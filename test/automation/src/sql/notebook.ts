/*---------------------------------------------------------------------------------------------
 *  Copyright (c) Microsoft Corporation. All rights reserved.
 *  Licensed under the Source EULA. See License.txt in the project root for license information.
 *--------------------------------------------------------------------------------------------*/

import { Code } from '../code';
import { QuickAccess } from '../quickaccess';
import { QuickInput } from '../quickinput';
import { Editors } from '../editors';
import { IElement } from '..';

const winOrCtrl = process.platform === 'darwin' ? 'ctrl' : 'win';

export class Notebook {

	public readonly toolbar: NotebookToolbar;

	constructor(private code: Code, private quickAccess: QuickAccess, private quickInput: QuickInput, private editors: Editors) {
		this.toolbar = new NotebookToolbar(code);
	}

	async openFile(fileName: string): Promise<void> {
		await this.quickAccess.openQuickAccess(fileName);
		await this.quickInput.waitForQuickInputElements(names => names[0] === fileName);
		await this.code.dispatchKeybinding('enter');
		await this.editors.waitForActiveTab(fileName);
		await this.code.waitForElement('.notebookEditor');
	}

	async newUntitledNotebook(): Promise<void> {
		await this.code.dispatchKeybinding(winOrCtrl + '+alt+n');
		await this.editors.waitForActiveTab('Notebook-0');
		await this.code.waitForElement('.notebookEditor');
	}

	async addCell(cellType: 'markdown' | 'code'): Promise<void> {
		if (cellType === 'markdown') {
			await this.code.dispatchKeybinding(winOrCtrl + '+shift+t');
		} else {
			await this.code.dispatchKeybinding(winOrCtrl + '+shift+c');
		}

		await this.code.waitForElement('.notebook-cell.active');
	}

	async changeKernel(kernel: string): Promise<void> {
		await this.toolbar.changeKernel(kernel);
	}

	async waitForKernel(kernel: string): Promise<void> {
		await this.toolbar.waitForKernel(kernel);
	}

	async runActiveCell(): Promise<void> {
		await this.code.dispatchKeybinding('F5');
	}

	async runAllCells(): Promise<void> {
		await this.code.dispatchKeybinding(winOrCtrl + '+shift+F5');
	}

	async clearResults(): Promise<void> {
		await this.code.waitAndClick('.notebookEditor');
		const clearResultsButton = '.editor-toolbar a[class="action-label codicon notebook-button icon-clear-results masked-icon"]';
		await this.code.waitAndClick(clearResultsButton);
	}

	async waitForTypeInEditor(text: string) {
		const editor = '.notebook-cell.active .monaco-editor';
		await this.code.waitAndClick(editor);

		const textarea = `${editor} textarea`;
		await this.code.waitForActiveElement(textarea);

		await this.code.waitForTypeInEditor(textarea, text);
		await this._waitForActiveCellEditorContents(c => c.indexOf(text) > -1);
	}

	private async _waitForActiveCellEditorContents(accept: (contents: string) => boolean): Promise<any> {
		const selector = '.notebook-cell.active .monaco-editor .view-lines';
		return this.code.waitForTextContent(selector, undefined, c => accept(c.replace(/\u00a0/g, ' ')));
	}

	async waitForActiveCellResults(): Promise<void> {
		const outputComponent = '.notebook-cell.active .notebook-output';
		await this.code.waitForElement(outputComponent);
	}

<<<<<<< HEAD
	async trustNotebook(): Promise<void> {
		await this.toolbar.trustNotebook();
	}

	async waitForTrustedIcon(): Promise<void> {
		await this.toolbar.waitForTrustedIcon();
	}

	async waitForNotTrustedIcon(): Promise<void> {
		await this.toolbar.waitForNotTrustedIcon();
=======
	async waitForResults(cellIds: string[]): Promise<void> {
		for (let i of cellIds) {
			await this.code.waitForElement(`div.notebook-cell[id="${i}"] .notebook-output`);
		}
	}

	async waitForAllResults(): Promise<void> {
		let cellIds: string[] = [];
		await this.code.waitForElements('div.notebook-cell', false, result => {
			cellIds = result.map(cell => cell.attributes['id']);
			return true;
		});
		await this.waitForResults(cellIds);
	}

	async waitForActiveCellResultsGone(): Promise<void> {
		const outputComponent = '.notebook-cell.active .notebook-output';
		await this.code.waitForElementGone(outputComponent);
	}

	async waitForResultsGone(cellIds: string[]): Promise<void> {
		for (let i of cellIds) {
			await this.code.waitForElementGone(`div.notebook-cell[id="${i}"] .notebook-output`);
		}
	}

	async waitForAllResultsGone(): Promise<void> {
		let cellIds: string[] = [];
		await this.code.waitForElements('div.notebook-cell', false, result => {
			cellIds = result.map(cell => cell.attributes['id']);
			return true;
		});
		await this.waitForResultsGone(cellIds);
>>>>>>> b3971502
	}
}

export class NotebookToolbar {

	private static readonly toolbarSelector = '.notebookEditor .editor-toolbar .actions-container';
	private static readonly toolbarButtonSelector = `${NotebookToolbar.toolbarSelector} a.action-label.codicon.notebook-button.masked-icon`;
	private static readonly trustedButtonClass = 'action-label codicon notebook-button masked-icon icon-shield';
	private static readonly trustedButtonSelector = `${NotebookToolbar.toolbarSelector} a[class="${NotebookToolbar.trustedButtonClass}"]`;
	private static readonly notTrustedButtonClass = 'action-label codicon notebook-button masked-icon icon-shield-x';
	private static readonly notTrustedButtonSelector = `${NotebookToolbar.toolbarSelector} a[class="${NotebookToolbar.notTrustedButtonClass}"]`;

	constructor(private code: Code) { }

	async changeKernel(kernel: string): Promise<void> {
		const kernelDropdown = `${NotebookToolbar.toolbarSelector} select[id="kernel-dropdown"]`;
		await this.code.waitForSetValue(kernelDropdown, kernel);
		await this.code.dispatchKeybinding('enter');
	}

	async waitForKernel(kernel: string): Promise<void> {
		const kernelDropdownValue = `${NotebookToolbar.toolbarSelector} select[id="kernel-dropdown"][title="${kernel}"]`;
		await this.code.waitForElement(kernelDropdownValue, undefined, 3000); // wait up to 5 minutes for kernel change
	}

	async trustNotebook(): Promise<void> {
		await this.code.waitAndClick(NotebookToolbar.toolbarSelector);

		let buttons: IElement[] = await this.code.waitForElements(NotebookToolbar.toolbarButtonSelector, false);
		buttons.forEach(async button => {
			if (button.className.includes('icon-shield-x')) {
				await this.code.waitAndClick(NotebookToolbar.notTrustedButtonSelector);
				return;
			} else if (button.className.includes('icon-shield')) { // notebook is already trusted
				return;
			}
		});
	}

	async waitForTrustedIcon(): Promise<void> {
		await this.code.waitForElement(NotebookToolbar.trustedButtonSelector);
	}

	async waitForNotTrustedIcon(): Promise<void> {
		await this.code.waitForElement(NotebookToolbar.notTrustedButtonSelector);
	}
}<|MERGE_RESOLUTION|>--- conflicted
+++ resolved
@@ -65,6 +65,18 @@
 		await this.code.waitAndClick(clearResultsButton);
 	}
 
+	async trustNotebook(): Promise<void> {
+		await this.toolbar.trustNotebook();
+	}
+
+	async waitForTrustedIcon(): Promise<void> {
+		await this.toolbar.waitForTrustedIcon();
+	}
+
+	async waitForNotTrustedIcon(): Promise<void> {
+		await this.toolbar.waitForNotTrustedIcon();
+	}
+
 	async waitForTypeInEditor(text: string) {
 		const editor = '.notebook-cell.active .monaco-editor';
 		await this.code.waitAndClick(editor);
@@ -86,18 +98,6 @@
 		await this.code.waitForElement(outputComponent);
 	}
 
-<<<<<<< HEAD
-	async trustNotebook(): Promise<void> {
-		await this.toolbar.trustNotebook();
-	}
-
-	async waitForTrustedIcon(): Promise<void> {
-		await this.toolbar.waitForTrustedIcon();
-	}
-
-	async waitForNotTrustedIcon(): Promise<void> {
-		await this.toolbar.waitForNotTrustedIcon();
-=======
 	async waitForResults(cellIds: string[]): Promise<void> {
 		for (let i of cellIds) {
 			await this.code.waitForElement(`div.notebook-cell[id="${i}"] .notebook-output`);
@@ -131,7 +131,6 @@
 			return true;
 		});
 		await this.waitForResultsGone(cellIds);
->>>>>>> b3971502
 	}
 }
 
