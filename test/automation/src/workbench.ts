/*---------------------------------------------------------------------------------------------
 *  Copyright (c) Microsoft Corporation. All rights reserved.
 *  Licensed under the Source EULA. See License.txt in the project root for license information.
 *--------------------------------------------------------------------------------------------*/

import { Explorer } from './explorer';
import { ActivityBar } from './activityBar';
import { QuickAccess } from './quickaccess';
import { QuickInput } from './quickinput';
import { Extensions } from './extensions';
import { Search } from './search';
import { Editor } from './editor';
import { SCM } from './scm';
import { Debug } from './debug';
import { StatusBar } from './statusbar';
import { Problems } from './problems';
import { SettingsEditor } from './settings';
import { KeybindingsEditor } from './keybindings';
import { Editors } from './editors';
import { Code } from './code';
import { Terminal } from './terminal';
import { Notebook } from './notebook';

// {{SQL CARBON EDIT}}
import { ConnectionDialog } from './sql/connectionDialog';
import { Profiler } from './sql/profiler';
import { QueryEditors } from './sql/queryEditors';
import { QueryEditor } from './sql/queryEditor';
// {{END}}

export interface Commands {
	runCommand(command: string): Promise<any>;
}

export class Workbench {

	readonly quickaccess: QuickAccess;
	readonly quickinput: QuickInput;
	readonly editors: Editors;
	readonly explorer: Explorer;
	readonly activitybar: ActivityBar;
	readonly search: Search;
	readonly extensions: Extensions;
	readonly editor: Editor;
	readonly scm: SCM;
	readonly debug: Debug;
	readonly statusbar: StatusBar;
	readonly problems: Problems;
	readonly settingsEditor: SettingsEditor;
	readonly keybindingsEditor: KeybindingsEditor;
	readonly terminal: Terminal;
	readonly notebook: Notebook;

	// {{SQL CARBON EDIT}}
	readonly connectionDialog: ConnectionDialog;
	readonly profiler: Profiler;
	readonly queryEditors: QueryEditors;
	readonly queryEditor: QueryEditor;
	// {{END}}

	constructor(code: Code, userDataPath: string) {
		this.editors = new Editors(code);
		this.quickinput = new QuickInput(code);
		this.quickaccess = new QuickAccess(code, this.editors, this.quickinput);
		this.explorer = new Explorer(code, this.editors);
		this.activitybar = new ActivityBar(code);
		this.search = new Search(code);
		this.extensions = new Extensions(code);
		this.editor = new Editor(code, this.quickaccess);
		this.scm = new SCM(code);
		this.debug = new Debug(code, this.quickaccess, this.editors, this.editor);
		this.statusbar = new StatusBar(code);
		this.problems = new Problems(code);
		this.settingsEditor = new SettingsEditor(code, userDataPath, this.editors, this.editor, this.quickaccess);
		this.keybindingsEditor = new KeybindingsEditor(code);
		this.terminal = new Terminal(code, this.quickaccess);
<<<<<<< HEAD
		// {{SQL CARBON EDIT}}
		this.connectionDialog = new ConnectionDialog(code);
		this.profiler = new Profiler(code, this.quickaccess);
		this.queryEditors = new QueryEditors(code);
		this.queryEditor = new QueryEditor(code);
		// {{END}}
=======
		this.notebook = new Notebook(this.quickaccess, code);
>>>>>>> 9bc11824
	}
}<|MERGE_RESOLUTION|>--- conflicted
+++ resolved
@@ -74,15 +74,12 @@
 		this.settingsEditor = new SettingsEditor(code, userDataPath, this.editors, this.editor, this.quickaccess);
 		this.keybindingsEditor = new KeybindingsEditor(code);
 		this.terminal = new Terminal(code, this.quickaccess);
-<<<<<<< HEAD
 		// {{SQL CARBON EDIT}}
 		this.connectionDialog = new ConnectionDialog(code);
 		this.profiler = new Profiler(code, this.quickaccess);
 		this.queryEditors = new QueryEditors(code);
 		this.queryEditor = new QueryEditor(code);
 		// {{END}}
-=======
 		this.notebook = new Notebook(this.quickaccess, code);
->>>>>>> 9bc11824
 	}
 }