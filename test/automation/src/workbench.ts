/*---------------------------------------------------------------------------------------------
 *  Copyright (c) Microsoft Corporation. All rights reserved.
 *  Licensed under the Source EULA. See License.txt in the project root for license information.
 *--------------------------------------------------------------------------------------------*/

import { Explorer } from './explorer';
import { ActivityBar } from './activityBar';
import { QuickAccess } from './quickaccess';
import { QuickInput } from './quickinput';
import { Extensions } from './extensions';
import { Search } from './search';
import { Editor } from './editor';
import { SCM } from './scm';
import { Debug } from './debug';
import { StatusBar } from './statusbar';
import { Problems } from './problems';
import { SettingsEditor } from './settings';
import { KeybindingsEditor } from './keybindings';
import { Editors } from './editors';
import { Code } from './code';
import { Terminal } from './terminal';
import { Notebook } from './notebook';
import { Localization } from './localization';

// {{SQL CARBON EDIT}}
import { ConnectionDialog } from './sql/connectionDialog';
import { Profiler } from './sql/profiler';
import { QueryEditors } from './sql/queryEditors';
import { QueryEditor } from './sql/queryEditor';
import { Notebook as SqlNotebook } from './sql/notebook';
import { ConfigurePythonDialog } from './sql/configurePythonDialog';
import { ManagePackagesDialog } from './sql/managePackagesDialog';
import { CreateBookDialog } from './sql/createBookDialog';
import { NotificationToast } from './sql/notificationToast';
import { AddRemoteBookDialog } from './sql/addRemoteBookDialog';
import { TaskPanel } from './sql/taskPanel';
// {{END}}

export interface Commands {
	runCommand(command: string): Promise<any>;
}

export class Workbench {

	readonly quickaccess: QuickAccess;
	readonly quickinput: QuickInput;
	readonly editors: Editors;
	readonly explorer: Explorer;
	readonly activitybar: ActivityBar;
	readonly search: Search;
	readonly extensions: Extensions;
	readonly editor: Editor;
	readonly scm: SCM;
	readonly debug: Debug;
	readonly statusbar: StatusBar;
	readonly problems: Problems;
	readonly settingsEditor: SettingsEditor;
	readonly keybindingsEditor: KeybindingsEditor;
	readonly terminal: Terminal;
	readonly notebook: Notebook;
	readonly localization: Localization;

<<<<<<< HEAD
	// {{SQL CARBON EDIT}}
	readonly connectionDialog: ConnectionDialog;
	readonly profiler: Profiler;
	readonly queryEditors: QueryEditors;
	readonly queryEditor: QueryEditor;
	readonly sqlNotebook: SqlNotebook;
	readonly createBookDialog: CreateBookDialog;
	readonly configurePythonDialog: ConfigurePythonDialog;
	readonly managePackagesDialog: ManagePackagesDialog;
	readonly notificationToast: NotificationToast;
	readonly addRemoteBookDialog: AddRemoteBookDialog;
	readonly taskPanel: TaskPanel;
	// {{END}}

	constructor(code: Code, userDataPath: string) {
=======
	constructor(code: Code) {
>>>>>>> 7599f3bd
		this.editors = new Editors(code);
		this.quickinput = new QuickInput(code);
		this.quickaccess = new QuickAccess(code, this.editors, this.quickinput);
		this.explorer = new Explorer(code);
		this.activitybar = new ActivityBar(code);
		this.search = new Search(code);
		this.extensions = new Extensions(code);
		this.editor = new Editor(code, this.quickaccess);
		this.scm = new SCM(code);
		this.debug = new Debug(code, this.quickaccess, this.editors, this.editor);
		this.statusbar = new StatusBar(code);
		this.problems = new Problems(code, this.quickaccess);
		this.settingsEditor = new SettingsEditor(code, this.editors, this.editor, this.quickaccess);
		this.keybindingsEditor = new KeybindingsEditor(code);
		this.terminal = new Terminal(code, this.quickaccess, this.quickinput);
		// {{SQL CARBON EDIT}}
		this.notificationToast = new NotificationToast(code);
		this.connectionDialog = new ConnectionDialog(code);
		this.profiler = new Profiler(code, this.quickaccess);
		this.queryEditors = new QueryEditors(code, this.editors);
		this.queryEditor = new QueryEditor(code);
		this.sqlNotebook = new SqlNotebook(code, this.quickaccess, this.quickinput, this.editors);
		this.createBookDialog = new CreateBookDialog(code);
		this.configurePythonDialog = new ConfigurePythonDialog(code);
		this.managePackagesDialog = new ManagePackagesDialog(code, this.quickinput);
		this.addRemoteBookDialog = new AddRemoteBookDialog(code);
		this.taskPanel = new TaskPanel(code, this.quickaccess);
		// {{END}}
		this.notebook = new Notebook(this.quickaccess, code);
		this.localization = new Localization(code);
	}
}<|MERGE_RESOLUTION|>--- conflicted
+++ resolved
@@ -60,7 +60,6 @@
 	readonly notebook: Notebook;
 	readonly localization: Localization;
 
-<<<<<<< HEAD
 	// {{SQL CARBON EDIT}}
 	readonly connectionDialog: ConnectionDialog;
 	readonly profiler: Profiler;
@@ -75,10 +74,7 @@
 	readonly taskPanel: TaskPanel;
 	// {{END}}
 
-	constructor(code: Code, userDataPath: string) {
-=======
 	constructor(code: Code) {
->>>>>>> 7599f3bd
 		this.editors = new Editors(code);
 		this.quickinput = new QuickInput(code);
 		this.quickaccess = new QuickAccess(code, this.editors, this.quickinput);
