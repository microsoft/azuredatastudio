/*---------------------------------------------------------------------------------------------
 *  Copyright (c) Microsoft Corporation. All rights reserved.
 *  Licensed under the Source EULA. See License.txt in the project root for license information.
 *--------------------------------------------------------------------------------------------*/

import { Explorer } from './explorer';
import { ActivityBar } from './activityBar';
import { QuickAccess } from './quickaccess';
import { QuickInput } from './quickinput';
import { Extensions } from './extensions';
import { Search } from './search';
import { Editor } from './editor';
import { SCM } from './scm';
import { Debug } from './debug';
import { StatusBar } from './statusbar';
import { Problems } from './problems';
import { SettingsEditor } from './settings';
import { KeybindingsEditor } from './keybindings';
import { Editors } from './editors';
import { Code } from './code';
import { Terminal } from './terminal';
import { Notebook } from './notebook';
import { Localization } from './localization';

// {{SQL CARBON EDIT}}
import { ConnectionDialog } from './sql/connectionDialog';
import { Profiler } from './sql/profiler';
import { QueryEditors } from './sql/queryEditors';
import { QueryEditor } from './sql/queryEditor';
import { Notebook as SqlNotebook } from './sql/notebook';
import { ConfigurePythonDialog } from './sql/configurePythonDialog';
import { ManagePackagesDialog } from './sql/managePackagesDialog';
import { CreateBookDialog } from './sql/createBookDialog';
import { NotificationToast } from './sql/notificationToast';
import { AddRemoteBookDialog } from './sql/addRemoteBookDialog';
import { TaskPanel } from './sql/taskPanel';
// {{END}}

export interface Commands {
	runCommand(command: string): Promise<any>;
}

export class Workbench {

	readonly quickaccess: QuickAccess;
	readonly quickinput: QuickInput;
	readonly editors: Editors;
	readonly explorer: Explorer;
	readonly activitybar: ActivityBar;
	readonly search: Search;
	readonly extensions: Extensions;
	readonly editor: Editor;
	readonly scm: SCM;
	readonly debug: Debug;
	readonly statusbar: StatusBar;
	readonly problems: Problems;
	readonly settingsEditor: SettingsEditor;
	readonly keybindingsEditor: KeybindingsEditor;
	readonly terminal: Terminal;
	readonly notebook: Notebook;
	readonly localization: Localization;

	// {{SQL CARBON EDIT}}
	readonly connectionDialog: ConnectionDialog;
	readonly profiler: Profiler;
	readonly queryEditors: QueryEditors;
	readonly queryEditor: QueryEditor;
	readonly sqlNotebook: SqlNotebook;
	readonly createBookDialog: CreateBookDialog;
	readonly configurePythonDialog: ConfigurePythonDialog;
	readonly managePackagesDialog: ManagePackagesDialog;
	readonly notificationToast: NotificationToast;
	readonly addRemoteBookDialog: AddRemoteBookDialog;
	readonly taskPanel: TaskPanel;
	// {{END}}

	constructor(code: Code, userDataPath: string) {
		this.editors = new Editors(code);
		this.quickinput = new QuickInput(code);
		this.quickaccess = new QuickAccess(code, this.editors, this.quickinput);
		this.explorer = new Explorer(code, this.editors);
		this.activitybar = new ActivityBar(code);
		this.search = new Search(code);
		this.extensions = new Extensions(code);
		this.editor = new Editor(code, this.quickaccess);
		this.scm = new SCM(code);
		this.debug = new Debug(code, this.quickaccess, this.editors, this.editor);
		this.statusbar = new StatusBar(code);
		this.problems = new Problems(code, this.quickaccess);
		this.settingsEditor = new SettingsEditor(code, userDataPath, this.editors, this.editor, this.quickaccess);
		this.keybindingsEditor = new KeybindingsEditor(code);
<<<<<<< HEAD
		this.terminal = new Terminal(code, this.quickaccess);
		// {{SQL CARBON EDIT}}
		this.notificationToast = new NotificationToast(code);
		this.connectionDialog = new ConnectionDialog(code);
		this.profiler = new Profiler(code, this.quickaccess);
		this.queryEditors = new QueryEditors(code, this.editors);
		this.queryEditor = new QueryEditor(code);
		this.sqlNotebook = new SqlNotebook(code, this.quickaccess, this.quickinput, this.editors);
		this.createBookDialog = new CreateBookDialog(code);
		this.configurePythonDialog = new ConfigurePythonDialog(code);
		this.managePackagesDialog = new ManagePackagesDialog(code, this.quickinput);
		this.addRemoteBookDialog = new AddRemoteBookDialog(code);
		this.taskPanel = new TaskPanel(code, this.quickaccess);
		// {{END}}
=======
		this.terminal = new Terminal(code, this.quickaccess, this.quickinput);
>>>>>>> 0de4150e
		this.notebook = new Notebook(this.quickaccess, code);
		this.localization = new Localization(code);
	}
}<|MERGE_RESOLUTION|>--- conflicted
+++ resolved
@@ -89,8 +89,7 @@
 		this.problems = new Problems(code, this.quickaccess);
 		this.settingsEditor = new SettingsEditor(code, userDataPath, this.editors, this.editor, this.quickaccess);
 		this.keybindingsEditor = new KeybindingsEditor(code);
-<<<<<<< HEAD
-		this.terminal = new Terminal(code, this.quickaccess);
+		this.terminal = new Terminal(code, this.quickaccess, this.quickinput);
 		// {{SQL CARBON EDIT}}
 		this.notificationToast = new NotificationToast(code);
 		this.connectionDialog = new ConnectionDialog(code);
@@ -104,9 +103,6 @@
 		this.addRemoteBookDialog = new AddRemoteBookDialog(code);
 		this.taskPanel = new TaskPanel(code, this.quickaccess);
 		// {{END}}
-=======
-		this.terminal = new Terminal(code, this.quickaccess, this.quickinput);
->>>>>>> 0de4150e
 		this.notebook = new Notebook(this.quickaccess, code);
 		this.localization = new Localization(code);
 	}
