--- conflicted
+++ resolved
@@ -69,15 +69,11 @@
 		this.problems = new Problems(code);
 		this.settingsEditor = new SettingsEditor(code, userDataPath, this.editors, this.editor, this.quickaccess);
 		this.keybindingsEditor = new KeybindingsEditor(code);
-<<<<<<< HEAD
-		this.terminal = new Terminal(code, this.quickopen);
+		this.terminal = new Terminal(code, this.quickaccess);
 		// {{SQL CARBON EDIT}}
 		this.connectionDialog = new ConnectionDialog(code);
-		this.profiler = new Profiler(code, this.quickopen);
+		this.profiler = new Profiler(code, this.quickaccess);
 		this.queryEditors = new QueryEditors(code);
 		// {{END}}
-=======
-		this.terminal = new Terminal(code, this.quickaccess);
->>>>>>> 85d2077f
 	}
 }