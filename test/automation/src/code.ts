--- conflicted
+++ resolved
@@ -290,11 +290,7 @@
 		await this.driver.exitApplication();
 	}
 
-<<<<<<< HEAD
-	async waitForTextContent(selector: string, textContent?: string, accept?: (result: string) => boolean, retryCount?: number): Promise<string> {
-=======
-	async waitForTextContent(selector: string, textContent?: string, accept?: (result: string) => boolean, retryCount?: number): Promise<string> { // {{SQL CARBON EDIT}} Add retryCount
->>>>>>> 842a33e3
+	async waitForTextContent(selector: string, textContent?: string, accept?: (result: string) => boolean): Promise<string> {
 		const windowId = await this.getActiveWindowId();
 		accept = accept || (result => textContent !== undefined ? textContent === result : !!result);
 
@@ -302,11 +298,7 @@
 			() => this.driver.getElements(windowId, selector).then(els => els.length > 0 ? Promise.resolve(els[0].textContent) : Promise.reject(new Error('Element not found for textContent'))),
 			s => accept!(typeof s === 'string' ? s : ''),
 			`get text content '${selector}'`,
-<<<<<<< HEAD
-			retryCount
-=======
 			retryCount // {{SQL CARBON EDIT}} Add retryCount
->>>>>>> 842a33e3
 		);
 	}
 
