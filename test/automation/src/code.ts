--- conflicted
+++ resolved
@@ -11,17 +11,7 @@
 import { launch as launchPlaywrightBrowser } from './playwrightBrowser';
 import { PlaywrightDriver } from './playwrightDriver';
 import { launch as launchPlaywrightElectron } from './playwrightElectron';
-<<<<<<< HEAD
-import { Logger, measureAndLog } from './logger';
-// import { copyExtension } from './extensions'; // {{SQL CARBON EDIT}} - This isn't needed since we're not needing to copy the vscode-notebook-test extension
-import * as treekill from 'tree-kill';
 import { teardown } from './processes';
-import { PlaywrightDriver } from './playwrightDriver';
-
-// const rootPath = join(__dirname, '../../..'); // {{SQL CARBON EDIT}} - This path was being used when copying the vscode-notebook-test extension and that's no longer being used
-=======
-import { teardown } from './processes';
->>>>>>> 04bce3f3
 
 export interface LaunchOptions {
 	codePath?: string;
@@ -30,13 +20,7 @@
 	readonly extensionsPath: string;
 	readonly logger: Logger;
 	logsPath: string;
-<<<<<<< HEAD
-	// waitTime: number; // {{SQL CARBON EDIT}} - Adding back waitTime to launchOptions interface
-	// readonly log?: string; // {{SQL CARBON EDIT}} - Adding back log to launchOptions interface
-	// readonly screenshotsPath: string | null; // {{SQL CARBON EDIT}} - Adding back screenshotsPath to launchOptions interface
-=======
 	crashesPath: string;
->>>>>>> 04bce3f3
 	readonly verbose?: boolean;
 	readonly extraArgs?: string[];
 	readonly remote?: boolean;
@@ -87,12 +71,6 @@
 	if (stopped) {
 		throw new Error('Smoke test process has terminated, refusing to spawn Code');
 	}
-<<<<<<< HEAD
-
-	// await measureAndLog(copyExtension(rootPath, options.extensionsPath, 'vscode-notebook-tests'), 'copyExtension(vscode-notebook-tests)', options.logger); // {{SQL CARBON EDIT}} - This is testing VSCode notebooks and not SQL notebooks
-
-=======
->>>>>>> 04bce3f3
 	// Browser smoke tests
 	if (options.web) {
 		const { serverProcess, driver } = await measureAndLog(() => launchPlaywrightBrowser(options), 'launch playwright (browser)', options.logger);
