/*---------------------------------------------------------------------------------------------
 *  Copyright (c) Microsoft Corporation. All rights reserved.
 *  Licensed under the Source EULA. See License.txt in the project root for license information.
 *--------------------------------------------------------------------------------------------*/

import * as playwright from 'playwright';
import { ChildProcess, spawn } from 'child_process';
import { join } from 'path';
import { mkdir } from 'fs';
import { promisify } from 'util';
import { IDriver, IDisposable, IWindowDriver } from './driver';
import { URI } from 'vscode-uri';
import * as kill from 'tree-kill';
import { PageFunction } from 'playwright-core/types/structs';
import { Logger, measureAndLog } from './logger';

const width = 1200;
const height = 800;

const root = join(__dirname, '..', '..', '..');
const logsPath = join(root, '.build', 'logs', 'smoke-tests-browser');

const vscodeToPlaywrightKey: { [key: string]: string } = {
	cmd: 'Meta',
	ctrl: 'Control',
	shift: 'Shift',
	enter: 'Enter',
	escape: 'Escape',
	right: 'ArrowRight',
	up: 'ArrowUp',
	down: 'ArrowDown',
	left: 'ArrowLeft',
	home: 'Home',
	esc: 'Escape'
};

let traceCounter = 1;

class PlaywrightDriver implements IDriver {

	_serviceBrand: undefined;

	constructor(
		private readonly server: ChildProcess,
		private readonly browser: playwright.Browser,
		private readonly context: playwright.BrowserContext,
		private readonly page: playwright.Page,
		private readonly logger: Logger
	) {
	}

	async getWindowIds() {
		return [1];
	}

	// {{SQL CARBON EDIT}}
	capturePage: async () => {
		const buffer = await page.screenshot();
		return buffer.toString('base64');
	}

	async startTracing(windowId: number, name: string): Promise<void> {
		try {
			await measureAndLog(this.context.tracing.startChunk({ title: name }), `startTracing for ${name}`, this.logger);
		} catch (error) {
			// Ignore
		}
	}

	async stopTracing(windowId: number, name: string, persist: boolean): Promise<void> {
		try {
			let persistPath: string | undefined = undefined;
			if (persist) {
				persistPath = join(logsPath, `playwright-trace-${traceCounter++}-${name.replace(/\s+/g, '-')}.zip`);
			}

			await measureAndLog(this.context.tracing.stopChunk({ path: persistPath }), `stopTracing for ${name}`, this.logger);
		} catch (error) {
			// Ignore
		}
	}

	async reloadWindow(windowId: number) {
		throw new Error('Unsupported');
	}

	async exitApplication() {
		try {
			await measureAndLog(this.context.tracing.stop(), 'stop tracing', this.logger);
		} catch (error) {
			// Ignore
		}

		try {
			await measureAndLog(this.browser.close(), 'Browser.close()', this.logger);
		} catch (error) {
			// Ignore
		}

		await measureAndLog(teardown(this.server, this.logger), 'teardown server', this.logger);

		return false;
	}

	async dispatchKeybinding(windowId: number, keybinding: string) {
		const chords = keybinding.split(' ');
		for (let i = 0; i < chords.length; i++) {
			const chord = chords[i];
			if (i > 0) {
				await this.timeout(100);
			}

			if (keybinding.startsWith('Alt') || keybinding.startsWith('Control') || keybinding.startsWith('Backspace')) {
				await this.page.keyboard.press(keybinding);
				return;
			}

			const keys = chord.split('+');
			const keysDown: string[] = [];
			for (let i = 0; i < keys.length; i++) {
				if (keys[i] in vscodeToPlaywrightKey) {
					keys[i] = vscodeToPlaywrightKey[keys[i]];
				}
				await this.page.keyboard.down(keys[i]);
				keysDown.push(keys[i]);
			}
			while (keysDown.length > 0) {
				await this.page.keyboard.up(keysDown.pop()!);
			}
		}

		await this.timeout(100);
	}

	async click(windowId: number, selector: string, xoffset?: number | undefined, yoffset?: number | undefined) {
		const { x, y } = await this.getElementXY(windowId, selector, xoffset, yoffset);
		await this.page.mouse.click(x + (xoffset ? xoffset : 0), y + (yoffset ? yoffset : 0));
	}

	async doubleClick(windowId: number, selector: string) {
		await this.click(windowId, selector, 0, 0);
		await this.timeout(60);
		await this.click(windowId, selector, 0, 0);
		await this.timeout(100);
	}

	async setValue(windowId: number, selector: string, text: string) {
		return this.page.evaluate(([driver, selector, text]) => driver.setValue(selector, text), [await this._getDriverHandle(), selector, text] as const);
	}

	async getTitle(windowId: number) {
		return this._evaluateWithDriver(([driver]) => driver.getTitle());
	}

	async isActiveElement(windowId: number, selector: string) {
		return this.page.evaluate(([driver, selector]) => driver.isActiveElement(selector), [await this._getDriverHandle(), selector] as const);
	}

	async getElements(windowId: number, selector: string, recursive: boolean = false) {
		return this.page.evaluate(([driver, selector, recursive]) => driver.getElements(selector, recursive), [await this._getDriverHandle(), selector, recursive] as const);
	}

	async getElementXY(windowId: number, selector: string, xoffset?: number, yoffset?: number) {
		return this.page.evaluate(([driver, selector, xoffset, yoffset]) => driver.getElementXY(selector, xoffset, yoffset), [await this._getDriverHandle(), selector, xoffset, yoffset] as const);
	}

	async typeInEditor(windowId: number, selector: string, text: string) {
		return this.page.evaluate(([driver, selector, text]) => driver.typeInEditor(selector, text), [await this._getDriverHandle(), selector, text] as const);
	}

	async getTerminalBuffer(windowId: number, selector: string) {
		return this.page.evaluate(([driver, selector]) => driver.getTerminalBuffer(selector), [await this._getDriverHandle(), selector] as const);
	}

	async writeInTerminal(windowId: number, selector: string, text: string) {
		return this.page.evaluate(([driver, selector, text]) => driver.writeInTerminal(selector, text), [await this._getDriverHandle(), selector, text] as const);
	}

	async getLocaleInfo(windowId: number) {
		return this._evaluateWithDriver(([driver]) => driver.getLocaleInfo());
	}

	async getLocalizedStrings(windowId: number) {
		return this._evaluateWithDriver(([driver]) => driver.getLocalizedStrings());
	}

	private async _evaluateWithDriver<T>(pageFunction: PageFunction<playwright.JSHandle<IWindowDriver>[], T>) {
		return this.page.evaluate(pageFunction, [await this._getDriverHandle()]);
	}

	private timeout(ms: number): Promise<void> {
		return new Promise<void>(resolve => setTimeout(resolve, ms));
	}

	// TODO: Cache
	private async _getDriverHandle(): Promise<playwright.JSHandle<IWindowDriver>> {
		return this.page.evaluateHandle('window.driver');
	}
}

let port = 9000;

export interface PlaywrightOptions {
	readonly browser?: 'chromium' | 'webkit' | 'firefox';
	readonly headless?: boolean;
}

export async function launch(codeServerPath = process.env.VSCODE_REMOTE_SERVER_PATH, userDataDir: string, extensionsPath: string, workspacePath: string, verbose: boolean, options: PlaywrightOptions = {}, logger: Logger): Promise<{ serverProcess: ChildProcess, client: IDisposable, driver: IDriver }> {

	// Launch server
	const { serverProcess, endpoint } = await launchServer(userDataDir, codeServerPath, extensionsPath, verbose, logger);

	// Launch browser
	const { browser, context, page } = await launchBrowser(options, endpoint, workspacePath, logger);

	return {
		serverProcess,
		client: {
			dispose: () => { /* there is no client to dispose for browser, teardown is triggered via exitApplication call */ }
		},
		driver: new PlaywrightDriver(serverProcess, browser, context, page, logger)
	};
}

async function launchServer(userDataDir: string, codeServerPath: string | undefined, extensionsPath: string, verbose: boolean, logger: Logger) {
	const agentFolder = userDataDir;
	await measureAndLog(promisify(mkdir)(agentFolder), `mkdir(${agentFolder})`, logger);
	const env = {
		VSCODE_AGENT_FOLDER: agentFolder,
		VSCODE_REMOTE_SERVER_PATH: codeServerPath,
		...process.env
	};

	const args = ['--disable-telemetry', '--port', `${port++}`, '--browser', 'none', '--driver', 'web', '--extensions-dir', extensionsPath];

	let serverLocation: string | undefined;
	if (codeServerPath) {
		serverLocation = join(codeServerPath, `server.${process.platform === 'win32' ? 'cmd' : 'sh'}`);
		args.push(`--logsPath=${logsPath}`);

		if (verbose) {
			logger.log(`Starting built server from '${serverLocation}'`);
			logger.log(`Storing log files into '${logsPath}'`);
		}
	} else {
		serverLocation = join(root, `resources/server/web.${process.platform === 'win32' ? 'bat' : 'sh'}`);
		args.push('--logsPath', logsPath);

		if (verbose) {
			logger.log(`Starting server out of sources from '${serverLocation}'`);
			logger.log(`Storing log files into '${logsPath}'`);
		}
	}

	const serverProcess = spawn(
		serverLocation,
		args,
		{ env }
	);

	if (verbose) {
		logger.log(`*** Started server for browser smoke tests (pid: ${serverProcess.pid})`);
		serverProcess.once('exit', (code, signal) => logger.log(`Server for browser smoke tests terminated (pid: ${serverProcess.pid}, code: ${code}, signal: ${signal})`));

		serverProcess.stderr?.on('data', error => logger.log(`Server stderr: ${error}`));
		serverProcess.stdout?.on('data', data => logger.log(`Server stdout: ${data}`));
	}

	process.on('exit', () => teardown(serverProcess, logger));
	process.on('SIGINT', () => teardown(serverProcess, logger));
	process.on('SIGTERM', () => teardown(serverProcess, logger));

	return {
		serverProcess,
		endpoint: await measureAndLog(waitForEndpoint(serverProcess), 'waitForEndpoint(serverProcess)', logger)
	};
}

async function launchBrowser(options: PlaywrightOptions, endpoint: string, workspacePath: string, logger: Logger) {
<<<<<<< HEAD
	const browser = await playwright[options.browser ?? 'chromium'].launch({ headless: options.headless ?? false });
	const context = await browser.newContext({ permissions: ['clipboard-read'] }); // {{SQL CARBON EDIT}} avoid permissison request
=======
	const browser = await measureAndLog(playwright[options.browser ?? 'chromium'].launch({ headless: options.headless ?? false }), 'playwright#launch', logger);
	const context = await measureAndLog(browser.newContext(), 'browser.newContext', logger);
>>>>>>> 18cba488

	try {
		await measureAndLog(context.tracing.start({ screenshots: true, snapshots: true, sources: true }), 'context.tracing.start()', logger);
	} catch (error) {
		logger.log(`Failed to start playwright tracing: ${error}`); // do not fail the build when this fails
	}

	const page = await measureAndLog(context.newPage(), 'context.newPage()', logger);
	await measureAndLog(page.setViewportSize({ width, height }), 'page.setViewportSize', logger);

	page.on('pageerror', async (error) => logger.log(`Playwright ERROR: page error: ${error}`));
	page.on('crash', page => logger.log('Playwright ERROR: page crash'));
	page.on('response', async (response) => {
		if (response.status() >= 400) {
			logger.log(`Playwright ERROR: HTTP status ${response.status()} for ${response.url()}`);
		}
	});

	const payloadParam = `[["enableProposedApi",""],["skipWelcome","true"]]`;
	await measureAndLog(page.goto(`${endpoint}&folder=vscode-remote://localhost:9888${URI.file(workspacePath!).path}&payload=${payloadParam}`), 'page.goto()', logger);

	return { browser, context, page };
}

async function teardown(server: ChildProcess, logger: Logger): Promise<void> {
	const serverPid = server.pid;
	if (typeof serverPid !== 'number') {
		return;
	}

	let retries = 0;
	while (retries < 3) {
		retries++;

		try {
			return await promisify(kill)(serverPid);
		} catch (error) {
			try {
				process.kill(serverPid, 0); // throws an exception if the process doesn't exist anymore
				logger.log(`Error tearing down server (pid: ${serverPid}, attempt: ${retries}): ${error}`);
			} catch (error) {
				return; // Expected when process is gone
			}
		}
	}

	logger.log(`Gave up tearing down server after ${retries} attempts...`);
}

function waitForEndpoint(server: ChildProcess): Promise<string> {
	return new Promise<string>(resolve => {
		server.stdout?.on('data', (d: Buffer) => {
			const matches = d.toString('ascii').match(/Web UI available at (.+)/);
			if (matches !== null) {
				resolve(matches[1]);
			}
		});
	});
}<|MERGE_RESOLUTION|>--- conflicted
+++ resolved
@@ -277,13 +277,8 @@
 }
 
 async function launchBrowser(options: PlaywrightOptions, endpoint: string, workspacePath: string, logger: Logger) {
-<<<<<<< HEAD
-	const browser = await playwright[options.browser ?? 'chromium'].launch({ headless: options.headless ?? false });
-	const context = await browser.newContext({ permissions: ['clipboard-read'] }); // {{SQL CARBON EDIT}} avoid permissison request
-=======
-	const browser = await measureAndLog(playwright[options.browser ?? 'chromium'].launch({ headless: options.headless ?? false }), 'playwright#launch', logger);
-	const context = await measureAndLog(browser.newContext(), 'browser.newContext', logger);
->>>>>>> 18cba488
+	const browser = await measureAndLog(playwright[options.browser ?? 'chromium'].launch({ headless: options.headless ?? false }));
+	const context = await measureAndLog(browser.newContext({ permissions: ['clipboard-read'] }), 'browser.newContext', logger); // {{SQL CARBON EDIT}} avoid permissison request
 
 	try {
 		await measureAndLog(context.tracing.start({ screenshots: true, snapshots: true, sources: true }), 'context.tracing.start()', logger);
