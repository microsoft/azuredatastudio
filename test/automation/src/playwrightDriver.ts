/*---------------------------------------------------------------------------------------------
 *  Copyright (c) Microsoft Corporation. All rights reserved.
 *  Licensed under the Source EULA. See License.txt in the project root for license information.
 *--------------------------------------------------------------------------------------------*/

import * as playwright from 'playwright';
import { ChildProcess, spawn } from 'child_process';
import { join } from 'path';
import { mkdir } from 'fs';
import { promisify } from 'util';
import { IDriver, IDisposable } from './driver';
import { URI } from 'vscode-uri';
import * as kill from 'tree-kill';

const width = 1200;
const height = 800;

const vscodeToPlaywrightKey: { [key: string]: string } = {
	cmd: 'Meta',
	ctrl: 'Control',
	shift: 'Shift',
	enter: 'Enter',
	escape: 'Escape',
	right: 'ArrowRight',
	up: 'ArrowUp',
	down: 'ArrowDown',
	left: 'ArrowLeft',
	home: 'Home',
	esc: 'Escape'
};

function buildDriver(browser: playwright.Browser, page: playwright.Page): IDriver {
	const driver: IDriver = {
		_serviceBrand: undefined,
		getWindowIds: () => {
			return Promise.resolve([1]);
		},
		capturePage: () => Promise.resolve(''),
		reloadWindow: (windowId) => Promise.resolve(),
		exitApplication: () => browser.close(),
		dispatchKeybinding: async (windowId, keybinding) => {
			const chords = keybinding.split(' ');
			for (let i = 0; i < chords.length; i++) {
				const chord = chords[i];
				if (i > 0) {
					await timeout(100);
				}
				const keys = chord.split('+');
				const keysDown: string[] = [];
				for (let i = 0; i < keys.length; i++) {
					if (keys[i] in vscodeToPlaywrightKey) {
						keys[i] = vscodeToPlaywrightKey[keys[i]];
					}
					await page.keyboard.down(keys[i]);
					keysDown.push(keys[i]);
				}
				while (keysDown.length > 0) {
					await page.keyboard.up(keysDown.pop()!);
				}
			}

			await timeout(100);
		},
		click: async (windowId, selector, xoffset, yoffset) => {
			const { x, y } = await driver.getElementXY(windowId, selector, xoffset, yoffset);
			await page.mouse.click(x + (xoffset ? xoffset : 0), y + (yoffset ? yoffset : 0));
		},
		doubleClick: async (windowId, selector) => {
			await driver.click(windowId, selector, 0, 0);
			await timeout(60);
			await driver.click(windowId, selector, 0, 0);
			await timeout(100);
		},
		setValue: async (windowId, selector, text) => page.evaluate(`window.driver.setValue('${selector}', '${text}')`).then(undefined),
		getTitle: (windowId) => page.evaluate(`window.driver.getTitle()`),
		isActiveElement: (windowId, selector) => page.evaluate(`window.driver.isActiveElement('${selector}')`),
		getElements: (windowId, selector, recursive) => page.evaluate(`window.driver.getElements('${selector}', ${recursive})`),
		getElementXY: (windowId, selector, xoffset?, yoffset?) => page.evaluate(`window.driver.getElementXY('${selector}', ${xoffset}, ${yoffset})`),
		typeInEditor: (windowId, selector, text) => page.evaluate(`window.driver.typeInEditor('${selector}', '${text}')`),
		getTerminalBuffer: (windowId, selector) => page.evaluate(`window.driver.getTerminalBuffer('${selector}')`),
		writeInTerminal: (windowId, selector, text) => page.evaluate(`window.driver.writeInTerminal('${selector}', '${text}')`)
	};
	return driver;
}

function timeout(ms: number): Promise<void> {
	return new Promise<void>(r => setTimeout(r, ms));
}

let server: ChildProcess | undefined;
let endpoint: string | undefined;
let workspacePath: string | undefined;

<<<<<<< HEAD
export async function launch(userDataDir: string, _workspacePath: string, extensionsDir: string, codeServerPath = process.env.VSCODE_REMOTE_SERVER_PATH): Promise<void> {
=======
export async function launch(userDataDir: string, _workspacePath: string, codeServerPath = process.env.VSCODE_REMOTE_SERVER_PATH, extPath: string): Promise<void> {
>>>>>>> 4d6da315
	workspacePath = _workspacePath;

	const agentFolder = userDataDir;
	await promisify(mkdir)(agentFolder);
	const env = {
		VSCODE_AGENT_FOLDER: agentFolder,
		VSCODE_REMOTE_SERVER_PATH: codeServerPath,
		...process.env
	};
	let serverLocation: string | undefined;
	if (codeServerPath) {
		serverLocation = join(codeServerPath, `server.${process.platform === 'win32' ? 'cmd' : 'sh'}`);
		console.log(`Starting built server from '${serverLocation}'`);
	} else {
		serverLocation = join(__dirname, '..', '..', '..', `resources/server/web.${process.platform === 'win32' ? 'bat' : 'sh'}`);
		console.log(`Starting server out of sources from '${serverLocation}'`);
	}
	server = spawn(
		serverLocation,
<<<<<<< HEAD
		['--browser', 'none', '--driver', 'web', '--extensions-dir', `${extensionsDir}`],
=======
		['--browser', 'none', '--driver', 'web', '--extensions-dir', extPath],
>>>>>>> 4d6da315
		{ env }
	);
	server.stderr?.on('data', error => console.log(`Server stderr: ${error}`));
	server.stdout?.on('data', data => console.log(`Server stdout: ${data}`));
	process.on('exit', teardown);
	process.on('SIGINT', teardown);
	process.on('SIGTERM', teardown);
	endpoint = await waitForEndpoint();
}

function teardown(): void {
	if (server) {
		kill(server.pid);
		server = undefined;
	}
}

function waitForEndpoint(): Promise<string> {
	return new Promise<string>(r => {
		server!.stdout?.on('data', (d: Buffer) => {
			const matches = d.toString('ascii').match(/Web UI available at (.+)/);
			if (matches !== null) {
				r(matches[1]);
			}
		});
	});
}

export function connect(browserType: 'chromium' | 'webkit' | 'firefox' = 'chromium'): Promise<{ client: IDisposable, driver: IDriver }> {
	return new Promise(async (c) => {
		const browser = await playwright[browserType].launch({ headless: false });
		const context = await browser.newContext();
		const page = await context.newPage();
		await page.setViewportSize({ width, height });
		const payloadParam = `[["enableProposedApi",""]]`;
		await page.goto(`${endpoint}&folder=vscode-remote://localhost:9888${URI.file(workspacePath!).path}&payload=${payloadParam}`);
		const result = {
			client: { dispose: () => browser.close() && teardown() },
			driver: buildDriver(browser, page)
		};
		c(result);
	});
}<|MERGE_RESOLUTION|>--- conflicted
+++ resolved
@@ -91,11 +91,7 @@
 let endpoint: string | undefined;
 let workspacePath: string | undefined;
 
-<<<<<<< HEAD
-export async function launch(userDataDir: string, _workspacePath: string, extensionsDir: string, codeServerPath = process.env.VSCODE_REMOTE_SERVER_PATH): Promise<void> {
-=======
 export async function launch(userDataDir: string, _workspacePath: string, codeServerPath = process.env.VSCODE_REMOTE_SERVER_PATH, extPath: string): Promise<void> {
->>>>>>> 4d6da315
 	workspacePath = _workspacePath;
 
 	const agentFolder = userDataDir;
@@ -115,11 +111,7 @@
 	}
 	server = spawn(
 		serverLocation,
-<<<<<<< HEAD
-		['--browser', 'none', '--driver', 'web', '--extensions-dir', `${extensionsDir}`],
-=======
 		['--browser', 'none', '--driver', 'web', '--extensions-dir', extPath],
->>>>>>> 4d6da315
 		{ env }
 	);
 	server.stderr?.on('data', error => console.log(`Server stderr: ${error}`));
