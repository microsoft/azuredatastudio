--- conflicted
+++ resolved
@@ -112,18 +112,13 @@
 		await code.waitForWindowIds(ids => ids.length > 0);
 		await code.waitForElement('.monaco-workbench');
 
-<<<<<<< HEAD
 		// {{SQL CARBON EDIT}} Wait for specified status bar items before considering the app ready - we wait for them together to avoid timing
 		// issues with the status bar items disappearing
 		const statusbarPromises: Promise<string>[] = [];
 
-		if (this.remote) {
-			await this.code.waitForTextContent('.monaco-workbench .statusbar-item[id="status.host"]', ' TestResolver', undefined, 2000);
-=======
 		if (this.remote || this.web) {
 			const host = this.remote ? 'TestResolver' : 'localhost:9000';
-			await code.waitForTextContent('.monaco-workbench .statusbar-item[id="status.host"]', ` ${host}`, undefined, 2000);
->>>>>>> 7d35da6e
+			await code.waitForTextContent('.monaco-workbench .statusbar-item[id="status.host"]', ' TestResolver', undefined, 2000);
 		}
 		// Wait for SQL Tools Service to start before considering the app ready
 		statusbarPromises.push(this.code.waitForTextContent('.monaco-workbench .statusbar-item[id="Microsoft.mssql"]', 'SQL Tools Service Started', undefined, 30000));
