/*---------------------------------------------------------------------------------------------
 *  Copyright (c) Microsoft Corporation. All rights reserved.
 *  Licensed under the MIT License. See License.txt in the project root for license information.
 *--------------------------------------------------------------------------------------------*/

import * as fs from 'fs';
import * as path from 'path';
import { Workbench } from './workbench';
import { Code, spawn, SpawnOptions } from './code';
import { Logger } from './logger';

export const enum Quality {
	Dev,
	Insiders,
	Stable
}

export interface ApplicationOptions extends SpawnOptions {
	quality: Quality;
	workspacePath: string;
	waitTime: number;
	screenshotsPath: string | null;
}

export class Application {

	private _code: Code | undefined;
	private _workbench: Workbench | undefined;

	constructor(private options: ApplicationOptions) {
		this._workspacePathOrFolder = options.workspacePath;
	}

	get quality(): Quality {
		return this.options.quality;
	}

	get code(): Code {
		return this._code!;
	}

	get workbench(): Workbench {
		return this._workbench!;
	}

	get logger(): Logger {
		return this.options.logger;
	}

	get remote(): boolean {
		return !!this.options.remote;
	}

	get web(): boolean {
		return !!this.options.web;
	}

	private _workspacePathOrFolder: string;
	get workspacePathOrFolder(): string {
		return this._workspacePathOrFolder;
	}

	get extensionsPath(): string {
		return this.options.extensionsPath;
	}

	get userDataPath(): string {
		return this.options.userDataDir;
	}

	async start(expectWalkthroughPart = true): Promise<any> {
		await this._start();
<<<<<<< HEAD
		await this.code.waitForElement('.object-explorer-view'); // {{SQL CARBON EDIT}} We have a different startup view
=======
		await this.code.waitForElement('.explorer-folders-view');
		await this.dismissTrustDialog();
>>>>>>> daabc187

		// https://github.com/microsoft/vscode/issues/118748
		// if (expectWalkthroughPart) {
		// 	await this.code.waitForElement(`.editor-instance > div > div.welcomePageFocusElement[tabIndex="0"]`);
		// }
	}

	async restart(options: { workspaceOrFolder?: string, extraArgs?: string[] }): Promise<any> {
		await this.stop();
		await new Promise(c => setTimeout(c, 1000));
		await this._start(options.workspaceOrFolder, options.extraArgs);
		await this.code.waitForElement('.explorer-folders-view');
		await this.dismissTrustDialog();
	}

	private async dismissTrustDialog(): Promise<void> {
		if (this.options.web) {
			return;
		}

		try {
			// Dismiss workspace trust dialog, if found
			await this.code.waitAndClick(`.monaco-workbench .dialog-buttons-row a:nth-child(1)`, 10, 10, 50);
		} catch {
			// there musn't be any trust dialog, maybe workspace is trusted?
		}
	}

	private async _start(workspaceOrFolder = this.workspacePathOrFolder, extraArgs: string[] = []): Promise<any> {
		this._workspacePathOrFolder = workspaceOrFolder;
		await this.startApplication(extraArgs);
		await this.checkWindowReady();
	}

	async reload(): Promise<any> {
		this.code.reload()
			.catch(err => null); // ignore the connection drop errors

		// needs to be enough to propagate the 'Reload Window' command
		await new Promise(c => setTimeout(c, 1500));
		await this.checkWindowReady();
	}

	async stop(): Promise<any> {
		if (this._code) {
			await this._code.exit();
			this._code.dispose();
			this._code = undefined;
		}
	}

	async captureScreenshot(name: string): Promise<void> {
		if (this.options.screenshotsPath) {
			const raw = await this.code.capturePage();
			const buffer = Buffer.from(raw, 'base64');
			const screenshotPath = path.join(this.options.screenshotsPath, `${name}.png`);
			if (this.options.log) {
				this.logger.log('*** Screenshot recorded:', screenshotPath);
			}
			fs.writeFileSync(screenshotPath, buffer);
		}
	}

	private async startApplication(extraArgs: string[] = []): Promise<any> {
		this._code = await spawn({
			codePath: this.options.codePath,
			workspacePath: this.workspacePathOrFolder,
			userDataDir: this.options.userDataDir,
			extensionsPath: this.options.extensionsPath,
			logger: this.options.logger,
			verbose: this.options.verbose,
			log: this.options.log,
			extraArgs,
			remote: this.options.remote,
			web: this.options.web,
			browser: this.options.browser
		});

		this._workbench = new Workbench(this._code, this.userDataPath);
	}

	private async checkWindowReady(): Promise<any> {
		if (!this.code) {
			console.error('No code instance found');
			return;
		}

		await this.code.waitForWindowIds(ids => ids.length > 0);
		await this.code.waitForElement('.monaco-workbench');

		// {{SQL CARBON EDIT}} Wait for specified status bar items before considering the app ready - we wait for them together to avoid timing
		// issues with the status bar items disappearing
		const statusbarPromises: Promise<string>[] = [];

		if (this.remote) {
			statusbarPromises.push(this.code.waitForTextContent('.monaco-workbench .statusbar-item[id="status.host"]', ' TestResolver', undefined, 2000));
		}

		// Wait for SQL Tools Service to start before considering the app ready
		statusbarPromises.push(this.code.waitForTextContent('.monaco-workbench .statusbar-item[id="Microsoft.mssql"]', 'SQL Tools Service Started', undefined, 30000));
		await Promise.all(statusbarPromises);

		// wait a bit, since focus might be stolen off widgets
		// as soon as they open (e.g. quick access)
		await new Promise(c => setTimeout(c, 1000));
	}
}<|MERGE_RESOLUTION|>--- conflicted
+++ resolved
@@ -70,12 +70,8 @@
 
 	async start(expectWalkthroughPart = true): Promise<any> {
 		await this._start();
-<<<<<<< HEAD
 		await this.code.waitForElement('.object-explorer-view'); // {{SQL CARBON EDIT}} We have a different startup view
-=======
-		await this.code.waitForElement('.explorer-folders-view');
 		await this.dismissTrustDialog();
->>>>>>> daabc187
 
 		// https://github.com/microsoft/vscode/issues/118748
 		// if (expectWalkthroughPart) {
