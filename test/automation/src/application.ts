--- conflicted
+++ resolved
@@ -133,16 +133,9 @@
 		if (this.remote) {
 			await this.code.waitForTextContent('.monaco-workbench .statusbar-item[id="status.host"]', ' TestResolver', undefined, 2000);
 		}
-<<<<<<< HEAD
-
 		// Wait for SQL Tools Service to start before considering the app ready
 		statusbarPromises.push(this.code.waitForTextContent('.monaco-workbench .statusbar-item[id="Microsoft.mssql"]', 'SQL Tools Service Started', undefined, 30000));
 		await Promise.all(statusbarPromises);
 
-		// wait a bit, since focus might be stolen off widgets
-		// as soon as they open (e.g. quick access)
-		await new Promise(c => setTimeout(c, 1000));
-=======
->>>>>>> 465402dd
 	}
 }