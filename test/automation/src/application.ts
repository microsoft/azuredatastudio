--- conflicted
+++ resolved
@@ -112,22 +112,15 @@
 		return code;
 	}
 
-	private async checkWindowReady(code: Code): Promise<void> {
+	private async checkWindowReady(code: Code): Promise<any> {
+		// We need a rendered workbench
+		await measureAndLog(code.waitForElement('.monaco-workbench'), 'Application#checkWindowReady: wait for .monaco-workbench element', this.logger);
 
-<<<<<<< HEAD
+
 		// {{SQL CARBON EDIT}} Wait for specified status bar items before considering the app ready - we wait for them together to avoid timing
 		// issues with the status bar items disappearing
 		const statusbarPromises: Promise<string>[] = [];
 
-		if (this.remote) {
-			await code.waitForTextContent('.monaco-workbench .statusbar-item[id="status.host"]', ' TestResolver', undefined, 2000);
-		}
-=======
-		// We need a rendered workbench
-		await measureAndLog(code.waitForElement('.monaco-workbench'), 'Application#checkWindowReady: wait for .monaco-workbench element', this.logger);
->>>>>>> 559e9bee
-
-		// Remote but not web: wait for a remote connection state change
 		if (this.remote) {
 			await measureAndLog(code.waitForTextContent('.monaco-workbench .statusbar-item[id="status.host"]', undefined, statusHostLabel => {
 				this.logger.log(`checkWindowReady: remote indicator text is ${statusHostLabel}`);
@@ -144,6 +137,10 @@
 			}, 300 /* = 30s of retry */), 'Application#checkWindowReady: wait for remote indicator', this.logger);
 		}
 
+		if (this.web) {
+			await code.waitForTextContent('.monaco-workbench .statusbar-item[id="status.host"]', undefined, s => !s.includes('Opening Remote'), 2000);
+		}
+
 		// Wait for SQL Tools Service to start before considering the app ready
 		statusbarPromises.push(this.code.waitForTextContent('.monaco-workbench .statusbar-item[id="Microsoft.mssql"]', 'SQL Tools Service Started', undefined, 30000));
 		await Promise.all(statusbarPromises);
