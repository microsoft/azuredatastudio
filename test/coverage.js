--- conflicted
+++ resolved
@@ -40,29 +40,17 @@
 		Object.keys(transformed.data).forEach((file) => {
 			const entry = transformed.data[file];
 			const fixedPath = fixPath(entry.path);
+			if (fixedPath.includes('\\vs\\') || fixedPath.includes('/vs/')) { return; } // {{SQL CARBON EDIT}} skip vscode files
 			entry.data.path = fixedPath;
 			newData[fixedPath] = entry;
 		});
 		transformed.data = newData;
 
-<<<<<<< HEAD
-	// Paths come out all broken
-	let newData = Object.create(null);
-	Object.keys(transformed.map.data).forEach((file) => {
-		const entry = transformed.map.data[file];
-		const fixedPath = fixPath(entry.path);
-		if (fixedPath.includes('\\vs\\') || fixedPath.includes('/vs/')) { return; } // {{SQL CARBON EDIT}} skip vscode files
-		entry.data.path = fixedPath;
-		newData[fixedPath] = entry;
-	});
-	transformed.map.data = newData;
-=======
 		const context = iLibReport.createContext({
 			dir: path.join(__dirname, `../.build/coverage${isSingle ? '-single' : ''}`),
 			coverageMap: transformed
 		});
 		const tree = context.getTree('flat');
->>>>>>> 31ef68ff
 
 		let reports = [];
 		if (isSingle) {
@@ -71,23 +59,10 @@
 			reports.push(iReports.create('json'));
 			reports.push(iReports.create('lcov'));
 			reports.push(iReports.create('html'));
+			reports.push(iReports.create('cobertura')); // {{SQL CARBON EDIT}} add covertura
 		}
 		reports.forEach(report => tree.visit(report, context));
 	});
-<<<<<<< HEAD
-
-	let reports = [];
-	if (isSingle) {
-		reports.push(iReports.create('lcovonly'));
-	} else {
-		reports.push(iReports.create('json'));
-		reports.push(iReports.create('lcov'));
-		reports.push(iReports.create('html'));
-		reports.push(iReports.create('cobertura')); // {{SQL CARBON EDIT}} add covertura
-	}
-	reports.forEach(report => tree.visit(report, context));
-=======
->>>>>>> 31ef68ff
 };
 
 function toUpperDriveLetter(str) {
