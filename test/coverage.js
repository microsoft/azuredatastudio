/*---------------------------------------------------------------------------------------------
 *  Copyright (c) Microsoft Corporation. All rights reserved.
 *  Licensed under the Source EULA. See License.txt in the project root for license information.
 *--------------------------------------------------------------------------------------------*/

const minimatch = require('minimatch');
const fs = require('fs');
const path = require('path');
const iLibInstrument = require('istanbul-lib-instrument');
const iLibCoverage = require('istanbul-lib-coverage');
const iLibSourceMaps = require('istanbul-lib-source-maps');
const iLibReport = require('istanbul-lib-report');
const iReports = require('istanbul-reports');

const REPO_PATH = toUpperDriveLetter(path.join(__dirname, '..'));

exports.initialize = function (loaderConfig) {
	const instrumenter = iLibInstrument.createInstrumenter();
	loaderConfig.nodeInstrumenter = function (contents, source) {
<<<<<<< HEAD
		if (minimatch(source, '**/test/**')) { // {{SQL CARBON EDIT}} Don't instrument test helper stuff either
=======
		if (minimatch(source, '**/test/**')) {
			// tests don't get instrumented
>>>>>>> 4e5a05c3
			return contents;
		}
		// Try to find a .map file
		let map = undefined;
		try {
			map = JSON.parse(fs.readFileSync(`${source}.map`).toString());
		} catch (err) {
			// missing source map...
		}
		return instrumenter.instrumentSync(contents, source, map);
	};
};

exports.createReport = function (isSingle) {
	const mapStore = iLibSourceMaps.createSourceMapStore();
	const coverageMap = iLibCoverage.createCoverageMap(global.__coverage__);
	return mapStore.transformCoverage(coverageMap).then((transformed) => {
		// Paths come out all broken
		let newData = Object.create(null);
		Object.keys(transformed.data).forEach((file) => {
			const entry = transformed.data[file];
			const fixedPath = fixPath(entry.path);
			if (fixedPath.includes('\\vs\\') || fixedPath.includes('/vs/')) { return; } // {{SQL CARBON EDIT}} skip vscode files
			entry.data.path = fixedPath;
			newData[fixedPath] = entry;
		});
		transformed.data = newData;

		const context = iLibReport.createContext({
			dir: path.join(__dirname, `../.build/coverage${isSingle ? '-single' : ''}`),
			coverageMap: transformed
		});
		const tree = context.getTree('flat');

		let reports = [];
		if (isSingle) {
			reports.push(iReports.create('lcovonly'));
		} else {
			reports.push(iReports.create('json'));
			reports.push(iReports.create('lcov'));
			reports.push(iReports.create('html'));
			reports.push(iReports.create('cobertura')); // {{SQL CARBON EDIT}} add covertura
		}
		reports.forEach(report => tree.visit(report, context));
	});
};

function toUpperDriveLetter(str) {
	if (/^[a-z]:/.test(str)) {
		return str.charAt(0).toUpperCase() + str.substr(1);
	}
	return str;
}

function toLowerDriveLetter(str) {
	if (/^[A-Z]:/.test(str)) {
		return str.charAt(0).toLowerCase() + str.substr(1);
	}
	return str;
}

function fixPath(brokenPath) {
	const startIndex = brokenPath.lastIndexOf(REPO_PATH);
	if (startIndex === -1) {
		return toLowerDriveLetter(brokenPath);
	}
	return toLowerDriveLetter(brokenPath.substr(startIndex));
}<|MERGE_RESOLUTION|>--- conflicted
+++ resolved
@@ -17,12 +17,8 @@
 exports.initialize = function (loaderConfig) {
 	const instrumenter = iLibInstrument.createInstrumenter();
 	loaderConfig.nodeInstrumenter = function (contents, source) {
-<<<<<<< HEAD
-		if (minimatch(source, '**/test/**')) { // {{SQL CARBON EDIT}} Don't instrument test helper stuff either
-=======
 		if (minimatch(source, '**/test/**')) {
 			// tests don't get instrumented
->>>>>>> 4e5a05c3
 			return contents;
 		}
 		// Try to find a .map file
