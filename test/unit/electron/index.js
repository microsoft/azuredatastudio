/*---------------------------------------------------------------------------------------------
 *  Copyright (c) Microsoft Corporation. All rights reserved.
 *  Licensed under the Source EULA. See License.txt in the project root for license information.
 *--------------------------------------------------------------------------------------------*/

const { app, BrowserWindow, ipcMain } = require('electron');
const { tmpdir } = require('os');
const { join } = require('path');
const path = require('path');
const mocha = require('mocha');
const events = require('events');
// const MochaJUnitReporter = require('mocha-junit-reporter');
const url = require('url');

const defaultReporterName = process.platform === 'win32' ? 'list' : 'spec';

const optimist = require('optimist')
	.describe('grep', 'only run tests matching <pattern>').alias('grep', 'g').alias('grep', 'f').string('grep')
	.describe('invert', 'uses the inverse of the match specified by grep').alias('invert', 'i').string('invert')
	.describe('run', 'only run tests from <file>').string('run')
	.describe('runGlob', 'only run tests matching <file_pattern>').alias('runGlob', 'glob').alias('runGlob', 'runGrep').string('runGlob')
	.describe('build', 'run with build output (out-build)').boolean('build')
	.describe('coverage', 'generate coverage report').boolean('coverage')
	.describe('debug', 'open dev tools, keep window open, reuse app data').string('debug')
	.describe('reporter', 'the mocha reporter').string('reporter').default('reporter', defaultReporterName)
	.describe('reporter-options', 'the mocha reporter options').string('reporter-options').default('reporter-options', '')
	.describe('tfs').string('tfs')
	.describe('help', 'show the help').alias('help', 'h');

const argv = optimist.argv;

// {{SQL CARBON EDIT}}
// Set test run options. These are NOT used if grep is specified manually - that implies the user has a specific desire to
// filter the tests beyond the defaults set for ADS_TEST_GREP in the calling scripts.
if (!argv.grep) {
	argv.grep = process.env['ADS_TEST_GREP'];
	argv.invert = Boolean(process.env['ADS_TEST_INVERT_GREP']);
}

if (argv.help) {
	optimist.showHelp();
	process.exit(0);
}

if (!argv.debug) {
	app.setPath('userData', join(tmpdir(), `vscode-tests-${Date.now()}`));
}

function deserializeSuite(suite) {
	return {
		root: suite.root,
		suites: suite.suites,
		tests: suite.tests,
		title: suite.title,
		fullTitle: () => suite.fullTitle,
		timeout: () => suite.timeout,
		retries: () => suite.retries,
		enableTimeouts: () => suite.enableTimeouts,
		slow: () => suite.slow,
		bail: () => suite.bail
	};
}

function deserializeRunnable(runnable) {
	return {
		title: runnable.title,
		fullTitle: () => runnable.fullTitle,
		async: runnable.async,
		slow: () => runnable.slow,
		speed: runnable.speed,
		duration: runnable.duration
	};
}

function deserializeError(err) {
	const inspect = err.inspect;
	err.inspect = () => inspect;
	return err;
}

class IPCRunner extends events.EventEmitter {

	constructor() {
		super();

		this.didFail = false;

		ipcMain.on('start', () => this.emit('start'));
		ipcMain.on('end', () => this.emit('end'));
		ipcMain.on('suite', (e, suite) => this.emit('suite', deserializeSuite(suite)));
		ipcMain.on('suite end', (e, suite) => this.emit('suite end', deserializeSuite(suite)));
		ipcMain.on('test', (e, test) => this.emit('test', deserializeRunnable(test)));
		ipcMain.on('test end', (e, test) => this.emit('test end', deserializeRunnable(test)));
		ipcMain.on('hook', (e, hook) => this.emit('hook', deserializeRunnable(hook)));
		ipcMain.on('hook end', (e, hook) => this.emit('hook end', deserializeRunnable(hook)));
		ipcMain.on('pass', (e, test) => this.emit('pass', deserializeRunnable(test)));
		ipcMain.on('fail', (e, test, err) => {
			this.didFail = true;
			this.emit('fail', deserializeRunnable(test), deserializeError(err));
		});
		ipcMain.on('pending', (e, test) => this.emit('pending', deserializeRunnable(test)));
	}
}

function parseReporterOption(value) {
	let r = /^([^=]+)=(.*)$/.exec(value);
	return r ? { [r[1]]: r[2] } : {};
}

app.on('ready', () => {

	ipcMain.on('error', (_, err) => {
		if (!argv.debug) {
			console.error(err);
			app.exit(1);
		}
	});

	const win = new BrowserWindow({
		height: 600,
		width: 800,
		show: false,
		webPreferences: {
			backgroundThrottling: false,
			nodeIntegration: true,
			webSecurity: false,
			webviewTag: true,
<<<<<<< HEAD
			enableWebSQL: false,
=======
>>>>>>> aa1adb62
			preload: path.join(__dirname, '..', '..', '..', 'src', 'vs', 'base', 'parts', 'sandbox', 'electron-browser', 'preload.js') // ensure similar environment as VSCode as tests may depend on this
		}
	});

	win.webContents.on('did-finish-load', () => {
		if (argv.debug) {
			win.show();
			win.webContents.openDevTools();
		}
		win.webContents.send('run', argv);
	});

	win.loadURL(url.format({ pathname: path.join(__dirname, 'renderer.html'), protocol: 'file:', slashes: true }));

	const runner = new IPCRunner();

	if (argv.tfs) {
		new mocha.reporters.Spec(runner);
		// TODO@deepak the mocha Junit reporter seems to cause a hang when running with Electron 6 inside docker container
		// new MochaJUnitReporter(runner, {
		// 	reporterOptions: {
		// 		testsuitesTitle: `${argv.tfs} ${process.platform}`,
		// 		mochaFile: process.env.BUILD_ARTIFACTSTAGINGDIRECTORY ? path.join(process.env.BUILD_ARTIFACTSTAGINGDIRECTORY, `test-results/${process.platform}-${argv.tfs.toLowerCase().replace(/[^\w]/g, '-')}-results.xml`) : undefined
		// 	}
		// });
	} else {
		const reporterPath = path.join(path.dirname(require.resolve('mocha')), 'lib', 'reporters', argv.reporter);
		let Reporter;

		try {
			Reporter = require(reporterPath);
		} catch (err) {
			try {
				Reporter = require(argv.reporter);
			} catch (err) {
				Reporter = process.platform === 'win32' ? mocha.reporters.List : mocha.reporters.Spec;
				console.warn(`could not load reporter: ${argv.reporter}, using ${Reporter.name}`);
			}
		}

		let reporterOptions = argv['reporter-options'];
		reporterOptions = typeof reporterOptions === 'string' ? [reporterOptions] : reporterOptions;
		reporterOptions = reporterOptions.reduce((r, o) => Object.assign(r, parseReporterOption(o)), {});

		new Reporter(runner, { reporterOptions });
	}

	if (!argv.debug) {
		ipcMain.on('all done', () => app.exit(runner.didFail ? 1 : 0));
	}
});<|MERGE_RESOLUTION|>--- conflicted
+++ resolved
@@ -125,10 +125,6 @@
 			nodeIntegration: true,
 			webSecurity: false,
 			webviewTag: true,
-<<<<<<< HEAD
-			enableWebSQL: false,
-=======
->>>>>>> aa1adb62
 			preload: path.join(__dirname, '..', '..', '..', 'src', 'vs', 'base', 'parts', 'sandbox', 'electron-browser', 'preload.js') // ensure similar environment as VSCode as tests may depend on this
 		}
 	});
