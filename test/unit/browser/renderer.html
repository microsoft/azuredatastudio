--- conflicted
+++ resolved
@@ -56,12 +56,8 @@
 				sinon: new URL('../../../node_modules/sinon/pkg/sinon.js', baseUrl).href,
 				'sinon-test': new URL('../../../node_modules/sinon-test/dist/sinon-test.js', baseUrl).href,
 				xterm: new URL('../../../node_modules/xterm/lib/xterm.js', baseUrl).href,
-<<<<<<< HEAD
 				sql: new URL(`../../../${!!isBuild ? 'out-build' : 'out'}/sql`, baseUrl).href, // {{SQL CARBON EDIT}}
-				'iconv-lite-umd': new URL('../../../node_modules/iconv-lite-umd/lib/iconv-lite-umd.js', baseUrl).href,
-=======
 				'@vscode/iconv-lite-umd': new URL('../../../node_modules/@vscode/iconv-lite-umd/lib/iconv-lite-umd.js', baseUrl).href,
->>>>>>> 559e9bee
 				jschardet: new URL('../../../node_modules/jschardet/dist/jschardet.min.js', baseUrl).href
 			}
 		});
