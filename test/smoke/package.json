{
  "name": "code-oss-dev-smoke-test",
  "version": "0.1.0",
  "license": "MIT",
  "main": "./src/main.js",
  "scripts": {
    "compile": "yarn --cwd ../automation compile && tsc",
    "watch-automation": "yarn --cwd ../automation watch",
    "watch-smoke": "tsc --watch --preserveWatchOutput",
    "watch": "npm-run-all -lp watch-automation watch-smoke",
    "mocha": "node ../node_modules/mocha/bin/mocha"
  },
  "dependencies": {
    "mkdirp": "^1.0.4",
    "ncp": "^2.0.0",
    "node-fetch": "^2.6.1",
    "rimraf": "^2.6.1",
    "vscode-test": "^1.6.1"
  },
  "devDependencies": {
    "@types/mkdirp": "^1.0.1",
    "@types/mocha": "^8.2.0",
    "@types/ncp": "2.0.1",
    "@types/node": "14.x",
    "@types/node-fetch": "^2.5.10",
    "@types/rimraf": "^2.0.4",
<<<<<<< HEAD
    "@types/tmp": "0.0.33",
    "cpx": "^1.5.0",
    "htmlparser2": "^3.9.2",
    "mkdirp": "^1.0.4",
    "ncp": "^2.0.0",
    "node-fetch": "^2.6.7",
=======
>>>>>>> 1788b8af
    "npm-run-all": "^4.1.5",
    "typescript": "^4.3.2",
    "watch": "^1.0.2"
  }
}<|MERGE_RESOLUTION|>--- conflicted
+++ resolved
@@ -24,15 +24,6 @@
     "@types/node": "14.x",
     "@types/node-fetch": "^2.5.10",
     "@types/rimraf": "^2.0.4",
-<<<<<<< HEAD
-    "@types/tmp": "0.0.33",
-    "cpx": "^1.5.0",
-    "htmlparser2": "^3.9.2",
-    "mkdirp": "^1.0.4",
-    "ncp": "^2.0.0",
-    "node-fetch": "^2.6.7",
-=======
->>>>>>> 1788b8af
     "npm-run-all": "^4.1.5",
     "typescript": "^4.3.2",
     "watch": "^1.0.2"
