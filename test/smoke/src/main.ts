--- conflicted
+++ resolved
@@ -41,13 +41,7 @@
 import { setup as setupTerminalTests } from './areas/terminal/terminal.test';
 import { setup as setupDataMultirootTests } from './areas/multiroot/multiroot.test';
 import { setup as setupDataLocalizationTests } from './areas/workbench/localization.test';
-import { setup as setupLaunchTests } from './areas/workbench/launch.test';
-<<<<<<< HEAD
-*/
-//{{END}}
-import { MultiLogger, Logger, ConsoleLogger, FileLogger } from './logger';
-=======
->>>>>>> 36410ba3
+import { setup as setupLaunchTests } from './areas/workbench/launch.test';*///{{END}}
 
 if (!/^v10/.test(process.version)) {
 	console.error('Error: Smoketest must be run using Node 10. Currently running', process.version);
