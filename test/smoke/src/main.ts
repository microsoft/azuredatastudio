--- conflicted
+++ resolved
@@ -8,7 +8,6 @@
 import * as path from 'path';
 import * as os from 'os';
 import * as minimist from 'minimist';
-import * as tmp from 'tmp';
 import * as rimraf from 'rimraf';
 import * as mkdirp from 'mkdirp';
 import { ncp } from 'ncp';
@@ -30,8 +29,11 @@
 import { setup as setupDataLocalizationTests } from './areas/workbench/localization.test';
 import { setup as setupLaunchTests } from './areas/workbench/launch.test';*/
 
-const tmpDir = tmp.dirSync({ name: 't' }) as { name: string; removeCallback: Function; };
-const testDataPath = tmpDir.name;
+const testDataPath = path.join(os.tmpdir(), 'vscsmoke');
+if (fs.existsSync(testDataPath)) {
+	rimraf.sync(testDataPath);
+}
+fs.mkdirSync(testDataPath);
 process.once('exit', () => {
 	try {
 		rimraf.sync(testDataPath);
@@ -346,61 +348,29 @@
 	await new Promise((c, e) => rimraf(testDataPath, { maxBusyTries: 10 }, err => err ? e(err) : c(undefined)));
 });
 
-<<<<<<< HEAD
-describe(`VSCode Smoke Tests (${opts.web ? 'Web' : 'Electron'})`, () => {
-	if (screenshotsPath) {
-		afterEach(async function () {
-			if (this.currentTest!.state !== 'failed') {
-				return;
-			}
-			const app = this.app as Application;
-			const name = this.currentTest!.fullTitle().replace(/[^a-z0-9\-]/ig, '_');
-
-			await app.captureScreenshot(name);
-		});
-	}
-
-	if (opts.log) {
-		beforeEach(async function () {
-			const app = this.app as Application;
-			const title = this.currentTest!.fullTitle();
-
-			app.logger.log('*** Test start:', title);
-		});
-	}
-
-	// if (!opts.web && opts['stable-build']) {
-	// 	describe(`Stable vs Insiders Smoke Tests: This test MUST run before releasing by providing the --stable-build command line argument`, () => {
-	// 		setupDataMigrationTests(opts['stable-build'], testDataPath);
-	// 	});
-	// }
-
-	// {{SQL CARBON EDIT}} - Remove the nested test suite to make sure the suite setup is also applied to beforeEach and afterEach
-	// describe(`VSCode Smoke Tests (${opts.web ? 'Web' : 'Electron'})`, () => {
-
-	before(async function () {
-		const app = new Application(this.defaultOptions);
-		await app!.start(opts.web ? false : undefined);
-		this.app = app;
+sqlMain(opts.web);
+
+if (screenshotsPath) {
+	afterEach(async function () {
+		if (this.currentTest!.state !== 'failed') {
+			return;
+		}
+		const app = this.app as ApplicationOptions;
+		const name = this.currentTest!.fullTitle().replace(/[^a-z0-9\-]/ig, '_');
+
+		await app.captureScreenshot(name);
 	});
-
-	after(async function () {
-		await this.app.stop();
-	});
-
-	sqlMain(opts.web);
-
-	/* if (!opts.web) { setupDataLossTests(opts); }
-=======
+}
+
 if (!opts.web && opts['build'] && !opts['remote']) {
 	describe(`Stable vs Insiders Smoke Tests: This test MUST run before releasing`, () => {
-		setupDataMigrationTests(opts, testDataPath);
+		// setupDataMigrationTests(opts, testDataPath); {{SQL CARBON EDIT}} Remove unused tests
 	});
 }
 
 describe(`VSCode Smoke Tests (${opts.web ? 'Web' : 'Electron'})`, () => {
+	/* {{SQL CARBON EDIT}} Disable unused tests
 	if (!opts.web) { setupDataLossTests(opts); }
->>>>>>> 1df15a15
 	if (!opts.web) { setupDataPreferencesTests(opts); }
 	setupDataSearchTests(opts);
 	setupDataNotebookTests(opts);
@@ -410,10 +380,6 @@
 	setupDataExtensionTests(opts);
 	if (!opts.web) { setupDataMultirootTests(opts); }
 	if (!opts.web) { setupDataLocalizationTests(opts); }
-<<<<<<< HEAD
-	if (!opts.web) { setupLaunchTests(); }*/
-	// });
-=======
 	if (!opts.web) { setupLaunchTests(); }
->>>>>>> 1df15a15
+	*/
 });