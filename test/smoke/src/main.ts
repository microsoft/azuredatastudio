/*---------------------------------------------------------------------------------------------
 *  Copyright (c) Microsoft Corporation. All rights reserved.
 *  Licensed under the Source EULA. See License.txt in the project root for license information.
 *--------------------------------------------------------------------------------------------*/

import * as fs from 'fs';
import * as cp from 'child_process';
import * as path from 'path';
import * as minimist from 'minimist';
import * as tmp from 'tmp';
import * as rimraf from 'rimraf';
import * as mkdirp from 'mkdirp';
import { ncp } from 'ncp';
import {
	Application,
	Quality,
	ApplicationOptions,
	MultiLogger,
	Logger,
	ConsoleLogger,
	FileLogger,
} from '../../automation';

import { main as sqlMain, setup as sqlSetup } from './sql/main'; //{{SQL CARBON EDIT}}
/*import { setup as setupDataMigrationTests } from './areas/workbench/data-migration.test';
import { setup as setupDataLossTests } from './areas/workbench/data-loss.test';
import { setup as setupDataPreferencesTests } from './areas/preferences/preferences.test';
import { setup as setupDataSearchTests } from './areas/search/search.test';
import { setup as setupDataLanguagesTests } from './areas/languages/languages.test';
import { setup as setupDataEditorTests } from './areas/editor/editor.test';
import { setup as setupDataStatusbarTests } from './areas/statusbar/statusbar.test';
import { setup as setupDataExtensionTests } from './areas/extensions/extensions.test';
import { setup as setupDataMultirootTests } from './areas/multiroot/multiroot.test';
import { setup as setupDataLocalizationTests } from './areas/workbench/localization.test';
import { setup as setupLaunchTests } from './areas/workbench/launch.test';*/

if (!/^v10/.test(process.version) && !/^v12/.test(process.version)) {
	console.error('Error: Smoketest must be run using Node 10/12. Currently running', process.version);
	process.exit(1);
}

const tmpDir = tmp.dirSync({ prefix: 't' }) as { name: string; removeCallback: Function; };
const testDataPath = tmpDir.name;
process.once('exit', () => rimraf.sync(testDataPath));

const [, , ...args] = process.argv;
const opts = minimist(args, {
	string: [
		'browser',
		'build',
		'stable-build',
		'wait-time',
		'test-repo',
		'screenshots',
		'log'
	],
	boolean: [
		'verbose',
		'remote',
		'web'
	],
	default: {
		verbose: false
	}
});

const testRepoUrl = 'https://github.com/anthonydresser/azuredatastudio-smoke-test-repo.git';
const workspacePath = path.join(testDataPath, 'azuredatastudio-smoke-test-repo');
const extensionsPath = path.join(testDataPath, 'extensions-dir');
mkdirp.sync(extensionsPath);

const screenshotsPath = opts.screenshots ? path.resolve(opts.screenshots) : null;
if (screenshotsPath) {
	mkdirp.sync(screenshotsPath);
}

function fail(errorMessage): void {
	console.error(errorMessage);
	process.exit(1);
}

const repoPath = path.join(__dirname, '..', '..', '..');

let quality: Quality;

//
// #### Electron Smoke Tests ####
//
if (!opts.web) {

	function getDevElectronPath(): string {
		const buildPath = path.join(repoPath, '.build');
		const product = require(path.join(repoPath, 'product.json'));

		switch (process.platform) {
			case 'darwin':
				return path.join(buildPath, 'electron', `${product.nameLong}.app`, 'Contents', 'MacOS', 'Electron');
			case 'linux':
				return path.join(buildPath, 'electron', `${product.applicationName}`);
			case 'win32':
				return path.join(buildPath, 'electron', `${product.nameShort}.exe`);
			default:
				throw new Error('Unsupported platform.');
		}
	}

	function getBuildElectronPath(root: string): string {
		switch (process.platform) {
			case 'darwin':
				return path.join(root, 'Contents', 'MacOS', 'Electron');
			case 'linux': {
				const product = require(path.join(root, 'resources', 'app', 'product.json'));
				return path.join(root, product.applicationName);
			}
			case 'win32': {
				const product = require(path.join(root, 'resources', 'app', 'product.json'));
				return path.join(root, `${product.nameShort}.exe`);
			}
			default:
				throw new Error('Unsupported platform.');
		}
	}

	let testCodePath = opts.build;
	let stableCodePath = opts['stable-build'];
	let electronPath: string;
	let stablePath: string | undefined = undefined;

	if (testCodePath) {
		electronPath = getBuildElectronPath(testCodePath);

		if (stableCodePath) {
			stablePath = getBuildElectronPath(stableCodePath);
		}
	} else {
		testCodePath = getDevElectronPath();
		electronPath = testCodePath;
		process.env.VSCODE_REPOSITORY = repoPath;
		process.env.VSCODE_DEV = '1';
		process.env.VSCODE_CLI = '1';
	}

	if (!fs.existsSync(electronPath || '')) {
		fail(`Can't find VSCode at ${electronPath}.`);
	}

	if (typeof stablePath === 'string' && !fs.existsSync(stablePath)) {
		fail(`Can't find Stable VSCode at ${stablePath}.`);
	}

	if (process.env.VSCODE_DEV === '1') {
		quality = Quality.Dev;
	} else if (electronPath.indexOf('Code - Insiders') >= 0 /* macOS/Windows */ || electronPath.indexOf('code-insiders') /* Linux */ >= 0) {
		quality = Quality.Insiders;
	} else {
		quality = Quality.Stable;
	}
}

//
// #### Web Smoke Tests ####
//
else {
	const testCodeServerPath = opts.build || process.env.VSCODE_REMOTE_SERVER_PATH;

	if (typeof testCodeServerPath === 'string' && !fs.existsSync(testCodeServerPath)) {
		fail(`Can't find Code server at ${testCodeServerPath}.`);
	}

	if (!testCodeServerPath) {
		process.env.VSCODE_REPOSITORY = repoPath;
		process.env.VSCODE_DEV = '1';
		process.env.VSCODE_CLI = '1';
	}

	if (process.env.VSCODE_DEV === '1') {
		quality = Quality.Dev;
	} else {
		quality = Quality.Insiders;
	}
}

const userDataDir = path.join(testDataPath, 'd');

async function setupRepository(): Promise<void> {
	if (opts['test-repo']) {
		console.log('*** Copying test project repository:', opts['test-repo']);
		rimraf.sync(workspacePath);
		// not platform friendly
		if (process.platform === 'win32') {
			cp.execSync(`xcopy /E "${opts['test-repo']}" "${workspacePath}"\\*`);
		} else {
			cp.execSync(`cp -R "${opts['test-repo']}" "${workspacePath}"`);
		}

	} else {
		if (!fs.existsSync(workspacePath)) {
			console.log('*** Cloning test project repository...');
			cp.spawnSync('git', ['clone', testRepoUrl, workspacePath]);
		} else {
			console.log('*** Cleaning test project repository...');
			cp.spawnSync('git', ['fetch'], { cwd: workspacePath });
			cp.spawnSync('git', ['reset', '--hard', 'FETCH_HEAD'], { cwd: workspacePath });
			cp.spawnSync('git', ['clean', '-xdf'], { cwd: workspacePath });
		}

		// console.log('*** Running yarn...');
		// cp.execSync('yarn', { cwd: workspacePath, stdio: 'inherit' });
	}
}

async function setup(): Promise<void> {
	console.log('*** Test data:', testDataPath);
	console.log('*** Preparing smoketest setup...');

	await setupRepository();

	console.log('*** Smoketest setup done!\n');
}

function createOptions(): ApplicationOptions {
	const loggers: Logger[] = [];

	if (opts.verbose) {
		loggers.push(new ConsoleLogger());
	}

	let log: string | undefined = undefined;

	if (opts.log) {
		loggers.push(new FileLogger(opts.log));
		log = 'trace';
	}
	return {
		quality,
		codePath: opts.build,
		workspacePath,
		userDataDir,
		extensionsPath,
		waitTime: parseInt(opts['wait-time'] || '0') || 20,
		logger: new MultiLogger(loggers),
		verbose: opts.verbose,
		log,
		screenshotsPath,
		remote: opts.remote,
		web: opts.web,
		browser: opts.browser
	};
}

before(async function () {
	this.timeout(2 * 60 * 1000); // allow two minutes for setup
	await setup();
	this.defaultOptions = createOptions();
	await sqlSetup(this.defaultOptions);
});

after(async function () {
	await new Promise(c => setTimeout(c, 500)); // wait for shutdown

	if (opts.log) {
		const logsDir = path.join(userDataDir, 'logs');
		const destLogsDir = path.join(path.dirname(opts.log), 'logs');
		await new Promise((c, e) => ncp(logsDir, destLogsDir, err => err ? e(err) : c()));
	}

	await new Promise((c, e) => rimraf(testDataPath, { maxBusyTries: 10 }, err => err ? e(err) : c()));
});

describe(`VSCode Smoke Tests (${opts.web ? 'Web' : 'Electron'})`, () => {
	if (screenshotsPath) {
		afterEach(async function () {
			if (this.currentTest.state !== 'failed') {
				return;
			}
			const app = this.app as Application;
			const name = this.currentTest.fullTitle().replace(/[^a-z0-9\-]/ig, '_');

			await app.captureScreenshot(name);
		});
	}

	if (opts.log) {
		beforeEach(async function () {
			const app = this.app as Application;
			const title = this.currentTest.fullTitle();

			app.logger.log('*** Test start:', title);
		});
	}

<<<<<<< HEAD
	/*if (!opts.web) {
		describe(`Data Migration: This test MUST run before releasing by providing the --stable-build command line argument`, () => {
=======
	if (!opts.web && opts['stable-build']) {
		describe(`Stable vs Insiders Smoke Tests: This test MUST run before releasing by providing the --stable-build command line argument`, () => {
>>>>>>> 0ac3b111
			setupDataMigrationTests(opts['stable-build'], testDataPath);
		});
	}*/

	describe(`VSCode Smoke Tests (${opts.web ? 'Web' : 'Electron'})`, () => {
		before(async function () {
			const app = new Application(this.defaultOptions);
			await app!.start(opts.web ? false : undefined);
			this.app = app;
		});

		after(async function () {
			await this.app.stop();
		});

		sqlMain();
		/*if (!opts.web) { setupDataLossTests(); }
		if (!opts.web) { setupDataPreferencesTests(); }
		setupDataSearchTests();
		setupDataLanguagesTests();
		setupDataEditorTests();
		setupDataStatusbarTests(!!opts.web);
		if (!opts.web) { setupDataExtensionTests(); }
		if (!opts.web) { setupDataMultirootTests(); }
		if (!opts.web) { setupDataLocalizationTests(); }
		if (!opts.web) { setupLaunchTests(); }*/
	});
});
<|MERGE_RESOLUTION|>--- conflicted
+++ resolved
@@ -289,13 +289,8 @@
 		});
 	}
 
-<<<<<<< HEAD
-	/*if (!opts.web) {
-		describe(`Data Migration: This test MUST run before releasing by providing the --stable-build command line argument`, () => {
-=======
-	if (!opts.web && opts['stable-build']) {
+	/*if (!opts.web && opts['stable-build']) {
 		describe(`Stable vs Insiders Smoke Tests: This test MUST run before releasing by providing the --stable-build command line argument`, () => {
->>>>>>> 0ac3b111
 			setupDataMigrationTests(opts['stable-build'], testDataPath);
 		});
 	}*/
