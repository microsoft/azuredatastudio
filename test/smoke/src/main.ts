--- conflicted
+++ resolved
@@ -298,13 +298,9 @@
 			app.logger.log('*** Test start:', title);
 		});
 	}
-<<<<<<< HEAD
 
 	sqlMain();
 	/*if (!opts.web) { setupDataMigrationTests(opts['stable-build'], testDataPath); }
-=======
-	if (!opts.web) { setupDataMigrationTests(opts['stable-build'], testDataPath); }
->>>>>>> b7e0abbd
 	if (!opts.web) { setupDataLossTests(); }
 	if (!opts.web) { setupDataPreferencesTests(); }
 	setupDataSearchTests();
