/*---------------------------------------------------------------------------------------------
 *  Copyright (c) Microsoft Corporation. All rights reserved.
 *  Licensed under the Source EULA. See License.txt in the project root for license information.
 *--------------------------------------------------------------------------------------------*/

import * as fs from 'fs';
import * as cp from 'child_process';
import * as path from 'path';
import * as os from 'os';
import * as minimist from 'minimist';
import * as rimraf from 'rimraf';
import * as mkdirp from 'mkdirp';
import { ncp } from 'ncp';
import * as vscodetest from 'vscode-test';
import fetch from 'node-fetch';
import { Quality, ApplicationOptions, MultiLogger, Logger, ConsoleLogger, FileLogger } from '../../automation';

import { main as sqlMain, setup as sqlSetup } from './sql/main'; // {{SQL CARBON EDIT}}
/*import { setup as setupDataMigrationTests } from './areas/workbench/data-migration.test';
import { setup as setupDataLossTests } from './areas/workbench/data-loss.test';
import { setup as setupDataPreferencesTests } from './areas/preferences/preferences.test';
import { setup as setupDataSearchTests } from './areas/search/search.test';
import { setup as setupDataNotebookTests } from './areas/notebook/notebook.test';
import { setup as setupDataLanguagesTests } from './areas/languages/languages.test';
import { setup as setupDataEditorTests } from './areas/editor/editor.test';
import { setup as setupDataStatusbarTests } from './areas/statusbar/statusbar.test';
import { setup as setupDataExtensionTests } from './areas/extensions/extensions.test';
import { setup as setupDataMultirootTests } from './areas/multiroot/multiroot.test';
import { setup as setupDataLocalizationTests } from './areas/workbench/localization.test';
import { setup as setupLaunchTests } from './areas/workbench/launch.test';*/

const testDataPath = path.join(os.tmpdir(), 'vscsmoke');
if (fs.existsSync(testDataPath)) {
	rimraf.sync(testDataPath);
}
fs.mkdirSync(testDataPath);
process.once('exit', () => {
	try {
		rimraf.sync(testDataPath);
	} catch {
		// noop
	}
});

const [, , ...args] = process.argv;
const opts = minimist(args, {
	string: [
		'browser',
		'build',
		'stable-build',
		'wait-time',
		'test-repo',
		'screenshots',
		'log',
		'extensionsDir', // {{SQL CARBON EDIT}} Let callers control extensions dir for non-packaged extensions
		'electronArgs'
	],
	boolean: [
		'verbose',
		'remote',
		'web',
		'headless'
	],
	default: {
		verbose: false
	}
});

const testRepoUrl = 'https://github.com/Microsoft/azuredatastudio-smoke-test-repo.git';
const workspacePath = path.join(testDataPath, 'azuredatastudio-smoke-test-repo');
// {{SQL CARBON EDIT}} Let callers control extensions dir for non-packaged extensions
let extensionsPath = opts.extensionsDir;
if (!extensionsPath) {
	extensionsPath = path.join(testDataPath, 'extensions-dir');
	mkdirp.sync(extensionsPath);
}
console.log(`Using extensions dir : ${extensionsPath}`);


const screenshotsPath = opts.screenshots ? path.resolve(opts.screenshots) : null;
if (screenshotsPath) {
	mkdirp.sync(screenshotsPath);
}

const logPath = opts.log ? path.resolve(opts.log) : null;
if (logPath) {
	mkdirp.sync(path.dirname(logPath));
}

function fail(errorMessage): void {
	console.error(errorMessage);
	process.exit(1);
}

const repoPath = path.join(__dirname, '..', '..', '..');

let quality: Quality;
let version: string | undefined;

function parseVersion(version: string): { major: number, minor: number, patch: number } {
	const [, major, minor, patch] = /^(\d+)\.(\d+)\.(\d+)/.exec(version)!;
	return { major: parseInt(major), minor: parseInt(minor), patch: parseInt(patch) };
}

function parseQuality(): Quality {
	if (process.env.VSCODE_DEV === '1') {
		return Quality.Dev;
	}

	const quality = process.env.VSCODE_QUALITY ?? '';

	switch (quality) {
		case 'stable':
			return Quality.Stable;
		case 'insider':
			return Quality.Insiders;
		case 'exploration':
			return Quality.Exploration;
		case 'oss':
			return Quality.OSS;
		default:
			return Quality.Dev;
	}
}

//
// #### Electron Smoke Tests ####
//
if (!opts.web) {

	function getDevElectronPath(): string {
		const buildPath = path.join(repoPath, '.build');
		const product = require(path.join(repoPath, 'product.json'));

		switch (process.platform) {
			case 'darwin':
				return path.join(buildPath, 'electron', `${product.nameLong}.app`, 'Contents', 'MacOS', 'Electron');
			case 'linux':
				return path.join(buildPath, 'electron', `${product.applicationName}`);
			case 'win32':
				return path.join(buildPath, 'electron', `${product.nameShort}.exe`);
			default:
				throw new Error('Unsupported platform.');
		}
	}

	function getBuildElectronPath(root: string): string {
		switch (process.platform) {
			case 'darwin':
				return path.join(root, 'Contents', 'MacOS', 'Electron');
			case 'linux': {
				const product = require(path.join(root, 'resources', 'app', 'product.json'));
				return path.join(root, product.applicationName);
			}
			case 'win32': {
				const product = require(path.join(root, 'resources', 'app', 'product.json'));
				return path.join(root, `${product.nameShort}.exe`);
			}
			default:
				throw new Error('Unsupported platform.');
		}
	}

	function getBuildVersion(root: string): string {
		switch (process.platform) {
			case 'darwin':
				return require(path.join(root, 'Contents', 'Resources', 'app', 'package.json')).version;
			default:
				return require(path.join(root, 'resources', 'app', 'package.json')).version;
		}
	}

	let testCodePath = opts.build;
	let electronPath: string;

	if (testCodePath) {
		electronPath = getBuildElectronPath(testCodePath);
		version = getBuildVersion(testCodePath);
	} else {
		testCodePath = getDevElectronPath();
		electronPath = testCodePath;
		process.env.VSCODE_REPOSITORY = repoPath;
		process.env.VSCODE_DEV = '1';
		process.env.VSCODE_CLI = '1';
	}

	if (!fs.existsSync(electronPath || '')) {
		fail(`Can't find VSCode at ${electronPath}.`);
	}

	quality = parseQuality();

	console.log(`Running desktop smoke tests against ${electronPath}`);
}

//
// #### Web Smoke Tests ####
//
else {
	const testCodeServerPath = opts.build || process.env.VSCODE_REMOTE_SERVER_PATH;

	if (typeof testCodeServerPath === 'string') {
		if (!fs.existsSync(testCodeServerPath)) {
			fail(`Can't find Code server at ${testCodeServerPath}.`);
		} else {
			console.log(`Running web smoke tests against ${testCodeServerPath}`);
		}
	}

	if (!testCodeServerPath) {
		process.env.VSCODE_REPOSITORY = repoPath;
		process.env.VSCODE_DEV = '1';
		process.env.VSCODE_CLI = '1';

		console.log(`Running web smoke out of sources`);
	}

	quality = parseQuality();
}

logger.log(`VS Code product quality: ${quality}.`);

const userDataDir = path.join(testDataPath, 'd');

async function setupRepository(): Promise<void> {
	if (opts['test-repo']) {
		console.log('*** Copying test project repository:', opts['test-repo']);
		rimraf.sync(workspacePath);
		// not platform friendly
		if (process.platform === 'win32') {
			cp.execSync(`xcopy /E "${opts['test-repo']}" "${workspacePath}"\\*`);
		} else {
			cp.execSync(`cp -R "${opts['test-repo']}" "${workspacePath}"`);
		}

	} else {
		if (!fs.existsSync(workspacePath)) {
			console.log('*** Cloning test project repository...');
			cp.spawnSync('git', ['clone', testRepoUrl, workspacePath]);
		} else {
			console.log('*** Cleaning test project repository...');
			cp.spawnSync('git', ['fetch'], { cwd: workspacePath });
			cp.spawnSync('git', ['reset', '--hard', 'FETCH_HEAD'], { cwd: workspacePath });
			cp.spawnSync('git', ['clean', '-xdf'], { cwd: workspacePath });
		}

		// None of the current smoke tests have a dependency on the packages.
		// If new smoke tests are added that need the packages, uncomment this.
		// console.log('*** Running yarn...');
		// cp.execSync('yarn', { cwd: workspacePath, stdio: 'inherit' });
	}
}

// @ts-ignore ts6133 {{SQL CARBON EDIT}} Not used (see below)
async function ensureStableCode(): Promise<void> {
	if (opts.web || !opts['build']) {
		return;
	}

	let stableCodePath = opts['stable-build'];
	if (!stableCodePath) {
		const { major, minor } = parseVersion(version!);
		const majorMinorVersion = `${major}.${minor - 1}`;
		const versionsReq = await fetch('https://update.code.visualstudio.com/api/releases/stable', { headers: { 'x-api-version': '2' } });

		if (!versionsReq.ok) {
			throw new Error('Could not fetch releases from update server');
		}

		const versions: { version: string }[] = await versionsReq.json();
		const prefix = `${majorMinorVersion}.`;
		const previousVersion = versions.find(v => v.version.startsWith(prefix));

		if (!previousVersion) {
			throw new Error(`Could not find suitable stable version ${majorMinorVersion}`);
		}

		console.log(`*** Found VS Code v${version}, downloading previous VS Code version ${previousVersion.version}...`);

		const stableCodeExecutable = await vscodetest.download({
			cachePath: path.join(os.tmpdir(), 'vscode-test'),
			version: previousVersion.version
		});

		if (process.platform === 'darwin') {
			// Visual Studio Code.app/Contents/MacOS/Electron
			stableCodePath = path.dirname(path.dirname(path.dirname(stableCodeExecutable)));
		} else {
			// VSCode/Code.exe (Windows) | VSCode/code (Linux)
			stableCodePath = path.dirname(stableCodeExecutable);
		}
	}

	if (!fs.existsSync(stableCodePath)) {
		throw new Error(`Can't find Stable VSCode at ${stableCodePath}.`);
	}

	console.log(`*** Using stable build ${stableCodePath} for migration tests`);

	opts['stable-build'] = stableCodePath;
}

async function setup(): Promise<void> {
	console.log('*** Test data:', testDataPath);
	console.log('*** Preparing smoketest setup...');

	// await ensureStableCode(); {{SQL CARBON EDIT}} Smoketests no longer need to download VS Code since they run against ADS
	await setupRepository();

	console.log('*** Smoketest setup done!\n');
}

function createOptions(): ApplicationOptions {
	const loggers: Logger[] = [];

	if (opts.verbose) {
		loggers.push(new ConsoleLogger());
	}

	let log: string | undefined = undefined;

	if (opts.log) {
		loggers.push(new FileLogger(opts.log));
		log = 'trace';
	}

	return {
		quality,
		codePath: opts.build,
		workspacePath,
		userDataDir,
		extensionsPath,
		waitTime: parseInt(opts['wait-time'] || '0') || 20,
		logger: new MultiLogger(loggers),
		verbose: opts.verbose,
		log,
		screenshotsPath,
		remote: opts.remote,
		web: opts.web,
		headless: opts.headless,
		browser: opts.browser,
		extraArgs: (opts.electronArgs || '').split(' ').map(a => a.trim()).filter(a => !!a)
	};
}

before(async function () {
	this.timeout(2 * 60 * 1000); // allow two minutes for setup
	await setup();
	this.defaultOptions = createOptions();
	await sqlSetup(this.defaultOptions);
});

after(async function () {
	await new Promise(c => setTimeout(c, 500)); // wait for shutdown

	if (opts.log) {
		const logsDir = path.join(userDataDir, 'logs');
		const destLogsDir = path.join(path.dirname(opts.log), 'logs');

		// {{ SQL CARBON EDIT }}
		/**
		 * The logs directory is not present during the ADS web build, but is during the Darwin build.
		 * In situations where the directory is missing and a copy attempt is made, bash exits with code 255 and raises an error
		 * explaining that there's no such file or directory. This prevents that error from occurring.
		 */
		try {
			await new Promise((c, e) => ncp(logsDir, destLogsDir, err => err ? e(err) : c(undefined)));
		}
		catch (ex) {
			console.warn(`Caught exception from ncp: ${ex}`);
		}
	}

	await new Promise((c, e) => rimraf(testDataPath, { maxBusyTries: 10 }, err => err ? e(err) : c(undefined)));
});

sqlMain(opts);

if (!opts.web && opts['build'] && !opts['remote']) {
	describe(`Stable vs Insiders Smoke Tests: This test MUST run before releasing`, () => {
		// setupDataMigrationTests(opts, testDataPath); {{SQL CARBON EDIT}} Remove unused tests
	});
}

describe(`VSCode Smoke Tests (${opts.web ? 'Web' : 'Electron'})`, () => {
<<<<<<< HEAD
	/* {{SQL CARBON EDIT}} Disable unused tests
	if (!opts.web) { setupDataLossTests(opts); }
	if (!opts.web) { setupDataPreferencesTests(opts); }
	setupDataSearchTests(opts);
	setupDataNotebookTests(opts);
	setupDataLanguagesTests(opts);
	setupDataEditorTests(opts);
	setupDataStatusbarTests(opts);
	setupDataExtensionTests(opts);
	if (!opts.web) { setupDataMultirootTests(opts); }
	if (!opts.web) { setupDataLocalizationTests(opts); }
	if (!opts.web) { setupLaunchTests(); }
	*/
=======
	if (!opts.web) { setupDataLossTests(() => opts['stable-build'] /* Do not change, deferred for a reason! */, logger); }
	setupPreferencesTests(logger);
	setupSearchTests(logger);
	setupNotebookTests(logger);
	setupLanguagesTests(logger);
	if (opts.web) { setupTerminalTests(logger); } // Tests require playwright driver (https://github.com/microsoft/vscode/issues/146811)
	setupStatusbarTests(logger);
	if (quality !== Quality.Dev && quality !== Quality.OSS) { setupExtensionTests(logger); }
	setupMultirootTests(logger);
	if (!opts.web && !opts.remote && quality !== Quality.Dev && quality !== Quality.OSS) { setupLocalizationTests(logger); }
	if (!opts.web && !opts.remote) { setupLaunchTests(logger); }
>>>>>>> 7599f3bd
});<|MERGE_RESOLUTION|>--- conflicted
+++ resolved
@@ -383,7 +383,6 @@
 }
 
 describe(`VSCode Smoke Tests (${opts.web ? 'Web' : 'Electron'})`, () => {
-<<<<<<< HEAD
 	/* {{SQL CARBON EDIT}} Disable unused tests
 	if (!opts.web) { setupDataLossTests(opts); }
 	if (!opts.web) { setupDataPreferencesTests(opts); }
@@ -392,22 +391,9 @@
 	setupDataLanguagesTests(opts);
 	setupDataEditorTests(opts);
 	setupDataStatusbarTests(opts);
-	setupDataExtensionTests(opts);
+	if (quality !== Quality.Dev) { setupExtensionTests(logger); }
 	if (!opts.web) { setupDataMultirootTests(opts); }
-	if (!opts.web) { setupDataLocalizationTests(opts); }
+	if (!opts.web && !opts.remote && quality !== Quality.Dev) { setupLocalizationTests(logger); }
 	if (!opts.web) { setupLaunchTests(); }
 	*/
-=======
-	if (!opts.web) { setupDataLossTests(() => opts['stable-build'] /* Do not change, deferred for a reason! */, logger); }
-	setupPreferencesTests(logger);
-	setupSearchTests(logger);
-	setupNotebookTests(logger);
-	setupLanguagesTests(logger);
-	if (opts.web) { setupTerminalTests(logger); } // Tests require playwright driver (https://github.com/microsoft/vscode/issues/146811)
-	setupStatusbarTests(logger);
-	if (quality !== Quality.Dev && quality !== Quality.OSS) { setupExtensionTests(logger); }
-	setupMultirootTests(logger);
-	if (!opts.web && !opts.remote && quality !== Quality.Dev && quality !== Quality.OSS) { setupLocalizationTests(logger); }
-	if (!opts.web && !opts.remote) { setupLaunchTests(logger); }
->>>>>>> 7599f3bd
 });