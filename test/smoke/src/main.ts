--- conflicted
+++ resolved
@@ -267,21 +267,7 @@
 	await new Promise((c, e) => rimraf(testDataPath, { maxBusyTries: 10 }, err => err ? e(err) : c()));
 });
 
-<<<<<<< HEAD
-describe(`Smoke Tests (${opts.web ? 'Web' : 'Electron'})`, () => {
-	before(async function () {
-		const app = new Application(this.defaultOptions);
-		await app!.start(opts.web ? false : undefined);
-		this.app = app;
-	});
-
-	after(async function () {
-		await this.app.stop();
-	});
-
-=======
 describe(`VSCode Smoke Tests (${opts.web ? 'Web' : 'Electron'})`, () => {
->>>>>>> 30bba102
 	if (screenshotsPath) {
 		afterEach(async function () {
 			if (this.currentTest.state !== 'failed') {
@@ -303,26 +289,11 @@
 		});
 	}
 
-<<<<<<< HEAD
-	sqlMain();
-	/*if (!opts.web) { setupDataMigrationTests(opts['stable-build'], testDataPath); }
-	if (!opts.web) { setupDataLossTests(); }
-	if (!opts.web) { setupDataPreferencesTests(); }
-	setupDataSearchTests();
-	setupDataLanguagesTests();
-	setupDataEditorTests();
-	setupDataStatusbarTests(!!opts.web);
-	if (!opts.web) { setupDataExtensionTests(); }
-	if (!opts.web) { setupDataMultirootTests(); }
-	if (!opts.web) { setupDataLocalizationTests(); }
-	if (!opts.web) { setupLaunchTests(); }*/
-});
-=======
-	if (!opts.web) {
+	/*if (!opts.web) {
 		describe(`Data Migration: This test MUST run before releasing by providing the --stable-build command line argument`, () => {
 			setupDataMigrationTests(opts['stable-build'], testDataPath);
 		});
-	}
+	}*/
 
 	describe(`VSCode Smoke Tests (${opts.web ? 'Web' : 'Electron'})`, () => {
 		before(async function () {
@@ -335,7 +306,8 @@
 			await this.app.stop();
 		});
 
-		if (!opts.web) { setupDataLossTests(); }
+		sqlMain();
+		/*if (!opts.web) { setupDataLossTests(); }
 		if (!opts.web) { setupDataPreferencesTests(); }
 		setupDataSearchTests();
 		setupDataLanguagesTests();
@@ -344,7 +316,6 @@
 		if (!opts.web) { setupDataExtensionTests(); }
 		if (!opts.web) { setupDataMultirootTests(); }
 		if (!opts.web) { setupDataLocalizationTests(); }
-		if (!opts.web) { setupLaunchTests(); }
+		if (!opts.web) { setupLaunchTests(); }*/
 	});
 });
->>>>>>> 30bba102
