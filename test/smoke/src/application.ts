/*---------------------------------------------------------------------------------------------
 *  Copyright (c) Microsoft Corporation. All rights reserved.
 *  Licensed under the Source EULA. See License.txt in the project root for license information.
 *--------------------------------------------------------------------------------------------*/

import * as fs from 'fs';
import * as path from 'path';
import { Workbench } from './areas/workbench/workbench';
import { Code, spawn, SpawnOptions } from './vscode/code';
import { Logger } from './logger';

export const enum Quality {
	Dev,
	Insiders,
	Stable
}

export interface ApplicationOptions extends SpawnOptions {
	quality: Quality;
	workspacePath: string;
	waitTime: number;
	screenshotsPath: string | null;
}

export class Application {

	private _code: Code | undefined;
	private _workbench: Workbench;

	constructor(private options: ApplicationOptions) {
		this._workspacePathOrFolder = options.workspacePath;
	}

	get quality(): Quality {
		return this.options.quality;
	}

	get code(): Code {
		return this._code!;
	}

	get workbench(): Workbench {
		return this._workbench;
	}

	get logger(): Logger {
		return this.options.logger;
	}

	private _workspacePathOrFolder: string;
	get workspacePathOrFolder(): string {
		return this._workspacePathOrFolder;
	}

	get extensionsPath(): string {
		return this.options.extensionsPath;
	}

	get userDataPath(): string {
		return this.options.userDataDir;
	}

	async start(expectWalkthroughPart = true): Promise<any> {
		await this._start();
		//{{SQL CARBON EDIT}}
		await this.code.waitForElement('.object-explorer-view');

		//Original
		/*
		await this.code.waitForElement('.explorer-folders-view');
<<<<<<< HEAD
		await this.code.waitForActiveElement(`.editor-instance[id="workbench.editor.walkThroughPart"] > div > div[tabIndex="0"]`);
		 */
		//{{END}}
=======

		if (expectWalkthroughPart) {
			await this.code.waitForActiveElement(`.editor-instance[id="workbench.editor.walkThroughPart"] > div > div[tabIndex="0"]`);
		}
>>>>>>> 44123675
	}

	async restart(options: { workspaceOrFolder?: string, extraArgs?: string[] }): Promise<any> {
		await this.stop();
		await new Promise(c => setTimeout(c, 1000));
		await this._start(options.workspaceOrFolder, options.extraArgs);
	}

	private async _start(workspaceOrFolder = this.workspacePathOrFolder, extraArgs: string[] = []): Promise<any> {
		this._workspacePathOrFolder = workspaceOrFolder;
		await this.startApplication(extraArgs);
		await this.checkWindowReady();
	}

	async reload(): Promise<any> {
		this.code.reload()
			.catch(err => null); // ignore the connection drop errors

		// needs to be enough to propagate the 'Reload Window' command
		await new Promise(c => setTimeout(c, 1500));
		await this.checkWindowReady();
	}

	async stop(): Promise<any> {
		if (this._code) {
			await this._code.exit();
			this._code.dispose();
			this._code = undefined;
		}
	}

	async captureScreenshot(name: string): Promise<void> {
		if (this.options.screenshotsPath) {
			const raw = await this.code.capturePage();
			const buffer = Buffer.from(raw, 'base64');
			const screenshotPath = path.join(this.options.screenshotsPath, `${name}.png`);
			if (this.options.log) {
				this.logger.log('*** Screenshot recorded:', screenshotPath);
			}
			fs.writeFileSync(screenshotPath, buffer);
		}
	}

	private async startApplication(extraArgs: string[] = []): Promise<any> {
		this._code = await spawn({
			codePath: this.options.codePath,
			workspacePath: this.workspacePathOrFolder,
			userDataDir: this.options.userDataDir,
			extensionsPath: this.options.extensionsPath,
			logger: this.options.logger,
			verbose: this.options.verbose,
			log: this.options.log,
			extraArgs,
		});

		this._workbench = new Workbench(this._code, this.userDataPath);
	}

	private async checkWindowReady(): Promise<any> {
		if (!this.code) {
			console.error('No code instance found');
			return;
		}

		await this.code.waitForWindowIds(ids => ids.length > 0);
		await this.code.waitForElement('.monaco-workbench');

		// wait a bit, since focus might be stolen off widgets
		// as soon as they open (eg quick open)
		await new Promise(c => setTimeout(c, 500));
	}
}<|MERGE_RESOLUTION|>--- conflicted
+++ resolved
@@ -68,16 +68,12 @@
 		//Original
 		/*
 		await this.code.waitForElement('.explorer-folders-view');
-<<<<<<< HEAD
-		await this.code.waitForActiveElement(`.editor-instance[id="workbench.editor.walkThroughPart"] > div > div[tabIndex="0"]`);
-		 */
-		//{{END}}
-=======
 
 		if (expectWalkthroughPart) {
 			await this.code.waitForActiveElement(`.editor-instance[id="workbench.editor.walkThroughPart"] > div > div[tabIndex="0"]`);
 		}
->>>>>>> 44123675
+		*/
+		//{{SQL CARBON EDIT}}
 	}
 
 	async restart(options: { workspaceOrFolder?: string, extraArgs?: string[] }): Promise<any> {
