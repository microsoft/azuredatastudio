/*---------------------------------------------------------------------------------------------
 *  Copyright (c) Microsoft Corporation. All rights reserved.
 *  Licensed under the Source EULA. See License.txt in the project root for license information.
 *--------------------------------------------------------------------------------------------*/

import { Application } from '../../../../../automation';

export function setup() {
	describe('Notebook', () => {

		it('can perform basic text cell functionality', async function () {
			const app = this.app as Application;
			await app.workbench.sqlNotebook.newUntitledNotebook();
			await app.workbench.sqlNotebook.addCellFromPlaceholder('Markdown');
			await app.workbench.sqlNotebook.waitForPlaceholderGone();

			await app.code.dispatchKeybinding('escape');
			await app.workbench.sqlNotebook.waitForDoubleClickToEdit();
			await app.workbench.sqlNotebook.doubleClickTextCell();
			await app.workbench.sqlNotebook.waitForDoubleClickToEditGone();

			await app.workbench.sqlNotebook.textCellToolbar.changeTextCellView('Split View');
			const sampleText: string = 'Test text cells';
			await app.workbench.sqlNotebook.waitForTypeInEditor(sampleText);
			await app.workbench.sqlNotebook.selectAllTextInEditor();
			await app.workbench.sqlNotebook.textCellToolbar.boldSelectedText();
			await app.code.dispatchKeybinding('escape');
			await app.workbench.sqlNotebook.waitForTextCellPreviewContent(sampleText, 'p', 'strong');
		});

		it('can perform basic code cell functionality', async function () {
			const app = this.app as Application;
			await app.workbench.sqlNotebook.newUntitledNotebook();
			await app.workbench.sqlNotebook.addCellFromPlaceholder('Code');
			await app.workbench.sqlNotebook.waitForPlaceholderGone();

			const sampleText: string = 'SELECT * FROM sys.tables';
			await app.workbench.sqlNotebook.waitForTypeInEditor(sampleText);
		});

		it('can open untrusted notebook, trust, save, and reopen trusted notebook', async function () {
			const app = this.app as Application;
			await app.workbench.sqlNotebook.openFile('untrusted.ipynb');
			await app.workbench.sqlNotebook.waitForKernel('SQL');
			await app.workbench.sqlNotebook.waitForNotTrustedIcon();
			await app.workbench.sqlNotebook.waitForTrustedElementsGone();

			await app.workbench.sqlNotebook.trustNotebook();
			await app.workbench.sqlNotebook.waitForTrustedIcon();
			await app.workbench.sqlNotebook.waitForTrustedElements();

			await app.workbench.quickaccess.runCommand('workbench.action.files.save');
			await app.workbench.quickaccess.runCommand('workbench.action.closeActiveEditor');

			await app.workbench.sqlNotebook.openFile('untrusted.ipynb');
			await app.workbench.sqlNotebook.waitForTrustedIcon();
			await app.workbench.sqlNotebook.waitForTrustedElements();
		});

		// Python Notebooks

		it('can open new notebook, configure Python, and execute one cell', async function () {
			const app = this.app as Application;
			await app.workbench.sqlNotebook.newUntitledNotebook();
			await app.workbench.sqlNotebook.addCell('code');
			await app.workbench.sqlNotebook.waitForTypeInEditor('print("Hello world!")');
			await app.workbench.sqlNotebook.waitForKernel('SQL');

			await app.workbench.sqlNotebook.changeKernel('Python 3');
			await app.workbench.configurePythonDialog.waitForConfigurePythonDialog();
			await app.workbench.configurePythonDialog.installPython();
			await app.workbench.sqlNotebook.waitForKernel('Python 3');

<<<<<<< HEAD
			await app.workbench.sqlNotebook.changeTextCellView('Split View');
			const sampleText: string = 'Test text cells';
			await app.workbench.sqlNotebook.waitForTypeInEditor(sampleText);
			await app.code.dispatchKeybinding('escape');
			await app.workbench.sqlNotebook.waitForTextCellPreviewContent(sampleText, 'p');
			await app.code.dispatchKeybinding('escape');
=======
			await app.workbench.sqlNotebook.runActiveCell();
			await app.workbench.sqlNotebook.waitForActiveCellResults();
		});

		it('can open ipynb file, run all, and save notebook with outputs', async function () {
			const app = this.app as Application;
			await openAndRunNotebook(app, 'hello.ipynb');
		});

		it('can open ipynb file from path with spaces, run all, and save notebook with outputs', async function () {
			const app = this.app as Application;
			await openAndRunNotebook(app, 'helloWithSpaces.ipynb');
		});

		it('can open ipynb file from path with escaped spaces, run all, and save notebook with outputs', async function () {
			const app = this.app as Application;
			await openAndRunNotebook(app, 'helloWithEscapedSpaces.ipynb');
		});

		afterEach(async function () {
			const app = this.app as Application;
>>>>>>> a9e8885f
			await app.workbench.quickaccess.runCommand('workbench.action.revertAndCloseActiveEditor');
		});

		describe('Notebook Toolbar Actions', async () => {

			it('Collapse and Expand Cell', async function () {
				const app = this.app as Application;
				await app.workbench.sqlNotebook.openFile('collapsed.ipynb');
				await app.workbench.sqlNotebook.waitForCollapseIconInCells();
				await app.workbench.sqlNotebook.notebookToolbar.waitForCollapseCellsNotebookIcon();
				await app.workbench.sqlNotebook.notebookToolbar.collapseCells();
				await app.workbench.sqlNotebook.waitForExpandIconInCells();
				await app.workbench.sqlNotebook.notebookToolbar.waitForExpandCellsNotebookIcon();
				await app.workbench.sqlNotebook.notebookToolbar.expandCells();
				await app.workbench.sqlNotebook.waitForCollapseIconInCells();
				await app.workbench.sqlNotebook.notebookToolbar.waitForCollapseCellsNotebookIcon();
			});
		});
	});
}

async function openAndRunNotebook(app: Application, filename: string): Promise<void> {
	await app.workbench.sqlNotebook.openFile(filename);
	await app.workbench.sqlNotebook.waitForKernel('Python 3');

	await app.workbench.sqlNotebook.clearResults();
	await app.workbench.sqlNotebook.waitForAllResultsGone();
	await app.workbench.sqlNotebook.runAllCells();
	await app.workbench.sqlNotebook.waitForAllResults();

	await app.workbench.quickaccess.runCommand('workbench.action.files.save');
	await app.workbench.quickaccess.runCommand('workbench.action.closeActiveEditor');

	await app.workbench.sqlNotebook.openFile(filename);
	await app.workbench.sqlNotebook.waitForKernel('Python 3');
	await app.workbench.sqlNotebook.waitForAllResults();
}<|MERGE_RESOLUTION|>--- conflicted
+++ resolved
@@ -71,14 +71,6 @@
 			await app.workbench.configurePythonDialog.installPython();
 			await app.workbench.sqlNotebook.waitForKernel('Python 3');
 
-<<<<<<< HEAD
-			await app.workbench.sqlNotebook.changeTextCellView('Split View');
-			const sampleText: string = 'Test text cells';
-			await app.workbench.sqlNotebook.waitForTypeInEditor(sampleText);
-			await app.code.dispatchKeybinding('escape');
-			await app.workbench.sqlNotebook.waitForTextCellPreviewContent(sampleText, 'p');
-			await app.code.dispatchKeybinding('escape');
-=======
 			await app.workbench.sqlNotebook.runActiveCell();
 			await app.workbench.sqlNotebook.waitForActiveCellResults();
 		});
@@ -100,7 +92,6 @@
 
 		afterEach(async function () {
 			const app = this.app as Application;
->>>>>>> a9e8885f
 			await app.workbench.quickaccess.runCommand('workbench.action.revertAndCloseActiveEditor');
 		});
 
