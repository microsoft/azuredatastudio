--- conflicted
+++ resolved
@@ -2,39 +2,8 @@
 
 ## Contents
 
-<<<<<<< HEAD
-The best way to run the Code tests is from the terminal. To make development changes to unit tests you need to be running `yarn run watch`. See [Development Workflow](https://github.com/Microsoft/vscode/wiki/How-to-Contribute#incremental-build) for more details. From the `azuredatastudio` folder run:
-
-**OS X and Linux**
-
-	./scripts/test.sh
-
-**Windows**
-
-	scripts\test
-
-
-## Debug
-
-To debug tests use `--debug` when running the test script. Also, the set of tests can be reduced with the `--run` and `--runGlob` flags. Both require a file path/pattern. Like so:
-
-	./scripts/test.sh --debug --runGrep **/extHost*.test.js
-
-## Coverage
-
-The following command will create a `coverage` folder at the root of the workspace:
-
-**OS X and Linux**
-
-	./scripts/test.sh --coverage
-
-**Windows**
-
-	scripts\test --coverage
-=======
 This folder contains the various test runners for VSCode. Please refer to the documentation within for how to run them:
 * `unit`: our suite of unit tests
 * `integration`: our suite of API tests
 * `smoke`: our suite of automated UI tests
-* `ui`: our suite of manual UI tests
->>>>>>> 37ef5e45
+* `ui`: our suite of manual UI tests