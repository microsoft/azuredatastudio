{
	"rulesDirectory": [
		"build/lib/tslint"
	],
	"rules": {
		"no-arg": true,
		"no-construct": true,
		"no-debugger": true,
		"no-duplicate-super": true,
		"no-duplicate-switch-case": true,
		"no-duplicate-variable": true,
		"no-for-in-array": true,
		"no-eval": true,
		"no-redundant-jsdoc": true,
		"no-restricted-globals": true,
		"no-sparse-arrays": true,
		"no-string-throw": true,
		"no-unsafe-finally": true,
		"no-unused-expression": true,
		"no-var-keyword": true,
		"number-literal-format": true,
		"curly": true,
		"class-name": true,
		"label-position": true,
		"semicolon": [
			true,
			"always"
		],
		"triple-equals": true,
		"no-unexternalized-strings": [
			true,
			{
				"signatures": [
					"localize",
					"nls.localize"
				],
				"keyIndex": 0,
				"messageIndex": 1
			}
		],
		"layering": [
			true,
			{
				"common": [
					"browser" // {{SQL CARBON EDIT}} @anthonydresser not ideal, but for our purposes its fine for now
				],
				"node": [
					"common"
				],
				"browser": [
					"common"
				],
				"electron-main": [
					"common",
					"node"
				],
				"electron-browser": [
					"common",
					"browser",
					"node"
				]
			}
		],
		// {{SQL CARBON EDIT}} @anthonydresser for the most part these rules should be the same as vscode with some changes
		// anything that references **/vs/** should references **/{vs,sql}/** instead
		// @angular/* and rxjs/* are added to browser and electron-browser restrictions since * doesn't cover them
		// to begin with the only import patterns we are enforcing is import patterns in */base/*
		"import-patterns": [
			true,
			// !!!!!!!!!!!!!!!!!!!!!!!!!!!!!!!!
			// !!! Do not relax these rules !!!
			// !!!!!!!!!!!!!!!!!!!!!!!!!!!!!!!!
			{
				"target": "**/{vs,sql}/base/common/**",
				"restrictions": [
					"vs/nls",
					"**/{vs,sql}/base/common/**"
				]
			},
			{
				"target": "**/{vs,sql}/base/test/common/**",
				"restrictions": [
					"assert",
					"vs/nls",
					"**/{vs,sql}/base/common/**",
					"**/{vs,sql}/base/test/common/**"
				]
			},
			{
				"target": "**/{vs,sql}/base/browser/**",
				"restrictions": [
					"vs/nls",
					"vs/css!./**/*",
					"**/{vs,sql}/base/{common,browser}/**",
					"@angular/*",
					"rxjs/*"
				]
			},
			{
				"target": "**/{vs,sql}/base/node/**",
				"restrictions": [
					"vs/nls",
					"**/{vs,sql}/base/{common,browser,node}/**",
					"*" // node modules
				]
			},
			{
				// vs/base/test/browser contains tests for vs/base/browser
				"target": "**/{vs,sql}/base/test/browser/**",
				"restrictions": [
					"assert",
					"vs/nls",
					"**/{vs,sql}/base/{common,browser}/**",
					"**/{vs,sql}/base/test/{common,browser}/**",
					"@angular/*",
					"rxjs/*"
				]
			},
			{
				"target": "**/{vs,sql}/base/parts/*/common/**",
				"restrictions": [
					"vs/nls",
					"**/{vs,sql}/base/common/**",
					"**/{vs,sql}/base/parts/*/common/**"
				]
			},
			{
				"target": "**/{vs,sql}/base/parts/*/browser/**",
				"restrictions": [
					"vs/nls",
					"vs/css!./**/*",
					"**/{vs,sql}/base/{common,browser}/**",
					"**/{vs,sql}/base/parts/*/{common,browser}/**",
					"@angular/*",
					"rxjs/*"
				]
			},
			{
				"target": "**/{vs,sql}/base/parts/*/node/**",
				"restrictions": [
					"vs/nls",
					"**/{vs,sql}/base/{common,browser,node}/**",
					"**/{vs,sql}/base/parts/*/{common,browser,node}/**",
					"*" // node modules
				]
			},
			{
				"target": "**/{vs,sql}/base/parts/*/electron-browser/**",
				"restrictions": [
					"vs/nls",
					"vs/css!./**/*",
					"**/{vs,sql}/base/{common,browser,node,electron-browser}/**",
					"**/{vs,sql}/base/parts/*/{common,browser,node,electron-browser}/**",
					"*", // node modules
					"@angular/*",
					"rxjs/*"
				]
			},
			{
				"target": "**/{vs,sql}/base/parts/*/electron-main/**",
				"restrictions": [
					"vs/nls",
					"**/{vs,sql}/base/{common,browser,node,electron-main}/**",
					"**/{vs,sql}/base/parts/*/{common,browser,node,electron-main}/**",
					"*", // node modules
					"@angular/*",
					"rxjs/*"
				]
			}
		],
<<<<<<< HEAD
		// {{SQL CARBON EDIT}}
		// remove import patterns and layering
=======
		"no-nodejs-globals": [
			true,
			{
				"target": "**/vs/base/common/{path,process,platform}.ts",
				"allowed": [
					"process" // -> defines safe access to process
				]
			},
			{
				"target": "**/vs/**/test/{common,browser}/**",
				"allowed": [
					"process",
					"Buffer",
					"__filename",
					"__dirname"
				]
			},
			{
				"target": "**/vs/workbench/api/common/extHostExtensionService.ts",
				"allowed": [
					"global" // -> safe access to 'global'
				]
			},
			{
				"target": "**/vs/**/{common,browser}/**",
				"allowed": [ /* none */]
			}
		],
		"no-dom-globals": [
			true,
			{
				"target": "**/vs/**/test/{common,node,electron-main}/**",
				"allowed": [
					"document",
					"HTMLElement"
				]
			},
			{
				"target": "**/vs/**/{common,node,electron-main}/**",
				"allowed": [ /* none */]
			}
		],
>>>>>>> 8e78c6bf
		"duplicate-imports": true,
		"no-new-buffer": true,
		"translation-remind": true,
		"no-standalone-editor": true,
		"no-nls-in-standalone-editor": true
	},
	"defaultSeverity": "warning"
}<|MERGE_RESOLUTION|>--- conflicted
+++ resolved
@@ -9,10 +9,10 @@
 		"no-duplicate-super": true,
 		"no-duplicate-switch-case": true,
 		"no-duplicate-variable": true,
-		"no-for-in-array": true,
+		// "no-for-in-array": true, // {{SQL CARBON EDIT}} @anthonydresser disable till we fix
 		"no-eval": true,
 		"no-redundant-jsdoc": true,
-		"no-restricted-globals": true,
+		// "no-restricted-globals": true, // {{SQL CARBON EDIT}} @anthonydresser disable till we fix
 		"no-sparse-arrays": true,
 		"no-string-throw": true,
 		"no-unsafe-finally": true,
@@ -168,53 +168,8 @@
 				]
 			}
 		],
-<<<<<<< HEAD
 		// {{SQL CARBON EDIT}}
 		// remove import patterns and layering
-=======
-		"no-nodejs-globals": [
-			true,
-			{
-				"target": "**/vs/base/common/{path,process,platform}.ts",
-				"allowed": [
-					"process" // -> defines safe access to process
-				]
-			},
-			{
-				"target": "**/vs/**/test/{common,browser}/**",
-				"allowed": [
-					"process",
-					"Buffer",
-					"__filename",
-					"__dirname"
-				]
-			},
-			{
-				"target": "**/vs/workbench/api/common/extHostExtensionService.ts",
-				"allowed": [
-					"global" // -> safe access to 'global'
-				]
-			},
-			{
-				"target": "**/vs/**/{common,browser}/**",
-				"allowed": [ /* none */]
-			}
-		],
-		"no-dom-globals": [
-			true,
-			{
-				"target": "**/vs/**/test/{common,node,electron-main}/**",
-				"allowed": [
-					"document",
-					"HTMLElement"
-				]
-			},
-			{
-				"target": "**/vs/**/{common,node,electron-main}/**",
-				"allowed": [ /* none */]
-			}
-		],
->>>>>>> 8e78c6bf
 		"duplicate-imports": true,
 		"no-new-buffer": true,
 		"translation-remind": true,
