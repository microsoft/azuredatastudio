{
	"rulesDirectory": [
		"build/lib/tslint"
	],
	"rules": {
		"no-arg": true,
		"no-construct": true,
		"no-debugger": true,
		"no-duplicate-super": true,
		"no-duplicate-switch-case": true,
		"no-duplicate-variable": true,
		"no-for-in-array": true,
		"no-eval": true,
		"no-redundant-jsdoc": true,
		"no-restricted-globals": true,
		"no-sparse-arrays": true,
		"no-string-throw": true,
		"no-unsafe-finally": true,
		"no-unused-expression": true,
		"no-var-keyword": true,
		"number-literal-format": true,
		"curly": true,
		"class-name": true,
		"label-position": true,
		"semicolon": [
			true,
			"always"
		],
		"triple-equals": true,
		"no-unexternalized-strings": [
			true,
			{
				"signatures": [
					"localize",
					"nls.localize"
				],
				"keyIndex": 0,
				"messageIndex": 1
			}
		],
		"layering": [
			true,
			{
				"common": [
					"browser" // {{SQL CARBON EDIT}} @anthonydresser not ideal, but for our purposes its fine for now
				],
				"node": [
					"common"
				],
				"browser": [
					"common"
				],
				"electron-main": [
					"common",
					"node"
				],
				"electron-browser": [
					"common",
					"browser",
					"node"
				]
			}
		],
		// {{SQL CARBON EDIT}} @anthonydresser for the most part these rules should be the same as vscode with some changes
		// anything that references **/vs/** should references **/{vs,sql}/** instead
		// @angular/* and rxjs/* are added to browser and electron-browser restrictions since * doesn't cover them
		// to begin with the only import patterns we are enforcing is import patterns in */base/*
		"import-patterns": [
			true,
			// !!!!!!!!!!!!!!!!!!!!!!!!!!!!!!!!
			// !!! Do not relax these rules !!!
			// !!!!!!!!!!!!!!!!!!!!!!!!!!!!!!!!
			{
				"target": "**/{vs,sql}/base/common/**",
				"restrictions": [
					"vs/nls",
					"**/{vs,sql}/base/common/**"
				]
			},
			{
				"target": "**/{vs,sql}/base/test/common/**",
				"restrictions": [
					"assert",
					"vs/nls",
					"**/{vs,sql}/base/common/**",
					"**/{vs,sql}/base/test/common/**"
				]
			},
			{
				"target": "**/{vs,sql}/base/browser/**",
				"restrictions": [
					"vs/nls",
					"vs/css!./**/*",
					"**/{vs,sql}/base/{common,browser}/**",
					"@angular/*",
					"rxjs/*"
				]
			},
			{
				"target": "**/{vs,sql}/base/node/**",
				"restrictions": [
					"vs/nls",
					"**/{vs,sql}/base/{common,browser,node}/**",
					"*" // node modules
				]
			},
			{
				// vs/base/test/browser contains tests for vs/base/browser
				"target": "**/{vs,sql}/base/test/browser/**",
				"restrictions": [
					"assert",
					"vs/nls",
					"**/{vs,sql}/base/{common,browser}/**",
					"**/{vs,sql}/base/test/{common,browser}/**",
					"@angular/*",
					"rxjs/*"
				]
			},
			{
				"target": "**/{vs,sql}/base/parts/*/common/**",
				"restrictions": [
					"vs/nls",
					"**/{vs,sql}/base/common/**",
					"**/{vs,sql}/base/parts/*/common/**"
				]
			},
			{
				"target": "**/{vs,sql}/base/parts/*/browser/**",
				"restrictions": [
					"vs/nls",
					"vs/css!./**/*",
					"**/{vs,sql}/base/{common,browser}/**",
					"**/{vs,sql}/base/parts/*/{common,browser}/**",
					"@angular/*",
					"rxjs/*"
				]
			},
			{
				"target": "**/{vs,sql}/base/parts/*/node/**",
				"restrictions": [
					"vs/nls",
					"**/{vs,sql}/base/{common,browser,node}/**",
					"**/{vs,sql}/base/parts/*/{common,browser,node}/**",
					"*" // node modules
				]
			},
			{
				"target": "**/{vs,sql}/base/parts/*/electron-browser/**",
				"restrictions": [
					"vs/nls",
					"vs/css!./**/*",
					"**/{vs,sql}/base/{common,browser,node,electron-browser}/**",
					"**/{vs,sql}/base/parts/*/{common,browser,node,electron-browser}/**",
					"*", // node modules
					"@angular/*",
					"rxjs/*"
				]
			},
			{
				"target": "**/{vs,sql}/base/parts/*/electron-main/**",
				"restrictions": [
					"vs/nls",
					"**/{vs,sql}/base/{common,browser,node,electron-main}/**",
					"**/{vs,sql}/base/parts/*/{common,browser,node,electron-main}/**",
					"*", // node modules
					"@angular/*",
					"rxjs/*"
				]
			}
		],
		// {{SQL CARBON EDIT}}
		// remove import patterns and layering
		"no-nodejs-globals": [
			true,
			{
				"target": "**/{vs,sql}/base/common/{path,process,platform}.ts",
				"allowed": [
					"process" // -> defines safe access to process
				]
			},
			{
				"target": "**/{vs,sql}/**/test/{common,browser}/**",
				"allowed": [
					"process",
					"Buffer",
					"__filename",
					"__dirname"
				]
			},
			{
				"target": "**/{vs,sql}/workbench/api/common/extHostExtensionService.ts",
				"allowed": [
					"global" // -> safe access to 'global'
				]
			},
			{
				"target": "**/vs/workbench/contrib/tasks/browser/terminalTaskSystem.ts",
				"allowed": [
					"process"
				]
			},
			{
				"target": "**/{vs,sql}/**/{common,browser}/**",
				"allowed": [ /* none */]
			}
		],
		"no-dom-globals": [
			true,
			{
				"target": "**/{vs,sql}/**/test/{common,node,electron-main}/**",
				"allowed": [
					"document",
					"HTMLElement"
				]
			},
			{
				"target": "**/vs/workbench/contrib/terminal/common/{terminal.ts,terminalService.ts}",
				"allowed": [
					"HTMLElement"
				]
			},
			{
				"target": "**/{vs,sql}/**/{common,node,electron-main}/**",
				"allowed": [ /* none */]
			}
		],
		"duplicate-imports": true,
		"no-new-buffer": true,
		"translation-remind": true,
		"no-standalone-editor": true,
		"no-nls-in-standalone-editor": true,
<<<<<<< HEAD
		"no-sync": [
			true,
			{
				"exclude": [
					"**/vs/**", // assume they are doing the right thing
					"**/extensions/git/**", // assume they are doing the right thing,
					"**/extensions/extension-editing/**", // assume they are doing the right thing,
					"**/json-language-features/**", // assume they are doing the right thing,
					"**/vscode-test-resolver/**", // testing doesn't matter
					"**/integration-tests/**", // testing doesn't matter
					"**/*.test.*", // testing doesn't matter
					"**/test/**" // testing doesn't matter
				]
			}
		]
=======
		"no-useless-strict": true
>>>>>>> 4d629836
	},
	"defaultSeverity": "warning"
}<|MERGE_RESOLUTION|>--- conflicted
+++ resolved
@@ -229,7 +229,6 @@
 		"translation-remind": true,
 		"no-standalone-editor": true,
 		"no-nls-in-standalone-editor": true,
-<<<<<<< HEAD
 		"no-sync": [
 			true,
 			{
@@ -244,10 +243,8 @@
 					"**/test/**" // testing doesn't matter
 				]
 			}
-		]
-=======
+		],
 		"no-useless-strict": true
->>>>>>> 4d629836
 	},
 	"defaultSeverity": "warning"
 }