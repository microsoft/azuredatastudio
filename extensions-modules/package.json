--- conflicted
+++ resolved
@@ -3,15 +3,7 @@
   "version": "0.1.0",
   "description": "Shared modules for SQL Operations Studio extensions",
   "dependencies": {
-<<<<<<< HEAD
-<<<<<<< HEAD
-    "dataprotocol-client": "C:/Users/adbist/Desktop/SQL_Tools/sqlops-dataprotocolclient",
-=======
-    "dataprotocol-client": "github:Microsoft/sqlops-dataprotocolclient#feature/agentDmp1",
->>>>>>> feature/agent1
-=======
     "dataprotocol-client": "github:Microsoft/sqlops-dataprotocolclient#0.1.5",
->>>>>>> 58ecc0ad
     "decompress": "^4.2.0",
     "fs-extra-promise": "^1.0.1",
     "http-proxy-agent": "^2.0.0",
