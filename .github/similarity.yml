{
<<<<<<< HEAD
    perform: true,
    whenCreatedByTeam: true,
    comment: "Thanks for submitting this issue. Please also check if it is already covered by an existing one, like:\n${potentialDuplicates}"
=======
  perform: false,
  whenCreatedByTeam: true,
  comment: "Thanks for submitting this issue. Please also check if it is already covered by an existing one, like:\n${potentialDuplicates}"
>>>>>>> 98a8103f
}<|MERGE_RESOLUTION|>--- conflicted
+++ resolved
@@ -1,11 +1,5 @@
 {
-<<<<<<< HEAD
-    perform: true,
-    whenCreatedByTeam: true,
-    comment: "Thanks for submitting this issue. Please also check if it is already covered by an existing one, like:\n${potentialDuplicates}"
-=======
-  perform: false,
+  perform: true,
   whenCreatedByTeam: true,
   comment: "Thanks for submitting this issue. Please also check if it is already covered by an existing one, like:\n${potentialDuplicates}"
->>>>>>> 98a8103f
 }