# {
#     perform: true,
#     commands: [
#         {
#             type: 'comment',
#             name: 'findDuplicates',
#             allowUsers: ['cleidigh', 'usernamehw', 'gjsjohnmurray', 'IllusionMH'],
#             action: 'comment',
#             comment: "Potential duplicates:\n${potentialDuplicates}"
#         }
#     ]
# }

{
<<<<<<< HEAD
  perform: true,
  commands: [
    {
      type: 'label',
      name: 'Needs Logs',
      action: 'comment',
      comment: "We need more info to debug your particular issue. If you could attach your logs to the issue (ensure no private data is in them), it would help us fix the issue much faster.\n\nTo find your logs:\n\n- Open command palette (Click **View** -> **Command Palette**)\n- Run the command: **`Developer: Open Logs Folder`**\n\nThis will open the log file locally. Please include renderer.log"
    }
  ]
=======
    perform: true,
    commands: [
        {
            type: 'comment',
            name: 'question',
            allowUsers: ['cleidigh', 'usernamehw', 'gjsjohnmurray', 'IllusionMH'],
            action: 'updateLabels',
            addLabel: '*question'
        },
        {
            type: 'label',
            name: '*question',
            allowTriggerByBot: true,
            action: 'close',
            comment: "Please ask your question on [StackOverflow](https://aka.ms/vscodestackoverflow). We have a great community over [there](https://aka.ms/vscodestackoverflow). They have already answered thousands of questions and are happy to answer yours as well. See also our [issue reporting](https://aka.ms/vscodeissuereporting) guidelines.\n\nHappy Coding!"
        },
        {
            type: 'label',
            name: '*dev-question',
            allowTriggerByBot: true,
            action: 'close',
            comment: "We have a great developer community [over on slack](https://aka.ms/vscode-dev-community) where extension authors help each other. This is a great place for you to ask questions and find support.\n\nHappy Coding!"
        },
        {
            type: 'label',
            name: '*extension-candidate',
            allowTriggerByBot: true,
            action: 'close',
            comment: "We try to keep VS Code lean and we think the functionality you're asking for is great for a VS Code extension. Maybe you can already find one that suits you in the [VS Code Marketplace](https://aka.ms/vscodemarketplace). Just in case, in a few simple steps you can get started [writing your own extension](https://aka.ms/vscodewritingextensions). See also our [issue reporting](https://aka.ms/vscodeissuereporting) guidelines.\n\nHappy Coding!"
        },
        {
            type: 'label',
            name: '*not-reproducible',
            allowTriggerByBot: true,
            action: 'close',
            comment: "We closed this issue because we are unable to reproduce the problem with the steps you describe. Chances are we've already fixed your problem in a recent version of VS Code. If not, please ask us to reopen the issue and provide us with more detail. Our [issue reporting](https://aka.ms/vscodeissuereporting) guidelines might help you with that.\n\nHappy Coding!"
        },
        {
            type: 'label',
            name: '*out-of-scope',
            allowTriggerByBot: true,
            action: 'close',
            comment: "We closed this issue because we don't plan to address it in the foreseeable future. You can find more detailed information about our decision-making process [here](https://aka.ms/vscode-out-of-scope). If you disagree and feel that this issue is crucial: We are happy to listen and to reconsider.\n\nIf you wonder what we are up to, please see our [roadmap](https://aka.ms/vscoderoadmap) and [issue reporting](https://aka.ms/vscodeissuereporting) guidelines.\n\nThanks for your understanding and happy coding!"
        },
        {
            type: 'comment',
            name: 'causedByExtension',
            allowUsers: ['cleidigh', 'usernamehw', 'gjsjohnmurray', 'IllusionMH'],
            action: 'updateLabels',
            addLabel: '*caused-by-extension'
        },
        {
            type: 'label',
            name: '*caused-by-extension',
            allowTriggerByBot: true,
            action: 'close',
            comment: "This issue is caused by an extension, please file it with the repository (or contact) the extension has linked in its overview in VS Code or the [marketplace](https://aka.ms/vscodemarketplace) for VS Code. See also our [issue reporting](https://aka.ms/vscodeissuereporting) guidelines.\n\nHappy Coding!"
        },
        {
            type: 'label',
            name: '*as-designed',
            allowTriggerByBot: true,
            action: 'close',
            comment: "The described behavior is how it is expected to work. If you disagree, please explain what is expected and what is not in more detail. See also our [issue reporting](https://aka.ms/vscodeissuereporting) guidelines.\n\nHappy Coding!"
        },
        {
            type: 'label',
            name: '*english-please',
            allowTriggerByBot: true,
            action: 'close',
            comment: "This issue is being closed because its description is not in English, that makes it hard for us to work on it. Please open a new issue with an English description. You might find [Bing Translator](https://www.bing.com/translator) useful."
        },
        {
            type: 'comment',
            name: 'duplicate',
            allowUsers: ['cleidigh', 'usernamehw', 'gjsjohnmurray', 'IllusionMH'],
            action: 'updateLabels',
            addLabel: '*duplicate'
        },
        {
            type: 'label',
            name: '*duplicate',
            allowTriggerByBot: true,
            action: 'close',
            comment: "Thanks for creating this issue! We figured it's covering the same as another one we already have. Thus, we closed this one as a duplicate. You can search for existing issues [here](https://aka.ms/vscodeissuesearch). See also our [issue reporting](https://aka.ms/vscodeissuereporting) guidelines.\n\nHappy Coding!"
        },
        {
            type: 'comment',
            name: 'confirm',
            allowUsers: ['cleidigh', 'usernamehw', 'gjsjohnmurray', 'IllusionMH'],
            action: 'updateLabels',
            addLabel: 'confirmed',
            removeLabel: 'confirmation-pending'
        },
        {
            type: 'comment',
            name: 'confirmationPending',
            allowUsers: ['cleidigh', 'usernamehw', 'gjsjohnmurray', 'IllusionMH'],
            action: 'updateLabels',
            addLabel: 'confirmation-pending',
            removeLabel: 'confirmed'
        },
        {
            type: 'comment',
            name: 'findDuplicates',
            allowUsers: ['cleidigh', 'usernamehw', 'gjsjohnmurray', 'IllusionMH'],
            action: 'comment',
            comment: "Potential duplicates:\n${potentialDuplicates}"
        },
        {
            type: 'comment',
            name: 'needsMoreInfo',
            allowUsers: ['cleidigh', 'usernamehw', 'gjsjohnmurray', 'IllusionMH'],
            action: 'updateLabels',
            addLabel: 'needs more info',
            comment: "Thanks for creating this issue! We figured it's missing some basic information or in some other way doesn't follow our [issue reporting](https://aka.ms/vscodeissuereporting) guidelines. Please take the time to review these and update the issue.\n\nHappy Coding!"
        },
        {
            type: 'label',
            name: '~needs more info',
            action: 'updateLabels',
            addLabel: 'needs more info',
            removeLabel: '~needs more info',
            comment: "Thanks for creating this issue! We figured it's missing some basic information or in some other way doesn't follow our [issue reporting](https://aka.ms/vscodeissuereporting) guidelines. Please take the time to review these and update the issue.\n\nHappy Coding!"
        },
        {
            type: 'comment',
            name: 'a11ymas',
            allowUsers: ['AccessibilityTestingTeam-TCS', 'dixitsonali95', 'Mohini78', 'ChitrarupaSharma', 'mspatil110', 'umasarath52', 'v-umnaik'],
            action: 'updateLabels',
            addLabel: 'a11ymas'
        },
        {
            type: 'label',
            name: '*off-topic',
            action: 'close',
            comment: "Thanks for creating this issue. We think this issue is unactionable or unrelated to the goals of this project. Please follow our [issue reporting](https://aka.ms/vscodeissuereporting) guidelines.\n\nHappy Coding!"
        }
    ]
>>>>>>> 798481c7
}<|MERGE_RESOLUTION|>--- conflicted
+++ resolved
@@ -12,7 +12,6 @@
 # }
 
 {
-<<<<<<< HEAD
   perform: true,
   commands: [
     {
@@ -22,145 +21,4 @@
       comment: "We need more info to debug your particular issue. If you could attach your logs to the issue (ensure no private data is in them), it would help us fix the issue much faster.\n\nTo find your logs:\n\n- Open command palette (Click **View** -> **Command Palette**)\n- Run the command: **`Developer: Open Logs Folder`**\n\nThis will open the log file locally. Please include renderer.log"
     }
   ]
-=======
-    perform: true,
-    commands: [
-        {
-            type: 'comment',
-            name: 'question',
-            allowUsers: ['cleidigh', 'usernamehw', 'gjsjohnmurray', 'IllusionMH'],
-            action: 'updateLabels',
-            addLabel: '*question'
-        },
-        {
-            type: 'label',
-            name: '*question',
-            allowTriggerByBot: true,
-            action: 'close',
-            comment: "Please ask your question on [StackOverflow](https://aka.ms/vscodestackoverflow). We have a great community over [there](https://aka.ms/vscodestackoverflow). They have already answered thousands of questions and are happy to answer yours as well. See also our [issue reporting](https://aka.ms/vscodeissuereporting) guidelines.\n\nHappy Coding!"
-        },
-        {
-            type: 'label',
-            name: '*dev-question',
-            allowTriggerByBot: true,
-            action: 'close',
-            comment: "We have a great developer community [over on slack](https://aka.ms/vscode-dev-community) where extension authors help each other. This is a great place for you to ask questions and find support.\n\nHappy Coding!"
-        },
-        {
-            type: 'label',
-            name: '*extension-candidate',
-            allowTriggerByBot: true,
-            action: 'close',
-            comment: "We try to keep VS Code lean and we think the functionality you're asking for is great for a VS Code extension. Maybe you can already find one that suits you in the [VS Code Marketplace](https://aka.ms/vscodemarketplace). Just in case, in a few simple steps you can get started [writing your own extension](https://aka.ms/vscodewritingextensions). See also our [issue reporting](https://aka.ms/vscodeissuereporting) guidelines.\n\nHappy Coding!"
-        },
-        {
-            type: 'label',
-            name: '*not-reproducible',
-            allowTriggerByBot: true,
-            action: 'close',
-            comment: "We closed this issue because we are unable to reproduce the problem with the steps you describe. Chances are we've already fixed your problem in a recent version of VS Code. If not, please ask us to reopen the issue and provide us with more detail. Our [issue reporting](https://aka.ms/vscodeissuereporting) guidelines might help you with that.\n\nHappy Coding!"
-        },
-        {
-            type: 'label',
-            name: '*out-of-scope',
-            allowTriggerByBot: true,
-            action: 'close',
-            comment: "We closed this issue because we don't plan to address it in the foreseeable future. You can find more detailed information about our decision-making process [here](https://aka.ms/vscode-out-of-scope). If you disagree and feel that this issue is crucial: We are happy to listen and to reconsider.\n\nIf you wonder what we are up to, please see our [roadmap](https://aka.ms/vscoderoadmap) and [issue reporting](https://aka.ms/vscodeissuereporting) guidelines.\n\nThanks for your understanding and happy coding!"
-        },
-        {
-            type: 'comment',
-            name: 'causedByExtension',
-            allowUsers: ['cleidigh', 'usernamehw', 'gjsjohnmurray', 'IllusionMH'],
-            action: 'updateLabels',
-            addLabel: '*caused-by-extension'
-        },
-        {
-            type: 'label',
-            name: '*caused-by-extension',
-            allowTriggerByBot: true,
-            action: 'close',
-            comment: "This issue is caused by an extension, please file it with the repository (or contact) the extension has linked in its overview in VS Code or the [marketplace](https://aka.ms/vscodemarketplace) for VS Code. See also our [issue reporting](https://aka.ms/vscodeissuereporting) guidelines.\n\nHappy Coding!"
-        },
-        {
-            type: 'label',
-            name: '*as-designed',
-            allowTriggerByBot: true,
-            action: 'close',
-            comment: "The described behavior is how it is expected to work. If you disagree, please explain what is expected and what is not in more detail. See also our [issue reporting](https://aka.ms/vscodeissuereporting) guidelines.\n\nHappy Coding!"
-        },
-        {
-            type: 'label',
-            name: '*english-please',
-            allowTriggerByBot: true,
-            action: 'close',
-            comment: "This issue is being closed because its description is not in English, that makes it hard for us to work on it. Please open a new issue with an English description. You might find [Bing Translator](https://www.bing.com/translator) useful."
-        },
-        {
-            type: 'comment',
-            name: 'duplicate',
-            allowUsers: ['cleidigh', 'usernamehw', 'gjsjohnmurray', 'IllusionMH'],
-            action: 'updateLabels',
-            addLabel: '*duplicate'
-        },
-        {
-            type: 'label',
-            name: '*duplicate',
-            allowTriggerByBot: true,
-            action: 'close',
-            comment: "Thanks for creating this issue! We figured it's covering the same as another one we already have. Thus, we closed this one as a duplicate. You can search for existing issues [here](https://aka.ms/vscodeissuesearch). See also our [issue reporting](https://aka.ms/vscodeissuereporting) guidelines.\n\nHappy Coding!"
-        },
-        {
-            type: 'comment',
-            name: 'confirm',
-            allowUsers: ['cleidigh', 'usernamehw', 'gjsjohnmurray', 'IllusionMH'],
-            action: 'updateLabels',
-            addLabel: 'confirmed',
-            removeLabel: 'confirmation-pending'
-        },
-        {
-            type: 'comment',
-            name: 'confirmationPending',
-            allowUsers: ['cleidigh', 'usernamehw', 'gjsjohnmurray', 'IllusionMH'],
-            action: 'updateLabels',
-            addLabel: 'confirmation-pending',
-            removeLabel: 'confirmed'
-        },
-        {
-            type: 'comment',
-            name: 'findDuplicates',
-            allowUsers: ['cleidigh', 'usernamehw', 'gjsjohnmurray', 'IllusionMH'],
-            action: 'comment',
-            comment: "Potential duplicates:\n${potentialDuplicates}"
-        },
-        {
-            type: 'comment',
-            name: 'needsMoreInfo',
-            allowUsers: ['cleidigh', 'usernamehw', 'gjsjohnmurray', 'IllusionMH'],
-            action: 'updateLabels',
-            addLabel: 'needs more info',
-            comment: "Thanks for creating this issue! We figured it's missing some basic information or in some other way doesn't follow our [issue reporting](https://aka.ms/vscodeissuereporting) guidelines. Please take the time to review these and update the issue.\n\nHappy Coding!"
-        },
-        {
-            type: 'label',
-            name: '~needs more info',
-            action: 'updateLabels',
-            addLabel: 'needs more info',
-            removeLabel: '~needs more info',
-            comment: "Thanks for creating this issue! We figured it's missing some basic information or in some other way doesn't follow our [issue reporting](https://aka.ms/vscodeissuereporting) guidelines. Please take the time to review these and update the issue.\n\nHappy Coding!"
-        },
-        {
-            type: 'comment',
-            name: 'a11ymas',
-            allowUsers: ['AccessibilityTestingTeam-TCS', 'dixitsonali95', 'Mohini78', 'ChitrarupaSharma', 'mspatil110', 'umasarath52', 'v-umnaik'],
-            action: 'updateLabels',
-            addLabel: 'a11ymas'
-        },
-        {
-            type: 'label',
-            name: '*off-topic',
-            action: 'close',
-            comment: "Thanks for creating this issue. We think this issue is unactionable or unrelated to the goals of this project. Please follow our [issue reporting](https://aka.ms/vscodeissuereporting) guidelines.\n\nHappy Coding!"
-        }
-    ]
->>>>>>> 798481c7
 }