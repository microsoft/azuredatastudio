{
<<<<<<< HEAD
  perform: true,
  commands: [
    {
      type: 'label',
      name: 'Needs Logs',
      action: 'comment',
      comment: "We need more info to debug your particular issue. If you could attach your logs to the issue (ensure no private data is in them), it would help us fix the issue much faster.\n\nTo find your logs:\n\n- Open command palette (Click **View** -> **Command Palette**)\n- Run the command: **`Developer: Open Logs Folder`**\n\nThis will open the log file locally. Please include renderer.log"
    }
  ]
=======
    perform: true,
    commands: [
        {
            type: 'comment',
            name: 'findDuplicates',
            allowUsers: ['cleidigh', 'usernamehw', 'gjsjohnmurray', 'IllusionMH'],
            action: 'comment',
            comment: "Potential duplicates:\n${potentialDuplicates}"
        }
    ]
>>>>>>> 196562bf
}<|MERGE_RESOLUTION|>--- conflicted
+++ resolved
@@ -1,5 +1,4 @@
 {
-<<<<<<< HEAD
   perform: true,
   commands: [
     {
@@ -9,16 +8,4 @@
       comment: "We need more info to debug your particular issue. If you could attach your logs to the issue (ensure no private data is in them), it would help us fix the issue much faster.\n\nTo find your logs:\n\n- Open command palette (Click **View** -> **Command Palette**)\n- Run the command: **`Developer: Open Logs Folder`**\n\nThis will open the log file locally. Please include renderer.log"
     }
   ]
-=======
-    perform: true,
-    commands: [
-        {
-            type: 'comment',
-            name: 'findDuplicates',
-            allowUsers: ['cleidigh', 'usernamehw', 'gjsjohnmurray', 'IllusionMH'],
-            action: 'comment',
-            comment: "Potential duplicates:\n${potentialDuplicates}"
-        }
-    ]
->>>>>>> 196562bf
 }