{
<<<<<<< HEAD
    daysAfterClose: 45,
    daysSinceLastUpdate: 3,
    ignoredLabels: [],
    perform: true
=======
  daysAfterClose: 45,
  daysSinceLastUpdate: 3,
  ignoredLabels: [],
  perform: false
>>>>>>> 98a8103f
}<|MERGE_RESOLUTION|>--- conflicted
+++ resolved
@@ -1,13 +1,6 @@
 {
-<<<<<<< HEAD
-    daysAfterClose: 45,
-    daysSinceLastUpdate: 3,
-    ignoredLabels: [],
-    perform: true
-=======
   daysAfterClose: 45,
   daysSinceLastUpdate: 3,
   ignoredLabels: [],
-  perform: false
->>>>>>> 98a8103f
+  perform: true
 }