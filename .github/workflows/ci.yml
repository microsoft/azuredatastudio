name: CI

on:
  push:
    branches:
      - master
      - release/*
  pull_request:
    branches:
      - master
      - release/*

jobs:
  linux:
    runs-on: ubuntu-latest
    env:
      CHILD_CONCURRENCY: "1"
      GITHUB_TOKEN: ${{ secrets.GITHUB_TOKEN }}
    steps:
    - uses: actions/checkout@v1
    # TODO: rename azure-pipelines/linux/xvfb.init to github-actions
    - run: |
        sudo apt-get update
        sudo apt-get install -y libxkbfile-dev pkg-config libsecret-1-dev libxss1 dbus xvfb libgtk-3-0 libkrb5-dev # {{SQL CARBON EDIT}} add kerberos dep
        sudo cp build/azure-pipelines/linux/xvfb.init /etc/init.d/xvfb
        sudo chmod +x /etc/init.d/xvfb
        sudo update-rc.d xvfb defaults
        sudo service xvfb start
      name: Setup Build Environment
    - uses: actions/setup-node@v1
      with:
        node-version: 10
    # TODO: cache node modules
    - run: yarn --frozen-lockfile
      name: Install Dependencies
    - run: yarn electron x64
      name: Download Electron
    - run: yarn gulp hygiene
      name: Run Hygiene Checks
<<<<<<< HEAD
    - run: yarn gulp tslint
      name: Run TSLint Checks
    - run: yarn strict-null-check # {{SQL CARBON EDIT}} add step
      name: Run Strict Null Check
    # - run: yarn monaco-compile-check {{SQL CARBON EDIT}} remove step
    #   name: Run Monaco Editor Checks    - run: yarn valid-globals-check
=======
    - run: yarn monaco-compile-check
      name: Run Monaco Editor Checks
>>>>>>> 16a84b49
    - run: yarn valid-globals-check
      name: Run Valid Globals Checks
    - run: yarn compile
      name: Compile Sources
    # - run: yarn download-builtin-extensions {{SQL CARBON EDIT}} remove step
    #   name: Download Built-in Extensions
    - run: DISPLAY=:10 ./scripts/test.sh --tfs "Unit Tests"
      name: Run Unit Tests
    # - run: DISPLAY=:10 ./scripts/test-integration.sh --tfs "Integration Tests" {{SQL CARBON EDIT}} remove step
    #   name: Run Integration Tests

  windows:
    runs-on: windows-2016
    env:
      CHILD_CONCURRENCY: "1"
      GITHUB_TOKEN: ${{ secrets.GITHUB_TOKEN }}
    steps:
    - uses: actions/checkout@v1
    - uses: actions/setup-node@v1
      with:
        node-version: 10
    - uses: actions/setup-python@v1
      with:
        python-version: '2.x'
    - run: yarn --frozen-lockfile
      name: Install Dependencies
    - run: yarn electron
      name: Download Electron
    - run: yarn gulp hygiene
      name: Run Hygiene Checks
<<<<<<< HEAD
    - run: yarn gulp tslint
      name: Run TSLint Checks
    - run: yarn strict-null-check # {{SQL CARBON EDIT}} add step
      name: Run Strict Null Check
    # - run: yarn monaco-compile-check {{SQL CARBON EDIT}} remove step
    #   name: Run Monaco Editor Checks
=======
    - run: yarn monaco-compile-check
      name: Run Monaco Editor Checks
>>>>>>> 16a84b49
    - run: yarn valid-globals-check
      name: Run Valid Globals Checks
    - run: yarn compile
      name: Compile Sources
    # - run: yarn download-builtin-extensions {{SQL CARBON EDIT}} remove step
    #   name: Download Built-in Extensions
    - run: .\scripts\test.bat --tfs "Unit Tests"
      name: Run Unit Tests
    # - run: .\scripts\test-integration.bat --tfs "Integration Tests" {{SQL CARBON EDIT}} remove step
    #   name: Run Integration Tests

  darwin:
    runs-on: macos-latest
    env:
      CHILD_CONCURRENCY: "1"
      GITHUB_TOKEN: ${{ secrets.GITHUB_TOKEN }}
    steps:
    - uses: actions/checkout@v1
    - uses: actions/setup-node@v1
      with:
        node-version: 10
    - run: yarn --frozen-lockfile
      name: Install Dependencies
    - run: yarn electron x64
      name: Download Electron
    - run: yarn gulp hygiene
      name: Run Hygiene Checks
<<<<<<< HEAD
    - run: yarn gulp tslint
      name: Run TSLint Checks
    - run: yarn strict-null-check # {{SQL CARBON EDIT}} add step
      name: Run Strict Null Check
    # - run: yarn monaco-compile-check {{SQL CARBON EDIT}} remove step
    #   name: Run Monaco Editor Checks
=======
    - run: yarn monaco-compile-check
      name: Run Monaco Editor Checks
>>>>>>> 16a84b49
    - run: yarn valid-globals-check
      name: Run Valid Globals Checks
    - run: yarn compile
      name: Compile Sources
    # - run: yarn download-builtin-extensions {{SQL CARBON EDIT}} remove step
    #   name: Download Built-in Extensions
    - run: ./scripts/test.sh --tfs "Unit Tests"
      name: Run Unit Tests
    # - run: ./scripts/test-integration.sh --tfs "Integration Tests" {{SQL CARBON EDIT}} remove step
    #   name: Run Integration Tests<|MERGE_RESOLUTION|>--- conflicted
+++ resolved
@@ -37,17 +37,10 @@
       name: Download Electron
     - run: yarn gulp hygiene
       name: Run Hygiene Checks
-<<<<<<< HEAD
-    - run: yarn gulp tslint
-      name: Run TSLint Checks
     - run: yarn strict-null-check # {{SQL CARBON EDIT}} add step
       name: Run Strict Null Check
     # - run: yarn monaco-compile-check {{SQL CARBON EDIT}} remove step
     #   name: Run Monaco Editor Checks    - run: yarn valid-globals-check
-=======
-    - run: yarn monaco-compile-check
-      name: Run Monaco Editor Checks
->>>>>>> 16a84b49
     - run: yarn valid-globals-check
       name: Run Valid Globals Checks
     - run: yarn compile
@@ -78,17 +71,10 @@
       name: Download Electron
     - run: yarn gulp hygiene
       name: Run Hygiene Checks
-<<<<<<< HEAD
-    - run: yarn gulp tslint
-      name: Run TSLint Checks
     - run: yarn strict-null-check # {{SQL CARBON EDIT}} add step
       name: Run Strict Null Check
     # - run: yarn monaco-compile-check {{SQL CARBON EDIT}} remove step
     #   name: Run Monaco Editor Checks
-=======
-    - run: yarn monaco-compile-check
-      name: Run Monaco Editor Checks
->>>>>>> 16a84b49
     - run: yarn valid-globals-check
       name: Run Valid Globals Checks
     - run: yarn compile
@@ -116,17 +102,10 @@
       name: Download Electron
     - run: yarn gulp hygiene
       name: Run Hygiene Checks
-<<<<<<< HEAD
-    - run: yarn gulp tslint
-      name: Run TSLint Checks
     - run: yarn strict-null-check # {{SQL CARBON EDIT}} add step
       name: Run Strict Null Check
     # - run: yarn monaco-compile-check {{SQL CARBON EDIT}} remove step
     #   name: Run Monaco Editor Checks
-=======
-    - run: yarn monaco-compile-check
-      name: Run Monaco Editor Checks
->>>>>>> 16a84b49
     - run: yarn valid-globals-check
       name: Run Valid Globals Checks
     - run: yarn compile
