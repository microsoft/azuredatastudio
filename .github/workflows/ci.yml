--- conflicted
+++ resolved
@@ -12,75 +12,6 @@
 
 jobs:
   windows:
-<<<<<<< HEAD
-      name: Windows
-      runs-on: windows-latest
-      timeout-minutes: 30
-      env:
-        CHILD_CONCURRENCY: "1"
-        GITHUB_TOKEN: ${{ secrets.GITHUB_TOKEN }}
-      steps:
-        - uses: actions/checkout@v2.2.0
-
-        - uses: actions/setup-node@v2
-          with:
-            node-version: 12
-
-        - uses: actions/setup-python@v2
-          with:
-            python-version: "2.x"
-
-        # {{SQL CARBON EDIT}} Skip caching for now
-        # - name: Compute node modules cache key
-        #   id: nodeModulesCacheKey
-        #   run: echo "::set-output name=value::$(node build/azure-pipelines/common/computeNodeModulesCacheKey.js)"
-        # - name: Cache node_modules archive
-        #   id: cacheNodeModules
-        #   uses: actions/cache@v2
-        #   with:
-        #     path: ".build/node_modules_cache"
-        #     key: "${{ runner.os }}-cacheNodeModulesArchive-${{ steps.nodeModulesCacheKey.outputs.value }}"
-        # - name: Extract node_modules archive
-        #   if: ${{ steps.cacheNodeModules.outputs.cache-hit == 'true' }}
-        #   run: 7z.exe x .build/node_modules_cache/cache.7z -aos
-        # - name: Get yarn cache directory path
-        #   id: yarnCacheDirPath
-        #   if: ${{ steps.cacheNodeModules.outputs.cache-hit != 'true' }}
-        #   run: echo "::set-output name=dir::$(yarn cache dir)"
-        # - name: Cache yarn directory
-        #   if: ${{ steps.cacheNodeModules.outputs.cache-hit != 'true' }}
-        #   uses: actions/cache@v2
-        #   with:
-        #     path: ${{ steps.yarnCacheDirPath.outputs.dir }}
-        #     key: ${{ runner.os }}-yarnCacheDir-${{ steps.nodeModulesCacheKey.outputs.value }}
-        #     restore-keys: ${{ runner.os }}-yarnCacheDir-
-
-        - name: Execute yarn
-          # if: ${{ steps.cacheNodeModules.outputs.cache-hit != 'true' }} {{SQL CARBON EDIT}} Skipping caching for now
-          env:
-            PLAYWRIGHT_SKIP_BROWSER_DOWNLOAD: 1
-            ELECTRON_SKIP_BINARY_DOWNLOAD: 1
-          run: yarn --frozen-lockfile --network-timeout 180000
-        # - name: Create node_modules archive {{SQL CARBON EDIT}} Skip caching for now
-        #   if: ${{ steps.cacheNodeModules.outputs.cache-hit != 'true' }}
-        #   run: |
-        #     mkdir -Force .build
-        #     node build/azure-pipelines/common/listNodeModules.js .build/node_modules_list.txt
-        #     mkdir -Force .build/node_modules_cache
-        #     7z.exe a .build/node_modules_cache/cache.7z -mx3 `@.build/node_modules_list.txt
-
-        - name: Compile and Download
-          run: yarn npm-run-all --max_old_space_size=4095 -lp compile "electron x64" # {{SQL CARBON EDIT}} Remove unused options playwright-install download-builtin-extensions
-
-        - name: Run Unit Tests (Electron)
-          run: .\scripts\test.bat
-
-        # - name: Run Unit Tests (Browser) {{SQL CARBON EDIT}} disable for now
-        #   run: yarn test-browser --browser chromium
-
-        # - name: Run Integration Tests (Electron) {{SQL CARBON EDIT}} disable for now
-        #   run: .\scripts\test-integration.bat
-=======
     name: Windows
     runs-on: windows-latest
     timeout-minutes: 30
@@ -98,55 +29,56 @@
         with:
           python-version: "2.x"
 
-      - name: Compute node modules cache key
-        id: nodeModulesCacheKey
-        run: echo "::set-output name=value::$(node build/azure-pipelines/common/computeNodeModulesCacheKey.js)"
-      - name: Cache node_modules archive
-        id: cacheNodeModules
-        uses: actions/cache@v2
-        with:
-          path: ".build/node_modules_cache"
-          key: "${{ runner.os }}-cacheNodeModulesArchive-${{ steps.nodeModulesCacheKey.outputs.value }}"
-      - name: Extract node_modules archive
-        if: ${{ steps.cacheNodeModules.outputs.cache-hit == 'true' }}
-        run: 7z.exe x .build/node_modules_cache/cache.7z -aos
-      - name: Get yarn cache directory path
-        id: yarnCacheDirPath
-        if: ${{ steps.cacheNodeModules.outputs.cache-hit != 'true' }}
-        run: echo "::set-output name=dir::$(yarn cache dir)"
-      - name: Cache yarn directory
-        if: ${{ steps.cacheNodeModules.outputs.cache-hit != 'true' }}
-        uses: actions/cache@v2
-        with:
-          path: ${{ steps.yarnCacheDirPath.outputs.dir }}
-          key: ${{ runner.os }}-yarnCacheDir-${{ steps.nodeModulesCacheKey.outputs.value }}
-          restore-keys: ${{ runner.os }}-yarnCacheDir-
+      # {{SQL CARBON EDIT}} Skip caching for now
+      # - name: Compute node modules cache key
+      #   id: nodeModulesCacheKey
+      #   run: echo "::set-output name=value::$(node build/azure-pipelines/common/computeNodeModulesCacheKey.js)"
+      # - name: Cache node_modules archive
+      #   id: cacheNodeModules
+      #   uses: actions/cache@v2
+      #   with:
+      #     path: ".build/node_modules_cache"
+      #     key: "${{ runner.os }}-cacheNodeModulesArchive-${{ steps.nodeModulesCacheKey.outputs.value }}"
+      # - name: Extract node_modules archive
+      #   if: ${{ steps.cacheNodeModules.outputs.cache-hit == 'true' }}
+      #   run: 7z.exe x .build/node_modules_cache/cache.7z -aos
+      # - name: Get yarn cache directory path
+      #   id: yarnCacheDirPath
+      #   if: ${{ steps.cacheNodeModules.outputs.cache-hit != 'true' }}
+      #   run: echo "::set-output name=dir::$(yarn cache dir)"
+      # - name: Cache yarn directory
+      #   if: ${{ steps.cacheNodeModules.outputs.cache-hit != 'true' }}
+      #   uses: actions/cache@v2
+      #   with:
+      #     path: ${{ steps.yarnCacheDirPath.outputs.dir }}
+      #     key: ${{ runner.os }}-yarnCacheDir-${{ steps.nodeModulesCacheKey.outputs.value }}
+      #     restore-keys: ${{ runner.os }}-yarnCacheDir-
+
       - name: Execute yarn
-        if: ${{ steps.cacheNodeModules.outputs.cache-hit != 'true' }}
+        # if: ${{ steps.cacheNodeModules.outputs.cache-hit != 'true' }} {{SQL CARBON EDIT}} Skipping caching for now
         env:
           PLAYWRIGHT_SKIP_BROWSER_DOWNLOAD: 1
           ELECTRON_SKIP_BINARY_DOWNLOAD: 1
         run: yarn --frozen-lockfile --network-timeout 180000
-      - name: Create node_modules archive
-        if: ${{ steps.cacheNodeModules.outputs.cache-hit != 'true' }}
-        run: |
-          mkdir -Force .build
-          node build/azure-pipelines/common/listNodeModules.js .build/node_modules_list.txt
-          mkdir -Force .build/node_modules_cache
-          7z.exe a .build/node_modules_cache/cache.7z -mx3 `@.build/node_modules_list.txt
+      # - name: Create node_modules archive {{SQL CARBON EDIT}} Skip caching for now
+      #   if: ${{ steps.cacheNodeModules.outputs.cache-hit != 'true' }}
+      #   run: |
+      #     mkdir -Force .build
+      #     node build/azure-pipelines/common/listNodeModules.js .build/node_modules_list.txt
+      #     mkdir -Force .build/node_modules_cache
+      #     7z.exe a .build/node_modules_cache/cache.7z -mx3 `@.build/node_modules_list.txt
 
       - name: Compile and Download
-        run: yarn npm-run-all --max_old_space_size=4095 -lp compile "electron x64" playwright-install download-builtin-extensions
+        run: yarn npm-run-all --max_old_space_size=4095 -lp compile "electron x64" # {{SQL CARBON EDIT}} Remove unused options playwright-install download-builtin-extensions
 
       - name: Run Unit Tests (Electron)
         run: .\scripts\test.bat
 
-      - name: Run Unit Tests (Browser)
-        run: yarn test-browser --browser chromium
-
-      - name: Run Integration Tests (Electron)
-        run: .\scripts\test-integration.bat
->>>>>>> 28383a32
+      # - name: Run Unit Tests (Browser) {{SQL CARBON EDIT}} disable for now
+      #   run: yarn test-browser --browser chromium
+
+      # - name: Run Integration Tests (Electron) {{SQL CARBON EDIT}} disable for now
+      #   run: .\scripts\test-integration.bat
 
   linux:
     name: Linux
@@ -169,8 +101,7 @@
 
       - uses: actions/setup-node@v2
         with:
-<<<<<<< HEAD
-          node-version: 12
+          node-version: 14
       # {{SQL CARBON EDIT}} Skip caching for now
       # - name: Compute node modules cache key
       #   id: nodeModulesCacheKey
@@ -193,31 +124,6 @@
       #     path: ${{ steps.yarnCacheDirPath.outputs.dir }}
       #     key: ${{ runner.os }}-yarnCacheDir-${{ steps.nodeModulesCacheKey.outputs.value }}
       #     restore-keys: ${{ runner.os }}-yarnCacheDir-
-=======
-          node-version: 14
-
-      - name: Compute node modules cache key
-        id: nodeModulesCacheKey
-        run: echo "::set-output name=value::$(node build/azure-pipelines/common/computeNodeModulesCacheKey.js)"
-      - name: Cache node modules
-        id: cacheNodeModules
-        uses: actions/cache@v2
-        with:
-          path: "**/node_modules"
-          key: ${{ runner.os }}-cacheNodeModules13-${{ steps.nodeModulesCacheKey.outputs.value }}
-          restore-keys: ${{ runner.os }}-cacheNodeModules13-
-      - name: Get yarn cache directory path
-        id: yarnCacheDirPath
-        if: ${{ steps.cacheNodeModules.outputs.cache-hit != 'true' }}
-        run: echo "::set-output name=dir::$(yarn cache dir)"
-      - name: Cache yarn directory
-        if: ${{ steps.cacheNodeModules.outputs.cache-hit != 'true' }}
-        uses: actions/cache@v2
-        with:
-          path: ${{ steps.yarnCacheDirPath.outputs.dir }}
-          key: ${{ runner.os }}-yarnCacheDir-${{ steps.nodeModulesCacheKey.outputs.value }}
-          restore-keys: ${{ runner.os }}-yarnCacheDir-
->>>>>>> 28383a32
       - name: Execute yarn
         # if: ${{ steps.cacheNodeModules.outputs.cache-hit != 'true' }} {{SQL CARBON EDIT}} Skip caching for now
         env:
