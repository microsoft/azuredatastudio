--- conflicted
+++ resolved
@@ -141,16 +141,9 @@
         id: electron-unit-tests
         run: DISPLAY=:10 ./scripts/test.sh --runGlob "**/sql/**/*.test.js" --coverage
 
-<<<<<<< HEAD
-      # {{SQL CARBON TODO}} - reenable
-      # - name: Run Extension Unit Tests
-      #   id: electron-extension-unit-tests
-      #   run: DISPLAY=:10 ./scripts/test-extensions-unit.sh
-=======
-      - name: Run Extension Unit Tests (Electron)
+      - name: Run Extension Unit Tests
         id: electron-extension-unit-tests
         run: DISPLAY=:10 ./scripts/test-extensions-unit.sh
->>>>>>> 1ffb71f7
 
       # {{SQL CARBON EDIT}} Add coveralls. We merge first to get around issue where parallel builds weren't being combined correctly
       - name: Combine code coverage files
