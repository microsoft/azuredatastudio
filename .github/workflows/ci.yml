name: CI

on: workflow_dispatch

# on:
#   push:
#     branches:
#       - main
#       - release/*
#   pull_request:
#     branches:
#       - main
#       - release/*

jobs:
  windows:
    name: Windows
    runs-on: windows-2022
    timeout-minutes: 60
    env:
      CHILD_CONCURRENCY: "1"
      GITHUB_TOKEN: ${{ secrets.GITHUB_TOKEN }}
    steps:
      - uses: actions/checkout@v3

      - uses: actions/setup-node@v3
        with:
          node-version: 16

      - uses: actions/setup-python@v2
        with:
          python-version: "2.x"

      # {{SQL CARBON EDIT}} Skip caching for now
      # - name: Compute node modules cache key
      #   id: nodeModulesCacheKey
      #   run: echo "::set-output name=value::$(node build/azure-pipelines/common/computeNodeModulesCacheKey.js)"
      # - name: Cache node_modules archive
      #   id: cacheNodeModules
      #   uses: actions/cache@v2
      #   with:
      #     path: ".build/node_modules_cache"
      #     key: "${{ runner.os }}-cacheNodeModulesArchive-${{ steps.nodeModulesCacheKey.outputs.value }}"
      # - name: Extract node_modules archive
      #   if: ${{ steps.cacheNodeModules.outputs.cache-hit == 'true' }}
      #   run: 7z.exe x .build/node_modules_cache/cache.7z -aos
      # - name: Get yarn cache directory path
      #   id: yarnCacheDirPath
      #   if: ${{ steps.cacheNodeModules.outputs.cache-hit != 'true' }}
      #   run: echo "::set-output name=dir::$(yarn cache dir)"
      # - name: Cache yarn directory
      #   if: ${{ steps.cacheNodeModules.outputs.cache-hit != 'true' }}
      #   uses: actions/cache@v2
      #   with:
      #     path: ${{ steps.yarnCacheDirPath.outputs.dir }}
      #     key: ${{ runner.os }}-yarnCacheDir-${{ steps.nodeModulesCacheKey.outputs.value }}
      #     restore-keys: ${{ runner.os }}-yarnCacheDir-

      - name: Execute yarn
        # if: ${{ steps.cacheNodeModules.outputs.cache-hit != 'true' }} {{SQL CARBON EDIT}} Skipping caching for now
        env:
          PLAYWRIGHT_SKIP_BROWSER_DOWNLOAD: 1
          ELECTRON_SKIP_BINARY_DOWNLOAD: 1
        run: yarn --frozen-lockfile --network-timeout 180000
      # - name: Create node_modules archive {{SQL CARBON EDIT}} Skip caching for now
      #   if: ${{ steps.cacheNodeModules.outputs.cache-hit != 'true' }}
      #   run: |
      #     mkdir -Force .build
      #     node build/azure-pipelines/common/listNodeModules.js .build/node_modules_list.txt
      #     mkdir -Force .build/node_modules_cache
      #     7z.exe a .build/node_modules_cache/cache.7z -mx3 `@.build/node_modules_list.txt

      - name: Compile and Download
        run: yarn npm-run-all --max_old_space_size=4095 -lp compile "electron x64" # {{SQL CARBON EDIT}} Remove unused options playwright-install download-builtin-extensions

      - name: Run Core Unit Tests # {{SQL CARBON EDIT}} Rename to core for clarity
        run: .\scripts\test.bat

      # - name: Run Unit Tests (Browser) {{SQL CARBON EDIT}} disable for now
      #   run: yarn test-browser --browser chromium

      # {{SQL CARBON EDIT}} Rename to core for clarity
      # - name: Run Core Integration Tests {{SQL CARBON EDIT}} disable for now
      #   run: .\scripts\test-integration.bat

  linux:
    name: Linux
    runs-on: ubuntu-latest
    timeout-minutes: 30
    env:
      GITHUB_TOKEN: ${{ secrets.GITHUB_TOKEN }}
    steps:
      - uses: actions/checkout@v2.2.0

      # TODO: rename azure-pipelines/linux/xvfb.init to github-actions
      - name: Setup Build Environment
        run: |
          sudo apt-get update
          sudo apt-get install -y libxkbfile-dev pkg-config libsecret-1-dev libxss1 dbus xvfb libgtk-3-0 libgbm1 libkrb5-dev # {{SQL CARBON EDIT}} add kerberos dep
          sudo cp build/azure-pipelines/linux/xvfb.init /etc/init.d/xvfb
          sudo chmod +x /etc/init.d/xvfb
          sudo update-rc.d xvfb defaults
          sudo service xvfb start

      - uses: actions/setup-node@v2
        with:
          node-version: 16
<<<<<<< HEAD
      # {{SQL CARBON EDIT}} Skip caching for now
      # - name: Compute node modules cache key
      #   id: nodeModulesCacheKey
      #   run: echo "::set-output name=value::$(node build/azure-pipelines/common/computeNodeModulesCacheKey.js)"
      # - name: Cache node modules
      #   id: cacheNodeModules
      #   uses: actions/cache@v2
      #   with:
      #     path: "**/node_modules"
      #     key: ${{ runner.os }}-cacheNodeModules14-${{ steps.nodeModulesCacheKey.outputs.value }}
      #     restore-keys: ${{ runner.os }}-cacheNodeModules14-
      # - name: Get yarn cache directory path
      #   id: yarnCacheDirPath
      #   if: ${{ steps.cacheNodeModules.outputs.cache-hit != 'true' }}
      #   run: echo "::set-output name=dir::$(yarn cache dir)"
      # - name: Cache yarn directory
      #   if: ${{ steps.cacheNodeModules.outputs.cache-hit != 'true' }}
      #   uses: actions/cache@v2
      #   with:
      #     path: ${{ steps.yarnCacheDirPath.outputs.dir }}
      #     key: ${{ runner.os }}-yarnCacheDir-${{ steps.nodeModulesCacheKey.outputs.value }}
      #     restore-keys: ${{ runner.os }}-yarnCacheDir-
=======

      - name: Compute node modules cache key
        id: nodeModulesCacheKey
        run: echo "::set-output name=value::$(node build/azure-pipelines/common/computeNodeModulesCacheKey.js)"
      - name: Cache node modules
        id: cacheNodeModules
        uses: actions/cache@v2
        with:
          path: "**/node_modules"
          key: ${{ runner.os }}-cacheNodeModules23-${{ steps.nodeModulesCacheKey.outputs.value }}
          restore-keys: ${{ runner.os }}-cacheNodeModules23-
      - name: Get yarn cache directory path
        id: yarnCacheDirPath
        if: ${{ steps.cacheNodeModules.outputs.cache-hit != 'true' }}
        run: echo "::set-output name=dir::$(yarn cache dir)"
      - name: Cache yarn directory
        if: ${{ steps.cacheNodeModules.outputs.cache-hit != 'true' }}
        uses: actions/cache@v2
        with:
          path: ${{ steps.yarnCacheDirPath.outputs.dir }}
          key: ${{ runner.os }}-yarnCacheDir-${{ steps.nodeModulesCacheKey.outputs.value }}
          restore-keys: ${{ runner.os }}-yarnCacheDir-
>>>>>>> d620fd3a
      - name: Execute yarn
        # if: ${{ steps.cacheNodeModules.outputs.cache-hit != 'true' }} {{SQL CARBON EDIT}} Skip caching for now
        env:
          PLAYWRIGHT_SKIP_BROWSER_DOWNLOAD: 1
          ELECTRON_SKIP_BINARY_DOWNLOAD: 1
        run: yarn --frozen-lockfile --network-timeout 180000

      # Don't inline source maps so that we generate code coverage for ts files
      - name: Compile and Download
        run: yarn npm-run-all --max_old_space_size=4095 -lp compile "electron x64" # {{SQL CARBON EDIT}} Remove unused options playwright-install download-builtin-extensions
        env:
          SQL_NO_INLINE_SOURCEMAP: 1

      - name: Run Core Unit Tests # {{SQL CARBON EDIT}} Rename to core for clarity
        id: electron-unit-tests
        run: DISPLAY=:10 ./scripts/test.sh --runGlob "**/sql/**/*.test.js" --coverage

      - name: Run Extension Unit Tests # {{SQL CARBON EDIT}} Rename to extension for clarity
        id: electron-extension-unit-tests
        run: DISPLAY=:10 ./scripts/test-extensions-unit.sh

      # {{SQL CARBON EDIT}} Add coveralls. We merge first to get around issue where parallel builds weren't being combined correctly
      - name: Combine code coverage files
        run: node test/combineCoverage
      - name: Upload Code Coverage
        uses: coverallsapp/github-action@v1.1.1
        with:
          github-token: ${{ secrets.GITHUB_TOKEN }}
          path-to-lcov: "test/coverage/lcov.info"

      # - name: Run Unit Tests (Browser) {{SQL CARBON EDIT}} Skip for now
      #   id: browser-unit-tests
      #   run: DISPLAY=:10 yarn test-browser --browser chromium

      # {{SQL CARBON EDIT}} Rename to core for clarity
      # - name: Run Core Integration Tests {{SQL CARBON EDIT}} Skip for now
      #   id: electron-integration-tests
      #   run: DISPLAY=:10 ./scripts/test-integration.sh

  darwin:
    name: macOS
    runs-on: macos-latest
    timeout-minutes: 30
    env:
      GITHUB_TOKEN: ${{ secrets.GITHUB_TOKEN }}
    steps:
      - uses: actions/checkout@v2.2.0

      - uses: actions/setup-node@v2
        with:
          node-version: 16

      # {{SQL CARBON EDIT}} Skip caching for now
      # - name: Compute node modules cache key
      #   id: nodeModulesCacheKey
      #   run: echo "::set-output name=value::$(node build/azure-pipelines/common/computeNodeModulesCacheKey.js)"
      # - name: Cache node modules
      #   id: cacheNodeModules
      #   uses: actions/cache@v2
      #   with:
      #     path: "**/node_modules"
      #     key: ${{ runner.os }}-cacheNodeModules14-${{ steps.nodeModulesCacheKey.outputs.value }}
      #     restore-keys: ${{ runner.os }}-cacheNodeModules14-
      # - name: Get yarn cache directory path
      #   id: yarnCacheDirPath
      #   if: ${{ steps.cacheNodeModules.outputs.cache-hit != 'true' }}
      #   run: echo "::set-output name=dir::$(yarn cache dir)"
      # - name: Cache yarn directory
      #   if: ${{ steps.cacheNodeModules.outputs.cache-hit != 'true' }}
      #   uses: actions/cache@v2
      #   with:
      #     path: ${{ steps.yarnCacheDirPath.outputs.dir }}
      #     key: ${{ runner.os }}-yarnCacheDir-${{ steps.nodeModulesCacheKey.outputs.value }}
      #     restore-keys: ${{ runner.os }}-yarnCacheDir-
      - name: Execute yarn
        # if: ${{ steps.cacheNodeModules.outputs.cache-hit != 'true' }} {{SQL CARBON EDIT}} Skip caching for now
        env:
          PLAYWRIGHT_SKIP_BROWSER_DOWNLOAD: 1
          ELECTRON_SKIP_BINARY_DOWNLOAD: 1
        run: yarn --frozen-lockfile --network-timeout 180000

      - name: Compile and Download
        run: yarn npm-run-all --max_old_space_size=4095 -lp compile "electron x64" # {{SQL CARBON EDIT}} Remove unused options playwright-install download-builtin-extensions

      # This is required for keytar unittests, otherwise we hit
      # https://github.com/atom/node-keytar/issues/76
      - name: Create temporary keychain
        run: |
          security create-keychain -p pwd $RUNNER_TEMP/buildagent.keychain
          security default-keychain -s $RUNNER_TEMP/buildagent.keychain
          security unlock-keychain -p pwd $RUNNER_TEMP/buildagent.keychain

      - name: Run Core Unit Tests # {{SQL CARBON EDIT}} Rename to core for clarity
        run: DISPLAY=:10 ./scripts/test.sh

      # - name: Run Unit Tests (Browser) {{SQL CARBON EDIT}} Skip for now
      #   run: DISPLAY=:10 yarn test-browser --browser chromium

      # {{SQL CARBON EDIT}} Rename to core for clarity
      # - name: Run Core Integration Tests {{SQL CARBON EDIT}} Skip for now
      #   run: DISPLAY=:10 ./scripts/test-integration.sh

  hygiene:
    name: Hygiene and Layering
    runs-on: ubuntu-latest
    timeout-minutes: 30
    env:
      GITHUB_TOKEN: ${{ secrets.GITHUB_TOKEN }}
    steps:
      - uses: actions/checkout@v2

      - uses: actions/setup-node@v2
        with:
          node-version: 16

      - name: Compute node modules cache key
        id: nodeModulesCacheKey
        run: echo "::set-output name=value::$(node build/azure-pipelines/common/sql-computeNodeModulesCacheKey.js)"
      - name: Cache node modules
        id: cacheNodeModules
        uses: actions/cache@v2
        with:
          path: "**/node_modules"
<<<<<<< HEAD
          key: ${{ runner.os }}-cacheNodeModules14-${{ steps.nodeModulesCacheKey.outputs.value }}
          restore-keys: ${{ runner.os }}-cacheNodeModules14-
=======
          key: ${{ runner.os }}-cacheNodeModules23-${{ steps.nodeModulesCacheKey.outputs.value }}
          restore-keys: ${{ runner.os }}-cacheNodeModules23-
>>>>>>> d620fd3a
      - name: Get yarn cache directory path
        id: yarnCacheDirPath
        if: ${{ steps.cacheNodeModules.outputs.cache-hit != 'true' }}
        run: echo "::set-output name=dir::$(yarn cache dir)"
      - name: Cache yarn directory
        if: ${{ steps.cacheNodeModules.outputs.cache-hit != 'true' }}
        uses: actions/cache@v2
        with:
          path: ${{ steps.yarnCacheDirPath.outputs.dir }}
          key: ${{ runner.os }}-yarnCacheDir-${{ steps.nodeModulesCacheKey.outputs.value }}
          restore-keys: ${{ runner.os }}-yarnCacheDir-
      - name: Setup Build Environment # {{SQL CARBON EDIT}} Add step to install required packages if we need to run yarn
        if: ${{ steps.cacheNodeModules.outputs.cache-hit != 'true' }}
        run: |
          sudo apt-get update
          sudo apt-get install -y libkrb5-dev
      - name: Execute yarn
        if: ${{ steps.cacheNodeModules.outputs.cache-hit != 'true' }}
        env:
          PLAYWRIGHT_SKIP_BROWSER_DOWNLOAD: 1
          ELECTRON_SKIP_BINARY_DOWNLOAD: 1
        run: yarn --frozen-lockfile --network-timeout 180000

      - name: Compile and Download
        run: yarn npm-run-all --max_old_space_size=4095 -lp compile "electron x64" playwright-install download-builtin-extensions

      - name: Compile Integration Tests
        run: yarn --cwd test/integration/browser compile

      # This is required for keytar unittests, otherwise we hit
      # https://github.com/atom/node-keytar/issues/76
      - name: Create temporary keychain
        run: |
          security create-keychain -p pwd $RUNNER_TEMP/buildagent.keychain
          security default-keychain -s $RUNNER_TEMP/buildagent.keychain
          security unlock-keychain -p pwd $RUNNER_TEMP/buildagent.keychain

      - name: Run Unit Tests (Electron)
        run: DISPLAY=:10 ./scripts/test.sh

      - name: Run Unit Tests (node.js)
        run: yarn test-node

      - name: Run Unit Tests (Browser, Chromium)
        run: DISPLAY=:10 yarn test-browser-no-install --browser chromium

      - name: Run Integration Tests (Electron)
        run: DISPLAY=:10 ./scripts/test-integration.sh

      - name: Run Integration Tests (Browser, Webkit)
        run: DISPLAY=:10 ./scripts/test-web-integration.sh --browser webkit

      - name: Run Integration Tests (Remote)
        timeout-minutes: 15
        run: DISPLAY=:10 ./scripts/test-remote-integration.sh

  hygiene:
    name: Hygiene and Layering
    runs-on: ubuntu-latest
    timeout-minutes: 40
    env:
      GITHUB_TOKEN: ${{ secrets.GITHUB_TOKEN }}
    steps:
      - uses: actions/checkout@v3

      - uses: actions/setup-node@v3
        with:
          node-version: 16

      - name: Compute node modules cache key
        id: nodeModulesCacheKey
        run: echo "::set-output name=value::$(node build/azure-pipelines/common/computeNodeModulesCacheKey.js)"
      - name: Cache node modules
        id: cacheNodeModules
        uses: actions/cache@v2
        with:
          path: "**/node_modules"
          key: ${{ runner.os }}-cacheNodeModules23-${{ steps.nodeModulesCacheKey.outputs.value }}
          restore-keys: ${{ runner.os }}-cacheNodeModules23-
      - name: Get yarn cache directory path
        id: yarnCacheDirPath
        if: ${{ steps.cacheNodeModules.outputs.cache-hit != 'true' }}
        run: echo "::set-output name=dir::$(yarn cache dir)"
      - name: Cache yarn directory
        if: ${{ steps.cacheNodeModules.outputs.cache-hit != 'true' }}
        uses: actions/cache@v2
        with:
          path: ${{ steps.yarnCacheDirPath.outputs.dir }}
          key: ${{ runner.os }}-yarnCacheDir-${{ steps.nodeModulesCacheKey.outputs.value }}
          restore-keys: ${{ runner.os }}-yarnCacheDir-
      - name: Execute yarn
        if: ${{ steps.cacheNodeModules.outputs.cache-hit != 'true' }}
        env:
          PLAYWRIGHT_SKIP_BROWSER_DOWNLOAD: 1
          ELECTRON_SKIP_BINARY_DOWNLOAD: 1
        run: yarn --frozen-lockfile --network-timeout 180000

      - name: Download Playwright
        run: yarn playwright-install

      - name: Run Hygiene Checks
        run: yarn gulp hygiene

      - name: Run Valid Layers Checks
        run: yarn valid-layers-check

      - name: Compile /build/
        run: yarn --cwd build compile

      - name: Check clean git state
        run: ./.github/workflows/check-clean-git-state.sh

      - name: Run eslint
        run: yarn eslint


      # {{SQL CARBON EDIT}} Don't need this
      # - name: Run vscode-dts Compile Checks
      #   run: yarn vscode-dts-compile-check

      - name: Run Trusted Types Checks
        run: yarn tsec-compile-check

      # - name: Editor Distro & ESM Bundle {{SQL CARBON EDIT}} Remove Monaco checks
      #   run: yarn gulp editor-esm-bundle

      # - name: Typings validation prep {{SQL CARBON EDIT}} Remove Monaco checks
      #   run: |
      #     mkdir typings-test

      # - name: Typings validation {{SQL CARBON EDIT}} Remove Monaco checks
      #   working-directory: ./typings-test
      #   run: |
      #     yarn init -yp
      #     ../node_modules/.bin/tsc --init
      #     echo "import '../out-monaco-editor-core';" > a.ts
      #     ../node_modules/.bin/tsc --noEmit

      # - name: Webpack Editor {{SQL CARBON EDIT}} Remove Monaco checks
      #   working-directory: ./test/monaco
      #   run: yarn run bundle

      # - name: Compile Editor Tests {{SQL CARBON EDIT}} Remove Monaco checks
      #   working-directory: ./test/monaco
      #   run: yarn run compile

      # - name: Download Playwright {{SQL CARBON EDIT}} Remove Monaco checks
      #   run: yarn playwright-install

      # - name: Run Editor Tests {{SQL CARBON EDIT}} Remove Monaco checks
      #   timeout-minutes: 5
      #   working-directory: ./test/monaco
      #   run: yarn test<|MERGE_RESOLUTION|>--- conflicted
+++ resolved
@@ -105,7 +105,6 @@
       - uses: actions/setup-node@v2
         with:
           node-version: 16
-<<<<<<< HEAD
       # {{SQL CARBON EDIT}} Skip caching for now
       # - name: Compute node modules cache key
       #   id: nodeModulesCacheKey
@@ -128,30 +127,6 @@
       #     path: ${{ steps.yarnCacheDirPath.outputs.dir }}
       #     key: ${{ runner.os }}-yarnCacheDir-${{ steps.nodeModulesCacheKey.outputs.value }}
       #     restore-keys: ${{ runner.os }}-yarnCacheDir-
-=======
-
-      - name: Compute node modules cache key
-        id: nodeModulesCacheKey
-        run: echo "::set-output name=value::$(node build/azure-pipelines/common/computeNodeModulesCacheKey.js)"
-      - name: Cache node modules
-        id: cacheNodeModules
-        uses: actions/cache@v2
-        with:
-          path: "**/node_modules"
-          key: ${{ runner.os }}-cacheNodeModules23-${{ steps.nodeModulesCacheKey.outputs.value }}
-          restore-keys: ${{ runner.os }}-cacheNodeModules23-
-      - name: Get yarn cache directory path
-        id: yarnCacheDirPath
-        if: ${{ steps.cacheNodeModules.outputs.cache-hit != 'true' }}
-        run: echo "::set-output name=dir::$(yarn cache dir)"
-      - name: Cache yarn directory
-        if: ${{ steps.cacheNodeModules.outputs.cache-hit != 'true' }}
-        uses: actions/cache@v2
-        with:
-          path: ${{ steps.yarnCacheDirPath.outputs.dir }}
-          key: ${{ runner.os }}-yarnCacheDir-${{ steps.nodeModulesCacheKey.outputs.value }}
-          restore-keys: ${{ runner.os }}-yarnCacheDir-
->>>>>>> d620fd3a
       - name: Execute yarn
         # if: ${{ steps.cacheNodeModules.outputs.cache-hit != 'true' }} {{SQL CARBON EDIT}} Skip caching for now
         env:
@@ -275,13 +250,8 @@
         uses: actions/cache@v2
         with:
           path: "**/node_modules"
-<<<<<<< HEAD
-          key: ${{ runner.os }}-cacheNodeModules14-${{ steps.nodeModulesCacheKey.outputs.value }}
-          restore-keys: ${{ runner.os }}-cacheNodeModules14-
-=======
           key: ${{ runner.os }}-cacheNodeModules23-${{ steps.nodeModulesCacheKey.outputs.value }}
           restore-keys: ${{ runner.os }}-cacheNodeModules23-
->>>>>>> d620fd3a
       - name: Get yarn cache directory path
         id: yarnCacheDirPath
         if: ${{ steps.cacheNodeModules.outputs.cache-hit != 'true' }}
