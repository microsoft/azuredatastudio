name: CI

on:
  push:
    branches:
      - main
      - release/*
  pull_request:
    branches:
      - main
      - release/*

jobs:
  linux:
    runs-on: ubuntu-latest
    env:
      CHILD_CONCURRENCY: "1"
      GITHUB_TOKEN: ${{ secrets.GITHUB_TOKEN }}
    steps:
    - uses: actions/checkout@v2.2.0
    # TODO: rename azure-pipelines/linux/xvfb.init to github-actions
    - run: |
        sudo apt-get update
        sudo apt-get install -y libxkbfile-dev pkg-config libsecret-1-dev libxss1 dbus xvfb libgtk-3-0 libkrb5-dev # {{SQL CARBON EDIT}} add kerberos dep
        sudo cp build/azure-pipelines/linux/xvfb.init /etc/init.d/xvfb
        sudo chmod +x /etc/init.d/xvfb
        sudo update-rc.d xvfb defaults
        sudo service xvfb start
      name: Setup Build Environment
    - uses: actions/setup-node@v1
      with:
        node-version: 10
    # TODO: cache node modules
    # Increase timeout to get around latency issues when fetching certain packages
    - run: |
        yarn config set network-timeout 300000
        yarn --frozen-lockfile
      name: Install Dependencies
    - run: yarn electron x64
      name: Download Electron
    - run: yarn gulp hygiene
      name: Run Hygiene Checks
    - run: yarn strict-vscode # {{SQL CARBON EDIT}} add step
      name: Run Strict Compile Options
    # - run: yarn monaco-compile-check {{SQL CARBON EDIT}} remove step
    #   name: Run Monaco Editor Checks
    - run: yarn valid-layers-check
      name: Run Valid Layers Checks
    - run: yarn compile
      name: Compile Sources
    # - run: yarn download-builtin-extensions {{SQL CARBON EDIT}} remove step
    #   name: Download Built-in Extensions
    - run: DISPLAY=:10 ./scripts/test.sh --tfs "Unit Tests" --coverage --runGlob "**/sql/**/*.test.js"
      name: Run Unit Tests (Electron)
    - run: DISPLAY=:10 ./scripts/test-extensions-unit.sh
      name: Run Extension Unit Tests (Electron)
      # {{SQL CARBON EDIT}} Add coveralls. We merge first to get around issue where parallel builds weren't being combined correctly
    - run: node test/combineCoverage
      name: Combine code coverage files
    - name: Upload Code Coverage
      uses: coverallsapp/github-action@v1.1.1
      with:
        github-token: ${{ secrets.GITHUB_TOKEN }}
        path-to-lcov: 'test/coverage/lcov.info'

    # Fails with cryptic error (e.g. https://github.com/microsoft/vscode/pull/90292/checks?check_run_id=433681926#step:13:9)
    # - run: DISPLAY=:10 yarn test-browser --browser chromium
    #   name: Run Unit Tests (Browser)
    # - run: DISPLAY=:10 ./scripts/test-integration.sh --tfs "Integration Tests" {{SQL CARBON EDIT}} remove step
    #   name: Run Integration Tests (Electron)

  windows:
    runs-on: windows-2016
    env:
      CHILD_CONCURRENCY: "1"
      GITHUB_TOKEN: ${{ secrets.GITHUB_TOKEN }}
    steps:
    - uses: actions/checkout@v2.2.0
    - uses: actions/setup-node@v1
      with:
        node-version: 10
    - uses: actions/setup-python@v1
      with:
        python-version: '2.x'
    # Increase timeout to get around latency issues when fetching certain packages
    - run: |
        yarn config set network-timeout 300000
        yarn --frozen-lockfile
      name: Install Dependencies
    - run: yarn electron
      name: Download Electron
    - run: yarn gulp hygiene
      name: Run Hygiene Checks
    - run: yarn strict-vscode # {{SQL CARBON EDIT}} add step
      name: Run Strict Compile Options
    # - run: yarn monaco-compile-check {{SQL CARBON EDIT}} remove step
    #   name: Run Monaco Editor Checks
    - run: yarn valid-layers-check
      name: Run Valid Layers Checks
    - run: yarn compile
      name: Compile Sources
    # - run: yarn download-builtin-extensions {{SQL CARBON EDIT}} remove step
    #   name: Download Built-in Extensions
    - run: .\scripts\test.bat --tfs "Unit Tests"
      name: Run Unit Tests (Electron)
    # - run: yarn test-browser --browser chromium {{SQL CARBON EDIT}} disable for now @TODO @anthonydresser
    #   name: Run Unit Tests (Browser)
    # - run: .\scripts\test-integration.bat --tfs "Integration Tests" {{SQL CARBON EDIT}} remove step
    #   name: Run Integration Tests (Electron)

  darwin:
    runs-on: macos-latest
    env:
      CHILD_CONCURRENCY: "1"
      GITHUB_TOKEN: ${{ secrets.GITHUB_TOKEN }}
    steps:
    - uses: actions/checkout@v2.2.0
    - uses: actions/setup-node@v1
      with:
        node-version: 10
    # Increase timeout to get around latency issues when fetching certain packages
    - run: |
        yarn config set network-timeout 300000
        yarn --frozen-lockfile
      name: Install Dependencies
    - run: yarn electron x64
      name: Download Electron
    - run: yarn gulp hygiene
      name: Run Hygiene Checks
    - run: yarn strict-vscode # {{SQL CARBON EDIT}} add step
      name: Run Strict Compile Options
    # - run: yarn monaco-compile-check {{SQL CARBON EDIT}} remove step
    #   name: Run Monaco Editor Checks
    - run: yarn valid-layers-check
      name: Run Valid Layers Checks
    - run: yarn compile
      name: Compile Sources
    # - run: yarn download-builtin-extensions {{SQL CARBON EDIT}} remove step
    #   name: Download Built-in Extensions
    - run: ./scripts/test.sh --tfs "Unit Tests"
      name: Run Unit Tests (Electron)
  #   - run: yarn test-browser --browser chromium --browser webkit
  #     name: Run Unit Tests (Browser)
  #   - run: ./scripts/test-integration.sh --tfs "Integration Tests"
  #     name: Run Integration Tests (Electron)

  # monaco:
  #   runs-on: ubuntu-latest
  #   env:
  #     CHILD_CONCURRENCY: "1"
  #     GITHUB_TOKEN: ${{ secrets.GITHUB_TOKEN }}
  #   steps:
  #   - uses: actions/checkout@v2.2.0
  #   # TODO: rename azure-pipelines/linux/xvfb.init to github-actions
  #   - run: |
  #       sudo apt-get update
  #       sudo apt-get install -y libxkbfile-dev pkg-config libsecret-1-dev libxss1 dbus xvfb libgtk-3-0 libgbm1
  #       sudo cp build/azure-pipelines/linux/xvfb.init /etc/init.d/xvfb
  #       sudo chmod +x /etc/init.d/xvfb
  #       sudo update-rc.d xvfb defaults
  #       sudo service xvfb start
  #     name: Setup Build Environment
  #   - uses: actions/setup-node@v1
  #     with:
  #       node-version: 10
  #   - run: yarn --frozen-lockfile
  #     name: Install Dependencies
  #   - run: yarn monaco-compile-check
  #     name: Run Monaco Editor Checks
<<<<<<< HEAD
  #   - run: yarn gulp editor-esm-bundle
  #     name: Editor Distro & ESM Bundle
=======
  #   - run: yarn valid-layers-check
  #     name: Run Valid Layers Checks
  #   - run: yarn compile
  #     name: Compile Sources
  #   - run: yarn download-builtin-extensions
  #     name: Download Built-in Extensions
  #   - run: DISPLAY=:10 ./scripts/test.sh --tfs "Unit Tests"
  #     name: Run Unit Tests (Electron)
  #   - run: DISPLAY=:10 yarn test-browser --browser chromium
  #     name: Run Unit Tests (Browser)
  #   - run: DISPLAY=:10 ./scripts/test-integration.sh --tfs "Integration Tests"
  #     name: Run Integration Tests (Electron)

  # windows:
  #   runs-on: windows-2016
  #   env:
  #     CHILD_CONCURRENCY: "1"
  #     GITHUB_TOKEN: ${{ secrets.GITHUB_TOKEN }}
  #   steps:
  #   - uses: actions/checkout@v1
  #   - uses: actions/setup-node@v1
  #     with:
  #       node-version: 10
  #   - uses: actions/setup-python@v1
  #     with:
  #       python-version: '2.x'
  #   - run: yarn --frozen-lockfile
  #     name: Install Dependencies
  #   - run: yarn electron
  #     name: Download Electron
  #   - run: yarn gulp hygiene
  #     name: Run Hygiene Checks
  #   - run: yarn monaco-compile-check
  #     name: Run Monaco Editor Checks
  #   - run: yarn valid-layers-check
  #     name: Run Valid Layers Checks
  #   - run: yarn compile
  #     name: Compile Sources
  #   - run: yarn download-builtin-extensions
  #     name: Download Built-in Extensions
  #   - run: .\scripts\test.bat --tfs "Unit Tests"
  #     name: Run Unit Tests (Electron)
  #   - run: yarn test-browser --browser chromium
  #     name: Run Unit Tests (Browser)
  #   - run: .\scripts\test-integration.bat --tfs "Integration Tests"
  #     name: Run Integration Tests (Electron)

  # darwin:
  #   runs-on: macos-latest
  #   env:
  #     CHILD_CONCURRENCY: "1"
  #     GITHUB_TOKEN: ${{ secrets.GITHUB_TOKEN }}
  #   steps:
  #   - uses: actions/checkout@v1
  #   - uses: actions/setup-node@v1
  #     with:
  #       node-version: 10
  #   - run: yarn --frozen-lockfile
  #     name: Install Dependencies
  #   - run: yarn electron x64
  #     name: Download Electron
  #   - run: yarn gulp hygiene
  #     name: Run Hygiene Checks
  #   - run: yarn monaco-compile-check
  #     name: Run Monaco Editor Checks
  #   - run: yarn valid-layers-check
  #     name: Run Valid Layers Checks
  #   - run: yarn compile
  #     name: Compile Sources
  #   - run: yarn download-builtin-extensions
  #     name: Download Built-in Extensions
  #   - run: ./scripts/test.sh --tfs "Unit Tests"
  #     name: Run Unit Tests (Electron)
  #   - run: yarn test-browser --browser chromium --browser webkit
  #     name: Run Unit Tests (Browser)
  #   - run: ./scripts/test-integration.sh --tfs "Integration Tests"
  #     name: Run Integration Tests (Electron)

  monaco:
    runs-on: ubuntu-latest
    env:
      CHILD_CONCURRENCY: "1"
      GITHUB_TOKEN: ${{ secrets.GITHUB_TOKEN }}
    steps:
      - uses: actions/checkout@v1
      # TODO: rename azure-pipelines/linux/xvfb.init to github-actions
      - run: |
          sudo apt-get update
          sudo apt-get install -y libxkbfile-dev pkg-config libsecret-1-dev libxss1 dbus xvfb libgtk-3-0 libgbm1
          sudo cp build/azure-pipelines/linux/xvfb.init /etc/init.d/xvfb
          sudo chmod +x /etc/init.d/xvfb
          sudo update-rc.d xvfb defaults
          sudo service xvfb start
        name: Setup Build Environment
      - uses: actions/setup-node@v1
        with:
          node-version: 10
      - run: yarn --frozen-lockfile
        name: Install Dependencies
      - run: yarn monaco-compile-check
        name: Run Monaco Editor Checks
      - run: yarn gulp editor-esm-bundle
        name: Editor Distro & ESM Bundle
>>>>>>> a4e4e7ed
<|MERGE_RESOLUTION|>--- conflicted
+++ resolved
@@ -17,51 +17,51 @@
       CHILD_CONCURRENCY: "1"
       GITHUB_TOKEN: ${{ secrets.GITHUB_TOKEN }}
     steps:
-    - uses: actions/checkout@v2.2.0
-    # TODO: rename azure-pipelines/linux/xvfb.init to github-actions
-    - run: |
-        sudo apt-get update
-        sudo apt-get install -y libxkbfile-dev pkg-config libsecret-1-dev libxss1 dbus xvfb libgtk-3-0 libkrb5-dev # {{SQL CARBON EDIT}} add kerberos dep
-        sudo cp build/azure-pipelines/linux/xvfb.init /etc/init.d/xvfb
-        sudo chmod +x /etc/init.d/xvfb
-        sudo update-rc.d xvfb defaults
-        sudo service xvfb start
-      name: Setup Build Environment
-    - uses: actions/setup-node@v1
-      with:
-        node-version: 10
-    # TODO: cache node modules
-    # Increase timeout to get around latency issues when fetching certain packages
-    - run: |
-        yarn config set network-timeout 300000
-        yarn --frozen-lockfile
-      name: Install Dependencies
-    - run: yarn electron x64
-      name: Download Electron
-    - run: yarn gulp hygiene
-      name: Run Hygiene Checks
-    - run: yarn strict-vscode # {{SQL CARBON EDIT}} add step
-      name: Run Strict Compile Options
-    # - run: yarn monaco-compile-check {{SQL CARBON EDIT}} remove step
-    #   name: Run Monaco Editor Checks
-    - run: yarn valid-layers-check
-      name: Run Valid Layers Checks
-    - run: yarn compile
-      name: Compile Sources
-    # - run: yarn download-builtin-extensions {{SQL CARBON EDIT}} remove step
-    #   name: Download Built-in Extensions
-    - run: DISPLAY=:10 ./scripts/test.sh --tfs "Unit Tests" --coverage --runGlob "**/sql/**/*.test.js"
-      name: Run Unit Tests (Electron)
-    - run: DISPLAY=:10 ./scripts/test-extensions-unit.sh
-      name: Run Extension Unit Tests (Electron)
-      # {{SQL CARBON EDIT}} Add coveralls. We merge first to get around issue where parallel builds weren't being combined correctly
-    - run: node test/combineCoverage
-      name: Combine code coverage files
-    - name: Upload Code Coverage
-      uses: coverallsapp/github-action@v1.1.1
-      with:
-        github-token: ${{ secrets.GITHUB_TOKEN }}
-        path-to-lcov: 'test/coverage/lcov.info'
+      - uses: actions/checkout@v2.2.0
+      # TODO: rename azure-pipelines/linux/xvfb.init to github-actions
+      - run: |
+          sudo apt-get update
+          sudo apt-get install -y libxkbfile-dev pkg-config libsecret-1-dev libxss1 dbus xvfb libgtk-3-0 libkrb5-dev # {{SQL CARBON EDIT}} add kerberos dep
+          sudo cp build/azure-pipelines/linux/xvfb.init /etc/init.d/xvfb
+          sudo chmod +x /etc/init.d/xvfb
+          sudo update-rc.d xvfb defaults
+          sudo service xvfb start
+        name: Setup Build Environment
+      - uses: actions/setup-node@v1
+        with:
+          node-version: 10
+      # TODO: cache node modules
+      # Increase timeout to get around latency issues when fetching certain packages
+      - run: |
+          yarn config set network-timeout 300000
+          yarn --frozen-lockfile
+        name: Install Dependencies
+      - run: yarn electron x64
+        name: Download Electron
+      - run: yarn gulp hygiene
+        name: Run Hygiene Checks
+      - run: yarn strict-vscode # {{SQL CARBON EDIT}} add step
+        name: Run Strict Compile Options
+      # - run: yarn monaco-compile-check {{SQL CARBON EDIT}} remove step
+      #   name: Run Monaco Editor Checks
+      - run: yarn valid-layers-check
+        name: Run Valid Layers Checks
+      - run: yarn compile
+        name: Compile Sources
+      # - run: yarn download-builtin-extensions {{SQL CARBON EDIT}} remove step
+      #   name: Download Built-in Extensions
+      - run: DISPLAY=:10 ./scripts/test.sh --tfs "Unit Tests" --coverage --runGlob "**/sql/**/*.test.js"
+        name: Run Unit Tests (Electron)
+      - run: DISPLAY=:10 ./scripts/test-extensions-unit.sh
+        name: Run Extension Unit Tests (Electron)
+        # {{SQL CARBON EDIT}} Add coveralls. We merge first to get around issue where parallel builds weren't being combined correctly
+      - run: node test/combineCoverage
+        name: Combine code coverage files
+      - name: Upload Code Coverage
+        uses: coverallsapp/github-action@v1.1.1
+        with:
+          github-token: ${{ secrets.GITHUB_TOKEN }}
+          path-to-lcov: "test/coverage/lcov.info"
 
     # Fails with cryptic error (e.g. https://github.com/microsoft/vscode/pull/90292/checks?check_run_id=433681926#step:13:9)
     # - run: DISPLAY=:10 yarn test-browser --browser chromium
@@ -75,34 +75,34 @@
       CHILD_CONCURRENCY: "1"
       GITHUB_TOKEN: ${{ secrets.GITHUB_TOKEN }}
     steps:
-    - uses: actions/checkout@v2.2.0
-    - uses: actions/setup-node@v1
-      with:
-        node-version: 10
-    - uses: actions/setup-python@v1
-      with:
-        python-version: '2.x'
-    # Increase timeout to get around latency issues when fetching certain packages
-    - run: |
-        yarn config set network-timeout 300000
-        yarn --frozen-lockfile
-      name: Install Dependencies
-    - run: yarn electron
-      name: Download Electron
-    - run: yarn gulp hygiene
-      name: Run Hygiene Checks
-    - run: yarn strict-vscode # {{SQL CARBON EDIT}} add step
-      name: Run Strict Compile Options
-    # - run: yarn monaco-compile-check {{SQL CARBON EDIT}} remove step
-    #   name: Run Monaco Editor Checks
-    - run: yarn valid-layers-check
-      name: Run Valid Layers Checks
-    - run: yarn compile
-      name: Compile Sources
-    # - run: yarn download-builtin-extensions {{SQL CARBON EDIT}} remove step
-    #   name: Download Built-in Extensions
-    - run: .\scripts\test.bat --tfs "Unit Tests"
-      name: Run Unit Tests (Electron)
+      - uses: actions/checkout@v2.2.0
+      - uses: actions/setup-node@v1
+        with:
+          node-version: 10
+      - uses: actions/setup-python@v1
+        with:
+          python-version: "2.x"
+      # Increase timeout to get around latency issues when fetching certain packages
+      - run: |
+          yarn config set network-timeout 300000
+          yarn --frozen-lockfile
+        name: Install Dependencies
+      - run: yarn electron
+        name: Download Electron
+      - run: yarn gulp hygiene
+        name: Run Hygiene Checks
+      - run: yarn strict-vscode # {{SQL CARBON EDIT}} add step
+        name: Run Strict Compile Options
+      # - run: yarn monaco-compile-check {{SQL CARBON EDIT}} remove step
+      #   name: Run Monaco Editor Checks
+      - run: yarn valid-layers-check
+        name: Run Valid Layers Checks
+      - run: yarn compile
+        name: Compile Sources
+      # - run: yarn download-builtin-extensions {{SQL CARBON EDIT}} remove step
+      #   name: Download Built-in Extensions
+      - run: .\scripts\test.bat --tfs "Unit Tests"
+        name: Run Unit Tests (Electron)
     # - run: yarn test-browser --browser chromium {{SQL CARBON EDIT}} disable for now @TODO @anthonydresser
     #   name: Run Unit Tests (Browser)
     # - run: .\scripts\test-integration.bat --tfs "Integration Tests" {{SQL CARBON EDIT}} remove step
@@ -114,31 +114,31 @@
       CHILD_CONCURRENCY: "1"
       GITHUB_TOKEN: ${{ secrets.GITHUB_TOKEN }}
     steps:
-    - uses: actions/checkout@v2.2.0
-    - uses: actions/setup-node@v1
-      with:
-        node-version: 10
-    # Increase timeout to get around latency issues when fetching certain packages
-    - run: |
-        yarn config set network-timeout 300000
-        yarn --frozen-lockfile
-      name: Install Dependencies
-    - run: yarn electron x64
-      name: Download Electron
-    - run: yarn gulp hygiene
-      name: Run Hygiene Checks
-    - run: yarn strict-vscode # {{SQL CARBON EDIT}} add step
-      name: Run Strict Compile Options
-    # - run: yarn monaco-compile-check {{SQL CARBON EDIT}} remove step
-    #   name: Run Monaco Editor Checks
-    - run: yarn valid-layers-check
-      name: Run Valid Layers Checks
-    - run: yarn compile
-      name: Compile Sources
-    # - run: yarn download-builtin-extensions {{SQL CARBON EDIT}} remove step
-    #   name: Download Built-in Extensions
-    - run: ./scripts/test.sh --tfs "Unit Tests"
-      name: Run Unit Tests (Electron)
+      - uses: actions/checkout@v2.2.0
+      - uses: actions/setup-node@v1
+        with:
+          node-version: 10
+      # Increase timeout to get around latency issues when fetching certain packages
+      - run: |
+          yarn config set network-timeout 300000
+          yarn --frozen-lockfile
+        name: Install Dependencies
+      - run: yarn electron x64
+        name: Download Electron
+      - run: yarn gulp hygiene
+        name: Run Hygiene Checks
+      - run: yarn strict-vscode # {{SQL CARBON EDIT}} add step
+        name: Run Strict Compile Options
+      # - run: yarn monaco-compile-check {{SQL CARBON EDIT}} remove step
+      #   name: Run Monaco Editor Checks
+      - run: yarn valid-layers-check
+        name: Run Valid Layers Checks
+      - run: yarn compile
+        name: Compile Sources
+      # - run: yarn download-builtin-extensions {{SQL CARBON EDIT}} remove step
+      #   name: Download Built-in Extensions
+      - run: ./scripts/test.sh --tfs "Unit Tests"
+        name: Run Unit Tests (Electron)
   #   - run: yarn test-browser --browser chromium --browser webkit
   #     name: Run Unit Tests (Browser)
   #   - run: ./scripts/test-integration.sh --tfs "Integration Tests"
@@ -167,111 +167,5 @@
   #     name: Install Dependencies
   #   - run: yarn monaco-compile-check
   #     name: Run Monaco Editor Checks
-<<<<<<< HEAD
   #   - run: yarn gulp editor-esm-bundle
-  #     name: Editor Distro & ESM Bundle
-=======
-  #   - run: yarn valid-layers-check
-  #     name: Run Valid Layers Checks
-  #   - run: yarn compile
-  #     name: Compile Sources
-  #   - run: yarn download-builtin-extensions
-  #     name: Download Built-in Extensions
-  #   - run: DISPLAY=:10 ./scripts/test.sh --tfs "Unit Tests"
-  #     name: Run Unit Tests (Electron)
-  #   - run: DISPLAY=:10 yarn test-browser --browser chromium
-  #     name: Run Unit Tests (Browser)
-  #   - run: DISPLAY=:10 ./scripts/test-integration.sh --tfs "Integration Tests"
-  #     name: Run Integration Tests (Electron)
-
-  # windows:
-  #   runs-on: windows-2016
-  #   env:
-  #     CHILD_CONCURRENCY: "1"
-  #     GITHUB_TOKEN: ${{ secrets.GITHUB_TOKEN }}
-  #   steps:
-  #   - uses: actions/checkout@v1
-  #   - uses: actions/setup-node@v1
-  #     with:
-  #       node-version: 10
-  #   - uses: actions/setup-python@v1
-  #     with:
-  #       python-version: '2.x'
-  #   - run: yarn --frozen-lockfile
-  #     name: Install Dependencies
-  #   - run: yarn electron
-  #     name: Download Electron
-  #   - run: yarn gulp hygiene
-  #     name: Run Hygiene Checks
-  #   - run: yarn monaco-compile-check
-  #     name: Run Monaco Editor Checks
-  #   - run: yarn valid-layers-check
-  #     name: Run Valid Layers Checks
-  #   - run: yarn compile
-  #     name: Compile Sources
-  #   - run: yarn download-builtin-extensions
-  #     name: Download Built-in Extensions
-  #   - run: .\scripts\test.bat --tfs "Unit Tests"
-  #     name: Run Unit Tests (Electron)
-  #   - run: yarn test-browser --browser chromium
-  #     name: Run Unit Tests (Browser)
-  #   - run: .\scripts\test-integration.bat --tfs "Integration Tests"
-  #     name: Run Integration Tests (Electron)
-
-  # darwin:
-  #   runs-on: macos-latest
-  #   env:
-  #     CHILD_CONCURRENCY: "1"
-  #     GITHUB_TOKEN: ${{ secrets.GITHUB_TOKEN }}
-  #   steps:
-  #   - uses: actions/checkout@v1
-  #   - uses: actions/setup-node@v1
-  #     with:
-  #       node-version: 10
-  #   - run: yarn --frozen-lockfile
-  #     name: Install Dependencies
-  #   - run: yarn electron x64
-  #     name: Download Electron
-  #   - run: yarn gulp hygiene
-  #     name: Run Hygiene Checks
-  #   - run: yarn monaco-compile-check
-  #     name: Run Monaco Editor Checks
-  #   - run: yarn valid-layers-check
-  #     name: Run Valid Layers Checks
-  #   - run: yarn compile
-  #     name: Compile Sources
-  #   - run: yarn download-builtin-extensions
-  #     name: Download Built-in Extensions
-  #   - run: ./scripts/test.sh --tfs "Unit Tests"
-  #     name: Run Unit Tests (Electron)
-  #   - run: yarn test-browser --browser chromium --browser webkit
-  #     name: Run Unit Tests (Browser)
-  #   - run: ./scripts/test-integration.sh --tfs "Integration Tests"
-  #     name: Run Integration Tests (Electron)
-
-  monaco:
-    runs-on: ubuntu-latest
-    env:
-      CHILD_CONCURRENCY: "1"
-      GITHUB_TOKEN: ${{ secrets.GITHUB_TOKEN }}
-    steps:
-      - uses: actions/checkout@v1
-      # TODO: rename azure-pipelines/linux/xvfb.init to github-actions
-      - run: |
-          sudo apt-get update
-          sudo apt-get install -y libxkbfile-dev pkg-config libsecret-1-dev libxss1 dbus xvfb libgtk-3-0 libgbm1
-          sudo cp build/azure-pipelines/linux/xvfb.init /etc/init.d/xvfb
-          sudo chmod +x /etc/init.d/xvfb
-          sudo update-rc.d xvfb defaults
-          sudo service xvfb start
-        name: Setup Build Environment
-      - uses: actions/setup-node@v1
-        with:
-          node-version: 10
-      - run: yarn --frozen-lockfile
-        name: Install Dependencies
-      - run: yarn monaco-compile-check
-        name: Run Monaco Editor Checks
-      - run: yarn gulp editor-esm-bundle
-        name: Editor Distro & ESM Bundle
->>>>>>> a4e4e7ed
+  #     name: Editor Distro & ESM Bundle