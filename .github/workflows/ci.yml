--- conflicted
+++ resolved
@@ -11,467 +11,6 @@
       - release/*
 
 jobs:
-<<<<<<< HEAD
-  hygiene:
-    name: Hygiene and Layering
-    runs-on: ubuntu-latest
-    env:
-      CHILD_CONCURRENCY: "1"
-      GITHUB_TOKEN: ${{ secrets.GITHUB_TOKEN }}
-    steps:
-      - uses: actions/checkout@v2
-
-      - uses: actions/setup-node@v2-beta
-        with:
-          node-version: 12
-
-      - name: Cache node modules
-        id: cacheNodeModules
-        uses: actions/cache@v2
-        with:
-          path: "**/node_modules"
-          key: ${{ runner.os }}-cacheNodeModules6-${{ hashFiles('.yarnrc', 'remote/.yarnrc', '**/yarn.lock', '!**/node_modules/**/yarn.lock', '!**/.*/**/yarn.lock') }}
-          restore-keys: ${{ runner.os }}-cacheNodeModules6-
-      - name: Get yarn cache directory path
-        id: yarnCacheDirPath
-        if: ${{ steps.cacheNodeModules.outputs.cache-hit != 'true' }}
-        run: echo "::set-output name=dir::$(yarn cache dir)"
-      - name: Cache yarn directory
-        if: ${{ steps.cacheNodeModules.outputs.cache-hit != 'true' }}
-        uses: actions/cache@v2
-        with:
-          path: ${{ steps.yarnCacheDirPath.outputs.dir }}
-          key: ${{ runner.os }}-yarnCacheDir-${{ hashFiles('.yarnrc', 'remote/.yarnrc', '**/yarn.lock', '!**/node_modules/**/yarn.lock', '!**/.*/**/yarn.lock') }}
-          restore-keys: ${{ runner.os }}-yarnCacheDir-
-      - name: Execute yarn
-        if: ${{ steps.cacheNodeModules.outputs.cache-hit != 'true' }}
-        env:
-          PLAYWRIGHT_SKIP_BROWSER_DOWNLOAD: 1
-          ELECTRON_SKIP_BINARY_DOWNLOAD: 1
-        run: yarn --frozen-lockfile --network-timeout 180000
-
-      - name: Run Hygiene Checks
-        run: yarn gulp hygiene
-
-      - name: Run Valid Layers Checks
-        run: yarn valid-layers-check
-
-  # build-compile-core:
-  #   name: "Build: Compile Core"
-  #   runs-on: ubuntu-latest
-  #   env:
-  #     GITHUB_TOKEN: ${{ secrets.GITHUB_TOKEN }}
-  #   steps:
-  #     - uses: actions/checkout@v2
-
-  #     - uses: actions/setup-node@v2-beta
-  #       with:
-  #         node-version: 12
-
-  #     - name: Cache node modules
-  #       id: cacheNodeModules
-  #       uses: actions/cache@v2
-  #       with:
-  #         path: '**/node_modules'
-  #         key: ${{ runner.os }}-cacheNodeModules6-${{ hashFiles('.yarnrc', 'remote/.yarnrc', '**/yarn.lock', '!**/node_modules/**/yarn.lock', '!**/.*/**/yarn.lock') }}
-  #         restore-keys: ${{ runner.os }}-cacheNodeModules6-
-  #     - name: Get yarn cache directory path
-  #       id: yarnCacheDirPath
-  #       if: ${{ steps.cacheNodeModules.outputs.cache-hit != 'true' }}
-  #       run: echo "::set-output name=dir::$(yarn cache dir)"
-  #     - name: Cache yarn directory
-  #       if: ${{ steps.cacheNodeModules.outputs.cache-hit != 'true' }}
-  #       uses: actions/cache@v2
-  #       with:
-  #         path: ${{ steps.yarnCacheDirPath.outputs.dir }}
-  #         key: ${{ runner.os }}-yarnCacheDir-${{ hashFiles('.yarnrc', 'remote/.yarnrc', '**/yarn.lock', '!**/node_modules/**/yarn.lock', '!**/.*/**/yarn.lock') }}
-  #         restore-keys: ${{ runner.os }}-yarnCacheDir-
-  #     - name: Execute yarn
-  #       if: ${{ steps.cacheNodeModules.outputs.cache-hit != 'true' }}
-  #       env:
-  #         PLAYWRIGHT_SKIP_BROWSER_DOWNLOAD: 1
-  #         ELECTRON_SKIP_BINARY_DOWNLOAD: 1
-  #       run: yarn --frozen-lockfile --network-timeout 180000
-
-  #     - name: Cache compiled core code
-  #       id: cacheCompiledCoreCode
-  #       uses: actions/cache@v2
-  #       with:
-  #         path: |
-  #           out-build
-  #           out-vscode-min
-  #         key: cacheCompiledCoreCode-${{ github.sha }}
-
-  #     - name: Compile Core
-  #       if: ${{ steps.cacheCompiledCoreCode.outputs.cache-hit != 'true' }}
-  #       run: yarn gulp compile-build
-
-  #     - name: Minify VS Code
-  #       if: ${{ steps.cacheCompiledCoreCode.outputs.cache-hit != 'true' }}
-  #       run: yarn gulp minify-vscode
-
-  # build-compile-extensions:
-  #   name: "Build: Compile Extensions"
-  #   runs-on: ubuntu-latest
-  #   env:
-  #     GITHUB_TOKEN: ${{ secrets.GITHUB_TOKEN }}
-  #   steps:
-  #     - uses: actions/checkout@v2
-
-  #     - uses: actions/setup-node@v2-beta
-  #       with:
-  #         node-version: 12
-
-  #     - name: Cache node modules
-  #       id: cacheNodeModules
-  #       uses: actions/cache@v2
-  #       with:
-  #         path: '**/node_modules'
-  #         key: ${{ runner.os }}-cacheNodeModules6-${{ hashFiles('.yarnrc', 'remote/.yarnrc', '**/yarn.lock', '!**/node_modules/**/yarn.lock', '!**/.*/**/yarn.lock') }}
-  #         restore-keys: ${{ runner.os }}-cacheNodeModules6-
-  #     - name: Get yarn cache directory path
-  #       id: yarnCacheDirPath
-  #       if: ${{ steps.cacheNodeModules.outputs.cache-hit != 'true' }}
-  #       run: echo "::set-output name=dir::$(yarn cache dir)"
-  #     - name: Cache yarn directory
-  #       if: ${{ steps.cacheNodeModules.outputs.cache-hit != 'true' }}
-  #       uses: actions/cache@v2
-  #       with:
-  #         path: ${{ steps.yarnCacheDirPath.outputs.dir }}
-  #         key: ${{ runner.os }}-yarnCacheDir-${{ hashFiles('.yarnrc', 'remote/.yarnrc', '**/yarn.lock', '!**/node_modules/**/yarn.lock', '!**/.*/**/yarn.lock') }}
-  #         restore-keys: ${{ runner.os }}-yarnCacheDir-
-  #     - name: Execute yarn
-  #       if: ${{ steps.cacheNodeModules.outputs.cache-hit != 'true' }}
-  #       env:
-  #         PLAYWRIGHT_SKIP_BROWSER_DOWNLOAD: 1
-  #         ELECTRON_SKIP_BINARY_DOWNLOAD: 1
-  #       run: yarn --frozen-lockfile --network-timeout 180000
-
-  #     - name: Cache compiled extensions code
-  #       id: cacheCompiledExtensionsCode
-  #       uses: actions/cache@v2
-  #       with:
-  #         path: .build
-  #         key: cacheCompiledExtensionsCode-${{ github.sha }}
-
-  #     - name: Compile Extensions
-  #       if: ${{ steps.cacheCompiledExtensionsCode.outputs.cache-hit != 'true' }}
-  #       run: yarn gulp compile-extensions-build
-
-  # build-linux-unit-tests:
-  #   name: "Build: Linux Unit Tests"
-  #   needs: [build-compile-core, build-compile-extensions]
-  #   runs-on: ubuntu-latest
-  #   env:
-  #     GITHUB_TOKEN: ${{ secrets.GITHUB_TOKEN }}
-  #   steps:
-  #     - uses: actions/checkout@v2.2.0
-  #     # TODO: rename azure-pipelines/linux/xvfb.init to github-actions
-  #     - run: |
-  #         sudo apt-get update
-  #         sudo apt-get install -y libxkbfile-dev pkg-config libsecret-1-dev libxss1 dbus xvfb libgtk-3-0 libkrb5-dev # {{SQL CARBON EDIT}} add kerberos dep
-  #         sudo cp build/azure-pipelines/linux/xvfb.init /etc/init.d/xvfb
-  #         sudo chmod +x /etc/init.d/xvfb
-  #         sudo update-rc.d xvfb defaults
-  #         sudo service xvfb start
-
-  #     - uses: actions/setup-node@v2-beta
-  #       with:
-  #         node-version: 12
-
-  #     - name: Restore cached node modules
-  #       id: cacheNodeModules
-  #       uses: actions/cache@v2
-  #       with:
-  #         path: '**/node_modules'
-  #         key: ${{ runner.os }}-cacheNodeModules6-${{ hashFiles('.yarnrc', 'remote/.yarnrc', '**/yarn.lock', '!**/node_modules/**/yarn.lock', '!**/.*/**/yarn.lock') }}
-  #         restore-keys: ${{ runner.os }}-cacheNodeModules6-
-
-  #     - name: Restore compiled core code
-  #       id: cacheCompiledCoreCode
-  #       uses: actions/cache@v2
-  #       with:
-  #         path: |
-  #           out-build
-  #           out-vscode-min
-  #         key: cacheCompiledCoreCode-${{ github.sha }}
-
-  #     - name: Restore compiled extensions code
-  #       id: cacheCompiledExtensionsCode
-  #       uses: actions/cache@v2
-  #       with:
-  #         path: .build
-  #         key: cacheCompiledExtensionsCode-${{ github.sha }}
-
-  #     - name: Build VS Code
-  #       run: yarn gulp vscode-linux-x64-min-ci
-
-  #     - name: Download Electron
-  #       run: yarn electron x64
-
-  #     - name: Run Unit Tests (Electron)
-  #       run: DISPLAY=:10 ./scripts/test.sh --build
-
-  #     - name: Download Playwright
-  #       run: node ./node_modules/playwright/install.js
-
-  #     - name: Run Unit Tests (Browser)
-  #       run: DISPLAY=:10 yarn test-browser --build --browser chromium
-
-  # build-linux-integration-tests:
-  #   name: "Build: Linux Integration Tests"
-  #   needs: [build-compile-core, build-compile-extensions]
-  #   runs-on: ubuntu-latest
-  #   env:
-  #     GITHUB_TOKEN: ${{ secrets.GITHUB_TOKEN }}
-  #   steps:
-  #     - uses: actions/checkout@v2
-
-  #     # TODO: rename azure-pipelines/linux/xvfb.init to github-actions
-  #     - name: Setup Build Environment
-  #       run: |
-  #         sudo apt-get update
-  #         sudo apt-get install -y libxkbfile-dev pkg-config libsecret-1-dev libxss1 dbus xvfb libgtk-3-0 libgbm1
-  #         sudo cp build/azure-pipelines/linux/xvfb.init /etc/init.d/xvfb
-  #         sudo chmod +x /etc/init.d/xvfb
-  #         sudo update-rc.d xvfb defaults
-  #         sudo service xvfb start
-
-  #     - uses: actions/setup-node@v2-beta
-  #       with:
-  #         node-version: 12
-
-  #     - name: Restore cached node modules
-  #       id: cacheNodeModules
-  #       uses: actions/cache@v2
-  #       with:
-  #         path: '**/node_modules'
-  #         key: ${{ runner.os }}-cacheNodeModules6-${{ hashFiles('.yarnrc', 'remote/.yarnrc', '**/yarn.lock', '!**/node_modules/**/yarn.lock', '!**/.*/**/yarn.lock') }}
-  #         restore-keys: ${{ runner.os }}-cacheNodeModules6-
-
-  #     - name: Restore compiled core code
-  #       id: cacheCompiledCoreCode
-  #       uses: actions/cache@v2
-  #       with:
-  #         path: |
-  #           out-build
-  #           out-vscode-min
-  #         key: cacheCompiledCoreCode-${{ github.sha }}
-
-  #     - name: Restore compiled extensions code
-  #       id: cacheCompiledExtensionsCode
-  #       uses: actions/cache@v2
-  #       with:
-  #         path: .build
-  #         key: cacheCompiledExtensionsCode-${{ github.sha }}
-
-  #     - name: Build VS Code
-  #       run: yarn gulp vscode-linux-x64-min-ci
-
-  #     - name: Download Electron
-  #       run: yarn electron x64
-
-  #     - name: Run Integration Tests (Electron)
-  #       run: DISPLAY=:10 ./scripts/test-integration.sh --build
-
-  # build-darwin-node-modules:
-  #   name: "Build: macOS Node Modules"
-  #   runs-on: macos-latest
-  #   env:
-  #     GITHUB_TOKEN: ${{ secrets.GITHUB_TOKEN }}
-  #   steps:
-  #     - uses: actions/checkout@v2
-
-  #     - uses: actions/setup-node@v2-beta
-  #       with:
-  #         node-version: 12
-
-  #     - name: Cache node modules
-  #       id: cacheNodeModules
-  #       uses: actions/cache@v2
-  #       with:
-  #         path: '**/node_modules'
-  #         key: ${{ runner.os }}-cacheNodeModules6-${{ hashFiles('.yarnrc', 'remote/.yarnrc', '**/yarn.lock', '!**/node_modules/**/yarn.lock', '!**/.*/**/yarn.lock') }}
-  #         restore-keys: ${{ runner.os }}-cacheNodeModules6-
-  #     - name: Get yarn cache directory path
-  #       id: yarnCacheDirPath
-  #       if: ${{ steps.cacheNodeModules.outputs.cache-hit != 'true' }}
-  #       run: echo "::set-output name=dir::$(yarn cache dir)"
-  #     - name: Cache yarn directory
-  #       if: ${{ steps.cacheNodeModules.outputs.cache-hit != 'true' }}
-  #       uses: actions/cache@v2
-  #       with:
-  #         path: ${{ steps.yarnCacheDirPath.outputs.dir }}
-  #         key: ${{ runner.os }}-yarnCacheDir-${{ hashFiles('.yarnrc', 'remote/.yarnrc', '**/yarn.lock', '!**/node_modules/**/yarn.lock', '!**/.*/**/yarn.lock') }}
-  #         restore-keys: ${{ runner.os }}-yarnCacheDir-
-  #     - name: Execute yarn
-  #       if: ${{ steps.cacheNodeModules.outputs.cache-hit != 'true' }}
-  #       env:
-  #         PLAYWRIGHT_SKIP_BROWSER_DOWNLOAD: 1
-  #         ELECTRON_SKIP_BINARY_DOWNLOAD: 1
-  #       run: yarn --frozen-lockfile --network-timeout 180000
-
-  # build-darwin-unit-tests:
-  #   name: "Build: macOS Unit Tests"
-  #   needs: [build-compile-core, build-compile-extensions, build-darwin-node-modules]
-  #   runs-on: macos-latest
-  #   env:
-  #     GITHUB_TOKEN: ${{ secrets.GITHUB_TOKEN }}
-  #   steps:
-  #     - uses: actions/checkout@v2
-
-  #     - uses: actions/setup-node@v2-beta
-  #       with:
-  #         node-version: 12
-
-  #     - name: Restore cached node modules
-  #       id: cacheNodeModules
-  #       uses: actions/cache@v2
-  #       with:
-  #         path: '**/node_modules'
-  #         key: ${{ runner.os }}-cacheNodeModules6-${{ hashFiles('.yarnrc', 'remote/.yarnrc', '**/yarn.lock', '!**/node_modules/**/yarn.lock', '!**/.*/**/yarn.lock') }}
-  #         restore-keys: ${{ runner.os }}-cacheNodeModules6-
-
-  #     - name: Restore compiled core code
-  #       id: cacheCompiledCoreCode
-  #       uses: actions/cache@v2
-  #       with:
-  #         path: |
-  #           out-build
-  #           out-vscode-min
-  #         key: cacheCompiledCoreCode-${{ github.sha }}
-
-  #     - name: Restore compiled extensions code
-  #       id: cacheCompiledExtensionsCode
-  #       uses: actions/cache@v2
-  #       with:
-  #         path: .build
-  #         key: cacheCompiledExtensionsCode-${{ github.sha }}
-
-  #     - name: Build VS Code
-  #       run: yarn gulp vscode-darwin-x64-min-ci
-
-  #     - name: Download Electron
-  #       run: yarn electron x64
-
-  #     - name: Run Unit Tests (Electron)
-  #       run: ./scripts/test.sh --build
-
-  #     - name: Download Playwright
-  #       run: node ./node_modules/playwright/install.js
-
-  #     - name: Run Unit Tests (Browser)
-  #       run: yarn test-browser --build --browser chromium --browser webkit --browser firefox
-
-  # build-darwin-integration-tests:
-  #   name: "Build: macOS Integration Tests"
-  #   needs: [build-compile-core, build-compile-extensions, build-darwin-node-modules]
-  #   runs-on: macos-latest
-  #   env:
-  #     GITHUB_TOKEN: ${{ secrets.GITHUB_TOKEN }}
-  #   steps:
-  #     - uses: actions/checkout@v2
-
-  #     - uses: actions/setup-node@v2-beta
-  #       with:
-  #         node-version: 12
-
-  #     - name: Restore cached node modules
-  #       id: cacheNodeModules
-  #       uses: actions/cache@v2
-  #       with:
-  #         path: '**/node_modules'
-  #         key: ${{ runner.os }}-cacheNodeModules6-${{ hashFiles('.yarnrc', 'remote/.yarnrc', '**/yarn.lock', '!**/node_modules/**/yarn.lock', '!**/.*/**/yarn.lock') }}
-  #         restore-keys: ${{ runner.os }}-cacheNodeModules6-
-
-  #     - name: Restore compiled core code
-  #       id: cacheCompiledCoreCode
-  #       uses: actions/cache@v2
-  #       with:
-  #         path: |
-  #           out-build
-  #           out-vscode-min
-  #         key: cacheCompiledCoreCode-${{ github.sha }}
-
-  #     - name: Restore compiled extensions code
-  #       id: cacheCompiledExtensionsCode
-  #       uses: actions/cache@v2
-  #       with:
-  #         path: .build
-  #         key: cacheCompiledExtensionsCode-${{ github.sha }}
-
-  #     - name: Build VS Code
-  #       run: yarn gulp vscode-darwin-x64-min-ci
-
-  #     - name: Download Electron
-  #       run: yarn electron x64
-
-  #     - name: Run Integration Tests (Electron)
-  #       run: ./scripts/test-integration.sh --build
-
-  # build-darwin-smoke-tests:
-  #   name: "Build: macOS Smoke Tests"
-  #   needs: [build-compile-core, build-compile-extensions, build-darwin-node-modules]
-  #   runs-on: macos-latest
-  #   env:
-  #     GITHUB_TOKEN: ${{ secrets.GITHUB_TOKEN }}
-  #   steps:
-  #     - uses: actions/checkout@v2
-
-  #     - uses: actions/setup-node@v2-beta
-  #       with:
-  #         node-version: 12
-
-  #     - name: Restore cached node modules
-  #       id: cacheNodeModules
-  #       uses: actions/cache@v2
-  #       with:
-  #         path: '**/node_modules'
-  #         key: ${{ runner.os }}-cacheNodeModules6-${{ hashFiles('.yarnrc', 'remote/.yarnrc', '**/yarn.lock', '!**/node_modules/**/yarn.lock', '!**/.*/**/yarn.lock') }}
-  #         restore-keys: ${{ runner.os }}-cacheNodeModules6-
-
-  #     - name: Restore compiled core code
-  #       id: cacheCompiledCoreCode
-  #       uses: actions/cache@v2
-  #       with:
-  #         path: |
-  #           out-build
-  #           out-vscode-min
-  #         key: cacheCompiledCoreCode-${{ github.sha }}
-
-  #     - name: Restore compiled extensions code
-  #       id: cacheCompiledExtensionsCode
-  #       uses: actions/cache@v2
-  #       with:
-  #         path: .build
-  #         key: cacheCompiledExtensionsCode-${{ github.sha }}
-
-  #     - name: Build VS Code
-  #       run: yarn gulp vscode-darwin-x64-min-ci
-
-  #     - name: Run Smoke Tests (Electron)
-  #       continue-on-error: true
-  #       run: |
-  #         set -e
-  #         APP_ROOT=$(GITHUB_WORKSPACE)/VSCode-darwin-x64
-  #         APP_NAME="`ls $APP_ROOT | head -n 1`"
-  #         yarn smoketest --build "$APP_ROOT/$APP_NAME"
-
-  linux:
-    name: Linux
-    runs-on: ubuntu-latest
-    timeout-minutes: 30
-    env:
-      GITHUB_TOKEN: ${{ secrets.GITHUB_TOKEN }}
-    steps:
-      - uses: actions/checkout@v2
-
-      # TODO: rename azure-pipelines/linux/xvfb.init to github-actions
-      - name: Setup Build Environment
-        run: |
-          sudo apt-get update
-          sudo apt-get install -y libxkbfile-dev pkg-config libsecret-1-dev libxss1 dbus xvfb libgtk-3-0 libgbm1
-=======
   linux:
     runs-on: ubuntu-latest
     env:
@@ -483,57 +22,10 @@
       - run: |
           sudo apt-get update
           sudo apt-get install -y libxkbfile-dev pkg-config libsecret-1-dev libxss1 dbus xvfb libgtk-3-0 libkrb5-dev # {{SQL CARBON EDIT}} add kerberos dep
->>>>>>> 7739f25f
           sudo cp build/azure-pipelines/linux/xvfb.init /etc/init.d/xvfb
           sudo chmod +x /etc/init.d/xvfb
           sudo update-rc.d xvfb defaults
           sudo service xvfb start
-<<<<<<< HEAD
-
-      - uses: actions/setup-node@v2-beta
-        with:
-          node-version: 12
-
-      - name: Cache node modules
-        id: cacheNodeModules
-        uses: actions/cache@v2
-        with:
-          path: "**/node_modules"
-          key: ${{ runner.os }}-cacheNodeModules6-${{ hashFiles('.yarnrc', 'remote/.yarnrc', '**/yarn.lock', '!**/node_modules/**/yarn.lock', '!**/.*/**/yarn.lock') }}
-          restore-keys: ${{ runner.os }}-cacheNodeModules6-
-      - name: Get yarn cache directory path
-        id: yarnCacheDirPath
-        if: ${{ steps.cacheNodeModules.outputs.cache-hit != 'true' }}
-        run: echo "::set-output name=dir::$(yarn cache dir)"
-      - name: Cache yarn directory
-        if: ${{ steps.cacheNodeModules.outputs.cache-hit != 'true' }}
-        uses: actions/cache@v2
-        with:
-          path: ${{ steps.yarnCacheDirPath.outputs.dir }}
-          key: ${{ runner.os }}-yarnCacheDir-${{ hashFiles('.yarnrc', 'remote/.yarnrc', '**/yarn.lock', '!**/node_modules/**/yarn.lock', '!**/.*/**/yarn.lock') }}
-          restore-keys: ${{ runner.os }}-yarnCacheDir-
-      - name: Execute yarn
-        if: ${{ steps.cacheNodeModules.outputs.cache-hit != 'true' }}
-        env:
-          PLAYWRIGHT_SKIP_BROWSER_DOWNLOAD: 1
-          ELECTRON_SKIP_BINARY_DOWNLOAD: 1
-        run: yarn --frozen-lockfile --network-timeout 180000
-
-      - name: Compile and Download
-        run: yarn npm-run-all --max_old_space_size=4095 -lp compile "electron x64" playwright-install download-builtin-extensions
-
-      - name: Run Unit Tests (Electron)
-        id: electron-unit-tests
-        run: DISPLAY=:10 ./scripts/test.sh
-
-      - name: Run Unit Tests (Browser)
-        id: browser-unit-tests
-        run: DISPLAY=:10 yarn test-browser --browser chromium
-
-      - name: Run Integration Tests (Electron)
-        id: electron-integration-tests
-        run: DISPLAY=:10 ./scripts/test-integration.sh
-=======
         name: Setup Build Environment
       - uses: actions/setup-node@v1
         with:
@@ -576,7 +68,6 @@
     #   name: Run Unit Tests (Browser)
     # - run: DISPLAY=:10 ./scripts/test-integration.sh --tfs "Integration Tests" {{SQL CARBON EDIT}} remove step
     #   name: Run Integration Tests (Electron)
->>>>>>> 7739f25f
 
   windows:
     runs-on: windows-2016
@@ -591,6 +82,7 @@
       - uses: actions/setup-python@v1
         with:
           python-version: "2.x"
+      # Increase timeout to get around latency issues when fetching certain packages
       - run: |
           yarn config set network-timeout 300000
           yarn --frozen-lockfile
@@ -601,12 +93,7 @@
         name: Run Hygiene Checks
       - run: yarn strict-vscode # {{SQL CARBON EDIT}} add step
         name: Run Strict Compile Options
-            !**/Release/*.pdb
-            !**/Release/*.ilk
-            !**/Release/obj/**
-            !**/Release/**/*.tlog
-          key: ${{ runner.os }}-cacheNodeModules5-${{ hashFiles('.yarnrc', 'remote/.yarnrc', '**/yarn.lock', '!**/node_modules/**/yarn.lock', '!**/.*/**/yarn.lock') }}
-          restore-keys: ${{ runner.os }}-cacheNodeModules5-
+      # - run: yarn monaco-compile-check {{SQL CARBON EDIT}} remove step
       #   name: Run Monaco Editor Checks
       - run: yarn valid-layers-check
         name: Run Valid Layers Checks
@@ -627,13 +114,10 @@
       CHILD_CONCURRENCY: "1"
       GITHUB_TOKEN: ${{ secrets.GITHUB_TOKEN }}
     steps:
-      - uses: actions/checkout@v2
-
-      - uses: actions/setup-node@v2-beta
+      - uses: actions/checkout@v2.2.0
+      - uses: actions/setup-node@v1
         with:
           node-version: 12
-<<<<<<< HEAD
-=======
       # Increase timeout to get around latency issues when fetching certain packages
       - run: |
           yarn config set network-timeout 300000
@@ -659,73 +143,29 @@
   #     name: Run Unit Tests (Browser)
   #   - run: ./scripts/test-integration.sh --tfs "Integration Tests"
   #     name: Run Integration Tests (Electron)
->>>>>>> 7739f25f
 
-      - name: Cache node modules
-        id: cacheNodeModules
-        uses: actions/cache@v2
-        with:
-          path: "**/node_modules"
-          key: ${{ runner.os }}-cacheNodeModules6-${{ hashFiles('.yarnrc', 'remote/.yarnrc', '**/yarn.lock', '!**/node_modules/**/yarn.lock', '!**/.*/**/yarn.lock') }}
-          restore-keys: ${{ runner.os }}-cacheNodeModules6-
-      - name: Get yarn cache directory path
-        id: yarnCacheDirPath
-        if: ${{ steps.cacheNodeModules.outputs.cache-hit != 'true' }}
-        run: echo "::set-output name=dir::$(yarn cache dir)"
-      - name: Cache yarn directory
-        if: ${{ steps.cacheNodeModules.outputs.cache-hit != 'true' }}
-        uses: actions/cache@v2
-        with:
-          path: ${{ steps.yarnCacheDirPath.outputs.dir }}
-          key: ${{ runner.os }}-yarnCacheDir-${{ hashFiles('.yarnrc', 'remote/.yarnrc', '**/yarn.lock', '!**/node_modules/**/yarn.lock', '!**/.*/**/yarn.lock') }}
-          restore-keys: ${{ runner.os }}-yarnCacheDir-
-      - name: Execute yarn
-        if: ${{ steps.cacheNodeModules.outputs.cache-hit != 'true' }}
-        env:
-          PLAYWRIGHT_SKIP_BROWSER_DOWNLOAD: 1
-          ELECTRON_SKIP_BINARY_DOWNLOAD: 1
-        run: yarn --frozen-lockfile --network-timeout 180000
-
-      - name: Compile and Download
-        run: yarn npm-run-all --max_old_space_size=4095 -lp compile "electron x64" playwright-install download-builtin-extensions
-
-      - name: Run Unit Tests (Electron)
-        run: DISPLAY=:10 ./scripts/test.sh
-
-      - name: Run Unit Tests (Browser)
-        run: DISPLAY=:10 yarn test-browser --browser chromium
-
-      - name: Run Integration Tests (Electron)
-        run: DISPLAY=:10 ./scripts/test-integration.sh
-
-  monaco:
-    name: Monaco Editor
-    runs-on: ubuntu-latest
-    env:
-      GITHUB_TOKEN: ${{ secrets.GITHUB_TOKEN }}
-    steps:
-      - uses: actions/checkout@v2
-
-      - uses: actions/setup-node@v2-beta
-        with:
-          node-version: 12
-
-      - name: Cache node modules
-        id: cacheNodeModules
-        uses: actions/cache@v2
-        with:
-          path: "**/node_modules"
-          key: ${{ runner.os }}-cacheNodeModules6-${{ hashFiles('.yarnrc', 'remote/.yarnrc', '**/yarn.lock', '!**/node_modules/**/yarn.lock', '!**/.*/**/yarn.lock') }}
-          restore-keys: ${{ runner.os }}-cacheNodeModules6-
-      - name: Execute yarn
-        if: ${{ steps.cacheNodeModules.outputs.cache-hit != 'true' }}
-        env:
-          PLAYWRIGHT_SKIP_BROWSER_DOWNLOAD: 1
-          ELECTRON_SKIP_BINARY_DOWNLOAD: 1
-        run: yarn --frozen-lockfile --network-timeout 180000
-
-      - name: Run Monaco Editor Checks
-        run: yarn monaco-compile-check
-
-      - name: Editor Distro & ESM Bundle
-        run: yarn gulp editor-esm-bundle+  # monaco:
+  #   runs-on: ubuntu-latest
+  #   env:
+  #     CHILD_CONCURRENCY: "1"
+  #     GITHUB_TOKEN: ${{ secrets.GITHUB_TOKEN }}
+  #   steps:
+  #   - uses: actions/checkout@v2.2.0
+  #   # TODO: rename azure-pipelines/linux/xvfb.init to github-actions
+  #   - run: |
+  #       sudo apt-get update
+  #       sudo apt-get install -y libxkbfile-dev pkg-config libsecret-1-dev libxss1 dbus xvfb libgtk-3-0 libgbm1
+  #       sudo cp build/azure-pipelines/linux/xvfb.init /etc/init.d/xvfb
+  #       sudo chmod +x /etc/init.d/xvfb
+  #       sudo update-rc.d xvfb defaults
+  #       sudo service xvfb start
+  #     name: Setup Build Environment
+  #   - uses: actions/setup-node@v1
+  #     with:
+  #       node-version: 10
+  #   - run: yarn --frozen-lockfile
+  #     name: Install Dependencies
+  #   - run: yarn monaco-compile-check
+  #     name: Run Monaco Editor Checks
+  #   - run: yarn gulp editor-esm-bundle
+  #     name: Editor Distro & ESM Bundle