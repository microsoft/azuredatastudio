{
	"nameShort": "azuredatastudio",
	"nameLong": "Azure Data Studio",
	"applicationName": "azuredatastudio",
	"dataFolderName": ".azuredatastudio",
	"win32MutexName": "azuredatastudio",
	"licenseName": "Microsoft EULA",
	"licenseUrl": "https://github.com/Microsoft/azuredatastudio/blob/master/LICENSE.txt",
	"win32DirName": "Azure Data Studio",
	"win32NameVersion": "Azure Data Studio",
	"win32RegValueName": "azuredatastudio",
	"win32AppId": "{{760C8610-682F-4E9B-9C9C-4E1120308DF2}",
	"win32x64AppId": "{{6591F69E-6588-4980-81ED-C8FCBD7EC4B8}",
	"win32UserAppId": "{{EA2AB3AA-446D-450F-9948-AE5768C1161A}",
	"win32x64UserAppId": "{{1F0FD1CE-9703-4734-8F50-5B5CEEDAE6B9}",
	"win32AppUserModelId": "Microsoft.azuredatastudio",
	"win32ShellNameShort": "Azure Data Studio",
	"darwinBundleIdentifier": "com.azuredatastudio.oss",
	"linuxIconName": "com.azuredatastudio.oss",
	"licenseFileName": "LICENSE.txt",
	"reportIssueUrl": "https://github.com/Microsoft/azuredatastudio/issues/new?labels=customer%20reported%20issue",
	"requestFeatureUrl": "https://go.microsoft.com/fwlink/?linkid=2118021",
	"privacyStatementUrl": "https://privacy.microsoft.com/en-us/privacystatement",
	"telemetryOptOutUrl": "https://github.com/Microsoft/azuredatastudio/wiki/How-to-Disable-Telemetry-Reporting",
	"urlProtocol": "azuredatastudio",
	"enableTelemetry": true,
	"aiConfig": {
		"asimovKey": "AIF-37eefaf0-8022-4671-a3fb-64752724682e"
	},
	"sendASmile": {
		"reportIssueUrl": "https://github.com/Microsoft/azuredatastudio/issues/new?labels=customer%20reported%20issue",
		"requestFeatureUrl": "https://go.microsoft.com/fwlink/?linkid=2118115"
	},
	"gettingStartedUrl": "https://go.microsoft.com/fwlink/?linkid=862039",
	"releaseNotesUrl": "https://go.microsoft.com/fwlink/?linkid=875578",
	"documentationUrl": "https://go.microsoft.com/fwlink/?linkid=862277",
	"vscodeVersion": "1.44.0",
	"commit": "9ca6200018fc206d67a47229f991901a8a453781",
	"date": "2017-12-15T12:00:00.000Z",
	"recommendedExtensions": [
		"Microsoft.admin-pack",
		"Microsoft.admin-tool-ext-win",
		"Microsoft.agent",
		"Microsoft.azuredatastudio-postgresql",
		"Microsoft.cms",
		"Microsoft.dacpac",
		"Microsoft.import",
		"Microsoft.managed-instance-dashboard",
		"Microsoft.powershell",
		"Microsoft.profiler",
		"Microsoft.schema-compare",
		"Microsoft.datavirtualization",
		"Redgate.sql-search",
		"IDERA.sqldm-performance-insights",
		"SentryOne.plan-explorer"
	],
	"recommendedExtensionsByScenario": {
		"visualizerExtensions": [
			"msrvida.azdata-sanddance"
		]
	},
	"extensionAllowedProposedApi": [
		"ms-vscode.vscode-js-profile-table",
		"ms-vscode.references-view"
	],
	"extensionsGallery": {
		"serviceUrl": "https://sqlopsextensions.blob.core.windows.net/marketplace/v1/extensionsGallery.json"
	},
	"builtInExtensions": [
		{
<<<<<<< HEAD
			"name": "Microsoft.sqlservernotebook",
			"version": "0.3.6",
			"repo": "https://github.com/Microsoft/azuredatastudio"
=======
			"name": "ms-vscode.node-debug",
			"version": "1.44.5",
			"repo": "https://github.com/Microsoft/vscode-node-debug",
			"metadata": {
				"id": "b6ded8fb-a0a0-4c1c-acbd-ab2a3bc995a6",
				"publisherId": {
					"publisherId": "5f5636e7-69ed-4afe-b5d6-8d231fb3d3ee",
					"publisherName": "ms-vscode",
					"displayName": "Microsoft",
					"flags": "verified"
				},
				"publisherDisplayName": "Microsoft"
			}
		},
		{
			"name": "ms-vscode.node-debug2",
			"version": "1.42.2",
			"repo": "https://github.com/Microsoft/vscode-node-debug2",
			"metadata": {
				"id": "36d19e17-7569-4841-a001-947eb18602b2",
				"publisherId": {
					"publisherId": "5f5636e7-69ed-4afe-b5d6-8d231fb3d3ee",
					"publisherName": "ms-vscode",
					"displayName": "Microsoft",
					"flags": "verified"
				},
				"publisherDisplayName": "Microsoft"
			}
		},
		{
			"name": "ms-vscode.references-view",
			"version": "0.0.51",
			"repo": "https://github.com/Microsoft/vscode-reference-view",
			"metadata": {
				"id": "dc489f46-520d-4556-ae85-1f9eab3c412d",
				"publisherId": {
					"publisherId": "5f5636e7-69ed-4afe-b5d6-8d231fb3d3ee",
					"publisherName": "ms-vscode",
					"displayName": "Microsoft",
					"flags": "verified"
				},
				"publisherDisplayName": "Microsoft"
			}
		},
		{
			"name": "ms-vscode.js-debug-companion",
			"version": "1.0.0",
			"repo": "https://github.com/microsoft/vscode-js-debug-companion",
			"metadata": {
				"id": "99cb0b7f-7354-4278-b8da-6cc79972169d",
				"publisherId": {
					"publisherId": "5f5636e7-69ed-4afe-b5d6-8d231fb3d3ee",
					"publisherName": "ms-vscode",
					"displayName": "Microsoft",
					"flags": "verified"
				},
				"publisherDisplayName": "Microsoft"
			}
		},
		{
			"name": "ms-vscode.js-debug-nightly",
			"version": "2020.4.2417",
			"repo": "https://github.com/Microsoft/vscode-js-debug",
			"metadata": {
				"id": "7acbb4ce-c85a-49d4-8d95-a8054406ae97",
				"publisherId": {
					"publisherId": "5f5636e7-69ed-4afe-b5d6-8d231fb3d3ee",
					"publisherName": "ms-vscode",
					"displayName": "Microsoft",
					"flags": "verified"
				},
				"publisherDisplayName": "Microsoft"
			}
		},
		{
			"name": "ms-vscode.vscode-js-profile-table",
			"version": "0.0.1",
			"repo": "https://github.com/Microsoft/vscode-js-debug",
			"metadata": {
				"id": "7e52b41b-71ad-457b-ab7e-0620f1fc4feb",
				"publisherId": {
					"publisherId": "5f5636e7-69ed-4afe-b5d6-8d231fb3d3ee",
					"publisherName": "ms-vscode",
					"displayName": "Microsoft",
					"flags": "verified"
				},
				"publisherDisplayName": "Microsoft"
			}
>>>>>>> 7f5bada0
		}
	]
}<|MERGE_RESOLUTION|>--- conflicted
+++ resolved
@@ -68,100 +68,9 @@
 	},
 	"builtInExtensions": [
 		{
-<<<<<<< HEAD
 			"name": "Microsoft.sqlservernotebook",
 			"version": "0.3.6",
 			"repo": "https://github.com/Microsoft/azuredatastudio"
-=======
-			"name": "ms-vscode.node-debug",
-			"version": "1.44.5",
-			"repo": "https://github.com/Microsoft/vscode-node-debug",
-			"metadata": {
-				"id": "b6ded8fb-a0a0-4c1c-acbd-ab2a3bc995a6",
-				"publisherId": {
-					"publisherId": "5f5636e7-69ed-4afe-b5d6-8d231fb3d3ee",
-					"publisherName": "ms-vscode",
-					"displayName": "Microsoft",
-					"flags": "verified"
-				},
-				"publisherDisplayName": "Microsoft"
-			}
-		},
-		{
-			"name": "ms-vscode.node-debug2",
-			"version": "1.42.2",
-			"repo": "https://github.com/Microsoft/vscode-node-debug2",
-			"metadata": {
-				"id": "36d19e17-7569-4841-a001-947eb18602b2",
-				"publisherId": {
-					"publisherId": "5f5636e7-69ed-4afe-b5d6-8d231fb3d3ee",
-					"publisherName": "ms-vscode",
-					"displayName": "Microsoft",
-					"flags": "verified"
-				},
-				"publisherDisplayName": "Microsoft"
-			}
-		},
-		{
-			"name": "ms-vscode.references-view",
-			"version": "0.0.51",
-			"repo": "https://github.com/Microsoft/vscode-reference-view",
-			"metadata": {
-				"id": "dc489f46-520d-4556-ae85-1f9eab3c412d",
-				"publisherId": {
-					"publisherId": "5f5636e7-69ed-4afe-b5d6-8d231fb3d3ee",
-					"publisherName": "ms-vscode",
-					"displayName": "Microsoft",
-					"flags": "verified"
-				},
-				"publisherDisplayName": "Microsoft"
-			}
-		},
-		{
-			"name": "ms-vscode.js-debug-companion",
-			"version": "1.0.0",
-			"repo": "https://github.com/microsoft/vscode-js-debug-companion",
-			"metadata": {
-				"id": "99cb0b7f-7354-4278-b8da-6cc79972169d",
-				"publisherId": {
-					"publisherId": "5f5636e7-69ed-4afe-b5d6-8d231fb3d3ee",
-					"publisherName": "ms-vscode",
-					"displayName": "Microsoft",
-					"flags": "verified"
-				},
-				"publisherDisplayName": "Microsoft"
-			}
-		},
-		{
-			"name": "ms-vscode.js-debug-nightly",
-			"version": "2020.4.2417",
-			"repo": "https://github.com/Microsoft/vscode-js-debug",
-			"metadata": {
-				"id": "7acbb4ce-c85a-49d4-8d95-a8054406ae97",
-				"publisherId": {
-					"publisherId": "5f5636e7-69ed-4afe-b5d6-8d231fb3d3ee",
-					"publisherName": "ms-vscode",
-					"displayName": "Microsoft",
-					"flags": "verified"
-				},
-				"publisherDisplayName": "Microsoft"
-			}
-		},
-		{
-			"name": "ms-vscode.vscode-js-profile-table",
-			"version": "0.0.1",
-			"repo": "https://github.com/Microsoft/vscode-js-debug",
-			"metadata": {
-				"id": "7e52b41b-71ad-457b-ab7e-0620f1fc4feb",
-				"publisherId": {
-					"publisherId": "5f5636e7-69ed-4afe-b5d6-8d231fb3d3ee",
-					"publisherName": "ms-vscode",
-					"displayName": "Microsoft",
-					"flags": "verified"
-				},
-				"publisherDisplayName": "Microsoft"
-			}
->>>>>>> 7f5bada0
 		}
 	]
 }