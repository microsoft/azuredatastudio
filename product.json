--- conflicted
+++ resolved
@@ -60,110 +60,16 @@
 		]
 	},
 	"extensionAllowedProposedApi": [
-<<<<<<< HEAD
-		"ms-vscode.references-view",
-		"ms-vsliveshare.vsliveshare",
-		"ms-vsliveshare.cloudenv",
-		"ms-vsliveshare.cloudenv-explorer",
-		"GitHub.vscode-pull-request-github",
-		"GitHub.vscode-pull-request-github-insiders",
-		"Microsoft.vscode-nmake-tools",
-		"ms-vscode-remote.remote-containers",
-		"ms-vscode-remote.remote-containers-nightly",
-		"ms-vscode-remote.remote-ssh",
-		"ms-vscode-remote.remote-ssh-nightly",
-		"ms-vscode-remote.remote-ssh-edit",
-		"ms-vscode-remote.remote-ssh-edit-nightly",
-		"ms-vscode-remote.remote-ssh-explorer",
-		"ms-vscode-remote.remote-ssh-explorer-nightly",
-		"ms-vscode-remote.remote-wsl",
-		"ms-vscode-remote.remote-wsl-nightly",
-		"ms-vscode-remote.vscode-remote-extensionpack",
-		"ms-vscode-remote.vscode-remote-extensionpack-nightly",
-		"ms-azuretools.vscode-docker"
+		"ms-vscode.references-view"
 	],
 	"extensionsGallery": {
 		"serviceUrl": "https://sqlopsextensions.blob.core.windows.net/marketplace/v1/extensionsGallery.json"
-	}
-=======
-		"ms-vscode.references-view"
-	],
+	},
 	"builtInExtensions": [
 		{
-			"name": "ms-vscode.node-debug",
-			"version": "1.44.4",
-			"repo": "https://github.com/Microsoft/vscode-node-debug",
-			"metadata": {
-				"id": "b6ded8fb-a0a0-4c1c-acbd-ab2a3bc995a6",
-				"publisherId": {
-					"publisherId": "5f5636e7-69ed-4afe-b5d6-8d231fb3d3ee",
-					"publisherName": "ms-vscode",
-					"displayName": "Microsoft",
-					"flags": "verified"
-				},
-				"publisherDisplayName": "Microsoft"
-			}
-		},
-		{
-			"name": "ms-vscode.node-debug2",
-			"version": "1.42.1",
-			"repo": "https://github.com/Microsoft/vscode-node-debug2",
-			"metadata": {
-				"id": "36d19e17-7569-4841-a001-947eb18602b2",
-				"publisherId": {
-					"publisherId": "5f5636e7-69ed-4afe-b5d6-8d231fb3d3ee",
-					"publisherName": "ms-vscode",
-					"displayName": "Microsoft",
-					"flags": "verified"
-				},
-				"publisherDisplayName": "Microsoft"
-			}
-		},
-		{
-			"name": "ms-vscode.references-view",
-			"version": "0.0.50",
-			"repo": "https://github.com/Microsoft/vscode-reference-view",
-			"metadata": {
-				"id": "dc489f46-520d-4556-ae85-1f9eab3c412d",
-				"publisherId": {
-					"publisherId": "5f5636e7-69ed-4afe-b5d6-8d231fb3d3ee",
-					"publisherName": "ms-vscode",
-					"displayName": "Microsoft",
-					"flags": "verified"
-				},
-				"publisherDisplayName": "Microsoft"
-			}
-		},
-		{
-			"name": "ms-vscode.js-debug-companion",
-			"version": "0.0.4",
-			"repo": "https://github.com/microsoft/vscode-js-debug-companion",
-			"metadata": {
-				"id": "99cb0b7f-7354-4278-b8da-6cc79972169d",
-				"publisherId": {
-					"publisherId": "5f5636e7-69ed-4afe-b5d6-8d231fb3d3ee",
-					"publisherName": "ms-vscode",
-					"displayName": "Microsoft",
-					"flags": "verified"
-				},
-				"publisherDisplayName": "Microsoft"
-			}
-		},
-		{
-			"name": "ms-vscode.js-debug-nightly",
-			"version": "2020.3.3117",
-			"repo": "https://github.com/Microsoft/vscode-js-debug",
-			"metadata": {
-				"id": "7acbb4ce-c85a-49d4-8d95-a8054406ae97",
-				"publisherId": {
-					"publisherId": "5f5636e7-69ed-4afe-b5d6-8d231fb3d3ee",
-					"publisherName": "ms-vscode",
-					"displayName": "Microsoft",
-					"flags": "verified"
-				},
-				"publisherDisplayName": "Microsoft"
-			}
+			"name": "Microsoft.sqlservernotebook",
+			"version": "0.3.5",
+			"repo": "https://github.com/Microsoft/azuredatastudio"
 		}
 	]
->>>>>>> fda15e87
 }