{
  "name": "azuredatastudio",
  "version": "1.9.0",
  "distro": "8c3e97e3425cc9814496472ab73e076de2ba99ee",
  "author": {
    "name": "Microsoft Corporation"
  },
  "license": "MIT",
  "main": "./out/main",
  "private": true,
  "scripts": {
    "test": "mocha",
    "preinstall": "node build/npm/preinstall.js",
    "postinstall": "node build/npm/postinstall.js",
    "compile": "gulp compile --max_old_space_size=4095",
    "watch": "gulp watch --max_old_space_size=4095",
    "watch-client": "gulp watch-client --max_old_space_size=4095",
    "monaco-editor-test": "mocha --only-monaco-editor",
    "precommit": "node build/gulpfile.hygiene.js",
    "gulp": "gulp --max_old_space_size=4095",
    "7z": "7z",
    "update-grammars": "node build/npm/update-all-grammars.js",
    "update-localization-extension": "node build/npm/update-localization-extension.js",
    "smoketest": "cd test/smoke && node test/index.js",
    "monaco-compile-check": "tsc -p src/tsconfig.monaco.json --noEmit",
<<<<<<< HEAD
    "tslint": "node node_modules/tslint/bin/tslint -c tslint-gci.json -p src/tsconfig.json",
    "strict-null-check": "tsc -p src/tsconfig.strictNullChecks.json",
    "strict-null-check-watch": "tsc -p src/tsconfig.strictNullChecks.json --watch",
    "strict-initialization-watch": "tsc --watch -p src/tsconfig.json --noEmit --strictPropertyInitialization"
=======
    "strict-initialization-watch": "tsc --watch -p src/tsconfig.json --noEmit --strictPropertyInitialization",
    "update-distro": "node build/npm/update-distro.js"
>>>>>>> 1a254a3a
  },
  "dependencies": {
    "@angular/animations": "~4.1.3",
    "@angular/common": "~4.1.3",
    "@angular/compiler": "~4.1.3",
    "@angular/core": "~4.1.3",
    "@angular/forms": "~4.1.3",
    "@angular/http": "~4.1.3",
    "@angular/platform-browser": "~4.1.3",
    "@angular/platform-browser-dynamic": "~4.1.3",
    "@angular/router": "~4.1.3",
    "@angular/upgrade": "~4.1.3",
    "@types/plotly.js": "^1.44.9",
    "angular2-grid": "2.0.6",
    "angular2-slickgrid": "github:Microsoft/angular2-slickgrid#1.4.6",
    "ansi_up": "^3.0.0",
    "applicationinsights": "1.0.8",
    "chart.js": "^2.6.0",
    "getmac": "1.4.1",
    "graceful-fs": "4.1.11",
    "html-query-plan": "git://github.com/anthonydresser/html-query-plan.git#2.6",
    "http-proxy-agent": "^2.1.0",
    "https-proxy-agent": "^2.2.1",
    "iconv-lite": "0.4.23",
    "jquery": "3.4.0",
    "jschardet": "1.6.0",
    "keytar": "4.2.1",
    "minimist": "1.2.0",
    "native-is-elevated": "^0.2.1",
    "native-keymap": "1.2.6",
    "native-watchdog": "1.0.0",
    "ng2-charts": "^1.6.0",
    "node-pty": "0.9.0-beta17",
    "nsfw": "1.2.5",
    "onigasm-umd": "^2.2.2",
    "plotly.js-dist": "^1.48.3",
    "reflect-metadata": "^0.1.8",
    "rxjs": "5.4.0",
    "sanitize-html": "^1.19.1",
    "semver": "^5.5.0",
    "slickgrid": "github:anthonydresser/SlickGrid#2.3.29",
    "spdlog": "^0.9.0",
    "sudo-prompt": "8.2.0",
    "v8-inspect-profiler": "^0.0.20",
    "vscode-chokidar": "1.6.5",
    "vscode-nsfw": "1.1.2",
    "vscode-proxy-agent": "0.4.0",
    "vscode-ripgrep": "^1.2.5",
    "vscode-sqlite3": "4.0.7",
    "vscode-textmate": "^4.1.1",
    "xterm": "3.15.0-beta50",
    "xterm-addon-search": "0.1.0-beta6",
    "xterm-addon-web-links": "0.1.0-beta10",
    "yauzl": "^2.9.2",
    "yazl": "^2.4.3",
    "zone.js": "^0.8.4"
  },
  "devDependencies": {
    "7zip": "0.0.6",
    "@types/chart.js": "^2.7.31",
    "@types/htmlparser2": "^3.7.31",
    "@types/keytar": "^4.0.1",
    "@types/minimist": "^1.2.0",
    "@types/mocha": "2.2.39",
    "@types/node": "^10.12.12",
    "@types/sanitize-html": "^1.18.2",
    "@types/semver": "^5.5.0",
    "@types/should": "^13.0.0",
    "@types/sinon": "^1.16.36",
    "@types/webpack": "^4.4.10",
    "@types/winreg": "^1.2.30",
    "ansi-colors": "^3.2.3",
    "asar": "^0.14.0",
    "chromium-pickle-js": "^0.2.0",
    "copy-webpack-plugin": "^4.5.2",
    "coveralls": "^3.0.3",
    "cson-parser": "^1.3.3",
    "debounce": "^1.0.0",
    "documentdb": "^1.5.1",
    "electron-mksnapshot": "~2.0.0",
    "eslint": "^4.18.2",
    "event-stream": "3.3.4",
    "express": "^4.13.1",
    "fancy-log": "^1.3.3",
    "fast-plist": "0.1.2",
    "glob": "^5.0.13",
    "gulp": "^4.0.0",
    "gulp-atom-electron": "^1.20.0",
    "gulp-azure-storage": "^0.10.0",
    "gulp-buffer": "0.0.2",
    "gulp-concat": "^2.6.1",
    "gulp-cssnano": "^2.1.3",
    "gulp-eslint": "^5.0.0",
    "gulp-filter": "^5.1.0",
    "gulp-flatmap": "^1.0.2",
    "gulp-gunzip": "^1.0.0",
    "gulp-json-editor": "^2.5.0",
    "gulp-plumber": "^1.2.0",
    "gulp-remote-src": "^0.4.4",
    "gulp-rename": "^1.2.0",
    "gulp-replace": "^0.5.4",
    "gulp-shell": "^0.6.5",
    "gulp-tsb": "2.0.7",
    "gulp-tslint": "^8.1.3",
    "gulp-uglify": "^3.0.0",
    "gulp-untar": "^0.0.7",
    "gulp-vinyl-zip": "^2.1.2",
    "http-server": "^0.11.1",
    "husky": "^0.13.1",
    "innosetup": "5.6.1",
    "is": "^3.1.0",
    "istanbul": "^0.3.17",
    "jsdom-no-contextify": "^3.1.0",
    "lazy.js": "^0.4.2",
    "merge-options": "^1.0.1",
    "mime": "^1.4.1",
    "minimatch": "^3.0.4",
    "mkdirp": "^0.5.0",
    "mocha": "^2.2.5",
    "mocha-junit-reporter": "^1.17.0",
    "opn": "^5.4.0",
    "optimist": "0.3.5",
    "p-all": "^1.0.0",
    "pump": "^1.0.1",
    "queue": "3.0.6",
    "rcedit": "^1.1.0",
    "remap-istanbul": "^0.13.0",
    "rimraf": "^2.2.8",
    "should": "^13.2.3",
    "sinon": "^1.17.2",
    "source-map": "^0.4.4",
    "temp-write": "^3.4.0",
    "ts-loader": "^4.4.2",
    "tslint": "^5.16.0",
    "tslint-microsoft-contrib": "^6.0.0",
    "typemoq": "^0.3.2",
    "typescript": "3.5.2",
    "typescript-formatter": "7.1.0",
    "uglify-es": "^3.0.18",
    "underscore": "^1.8.2",
    "vinyl": "^2.0.0",
    "vinyl-fs": "^3.0.0",
    "vsce": "1.48.0",
    "vscode-debugprotocol": "1.35.0",
    "vscode-nls-dev": "3.2.5",
    "webpack": "^4.16.5",
    "webpack-cli": "^3.1.0",
    "webpack-stream": "^5.1.1"
  },
  "repository": {
    "type": "git",
    "url": "https://github.com/Microsoft/azuredatastudio.git"
  },
  "bugs": {
    "url": "https://github.com/Microsoft/azuredatastudio/issues"
  },
  "optionalDependencies": {
    "vscode-windows-ca-certs": "0.1.0",
    "vscode-windows-registry": "1.0.1",
    "windows-foreground-love": "0.1.0",
    "windows-mutex": "0.2.1",
    "windows-process-tree": "0.2.3"
  },
  "resolutions": {
    "rc": "1.2.8",
    "event-stream": "3.3.4",
    "natives": "1.1.6",
    "@types/node": "10.12.12"
  }
}<|MERGE_RESOLUTION|>--- conflicted
+++ resolved
@@ -23,15 +23,11 @@
     "update-localization-extension": "node build/npm/update-localization-extension.js",
     "smoketest": "cd test/smoke && node test/index.js",
     "monaco-compile-check": "tsc -p src/tsconfig.monaco.json --noEmit",
-<<<<<<< HEAD
     "tslint": "node node_modules/tslint/bin/tslint -c tslint-gci.json -p src/tsconfig.json",
     "strict-null-check": "tsc -p src/tsconfig.strictNullChecks.json",
     "strict-null-check-watch": "tsc -p src/tsconfig.strictNullChecks.json --watch",
-    "strict-initialization-watch": "tsc --watch -p src/tsconfig.json --noEmit --strictPropertyInitialization"
-=======
     "strict-initialization-watch": "tsc --watch -p src/tsconfig.json --noEmit --strictPropertyInitialization",
     "update-distro": "node build/npm/update-distro.js"
->>>>>>> 1a254a3a
   },
   "dependencies": {
     "@angular/animations": "~4.1.3",
