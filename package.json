{
  "name": "azuredatastudio",
  "version": "1.37.0",
  "distro": "8f4d839fbcb98eaa7aa3fd8bf9f84ab9bae899d9",
  "author": {
    "name": "Microsoft Corporation"
  },
  "license": "MIT",
  "main": "./out/main",
  "private": true,
  "scripts": {
    "test": "mocha",
    "test-browser": "node test/unit/browser/index.js",
    "preinstall": "node build/npm/preinstall.js",
    "postinstall": "node build/npm/postinstall.js",
    "compile": "node --max_old_space_size=4095 ./node_modules/gulp/bin/gulp.js compile",
    "watch": "npm-run-all -lp watch-client watch-extensions",
    "watchd": "deemon yarn watch",
    "watch-webd": "deemon yarn watch-web",
    "kill-watchd": "deemon --kill yarn watch",
    "kill-watch-webd": "deemon --kill yarn watch-web",
    "restart-watchd": "deemon --restart yarn watch",
    "restart-watch-webd": "deemon --restart yarn watch-web",
    "watch-client": "node --max_old_space_size=4095 ./node_modules/gulp/bin/gulp.js watch-client",
    "watch-clientd": "deemon yarn watch-client",
    "kill-watch-clientd": "deemon --kill yarn watch-client",
    "watch-extensions": "node --max_old_space_size=4095 ./node_modules/gulp/bin/gulp.js watch-extensions watch-extension-media",
    "watch-extensionsd": "deemon yarn watch-extensions",
    "kill-watch-extensionsd": "deemon --kill yarn watch-extensions",
    "mocha": "mocha test/unit/node/all.js --delay",
    "precommit": "node build/hygiene.js",
    "gulp": "node --max_old_space_size=8192 ./node_modules/gulp/bin/gulp.js",
    "electron": "node build/lib/electron",
    "7z": "7z",
    "update-grammars": "node build/npm/update-all-grammars.js",
    "update-localization-extension": "node build/npm/update-localization-extension.js",
    "smoketest": "cd test/smoke && yarn compile && node test/index.js",
    "smoketest-no-compile": "cd test/smoke && node test/index.js",
    "download-builtin-extensions": "node build/lib/builtInExtensions.js",
    "download-builtin-extensions-cg": "node build/lib/builtInExtensionsCG.js",
    "monaco-compile-check": "tsc -p src/tsconfig.monaco.json --noEmit",
    "strict-initialization-watch": "tsc --watch -p src/tsconfig.json --noEmit --strictPropertyInitialization",
    "tsec-compile-check": "node node_modules/tsec/bin/tsec -p src/tsconfig.tsec.json",
    "vscode-dts-compile-check": "node node_modules/tsec/bin/tsec -p src/tsconfig.vscode-dts.json && node node_modules/tsec/bin/tsec -p src/tsconfig.vscode-proposed-dts.json",
    "valid-layers-check": "node build/lib/layersChecker.js",
    "update-distro": "node build/npm/update-distro.js",
    "web": "node resources/web/code-web.js",
    "compile-web": "node --max_old_space_size=4095 ./node_modules/gulp/bin/gulp.js compile-web",
    "watch-web": "node --max_old_space_size=4095 ./node_modules/gulp/bin/gulp.js watch-web",
    "eslint": "node build/eslint",
    "playwright-install": "node build/azure-pipelines/common/installPlaywright.js",
    "compile-build": "node --max_old_space_size=4095 ./node_modules/gulp/bin/gulp.js compile-build",
    "compile-extensions-build": "node --max_old_space_size=4095 ./node_modules/gulp/bin/gulp.js compile-extensions-build",
    "minify-vscode": "node --max_old_space_size=4095 ./node_modules/gulp/bin/gulp.js minify-vscode",
    "minify-vscode-reh": "node --max_old_space_size=4095 ./node_modules/gulp/bin/gulp.js minify-vscode-reh",
    "minify-vscode-reh-web": "node --max_old_space_size=4095 ./node_modules/gulp/bin/gulp.js minify-vscode-reh-web",
    "hygiene": "node --max_old_space_size=4095 ./node_modules/gulp/bin/gulp.js hygiene",
    "core-ci": "node --max_old_space_size=4095 ./node_modules/gulp/bin/gulp.js core-ci",
    "extensions-ci": "node --max_old_space_size=4095 ./node_modules/gulp/bin/gulp.js extensions-ci",
    "sqllint": "eslint --no-eslintrc -c .eslintrc.sql.ts.json --rulesdir ./build/lib/eslint --ext .ts ./src/sql",
    "extensions-lint": "eslint --rulesdir ./build/lib/eslint --ext .ts ./extensions"
  },
  "dependencies": {
    "@angular/animations": "~4.1.3",
    "@angular/common": "~4.1.3",
    "@angular/compiler": "~4.1.3",
    "@angular/core": "~4.1.3",
    "@angular/forms": "~4.1.3",
    "@angular/platform-browser": "~4.1.3",
    "@angular/platform-browser-dynamic": "~4.1.3",
    "@angular/router": "~4.1.3",
    "@microsoft/applicationinsights-web": "^2.6.4",
    "@parcel/watcher": "2.0.0",
    "@vscode/sqlite3": "4.0.12",
    "@vscode/vscode-languagedetection": "1.0.21",
    "angular2-grid": "2.0.6",
    "ansi_up": "^5.1.0",
    "applicationinsights": "1.0.8",
<<<<<<< HEAD
    "azdataGraph": "github:Microsoft/azdataGraph#0.0.21",
    "chart.js": "^2.9.4",
    "chokidar": "3.5.2",
=======
>>>>>>> eb160fb6
    "graceful-fs": "4.2.8",
    "gridstack": "^3.1.3",
    "html-to-image": "^1.6.2",
    "http-proxy-agent": "^2.1.0",
    "https-proxy-agent": "^2.2.3",
    "iconv-lite-umd": "0.6.8",
    "jquery": "3.5.0",
    "jschardet": "3.0.0",
    "kburtram-query-plan": "2.6.1",
    "keytar": "7.2.0",
    "mark.js": "^8.11.1",
    "minimist": "^1.2.5",
    "native-is-elevated": "0.4.3",
    "native-keymap": "3.0.0",
    "native-watchdog": "1.3.0",
    "ng2-charts": "^1.6.0",
    "node-pty": "0.11.0-beta7",
    "plotly.js-dist-min": "^1.53.0",
    "reflect-metadata": "^0.1.8",
    "rxjs": "5.4.0",
    "sanitize-html": "1.19.1",
    "semver-umd": "^5.5.7",
    "slickgrid": "github:Microsoft/SlickGrid.ADS#2.3.36",
    "spdlog": "^0.13.0",
    "sudo-prompt": "9.2.1",
    "tas-client-umd": "0.1.4",
    "turndown": "^7.0.0",
    "turndown-plugin-gfm": "^1.0.2",
    "v8-inspect-profiler": "^0.0.21",
    "vscode-nsfw": "2.1.8",
    "vscode-oniguruma": "1.5.1",
    "vscode-proxy-agent": "^0.11.0",
    "vscode-regexpp": "^3.1.0",
    "vscode-ripgrep": "^1.12.1",
    "vscode-textmate": "5.4.0",
    "xterm": "4.15.0-beta.10",
    "xterm-addon-search": "0.9.0-beta.5",
    "xterm-addon-serialize": "0.7.0-beta.2",
    "xterm-addon-unicode11": "0.3.0",
    "xterm-addon-webgl": "0.12.0-beta.15",
    "xterm-headless": "4.15.0-beta.10",
    "yauzl": "^2.9.2",
    "yazl": "^2.4.3",
    "zone.js": "^0.11.4"
  },
  "devDependencies": {
    "7zip": "0.0.6",
    "@types/applicationinsights": "0.20.0",
<<<<<<< HEAD
    "@types/chart.js": "2.9.4",
    "@types/chokidar": "2.1.3",
=======
>>>>>>> eb160fb6
    "@types/cookie": "^0.3.3",
    "@types/copy-webpack-plugin": "^6.0.3",
    "@types/cssnano": "^4.0.0",
    "@types/debug": "4.1.5",
    "@types/graceful-fs": "4.1.2",
    "@types/gulp-postcss": "^8.0.0",
    "@types/http-proxy-agent": "^2.0.1",
    "@types/keytar": "^4.4.0",
    "@types/minimist": "^1.2.1",
    "@types/mocha": "^8.2.0",
    "@types/node": "14.x",
    "@types/plotly.js": "^1.44.9",
    "@types/sanitize-html": "^1.18.2",
    "@types/sinon": "^10.0.2",
    "@types/sinon-test": "^2.4.2",
    "@types/trusted-types": "^1.0.6",
    "@types/vscode-windows-registry": "^1.0.0",
    "@types/webpack": "^4.41.25",
    "@types/wicg-file-system-access": "^2020.9.2",
    "@types/windows-foreground-love": "^0.3.0",
    "@types/windows-mutex": "^0.4.0",
    "@types/windows-process-tree": "^0.2.0",
    "@types/winreg": "^1.2.30",
    "@types/yauzl": "^2.9.1",
    "@types/yazl": "^2.4.2",
    "@typescript-eslint/eslint-plugin": "3.2.0",
    "@typescript-eslint/parser": "^3.3.0",
    "ansi-colors": "^3.2.3",
    "asar": "^3.0.3",
    "chromium-pickle-js": "^0.2.0",
    "concurrently": "^5.2.0",
    "copy-webpack-plugin": "^6.0.3",
    "cson-parser": "^1.3.3",
    "css-loader": "^3.2.0",
    "cssnano": "^4.1.11",
    "debounce": "^1.0.0",
    "deemon": "^1.4.0",
    "electron": "13.6.6",
    "eslint": "6.8.0",
    "eslint-plugin-header": "3.1.1",
    "eslint-plugin-jsdoc": "^19.1.0",
    "eslint-plugin-mocha": "8.0.0",
    "event-stream": "3.3.4",
    "fancy-log": "^1.3.3",
    "fast-plist": "0.1.2",
    "file-loader": "^4.2.0",
    "glob": "^5.0.13",
    "gulp": "^4.0.0",
    "gulp-atom-electron": "1.32.0",
    "gulp-azure-storage": "^0.11.1",
    "gulp-bom": "^3.0.0",
    "gulp-buffer": "0.0.2",
    "gulp-concat": "^2.6.1",
    "gulp-eslint": "^5.0.0",
    "gulp-filter": "^5.1.0",
    "gulp-flatmap": "^1.0.2",
    "gulp-gunzip": "^1.0.0",
    "gulp-gzip": "^1.4.2",
    "gulp-json-editor": "^2.5.0",
    "gulp-plumber": "^1.2.0",
    "gulp-postcss": "^9.0.0",
    "gulp-remote-retry-src": "^0.6.0",
    "gulp-rename": "^1.2.0",
    "gulp-replace": "^0.5.4",
    "gulp-shell": "^0.6.5",
    "gulp-sourcemaps": "^3.0.0",
    "gulp-tsb": "4.0.6",
    "gulp-untar": "^0.0.7",
    "gulp-vinyl-zip": "^2.1.2",
    "husky": "^0.13.1",
    "innosetup": "6.0.5",
    "is": "^3.1.0",
    "istanbul-lib-coverage": "^3.0.0",
    "istanbul-lib-instrument": "^4.0.0",
    "istanbul-lib-report": "^3.0.0",
    "istanbul-lib-source-maps": "^4.0.0",
    "istanbul-reports": "^3.0.0",
    "jsdom-no-contextify": "^3.1.0",
    "lazy.js": "^0.4.2",
    "merge-options": "^1.0.1",
    "mime": "^1.4.1",
    "minimatch": "^3.0.4",
    "minimist": "^1.2.5",
    "mkdirp": "^1.0.4",
    "mocha": "^8.2.1",
    "mocha-junit-reporter": "^2.0.0",
    "mocha-multi-reporters": "^1.5.1",
    "npm-run-all": "^4.1.5",
    "opn": "^6.0.0",
    "optimist": "0.3.5",
    "p-all": "^1.0.0",
    "path-browserify": "^1.0.1",
    "playwright": "1.17.1",
    "pump": "^1.0.1",
    "queue": "3.0.6",
    "rcedit": "^1.1.0",
    "request": "^2.85.0",
    "rimraf": "^2.2.8",
    "sinon": "^11.1.1",
    "sinon-test": "^3.1.0",
    "source-map": "0.6.1",
    "source-map-support": "^0.3.2",
    "style-loader": "^1.0.0",
    "temp-write": "^3.4.0",
    "ts-loader": "^9.2.3",
    "tsec": "0.1.4",
    "typemoq": "^0.3.2",
    "typescript": "^4.5.0-dev.20211021",
    "typescript-formatter": "7.1.0",
    "underscore": "^1.12.1",
    "util": "^0.12.4",
    "vinyl": "^2.0.0",
    "vinyl-fs": "^3.0.0",
    "vscode-debugprotocol": "1.48.0",
    "vscode-nls-dev": "^3.3.1",
    "vscode-telemetry-extractor": "^1.8.0",
    "webpack": "^5.42.0",
    "webpack-cli": "^4.7.2",
    "webpack-stream": "^6.1.2",
    "xml2js": "^0.4.17",
    "yaserver": "^0.2.0"
  },
  "repository": {
    "type": "git",
    "url": "https://github.com/Microsoft/azuredatastudio.git"
  },
  "bugs": {
    "url": "https://github.com/Microsoft/azuredatastudio/issues"
  },
  "optionalDependencies": {
    "vscode-windows-registry": "1.0.3",
    "windows-foreground-love": "0.4.0",
    "windows-mutex": "0.4.1",
    "windows-process-tree": "^0.3.2"
  },
  "resolutions": {
    "elliptic": "^6.5.3",
    "nwmatcher": "^1.4.4"
  }
}<|MERGE_RESOLUTION|>--- conflicted
+++ resolved
@@ -76,12 +76,9 @@
     "angular2-grid": "2.0.6",
     "ansi_up": "^5.1.0",
     "applicationinsights": "1.0.8",
-<<<<<<< HEAD
     "azdataGraph": "github:Microsoft/azdataGraph#0.0.21",
     "chart.js": "^2.9.4",
-    "chokidar": "3.5.2",
-=======
->>>>>>> eb160fb6
+    "chokidar": "3.5.1",
     "graceful-fs": "4.2.8",
     "gridstack": "^3.1.3",
     "html-to-image": "^1.6.2",
@@ -130,11 +127,7 @@
   "devDependencies": {
     "7zip": "0.0.6",
     "@types/applicationinsights": "0.20.0",
-<<<<<<< HEAD
     "@types/chart.js": "2.9.4",
-    "@types/chokidar": "2.1.3",
-=======
->>>>>>> eb160fb6
     "@types/cookie": "^0.3.3",
     "@types/copy-webpack-plugin": "^6.0.3",
     "@types/cssnano": "^4.0.0",
