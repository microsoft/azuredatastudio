{
  "name": "azuredatastudio",
  "version": "1.40.0",
<<<<<<< HEAD
  "distro": "d9a4002b902fa26e87789608856903725fdcb725",
=======
  "distro": "c6da977529b6719ff1974faa53a73abe01ec13ac",
>>>>>>> e98f2e27
  "author": {
    "name": "Microsoft Corporation"
  },
  "license": "MIT",
  "main": "./out/main",
  "private": true,
  "scripts": {
    "test": "mocha",
    "test-browser": "node test/unit/browser/index.js",
    "preinstall": "node build/npm/preinstall.js",
    "postinstall": "node build/npm/postinstall.js",
    "compile": "node --max_old_space_size=4095 ./node_modules/gulp/bin/gulp.js compile",
    "watch": "npm-run-all -lp watch-client watch-extensions",
    "watchd": "deemon yarn watch",
    "watch-webd": "deemon yarn watch-web",
    "kill-watchd": "deemon --kill yarn watch",
    "kill-watch-webd": "deemon --kill yarn watch-web",
    "restart-watchd": "deemon --restart yarn watch",
    "restart-watch-webd": "deemon --restart yarn watch-web",
    "watch-client": "node --max_old_space_size=4095 ./node_modules/gulp/bin/gulp.js watch-client",
    "watch-clientd": "deemon yarn watch-client",
    "kill-watch-clientd": "deemon --kill yarn watch-client",
    "watch-extensions": "node --max_old_space_size=8192 ./node_modules/gulp/bin/gulp.js watch-extensions watch-extension-media",
    "watch-extensionsd": "deemon yarn watch-extensions",
    "kill-watch-extensionsd": "deemon --kill yarn watch-extensions",
    "precommit": "node build/hygiene.js",
    "gulp": "node --max_old_space_size=8192 ./node_modules/gulp/bin/gulp.js",
    "electron": "node build/lib/electron",
    "7z": "7z",
    "update-grammars": "node build/npm/update-all-grammars.mjs",
    "update-localization-extension": "node build/npm/update-localization-extension.js",
    "smoketest": "node build/lib/preLaunch.js && cd test/smoke && yarn compile && node test/index.js",
    "smoketest-no-compile": "cd test/smoke && node test/index.js",
    "download-builtin-extensions": "node build/lib/builtInExtensions.js",
    "download-builtin-extensions-cg": "node build/lib/builtInExtensionsCG.js",
    "monaco-compile-check": "tsc -p src/tsconfig.monaco.json --noEmit",
    "strict-initialization-watch": "tsc --watch -p src/tsconfig.json --noEmit --strictPropertyInitialization",
    "tsec-compile-check": "node node_modules/tsec/bin/tsec -p src/tsconfig.tsec.json",
    "vscode-dts-compile-check": "tsc -p src/tsconfig.vscode-dts.json && tsc -p src/tsconfig.vscode-proposed-dts.json",
    "valid-layers-check": "node build/lib/layersChecker.js",
    "update-distro": "node build/npm/update-distro.mjs",
    "web": "echo 'yarn web' is replaced by './scripts/code-server' or './scripts/code-web'",
    "compile-web": "node --max_old_space_size=4095 ./node_modules/gulp/bin/gulp.js compile-web",
    "watch-web": "node --max_old_space_size=4095 ./node_modules/gulp/bin/gulp.js watch-web",
    "eslint": "node --max_old_space_size=4095 build/eslint",
    "playwright-install": "node build/azure-pipelines/common/installPlaywright.js",
    "compile-build": "node --max_old_space_size=4095 ./node_modules/gulp/bin/gulp.js compile-build",
    "compile-extensions-build": "node --max_old_space_size=4095 ./node_modules/gulp/bin/gulp.js compile-extensions-build",
    "minify-vscode": "node --max_old_space_size=4095 ./node_modules/gulp/bin/gulp.js minify-vscode",
    "minify-vscode-reh": "node --max_old_space_size=4095 ./node_modules/gulp/bin/gulp.js minify-vscode-reh",
    "minify-vscode-reh-web": "node --max_old_space_size=4095 ./node_modules/gulp/bin/gulp.js minify-vscode-reh-web",
    "hygiene": "node --max_old_space_size=4095 ./node_modules/gulp/bin/gulp.js hygiene",
    "core-ci": "node --max_old_space_size=4095 ./node_modules/gulp/bin/gulp.js core-ci",
    "extensions-ci": "node --max_old_space_size=4095 ./node_modules/gulp/bin/gulp.js extensions-ci",
    "sqllint": "node --max_old_space_size=4095 ./node_modules/eslint/bin/eslint.js --no-eslintrc -c .eslintrc.sql.ts.json --rulesdir ./build/lib/eslint --ext .ts ./src/sql",
    "extensions-lint": "node --max_old_space_size=4095 ./node_modules/eslint/bin/eslint.js --rulesdir ./build/lib/eslint --ext .ts ./extensions"
  },
  "dependencies": {
    "@angular/animations": "~4.1.3",
    "@angular/common": "~4.1.3",
    "@angular/compiler": "~4.1.3",
    "@angular/core": "~4.1.3",
    "@angular/forms": "~4.1.3",
    "@angular/platform-browser": "~4.1.3",
    "@angular/platform-browser-dynamic": "~4.1.3",
    "@angular/router": "~4.1.3",
    "@microsoft/1ds-core-js": "^3.2.2",
    "@microsoft/1ds-post-js": "^3.2.2",
    "@microsoft/applicationinsights-web": "^2.8.4",
    "@parcel/watcher": "2.0.5",
    "@vscode/iconv-lite-umd": "0.7.0",
    "@vscode/ripgrep": "^1.14.2",
    "@vscode/sqlite3": "5.0.8",
    "@vscode/sudo-prompt": "9.3.1",
    "@vscode/vscode-languagedetection": "1.0.21",
    "angular2-grid": "2.0.6",
    "ansi_up": "^5.1.0",
    "applicationinsights": "1.4.2",
    "azdataGraph": "github:Microsoft/azdataGraph#0.0.57",
    "chart.js": "^2.9.4",
    "chokidar": "3.5.1",
    "graceful-fs": "4.2.8",
    "gridstack": "^3.1.3",
    "html-to-image": "^1.6.2",
    "http-proxy-agent": "^2.1.0",
    "https-proxy-agent": "^2.2.3",
    "jquery": "3.5.0",
    "jschardet": "3.0.0",
    "kburtram-query-plan": "2.6.1",
    "keytar": "7.9.0",
    "mark.js": "^8.11.1",
    "minimist": "^1.2.6",
    "native-is-elevated": "0.4.3",
    "native-keymap": "3.3.0",
    "native-watchdog": "1.4.0",
    "ng2-charts": "^1.6.0",
    "node-pty": "0.11.0-beta11",
    "plotly.js-dist-min": "^1.53.0",
    "reflect-metadata": "^0.1.8",
    "rxjs": "5.4.0",
    "sanitize-html": "1.19.1",
    "semver-umd": "^5.5.7",
    "slickgrid": "github:Microsoft/SlickGrid.ADS#2.3.39",
    "spdlog": "^0.13.0",
    "tas-client-umd": "0.1.4",
    "turndown": "^7.0.0",
    "turndown-plugin-gfm": "^1.0.2",
    "v8-inspect-profiler": "^0.0.22",
    "vscode-oniguruma": "1.6.1",
    "vscode-proxy-agent": "^0.12.0",
    "vscode-regexpp": "^3.1.0",
    "vscode-textmate": "7.0.1",
    "xterm": "4.19.0-beta.25",
    "xterm-addon-search": "0.9.0-beta.25",
    "xterm-addon-serialize": "0.7.0-beta.12",
    "xterm-addon-unicode11": "0.4.0-beta.3",
    "xterm-addon-webgl": "0.12.0-beta.29",
    "xterm-headless": "4.19.0-beta.25",
    "yauzl": "^2.9.2",
    "yazl": "^2.4.3",
    "zone.js": "^0.11.4"
  },
  "devDependencies": {
    "7zip": "0.0.6",
    "@playwright/test": "1.26.0",
    "@types/applicationinsights": "0.20.0",
    "@types/chart.js": "2.9.4",
    "@types/cookie": "^0.3.3",
    "@types/copy-webpack-plugin": "^6.0.3",
    "@types/cssnano": "^4.0.0",
    "@types/debug": "4.1.5",
    "@types/graceful-fs": "4.1.2",
    "@types/gulp-postcss": "^8.0.0",
    "@types/gulp-svgmin": "^1.2.1",
    "@types/http-proxy-agent": "^2.0.1",
    "@types/jquery": "^3.5.14",
    "@types/keytar": "^4.4.0",
    "@types/mark.js": "^8.11.8",
    "@types/minimist": "^1.2.1",
    "@types/mocha": "^9.1.1",
    "@types/node": "16.x",
    "@types/plotly.js": "^1.44.9",
    "@types/sanitize-html": "^1.18.2",
    "@types/sinon": "^10.0.2",
    "@types/sinon-test": "^2.4.2",
    "@types/trusted-types": "^1.0.6",
    "@types/vscode-notebook-renderer": "^1.60.0",
    "@types/webpack": "^4.41.25",
    "@types/wicg-file-system-access": "^2020.9.5",
    "@types/windows-foreground-love": "^0.3.0",
    "@types/windows-mutex": "^0.4.0",
    "@types/windows-process-tree": "^0.2.0",
    "@types/winreg": "^1.2.30",
    "@types/yauzl": "^2.9.1",
    "@types/yazl": "^2.4.2",
    "@typescript-eslint/eslint-plugin": "^5.10.0",
    "@typescript-eslint/parser": "^5.10.0",
    "@vscode/telemetry-extractor": "^1.9.6",
    "@vscode/test-web": "^0.0.22",
    "ansi-colors": "^3.2.3",
    "asar": "^3.0.3",
    "chromium-pickle-js": "^0.2.0",
    "cookie": "^0.4.0",
    "concurrently": "^5.2.0",
    "copy-webpack-plugin": "^6.0.3",
    "cson-parser": "^1.3.3",
    "css-loader": "^3.2.0",
    "cssnano": "^4.1.11",
    "debounce": "^1.0.0",
    "deemon": "^1.4.0",
    "electron": "17.4.11",
    "eslint": "8.7.0",
    "eslint-plugin-header": "3.1.1",
    "eslint-plugin-jsdoc": "^19.1.0",
    "event-stream": "3.3.4",
    "fancy-log": "^1.3.3",
    "fast-plist": "0.1.2",
    "file-loader": "^4.2.0",
    "glob": "^5.0.13",
    "gulp": "^4.0.0",
    "gulp-atom-electron": "^1.33.0",
    "gulp-azure-storage": "^0.12.1",
    "gulp-bom": "^3.0.0",
    "gulp-buffer": "0.0.2",
    "gulp-concat": "^2.6.1",
    "gulp-eslint": "^6.0.0",
    "gulp-filter": "^5.1.0",
    "gulp-flatmap": "^1.0.2",
    "gulp-gunzip": "^1.0.0",
    "gulp-gzip": "^1.4.2",
    "gulp-json-editor": "^2.5.0",
    "gulp-plumber": "^1.2.0",
    "gulp-postcss": "^9.0.0",
    "gulp-remote-retry-src": "^0.8.0",
    "gulp-rename": "^1.2.0",
    "gulp-replace": "^0.5.4",
    "gulp-shell": "^0.6.5",
    "gulp-sourcemaps": "^3.0.0",
    "gulp-svgmin": "^4.1.0",
    "gulp-tsb": "4.0.6",
    "gulp-untar": "^0.0.7",
    "gulp-vinyl-zip": "^2.1.2",
    "husky": "^0.13.1",
    "innosetup": "6.0.5",
    "is": "^3.1.0",
    "istanbul-lib-coverage": "^3.0.0",
    "istanbul-lib-instrument": "^4.0.0",
    "istanbul-lib-report": "^3.0.0",
    "istanbul-lib-source-maps": "^4.0.0",
    "istanbul-reports": "^3.0.0",
    "lazy.js": "^0.4.2",
    "merge-options": "^1.0.1",
    "mime": "^1.4.1",
    "minimatch": "^3.0.4",
    "minimist": "^1.2.6",
    "mkdirp": "^1.0.4",
    "mocha": "^9.2.2",
    "mocha-junit-reporter": "^2.0.0",
    "mocha-multi-reporters": "^1.5.1",
    "npm-run-all": "^4.1.5",
    "opn": "^6.0.0",
    "optimist": "0.3.5",
    "p-all": "^1.0.0",
    "path-browserify": "^1.0.1",
    "pump": "^1.0.1",
    "queue": "3.0.6",
    "rcedit": "^1.1.0",
    "request": "^2.85.0",
    "rimraf": "^2.2.8",
    "sinon": "^11.1.1",
    "sinon-test": "^3.1.0",
    "source-map": "0.6.1",
    "source-map-support": "^0.3.2",
    "style-loader": "^1.0.0",
    "temp-write": "^3.4.0",
    "ts-loader": "^9.2.7",
    "tsec": "0.1.4",
    "typemoq": "^0.3.2",
    "typescript": "^4.7.0-dev.20220502",
    "typescript-formatter": "7.1.0",
    "underscore": "^1.12.1",
    "util": "^0.12.4",
    "vinyl": "^2.0.0",
    "vinyl-fs": "^3.0.0",
    "vscode-nls-dev": "^3.3.1",
    "webpack": "^5.42.0",
    "webpack-cli": "^4.7.2",
    "webpack-stream": "^6.1.2",
    "xml2js": "^0.4.17",
    "yaserver": "^0.2.0"
  },
  "repository": {
    "type": "git",
    "url": "https://github.com/Microsoft/azuredatastudio.git"
  },
  "bugs": {
    "url": "https://github.com/Microsoft/azuredatastudio/issues"
  },
  "optionalDependencies": {
    "@vscode/windows-registry": "1.0.6",
    "windows-foreground-love": "0.4.0",
    "windows-mutex": "0.4.1",
    "windows-process-tree": "0.3.3"
  },
  "resolutions": {
    "elliptic": "^6.5.3",
    "nwmatcher": "^1.4.4"
  }
}<|MERGE_RESOLUTION|>--- conflicted
+++ resolved
@@ -1,11 +1,7 @@
 {
   "name": "azuredatastudio",
   "version": "1.40.0",
-<<<<<<< HEAD
   "distro": "d9a4002b902fa26e87789608856903725fdcb725",
-=======
-  "distro": "c6da977529b6719ff1974faa53a73abe01ec13ac",
->>>>>>> e98f2e27
   "author": {
     "name": "Microsoft Corporation"
   },
