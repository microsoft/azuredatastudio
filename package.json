--- conflicted
+++ resolved
@@ -75,16 +75,12 @@
     "@vscode/sqlite3": "4.0.12",
     "@vscode/sudo-prompt": "9.3.1",
     "@vscode/vscode-languagedetection": "1.0.21",
-<<<<<<< HEAD
     "angular2-grid": "2.0.6",
     "ansi_up": "^5.1.0",
-    "applicationinsights": "1.0.8",
+    "applicationinsights": "1.4.2",
     "azdataGraph": "github:Microsoft/azdataGraph#0.0.32",
     "chart.js": "^2.9.4",
     "chokidar": "3.5.1",
-=======
-    "applicationinsights": "1.4.2",
->>>>>>> cac5f8dd
     "graceful-fs": "4.2.8",
     "gridstack": "^3.1.3",
     "html-to-image": "^1.6.2",
