--- conflicted
+++ resolved
@@ -172,12 +172,8 @@
     "source-map": "^0.4.4",
     "temp-write": "^3.4.0",
     "ts-loader": "^4.4.2",
-<<<<<<< HEAD
     "typemoq": "^0.3.2",
-    "typescript": "^3.8.0-dev.20200108",
-=======
     "typescript": "3.8.0-beta",
->>>>>>> 22fad2a4
     "typescript-formatter": "7.1.0",
     "vinyl": "^2.0.0",
     "vinyl-fs": "^3.0.0",
