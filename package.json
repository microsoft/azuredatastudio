--- conflicted
+++ resolved
@@ -198,11 +198,7 @@
     "sinon": "^1.17.2",
     "source-map": "^0.4.4",
     "style-loader": "^1.0.0",
-<<<<<<< HEAD
     "temp-write": "^3.4.0",
-    "terser": "^4.8.0",
-=======
->>>>>>> cbc47b1d
     "ts-loader": "^6.2.1",
     "tsec": "googleinterns/tsec#7bf4ab23686500522341b977b3e2cc04b1f720b1",
     "typemoq": "^0.3.2",
