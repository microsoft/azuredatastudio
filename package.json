--- conflicted
+++ resolved
@@ -1,13 +1,7 @@
 {
-<<<<<<< HEAD
   "name": "azuredatastudio",
   "version": "1.13.0",
   "distro": "8c3e97e3425cc9814496472ab73e076de2ba99ee",
-=======
-  "name": "code-oss-dev",
-  "version": "1.40.0",
-  "distro": "0fa038597c5c53f068e5daef3b826a8be6c5d7cd",
->>>>>>> 641276b5
   "author": {
     "name": "Microsoft Corporation"
   },
@@ -50,12 +44,8 @@
     "angular2-slickgrid": "github:Microsoft/angular2-slickgrid#1.4.6",
     "ansi_up": "^3.0.0",
     "applicationinsights": "1.0.8",
-<<<<<<< HEAD
     "chart.js": "^2.6.0",
-    "chokidar": "3.1.0",
-=======
     "chokidar": "3.2.2",
->>>>>>> 641276b5
     "graceful-fs": "4.1.11",
     "html-query-plan": "git://github.com/anthonydresser/html-query-plan.git#2.6",
     "http-proxy-agent": "^2.1.0",
