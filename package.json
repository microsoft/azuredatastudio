--- conflicted
+++ resolved
@@ -59,14 +59,10 @@
     "native-keymap": "1.2.6",
     "native-watchdog": "1.0.0",
     "ng2-charts": "^1.6.0",
-<<<<<<< HEAD
     "node-pty": "0.9.0-beta17",
     "nsfw": "1.2.5",
     "onigasm-umd": "^2.2.2",
-=======
-    "node-pty": "0.9.0-beta9",
     "plotly.js-dist": "^1.48.3",
->>>>>>> cc6dea06
     "reflect-metadata": "^0.1.8",
     "rxjs": "5.4.0",
     "sanitize-html": "^1.19.1",
