--- conflicted
+++ resolved
@@ -1,11 +1,7 @@
 {
   "name": "azuredatastudio",
   "version": "1.23.0",
-<<<<<<< HEAD
-  "distro": "05f08ef15e584dd5d5b5e3d03d447265869d2b0d",
-=======
   "distro": "3b5783b2180557bf55e44b2b873cd47d4bd6ccd0",
->>>>>>> 753d7850
   "author": {
     "name": "Microsoft Corporation"
   },
