{
  "name": "azuredatastudio",
<<<<<<< HEAD
  "version": "1.26.0",
  "distro": "252d98105e15a5ba22421ff5aef8d1aa7c3b69fa",
=======
  "version": "1.27.0",
  "distro": "dcbbf1f1ca37475a4eba64fb7f9c29191d45f039",
>>>>>>> c456b810
  "author": {
    "name": "Microsoft Corporation"
  },
  "license": "MIT",
  "main": "./out/main",
  "private": true,
  "scripts": {
    "test": "mocha",
    "test-browser": "node test/unit/browser/index.js",
    "preinstall": "node build/npm/preinstall.js",
    "postinstall": "node build/npm/postinstall.js",
    "compile": "node --max_old_space_size=4095 ./node_modules/gulp/bin/gulp.js compile",
    "watch": "npm-run-all -lp watch-client watch-extensions",
    "watchd": "deemon yarn watch",
    "watch-webd": "deemon yarn watch-web",
    "kill-watchd": "deemon --kill yarn watch",
    "kill-watch-webd": "deemon --kill yarn watch-web",
    "restart-watchd": "deemon --restart yarn watch",
    "restart-watch-webd": "deemon --restart yarn watch-web",
    "watch-client": "node --max_old_space_size=4095 ./node_modules/gulp/bin/gulp.js watch-client",
    "watch-clientd": "deemon yarn watch-client",
    "kill-watch-clientd": "deemon --kill yarn watch-client",
    "watch-extensions": "node --max_old_space_size=4095 ./node_modules/gulp/bin/gulp.js watch-extensions",
    "watch-extensionsd": "deemon yarn watch-extensions",
    "kill-watch-extensionsd": "deemon --kill yarn watch-extensions",
    "mocha": "mocha test/unit/node/all.js --delay",
    "precommit": "node build/hygiene.js",
    "gulp": "node --max_old_space_size=8192 ./node_modules/gulp/bin/gulp.js",
    "electron": "node build/lib/electron",
    "7z": "7z",
    "update-grammars": "node build/npm/update-all-grammars.js",
    "update-localization-extension": "node build/npm/update-localization-extension.js",
    "smoketest": "cd test/smoke && yarn compile && node test/index.js",
    "smoketest-no-compile": "cd test/smoke && node test/index.js",
    "download-builtin-extensions": "node build/lib/builtInExtensions.js",
    "monaco-compile-check": "tsc -p src/tsconfig.monaco.json --noEmit",
    "tsec-compile-check": "node node_modules/tsec/bin/tsec -p src/tsconfig.tsec.json",
    "strict-vscode": "node --max_old_space_size=4095 node_modules/typescript/bin/tsc -p src/tsconfig.vscode.json",
    "strict-vscode-watch": "node --max_old_space_size=4095 node_modules/typescript/bin/tsc -p src/tsconfig.vscode.json --watch",
    "strict-initialization-watch": "tsc --watch -p src/tsconfig.json --noEmit --strictPropertyInitialization",
    "tsec-compile-check": "node node_modules/vscode-tsec/bin/tsec -p src/tsconfig.tsec.json",
    "valid-layers-check": "node --max_old_space_size=4095 build/lib/layersChecker.js",
    "strict-function-types-watch": "tsc --watch -p src/tsconfig.json --noEmit --strictFunctionTypes",
    "update-distro": "node build/npm/update-distro.js",
    "web": "node resources/web/code-web.js",
    "compile-web": "node --max_old_space_size=4095 ./node_modules/gulp/bin/gulp.js compile-web",
    "watch-web": "node --max_old_space_size=4095 ./node_modules/gulp/bin/gulp.js watch-web",
    "eslint": "node build/eslint",
    "sqllint": "eslint --no-eslintrc -c .eslintrc.sql.ts.json --rulesdir ./build/lib/eslint --ext .ts ./src/sql",    
    "electron-rebuild": "electron-rebuild --arch=arm64 --force --version=11.2.2",
    "playwright-install": "node build/azure-pipelines/common/installPlaywright.js",
    "compile-build": "node --max_old_space_size=4095 ./node_modules/gulp/bin/gulp.js compile-build",
    "compile-extensions-build": "node --max_old_space_size=4095 ./node_modules/gulp/bin/gulp.js compile-extensions-build",
    "minify-vscode": "node --max_old_space_size=4095 ./node_modules/gulp/bin/gulp.js minify-vscode",
    "minify-vscode-reh": "node --max_old_space_size=4095 ./node_modules/gulp/bin/gulp.js minify-vscode-reh",
    "minify-vscode-reh-web": "node --max_old_space_size=4095 ./node_modules/gulp/bin/gulp.js minify-vscode-reh-web",
    "hygiene": "node --max_old_space_size=4095 ./node_modules/gulp/bin/gulp.js hygiene",
    "core-ci": "node --max_old_space_size=4095 ./node_modules/gulp/bin/gulp.js core-ci",
    "extensions-ci": "node --max_old_space_size=4095 ./node_modules/gulp/bin/gulp.js extensions-ci"
  },
  "dependencies": {
    "@angular/animations": "~4.1.3",
    "@angular/common": "~4.1.3",
    "@angular/compiler": "~4.1.3",
    "@angular/core": "~4.1.3",
    "@angular/forms": "~4.1.3",
    "@angular/platform-browser": "~4.1.3",
    "@angular/platform-browser-dynamic": "~4.1.3",
    "@angular/router": "~4.1.3",
    "angular2-grid": "2.0.6",
    "ansi_up": "^3.0.0",
    "applicationinsights": "1.0.8",
    "chart.js": "^2.6.0",
    "chokidar": "3.5.1",
    "graceful-fs": "4.2.3",
    "html-query-plan": "git://github.com/kburtram/html-query-plan.git#2.6",
    "http-proxy-agent": "^2.1.0",
    "https-proxy-agent": "^2.2.3",
    "iconv-lite-umd": "0.6.8",
    "jquery": "3.5.0",
    "jschardet": "2.2.1",
    "mark.js": "^8.11.1",
    "keytar": "7.2.0",
    "minimist": "^1.2.5",
    "native-is-elevated": "0.4.1",
    "native-keymap": "2.2.1",
    "native-watchdog": "1.3.0",
    "ng2-charts": "^1.6.0",
    "node-pty": "0.10.0-beta19",
    "plotly.js-dist-min": "^1.53.0",
    "reflect-metadata": "^0.1.8",
    "rxjs": "5.4.0",
    "sanitize-html": "^1.19.1",
    "semver-umd": "^5.5.7",
    "slickgrid": "github:kburtram/SlickGrid#2.3.33",
    "spdlog": "^0.11.1",
    "sudo-prompt": "9.1.1",
    "tas-client-umd": "0.1.2",
    "turndown": "^6.0.0",
    "v8-inspect-profiler": "^0.0.20",
    "vscode-nsfw": "1.2.9",
    "vscode-oniguruma": "1.3.1",
    "vscode-proxy-agent": "^0.5.2",
    "vscode-regexpp": "^3.1.0",
    "vscode-ripgrep": "^1.11.1",
    "vscode-sqlite3": "4.0.10",
    "vscode-textmate": "5.2.0",
    "xterm": "4.11.0-beta.2",
    "xterm-addon-search": "0.8.0",
    "xterm-addon-unicode11": "0.3.0-beta.3",
    "xterm-addon-webgl": "0.10.0-beta.2",
    "yauzl": "^2.9.2",
    "yazl": "^2.4.3",
    "zone.js": "^0.8.4"
  },
  "devDependencies": {
    "7zip": "0.0.6",
    "@types/applicationinsights": "0.20.0",
    "@types/chart.js": "2.7.57",
    "@types/chokidar": "2.1.3",
    "@types/cookie": "^0.3.3",
    "@types/copy-webpack-plugin": "^6.0.3",
    "@types/cssnano": "^4.0.0",
    "@types/debug": "4.1.5",
    "@types/graceful-fs": "4.1.2",
    "@types/gulp-postcss": "^8.0.0",
    "@types/http-proxy-agent": "^2.0.1",
    "@types/keytar": "^4.4.0",
    "@types/minimist": "^1.2.1",
    "@types/mocha": "^8.2.0",
    "@types/node": "^12.19.9",
    "@types/plotly.js": "^1.44.9",
    "@types/sanitize-html": "^1.18.2",
    "@types/sinon": "^1.16.36",
    "@types/trusted-types": "^1.0.6",
    "@types/vscode-windows-registry": "^1.0.0",
    "@types/webpack": "^4.41.25",
    "@types/windows-foreground-love": "^0.3.0",
    "@types/windows-mutex": "^0.4.0",
    "@types/windows-process-tree": "^0.2.0",
    "@types/winreg": "^1.2.30",
    "@types/yauzl": "^2.9.1",
    "@types/yazl": "^2.4.2",
    "@typescript-eslint/eslint-plugin": "3.2.0",
    "@typescript-eslint/parser": "^3.3.0",
    "ansi-colors": "^3.2.3",
    "asar": "^3.0.3",
    "chromium-pickle-js": "^0.2.0",
    "concurrently": "^5.2.0",
    "copy-webpack-plugin": "^6.0.3",
    "cson-parser": "^1.3.3",
    "css-loader": "^3.2.0",
    "cssnano": "^4.1.10",
    "debounce": "^1.0.0",
    "deemon": "^1.4.0",
    "electron": "11.2.2",
    "electron-rebuild": "2.0.3",
    "eslint": "6.8.0",
    "eslint-plugin-jsdoc": "^19.1.0",
    "eslint-plugin-mocha": "8.0.0",
    "event-stream": "3.3.4",
    "fancy-log": "^1.3.3",
    "fast-plist": "0.1.2",
    "file-loader": "^4.2.0",
    "glob": "^5.0.13",
    "gulp": "^4.0.0",
    "gulp-atom-electron": "1.22.0",
    "gulp-azure-storage": "^0.11.1",
    "gulp-bom": "^3.0.0",
    "gulp-buffer": "0.0.2",
    "gulp-concat": "^2.6.1",
    "gulp-eslint": "^5.0.0",
    "gulp-filter": "^5.1.0",
    "gulp-flatmap": "^1.0.2",
    "gulp-gunzip": "^1.0.0",
    "gulp-gzip": "^1.4.2",
    "gulp-json-editor": "^2.5.0",
    "gulp-plumber": "^1.2.0",
    "gulp-postcss": "^9.0.0",
    "gulp-remote-retry-src": "^0.6.0",
    "gulp-rename": "^1.2.0",
    "gulp-replace": "^0.5.4",
    "gulp-shell": "^0.6.5",
    "gulp-sourcemaps": "^3.0.0",
    "gulp-tsb": "4.0.5",
    "gulp-untar": "^0.0.7",
    "gulp-vinyl-zip": "^2.1.2",
    "husky": "^0.13.1",
    "innosetup": "6.0.5",
    "is": "^3.1.0",
    "istanbul-lib-coverage": "^3.0.0",
    "istanbul-lib-instrument": "^4.0.0",
    "istanbul-lib-report": "^3.0.0",
    "istanbul-lib-source-maps": "^4.0.0",
    "istanbul-reports": "^3.0.0",
    "jsdom-no-contextify": "^3.1.0",
    "lazy.js": "^0.4.2",
    "merge-options": "^1.0.1",
    "mime": "^1.4.1",
    "minimatch": "^3.0.4",
    "minimist": "^1.2.5",
    "mkdirp": "^1.0.4",
    "mocha": "^8.2.1",
    "mocha-junit-reporter": "^2.0.0",
    "mocha-multi-reporters": "^1.5.1",
    "npm-run-all": "^4.1.5",
    "opn": "^6.0.0",
    "optimist": "0.3.5",
    "p-all": "^1.0.0",
    "playwright": "1.8.0",
    "pump": "^1.0.1",
    "queue": "3.0.6",
    "rcedit": "^1.1.0",
    "request": "^2.85.0",
    "rimraf": "^2.2.8",
    "sinon": "^1.17.2",
    "source-map": "0.6.1",
    "source-map-support": "^0.3.2",
    "style-loader": "^1.0.0",
    "temp-write": "^3.4.0",
    "ts-loader": "^6.2.1",
    "typemoq": "^0.3.2",
    "typescript": "4.2.0-dev.20201207",
    "typescript-formatter": "7.1.0",
    "underscore": "^1.8.2",
    "vinyl": "^2.0.0",
    "vinyl-fs": "^3.0.0",
    "vscode-debugprotocol": "1.44.0",
    "vscode-nls-dev": "^3.3.1",
    "vscode-telemetry-extractor": "^1.6.0",
    "webpack": "^4.43.0",
    "webpack-cli": "^3.3.12",
    "webpack-stream": "^5.2.1",
    "xml2js": "^0.4.17",
    "yaserver": "^0.2.0"
  },
  "repository": {
    "type": "git",
    "url": "https://github.com/Microsoft/azuredatastudio.git"
  },
  "bugs": {
    "url": "https://github.com/Microsoft/azuredatastudio/issues"
  },
  "optionalDependencies": {
    "vscode-windows-ca-certs": "^0.3.0",
    "vscode-windows-registry": "1.0.3",
    "windows-foreground-love": "0.2.0",
    "windows-mutex": "0.3.0",
    "windows-process-tree": "0.2.4"
  },
  "resolutions": {
    "elliptic": "^6.5.3",
    "nwmatcher": "^1.4.4"
  }
}<|MERGE_RESOLUTION|>--- conflicted
+++ resolved
@@ -1,12 +1,7 @@
 {
   "name": "azuredatastudio",
-<<<<<<< HEAD
-  "version": "1.26.0",
+  "version": "1.27.0",
   "distro": "252d98105e15a5ba22421ff5aef8d1aa7c3b69fa",
-=======
-  "version": "1.27.0",
-  "distro": "dcbbf1f1ca37475a4eba64fb7f9c29191d45f039",
->>>>>>> c456b810
   "author": {
     "name": "Microsoft Corporation"
   },
