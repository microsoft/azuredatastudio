{
  "name": "azuredatastudio",
  "version": "1.6.0",
  "distro": "8c3e97e3425cc9814496472ab73e076de2ba99ee",
  "author": {
    "name": "Microsoft Corporation"
  },
  "main": "./out/main",
  "private": true,
  "scripts": {
    "test": "mocha",
    "preinstall": "node build/npm/preinstall.js",
    "postinstall": "node build/npm/postinstall.js",
    "compile": "gulp compile --max_old_space_size=4095",
    "watch": "gulp watch --max_old_space_size=4095",
    "watch-client": "gulp watch-client --max_old_space_size=4095",
    "monaco-editor-test": "mocha --only-monaco-editor",
    "precommit": "node build/gulpfile.hygiene.js",
    "gulp": "gulp --max_old_space_size=4095",
    "7z": "7z",
    "update-grammars": "node build/npm/update-all-grammars.js",
    "update-localization-extension": "node build/npm/update-localization-extension.js",
    "smoketest": "cd test/smoke && node test/index.js",
    "monaco-compile-check": "tsc -p src/tsconfig.monaco.json --noEmit",
    "tslint": "node node_modules/tslint/bin/tslint -c tslint-gci.json -p src/tsconfig.json",
    "strict-null-check": "tsc -p src/tsconfig.strictNullChecks.json",
    "strict-null-check-watch": "tsc -p src/tsconfig.strictNullChecks.json --watch",
    "strict-initialization-watch": "tsc --watch -p src/tsconfig.json --noEmit --strictPropertyInitialization"
  },
  "dependencies": {
    "@angular/animations": "~4.1.3",
    "@angular/common": "~4.1.3",
    "@angular/compiler": "~4.1.3",
    "@angular/core": "~4.1.3",
    "@angular/forms": "~4.1.3",
    "@angular/http": "~4.1.3",
    "@angular/platform-browser": "~4.1.3",
    "@angular/platform-browser-dynamic": "~4.1.3",
    "@angular/router": "~4.1.3",
    "@angular/upgrade": "~4.1.3",
    "angular2-grid": "2.0.6",
    "angular2-slickgrid": "github:Microsoft/angular2-slickgrid#1.4.6",
    "ansi_up": "^3.0.0",
    "applicationinsights": "1.0.8",
    "chart.js": "^2.6.0",
    "gc-signals": "^0.0.2",
    "getmac": "1.4.1",
    "graceful-fs": "4.1.11",
    "html-query-plan": "git://github.com/anthonydresser/html-query-plan.git#2.6",
    "http-proxy-agent": "^2.1.0",
    "https-proxy-agent": "^2.2.1",
    "iconv-lite": "0.4.23",
    "jquery": "3.1.0",
    "jschardet": "1.6.0",
    "keytar": "4.2.1",
    "minimist": "1.2.0",
    "native-is-elevated": "^0.2.1",
    "native-keymap": "1.2.5",
    "native-watchdog": "1.0.0",
    "ng2-charts": "^1.6.0",
    "node-pty": "0.8.1",
    "pretty-data": "^0.40.0",
    "reflect-metadata": "^0.1.8",
    "rxjs": "5.4.0",
    "sanitize-html": "^1.19.1",
    "semver": "^5.5.0",
    "slickgrid": "github:anthonydresser/SlickGrid#2.3.29",
    "spdlog": "0.8.1",
    "sudo-prompt": "8.2.0",
    "v8-inspect-profiler": "^0.0.20",
    "vscode-chokidar": "1.6.5",
    "vscode-debugprotocol": "1.34.0",
    "vscode-nsfw": "1.1.1",
    "vscode-proxy-agent": "0.4.0",
    "vscode-ripgrep": "^1.2.5",
    "vscode-sqlite3": "4.0.7",
    "vscode-textmate": "^4.0.1",
    "vscode-xterm": "3.13.0-beta3",
    "yauzl": "^2.9.1",
    "yazl": "^2.4.3",
    "zone.js": "^0.8.4"
  },
  "devDependencies": {
    "7zip": "0.0.6",
    "@types/chart.js": "^2.7.31",
    "@types/htmlparser2": "^3.7.31",
    "@types/keytar": "^4.0.1",
    "@types/minimist": "^1.2.0",
    "@types/mocha": "2.2.39",
    "@types/node": "^10.12.12",
    "@types/sanitize-html": "^1.18.2",
    "@types/semver": "^5.5.0",
    "@types/should": "^13.0.0",
    "@types/sinon": "^1.16.36",
    "@types/webpack": "^4.4.10",
    "@types/winreg": "^1.2.30",
    "ansi-colors": "^3.2.3",
    "asar": "^0.14.0",
    "chromium-pickle-js": "^0.2.0",
    "clean-css": "3.4.6",
    "copy-webpack-plugin": "^4.5.2",
    "coveralls": "^2.11.11",
    "cson-parser": "^1.3.3",
    "debounce": "^1.0.0",
    "documentdb": "^1.5.1",
    "electron-mksnapshot": "~2.0.0",
    "eslint": "^3.4.0",
    "event-stream": "3.3.4",
    "express": "^4.13.1",
    "fancy-log": "^1.3.3",
    "fast-plist": "0.1.2",
    "glob": "^5.0.13",
    "gulp": "^4.0.0",
    "gulp-atom-electron": "^1.20.0",
    "gulp-azure-storage": "^0.10.0",
    "gulp-buffer": "0.0.2",
    "gulp-concat": "^2.6.1",
    "gulp-cssnano": "^2.1.3",
    "gulp-eslint": "^5.0.0",
    "gulp-filter": "^5.1.0",
    "gulp-flatmap": "^1.0.2",
    "gulp-gunzip": "^1.0.0",
    "gulp-json-editor": "^2.5.0",
    "gulp-plumber": "^1.2.0",
    "gulp-remote-src": "^0.4.4",
    "gulp-rename": "^1.2.0",
    "gulp-replace": "^0.5.4",
    "gulp-shell": "^0.6.5",
    "gulp-tsb": "2.0.7",
    "gulp-tslint": "^8.1.3",
    "gulp-uglify": "^3.0.0",
    "gulp-untar": "^0.0.7",
    "gulp-vinyl-zip": "^2.1.2",
    "husky": "^0.13.1",
    "innosetup-compiler": "^5.5.60",
    "is": "^3.1.0",
    "istanbul": "^0.3.17",
    "jsdom-no-contextify": "^3.1.0",
    "lazy.js": "^0.4.2",
    "merge-options": "^1.0.1",
    "mime": "^1.4.1",
    "minimatch": "^3.0.4",
    "mkdirp": "^0.5.0",
    "mocha": "^2.2.5",
    "mocha-junit-reporter": "^1.17.0",
    "optimist": "0.3.5",
    "p-all": "^1.0.0",
    "pump": "^1.0.1",
    "queue": "3.0.6",
    "rcedit": "^1.1.0",
    "remap-istanbul": "^0.13.0",
    "rimraf": "^2.2.8",
    "should": "^13.2.3",
    "sinon": "^1.17.2",
    "source-map": "^0.4.4",
    "temp-write": "^3.4.0",
    "ts-loader": "^4.4.2",
    "tslint": "^5.11.0",
<<<<<<< HEAD
    "tslint-microsoft-contrib": "^6.0.0",
    "typemoq": "^0.3.2",
    "typescript": "3.4.1",
=======
    "typescript": "3.4.5",
>>>>>>> dfafad3a
    "typescript-formatter": "7.1.0",
    "typescript-tslint-plugin": "^0.0.7",
    "uglify-es": "^3.0.18",
    "underscore": "^1.8.2",
    "vinyl": "^2.0.0",
    "vinyl-fs": "^3.0.0",
    "vsce": "1.48.0",
    "vscode-nls-dev": "3.2.5",
    "webpack": "^4.16.5",
    "webpack-cli": "^3.1.0",
    "webpack-stream": "^5.1.1"
  },
  "repository": {
    "type": "git",
    "url": "https://github.com/Microsoft/azuredatastudio.git"
  },
  "bugs": {
    "url": "https://github.com/Microsoft/azuredatastudio/issues"
  },
  "optionalDependencies": {
    "vscode-windows-ca-certs": "0.1.0",
    "vscode-windows-registry": "1.0.1",
    "windows-foreground-love": "0.1.0",
    "windows-mutex": "0.2.1",
    "windows-process-tree": "0.2.3"
  },
  "resolutions": {
    "rc": "1.2.8",
    "event-stream": "3.3.4",
    "natives": "1.1.6",
    "@types/node": "10.12.12"
  }
}<|MERGE_RESOLUTION|>--- conflicted
+++ resolved
@@ -156,13 +156,9 @@
     "temp-write": "^3.4.0",
     "ts-loader": "^4.4.2",
     "tslint": "^5.11.0",
-<<<<<<< HEAD
     "tslint-microsoft-contrib": "^6.0.0",
     "typemoq": "^0.3.2",
-    "typescript": "3.4.1",
-=======
     "typescript": "3.4.5",
->>>>>>> dfafad3a
     "typescript-formatter": "7.1.0",
     "typescript-tslint-plugin": "^0.0.7",
     "uglify-es": "^3.0.18",
