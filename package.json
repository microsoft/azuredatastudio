{
  "name": "azuredatastudio",
  "version": "1.26.0",
  "distro": "dcbbf1f1ca37475a4eba64fb7f9c29191d45f039",
  "author": {
    "name": "Microsoft Corporation"
  },
  "license": "MIT",
  "main": "./out/main",
  "private": true,
  "scripts": {
    "test": "mocha",
    "test-browser": "node test/unit/browser/index.js",
    "preinstall": "node build/npm/preinstall.js",
    "postinstall": "node build/npm/postinstall.js",
    "compile": "gulp compile --max_old_space_size=4095",
    "watch": "concurrently \"npm:watch-client\" \"npm:watch-extensions\"",
    "watchd": "deemon yarn watch",
    "watch-webd": "deemon yarn watch-web",
    "kill-watchd": "deemon --kill yarn watch",
    "kill-watch-webd": "deemon --kill yarn watch-web",
    "restart-watchd": "deemon --restart yarn watch",
    "restart-watch-webd": "deemon --restart yarn watch-web",
    "watch-client": "gulp watch-client --max_old_space_size=4095",
    "watch-clientd": "deemon yarn watch-client",
    "kill-watch-clientd": "deemon --kill yarn watch-client",
    "watch-extensions": "gulp watch-extensions --max_old_space_size=4095",
    "watch-extensionsd": "deemon yarn watch-extensions",
    "kill-watch-extensionsd": "deemon --kill yarn watch-extensions",
    "mocha": "mocha test/unit/node/all.js --delay",
    "precommit": "node build/hygiene.js",
    "gulp": "gulp --max_old_space_size=8192",
    "electron": "node build/lib/electron",
    "7z": "7z",
    "update-grammars": "node build/npm/update-all-grammars.js",
    "update-localization-extension": "node build/npm/update-localization-extension.js",
    "smoketest": "cd test/smoke && node test/index.js",
    "download-builtin-extensions": "node build/lib/builtInExtensions.js",
    "monaco-compile-check": "tsc -p src/tsconfig.monaco.json --noEmit",
    "strict-vscode": "node --max_old_space_size=4095 node_modules/typescript/bin/tsc -p src/tsconfig.vscode.json",
    "strict-vscode-watch": "node --max_old_space_size=4095 node_modules/typescript/bin/tsc -p src/tsconfig.vscode.json --watch",
    "strict-initialization-watch": "tsc --watch -p src/tsconfig.json --noEmit --strictPropertyInitialization",
    "tsec-compile-check": "node node_modules/tsec/bin/tsec -p src/tsconfig.json --noEmit",
    "valid-layers-check": "node --max_old_space_size=4095 build/lib/layersChecker.js",
    "strict-function-types-watch": "tsc --watch -p src/tsconfig.json --noEmit --strictFunctionTypes",
    "update-distro": "node build/npm/update-distro.js",
    "web": "node resources/web/code-web.js",
    "compile-web": "gulp compile-web --max_old_space_size=4095",
    "watch-web": "gulp watch-web --max_old_space_size=4095",
    "eslint": "eslint -c .eslintrc.json --rulesdir ./build/lib/eslint --ext .ts --ext .js ./src/vs ./extensions",
    "sqllint": "eslint --no-eslintrc -c .eslintrc.sql.ts.json --rulesdir ./build/lib/eslint --ext .ts ./src/sql",
    "electron-rebuild": "electron-rebuild --arch=arm64 --force --version=11.0.2"
  },
  "dependencies": {
    "@angular/animations": "~4.1.3",
    "@angular/common": "~4.1.3",
    "@angular/compiler": "~4.1.3",
    "@angular/core": "~4.1.3",
    "@angular/forms": "~4.1.3",
    "@angular/platform-browser": "~4.1.3",
    "@angular/platform-browser-dynamic": "~4.1.3",
    "@angular/router": "~4.1.3",
    "angular2-grid": "2.0.6",
    "ansi_up": "^3.0.0",
    "applicationinsights": "1.0.8",
    "chart.js": "^2.6.0",
    "chokidar": "3.4.3",
    "graceful-fs": "4.2.3",
    "html-query-plan": "git://github.com/kburtram/html-query-plan.git#2.6",
    "http-proxy-agent": "^2.1.0",
    "https-proxy-agent": "^2.2.3",
    "iconv-lite-umd": "0.6.8",
    "jquery": "3.5.0",
    "jschardet": "2.2.1",
    "mark.js": "^8.11.1",
    "keytar": "7.2.0",
    "minimist": "^1.2.5",
    "native-is-elevated": "0.4.1",
    "native-keymap": "2.2.1",
    "native-watchdog": "1.3.0",
    "ng2-charts": "^1.6.0",
    "node-pty": "0.10.0-beta18",
    "plotly.js-dist-min": "^1.53.0",
    "reflect-metadata": "^0.1.8",
    "rxjs": "5.4.0",
    "sanitize-html": "^1.19.1",
    "semver-umd": "^5.5.7",
    "slickgrid": "github:kburtram/SlickGrid#2.3.33",
    "spdlog": "^0.11.1",
    "sudo-prompt": "9.1.1",
    "tas-client-umd": "0.1.2",
    "turndown": "^6.0.0",
    "v8-inspect-profiler": "^0.0.20",
    "vscode-nsfw": "1.2.9",
    "vscode-oniguruma": "1.3.1",
    "vscode-proxy-agent": "^0.5.2",
    "vscode-regexpp": "^3.1.0",
    "vscode-ripgrep": "^1.11.1",
    "vscode-sqlite3": "4.0.10",
    "vscode-textmate": "5.2.0",
    "xterm": "4.10.0-beta.4",
    "xterm-addon-search": "0.8.0-beta.3",
    "xterm-addon-unicode11": "0.3.0-beta.3",
    "xterm-addon-webgl": "0.10.0-beta.1",
    "yauzl": "^2.9.2",
    "yazl": "^2.4.3",
    "zone.js": "^0.8.4"
  },
  "devDependencies": {
    "7zip": "0.0.6",
    "@types/applicationinsights": "0.20.0",
    "@types/chart.js": "2.7.57",
    "@types/chokidar": "2.1.3",
    "@types/cookie": "^0.3.3",
    "@types/debug": "^4.1.5",
    "@types/graceful-fs": "4.1.2",
    "@types/http-proxy-agent": "^2.0.1",
    "@types/keytar": "^4.4.0",
    "@types/minimist": "^1.2.0",
    "@types/mocha": "2.2.39",
    "@types/node": "^12.11.7",
    "@types/plotly.js": "^1.44.9",
    "@types/sanitize-html": "^1.18.2",
    "@types/sinon": "^1.16.36",
    "@types/trusted-types": "^1.0.6",
    "@types/vscode-windows-registry": "^1.0.0",
    "@types/webpack": "^4.4.10",
    "@types/windows-foreground-love": "^0.3.0",
    "@types/windows-mutex": "^0.4.0",
    "@types/windows-process-tree": "^0.2.0",
    "@types/winreg": "^1.2.30",
    "@types/yauzl": "^2.9.1",
    "@types/yazl": "^2.4.2",
    "@typescript-eslint/eslint-plugin": "3.2.0",
    "@typescript-eslint/parser": "^3.3.0",
    "ansi-colors": "^3.2.3",
    "asar": "^3.0.3",
    "chromium-pickle-js": "^0.2.0",
    "concurrently": "^5.2.0",
    "copy-webpack-plugin": "^6.0.3",
    "cson-parser": "^1.3.3",
    "css-loader": "^3.2.0",
    "debounce": "^1.0.0",
    "deemon": "^1.4.0",
    "electron": "11.0.5",
    "electron-rebuild": "2.0.3",
    "eslint": "6.8.0",
    "eslint-plugin-jsdoc": "^19.1.0",
    "eslint-plugin-mocha": "8.0.0",
    "event-stream": "3.3.4",
    "fancy-log": "^1.3.3",
    "fast-plist": "0.1.2",
    "file-loader": "^4.2.0",
    "glob": "^5.0.13",
    "gulp": "^4.0.0",
    "gulp-atom-electron": "^1.22.0",
    "gulp-azure-storage": "^0.11.1",
    "gulp-buffer": "0.0.2",
    "gulp-concat": "^2.6.1",
    "gulp-cssnano": "^2.1.3",
    "gulp-eslint": "^5.0.0",
    "gulp-filter": "^5.1.0",
    "gulp-flatmap": "^1.0.2",
    "gulp-gunzip": "^1.0.0",
    "gulp-json-editor": "^2.5.0",
    "gulp-plumber": "^1.2.0",
    "gulp-remote-retry-src": "^0.6.0",
    "gulp-rename": "^1.2.0",
    "gulp-replace": "^0.5.4",
    "gulp-shell": "^0.6.5",
    "gulp-tsb": "4.0.5",
    "gulp-untar": "^0.0.7",
    "gulp-vinyl-zip": "^2.1.2",
    "husky": "^0.13.1",
    "innosetup": "6.0.5",
    "is": "^3.1.0",
    "istanbul-lib-coverage": "^3.0.0",
    "istanbul-lib-instrument": "^4.0.0",
    "istanbul-lib-report": "^3.0.0",
    "istanbul-lib-source-maps": "^4.0.0",
    "istanbul-reports": "^3.0.0",
    "jsdom-no-contextify": "^3.1.0",
    "lazy.js": "^0.4.2",
    "merge-options": "^1.0.1",
    "mime": "^1.4.1",
    "minimatch": "^3.0.4",
    "mkdirp": "^0.5.0",
    "mocha": "^2.2.5",
<<<<<<< HEAD
    "mocha-junit-reporter": "^1.23.1",
=======
    "mocha-junit-reporter": "^1.17.0",
    "mocha-multi-reporters": "^1.5.1",
    "npm-run-all": "^4.1.5",
>>>>>>> e42440bd
    "opn": "^6.0.0",
    "optimist": "0.3.5",
    "p-all": "^1.0.0",
    "playwright": "1.6.2",
    "pump": "^1.0.1",
    "queue": "3.0.6",
    "rcedit": "^1.1.0",
    "rimraf": "^2.2.8",
    "sinon": "^1.17.2",
    "source-map": "^0.4.4",
    "style-loader": "^1.0.0",
    "temp-write": "^3.4.0",
    "ts-loader": "^6.2.1",
    "tsec": "googleinterns/tsec#7bf4ab23686500522341b977b3e2cc04b1f720b1",
    "typemoq": "^0.3.2",
    "typescript": "4.2.0-dev.20201207",
    "typescript-formatter": "7.1.0",
    "underscore": "^1.8.2",
    "vinyl": "^2.0.0",
    "vinyl-fs": "^3.0.0",
    "vsce": "1.48.0",
    "vscode-debugprotocol": "1.43.0",
    "vscode-nls-dev": "^3.3.1",
    "webpack": "^4.43.0",
    "webpack-cli": "^3.3.12",
    "webpack-stream": "^5.2.1",
    "yaserver": "^0.2.0"
  },
  "repository": {
    "type": "git",
    "url": "https://github.com/Microsoft/azuredatastudio.git"
  },
  "bugs": {
    "url": "https://github.com/Microsoft/azuredatastudio/issues"
  },
  "optionalDependencies": {
    "vscode-windows-ca-certs": "^0.3.0",
    "vscode-windows-registry": "1.0.3",
    "windows-foreground-love": "0.2.0",
    "windows-mutex": "0.3.0",
    "windows-process-tree": "0.2.4"
  }
}<|MERGE_RESOLUTION|>--- conflicted
+++ resolved
@@ -186,13 +186,8 @@
     "minimatch": "^3.0.4",
     "mkdirp": "^0.5.0",
     "mocha": "^2.2.5",
-<<<<<<< HEAD
     "mocha-junit-reporter": "^1.23.1",
-=======
-    "mocha-junit-reporter": "^1.17.0",
     "mocha-multi-reporters": "^1.5.1",
-    "npm-run-all": "^4.1.5",
->>>>>>> e42440bd
     "opn": "^6.0.0",
     "optimist": "0.3.5",
     "p-all": "^1.0.0",
