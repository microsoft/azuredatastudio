{
  "name": "azuredatastudio",
<<<<<<< HEAD
  "version": "1.45.0",
  "distro": "a42cd60600a6cdad91afc25af929f5fe33c08e12",
=======
  "version": "1.47.0",
  "distro": "7f4613d9a9266732a1d3a616e3d4112495083a71",
>>>>>>> 41e7569f
  "author": {
    "name": "Microsoft Corporation"
  },
  "license": "MIT",
  "main": "./out/main",
  "private": true,
  "scripts": {
    "test": "mocha",
    "test-browser": "node test/unit/browser/index.js",
    "preinstall": "node build/npm/preinstall.js",
    "postinstall": "node build/npm/postinstall.js",
    "compile": "node --max_old_space_size=4095 ./node_modules/gulp/bin/gulp.js compile",
    "watch": "npm-run-all -lp watch-client watch-extensions",
    "watchd": "deemon yarn watch",
    "watch-webd": "deemon yarn watch-web",
    "kill-watchd": "deemon --kill yarn watch",
    "kill-watch-webd": "deemon --kill yarn watch-web",
    "restart-watchd": "deemon --restart yarn watch",
    "restart-watch-webd": "deemon --restart yarn watch-web",
    "watch-client": "node --max_old_space_size=4095 ./node_modules/gulp/bin/gulp.js watch-client",
    "watch-clientd": "deemon yarn watch-client",
    "kill-watch-clientd": "deemon --kill yarn watch-client",
    "watch-extensions": "node --max_old_space_size=8192 ./node_modules/gulp/bin/gulp.js watch-extensions watch-extension-media",
    "watch-extensionsd": "deemon yarn watch-extensions",
    "kill-watch-extensionsd": "deemon --kill yarn watch-extensions",
    "precommit": "node build/hygiene.js",
    "gulp": "node --max_old_space_size=8192 ./node_modules/gulp/bin/gulp.js",
    "electron": "node build/lib/electron",
    "7z": "7z",
    "update-grammars": "node build/npm/update-all-grammars.mjs",
    "update-localization-extension": "node build/npm/update-localization-extension.js",
    "smoketest": "node build/lib/preLaunch.js && cd test/smoke && yarn compile && node test/index.js",
    "smoketest-no-compile": "cd test/smoke && node test/index.js",
    "download-builtin-extensions": "node build/lib/builtInExtensions.js",
    "download-builtin-extensions-cg": "node build/lib/builtInExtensionsCG.js",
    "monaco-compile-check": "tsc -p src/tsconfig.monaco.json --noEmit",
    "strict-initialization-watch": "tsc --watch -p src/tsconfig.json --noEmit --strictPropertyInitialization",
    "tsec-compile-check": "node --max_old_space_size=8191 node_modules/tsec/bin/tsec -p src/tsconfig.tsec.json",
    "vscode-dts-compile-check": "tsc -p src/tsconfig.vscode-dts.json && tsc -p src/tsconfig.vscode-proposed-dts.json",
    "valid-layers-check": "node --max_old_space_size=8192 build/lib/layersChecker.js",
    "update-distro": "node build/npm/update-distro.mjs",
    "web": "echo 'yarn web' is replaced by './scripts/code-server' or './scripts/code-web'",
    "compile-web": "node --max_old_space_size=4095 ./node_modules/gulp/bin/gulp.js compile-web",
    "watch-web": "node --max_old_space_size=4095 ./node_modules/gulp/bin/gulp.js watch-web",
    "eslint": "node --max_old_space_size=8191 build/eslint",
    "stylelint": "node build/stylelint",
    "playwright-install": "node build/azure-pipelines/common/installPlaywright.js",
    "compile-build": "node --max_old_space_size=4095 ./node_modules/gulp/bin/gulp.js compile-build",
    "compile-extensions-build": "node --max_old_space_size=4095 ./node_modules/gulp/bin/gulp.js compile-extensions-build",
    "minify-vscode": "node --max_old_space_size=4095 ./node_modules/gulp/bin/gulp.js minify-vscode",
    "minify-vscode-reh": "node --max_old_space_size=4095 ./node_modules/gulp/bin/gulp.js minify-vscode-reh",
    "minify-vscode-reh-web": "node --max_old_space_size=4095 ./node_modules/gulp/bin/gulp.js minify-vscode-reh-web",
    "hygiene": "node --max_old_space_size=4095 ./node_modules/gulp/bin/gulp.js hygiene",
    "core-ci": "node --max_old_space_size=8095 ./node_modules/gulp/bin/gulp.js core-ci",
    "extensions-ci": "node --max_old_space_size=4095 ./node_modules/gulp/bin/gulp.js extensions-ci",
    "sqllint": "node --max_old_space_size=4095 ./node_modules/eslint/bin/eslint.js --no-eslintrc -c .eslintrc.sql.ts.json --rulesdir ./.eslintplugin --ext .ts ./src/sql",
    "extensions-lint": "node --max_old_space_size=4095 ./node_modules/eslint/bin/eslint.js --rulesdir ./.eslintplugin --ext .ts ./extensions",
    "perf": "node scripts/code-perf.js"
  },
  "dependencies": {
    "@angular/animations": "~4.1.3",
    "@angular/common": "~4.1.3",
    "@angular/compiler": "~4.1.3",
    "@angular/core": "~4.1.3",
    "@angular/forms": "~4.1.3",
    "@angular/platform-browser": "~4.1.3",
    "@angular/platform-browser-dynamic": "~4.1.3",
    "@angular/router": "~4.1.3",
    "@microsoft/1ds-core-js": "^3.2.2",
    "@microsoft/1ds-post-js": "^3.2.2",
    "@parcel/watcher": "2.1.0",
    "@vscode/iconv-lite-umd": "0.7.0",
    "@vscode/policy-watcher": "^1.1.4",
    "@vscode/proxy-agent": "^0.13.2",
    "@vscode/ripgrep": "^1.15.3",
    "@vscode/spdlog": "^0.13.10",
    "@vscode/sqlite3": "5.1.4-vscode",
    "@vscode/sudo-prompt": "9.3.1",
    "@vscode/vscode-languagedetection": "1.0.21",
    "angular2-grid": "2.0.6",
    "ansi_up": "^5.1.0",
    "applicationinsights": "1.4.2",
    "azdataGraph": "github:Microsoft/azdataGraph#0.0.59",
    "chart.js": "^4.3.0",
    "chartjs-adapter-moment": "^1.0.1",
    "chokidar": "3.5.1",
    "graceful-fs": "4.2.8",
    "gridstack": "^3.1.3",
    "html-to-image": "^1.6.2",
    "http-proxy-agent": "^5.0.0",
    "https-proxy-agent": "^5.0.0",
    "jquery": "3.5.0",
    "jschardet": "3.0.0",
    "keytar": "7.9.0",
    "mark.js": "^8.11.1",
    "minimist": "^1.2.6",
    "moment": "^2.29.4",
    "native-is-elevated": "0.4.3",
    "native-keymap": "3.3.0",
    "native-watchdog": "^1.4.1",
    "node-pty": "0.11.0-beta32",
    "plotly.js-dist-min": "^1.53.0",
    "reflect-metadata": "^0.1.8",
    "rxjs": "5.4.0",
    "sanitize-html": "1.19.1",
    "semver-umd": "^5.5.7",
<<<<<<< HEAD
    "slickgrid": "github:Microsoft/SlickGrid.ADS#2.3.44",
=======
    "slickgrid": "github:Microsoft/SlickGrid.ADS#2.3.45",
>>>>>>> 41e7569f
    "tas-client-umd": "0.1.8",
    "turndown": "^7.0.0",
    "turndown-plugin-gfm": "^1.0.2",
    "v8-inspect-profiler": "^0.1.0",
    "vscode-oniguruma": "1.7.0",
    "vscode-regexpp": "^3.1.0",
    "vscode-textmate": "9.0.0",
    "xterm": "5.2.0-beta.49",
<<<<<<< HEAD
    "xterm-addon-canvas": "0.4.0-beta.14",
=======
    "xterm-addon-canvas": "0.5.0-beta.3",
>>>>>>> 41e7569f
    "xterm-addon-image": "0.4.0",
    "xterm-addon-search": "0.12.0-beta.5",
    "xterm-addon-serialize": "0.10.0-beta.2",
    "xterm-addon-unicode11": "0.5.0",
    "xterm-addon-webgl": "0.15.0-beta.15",
    "xterm-headless": "5.2.0-beta.49",
    "yauzl": "^2.9.2",
    "yazl": "^2.4.3",
    "zone.js": "^0.11.4"
  },
  "devDependencies": {
    "7zip": "0.0.6",
    "@playwright/test": "1.32.3",
    "@types/applicationinsights": "0.20.0",
    "@swc/cli": "0.1.57",
    "@swc/core": "1.3.32",
    "@types/cookie": "^0.3.3",
    "@types/cssnano": "^4.0.0",
    "@types/debug": "4.1.5",
    "@types/graceful-fs": "4.1.2",
    "@types/gulp-postcss": "^8.0.0",
    "@types/gulp-svgmin": "^1.2.1",
    "@types/http-proxy-agent": "^2.0.1",
    "@types/jquery": "^3.5.14",
    "@types/keytar": "^4.4.0",
    "@types/mark.js": "^8.11.8",
    "@types/minimist": "^1.2.1",
    "@types/mocha": "^9.1.1",
    "@types/node": "16.x",
    "@types/plotly.js": "^1.44.9",
    "@types/sanitize-html": "^1.18.2",
    "@types/sinon": "10.0.2",
    "@types/sinon-test": "^2.4.2",
    "@types/trusted-types": "^1.0.6",
    "@types/vscode-notebook-renderer": "^1.60.0",
    "@types/webpack": "^5.28.1",
    "@types/wicg-file-system-access": "^2020.9.6",
    "@types/windows-foreground-love": "^0.3.0",
    "@types/winreg": "^1.2.30",
    "@types/yauzl": "^2.9.1",
    "@types/yazl": "^2.4.2",
    "@typescript-eslint/eslint-plugin": "^5.57.0",
    "@typescript-eslint/experimental-utils": "^5.57.0",
    "@typescript-eslint/parser": "^5.57.0",
    "@vscode/gulp-electron": "^1.34.0",
    "@vscode/l10n-dev": "0.0.21",
    "@vscode/telemetry-extractor": "^1.9.9",
    "@vscode/test-web": "^0.0.41",
    "@vscode/vscode-perf": "^0.0.14",
    "ansi-colors": "^3.2.3",
    "asar": "^3.0.3",
    "chromium-pickle-js": "^0.2.0",
    "concurrently": "^5.2.0",
    "cookie": "^0.4.0",
    "copy-webpack-plugin": "^11.0.0",
    "cson-parser": "^1.3.3",
    "css-loader": "^6.7.3",
    "cssnano": "^4.1.11",
    "debounce": "^1.0.0",
    "deemon": "^1.8.0",
<<<<<<< HEAD
    "electron": "22.3.10",
=======
    "electron": "22.3.21",
>>>>>>> 41e7569f
    "eslint": "8.36.0",
    "eslint-plugin-header": "3.1.1",
    "eslint-plugin-jsdoc": "^39.3.2",
    "eslint-plugin-local": "^1.0.0",
    "event-stream": "3.3.4",
    "fancy-log": "^1.3.3",
    "fast-plist": "0.1.3",
    "file-loader": "^6.2.0",
    "glob": "^5.0.13",
    "gulp": "^4.0.0",
    "gulp-azure-storage": "^0.12.1",
    "gulp-bom": "^3.0.0",
    "gulp-buffer": "0.0.2",
    "gulp-concat": "^2.6.1",
    "gulp-eslint": "^5.0.0",
    "gulp-filter": "^5.1.0",
    "gulp-flatmap": "^1.0.2",
    "gulp-gunzip": "^1.0.0",
    "gulp-gzip": "^1.4.2",
    "gulp-json-editor": "^2.5.0",
    "gulp-plumber": "^1.2.0",
    "gulp-postcss": "^9.0.0",
    "gulp-rename": "^1.2.0",
    "gulp-replace": "^0.5.4",
    "gulp-sourcemaps": "^3.0.0",
    "gulp-svgmin": "^4.1.0",
    "gulp-untar": "^0.0.7",
    "husky": "^0.13.1",
    "innosetup": "6.0.5",
    "is": "^3.1.0",
    "istanbul-lib-coverage": "^3.2.0",
    "istanbul-lib-instrument": "^5.2.0",
    "istanbul-lib-report": "^3.0.0",
    "istanbul-lib-source-maps": "^4.0.1",
    "istanbul-reports": "^3.1.5",
    "lazy.js": "^0.4.2",
    "merge-options": "^1.0.1",
    "mime": "^1.4.1",
    "minimatch": "^3.0.4",
    "minimist": "^1.2.6",
    "mkdirp": "^1.0.4",
    "mocha": "^9.2.2",
    "mocha-junit-reporter": "^2.0.0",
    "mocha-multi-reporters": "^1.5.1",
    "npm-run-all": "^4.1.5",
    "opn": "^6.0.0",
    "optimist": "0.3.5",
    "p-all": "^1.0.0",
    "path-browserify": "^1.0.1",
    "pump": "^1.0.1",
    "queue": "3.0.6",
    "rcedit": "^1.1.0",
    "rimraf": "^2.2.8",
    "sinon": "^11.1.1",
    "sinon-test": "^3.1.3",
    "source-map": "0.6.1",
    "source-map-support": "^0.3.2",
    "style-loader": "^1.3.0",
    "temp-write": "^3.4.0",
    "ts-loader": "^9.4.2",
    "ts-node": "^10.9.1",
<<<<<<< HEAD
    "tsec": "0.1.4",
=======
    "tsec": "0.2.7",
>>>>>>> 41e7569f
    "typemoq": "^0.3.2",
    "typescript": "^5.2.0-dev.20230524",
    "typescript-formatter": "7.1.0",
    "underscore": "^1.12.1",
    "util": "^0.12.4",
    "vscode-nls-dev": "^3.3.1",
    "webpack": "^5.42.0",
    "webpack-cli": "^5.0.1",
    "webpack-stream": "^7.0.0",
    "xml2js": "^0.5.0",
    "yaserver": "^0.2.0"
  },
  "repository": {
    "type": "git",
    "url": "https://github.com/Microsoft/azuredatastudio.git"
  },
  "bugs": {
    "url": "https://github.com/Microsoft/azuredatastudio/issues"
  },
  "optionalDependencies": {
    "@vscode/windows-mutex": "0.4.2",
    "@vscode/windows-process-tree": "0.4.2",
    "@vscode/windows-registry": "1.0.10",
    "windows-foreground-love": "0.5.0"
  },
  "resolutions": {
    "elliptic": "^6.5.3",
    "nwmatcher": "^1.4.4",
    "http-proxy-agent": "^5.0.0",
    "https-proxy-agent": "^5.0.0"
  }
}<|MERGE_RESOLUTION|>--- conflicted
+++ resolved
@@ -1,12 +1,7 @@
 {
   "name": "azuredatastudio",
-<<<<<<< HEAD
-  "version": "1.45.0",
-  "distro": "a42cd60600a6cdad91afc25af929f5fe33c08e12",
-=======
   "version": "1.47.0",
   "distro": "7f4613d9a9266732a1d3a616e3d4112495083a71",
->>>>>>> 41e7569f
   "author": {
     "name": "Microsoft Corporation"
   },
@@ -113,11 +108,7 @@
     "rxjs": "5.4.0",
     "sanitize-html": "1.19.1",
     "semver-umd": "^5.5.7",
-<<<<<<< HEAD
-    "slickgrid": "github:Microsoft/SlickGrid.ADS#2.3.44",
-=======
     "slickgrid": "github:Microsoft/SlickGrid.ADS#2.3.45",
->>>>>>> 41e7569f
     "tas-client-umd": "0.1.8",
     "turndown": "^7.0.0",
     "turndown-plugin-gfm": "^1.0.2",
@@ -126,11 +117,7 @@
     "vscode-regexpp": "^3.1.0",
     "vscode-textmate": "9.0.0",
     "xterm": "5.2.0-beta.49",
-<<<<<<< HEAD
-    "xterm-addon-canvas": "0.4.0-beta.14",
-=======
     "xterm-addon-canvas": "0.5.0-beta.3",
->>>>>>> 41e7569f
     "xterm-addon-image": "0.4.0",
     "xterm-addon-search": "0.12.0-beta.5",
     "xterm-addon-serialize": "0.10.0-beta.2",
@@ -191,11 +178,7 @@
     "cssnano": "^4.1.11",
     "debounce": "^1.0.0",
     "deemon": "^1.8.0",
-<<<<<<< HEAD
-    "electron": "22.3.10",
-=======
     "electron": "22.3.21",
->>>>>>> 41e7569f
     "eslint": "8.36.0",
     "eslint-plugin-header": "3.1.1",
     "eslint-plugin-jsdoc": "^39.3.2",
@@ -257,11 +240,7 @@
     "temp-write": "^3.4.0",
     "ts-loader": "^9.4.2",
     "ts-node": "^10.9.1",
-<<<<<<< HEAD
-    "tsec": "0.1.4",
-=======
     "tsec": "0.2.7",
->>>>>>> 41e7569f
     "typemoq": "^0.3.2",
     "typescript": "^5.2.0-dev.20230524",
     "typescript-formatter": "7.1.0",
