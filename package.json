{
<<<<<<< HEAD
  "name": "azuredatastudio",
  "version": "1.14.0",
  "distro": "01d4471bbc2227c73907d5b42d6a54259e88b77c",
=======
  "name": "code-oss-dev",
  "version": "1.40.0",
  "distro": "2fd17a3cb58818370b0abc2de4728553ad812e7e",
>>>>>>> 9fce3407
  "author": {
    "name": "Microsoft Corporation"
  },
  "license": "MIT",
  "main": "./out/main",
  "private": true,
  "scripts": {
    "test": "mocha",
    "preinstall": "node build/npm/preinstall.js",
    "postinstall": "node build/npm/postinstall.js",
    "compile": "gulp compile --max_old_space_size=4095",
    "watch": "gulp watch --max_old_space_size=4095",
    "watch-client": "gulp watch-client --max_old_space_size=4095",
    "monaco-editor-test": "mocha --only-monaco-editor",
    "precommit": "node build/gulpfile.hygiene.js",
    "gulp": "gulp --max_old_space_size=8192",
    "electron": "node build/lib/electron",
    "7z": "7z",
    "update-grammars": "node build/npm/update-all-grammars.js",
    "update-localization-extension": "node build/npm/update-localization-extension.js",
    "smoketest": "cd test/smoke && node test/index.js",
    "monaco-compile-check": "tsc -p src/tsconfig.monaco.json --noEmit",
    "tslint": "node node_modules/tslint/bin/tslint -c tslint-gci.json -p src/tsconfig.json",
    "strict-null-check": "node node_modules/typescript/bin/tsc -p src/tsconfig.strictNullChecks.json",
    "strict-null-check-watch": "node node_modules/typescript/bin/tsc -p src/tsconfig.strictNullChecks.json --watch",
    "strict-initialization-watch": "tsc --watch -p src/tsconfig.json --noEmit --strictPropertyInitialization",
    "update-distro": "node build/npm/update-distro.js",
    "web": "node scripts/code-web.js"
  },
  "dependencies": {
    "@angular/animations": "~4.1.3",
    "@angular/common": "~4.1.3",
    "@angular/compiler": "~4.1.3",
    "@angular/core": "~4.1.3",
    "@angular/forms": "~4.1.3",
    "@angular/platform-browser": "~4.1.3",
    "@angular/platform-browser-dynamic": "~4.1.3",
    "@angular/router": "~4.1.3",
    "angular2-grid": "2.0.6",
    "angular2-slickgrid": "github:Microsoft/angular2-slickgrid#1.4.6",
    "ansi_up": "^3.0.0",
    "applicationinsights": "1.0.8",
    "chart.js": "^2.6.0",
    "chokidar": "3.2.2",
    "graceful-fs": "4.1.11",
    "html-query-plan": "git://github.com/anthonydresser/html-query-plan.git#2.6",
    "http-proxy-agent": "^2.1.0",
    "https-proxy-agent": "^2.2.3",
    "iconv-lite": "0.5.0",
    "jquery": "3.4.0",
    "jschardet": "1.6.0",
    "keytar": "^4.11.0",
    "native-is-elevated": "0.3.0",
    "native-keymap": "2.0.0",
    "native-watchdog": "1.2.0",
    "ng2-charts": "^1.6.0",
    "node-pty": "^0.10.0-beta2",
    "nsfw": "1.2.5",
    "onigasm-umd": "^2.2.2",
    "plotly.js-dist": "^1.48.3",
    "reflect-metadata": "^0.1.8",
    "rxjs": "5.4.0",
    "sanitize-html": "^1.19.1",
    "semver-umd": "^5.5.3",
    "slickgrid": "github:anthonydresser/SlickGrid#2.3.32",
    "spdlog": "^0.9.0",
    "sudo-prompt": "9.0.0",
    "underscore": "^1.8.2",
    "v8-inspect-profiler": "^0.0.20",
    "vscode-minimist": "^1.2.1",
    "vscode-proxy-agent": "^0.5.1",
    "vscode-ripgrep": "^1.5.7",
    "vscode-sqlite3": "4.0.8",
    "vscode-textmate": "^4.2.2",
    "xterm": "^4.2.0-beta24",
    "xterm-addon-search": "0.3.0-beta10",
    "xterm-addon-web-links": "0.2.1",
    "yauzl": "^2.9.2",
    "yazl": "^2.4.3",
    "zone.js": "^0.8.4"
  },
  "devDependencies": {
    "7zip": "0.0.6",
    "@types/chart.js": "^2.7.31",
    "@types/cookie": "^0.3.3",
    "@types/htmlparser2": "^3.7.31",
    "@types/keytar": "^4.4.0",
    "@types/mocha": "2.2.39",
    "@types/node": "^10.12.12",
    "@types/plotly.js": "^1.44.9",
    "@types/sanitize-html": "^1.18.2",
    "@types/semver": "^5.5.0",
    "@types/sinon": "^1.16.36",
    "@types/webpack": "^4.4.10",
    "@types/winreg": "^1.2.30",
    "ansi-colors": "^3.2.3",
    "asar": "^0.14.0",
    "chromium-pickle-js": "^0.2.0",
    "copy-webpack-plugin": "^4.5.2",
    "coveralls": "^2.11.11",
    "cson-parser": "^1.3.3",
    "debounce": "^1.0.0",
    "documentdb": "^1.5.1",
    "event-stream": "3.3.4",
    "express": "^4.13.1",
    "fancy-log": "^1.3.3",
    "fast-plist": "0.1.2",
    "glob": "^5.0.13",
    "gulp": "^4.0.0",
    "gulp-atom-electron": "^1.22.0",
    "gulp-azure-storage": "^0.10.0",
    "gulp-buffer": "0.0.2",
    "gulp-concat": "^2.6.1",
    "gulp-cssnano": "^2.1.3",
    "gulp-eslint": "^5.0.0",
    "gulp-filter": "^5.1.0",
    "gulp-flatmap": "^1.0.2",
    "gulp-gunzip": "^1.0.0",
    "gulp-json-editor": "^2.5.0",
    "gulp-plumber": "^1.2.0",
    "gulp-remote-retry-src": "^0.6.0",
    "gulp-rename": "^1.2.0",
    "gulp-replace": "^0.5.4",
    "gulp-shell": "^0.6.5",
    "gulp-tsb": "4.0.5",
    "gulp-tslint": "^8.1.3",
    "gulp-untar": "^0.0.7",
    "gulp-vinyl-zip": "^2.1.2",
    "husky": "^0.13.1",
    "innosetup": "5.6.1",
    "is": "^3.1.0",
    "istanbul-lib-coverage": "^2.0.5",
    "istanbul-lib-instrument": "^3.3.0",
    "istanbul-lib-report": "^2.0.8",
    "istanbul-lib-source-maps": "^3.0.6",
    "istanbul-reports": "^2.2.6",
    "jsdom-no-contextify": "^3.1.0",
    "lazy.js": "^0.4.2",
    "merge-options": "^1.0.1",
    "mime": "^1.4.1",
    "minimatch": "^3.0.4",
    "mkdirp": "^0.5.0",
    "mocha": "^2.2.5",
    "mocha-junit-reporter": "^1.23.1",
    "opn": "^6.0.0",
    "optimist": "0.3.5",
    "p-all": "^1.0.0",
    "pump": "^1.0.1",
    "queue": "3.0.6",
    "rcedit": "^1.1.0",
    "rimraf": "^2.2.8",
    "sinon": "^1.17.2",
    "source-map": "^0.4.4",
    "temp-write": "^3.4.0",
    "ts-loader": "^4.4.2",
    "tslint": "^5.16.0",
<<<<<<< HEAD
    "tslint-microsoft-contrib": "^6.0.0",
    "typemoq": "^0.3.2",
    "typescript": "3.7.0-dev.20191017",
=======
    "typescript": "3.7.1-rc",
>>>>>>> 9fce3407
    "typescript-formatter": "7.1.0",
    "vinyl": "^2.0.0",
    "vinyl-fs": "^3.0.0",
    "vsce": "1.48.0",
    "vscode-debugprotocol": "1.37.0",
    "vscode-nls-dev": "^3.3.1",
    "webpack": "^4.16.5",
    "webpack-cli": "^3.3.8",
    "webpack-stream": "^5.1.1"
  },
  "repository": {
    "type": "git",
    "url": "https://github.com/Microsoft/azuredatastudio.git"
  },
  "bugs": {
    "url": "https://github.com/Microsoft/azuredatastudio/issues"
  },
  "optionalDependencies": {
    "vscode-windows-ca-certs": "0.2.0",
    "vscode-windows-registry": "1.0.2",
    "windows-foreground-love": "0.2.0",
    "windows-mutex": "0.3.0",
    "windows-process-tree": "0.2.4"
  }
}<|MERGE_RESOLUTION|>--- conflicted
+++ resolved
@@ -1,13 +1,7 @@
 {
-<<<<<<< HEAD
   "name": "azuredatastudio",
   "version": "1.14.0",
   "distro": "01d4471bbc2227c73907d5b42d6a54259e88b77c",
-=======
-  "name": "code-oss-dev",
-  "version": "1.40.0",
-  "distro": "2fd17a3cb58818370b0abc2de4728553ad812e7e",
->>>>>>> 9fce3407
   "author": {
     "name": "Microsoft Corporation"
   },
@@ -164,13 +158,9 @@
     "temp-write": "^3.4.0",
     "ts-loader": "^4.4.2",
     "tslint": "^5.16.0",
-<<<<<<< HEAD
     "tslint-microsoft-contrib": "^6.0.0",
     "typemoq": "^0.3.2",
-    "typescript": "3.7.0-dev.20191017",
-=======
     "typescript": "3.7.1-rc",
->>>>>>> 9fce3407
     "typescript-formatter": "7.1.0",
     "vinyl": "^2.0.0",
     "vinyl-fs": "^3.0.0",
