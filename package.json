{
<<<<<<< HEAD
  "name": "azuredatastudio",
  "version": "1.30.0",
  "distro": "99c64148d3393e4f67e531240b870f4cee111e06",
=======
  "name": "code-oss-dev",
  "version": "1.55.0",
  "distro": "1ba8297fd1677135b1a04c508b9c31d33b673fef",
>>>>>>> 0a7ea106
  "author": {
    "name": "Microsoft Corporation"
  },
  "license": "MIT",
  "main": "./out/main",
  "private": true,
  "scripts": {
    "test": "mocha",
    "test-browser": "node test/unit/browser/index.js",
    "preinstall": "node build/npm/preinstall.js",
    "postinstall": "node build/npm/postinstall.js",
    "compile": "node --max_old_space_size=4095 ./node_modules/gulp/bin/gulp.js compile",
    "watch": "npm-run-all -lp watch-client watch-extensions",
    "watchd": "deemon yarn watch",
    "watch-webd": "deemon yarn watch-web",
    "kill-watchd": "deemon --kill yarn watch",
    "kill-watch-webd": "deemon --kill yarn watch-web",
    "restart-watchd": "deemon --restart yarn watch",
    "restart-watch-webd": "deemon --restart yarn watch-web",
    "watch-client": "node --max_old_space_size=4095 ./node_modules/gulp/bin/gulp.js watch-client",
    "watch-clientd": "deemon yarn watch-client",
    "kill-watch-clientd": "deemon --kill yarn watch-client",
    "watch-extensions": "node --max_old_space_size=4095 ./node_modules/gulp/bin/gulp.js watch-extensions",
    "watch-extensionsd": "deemon yarn watch-extensions",
    "kill-watch-extensionsd": "deemon --kill yarn watch-extensions",
    "mocha": "mocha test/unit/node/all.js --delay",
    "precommit": "node build/hygiene.js",
    "gulp": "node --max_old_space_size=8192 ./node_modules/gulp/bin/gulp.js",
    "electron": "node build/lib/electron",
    "7z": "7z",
    "update-grammars": "node build/npm/update-all-grammars.js",
    "update-localization-extension": "node build/npm/update-localization-extension.js",
    "smoketest": "cd test/smoke && yarn compile && node test/index.js",
    "smoketest-no-compile": "cd test/smoke && node test/index.js",
    "download-builtin-extensions": "node build/lib/builtInExtensions.js",
    "download-builtin-extensions-cg": "node build/lib/builtInExtensionsCG.js",
    "monaco-compile-check": "tsc -p src/tsconfig.monaco.json --noEmit",
    "strict-vscode": "node --max_old_space_size=4095 node_modules/typescript/bin/tsc -p src/tsconfig.vscode.json",
    "strict-vscode-watch": "node --max_old_space_size=4095 node_modules/typescript/bin/tsc -p src/tsconfig.vscode.json --watch",
    "strict-initialization-watch": "tsc --watch -p src/tsconfig.json --noEmit --strictPropertyInitialization",
    "tsec-compile-check": "node node_modules/tsec/bin/tsec -p src/tsconfig.json --noEmit",
    "valid-layers-check": "node --max_old_space_size=4095 build/lib/layersChecker.js",
    "strict-function-types-watch": "tsc --watch -p src/tsconfig.json --noEmit --strictFunctionTypes",
    "update-distro": "node build/npm/update-distro.js",
    "web": "node resources/web/code-web.js",
    "compile-web": "node --max_old_space_size=4095 ./node_modules/gulp/bin/gulp.js compile-web",
    "watch-web": "node --max_old_space_size=4095 ./node_modules/gulp/bin/gulp.js watch-web",
    "eslint": "node build/eslint",
    "sqllint": "eslint --no-eslintrc -c .eslintrc.sql.ts.json --rulesdir ./build/lib/eslint --ext .ts ./src/sql",
    "electron-rebuild": "electron-rebuild --arch=arm64 --force --version=11.3.0",
    "playwright-install": "node build/azure-pipelines/common/installPlaywright.js",
    "compile-build": "node --max_old_space_size=4095 ./node_modules/gulp/bin/gulp.js compile-build",
    "compile-extensions-build": "node --max_old_space_size=4095 ./node_modules/gulp/bin/gulp.js compile-extensions-build",
    "minify-vscode": "node --max_old_space_size=4095 ./node_modules/gulp/bin/gulp.js minify-vscode",
    "minify-vscode-reh": "node --max_old_space_size=4095 ./node_modules/gulp/bin/gulp.js minify-vscode-reh",
    "minify-vscode-reh-web": "node --max_old_space_size=4095 ./node_modules/gulp/bin/gulp.js minify-vscode-reh-web",
    "hygiene": "node --max_old_space_size=4095 ./node_modules/gulp/bin/gulp.js hygiene",
    "core-ci": "node --max_old_space_size=4095 ./node_modules/gulp/bin/gulp.js core-ci",
    "extensions-ci": "node --max_old_space_size=4095 ./node_modules/gulp/bin/gulp.js extensions-ci"
  },
  "dependencies": {
    "@angular/animations": "~4.1.3",
    "@angular/common": "~4.1.3",
    "@angular/compiler": "~4.1.3",
    "@angular/core": "~4.1.3",
    "@angular/forms": "~4.1.3",
    "@angular/platform-browser": "~4.1.3",
    "@angular/platform-browser-dynamic": "~4.1.3",
    "@angular/router": "~4.1.3",
    "angular2-grid": "2.0.6",
    "ansi_up": "^3.0.0",
    "applicationinsights": "1.0.8",
    "chart.js": "^2.9.4",
    "chokidar": "3.5.1",
    "graceful-fs": "4.2.3",
    "gridstack": "^3.1.3",
    "html-query-plan": "git://github.com/kburtram/html-query-plan.git#2.6",
    "http-proxy-agent": "^2.1.0",
    "https-proxy-agent": "^2.2.3",
    "iconv-lite-umd": "0.6.8",
    "jquery": "3.5.0",
    "jschardet": "2.2.1",
    "mark.js": "^8.11.1",
    "keytar": "7.2.0",
    "minimist": "^1.2.5",
    "native-is-elevated": "0.4.1",
    "native-keymap": "2.2.1",
    "native-watchdog": "1.3.0",
    "ng2-charts": "^1.6.0",
    "node-pty": "0.10.0-beta19",
    "plotly.js-dist-min": "^1.53.0",
    "reflect-metadata": "^0.1.8",
    "rxjs": "5.4.0",
    "sanitize-html": "^1.19.1",
    "semver-umd": "^5.5.7",
    "slickgrid": "github:kburtram/SlickGrid#2.3.33",
    "spdlog": "^0.11.1",
    "sudo-prompt": "9.1.1",
    "tas-client-umd": "0.1.2",
    "turndown": "^7.0.0",
    "v8-inspect-profiler": "^0.0.20",
    "vscode-nsfw": "1.2.9",
    "vscode-oniguruma": "1.3.1",
    "vscode-proxy-agent": "^0.5.2",
    "vscode-regexpp": "^3.1.0",
    "vscode-ripgrep": "^1.11.1",
    "vscode-sqlite3": "4.0.10",
    "vscode-textmate": "5.2.0",
    "xterm": "4.11.0-beta.3",
    "xterm-addon-search": "0.8.0",
    "xterm-addon-unicode11": "0.3.0-beta.3",
    "xterm-addon-webgl": "0.10.0-beta.2",
    "yauzl": "^2.9.2",
    "yazl": "^2.4.3",
    "zone.js": "^0.8.4"
  },
  "devDependencies": {
    "7zip": "0.0.6",
    "@types/applicationinsights": "0.20.0",
    "@types/chart.js": "2.9.4",
    "@types/chokidar": "2.1.3",
    "@types/cookie": "^0.3.3",
    "@types/copy-webpack-plugin": "^6.0.3",
    "@types/cssnano": "^4.0.0",
    "@types/debug": "4.1.5",
    "@types/graceful-fs": "4.1.2",
    "@types/gulp-postcss": "^8.0.0",
    "@types/http-proxy-agent": "^2.0.1",
    "@types/keytar": "^4.4.0",
    "@types/minimist": "^1.2.1",
    "@types/mocha": "^8.2.0",
    "@types/node": "^12.19.9",
    "@types/plotly.js": "^1.44.9",
    "@types/sanitize-html": "^1.18.2",
    "@types/sinon": "^1.16.36",
    "@types/trusted-types": "^1.0.6",
    "@types/vscode-windows-registry": "^1.0.0",
    "@types/webpack": "^4.41.25",
    "@types/windows-foreground-love": "^0.3.0",
    "@types/windows-mutex": "^0.4.0",
    "@types/windows-process-tree": "^0.2.0",
    "@types/winreg": "^1.2.30",
    "@types/yauzl": "^2.9.1",
    "@types/yazl": "^2.4.2",
    "@typescript-eslint/eslint-plugin": "3.2.0",
    "@typescript-eslint/parser": "^3.3.0",
    "ansi-colors": "^3.2.3",
    "asar": "^3.0.3",
    "chromium-pickle-js": "^0.2.0",
    "concurrently": "^5.2.0",
    "copy-webpack-plugin": "^6.0.3",
    "cson-parser": "^1.3.3",
    "css-loader": "^3.2.0",
    "cssnano": "^4.1.10",
    "debounce": "^1.0.0",
    "deemon": "^1.4.0",
    "electron": "11.3.0",
    "electron-rebuild": "2.0.3",
    "eslint": "6.8.0",
    "eslint-plugin-jsdoc": "^19.1.0",
    "eslint-plugin-mocha": "8.0.0",
    "event-stream": "3.3.4",
    "fancy-log": "^1.3.3",
    "fast-plist": "0.1.2",
    "file-loader": "^4.2.0",
    "glob": "^5.0.13",
    "gulp": "^4.0.0",
    "gulp-atom-electron": "^1.30.1",
    "gulp-azure-storage": "^0.11.1",
    "gulp-bom": "^3.0.0",
    "gulp-buffer": "0.0.2",
    "gulp-concat": "^2.6.1",
    "gulp-eslint": "^5.0.0",
    "gulp-filter": "^5.1.0",
    "gulp-flatmap": "^1.0.2",
    "gulp-gunzip": "^1.0.0",
    "gulp-gzip": "^1.4.2",
    "gulp-json-editor": "^2.5.0",
    "gulp-plumber": "^1.2.0",
    "gulp-postcss": "^9.0.0",
    "gulp-remote-retry-src": "^0.6.0",
    "gulp-rename": "^1.2.0",
    "gulp-replace": "^0.5.4",
    "gulp-shell": "^0.6.5",
    "gulp-sourcemaps": "^3.0.0",
    "gulp-tsb": "4.0.5",
    "gulp-untar": "^0.0.7",
    "gulp-vinyl-zip": "^2.1.2",
    "husky": "^0.13.1",
    "innosetup": "6.0.5",
    "is": "^3.1.0",
    "istanbul-lib-coverage": "^3.0.0",
    "istanbul-lib-instrument": "^4.0.0",
    "istanbul-lib-report": "^3.0.0",
    "istanbul-lib-source-maps": "^4.0.0",
    "istanbul-reports": "^3.0.0",
    "jsdom-no-contextify": "^3.1.0",
    "lazy.js": "^0.4.2",
    "merge-options": "^1.0.1",
    "mime": "^1.4.1",
    "minimatch": "^3.0.4",
    "minimist": "^1.2.5",
    "mkdirp": "^1.0.4",
    "mocha": "^8.2.1",
    "mocha-junit-reporter": "^2.0.0",
    "mocha-multi-reporters": "^1.5.1",
    "npm-run-all": "^4.1.5",
    "opn": "^6.0.0",
    "optimist": "0.3.5",
    "p-all": "^1.0.0",
    "playwright": "1.8.0",
    "pump": "^1.0.1",
    "queue": "3.0.6",
    "rcedit": "^1.1.0",
    "request": "^2.85.0",
    "rimraf": "^2.2.8",
    "sinon": "^1.17.2",
    "source-map": "0.6.1",
    "source-map-support": "^0.3.2",
    "style-loader": "^1.0.0",
    "temp-write": "^3.4.0",
    "ts-loader": "^6.2.1",
    "typemoq": "^0.3.2",
    "tsec": "0.1.4",
    "typescript": "^4.3.0-dev.20210226",
    "typescript-formatter": "7.1.0",
    "underscore": "^1.12.1",
    "vinyl": "^2.0.0",
    "vinyl-fs": "^3.0.0",
    "vscode-debugprotocol": "1.45.0",
    "vscode-nls-dev": "^3.3.1",
    "vscode-telemetry-extractor": "^1.6.0",
    "webpack": "^4.43.0",
    "webpack-cli": "^3.3.12",
    "webpack-stream": "^5.2.1",
    "xml2js": "^0.4.17",
    "yaserver": "^0.2.0"
  },
  "repository": {
    "type": "git",
    "url": "https://github.com/Microsoft/azuredatastudio.git"
  },
  "bugs": {
    "url": "https://github.com/Microsoft/azuredatastudio/issues"
  },
  "optionalDependencies": {
    "vscode-windows-ca-certs": "^0.3.0",
    "vscode-windows-registry": "1.0.3",
    "windows-foreground-love": "0.2.0",
    "windows-mutex": "0.3.0",
    "windows-process-tree": "0.2.4"
  },
  "resolutions": {
    "elliptic": "^6.5.3",
    "nwmatcher": "^1.4.4"
  }
}<|MERGE_RESOLUTION|>--- conflicted
+++ resolved
@@ -1,13 +1,7 @@
 {
-<<<<<<< HEAD
   "name": "azuredatastudio",
   "version": "1.30.0",
   "distro": "99c64148d3393e4f67e531240b870f4cee111e06",
-=======
-  "name": "code-oss-dev",
-  "version": "1.55.0",
-  "distro": "1ba8297fd1677135b1a04c508b9c31d33b673fef",
->>>>>>> 0a7ea106
   "author": {
     "name": "Microsoft Corporation"
   },
