{
  "name": "sqlops",
  "version": "0.32.6",
  "distro": "8c3e97e3425cc9814496472ab73e076de2ba99ee",
  "author": {
    "name": "Microsoft Corporation"
  },
  "main": "./out/main",
  "private": true,
  "scripts": {
    "test": "mocha",
    "preinstall": "node build/npm/preinstall.js",
    "postinstall": "node build/npm/postinstall.js",
    "compile": "gulp compile --max_old_space_size=4096",
    "watch": "gulp watch --max_old_space_size=4096",
    "monaco-editor-test": "mocha --only-monaco-editor",
    "precommit": "node build/gulpfile.hygiene.js",
    "gulp": "gulp --max_old_space_size=4096",
    "7z": "7z",
    "update-grammars": "node build/npm/update-all-grammars.js",
    "update-localization-extension": "node build/npm/update-localization-extension.js",
    "smoketest": "cd test/smoke && mocha",
    "monaco-compile-check": "tsc -p src/tsconfig.monaco.json --noEmit"
  },
  "dependencies": {
    "@angular/animations": "~4.1.3",
    "@angular/common": "~4.1.3",
    "@angular/compiler": "~4.1.3",
    "@angular/core": "~4.1.3",
    "@angular/forms": "~4.1.3",
    "@angular/http": "~4.1.3",
    "@angular/platform-browser": "~4.1.3",
    "@angular/platform-browser-dynamic": "~4.1.3",
    "@angular/router": "~4.1.3",
    "@angular/upgrade": "~4.1.3",
    "angular2-grid": "2.0.6",
<<<<<<< HEAD
    "angular2-slickgrid": "github:Microsoft/angular2-slickgrid#refact/nonAngularResultsRelease",
=======
    "angular2-slickgrid": "github:Microsoft/angular2-slickgrid#1.4.3",
>>>>>>> 6e8a0fe0
    "applicationinsights": "0.18.0",
    "chart.js": "^2.6.0",
    "fast-plist": "0.1.2",
    "fs-extra": "^3.0.1",
    "gc-signals": "^0.0.1",
    "getmac": "1.0.7",
    "graceful-fs": "4.1.11",
    "html-query-plan": "git://github.com/anthonydresser/html-query-plan.git#2.4",
    "http-proxy-agent": "^2.1.0",
    "https-proxy-agent": "^2.2.1",
    "iconv-lite": "0.4.19",
    "jquery": "3.1.0",
    "jschardet": "1.6.0",
    "keytar": "^4.0.5",
    "minimist": "1.2.0",
    "native-is-elevated": "^0.2.1",
    "native-keymap": "1.2.5",
    "native-watchdog": "0.3.0",
    "ng2-charts": "^1.6.0",
    "node-pty": "0.7.4",
    "nsfw": "1.0.16",
    "pretty-data": "^0.40.0",
    "reflect-metadata": "^0.1.8",
    "rxjs": "5.4.0",
    "semver": "4.3.6",
    "slickgrid": "github:anthonydresser/SlickGrid#2.3.25",
    "spdlog": "0.6.0",
    "sudo-prompt": "^8.0.0",
    "svg.js": "^2.2.5",
    "v8-inspect-profiler": "^0.0.7",
    "vscode-chokidar": "1.6.2",
    "vscode-debugprotocol": "1.28.0",
    "vscode-nsfw": "1.0.17",
    "vscode-ripgrep": "^0.8.1",
    "vscode-textmate": "^3.3.3",
    "vscode-xterm": "3.4.0-beta3",
    "winreg": "1.2.0",
    "yauzl": "2.8.0",
    "zone.js": "^0.8.4"
  },
  "devDependencies": {
    "7zip": "0.0.6",
    "@types/keytar": "4.0.1",
    "@types/minimist": "1.2.0",
    "@types/mocha": "2.2.39",
    "@types/semver": "5.3.30",
    "@types/sinon": "1.16.34",
    "@types/winreg": "^1.2.30",
    "asar": "^0.14.0",
    "azure-storage": "^0.3.1",
    "chromium-pickle-js": "^0.2.0",
    "clean-css": "3.4.6",
    "coveralls": "^2.11.11",
    "cson-parser": "^1.3.3",
    "debounce": "^1.0.0",
    "documentdb": "^1.5.1",
    "electron-mksnapshot": "~1.7.0",
    "eslint": "^3.4.0",
    "event-stream": "^3.1.7",
    "express": "^4.13.1",
    "glob": "^5.0.13",
    "gulp": "^3.9.1",
    "gulp-atom-electron": "^1.16.1",
    "gulp-azure-storage": "^0.7.0",
    "gulp-bom": "^1.0.0",
    "gulp-buffer": "0.0.2",
    "gulp-cli": "^2.0.1",
    "gulp-concat": "^2.6.0",
    "gulp-cssnano": "^2.1.0",
    "gulp-eslint": "^3.0.1",
    "gulp-filter": "^3.0.0",
    "gulp-flatmap": "^1.0.0",
    "gulp-image-resize": "^0.10.0",
    "gulp-json-editor": "^2.2.1",
    "gulp-mocha": "^2.1.3",
    "gulp-plumber": "^1.2.0",
    "gulp-remote-src": "^0.4.0",
    "gulp-rename": "^1.2.0",
    "gulp-replace": "^0.5.4",
    "gulp-shell": "^0.5.2",
    "gulp-sourcemaps": "^1.11.0",
    "gulp-tsb": "2.0.5",
    "gulp-tslint": "^8.1.2",
    "gulp-uglify": "^3.0.0",
    "gulp-util": "^3.0.6",
    "gulp-vinyl-zip": "^1.2.2",
    "husky": "^0.13.1",
    "innosetup-compiler": "^5.5.60",
    "is": "^3.1.0",
    "istanbul": "^0.3.17",
    "jsdom-no-contextify": "^3.1.0",
    "lazy.js": "^0.4.2",
    "mime": "^1.4.1",
    "minimatch": "^2.0.10",
    "mkdirp": "^0.5.0",
    "mocha": "^2.2.5",
    "mocha-junit-reporter": "^1.13.0",
    "object-assign": "^4.0.1",
    "optimist": "0.3.5",
    "p-all": "^1.0.0",
    "pump": "^1.0.1",
    "queue": "3.0.6",
    "remap-istanbul": "^0.6.4",
    "rimraf": "^2.2.8",
    "sinon": "^1.17.2",
    "source-map": "^0.4.4",
    "tslint": "^5.9.1",
    "typemoq": "^0.3.2",
    "typescript": "2.8.1",
    "typescript-formatter": "7.1.0",
    "uglify-es": "^3.0.18",
    "underscore": "^1.8.3",
    "vinyl": "^0.4.5",
    "vinyl-fs": "^2.4.3",
    "vsce": "1.46.0",
    "vscode-nls-dev": "3.0.7"
  },
  "repository": {
    "type": "git",
    "url": "https://github.com/Microsoft/sqlopsstudio.git"
  },
  "bugs": {
    "url": "https://github.com/Microsoft/sqlopsstudio/issues"
  },
  "optionalDependencies": {
    "windows-foreground-love": "0.1.0",
    "windows-mutex": "^0.2.0",
    "windows-process-tree": "0.2.2"
  }
}<|MERGE_RESOLUTION|>--- conflicted
+++ resolved
@@ -34,11 +34,7 @@
     "@angular/router": "~4.1.3",
     "@angular/upgrade": "~4.1.3",
     "angular2-grid": "2.0.6",
-<<<<<<< HEAD
     "angular2-slickgrid": "github:Microsoft/angular2-slickgrid#refact/nonAngularResultsRelease",
-=======
-    "angular2-slickgrid": "github:Microsoft/angular2-slickgrid#1.4.3",
->>>>>>> 6e8a0fe0
     "applicationinsights": "0.18.0",
     "chart.js": "^2.6.0",
     "fast-plist": "0.1.2",
