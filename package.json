{
  "name": "azuredatastudio",
  "version": "1.9.0",
  "distro": "8c3e97e3425cc9814496472ab73e076de2ba99ee",
  "author": {
    "name": "Microsoft Corporation"
  },
  "license": "MIT",
  "main": "./out/main",
  "private": true,
  "scripts": {
    "test": "mocha",
    "preinstall": "node build/npm/preinstall.js",
    "postinstall": "node build/npm/postinstall.js",
    "compile": "gulp compile --max_old_space_size=4095",
    "watch": "gulp watch --max_old_space_size=4095",
    "watch-client": "gulp watch-client --max_old_space_size=4095",
    "monaco-editor-test": "mocha --only-monaco-editor",
    "precommit": "node build/gulpfile.hygiene.js",
    "gulp": "gulp --max_old_space_size=4095",
    "7z": "7z",
    "update-grammars": "node build/npm/update-all-grammars.js",
    "update-localization-extension": "node build/npm/update-localization-extension.js",
    "smoketest": "cd test/smoke && node test/index.js",
    "monaco-compile-check": "tsc -p src/tsconfig.monaco.json --noEmit",
    "tslint": "node node_modules/tslint/bin/tslint -c tslint-gci.json -p src/tsconfig.json",
    "strict-null-check": "tsc -p src/tsconfig.strictNullChecks.json",
    "strict-null-check-watch": "tsc -p src/tsconfig.strictNullChecks.json --watch",
    "strict-initialization-watch": "tsc --watch -p src/tsconfig.json --noEmit --strictPropertyInitialization"
  },
  "dependencies": {
    "@angular/animations": "~4.1.3",
    "@angular/common": "~4.1.3",
    "@angular/compiler": "~4.1.3",
    "@angular/core": "~4.1.3",
    "@angular/forms": "~4.1.3",
    "@angular/http": "~4.1.3",
    "@angular/platform-browser": "~4.1.3",
    "@angular/platform-browser-dynamic": "~4.1.3",
    "@angular/router": "~4.1.3",
    "@angular/upgrade": "~4.1.3",
    "angular2-grid": "2.0.6",
    "angular2-slickgrid": "github:Microsoft/angular2-slickgrid#1.4.6",
    "ansi_up": "^3.0.0",
    "applicationinsights": "1.0.8",
    "chart.js": "^2.6.0",
    "getmac": "1.4.1",
    "graceful-fs": "4.1.11",
    "html-query-plan": "git://github.com/anthonydresser/html-query-plan.git#2.6",
    "http-proxy-agent": "^2.1.0",
    "https-proxy-agent": "^2.2.1",
    "iconv-lite": "0.4.23",
    "jquery": "3.4.0",
    "jschardet": "1.6.0",
    "keytar": "4.2.1",
    "minimist": "1.2.0",
    "native-is-elevated": "^0.2.1",
    "native-keymap": "1.2.6",
    "native-watchdog": "1.0.0",
    "ng2-charts": "^1.6.0",
<<<<<<< HEAD
    "node-pty": "0.9.0-beta17",
    "onigasm-umd": "^2.2.2",
    "pretty-data": "^0.40.0",
=======
    "node-pty": "0.9.0-beta9",
>>>>>>> 7b6181de
    "reflect-metadata": "^0.1.8",
    "rxjs": "5.4.0",
    "sanitize-html": "^1.19.1",
    "semver": "^5.5.0",
    "slickgrid": "github:anthonydresser/SlickGrid#2.3.29",
    "spdlog": "^0.9.0",
    "sudo-prompt": "8.2.0",
    "v8-inspect-profiler": "^0.0.20",
    "vscode-chokidar": "1.6.5",
    "vscode-nsfw": "1.1.2",
    "vscode-proxy-agent": "0.4.0",
    "vscode-ripgrep": "^1.2.5",
    "vscode-sqlite3": "4.0.7",
    "vscode-textmate": "^4.1.1",
    "xterm": "3.15.0-beta50",
    "xterm-addon-search": "0.1.0-beta6",
    "xterm-addon-web-links": "0.1.0-beta10",
    "yauzl": "^2.9.2",
    "yazl": "^2.4.3",
    "zone.js": "^0.8.4"
  },
  "devDependencies": {
    "7zip": "0.0.6",
    "@types/chart.js": "^2.7.31",
    "@types/htmlparser2": "^3.7.31",
    "@types/keytar": "^4.0.1",
    "@types/minimist": "^1.2.0",
    "@types/mocha": "2.2.39",
    "@types/node": "^10.12.12",
    "@types/sanitize-html": "^1.18.2",
    "@types/semver": "^5.5.0",
    "@types/should": "^13.0.0",
    "@types/sinon": "^1.16.36",
    "@types/webpack": "^4.4.10",
    "@types/winreg": "^1.2.30",
    "ansi-colors": "^3.2.3",
    "asar": "^0.14.0",
    "chromium-pickle-js": "^0.2.0",
    "copy-webpack-plugin": "^4.5.2",
    "coveralls": "^3.0.3",
    "cson-parser": "^1.3.3",
    "debounce": "^1.0.0",
    "documentdb": "^1.5.1",
    "electron-mksnapshot": "~2.0.0",
    "eslint": "^4.18.2",
    "event-stream": "3.3.4",
    "express": "^4.13.1",
    "fancy-log": "^1.3.3",
    "fast-plist": "0.1.2",
    "glob": "^5.0.13",
    "gulp": "^4.0.0",
    "gulp-atom-electron": "^1.20.0",
    "gulp-azure-storage": "^0.10.0",
    "gulp-buffer": "0.0.2",
    "gulp-concat": "^2.6.1",
    "gulp-cssnano": "^2.1.3",
    "gulp-eslint": "^5.0.0",
    "gulp-filter": "^5.1.0",
    "gulp-flatmap": "^1.0.2",
    "gulp-gunzip": "^1.0.0",
    "gulp-json-editor": "^2.5.0",
    "gulp-plumber": "^1.2.0",
    "gulp-remote-src": "^0.4.4",
    "gulp-rename": "^1.2.0",
    "gulp-replace": "^0.5.4",
    "gulp-shell": "^0.6.5",
    "gulp-tsb": "2.0.7",
    "gulp-tslint": "^8.1.3",
    "gulp-uglify": "^3.0.0",
    "gulp-untar": "^0.0.7",
    "gulp-vinyl-zip": "^2.1.2",
    "http-server": "^0.11.1",
    "husky": "^0.13.1",
    "innosetup": "5.6.1",
    "is": "^3.1.0",
    "istanbul": "^0.3.17",
    "jsdom-no-contextify": "^3.1.0",
    "lazy.js": "^0.4.2",
    "merge-options": "^1.0.1",
    "mime": "^1.4.1",
    "minimatch": "^3.0.4",
    "mkdirp": "^0.5.0",
    "mocha": "^2.2.5",
    "mocha-junit-reporter": "^1.17.0",
    "opn": "^5.4.0",
    "optimist": "0.3.5",
    "p-all": "^1.0.0",
    "pump": "^1.0.1",
    "queue": "3.0.6",
    "rcedit": "^1.1.0",
    "remap-istanbul": "^0.13.0",
    "rimraf": "^2.2.8",
    "should": "^13.2.3",
    "sinon": "^1.17.2",
    "source-map": "^0.4.4",
    "temp-write": "^3.4.0",
    "ts-loader": "^4.4.2",
    "tslint": "^5.16.0",
    "tslint-microsoft-contrib": "^6.0.0",
    "typemoq": "^0.3.2",
    "typescript": "3.5.2",
    "typescript-formatter": "7.1.0",
    "uglify-es": "^3.0.18",
    "underscore": "^1.8.2",
    "vinyl": "^2.0.0",
    "vinyl-fs": "^3.0.0",
    "vsce": "1.48.0",
    "vscode-debugprotocol": "1.35.0",
    "vscode-nls-dev": "3.2.5",
    "webpack": "^4.16.5",
    "webpack-cli": "^3.1.0",
    "webpack-stream": "^5.1.1"
  },
  "repository": {
    "type": "git",
    "url": "https://github.com/Microsoft/azuredatastudio.git"
  },
  "bugs": {
    "url": "https://github.com/Microsoft/azuredatastudio/issues"
  },
  "optionalDependencies": {
    "vscode-windows-ca-certs": "0.1.0",
    "vscode-windows-registry": "1.0.1",
    "windows-foreground-love": "0.1.0",
    "windows-mutex": "0.2.1",
    "windows-process-tree": "0.2.3"
  },
  "resolutions": {
    "rc": "1.2.8",
    "event-stream": "3.3.4",
    "natives": "1.1.6",
    "@types/node": "10.12.12"
  }
}<|MERGE_RESOLUTION|>--- conflicted
+++ resolved
@@ -58,13 +58,9 @@
     "native-keymap": "1.2.6",
     "native-watchdog": "1.0.0",
     "ng2-charts": "^1.6.0",
-<<<<<<< HEAD
     "node-pty": "0.9.0-beta17",
+    "nsfw": "1.2.5",
     "onigasm-umd": "^2.2.2",
-    "pretty-data": "^0.40.0",
-=======
-    "node-pty": "0.9.0-beta9",
->>>>>>> 7b6181de
     "reflect-metadata": "^0.1.8",
     "rxjs": "5.4.0",
     "sanitize-html": "^1.19.1",
