{
<<<<<<< HEAD
  "name": "azuredatastudio",
  "version": "1.38.0",
  "distro": "b6bf3fb97bc70074aeebbf9bd86ec03f637f5361",
=======
  "name": "code-oss-dev",
  "version": "1.63.0",
  "distro": "68b7698bb44bb140dfd35df9825ea6825edf87af",
>>>>>>> e034d59a
  "author": {
    "name": "Microsoft Corporation"
  },
  "license": "MIT",
  "main": "./out/main",
  "private": true,
  "scripts": {
    "test": "mocha",
    "test-browser": "node test/unit/browser/index.js",
    "preinstall": "node build/npm/preinstall.js",
    "postinstall": "node build/npm/postinstall.js",
    "compile": "node --max_old_space_size=4095 ./node_modules/gulp/bin/gulp.js compile",
    "watch": "npm-run-all -lp watch-client watch-extensions",
    "watchd": "deemon yarn watch",
    "watch-webd": "deemon yarn watch-web",
    "kill-watchd": "deemon --kill yarn watch",
    "kill-watch-webd": "deemon --kill yarn watch-web",
    "restart-watchd": "deemon --restart yarn watch",
    "restart-watch-webd": "deemon --restart yarn watch-web",
    "watch-client": "node --max_old_space_size=4095 ./node_modules/gulp/bin/gulp.js watch-client",
    "watch-clientd": "deemon yarn watch-client",
    "kill-watch-clientd": "deemon --kill yarn watch-client",
    "watch-extensions": "node --max_old_space_size=4095 ./node_modules/gulp/bin/gulp.js watch-extensions watch-extension-media",
    "watch-extensionsd": "deemon yarn watch-extensions",
    "kill-watch-extensionsd": "deemon --kill yarn watch-extensions",
    "mocha": "mocha test/unit/node/all.js --delay",
    "precommit": "node build/hygiene.js",
    "gulp": "node --max_old_space_size=8192 ./node_modules/gulp/bin/gulp.js",
    "electron": "node build/lib/electron",
    "7z": "7z",
    "update-grammars": "node build/npm/update-all-grammars.js",
    "update-localization-extension": "node build/npm/update-localization-extension.js",
    "smoketest": "cd test/smoke && yarn compile && node test/index.js",
    "smoketest-no-compile": "cd test/smoke && node test/index.js",
    "download-builtin-extensions": "node build/lib/builtInExtensions.js",
    "download-builtin-extensions-cg": "node build/lib/builtInExtensionsCG.js",
    "monaco-compile-check": "tsc -p src/tsconfig.monaco.json --noEmit",
    "strict-initialization-watch": "tsc --watch -p src/tsconfig.json --noEmit --strictPropertyInitialization",
    "tsec-compile-check": "node node_modules/tsec/bin/tsec -p src/tsconfig.tsec.json",
    "vscode-dts-compile-check": "node node_modules/tsec/bin/tsec -p src/tsconfig.vscode-dts.json && node node_modules/tsec/bin/tsec -p src/tsconfig.vscode-proposed-dts.json",
    "valid-layers-check": "node build/lib/layersChecker.js",
    "update-distro": "node build/npm/update-distro.js",
    "web": "node resources/web/code-web.js",
    "compile-web": "node --max_old_space_size=4095 ./node_modules/gulp/bin/gulp.js compile-web",
    "watch-web": "node --max_old_space_size=4095 ./node_modules/gulp/bin/gulp.js watch-web",
    "eslint": "node --max_old_space_size=4095 build/eslint",
    "playwright-install": "node build/azure-pipelines/common/installPlaywright.js",
    "compile-build": "node --max_old_space_size=4095 ./node_modules/gulp/bin/gulp.js compile-build",
    "compile-extensions-build": "node --max_old_space_size=4095 ./node_modules/gulp/bin/gulp.js compile-extensions-build",
    "minify-vscode": "node --max_old_space_size=4095 ./node_modules/gulp/bin/gulp.js minify-vscode",
    "minify-vscode-reh": "node --max_old_space_size=4095 ./node_modules/gulp/bin/gulp.js minify-vscode-reh",
    "minify-vscode-reh-web": "node --max_old_space_size=4095 ./node_modules/gulp/bin/gulp.js minify-vscode-reh-web",
    "hygiene": "node --max_old_space_size=4095 ./node_modules/gulp/bin/gulp.js hygiene",
    "core-ci": "node --max_old_space_size=4095 ./node_modules/gulp/bin/gulp.js core-ci",
    "extensions-ci": "node --max_old_space_size=4095 ./node_modules/gulp/bin/gulp.js extensions-ci",
    "sqllint": "node --max_old_space_size=4095 ./node_modules/eslint/bin/eslint.js --no-eslintrc -c .eslintrc.sql.ts.json --rulesdir ./build/lib/eslint --ext .ts ./src/sql",
    "extensions-lint": "node --max_old_space_size=4095 ./node_modules/eslint/bin/eslint.js --rulesdir ./build/lib/eslint --ext .ts ./extensions"
  },
  "dependencies": {
    "@angular/animations": "~4.1.3",
    "@angular/common": "~4.1.3",
    "@angular/compiler": "~4.1.3",
    "@angular/core": "~4.1.3",
    "@angular/forms": "~4.1.3",
    "@angular/platform-browser": "~4.1.3",
    "@angular/platform-browser-dynamic": "~4.1.3",
    "@angular/router": "~4.1.3",
    "@microsoft/applicationinsights-web": "^2.6.4",
    "@parcel/watcher": "2.0.0",
    "@vscode/sqlite3": "4.0.12",
    "@vscode/vscode-languagedetection": "1.0.21",
    "angular2-grid": "2.0.6",
    "ansi_up": "^5.1.0",
    "applicationinsights": "1.0.8",
    "azdataGraph": "github:Microsoft/azdataGraph#0.0.32",
    "chart.js": "^2.9.4",
    "chokidar": "3.5.1",
    "graceful-fs": "4.2.8",
    "gridstack": "^3.1.3",
    "html-to-image": "^1.6.2",
    "http-proxy-agent": "^2.1.0",
    "https-proxy-agent": "^2.2.3",
    "iconv-lite-umd": "0.6.8",
    "jquery": "3.5.0",
    "jschardet": "3.0.0",
    "kburtram-query-plan": "2.6.1",
    "keytar": "7.9.0",
    "mark.js": "^8.11.1",
    "minimist": "^1.2.6",
    "native-is-elevated": "0.4.3",
    "native-keymap": "3.0.1",
    "native-watchdog": "1.3.0",
    "ng2-charts": "^1.6.0",
    "node-pty": "0.11.0-beta7",
    "plotly.js-dist-min": "^1.53.0",
    "reflect-metadata": "^0.1.8",
    "rxjs": "5.4.0",
    "sanitize-html": "1.19.1",
    "semver-umd": "^5.5.7",
    "slickgrid": "github:Microsoft/SlickGrid.ADS#2.3.36",
    "spdlog": "^0.13.0",
    "sudo-prompt": "9.2.1",
    "tas-client-umd": "0.1.4",
    "turndown": "^7.0.0",
    "turndown-plugin-gfm": "^1.0.2",
    "v8-inspect-profiler": "^0.0.21",
    "vscode-nsfw": "2.1.8",
    "vscode-oniguruma": "1.5.1",
    "vscode-proxy-agent": "^0.11.0",
    "vscode-regexpp": "^3.1.0",
    "vscode-ripgrep": "^1.12.1",
    "vscode-textmate": "5.4.1",
    "xterm": "4.15.0-beta.10",
    "xterm-addon-search": "0.9.0-beta.5",
    "xterm-addon-serialize": "0.7.0-beta.2",
    "xterm-addon-unicode11": "0.3.0",
    "xterm-addon-webgl": "0.12.0-beta.15",
    "xterm-headless": "4.15.0-beta.10",
    "yauzl": "^2.9.2",
    "yazl": "^2.4.3",
    "zone.js": "^0.11.4"
  },
  "devDependencies": {
    "7zip": "0.0.6",
    "@types/applicationinsights": "0.20.0",
    "@types/chart.js": "2.9.4",
    "@types/cookie": "^0.3.3",
    "@types/copy-webpack-plugin": "^6.0.3",
    "@types/cssnano": "^4.0.0",
    "@types/debug": "4.1.5",
    "@types/graceful-fs": "4.1.2",
    "@types/gulp-postcss": "^8.0.0",
    "@types/http-proxy-agent": "^2.0.1",
    "@types/keytar": "^4.4.0",
    "@types/minimist": "^1.2.1",
    "@types/mocha": "^8.2.0",
    "@types/node": "14.x",
    "@types/plotly.js": "^1.44.9",
    "@types/sanitize-html": "^1.18.2",
    "@types/sinon": "^10.0.2",
    "@types/sinon-test": "^2.4.2",
    "@types/trusted-types": "^1.0.6",
    "@types/vscode-windows-registry": "^1.0.0",
    "@types/webpack": "^4.41.25",
    "@types/wicg-file-system-access": "^2020.9.2",
    "@types/windows-foreground-love": "^0.3.0",
    "@types/windows-mutex": "^0.4.0",
    "@types/windows-process-tree": "^0.2.0",
    "@types/winreg": "^1.2.30",
    "@types/yauzl": "^2.9.1",
    "@types/yazl": "^2.4.2",
    "@typescript-eslint/eslint-plugin": "3.2.0",
    "@typescript-eslint/parser": "^3.3.0",
    "ansi-colors": "^3.2.3",
    "asar": "^3.0.3",
    "chromium-pickle-js": "^0.2.0",
    "concurrently": "^5.2.0",
    "copy-webpack-plugin": "^6.0.3",
    "cson-parser": "^1.3.3",
    "css-loader": "^3.2.0",
    "cssnano": "^4.1.11",
    "debounce": "^1.0.0",
    "deemon": "^1.4.0",
    "electron": "13.6.6",
    "eslint": "6.8.0",
    "eslint-plugin-header": "3.1.1",
    "eslint-plugin-jsdoc": "^19.1.0",
    "event-stream": "3.3.4",
    "fancy-log": "^1.3.3",
    "fast-plist": "0.1.2",
    "file-loader": "^4.2.0",
    "glob": "^5.0.13",
    "gulp": "^4.0.0",
    "gulp-atom-electron": "^1.33.0",
    "gulp-azure-storage": "^0.12.1",
    "gulp-bom": "^3.0.0",
    "gulp-buffer": "0.0.2",
    "gulp-concat": "^2.6.1",
    "gulp-eslint": "^6.0.0",
    "gulp-filter": "^5.1.0",
    "gulp-flatmap": "^1.0.2",
    "gulp-gunzip": "^1.0.0",
    "gulp-gzip": "^1.4.2",
    "gulp-json-editor": "^2.5.0",
    "gulp-plumber": "^1.2.0",
    "gulp-postcss": "^9.0.0",
    "gulp-remote-retry-src": "^0.8.0",
    "gulp-rename": "^1.2.0",
    "gulp-replace": "^0.5.4",
    "gulp-shell": "^0.6.5",
    "gulp-sourcemaps": "^3.0.0",
    "gulp-tsb": "4.0.6",
    "gulp-untar": "^0.0.7",
    "gulp-vinyl-zip": "^2.1.2",
    "husky": "^0.13.1",
    "innosetup": "6.0.5",
    "is": "^3.1.0",
    "istanbul-lib-coverage": "^3.0.0",
    "istanbul-lib-instrument": "^4.0.0",
    "istanbul-lib-report": "^3.0.0",
    "istanbul-lib-source-maps": "^4.0.0",
    "istanbul-reports": "^3.0.0",
    "jsdom-no-contextify": "^3.1.0",
    "lazy.js": "^0.4.2",
    "merge-options": "^1.0.1",
    "mime": "^1.4.1",
    "minimatch": "^3.0.4",
    "minimist": "^1.2.6",
    "mkdirp": "^1.0.4",
    "mocha": "^8.2.1",
    "mocha-junit-reporter": "^2.0.0",
    "mocha-multi-reporters": "^1.5.1",
    "npm-run-all": "^4.1.5",
    "opn": "^6.0.0",
    "optimist": "0.3.5",
    "p-all": "^1.0.0",
    "path-browserify": "^1.0.1",
<<<<<<< HEAD
    "playwright": "1.17.1",
=======
    "playwright": "1.16.3",
>>>>>>> e034d59a
    "pump": "^1.0.1",
    "queue": "3.0.6",
    "rcedit": "^1.1.0",
    "request": "^2.85.0",
    "rimraf": "^2.2.8",
    "sinon": "^11.1.1",
    "sinon-test": "^3.1.0",
    "source-map": "0.6.1",
    "source-map-support": "^0.3.2",
    "style-loader": "^1.0.0",
    "temp-write": "^3.4.0",
    "ts-loader": "^9.2.7",
    "tsec": "0.1.4",
    "typemoq": "^0.3.2",
    "typescript": "^4.8.0-dev.20220614",
    "typescript-formatter": "7.1.0",
    "underscore": "^1.12.1",
    "util": "^0.12.4",
    "vinyl": "^2.0.0",
    "vinyl-fs": "^3.0.0",
    "vscode-debugprotocol": "1.50.0",
    "vscode-nls-dev": "^3.3.1",
    "vscode-telemetry-extractor": "^1.9.3",
    "webpack": "^5.42.0",
    "webpack-cli": "^4.7.2",
    "webpack-stream": "^6.1.2",
    "xml2js": "^0.4.17",
    "yaserver": "^0.2.0"
  },
  "repository": {
    "type": "git",
    "url": "https://github.com/Microsoft/azuredatastudio.git"
  },
  "bugs": {
    "url": "https://github.com/Microsoft/azuredatastudio/issues"
  },
  "optionalDependencies": {
    "vscode-windows-registry": "1.0.3",
    "windows-foreground-love": "0.4.0",
    "windows-mutex": "0.4.1",
    "windows-process-tree": "^0.3.2"
  },
  "resolutions": {
    "elliptic": "^6.5.3",
    "nwmatcher": "^1.4.4",
    "gulp-untar/**/tar": "^4"
  }
}<|MERGE_RESOLUTION|>--- conflicted
+++ resolved
@@ -1,13 +1,7 @@
 {
-<<<<<<< HEAD
   "name": "azuredatastudio",
   "version": "1.38.0",
   "distro": "b6bf3fb97bc70074aeebbf9bd86ec03f637f5361",
-=======
-  "name": "code-oss-dev",
-  "version": "1.63.0",
-  "distro": "68b7698bb44bb140dfd35df9825ea6825edf87af",
->>>>>>> e034d59a
   "author": {
     "name": "Microsoft Corporation"
   },
@@ -225,11 +219,7 @@
     "optimist": "0.3.5",
     "p-all": "^1.0.0",
     "path-browserify": "^1.0.1",
-<<<<<<< HEAD
     "playwright": "1.17.1",
-=======
-    "playwright": "1.16.3",
->>>>>>> e034d59a
     "pump": "^1.0.1",
     "queue": "3.0.6",
     "rcedit": "^1.1.0",
