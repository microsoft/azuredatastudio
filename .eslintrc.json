--- conflicted
+++ resolved
@@ -1123,9 +1123,6 @@
 		},
 		{
 			"files": [
-<<<<<<< HEAD
-				"src/{vs,sql}/server/*"
-=======
 				"src/{vs,sql}/server/*",
 
 				// {{SQL CARBON EDIT}} Ignore our own that don't use our copyright
@@ -1156,7 +1153,6 @@
 				"src/sql/workbench/services/notebook/common/nbformat.ts",
 				"src/sql/workbench/services/notebook/browser/outputs/renderers.ts",
 				"src/sql/workbench/services/notebook/browser/outputs/tableRenderers.ts"
->>>>>>> 2bc6a0cd
 			],
 			"rules": {
 				"header/header": [
