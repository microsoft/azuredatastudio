--- conflicted
+++ resolved
@@ -110,13 +110,8 @@
                 "target": "**/{vs,sql}/base/node/**",
                 "restrictions": [
                     "vs/nls",
-<<<<<<< HEAD
-                    "**/{vs,sql}/base/{common,node}/**",
-                    "!path" // node modules (except path where we have our own impl)
-=======
-                    "**/vs/base/{common,node}/**",
-                    "*" // node modules
->>>>>>> eaff4c5d
+					"**/{vs,sql}/base/{common,node}/**",
+                    "*" // node modules
                 ]
             },
             {
@@ -155,15 +150,9 @@
                 "target": "**/{vs,sql}/base/parts/*/node/**",
                 "restrictions": [
                     "vs/nls",
-<<<<<<< HEAD
                     "**/{vs,sql}/base/{common,node}/**",
                     "**/{vs,sql}/base/parts/*/{common,node}/**",
-                    "!path" // node modules (except path where we have our own impl)
-=======
-                    "**/vs/base/{common,node}/**",
-                    "**/vs/base/parts/*/{common,node}/**",
-                    "*" // node modules
->>>>>>> eaff4c5d
+                    "*" // node modules
                 ]
             },
             {
@@ -171,34 +160,18 @@
                 "restrictions": [
                     "vs/nls",
                     "vs/css!./**/*",
-<<<<<<< HEAD
                     "**/{vs,sql}/base/{common,browser,node,electron-browser}/**",
                     "**/{vs,sql}/base/parts/*/{common,browser,node,electron-browser}/**",
-                    "!path", // node modules (except path where we have our own impl)
-                    "@angular/*",
-                    "rxjs/*"
-=======
-                    "**/vs/base/{common,browser,node,electron-browser}/**",
-                    "**/vs/base/parts/*/{common,browser,node,electron-browser}/**",
-                    "*" // node modules
->>>>>>> eaff4c5d
+                    "*" // node modules
                 ]
             },
             {
                 "target": "**/{vs,sql}/base/parts/*/electron-main/**",
                 "restrictions": [
                     "vs/nls",
-<<<<<<< HEAD
                     "**/{vs,sql}/base/{common,node,electron-main}/**",
                     "**/{vs,sql}/base/parts/*/{common,node,electron-main}/**",
-                    "!path", // node modules (except path where we have our own impl)
-                    "@angular/*",
-                    "rxjs/*"
-=======
-                    "**/vs/base/{common,node,electron-main}/**",
-                    "**/vs/base/parts/*/{common,node,electron-main}/**",
-                    "*" // node modules
->>>>>>> eaff4c5d
+                    "*" // node modules
                 ]
             },
             {
@@ -240,19 +213,12 @@
             {
                 "target": "**/{vs,sql}/platform/*/node/**",
                 "restrictions": [
-                    "vs/nls",
-<<<<<<< HEAD
-                    "azdata",
+					"vs/nls",
+					"azdata",
                     "**/{vs,sql}/base/{common,node}/**",
                     "**/{vs,sql}/base/parts/*/{common,node}/**",
                     "**/{vs,sql}/platform/*/{common,node}/**",
-                    "!path" // node modules (except path where we have our own impl)
-=======
-                    "**/vs/base/{common,node}/**",
-                    "**/vs/base/parts/*/{common,node}/**",
-                    "**/vs/platform/*/{common,node}/**",
-                    "*" // node modules
->>>>>>> eaff4c5d
+                    "*" // node modules
                 ]
             },
             {
@@ -261,36 +227,22 @@
                     "vs/nls",
                     "azdata",
                     "vs/css!./**/*",
-<<<<<<< HEAD
                     "**/{vs,sql}/base/{common,browser,node}/**",
                     "**/{vs,sql}/base/parts/*/{common,browser,node,electron-browser}/**",
                     "**/{vs,sql}/platform/*/{common,browser,node,electron-browser}/**",
-                    "!path" // node modules (except path where we have our own impl)
-=======
-                    "**/vs/base/{common,browser,node}/**",
-                    "**/vs/base/parts/*/{common,browser,node,electron-browser}/**",
-                    "**/vs/platform/*/{common,browser,node,electron-browser}/**",
-                    "*" // node modules
->>>>>>> eaff4c5d
+                    "*" // node modules
                 ]
             },
             {
                 "target": "**/{vs,sql}/platform/*/electron-main/**",
                 "restrictions": [
-                    "vs/nls",
-<<<<<<< HEAD
-                    "azdata",
+					"vs/nls",
+					"azdata",
                     "**/{vs,sql}/base/{common,node,electron-main}/**",
                     "**/{vs,sql}/base/parts/*/{common,node,electron-main}/**",
                     "**/{vs,sql}/platform/*/{common,node,electron-main}/**",
-                    "!path" // node modules (except path where we have our own impl)
-=======
-                    "**/vs/base/{common,node,electron-main}/**",
-                    "**/vs/base/parts/*/{common,node,electron-main}/**",
-                    "**/vs/platform/*/{common,node,electron-main}/**",
-                    "**/vs/code/**",
-                    "*" // node modules
->>>>>>> eaff4c5d
+                    "**/{vs,sql}/code/**",
+                    "*" // node modules
                 ]
             },
             {
@@ -466,17 +418,7 @@
                 ]
             },
             {
-<<<<<<< HEAD
-                "target": "**/{vs,sql}/workbench/workbench.desktop.main.ts",
-                "restrictions": [
-                    "**"
-                ]
-            },
-            {
                 "target": "**/{vs,sql}/workbench/api/common/**",
-=======
-                "target": "**/vs/workbench/api/common/**",
->>>>>>> eaff4c5d
                 "restrictions": [
                     "vscode",
                     "azdata",
@@ -505,7 +447,6 @@
                 "restrictions": [
                     "vs/nls",
                     "vs/css!./**/*",
-<<<<<<< HEAD
                     "**/{vs,sql}/base/{common,browser,node,electron-browser}/**",
                     "**/{vs,sql}/base/parts/*/{common,browser,node,electron-browser}/**",
                     "**/{vs,sql}/platform/*/{common,browser,node,electron-browser}/**",
@@ -513,17 +454,7 @@
                     "**/{vs,sql}/editor/contrib/**", // editor/contrib is equivalent to /browser/ by convention
                     "**/{vs,sql}/workbench/{common,browser,node,electron-browser,api}/**",
                     "**/{vs,sql}/workbench/services/*/{common,browser,node,electron-browser}/**",
-                    "!path" // node modules (except path where we have our own impl)
-=======
-                    "**/vs/base/{common,browser,node,electron-browser}/**",
-                    "**/vs/base/parts/*/{common,browser,node,electron-browser}/**",
-                    "**/vs/platform/*/{common,browser,node,electron-browser}/**",
-                    "**/vs/editor/{common,browser,node,electron-browser}/**",
-                    "**/vs/editor/contrib/**", // editor/contrib is equivalent to /browser/ by convention
-                    "**/vs/workbench/{common,browser,node,electron-browser,api}/**",
-                    "**/vs/workbench/services/*/{common,browser,node,electron-browser}/**",
-                    "*" // node modules
->>>>>>> eaff4c5d
+                    "*" // node modules
                 ]
             },
             {
@@ -536,15 +467,9 @@
                     "**/{vs,sql}/editor/**",
                     "**/{vs,sql}/workbench/{common,browser,node,electron-browser}/**",
                     "vs/workbench/contrib/files/common/editors/fileEditorInput",
-<<<<<<< HEAD
                     "**/{vs,sql}/workbench/services/**",
                     "**/{vs,sql}/workbench/test/**",
-                    "!path" // node modules (except path where we have our own impl)
-=======
-                    "**/vs/workbench/services/**",
-                    "**/vs/workbench/test/**",
-                    "*" // node modules
->>>>>>> eaff4c5d
+                    "*" // node modules
                 ]
             },
             {
@@ -601,23 +526,13 @@
                 "target": "**/{vs,sql}/workbench/services/**/node/**",
                 "restrictions": [
                     "vs/nls",
-<<<<<<< HEAD
                     "**/{vs,sql}/base/**/{common,node}/**",
                     "**/{vs,sql}/platform/**/{common,node}/**",
                     "**/{vs,sql}/editor/{common,node}/**",
                     "**/{vs,sql}/workbench/{common,node}/**",
                     "**/{vs,sql}/workbench/api/{common,node}/**",
                     "**/{vs,sql}/workbench/services/**/{common,node}/**",
-                    "!path" // node modules (except path where we have our own impl)
-=======
-                    "**/vs/base/**/{common,node}/**",
-                    "**/vs/platform/**/{common,node}/**",
-                    "**/vs/editor/{common,node}/**",
-                    "**/vs/workbench/{common,node}/**",
-                    "**/vs/workbench/api/{common,node}/**",
-                    "**/vs/workbench/services/**/{common,node}/**",
-                    "*" // node modules
->>>>>>> eaff4c5d
+                    "*" // node modules
                 ]
             },
             {
@@ -625,37 +540,28 @@
                 "restrictions": [
                     "vs/nls",
                     "vs/css!./**/*",
-<<<<<<< HEAD
                     "**/{vs,sql}/base/**/{common,browser,worker,node,electron-browser}/**",
                     "**/{vs,sql}/platform/**/{common,browser,node,electron-browser}/**",
                     "**/{vs,sql}/editor/**",
                     "**/{vs,sql}/workbench/{common,browser,node,electron-browser,api}/**",
                     "**/{vs,sql}/workbench/services/**/{common,browser,node,electron-browser}/**",
-                    "!path" // node modules (except path where we have our own impl)
-=======
-                    "**/vs/base/**/{common,browser,worker,node,electron-browser}/**",
-                    "**/vs/platform/**/{common,browser,node,electron-browser}/**",
-                    "**/vs/editor/**",
-                    "**/vs/workbench/{common,browser,node,electron-browser,api}/**",
-                    "**/vs/workbench/services/**/{common,browser,node,electron-browser}/**",
-                    "*" // node modules
-                ]
-            },
-            {
-                "target": "**/vs/workbench/contrib/**/test/**",
-                "restrictions": [
-                    "assert",
-                    "vs/nls",
-                    "vs/css!./**/*",
-                    "**/vs/base/**",
-                    "**/vs/platform/**",
-                    "**/vs/editor/**",
-                    "**/vs/workbench/{common,browser,node,electron-browser}/**",
-                    "**/vs/workbench/services/**",
-                    "**/vs/workbench/contrib/**",
-                    "**/vs/workbench/test/**",
-                    "*"
->>>>>>> eaff4c5d
+                    "*" // node modules
+                ]
+            },
+            {
+                "target": "**/{vs,sql}/workbench/contrib/**/test/**",
+                "restrictions": [
+                    "assert",
+                    "vs/nls",
+                    "vs/css!./**/*",
+                    "**/{vs,sql}/base/**",
+                    "**/{vs,sql}/platform/**",
+                    "**/{vs,sql}/editor/**",
+                    "**/{vs,sql}/workbench/{common,browser,node,electron-browser}/**",
+                    "**/{vs,sql}/workbench/services/**",
+                    "**/{vs,sql}/workbench/contrib/**",
+                    "**/{vs,sql}/workbench/test/**",
+                    "**"
                 ]
             },
             {
@@ -666,21 +572,12 @@
                     "xterm-addon-*",
                     "vs/nls",
                     "vs/css!./**/*",
-<<<<<<< HEAD
                     "**/{vs,sql}/base/**/{common,browser}/**",
                     "**/{vs,sql}/platform/**/{common,browser}/**",
                     "**/{vs,sql}/editor/**",
                     "**/{vs,sql}/workbench/{common,browser}/**",
-                    "**/{vs,sql}/workbench/services/**/{common,browser}/**",
-                    "!path" // node modules (except path where we have our own impl)
-=======
-                    "**/vs/base/**/{common,browser}/**",
-                    "**/vs/platform/**/{common,browser}/**",
-                    "**/vs/editor/**",
-                    "**/vs/workbench/{common,browser}/**",
-                    "**/vs/workbench/contrib/**/{common,browser}/**",
-                    "**/vs/workbench/services/**/{common,browser}/**"
->>>>>>> eaff4c5d
+                    "**/{vs,sql}/workbench/contrib/**/{common,browser}/**",
+					"**/{vs,sql}/workbench/services/**/{common,browser}/**"
                 ]
             },
             {
@@ -689,21 +586,12 @@
                     "semver-umd",
                     "vs/nls",
                     "vs/css!./**/*",
-<<<<<<< HEAD
                     "**/{vs,sql}/base/**/{common,browser}/**",
                     "**/{vs,sql}/platform/**/{common,browser}/**",
                     "**/{vs,sql}/editor/**",
                     "**/{vs,sql}/workbench/{common,browser}/**",
-                    "**/{vs,sql}/workbench/services/**/{common,browser}/**",
-                    "!path" // node modules (except path where we have our own impl)
-=======
-                    "**/vs/base/**/{common,browser}/**",
-                    "**/vs/platform/**/{common,browser}/**",
-                    "**/vs/editor/**",
-                    "**/vs/workbench/{common,browser}/**",
-                    "**/vs/workbench/contrib/**/{common,browser}/**",
-                    "**/vs/workbench/services/**/{common,browser}/**"
->>>>>>> eaff4c5d
+                    "**/{vs,sql}/workbench/contrib/**/{common,browser}/**",
+                    "**/{vs,sql}/workbench/services/**/{common,browser}/**"
                 ]
             },
             {
@@ -712,44 +600,27 @@
                     "semver-umd",
                     "vs/nls",
                     "vs/css!./**/*",
-<<<<<<< HEAD
                     "**/{vs,sql}/base/**/{common,browser}/**",
                     "**/{vs,sql}/platform/**/{common,browser}/**",
                     "**/{vs,sql}/editor/**",
                     "**/{vs,sql}/workbench/{common,browser}/**",
-                    "**/{vs,sql}/workbench/services/**/{common,browser}/**",
-                    "!path" // node modules (except path where we have our own impl)
-=======
-                    "**/vs/base/**/{common,browser}/**",
-                    "**/vs/platform/**/{common,browser}/**",
-                    "**/vs/editor/**",
-                    "**/vs/workbench/{common,browser}/**",
-                    "**/vs/workbench/contrib/**/{common,browser}/**",
-                    "**/vs/workbench/services/**/{common,browser}/**"
->>>>>>> eaff4c5d
+                    "**/{vs,sql}/workbench/contrib/**/{common,browser}/**",
+                    "**/{vs,sql}/workbench/services/**/{common,browser}/**"
                 ]
             },
             {
                 "target": "**/{vs,sql}/workbench/contrib/**/common/**",
                 "restrictions": [
                     "vs/nls",
-                    "vs/css!./**/*",
-<<<<<<< HEAD
+					"vs/css!./**/*",
+					"azdata",
                     "**/{vs,sql}/base/**/common/**",
                     "**/{vs,sql}/platform/**/common/**",
-                    "**/{vs,sql}/editor/**/common/**",
+                    "**/{vs,sql}/editor/**",
                     "**/{vs,sql}/workbench/common/**",
+                    "**/{vs,sql}/workbench/api/common/**",
                     "**/{vs,sql}/workbench/services/**/common/**",
-                    "!path" // node modules (except path where we have our own impl)
-=======
-                    "**/vs/base/**/common/**",
-                    "**/vs/platform/**/common/**",
-                    "**/vs/editor/**",
-                    "**/vs/workbench/common/**",
-                    "**/vs/workbench/api/common/**",
-                    "**/vs/workbench/services/**/common/**",
-                    "**/vs/workbench/contrib/**/common/**"
->>>>>>> eaff4c5d
+                    "**/{vs,sql}/workbench/contrib/**/common/**"
                 ]
             },
             {
@@ -757,22 +628,22 @@
                 "restrictions": [
                     "vs/nls",
                     "vs/css!./**/*",
-<<<<<<< HEAD
+					"azdata",
+					"vscode",
                     "**/{vs,sql}/base/**/{common,browser}/**",
                     "**/{vs,sql}/platform/**/{common,browser}/**",
                     "**/{vs,sql}/editor/**",
                     "**/{vs,sql}/workbench/{common,browser}/**",
+                    "**/{vs,sql}/workbench/api/{common,browser}/**",
                     "**/{vs,sql}/workbench/services/**/{common,browser}/**",
-                    "!path" // node modules (except path where we have our own impl)
-=======
-                    "**/vs/base/**/{common,browser}/**",
-                    "**/vs/platform/**/{common,browser}/**",
-                    "**/vs/editor/**",
-                    "**/vs/workbench/{common,browser}/**",
-                    "**/vs/workbench/api/{common,browser}/**",
-                    "**/vs/workbench/services/**/{common,browser}/**",
-                    "**/vs/workbench/contrib/**/{common,browser}/**"
->>>>>>> eaff4c5d
+					"**/{vs,sql}/workbench/contrib/**/{common,browser}/**",
+					"@angular/*",
+					"rxjs/**",
+					"ng2-charts",
+					"chart.js",
+					"plotly.js-dist",
+					"angular2-grid",
+					"html-query-plan"
                 ]
             },
             {
@@ -780,23 +651,14 @@
                 "restrictions": [
                     "vs/nls",
                     "vs/css!./**/*",
-<<<<<<< HEAD
                     "**/{vs,sql}/base/**/{common,node}/**",
                     "**/{vs,sql}/platform/**/{common,node}/**",
                     "**/{vs,sql}/editor/**/common/**",
                     "**/{vs,sql}/workbench/{common,node}/**",
+                    "**/{vs,sql}/workbench/api/{common,node}/**",
                     "**/{vs,sql}/workbench/services/**/{common,node}/**",
-                    "!path" // node modules (except path where we have our own impl)
-=======
-                    "**/vs/base/**/{common,node}/**",
-                    "**/vs/platform/**/{common,node}/**",
-                    "**/vs/editor/**/common/**",
-                    "**/vs/workbench/{common,node}/**",
-                    "**/vs/workbench/api/{common,node}/**",
-                    "**/vs/workbench/services/**/{common,node}/**",
-                    "**/vs/workbench/contrib/**/{common,node}/**",
-                    "*" // node modules
->>>>>>> eaff4c5d
+                    "**/{vs,sql}/workbench/contrib/**/{common,node}/**",
+                    "*" // node modules
                 ]
             },
             {
@@ -804,41 +666,24 @@
                 "restrictions": [
                     "vs/nls",
                     "vs/css!./**/*",
-<<<<<<< HEAD
                     "**/{vs,sql}/base/**/{common,browser,worker,node,electron-browser}/**",
                     "**/{vs,sql}/platform/**/{common,browser,node,electron-browser}/**",
                     "**/{vs,sql}/editor/**",
                     "**/{vs,sql}/workbench/{common,browser,node,electron-browser,api}/**",
                     "**/{vs,sql}/workbench/services/**/{common,browser,node,electron-browser}/**",
-                    "!path" // node modules (except path where we have our own impl)
-=======
-                    "**/vs/base/**/{common,browser,worker,node,electron-browser}/**",
-                    "**/vs/platform/**/{common,browser,node,electron-browser}/**",
-                    "**/vs/editor/**",
-                    "**/vs/workbench/{common,browser,node,electron-browser,api}/**",
-                    "**/vs/workbench/services/**/{common,browser,node,electron-browser}/**",
-                    "**/vs/workbench/contrib/**/{common,browser,node,electron-browser}/**",
-                    "*" // node modules
->>>>>>> eaff4c5d
+                    "**/{vs,sql}/workbench/contrib/**/{common,browser,node,electron-browser}/**",
+                    "*" // node modules
                 ]
             },
             {
                 "target": "**/{vs,sql}/code/node/**",
                 "restrictions": [
                     "vs/nls",
-<<<<<<< HEAD
                     "**/{vs,sql}/base/**/{common,node}/**",
                     "**/{vs,sql}/base/parts/**/{common,node}/**",
                     "**/{vs,sql}/platform/**/{common,node}/**",
                     "**/{vs,sql}/code/**/{common,node}/**",
-                    "!path" // node modules (except path where we have our own impl)
-=======
-                    "**/vs/base/**/{common,node}/**",
-                    "**/vs/base/parts/**/{common,node}/**",
-                    "**/vs/platform/**/{common,node}/**",
-                    "**/vs/code/**/{common,node}/**",
-                    "*" // node modules
->>>>>>> eaff4c5d
+                    "*" // node modules
                 ]
             },
             {
@@ -846,61 +691,35 @@
                 "restrictions": [
                     "vs/nls",
                     "vs/css!./**/*",
-<<<<<<< HEAD
                     "**/{vs,sql}/base/**/{common,browser,node,electron-browser}/**",
                     "**/{vs,sql}/base/parts/**/{common,browser,node,electron-browser}/**",
                     "**/{vs,sql}/platform/**/{common,browser,node,electron-browser}/**",
                     "**/{vs,sql}/code/**/{common,browser,node,electron-browser}/**",
-                    "!path" // node modules (except path where we have our own impl)
-=======
-                    "**/vs/base/**/{common,browser,node,electron-browser}/**",
-                    "**/vs/base/parts/**/{common,browser,node,electron-browser}/**",
-                    "**/vs/platform/**/{common,browser,node,electron-browser}/**",
-                    "**/vs/code/**/{common,browser,node,electron-browser}/**",
-                    "*" // node modules
->>>>>>> eaff4c5d
+                    "*" // node modules
                 ]
             },
             {
                 "target": "**/{vs,sql}/code/electron-main/**",
                 "restrictions": [
                     "vs/nls",
-<<<<<<< HEAD
                     "**/{vs,sql}/base/**/{common,node,electron-main}/**",
                     "**/{vs,sql}/base/parts/**/{common,node,electron-main}/**",
                     "**/{vs,sql}/platform/**/{common,node,electron-main}/**",
                     "**/{vs,sql}/code/**/{common,node,electron-main}/**",
-                    "!path" // node modules (except path where we have our own impl)
-=======
-                    "**/vs/base/**/{common,node,electron-main}/**",
-                    "**/vs/base/parts/**/{common,node,electron-main}/**",
-                    "**/vs/platform/**/{common,node,electron-main}/**",
-                    "**/vs/code/**/{common,node,electron-main}/**",
-                    "*" // node modules
->>>>>>> eaff4c5d
+                    "*" // node modules
                 ]
             },
             {
                 "target": "**/{vs,sql}/server/**",
                 "restrictions": [
                     "vs/nls",
-<<<<<<< HEAD
                     "**/{vs,sql}/base/**/{common,node}/**",
                     "**/{vs,sql}/base/parts/**/{common,node}/**",
                     "**/{vs,sql}/platform/**/{common,node}/**",
                     "**/{vs,sql}/workbench/**/{common,node}/**",
                     "**/{vs,sql}/server/**",
                     "**/{vs,sql}/code/**/{common,node}/**",
-                    "!path" // node modules (except path where we have our own impl)
-=======
-                    "**/vs/base/**/{common,node}/**",
-                    "**/vs/base/parts/**/{common,node}/**",
-                    "**/vs/platform/**/{common,node}/**",
-                    "**/vs/workbench/**/{common,node}/**",
-                    "**/vs/server/**",
-                    "**/vs/code/**/{common,node}/**",
-                    "*" // node modules
->>>>>>> eaff4c5d
+                    "*" // node modules
                 ]
             },
             {
@@ -931,81 +750,58 @@
             {
                 "target": "**/api/**.test.ts",
                 "restrictions": [
-                    "**/vs/**",
+                    "**/{vs,sql}/**",
                     "assert",
                     "sinon",
                     "crypto",
-                    "vscode"
+					"vscode",
+					"typemoq",
+					"azdata"
                 ]
             },
             {
                 "target": "**/{node,electron-browser,electron-main}/**/*.test.ts",
                 "restrictions": [
-                    "**/vs/**",
-                    "*" // node modules
-                ]
-            },
-            {
-<<<<<<< HEAD
-                "target": "{**/api/**.test.ts,}",
-                "restrictions": "{**/{vs,sql}/**,assert,sinon,crypto,vscode,typemoq,azdata}"
-            },
-            {
-                "target": "{**/**.test.ts,**/test/**}",
-                "restrictions": "{**/{vs,sql}/**,assert,sinon,crypto,xterm*,vscode,typemoq,azdata}"
-            },
-            {
-                "target": "**/browser/**",
-                "restrictions": [
                     "**/{vs,sql}/**",
-                    "azdata",
-                    "vscode",
-                    "@angular/*",
-                    "rxjs/**",
-                    "chart.js",
-                    "ng2-charts",
-                    "angular2-grid",
-                    "html-query-plan",
-                    "plotly.js-dist"
-                ]
-            },
-            {
-                "target": "**/{common,browser,workbench}/**",
-                "restrictions": ["**/{vs,sql}/**","azdata","vscode"]
-=======
+                    "**" // node modules
+                ]
+            },
+            {
                 "target": "**/{node,electron-browser,electron-main}/**/test/**",
                 "restrictions": [
-                    "**/vs/**",
+                    "**/{vs,sql}/**",
                     "*" // node modules
                 ]
             },
             {
                 "target": "**/test/{node,electron-browser,electron-main}/**",
                 "restrictions": [
-                    "**/vs/**",
+                    "**/{vs,sql}/**",
                     "*" // node modules
                 ]
             },
             {
                 "target": "**/**.test.ts",
                 "restrictions": [
-                    "**/vs/**",
-                    "assert",
+                    "**/{vs,sql}/**",
+					"assert",
+					"typemoq",
+                    "sinon",
+                    "crypto",
+					"xterm*",
+					"azdata"
+                ]
+            },
+            {
+                "target": "**/test/**",
+                "restrictions": [
+                    "**/{vs,sql}/**",
+                    "assert",
+					"typemoq",
                     "sinon",
                     "crypto",
                     "xterm*"
                 ]
-            },
-            {
-                "target": "**/test/**",
-                "restrictions": [
-                    "**/vs/**",
-                    "assert",
-                    "sinon",
-                    "crypto",
-                    "xterm*"
-                ]
->>>>>>> eaff4c5d
             }
         ]
     },
