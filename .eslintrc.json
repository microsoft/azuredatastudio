{
    "root": true,
    "parser": "@typescript-eslint/parser",
    "parserOptions": {
        "ecmaVersion": 6,
        "sourceType": "module"
    },
    "plugins": [
        "@typescript-eslint",
        "jsdoc"
    ],
    "rules": {
        "constructor-super": "warn",
        "curly": "warn",
        "eqeqeq": "warn",
        "no-buffer-constructor": "warn",
        "no-caller": "warn",
        "no-debugger": "warn",
        "no-duplicate-case": "warn",
        "no-duplicate-imports": "warn",
        "no-eval": "warn",
        "no-extra-semi": "warn",
        "no-new-wrappers": "warn",
        "no-redeclare": "off",
        "no-sparse-arrays": "warn",
        "no-throw-literal": "warn",
        "no-unsafe-finally": "warn",
        "no-unused-labels": "warn",
        "no-restricted-globals": [
            "warn",
            "name",
            "length",
            "event",
            "closed",
            "external",
            "status",
            "origin",
            "orientation"
        ], // non-complete list of globals that are easy to access unintentionally
        "no-var": "warn",
        "jsdoc/no-types": "warn",
        "semi": "off",
        "@typescript-eslint/semi": "warn",
        "@typescript-eslint/class-name-casing": "warn",
        "code-no-unused-expressions": [
            "warn",
            {
                "allowTernary": true
            }
        ],
        "code-translation-remind": "warn",
        "code-no-nls-in-standalone-editor": "warn",
        "code-no-standalone-editor": "warn",
        "code-no-unexternalized-strings": "warn",
        "code-layering": [
            "warn",
            {
                "common": ["browser"], // {{SQL CARBON EDIT}} @anthonydresser not ideal, but for our purposes its fine for now,
                "node": [
                    "common"
                ],
                "browser": [
                    "common"
                ],
                "electron-main": [
                    "common",
                    "node"
                ],
                "electron-browser": [
                    "common",
                    "browser",
                    "node"
                ]
            }
        ],
        "code-import-patterns": [
            "warn",
            // !!!!!!!!!!!!!!!!!!!!!!!!!!!!!!!!
            // !!! Do not relax these rules !!!
            // !!!!!!!!!!!!!!!!!!!!!!!!!!!!!!!!
            {
                "target": "**/{vs,sql}/base/common/**",
                "restrictions": [
                    "vs/nls",
                    "**/{vs,sql}/base/common/**"
                ]
            },
            {
                "target": "**/{vs,sql}/base/test/common/**",
                "restrictions": [
                    "assert",
                    "sinon",
                    "vs/nls",
                    "**/{vs,sql}/base/common/**",
                    "**/{vs,sql}/base/test/common/**"
                ]
            },
            {
                "target": "**/{vs,sql}/base/browser/**",
                "restrictions": [
                    "vs/nls",
                    "vs/css!./**/*",
                    "**/{vs,sql}/base/{common,browser}/**",
                    "@angular/*",
                    "rxjs/*"
                ]
            },
            {
                "target": "**/{vs,sql}/base/node/**",
                "restrictions": [
                    "vs/nls",
                    "**/{vs,sql}/base/{common,browser,node}/**",
                    "!path" // node modules (except path where we have our own impl)
                ]
            },
            {
                // vs/base/test/browser contains tests for vs/base/browser
                "target": "**/{vs,sql}/base/test/browser/**",
                "restrictions": [
                    "assert",
                    "vs/nls",
                    "**/{vs,sql}/base/{common,browser}/**",
                    "**/{vs,sql}/base/test/{common,browser}/**",
                    "@angular/*",
                    "rxjs/*"
                ]
            },
            {
                "target": "**/{vs,sql}/base/parts/*/common/**",
                "restrictions": [
                    "vs/nls",
                    "**/{vs,sql}/base/common/**",
                    "**/{vs,sql}/base/parts/*/common/**"
                ]
            },
            {
                "target": "**/{vs,sql}/base/parts/*/browser/**",
                "restrictions": [
                    "vs/nls",
                    "vs/css!./**/*",
                    "**/{vs,sql}/base/{common,browser}/**",
                    "**/{vs,sql}/base/parts/*/{common,browser}/**",
                    "@angular/*",
                    "rxjs/*"
                ]
            },
            {
                "target": "**/{vs,sql}/base/parts/*/node/**",
                "restrictions": [
                    "vs/nls",
                    "**/{vs,sql}/base/{common,browser,node}/**",
                    "**/{vs,sql}/base/parts/*/{common,browser,node}/**",
                    "!path" // node modules (except path where we have our own impl)
                ]
            },
            {
                "target": "**/{vs,sql}/base/parts/*/electron-browser/**",
                "restrictions": [
                    "vs/nls",
                    "vs/css!./**/*",
                    "**/{vs,sql}/base/{common,browser,node,electron-browser}/**",
                    "**/{vs,sql}/base/parts/*/{common,browser,node,electron-browser}/**",
                    "!path", // node modules (except path where we have our own impl)
                    "@angular/*",
                    "rxjs/*"
                ]
            },
            {
                "target": "**/{vs,sql}/base/parts/*/electron-main/**",
                "restrictions": [
                    "vs/nls",
                    "**/{vs,sql}/base/{common,browser,node,electron-main}/**",
                    "**/{vs,sql}/base/parts/*/{common,browser,node,electron-main}/**",
                    "!path", // node modules (except path where we have our own impl)
                    "@angular/*",
                    "rxjs/*"
                ]
            },
            {
                "target": "**/{vs,sql}/platform/*/common/**",
                "restrictions": [
                    "vs/nls",
                    "azdata",
                    "**/{vs,sql}/base/common/**",
                    "**/{vs,sql}/base/parts/*/common/**",
                    "**/{vs,sql}/platform/*/common/**"
                ]
            },
            {
                "target": "**/{vs,sql}/platform/*/test/common/**",
                "restrictions": [
                    "assert",
                    "typemoq",
                    "sinon",
                    "vs/nls",
                    "azdata",
                    "**/{vs,sql}/base/common/**",
                    "**/{vs,sql}/base/test/common/**",
                    "**/{vs,sql}/platform/*/common/**",
                    "**/{vs,sql}/platform/*/test/common/**"
                ]
            },
            {
                "target": "**/{vs,sql}/platform/*/browser/**",
                "restrictions": [
                    "vs/nls",
                    "azdata",
                    "vs/css!./**/*",
                    "**/{vs,sql}/base/{common,browser}/**",
                    "**/{vs,sql}/base/parts/*/{common,browser}/**",
                    "**/{vs,sql}/platform/*/{common,browser}/**"
                ]
            },
            {
                "target": "**/{vs,sql}/platform/*/node/**",
                "restrictions": [
                    "vs/nls",
                    "azdata",
                    "**/{vs,sql}/base/{common,node}/**",
                    "**/{vs,sql}/base/parts/*/{common,node}/**",
                    "**/{vs,sql}/platform/*/{common,node}/**",
                    "!path" // node modules (except path where we have our own impl)
                ]
            },
            {
                "target": "**/{vs,sql}/platform/*/electron-browser/**",
                "restrictions": [
                    "vs/nls",
                    "azdata",
                    "vs/css!./**/*",
                    "**/{vs,sql}/base/{common,browser,node}/**",
                    "**/{vs,sql}/base/parts/*/{common,browser,node,electron-browser}/**",
                    "**/{vs,sql}/platform/*/{common,browser,node,electron-browser}/**",
                    "!path" // node modules (except path where we have our own impl)
                ]
            },
            {
                "target": "**/{vs,sql}/platform/*/electron-main/**",
                "restrictions": [
                    "vs/nls",
                    "azdata",
                    "**/{vs,sql}/base/{common,node,electron-main}/**",
                    "**/{vs,sql}/base/parts/*/{common,node,electron-main}/**",
                    "**/{vs,sql}/platform/*/{common,node,electron-main}/**",
                    "!path" // node modules (except path where we have our own impl)
                ]
            },
            {
                "target": "**/{vs,sql}/platform/*/test/browser/**",
                "restrictions": [
                    "assert",
                    "typemoq",
                    "sinon",
                    "azdata",
                    "vs/nls",
                    "**/{vs,sql}/base/{common,browser}/**",
                    "**/{vs,sql}/base/test/{common,browser}/**",
                    "**/{vs,sql}/platform/*/{common,browser}/**",
                    "**/{vs,sql}/platform/*/test/{common,browser}/**"
                ]
            },
            {
                "target": "**/{vs,sql}/editor/common/**",
                "restrictions": [
                    "vs/nls",
                    "**/{vs,sql}/base/common/**",
                    "**/{vs,sql}/base/worker/**",
                    "**/{vs,sql}/platform/*/common/**",
                    "**/{vs,sql}/editor/common/**"
                ]
            },
            {
                "target": "**/{vs,sql}/editor/test/common/**",
                "restrictions": [
                    "assert",
                    "sinon",
                    "vs/nls",
                    "**/{vs,sql}/base/common/**",
                    "**/{vs,sql}/platform/*/common/**",
                    "**/{vs,sql}/platform/*/test/common/**",
                    "**/{vs,sql}/editor/common/**",
                    "**/{vs,sql}/editor/test/common/**"
                ]
            },
            {
                "target": "**/{vs,sql}/editor/browser/**",
                "restrictions": [
                    "vs/nls",
                    "vs/css!./**/*",
                    "**/{vs,sql}/base/{common,browser}/**",
                    "**/{vs,sql}/platform/*/{common,browser}/**",
                    "**/{vs,sql}/editor/{common,browser}/**"
                ]
            },
            {
                "target": "**/{vs,sql}/editor/test/browser/**",
                "restrictions": [
                    "assert",
                    "sinon",
                    "vs/nls",
                    "**/{vs,sql}/base/{common,browser}/**",
                    "**/{vs,sql}/platform/*/{common,browser}/**",
                    "**/{vs,sql}/platform/*/test/{common,browser}/**",
                    "**/{vs,sql}/editor/{common,browser}/**",
                    "**/{vs,sql}/editor/test/{common,browser}/**"
                ]
            },
            {
                "target": "**/{vs,sql}/editor/standalone/common/**",
                "restrictions": [
                    "vs/nls",
                    "**/{vs,sql}/base/common/**",
                    "**/{vs,sql}/platform/*/common/**",
                    "**/{vs,sql}/editor/common/**",
                    "**/{vs,sql}/editor/standalone/common/**"
                ]
            },
            {
                "target": "**/{vs,sql}/editor/standalone/test/common/**",
                "restrictions": [
                    "assert",
                    "sinon",
                    "vs/nls",
                    "**/{vs,sql}/base/common/**",
                    "**/{vs,sql}/platform/*/common/**",
                    "**/{vs,sql}/platform/*/test/common/**",
                    "**/{vs,sql}/editor/common/**",
                    "**/{vs,sql}/editor/test/common/**"
                ]
            },
            {
                "target": "**/{vs,sql}/editor/standalone/browser/**",
                "restrictions": [
                    "vs/nls",
                    "vs/css!./**/*",
                    "**/{vs,sql}/base/{common,browser}/**",
                    "**/{vs,sql}/base/parts/*/{common,browser}/**",
                    "**/{vs,sql}/platform/*/{common,browser}/**",
                    "**/{vs,sql}/editor/{common,browser}/**",
                    "**/{vs,sql}/editor/contrib/**",
                    "**/{vs,sql}/editor/standalone/{common,browser}/**"
                ]
            },
            {
                "target": "**/{vs,sql}/editor/standalone/test/browser/**",
                "restrictions": [
                    "assert",
                    "sinon",
                    "vs/nls",
                    "**/{vs,sql}/base/{common,browser}/**",
                    "**/{vs,sql}/platform/*/{common,browser}/**",
                    "**/{vs,sql}/platform/*/test/{common,browser}/**",
                    "**/{vs,sql}/editor/{common,browser}/**",
                    "**/{vs,sql}/editor/standalone/{common,browser}/**",
                    "**/{vs,sql}/editor/test/{common,browser}/**"
                ]
            },
            {
                "target": "**/{vs,sql}/editor/contrib/*/test/**",
                "restrictions": [
                    "assert",
                    "sinon",
                    "vs/nls",
                    "**/{vs,sql}/base/{common,browser}/**",
                    "**/{vs,sql}/base/test/{common,browser}/**",
                    "**/{vs,sql}/base/parts/*/{common,browser}/**",
                    "**/{vs,sql}/platform/*/{common,browser}/**",
                    "**/{vs,sql}/platform/*/test/{common,browser}/**",
                    "**/{vs,sql}/editor/{common,browser}/**",
                    "**/{vs,sql}/editor/test/{common,browser}/**",
                    "**/{vs,sql}/editor/contrib/**"
                ]
            },
            {
                "target": "**/{vs,sql}/editor/contrib/**",
                "restrictions": [
                    "vs/nls",
                    "vs/css!./**/*",
                    "**/{vs,sql}/base/{common,browser}/**",
                    "**/{vs,sql}/base/parts/*/{common,browser}/**",
                    "**/{vs,sql}/platform/{common,browser}/**",
                    "**/{vs,sql}/platform/*/{common,browser}/**",
                    "**/{vs,sql}/editor/{common,browser}/**",
                    "**/{vs,sql}/editor/contrib/**"
                ]
            },
            {
                "target": "**/{vs,sql}/workbench/common/**",
                "restrictions": [
                    "vs/nls",
                    "azdata",
                    "**/{vs,sql}/base/common/**",
                    "**/{vs,sql}/base/parts/*/common/**",
                    "**/{vs,sql}/platform/*/common/**",
                    "**/{vs,sql}/editor/common/**",
                    "**/{vs,sql}/editor/contrib/*/common/**",
                    "**/{vs,sql}/workbench/common/**",
                    "**/{vs,sql}/workbench/services/*/common/**",
                    "assert"
                ]
            },
            {
                "target": "**/{vs,sql}/workbench/browser/**",
                "restrictions": [
                    "vs/nls",
                    "azdata",
                    "@angular/*",
                    "vs/css!./**/*",
                    "**/{vs,sql}/base/{common,browser}/**",
                    "**/{vs,sql}/base/parts/*/{common,browser}/**",
                    "**/{vs,sql}/platform/*/{common,browser}/**",
                    "**/{vs,sql}/editor/{common,browser}/**",
                    "**/{vs,sql}/editor/contrib/**", // editor/contrib is equivalent to /browser/ by convention
                    "**/{vs,sql}/workbench/workbench.web.api",
                    "**/{vs,sql}/workbench/{common,browser}/**",
                    "**/{vs,sql}/workbench/services/*/{common,browser}/**",
                    "assert"
                ]
            },
            {
                "target": "**/vs/workbench/workbench.desktop.main.ts",
                "restrictions": [
                    "**"
                ]
            },
            {
                "target": "**/{vs,sql}/workbench/api/common/**",
                "restrictions": [
                    "vscode",
                    "azdata",
                    "vs/nls",
                    "**/{vs,sql}/base/common/**",
                    "**/{vs,sql}/platform/*/common/**",
                    "**/vs/editor/common/**",
                    "**/{vs,sql}/editor/contrib/*/common/**",
                    "**/{vs,sql}/workbench/api/common/**",
                    "**/{vs,sql}/workbench/common/**",
                    "**/{vs,sql}/workbench/services/*/common/**",
                    "**/{vs,sql}/workbench/contrib/*/common/**"
                ]
            },
            {
                "target": "**/{vs,sql}/workbench/api/worker/**",
                "restrictions": [
                    "vscode",
                    "azdata",
                    "vs/nls",
                    "**/{vs,sql}/**/{common,worker}/**"
                ]
            },
            {
                "target": "**/{vs,sql}/workbench/electron-browser/**",
                "restrictions": [
                    "vs/nls",
                    "vs/css!./**/*",
                    "**/{vs,sql}/base/{common,browser,node,electron-browser}/**",
                    "**/{vs,sql}/base/parts/*/{common,browser,node,electron-browser}/**",
                    "**/{vs,sql}/platform/*/{common,browser,node,electron-browser}/**",
                    "**/{vs,sql}/editor/{common,browser,node,electron-browser}/**",
                    "**/{vs,sql}/editor/contrib/**", // editor/contrib is equivalent to /browser/ by convention
                    "**/{vs,sql}/workbench/{common,browser,node,electron-browser,api}/**",
                    "**/{vs,sql}/workbench/services/*/{common,browser,node,electron-browser}/**",
                    "!path" // node modules (except path where we have our own impl)
                ]
            },
            {
                "target": "**/{vs,sql}/workbench/services/**/test/**",
                "restrictions": [
                    "vs/nls",
                    "vs/css!./**/*",
                    "**/{vs,sql}/base/**",
                    "**/{vs,sql}/platform/**",
                    "**/{vs,sql}/editor/**",
                    "**/{vs,sql}/workbench/{common,browser,node,electron-browser}/**",
                    "vs/workbench/contrib/files/common/editors/fileEditorInput",
                    "**/{vs,sql}/workbench/services/**",
                    "**/{vs,sql}/workbench/test/**",
                    "!path" // node modules (except path where we have our own impl)
                ]
<<<<<<< HEAD
            },
            {
                "target": "**/{vs,sql}/workbench/services/**/common/**",
                "restrictions": [
					"vs/nls",
					"azdata",
                    "**/{vs,sql}/base/**/common/**",
                    "**/{vs,sql}/platform/**/common/**",
                    "**/{vs,sql}/editor/common/**",
                    "**/{vs,sql}/workbench/workbench.web.api",
                    "**/{vs,sql}/workbench/common/**",
                    "**/{vs,sql}/workbench/services/**/common/**",
					"**/{vs,sql}/workbench/api/**/common/**",
					"vs/workbench/contrib/files/common/editors/fileEditorInput", // this should be fine, it only accesses constants from contrib
                    "vscode-textmate"
                ]
=======
>>>>>>> fd575957
            }
        ]
    },
    "overrides": [
        {
            "files": [
                "*.js"
            ],
            "rules": {
                "jsdoc/no-types": "off"
            }
        },
        {
            "files": [
                "**/vscode.d.ts",
                "**/vscode.proposed.d.ts"
            ],
            "rules": {
                "vscode-dts-create-func": "warn",
                "vscode-dts-literal-or-types": "warn",
                "vscode-dts-interface-naming": "warn",
                "vscode-dts-event-naming": [
                    "warn",
                    {
                        "allowed": [
                            "onCancellationRequested",
                            "event"
                        ],
                        "verbs": [
                            "accept",
                            "change",
                            "close",
                            "collapse",
                            "create",
                            "delete",
                            "dispose",
                            "end",
                            "expand",
                            "hide",
                            "open",
                            "override",
                            "receive",
                            "register",
                            "rename",
                            "save",
                            "send",
                            "start",
                            "terminate",
                            "trigger",
                            "unregister",
                            "write"
                        ]
                    }
                ]
            }
        }
    ]
}<|MERGE_RESOLUTION|>--- conflicted
+++ resolved
@@ -477,7 +477,6 @@
                     "**/{vs,sql}/workbench/test/**",
                     "!path" // node modules (except path where we have our own impl)
                 ]
-<<<<<<< HEAD
             },
             {
                 "target": "**/{vs,sql}/workbench/services/**/common/**",
@@ -494,8 +493,6 @@
 					"vs/workbench/contrib/files/common/editors/fileEditorInput", // this should be fine, it only accesses constants from contrib
                     "vscode-textmate"
                 ]
-=======
->>>>>>> fd575957
             }
         ]
     },
