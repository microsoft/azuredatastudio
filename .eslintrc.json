--- conflicted
+++ resolved
@@ -133,13 +133,8 @@
 				"target": "**/{vs,sql}/base/node/**",
 				"restrictions": [
 					"vs/nls",
-<<<<<<< HEAD
 					"**/{vs,sql}/base/{common,node}/**",
-					"*" // node modules
-=======
-					"**/vs/base/{common,node}/**",
-					"@vscode/*", "*" // node modules
->>>>>>> 504f9346
+					"@vscode/*", "*" // node modules
 				]
 			},
 			{
@@ -179,15 +174,9 @@
 				"target": "**/{vs,sql}/base/parts/*/node/**",
 				"restrictions": [
 					"vs/nls",
-<<<<<<< HEAD
 					"**/{vs,sql}/base/{common,node}/**",
 					"**/{vs,sql}/base/parts/*/{common,node}/**",
-					"*" // node modules
-=======
-					"**/vs/base/{common,node}/**",
-					"**/vs/base/parts/*/{common,node}/**",
-					"@vscode/*", "*" // node modules
->>>>>>> 504f9346
+					"@vscode/*", "*" // node modules
 				]
 			},
 			{
@@ -204,30 +193,18 @@
 				"restrictions": [
 					"vs/nls",
 					"vs/css!./**/*",
-<<<<<<< HEAD
 					"**/{vs,sql}/base/{common,browser,node,electron-sandbox,electron-browser}/**",
 					"**/{vs,sql}/base/parts/*/{common,browser,node,electron-sandbox,electron-browser}/**",
-					"*" // node modules
-=======
-					"**/vs/base/{common,browser,node,electron-sandbox,electron-browser}/**",
-					"**/vs/base/parts/*/{common,browser,node,electron-sandbox,electron-browser}/**",
-					"@vscode/*", "*" // node modules
->>>>>>> 504f9346
+					"@vscode/*", "*" // node modules
 				]
 			},
 			{
 				"target": "**/{vs,sql}/base/parts/*/electron-main/**",
 				"restrictions": [
 					"vs/nls",
-<<<<<<< HEAD
 					"**/{vs,sql}/base/{common,node,electron-main}/**",
 					"**/{vs,sql}/base/parts/*/{common,node,electron-main}/**",
-					"*" // node modules
-=======
-					"**/vs/base/{common,node,electron-main}/**",
-					"**/vs/base/parts/*/{common,node,electron-main}/**",
-					"@vscode/*", "*" // node modules
->>>>>>> 504f9346
+					"@vscode/*", "*" // node modules
 				]
 			},
 			{
@@ -271,18 +248,11 @@
 				"target": "**/{vs,sql}/platform/*/node/**",
 				"restrictions": [
 					"vs/nls",
-<<<<<<< HEAD
 					"azdata",
 					"**/{vs,sql}/base/{common,node}/**",
 					"**/{vs,sql}/base/parts/*/{common,node}/**",
 					"**/{vs,sql}/platform/*/{common,node}/**",
-					"*" // node modules
-=======
-					"**/vs/base/{common,node}/**",
-					"**/vs/base/parts/*/{common,node}/**",
-					"**/vs/platform/*/{common,node}/**",
-					"@vscode/*", "*" // node modules
->>>>>>> 504f9346
+					"@vscode/*", "*" // node modules
 				]
 			},
 			{
@@ -301,36 +271,21 @@
 					"vs/nls",
 					"azdata",
 					"vs/css!./**/*",
-<<<<<<< HEAD
 					"**/{vs,sql}/base/{common,browser,node,electron-sandbox,electron-browser}/**",
 					"**/{vs,sql}/base/parts/*/{common,browser,node,electron-sandbox,electron-browser}/**",
 					"**/{vs,sql}/platform/*/{common,browser,node,electron-sandbox,electron-browser}/**",
-					"*" // node modules
-=======
-					"**/vs/base/{common,browser,node,electron-sandbox,electron-browser}/**",
-					"**/vs/base/parts/*/{common,browser,node,electron-sandbox,electron-browser}/**",
-					"**/vs/platform/*/{common,browser,node,electron-sandbox,electron-browser}/**",
-					"@vscode/*", "*" // node modules
->>>>>>> 504f9346
+					"@vscode/*", "*" // node modules
 				]
 			},
 			{
 				"target": "**/{vs,sql}/platform/*/electron-main/**",
 				"restrictions": [
 					"vs/nls",
-<<<<<<< HEAD
 					"azdata",
 					"**/{vs,sql}/base/{common,node,electron-main}/**",
 					"**/{vs,sql}/base/parts/*/{common,node,electron-main}/**",
 					"**/{vs,sql}/platform/*/{common,node,electron-main}/**",
-					"**/{vs,sql}/code/**",
-					"*" // node modules
-=======
-					"**/vs/base/{common,node,electron-main}/**",
-					"**/vs/base/parts/*/{common,node,electron-main}/**",
-					"**/vs/platform/*/{common,node,electron-main}/**",
-					"@vscode/*", "*" // node modules
->>>>>>> 504f9346
+					"@vscode/*", "*" // node modules
 				]
 			},
 			{
@@ -557,7 +512,6 @@
 				"restrictions": [
 					"vs/nls",
 					"vs/css!./**/*",
-<<<<<<< HEAD
 					"**/{vs,sql}/base/{common,browser,node,electron-sandbox,electron-browser}/**",
 					"**/{vs,sql}/base/parts/*/{common,browser,node,electron-sandbox,electron-browser}/**",
 					"**/{vs,sql}/platform/*/{common,browser,node,electron-sandbox,electron-browser}/**",
@@ -566,18 +520,7 @@
 					"**/{vs,sql}/workbench/{common,browser,node,electron-sandbox,electron-browser}/**",
 					"**/{vs,sql}/workbench/api/{common,browser,node,electron-sandbox,electron-browser}/**",
 					"**/{vs,sql}/workbench/services/*/{common,browser,node,electron-sandbox,electron-browser}/**",
-					"*" // node modules
-=======
-					"**/vs/base/{common,browser,node,electron-sandbox,electron-browser}/**",
-					"**/vs/base/parts/*/{common,browser,node,electron-sandbox,electron-browser}/**",
-					"**/vs/platform/*/{common,browser,node,electron-sandbox,electron-browser}/**",
-					"**/vs/editor/{common,browser,node,electron-sandbox,electron-browser}/**",
-					"**/vs/editor/contrib/**", // editor/contrib is equivalent to /browser/ by convention
-					"**/vs/workbench/{common,browser,node,electron-sandbox,electron-browser}/**",
-					"**/vs/workbench/api/{common,browser,node,electron-sandbox,electron-browser}/**",
-					"**/vs/workbench/services/*/{common,browser,node,electron-sandbox,electron-browser}/**",
-					"@vscode/*", "*" // node modules
->>>>>>> 504f9346
+					"@vscode/*", "*" // node modules
 				]
 			},
 			{
@@ -590,15 +533,9 @@
 					"**/{vs,sql}/editor/**",
 					"**/{vs,sql}/workbench/{common,browser,node,electron-sandbox,electron-browser}/**",
 					"vs/workbench/contrib/files/browser/editors/fileEditorInput",
-<<<<<<< HEAD
 					"**/{vs,sql}/workbench/services/**",
 					"**/{vs,sql}/workbench/test/**",
-					"*" // node modules
-=======
-					"**/vs/workbench/services/**",
-					"**/vs/workbench/test/**",
-					"@vscode/*", "*" // node modules
->>>>>>> 504f9346
+					"@vscode/*", "*" // node modules
 				]
 			},
 			{
@@ -653,37 +590,24 @@
 					"iconv-lite-umd",
 					"jschardet",
 					"@vscode/vscode-languagedetection",
-<<<<<<< HEAD
 					"@angular/*",
 					"rxjs/**",
 					"sanitize-html",
-					"ansi_up"
-=======
+					"ansi_up",
 					"@microsoft/applicationinsights-web"
->>>>>>> 504f9346
 				]
 			},
 			{
 				"target": "**/{vs,sql}/workbench/services/**/node/**",
 				"restrictions": [
 					"vs/nls",
-<<<<<<< HEAD
 					"**/{vs,sql}/base/**/{common,node}/**",
 					"**/{vs,sql}/platform/**/{common,node}/**",
 					"**/{vs,sql}/editor/{common,node}/**",
 					"**/{vs,sql}/workbench/{common,node}/**",
 					"**/{vs,sql}/workbench/api/{common,node}/**",
 					"**/{vs,sql}/workbench/services/**/{common,node}/**",
-					"*" // node modules
-=======
-					"**/vs/base/**/{common,node}/**",
-					"**/vs/platform/**/{common,node}/**",
-					"**/vs/editor/{common,node}/**",
-					"**/vs/workbench/{common,node}/**",
-					"**/vs/workbench/api/{common,node}/**",
-					"**/vs/workbench/services/**/{common,node}/**",
-					"@vscode/*", "*" // node modules
->>>>>>> 504f9346
+					"@vscode/*", "*" // node modules
 				]
 			},
 			{
@@ -708,23 +632,13 @@
 				"restrictions": [
 					"vs/nls",
 					"vs/css!./**/*",
-<<<<<<< HEAD
 					"**/{vs,sql}/base/**/{common,browser,worker,node,electron-sandbox,electron-browser}/**",
 					"**/{vs,sql}/platform/**/{common,browser,node,electron-sandbox,electron-browser}/**",
 					"**/{vs,sql}/editor/**",
 					"**/{vs,sql}/workbench/{common,browser,node,electron-sandbox,electron-browser}/**",
 					"**/{vs,sql}/workbench/api/{common,browser,node,electron-sandbox,electron-browser}/**",
 					"**/{vs,sql}/workbench/services/**/{common,browser,node,electron-sandbox,electron-browser}/**",
-					"*" // node modules
-=======
-					"**/vs/base/**/{common,browser,worker,node,electron-sandbox,electron-browser}/**",
-					"**/vs/platform/**/{common,browser,node,electron-sandbox,electron-browser}/**",
-					"**/vs/editor/**",
-					"**/vs/workbench/{common,browser,node,electron-sandbox,electron-browser}/**",
-					"**/vs/workbench/api/{common,browser,node,electron-sandbox,electron-browser}/**",
-					"**/vs/workbench/services/**/{common,browser,node,electron-sandbox,electron-browser}/**",
-					"@vscode/*", "*" // node modules
->>>>>>> 504f9346
+					"@vscode/*", "*" // node modules
 				]
 			},
 			{
@@ -855,7 +769,6 @@
 				"restrictions": [
 					"vs/nls",
 					"vs/css!./**/*",
-<<<<<<< HEAD
 					"**/{vs,sql}/base/**/{common,node}/**",
 					"**/{vs,sql}/platform/**/{common,node}/**",
 					"**/{vs,sql}/editor/**/common/**",
@@ -863,17 +776,7 @@
 					"**/{vs,sql}/workbench/api/{common,node}/**",
 					"**/{vs,sql}/workbench/services/**/{common,node}/**",
 					"**/{vs,sql}/workbench/contrib/**/{common,node}/**",
-					"*" // node modules
-=======
-					"**/vs/base/**/{common,node}/**",
-					"**/vs/platform/**/{common,node}/**",
-					"**/vs/editor/**/common/**",
-					"**/vs/workbench/{common,node}/**",
-					"**/vs/workbench/api/{common,node}/**",
-					"**/vs/workbench/services/**/{common,node}/**",
-					"**/vs/workbench/contrib/**/{common,node}/**",
-					"@vscode/*", "*" // node modules
->>>>>>> 504f9346
+					"@vscode/*", "*" // node modules
 				]
 			},
 			{
@@ -899,7 +802,6 @@
 				"restrictions": [
 					"vs/nls",
 					"vs/css!./**/*",
-<<<<<<< HEAD
 					"**/{vs,sql}/base/**/{common,browser,worker,node,electron-sandbox,electron-browser}/**",
 					"**/{vs,sql}/platform/**/{common,browser,node,electron-sandbox,electron-browser}/**",
 					"**/{vs,sql}/editor/**",
@@ -907,17 +809,7 @@
 					"**/{vs,sql}/workbench/api/{common,browser,node,electron-sandbox,electron-browser}/**",
 					"**/{vs,sql}/workbench/services/**/{common,browser,node,electron-sandbox,electron-browser}/**",
 					"**/{vs,sql}/workbench/contrib/**/{common,browser,node,electron-sandbox,electron-browser}/**",
-					"*" // node modules
-=======
-					"**/vs/base/**/{common,browser,worker,node,electron-sandbox,electron-browser}/**",
-					"**/vs/platform/**/{common,browser,node,electron-sandbox,electron-browser}/**",
-					"**/vs/editor/**",
-					"**/vs/workbench/{common,browser,node,electron-sandbox,electron-browser}/**",
-					"**/vs/workbench/api/{common,browser,node,electron-sandbox,electron-browser}/**",
-					"**/vs/workbench/services/**/{common,browser,node,electron-sandbox,electron-browser}/**",
-					"**/vs/workbench/contrib/**/{common,browser,node,electron-sandbox,electron-browser}/**",
-					"@vscode/*", "*" // node modules
->>>>>>> 504f9346
+					"@vscode/*", "*" // node modules
 				]
 			},
 			{
@@ -936,19 +828,11 @@
 				"target": "**/{vs,sql}/code/node/**",
 				"restrictions": [
 					"vs/nls",
-<<<<<<< HEAD
 					"**/{vs,sql}/base/**/{common,node}/**",
 					"**/{vs,sql}/base/parts/**/{common,node}/**",
 					"**/{vs,sql}/platform/**/{common,node}/**",
 					"**/{vs,sql}/code/**/{common,node}/**",
-					"*" // node modules
-=======
-					"**/vs/base/**/{common,node}/**",
-					"**/vs/base/parts/**/{common,node}/**",
-					"**/vs/platform/**/{common,node}/**",
-					"**/vs/code/**/{common,node}/**",
-					"@vscode/*", "*" // node modules
->>>>>>> 504f9346
+					"@vscode/*", "*" // node modules
 				]
 			},
 			{
@@ -956,60 +840,34 @@
 				"restrictions": [
 					"vs/nls",
 					"vs/css!./**/*",
-<<<<<<< HEAD
 					"**/{vs,sql}/base/**/{common,browser,node,electron-sandbox,electron-browser}/**",
 					"**/{vs,sql}/base/parts/**/{common,browser,node,electron-sandbox,electron-browser}/**",
 					"**/{vs,sql}/platform/**/{common,browser,node,electron-sandbox,electron-browser}/**",
 					"**/{vs,sql}/code/**/{common,browser,node,electron-sandbox,electron-browser}/**",
-					"*" // node modules
-=======
-					"**/vs/base/**/{common,browser,node,electron-sandbox,electron-browser}/**",
-					"**/vs/base/parts/**/{common,browser,node,electron-sandbox,electron-browser}/**",
-					"**/vs/platform/**/{common,browser,node,electron-sandbox,electron-browser}/**",
-					"**/vs/code/**/{common,browser,node,electron-sandbox,electron-browser}/**",
-					"@vscode/*", "*" // node modules
->>>>>>> 504f9346
+					"@vscode/*", "*" // node modules
 				]
 			},
 			{
 				"target": "**/{vs,sql}/code/electron-main/**",
 				"restrictions": [
 					"vs/nls",
-<<<<<<< HEAD
 					"**/{vs,sql}/base/**/{common,node,electron-main}/**",
 					"**/{vs,sql}/base/parts/**/{common,node,electron-main}/**",
 					"**/{vs,sql}/platform/**/{common,node,electron-main}/**",
 					"**/{vs,sql}/code/**/{common,node,electron-main}/**",
-					"*" // node modules
-=======
-					"**/vs/base/**/{common,node,electron-main}/**",
-					"**/vs/base/parts/**/{common,node,electron-main}/**",
-					"**/vs/platform/**/{common,node,electron-main}/**",
-					"**/vs/code/**/{common,node,electron-main}/**",
-					"@vscode/*", "*" // node modules
->>>>>>> 504f9346
+					"@vscode/*", "*" // node modules
 				]
 			},
 			{
 				"target": "**/{vs,sql}/server/**",
 				"restrictions": [
 					"vs/nls",
-<<<<<<< HEAD
 					"**/{vs,sql}/base/**/{common,node}/**",
 					"**/{vs,sql}/base/parts/**/{common,node}/**",
 					"**/{vs,sql}/platform/**/{common,node}/**",
 					"**/{vs,sql}/workbench/**/{common,node}/**",
 					"**/{vs,sql}/server/**",
-					"**/{vs,sql}/code/**/{common,node}/**",
-					"*" // node modules
-=======
-					"**/vs/base/**/{common,node}/**",
-					"**/vs/base/parts/**/{common,node}/**",
-					"**/vs/platform/**/{common,node}/**",
-					"**/vs/workbench/**/{common,node}/**",
-					"**/vs/server/**",
-					"@vscode/*", "*" // node modules
->>>>>>> 504f9346
+					"@vscode/*", "*" // node modules
 				]
 			},
 			{
@@ -1120,38 +978,23 @@
 			{
 				"target": "**/{node,electron-browser,electron-main}/**/*.test.ts",
 				"restrictions": [
-<<<<<<< HEAD
 					"**/{vs,sql}/**",
-					"*", // node modules
+					"@vscode/*", "*", // node modules
 					"@angular/*" // {{SQL CARBON EDIT}}
-=======
-					"**/vs/**",
-					"@vscode/*", "*" // node modules
->>>>>>> 504f9346
 				]
 			},
 			{
 				"target": "**/{node,electron-browser,electron-main}/**/test/**",
 				"restrictions": [
-<<<<<<< HEAD
 					"**/{vs,sql}/**",
-					"*" // node modules
-=======
-					"**/vs/**",
-					"@vscode/*", "*" // node modules
->>>>>>> 504f9346
+					"@vscode/*", "*" // node modules
 				]
 			},
 			{
 				"target": "**/test/{node,electron-browser,electron-main}/**",
 				"restrictions": [
-<<<<<<< HEAD
 					"**/{vs,sql}/**",
-					"*" // node modules
-=======
-					"**/vs/**",
-					"@vscode/*", "*" // node modules
->>>>>>> 504f9346
+					"@vscode/*", "*" // node modules
 				]
 			},
 			{
@@ -1280,7 +1123,7 @@
 		},
 		{
 			"files": [
-				"src/vs/server/*"
+				"src/{vs,sql}/server/*"
 			],
 			"rules": {
 				"header/header": [
