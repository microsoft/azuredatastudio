{
	"root": true,
	"parser": "@typescript-eslint/parser",
	"parserOptions": {
		"ecmaVersion": 6,
		"sourceType": "module"
	},
	"plugins": [
		"@typescript-eslint",
		"jsdoc",
		"header"
	],
	"rules": {
		"constructor-super": "warn",
		"curly": "warn",
		"eqeqeq": "warn",
		"no-buffer-constructor": "warn",
		"no-caller": "warn",
		"no-debugger": "warn",
		"no-duplicate-case": "warn",
		"no-duplicate-imports": "warn",
		"no-eval": "warn",
		"no-async-promise-executor": "warn",
		"no-extra-semi": "warn",
		"no-new-wrappers": "warn",
		"no-redeclare": "off",
		"no-sparse-arrays": "warn",
		"no-throw-literal": "warn",
		"no-unsafe-finally": "warn",
		"no-unused-labels": "warn",
		"no-restricted-globals": [
			"warn",
			"name",
			"length",
			"event",
			"closed",
			"external",
			"status",
			"origin",
			"orientation",
			"context"
		], // non-complete list of globals that are easy to access unintentionally
		"no-var": "warn",
		"jsdoc/no-types": "warn",
		"semi": "off",
		"@typescript-eslint/semi": "warn",
		"@typescript-eslint/naming-convention": [
			"warn",
			{
				"selector": "class",
				"format": [
					"PascalCase"
				]
			}
		],
		"code-no-unused-expressions": [
			"warn",
			{
				"allowTernary": true
			}
		],
		"code-translation-remind": "warn",
		"code-no-nls-in-standalone-editor": "warn",
		"code-no-standalone-editor": "warn",
		"code-no-unexternalized-strings": "warn",
		"code-layering": [
			"warn",
			{
				"common": [],
				"node": [
					"common"
				],
				"browser": [
					"common"
				],
				"electron-sandbox": [
					"common",
					"browser"
				],
				"electron-browser": [
					"common",
					"browser",
					"node",
					"electron-sandbox"
				],
				"electron-main": [
					"common",
					"node"
				]
			}
		],
		"code-import-patterns": [
			"warn",
			// !!!!!!!!!!!!!!!!!!!!!!!!!!!!!!!!
			// !!! Do not relax these rules !!!
			// !!!!!!!!!!!!!!!!!!!!!!!!!!!!!!!!
			{
				"target": "**/{vs,sql}/base/common/**",
				"restrictions": [
					"vs/nls",
					"**/{vs,sql}/base/common/**"
				]
			},
			{
				"target": "**/{vs,sql}/base/test/common/**",
				"restrictions": [
					"assert",
					"sinon",
					"sinon-test",
					"vs/nls",
					"**/{vs,sql}/base/common/**",
					"**/{vs,sql}/base/test/common/**"
				]
			},
			{
				"target": "**/{vs,sql}/base/browser/**",
				"restrictions": [
					"vs/nls",
					"vs/css!./**/*",
					"**/{vs,sql}/base/{common,browser}/**",
					"@angular/*",
					"rxjs/*"
				]
			},
			{
				"target": "**/{vs,sql}/base/electron-sandbox/**",
				"restrictions": [
					"vs/nls",
					"vs/css!./**/*",
					"**/{vs,sql}/base/{common,browser,electron-sandbox}/**"
				]
			},
			{
				"target": "**/{vs,sql}/base/node/**",
				"restrictions": [
					"vs/nls",
<<<<<<< HEAD
					"**/{vs,sql}/base/{common,node}/**",
					"@vscode/*",
					"@parcel/*",
					"*" // node modules
=======
					"**/vs/base/{common,node}/**",
					"@vscode/*", "@parcel/*", "*" // node modules
>>>>>>> 08a9a544
				]
			},
			{
				// vs/base/test/browser contains tests for vs/base/browser
				"target": "**/{vs,sql}/base/test/browser/**",
				"restrictions": [
					"assert",
					"sinon",
					"sinon-test",
					"vs/nls",
					"**/{vs,sql}/base/{common,browser}/**",
					"**/{vs,sql}/base/test/{common,browser}/**",
					"@angular/*",
					"rxjs/*"
				]
			},
			{
				"target": "**/{vs,sql}/base/parts/*/common/**",
				"restrictions": [
					"vs/nls",
					"**/{vs,sql}/base/common/**",
					"**/{vs,sql}/base/parts/*/common/**"
				]
			},
			{
				"target": "**/{vs,sql}/base/parts/*/browser/**",
				"restrictions": [
					"vs/nls",
					"vs/css!./**/*",
					"**/{vs,sql}/base/{common,browser}/**",
					"**/{vs,sql}/base/parts/*/{common,browser}/**",
					"@angular/*",
					"rxjs/*"
				]
			},
			{
				"target": "**/{vs,sql}/base/parts/*/node/**",
				"restrictions": [
					"vs/nls",
<<<<<<< HEAD
					"**/{vs,sql}/base/{common,node}/**",
					"**/{vs,sql}/base/parts/*/{common,node}/**",
					"@vscode/*",
					"@parcel/*",
					"*" // node modules
=======
					"**/vs/base/{common,node}/**",
					"**/vs/base/parts/*/{common,node}/**",
					"@vscode/*", "@parcel/*", "*" // node modules
>>>>>>> 08a9a544
				]
			},
			{
				"target": "**/{vs,sql}/base/parts/*/electron-sandbox/**",
				"restrictions": [
					"vs/nls",
					"vs/css!./**/*",
					"**/{vs,sql}/base/{common,browser,electron-sandbox}/**",
					"**/{vs,sql}/base/parts/*/{common,browser,electron-sandbox}/**"
				]
			},
			{
				"target": "**/{vs,sql}/base/parts/*/electron-browser/**",
				"restrictions": [
					"vs/nls",
					"vs/css!./**/*",
<<<<<<< HEAD
					"**/{vs,sql}/base/{common,browser,node,electron-sandbox,electron-browser}/**",
					"**/{vs,sql}/base/parts/*/{common,browser,node,electron-sandbox,electron-browser}/**",
					"@vscode/*",
					"@parcel/*",
					"*" // node modules
=======
					"**/vs/base/{common,browser,node,electron-sandbox,electron-browser}/**",
					"**/vs/base/parts/*/{common,browser,node,electron-sandbox,electron-browser}/**",
					"@vscode/*", "@parcel/*", "*" // node modules
>>>>>>> 08a9a544
				]
			},
			{
				"target": "**/{vs,sql}/base/parts/*/electron-main/**",
				"restrictions": [
					"vs/nls",
<<<<<<< HEAD
					"**/{vs,sql}/base/{common,node,electron-main}/**",
					"**/{vs,sql}/base/parts/*/{common,node,electron-main}/**",
					"@vscode/*",
					"@parcel/*",
					"*" // node modules
=======
					"**/vs/base/{common,node,electron-main}/**",
					"**/vs/base/parts/*/{common,node,electron-main}/**",
					"@vscode/*", "@parcel/*", "*" // node modules
>>>>>>> 08a9a544
				]
			},
			{
				"target": "**/{vs,sql}/platform/*/common/**",
				"restrictions": [
					"vs/nls",
					"azdata",
					"mssql",
					"azurecore",
					"**/{vs,sql}/base/common/**",
					"**/{vs,sql}/base/parts/*/common/**",
					"**/{vs,sql}/platform/*/common/**"
				]
			},
			{
				"target": "**/{vs,sql}/platform/*/test/common/**",
				"restrictions": [
					"assert",
					"typemoq",
					"sinon",
					"sinon-test",
					"vs/nls",
					"azdata",
					"**/{vs,sql}/base/common/**",
					"**/{vs,sql}/base/parts/*/common/**",
					"**/{vs,sql}/base/test/common/**",
					"**/{vs,sql}/platform/*/common/**",
					"**/{vs,sql}/platform/*/test/common/**"
				]
			},
			{
				"target": "**/{vs,sql}/platform/*/browser/**",
				"restrictions": [
					"vs/nls",
					"azdata",
					"vs/css!./**/*",
					"**/{vs,sql}/base/{common,browser}/**",
					"**/{vs,sql}/base/parts/*/{common,browser}/**",
					"**/{vs,sql}/platform/*/{common,browser}/**"
				]
			},
			{
				"target": "**/{vs,sql}/platform/*/node/**",
				"restrictions": [
					"vs/nls",
<<<<<<< HEAD
					"azdata",
					"**/{vs,sql}/base/{common,node}/**",
					"**/{vs,sql}/base/parts/*/{common,node}/**",
					"**/{vs,sql}/platform/*/{common,node}/**",
					"@vscode/*",
					"@parcel/*",
					"*" // node modules
=======
					"**/vs/base/{common,node}/**",
					"**/vs/base/parts/*/{common,node}/**",
					"**/vs/platform/*/{common,node}/**",
					"@vscode/*", "@parcel/*", "*" // node modules
>>>>>>> 08a9a544
				]
			},
			{
				"target": "**/{vs,sql}/platform/*/electron-sandbox/**",
				"restrictions": [
					"vs/nls",
					"vs/css!./**/*",
					"**/{vs,sql}/base/{common,browser,electron-sandbox}/**",
					"**/{vs,sql}/base/parts/*/{common,browser,electron-sandbox}/**",
					"**/{vs,sql}/platform/*/{common,browser,electron-sandbox}/**"
				]
			},
			{
				"target": "**/{vs,sql}/platform/*/electron-browser/**",
				"restrictions": [
					"vs/nls",
					"azdata",
					"vs/css!./**/*",
<<<<<<< HEAD
					"**/{vs,sql}/base/{common,browser,node,electron-sandbox,electron-browser}/**",
					"**/{vs,sql}/base/parts/*/{common,browser,node,electron-sandbox,electron-browser}/**",
					"**/{vs,sql}/platform/*/{common,browser,node,electron-sandbox,electron-browser}/**",
					"@vscode/*",
					"@parcel/*",
					"*" // node modules
=======
					"**/vs/base/{common,browser,node,electron-sandbox,electron-browser}/**",
					"**/vs/base/parts/*/{common,browser,node,electron-sandbox,electron-browser}/**",
					"**/vs/platform/*/{common,browser,node,electron-sandbox,electron-browser}/**",
					"@vscode/*", "@parcel/*", "*" // node modules
>>>>>>> 08a9a544
				]
			},
			{
				"target": "**/{vs,sql}/platform/*/electron-main/**",
				"restrictions": [
					"vs/nls",
<<<<<<< HEAD
					"azdata",
					"**/{vs,sql}/base/{common,node,electron-main}/**",
					"**/{vs,sql}/base/parts/*/{common,node,electron-main}/**",
					"**/{vs,sql}/platform/*/{common,node,electron-main}/**",
					"@vscode/*",
					"@parcel/*",
					"*" // node modules
=======
					"**/vs/base/{common,node,electron-main}/**",
					"**/vs/base/parts/*/{common,node,electron-main}/**",
					"**/vs/platform/*/{common,node,electron-main}/**",
					"@vscode/*", "@parcel/*", "*" // node modules
>>>>>>> 08a9a544
				]
			},
			{
				"target": "**/{vs,sql}/platform/*/test/browser/**",
				"restrictions": [
					"assert",
					"typemoq",
					"sinon",
					"azdata",
					"sinon-test",
					"vs/nls",
					"**/{vs,sql}/base/{common,browser}/**",
					"**/{vs,sql}/base/test/{common,browser}/**",
					"**/{vs,sql}/base/parts/*/common/**", // {{SQL CARBON EDIT}}
					"**/{vs,sql}/platform/*/{common,browser}/**",
					"**/{vs,sql}/platform/*/test/{common,browser}/**"
				]
			},
			{
				"target": "**/{vs,sql}/editor/common/**",
				"restrictions": [
					"vs/nls",
					"**/{vs,sql}/base/common/**",
					"**/{vs,sql}/base/worker/**",
					"**/{vs,sql}/platform/*/common/**",
					"**/{vs,sql}/editor/common/**"
				]
			},
			{
				"target": "**/{vs,sql}/editor/test/common/**",
				"restrictions": [
					"assert",
					"sinon",
					"sinon-test",
					"vs/nls",
					"**/{vs,sql}/base/common/**",
					"**/{vs,sql}/platform/*/common/**",
					"**/{vs,sql}/platform/*/test/common/**",
					"**/{vs,sql}/editor/common/**",
					"**/{vs,sql}/editor/test/common/**"
				]
			},
			{
				"target": "**/{vs,sql}/editor/browser/**",
				"restrictions": [
					"vs/nls",
					"vs/css!./**/*",
					"**/{vs,sql}/base/{common,browser}/**",
					"**/{vs,sql}/platform/*/{common,browser}/**",
					"**/{vs,sql}/editor/{common,browser}/**"
				]
			},
			{
				"target": "**/{vs,sql}/editor/test/browser/**",
				"restrictions": [
					"assert",
					"sinon",
					"sinon-test",
					"vs/nls",
					"**/{vs,sql}/base/{common,browser}/**",
					"**/{vs,sql}/platform/*/{common,browser}/**",
					"**/{vs,sql}/platform/*/test/{common,browser}/**",
					"**/{vs,sql}/editor/{common,browser}/**",
					"**/{vs,sql}/editor/test/{common,browser}/**"
				]
			},
			{
				"target": "**/{vs,sql}/editor/standalone/common/**",
				"restrictions": [
					"vs/nls",
					"**/{vs,sql}/base/common/**",
					"**/{vs,sql}/platform/*/common/**",
					"**/{vs,sql}/editor/common/**",
					"**/{vs,sql}/editor/standalone/common/**"
				]
			},
			{
				"target": "**/{vs,sql}/editor/standalone/test/common/**",
				"restrictions": [
					"assert",
					"sinon",
					"sinon-test",
					"vs/nls",
					"**/{vs,sql}/base/common/**",
					"**/{vs,sql}/platform/*/common/**",
					"**/{vs,sql}/platform/*/test/common/**",
					"**/{vs,sql}/editor/common/**",
					"**/{vs,sql}/editor/test/common/**"
				]
			},
			{
				"target": "**/{vs,sql}/editor/standalone/browser/**",
				"restrictions": [
					"vs/nls",
					"vs/css!./**/*",
					"**/{vs,sql}/base/{common,browser}/**",
					"**/{vs,sql}/base/parts/*/{common,browser}/**",
					"**/{vs,sql}/platform/*/{common,browser}/**",
					"**/{vs,sql}/editor/{common,browser}/**",
					"**/{vs,sql}/editor/contrib/**",
					"**/{vs,sql}/editor/standalone/{common,browser}/**"
				]
			},
			{
				"target": "**/{vs,sql}/editor/standalone/test/browser/**",
				"restrictions": [
					"assert",
					"sinon",
					"sinon-test",
					"vs/nls",
					"**/{vs,sql}/base/{common,browser}/**",
					"**/{vs,sql}/platform/*/{common,browser}/**",
					"**/{vs,sql}/platform/*/test/{common,browser}/**",
					"**/{vs,sql}/editor/{common,browser}/**",
					"**/{vs,sql}/editor/standalone/{common,browser}/**",
					"**/{vs,sql}/editor/test/{common,browser}/**"
				]
			},
			{
				"target": "**/{vs,sql}/editor/contrib/*/test/**",
				"restrictions": [
					"assert",
					"sinon",
					"sinon-test",
					"vs/nls",
					"**/{vs,sql}/base/{common,browser}/**",
					"**/{vs,sql}/base/test/{common,browser}/**",
					"**/{vs,sql}/base/parts/*/{common,browser}/**",
					"**/{vs,sql}/platform/*/{common,browser}/**",
					"**/{vs,sql}/platform/*/test/{common,browser}/**",
					"**/{vs,sql}/editor/{common,browser}/**",
					"**/{vs,sql}/editor/test/{common,browser}/**",
					"**/{vs,sql}/editor/contrib/**"
				]
			},
			{
				"target": "**/{vs,sql}/editor/contrib/**",
				"restrictions": [
					"vs/nls",
					"vs/css!./**/*",
					"**/{vs,sql}/base/{common,browser}/**",
					"**/{vs,sql}/base/parts/*/{common,browser}/**",
					"**/{vs,sql}/platform/{common,browser}/**",
					"**/{vs,sql}/platform/*/{common,browser}/**",
					"**/{vs,sql}/editor/{common,browser}/**",
					"**/{vs,sql}/editor/contrib/**"
				]
			},
			{
				"target": "**/{vs,sql}/workbench/common/**",
				"restrictions": [
					"vs/nls",
					"azdata",
					"**/{vs,sql}/base/common/**",
					"**/{vs,sql}/base/parts/*/common/**",
					"**/{vs,sql}/platform/*/common/**",
					"**/{vs,sql}/editor/common/**",
					"**/{vs,sql}/editor/contrib/*/common/**",
					"**/{vs,sql}/workbench/common/**",
					"**/{vs,sql}/workbench/services/*/common/**",
					"assert"
				]
			},
			{
				"target": "**/{vs,sql}/workbench/browser/**",
				"restrictions": [
					"vs/nls",
					"azdata",
					"@angular/*",
					"vs/css!./**/*",
					"**/{vs,sql}/base/{common,browser}/**",
					"**/{vs,sql}/base/parts/*/{common,browser}/**",
					"**/{vs,sql}/platform/*/{common,browser}/**",
					"**/{vs,sql}/editor/{common,browser}/**",
					"**/{vs,sql}/editor/contrib/**", // editor/contrib is equivalent to /browser/ by convention
					"**/{vs,sql}/workbench/workbench.web.api",
					"**/{vs,sql}/workbench/{common,browser}/**",
					"**/{vs,sql}/workbench/services/*/{common,browser}/**",
					"assert"
				]
			},
			{
				"target": "**/{vs,sql}/workbench/api/common/**",
				"restrictions": [
					"vscode",
					"azdata",
					"mssql",
					"azurecore",
					"vs/nls",
					"**/{vs,sql}/base/common/**",
					"**/{vs,sql}/platform/*/common/**",
					"**/{vs,sql}/editor/common/**",
					"**/{vs,sql}/editor/contrib/*/common/**",
					"**/{vs,sql}/workbench/api/common/**",
					"**/{vs,sql}/workbench/common/**",
					"**/{vs,sql}/workbench/services/*/common/**",
					"**/{vs,sql}/workbench/contrib/*/common/**"
				]
			},
			{
				"target": "**/{vs,sql}/workbench/api/worker/**",
				"restrictions": [
					"vscode",
					"azdata",
					"vs/nls",
					"**/{vs,sql}/**/{common,worker}/**"
				]
			},
			{
				"target": "**/{vs,sql}/workbench/electron-sandbox/**",
				"restrictions": [
					"vs/nls",
					"vs/css!./**/*",
					"**/{vs,sql}/base/{common,browser,electron-sandbox}/**",
					"**/{vs,sql}/base/parts/*/{common,browser,electron-sandbox}/**",
					"**/{vs,sql}/platform/*/{common,browser,electron-sandbox}/**",
					"**/{vs,sql}/editor/{common,browser,electron-sandbox}/**",
					"**/{vs,sql}/editor/contrib/**", // editor/contrib is equivalent to /browser/ by convention
					"**/{vs,sql}/workbench/{common,browser,electron-sandbox}/**",
					"**/{vs,sql}/workbench/api/{common,browser,electron-sandbox}/**",
					"**/{vs,sql}/workbench/services/*/{common,browser,electron-sandbox}/**"
				]
			},
			{
				"target": "**/{vs,sql}/workbench/electron-browser/**",
				"restrictions": [
					"vs/nls",
					"vs/css!./**/*",
<<<<<<< HEAD
					"**/{vs,sql}/base/{common,browser,node,electron-sandbox,electron-browser}/**",
					"**/{vs,sql}/base/parts/*/{common,browser,node,electron-sandbox,electron-browser}/**",
					"**/{vs,sql}/platform/*/{common,browser,node,electron-sandbox,electron-browser}/**",
					"**/{vs,sql}/editor/{common,browser,node,electron-sandbox,electron-browser}/**",
					"**/{vs,sql}/editor/contrib/**", // editor/contrib is equivalent to /browser/ by convention
					"**/{vs,sql}/workbench/{common,browser,node,electron-sandbox,electron-browser}/**",
					"**/{vs,sql}/workbench/api/{common,browser,node,electron-sandbox,electron-browser}/**",
					"**/{vs,sql}/workbench/services/*/{common,browser,node,electron-sandbox,electron-browser}/**",
					"@vscode/*",
					"@parcel/*",
					"*" // node modules
=======
					"**/vs/base/{common,browser,node,electron-sandbox,electron-browser}/**",
					"**/vs/base/parts/*/{common,browser,node,electron-sandbox,electron-browser}/**",
					"**/vs/platform/*/{common,browser,node,electron-sandbox,electron-browser}/**",
					"**/vs/editor/{common,browser,node,electron-sandbox,electron-browser}/**",
					"**/vs/editor/contrib/**", // editor/contrib is equivalent to /browser/ by convention
					"**/vs/workbench/{common,browser,node,electron-sandbox,electron-browser}/**",
					"**/vs/workbench/api/{common,browser,node,electron-sandbox,electron-browser}/**",
					"**/vs/workbench/services/*/{common,browser,node,electron-sandbox,electron-browser}/**",
					"@vscode/*", "@parcel/*", "*" // node modules
>>>>>>> 08a9a544
				]
			},
			{
				"target": "**/{vs,sql}/workbench/services/**/test/**",
				"restrictions": [
					"vs/nls",
					"vs/css!./**/*",
					"**/{vs,sql}/base/**",
					"**/{vs,sql}/platform/**",
					"**/{vs,sql}/editor/**",
					"**/{vs,sql}/workbench/{common,browser,node,electron-sandbox,electron-browser}/**",
					"vs/workbench/contrib/files/browser/editors/fileEditorInput",
<<<<<<< HEAD
					"**/{vs,sql}/workbench/services/**",
					"**/{vs,sql}/workbench/test/**",
					"@vscode/*",
					"@parcel/*",
					"*" // node modules
=======
					"**/vs/workbench/services/**",
					"**/vs/workbench/test/**",
					"@vscode/*", "@parcel/*", "*" // node modules
>>>>>>> 08a9a544
				]
			},
			{
				"target": "**/{vs,sql}/workbench/services/**/common/**",
				"restrictions": [
					"vs/nls",
					"azdata",
					"**/{vs,sql}/base/**/common/**",
					"**/{vs,sql}/platform/**/common/**",
					"**/{vs,sql}/editor/common/**",
					"**/{vs,sql}/workbench/workbench.web.api",
					"**/{vs,sql}/workbench/common/**",
					"**/{vs,sql}/workbench/services/**/common/**",
					"**/{vs,sql}/workbench/api/**/common/**",
					"**/{vs,sql}/workbench/contrib/**/common/**",
					"vs/workbench/contrib/files/common/editors/fileEditorInput", // this should be fine, it only accesses constants from contrib
					"vscode-textmate",
					"vscode-oniguruma",
					"iconv-lite-umd",
					"tas-client-umd",
					"jschardet"
				]
			},
			{
				"target": "**/{vs,sql}/workbench/services/**/worker/**",
				"restrictions": [
					"vs/nls",
					"**/{vs,sql}/base/**/common/**",
					"**/{vs,sql}/platform/**/common/**",
					"**/{vs,sql}/editor/common/**",
					"**/{vs,sql}/workbench/**/common/**",
					"**/{vs,sql}/workbench/**/worker/**",
					"**/{vs,sql}/workbench/services/**/common/**",
					"vscode"
				]
			},
			{
				"target": "**/{vs,sql}/workbench/services/**/browser/**",
				"restrictions": [
					"vs/nls",
					"vs/css!./**/*",
					"azdata",
					"mssql",
					"azurecore",
					"vscode",
					"**/{vs,sql}/base/**/{common,browser,worker}/**",
					"**/{vs,sql}/platform/**/{common,browser}/**",
					"**/{vs,sql}/editor/{common,browser}/**",
					"**/{vs,sql}/workbench/workbench.web.api",
					"**/{vs,sql}/workbench/{common,browser}/**",
					"**/{vs,sql}/workbench/api/{common,browser}/**",
					"**/{vs,sql}/workbench/services/**/{common,browser}/**",
					"**/{vs,sql}/workbench/contrib/**/common/**",
					"vscode-textmate",
					"vscode-oniguruma",
					"iconv-lite-umd",
					"jschardet",
					"@vscode/vscode-languagedetection",
					"@angular/*",
					"rxjs/**",
					"sanitize-html",
					"ansi_up",
					"@microsoft/applicationinsights-web"
				]
			},
			{
				"target": "**/{vs,sql}/workbench/services/**/node/**",
				"restrictions": [
					"vs/nls",
<<<<<<< HEAD
					"**/{vs,sql}/base/**/{common,node}/**",
					"**/{vs,sql}/platform/**/{common,node}/**",
					"**/{vs,sql}/editor/{common,node}/**",
					"**/{vs,sql}/workbench/{common,node}/**",
					"**/{vs,sql}/workbench/api/{common,node}/**",
					"**/{vs,sql}/workbench/services/**/{common,node}/**",
					"@vscode/*",
					"@parcel/*",
					"*" // node modules
=======
					"**/vs/base/**/{common,node}/**",
					"**/vs/platform/**/{common,node}/**",
					"**/vs/editor/{common,node}/**",
					"**/vs/workbench/{common,node}/**",
					"**/vs/workbench/api/{common,node}/**",
					"**/vs/workbench/services/**/{common,node}/**",
					"@vscode/*", "@parcel/*", "*" // node modules
>>>>>>> 08a9a544
				]
			},
			{
				"target": "**/{vs,sql}/workbench/services/**/electron-sandbox/**",
				"restrictions": [
					"vs/nls",
					"vs/css!./**/*",
					"**/{vs,sql}/base/**/{common,browser,worker,electron-sandbox}/**",
					"**/{vs,sql}/platform/**/{common,browser,electron-sandbox}/**",
					"**/{vs,sql}/editor/**",
					"**/{vs,sql}/workbench/{common,browser,electron-sandbox}/**",
					"**/{vs,sql}/workbench/api/{common,browser,electron-sandbox}/**",
					"**/{vs,sql}/workbench/services/**/{common,browser,electron-sandbox}/**",
					"vscode-textmate",
					"vscode-oniguruma",
					"iconv-lite-umd",
					"jschardet"
				]
			},
			{
				"target": "**/{vs,sql}/workbench/services/**/electron-browser/**",
				"restrictions": [
					"vs/nls",
					"vs/css!./**/*",
<<<<<<< HEAD
					"**/{vs,sql}/base/**/{common,browser,worker,node,electron-sandbox,electron-browser}/**",
					"**/{vs,sql}/platform/**/{common,browser,node,electron-sandbox,electron-browser}/**",
					"**/{vs,sql}/editor/**",
					"**/{vs,sql}/workbench/{common,browser,node,electron-sandbox,electron-browser}/**",
					"**/{vs,sql}/workbench/api/{common,browser,node,electron-sandbox,electron-browser}/**",
					"**/{vs,sql}/workbench/services/**/{common,browser,node,electron-sandbox,electron-browser}/**",
					"@vscode/*",
					"@parcel/*",
					"*" // node modules
=======
					"**/vs/base/**/{common,browser,worker,node,electron-sandbox,electron-browser}/**",
					"**/vs/platform/**/{common,browser,node,electron-sandbox,electron-browser}/**",
					"**/vs/editor/**",
					"**/vs/workbench/{common,browser,node,electron-sandbox,electron-browser}/**",
					"**/vs/workbench/api/{common,browser,node,electron-sandbox,electron-browser}/**",
					"**/vs/workbench/services/**/{common,browser,node,electron-sandbox,electron-browser}/**",
					"@vscode/*", "@parcel/*", "*" // node modules
>>>>>>> 08a9a544
				]
			},
			{
				"target": "**/{vs,sql}/workbench/contrib/**/test/**",
				"restrictions": [
					"assert",
					"vs/nls",
					"vs/css!./**/*",
					"**/{vs,sql}/base/**",
					"**/{vs,sql}/platform/**",
					"**/{vs,sql}/editor/**",
					"**/{vs,sql}/workbench/api/common/**", // {{SQL CARBON EDIT}}
					"**/{vs,sql}/workbench/{common,browser,node,electron-sandbox,electron-browser}/**",
					"**/{vs,sql}/workbench/services/**",
					"**/{vs,sql}/workbench/contrib/**",
					"**/{vs,sql}/workbench/test/**",
					"@angular/*", // {{SQL CARBON EDIT}}
					"rxjs/**", // {{SQL CARBON EDIT}}
					"*"
				]
			},
			{
				"target": "**/{vs,sql}/workbench/contrib/terminal/browser/**",
				"restrictions": [
					// xterm and its addons are strictly browser-only components
					"xterm",
					"xterm-addon-*",
					"vs/nls",
					"vs/css!./**/*",
					"**/{vs,sql}/base/**/{common,browser}/**",
					"**/{vs,sql}/platform/**/{common,browser}/**",
					"**/{vs,sql}/editor/**",
					"**/{vs,sql}/workbench/{common,browser}/**",
					"**/{vs,sql}/workbench/contrib/**/{common,browser}/**",
					"**/{vs,sql}/workbench/services/**/{common,browser}/**"
				]
			},
			{
				"target": "**/{vs,sql}/workbench/contrib/extensions/browser/**",
				"restrictions": [
					"semver-umd",
					"vs/nls",
					"vs/css!./**/*",
					"**/{vs,sql}/base/**/{common,browser}/**",
					"**/{vs,sql}/platform/**/{common,browser}/**",
					"**/{vs,sql}/editor/**",
					"**/{vs,sql}/workbench/{common,browser}/**",
					"**/{vs,sql}/workbench/contrib/**/{common,browser}/**",
					"**/{vs,sql}/workbench/services/**/{common,browser}/**"
				]
			},
			{
				"target": "**/{vs,sql}/workbench/contrib/update/browser/update.ts",
				"restrictions": [
					"semver-umd",
					"vs/nls",
					"vs/css!./**/*",
					"**/{vs,sql}/base/**/{common,browser}/**",
					"**/{vs,sql}/platform/**/{common,browser}/**",
					"**/{vs,sql}/editor/**",
					"**/{vs,sql}/workbench/{common,browser}/**",
					"**/{vs,sql}/workbench/contrib/**/{common,browser}/**",
					"**/{vs,sql}/workbench/services/**/{common,browser}/**"
				]
			},
			{
				"target": "**/{vs,sql}/workbench/contrib/notebook/common/**",
				"restrictions": [
					"vs/nls",
					"vs/css!./**/*",
					"**/{vs,sql}/base/**/{common,worker}/**",
					"**/{vs,sql}/platform/**/common/**",
					"**/{vs,sql}/editor/**",
					"**/{vs,sql}/workbench/common/**",
					"**/{vs,sql}/workbench/api/common/**",
					"**/{vs,sql}/workbench/services/**/common/**",
					"**/{vs,sql}/workbench/contrib/**/common/**"
				]
			},
			{
				"target": "**/{vs,sql}/workbench/contrib/**/common/**",
				"restrictions": [
					"vs/nls",
					"vs/css!./**/*",
					"azdata",
					"**/{vs,sql}/base/**/common/**",
					"**/{vs,sql}/platform/**/common/**",
					"**/{vs,sql}/editor/**",
					"**/{vs,sql}/workbench/common/**",
					"**/{vs,sql}/workbench/api/common/**",
					"**/{vs,sql}/workbench/services/**/common/**",
					"**/{vs,sql}/workbench/contrib/**/common/**"
				]
			},
			{
				"target": "**/{vs,sql}/workbench/contrib/**/browser/**",
				"restrictions": [
					"vs/nls",
					"vs/css!./**/*",
					"azdata",
					"vscode",
					"**/{vs,sql}/base/**/{common,browser}/**",
					"**/{vs,sql}/platform/**/{common,browser}/**",
					"**/{vs,sql}/editor/**",
					"**/{vs,sql}/workbench/{common,browser}/**",
					"**/{vs,sql}/workbench/api/{common,browser}/**",
					"**/{vs,sql}/workbench/services/**/{common,browser}/**",
					"**/{vs,sql}/workbench/contrib/**/{common,browser}/**",
					"@angular/*",
					"rxjs/**",
					"ng2-charts",
					"chart.js",
					"plotly.js",
					"angular2-grid",
					"kburtram-query-plan",
					"html-to-image",
					"turndown",
					"gridstack",
					"mark.js",
					"vscode-textmate",
					"vscode-oniguruma",
					"iconv-lite-umd",
					"jschardet",
					"azdataGraph"
				]
			},
			{
				"target": "**/{vs,sql}/workbench/contrib/**/node/**",
				"restrictions": [
					"vs/nls",
					"vs/css!./**/*",
<<<<<<< HEAD
					"**/{vs,sql}/base/**/{common,node}/**",
					"**/{vs,sql}/platform/**/{common,node}/**",
					"**/{vs,sql}/editor/**/common/**",
					"**/{vs,sql}/workbench/{common,node}/**",
					"**/{vs,sql}/workbench/api/{common,node}/**",
					"**/{vs,sql}/workbench/services/**/{common,node}/**",
					"**/{vs,sql}/workbench/contrib/**/{common,node}/**",
					"@vscode/*",
					"@parcel/*",
					"*" // node modules
=======
					"**/vs/base/**/{common,node}/**",
					"**/vs/platform/**/{common,node}/**",
					"**/vs/editor/**/common/**",
					"**/vs/workbench/{common,node}/**",
					"**/vs/workbench/api/{common,node}/**",
					"**/vs/workbench/services/**/{common,node}/**",
					"**/vs/workbench/contrib/**/{common,node}/**",
					"@vscode/*", "@parcel/*", "*" // node modules
>>>>>>> 08a9a544
				]
			},
			{
				"target": "**/{vs,sql}/workbench/contrib/**/electron-sandbox/**",
				"restrictions": [
					"vs/nls",
					"vs/css!./**/*",
					"**/{vs,sql}/base/**/{common,browser,worker,electron-sandbox}/**",
					"**/{vs,sql}/platform/**/{common,browser,electron-sandbox}/**",
					"**/{vs,sql}/editor/**",
					"**/{vs,sql}/workbench/{common,browser,electron-sandbox}/**",
					"**/{vs,sql}/workbench/api/{common,browser,electron-sandbox}/**",
					"**/{vs,sql}/workbench/services/**/{common,browser,electron-sandbox}/**",
					"**/{vs,sql}/workbench/contrib/**/{common,browser,electron-sandbox}/**",
					"vscode-textmate",
					"vscode-oniguruma",
					"iconv-lite-umd",
					"jschardet"
				]
			},
			{
				"target": "**/{vs,sql}/workbench/contrib/**/electron-browser/**",
				"restrictions": [
					"vs/nls",
					"vs/css!./**/*",
<<<<<<< HEAD
					"**/{vs,sql}/base/**/{common,browser,worker,node,electron-sandbox,electron-browser}/**",
					"**/{vs,sql}/platform/**/{common,browser,node,electron-sandbox,electron-browser}/**",
					"**/{vs,sql}/editor/**",
					"**/{vs,sql}/workbench/{common,browser,node,electron-sandbox,electron-browser}/**",
					"**/{vs,sql}/workbench/api/{common,browser,node,electron-sandbox,electron-browser}/**",
					"**/{vs,sql}/workbench/services/**/{common,browser,node,electron-sandbox,electron-browser}/**",
					"**/{vs,sql}/workbench/contrib/**/{common,browser,node,electron-sandbox,electron-browser}/**",
					"@vscode/*",
					"@parcel/*",
					"*" // node modules
=======
					"**/vs/base/**/{common,browser,worker,node,electron-sandbox,electron-browser}/**",
					"**/vs/platform/**/{common,browser,node,electron-sandbox,electron-browser}/**",
					"**/vs/editor/**",
					"**/vs/workbench/{common,browser,node,electron-sandbox,electron-browser}/**",
					"**/vs/workbench/api/{common,browser,node,electron-sandbox,electron-browser}/**",
					"**/vs/workbench/services/**/{common,browser,node,electron-sandbox,electron-browser}/**",
					"**/vs/workbench/contrib/**/{common,browser,node,electron-sandbox,electron-browser}/**",
					"@vscode/*", "@parcel/*", "*" // node modules
>>>>>>> 08a9a544
				]
			},
			{
				"target": "**/{vs,sql}/code/browser/**",
				"restrictions": [
					"vs/nls",
					"vs/css!./**/*",
					"**/{vs,sql}/base/**/{common,browser}/**",
					"**/{vs,sql}/base/parts/**/{common,browser}/**",
					"**/{vs,sql}/platform/**/{common,browser}/**",
					"**/{vs,sql}/code/**/{common,browser}/**",
					"**/{vs,sql}/workbench/workbench.web.api"
				]
			},
			{
				"target": "**/{vs,sql}/code/node/**",
				"restrictions": [
					"vs/nls",
<<<<<<< HEAD
					"**/{vs,sql}/base/**/{common,node}/**",
					"**/{vs,sql}/base/parts/**/{common,node}/**",
					"**/{vs,sql}/platform/**/{common,node}/**",
					"**/{vs,sql}/code/**/{common,node}/**",
					"@vscode/*",
					"@parcel/*",
					"*" // node modules
=======
					"**/vs/base/**/{common,node}/**",
					"**/vs/base/parts/**/{common,node}/**",
					"**/vs/platform/**/{common,node}/**",
					"**/vs/code/**/{common,node}/**",
					"@vscode/*", "@parcel/*", "*" // node modules
>>>>>>> 08a9a544
				]
			},
			{
				"target": "**/{vs,sql}/code/electron-browser/**",
				"restrictions": [
					"vs/nls",
					"vs/css!./**/*",
<<<<<<< HEAD
					"**/{vs,sql}/base/**/{common,browser,node,electron-sandbox,electron-browser}/**",
					"**/{vs,sql}/base/parts/**/{common,browser,node,electron-sandbox,electron-browser}/**",
					"**/{vs,sql}/platform/**/{common,browser,node,electron-sandbox,electron-browser}/**",
					"**/{vs,sql}/code/**/{common,browser,node,electron-sandbox,electron-browser}/**",
					"@vscode/*",
					"@parcel/*",
					"*" // node modules
=======
					"**/vs/base/**/{common,browser,node,electron-sandbox,electron-browser}/**",
					"**/vs/base/parts/**/{common,browser,node,electron-sandbox,electron-browser}/**",
					"**/vs/platform/**/{common,browser,node,electron-sandbox,electron-browser}/**",
					"**/vs/code/**/{common,browser,node,electron-sandbox,electron-browser}/**",
					"@vscode/*", "@parcel/*", "*" // node modules
>>>>>>> 08a9a544
				]
			},
			{
				"target": "**/{vs,sql}/code/electron-main/**",
				"restrictions": [
					"vs/nls",
<<<<<<< HEAD
					"**/{vs,sql}/base/**/{common,node,electron-main}/**",
					"**/{vs,sql}/base/parts/**/{common,node,electron-main}/**",
					"**/{vs,sql}/platform/**/{common,node,electron-main}/**",
					"**/{vs,sql}/code/**/{common,node,electron-main}/**",
					"@vscode/*",
					"@parcel/*",
					"*" // node modules
=======
					"**/vs/base/**/{common,node,electron-main}/**",
					"**/vs/base/parts/**/{common,node,electron-main}/**",
					"**/vs/platform/**/{common,node,electron-main}/**",
					"**/vs/code/**/{common,node,electron-main}/**",
					"@vscode/*", "@parcel/*", "*" // node modules
>>>>>>> 08a9a544
				]
			},
			{
				"target": "**/{vs,sql}/server/**",
				"restrictions": [
					"vs/nls",
<<<<<<< HEAD
					"**/{vs,sql}/base/**/{common,node}/**",
					"**/{vs,sql}/base/parts/**/{common,node}/**",
					"**/{vs,sql}/platform/**/{common,node}/**",
					"**/{vs,sql}/workbench/**/{common,node}/**",
					"**/{vs,sql}/server/**",
					"@vscode/*",
					"@parcel/*",
					"*" // node modules
=======
					"**/vs/base/**/{common,node}/**",
					"**/vs/base/parts/**/{common,node}/**",
					"**/vs/platform/**/{common,node}/**",
					"**/vs/workbench/**/{common,node}/**",
					"**/vs/server/**",
					"@vscode/*", "@parcel/*", "*" // node modules
>>>>>>> 08a9a544
				]
			},
			{
				"target": "**/src/{vs,sql}/workbench/workbench.common.main.ts",
				"restrictions": [
					"vs/nls",
					"**/{vs,sql}/base/**/{common,browser}/**",
					"**/{vs,sql}/base/parts/**/{common,browser}/**",
					"**/{vs,sql}/platform/**/{common,browser}/**",
					"**/{vs,sql}/editor/**",
					"**/{vs,sql}/workbench/**/{common,browser}/**"
				]
			},
			{
				"target": "**/src/{vs,sql}/workbench/workbench.web.main.ts",
				"restrictions": [
					"vs/nls",
					"**/{vs,sql}/base/**/{common,browser}/**",
					"**/{vs,sql}/base/parts/**/{common,browser}/**",
					"**/{vs,sql}/platform/**/{common,browser}/**",
					"**/{vs,sql}/editor/**",
					"**/{vs,sql}/workbench/**/{common,browser}/**",
					"**/{vs,sql}/workbench/workbench.common.main"
				]
			},
			{
				"target": "**/src/{vs,sql}/workbench/workbench.web.api.ts",
				"restrictions": [
					"vs/nls",
					"**/{vs,sql}/base/**/{common,browser}/**",
					"**/{vs,sql}/base/parts/**/{common,browser}/**",
					"**/{vs,sql}/platform/**/{common,browser}/**",
					"**/{vs,sql}/editor/**",
					"**/{vs,sql}/workbench/**/{common,browser}/**",
					"**/{vs,sql}/workbench/workbench.web.main"
				]
			},
			{
				"target": "**/src/{vs,sql}/workbench/workbench.sandbox.main.ts",
				"restrictions": [
					"vs/nls",
					"**/{vs,sql}/base/**/{common,browser,electron-sandbox}/**",
					"**/{vs,sql}/base/parts/**/{common,browser,electron-sandbox}/**",
					"**/{vs,sql}/platform/**/{common,browser,electron-sandbox}/**",
					"**/{vs,sql}/editor/**",
					"**/{vs,sql}/workbench/**/{common,browser,electron-sandbox}/**",
					"**/{vs,sql}/workbench/workbench.common.main"
				]
			},
			{
				"target": "**/src/{vs,sql}/workbench/workbench.desktop.main.ts",
				"restrictions": [
					"vs/nls",
					"**/{vs,sql}/base/**/{common,browser,node,electron-sandbox,electron-browser}/**",
					"**/{vs,sql}/base/parts/**/{common,browser,node,electron-sandbox,electron-browser}/**",
					"**/{vs,sql}/platform/**/{common,browser,node,electron-sandbox,electron-browser}/**",
					"**/{vs,sql}/editor/**",
					"**/{vs,sql}/workbench/**/{common,browser,node,electron-sandbox,electron-browser}/**",
					"**/{vs,sql}/workbench/workbench.common.main",
					"**/{vs,sql}/workbench/workbench.sandbox.main"
				]
			},
			{
				"target": "**/extensions/**",
				"restrictions": "**/*"
			},
			{
				"target": "**/test/smoke/**",
				"restrictions": [
					"**/test/smoke/**",
					"@vscode/*", "@parcel/*", "*" // node modules
				]
			},
			{
				"target": "**/test/automation/**",
				"restrictions": [
					"**/test/automation/**",
					"@vscode/*", "@parcel/*", "*" // node modules
				]
			},
			{
				"target": "**/test/integration/**",
				"restrictions": [
					"**/test/integration/**",
					"@vscode/*", "@parcel/*", "*" // node modules
				]
			},
			{
				"target": "**/test/monaco/**",
				"restrictions": [
					"**/test/monaco/**",
					"@vscode/*", "@parcel/*", "*" // node modules
				]
			},
			{
				"target": "**/api/**.test.ts",
				"restrictions": [
					"**/{vs,sql}/**",
					"assert",
					"sinon",
					"sinon-test",
					"crypto",
					"vscode",
					"typemoq",
					"azdata"
				]
			},
			{
				"target": "**/{node,electron-browser,electron-main}/**/*.test.ts",
				"restrictions": [
<<<<<<< HEAD
					"**/{vs,sql}/**",
					"@vscode/*",
					"@parcel/*",
					"*", // node modules
					"@angular/*" // {{SQL CARBON EDIT}}
=======
					"**/vs/**",
					"@vscode/*", "@parcel/*", "*" // node modules
>>>>>>> 08a9a544
				]
			},
			{
				"target": "**/{node,electron-browser,electron-main}/**/test/**",
				"restrictions": [
<<<<<<< HEAD
					"**/{vs,sql}/**",
					"@vscode/*",
					"@parcel/*",
					"*" // node modules
=======
					"**/vs/**",
					"@vscode/*", "@parcel/*", "*" // node modules
>>>>>>> 08a9a544
				]
			},
			{
				"target": "**/test/{node,electron-browser,electron-main}/**",
				"restrictions": [
<<<<<<< HEAD
					"**/{vs,sql}/**",
					"@vscode/*",
					"@parcel/*",
					"*" // node modules
=======
					"**/vs/**",
					"@vscode/*", "@parcel/*", "*" // node modules
>>>>>>> 08a9a544
				]
			},
			{
				"target": "**/**.test.ts",
				"restrictions": [
					"**/{vs,sql}/**",
					"assert",
					"typemoq",
					"sinon",
					"sinon-test",
					"crypto",
					"xterm*",
					"azdata"
				]
			},
			{
				"target": "**/test/**",
				"restrictions": [
					"**/{vs,sql}/**",
					"assert",
					"typemoq",
					"sinon",
					"sinon-test",
					"crypto",
					"xterm*"
				]
			}
		],
		"header/header": [
			2,
			"block",
			[
				"---------------------------------------------------------------------------------------------",
				" *  Copyright (c) Microsoft Corporation. All rights reserved.",
				" *  Licensed under the Source EULA. See License.txt in the project root for license information.",
				" *--------------------------------------------------------------------------------------------"
			]
		]
	},
	"overrides": [
		{
			"files": [
				"*.js"
			],
			"rules": {
				"jsdoc/no-types": "off"
			}
		},
		{
			"files": [
				"**/sql/**"
			],
			"rules": {
				"no-sync": "warn",
				"strict": ["warn", "never"],
				"no-console": "warn"
			}
		},
		{
			"files": [
				"**/vscode.d.ts",
				"**/vscode.proposed.d.ts"
			],
			"rules": {
				"vscode-dts-create-func": "warn",
				"vscode-dts-literal-or-types": "warn",
				"vscode-dts-interface-naming": "warn",
				"vscode-dts-cancellation": "warn",
				"vscode-dts-use-thenable": "warn",
				"vscode-dts-region-comments": "warn",
				"vscode-dts-vscode-in-comments": "warn",
				"vscode-dts-provider-naming": [
					"warn",
					{
						"allowed": [
							"FileSystemProvider",
							"TreeDataProvider",
							"TestProvider",
							"CustomEditorProvider",
							"CustomReadonlyEditorProvider",
							"TerminalLinkProvider",
							"AuthenticationProvider",
							"NotebookContentProvider"
						]
					}
				],
				"vscode-dts-event-naming": [
					"warn",
					{
						"allowed": [
							"onCancellationRequested",
							"event"
						],
						"verbs": [
							"accept",
							"change",
							"close",
							"collapse",
							"create",
							"delete",
							"discover",
							"dispose",
							"edit",
							"end",
							"expand",
							"grant",
							"hide",
							"invalidate",
							"open",
							"override",
							"receive",
							"register",
							"remove",
							"rename",
							"save",
							"send",
							"start",
							"terminate",
							"trigger",
							"unregister",
							"write"
						]
					}
				]
			}
		},
		{
			"files": [
				"src/{vs,sql}/server/*",

				// {{SQL CARBON EDIT}} Ignore our own that don't use our copyright
				"extensions/azuremonitor/src/prompts/**",
				"extensions/azuremonitor/src/typings/findRemove.d.ts",
				"extensions/kusto/src/prompts/**",
				"extensions/mssql/src/hdfs/webhdfs.ts",
				"extensions/mssql/src/prompts/**",
				"extensions/mssql/src/typings/bufferStreamReader.d.ts",
				"extensions/mssql/src/typings/findRemove.d.ts",
				"extensions/notebook/resources/jupyter_config/**",
				"extensions/notebook/src/intellisense/text.ts",
				"extensions/notebook/src/prompts/**",
				"extensions/resource-deployment/src/typings/linuxReleaseInfo.d.ts",
				"src/sql/base/browser/ui/table/plugins/autoSizeColumns.plugin.ts",
				"src/sql/base/browser/ui/table/plugins/cellSelectionModel.plugin.ts",
				"src/sql/base/browser/ui/table/plugins/checkboxSelectColumn.plugin.ts",
				"src/sql/base/browser/ui/table/plugins/headerFilter.plugin.ts",
				"src/sql/base/browser/ui/table/plugins/rowDetailView.ts",
				"src/sql/base/browser/ui/table/plugins/rowMoveManager.plugin.ts",
				"src/sql/base/browser/ui/table/plugins/rowSelectionModel.plugin.ts",
				"src/sql/workbench/services/notebook/browser/outputs/factories.ts",
				"src/sql/workbench/services/notebook/browser/outputs/mimemodel.ts",
				"src/sql/workbench/services/notebook/browser/outputs/registry.ts",
				"src/sql/workbench/services/notebook/browser/outputs/renderMimeInterfaces.ts",
				"src/sql/workbench/services/notebook/browser/outputs/sanitizer.ts",
				"src/sql/workbench/contrib/notebook/browser/models/outputProcessor.ts",
				"src/sql/workbench/contrib/notebook/browser/turndownPluginGfm.ts",
				"src/sql/workbench/services/notebook/common/nbformat.ts",
				"src/sql/workbench/services/notebook/browser/outputs/renderers.ts",
				"src/sql/workbench/services/notebook/browser/outputs/tableRenderers.ts"
			],
			"rules": {
				"header/header": [
					// hygiene.js still checks that all files (even those in this directory) are MIT licensed.
					"off"
				]
			}
		}
	]
}<|MERGE_RESOLUTION|>--- conflicted
+++ resolved
@@ -134,15 +134,8 @@
 				"target": "**/{vs,sql}/base/node/**",
 				"restrictions": [
 					"vs/nls",
-<<<<<<< HEAD
 					"**/{vs,sql}/base/{common,node}/**",
-					"@vscode/*",
-					"@parcel/*",
-					"*" // node modules
-=======
-					"**/vs/base/{common,node}/**",
-					"@vscode/*", "@parcel/*", "*" // node modules
->>>>>>> 08a9a544
+					"@vscode/*", "@parcel/*", "*" // node modules
 				]
 			},
 			{
@@ -182,17 +175,9 @@
 				"target": "**/{vs,sql}/base/parts/*/node/**",
 				"restrictions": [
 					"vs/nls",
-<<<<<<< HEAD
 					"**/{vs,sql}/base/{common,node}/**",
 					"**/{vs,sql}/base/parts/*/{common,node}/**",
-					"@vscode/*",
-					"@parcel/*",
-					"*" // node modules
-=======
-					"**/vs/base/{common,node}/**",
-					"**/vs/base/parts/*/{common,node}/**",
-					"@vscode/*", "@parcel/*", "*" // node modules
->>>>>>> 08a9a544
+					"@vscode/*", "@parcel/*", "*" // node modules
 				]
 			},
 			{
@@ -209,34 +194,18 @@
 				"restrictions": [
 					"vs/nls",
 					"vs/css!./**/*",
-<<<<<<< HEAD
 					"**/{vs,sql}/base/{common,browser,node,electron-sandbox,electron-browser}/**",
 					"**/{vs,sql}/base/parts/*/{common,browser,node,electron-sandbox,electron-browser}/**",
-					"@vscode/*",
-					"@parcel/*",
-					"*" // node modules
-=======
-					"**/vs/base/{common,browser,node,electron-sandbox,electron-browser}/**",
-					"**/vs/base/parts/*/{common,browser,node,electron-sandbox,electron-browser}/**",
-					"@vscode/*", "@parcel/*", "*" // node modules
->>>>>>> 08a9a544
+					"@vscode/*", "@parcel/*", "*" // node modules
 				]
 			},
 			{
 				"target": "**/{vs,sql}/base/parts/*/electron-main/**",
 				"restrictions": [
 					"vs/nls",
-<<<<<<< HEAD
 					"**/{vs,sql}/base/{common,node,electron-main}/**",
 					"**/{vs,sql}/base/parts/*/{common,node,electron-main}/**",
-					"@vscode/*",
-					"@parcel/*",
-					"*" // node modules
-=======
-					"**/vs/base/{common,node,electron-main}/**",
-					"**/vs/base/parts/*/{common,node,electron-main}/**",
-					"@vscode/*", "@parcel/*", "*" // node modules
->>>>>>> 08a9a544
+					"@vscode/*", "@parcel/*", "*" // node modules
 				]
 			},
 			{
@@ -282,20 +251,11 @@
 				"target": "**/{vs,sql}/platform/*/node/**",
 				"restrictions": [
 					"vs/nls",
-<<<<<<< HEAD
 					"azdata",
 					"**/{vs,sql}/base/{common,node}/**",
 					"**/{vs,sql}/base/parts/*/{common,node}/**",
 					"**/{vs,sql}/platform/*/{common,node}/**",
-					"@vscode/*",
-					"@parcel/*",
-					"*" // node modules
-=======
-					"**/vs/base/{common,node}/**",
-					"**/vs/base/parts/*/{common,node}/**",
-					"**/vs/platform/*/{common,node}/**",
-					"@vscode/*", "@parcel/*", "*" // node modules
->>>>>>> 08a9a544
+					"@vscode/*", "@parcel/*", "*" // node modules
 				]
 			},
 			{
@@ -314,39 +274,21 @@
 					"vs/nls",
 					"azdata",
 					"vs/css!./**/*",
-<<<<<<< HEAD
 					"**/{vs,sql}/base/{common,browser,node,electron-sandbox,electron-browser}/**",
 					"**/{vs,sql}/base/parts/*/{common,browser,node,electron-sandbox,electron-browser}/**",
 					"**/{vs,sql}/platform/*/{common,browser,node,electron-sandbox,electron-browser}/**",
-					"@vscode/*",
-					"@parcel/*",
-					"*" // node modules
-=======
-					"**/vs/base/{common,browser,node,electron-sandbox,electron-browser}/**",
-					"**/vs/base/parts/*/{common,browser,node,electron-sandbox,electron-browser}/**",
-					"**/vs/platform/*/{common,browser,node,electron-sandbox,electron-browser}/**",
-					"@vscode/*", "@parcel/*", "*" // node modules
->>>>>>> 08a9a544
+					"@vscode/*", "@parcel/*", "*" // node modules
 				]
 			},
 			{
 				"target": "**/{vs,sql}/platform/*/electron-main/**",
 				"restrictions": [
 					"vs/nls",
-<<<<<<< HEAD
 					"azdata",
 					"**/{vs,sql}/base/{common,node,electron-main}/**",
 					"**/{vs,sql}/base/parts/*/{common,node,electron-main}/**",
 					"**/{vs,sql}/platform/*/{common,node,electron-main}/**",
-					"@vscode/*",
-					"@parcel/*",
-					"*" // node modules
-=======
-					"**/vs/base/{common,node,electron-main}/**",
-					"**/vs/base/parts/*/{common,node,electron-main}/**",
-					"**/vs/platform/*/{common,node,electron-main}/**",
-					"@vscode/*", "@parcel/*", "*" // node modules
->>>>>>> 08a9a544
+					"@vscode/*", "@parcel/*", "*" // node modules
 				]
 			},
 			{
@@ -575,7 +517,6 @@
 				"restrictions": [
 					"vs/nls",
 					"vs/css!./**/*",
-<<<<<<< HEAD
 					"**/{vs,sql}/base/{common,browser,node,electron-sandbox,electron-browser}/**",
 					"**/{vs,sql}/base/parts/*/{common,browser,node,electron-sandbox,electron-browser}/**",
 					"**/{vs,sql}/platform/*/{common,browser,node,electron-sandbox,electron-browser}/**",
@@ -584,20 +525,7 @@
 					"**/{vs,sql}/workbench/{common,browser,node,electron-sandbox,electron-browser}/**",
 					"**/{vs,sql}/workbench/api/{common,browser,node,electron-sandbox,electron-browser}/**",
 					"**/{vs,sql}/workbench/services/*/{common,browser,node,electron-sandbox,electron-browser}/**",
-					"@vscode/*",
-					"@parcel/*",
-					"*" // node modules
-=======
-					"**/vs/base/{common,browser,node,electron-sandbox,electron-browser}/**",
-					"**/vs/base/parts/*/{common,browser,node,electron-sandbox,electron-browser}/**",
-					"**/vs/platform/*/{common,browser,node,electron-sandbox,electron-browser}/**",
-					"**/vs/editor/{common,browser,node,electron-sandbox,electron-browser}/**",
-					"**/vs/editor/contrib/**", // editor/contrib is equivalent to /browser/ by convention
-					"**/vs/workbench/{common,browser,node,electron-sandbox,electron-browser}/**",
-					"**/vs/workbench/api/{common,browser,node,electron-sandbox,electron-browser}/**",
-					"**/vs/workbench/services/*/{common,browser,node,electron-sandbox,electron-browser}/**",
-					"@vscode/*", "@parcel/*", "*" // node modules
->>>>>>> 08a9a544
+					"@vscode/*", "@parcel/*", "*" // node modules
 				]
 			},
 			{
@@ -610,17 +538,9 @@
 					"**/{vs,sql}/editor/**",
 					"**/{vs,sql}/workbench/{common,browser,node,electron-sandbox,electron-browser}/**",
 					"vs/workbench/contrib/files/browser/editors/fileEditorInput",
-<<<<<<< HEAD
 					"**/{vs,sql}/workbench/services/**",
 					"**/{vs,sql}/workbench/test/**",
-					"@vscode/*",
-					"@parcel/*",
-					"*" // node modules
-=======
-					"**/vs/workbench/services/**",
-					"**/vs/workbench/test/**",
-					"@vscode/*", "@parcel/*", "*" // node modules
->>>>>>> 08a9a544
+					"@vscode/*", "@parcel/*", "*" // node modules
 				]
 			},
 			{
@@ -690,25 +610,13 @@
 				"target": "**/{vs,sql}/workbench/services/**/node/**",
 				"restrictions": [
 					"vs/nls",
-<<<<<<< HEAD
 					"**/{vs,sql}/base/**/{common,node}/**",
 					"**/{vs,sql}/platform/**/{common,node}/**",
 					"**/{vs,sql}/editor/{common,node}/**",
 					"**/{vs,sql}/workbench/{common,node}/**",
 					"**/{vs,sql}/workbench/api/{common,node}/**",
 					"**/{vs,sql}/workbench/services/**/{common,node}/**",
-					"@vscode/*",
-					"@parcel/*",
-					"*" // node modules
-=======
-					"**/vs/base/**/{common,node}/**",
-					"**/vs/platform/**/{common,node}/**",
-					"**/vs/editor/{common,node}/**",
-					"**/vs/workbench/{common,node}/**",
-					"**/vs/workbench/api/{common,node}/**",
-					"**/vs/workbench/services/**/{common,node}/**",
-					"@vscode/*", "@parcel/*", "*" // node modules
->>>>>>> 08a9a544
+					"@vscode/*", "@parcel/*", "*" // node modules
 				]
 			},
 			{
@@ -733,25 +641,13 @@
 				"restrictions": [
 					"vs/nls",
 					"vs/css!./**/*",
-<<<<<<< HEAD
 					"**/{vs,sql}/base/**/{common,browser,worker,node,electron-sandbox,electron-browser}/**",
 					"**/{vs,sql}/platform/**/{common,browser,node,electron-sandbox,electron-browser}/**",
 					"**/{vs,sql}/editor/**",
 					"**/{vs,sql}/workbench/{common,browser,node,electron-sandbox,electron-browser}/**",
 					"**/{vs,sql}/workbench/api/{common,browser,node,electron-sandbox,electron-browser}/**",
 					"**/{vs,sql}/workbench/services/**/{common,browser,node,electron-sandbox,electron-browser}/**",
-					"@vscode/*",
-					"@parcel/*",
-					"*" // node modules
-=======
-					"**/vs/base/**/{common,browser,worker,node,electron-sandbox,electron-browser}/**",
-					"**/vs/platform/**/{common,browser,node,electron-sandbox,electron-browser}/**",
-					"**/vs/editor/**",
-					"**/vs/workbench/{common,browser,node,electron-sandbox,electron-browser}/**",
-					"**/vs/workbench/api/{common,browser,node,electron-sandbox,electron-browser}/**",
-					"**/vs/workbench/services/**/{common,browser,node,electron-sandbox,electron-browser}/**",
-					"@vscode/*", "@parcel/*", "*" // node modules
->>>>>>> 08a9a544
+					"@vscode/*", "@parcel/*", "*" // node modules
 				]
 			},
 			{
@@ -883,7 +779,6 @@
 				"restrictions": [
 					"vs/nls",
 					"vs/css!./**/*",
-<<<<<<< HEAD
 					"**/{vs,sql}/base/**/{common,node}/**",
 					"**/{vs,sql}/platform/**/{common,node}/**",
 					"**/{vs,sql}/editor/**/common/**",
@@ -891,19 +786,7 @@
 					"**/{vs,sql}/workbench/api/{common,node}/**",
 					"**/{vs,sql}/workbench/services/**/{common,node}/**",
 					"**/{vs,sql}/workbench/contrib/**/{common,node}/**",
-					"@vscode/*",
-					"@parcel/*",
-					"*" // node modules
-=======
-					"**/vs/base/**/{common,node}/**",
-					"**/vs/platform/**/{common,node}/**",
-					"**/vs/editor/**/common/**",
-					"**/vs/workbench/{common,node}/**",
-					"**/vs/workbench/api/{common,node}/**",
-					"**/vs/workbench/services/**/{common,node}/**",
-					"**/vs/workbench/contrib/**/{common,node}/**",
-					"@vscode/*", "@parcel/*", "*" // node modules
->>>>>>> 08a9a544
+					"@vscode/*", "@parcel/*", "*" // node modules
 				]
 			},
 			{
@@ -929,7 +812,6 @@
 				"restrictions": [
 					"vs/nls",
 					"vs/css!./**/*",
-<<<<<<< HEAD
 					"**/{vs,sql}/base/**/{common,browser,worker,node,electron-sandbox,electron-browser}/**",
 					"**/{vs,sql}/platform/**/{common,browser,node,electron-sandbox,electron-browser}/**",
 					"**/{vs,sql}/editor/**",
@@ -937,19 +819,7 @@
 					"**/{vs,sql}/workbench/api/{common,browser,node,electron-sandbox,electron-browser}/**",
 					"**/{vs,sql}/workbench/services/**/{common,browser,node,electron-sandbox,electron-browser}/**",
 					"**/{vs,sql}/workbench/contrib/**/{common,browser,node,electron-sandbox,electron-browser}/**",
-					"@vscode/*",
-					"@parcel/*",
-					"*" // node modules
-=======
-					"**/vs/base/**/{common,browser,worker,node,electron-sandbox,electron-browser}/**",
-					"**/vs/platform/**/{common,browser,node,electron-sandbox,electron-browser}/**",
-					"**/vs/editor/**",
-					"**/vs/workbench/{common,browser,node,electron-sandbox,electron-browser}/**",
-					"**/vs/workbench/api/{common,browser,node,electron-sandbox,electron-browser}/**",
-					"**/vs/workbench/services/**/{common,browser,node,electron-sandbox,electron-browser}/**",
-					"**/vs/workbench/contrib/**/{common,browser,node,electron-sandbox,electron-browser}/**",
-					"@vscode/*", "@parcel/*", "*" // node modules
->>>>>>> 08a9a544
+					"@vscode/*", "@parcel/*", "*" // node modules
 				]
 			},
 			{
@@ -968,21 +838,11 @@
 				"target": "**/{vs,sql}/code/node/**",
 				"restrictions": [
 					"vs/nls",
-<<<<<<< HEAD
 					"**/{vs,sql}/base/**/{common,node}/**",
 					"**/{vs,sql}/base/parts/**/{common,node}/**",
 					"**/{vs,sql}/platform/**/{common,node}/**",
 					"**/{vs,sql}/code/**/{common,node}/**",
-					"@vscode/*",
-					"@parcel/*",
-					"*" // node modules
-=======
-					"**/vs/base/**/{common,node}/**",
-					"**/vs/base/parts/**/{common,node}/**",
-					"**/vs/platform/**/{common,node}/**",
-					"**/vs/code/**/{common,node}/**",
-					"@vscode/*", "@parcel/*", "*" // node modules
->>>>>>> 08a9a544
+					"@vscode/*", "@parcel/*", "*" // node modules
 				]
 			},
 			{
@@ -990,65 +850,34 @@
 				"restrictions": [
 					"vs/nls",
 					"vs/css!./**/*",
-<<<<<<< HEAD
 					"**/{vs,sql}/base/**/{common,browser,node,electron-sandbox,electron-browser}/**",
 					"**/{vs,sql}/base/parts/**/{common,browser,node,electron-sandbox,electron-browser}/**",
 					"**/{vs,sql}/platform/**/{common,browser,node,electron-sandbox,electron-browser}/**",
 					"**/{vs,sql}/code/**/{common,browser,node,electron-sandbox,electron-browser}/**",
-					"@vscode/*",
-					"@parcel/*",
-					"*" // node modules
-=======
-					"**/vs/base/**/{common,browser,node,electron-sandbox,electron-browser}/**",
-					"**/vs/base/parts/**/{common,browser,node,electron-sandbox,electron-browser}/**",
-					"**/vs/platform/**/{common,browser,node,electron-sandbox,electron-browser}/**",
-					"**/vs/code/**/{common,browser,node,electron-sandbox,electron-browser}/**",
-					"@vscode/*", "@parcel/*", "*" // node modules
->>>>>>> 08a9a544
+					"@vscode/*", "@parcel/*", "*" // node modules
 				]
 			},
 			{
 				"target": "**/{vs,sql}/code/electron-main/**",
 				"restrictions": [
 					"vs/nls",
-<<<<<<< HEAD
 					"**/{vs,sql}/base/**/{common,node,electron-main}/**",
 					"**/{vs,sql}/base/parts/**/{common,node,electron-main}/**",
 					"**/{vs,sql}/platform/**/{common,node,electron-main}/**",
 					"**/{vs,sql}/code/**/{common,node,electron-main}/**",
-					"@vscode/*",
-					"@parcel/*",
-					"*" // node modules
-=======
-					"**/vs/base/**/{common,node,electron-main}/**",
-					"**/vs/base/parts/**/{common,node,electron-main}/**",
-					"**/vs/platform/**/{common,node,electron-main}/**",
-					"**/vs/code/**/{common,node,electron-main}/**",
-					"@vscode/*", "@parcel/*", "*" // node modules
->>>>>>> 08a9a544
+					"@vscode/*", "@parcel/*", "*" // node modules
 				]
 			},
 			{
 				"target": "**/{vs,sql}/server/**",
 				"restrictions": [
 					"vs/nls",
-<<<<<<< HEAD
 					"**/{vs,sql}/base/**/{common,node}/**",
 					"**/{vs,sql}/base/parts/**/{common,node}/**",
 					"**/{vs,sql}/platform/**/{common,node}/**",
 					"**/{vs,sql}/workbench/**/{common,node}/**",
 					"**/{vs,sql}/server/**",
-					"@vscode/*",
-					"@parcel/*",
-					"*" // node modules
-=======
-					"**/vs/base/**/{common,node}/**",
-					"**/vs/base/parts/**/{common,node}/**",
-					"**/vs/platform/**/{common,node}/**",
-					"**/vs/workbench/**/{common,node}/**",
-					"**/vs/server/**",
-					"@vscode/*", "@parcel/*", "*" // node modules
->>>>>>> 08a9a544
+					"@vscode/*", "@parcel/*", "*" // node modules
 				]
 			},
 			{
@@ -1159,44 +988,23 @@
 			{
 				"target": "**/{node,electron-browser,electron-main}/**/*.test.ts",
 				"restrictions": [
-<<<<<<< HEAD
 					"**/{vs,sql}/**",
-					"@vscode/*",
-					"@parcel/*",
-					"*", // node modules
+					"@vscode/*", "@parcel/*", "*", // node modules
 					"@angular/*" // {{SQL CARBON EDIT}}
-=======
-					"**/vs/**",
-					"@vscode/*", "@parcel/*", "*" // node modules
->>>>>>> 08a9a544
 				]
 			},
 			{
 				"target": "**/{node,electron-browser,electron-main}/**/test/**",
 				"restrictions": [
-<<<<<<< HEAD
 					"**/{vs,sql}/**",
-					"@vscode/*",
-					"@parcel/*",
-					"*" // node modules
-=======
-					"**/vs/**",
-					"@vscode/*", "@parcel/*", "*" // node modules
->>>>>>> 08a9a544
+					"@vscode/*", "@parcel/*", "*" // node modules
 				]
 			},
 			{
 				"target": "**/test/{node,electron-browser,electron-main}/**",
 				"restrictions": [
-<<<<<<< HEAD
 					"**/{vs,sql}/**",
-					"@vscode/*",
-					"@parcel/*",
-					"*" // node modules
-=======
-					"**/vs/**",
-					"@vscode/*", "@parcel/*", "*" // node modules
->>>>>>> 08a9a544
+					"@vscode/*", "@parcel/*", "*" // node modules
 				]
 			},
 			{
