--- conflicted
+++ resolved
@@ -1,737 +1,734 @@
 {
-    "root": true,
-    "parser": "@typescript-eslint/parser",
-    "parserOptions": {
-        "ecmaVersion": 6,
-        "sourceType": "module"
-    },
-    "plugins": [
-        "@typescript-eslint",
-        "jsdoc",
-        "mocha"
-    ],
-    "rules": {
-        "constructor-super": "warn",
-        "curly": "warn",
-        "eqeqeq": "warn",
-        "no-buffer-constructor": "warn",
-        "no-caller": "warn",
-        "no-debugger": "warn",
-        "no-duplicate-case": "warn",
-        "no-duplicate-imports": "warn",
-        "no-eval": "warn",
-        "no-extra-semi": "warn",
-        "no-new-wrappers": "warn",
-        "no-redeclare": "off",
-        "no-sparse-arrays": "warn",
-        "no-throw-literal": "warn",
-        "no-unsafe-finally": "warn",
-        "no-unused-labels": "warn",
-        "no-restricted-globals": [
-            "warn",
-            "name",
-            "length",
-            "event",
-            "closed",
-            "external",
-            "status",
-            "origin",
-            "orientation",
-            "context"
-        ], // non-complete list of globals that are easy to access unintentionally
-        "no-var": "warn",
-        "jsdoc/no-types": "warn",
-        "semi": "off",
-        "mocha/no-exclusive-tests": "warn",
-        "@typescript-eslint/semi": "warn",
-        "@typescript-eslint/naming-convention": [
-            "warn",
-            {
-                "selector": "class",
-                "format": [
-                    "PascalCase"
-                ]
-            }
-        ],
-        "code-no-unused-expressions": [
-            "warn",
-            {
-                "allowTernary": true
-            }
-        ],
-        "code-translation-remind": "warn",
-        "code-no-nls-in-standalone-editor": "warn",
-        "code-no-standalone-editor": "warn",
-        "code-no-unexternalized-strings": "warn",
-        "code-layering": [
-            "warn",
-            {
-                "common": [],
-                "node": [
-                    "common"
-                ],
-                "browser": [
-                    "common"
-                ],
-                "electron-sandbox": [
-                    "common",
-                    "browser"
-                ],
-                "electron-browser": [
-                    "common",
-                    "browser",
-                    "node",
-                    "electron-sandbox"
-                ],
-                "electron-main": [
-                    "common",
-                    "node"
-                ]
-            }
-        ],
-        "code-import-patterns": [
-            "warn",
-            // !!!!!!!!!!!!!!!!!!!!!!!!!!!!!!!!
-            // !!! Do not relax these rules !!!
-            // !!!!!!!!!!!!!!!!!!!!!!!!!!!!!!!!
-            {
-                "target": "**/{vs,sql}/base/common/**",
-                "restrictions": [
-                    "vs/nls",
-                    "**/{vs,sql}/base/common/**"
-                ]
-            },
-            {
-                "target": "**/{vs,sql}/base/test/common/**",
-                "restrictions": [
-                    "assert",
-                    "sinon",
-                    "vs/nls",
-                    "**/{vs,sql}/base/common/**",
-                    "**/{vs,sql}/base/test/common/**"
-                ]
-            },
-            {
-                "target": "**/{vs,sql}/base/browser/**",
-                "restrictions": [
-                    "vs/nls",
-                    "vs/css!./**/*",
-                    "**/{vs,sql}/base/{common,browser}/**",
-                    "@angular/*",
-                    "rxjs/*"
-                ]
-            },
-            {
-                "target": "**/{vs,sql}/base/electron-sandbox/**",
-                "restrictions": [
-                    "vs/nls",
-                    "vs/css!./**/*",
-                    "**/{vs,sql}/base/{common,browser,electron-sandbox}/**"
-                ]
-            },
-            {
-                "target": "**/{vs,sql}/base/node/**",
-                "restrictions": [
-                    "vs/nls",
+	"root": true,
+	"parser": "@typescript-eslint/parser",
+	"parserOptions": {
+		"ecmaVersion": 6,
+		"sourceType": "module"
+	},
+	"plugins": [
+		"@typescript-eslint",
+		"jsdoc"
+	],
+	"rules": {
+		"constructor-super": "warn",
+		"curly": "warn",
+		"eqeqeq": "warn",
+		"no-buffer-constructor": "warn",
+		"no-caller": "warn",
+		"no-debugger": "warn",
+		"no-duplicate-case": "warn",
+		"no-duplicate-imports": "warn",
+		"no-eval": "warn",
+		"no-extra-semi": "warn",
+		"no-new-wrappers": "warn",
+		"no-redeclare": "off",
+		"no-sparse-arrays": "warn",
+		"no-throw-literal": "warn",
+		"no-unsafe-finally": "warn",
+		"no-unused-labels": "warn",
+		"no-restricted-globals": [
+			"warn",
+			"name",
+			"length",
+			"event",
+			"closed",
+			"external",
+			"status",
+			"origin",
+			"orientation",
+			"context"
+		], // non-complete list of globals that are easy to access unintentionally
+		"no-var": "warn",
+		"jsdoc/no-types": "warn",
+		"semi": "off",
+		"@typescript-eslint/semi": "warn",
+		"@typescript-eslint/naming-convention": [
+			"warn",
+			{
+				"selector": "class",
+				"format": [
+					"PascalCase"
+				]
+			}
+		],
+		"code-no-unused-expressions": [
+			"warn",
+			{
+				"allowTernary": true
+			}
+		],
+		"code-translation-remind": "warn",
+		"code-no-nls-in-standalone-editor": "warn",
+		"code-no-standalone-editor": "warn",
+		"code-no-unexternalized-strings": "warn",
+		"code-layering": [
+			"warn",
+			{
+				"common": [],
+				"node": [
+					"common"
+				],
+				"browser": [
+					"common"
+				],
+				"electron-sandbox": [
+					"common",
+					"browser"
+				],
+				"electron-browser": [
+					"common",
+					"browser",
+					"node",
+					"electron-sandbox"
+				],
+				"electron-main": [
+					"common",
+					"node"
+				]
+			}
+		],
+		"code-import-patterns": [
+			"warn",
+			// !!!!!!!!!!!!!!!!!!!!!!!!!!!!!!!!
+			// !!! Do not relax these rules !!!
+			// !!!!!!!!!!!!!!!!!!!!!!!!!!!!!!!!
+			{
+				"target": "**/{vs,sql}/base/common/**",
+				"restrictions": [
+					"vs/nls",
+					"**/{vs,sql}/base/common/**"
+				]
+			},
+			{
+				"target": "**/{vs,sql}/base/test/common/**",
+				"restrictions": [
+					"assert",
+					"sinon",
+					"vs/nls",
+					"**/{vs,sql}/base/common/**",
+					"**/{vs,sql}/base/test/common/**"
+				]
+			},
+			{
+				"target": "**/{vs,sql}/base/browser/**",
+				"restrictions": [
+					"vs/nls",
+					"vs/css!./**/*",
+					"**/{vs,sql}/base/{common,browser}/**",
+					"@angular/*",
+					"rxjs/*"
+				]
+			},
+			{
+				"target": "**/{vs,sql}/base/electron-sandbox/**",
+				"restrictions": [
+					"vs/nls",
+					"vs/css!./**/*",
+					"**/{vs,sql}/base/{common,browser,electron-sandbox}/**"
+				]
+			},
+			{
+				"target": "**/{vs,sql}/base/node/**",
+				"restrictions": [
+					"vs/nls",
 					"**/{vs,sql}/base/{common,node}/**",
-                    "*" // node modules
-                ]
-            },
-            {
-                // vs/base/test/browser contains tests for vs/base/browser
-                "target": "**/{vs,sql}/base/test/browser/**",
-                "restrictions": [
-                    "assert",
-                    "sinon",
-                    "vs/nls",
-                    "**/{vs,sql}/base/{common,browser}/**",
-                    "**/{vs,sql}/base/test/{common,browser}/**",
-                    "@angular/*",
-                    "rxjs/*"
-                ]
-            },
-            {
-                "target": "**/{vs,sql}/base/parts/*/common/**",
-                "restrictions": [
-                    "vs/nls",
-                    "**/{vs,sql}/base/common/**",
-                    "**/{vs,sql}/base/parts/*/common/**"
-                ]
-            },
-            {
-                "target": "**/{vs,sql}/base/parts/*/browser/**",
-                "restrictions": [
-                    "vs/nls",
-                    "vs/css!./**/*",
-                    "**/{vs,sql}/base/{common,browser}/**",
-                    "**/{vs,sql}/base/parts/*/{common,browser}/**",
-                    "@angular/*",
-                    "rxjs/*"
-                ]
-            },
-            {
-                "target": "**/{vs,sql}/base/parts/*/node/**",
-                "restrictions": [
-                    "vs/nls",
-                    "**/{vs,sql}/base/{common,node}/**",
-                    "**/{vs,sql}/base/parts/*/{common,node}/**",
-                    "*" // node modules
-                ]
-            },
-            {
-                "target": "**/{vs,sql}/base/parts/*/electron-sandbox/**",
-                "restrictions": [
-                    "vs/nls",
-                    "vs/css!./**/*",
-                    "**/{vs,sql}/base/{common,browser,electron-sandbox}/**",
-                    "**/{vs,sql}/base/parts/*/{common,browser,electron-sandbox}/**"
-                ]
-            },
-            {
-                "target": "**/{vs,sql}/base/parts/*/electron-browser/**",
-                "restrictions": [
-                    "vs/nls",
-                    "vs/css!./**/*",
-                    "**/{vs,sql}/base/{common,browser,node,electron-sandbox,electron-browser}/**",
-                    "**/{vs,sql}/base/parts/*/{common,browser,node,electron-sandbox,electron-browser}/**",
-                    "*" // node modules
-                ]
-            },
-            {
-                "target": "**/{vs,sql}/base/parts/*/electron-main/**",
-                "restrictions": [
-                    "vs/nls",
-                    "**/{vs,sql}/base/{common,node,electron-main}/**",
-                    "**/{vs,sql}/base/parts/*/{common,node,electron-main}/**",
-                    "*" // node modules
-                ]
-            },
-            {
-                "target": "**/{vs,sql}/platform/*/common/**",
-                "restrictions": [
-                    "vs/nls",
-                    "azdata",
-                    "**/{vs,sql}/base/common/**",
-                    "**/{vs,sql}/base/parts/*/common/**",
-                    "**/{vs,sql}/platform/*/common/**"
-                ]
-            },
-            {
-                "target": "**/{vs,sql}/platform/*/test/common/**",
-                "restrictions": [
-                    "assert",
-                    "typemoq",
-                    "sinon",
-                    "vs/nls",
-                    "azdata",
-                    "**/{vs,sql}/base/common/**",
-                    "**/{vs,sql}/base/parts/*/common/**",
-                    "**/{vs,sql}/base/test/common/**",
-                    "**/{vs,sql}/platform/*/common/**",
-                    "**/{vs,sql}/platform/*/test/common/**"
-                ]
-            },
-            {
-                "target": "**/{vs,sql}/platform/*/browser/**",
-                "restrictions": [
-                    "vs/nls",
-                    "azdata",
-                    "vs/css!./**/*",
-                    "**/{vs,sql}/base/{common,browser}/**",
-                    "**/{vs,sql}/base/parts/*/{common,browser}/**",
-                    "**/{vs,sql}/platform/*/{common,browser}/**"
-                ]
-            },
-            {
-                "target": "**/{vs,sql}/platform/*/node/**",
-                "restrictions": [
-					"vs/nls",
-					"azdata",
-                    "**/{vs,sql}/base/{common,node}/**",
-                    "**/{vs,sql}/base/parts/*/{common,node}/**",
-                    "**/{vs,sql}/platform/*/{common,node}/**",
-                    "*" // node modules
-                ]
-            },
-            {
-                "target": "**/{vs,sql}/platform/*/electron-sandbox/**",
-                "restrictions": [
-                    "vs/nls",
-                    "vs/css!./**/*",
-                    "**/{vs,sql}/base/{common,browser,electron-sandbox}/**",
-                    "**/{vs,sql}/base/parts/*/{common,browser,electron-sandbox}/**",
-                    "**/{vs,sql}/platform/*/{common,browser,electron-sandbox}/**"
-                ]
-            },
-            {
-                "target": "**/{vs,sql}/platform/*/electron-browser/**",
-                "restrictions": [
-                    "vs/nls",
-                    "azdata",
-                    "vs/css!./**/*",
-                    "**/{vs,sql}/base/{common,browser,node,electron-sandbox,electron-browser}/**",
-                    "**/{vs,sql}/base/parts/*/{common,browser,node,electron-sandbox,electron-browser}/**",
-                    "**/{vs,sql}/platform/*/{common,browser,node,electron-sandbox,electron-browser}/**",
-                    "*" // node modules
-                ]
-            },
-            {
-                "target": "**/{vs,sql}/platform/*/electron-main/**",
-                "restrictions": [
-					"vs/nls",
-					"azdata",
-                    "**/{vs,sql}/base/{common,node,electron-main}/**",
-                    "**/{vs,sql}/base/parts/*/{common,node,electron-main}/**",
-                    "**/{vs,sql}/platform/*/{common,node,electron-main}/**",
-                    "**/{vs,sql}/code/**",
-                    "*" // node modules
-                ]
-            },
-            {
-                "target": "**/{vs,sql}/platform/*/test/browser/**",
-                "restrictions": [
-                    "assert",
-                    "typemoq",
-                    "sinon",
-                    "azdata",
-                    "vs/nls",
-                    "**/{vs,sql}/base/{common,browser}/**",
-                    "**/{vs,sql}/base/test/{common,browser}/**",
-                    "**/{vs,sql}/platform/*/{common,browser}/**",
-                    "**/{vs,sql}/platform/*/test/{common,browser}/**"
-                ]
-            },
-            {
-                "target": "**/{vs,sql}/editor/common/**",
-                "restrictions": [
-                    "vs/nls",
-                    "**/{vs,sql}/base/common/**",
-                    "**/{vs,sql}/base/worker/**",
-                    "**/{vs,sql}/platform/*/common/**",
-                    "**/{vs,sql}/editor/common/**"
-                ]
-            },
-            {
-                "target": "**/{vs,sql}/editor/test/common/**",
-                "restrictions": [
-                    "assert",
-                    "sinon",
-                    "vs/nls",
-                    "**/{vs,sql}/base/common/**",
-                    "**/{vs,sql}/platform/*/common/**",
-                    "**/{vs,sql}/platform/*/test/common/**",
-                    "**/{vs,sql}/editor/common/**",
-                    "**/{vs,sql}/editor/test/common/**"
-                ]
-            },
-            {
-                "target": "**/{vs,sql}/editor/browser/**",
-                "restrictions": [
-                    "vs/nls",
-                    "vs/css!./**/*",
-                    "**/{vs,sql}/base/{common,browser}/**",
-                    "**/{vs,sql}/platform/*/{common,browser}/**",
-                    "**/{vs,sql}/editor/{common,browser}/**"
-                ]
-            },
-            {
-                "target": "**/{vs,sql}/editor/test/browser/**",
-                "restrictions": [
-                    "assert",
-                    "sinon",
-                    "vs/nls",
-                    "**/{vs,sql}/base/{common,browser}/**",
-                    "**/{vs,sql}/platform/*/{common,browser}/**",
-                    "**/{vs,sql}/platform/*/test/{common,browser}/**",
-                    "**/{vs,sql}/editor/{common,browser}/**",
-                    "**/{vs,sql}/editor/test/{common,browser}/**"
-                ]
-            },
-            {
-                "target": "**/{vs,sql}/editor/standalone/common/**",
-                "restrictions": [
-                    "vs/nls",
-                    "**/{vs,sql}/base/common/**",
-                    "**/{vs,sql}/platform/*/common/**",
-                    "**/{vs,sql}/editor/common/**",
-                    "**/{vs,sql}/editor/standalone/common/**"
-                ]
-            },
-            {
-                "target": "**/{vs,sql}/editor/standalone/test/common/**",
-                "restrictions": [
-                    "assert",
-                    "sinon",
-                    "vs/nls",
-                    "**/{vs,sql}/base/common/**",
-                    "**/{vs,sql}/platform/*/common/**",
-                    "**/{vs,sql}/platform/*/test/common/**",
-                    "**/{vs,sql}/editor/common/**",
-                    "**/{vs,sql}/editor/test/common/**"
-                ]
-            },
-            {
-                "target": "**/{vs,sql}/editor/standalone/browser/**",
-                "restrictions": [
-                    "vs/nls",
-                    "vs/css!./**/*",
-                    "**/{vs,sql}/base/{common,browser}/**",
-                    "**/{vs,sql}/base/parts/*/{common,browser}/**",
-                    "**/{vs,sql}/platform/*/{common,browser}/**",
-                    "**/{vs,sql}/editor/{common,browser}/**",
-                    "**/{vs,sql}/editor/contrib/**",
-                    "**/{vs,sql}/editor/standalone/{common,browser}/**"
-                ]
-            },
-            {
-                "target": "**/{vs,sql}/editor/standalone/test/browser/**",
-                "restrictions": [
-                    "assert",
-                    "sinon",
-                    "vs/nls",
-                    "**/{vs,sql}/base/{common,browser}/**",
-                    "**/{vs,sql}/platform/*/{common,browser}/**",
-                    "**/{vs,sql}/platform/*/test/{common,browser}/**",
-                    "**/{vs,sql}/editor/{common,browser}/**",
-                    "**/{vs,sql}/editor/standalone/{common,browser}/**",
-                    "**/{vs,sql}/editor/test/{common,browser}/**"
-                ]
-            },
-            {
-                "target": "**/{vs,sql}/editor/contrib/*/test/**",
-                "restrictions": [
-                    "assert",
-                    "sinon",
-                    "vs/nls",
-                    "**/{vs,sql}/base/{common,browser}/**",
-                    "**/{vs,sql}/base/test/{common,browser}/**",
-                    "**/{vs,sql}/base/parts/*/{common,browser}/**",
-                    "**/{vs,sql}/platform/*/{common,browser}/**",
-                    "**/{vs,sql}/platform/*/test/{common,browser}/**",
-                    "**/{vs,sql}/editor/{common,browser}/**",
-                    "**/{vs,sql}/editor/test/{common,browser}/**",
-                    "**/{vs,sql}/editor/contrib/**"
-                ]
-            },
-            {
-                "target": "**/{vs,sql}/editor/contrib/**",
-                "restrictions": [
-                    "vs/nls",
-                    "vs/css!./**/*",
-                    "**/{vs,sql}/base/{common,browser}/**",
-                    "**/{vs,sql}/base/parts/*/{common,browser}/**",
-                    "**/{vs,sql}/platform/{common,browser}/**",
-                    "**/{vs,sql}/platform/*/{common,browser}/**",
-                    "**/{vs,sql}/editor/{common,browser}/**",
-                    "**/{vs,sql}/editor/contrib/**"
-                ]
-            },
-            {
-                "target": "**/{vs,sql}/workbench/common/**",
-                "restrictions": [
-                    "vs/nls",
-                    "azdata",
-                    "**/{vs,sql}/base/common/**",
-                    "**/{vs,sql}/base/parts/*/common/**",
-                    "**/{vs,sql}/platform/*/common/**",
-                    "**/{vs,sql}/editor/common/**",
-                    "**/{vs,sql}/editor/contrib/*/common/**",
-                    "**/{vs,sql}/workbench/common/**",
-                    "**/{vs,sql}/workbench/services/*/common/**",
-                    "assert"
-                ]
-            },
-            {
-                "target": "**/{vs,sql}/workbench/browser/**",
-                "restrictions": [
-                    "vs/nls",
-                    "azdata",
-                    "@angular/*",
-                    "vs/css!./**/*",
-                    "**/{vs,sql}/base/{common,browser}/**",
-                    "**/{vs,sql}/base/parts/*/{common,browser}/**",
-                    "**/{vs,sql}/platform/*/{common,browser}/**",
-                    "**/{vs,sql}/editor/{common,browser}/**",
-                    "**/{vs,sql}/editor/contrib/**", // editor/contrib is equivalent to /browser/ by convention
-                    "**/{vs,sql}/workbench/workbench.web.api",
-                    "**/{vs,sql}/workbench/{common,browser}/**",
-                    "**/{vs,sql}/workbench/services/*/{common,browser}/**",
-                    "assert"
-                ]
-            },
-            {
-                "target": "**/{vs,sql}/workbench/api/common/**",
-                "restrictions": [
-                    "vscode",
-                    "azdata",
-                    "vs/nls",
-                    "**/{vs,sql}/base/common/**",
-                    "**/{vs,sql}/platform/*/common/**",
-                    "**/{vs,sql}/editor/common/**",
-                    "**/{vs,sql}/editor/contrib/*/common/**",
-                    "**/{vs,sql}/workbench/api/common/**",
-                    "**/{vs,sql}/workbench/common/**",
-                    "**/{vs,sql}/workbench/services/*/common/**",
-                    "**/{vs,sql}/workbench/contrib/*/common/**"
-                ]
-            },
-            {
-                "target": "**/{vs,sql}/workbench/api/worker/**",
-                "restrictions": [
-                    "vscode",
-                    "azdata",
-                    "vs/nls",
-                    "**/{vs,sql}/**/{common,worker}/**"
-                ]
-            },
-            {
-                "target": "**/{vs,sql}/workbench/electron-sandbox/**",
-                "restrictions": [
-                    "vs/nls",
-                    "vs/css!./**/*",
-                    "**/{vs,sql}/base/{common,browser,electron-sandbox}/**",
-                    "**/{vs,sql}/base/parts/*/{common,browser,electron-sandbox}/**",
-                    "**/{vs,sql}/platform/*/{common,browser,electron-sandbox}/**",
-                    "**/{vs,sql}/editor/{common,browser,electron-sandbox}/**",
-                    "**/{vs,sql}/editor/contrib/**", // editor/contrib is equivalent to /browser/ by convention
-                    "**/{vs,sql}/workbench/{common,browser,electron-sandbox}/**",
-                    "**/{vs,sql}/workbench/api/{common,browser,electron-sandbox}/**",
-                    "**/{vs,sql}/workbench/services/*/{common,browser,electron-sandbox}/**"
-                ]
-            },
-            {
-                "target": "**/{vs,sql}/workbench/electron-browser/**",
-                "restrictions": [
-                    "vs/nls",
-                    "vs/css!./**/*",
-                    "**/{vs,sql}/base/{common,browser,node,electron-sandbox,electron-browser}/**",
-                    "**/{vs,sql}/base/parts/*/{common,browser,node,electron-sandbox,electron-browser}/**",
-                    "**/{vs,sql}/platform/*/{common,browser,node,electron-sandbox,electron-browser}/**",
-                    "**/{vs,sql}/editor/{common,browser,node,electron-sandbox,electron-browser}/**",
-                    "**/{vs,sql}/editor/contrib/**", // editor/contrib is equivalent to /browser/ by convention
-                    "**/{vs,sql}/workbench/{common,browser,node,electron-sandbox,electron-browser}/**",
-                    "**/{vs,sql}/workbench/api/{common,browser,node,electron-sandbox,electron-browser}/**",
-                    "**/{vs,sql}/workbench/services/*/{common,browser,node,electron-sandbox,electron-browser}/**",
-                    "*" // node modules
-                ]
-            },
-            {
-                "target": "**/{vs,sql}/workbench/services/**/test/**",
-                "restrictions": [
-                    "vs/nls",
-                    "vs/css!./**/*",
-                    "**/{vs,sql}/base/**",
-                    "**/{vs,sql}/platform/**",
-                    "**/{vs,sql}/editor/**",
-                    "**/{vs,sql}/workbench/{common,browser,node,electron-sandbox,electron-browser}/**",
-                    "vs/workbench/contrib/files/common/editors/fileEditorInput",
-                    "**/{vs,sql}/workbench/services/**",
-                    "**/{vs,sql}/workbench/test/**",
-                    "*" // node modules
-                ]
-            },
-            {
-                "target": "**/{vs,sql}/workbench/services/**/common/**",
-                "restrictions": [
-                    "vs/nls",
-                    "azdata",
-                    "**/{vs,sql}/base/**/common/**",
-                    "**/{vs,sql}/platform/**/common/**",
-                    "**/{vs,sql}/editor/common/**",
-                    "**/{vs,sql}/workbench/workbench.web.api",
-                    "**/{vs,sql}/workbench/common/**",
-                    "**/{vs,sql}/workbench/services/**/common/**",
-                    "**/{vs,sql}/workbench/api/**/common/**",
-                    "vs/workbench/contrib/files/common/editors/fileEditorInput", // this should be fine, it only accesses constants from contrib
-                    "vscode-textmate",
-                    "vscode-oniguruma",
-                    "iconv-lite-umd",
-                    "tas-client-umd",
-                    "jschardet"
-                ]
-            },
-            {
-                "target": "**/{vs,sql}/workbench/services/**/worker/**",
-                "restrictions": [
-                    "vs/nls",
-                    "**/{vs,sql}/base/**/common/**",
-                    "**/{vs,sql}/platform/**/common/**",
-                    "**/{vs,sql}/editor/common/**",
-                    "**/{vs,sql}/workbench/**/common/**",
-                    "**/{vs,sql}/workbench/**/worker/**",
-                    "**/{vs,sql}/workbench/services/**/common/**",
-                    "vscode"
-                ]
-            },
-            {
-                "target": "**/{vs,sql}/workbench/services/**/browser/**",
-                "restrictions": [
-                    "vs/nls",
-                    "vs/css!./**/*",
-                    "azdata",
-                    "vscode",
-                    "**/{vs,sql}/base/**/{common,browser,worker}/**",
-                    "**/{vs,sql}/platform/**/{common,browser}/**",
-                    "**/{vs,sql}/editor/{common,browser}/**",
-                    "**/{vs,sql}/workbench/workbench.web.api",
-                    "**/{vs,sql}/workbench/{common,browser}/**",
-                    "**/{vs,sql}/workbench/api/{common,browser}/**",
-                    "**/{vs,sql}/workbench/services/**/{common,browser}/**",
-                    "vscode-textmate",
-                    "onigasm-umd",
-                    "sanitize-html",
-                    "@angular/*",
-                    "rxjs/**",
-                    "vscode-oniguruma"
-                ]
-            },
-            {
-                "target": "**/{vs,sql}/workbench/services/**/node/**",
-                "restrictions": [
-                    "vs/nls",
-                    "**/{vs,sql}/base/**/{common,node}/**",
-                    "**/{vs,sql}/platform/**/{common,node}/**",
-                    "**/{vs,sql}/editor/{common,node}/**",
-                    "**/{vs,sql}/workbench/{common,node}/**",
-                    "**/{vs,sql}/workbench/api/{common,node}/**",
-                    "**/{vs,sql}/workbench/services/**/{common,node}/**",
-                    "*" // node modules
-                ]
-            },
-            {
-                "target": "**/{vs,sql}/workbench/services/**/electron-sandbox/**",
-                "restrictions": [
-                    "vs/nls",
-                    "vs/css!./**/*",
-                    "**/{vs,sql}/base/**/{common,browser,worker,electron-sandbox}/**",
-                    "**/{vs,sql}/platform/**/{common,browser,electron-sandbox}/**",
-                    "**/{vs,sql}/editor/**",
-                    "**/{vs,sql}/workbench/{common,browser,electron-sandbox}/**",
-                    "**/{vs,sql}/workbench/api/{common,browser,electron-sandbox}/**",
-                    "**/{vs,sql}/workbench/services/**/{common,browser,electron-sandbox}/**",
-                    "vscode-textmate",
-                    "vscode-oniguruma",
-                    "iconv-lite-umd",
-                    "jschardet"
-                ]
-            },
-            {
-                "target": "**/{vs,sql}/workbench/services/**/electron-browser/**",
-                "restrictions": [
-                    "vs/nls",
-                    "vs/css!./**/*",
-                    "**/{vs,sql}/base/**/{common,browser,worker,node,electron-sandbox,electron-browser}/**",
-                    "**/{vs,sql}/platform/**/{common,browser,node,electron-sandbox,electron-browser}/**",
-                    "**/{vs,sql}/editor/**",
-                    "**/{vs,sql}/workbench/{common,browser,node,electron-sandbox,electron-browser}/**",
-                    "**/{vs,sql}/workbench/api/{common,browser,node,electron-sandbox,electron-browser}/**",
-                    "**/{vs,sql}/workbench/services/**/{common,browser,node,electron-sandbox,electron-browser}/**",
-                    "*" // node modules
-                ]
-            },
-            {
-                "target": "**/{vs,sql}/workbench/contrib/**/test/**",
-                "restrictions": [
-                    "assert",
-                    "vs/nls",
-                    "vs/css!./**/*",
-                    "**/{vs,sql}/base/**",
-                    "**/{vs,sql}/platform/**",
-                    "**/{vs,sql}/editor/**",
-                    "**/{vs,sql}/workbench/{common,browser,node,electron-sandbox,electron-browser}/**",
-                    "**/{vs,sql}/workbench/services/**",
-                    "**/{vs,sql}/workbench/contrib/**",
-                    "**/{vs,sql}/workbench/test/**",
-                    "**"
-                ]
-            },
-            {
-                "target": "**/{vs,sql}/workbench/contrib/terminal/browser/**",
-                "restrictions": [
-                    // xterm and its addons are strictly browser-only components
-                    "xterm",
-                    "xterm-addon-*",
-                    "vs/nls",
-                    "vs/css!./**/*",
-                    "**/{vs,sql}/base/**/{common,browser}/**",
-                    "**/{vs,sql}/platform/**/{common,browser}/**",
-                    "**/{vs,sql}/editor/**",
-                    "**/{vs,sql}/workbench/{common,browser}/**",
-                    "**/{vs,sql}/workbench/contrib/**/{common,browser}/**",
+					"*" // node modules
+				]
+			},
+			{
+				// vs/base/test/browser contains tests for vs/base/browser
+				"target": "**/{vs,sql}/base/test/browser/**",
+				"restrictions": [
+					"assert",
+					"sinon",
+					"vs/nls",
+					"**/{vs,sql}/base/{common,browser}/**",
+					"**/{vs,sql}/base/test/{common,browser}/**",
+					"@angular/*",
+					"rxjs/*"
+				]
+			},
+			{
+				"target": "**/{vs,sql}/base/parts/*/common/**",
+				"restrictions": [
+					"vs/nls",
+					"**/{vs,sql}/base/common/**",
+					"**/{vs,sql}/base/parts/*/common/**"
+				]
+			},
+			{
+				"target": "**/{vs,sql}/base/parts/*/browser/**",
+				"restrictions": [
+					"vs/nls",
+					"vs/css!./**/*",
+					"**/{vs,sql}/base/{common,browser}/**",
+					"**/{vs,sql}/base/parts/*/{common,browser}/**",
+					"@angular/*",
+					"rxjs/*"
+				]
+			},
+			{
+				"target": "**/{vs,sql}/base/parts/*/node/**",
+				"restrictions": [
+					"vs/nls",
+					"**/{vs,sql}/base/{common,node}/**",
+					"**/{vs,sql}/base/parts/*/{common,node}/**",
+					"*" // node modules
+				]
+			},
+			{
+				"target": "**/{vs,sql}/base/parts/*/electron-sandbox/**",
+				"restrictions": [
+					"vs/nls",
+					"vs/css!./**/*",
+					"**/{vs,sql}/base/{common,browser,electron-sandbox}/**",
+					"**/{vs,sql}/base/parts/*/{common,browser,electron-sandbox}/**"
+				]
+			},
+			{
+				"target": "**/{vs,sql}/base/parts/*/electron-browser/**",
+				"restrictions": [
+					"vs/nls",
+					"vs/css!./**/*",
+					"**/{vs,sql}/base/{common,browser,node,electron-sandbox,electron-browser}/**",
+					"**/{vs,sql}/base/parts/*/{common,browser,node,electron-sandbox,electron-browser}/**",
+					"*" // node modules
+				]
+			},
+			{
+				"target": "**/{vs,sql}/base/parts/*/electron-main/**",
+				"restrictions": [
+					"vs/nls",
+					"**/{vs,sql}/base/{common,node,electron-main}/**",
+					"**/{vs,sql}/base/parts/*/{common,node,electron-main}/**",
+					"*" // node modules
+				]
+			},
+			{
+				"target": "**/{vs,sql}/platform/*/common/**",
+				"restrictions": [
+					"vs/nls",
+					"azdata",
+					"**/{vs,sql}/base/common/**",
+					"**/{vs,sql}/base/parts/*/common/**",
+					"**/{vs,sql}/platform/*/common/**"
+				]
+			},
+			{
+				"target": "**/{vs,sql}/platform/*/test/common/**",
+				"restrictions": [
+					"assert",
+					"typemoq",
+					"sinon",
+					"vs/nls",
+					"azdata",
+					"**/{vs,sql}/base/common/**",
+					"**/{vs,sql}/base/parts/*/common/**",
+					"**/{vs,sql}/base/test/common/**",
+					"**/{vs,sql}/platform/*/common/**",
+					"**/{vs,sql}/platform/*/test/common/**"
+				]
+			},
+			{
+				"target": "**/{vs,sql}/platform/*/browser/**",
+				"restrictions": [
+					"vs/nls",
+					"azdata",
+					"vs/css!./**/*",
+					"**/{vs,sql}/base/{common,browser}/**",
+					"**/{vs,sql}/base/parts/*/{common,browser}/**",
+					"**/{vs,sql}/platform/*/{common,browser}/**"
+				]
+			},
+			{
+				"target": "**/{vs,sql}/platform/*/node/**",
+				"restrictions": [
+					"vs/nls",
+					"azdata",
+					"**/{vs,sql}/base/{common,node}/**",
+					"**/{vs,sql}/base/parts/*/{common,node}/**",
+					"**/{vs,sql}/platform/*/{common,node}/**",
+					"*" // node modules
+				]
+			},
+			{
+				"target": "**/{vs,sql}/platform/*/electron-sandbox/**",
+				"restrictions": [
+					"vs/nls",
+					"vs/css!./**/*",
+					"**/{vs,sql}/base/{common,browser,electron-sandbox}/**",
+					"**/{vs,sql}/base/parts/*/{common,browser,electron-sandbox}/**",
+					"**/{vs,sql}/platform/*/{common,browser,electron-sandbox}/**"
+				]
+			},
+			{
+				"target": "**/{vs,sql}/platform/*/electron-browser/**",
+				"restrictions": [
+					"vs/nls",
+					"azdata",
+					"vs/css!./**/*",
+					"**/{vs,sql}/base/{common,browser,node,electron-sandbox,electron-browser}/**",
+					"**/{vs,sql}/base/parts/*/{common,browser,node,electron-sandbox,electron-browser}/**",
+					"**/{vs,sql}/platform/*/{common,browser,node,electron-sandbox,electron-browser}/**",
+					"*" // node modules
+				]
+			},
+			{
+				"target": "**/{vs,sql}/platform/*/electron-main/**",
+				"restrictions": [
+					"vs/nls",
+					"azdata",
+					"**/{vs,sql}/base/{common,node,electron-main}/**",
+					"**/{vs,sql}/base/parts/*/{common,node,electron-main}/**",
+					"**/{vs,sql}/platform/*/{common,node,electron-main}/**",
+					"**/{vs,sql}/code/**",
+					"*" // node modules
+				]
+			},
+			{
+				"target": "**/{vs,sql}/platform/*/test/browser/**",
+				"restrictions": [
+					"assert",
+					"typemoq",
+					"sinon",
+					"azdata",
+					"vs/nls",
+					"**/{vs,sql}/base/{common,browser}/**",
+					"**/{vs,sql}/base/test/{common,browser}/**",
+					"**/{vs,sql}/platform/*/{common,browser}/**",
+					"**/{vs,sql}/platform/*/test/{common,browser}/**"
+				]
+			},
+			{
+				"target": "**/{vs,sql}/editor/common/**",
+				"restrictions": [
+					"vs/nls",
+					"**/{vs,sql}/base/common/**",
+					"**/{vs,sql}/base/worker/**",
+					"**/{vs,sql}/platform/*/common/**",
+					"**/{vs,sql}/editor/common/**"
+				]
+			},
+			{
+				"target": "**/{vs,sql}/editor/test/common/**",
+				"restrictions": [
+					"assert",
+					"sinon",
+					"vs/nls",
+					"**/{vs,sql}/base/common/**",
+					"**/{vs,sql}/platform/*/common/**",
+					"**/{vs,sql}/platform/*/test/common/**",
+					"**/{vs,sql}/editor/common/**",
+					"**/{vs,sql}/editor/test/common/**"
+				]
+			},
+			{
+				"target": "**/{vs,sql}/editor/browser/**",
+				"restrictions": [
+					"vs/nls",
+					"vs/css!./**/*",
+					"**/{vs,sql}/base/{common,browser}/**",
+					"**/{vs,sql}/platform/*/{common,browser}/**",
+					"**/{vs,sql}/editor/{common,browser}/**"
+				]
+			},
+			{
+				"target": "**/{vs,sql}/editor/test/browser/**",
+				"restrictions": [
+					"assert",
+					"sinon",
+					"vs/nls",
+					"**/{vs,sql}/base/{common,browser}/**",
+					"**/{vs,sql}/platform/*/{common,browser}/**",
+					"**/{vs,sql}/platform/*/test/{common,browser}/**",
+					"**/{vs,sql}/editor/{common,browser}/**",
+					"**/{vs,sql}/editor/test/{common,browser}/**"
+				]
+			},
+			{
+				"target": "**/{vs,sql}/editor/standalone/common/**",
+				"restrictions": [
+					"vs/nls",
+					"**/{vs,sql}/base/common/**",
+					"**/{vs,sql}/platform/*/common/**",
+					"**/{vs,sql}/editor/common/**",
+					"**/{vs,sql}/editor/standalone/common/**"
+				]
+			},
+			{
+				"target": "**/{vs,sql}/editor/standalone/test/common/**",
+				"restrictions": [
+					"assert",
+					"sinon",
+					"vs/nls",
+					"**/{vs,sql}/base/common/**",
+					"**/{vs,sql}/platform/*/common/**",
+					"**/{vs,sql}/platform/*/test/common/**",
+					"**/{vs,sql}/editor/common/**",
+					"**/{vs,sql}/editor/test/common/**"
+				]
+			},
+			{
+				"target": "**/{vs,sql}/editor/standalone/browser/**",
+				"restrictions": [
+					"vs/nls",
+					"vs/css!./**/*",
+					"**/{vs,sql}/base/{common,browser}/**",
+					"**/{vs,sql}/base/parts/*/{common,browser}/**",
+					"**/{vs,sql}/platform/*/{common,browser}/**",
+					"**/{vs,sql}/editor/{common,browser}/**",
+					"**/{vs,sql}/editor/contrib/**",
+					"**/{vs,sql}/editor/standalone/{common,browser}/**"
+				]
+			},
+			{
+				"target": "**/{vs,sql}/editor/standalone/test/browser/**",
+				"restrictions": [
+					"assert",
+					"sinon",
+					"vs/nls",
+					"**/{vs,sql}/base/{common,browser}/**",
+					"**/{vs,sql}/platform/*/{common,browser}/**",
+					"**/{vs,sql}/platform/*/test/{common,browser}/**",
+					"**/{vs,sql}/editor/{common,browser}/**",
+					"**/{vs,sql}/editor/standalone/{common,browser}/**",
+					"**/{vs,sql}/editor/test/{common,browser}/**"
+				]
+			},
+			{
+				"target": "**/{vs,sql}/editor/contrib/*/test/**",
+				"restrictions": [
+					"assert",
+					"sinon",
+					"vs/nls",
+					"**/{vs,sql}/base/{common,browser}/**",
+					"**/{vs,sql}/base/test/{common,browser}/**",
+					"**/{vs,sql}/base/parts/*/{common,browser}/**",
+					"**/{vs,sql}/platform/*/{common,browser}/**",
+					"**/{vs,sql}/platform/*/test/{common,browser}/**",
+					"**/{vs,sql}/editor/{common,browser}/**",
+					"**/{vs,sql}/editor/test/{common,browser}/**",
+					"**/{vs,sql}/editor/contrib/**"
+				]
+			},
+			{
+				"target": "**/{vs,sql}/editor/contrib/**",
+				"restrictions": [
+					"vs/nls",
+					"vs/css!./**/*",
+					"**/{vs,sql}/base/{common,browser}/**",
+					"**/{vs,sql}/base/parts/*/{common,browser}/**",
+					"**/{vs,sql}/platform/{common,browser}/**",
+					"**/{vs,sql}/platform/*/{common,browser}/**",
+					"**/{vs,sql}/editor/{common,browser}/**",
+					"**/{vs,sql}/editor/contrib/**"
+				]
+			},
+			{
+				"target": "**/{vs,sql}/workbench/common/**",
+				"restrictions": [
+					"vs/nls",
+					"azdata",
+					"**/{vs,sql}/base/common/**",
+					"**/{vs,sql}/base/parts/*/common/**",
+					"**/{vs,sql}/platform/*/common/**",
+					"**/{vs,sql}/editor/common/**",
+					"**/{vs,sql}/editor/contrib/*/common/**",
+					"**/{vs,sql}/workbench/common/**",
+					"**/{vs,sql}/workbench/services/*/common/**",
+					"assert"
+				]
+			},
+			{
+				"target": "**/{vs,sql}/workbench/browser/**",
+				"restrictions": [
+					"vs/nls",
+					"azdata",
+					"@angular/*",
+					"vs/css!./**/*",
+					"**/{vs,sql}/base/{common,browser}/**",
+					"**/{vs,sql}/base/parts/*/{common,browser}/**",
+					"**/{vs,sql}/platform/*/{common,browser}/**",
+					"**/{vs,sql}/editor/{common,browser}/**",
+					"**/{vs,sql}/editor/contrib/**", // editor/contrib is equivalent to /browser/ by convention
+					"**/{vs,sql}/workbench/workbench.web.api",
+					"**/{vs,sql}/workbench/{common,browser}/**",
+					"**/{vs,sql}/workbench/services/*/{common,browser}/**",
+					"assert"
+				]
+			},
+			{
+				"target": "**/{vs,sql}/workbench/api/common/**",
+				"restrictions": [
+					"vscode",
+					"azdata",
+					"vs/nls",
+					"**/{vs,sql}/base/common/**",
+					"**/{vs,sql}/platform/*/common/**",
+					"**/{vs,sql}/editor/common/**",
+					"**/{vs,sql}/editor/contrib/*/common/**",
+					"**/{vs,sql}/workbench/api/common/**",
+					"**/{vs,sql}/workbench/common/**",
+					"**/{vs,sql}/workbench/services/*/common/**",
+					"**/{vs,sql}/workbench/contrib/*/common/**"
+				]
+			},
+			{
+				"target": "**/{vs,sql}/workbench/api/worker/**",
+				"restrictions": [
+					"vscode",
+					"azdata",
+					"vs/nls",
+					"**/{vs,sql}/**/{common,worker}/**"
+				]
+			},
+			{
+				"target": "**/{vs,sql}/workbench/electron-sandbox/**",
+				"restrictions": [
+					"vs/nls",
+					"vs/css!./**/*",
+					"**/{vs,sql}/base/{common,browser,electron-sandbox}/**",
+					"**/{vs,sql}/base/parts/*/{common,browser,electron-sandbox}/**",
+					"**/{vs,sql}/platform/*/{common,browser,electron-sandbox}/**",
+					"**/{vs,sql}/editor/{common,browser,electron-sandbox}/**",
+					"**/{vs,sql}/editor/contrib/**", // editor/contrib is equivalent to /browser/ by convention
+					"**/{vs,sql}/workbench/{common,browser,electron-sandbox}/**",
+					"**/{vs,sql}/workbench/api/{common,browser,electron-sandbox}/**",
+					"**/{vs,sql}/workbench/services/*/{common,browser,electron-sandbox}/**"
+				]
+			},
+			{
+				"target": "**/{vs,sql}/workbench/electron-browser/**",
+				"restrictions": [
+					"vs/nls",
+					"vs/css!./**/*",
+					"**/{vs,sql}/base/{common,browser,node,electron-sandbox,electron-browser}/**",
+					"**/{vs,sql}/base/parts/*/{common,browser,node,electron-sandbox,electron-browser}/**",
+					"**/{vs,sql}/platform/*/{common,browser,node,electron-sandbox,electron-browser}/**",
+					"**/{vs,sql}/editor/{common,browser,node,electron-sandbox,electron-browser}/**",
+					"**/{vs,sql}/editor/contrib/**", // editor/contrib is equivalent to /browser/ by convention
+					"**/{vs,sql}/workbench/{common,browser,node,electron-sandbox,electron-browser}/**",
+					"**/{vs,sql}/workbench/api/{common,browser,node,electron-sandbox,electron-browser}/**",
+					"**/{vs,sql}/workbench/services/*/{common,browser,node,electron-sandbox,electron-browser}/**",
+					"*" // node modules
+				]
+			},
+			{
+				"target": "**/{vs,sql}/workbench/services/**/test/**",
+				"restrictions": [
+					"vs/nls",
+					"vs/css!./**/*",
+					"**/{vs,sql}/base/**",
+					"**/{vs,sql}/platform/**",
+					"**/{vs,sql}/editor/**",
+					"**/{vs,sql}/workbench/{common,browser,node,electron-sandbox,electron-browser}/**",
+					"vs/workbench/contrib/files/common/editors/fileEditorInput",
+					"**/{vs,sql}/workbench/services/**",
+					"**/{vs,sql}/workbench/test/**",
+					"*" // node modules
+				]
+			},
+			{
+				"target": "**/{vs,sql}/workbench/services/**/common/**",
+				"restrictions": [
+					"vs/nls",
+					"azdata",
+					"**/{vs,sql}/base/**/common/**",
+					"**/{vs,sql}/platform/**/common/**",
+					"**/{vs,sql}/editor/common/**",
+					"**/{vs,sql}/workbench/workbench.web.api",
+					"**/{vs,sql}/workbench/common/**",
+					"**/{vs,sql}/workbench/services/**/common/**",
+					"**/{vs,sql}/workbench/api/**/common/**",
+					"vs/workbench/contrib/files/common/editors/fileEditorInput", // this should be fine, it only accesses constants from contrib
+					"vscode-textmate",
+					"vscode-oniguruma",
+					"iconv-lite-umd",
+					"tas-client-umd",
+					"jschardet"
+				]
+			},
+			{
+				"target": "**/{vs,sql}/workbench/services/**/worker/**",
+				"restrictions": [
+					"vs/nls",
+					"**/{vs,sql}/base/**/common/**",
+					"**/{vs,sql}/platform/**/common/**",
+					"**/{vs,sql}/editor/common/**",
+					"**/{vs,sql}/workbench/**/common/**",
+					"**/{vs,sql}/workbench/**/worker/**",
+					"**/{vs,sql}/workbench/services/**/common/**",
+					"vscode"
+				]
+			},
+			{
+				"target": "**/{vs,sql}/workbench/services/**/browser/**",
+				"restrictions": [
+					"vs/nls",
+					"vs/css!./**/*",
+					"azdata",
+					"vscode",
+					"**/{vs,sql}/base/**/{common,browser,worker}/**",
+					"**/{vs,sql}/platform/**/{common,browser}/**",
+					"**/{vs,sql}/editor/{common,browser}/**",
+					"**/{vs,sql}/workbench/workbench.web.api",
+					"**/{vs,sql}/workbench/{common,browser}/**",
+					"**/{vs,sql}/workbench/api/{common,browser}/**",
+					"**/{vs,sql}/workbench/services/**/{common,browser}/**",
+					"vscode-textmate",
+					"vscode-oniguruma",
+					"iconv-lite-umd",
+					"jschardet",
+					"@angular/*",
+					"rxjs/**"
+				]
+			},
+			{
+				"target": "**/{vs,sql}/workbench/services/**/node/**",
+				"restrictions": [
+					"vs/nls",
+					"**/{vs,sql}/base/**/{common,node}/**",
+					"**/{vs,sql}/platform/**/{common,node}/**",
+					"**/{vs,sql}/editor/{common,node}/**",
+					"**/{vs,sql}/workbench/{common,node}/**",
+					"**/{vs,sql}/workbench/api/{common,node}/**",
+					"**/{vs,sql}/workbench/services/**/{common,node}/**",
+					"*" // node modules
+				]
+			},
+			{
+				"target": "**/{vs,sql}/workbench/services/**/electron-sandbox/**",
+				"restrictions": [
+					"vs/nls",
+					"vs/css!./**/*",
+					"**/{vs,sql}/base/**/{common,browser,worker,electron-sandbox}/**",
+					"**/{vs,sql}/platform/**/{common,browser,electron-sandbox}/**",
+					"**/{vs,sql}/editor/**",
+					"**/{vs,sql}/workbench/{common,browser,electron-sandbox}/**",
+					"**/{vs,sql}/workbench/api/{common,browser,electron-sandbox}/**",
+					"**/{vs,sql}/workbench/services/**/{common,browser,electron-sandbox}/**",
+					"vscode-textmate",
+					"vscode-oniguruma",
+					"iconv-lite-umd",
+					"jschardet"
+				]
+			},
+			{
+				"target": "**/{vs,sql}/workbench/services/**/electron-browser/**",
+				"restrictions": [
+					"vs/nls",
+					"vs/css!./**/*",
+					"**/{vs,sql}/base/**/{common,browser,worker,node,electron-sandbox,electron-browser}/**",
+					"**/{vs,sql}/platform/**/{common,browser,node,electron-sandbox,electron-browser}/**",
+					"**/{vs,sql}/editor/**",
+					"**/{vs,sql}/workbench/{common,browser,node,electron-sandbox,electron-browser}/**",
+					"**/{vs,sql}/workbench/api/{common,browser,node,electron-sandbox,electron-browser}/**",
+					"**/{vs,sql}/workbench/services/**/{common,browser,node,electron-sandbox,electron-browser}/**",
+					"*" // node modules
+				]
+			},
+			{
+				"target": "**/{vs,sql}/workbench/contrib/**/test/**",
+				"restrictions": [
+					"assert",
+					"vs/nls",
+					"vs/css!./**/*",
+					"**/{vs,sql}/base/**",
+					"**/{vs,sql}/platform/**",
+					"**/{vs,sql}/editor/**",
+					"**/{vs,sql}/workbench/{common,browser,node,electron-sandbox,electron-browser}/**",
+					"**/{vs,sql}/workbench/services/**",
+					"**/{vs,sql}/workbench/contrib/**",
+					"**/{vs,sql}/workbench/test/**",
+					"*"
+				]
+			},
+			{
+				"target": "**/{vs,sql}/workbench/contrib/terminal/browser/**",
+				"restrictions": [
+					// xterm and its addons are strictly browser-only components
+					"xterm",
+					"xterm-addon-*",
+					"vs/nls",
+					"vs/css!./**/*",
+					"**/{vs,sql}/base/**/{common,browser}/**",
+					"**/{vs,sql}/platform/**/{common,browser}/**",
+					"**/{vs,sql}/editor/**",
+					"**/{vs,sql}/workbench/{common,browser}/**",
+					"**/{vs,sql}/workbench/contrib/**/{common,browser}/**",
 					"**/{vs,sql}/workbench/services/**/{common,browser}/**"
-                ]
-            },
-            {
-                "target": "**/{vs,sql}/workbench/contrib/extensions/browser/**",
-                "restrictions": [
-                    "semver-umd",
-                    "vs/nls",
-                    "vs/css!./**/*",
-                    "**/{vs,sql}/base/**/{common,browser}/**",
-                    "**/{vs,sql}/platform/**/{common,browser}/**",
-                    "**/{vs,sql}/editor/**",
-                    "**/{vs,sql}/workbench/{common,browser}/**",
-                    "**/{vs,sql}/workbench/contrib/**/{common,browser}/**",
-                    "**/{vs,sql}/workbench/services/**/{common,browser}/**"
-                ]
-            },
-            {
-                "target": "**/{vs,sql}/workbench/contrib/update/browser/update.ts",
-                "restrictions": [
-                    "semver-umd",
-                    "vs/nls",
-                    "vs/css!./**/*",
-                    "**/{vs,sql}/base/**/{common,browser}/**",
-                    "**/{vs,sql}/platform/**/{common,browser}/**",
-                    "**/{vs,sql}/editor/**",
-                    "**/{vs,sql}/workbench/{common,browser}/**",
-                    "**/{vs,sql}/workbench/contrib/**/{common,browser}/**",
-                    "**/{vs,sql}/workbench/services/**/{common,browser}/**"
-                ]
-            },
-            {
-                "target": "**/{vs,sql}/workbench/contrib/notebook/common/**",
-                "restrictions": [
-                    "vs/nls",
-                    "vs/css!./**/*",
-                    "**/{vs,sql}/base/**/{common,worker}/**",
-                    "**/{vs,sql}/platform/**/common/**",
-                    "**/{vs,sql}/editor/**",
-                    "**/{vs,sql}/workbench/common/**",
-                    "**/{vs,sql}/workbench/api/common/**",
-                    "**/{vs,sql}/workbench/services/**/common/**",
-                    "**/{vs,sql}/workbench/contrib/**/common/**"
-                ]
-            },
-            {
-                "target": "**/{vs,sql}/workbench/contrib/**/common/**",
-                "restrictions": [
-                    "vs/nls",
-					"vs/css!./**/*",
-<<<<<<< HEAD
-					"azdata",
-                    "**/{vs,sql}/base/**/common/**",
-                    "**/{vs,sql}/platform/**/common/**",
-                    "**/{vs,sql}/editor/**",
-                    "**/{vs,sql}/workbench/common/**",
-                    "**/{vs,sql}/workbench/api/common/**",
-                    "**/{vs,sql}/workbench/services/**/common/**",
-                    "**/{vs,sql}/workbench/contrib/**/common/**"
-                ]
-            },
-            {
-                "target": "**/{vs,sql}/workbench/contrib/**/browser/**",
-                "restrictions": [
-                    "vs/nls",
-                    "vs/css!./**/*",
+				]
+			},
+			{
+				"target": "**/{vs,sql}/workbench/contrib/extensions/browser/**",
+				"restrictions": [
+					"semver-umd",
+					"vs/nls",
+					"vs/css!./**/*",
+					"**/{vs,sql}/base/**/{common,browser}/**",
+					"**/{vs,sql}/platform/**/{common,browser}/**",
+					"**/{vs,sql}/editor/**",
+					"**/{vs,sql}/workbench/{common,browser}/**",
+					"**/{vs,sql}/workbench/contrib/**/{common,browser}/**",
+					"**/{vs,sql}/workbench/services/**/{common,browser}/**"
+				]
+			},
+			{
+				"target": "**/{vs,sql}/workbench/contrib/update/browser/update.ts",
+				"restrictions": [
+					"semver-umd",
+					"vs/nls",
+					"vs/css!./**/*",
+					"**/{vs,sql}/base/**/{common,browser}/**",
+					"**/{vs,sql}/platform/**/{common,browser}/**",
+					"**/{vs,sql}/editor/**",
+					"**/{vs,sql}/workbench/{common,browser}/**",
+					"**/{vs,sql}/workbench/contrib/**/{common,browser}/**",
+					"**/{vs,sql}/workbench/services/**/{common,browser}/**"
+				]
+			},
+			{
+				"target": "**/{vs,sql}/workbench/contrib/notebook/common/**",
+				"restrictions": [
+					"vs/nls",
+					"vs/css!./**/*",
+					"**/{vs,sql}/base/**/{common,worker}/**",
+					"**/{vs,sql}/platform/**/common/**",
+					"**/{vs,sql}/editor/**",
+					"**/{vs,sql}/workbench/common/**",
+					"**/{vs,sql}/workbench/api/common/**",
+					"**/{vs,sql}/workbench/services/**/common/**",
+					"**/{vs,sql}/workbench/contrib/**/common/**"
+				]
+			},
+			{
+				"target": "**/{vs,sql}/workbench/contrib/**/common/**",
+				"restrictions": [
+					"vs/nls",
+					"vs/css!./**/*",
+					"azdata",
+					"**/{vs,sql}/base/**/common/**",
+					"**/{vs,sql}/platform/**/common/**",
+					"**/{vs,sql}/editor/**",
+					"**/{vs,sql}/workbench/common/**",
+					"**/{vs,sql}/workbench/api/common/**",
+					"**/{vs,sql}/workbench/services/**/common/**",
+					"**/{vs,sql}/workbench/contrib/**/common/**"
+				]
+			},
+			{
+				"target": "**/{vs,sql}/workbench/contrib/**/browser/**",
+				"restrictions": [
+					"vs/nls",
+					"vs/css!./**/*",
 					"azdata",
 					"vscode",
-                    "**/{vs,sql}/base/**/{common,browser}/**",
-                    "**/{vs,sql}/platform/**/{common,browser}/**",
-                    "**/{vs,sql}/editor/**",
-                    "**/{vs,sql}/workbench/{common,browser}/**",
-                    "**/{vs,sql}/workbench/api/{common,browser}/**",
-                    "**/{vs,sql}/workbench/services/**/{common,browser}/**",
+					"**/{vs,sql}/base/**/{common,browser}/**",
+					"**/{vs,sql}/platform/**/{common,browser}/**",
+					"**/{vs,sql}/editor/**",
+					"**/{vs,sql}/workbench/{common,browser}/**",
+					"**/{vs,sql}/workbench/api/{common,browser}/**",
+					"**/{vs,sql}/workbench/services/**/{common,browser}/**",
 					"**/{vs,sql}/workbench/contrib/**/{common,browser}/**",
 					"@angular/*",
 					"rxjs/**",
@@ -742,631 +739,6 @@
 					"html-query-plan",
 					"turndown",
 					"mark.js",
-		            "vscode-textmate",
-                    "vscode-oniguruma",
-                    "iconv-lite-umd",
-                    "jschardet"
-                ]
-            },
-            {
-                "target": "**/{vs,sql}/workbench/contrib/**/node/**",
-                "restrictions": [
-                    "vs/nls",
-                    "vs/css!./**/*",
-                    "**/{vs,sql}/base/**/{common,node}/**",
-                    "**/{vs,sql}/platform/**/{common,node}/**",
-                    "**/{vs,sql}/editor/**/common/**",
-                    "**/{vs,sql}/workbench/{common,node}/**",
-                    "**/{vs,sql}/workbench/api/{common,node}/**",
-                    "**/{vs,sql}/workbench/services/**/{common,node}/**",
-                    "**/{vs,sql}/workbench/contrib/**/{common,node}/**",
-                    "*" // node modules
-                ]
-            },
-            {
-                "target": "**/{vs,sql}/workbench/contrib/**/electron-sandbox/**",
-                "restrictions": [
-                    "vs/nls",
-                    "vs/css!./**/*",
-                    "**/{vs,sql}/base/**/{common,browser,worker,electron-sandbox}/**",
-                    "**/{vs,sql}/platform/**/{common,browser,electron-sandbox}/**",
-                    "**/{vs,sql}/editor/**",
-                    "**/{vs,sql}/workbench/{common,browser,electron-sandbox}/**",
-                    "**/{vs,sql}/workbench/api/{common,browser,electron-sandbox}/**",
-                    "**/{vs,sql}/workbench/services/**/{common,browser,electron-sandbox}/**",
-                    "**/{vs,sql}/workbench/contrib/**/{common,browser,electron-sandbox}/**",
-                    "vscode-textmate",
-                    "vscode-oniguruma",
-                    "iconv-lite-umd",
-                    "jschardet"
-                ]
-            },
-            {
-                "target": "**/{vs,sql}/workbench/contrib/**/electron-browser/**",
-                "restrictions": [
-                    "vs/nls",
-                    "vs/css!./**/*",
-                    "**/{vs,sql}/base/**/{common,browser,worker,node,electron-sandbox,electron-browser}/**",
-                    "**/{vs,sql}/platform/**/{common,browser,node,electron-sandbox,electron-browser}/**",
-                    "**/{vs,sql}/editor/**",
-                    "**/{vs,sql}/workbench/{common,browser,node,electron-sandbox,electron-browser}/**",
-                    "**/{vs,sql}/workbench/api/{common,browser,node,electron-sandbox,electron-browser}/**",
-                    "**/{vs,sql}/workbench/services/**/{common,browser,node,electron-sandbox,electron-browser}/**",
-                    "**/{vs,sql}/workbench/contrib/**/{common,browser,node,electron-sandbox,electron-browser}/**",
-                    "*" // node modules
-                ]
-            },
-            {
-                "target": "**/{vs,sql}/code/browser/**",
-                "restrictions": [
-                    "vs/nls",
-                    "vs/css!./**/*",
-                    "**/{vs,sql}/base/**/{common,browser}/**",
-                    "**/{vs,sql}/base/parts/**/{common,browser}/**",
-                    "**/{vs,sql}/platform/**/{common,browser}/**",
-                    "**/{vs,sql}/code/**/{common,browser}/**",
-                    "**/{vs,sql}/workbench/workbench.web.api"
-                ]
-            },
-            {
-                "target": "**/{vs,sql}/code/node/**",
-                "restrictions": [
-                    "vs/nls",
-                    "**/{vs,sql}/base/**/{common,node}/**",
-                    "**/{vs,sql}/base/parts/**/{common,node}/**",
-                    "**/{vs,sql}/platform/**/{common,node}/**",
-                    "**/{vs,sql}/code/**/{common,node}/**",
-                    "*" // node modules
-                ]
-            },
-            {
-                "target": "**/{vs,sql}/code/electron-browser/**",
-                "restrictions": [
-                    "vs/nls",
-                    "vs/css!./**/*",
-                    "**/{vs,sql}/base/**/{common,browser,node,electron-sandbox,electron-browser}/**",
-                    "**/{vs,sql}/base/parts/**/{common,browser,node,electron-sandbox,electron-browser}/**",
-                    "**/{vs,sql}/platform/**/{common,browser,node,electron-sandbox,electron-browser}/**",
-                    "**/{vs,sql}/code/**/{common,browser,node,electron-sandbox,electron-browser}/**",
-                    "*" // node modules
-                ]
-            },
-            {
-                "target": "**/{vs,sql}/code/electron-main/**",
-                "restrictions": [
-                    "vs/nls",
-                    "**/{vs,sql}/base/**/{common,node,electron-main}/**",
-                    "**/{vs,sql}/base/parts/**/{common,node,electron-main}/**",
-                    "**/{vs,sql}/platform/**/{common,node,electron-main}/**",
-                    "**/{vs,sql}/code/**/{common,node,electron-main}/**",
-                    "*" // node modules
-                ]
-            },
-            {
-                "target": "**/{vs,sql}/server/**",
-                "restrictions": [
-                    "vs/nls",
-                    "**/{vs,sql}/base/**/{common,node}/**",
-                    "**/{vs,sql}/base/parts/**/{common,node}/**",
-                    "**/{vs,sql}/platform/**/{common,node}/**",
-                    "**/{vs,sql}/workbench/**/{common,node}/**",
-                    "**/{vs,sql}/server/**",
-                    "**/{vs,sql}/code/**/{common,node}/**",
-                    "*" // node modules
-                ]
-            },
-            {
-                "target": "**/src/{vs,sql}/workbench/workbench.common.main.ts",
-                "restrictions": [
-                    "vs/nls",
-                    "**/{vs,sql}/base/**/{common,browser}/**",
-                    "**/{vs,sql}/base/parts/**/{common,browser}/**",
-                    "**/{vs,sql}/platform/**/{common,browser}/**",
-                    "**/{vs,sql}/editor/**",
-                    "**/{vs,sql}/workbench/**/{common,browser}/**"
-                ]
-            },
-            {
-                "target": "**/src/{vs,sql}/workbench/workbench.web.main.ts",
-                "restrictions": [
-                    "vs/nls",
-                    "**/{vs,sql}/base/**/{common,browser}/**",
-                    "**/{vs,sql}/base/parts/**/{common,browser}/**",
-                    "**/{vs,sql}/platform/**/{common,browser}/**",
-                    "**/{vs,sql}/editor/**",
-                    "**/{vs,sql}/workbench/**/{common,browser}/**",
-                    "**/{vs,sql}/workbench/workbench.common.main"
-                ]
-            },
-            {
-                "target": "**/src/{vs,sql}/workbench/workbench.web.api.ts",
-                "restrictions": [
-                    "vs/nls",
-                    "**/{vs,sql}/base/**/{common,browser}/**",
-                    "**/{vs,sql}/base/parts/**/{common,browser}/**",
-                    "**/{vs,sql}/platform/**/{common,browser}/**",
-                    "**/{vs,sql}/editor/**",
-                    "**/{vs,sql}/workbench/**/{common,browser}/**",
-                    "**/{vs,sql}/workbench/workbench.web.main"
-                ]
-            },
-            {
-                "target": "**/src/{vs,sql}/workbench/workbench.sandbox.main.ts",
-                "restrictions": [
-                    "vs/nls",
-                    "**/{vs,sql}/base/**/{common,browser,electron-sandbox}/**",
-                    "**/{vs,sql}/base/parts/**/{common,browser,electron-sandbox}/**",
-                    "**/{vs,sql}/platform/**/{common,browser,electron-sandbox}/**",
-                    "**/{vs,sql}/editor/**",
-                    "**/{vs,sql}/workbench/**/{common,browser,electron-sandbox}/**",
-                    "**/{vs,sql}/workbench/workbench.common.main"
-                ]
-            },
-            {
-                "target": "**/src/{vs,sql}/workbench/workbench.desktop.main.ts",
-                "restrictions": [
-                    "vs/nls",
-                    "**/{vs,sql}/base/**/{common,browser,node,electron-sandbox,electron-browser}/**",
-                    "**/{vs,sql}/base/parts/**/{common,browser,node,electron-sandbox,electron-browser}/**",
-                    "**/{vs,sql}/platform/**/{common,browser,node,electron-sandbox,electron-browser}/**",
-                    "**/{vs,sql}/editor/**",
-                    "**/{vs,sql}/workbench/**/{common,browser,node,electron-sandbox,electron-browser}/**",
-                    "**/{vs,sql}/workbench/workbench.common.main",
-                    "**/{vs,sql}/workbench/workbench.sandbox.main"
-                ]
-            },
-            {
-                "target": "**/extensions/**",
-                "restrictions": "**/*"
-            },
-            {
-                "target": "**/test/smoke/**",
-                "restrictions": [
-                    "**/test/smoke/**",
-                    "*" // node modules
-                ]
-            },
-            {
-                "target": "**/test/automation/**",
-                "restrictions": [
-                    "**/test/automation/**",
-                    "*" // node modules
-                ]
-            },
-            {
-                "target": "**/test/integration/**",
-                "restrictions": [
-                    "**/test/integration/**",
-                    "*" // node modules
-                ]
-            },
-            {
-                "target": "**/test/monaco/**",
-                "restrictions": [
-                    "**/test/monaco/**",
-                    "*" // node modules
-                ]
-            },
-            {
-                "target": "**/api/**.test.ts",
-                "restrictions": [
-                    "**/{vs,sql}/**",
-                    "assert",
-                    "sinon",
-                    "crypto",
-                    "vscode",
-                    "typemoq",
-                    "azdata"
-                ]
-            },
-            {
-                "target": "**/{node,electron-browser,electron-main}/**/*.test.ts",
-                "restrictions": [
-                    "**/{vs,sql}/**",
-                    "**" // node modules
-                ]
-            },
-            {
-                "target": "**/{node,electron-browser,electron-main}/**/test/**",
-                "restrictions": [
-                    "**/{vs,sql}/**",
-                    "*" // node modules
-                ]
-            },
-            {
-                "target": "**/test/{node,electron-browser,electron-main}/**",
-                "restrictions": [
-                    "**/{vs,sql}/**",
-                    "*" // node modules
-                ]
-            },
-            {
-                "target": "**/**.test.ts",
-                "restrictions": [
-                    "**/{vs,sql}/**",
-					"assert",
-					"typemoq",
-                    "sinon",
-                    "crypto",
-					"xterm*",
-					"azdata"
-                ]
-            },
-            {
-                "target": "**/test/**",
-                "restrictions": [
-                    "**/{vs,sql}/**",
-                    "assert",
-					"typemoq",
-                    "sinon",
-                    "crypto",
-                    "xterm*"
-                ]
-            }
-        ]
-    },
-    "overrides": [
-        {
-            "files": [
-                "*.js"
-            ],
-            "rules": {
-                "jsdoc/no-types": "off"
-            }
-        },
-        {
-            "files": [
-                "**/sql/**"
-            ],
-            "rules": {
-                "no-sync": "warn",
-                "strict": ["warn", "never"],
-                "no-console": "warn"
-            }
-        },
-        {
-            "files": [
-                "**/vscode.d.ts",
-                "**/vscode.proposed.d.ts"
-            ],
-            "rules": {
-                "vscode-dts-create-func": "warn",
-                "vscode-dts-literal-or-types": "warn",
-                "vscode-dts-interface-naming": "warn",
-                "vscode-dts-event-naming": [
-                    "warn",
-                    {
-                        "allowed": [
-                            "onCancellationRequested",
-                            "event"
-                        ],
-                        "verbs": [
-                            "accept",
-                            "change",
-                            "close",
-                            "collapse",
-                            "create",
-                            "delete",
-                            "discover",
-                            "dispose",
-                            "edit",
-                            "end",
-                            "expand",
-                            "hide",
-                            "open",
-                            "override",
-                            "receive",
-                            "register",
-                            "rename",
-                            "save",
-                            "send",
-                            "start",
-                            "terminate",
-                            "trigger",
-                            "unregister",
-                            "write"
-                        ]
-                    }
-                ]
-            }
-        }
-    ]
-=======
-					"**/vs/base/{common,browser,node,electron-sandbox,electron-browser}/**",
-					"**/vs/base/parts/*/{common,browser,node,electron-sandbox,electron-browser}/**",
-					"**/vs/platform/*/{common,browser,node,electron-sandbox,electron-browser}/**",
-					"*" // node modules
-				]
-			},
-			{
-				"target": "**/vs/platform/*/electron-main/**",
-				"restrictions": [
-					"vs/nls",
-					"**/vs/base/{common,node,electron-main}/**",
-					"**/vs/base/parts/*/{common,node,electron-main}/**",
-					"**/vs/platform/*/{common,node,electron-main}/**",
-					"*" // node modules
-				]
-			},
-			{
-				"target": "**/vs/platform/*/test/browser/**",
-				"restrictions": [
-					"assert",
-					"sinon",
-					"vs/nls",
-					"**/vs/base/{common,browser}/**",
-					"**/vs/base/parts/*/{common,browser}/**",
-					"**/vs/platform/*/{common,browser}/**",
-					"**/vs/platform/*/test/{common,browser}/**"
-				]
-			},
-			{
-				"target": "**/vs/editor/common/**",
-				"restrictions": [
-					"vs/nls",
-					"**/vs/base/common/**",
-					"**/vs/base/worker/**",
-					"**/vs/platform/*/common/**",
-					"**/vs/editor/common/**"
-				]
-			},
-			{
-				"target": "**/vs/editor/test/common/**",
-				"restrictions": [
-					"assert",
-					"sinon",
-					"vs/nls",
-					"**/vs/base/common/**",
-					"**/vs/platform/*/common/**",
-					"**/vs/platform/*/test/common/**",
-					"**/vs/editor/common/**",
-					"**/vs/editor/test/common/**"
-				]
-			},
-			{
-				"target": "**/vs/editor/browser/**",
-				"restrictions": [
-					"vs/nls",
-					"vs/css!./**/*",
-					"**/vs/base/{common,browser}/**",
-					"**/vs/platform/*/{common,browser}/**",
-					"**/vs/editor/{common,browser}/**"
-				]
-			},
-			{
-				"target": "**/vs/editor/test/browser/**",
-				"restrictions": [
-					"assert",
-					"sinon",
-					"vs/nls",
-					"**/vs/base/{common,browser}/**",
-					"**/vs/platform/*/{common,browser}/**",
-					"**/vs/platform/*/test/{common,browser}/**",
-					"**/vs/editor/{common,browser}/**",
-					"**/vs/editor/test/{common,browser}/**"
-				]
-			},
-			{
-				"target": "**/vs/editor/standalone/common/**",
-				"restrictions": [
-					"vs/nls",
-					"**/vs/base/common/**",
-					"**/vs/platform/*/common/**",
-					"**/vs/editor/common/**",
-					"**/vs/editor/standalone/common/**"
-				]
-			},
-			{
-				"target": "**/vs/editor/standalone/test/common/**",
-				"restrictions": [
-					"assert",
-					"sinon",
-					"vs/nls",
-					"**/vs/base/common/**",
-					"**/vs/platform/*/common/**",
-					"**/vs/platform/*/test/common/**",
-					"**/vs/editor/common/**",
-					"**/vs/editor/test/common/**"
-				]
-			},
-			{
-				"target": "**/vs/editor/standalone/browser/**",
-				"restrictions": [
-					"vs/nls",
-					"vs/css!./**/*",
-					"**/vs/base/{common,browser}/**",
-					"**/vs/base/parts/*/{common,browser}/**",
-					"**/vs/platform/*/{common,browser}/**",
-					"**/vs/editor/{common,browser}/**",
-					"**/vs/editor/contrib/**",
-					"**/vs/editor/standalone/{common,browser}/**"
-				]
-			},
-			{
-				"target": "**/vs/editor/standalone/test/browser/**",
-				"restrictions": [
-					"assert",
-					"sinon",
-					"vs/nls",
-					"**/vs/base/{common,browser}/**",
-					"**/vs/platform/*/{common,browser}/**",
-					"**/vs/platform/*/test/{common,browser}/**",
-					"**/vs/editor/{common,browser}/**",
-					"**/vs/editor/standalone/{common,browser}/**",
-					"**/vs/editor/test/{common,browser}/**"
-				]
-			},
-			{
-				"target": "**/vs/editor/contrib/*/test/**",
-				"restrictions": [
-					"assert",
-					"sinon",
-					"vs/nls",
-					"**/vs/base/{common,browser}/**",
-					"**/vs/base/test/{common,browser}/**",
-					"**/vs/base/parts/*/{common,browser}/**",
-					"**/vs/platform/*/{common,browser}/**",
-					"**/vs/platform/*/test/{common,browser}/**",
-					"**/vs/editor/{common,browser}/**",
-					"**/vs/editor/test/{common,browser}/**",
-					"**/vs/editor/contrib/**"
-				]
-			},
-			{
-				"target": "**/vs/editor/contrib/**",
-				"restrictions": [
-					"vs/nls",
-					"vs/css!./**/*",
-					"**/vs/base/{common,browser}/**",
-					"**/vs/base/parts/*/{common,browser}/**",
-					"**/vs/platform/{common,browser}/**",
-					"**/vs/platform/*/{common,browser}/**",
-					"**/vs/editor/{common,browser}/**",
-					"**/vs/editor/contrib/**"
-				]
-			},
-			{
-				"target": "**/vs/workbench/common/**",
-				"restrictions": [
-					"vs/nls",
-					"**/vs/base/common/**",
-					"**/vs/base/parts/*/common/**",
-					"**/vs/platform/*/common/**",
-					"**/vs/editor/common/**",
-					"**/vs/editor/contrib/*/common/**",
-					"**/vs/workbench/common/**",
-					"**/vs/workbench/services/*/common/**",
-					"assert"
-				]
-			},
-			{
-				"target": "**/vs/workbench/browser/**",
-				"restrictions": [
-					"vs/nls",
-					"vs/css!./**/*",
-					"**/vs/base/{common,browser}/**",
-					"**/vs/base/parts/*/{common,browser}/**",
-					"**/vs/platform/*/{common,browser}/**",
-					"**/vs/editor/{common,browser}/**",
-					"**/vs/editor/contrib/**", // editor/contrib is equivalent to /browser/ by convention
-					"**/vs/workbench/workbench.web.api",
-					"**/vs/workbench/{common,browser}/**",
-					"**/vs/workbench/services/*/{common,browser}/**",
-					"assert"
-				]
-			},
-			{
-				"target": "**/vs/workbench/api/common/**",
-				"restrictions": [
-					"vscode",
-					"vs/nls",
-					"**/vs/base/common/**",
-					"**/vs/platform/*/common/**",
-					"**/vs/editor/common/**",
-					"**/vs/editor/contrib/*/common/**",
-					"**/vs/workbench/api/common/**",
-					"**/vs/workbench/common/**",
-					"**/vs/workbench/services/*/common/**",
-					"**/vs/workbench/contrib/*/common/**"
-				]
-			},
-			{
-				"target": "**/vs/workbench/api/worker/**",
-				"restrictions": [
-					"vscode",
-					"vs/nls",
-					"**/vs/**/{common,worker}/**"
-				]
-			},
-			{
-				"target": "**/vs/workbench/electron-sandbox/**",
-				"restrictions": [
-					"vs/nls",
-					"vs/css!./**/*",
-					"**/vs/base/{common,browser,electron-sandbox}/**",
-					"**/vs/base/parts/*/{common,browser,electron-sandbox}/**",
-					"**/vs/platform/*/{common,browser,electron-sandbox}/**",
-					"**/vs/editor/{common,browser,electron-sandbox}/**",
-					"**/vs/editor/contrib/**", // editor/contrib is equivalent to /browser/ by convention
-					"**/vs/workbench/{common,browser,electron-sandbox}/**",
-					"**/vs/workbench/api/{common,browser,electron-sandbox}/**",
-					"**/vs/workbench/services/*/{common,browser,electron-sandbox}/**"
-				]
-			},
-			{
-				"target": "**/vs/workbench/electron-browser/**",
-				"restrictions": [
-					"vs/nls",
-					"vs/css!./**/*",
-					"**/vs/base/{common,browser,node,electron-sandbox,electron-browser}/**",
-					"**/vs/base/parts/*/{common,browser,node,electron-sandbox,electron-browser}/**",
-					"**/vs/platform/*/{common,browser,node,electron-sandbox,electron-browser}/**",
-					"**/vs/editor/{common,browser,node,electron-sandbox,electron-browser}/**",
-					"**/vs/editor/contrib/**", // editor/contrib is equivalent to /browser/ by convention
-					"**/vs/workbench/{common,browser,node,electron-sandbox,electron-browser}/**",
-					"**/vs/workbench/api/{common,browser,node,electron-sandbox,electron-browser}/**",
-					"**/vs/workbench/services/*/{common,browser,node,electron-sandbox,electron-browser}/**",
-					"*" // node modules
-				]
-			},
-			{
-				"target": "**/vs/workbench/services/**/test/**",
-				"restrictions": [
-					"vs/nls",
-					"vs/css!./**/*",
-					"**/vs/base/**",
-					"**/vs/platform/**",
-					"**/vs/editor/**",
-					"**/vs/workbench/{common,browser,node,electron-sandbox,electron-browser}/**",
-					"vs/workbench/contrib/files/common/editors/fileEditorInput",
-					"**/vs/workbench/services/**",
-					"**/vs/workbench/test/**",
-					"*" // node modules
-				]
-			},
-			{
-				"target": "**/vs/workbench/services/**/common/**",
-				"restrictions": [
-					"vs/nls",
-					"**/vs/base/**/common/**",
-					"**/vs/platform/**/common/**",
-					"**/vs/editor/common/**",
-					"**/vs/workbench/workbench.web.api",
-					"**/vs/workbench/common/**",
-					"**/vs/workbench/services/**/common/**",
-					"**/vs/workbench/api/**/common/**",
-					"vscode-textmate",
-					"vscode-oniguruma",
-					"iconv-lite-umd",
-					"tas-client-umd",
-					"jschardet"
-				]
-			},
-			{
-				"target": "**/vs/workbench/services/**/worker/**",
-				"restrictions": [
-					"vs/nls",
-					"**/vs/base/**/common/**",
-					"**/vs/platform/**/common/**",
-					"**/vs/editor/common/**",
-					"**/vs/workbench/**/common/**",
-					"**/vs/workbench/**/worker/**",
-					"**/vs/workbench/services/**/common/**",
-					"vscode"
-				]
-			},
-			{
-				"target": "**/vs/workbench/services/**/browser/**",
-				"restrictions": [
-					"vs/nls",
-					"vs/css!./**/*",
-					"**/vs/base/**/{common,browser,worker}/**",
-					"**/vs/platform/**/{common,browser}/**",
-					"**/vs/editor/{common,browser}/**",
-					"**/vs/workbench/workbench.web.api",
-					"**/vs/workbench/{common,browser}/**",
-					"**/vs/workbench/api/{common,browser}/**",
-					"**/vs/workbench/services/**/{common,browser}/**",
 					"vscode-textmate",
 					"vscode-oniguruma",
 					"iconv-lite-umd",
@@ -1374,29 +746,32 @@
 				]
 			},
 			{
-				"target": "**/vs/workbench/services/**/node/**",
-				"restrictions": [
-					"vs/nls",
-					"**/vs/base/**/{common,node}/**",
-					"**/vs/platform/**/{common,node}/**",
-					"**/vs/editor/{common,node}/**",
-					"**/vs/workbench/{common,node}/**",
-					"**/vs/workbench/api/{common,node}/**",
-					"**/vs/workbench/services/**/{common,node}/**",
-					"*" // node modules
-				]
-			},
-			{
-				"target": "**/vs/workbench/services/**/electron-sandbox/**",
-				"restrictions": [
-					"vs/nls",
-					"vs/css!./**/*",
-					"**/vs/base/**/{common,browser,worker,electron-sandbox}/**",
-					"**/vs/platform/**/{common,browser,electron-sandbox}/**",
-					"**/vs/editor/**",
-					"**/vs/workbench/{common,browser,electron-sandbox}/**",
-					"**/vs/workbench/api/{common,browser,electron-sandbox}/**",
-					"**/vs/workbench/services/**/{common,browser,electron-sandbox}/**",
+				"target": "**/{vs,sql}/workbench/contrib/**/node/**",
+				"restrictions": [
+					"vs/nls",
+					"vs/css!./**/*",
+					"**/{vs,sql}/base/**/{common,node}/**",
+					"**/{vs,sql}/platform/**/{common,node}/**",
+					"**/{vs,sql}/editor/**/common/**",
+					"**/{vs,sql}/workbench/{common,node}/**",
+					"**/{vs,sql}/workbench/api/{common,node}/**",
+					"**/{vs,sql}/workbench/services/**/{common,node}/**",
+					"**/{vs,sql}/workbench/contrib/**/{common,node}/**",
+					"*" // node modules
+				]
+			},
+			{
+				"target": "**/{vs,sql}/workbench/contrib/**/electron-sandbox/**",
+				"restrictions": [
+					"vs/nls",
+					"vs/css!./**/*",
+					"**/{vs,sql}/base/**/{common,browser,worker,electron-sandbox}/**",
+					"**/{vs,sql}/platform/**/{common,browser,electron-sandbox}/**",
+					"**/{vs,sql}/editor/**",
+					"**/{vs,sql}/workbench/{common,browser,electron-sandbox}/**",
+					"**/{vs,sql}/workbench/api/{common,browser,electron-sandbox}/**",
+					"**/{vs,sql}/workbench/services/**/{common,browser,electron-sandbox}/**",
+					"**/{vs,sql}/workbench/contrib/**/{common,browser,electron-sandbox}/**",
 					"vscode-textmate",
 					"vscode-oniguruma",
 					"iconv-lite-umd",
@@ -1404,287 +779,137 @@
 				]
 			},
 			{
-				"target": "**/vs/workbench/services/**/electron-browser/**",
-				"restrictions": [
-					"vs/nls",
-					"vs/css!./**/*",
-					"**/vs/base/**/{common,browser,worker,node,electron-sandbox,electron-browser}/**",
-					"**/vs/platform/**/{common,browser,node,electron-sandbox,electron-browser}/**",
-					"**/vs/editor/**",
-					"**/vs/workbench/{common,browser,node,electron-sandbox,electron-browser}/**",
-					"**/vs/workbench/api/{common,browser,node,electron-sandbox,electron-browser}/**",
-					"**/vs/workbench/services/**/{common,browser,node,electron-sandbox,electron-browser}/**",
-					"*" // node modules
-				]
-			},
-			{
-				"target": "**/vs/workbench/contrib/**/test/**",
-				"restrictions": [
-					"assert",
-					"vs/nls",
-					"vs/css!./**/*",
-					"**/vs/base/**",
-					"**/vs/platform/**",
-					"**/vs/editor/**",
-					"**/vs/workbench/{common,browser,node,electron-sandbox,electron-browser}/**",
-					"**/vs/workbench/services/**",
-					"**/vs/workbench/contrib/**",
-					"**/vs/workbench/test/**",
-					"*"
-				]
-			},
-			{
-				"target": "**/vs/workbench/contrib/terminal/browser/**",
-				"restrictions": [
-					// xterm and its addons are strictly browser-only components
-					"xterm",
-					"xterm-addon-*",
-					"vs/nls",
-					"vs/css!./**/*",
-					"**/vs/base/**/{common,browser}/**",
-					"**/vs/platform/**/{common,browser}/**",
-					"**/vs/editor/**",
-					"**/vs/workbench/{common,browser}/**",
-					"**/vs/workbench/contrib/**/{common,browser}/**",
-					"**/vs/workbench/services/**/{common,browser}/**"
-				]
-			},
-			{
-				"target": "**/vs/workbench/contrib/extensions/browser/**",
-				"restrictions": [
-					"vs/nls",
-					"vs/css!./**/*",
-					"**/vs/base/**/{common,browser}/**",
-					"**/vs/platform/**/{common,browser}/**",
-					"**/vs/editor/**",
-					"**/vs/workbench/{common,browser}/**",
-					"**/vs/workbench/contrib/**/{common,browser}/**",
-					"**/vs/workbench/services/**/{common,browser}/**"
-				]
-			},
-			{
-				"target": "**/vs/workbench/contrib/update/browser/update.ts",
-				"restrictions": [
-					"vs/nls",
-					"vs/css!./**/*",
-					"**/vs/base/**/{common,browser}/**",
-					"**/vs/platform/**/{common,browser}/**",
-					"**/vs/editor/**",
-					"**/vs/workbench/{common,browser}/**",
-					"**/vs/workbench/contrib/**/{common,browser}/**",
-					"**/vs/workbench/services/**/{common,browser}/**"
-				]
-			},
-			{
-				"target": "**/vs/workbench/contrib/notebook/common/**",
-				"restrictions": [
-					"vs/nls",
-					"vs/css!./**/*",
-					"**/vs/base/**/{common,worker}/**",
-					"**/vs/platform/**/common/**",
-					"**/vs/editor/**",
-					"**/vs/workbench/common/**",
-					"**/vs/workbench/api/common/**",
-					"**/vs/workbench/services/**/common/**",
-					"**/vs/workbench/contrib/**/common/**"
-				]
-			},
-			{
-				"target": "**/vs/workbench/contrib/**/common/**",
-				"restrictions": [
-					"vs/nls",
-					"vs/css!./**/*",
-					"**/vs/base/**/common/**",
-					"**/vs/platform/**/common/**",
-					"**/vs/editor/**",
-					"**/vs/workbench/common/**",
-					"**/vs/workbench/api/common/**",
-					"**/vs/workbench/services/**/common/**",
-					"**/vs/workbench/contrib/**/common/**"
-				]
-			},
-			{
-				"target": "**/vs/workbench/contrib/**/browser/**",
-				"restrictions": [
-					"vs/nls",
-					"vs/css!./**/*",
-					"**/vs/base/**/{common,browser}/**",
-					"**/vs/platform/**/{common,browser}/**",
-					"**/vs/editor/**",
-					"**/vs/workbench/{common,browser}/**",
-					"**/vs/workbench/api/{common,browser}/**",
-					"**/vs/workbench/services/**/{common,browser}/**",
-					"**/vs/workbench/contrib/**/{common,browser}/**",
-					"vscode-textmate",
-					"vscode-oniguruma",
-					"iconv-lite-umd",
-					"jschardet"
-				]
-			},
-			{
-				"target": "**/vs/workbench/contrib/**/node/**",
-				"restrictions": [
-					"vs/nls",
-					"vs/css!./**/*",
-					"**/vs/base/**/{common,node}/**",
-					"**/vs/platform/**/{common,node}/**",
-					"**/vs/editor/**/common/**",
-					"**/vs/workbench/{common,node}/**",
-					"**/vs/workbench/api/{common,node}/**",
-					"**/vs/workbench/services/**/{common,node}/**",
-					"**/vs/workbench/contrib/**/{common,node}/**",
-					"*" // node modules
-				]
-			},
-			{
-				"target": "**/vs/workbench/contrib/**/electron-sandbox/**",
-				"restrictions": [
-					"vs/nls",
-					"vs/css!./**/*",
-					"**/vs/base/**/{common,browser,worker,electron-sandbox}/**",
-					"**/vs/platform/**/{common,browser,electron-sandbox}/**",
-					"**/vs/editor/**",
-					"**/vs/workbench/{common,browser,electron-sandbox}/**",
-					"**/vs/workbench/api/{common,browser,electron-sandbox}/**",
-					"**/vs/workbench/services/**/{common,browser,electron-sandbox}/**",
-					"**/vs/workbench/contrib/**/{common,browser,electron-sandbox}/**",
-					"vscode-textmate",
-					"vscode-oniguruma",
-					"iconv-lite-umd",
-					"jschardet"
-				]
-			},
-			{
-				"target": "**/vs/workbench/contrib/**/electron-browser/**",
-				"restrictions": [
-					"vs/nls",
-					"vs/css!./**/*",
-					"**/vs/base/**/{common,browser,worker,node,electron-sandbox,electron-browser}/**",
-					"**/vs/platform/**/{common,browser,node,electron-sandbox,electron-browser}/**",
-					"**/vs/editor/**",
-					"**/vs/workbench/{common,browser,node,electron-sandbox,electron-browser}/**",
-					"**/vs/workbench/api/{common,browser,node,electron-sandbox,electron-browser}/**",
-					"**/vs/workbench/services/**/{common,browser,node,electron-sandbox,electron-browser}/**",
-					"**/vs/workbench/contrib/**/{common,browser,node,electron-sandbox,electron-browser}/**",
-					"*" // node modules
-				]
-			},
-			{
-				"target": "**/vs/code/browser/**",
-				"restrictions": [
-					"vs/nls",
-					"vs/css!./**/*",
-					"**/vs/base/**/{common,browser}/**",
-					"**/vs/base/parts/**/{common,browser}/**",
-					"**/vs/platform/**/{common,browser}/**",
-					"**/vs/code/**/{common,browser}/**",
-					"**/vs/workbench/workbench.web.api"
-				]
-			},
-			{
-				"target": "**/vs/code/node/**",
-				"restrictions": [
-					"vs/nls",
-					"**/vs/base/**/{common,node}/**",
-					"**/vs/base/parts/**/{common,node}/**",
-					"**/vs/platform/**/{common,node}/**",
-					"**/vs/code/**/{common,node}/**",
-					"*" // node modules
-				]
-			},
-			{
-				"target": "**/vs/code/electron-browser/**",
-				"restrictions": [
-					"vs/nls",
-					"vs/css!./**/*",
-					"**/vs/base/**/{common,browser,node,electron-sandbox,electron-browser}/**",
-					"**/vs/base/parts/**/{common,browser,node,electron-sandbox,electron-browser}/**",
-					"**/vs/platform/**/{common,browser,node,electron-sandbox,electron-browser}/**",
-					"**/vs/code/**/{common,browser,node,electron-sandbox,electron-browser}/**",
-					"*" // node modules
-				]
-			},
-			{
-				"target": "**/vs/code/electron-main/**",
-				"restrictions": [
-					"vs/nls",
-					"**/vs/base/**/{common,node,electron-main}/**",
-					"**/vs/base/parts/**/{common,node,electron-main}/**",
-					"**/vs/platform/**/{common,node,electron-main}/**",
-					"**/vs/code/**/{common,node,electron-main}/**",
-					"*" // node modules
-				]
-			},
-			{
-				"target": "**/vs/server/**",
-				"restrictions": [
-					"vs/nls",
-					"**/vs/base/**/{common,node}/**",
-					"**/vs/base/parts/**/{common,node}/**",
-					"**/vs/platform/**/{common,node}/**",
-					"**/vs/workbench/**/{common,node}/**",
-					"**/vs/server/**",
-					"*" // node modules
-				]
-			},
-			{
-				"target": "**/src/vs/workbench/workbench.common.main.ts",
-				"restrictions": [
-					"vs/nls",
-					"**/vs/base/**/{common,browser}/**",
-					"**/vs/base/parts/**/{common,browser}/**",
-					"**/vs/platform/**/{common,browser}/**",
-					"**/vs/editor/**",
-					"**/vs/workbench/**/{common,browser}/**"
-				]
-			},
-			{
-				"target": "**/src/vs/workbench/workbench.web.main.ts",
-				"restrictions": [
-					"vs/nls",
-					"**/vs/base/**/{common,browser}/**",
-					"**/vs/base/parts/**/{common,browser}/**",
-					"**/vs/platform/**/{common,browser}/**",
-					"**/vs/editor/**",
-					"**/vs/workbench/**/{common,browser}/**",
-					"**/vs/workbench/workbench.common.main"
-				]
-			},
-			{
-				"target": "**/src/vs/workbench/workbench.web.api.ts",
-				"restrictions": [
-					"vs/nls",
-					"**/vs/base/**/{common,browser}/**",
-					"**/vs/base/parts/**/{common,browser}/**",
-					"**/vs/platform/**/{common,browser}/**",
-					"**/vs/editor/**",
-					"**/vs/workbench/**/{common,browser}/**",
-					"**/vs/workbench/workbench.web.main"
-				]
-			},
-			{
-				"target": "**/src/vs/workbench/workbench.sandbox.main.ts",
-				"restrictions": [
-					"vs/nls",
-					"**/vs/base/**/{common,browser,electron-sandbox}/**",
-					"**/vs/base/parts/**/{common,browser,electron-sandbox}/**",
-					"**/vs/platform/**/{common,browser,electron-sandbox}/**",
-					"**/vs/editor/**",
-					"**/vs/workbench/**/{common,browser,electron-sandbox}/**",
-					"**/vs/workbench/workbench.common.main"
-				]
-			},
-			{
-				"target": "**/src/vs/workbench/workbench.desktop.main.ts",
-				"restrictions": [
-					"vs/nls",
-					"**/vs/base/**/{common,browser,node,electron-sandbox,electron-browser}/**",
-					"**/vs/base/parts/**/{common,browser,node,electron-sandbox,electron-browser}/**",
-					"**/vs/platform/**/{common,browser,node,electron-sandbox,electron-browser}/**",
-					"**/vs/editor/**",
-					"**/vs/workbench/**/{common,browser,node,electron-sandbox,electron-browser}/**",
-					"**/vs/workbench/workbench.common.main",
-					"**/vs/workbench/workbench.sandbox.main"
+				"target": "**/{vs,sql}/workbench/contrib/**/electron-browser/**",
+				"restrictions": [
+					"vs/nls",
+					"vs/css!./**/*",
+					"**/{vs,sql}/base/**/{common,browser,worker,node,electron-sandbox,electron-browser}/**",
+					"**/{vs,sql}/platform/**/{common,browser,node,electron-sandbox,electron-browser}/**",
+					"**/{vs,sql}/editor/**",
+					"**/{vs,sql}/workbench/{common,browser,node,electron-sandbox,electron-browser}/**",
+					"**/{vs,sql}/workbench/api/{common,browser,node,electron-sandbox,electron-browser}/**",
+					"**/{vs,sql}/workbench/services/**/{common,browser,node,electron-sandbox,electron-browser}/**",
+					"**/{vs,sql}/workbench/contrib/**/{common,browser,node,electron-sandbox,electron-browser}/**",
+					"*" // node modules
+				]
+			},
+			{
+				"target": "**/{vs,sql}/code/browser/**",
+				"restrictions": [
+					"vs/nls",
+					"vs/css!./**/*",
+					"**/{vs,sql}/base/**/{common,browser}/**",
+					"**/{vs,sql}/base/parts/**/{common,browser}/**",
+					"**/{vs,sql}/platform/**/{common,browser}/**",
+					"**/{vs,sql}/code/**/{common,browser}/**",
+					"**/{vs,sql}/workbench/workbench.web.api"
+				]
+			},
+			{
+				"target": "**/{vs,sql}/code/node/**",
+				"restrictions": [
+					"vs/nls",
+					"**/{vs,sql}/base/**/{common,node}/**",
+					"**/{vs,sql}/base/parts/**/{common,node}/**",
+					"**/{vs,sql}/platform/**/{common,node}/**",
+					"**/{vs,sql}/code/**/{common,node}/**",
+					"*" // node modules
+				]
+			},
+			{
+				"target": "**/{vs,sql}/code/electron-browser/**",
+				"restrictions": [
+					"vs/nls",
+					"vs/css!./**/*",
+					"**/{vs,sql}/base/**/{common,browser,node,electron-sandbox,electron-browser}/**",
+					"**/{vs,sql}/base/parts/**/{common,browser,node,electron-sandbox,electron-browser}/**",
+					"**/{vs,sql}/platform/**/{common,browser,node,electron-sandbox,electron-browser}/**",
+					"**/{vs,sql}/code/**/{common,browser,node,electron-sandbox,electron-browser}/**",
+					"*" // node modules
+				]
+			},
+			{
+				"target": "**/{vs,sql}/code/electron-main/**",
+				"restrictions": [
+					"vs/nls",
+					"**/{vs,sql}/base/**/{common,node,electron-main}/**",
+					"**/{vs,sql}/base/parts/**/{common,node,electron-main}/**",
+					"**/{vs,sql}/platform/**/{common,node,electron-main}/**",
+					"**/{vs,sql}/code/**/{common,node,electron-main}/**",
+					"*" // node modules
+				]
+			},
+			{
+				"target": "**/{vs,sql}/server/**",
+				"restrictions": [
+					"vs/nls",
+					"**/{vs,sql}/base/**/{common,node}/**",
+					"**/{vs,sql}/base/parts/**/{common,node}/**",
+					"**/{vs,sql}/platform/**/{common,node}/**",
+					"**/{vs,sql}/workbench/**/{common,node}/**",
+					"**/{vs,sql}/server/**",
+					"**/{vs,sql}/code/**/{common,node}/**",
+					"*" // node modules
+				]
+			},
+			{
+				"target": "**/src/{vs,sql}/workbench/workbench.common.main.ts",
+				"restrictions": [
+					"vs/nls",
+					"**/{vs,sql}/base/**/{common,browser}/**",
+					"**/{vs,sql}/base/parts/**/{common,browser}/**",
+					"**/{vs,sql}/platform/**/{common,browser}/**",
+					"**/{vs,sql}/editor/**",
+					"**/{vs,sql}/workbench/**/{common,browser}/**"
+				]
+			},
+			{
+				"target": "**/src/{vs,sql}/workbench/workbench.web.main.ts",
+				"restrictions": [
+					"vs/nls",
+					"**/{vs,sql}/base/**/{common,browser}/**",
+					"**/{vs,sql}/base/parts/**/{common,browser}/**",
+					"**/{vs,sql}/platform/**/{common,browser}/**",
+					"**/{vs,sql}/editor/**",
+					"**/{vs,sql}/workbench/**/{common,browser}/**",
+					"**/{vs,sql}/workbench/workbench.common.main"
+				]
+			},
+			{
+				"target": "**/src/{vs,sql}/workbench/workbench.web.api.ts",
+				"restrictions": [
+					"vs/nls",
+					"**/{vs,sql}/base/**/{common,browser}/**",
+					"**/{vs,sql}/base/parts/**/{common,browser}/**",
+					"**/{vs,sql}/platform/**/{common,browser}/**",
+					"**/{vs,sql}/editor/**",
+					"**/{vs,sql}/workbench/**/{common,browser}/**",
+					"**/{vs,sql}/workbench/workbench.web.main"
+				]
+			},
+			{
+				"target": "**/src/{vs,sql}/workbench/workbench.sandbox.main.ts",
+				"restrictions": [
+					"vs/nls",
+					"**/{vs,sql}/base/**/{common,browser,electron-sandbox}/**",
+					"**/{vs,sql}/base/parts/**/{common,browser,electron-sandbox}/**",
+					"**/{vs,sql}/platform/**/{common,browser,electron-sandbox}/**",
+					"**/{vs,sql}/editor/**",
+					"**/{vs,sql}/workbench/**/{common,browser,electron-sandbox}/**",
+					"**/{vs,sql}/workbench/workbench.common.main"
+				]
+			},
+			{
+				"target": "**/src/{vs,sql}/workbench/workbench.desktop.main.ts",
+				"restrictions": [
+					"vs/nls",
+					"**/{vs,sql}/base/**/{common,browser,node,electron-sandbox,electron-browser}/**",
+					"**/{vs,sql}/base/parts/**/{common,browser,node,electron-sandbox,electron-browser}/**",
+					"**/{vs,sql}/platform/**/{common,browser,node,electron-sandbox,electron-browser}/**",
+					"**/{vs,sql}/editor/**",
+					"**/{vs,sql}/workbench/**/{common,browser,node,electron-sandbox,electron-browser}/**",
+					"**/{vs,sql}/workbench/workbench.common.main",
+					"**/{vs,sql}/workbench/workbench.sandbox.main"
 				]
 			},
 			{
@@ -1722,49 +947,54 @@
 			{
 				"target": "**/api/**.test.ts",
 				"restrictions": [
-					"**/vs/**",
+					"**/{vs,sql}/**",
 					"assert",
 					"sinon",
 					"crypto",
-					"vscode"
+					"vscode",
+					"typemoq",
+					"azdata"
 				]
 			},
 			{
 				"target": "**/{node,electron-browser,electron-main}/**/*.test.ts",
 				"restrictions": [
-					"**/vs/**",
+					"**/{vs,sql}/**",
 					"*" // node modules
 				]
 			},
 			{
 				"target": "**/{node,electron-browser,electron-main}/**/test/**",
 				"restrictions": [
-					"**/vs/**",
+					"**/{vs,sql}/**",
 					"*" // node modules
 				]
 			},
 			{
 				"target": "**/test/{node,electron-browser,electron-main}/**",
 				"restrictions": [
-					"**/vs/**",
+					"**/{vs,sql}/**",
 					"*" // node modules
 				]
 			},
 			{
 				"target": "**/**.test.ts",
 				"restrictions": [
-					"**/vs/**",
-					"assert",
+					"**/{vs,sql}/**",
+					"assert",
+					"typemoq",
 					"sinon",
 					"crypto",
-					"xterm*"
+					"xterm*",
+					"azdata"
 				]
 			},
 			{
 				"target": "**/test/**",
 				"restrictions": [
-					"**/vs/**",
-					"assert",
+					"**/{vs,sql}/**",
+					"assert",
+					"typemoq",
 					"sinon",
 					"crypto",
 					"xterm*"
@@ -1779,6 +1009,16 @@
 			],
 			"rules": {
 				"jsdoc/no-types": "off"
+			}
+		},
+		{
+			"files": [
+				"**/sql/**"
+			],
+			"rules": {
+				"no-sync": "warn",
+				"strict": ["warn", "never"],
+				"no-console": "warn"
 			}
 		},
 		{
@@ -1844,5 +1084,4 @@
 			}
 		}
 	]
->>>>>>> f08f99a1
 }