--- conflicted
+++ resolved
@@ -576,18 +576,14 @@
                     "**/{vs,sql}/workbench/api/{common,browser}/**",
                     "**/{vs,sql}/workbench/services/**/{common,browser}/**",
                     "vscode-textmate",
-<<<<<<< HEAD
                     "onigasm-umd",
                     "sanitize-html",
                     "@angular/*",
                     "rxjs/**",
-                    "vscode-oniguruma"
-=======
                     "vscode-oniguruma",
                     "iconv-lite-umd",
                     "semver-umd",
                     "jschardet"
->>>>>>> ea830ff2
                 ]
             },
             {
@@ -608,26 +604,11 @@
                 "restrictions": [
                     "vs/nls",
                     "vs/css!./**/*",
-<<<<<<< HEAD
-                    "**/{vs,sql}/base/**/{common,browser,worker,electron-sandbox}/**",
-                    "**/{vs,sql}/platform/**/{common,browser,electron-sandbox}/**",
-                    "**/{vs,sql}/editor/**",
-                    "**/{vs,sql}/workbench/{common,browser,electron-sandbox}/**",
-                    "**/{vs,sql}/workbench/api/{common,browser,electron-sandbox}/**",
-                    "**/{vs,sql}/workbench/services/**/{common,browser,electron-sandbox}/**"
-=======
-                    "**/vs/base/**/{common,browser,worker,electron-sandbox}/**",
-                    "**/vs/platform/**/{common,browser,electron-sandbox}/**",
-                    "**/vs/editor/**",
-                    "**/vs/workbench/{common,browser,electron-sandbox}/**",
-                    "**/vs/workbench/api/{common,browser,electron-sandbox}/**",
-                    "**/vs/workbench/services/**/{common,browser,electron-sandbox}/**",
                     "vscode-textmate",
                     "vscode-oniguruma",
                     "iconv-lite-umd",
                     "semver-umd",
                     "jschardet"
->>>>>>> ea830ff2
                 ]
             },
             {
@@ -738,7 +719,6 @@
                 "restrictions": [
                     "vs/nls",
                     "vs/css!./**/*",
-<<<<<<< HEAD
 					"azdata",
 					"vscode",
                     "**/{vs,sql}/base/**/{common,browser}/**",
@@ -756,20 +736,8 @@
 					"angular2-grid",
 					"html-query-plan",
 					"turndown",
-					"mark.js"
-                ]
-            },
-            {
-                "target": "**/{vs,sql}/workbench/contrib/**/node/**",
-=======
-                    "**/vs/base/**/{common,browser}/**",
-                    "**/vs/platform/**/{common,browser}/**",
-                    "**/vs/editor/**",
-                    "**/vs/workbench/{common,browser}/**",
-                    "**/vs/workbench/api/{common,browser}/**",
-                    "**/vs/workbench/services/**/{common,browser}/**",
-                    "**/vs/workbench/contrib/**/{common,browser}/**",
-                    "vscode-textmate",
+					"mark.js",
+					"vscode-textmate",
                     "vscode-oniguruma",
                     "iconv-lite-umd",
                     "semver-umd",
@@ -777,8 +745,7 @@
                 ]
             },
             {
-                "target": "**/vs/workbench/contrib/**/node/**",
->>>>>>> ea830ff2
+                "target": "**/{vs,sql}/workbench/contrib/**/node/**",
                 "restrictions": [
                     "vs/nls",
                     "vs/css!./**/*",
@@ -797,28 +764,18 @@
                 "restrictions": [
                     "vs/nls",
                     "vs/css!./**/*",
-<<<<<<< HEAD
                     "**/{vs,sql}/base/**/{common,browser,worker,electron-sandbox}/**",
                     "**/{vs,sql}/platform/**/{common,browser,electron-sandbox}/**",
                     "**/{vs,sql}/editor/**",
                     "**/{vs,sql}/workbench/{common,browser,electron-sandbox}/**",
                     "**/{vs,sql}/workbench/api/{common,browser,electron-sandbox}/**",
                     "**/{vs,sql}/workbench/services/**/{common,browser,electron-sandbox}/**",
-                    "**/{vs,sql}/workbench/contrib/**/{common,browser,electron-sandbox}/**"
-=======
-                    "**/vs/base/**/{common,browser,worker,electron-sandbox}/**",
-                    "**/vs/platform/**/{common,browser,electron-sandbox}/**",
-                    "**/vs/editor/**",
-                    "**/vs/workbench/{common,browser,electron-sandbox}/**",
-                    "**/vs/workbench/api/{common,browser,electron-sandbox}/**",
-                    "**/vs/workbench/services/**/{common,browser,electron-sandbox}/**",
-                    "**/vs/workbench/contrib/**/{common,browser,electron-sandbox}/**",
-                    "vscode-textmate",
+					"**/{vs,sql}/workbench/contrib/**/{common,browser,electron-sandbox}/**",
+					"vscode-textmate",
                     "vscode-oniguruma",
                     "iconv-lite-umd",
                     "semver-umd",
                     "jschardet"
->>>>>>> ea830ff2
                 ]
             },
             {
