--- conflicted
+++ resolved
@@ -546,12 +546,8 @@
                     "vscode-textmate",
                     "vscode-oniguruma",
                     "iconv-lite-umd",
-<<<<<<< HEAD
-                    "semver-umd"
-=======
                     "tas-client-umd",
                     "jschardet"
->>>>>>> 88144f6d
                 ]
             },
             {
@@ -582,17 +578,11 @@
                     "**/{vs,sql}/workbench/api/{common,browser}/**",
                     "**/{vs,sql}/workbench/services/**/{common,browser}/**",
                     "vscode-textmate",
-<<<<<<< HEAD
                     "onigasm-umd",
                     "sanitize-html",
                     "@angular/*",
                     "rxjs/**",
                     "vscode-oniguruma"
-=======
-                    "vscode-oniguruma",
-                    "iconv-lite-umd",
-                    "jschardet"
->>>>>>> 88144f6d
                 ]
             },
             {
@@ -674,6 +664,7 @@
             {
                 "target": "**/{vs,sql}/workbench/contrib/extensions/browser/**",
                 "restrictions": [
+                    "semver-umd",
                     "vs/nls",
                     "vs/css!./**/*",
                     "**/{vs,sql}/base/**/{common,browser}/**",
@@ -687,6 +678,7 @@
             {
                 "target": "**/{vs,sql}/workbench/contrib/update/browser/update.ts",
                 "restrictions": [
+                    "semver-umd",
                     "vs/nls",
                     "vs/css!./**/*",
                     "**/{vs,sql}/base/**/{common,browser}/**",
