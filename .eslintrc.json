{
    "root": true,
    "parser": "@typescript-eslint/parser",
    "parserOptions": {
        "ecmaVersion": 6,
        "sourceType": "module"
    },
    "plugins": [
        "@typescript-eslint",
        "jsdoc"
    ],
    "rules": {
        "constructor-super": "warn",
        "curly": "warn",
        "eqeqeq": "warn",
        "no-buffer-constructor": "warn",
        "no-caller": "warn",
        "no-debugger": "warn",
        "no-duplicate-case": "warn",
        "no-duplicate-imports": "warn",
        "no-eval": "warn",
        "no-extra-semi": "warn",
        "no-new-wrappers": "warn",
        "no-redeclare": "off",
        "no-sparse-arrays": "warn",
        "no-throw-literal": "warn",
        "no-unsafe-finally": "warn",
        "no-unused-labels": "warn",
        "no-restricted-globals": [
            "warn",
            "name",
            "length",
            "event",
            "closed",
            "external",
            "status",
            "origin",
            "orientation",
            "context"
        ], // non-complete list of globals that are easy to access unintentionally
        "no-var": "warn",
        "jsdoc/no-types": "warn",
        "semi": "off",
        "@typescript-eslint/semi": "warn",
        "@typescript-eslint/class-name-casing": "warn",
        "code-no-unused-expressions": [
            "warn",
            {
                "allowTernary": true
            }
        ],
        "code-translation-remind": "warn",
        "code-no-nls-in-standalone-editor": "warn",
        "code-no-standalone-editor": "warn",
        "code-no-unexternalized-strings": "warn",
        "code-layering": [
            "warn",
            {
                "common": [],
                "node": [
                    "common"
                ],
                "browser": [
                    "common"
                ],
                "electron-main": [
                    "common",
                    "node"
                ],
                "electron-browser": [
                    "common",
                    "browser",
                    "node"
                ]
            }
        ],
        "code-import-patterns": [
            "warn",
            // !!!!!!!!!!!!!!!!!!!!!!!!!!!!!!!!
            // !!! Do not relax these rules !!!
            // !!!!!!!!!!!!!!!!!!!!!!!!!!!!!!!!
            {
                "target": "**/{vs,sql}/base/common/**",
                "restrictions": [
                    "vs/nls",
                    "**/{vs,sql}/base/common/**"
                ]
            },
            {
                "target": "**/{vs,sql}/base/test/common/**",
                "restrictions": [
                    "assert",
                    "sinon",
                    "vs/nls",
                    "**/{vs,sql}/base/common/**",
                    "**/{vs,sql}/base/test/common/**"
                ]
            },
            {
                "target": "**/{vs,sql}/base/browser/**",
                "restrictions": [
                    "vs/nls",
                    "vs/css!./**/*",
                    "**/{vs,sql}/base/{common,browser}/**",
                    "@angular/*",
                    "rxjs/*"
                ]
            },
            {
                "target": "**/{vs,sql}/base/node/**",
                "restrictions": [
                    "vs/nls",
					"**/{vs,sql}/base/{common,node}/**",
                    "*" // node modules
                ]
            },
            {
                // vs/base/test/browser contains tests for vs/base/browser
                "target": "**/{vs,sql}/base/test/browser/**",
                "restrictions": [
                    "assert",
                    "sinon",
                    "vs/nls",
                    "**/{vs,sql}/base/{common,browser}/**",
                    "**/{vs,sql}/base/test/{common,browser}/**",
                    "@angular/*",
                    "rxjs/*"
                ]
            },
            {
                "target": "**/{vs,sql}/base/parts/*/common/**",
                "restrictions": [
                    "vs/nls",
                    "**/{vs,sql}/base/common/**",
                    "**/{vs,sql}/base/parts/*/common/**"
                ]
            },
            {
                "target": "**/{vs,sql}/base/parts/*/browser/**",
                "restrictions": [
                    "vs/nls",
                    "vs/css!./**/*",
                    "**/{vs,sql}/base/{common,browser}/**",
                    "**/{vs,sql}/base/parts/*/{common,browser}/**",
                    "@angular/*",
                    "rxjs/*"
                ]
            },
            {
                "target": "**/{vs,sql}/base/parts/*/node/**",
                "restrictions": [
                    "vs/nls",
                    "**/{vs,sql}/base/{common,node}/**",
                    "**/{vs,sql}/base/parts/*/{common,node}/**",
                    "*" // node modules
                ]
            },
            {
                "target": "**/{vs,sql}/base/parts/*/electron-browser/**",
                "restrictions": [
                    "vs/nls",
                    "vs/css!./**/*",
                    "**/{vs,sql}/base/{common,browser,node,electron-browser}/**",
                    "**/{vs,sql}/base/parts/*/{common,browser,node,electron-browser}/**",
                    "*" // node modules
                ]
            },
            {
                "target": "**/{vs,sql}/base/parts/*/electron-main/**",
                "restrictions": [
                    "vs/nls",
                    "**/{vs,sql}/base/{common,node,electron-main}/**",
                    "**/{vs,sql}/base/parts/*/{common,node,electron-main}/**",
                    "*" // node modules
                ]
            },
            {
                "target": "**/{vs,sql}/platform/*/common/**",
                "restrictions": [
                    "vs/nls",
                    "azdata",
                    "**/{vs,sql}/base/common/**",
                    "**/{vs,sql}/base/parts/*/common/**",
                    "**/{vs,sql}/platform/*/common/**"
                ]
            },
            {
                "target": "**/{vs,sql}/platform/*/test/common/**",
                "restrictions": [
                    "assert",
                    "typemoq",
                    "sinon",
                    "vs/nls",
					"azdata",
                    "**/{vs,sql}/base/common/**",
                    "**/{vs,sql}/base/test/common/**",
                    "**/{vs,sql}/base/parts/*/common/**",
                    "**/{vs,sql}/platform/*/common/**",
                    "**/{vs,sql}/platform/*/test/common/**"
                ]
            },
            {
                "target": "**/{vs,sql}/platform/*/browser/**",
                "restrictions": [
                    "vs/nls",
                    "azdata",
                    "vs/css!./**/*",
                    "**/{vs,sql}/base/{common,browser}/**",
                    "**/{vs,sql}/base/parts/*/{common,browser}/**",
                    "**/{vs,sql}/platform/*/{common,browser}/**"
                ]
            },
            {
                "target": "**/{vs,sql}/platform/*/node/**",
                "restrictions": [
					"vs/nls",
					"azdata",
                    "**/{vs,sql}/base/{common,node}/**",
                    "**/{vs,sql}/base/parts/*/{common,node}/**",
                    "**/{vs,sql}/platform/*/{common,node}/**",
                    "*" // node modules
                ]
            },
            {
                "target": "**/{vs,sql}/platform/*/electron-browser/**",
                "restrictions": [
                    "vs/nls",
                    "azdata",
                    "vs/css!./**/*",
                    "**/{vs,sql}/base/{common,browser,node}/**",
                    "**/{vs,sql}/base/parts/*/{common,browser,node,electron-browser}/**",
                    "**/{vs,sql}/platform/*/{common,browser,node,electron-browser}/**",
                    "*" // node modules
                ]
            },
            {
                "target": "**/{vs,sql}/platform/*/electron-main/**",
                "restrictions": [
					"vs/nls",
					"azdata",
                    "**/{vs,sql}/base/{common,node,electron-main}/**",
                    "**/{vs,sql}/base/parts/*/{common,node,electron-main}/**",
                    "**/{vs,sql}/platform/*/{common,node,electron-main}/**",
                    "**/{vs,sql}/code/**",
                    "*" // node modules
                ]
            },
            {
                "target": "**/{vs,sql}/platform/*/test/browser/**",
                "restrictions": [
                    "assert",
                    "typemoq",
                    "sinon",
                    "azdata",
                    "vs/nls",
                    "**/{vs,sql}/base/{common,browser}/**",
                    "**/{vs,sql}/base/test/{common,browser}/**",
                    "**/{vs,sql}/platform/*/{common,browser}/**",
                    "**/{vs,sql}/platform/*/test/{common,browser}/**"
                ]
            },
            {
                "target": "**/{vs,sql}/editor/common/**",
                "restrictions": [
                    "vs/nls",
                    "**/{vs,sql}/base/common/**",
                    "**/{vs,sql}/base/worker/**",
                    "**/{vs,sql}/platform/*/common/**",
                    "**/{vs,sql}/editor/common/**"
                ]
            },
            {
                "target": "**/{vs,sql}/editor/test/common/**",
                "restrictions": [
                    "assert",
                    "sinon",
                    "vs/nls",
                    "**/{vs,sql}/base/common/**",
                    "**/{vs,sql}/platform/*/common/**",
                    "**/{vs,sql}/platform/*/test/common/**",
                    "**/{vs,sql}/editor/common/**",
                    "**/{vs,sql}/editor/test/common/**"
                ]
            },
            {
                "target": "**/{vs,sql}/editor/browser/**",
                "restrictions": [
                    "vs/nls",
                    "vs/css!./**/*",
                    "**/{vs,sql}/base/{common,browser}/**",
                    "**/{vs,sql}/platform/*/{common,browser}/**",
                    "**/{vs,sql}/editor/{common,browser}/**"
                ]
            },
            {
                "target": "**/{vs,sql}/editor/test/browser/**",
                "restrictions": [
                    "assert",
                    "sinon",
                    "vs/nls",
                    "**/{vs,sql}/base/{common,browser}/**",
                    "**/{vs,sql}/platform/*/{common,browser}/**",
                    "**/{vs,sql}/platform/*/test/{common,browser}/**",
                    "**/{vs,sql}/editor/{common,browser}/**",
                    "**/{vs,sql}/editor/test/{common,browser}/**"
                ]
            },
            {
                "target": "**/{vs,sql}/editor/standalone/common/**",
                "restrictions": [
                    "vs/nls",
                    "**/{vs,sql}/base/common/**",
                    "**/{vs,sql}/platform/*/common/**",
                    "**/{vs,sql}/editor/common/**",
                    "**/{vs,sql}/editor/standalone/common/**"
                ]
            },
            {
                "target": "**/{vs,sql}/editor/standalone/test/common/**",
                "restrictions": [
                    "assert",
                    "sinon",
                    "vs/nls",
                    "**/{vs,sql}/base/common/**",
                    "**/{vs,sql}/platform/*/common/**",
                    "**/{vs,sql}/platform/*/test/common/**",
                    "**/{vs,sql}/editor/common/**",
                    "**/{vs,sql}/editor/test/common/**"
                ]
            },
            {
                "target": "**/{vs,sql}/editor/standalone/browser/**",
                "restrictions": [
                    "vs/nls",
                    "vs/css!./**/*",
                    "**/{vs,sql}/base/{common,browser}/**",
                    "**/{vs,sql}/base/parts/*/{common,browser}/**",
                    "**/{vs,sql}/platform/*/{common,browser}/**",
                    "**/{vs,sql}/editor/{common,browser}/**",
                    "**/{vs,sql}/editor/contrib/**",
                    "**/{vs,sql}/editor/standalone/{common,browser}/**"
                ]
            },
            {
                "target": "**/{vs,sql}/editor/standalone/test/browser/**",
                "restrictions": [
                    "assert",
                    "sinon",
                    "vs/nls",
                    "**/{vs,sql}/base/{common,browser}/**",
                    "**/{vs,sql}/platform/*/{common,browser}/**",
                    "**/{vs,sql}/platform/*/test/{common,browser}/**",
                    "**/{vs,sql}/editor/{common,browser}/**",
                    "**/{vs,sql}/editor/standalone/{common,browser}/**",
                    "**/{vs,sql}/editor/test/{common,browser}/**"
                ]
            },
            {
                "target": "**/{vs,sql}/editor/contrib/*/test/**",
                "restrictions": [
                    "assert",
                    "sinon",
                    "vs/nls",
                    "**/{vs,sql}/base/{common,browser}/**",
                    "**/{vs,sql}/base/test/{common,browser}/**",
                    "**/{vs,sql}/base/parts/*/{common,browser}/**",
                    "**/{vs,sql}/platform/*/{common,browser}/**",
                    "**/{vs,sql}/platform/*/test/{common,browser}/**",
                    "**/{vs,sql}/editor/{common,browser}/**",
                    "**/{vs,sql}/editor/test/{common,browser}/**",
                    "**/{vs,sql}/editor/contrib/**"
                ]
            },
            {
                "target": "**/{vs,sql}/editor/contrib/**",
                "restrictions": [
                    "vs/nls",
                    "vs/css!./**/*",
                    "**/{vs,sql}/base/{common,browser}/**",
                    "**/{vs,sql}/base/parts/*/{common,browser}/**",
                    "**/{vs,sql}/platform/{common,browser}/**",
                    "**/{vs,sql}/platform/*/{common,browser}/**",
                    "**/{vs,sql}/editor/{common,browser}/**",
                    "**/{vs,sql}/editor/contrib/**"
                ]
            },
            {
                "target": "**/{vs,sql}/workbench/common/**",
                "restrictions": [
                    "vs/nls",
                    "azdata",
                    "**/{vs,sql}/base/common/**",
                    "**/{vs,sql}/base/parts/*/common/**",
                    "**/{vs,sql}/platform/*/common/**",
                    "**/{vs,sql}/editor/common/**",
                    "**/{vs,sql}/editor/contrib/*/common/**",
                    "**/{vs,sql}/workbench/common/**",
                    "**/{vs,sql}/workbench/services/*/common/**",
                    "assert"
                ]
            },
            {
                "target": "**/{vs,sql}/workbench/browser/**",
                "restrictions": [
                    "vs/nls",
                    "azdata",
                    "@angular/*",
                    "vs/css!./**/*",
                    "**/{vs,sql}/base/{common,browser}/**",
                    "**/{vs,sql}/base/parts/*/{common,browser}/**",
                    "**/{vs,sql}/platform/*/{common,browser}/**",
                    "**/{vs,sql}/editor/{common,browser}/**",
                    "**/{vs,sql}/editor/contrib/**", // editor/contrib is equivalent to /browser/ by convention
                    "**/{vs,sql}/workbench/workbench.web.api",
                    "**/{vs,sql}/workbench/{common,browser}/**",
                    "**/{vs,sql}/workbench/services/*/{common,browser}/**",
                    "assert"
                ]
            },
            {
                "target": "**/{vs,sql}/workbench/api/common/**",
                "restrictions": [
                    "vscode",
                    "azdata",
                    "vs/nls",
                    "**/{vs,sql}/base/common/**",
                    "**/{vs,sql}/platform/*/common/**",
                    "**/{vs,sql}/editor/common/**",
                    "**/{vs,sql}/editor/contrib/*/common/**",
                    "**/{vs,sql}/workbench/api/common/**",
                    "**/{vs,sql}/workbench/common/**",
                    "**/{vs,sql}/workbench/services/*/common/**",
                    "**/{vs,sql}/workbench/contrib/*/common/**"
                ]
            },
            {
                "target": "**/{vs,sql}/workbench/api/worker/**",
                "restrictions": [
                    "vscode",
                    "azdata",
                    "vs/nls",
                    "**/{vs,sql}/**/{common,worker}/**"
                ]
            },
            {
                "target": "**/{vs,sql}/workbench/electron-browser/**",
                "restrictions": [
                    "vs/nls",
                    "vs/css!./**/*",
                    "**/{vs,sql}/base/{common,browser,node,electron-browser}/**",
                    "**/{vs,sql}/base/parts/*/{common,browser,node,electron-browser}/**",
                    "**/{vs,sql}/platform/*/{common,browser,node,electron-browser}/**",
                    "**/{vs,sql}/editor/{common,browser,node,electron-browser}/**",
                    "**/{vs,sql}/editor/contrib/**", // editor/contrib is equivalent to /browser/ by convention
                    "**/{vs,sql}/workbench/{common,browser,node,electron-browser,api}/**",
                    "**/{vs,sql}/workbench/services/*/{common,browser,node,electron-browser}/**",
                    "*" // node modules
                ]
            },
            {
                "target": "**/{vs,sql}/workbench/services/**/test/**",
                "restrictions": [
                    "vs/nls",
                    "vs/css!./**/*",
                    "**/{vs,sql}/base/**",
                    "**/{vs,sql}/platform/**",
                    "**/{vs,sql}/editor/**",
                    "**/{vs,sql}/workbench/{common,browser,node,electron-browser}/**",
                    "vs/workbench/contrib/files/common/editors/fileEditorInput",
                    "**/{vs,sql}/workbench/services/**",
                    "**/{vs,sql}/workbench/test/**",
                    "*" // node modules
                ]
            },
            {
                "target": "**/{vs,sql}/workbench/services/**/common/**",
                "restrictions": [
                    "vs/nls",
<<<<<<< HEAD
                    "azdata",
                    "**/{vs,sql}/base/**/common/**",
                    "**/{vs,sql}/platform/**/common/**",
                    "**/{vs,sql}/editor/common/**",
                    "**/{vs,sql}/workbench/workbench.web.api",
                    "**/{vs,sql}/workbench/common/**",
                    "**/{vs,sql}/workbench/services/**/common/**",
                    "**/{vs,sql}/workbench/api/**/common/**",
                    "vs/workbench/contrib/files/common/editors/fileEditorInput", // this should be fine, it only accesses constants from contrib
                    "vscode-textmate"
=======
                    "**/vs/base/**/common/**",
                    "**/vs/platform/**/common/**",
                    "**/vs/editor/common/**",
                    "**/vs/workbench/workbench.web.api",
                    "**/vs/workbench/common/**",
                    "**/vs/workbench/services/**/common/**",
                    "**/vs/workbench/api/**/common/**",
                    "vscode-textmate",
                    "vscode-oniguruma-wasm"
>>>>>>> 41b936be
                ]
            },
            {
                "target": "**/{vs,sql}/workbench/services/**/worker/**",
                "restrictions": [
                    "vs/nls",
                    "**/{vs,sql}/base/**/common/**",
                    "**/{vs,sql}/platform/**/common/**",
                    "**/{vs,sql}/editor/common/**",
                    "**/{vs,sql}/workbench/**/common/**",
                    "**/{vs,sql}/workbench/**/worker/**",
                    "**/{vs,sql}/workbench/services/**/common/**",
                    "vscode"
                ]
            },
            {
                "target": "**/{vs,sql}/workbench/services/**/browser/**",
                "restrictions": [
                    "vs/nls",
                    "vs/css!./**/*",
                    "azdata",
                    "vscode",
                    "**/{vs,sql}/base/**/{common,browser,worker}/**",
                    "**/{vs,sql}/platform/**/{common,browser}/**",
                    "**/{vs,sql}/editor/{common,browser}/**",
                    "**/{vs,sql}/workbench/workbench.web.api",
                    "**/{vs,sql}/workbench/{common,browser}/**",
                    "**/{vs,sql}/workbench/api/{common,browser}/**",
                    "**/{vs,sql}/workbench/services/**/{common,browser}/**",
                    "vscode-textmate",
<<<<<<< HEAD
                    "onigasm-umd",
                    "sanitize-html",
                    "@angular/*",
                    "rxjs/**"
=======
                    "vscode-oniguruma-wasm"
>>>>>>> 41b936be
                ]
            },
            {
                "target": "**/{vs,sql}/workbench/services/**/node/**",
                "restrictions": [
                    "vs/nls",
                    "**/{vs,sql}/base/**/{common,node}/**",
                    "**/{vs,sql}/platform/**/{common,node}/**",
                    "**/{vs,sql}/editor/{common,node}/**",
                    "**/{vs,sql}/workbench/{common,node}/**",
                    "**/{vs,sql}/workbench/api/{common,node}/**",
                    "**/{vs,sql}/workbench/services/**/{common,node}/**",
                    "*" // node modules
                ]
            },
            {
                "target": "**/{vs,sql}/workbench/services/**/electron-browser/**",
                "restrictions": [
                    "vs/nls",
                    "vs/css!./**/*",
                    "**/{vs,sql}/base/**/{common,browser,worker,node,electron-browser}/**",
                    "**/{vs,sql}/platform/**/{common,browser,node,electron-browser}/**",
                    "**/{vs,sql}/editor/**",
                    "**/{vs,sql}/workbench/{common,browser,node,electron-browser,api}/**",
                    "**/{vs,sql}/workbench/services/**/{common,browser,node,electron-browser}/**",
                    "*" // node modules
                ]
            },
            {
                "target": "**/{vs,sql}/workbench/contrib/**/test/**",
                "restrictions": [
                    "assert",
                    "vs/nls",
                    "vs/css!./**/*",
                    "**/{vs,sql}/base/**",
                    "**/{vs,sql}/platform/**",
                    "**/{vs,sql}/editor/**",
                    "**/{vs,sql}/workbench/{common,browser,node,electron-browser}/**",
                    "**/{vs,sql}/workbench/services/**",
                    "**/{vs,sql}/workbench/contrib/**",
                    "**/{vs,sql}/workbench/test/**",
                    "**"
                ]
            },
            {
                "target": "**/{vs,sql}/workbench/contrib/terminal/browser/**",
                "restrictions": [
                    // xterm and its addons are strictly browser-only components
                    "xterm",
                    "xterm-addon-*",
                    "vs/nls",
                    "vs/css!./**/*",
                    "**/{vs,sql}/base/**/{common,browser}/**",
                    "**/{vs,sql}/platform/**/{common,browser}/**",
                    "**/{vs,sql}/editor/**",
                    "**/{vs,sql}/workbench/{common,browser}/**",
                    "**/{vs,sql}/workbench/contrib/**/{common,browser}/**",
					"**/{vs,sql}/workbench/services/**/{common,browser}/**"
                ]
            },
            {
                "target": "**/{vs,sql}/workbench/contrib/extensions/browser/**",
                "restrictions": [
                    "semver-umd",
                    "vs/nls",
                    "vs/css!./**/*",
                    "**/{vs,sql}/base/**/{common,browser}/**",
                    "**/{vs,sql}/platform/**/{common,browser}/**",
                    "**/{vs,sql}/editor/**",
                    "**/{vs,sql}/workbench/{common,browser}/**",
                    "**/{vs,sql}/workbench/contrib/**/{common,browser}/**",
                    "**/{vs,sql}/workbench/services/**/{common,browser}/**"
                ]
            },
            {
                "target": "**/{vs,sql}/workbench/contrib/update/browser/update.ts",
                "restrictions": [
                    "semver-umd",
                    "vs/nls",
                    "vs/css!./**/*",
                    "**/{vs,sql}/base/**/{common,browser}/**",
                    "**/{vs,sql}/platform/**/{common,browser}/**",
                    "**/{vs,sql}/editor/**",
                    "**/{vs,sql}/workbench/{common,browser}/**",
                    "**/{vs,sql}/workbench/contrib/**/{common,browser}/**",
                    "**/{vs,sql}/workbench/services/**/{common,browser}/**"
                ]
            },
            {
                "target": "**/{vs,sql}/workbench/contrib/**/common/**",
                "restrictions": [
                    "vs/nls",
					"vs/css!./**/*",
					"azdata",
                    "**/{vs,sql}/base/**/common/**",
                    "**/{vs,sql}/platform/**/common/**",
                    "**/{vs,sql}/editor/**",
                    "**/{vs,sql}/workbench/common/**",
                    "**/{vs,sql}/workbench/api/common/**",
                    "**/{vs,sql}/workbench/services/**/common/**",
                    "**/{vs,sql}/workbench/contrib/**/common/**"
                ]
            },
            {
                "target": "**/{vs,sql}/workbench/contrib/**/browser/**",
                "restrictions": [
                    "vs/nls",
                    "vs/css!./**/*",
					"azdata",
					"vscode",
                    "**/{vs,sql}/base/**/{common,browser}/**",
                    "**/{vs,sql}/platform/**/{common,browser}/**",
                    "**/{vs,sql}/editor/**",
                    "**/{vs,sql}/workbench/{common,browser}/**",
                    "**/{vs,sql}/workbench/api/{common,browser}/**",
                    "**/{vs,sql}/workbench/services/**/{common,browser}/**",
					"**/{vs,sql}/workbench/contrib/**/{common,browser}/**",
					"@angular/*",
					"rxjs/**",
					"ng2-charts",
					"chart.js",
					"plotly.js-dist-min",
					"angular2-grid",
					"html-query-plan"
                ]
            },
            {
                "target": "**/{vs,sql}/workbench/contrib/**/node/**",
                "restrictions": [
                    "vs/nls",
                    "vs/css!./**/*",
                    "**/{vs,sql}/base/**/{common,node}/**",
                    "**/{vs,sql}/platform/**/{common,node}/**",
                    "**/{vs,sql}/editor/**/common/**",
                    "**/{vs,sql}/workbench/{common,node}/**",
                    "**/{vs,sql}/workbench/api/{common,node}/**",
                    "**/{vs,sql}/workbench/services/**/{common,node}/**",
                    "**/{vs,sql}/workbench/contrib/**/{common,node}/**",
                    "*" // node modules
                ]
            },
            {
                "target": "**/{vs,sql}/workbench/contrib/**/electron-browser/**",
                "restrictions": [
                    "vs/nls",
                    "vs/css!./**/*",
                    "**/{vs,sql}/base/**/{common,browser,worker,node,electron-browser}/**",
                    "**/{vs,sql}/platform/**/{common,browser,node,electron-browser}/**",
                    "**/{vs,sql}/editor/**",
                    "**/{vs,sql}/workbench/{common,browser,node,electron-browser,api}/**",
                    "**/{vs,sql}/workbench/services/**/{common,browser,node,electron-browser}/**",
                    "**/{vs,sql}/workbench/contrib/**/{common,browser,node,electron-browser}/**",
                    "*" // node modules
                ]
            },
            {
                "target": "**/{vs,sql}/code/node/**",
                "restrictions": [
                    "vs/nls",
                    "**/{vs,sql}/base/**/{common,node}/**",
                    "**/{vs,sql}/base/parts/**/{common,node}/**",
                    "**/{vs,sql}/platform/**/{common,node}/**",
                    "**/{vs,sql}/code/**/{common,node}/**",
                    "*" // node modules
                ]
            },
            {
                "target": "**/{vs,sql}/code/electron-browser/**",
                "restrictions": [
                    "vs/nls",
                    "vs/css!./**/*",
                    "**/{vs,sql}/base/**/{common,browser,node,electron-browser}/**",
                    "**/{vs,sql}/base/parts/**/{common,browser,node,electron-browser}/**",
                    "**/{vs,sql}/platform/**/{common,browser,node,electron-browser}/**",
                    "**/{vs,sql}/code/**/{common,browser,node,electron-browser}/**",
                    "*" // node modules
                ]
            },
            {
                "target": "**/{vs,sql}/code/electron-main/**",
                "restrictions": [
                    "vs/nls",
                    "**/{vs,sql}/base/**/{common,node,electron-main}/**",
                    "**/{vs,sql}/base/parts/**/{common,node,electron-main}/**",
                    "**/{vs,sql}/platform/**/{common,node,electron-main}/**",
                    "**/{vs,sql}/code/**/{common,node,electron-main}/**",
                    "*" // node modules
                ]
            },
            {
                "target": "**/{vs,sql}/server/**",
                "restrictions": [
                    "vs/nls",
                    "**/{vs,sql}/base/**/{common,node}/**",
                    "**/{vs,sql}/base/parts/**/{common,node}/**",
                    "**/{vs,sql}/platform/**/{common,node}/**",
                    "**/{vs,sql}/workbench/**/{common,node}/**",
                    "**/{vs,sql}/server/**",
                    "**/{vs,sql}/code/**/{common,node}/**",
                    "*" // node modules
                ]
            },
            {
                "target": "**/extensions/**",
                "restrictions": "**/*"
            },
            {
                "target": "**/test/smoke/**",
                "restrictions": [
                    "**/test/smoke/**",
                    "*" // node modules
                ]
            },
            {
                "target": "**/test/automation/**",
                "restrictions": [
                    "**/test/automation/**",
                    "*" // node modules
                ]
            },
            {
                "target": "**/test/integration/**",
                "restrictions": [
                    "**/test/integration/**",
                    "*" // node modules
                ]
            },
            {
                "target": "**/api/**.test.ts",
                "restrictions": [
                    "**/{vs,sql}/**",
                    "assert",
                    "sinon",
                    "crypto",
					"vscode",
					"typemoq",
					"azdata"
                ]
            },
            {
                "target": "**/{node,electron-browser,electron-main}/**/*.test.ts",
                "restrictions": [
                    "**/{vs,sql}/**",
                    "**" // node modules
                ]
            },
            {
                "target": "**/{node,electron-browser,electron-main}/**/test/**",
                "restrictions": [
                    "**/{vs,sql}/**",
                    "*" // node modules
                ]
            },
            {
                "target": "**/test/{node,electron-browser,electron-main}/**",
                "restrictions": [
                    "**/{vs,sql}/**",
                    "*" // node modules
                ]
            },
            {
                "target": "**/**.test.ts",
                "restrictions": [
                    "**/{vs,sql}/**",
					"assert",
					"typemoq",
                    "sinon",
                    "crypto",
					"xterm*",
					"azdata"
                ]
            },
            {
                "target": "**/test/**",
                "restrictions": [
                    "**/{vs,sql}/**",
                    "assert",
					"typemoq",
                    "sinon",
                    "crypto",
                    "xterm*"
                ]
            }
        ]
    },
    "overrides": [
        {
            "files": [
                "*.js"
            ],
            "rules": {
                "jsdoc/no-types": "off"
            }
        },
        {
            "files": [
                "**/sql/**"
            ],
            "rules": {
                "no-sync": "warn",
                "strict": ["warn", "never"],
                "no-console": "warn"
            }
        },
        {
            "files": [
                "**/vscode.d.ts",
                "**/vscode.proposed.d.ts"
            ],
            "rules": {
                "vscode-dts-create-func": "warn",
                "vscode-dts-literal-or-types": "warn",
                "vscode-dts-interface-naming": "warn",
                "vscode-dts-event-naming": [
                    "warn",
                    {
                        "allowed": [
                            "onCancellationRequested",
                            "event"
                        ],
                        "verbs": [
                            "accept",
                            "change",
                            "close",
                            "collapse",
                            "create",
                            "delete",
                            "dispose",
                            "edit",
                            "end",
                            "expand",
                            "hide",
                            "open",
                            "override",
                            "receive",
                            "register",
                            "rename",
                            "save",
                            "send",
                            "start",
                            "terminate",
                            "trigger",
                            "unregister",
                            "write"
                        ]
                    }
                ]
            }
        }
    ]
}<|MERGE_RESOLUTION|>--- conflicted
+++ resolved
@@ -476,7 +476,6 @@
                 "target": "**/{vs,sql}/workbench/services/**/common/**",
                 "restrictions": [
                     "vs/nls",
-<<<<<<< HEAD
                     "azdata",
                     "**/{vs,sql}/base/**/common/**",
                     "**/{vs,sql}/platform/**/common/**",
@@ -486,18 +485,8 @@
                     "**/{vs,sql}/workbench/services/**/common/**",
                     "**/{vs,sql}/workbench/api/**/common/**",
                     "vs/workbench/contrib/files/common/editors/fileEditorInput", // this should be fine, it only accesses constants from contrib
-                    "vscode-textmate"
-=======
-                    "**/vs/base/**/common/**",
-                    "**/vs/platform/**/common/**",
-                    "**/vs/editor/common/**",
-                    "**/vs/workbench/workbench.web.api",
-                    "**/vs/workbench/common/**",
-                    "**/vs/workbench/services/**/common/**",
-                    "**/vs/workbench/api/**/common/**",
                     "vscode-textmate",
                     "vscode-oniguruma-wasm"
->>>>>>> 41b936be
                 ]
             },
             {
@@ -528,14 +517,11 @@
                     "**/{vs,sql}/workbench/api/{common,browser}/**",
                     "**/{vs,sql}/workbench/services/**/{common,browser}/**",
                     "vscode-textmate",
-<<<<<<< HEAD
                     "onigasm-umd",
                     "sanitize-html",
                     "@angular/*",
-                    "rxjs/**"
-=======
+                    "rxjs/**",
                     "vscode-oniguruma-wasm"
->>>>>>> 41b936be
                 ]
             },
             {
