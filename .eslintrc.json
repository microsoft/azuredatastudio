{
<<<<<<< HEAD
	"root": true,
	"parser": "@typescript-eslint/parser",
	"parserOptions": {
		"ecmaVersion": 6,
		"sourceType": "module"
	},
	"plugins": [
		"@typescript-eslint",
		"jsdoc"
	],
	"rules": {
		"constructor-super": "warn",
		"curly": "warn",
		"eqeqeq": "warn",
		"no-buffer-constructor": "warn",
		"no-caller": "warn",
		"no-debugger": "warn",
		"no-duplicate-case": "warn",
		"no-duplicate-imports": "warn",
		"no-eval": "warn",
		"no-extra-semi": "warn",
		"no-new-wrappers": "warn",
		"no-redeclare": "off",
		"no-sparse-arrays": "warn",
		"no-throw-literal": "warn",
		"no-unsafe-finally": "warn",
		"no-unused-labels": "warn",
		"no-restricted-globals": [
			"warn",
			"name",
			"length",
			"event",
			"closed",
			"external",
			"status",
			"origin",
			"orientation",
			"context"
		], // non-complete list of globals that are easy to access unintentionally
		"no-var": "warn",
		"jsdoc/no-types": "warn",
		"semi": "off",
		"@typescript-eslint/semi": "warn",
		"@typescript-eslint/naming-convention": [
			"warn",
			{
				"selector": "class",
				"format": [
					"PascalCase"
				]
			}
		],
		"code-no-unused-expressions": [
			"warn",
			{
				"allowTernary": true
			}
		],
		"code-translation-remind": "warn",
		"code-no-nls-in-standalone-editor": "warn",
		"code-no-standalone-editor": "warn",
		"code-no-unexternalized-strings": "warn",
		"code-layering": [
			"warn",
			{
				"common": [],
				"node": [
					"common"
				],
				"browser": [
					"common"
				],
				"electron-sandbox": [
					"common",
					"browser"
				],
				"electron-browser": [
					"common",
					"browser",
					"node",
					"electron-sandbox"
				],
				"electron-main": [
					"common",
					"node"
				]
			}
		],
		"code-import-patterns": [
			"warn",
			// !!!!!!!!!!!!!!!!!!!!!!!!!!!!!!!!
			// !!! Do not relax these rules !!!
			// !!!!!!!!!!!!!!!!!!!!!!!!!!!!!!!!
			{
				"target": "**/{vs,sql}/base/common/**",
				"restrictions": [
					"vs/nls",
					"**/{vs,sql}/base/common/**"
				]
			},
			{
				"target": "**/{vs,sql}/base/test/common/**",
				"restrictions": [
					"assert",
					"sinon",
					"vs/nls",
					"**/{vs,sql}/base/common/**",
					"**/{vs,sql}/base/test/common/**"
				]
			},
			{
				"target": "**/{vs,sql}/base/browser/**",
				"restrictions": [
					"vs/nls",
					"vs/css!./**/*",
					"**/{vs,sql}/base/{common,browser}/**",
					"@angular/*",
					"rxjs/*"
				]
			},
			{
				"target": "**/{vs,sql}/base/electron-sandbox/**",
				"restrictions": [
					"vs/nls",
					"vs/css!./**/*",
					"**/{vs,sql}/base/{common,browser,electron-sandbox}/**"
				]
			},
			{
				"target": "**/{vs,sql}/base/node/**",
				"restrictions": [
					"vs/nls",
					"**/{vs,sql}/base/{common,node}/**",
					"*" // node modules
				]
			},
			{
				// vs/base/test/browser contains tests for vs/base/browser
				"target": "**/{vs,sql}/base/test/browser/**",
				"restrictions": [
					"assert",
					"sinon",
					"vs/nls",
					"**/{vs,sql}/base/{common,browser}/**",
					"**/{vs,sql}/base/test/{common,browser}/**",
					"@angular/*",
					"rxjs/*"
				]
			},
			{
				"target": "**/{vs,sql}/base/parts/*/common/**",
				"restrictions": [
					"vs/nls",
					"**/{vs,sql}/base/common/**",
					"**/{vs,sql}/base/parts/*/common/**"
				]
			},
			{
				"target": "**/{vs,sql}/base/parts/*/browser/**",
				"restrictions": [
					"vs/nls",
					"vs/css!./**/*",
					"**/{vs,sql}/base/{common,browser}/**",
					"**/{vs,sql}/base/parts/*/{common,browser}/**",
					"@angular/*",
					"rxjs/*"
				]
			},
			{
				"target": "**/{vs,sql}/base/parts/*/node/**",
				"restrictions": [
					"vs/nls",
					"**/{vs,sql}/base/{common,node}/**",
					"**/{vs,sql}/base/parts/*/{common,node}/**",
					"*" // node modules
				]
			},
			{
				"target": "**/{vs,sql}/base/parts/*/electron-sandbox/**",
				"restrictions": [
					"vs/nls",
					"vs/css!./**/*",
					"**/{vs,sql}/base/{common,browser,electron-sandbox}/**",
					"**/{vs,sql}/base/parts/*/{common,browser,electron-sandbox}/**"
				]
			},
			{
				"target": "**/{vs,sql}/base/parts/*/electron-browser/**",
				"restrictions": [
					"vs/nls",
					"vs/css!./**/*",
					"**/{vs,sql}/base/{common,browser,node,electron-sandbox,electron-browser}/**",
					"**/{vs,sql}/base/parts/*/{common,browser,node,electron-sandbox,electron-browser}/**",
					"*" // node modules
				]
			},
			{
				"target": "**/{vs,sql}/base/parts/*/electron-main/**",
				"restrictions": [
					"vs/nls",
					"**/{vs,sql}/base/{common,node,electron-main}/**",
					"**/{vs,sql}/base/parts/*/{common,node,electron-main}/**",
					"*" // node modules
				]
			},
			{
				"target": "**/{vs,sql}/platform/*/common/**",
				"restrictions": [
					"vs/nls",
					"azdata",
					"**/{vs,sql}/base/common/**",
					"**/{vs,sql}/base/parts/*/common/**",
					"**/{vs,sql}/platform/*/common/**"
				]
			},
			{
				"target": "**/{vs,sql}/platform/*/test/common/**",
				"restrictions": [
					"assert",
					"typemoq",
					"sinon",
					"vs/nls",
					"azdata",
					"**/{vs,sql}/base/common/**",
					"**/{vs,sql}/base/parts/*/common/**",
					"**/{vs,sql}/base/test/common/**",
					"**/{vs,sql}/platform/*/common/**",
					"**/{vs,sql}/platform/*/test/common/**"
				]
			},
			{
				"target": "**/{vs,sql}/platform/*/browser/**",
				"restrictions": [
					"vs/nls",
					"azdata",
					"vs/css!./**/*",
					"**/{vs,sql}/base/{common,browser}/**",
					"**/{vs,sql}/base/parts/*/{common,browser}/**",
					"**/{vs,sql}/platform/*/{common,browser}/**"
				]
			},
			{
				"target": "**/{vs,sql}/platform/*/node/**",
				"restrictions": [
					"vs/nls",
					"azdata",
=======
    "root": true,
    "parser": "@typescript-eslint/parser",
    "parserOptions": {
        "ecmaVersion": 6,
        "sourceType": "module"
    },
    "plugins": [
        "@typescript-eslint",
        "jsdoc",
        "mocha"
    ],
    "rules": {
        "constructor-super": "warn",
        "curly": "warn",
        "eqeqeq": "warn",
        "no-buffer-constructor": "warn",
        "no-caller": "warn",
        "no-debugger": "warn",
        "no-duplicate-case": "warn",
        "no-duplicate-imports": "warn",
        "no-eval": "warn",
        "no-extra-semi": "warn",
        "no-new-wrappers": "warn",
        "no-redeclare": "off",
        "no-sparse-arrays": "warn",
        "no-throw-literal": "warn",
        "no-unsafe-finally": "warn",
        "no-unused-labels": "warn",
        "no-restricted-globals": [
            "warn",
            "name",
            "length",
            "event",
            "closed",
            "external",
            "status",
            "origin",
            "orientation",
            "context"
        ], // non-complete list of globals that are easy to access unintentionally
        "no-var": "warn",
        "jsdoc/no-types": "warn",
        "semi": "off",
        "mocha/no-exclusive-tests": "warn",
        "@typescript-eslint/semi": "warn",
        "@typescript-eslint/naming-convention": [
            "warn",
            {
                "selector": "class",
                "format": [
                    "PascalCase"
                ]
            }
        ],
        "code-no-unused-expressions": [
            "warn",
            {
                "allowTernary": true
            }
        ],
        "code-translation-remind": "warn",
        "code-no-nls-in-standalone-editor": "warn",
        "code-no-standalone-editor": "warn",
        "code-no-unexternalized-strings": "warn",
        "code-layering": [
            "warn",
            {
                "common": [],
                "node": [
                    "common"
                ],
                "browser": [
                    "common"
                ],
                "electron-sandbox": [
                    "common",
                    "browser"
                ],
                "electron-browser": [
                    "common",
                    "browser",
                    "node",
                    "electron-sandbox"
                ],
                "electron-main": [
                    "common",
                    "node"
                ]
            }
        ],
        "code-import-patterns": [
            "warn",
            // !!!!!!!!!!!!!!!!!!!!!!!!!!!!!!!!
            // !!! Do not relax these rules !!!
            // !!!!!!!!!!!!!!!!!!!!!!!!!!!!!!!!
            {
                "target": "**/{vs,sql}/base/common/**",
                "restrictions": [
                    "vs/nls",
                    "**/{vs,sql}/base/common/**"
                ]
            },
            {
                "target": "**/{vs,sql}/base/test/common/**",
                "restrictions": [
                    "assert",
                    "sinon",
                    "vs/nls",
                    "**/{vs,sql}/base/common/**",
                    "**/{vs,sql}/base/test/common/**"
                ]
            },
            {
                "target": "**/{vs,sql}/base/browser/**",
                "restrictions": [
                    "vs/nls",
                    "vs/css!./**/*",
                    "**/{vs,sql}/base/{common,browser}/**",
                    "@angular/*",
                    "rxjs/*"
                ]
            },
            {
                "target": "**/{vs,sql}/base/electron-sandbox/**",
                "restrictions": [
                    "vs/nls",
                    "vs/css!./**/*",
                    "**/{vs,sql}/base/{common,browser,electron-sandbox}/**"
                ]
            },
            {
                "target": "**/{vs,sql}/base/node/**",
                "restrictions": [
                    "vs/nls",
>>>>>>> 9daaa1c5
					"**/{vs,sql}/base/{common,node}/**",
					"**/{vs,sql}/base/parts/*/{common,node}/**",
					"**/{vs,sql}/platform/*/{common,node}/**",
					"*" // node modules
				]
			},
			{
				"target": "**/{vs,sql}/platform/*/electron-sandbox/**",
				"restrictions": [
					"vs/nls",
					"vs/css!./**/*",
					"**/{vs,sql}/base/{common,browser,electron-sandbox}/**",
					"**/{vs,sql}/base/parts/*/{common,browser,electron-sandbox}/**",
					"**/{vs,sql}/platform/*/{common,browser,electron-sandbox}/**"
				]
			},
			{
				"target": "**/{vs,sql}/platform/*/electron-browser/**",
				"restrictions": [
					"vs/nls",
					"azdata",
					"vs/css!./**/*",
					"**/{vs,sql}/base/{common,browser,node,electron-sandbox,electron-browser}/**",
					"**/{vs,sql}/base/parts/*/{common,browser,node,electron-sandbox,electron-browser}/**",
					"**/{vs,sql}/platform/*/{common,browser,node,electron-sandbox,electron-browser}/**",
					"*" // node modules
				]
			},
			{
				"target": "**/{vs,sql}/platform/*/electron-main/**",
				"restrictions": [
					"vs/nls",
					"azdata",
<<<<<<< HEAD
					"**/{vs,sql}/base/{common,node,electron-main}/**",
					"**/{vs,sql}/base/parts/*/{common,node,electron-main}/**",
					"**/{vs,sql}/platform/*/{common,node,electron-main}/**",
					"**/{vs,sql}/code/**",
					"*" // node modules
				]
			},
			{
				"target": "**/{vs,sql}/platform/*/test/browser/**",
				"restrictions": [
					"assert",
					"typemoq",
					"sinon",
					"azdata",
					"vs/nls",
					"**/{vs,sql}/base/{common,browser}/**",
					"**/{vs,sql}/base/test/{common,browser}/**",
					"**/{vs,sql}/platform/*/{common,browser}/**",
					"**/{vs,sql}/platform/*/test/{common,browser}/**"
				]
			},
			{
				"target": "**/{vs,sql}/editor/common/**",
				"restrictions": [
					"vs/nls",
					"**/{vs,sql}/base/common/**",
					"**/{vs,sql}/base/worker/**",
					"**/{vs,sql}/platform/*/common/**",
					"**/{vs,sql}/editor/common/**"
				]
			},
			{
				"target": "**/{vs,sql}/editor/test/common/**",
				"restrictions": [
					"assert",
					"sinon",
					"vs/nls",
					"**/{vs,sql}/base/common/**",
					"**/{vs,sql}/platform/*/common/**",
					"**/{vs,sql}/platform/*/test/common/**",
					"**/{vs,sql}/editor/common/**",
					"**/{vs,sql}/editor/test/common/**"
				]
			},
			{
				"target": "**/{vs,sql}/editor/browser/**",
				"restrictions": [
					"vs/nls",
					"vs/css!./**/*",
					"**/{vs,sql}/base/{common,browser}/**",
					"**/{vs,sql}/platform/*/{common,browser}/**",
					"**/{vs,sql}/editor/{common,browser}/**"
				]
			},
			{
				"target": "**/{vs,sql}/editor/test/browser/**",
				"restrictions": [
					"assert",
					"sinon",
					"vs/nls",
					"**/{vs,sql}/base/{common,browser}/**",
					"**/{vs,sql}/platform/*/{common,browser}/**",
					"**/{vs,sql}/platform/*/test/{common,browser}/**",
					"**/{vs,sql}/editor/{common,browser}/**",
					"**/{vs,sql}/editor/test/{common,browser}/**"
				]
			},
			{
				"target": "**/{vs,sql}/editor/standalone/common/**",
				"restrictions": [
					"vs/nls",
					"**/{vs,sql}/base/common/**",
					"**/{vs,sql}/platform/*/common/**",
					"**/{vs,sql}/editor/common/**",
					"**/{vs,sql}/editor/standalone/common/**"
				]
			},
			{
				"target": "**/{vs,sql}/editor/standalone/test/common/**",
				"restrictions": [
					"assert",
					"sinon",
					"vs/nls",
					"**/{vs,sql}/base/common/**",
					"**/{vs,sql}/platform/*/common/**",
					"**/{vs,sql}/platform/*/test/common/**",
					"**/{vs,sql}/editor/common/**",
					"**/{vs,sql}/editor/test/common/**"
				]
			},
			{
				"target": "**/{vs,sql}/editor/standalone/browser/**",
				"restrictions": [
					"vs/nls",
					"vs/css!./**/*",
					"**/{vs,sql}/base/{common,browser}/**",
					"**/{vs,sql}/base/parts/*/{common,browser}/**",
					"**/{vs,sql}/platform/*/{common,browser}/**",
					"**/{vs,sql}/editor/{common,browser}/**",
					"**/{vs,sql}/editor/contrib/**",
					"**/{vs,sql}/editor/standalone/{common,browser}/**"
				]
			},
			{
				"target": "**/{vs,sql}/editor/standalone/test/browser/**",
				"restrictions": [
					"assert",
					"sinon",
					"vs/nls",
					"**/{vs,sql}/base/{common,browser}/**",
					"**/{vs,sql}/platform/*/{common,browser}/**",
					"**/{vs,sql}/platform/*/test/{common,browser}/**",
					"**/{vs,sql}/editor/{common,browser}/**",
					"**/{vs,sql}/editor/standalone/{common,browser}/**",
					"**/{vs,sql}/editor/test/{common,browser}/**"
				]
			},
			{
				"target": "**/{vs,sql}/editor/contrib/*/test/**",
				"restrictions": [
					"assert",
					"sinon",
					"vs/nls",
					"**/{vs,sql}/base/{common,browser}/**",
					"**/{vs,sql}/base/test/{common,browser}/**",
					"**/{vs,sql}/base/parts/*/{common,browser}/**",
					"**/{vs,sql}/platform/*/{common,browser}/**",
					"**/{vs,sql}/platform/*/test/{common,browser}/**",
					"**/{vs,sql}/editor/{common,browser}/**",
					"**/{vs,sql}/editor/test/{common,browser}/**",
					"**/{vs,sql}/editor/contrib/**"
				]
			},
			{
				"target": "**/{vs,sql}/editor/contrib/**",
				"restrictions": [
					"vs/nls",
					"vs/css!./**/*",
					"**/{vs,sql}/base/{common,browser}/**",
					"**/{vs,sql}/base/parts/*/{common,browser}/**",
					"**/{vs,sql}/platform/{common,browser}/**",
					"**/{vs,sql}/platform/*/{common,browser}/**",
					"**/{vs,sql}/editor/{common,browser}/**",
					"**/{vs,sql}/editor/contrib/**"
				]
			},
			{
				"target": "**/{vs,sql}/workbench/common/**",
				"restrictions": [
					"vs/nls",
					"azdata",
					"**/{vs,sql}/base/common/**",
					"**/{vs,sql}/base/parts/*/common/**",
					"**/{vs,sql}/platform/*/common/**",
					"**/{vs,sql}/editor/common/**",
					"**/{vs,sql}/editor/contrib/*/common/**",
					"**/{vs,sql}/workbench/common/**",
					"**/{vs,sql}/workbench/services/*/common/**",
					"assert"
				]
			},
			{
				"target": "**/{vs,sql}/workbench/browser/**",
				"restrictions": [
					"vs/nls",
					"azdata",
					"@angular/*",
					"vs/css!./**/*",
					"**/{vs,sql}/base/{common,browser}/**",
					"**/{vs,sql}/base/parts/*/{common,browser}/**",
					"**/{vs,sql}/platform/*/{common,browser}/**",
					"**/{vs,sql}/editor/{common,browser}/**",
					"**/{vs,sql}/editor/contrib/**", // editor/contrib is equivalent to /browser/ by convention
					"**/{vs,sql}/workbench/workbench.web.api",
					"**/{vs,sql}/workbench/{common,browser}/**",
					"**/{vs,sql}/workbench/services/*/{common,browser}/**",
					"assert"
				]
			},
			{
				"target": "**/{vs,sql}/workbench/api/common/**",
				"restrictions": [
					"vscode",
					"azdata",
					"vs/nls",
					"**/{vs,sql}/base/common/**",
					"**/{vs,sql}/platform/*/common/**",
					"**/{vs,sql}/editor/common/**",
					"**/{vs,sql}/editor/contrib/*/common/**",
					"**/{vs,sql}/workbench/api/common/**",
					"**/{vs,sql}/workbench/common/**",
					"**/{vs,sql}/workbench/services/*/common/**",
					"**/{vs,sql}/workbench/contrib/*/common/**"
				]
			},
			{
				"target": "**/{vs,sql}/workbench/api/worker/**",
				"restrictions": [
					"vscode",
					"azdata",
					"vs/nls",
					"**/{vs,sql}/**/{common,worker}/**"
				]
			},
			{
				"target": "**/{vs,sql}/workbench/electron-sandbox/**",
				"restrictions": [
					"vs/nls",
					"vs/css!./**/*",
					"**/{vs,sql}/base/{common,browser,electron-sandbox}/**",
					"**/{vs,sql}/base/parts/*/{common,browser,electron-sandbox}/**",
					"**/{vs,sql}/platform/*/{common,browser,electron-sandbox}/**",
					"**/{vs,sql}/editor/{common,browser,electron-sandbox}/**",
					"**/{vs,sql}/editor/contrib/**", // editor/contrib is equivalent to /browser/ by convention
					"**/{vs,sql}/workbench/{common,browser,electron-sandbox}/**",
					"**/{vs,sql}/workbench/api/{common,browser,electron-sandbox}/**",
					"**/{vs,sql}/workbench/services/*/{common,browser,electron-sandbox}/**"
				]
			},
			{
				"target": "**/{vs,sql}/workbench/electron-browser/**",
				"restrictions": [
					"vs/nls",
					"vs/css!./**/*",
					"**/{vs,sql}/base/{common,browser,node,electron-sandbox,electron-browser}/**",
					"**/{vs,sql}/base/parts/*/{common,browser,node,electron-sandbox,electron-browser}/**",
					"**/{vs,sql}/platform/*/{common,browser,node,electron-sandbox,electron-browser}/**",
					"**/{vs,sql}/editor/{common,browser,node,electron-sandbox,electron-browser}/**",
					"**/{vs,sql}/editor/contrib/**", // editor/contrib is equivalent to /browser/ by convention
					"**/{vs,sql}/workbench/{common,browser,node,electron-sandbox,electron-browser}/**",
					"**/{vs,sql}/workbench/api/{common,browser,node,electron-sandbox,electron-browser}/**",
					"**/{vs,sql}/workbench/services/*/{common,browser,node,electron-sandbox,electron-browser}/**",
					"*" // node modules
				]
			},
			{
				"target": "**/{vs,sql}/workbench/services/**/test/**",
				"restrictions": [
					"vs/nls",
					"vs/css!./**/*",
					"**/{vs,sql}/base/**",
					"**/{vs,sql}/platform/**",
					"**/{vs,sql}/editor/**",
					"**/{vs,sql}/workbench/{common,browser,node,electron-sandbox,electron-browser}/**",
					"vs/workbench/contrib/files/common/editors/fileEditorInput",
					"**/{vs,sql}/workbench/services/**",
					"**/{vs,sql}/workbench/test/**",
					"*" // node modules
				]
			},
			{
				"target": "**/{vs,sql}/workbench/services/**/common/**",
				"restrictions": [
					"vs/nls",
					"azdata",
					"**/{vs,sql}/base/**/common/**",
					"**/{vs,sql}/platform/**/common/**",
					"**/{vs,sql}/editor/common/**",
					"**/{vs,sql}/workbench/workbench.web.api",
					"**/{vs,sql}/workbench/common/**",
					"**/{vs,sql}/workbench/services/**/common/**",
					"**/{vs,sql}/workbench/api/**/common/**",
					"vs/workbench/contrib/files/common/editors/fileEditorInput", // this should be fine, it only accesses constants from contrib
					"vscode-textmate",
					"vscode-oniguruma",
					"iconv-lite-umd",
					"semver-umd"
				]
			},
			{
				"target": "**/{vs,sql}/workbench/services/**/worker/**",
				"restrictions": [
					"vs/nls",
					"**/{vs,sql}/base/**/common/**",
					"**/{vs,sql}/platform/**/common/**",
					"**/{vs,sql}/editor/common/**",
					"**/{vs,sql}/workbench/**/common/**",
					"**/{vs,sql}/workbench/**/worker/**",
					"**/{vs,sql}/workbench/services/**/common/**",
					"vscode"
				]
			},
			{
				"target": "**/{vs,sql}/workbench/services/**/browser/**",
				"restrictions": [
					"vs/nls",
					"vs/css!./**/*",
					"azdata",
					"vscode",
					"**/{vs,sql}/base/**/{common,browser,worker}/**",
					"**/{vs,sql}/platform/**/{common,browser}/**",
					"**/{vs,sql}/editor/{common,browser}/**",
					"**/{vs,sql}/workbench/workbench.web.api",
					"**/{vs,sql}/workbench/{common,browser}/**",
					"**/{vs,sql}/workbench/api/{common,browser}/**",
					"**/{vs,sql}/workbench/services/**/{common,browser}/**",
					"vscode-textmate",
					"onigasm-umd",
					"sanitize-html",
					"@angular/*",
					"rxjs/**",
					"vscode-oniguruma"
				]
			},
			{
				"target": "**/{vs,sql}/workbench/services/**/node/**",
				"restrictions": [
					"vs/nls",
					"**/{vs,sql}/base/**/{common,node}/**",
					"**/{vs,sql}/platform/**/{common,node}/**",
					"**/{vs,sql}/editor/{common,node}/**",
					"**/{vs,sql}/workbench/{common,node}/**",
					"**/{vs,sql}/workbench/api/{common,node}/**",
					"**/{vs,sql}/workbench/services/**/{common,node}/**",
					"*" // node modules
				]
			},
			{
				"target": "**/{vs,sql}/workbench/services/**/electron-sandbox/**",
				"restrictions": [
					"vs/nls",
					"vs/css!./**/*",
					"**/{vs,sql}/base/**/{common,browser,worker,electron-sandbox}/**",
					"**/{vs,sql}/platform/**/{common,browser,electron-sandbox}/**",
					"**/{vs,sql}/editor/**",
					"**/{vs,sql}/workbench/{common,browser,electron-sandbox}/**",
					"**/{vs,sql}/workbench/api/{common,browser,electron-sandbox}/**",
					"**/{vs,sql}/workbench/services/**/{common,browser,electron-sandbox}/**"
				]
			},
			{
				"target": "**/{vs,sql}/workbench/services/**/electron-browser/**",
				"restrictions": [
					"vs/nls",
					"vs/css!./**/*",
					"**/{vs,sql}/base/**/{common,browser,worker,node,electron-sandbox,electron-browser}/**",
					"**/{vs,sql}/platform/**/{common,browser,node,electron-sandbox,electron-browser}/**",
					"**/{vs,sql}/editor/**",
					"**/{vs,sql}/workbench/{common,browser,node,electron-sandbox,electron-browser}/**",
					"**/{vs,sql}/workbench/api/{common,browser,node,electron-sandbox,electron-browser}/**",
					"**/{vs,sql}/workbench/services/**/{common,browser,node,electron-sandbox,electron-browser}/**",
					"*" // node modules
				]
			},
			{
				"target": "**/{vs,sql}/workbench/contrib/**/test/**",
				"restrictions": [
					"assert",
					"vs/nls",
					"vs/css!./**/*",
					"**/{vs,sql}/base/**",
					"**/{vs,sql}/platform/**",
					"**/{vs,sql}/editor/**",
					"**/{vs,sql}/workbench/{common,browser,node,electron-sandbox,electron-browser}/**",
					"**/{vs,sql}/workbench/services/**",
					"**/{vs,sql}/workbench/contrib/**",
					"**/{vs,sql}/workbench/test/**",
					"**"
				]
			},
			{
				"target": "**/{vs,sql}/workbench/contrib/terminal/browser/**",
				"restrictions": [
					// xterm and its addons are strictly browser-only components
					"xterm",
					"xterm-addon-*",
					"vs/nls",
					"vs/css!./**/*",
					"**/{vs,sql}/base/**/{common,browser}/**",
					"**/{vs,sql}/platform/**/{common,browser}/**",
					"**/{vs,sql}/editor/**",
					"**/{vs,sql}/workbench/{common,browser}/**",
					"**/{vs,sql}/workbench/contrib/**/{common,browser}/**",
=======
                    "**/{vs,sql}/base/{common,node,electron-main}/**",
                    "**/{vs,sql}/base/parts/*/{common,node,electron-main}/**",
                    "**/{vs,sql}/platform/*/{common,node,electron-main}/**",
                    "**/{vs,sql}/code/**",
                    "*" // node modules
                ]
            },
            {
                "target": "**/{vs,sql}/platform/*/test/browser/**",
                "restrictions": [
                    "assert",
                    "typemoq",
                    "sinon",
                    "azdata",
                    "vs/nls",
                    "**/{vs,sql}/base/{common,browser}/**",
                    "**/{vs,sql}/base/test/{common,browser}/**",
                    "**/{vs,sql}/platform/*/{common,browser}/**",
                    "**/{vs,sql}/platform/*/test/{common,browser}/**"
                ]
            },
            {
                "target": "**/{vs,sql}/editor/common/**",
                "restrictions": [
                    "vs/nls",
                    "**/{vs,sql}/base/common/**",
                    "**/{vs,sql}/base/worker/**",
                    "**/{vs,sql}/platform/*/common/**",
                    "**/{vs,sql}/editor/common/**"
                ]
            },
            {
                "target": "**/{vs,sql}/editor/test/common/**",
                "restrictions": [
                    "assert",
                    "sinon",
                    "vs/nls",
                    "**/{vs,sql}/base/common/**",
                    "**/{vs,sql}/platform/*/common/**",
                    "**/{vs,sql}/platform/*/test/common/**",
                    "**/{vs,sql}/editor/common/**",
                    "**/{vs,sql}/editor/test/common/**"
                ]
            },
            {
                "target": "**/{vs,sql}/editor/browser/**",
                "restrictions": [
                    "vs/nls",
                    "vs/css!./**/*",
                    "**/{vs,sql}/base/{common,browser}/**",
                    "**/{vs,sql}/platform/*/{common,browser}/**",
                    "**/{vs,sql}/editor/{common,browser}/**"
                ]
            },
            {
                "target": "**/{vs,sql}/editor/test/browser/**",
                "restrictions": [
                    "assert",
                    "sinon",
                    "vs/nls",
                    "**/{vs,sql}/base/{common,browser}/**",
                    "**/{vs,sql}/platform/*/{common,browser}/**",
                    "**/{vs,sql}/platform/*/test/{common,browser}/**",
                    "**/{vs,sql}/editor/{common,browser}/**",
                    "**/{vs,sql}/editor/test/{common,browser}/**"
                ]
            },
            {
                "target": "**/{vs,sql}/editor/standalone/common/**",
                "restrictions": [
                    "vs/nls",
                    "**/{vs,sql}/base/common/**",
                    "**/{vs,sql}/platform/*/common/**",
                    "**/{vs,sql}/editor/common/**",
                    "**/{vs,sql}/editor/standalone/common/**"
                ]
            },
            {
                "target": "**/{vs,sql}/editor/standalone/test/common/**",
                "restrictions": [
                    "assert",
                    "sinon",
                    "vs/nls",
                    "**/{vs,sql}/base/common/**",
                    "**/{vs,sql}/platform/*/common/**",
                    "**/{vs,sql}/platform/*/test/common/**",
                    "**/{vs,sql}/editor/common/**",
                    "**/{vs,sql}/editor/test/common/**"
                ]
            },
            {
                "target": "**/{vs,sql}/editor/standalone/browser/**",
                "restrictions": [
                    "vs/nls",
                    "vs/css!./**/*",
                    "**/{vs,sql}/base/{common,browser}/**",
                    "**/{vs,sql}/base/parts/*/{common,browser}/**",
                    "**/{vs,sql}/platform/*/{common,browser}/**",
                    "**/{vs,sql}/editor/{common,browser}/**",
                    "**/{vs,sql}/editor/contrib/**",
                    "**/{vs,sql}/editor/standalone/{common,browser}/**"
                ]
            },
            {
                "target": "**/{vs,sql}/editor/standalone/test/browser/**",
                "restrictions": [
                    "assert",
                    "sinon",
                    "vs/nls",
                    "**/{vs,sql}/base/{common,browser}/**",
                    "**/{vs,sql}/platform/*/{common,browser}/**",
                    "**/{vs,sql}/platform/*/test/{common,browser}/**",
                    "**/{vs,sql}/editor/{common,browser}/**",
                    "**/{vs,sql}/editor/standalone/{common,browser}/**",
                    "**/{vs,sql}/editor/test/{common,browser}/**"
                ]
            },
            {
                "target": "**/{vs,sql}/editor/contrib/*/test/**",
                "restrictions": [
                    "assert",
                    "sinon",
                    "vs/nls",
                    "**/{vs,sql}/base/{common,browser}/**",
                    "**/{vs,sql}/base/test/{common,browser}/**",
                    "**/{vs,sql}/base/parts/*/{common,browser}/**",
                    "**/{vs,sql}/platform/*/{common,browser}/**",
                    "**/{vs,sql}/platform/*/test/{common,browser}/**",
                    "**/{vs,sql}/editor/{common,browser}/**",
                    "**/{vs,sql}/editor/test/{common,browser}/**",
                    "**/{vs,sql}/editor/contrib/**"
                ]
            },
            {
                "target": "**/{vs,sql}/editor/contrib/**",
                "restrictions": [
                    "vs/nls",
                    "vs/css!./**/*",
                    "**/{vs,sql}/base/{common,browser}/**",
                    "**/{vs,sql}/base/parts/*/{common,browser}/**",
                    "**/{vs,sql}/platform/{common,browser}/**",
                    "**/{vs,sql}/platform/*/{common,browser}/**",
                    "**/{vs,sql}/editor/{common,browser}/**",
                    "**/{vs,sql}/editor/contrib/**"
                ]
            },
            {
                "target": "**/{vs,sql}/workbench/common/**",
                "restrictions": [
                    "vs/nls",
                    "azdata",
                    "**/{vs,sql}/base/common/**",
                    "**/{vs,sql}/base/parts/*/common/**",
                    "**/{vs,sql}/platform/*/common/**",
                    "**/{vs,sql}/editor/common/**",
                    "**/{vs,sql}/editor/contrib/*/common/**",
                    "**/{vs,sql}/workbench/common/**",
                    "**/{vs,sql}/workbench/services/*/common/**",
                    "assert"
                ]
            },
            {
                "target": "**/{vs,sql}/workbench/browser/**",
                "restrictions": [
                    "vs/nls",
                    "azdata",
                    "@angular/*",
                    "vs/css!./**/*",
                    "**/{vs,sql}/base/{common,browser}/**",
                    "**/{vs,sql}/base/parts/*/{common,browser}/**",
                    "**/{vs,sql}/platform/*/{common,browser}/**",
                    "**/{vs,sql}/editor/{common,browser}/**",
                    "**/{vs,sql}/editor/contrib/**", // editor/contrib is equivalent to /browser/ by convention
                    "**/{vs,sql}/workbench/workbench.web.api",
                    "**/{vs,sql}/workbench/{common,browser}/**",
                    "**/{vs,sql}/workbench/services/*/{common,browser}/**",
                    "assert"
                ]
            },
            {
                "target": "**/{vs,sql}/workbench/api/common/**",
                "restrictions": [
                    "vscode",
                    "azdata",
                    "vs/nls",
                    "**/{vs,sql}/base/common/**",
                    "**/{vs,sql}/platform/*/common/**",
                    "**/{vs,sql}/editor/common/**",
                    "**/{vs,sql}/editor/contrib/*/common/**",
                    "**/{vs,sql}/workbench/api/common/**",
                    "**/{vs,sql}/workbench/common/**",
                    "**/{vs,sql}/workbench/services/*/common/**",
                    "**/{vs,sql}/workbench/contrib/*/common/**"
                ]
            },
            {
                "target": "**/{vs,sql}/workbench/api/worker/**",
                "restrictions": [
                    "vscode",
                    "azdata",
                    "vs/nls",
                    "**/{vs,sql}/**/{common,worker}/**"
                ]
            },
            {
                "target": "**/{vs,sql}/workbench/electron-sandbox/**",
                "restrictions": [
                    "vs/nls",
                    "vs/css!./**/*",
                    "**/{vs,sql}/base/{common,browser,electron-sandbox}/**",
                    "**/{vs,sql}/base/parts/*/{common,browser,electron-sandbox}/**",
                    "**/{vs,sql}/platform/*/{common,browser,electron-sandbox}/**",
                    "**/{vs,sql}/editor/{common,browser,electron-sandbox}/**",
                    "**/{vs,sql}/editor/contrib/**", // editor/contrib is equivalent to /browser/ by convention
                    "**/{vs,sql}/workbench/{common,browser,electron-sandbox}/**",
                    "**/{vs,sql}/workbench/api/{common,browser,electron-sandbox}/**",
                    "**/{vs,sql}/workbench/services/*/{common,browser,electron-sandbox}/**"
                ]
            },
            {
                "target": "**/{vs,sql}/workbench/electron-browser/**",
                "restrictions": [
                    "vs/nls",
                    "vs/css!./**/*",
                    "**/{vs,sql}/base/{common,browser,node,electron-sandbox,electron-browser}/**",
                    "**/{vs,sql}/base/parts/*/{common,browser,node,electron-sandbox,electron-browser}/**",
                    "**/{vs,sql}/platform/*/{common,browser,node,electron-sandbox,electron-browser}/**",
                    "**/{vs,sql}/editor/{common,browser,node,electron-sandbox,electron-browser}/**",
                    "**/{vs,sql}/editor/contrib/**", // editor/contrib is equivalent to /browser/ by convention
                    "**/{vs,sql}/workbench/{common,browser,node,electron-sandbox,electron-browser}/**",
                    "**/{vs,sql}/workbench/api/{common,browser,node,electron-sandbox,electron-browser}/**",
                    "**/{vs,sql}/workbench/services/*/{common,browser,node,electron-sandbox,electron-browser}/**",
                    "*" // node modules
                ]
            },
            {
                "target": "**/{vs,sql}/workbench/services/**/test/**",
                "restrictions": [
                    "vs/nls",
                    "vs/css!./**/*",
                    "**/{vs,sql}/base/**",
                    "**/{vs,sql}/platform/**",
                    "**/{vs,sql}/editor/**",
                    "**/{vs,sql}/workbench/{common,browser,node,electron-sandbox,electron-browser}/**",
                    "vs/workbench/contrib/files/common/editors/fileEditorInput",
                    "**/{vs,sql}/workbench/services/**",
                    "**/{vs,sql}/workbench/test/**",
                    "*" // node modules
                ]
            },
            {
                "target": "**/{vs,sql}/workbench/services/**/common/**",
                "restrictions": [
                    "vs/nls",
                    "azdata",
                    "**/{vs,sql}/base/**/common/**",
                    "**/{vs,sql}/platform/**/common/**",
                    "**/{vs,sql}/editor/common/**",
                    "**/{vs,sql}/workbench/workbench.web.api",
                    "**/{vs,sql}/workbench/common/**",
                    "**/{vs,sql}/workbench/services/**/common/**",
                    "**/{vs,sql}/workbench/api/**/common/**",
                    "vs/workbench/contrib/files/common/editors/fileEditorInput", // this should be fine, it only accesses constants from contrib
                    "vscode-textmate",
                    "vscode-oniguruma",
                    "iconv-lite-umd",
                    "tas-client-umd",
                    "jschardet"
                ]
            },
            {
                "target": "**/{vs,sql}/workbench/services/**/worker/**",
                "restrictions": [
                    "vs/nls",
                    "**/{vs,sql}/base/**/common/**",
                    "**/{vs,sql}/platform/**/common/**",
                    "**/{vs,sql}/editor/common/**",
                    "**/{vs,sql}/workbench/**/common/**",
                    "**/{vs,sql}/workbench/**/worker/**",
                    "**/{vs,sql}/workbench/services/**/common/**",
                    "vscode"
                ]
            },
            {
                "target": "**/{vs,sql}/workbench/services/**/browser/**",
                "restrictions": [
                    "vs/nls",
                    "vs/css!./**/*",
                    "azdata",
                    "vscode",
                    "**/{vs,sql}/base/**/{common,browser,worker}/**",
                    "**/{vs,sql}/platform/**/{common,browser}/**",
                    "**/{vs,sql}/editor/{common,browser}/**",
                    "**/{vs,sql}/workbench/workbench.web.api",
                    "**/{vs,sql}/workbench/{common,browser}/**",
                    "**/{vs,sql}/workbench/api/{common,browser}/**",
                    "**/{vs,sql}/workbench/services/**/{common,browser}/**",
                    "vscode-textmate",
                    "onigasm-umd",
                    "sanitize-html",
                    "@angular/*",
                    "rxjs/**",
                    "vscode-oniguruma"
                ]
            },
            {
                "target": "**/{vs,sql}/workbench/services/**/node/**",
                "restrictions": [
                    "vs/nls",
                    "**/{vs,sql}/base/**/{common,node}/**",
                    "**/{vs,sql}/platform/**/{common,node}/**",
                    "**/{vs,sql}/editor/{common,node}/**",
                    "**/{vs,sql}/workbench/{common,node}/**",
                    "**/{vs,sql}/workbench/api/{common,node}/**",
                    "**/{vs,sql}/workbench/services/**/{common,node}/**",
                    "*" // node modules
                ]
            },
            {
                "target": "**/{vs,sql}/workbench/services/**/electron-sandbox/**",
                "restrictions": [
                    "vs/nls",
                    "vs/css!./**/*",
                    "**/{vs,sql}/base/**/{common,browser,worker,electron-sandbox}/**",
                    "**/{vs,sql}/platform/**/{common,browser,electron-sandbox}/**",
                    "**/{vs,sql}/editor/**",
                    "**/{vs,sql}/workbench/{common,browser,electron-sandbox}/**",
                    "**/{vs,sql}/workbench/api/{common,browser,electron-sandbox}/**",
                    "**/{vs,sql}/workbench/services/**/{common,browser,electron-sandbox}/**",
                    "vscode-textmate",
                    "vscode-oniguruma",
                    "iconv-lite-umd",
                    "jschardet"
                ]
            },
            {
                "target": "**/{vs,sql}/workbench/services/**/electron-browser/**",
                "restrictions": [
                    "vs/nls",
                    "vs/css!./**/*",
                    "**/{vs,sql}/base/**/{common,browser,worker,node,electron-sandbox,electron-browser}/**",
                    "**/{vs,sql}/platform/**/{common,browser,node,electron-sandbox,electron-browser}/**",
                    "**/{vs,sql}/editor/**",
                    "**/{vs,sql}/workbench/{common,browser,node,electron-sandbox,electron-browser}/**",
                    "**/{vs,sql}/workbench/api/{common,browser,node,electron-sandbox,electron-browser}/**",
                    "**/{vs,sql}/workbench/services/**/{common,browser,node,electron-sandbox,electron-browser}/**",
                    "*" // node modules
                ]
            },
            {
                "target": "**/{vs,sql}/workbench/contrib/**/test/**",
                "restrictions": [
                    "assert",
                    "vs/nls",
                    "vs/css!./**/*",
                    "**/{vs,sql}/base/**",
                    "**/{vs,sql}/platform/**",
                    "**/{vs,sql}/editor/**",
                    "**/{vs,sql}/workbench/{common,browser,node,electron-sandbox,electron-browser}/**",
                    "**/{vs,sql}/workbench/services/**",
                    "**/{vs,sql}/workbench/contrib/**",
                    "**/{vs,sql}/workbench/test/**",
                    "**"
                ]
            },
            {
                "target": "**/{vs,sql}/workbench/contrib/terminal/browser/**",
                "restrictions": [
                    // xterm and its addons are strictly browser-only components
                    "xterm",
                    "xterm-addon-*",
                    "vs/nls",
                    "vs/css!./**/*",
                    "**/{vs,sql}/base/**/{common,browser}/**",
                    "**/{vs,sql}/platform/**/{common,browser}/**",
                    "**/{vs,sql}/editor/**",
                    "**/{vs,sql}/workbench/{common,browser}/**",
                    "**/{vs,sql}/workbench/contrib/**/{common,browser}/**",
>>>>>>> 9daaa1c5
					"**/{vs,sql}/workbench/services/**/{common,browser}/**"
				]
			},
			{
				"target": "**/{vs,sql}/workbench/contrib/extensions/browser/**",
				"restrictions": [
					"semver-umd",
					"vs/nls",
					"vs/css!./**/*",
					"**/{vs,sql}/base/**/{common,browser}/**",
					"**/{vs,sql}/platform/**/{common,browser}/**",
					"**/{vs,sql}/editor/**",
					"**/{vs,sql}/workbench/{common,browser}/**",
					"**/{vs,sql}/workbench/contrib/**/{common,browser}/**",
					"**/{vs,sql}/workbench/services/**/{common,browser}/**"
				]
			},
			{
				"target": "**/{vs,sql}/workbench/contrib/update/browser/update.ts",
				"restrictions": [
					"semver-umd",
					"vs/nls",
					"vs/css!./**/*",
					"**/{vs,sql}/base/**/{common,browser}/**",
					"**/{vs,sql}/platform/**/{common,browser}/**",
					"**/{vs,sql}/editor/**",
					"**/{vs,sql}/workbench/{common,browser}/**",
					"**/{vs,sql}/workbench/contrib/**/{common,browser}/**",
					"**/{vs,sql}/workbench/services/**/{common,browser}/**"
				]
			},
			{
				"target": "**/{vs,sql}/workbench/contrib/notebook/common/**",
				"restrictions": [
					"vs/nls",
					"vs/css!./**/*",
					"**/{vs,sql}/base/**/{common,worker}/**",
					"**/{vs,sql}/platform/**/common/**",
					"**/{vs,sql}/editor/**",
					"**/{vs,sql}/workbench/common/**",
					"**/{vs,sql}/workbench/api/common/**",
					"**/{vs,sql}/workbench/services/**/common/**",
					"**/{vs,sql}/workbench/contrib/**/common/**"
				]
			},
			{
				"target": "**/{vs,sql}/workbench/contrib/**/common/**",
				"restrictions": [
					"vs/nls",
					"vs/css!./**/*",
					"azdata",
					"**/{vs,sql}/base/**/common/**",
					"**/{vs,sql}/platform/**/common/**",
					"**/{vs,sql}/editor/**",
					"**/{vs,sql}/workbench/common/**",
					"**/{vs,sql}/workbench/api/common/**",
					"**/{vs,sql}/workbench/services/**/common/**",
					"**/{vs,sql}/workbench/contrib/**/common/**"
				]
			},
			{
				"target": "**/{vs,sql}/workbench/contrib/**/browser/**",
				"restrictions": [
					"vs/nls",
					"vs/css!./**/*",
					"azdata",
					"vscode",
					"**/{vs,sql}/base/**/{common,browser}/**",
					"**/{vs,sql}/platform/**/{common,browser}/**",
					"**/{vs,sql}/editor/**",
					"**/{vs,sql}/workbench/{common,browser}/**",
					"**/{vs,sql}/workbench/api/{common,browser}/**",
					"**/{vs,sql}/workbench/services/**/{common,browser}/**",
					"**/{vs,sql}/workbench/contrib/**/{common,browser}/**",
					"@angular/*",
					"rxjs/**",
					"ng2-charts",
					"chart.js",
					"plotly.js-dist-min",
					"angular2-grid",
					"html2canvas",
					"html-query-plan",
					"turndown",
<<<<<<< HEAD
					"gridstack",
					"gridstack/**",
					"mark.js"
				]
			},
			{
				"target": "**/{vs,sql}/workbench/contrib/**/node/**",
				"restrictions": [
					"vs/nls",
					"vs/css!./**/*",
					"**/{vs,sql}/base/**/{common,node}/**",
					"**/{vs,sql}/platform/**/{common,node}/**",
					"**/{vs,sql}/editor/**/common/**",
					"**/{vs,sql}/workbench/{common,node}/**",
					"**/{vs,sql}/workbench/api/{common,node}/**",
					"**/{vs,sql}/workbench/services/**/{common,node}/**",
					"**/{vs,sql}/workbench/contrib/**/{common,node}/**",
					"*" // node modules
				]
			},
			{
				"target": "**/{vs,sql}/workbench/contrib/**/electron-sandbox/**",
				"restrictions": [
					"vs/nls",
					"vs/css!./**/*",
					"**/{vs,sql}/base/**/{common,browser,worker,electron-sandbox}/**",
					"**/{vs,sql}/platform/**/{common,browser,electron-sandbox}/**",
					"**/{vs,sql}/editor/**",
					"**/{vs,sql}/workbench/{common,browser,electron-sandbox}/**",
					"**/{vs,sql}/workbench/api/{common,browser,electron-sandbox}/**",
					"**/{vs,sql}/workbench/services/**/{common,browser,electron-sandbox}/**",
					"**/{vs,sql}/workbench/contrib/**/{common,browser,electron-sandbox}/**"
				]
			},
			{
				"target": "**/{vs,sql}/workbench/contrib/**/electron-browser/**",
				"restrictions": [
					"vs/nls",
					"vs/css!./**/*",
					"**/{vs,sql}/base/**/{common,browser,worker,node,electron-sandbox,electron-browser}/**",
					"**/{vs,sql}/platform/**/{common,browser,node,electron-sandbox,electron-browser}/**",
					"**/{vs,sql}/editor/**",
					"**/{vs,sql}/workbench/{common,browser,node,electron-sandbox,electron-browser}/**",
					"**/{vs,sql}/workbench/api/{common,browser,node,electron-sandbox,electron-browser}/**",
					"**/{vs,sql}/workbench/services/**/{common,browser,node,electron-sandbox,electron-browser}/**",
					"**/{vs,sql}/workbench/contrib/**/{common,browser,node,electron-sandbox,electron-browser}/**",
					"*" // node modules
				]
			},
			{
				"target": "**/{vs,sql}/code/browser/**",
				"restrictions": [
					"vs/nls",
					"vs/css!./**/*",
					"**/{vs,sql}/base/**/{common,browser}/**",
					"**/{vs,sql}/base/parts/**/{common,browser}/**",
					"**/{vs,sql}/platform/**/{common,browser}/**",
					"**/{vs,sql}/code/**/{common,browser}/**",
					"**/{vs,sql}/workbench/workbench.web.api"
				]
			},
			{
				"target": "**/{vs,sql}/code/node/**",
				"restrictions": [
					"vs/nls",
					"**/{vs,sql}/base/**/{common,node}/**",
					"**/{vs,sql}/base/parts/**/{common,node}/**",
					"**/{vs,sql}/platform/**/{common,node}/**",
					"**/{vs,sql}/code/**/{common,node}/**",
					"*" // node modules
				]
			},
			{
				"target": "**/{vs,sql}/code/electron-browser/**",
				"restrictions": [
					"vs/nls",
					"vs/css!./**/*",
					"**/{vs,sql}/base/**/{common,browser,node,electron-sandbox,electron-browser}/**",
					"**/{vs,sql}/base/parts/**/{common,browser,node,electron-sandbox,electron-browser}/**",
					"**/{vs,sql}/platform/**/{common,browser,node,electron-sandbox,electron-browser}/**",
					"**/{vs,sql}/code/**/{common,browser,node,electron-sandbox,electron-browser}/**",
					"*" // node modules
				]
			},
			{
				"target": "**/{vs,sql}/code/electron-main/**",
				"restrictions": [
					"vs/nls",
					"**/{vs,sql}/base/**/{common,node,electron-main}/**",
					"**/{vs,sql}/base/parts/**/{common,node,electron-main}/**",
					"**/{vs,sql}/platform/**/{common,node,electron-main}/**",
					"**/{vs,sql}/code/**/{common,node,electron-main}/**",
					"*" // node modules
				]
			},
			{
				"target": "**/{vs,sql}/server/**",
				"restrictions": [
					"vs/nls",
					"**/{vs,sql}/base/**/{common,node}/**",
					"**/{vs,sql}/base/parts/**/{common,node}/**",
					"**/{vs,sql}/platform/**/{common,node}/**",
					"**/{vs,sql}/workbench/**/{common,node}/**",
					"**/{vs,sql}/server/**",
					"**/{vs,sql}/code/**/{common,node}/**",
					"*" // node modules
				]
			},
			{
				"target": "**/src/{vs,sql}/workbench/workbench.common.main.ts",
				"restrictions": [
					"vs/nls",
					"**/{vs,sql}/base/**/{common,browser}/**",
					"**/{vs,sql}/base/parts/**/{common,browser}/**",
					"**/{vs,sql}/platform/**/{common,browser}/**",
					"**/{vs,sql}/editor/**",
					"**/{vs,sql}/workbench/**/{common,browser}/**"
				]
			},
			{
				"target": "**/src/{vs,sql}/workbench/workbench.web.main.ts",
				"restrictions": [
					"vs/nls",
					"**/{vs,sql}/base/**/{common,browser}/**",
					"**/{vs,sql}/base/parts/**/{common,browser}/**",
					"**/{vs,sql}/platform/**/{common,browser}/**",
					"**/{vs,sql}/editor/**",
					"**/{vs,sql}/workbench/**/{common,browser}/**",
					"**/{vs,sql}/workbench/workbench.common.main"
				]
			},
			{
				"target": "**/src/{vs,sql}/workbench/workbench.web.api.ts",
				"restrictions": [
					"vs/nls",
					"**/{vs,sql}/base/**/{common,browser}/**",
					"**/{vs,sql}/base/parts/**/{common,browser}/**",
					"**/{vs,sql}/platform/**/{common,browser}/**",
					"**/{vs,sql}/editor/**",
					"**/{vs,sql}/workbench/**/{common,browser}/**",
					"**/{vs,sql}/workbench/workbench.web.main"
				]
			},
			{
				"target": "**/src/{vs,sql}/workbench/workbench.sandbox.main.ts",
				"restrictions": [
					"vs/nls",
					"**/{vs,sql}/base/**/{common,browser,electron-sandbox}/**",
					"**/{vs,sql}/base/parts/**/{common,browser,electron-sandbox}/**",
					"**/{vs,sql}/platform/**/{common,browser,electron-sandbox}/**",
					"**/{vs,sql}/editor/**",
					"**/{vs,sql}/workbench/**/{common,browser,electron-sandbox}/**",
					"**/{vs,sql}/workbench/workbench.common.main"
				]
			},
			{
				"target": "**/src/{vs,sql}/workbench/workbench.desktop.main.ts",
				"restrictions": [
					"vs/nls",
					"**/{vs,sql}/base/**/{common,browser,node,electron-sandbox,electron-browser}/**",
					"**/{vs,sql}/base/parts/**/{common,browser,node,electron-sandbox,electron-browser}/**",
					"**/{vs,sql}/platform/**/{common,browser,node,electron-sandbox,electron-browser}/**",
					"**/{vs,sql}/editor/**",
					"**/{vs,sql}/workbench/**/{common,browser,node,electron-sandbox,electron-browser}/**",
					"**/{vs,sql}/workbench/workbench.common.main",
					"**/{vs,sql}/workbench/workbench.sandbox.main"
				]
			},
			{
				"target": "**/extensions/**",
				"restrictions": "**/*"
			},
			{
				"target": "**/test/smoke/**",
				"restrictions": [
					"**/test/smoke/**",
					"*" // node modules
				]
			},
			{
				"target": "**/test/automation/**",
				"restrictions": [
					"**/test/automation/**",
					"*" // node modules
				]
			},
			{
				"target": "**/test/integration/**",
				"restrictions": [
					"**/test/integration/**",
					"*" // node modules
				]
			},
			{
				"target": "**/api/**.test.ts",
				"restrictions": [
					"**/{vs,sql}/**",
					"assert",
					"sinon",
					"crypto",
=======
					"mark.js",
		            "vscode-textmate",
                    "vscode-oniguruma",
                    "iconv-lite-umd",
                    "jschardet"
                ]
            },
            {
                "target": "**/{vs,sql}/workbench/contrib/**/node/**",
                "restrictions": [
                    "vs/nls",
                    "vs/css!./**/*",
                    "**/{vs,sql}/base/**/{common,node}/**",
                    "**/{vs,sql}/platform/**/{common,node}/**",
                    "**/{vs,sql}/editor/**/common/**",
                    "**/{vs,sql}/workbench/{common,node}/**",
                    "**/{vs,sql}/workbench/api/{common,node}/**",
                    "**/{vs,sql}/workbench/services/**/{common,node}/**",
                    "**/{vs,sql}/workbench/contrib/**/{common,node}/**",
                    "*" // node modules
                ]
            },
            {
                "target": "**/{vs,sql}/workbench/contrib/**/electron-sandbox/**",
                "restrictions": [
                    "vs/nls",
                    "vs/css!./**/*",
                    "**/{vs,sql}/base/**/{common,browser,worker,electron-sandbox}/**",
                    "**/{vs,sql}/platform/**/{common,browser,electron-sandbox}/**",
                    "**/{vs,sql}/editor/**",
                    "**/{vs,sql}/workbench/{common,browser,electron-sandbox}/**",
                    "**/{vs,sql}/workbench/api/{common,browser,electron-sandbox}/**",
                    "**/{vs,sql}/workbench/services/**/{common,browser,electron-sandbox}/**",
                    "**/{vs,sql}/workbench/contrib/**/{common,browser,electron-sandbox}/**",
                    "vscode-textmate",
                    "vscode-oniguruma",
                    "iconv-lite-umd",
                    "jschardet"
                ]
            },
            {
                "target": "**/{vs,sql}/workbench/contrib/**/electron-browser/**",
                "restrictions": [
                    "vs/nls",
                    "vs/css!./**/*",
                    "**/{vs,sql}/base/**/{common,browser,worker,node,electron-sandbox,electron-browser}/**",
                    "**/{vs,sql}/platform/**/{common,browser,node,electron-sandbox,electron-browser}/**",
                    "**/{vs,sql}/editor/**",
                    "**/{vs,sql}/workbench/{common,browser,node,electron-sandbox,electron-browser}/**",
                    "**/{vs,sql}/workbench/api/{common,browser,node,electron-sandbox,electron-browser}/**",
                    "**/{vs,sql}/workbench/services/**/{common,browser,node,electron-sandbox,electron-browser}/**",
                    "**/{vs,sql}/workbench/contrib/**/{common,browser,node,electron-sandbox,electron-browser}/**",
                    "*" // node modules
                ]
            },
            {
                "target": "**/{vs,sql}/code/browser/**",
                "restrictions": [
                    "vs/nls",
                    "vs/css!./**/*",
                    "**/{vs,sql}/base/**/{common,browser}/**",
                    "**/{vs,sql}/base/parts/**/{common,browser}/**",
                    "**/{vs,sql}/platform/**/{common,browser}/**",
                    "**/{vs,sql}/code/**/{common,browser}/**",
                    "**/{vs,sql}/workbench/workbench.web.api"
                ]
            },
            {
                "target": "**/{vs,sql}/code/node/**",
                "restrictions": [
                    "vs/nls",
                    "**/{vs,sql}/base/**/{common,node}/**",
                    "**/{vs,sql}/base/parts/**/{common,node}/**",
                    "**/{vs,sql}/platform/**/{common,node}/**",
                    "**/{vs,sql}/code/**/{common,node}/**",
                    "*" // node modules
                ]
            },
            {
                "target": "**/{vs,sql}/code/electron-browser/**",
                "restrictions": [
                    "vs/nls",
                    "vs/css!./**/*",
                    "**/{vs,sql}/base/**/{common,browser,node,electron-sandbox,electron-browser}/**",
                    "**/{vs,sql}/base/parts/**/{common,browser,node,electron-sandbox,electron-browser}/**",
                    "**/{vs,sql}/platform/**/{common,browser,node,electron-sandbox,electron-browser}/**",
                    "**/{vs,sql}/code/**/{common,browser,node,electron-sandbox,electron-browser}/**",
                    "*" // node modules
                ]
            },
            {
                "target": "**/{vs,sql}/code/electron-main/**",
                "restrictions": [
                    "vs/nls",
                    "**/{vs,sql}/base/**/{common,node,electron-main}/**",
                    "**/{vs,sql}/base/parts/**/{common,node,electron-main}/**",
                    "**/{vs,sql}/platform/**/{common,node,electron-main}/**",
                    "**/{vs,sql}/code/**/{common,node,electron-main}/**",
                    "*" // node modules
                ]
            },
            {
                "target": "**/{vs,sql}/server/**",
                "restrictions": [
                    "vs/nls",
                    "**/{vs,sql}/base/**/{common,node}/**",
                    "**/{vs,sql}/base/parts/**/{common,node}/**",
                    "**/{vs,sql}/platform/**/{common,node}/**",
                    "**/{vs,sql}/workbench/**/{common,node}/**",
                    "**/{vs,sql}/server/**",
                    "**/{vs,sql}/code/**/{common,node}/**",
                    "*" // node modules
                ]
            },
            {
                "target": "**/src/{vs,sql}/workbench/workbench.common.main.ts",
                "restrictions": [
                    "vs/nls",
                    "**/{vs,sql}/base/**/{common,browser}/**",
                    "**/{vs,sql}/base/parts/**/{common,browser}/**",
                    "**/{vs,sql}/platform/**/{common,browser}/**",
                    "**/{vs,sql}/editor/**",
                    "**/{vs,sql}/workbench/**/{common,browser}/**"
                ]
            },
            {
                "target": "**/src/{vs,sql}/workbench/workbench.web.main.ts",
                "restrictions": [
                    "vs/nls",
                    "**/{vs,sql}/base/**/{common,browser}/**",
                    "**/{vs,sql}/base/parts/**/{common,browser}/**",
                    "**/{vs,sql}/platform/**/{common,browser}/**",
                    "**/{vs,sql}/editor/**",
                    "**/{vs,sql}/workbench/**/{common,browser}/**",
                    "**/{vs,sql}/workbench/workbench.common.main"
                ]
            },
            {
                "target": "**/src/{vs,sql}/workbench/workbench.web.api.ts",
                "restrictions": [
                    "vs/nls",
                    "**/{vs,sql}/base/**/{common,browser}/**",
                    "**/{vs,sql}/base/parts/**/{common,browser}/**",
                    "**/{vs,sql}/platform/**/{common,browser}/**",
                    "**/{vs,sql}/editor/**",
                    "**/{vs,sql}/workbench/**/{common,browser}/**",
                    "**/{vs,sql}/workbench/workbench.web.main"
                ]
            },
            {
                "target": "**/src/{vs,sql}/workbench/workbench.sandbox.main.ts",
                "restrictions": [
                    "vs/nls",
                    "**/{vs,sql}/base/**/{common,browser,electron-sandbox}/**",
                    "**/{vs,sql}/base/parts/**/{common,browser,electron-sandbox}/**",
                    "**/{vs,sql}/platform/**/{common,browser,electron-sandbox}/**",
                    "**/{vs,sql}/editor/**",
                    "**/{vs,sql}/workbench/**/{common,browser,electron-sandbox}/**",
                    "**/{vs,sql}/workbench/workbench.common.main"
                ]
            },
            {
                "target": "**/src/{vs,sql}/workbench/workbench.desktop.main.ts",
                "restrictions": [
                    "vs/nls",
                    "**/{vs,sql}/base/**/{common,browser,node,electron-sandbox,electron-browser}/**",
                    "**/{vs,sql}/base/parts/**/{common,browser,node,electron-sandbox,electron-browser}/**",
                    "**/{vs,sql}/platform/**/{common,browser,node,electron-sandbox,electron-browser}/**",
                    "**/{vs,sql}/editor/**",
                    "**/{vs,sql}/workbench/**/{common,browser,node,electron-sandbox,electron-browser}/**",
                    "**/{vs,sql}/workbench/workbench.common.main",
                    "**/{vs,sql}/workbench/workbench.sandbox.main"
                ]
            },
            {
                "target": "**/extensions/**",
                "restrictions": "**/*"
            },
            {
                "target": "**/test/smoke/**",
                "restrictions": [
                    "**/test/smoke/**",
                    "*" // node modules
                ]
            },
            {
                "target": "**/test/automation/**",
                "restrictions": [
                    "**/test/automation/**",
                    "*" // node modules
                ]
            },
            {
                "target": "**/test/integration/**",
                "restrictions": [
                    "**/test/integration/**",
                    "*" // node modules
                ]
            },
            {
                "target": "**/api/**.test.ts",
                "restrictions": [
                    "**/{vs,sql}/**",
                    "assert",
                    "sinon",
                    "crypto",
>>>>>>> 9daaa1c5
					"vscode",
					"typemoq",
					"azdata"
				]
			},
			{
				"target": "**/{node,electron-browser,electron-main}/**/*.test.ts",
				"restrictions": [
					"**/{vs,sql}/**",
					"**" // node modules
				]
			},
			{
				"target": "**/{node,electron-browser,electron-main}/**/test/**",
				"restrictions": [
					"**/{vs,sql}/**",
					"*" // node modules
				]
			},
			{
				"target": "**/test/{node,electron-browser,electron-main}/**",
				"restrictions": [
					"**/{vs,sql}/**",
					"*" // node modules
				]
			},
			{
				"target": "**/**.test.ts",
				"restrictions": [
					"**/{vs,sql}/**",
					"assert",
					"typemoq",
					"sinon",
					"crypto",
					"xterm*",
					"azdata"
				]
			},
			{
				"target": "**/test/**",
				"restrictions": [
					"**/{vs,sql}/**",
					"assert",
					"typemoq",
<<<<<<< HEAD
					"sinon",
					"crypto",
					"xterm*"
				]
			}
		]
	},
	"overrides": [
		{
			"files": [
				"*.js"
			],
			"rules": {
				"jsdoc/no-types": "off"
			}
		},
		{
			"files": [
				"**/sql/**"
			],
			"rules": {
				"no-sync": "warn",
				"strict": [
					"warn",
					"never"
				],
				"no-console": "warn"
			}
		},
		{
			"files": [
				"**/vscode.d.ts",
				"**/vscode.proposed.d.ts"
			],
			"rules": {
				"vscode-dts-create-func": "warn",
				"vscode-dts-literal-or-types": "warn",
				"vscode-dts-interface-naming": "warn",
				"vscode-dts-event-naming": [
					"warn",
					{
						"allowed": [
							"onCancellationRequested",
							"event"
						],
						"verbs": [
							"accept",
							"change",
							"close",
							"collapse",
							"create",
							"delete",
							"dispose",
							"edit",
							"end",
							"expand",
							"hide",
							"open",
							"override",
							"receive",
							"register",
							"rename",
							"save",
							"send",
							"start",
							"terminate",
							"trigger",
							"unregister",
							"write"
						]
					}
				]
			}
		}
	]
=======
                    "sinon",
                    "crypto",
                    "xterm*"
                ]
            }
        ]
    },
    "overrides": [
        {
            "files": [
                "*.js"
            ],
            "rules": {
                "jsdoc/no-types": "off"
            }
        },
        {
            "files": [
                "**/sql/**"
            ],
            "rules": {
                "no-sync": "warn",
                "strict": ["warn", "never"],
                "no-console": "warn"
            }
        },
        {
            "files": [
                "**/vscode.d.ts",
                "**/vscode.proposed.d.ts"
            ],
            "rules": {
                "vscode-dts-create-func": "warn",
                "vscode-dts-literal-or-types": "warn",
                "vscode-dts-interface-naming": "warn",
                "vscode-dts-event-naming": [
                    "warn",
                    {
                        "allowed": [
                            "onCancellationRequested",
                            "event"
                        ],
                        "verbs": [
                            "accept",
                            "change",
                            "close",
                            "collapse",
                            "create",
                            "delete",
                            "discover",
                            "dispose",
                            "edit",
                            "end",
                            "expand",
                            "hide",
                            "open",
                            "override",
                            "receive",
                            "register",
                            "rename",
                            "save",
                            "send",
                            "start",
                            "terminate",
                            "trigger",
                            "unregister",
                            "write"
                        ]
                    }
                ]
            }
        }
    ]
>>>>>>> 9daaa1c5
}<|MERGE_RESOLUTION|>--- conflicted
+++ resolved
@@ -1,252 +1,4 @@
 {
-<<<<<<< HEAD
-	"root": true,
-	"parser": "@typescript-eslint/parser",
-	"parserOptions": {
-		"ecmaVersion": 6,
-		"sourceType": "module"
-	},
-	"plugins": [
-		"@typescript-eslint",
-		"jsdoc"
-	],
-	"rules": {
-		"constructor-super": "warn",
-		"curly": "warn",
-		"eqeqeq": "warn",
-		"no-buffer-constructor": "warn",
-		"no-caller": "warn",
-		"no-debugger": "warn",
-		"no-duplicate-case": "warn",
-		"no-duplicate-imports": "warn",
-		"no-eval": "warn",
-		"no-extra-semi": "warn",
-		"no-new-wrappers": "warn",
-		"no-redeclare": "off",
-		"no-sparse-arrays": "warn",
-		"no-throw-literal": "warn",
-		"no-unsafe-finally": "warn",
-		"no-unused-labels": "warn",
-		"no-restricted-globals": [
-			"warn",
-			"name",
-			"length",
-			"event",
-			"closed",
-			"external",
-			"status",
-			"origin",
-			"orientation",
-			"context"
-		], // non-complete list of globals that are easy to access unintentionally
-		"no-var": "warn",
-		"jsdoc/no-types": "warn",
-		"semi": "off",
-		"@typescript-eslint/semi": "warn",
-		"@typescript-eslint/naming-convention": [
-			"warn",
-			{
-				"selector": "class",
-				"format": [
-					"PascalCase"
-				]
-			}
-		],
-		"code-no-unused-expressions": [
-			"warn",
-			{
-				"allowTernary": true
-			}
-		],
-		"code-translation-remind": "warn",
-		"code-no-nls-in-standalone-editor": "warn",
-		"code-no-standalone-editor": "warn",
-		"code-no-unexternalized-strings": "warn",
-		"code-layering": [
-			"warn",
-			{
-				"common": [],
-				"node": [
-					"common"
-				],
-				"browser": [
-					"common"
-				],
-				"electron-sandbox": [
-					"common",
-					"browser"
-				],
-				"electron-browser": [
-					"common",
-					"browser",
-					"node",
-					"electron-sandbox"
-				],
-				"electron-main": [
-					"common",
-					"node"
-				]
-			}
-		],
-		"code-import-patterns": [
-			"warn",
-			// !!!!!!!!!!!!!!!!!!!!!!!!!!!!!!!!
-			// !!! Do not relax these rules !!!
-			// !!!!!!!!!!!!!!!!!!!!!!!!!!!!!!!!
-			{
-				"target": "**/{vs,sql}/base/common/**",
-				"restrictions": [
-					"vs/nls",
-					"**/{vs,sql}/base/common/**"
-				]
-			},
-			{
-				"target": "**/{vs,sql}/base/test/common/**",
-				"restrictions": [
-					"assert",
-					"sinon",
-					"vs/nls",
-					"**/{vs,sql}/base/common/**",
-					"**/{vs,sql}/base/test/common/**"
-				]
-			},
-			{
-				"target": "**/{vs,sql}/base/browser/**",
-				"restrictions": [
-					"vs/nls",
-					"vs/css!./**/*",
-					"**/{vs,sql}/base/{common,browser}/**",
-					"@angular/*",
-					"rxjs/*"
-				]
-			},
-			{
-				"target": "**/{vs,sql}/base/electron-sandbox/**",
-				"restrictions": [
-					"vs/nls",
-					"vs/css!./**/*",
-					"**/{vs,sql}/base/{common,browser,electron-sandbox}/**"
-				]
-			},
-			{
-				"target": "**/{vs,sql}/base/node/**",
-				"restrictions": [
-					"vs/nls",
-					"**/{vs,sql}/base/{common,node}/**",
-					"*" // node modules
-				]
-			},
-			{
-				// vs/base/test/browser contains tests for vs/base/browser
-				"target": "**/{vs,sql}/base/test/browser/**",
-				"restrictions": [
-					"assert",
-					"sinon",
-					"vs/nls",
-					"**/{vs,sql}/base/{common,browser}/**",
-					"**/{vs,sql}/base/test/{common,browser}/**",
-					"@angular/*",
-					"rxjs/*"
-				]
-			},
-			{
-				"target": "**/{vs,sql}/base/parts/*/common/**",
-				"restrictions": [
-					"vs/nls",
-					"**/{vs,sql}/base/common/**",
-					"**/{vs,sql}/base/parts/*/common/**"
-				]
-			},
-			{
-				"target": "**/{vs,sql}/base/parts/*/browser/**",
-				"restrictions": [
-					"vs/nls",
-					"vs/css!./**/*",
-					"**/{vs,sql}/base/{common,browser}/**",
-					"**/{vs,sql}/base/parts/*/{common,browser}/**",
-					"@angular/*",
-					"rxjs/*"
-				]
-			},
-			{
-				"target": "**/{vs,sql}/base/parts/*/node/**",
-				"restrictions": [
-					"vs/nls",
-					"**/{vs,sql}/base/{common,node}/**",
-					"**/{vs,sql}/base/parts/*/{common,node}/**",
-					"*" // node modules
-				]
-			},
-			{
-				"target": "**/{vs,sql}/base/parts/*/electron-sandbox/**",
-				"restrictions": [
-					"vs/nls",
-					"vs/css!./**/*",
-					"**/{vs,sql}/base/{common,browser,electron-sandbox}/**",
-					"**/{vs,sql}/base/parts/*/{common,browser,electron-sandbox}/**"
-				]
-			},
-			{
-				"target": "**/{vs,sql}/base/parts/*/electron-browser/**",
-				"restrictions": [
-					"vs/nls",
-					"vs/css!./**/*",
-					"**/{vs,sql}/base/{common,browser,node,electron-sandbox,electron-browser}/**",
-					"**/{vs,sql}/base/parts/*/{common,browser,node,electron-sandbox,electron-browser}/**",
-					"*" // node modules
-				]
-			},
-			{
-				"target": "**/{vs,sql}/base/parts/*/electron-main/**",
-				"restrictions": [
-					"vs/nls",
-					"**/{vs,sql}/base/{common,node,electron-main}/**",
-					"**/{vs,sql}/base/parts/*/{common,node,electron-main}/**",
-					"*" // node modules
-				]
-			},
-			{
-				"target": "**/{vs,sql}/platform/*/common/**",
-				"restrictions": [
-					"vs/nls",
-					"azdata",
-					"**/{vs,sql}/base/common/**",
-					"**/{vs,sql}/base/parts/*/common/**",
-					"**/{vs,sql}/platform/*/common/**"
-				]
-			},
-			{
-				"target": "**/{vs,sql}/platform/*/test/common/**",
-				"restrictions": [
-					"assert",
-					"typemoq",
-					"sinon",
-					"vs/nls",
-					"azdata",
-					"**/{vs,sql}/base/common/**",
-					"**/{vs,sql}/base/parts/*/common/**",
-					"**/{vs,sql}/base/test/common/**",
-					"**/{vs,sql}/platform/*/common/**",
-					"**/{vs,sql}/platform/*/test/common/**"
-				]
-			},
-			{
-				"target": "**/{vs,sql}/platform/*/browser/**",
-				"restrictions": [
-					"vs/nls",
-					"azdata",
-					"vs/css!./**/*",
-					"**/{vs,sql}/base/{common,browser}/**",
-					"**/{vs,sql}/base/parts/*/{common,browser}/**",
-					"**/{vs,sql}/platform/*/{common,browser}/**"
-				]
-			},
-			{
-				"target": "**/{vs,sql}/platform/*/node/**",
-				"restrictions": [
-					"vs/nls",
-					"azdata",
-=======
     "root": true,
     "parser": "@typescript-eslint/parser",
     "parserOptions": {
@@ -381,7 +133,6 @@
                 "target": "**/{vs,sql}/base/node/**",
                 "restrictions": [
                     "vs/nls",
->>>>>>> 9daaa1c5
 					"**/{vs,sql}/base/{common,node}/**",
 					"**/{vs,sql}/base/parts/*/{common,node}/**",
 					"**/{vs,sql}/platform/*/{common,node}/**",
@@ -415,381 +166,6 @@
 				"restrictions": [
 					"vs/nls",
 					"azdata",
-<<<<<<< HEAD
-					"**/{vs,sql}/base/{common,node,electron-main}/**",
-					"**/{vs,sql}/base/parts/*/{common,node,electron-main}/**",
-					"**/{vs,sql}/platform/*/{common,node,electron-main}/**",
-					"**/{vs,sql}/code/**",
-					"*" // node modules
-				]
-			},
-			{
-				"target": "**/{vs,sql}/platform/*/test/browser/**",
-				"restrictions": [
-					"assert",
-					"typemoq",
-					"sinon",
-					"azdata",
-					"vs/nls",
-					"**/{vs,sql}/base/{common,browser}/**",
-					"**/{vs,sql}/base/test/{common,browser}/**",
-					"**/{vs,sql}/platform/*/{common,browser}/**",
-					"**/{vs,sql}/platform/*/test/{common,browser}/**"
-				]
-			},
-			{
-				"target": "**/{vs,sql}/editor/common/**",
-				"restrictions": [
-					"vs/nls",
-					"**/{vs,sql}/base/common/**",
-					"**/{vs,sql}/base/worker/**",
-					"**/{vs,sql}/platform/*/common/**",
-					"**/{vs,sql}/editor/common/**"
-				]
-			},
-			{
-				"target": "**/{vs,sql}/editor/test/common/**",
-				"restrictions": [
-					"assert",
-					"sinon",
-					"vs/nls",
-					"**/{vs,sql}/base/common/**",
-					"**/{vs,sql}/platform/*/common/**",
-					"**/{vs,sql}/platform/*/test/common/**",
-					"**/{vs,sql}/editor/common/**",
-					"**/{vs,sql}/editor/test/common/**"
-				]
-			},
-			{
-				"target": "**/{vs,sql}/editor/browser/**",
-				"restrictions": [
-					"vs/nls",
-					"vs/css!./**/*",
-					"**/{vs,sql}/base/{common,browser}/**",
-					"**/{vs,sql}/platform/*/{common,browser}/**",
-					"**/{vs,sql}/editor/{common,browser}/**"
-				]
-			},
-			{
-				"target": "**/{vs,sql}/editor/test/browser/**",
-				"restrictions": [
-					"assert",
-					"sinon",
-					"vs/nls",
-					"**/{vs,sql}/base/{common,browser}/**",
-					"**/{vs,sql}/platform/*/{common,browser}/**",
-					"**/{vs,sql}/platform/*/test/{common,browser}/**",
-					"**/{vs,sql}/editor/{common,browser}/**",
-					"**/{vs,sql}/editor/test/{common,browser}/**"
-				]
-			},
-			{
-				"target": "**/{vs,sql}/editor/standalone/common/**",
-				"restrictions": [
-					"vs/nls",
-					"**/{vs,sql}/base/common/**",
-					"**/{vs,sql}/platform/*/common/**",
-					"**/{vs,sql}/editor/common/**",
-					"**/{vs,sql}/editor/standalone/common/**"
-				]
-			},
-			{
-				"target": "**/{vs,sql}/editor/standalone/test/common/**",
-				"restrictions": [
-					"assert",
-					"sinon",
-					"vs/nls",
-					"**/{vs,sql}/base/common/**",
-					"**/{vs,sql}/platform/*/common/**",
-					"**/{vs,sql}/platform/*/test/common/**",
-					"**/{vs,sql}/editor/common/**",
-					"**/{vs,sql}/editor/test/common/**"
-				]
-			},
-			{
-				"target": "**/{vs,sql}/editor/standalone/browser/**",
-				"restrictions": [
-					"vs/nls",
-					"vs/css!./**/*",
-					"**/{vs,sql}/base/{common,browser}/**",
-					"**/{vs,sql}/base/parts/*/{common,browser}/**",
-					"**/{vs,sql}/platform/*/{common,browser}/**",
-					"**/{vs,sql}/editor/{common,browser}/**",
-					"**/{vs,sql}/editor/contrib/**",
-					"**/{vs,sql}/editor/standalone/{common,browser}/**"
-				]
-			},
-			{
-				"target": "**/{vs,sql}/editor/standalone/test/browser/**",
-				"restrictions": [
-					"assert",
-					"sinon",
-					"vs/nls",
-					"**/{vs,sql}/base/{common,browser}/**",
-					"**/{vs,sql}/platform/*/{common,browser}/**",
-					"**/{vs,sql}/platform/*/test/{common,browser}/**",
-					"**/{vs,sql}/editor/{common,browser}/**",
-					"**/{vs,sql}/editor/standalone/{common,browser}/**",
-					"**/{vs,sql}/editor/test/{common,browser}/**"
-				]
-			},
-			{
-				"target": "**/{vs,sql}/editor/contrib/*/test/**",
-				"restrictions": [
-					"assert",
-					"sinon",
-					"vs/nls",
-					"**/{vs,sql}/base/{common,browser}/**",
-					"**/{vs,sql}/base/test/{common,browser}/**",
-					"**/{vs,sql}/base/parts/*/{common,browser}/**",
-					"**/{vs,sql}/platform/*/{common,browser}/**",
-					"**/{vs,sql}/platform/*/test/{common,browser}/**",
-					"**/{vs,sql}/editor/{common,browser}/**",
-					"**/{vs,sql}/editor/test/{common,browser}/**",
-					"**/{vs,sql}/editor/contrib/**"
-				]
-			},
-			{
-				"target": "**/{vs,sql}/editor/contrib/**",
-				"restrictions": [
-					"vs/nls",
-					"vs/css!./**/*",
-					"**/{vs,sql}/base/{common,browser}/**",
-					"**/{vs,sql}/base/parts/*/{common,browser}/**",
-					"**/{vs,sql}/platform/{common,browser}/**",
-					"**/{vs,sql}/platform/*/{common,browser}/**",
-					"**/{vs,sql}/editor/{common,browser}/**",
-					"**/{vs,sql}/editor/contrib/**"
-				]
-			},
-			{
-				"target": "**/{vs,sql}/workbench/common/**",
-				"restrictions": [
-					"vs/nls",
-					"azdata",
-					"**/{vs,sql}/base/common/**",
-					"**/{vs,sql}/base/parts/*/common/**",
-					"**/{vs,sql}/platform/*/common/**",
-					"**/{vs,sql}/editor/common/**",
-					"**/{vs,sql}/editor/contrib/*/common/**",
-					"**/{vs,sql}/workbench/common/**",
-					"**/{vs,sql}/workbench/services/*/common/**",
-					"assert"
-				]
-			},
-			{
-				"target": "**/{vs,sql}/workbench/browser/**",
-				"restrictions": [
-					"vs/nls",
-					"azdata",
-					"@angular/*",
-					"vs/css!./**/*",
-					"**/{vs,sql}/base/{common,browser}/**",
-					"**/{vs,sql}/base/parts/*/{common,browser}/**",
-					"**/{vs,sql}/platform/*/{common,browser}/**",
-					"**/{vs,sql}/editor/{common,browser}/**",
-					"**/{vs,sql}/editor/contrib/**", // editor/contrib is equivalent to /browser/ by convention
-					"**/{vs,sql}/workbench/workbench.web.api",
-					"**/{vs,sql}/workbench/{common,browser}/**",
-					"**/{vs,sql}/workbench/services/*/{common,browser}/**",
-					"assert"
-				]
-			},
-			{
-				"target": "**/{vs,sql}/workbench/api/common/**",
-				"restrictions": [
-					"vscode",
-					"azdata",
-					"vs/nls",
-					"**/{vs,sql}/base/common/**",
-					"**/{vs,sql}/platform/*/common/**",
-					"**/{vs,sql}/editor/common/**",
-					"**/{vs,sql}/editor/contrib/*/common/**",
-					"**/{vs,sql}/workbench/api/common/**",
-					"**/{vs,sql}/workbench/common/**",
-					"**/{vs,sql}/workbench/services/*/common/**",
-					"**/{vs,sql}/workbench/contrib/*/common/**"
-				]
-			},
-			{
-				"target": "**/{vs,sql}/workbench/api/worker/**",
-				"restrictions": [
-					"vscode",
-					"azdata",
-					"vs/nls",
-					"**/{vs,sql}/**/{common,worker}/**"
-				]
-			},
-			{
-				"target": "**/{vs,sql}/workbench/electron-sandbox/**",
-				"restrictions": [
-					"vs/nls",
-					"vs/css!./**/*",
-					"**/{vs,sql}/base/{common,browser,electron-sandbox}/**",
-					"**/{vs,sql}/base/parts/*/{common,browser,electron-sandbox}/**",
-					"**/{vs,sql}/platform/*/{common,browser,electron-sandbox}/**",
-					"**/{vs,sql}/editor/{common,browser,electron-sandbox}/**",
-					"**/{vs,sql}/editor/contrib/**", // editor/contrib is equivalent to /browser/ by convention
-					"**/{vs,sql}/workbench/{common,browser,electron-sandbox}/**",
-					"**/{vs,sql}/workbench/api/{common,browser,electron-sandbox}/**",
-					"**/{vs,sql}/workbench/services/*/{common,browser,electron-sandbox}/**"
-				]
-			},
-			{
-				"target": "**/{vs,sql}/workbench/electron-browser/**",
-				"restrictions": [
-					"vs/nls",
-					"vs/css!./**/*",
-					"**/{vs,sql}/base/{common,browser,node,electron-sandbox,electron-browser}/**",
-					"**/{vs,sql}/base/parts/*/{common,browser,node,electron-sandbox,electron-browser}/**",
-					"**/{vs,sql}/platform/*/{common,browser,node,electron-sandbox,electron-browser}/**",
-					"**/{vs,sql}/editor/{common,browser,node,electron-sandbox,electron-browser}/**",
-					"**/{vs,sql}/editor/contrib/**", // editor/contrib is equivalent to /browser/ by convention
-					"**/{vs,sql}/workbench/{common,browser,node,electron-sandbox,electron-browser}/**",
-					"**/{vs,sql}/workbench/api/{common,browser,node,electron-sandbox,electron-browser}/**",
-					"**/{vs,sql}/workbench/services/*/{common,browser,node,electron-sandbox,electron-browser}/**",
-					"*" // node modules
-				]
-			},
-			{
-				"target": "**/{vs,sql}/workbench/services/**/test/**",
-				"restrictions": [
-					"vs/nls",
-					"vs/css!./**/*",
-					"**/{vs,sql}/base/**",
-					"**/{vs,sql}/platform/**",
-					"**/{vs,sql}/editor/**",
-					"**/{vs,sql}/workbench/{common,browser,node,electron-sandbox,electron-browser}/**",
-					"vs/workbench/contrib/files/common/editors/fileEditorInput",
-					"**/{vs,sql}/workbench/services/**",
-					"**/{vs,sql}/workbench/test/**",
-					"*" // node modules
-				]
-			},
-			{
-				"target": "**/{vs,sql}/workbench/services/**/common/**",
-				"restrictions": [
-					"vs/nls",
-					"azdata",
-					"**/{vs,sql}/base/**/common/**",
-					"**/{vs,sql}/platform/**/common/**",
-					"**/{vs,sql}/editor/common/**",
-					"**/{vs,sql}/workbench/workbench.web.api",
-					"**/{vs,sql}/workbench/common/**",
-					"**/{vs,sql}/workbench/services/**/common/**",
-					"**/{vs,sql}/workbench/api/**/common/**",
-					"vs/workbench/contrib/files/common/editors/fileEditorInput", // this should be fine, it only accesses constants from contrib
-					"vscode-textmate",
-					"vscode-oniguruma",
-					"iconv-lite-umd",
-					"semver-umd"
-				]
-			},
-			{
-				"target": "**/{vs,sql}/workbench/services/**/worker/**",
-				"restrictions": [
-					"vs/nls",
-					"**/{vs,sql}/base/**/common/**",
-					"**/{vs,sql}/platform/**/common/**",
-					"**/{vs,sql}/editor/common/**",
-					"**/{vs,sql}/workbench/**/common/**",
-					"**/{vs,sql}/workbench/**/worker/**",
-					"**/{vs,sql}/workbench/services/**/common/**",
-					"vscode"
-				]
-			},
-			{
-				"target": "**/{vs,sql}/workbench/services/**/browser/**",
-				"restrictions": [
-					"vs/nls",
-					"vs/css!./**/*",
-					"azdata",
-					"vscode",
-					"**/{vs,sql}/base/**/{common,browser,worker}/**",
-					"**/{vs,sql}/platform/**/{common,browser}/**",
-					"**/{vs,sql}/editor/{common,browser}/**",
-					"**/{vs,sql}/workbench/workbench.web.api",
-					"**/{vs,sql}/workbench/{common,browser}/**",
-					"**/{vs,sql}/workbench/api/{common,browser}/**",
-					"**/{vs,sql}/workbench/services/**/{common,browser}/**",
-					"vscode-textmate",
-					"onigasm-umd",
-					"sanitize-html",
-					"@angular/*",
-					"rxjs/**",
-					"vscode-oniguruma"
-				]
-			},
-			{
-				"target": "**/{vs,sql}/workbench/services/**/node/**",
-				"restrictions": [
-					"vs/nls",
-					"**/{vs,sql}/base/**/{common,node}/**",
-					"**/{vs,sql}/platform/**/{common,node}/**",
-					"**/{vs,sql}/editor/{common,node}/**",
-					"**/{vs,sql}/workbench/{common,node}/**",
-					"**/{vs,sql}/workbench/api/{common,node}/**",
-					"**/{vs,sql}/workbench/services/**/{common,node}/**",
-					"*" // node modules
-				]
-			},
-			{
-				"target": "**/{vs,sql}/workbench/services/**/electron-sandbox/**",
-				"restrictions": [
-					"vs/nls",
-					"vs/css!./**/*",
-					"**/{vs,sql}/base/**/{common,browser,worker,electron-sandbox}/**",
-					"**/{vs,sql}/platform/**/{common,browser,electron-sandbox}/**",
-					"**/{vs,sql}/editor/**",
-					"**/{vs,sql}/workbench/{common,browser,electron-sandbox}/**",
-					"**/{vs,sql}/workbench/api/{common,browser,electron-sandbox}/**",
-					"**/{vs,sql}/workbench/services/**/{common,browser,electron-sandbox}/**"
-				]
-			},
-			{
-				"target": "**/{vs,sql}/workbench/services/**/electron-browser/**",
-				"restrictions": [
-					"vs/nls",
-					"vs/css!./**/*",
-					"**/{vs,sql}/base/**/{common,browser,worker,node,electron-sandbox,electron-browser}/**",
-					"**/{vs,sql}/platform/**/{common,browser,node,electron-sandbox,electron-browser}/**",
-					"**/{vs,sql}/editor/**",
-					"**/{vs,sql}/workbench/{common,browser,node,electron-sandbox,electron-browser}/**",
-					"**/{vs,sql}/workbench/api/{common,browser,node,electron-sandbox,electron-browser}/**",
-					"**/{vs,sql}/workbench/services/**/{common,browser,node,electron-sandbox,electron-browser}/**",
-					"*" // node modules
-				]
-			},
-			{
-				"target": "**/{vs,sql}/workbench/contrib/**/test/**",
-				"restrictions": [
-					"assert",
-					"vs/nls",
-					"vs/css!./**/*",
-					"**/{vs,sql}/base/**",
-					"**/{vs,sql}/platform/**",
-					"**/{vs,sql}/editor/**",
-					"**/{vs,sql}/workbench/{common,browser,node,electron-sandbox,electron-browser}/**",
-					"**/{vs,sql}/workbench/services/**",
-					"**/{vs,sql}/workbench/contrib/**",
-					"**/{vs,sql}/workbench/test/**",
-					"**"
-				]
-			},
-			{
-				"target": "**/{vs,sql}/workbench/contrib/terminal/browser/**",
-				"restrictions": [
-					// xterm and its addons are strictly browser-only components
-					"xterm",
-					"xterm-addon-*",
-					"vs/nls",
-					"vs/css!./**/*",
-					"**/{vs,sql}/base/**/{common,browser}/**",
-					"**/{vs,sql}/platform/**/{common,browser}/**",
-					"**/{vs,sql}/editor/**",
-					"**/{vs,sql}/workbench/{common,browser}/**",
-					"**/{vs,sql}/workbench/contrib/**/{common,browser}/**",
-=======
                     "**/{vs,sql}/base/{common,node,electron-main}/**",
                     "**/{vs,sql}/base/parts/*/{common,node,electron-main}/**",
                     "**/{vs,sql}/platform/*/{common,node,electron-main}/**",
@@ -1168,7 +544,6 @@
                     "**/{vs,sql}/editor/**",
                     "**/{vs,sql}/workbench/{common,browser}/**",
                     "**/{vs,sql}/workbench/contrib/**/{common,browser}/**",
->>>>>>> 9daaa1c5
 					"**/{vs,sql}/workbench/services/**/{common,browser}/**"
 				]
 			},
@@ -1252,208 +627,8 @@
 					"html2canvas",
 					"html-query-plan",
 					"turndown",
-<<<<<<< HEAD
 					"gridstack",
 					"gridstack/**",
-					"mark.js"
-				]
-			},
-			{
-				"target": "**/{vs,sql}/workbench/contrib/**/node/**",
-				"restrictions": [
-					"vs/nls",
-					"vs/css!./**/*",
-					"**/{vs,sql}/base/**/{common,node}/**",
-					"**/{vs,sql}/platform/**/{common,node}/**",
-					"**/{vs,sql}/editor/**/common/**",
-					"**/{vs,sql}/workbench/{common,node}/**",
-					"**/{vs,sql}/workbench/api/{common,node}/**",
-					"**/{vs,sql}/workbench/services/**/{common,node}/**",
-					"**/{vs,sql}/workbench/contrib/**/{common,node}/**",
-					"*" // node modules
-				]
-			},
-			{
-				"target": "**/{vs,sql}/workbench/contrib/**/electron-sandbox/**",
-				"restrictions": [
-					"vs/nls",
-					"vs/css!./**/*",
-					"**/{vs,sql}/base/**/{common,browser,worker,electron-sandbox}/**",
-					"**/{vs,sql}/platform/**/{common,browser,electron-sandbox}/**",
-					"**/{vs,sql}/editor/**",
-					"**/{vs,sql}/workbench/{common,browser,electron-sandbox}/**",
-					"**/{vs,sql}/workbench/api/{common,browser,electron-sandbox}/**",
-					"**/{vs,sql}/workbench/services/**/{common,browser,electron-sandbox}/**",
-					"**/{vs,sql}/workbench/contrib/**/{common,browser,electron-sandbox}/**"
-				]
-			},
-			{
-				"target": "**/{vs,sql}/workbench/contrib/**/electron-browser/**",
-				"restrictions": [
-					"vs/nls",
-					"vs/css!./**/*",
-					"**/{vs,sql}/base/**/{common,browser,worker,node,electron-sandbox,electron-browser}/**",
-					"**/{vs,sql}/platform/**/{common,browser,node,electron-sandbox,electron-browser}/**",
-					"**/{vs,sql}/editor/**",
-					"**/{vs,sql}/workbench/{common,browser,node,electron-sandbox,electron-browser}/**",
-					"**/{vs,sql}/workbench/api/{common,browser,node,electron-sandbox,electron-browser}/**",
-					"**/{vs,sql}/workbench/services/**/{common,browser,node,electron-sandbox,electron-browser}/**",
-					"**/{vs,sql}/workbench/contrib/**/{common,browser,node,electron-sandbox,electron-browser}/**",
-					"*" // node modules
-				]
-			},
-			{
-				"target": "**/{vs,sql}/code/browser/**",
-				"restrictions": [
-					"vs/nls",
-					"vs/css!./**/*",
-					"**/{vs,sql}/base/**/{common,browser}/**",
-					"**/{vs,sql}/base/parts/**/{common,browser}/**",
-					"**/{vs,sql}/platform/**/{common,browser}/**",
-					"**/{vs,sql}/code/**/{common,browser}/**",
-					"**/{vs,sql}/workbench/workbench.web.api"
-				]
-			},
-			{
-				"target": "**/{vs,sql}/code/node/**",
-				"restrictions": [
-					"vs/nls",
-					"**/{vs,sql}/base/**/{common,node}/**",
-					"**/{vs,sql}/base/parts/**/{common,node}/**",
-					"**/{vs,sql}/platform/**/{common,node}/**",
-					"**/{vs,sql}/code/**/{common,node}/**",
-					"*" // node modules
-				]
-			},
-			{
-				"target": "**/{vs,sql}/code/electron-browser/**",
-				"restrictions": [
-					"vs/nls",
-					"vs/css!./**/*",
-					"**/{vs,sql}/base/**/{common,browser,node,electron-sandbox,electron-browser}/**",
-					"**/{vs,sql}/base/parts/**/{common,browser,node,electron-sandbox,electron-browser}/**",
-					"**/{vs,sql}/platform/**/{common,browser,node,electron-sandbox,electron-browser}/**",
-					"**/{vs,sql}/code/**/{common,browser,node,electron-sandbox,electron-browser}/**",
-					"*" // node modules
-				]
-			},
-			{
-				"target": "**/{vs,sql}/code/electron-main/**",
-				"restrictions": [
-					"vs/nls",
-					"**/{vs,sql}/base/**/{common,node,electron-main}/**",
-					"**/{vs,sql}/base/parts/**/{common,node,electron-main}/**",
-					"**/{vs,sql}/platform/**/{common,node,electron-main}/**",
-					"**/{vs,sql}/code/**/{common,node,electron-main}/**",
-					"*" // node modules
-				]
-			},
-			{
-				"target": "**/{vs,sql}/server/**",
-				"restrictions": [
-					"vs/nls",
-					"**/{vs,sql}/base/**/{common,node}/**",
-					"**/{vs,sql}/base/parts/**/{common,node}/**",
-					"**/{vs,sql}/platform/**/{common,node}/**",
-					"**/{vs,sql}/workbench/**/{common,node}/**",
-					"**/{vs,sql}/server/**",
-					"**/{vs,sql}/code/**/{common,node}/**",
-					"*" // node modules
-				]
-			},
-			{
-				"target": "**/src/{vs,sql}/workbench/workbench.common.main.ts",
-				"restrictions": [
-					"vs/nls",
-					"**/{vs,sql}/base/**/{common,browser}/**",
-					"**/{vs,sql}/base/parts/**/{common,browser}/**",
-					"**/{vs,sql}/platform/**/{common,browser}/**",
-					"**/{vs,sql}/editor/**",
-					"**/{vs,sql}/workbench/**/{common,browser}/**"
-				]
-			},
-			{
-				"target": "**/src/{vs,sql}/workbench/workbench.web.main.ts",
-				"restrictions": [
-					"vs/nls",
-					"**/{vs,sql}/base/**/{common,browser}/**",
-					"**/{vs,sql}/base/parts/**/{common,browser}/**",
-					"**/{vs,sql}/platform/**/{common,browser}/**",
-					"**/{vs,sql}/editor/**",
-					"**/{vs,sql}/workbench/**/{common,browser}/**",
-					"**/{vs,sql}/workbench/workbench.common.main"
-				]
-			},
-			{
-				"target": "**/src/{vs,sql}/workbench/workbench.web.api.ts",
-				"restrictions": [
-					"vs/nls",
-					"**/{vs,sql}/base/**/{common,browser}/**",
-					"**/{vs,sql}/base/parts/**/{common,browser}/**",
-					"**/{vs,sql}/platform/**/{common,browser}/**",
-					"**/{vs,sql}/editor/**",
-					"**/{vs,sql}/workbench/**/{common,browser}/**",
-					"**/{vs,sql}/workbench/workbench.web.main"
-				]
-			},
-			{
-				"target": "**/src/{vs,sql}/workbench/workbench.sandbox.main.ts",
-				"restrictions": [
-					"vs/nls",
-					"**/{vs,sql}/base/**/{common,browser,electron-sandbox}/**",
-					"**/{vs,sql}/base/parts/**/{common,browser,electron-sandbox}/**",
-					"**/{vs,sql}/platform/**/{common,browser,electron-sandbox}/**",
-					"**/{vs,sql}/editor/**",
-					"**/{vs,sql}/workbench/**/{common,browser,electron-sandbox}/**",
-					"**/{vs,sql}/workbench/workbench.common.main"
-				]
-			},
-			{
-				"target": "**/src/{vs,sql}/workbench/workbench.desktop.main.ts",
-				"restrictions": [
-					"vs/nls",
-					"**/{vs,sql}/base/**/{common,browser,node,electron-sandbox,electron-browser}/**",
-					"**/{vs,sql}/base/parts/**/{common,browser,node,electron-sandbox,electron-browser}/**",
-					"**/{vs,sql}/platform/**/{common,browser,node,electron-sandbox,electron-browser}/**",
-					"**/{vs,sql}/editor/**",
-					"**/{vs,sql}/workbench/**/{common,browser,node,electron-sandbox,electron-browser}/**",
-					"**/{vs,sql}/workbench/workbench.common.main",
-					"**/{vs,sql}/workbench/workbench.sandbox.main"
-				]
-			},
-			{
-				"target": "**/extensions/**",
-				"restrictions": "**/*"
-			},
-			{
-				"target": "**/test/smoke/**",
-				"restrictions": [
-					"**/test/smoke/**",
-					"*" // node modules
-				]
-			},
-			{
-				"target": "**/test/automation/**",
-				"restrictions": [
-					"**/test/automation/**",
-					"*" // node modules
-				]
-			},
-			{
-				"target": "**/test/integration/**",
-				"restrictions": [
-					"**/test/integration/**",
-					"*" // node modules
-				]
-			},
-			{
-				"target": "**/api/**.test.ts",
-				"restrictions": [
-					"**/{vs,sql}/**",
-					"assert",
-					"sinon",
-					"crypto",
-=======
 					"mark.js",
 		            "vscode-textmate",
                     "vscode-oniguruma",
@@ -1660,7 +835,6 @@
                     "assert",
                     "sinon",
                     "crypto",
->>>>>>> 9daaa1c5
 					"vscode",
 					"typemoq",
 					"azdata"
@@ -1705,83 +879,6 @@
 					"**/{vs,sql}/**",
 					"assert",
 					"typemoq",
-<<<<<<< HEAD
-					"sinon",
-					"crypto",
-					"xterm*"
-				]
-			}
-		]
-	},
-	"overrides": [
-		{
-			"files": [
-				"*.js"
-			],
-			"rules": {
-				"jsdoc/no-types": "off"
-			}
-		},
-		{
-			"files": [
-				"**/sql/**"
-			],
-			"rules": {
-				"no-sync": "warn",
-				"strict": [
-					"warn",
-					"never"
-				],
-				"no-console": "warn"
-			}
-		},
-		{
-			"files": [
-				"**/vscode.d.ts",
-				"**/vscode.proposed.d.ts"
-			],
-			"rules": {
-				"vscode-dts-create-func": "warn",
-				"vscode-dts-literal-or-types": "warn",
-				"vscode-dts-interface-naming": "warn",
-				"vscode-dts-event-naming": [
-					"warn",
-					{
-						"allowed": [
-							"onCancellationRequested",
-							"event"
-						],
-						"verbs": [
-							"accept",
-							"change",
-							"close",
-							"collapse",
-							"create",
-							"delete",
-							"dispose",
-							"edit",
-							"end",
-							"expand",
-							"hide",
-							"open",
-							"override",
-							"receive",
-							"register",
-							"rename",
-							"save",
-							"send",
-							"start",
-							"terminate",
-							"trigger",
-							"unregister",
-							"write"
-						]
-					}
-				]
-			}
-		}
-	]
-=======
                     "sinon",
                     "crypto",
                     "xterm*"
@@ -1855,5 +952,4 @@
             }
         }
     ]
->>>>>>> 9daaa1c5
 }