{
	"root": true,
	"parser": "@typescript-eslint/parser",
	"parserOptions": {
		"ecmaVersion": 6,
		"sourceType": "module"
	},
	"plugins": [
		"@typescript-eslint",
		"jsdoc",
		"header"
	],
	"rules": {
		"constructor-super": "warn",
		"curly": "warn",
		"eqeqeq": "warn",
		"no-buffer-constructor": "warn",
		"no-caller": "warn",
		"no-debugger": "warn",
		"no-duplicate-case": "warn",
		"no-duplicate-imports": "warn",
		"no-eval": "warn",
		"no-extra-semi": "warn",
		"no-new-wrappers": "warn",
		"no-redeclare": "off",
		"no-sparse-arrays": "warn",
		"no-throw-literal": "warn",
		"no-unsafe-finally": "warn",
		"no-unused-labels": "warn",
		"no-restricted-globals": [
			"warn",
			"name",
			"length",
			"event",
			"closed",
			"external",
			"status",
			"origin",
			"orientation",
			"context"
		], // non-complete list of globals that are easy to access unintentionally
		"no-var": "warn",
		"jsdoc/no-types": "warn",
		"semi": "off",
		"@typescript-eslint/semi": "warn",
		"@typescript-eslint/naming-convention": [
			"warn",
			{
				"selector": "class",
				"format": [
					"PascalCase"
				]
			}
		],
		"code-no-unused-expressions": [
			"warn",
			{
				"allowTernary": true
			}
		],
		"code-translation-remind": "warn",
		"code-no-nls-in-standalone-editor": "warn",
		"code-no-standalone-editor": "warn",
		"code-no-unexternalized-strings": "warn",
		"code-layering": [
			"warn",
			{
				"common": [],
				"node": [
					"common"
				],
				"browser": [
					"common"
				],
				"electron-sandbox": [
					"common",
					"browser"
				],
				"electron-browser": [
					"common",
					"browser",
					"node",
					"electron-sandbox"
				],
				"electron-main": [
					"common",
					"node"
				]
			}
		],
		"code-import-patterns": [
			"warn",
			// !!!!!!!!!!!!!!!!!!!!!!!!!!!!!!!!
			// !!! Do not relax these rules !!!
			// !!!!!!!!!!!!!!!!!!!!!!!!!!!!!!!!
			{
				"target": "**/{vs,sql}/base/common/**",
				"restrictions": [
					"vs/nls",
					"**/{vs,sql}/base/common/**"
				]
			},
			{
				"target": "**/{vs,sql}/base/test/common/**",
				"restrictions": [
					"assert",
					"sinon",
					"sinon-test",
					"vs/nls",
					"**/{vs,sql}/base/common/**",
					"**/{vs,sql}/base/test/common/**"
				]
			},
			{
				"target": "**/{vs,sql}/base/browser/**",
				"restrictions": [
					"vs/nls",
					"vs/css!./**/*",
					"**/{vs,sql}/base/{common,browser}/**",
					"@angular/*",
					"rxjs/*"
				]
			},
			{
				"target": "**/{vs,sql}/base/electron-sandbox/**",
				"restrictions": [
					"vs/nls",
					"vs/css!./**/*",
					"**/{vs,sql}/base/{common,browser,electron-sandbox}/**"
				]
			},
			{
				"target": "**/{vs,sql}/base/node/**",
				"restrictions": [
					"vs/nls",
					"**/{vs,sql}/base/{common,node}/**",
					"@vscode/*", "*" // node modules
				]
			},
			{
				// vs/base/test/browser contains tests for vs/base/browser
				"target": "**/{vs,sql}/base/test/browser/**",
				"restrictions": [
					"assert",
					"sinon",
					"sinon-test",
					"vs/nls",
					"**/{vs,sql}/base/{common,browser}/**",
					"**/{vs,sql}/base/test/{common,browser}/**",
					"@angular/*",
					"rxjs/*"
				]
			},
			{
				"target": "**/{vs,sql}/base/parts/*/common/**",
				"restrictions": [
					"vs/nls",
					"**/{vs,sql}/base/common/**",
					"**/{vs,sql}/base/parts/*/common/**"
				]
			},
			{
				"target": "**/{vs,sql}/base/parts/*/browser/**",
				"restrictions": [
					"vs/nls",
					"vs/css!./**/*",
					"**/{vs,sql}/base/{common,browser}/**",
					"**/{vs,sql}/base/parts/*/{common,browser}/**",
					"@angular/*",
					"rxjs/*"
				]
			},
			{
				"target": "**/{vs,sql}/base/parts/*/node/**",
				"restrictions": [
					"vs/nls",
					"**/{vs,sql}/base/{common,node}/**",
					"**/{vs,sql}/base/parts/*/{common,node}/**",
					"@vscode/*", "*" // node modules
				]
			},
			{
				"target": "**/{vs,sql}/base/parts/*/electron-sandbox/**",
				"restrictions": [
					"vs/nls",
					"vs/css!./**/*",
					"**/{vs,sql}/base/{common,browser,electron-sandbox}/**",
					"**/{vs,sql}/base/parts/*/{common,browser,electron-sandbox}/**"
				]
			},
			{
				"target": "**/{vs,sql}/base/parts/*/electron-browser/**",
				"restrictions": [
					"vs/nls",
					"vs/css!./**/*",
					"**/{vs,sql}/base/{common,browser,node,electron-sandbox,electron-browser}/**",
					"**/{vs,sql}/base/parts/*/{common,browser,node,electron-sandbox,electron-browser}/**",
					"@vscode/*", "*" // node modules
				]
			},
			{
				"target": "**/{vs,sql}/base/parts/*/electron-main/**",
				"restrictions": [
					"vs/nls",
					"**/{vs,sql}/base/{common,node,electron-main}/**",
					"**/{vs,sql}/base/parts/*/{common,node,electron-main}/**",
					"@vscode/*", "*" // node modules
				]
			},
			{
				"target": "**/{vs,sql}/platform/*/common/**",
				"restrictions": [
					"vs/nls",
					"azdata",
<<<<<<< HEAD
					"mssql",
=======
					"azurecore",
>>>>>>> d9501ffc
					"**/{vs,sql}/base/common/**",
					"**/{vs,sql}/base/parts/*/common/**",
					"**/{vs,sql}/platform/*/common/**"
				]
			},
			{
				"target": "**/{vs,sql}/platform/*/test/common/**",
				"restrictions": [
					"assert",
					"typemoq",
					"sinon",
					"sinon-test",
					"vs/nls",
					"azdata",
					"**/{vs,sql}/base/common/**",
					"**/{vs,sql}/base/parts/*/common/**",
					"**/{vs,sql}/base/test/common/**",
					"**/{vs,sql}/platform/*/common/**",
					"**/{vs,sql}/platform/*/test/common/**"
				]
			},
			{
				"target": "**/{vs,sql}/platform/*/browser/**",
				"restrictions": [
					"vs/nls",
					"azdata",
					"vs/css!./**/*",
					"**/{vs,sql}/base/{common,browser}/**",
					"**/{vs,sql}/base/parts/*/{common,browser}/**",
					"**/{vs,sql}/platform/*/{common,browser}/**"
				]
			},
			{
				"target": "**/{vs,sql}/platform/*/node/**",
				"restrictions": [
					"vs/nls",
					"azdata",
					"**/{vs,sql}/base/{common,node}/**",
					"**/{vs,sql}/base/parts/*/{common,node}/**",
					"**/{vs,sql}/platform/*/{common,node}/**",
					"@vscode/*", "*" // node modules
				]
			},
			{
				"target": "**/{vs,sql}/platform/*/electron-sandbox/**",
				"restrictions": [
					"vs/nls",
					"vs/css!./**/*",
					"**/{vs,sql}/base/{common,browser,electron-sandbox}/**",
					"**/{vs,sql}/base/parts/*/{common,browser,electron-sandbox}/**",
					"**/{vs,sql}/platform/*/{common,browser,electron-sandbox}/**"
				]
			},
			{
				"target": "**/{vs,sql}/platform/*/electron-browser/**",
				"restrictions": [
					"vs/nls",
					"azdata",
					"vs/css!./**/*",
					"**/{vs,sql}/base/{common,browser,node,electron-sandbox,electron-browser}/**",
					"**/{vs,sql}/base/parts/*/{common,browser,node,electron-sandbox,electron-browser}/**",
					"**/{vs,sql}/platform/*/{common,browser,node,electron-sandbox,electron-browser}/**",
					"@vscode/*", "*" // node modules
				]
			},
			{
				"target": "**/{vs,sql}/platform/*/electron-main/**",
				"restrictions": [
					"vs/nls",
					"azdata",
					"**/{vs,sql}/base/{common,node,electron-main}/**",
					"**/{vs,sql}/base/parts/*/{common,node,electron-main}/**",
					"**/{vs,sql}/platform/*/{common,node,electron-main}/**",
					"@vscode/*", "*" // node modules
				]
			},
			{
				"target": "**/{vs,sql}/platform/*/test/browser/**",
				"restrictions": [
					"assert",
					"typemoq",
					"sinon",
					"azdata",
					"sinon-test",
					"vs/nls",
					"**/{vs,sql}/base/{common,browser}/**",
					"**/{vs,sql}/base/test/{common,browser}/**",
					"**/{vs,sql}/base/parts/*/common/**", // {{SQL CARBON EDIT}}
					"**/{vs,sql}/platform/*/{common,browser}/**",
					"**/{vs,sql}/platform/*/test/{common,browser}/**"
				]
			},
			{
				"target": "**/{vs,sql}/editor/common/**",
				"restrictions": [
					"vs/nls",
					"**/{vs,sql}/base/common/**",
					"**/{vs,sql}/base/worker/**",
					"**/{vs,sql}/platform/*/common/**",
					"**/{vs,sql}/editor/common/**"
				]
			},
			{
				"target": "**/{vs,sql}/editor/test/common/**",
				"restrictions": [
					"assert",
					"sinon",
					"sinon-test",
					"vs/nls",
					"**/{vs,sql}/base/common/**",
					"**/{vs,sql}/platform/*/common/**",
					"**/{vs,sql}/platform/*/test/common/**",
					"**/{vs,sql}/editor/common/**",
					"**/{vs,sql}/editor/test/common/**"
				]
			},
			{
				"target": "**/{vs,sql}/editor/browser/**",
				"restrictions": [
					"vs/nls",
					"vs/css!./**/*",
					"**/{vs,sql}/base/{common,browser}/**",
					"**/{vs,sql}/platform/*/{common,browser}/**",
					"**/{vs,sql}/editor/{common,browser}/**"
				]
			},
			{
				"target": "**/{vs,sql}/editor/test/browser/**",
				"restrictions": [
					"assert",
					"sinon",
					"sinon-test",
					"vs/nls",
					"**/{vs,sql}/base/{common,browser}/**",
					"**/{vs,sql}/platform/*/{common,browser}/**",
					"**/{vs,sql}/platform/*/test/{common,browser}/**",
					"**/{vs,sql}/editor/{common,browser}/**",
					"**/{vs,sql}/editor/test/{common,browser}/**"
				]
			},
			{
				"target": "**/{vs,sql}/editor/standalone/common/**",
				"restrictions": [
					"vs/nls",
					"**/{vs,sql}/base/common/**",
					"**/{vs,sql}/platform/*/common/**",
					"**/{vs,sql}/editor/common/**",
					"**/{vs,sql}/editor/standalone/common/**"
				]
			},
			{
				"target": "**/{vs,sql}/editor/standalone/test/common/**",
				"restrictions": [
					"assert",
					"sinon",
					"sinon-test",
					"vs/nls",
					"**/{vs,sql}/base/common/**",
					"**/{vs,sql}/platform/*/common/**",
					"**/{vs,sql}/platform/*/test/common/**",
					"**/{vs,sql}/editor/common/**",
					"**/{vs,sql}/editor/test/common/**"
				]
			},
			{
				"target": "**/{vs,sql}/editor/standalone/browser/**",
				"restrictions": [
					"vs/nls",
					"vs/css!./**/*",
					"**/{vs,sql}/base/{common,browser}/**",
					"**/{vs,sql}/base/parts/*/{common,browser}/**",
					"**/{vs,sql}/platform/*/{common,browser}/**",
					"**/{vs,sql}/editor/{common,browser}/**",
					"**/{vs,sql}/editor/contrib/**",
					"**/{vs,sql}/editor/standalone/{common,browser}/**"
				]
			},
			{
				"target": "**/{vs,sql}/editor/standalone/test/browser/**",
				"restrictions": [
					"assert",
					"sinon",
					"sinon-test",
					"vs/nls",
					"**/{vs,sql}/base/{common,browser}/**",
					"**/{vs,sql}/platform/*/{common,browser}/**",
					"**/{vs,sql}/platform/*/test/{common,browser}/**",
					"**/{vs,sql}/editor/{common,browser}/**",
					"**/{vs,sql}/editor/standalone/{common,browser}/**",
					"**/{vs,sql}/editor/test/{common,browser}/**"
				]
			},
			{
				"target": "**/{vs,sql}/editor/contrib/*/test/**",
				"restrictions": [
					"assert",
					"sinon",
					"sinon-test",
					"vs/nls",
					"**/{vs,sql}/base/{common,browser}/**",
					"**/{vs,sql}/base/test/{common,browser}/**",
					"**/{vs,sql}/base/parts/*/{common,browser}/**",
					"**/{vs,sql}/platform/*/{common,browser}/**",
					"**/{vs,sql}/platform/*/test/{common,browser}/**",
					"**/{vs,sql}/editor/{common,browser}/**",
					"**/{vs,sql}/editor/test/{common,browser}/**",
					"**/{vs,sql}/editor/contrib/**"
				]
			},
			{
				"target": "**/{vs,sql}/editor/contrib/**",
				"restrictions": [
					"vs/nls",
					"vs/css!./**/*",
					"**/{vs,sql}/base/{common,browser}/**",
					"**/{vs,sql}/base/parts/*/{common,browser}/**",
					"**/{vs,sql}/platform/{common,browser}/**",
					"**/{vs,sql}/platform/*/{common,browser}/**",
					"**/{vs,sql}/editor/{common,browser}/**",
					"**/{vs,sql}/editor/contrib/**"
				]
			},
			{
				"target": "**/{vs,sql}/workbench/common/**",
				"restrictions": [
					"vs/nls",
					"azdata",
					"**/{vs,sql}/base/common/**",
					"**/{vs,sql}/base/parts/*/common/**",
					"**/{vs,sql}/platform/*/common/**",
					"**/{vs,sql}/editor/common/**",
					"**/{vs,sql}/editor/contrib/*/common/**",
					"**/{vs,sql}/workbench/common/**",
					"**/{vs,sql}/workbench/services/*/common/**",
					"assert"
				]
			},
			{
				"target": "**/{vs,sql}/workbench/browser/**",
				"restrictions": [
					"vs/nls",
					"azdata",
					"@angular/*",
					"vs/css!./**/*",
					"**/{vs,sql}/base/{common,browser}/**",
					"**/{vs,sql}/base/parts/*/{common,browser}/**",
					"**/{vs,sql}/platform/*/{common,browser}/**",
					"**/{vs,sql}/editor/{common,browser}/**",
					"**/{vs,sql}/editor/contrib/**", // editor/contrib is equivalent to /browser/ by convention
					"**/{vs,sql}/workbench/workbench.web.api",
					"**/{vs,sql}/workbench/{common,browser}/**",
					"**/{vs,sql}/workbench/services/*/{common,browser}/**",
					"assert"
				]
			},
			{
				"target": "**/{vs,sql}/workbench/api/common/**",
				"restrictions": [
					"vscode",
					"azdata",
<<<<<<< HEAD
					"mssql",
=======
					"azurecore",
>>>>>>> d9501ffc
					"vs/nls",
					"**/{vs,sql}/base/common/**",
					"**/{vs,sql}/platform/*/common/**",
					"**/{vs,sql}/editor/common/**",
					"**/{vs,sql}/editor/contrib/*/common/**",
					"**/{vs,sql}/workbench/api/common/**",
					"**/{vs,sql}/workbench/common/**",
					"**/{vs,sql}/workbench/services/*/common/**",
					"**/{vs,sql}/workbench/contrib/*/common/**"
				]
			},
			{
				"target": "**/{vs,sql}/workbench/api/worker/**",
				"restrictions": [
					"vscode",
					"azdata",
					"vs/nls",
					"**/{vs,sql}/**/{common,worker}/**"
				]
			},
			{
				"target": "**/{vs,sql}/workbench/electron-sandbox/**",
				"restrictions": [
					"vs/nls",
					"vs/css!./**/*",
					"**/{vs,sql}/base/{common,browser,electron-sandbox}/**",
					"**/{vs,sql}/base/parts/*/{common,browser,electron-sandbox}/**",
					"**/{vs,sql}/platform/*/{common,browser,electron-sandbox}/**",
					"**/{vs,sql}/editor/{common,browser,electron-sandbox}/**",
					"**/{vs,sql}/editor/contrib/**", // editor/contrib is equivalent to /browser/ by convention
					"**/{vs,sql}/workbench/{common,browser,electron-sandbox}/**",
					"**/{vs,sql}/workbench/api/{common,browser,electron-sandbox}/**",
					"**/{vs,sql}/workbench/services/*/{common,browser,electron-sandbox}/**"
				]
			},
			{
				"target": "**/{vs,sql}/workbench/electron-browser/**",
				"restrictions": [
					"vs/nls",
					"vs/css!./**/*",
					"**/{vs,sql}/base/{common,browser,node,electron-sandbox,electron-browser}/**",
					"**/{vs,sql}/base/parts/*/{common,browser,node,electron-sandbox,electron-browser}/**",
					"**/{vs,sql}/platform/*/{common,browser,node,electron-sandbox,electron-browser}/**",
					"**/{vs,sql}/editor/{common,browser,node,electron-sandbox,electron-browser}/**",
					"**/{vs,sql}/editor/contrib/**", // editor/contrib is equivalent to /browser/ by convention
					"**/{vs,sql}/workbench/{common,browser,node,electron-sandbox,electron-browser}/**",
					"**/{vs,sql}/workbench/api/{common,browser,node,electron-sandbox,electron-browser}/**",
					"**/{vs,sql}/workbench/services/*/{common,browser,node,electron-sandbox,electron-browser}/**",
					"@vscode/*", "*" // node modules
				]
			},
			{
				"target": "**/{vs,sql}/workbench/services/**/test/**",
				"restrictions": [
					"vs/nls",
					"vs/css!./**/*",
					"**/{vs,sql}/base/**",
					"**/{vs,sql}/platform/**",
					"**/{vs,sql}/editor/**",
					"**/{vs,sql}/workbench/{common,browser,node,electron-sandbox,electron-browser}/**",
					"vs/workbench/contrib/files/browser/editors/fileEditorInput",
					"**/{vs,sql}/workbench/services/**",
					"**/{vs,sql}/workbench/test/**",
					"@vscode/*", "*" // node modules
				]
			},
			{
				"target": "**/{vs,sql}/workbench/services/**/common/**",
				"restrictions": [
					"vs/nls",
					"azdata",
					"**/{vs,sql}/base/**/common/**",
					"**/{vs,sql}/platform/**/common/**",
					"**/{vs,sql}/editor/common/**",
					"**/{vs,sql}/workbench/workbench.web.api",
					"**/{vs,sql}/workbench/common/**",
					"**/{vs,sql}/workbench/services/**/common/**",
					"**/{vs,sql}/workbench/api/**/common/**",
					"vs/workbench/contrib/files/common/editors/fileEditorInput", // this should be fine, it only accesses constants from contrib
					"vscode-textmate",
					"vscode-oniguruma",
					"iconv-lite-umd",
					"tas-client-umd",
					"jschardet"
				]
			},
			{
				"target": "**/{vs,sql}/workbench/services/**/worker/**",
				"restrictions": [
					"vs/nls",
					"**/{vs,sql}/base/**/common/**",
					"**/{vs,sql}/platform/**/common/**",
					"**/{vs,sql}/editor/common/**",
					"**/{vs,sql}/workbench/**/common/**",
					"**/{vs,sql}/workbench/**/worker/**",
					"**/{vs,sql}/workbench/services/**/common/**",
					"vscode"
				]
			},
			{
				"target": "**/{vs,sql}/workbench/services/**/browser/**",
				"restrictions": [
					"vs/nls",
					"vs/css!./**/*",
					"azdata",
<<<<<<< HEAD
					"mssql",
=======
					"azurecore",
>>>>>>> d9501ffc
					"vscode",
					"**/{vs,sql}/base/**/{common,browser,worker}/**",
					"**/{vs,sql}/platform/**/{common,browser}/**",
					"**/{vs,sql}/editor/{common,browser}/**",
					"**/{vs,sql}/workbench/workbench.web.api",
					"**/{vs,sql}/workbench/{common,browser}/**",
					"**/{vs,sql}/workbench/api/{common,browser}/**",
					"**/{vs,sql}/workbench/services/**/{common,browser}/**",
					"vscode-textmate",
					"vscode-oniguruma",
					"iconv-lite-umd",
					"jschardet",
					"@vscode/vscode-languagedetection",
					"@angular/*",
					"rxjs/**",
					"sanitize-html",
					"ansi_up",
					"@microsoft/applicationinsights-web"
				]
			},
			{
				"target": "**/{vs,sql}/workbench/services/**/node/**",
				"restrictions": [
					"vs/nls",
					"**/{vs,sql}/base/**/{common,node}/**",
					"**/{vs,sql}/platform/**/{common,node}/**",
					"**/{vs,sql}/editor/{common,node}/**",
					"**/{vs,sql}/workbench/{common,node}/**",
					"**/{vs,sql}/workbench/api/{common,node}/**",
					"**/{vs,sql}/workbench/services/**/{common,node}/**",
					"@vscode/*", "*" // node modules
				]
			},
			{
				"target": "**/{vs,sql}/workbench/services/**/electron-sandbox/**",
				"restrictions": [
					"vs/nls",
					"vs/css!./**/*",
					"**/{vs,sql}/base/**/{common,browser,worker,electron-sandbox}/**",
					"**/{vs,sql}/platform/**/{common,browser,electron-sandbox}/**",
					"**/{vs,sql}/editor/**",
					"**/{vs,sql}/workbench/{common,browser,electron-sandbox}/**",
					"**/{vs,sql}/workbench/api/{common,browser,electron-sandbox}/**",
					"**/{vs,sql}/workbench/services/**/{common,browser,electron-sandbox}/**",
					"vscode-textmate",
					"vscode-oniguruma",
					"iconv-lite-umd",
					"jschardet"
				]
			},
			{
				"target": "**/{vs,sql}/workbench/services/**/electron-browser/**",
				"restrictions": [
					"vs/nls",
					"vs/css!./**/*",
					"**/{vs,sql}/base/**/{common,browser,worker,node,electron-sandbox,electron-browser}/**",
					"**/{vs,sql}/platform/**/{common,browser,node,electron-sandbox,electron-browser}/**",
					"**/{vs,sql}/editor/**",
					"**/{vs,sql}/workbench/{common,browser,node,electron-sandbox,electron-browser}/**",
					"**/{vs,sql}/workbench/api/{common,browser,node,electron-sandbox,electron-browser}/**",
					"**/{vs,sql}/workbench/services/**/{common,browser,node,electron-sandbox,electron-browser}/**",
					"@vscode/*", "*" // node modules
				]
			},
			{
				"target": "**/{vs,sql}/workbench/contrib/**/test/**",
				"restrictions": [
					"assert",
					"vs/nls",
					"vs/css!./**/*",
					"**/{vs,sql}/base/**",
					"**/{vs,sql}/platform/**",
					"**/{vs,sql}/editor/**",
					"**/{vs,sql}/workbench/api/common/**", // {{SQL CARBON EDIT}}
					"**/{vs,sql}/workbench/{common,browser,node,electron-sandbox,electron-browser}/**",
					"**/{vs,sql}/workbench/services/**",
					"**/{vs,sql}/workbench/contrib/**",
					"**/{vs,sql}/workbench/test/**",
					"@angular/*", // {{SQL CARBON EDIT}}
					"rxjs/**", // {{SQL CARBON EDIT}}
					"*"
				]
			},
			{
				"target": "**/{vs,sql}/workbench/contrib/terminal/browser/**",
				"restrictions": [
					// xterm and its addons are strictly browser-only components
					"xterm",
					"xterm-addon-*",
					"vs/nls",
					"vs/css!./**/*",
					"**/{vs,sql}/base/**/{common,browser}/**",
					"**/{vs,sql}/platform/**/{common,browser}/**",
					"**/{vs,sql}/editor/**",
					"**/{vs,sql}/workbench/{common,browser}/**",
					"**/{vs,sql}/workbench/contrib/**/{common,browser}/**",
					"**/{vs,sql}/workbench/services/**/{common,browser}/**"
				]
			},
			{
				"target": "**/{vs,sql}/workbench/contrib/extensions/browser/**",
				"restrictions": [
					"semver-umd",
					"vs/nls",
					"vs/css!./**/*",
					"**/{vs,sql}/base/**/{common,browser}/**",
					"**/{vs,sql}/platform/**/{common,browser}/**",
					"**/{vs,sql}/editor/**",
					"**/{vs,sql}/workbench/{common,browser}/**",
					"**/{vs,sql}/workbench/contrib/**/{common,browser}/**",
					"**/{vs,sql}/workbench/services/**/{common,browser}/**"
				]
			},
			{
				"target": "**/{vs,sql}/workbench/contrib/update/browser/update.ts",
				"restrictions": [
					"semver-umd",
					"vs/nls",
					"vs/css!./**/*",
					"**/{vs,sql}/base/**/{common,browser}/**",
					"**/{vs,sql}/platform/**/{common,browser}/**",
					"**/{vs,sql}/editor/**",
					"**/{vs,sql}/workbench/{common,browser}/**",
					"**/{vs,sql}/workbench/contrib/**/{common,browser}/**",
					"**/{vs,sql}/workbench/services/**/{common,browser}/**"
				]
			},
			{
				"target": "**/{vs,sql}/workbench/contrib/notebook/common/**",
				"restrictions": [
					"vs/nls",
					"vs/css!./**/*",
					"**/{vs,sql}/base/**/{common,worker}/**",
					"**/{vs,sql}/platform/**/common/**",
					"**/{vs,sql}/editor/**",
					"**/{vs,sql}/workbench/common/**",
					"**/{vs,sql}/workbench/api/common/**",
					"**/{vs,sql}/workbench/services/**/common/**",
					"**/{vs,sql}/workbench/contrib/**/common/**"
				]
			},
			{
				"target": "**/{vs,sql}/workbench/contrib/**/common/**",
				"restrictions": [
					"vs/nls",
					"vs/css!./**/*",
					"azdata",
					"**/{vs,sql}/base/**/common/**",
					"**/{vs,sql}/platform/**/common/**",
					"**/{vs,sql}/editor/**",
					"**/{vs,sql}/workbench/common/**",
					"**/{vs,sql}/workbench/api/common/**",
					"**/{vs,sql}/workbench/services/**/common/**",
					"**/{vs,sql}/workbench/contrib/**/common/**"
				]
			},
			{
				"target": "**/{vs,sql}/workbench/contrib/**/browser/**",
				"restrictions": [
					"vs/nls",
					"vs/css!./**/*",
					"azdata",
					"vscode",
					"**/{vs,sql}/base/**/{common,browser}/**",
					"**/{vs,sql}/platform/**/{common,browser}/**",
					"**/{vs,sql}/editor/**",
					"**/{vs,sql}/workbench/{common,browser}/**",
					"**/{vs,sql}/workbench/api/{common,browser}/**",
					"**/{vs,sql}/workbench/services/**/{common,browser}/**",
					"**/{vs,sql}/workbench/contrib/**/{common,browser}/**",
					"@angular/*",
					"rxjs/**",
					"ng2-charts",
					"chart.js",
					"plotly.js",
					"angular2-grid",
					"kburtram-query-plan",
					"html-to-image",
					"turndown",
					"gridstack",
					"mark.js",
					"vscode-textmate",
					"vscode-oniguruma",
					"iconv-lite-umd",
					"jschardet",
					"azdataGraph"
				]
			},
			{
				"target": "**/{vs,sql}/workbench/contrib/**/node/**",
				"restrictions": [
					"vs/nls",
					"vs/css!./**/*",
					"**/{vs,sql}/base/**/{common,node}/**",
					"**/{vs,sql}/platform/**/{common,node}/**",
					"**/{vs,sql}/editor/**/common/**",
					"**/{vs,sql}/workbench/{common,node}/**",
					"**/{vs,sql}/workbench/api/{common,node}/**",
					"**/{vs,sql}/workbench/services/**/{common,node}/**",
					"**/{vs,sql}/workbench/contrib/**/{common,node}/**",
					"@vscode/*", "*" // node modules
				]
			},
			{
				"target": "**/{vs,sql}/workbench/contrib/**/electron-sandbox/**",
				"restrictions": [
					"vs/nls",
					"vs/css!./**/*",
					"**/{vs,sql}/base/**/{common,browser,worker,electron-sandbox}/**",
					"**/{vs,sql}/platform/**/{common,browser,electron-sandbox}/**",
					"**/{vs,sql}/editor/**",
					"**/{vs,sql}/workbench/{common,browser,electron-sandbox}/**",
					"**/{vs,sql}/workbench/api/{common,browser,electron-sandbox}/**",
					"**/{vs,sql}/workbench/services/**/{common,browser,electron-sandbox}/**",
					"**/{vs,sql}/workbench/contrib/**/{common,browser,electron-sandbox}/**",
					"vscode-textmate",
					"vscode-oniguruma",
					"iconv-lite-umd",
					"jschardet"
				]
			},
			{
				"target": "**/{vs,sql}/workbench/contrib/**/electron-browser/**",
				"restrictions": [
					"vs/nls",
					"vs/css!./**/*",
					"**/{vs,sql}/base/**/{common,browser,worker,node,electron-sandbox,electron-browser}/**",
					"**/{vs,sql}/platform/**/{common,browser,node,electron-sandbox,electron-browser}/**",
					"**/{vs,sql}/editor/**",
					"**/{vs,sql}/workbench/{common,browser,node,electron-sandbox,electron-browser}/**",
					"**/{vs,sql}/workbench/api/{common,browser,node,electron-sandbox,electron-browser}/**",
					"**/{vs,sql}/workbench/services/**/{common,browser,node,electron-sandbox,electron-browser}/**",
					"**/{vs,sql}/workbench/contrib/**/{common,browser,node,electron-sandbox,electron-browser}/**",
					"@vscode/*", "*" // node modules
				]
			},
			{
				"target": "**/{vs,sql}/code/browser/**",
				"restrictions": [
					"vs/nls",
					"vs/css!./**/*",
					"**/{vs,sql}/base/**/{common,browser}/**",
					"**/{vs,sql}/base/parts/**/{common,browser}/**",
					"**/{vs,sql}/platform/**/{common,browser}/**",
					"**/{vs,sql}/code/**/{common,browser}/**",
					"**/{vs,sql}/workbench/workbench.web.api"
				]
			},
			{
				"target": "**/{vs,sql}/code/node/**",
				"restrictions": [
					"vs/nls",
					"**/{vs,sql}/base/**/{common,node}/**",
					"**/{vs,sql}/base/parts/**/{common,node}/**",
					"**/{vs,sql}/platform/**/{common,node}/**",
					"**/{vs,sql}/code/**/{common,node}/**",
					"@vscode/*", "*" // node modules
				]
			},
			{
				"target": "**/{vs,sql}/code/electron-browser/**",
				"restrictions": [
					"vs/nls",
					"vs/css!./**/*",
					"**/{vs,sql}/base/**/{common,browser,node,electron-sandbox,electron-browser}/**",
					"**/{vs,sql}/base/parts/**/{common,browser,node,electron-sandbox,electron-browser}/**",
					"**/{vs,sql}/platform/**/{common,browser,node,electron-sandbox,electron-browser}/**",
					"**/{vs,sql}/code/**/{common,browser,node,electron-sandbox,electron-browser}/**",
					"@vscode/*", "*" // node modules
				]
			},
			{
				"target": "**/{vs,sql}/code/electron-main/**",
				"restrictions": [
					"vs/nls",
					"**/{vs,sql}/base/**/{common,node,electron-main}/**",
					"**/{vs,sql}/base/parts/**/{common,node,electron-main}/**",
					"**/{vs,sql}/platform/**/{common,node,electron-main}/**",
					"**/{vs,sql}/code/**/{common,node,electron-main}/**",
					"@vscode/*", "*" // node modules
				]
			},
			{
				"target": "**/{vs,sql}/server/**",
				"restrictions": [
					"vs/nls",
					"**/{vs,sql}/base/**/{common,node}/**",
					"**/{vs,sql}/base/parts/**/{common,node}/**",
					"**/{vs,sql}/platform/**/{common,node}/**",
					"**/{vs,sql}/workbench/**/{common,node}/**",
					"**/{vs,sql}/server/**",
					"@vscode/*", "*" // node modules
				]
			},
			{
				"target": "**/src/{vs,sql}/workbench/workbench.common.main.ts",
				"restrictions": [
					"vs/nls",
					"**/{vs,sql}/base/**/{common,browser}/**",
					"**/{vs,sql}/base/parts/**/{common,browser}/**",
					"**/{vs,sql}/platform/**/{common,browser}/**",
					"**/{vs,sql}/editor/**",
					"**/{vs,sql}/workbench/**/{common,browser}/**"
				]
			},
			{
				"target": "**/src/{vs,sql}/workbench/workbench.web.main.ts",
				"restrictions": [
					"vs/nls",
					"**/{vs,sql}/base/**/{common,browser}/**",
					"**/{vs,sql}/base/parts/**/{common,browser}/**",
					"**/{vs,sql}/platform/**/{common,browser}/**",
					"**/{vs,sql}/editor/**",
					"**/{vs,sql}/workbench/**/{common,browser}/**",
					"**/{vs,sql}/workbench/workbench.common.main"
				]
			},
			{
				"target": "**/src/{vs,sql}/workbench/workbench.web.api.ts",
				"restrictions": [
					"vs/nls",
					"**/{vs,sql}/base/**/{common,browser}/**",
					"**/{vs,sql}/base/parts/**/{common,browser}/**",
					"**/{vs,sql}/platform/**/{common,browser}/**",
					"**/{vs,sql}/editor/**",
					"**/{vs,sql}/workbench/**/{common,browser}/**",
					"**/{vs,sql}/workbench/workbench.web.main"
				]
			},
			{
				"target": "**/src/{vs,sql}/workbench/workbench.sandbox.main.ts",
				"restrictions": [
					"vs/nls",
					"**/{vs,sql}/base/**/{common,browser,electron-sandbox}/**",
					"**/{vs,sql}/base/parts/**/{common,browser,electron-sandbox}/**",
					"**/{vs,sql}/platform/**/{common,browser,electron-sandbox}/**",
					"**/{vs,sql}/editor/**",
					"**/{vs,sql}/workbench/**/{common,browser,electron-sandbox}/**",
					"**/{vs,sql}/workbench/workbench.common.main"
				]
			},
			{
				"target": "**/src/{vs,sql}/workbench/workbench.desktop.main.ts",
				"restrictions": [
					"vs/nls",
					"**/{vs,sql}/base/**/{common,browser,node,electron-sandbox,electron-browser}/**",
					"**/{vs,sql}/base/parts/**/{common,browser,node,electron-sandbox,electron-browser}/**",
					"**/{vs,sql}/platform/**/{common,browser,node,electron-sandbox,electron-browser}/**",
					"**/{vs,sql}/editor/**",
					"**/{vs,sql}/workbench/**/{common,browser,node,electron-sandbox,electron-browser}/**",
					"**/{vs,sql}/workbench/workbench.common.main",
					"**/{vs,sql}/workbench/workbench.sandbox.main"
				]
			},
			{
				"target": "**/extensions/**",
				"restrictions": "**/*"
			},
			{
				"target": "**/test/smoke/**",
				"restrictions": [
					"**/test/smoke/**",
					"@vscode/*", "*" // node modules
				]
			},
			{
				"target": "**/test/automation/**",
				"restrictions": [
					"**/test/automation/**",
					"@vscode/*", "*" // node modules
				]
			},
			{
				"target": "**/test/integration/**",
				"restrictions": [
					"**/test/integration/**",
					"@vscode/*", "*" // node modules
				]
			},
			{
				"target": "**/test/monaco/**",
				"restrictions": [
					"**/test/monaco/**",
					"@vscode/*", "*" // node modules
				]
			},
			{
				"target": "**/api/**.test.ts",
				"restrictions": [
					"**/{vs,sql}/**",
					"assert",
					"sinon",
					"sinon-test",
					"crypto",
					"vscode",
					"typemoq",
					"azdata"
				]
			},
			{
				"target": "**/{node,electron-browser,electron-main}/**/*.test.ts",
				"restrictions": [
					"**/{vs,sql}/**",
					"@vscode/*", "*", // node modules
					"@angular/*" // {{SQL CARBON EDIT}}
				]
			},
			{
				"target": "**/{node,electron-browser,electron-main}/**/test/**",
				"restrictions": [
					"**/{vs,sql}/**",
					"@vscode/*", "*" // node modules
				]
			},
			{
				"target": "**/test/{node,electron-browser,electron-main}/**",
				"restrictions": [
					"**/{vs,sql}/**",
					"@vscode/*", "*" // node modules
				]
			},
			{
				"target": "**/**.test.ts",
				"restrictions": [
					"**/{vs,sql}/**",
					"assert",
					"typemoq",
					"sinon",
					"sinon-test",
					"crypto",
					"xterm*",
					"azdata"
				]
			},
			{
				"target": "**/test/**",
				"restrictions": [
					"**/{vs,sql}/**",
					"assert",
					"typemoq",
					"sinon",
					"sinon-test",
					"crypto",
					"xterm*"
				]
			}
		],
		"header/header": [
			2,
			"block",
			[
				"---------------------------------------------------------------------------------------------",
				" *  Copyright (c) Microsoft Corporation. All rights reserved.",
				" *  Licensed under the Source EULA. See License.txt in the project root for license information.",
				" *--------------------------------------------------------------------------------------------"
			]
		]
	},
	"overrides": [
		{
			"files": [
				"*.js"
			],
			"rules": {
				"jsdoc/no-types": "off"
			}
		},
		{
			"files": [
				"**/sql/**"
			],
			"rules": {
				"no-sync": "warn",
				"strict": ["warn", "never"],
				"no-console": "warn"
			}
		},
		{
			"files": [
				"**/vscode.d.ts",
				"**/vscode.proposed.d.ts"
			],
			"rules": {
				"vscode-dts-create-func": "warn",
				"vscode-dts-literal-or-types": "warn",
				"vscode-dts-interface-naming": "warn",
				"vscode-dts-cancellation": "warn",
				"vscode-dts-use-thenable": "warn",
				"vscode-dts-region-comments": "warn",
				"vscode-dts-vscode-in-comments": "warn",
				"vscode-dts-provider-naming": [
					"warn",
					{
						"allowed": [
							"FileSystemProvider",
							"TreeDataProvider",
							"TestProvider",
							"CustomEditorProvider",
							"CustomReadonlyEditorProvider",
							"TerminalLinkProvider",
							"AuthenticationProvider",
							"NotebookContentProvider"
						]
					}
				],
				"vscode-dts-event-naming": [
					"warn",
					{
						"allowed": [
							"onCancellationRequested",
							"event"
						],
						"verbs": [
							"accept",
							"change",
							"close",
							"collapse",
							"create",
							"delete",
							"discover",
							"dispose",
							"edit",
							"end",
							"expand",
							"grant",
							"hide",
							"invalidate",
							"open",
							"override",
							"receive",
							"register",
							"remove",
							"rename",
							"save",
							"send",
							"start",
							"terminate",
							"trigger",
							"unregister",
							"write"
						]
					}
				]
			}
		},
		{
			"files": [
				"src/{vs,sql}/server/*",

				// {{SQL CARBON EDIT}} Ignore our own that don't use our copyright
				"extensions/azuremonitor/src/prompts/**",
				"extensions/azuremonitor/src/typings/findRemove.d.ts",
				"extensions/kusto/src/prompts/**",
				"extensions/mssql/src/hdfs/webhdfs.ts",
				"extensions/mssql/src/prompts/**",
				"extensions/mssql/src/typings/bufferStreamReader.d.ts",
				"extensions/mssql/src/typings/findRemove.d.ts",
				"extensions/notebook/resources/jupyter_config/**",
				"extensions/notebook/src/intellisense/text.ts",
				"extensions/notebook/src/prompts/**",
				"extensions/resource-deployment/src/typings/linuxReleaseInfo.d.ts",
				"src/sql/base/browser/ui/table/plugins/autoSizeColumns.plugin.ts",
				"src/sql/base/browser/ui/table/plugins/cellSelectionModel.plugin.ts",
				"src/sql/base/browser/ui/table/plugins/checkboxSelectColumn.plugin.ts",
				"src/sql/base/browser/ui/table/plugins/headerFilter.plugin.ts",
				"src/sql/base/browser/ui/table/plugins/rowDetailView.ts",
				"src/sql/base/browser/ui/table/plugins/rowSelectionModel.plugin.ts",
				"src/sql/workbench/services/notebook/browser/outputs/factories.ts",
				"src/sql/workbench/services/notebook/browser/outputs/mimemodel.ts",
				"src/sql/workbench/services/notebook/browser/outputs/registry.ts",
				"src/sql/workbench/services/notebook/browser/outputs/renderMimeInterfaces.ts",
				"src/sql/workbench/services/notebook/browser/outputs/sanitizer.ts",
				"src/sql/workbench/contrib/notebook/browser/models/outputProcessor.ts",
				"src/sql/workbench/contrib/notebook/browser/turndownPluginGfm.ts",
				"src/sql/workbench/services/notebook/common/nbformat.ts",
				"src/sql/workbench/services/notebook/browser/outputs/renderers.ts",
				"src/sql/workbench/services/notebook/browser/outputs/tableRenderers.ts"
			],
			"rules": {
				"header/header": [
					// hygiene.js still checks that all files (even those in this directory) are MIT licensed.
					"off"
				]
			}
		}
	]
}<|MERGE_RESOLUTION|>--- conflicted
+++ resolved
@@ -212,11 +212,8 @@
 				"restrictions": [
 					"vs/nls",
 					"azdata",
-<<<<<<< HEAD
 					"mssql",
-=======
 					"azurecore",
->>>>>>> d9501ffc
 					"**/{vs,sql}/base/common/**",
 					"**/{vs,sql}/base/parts/*/common/**",
 					"**/{vs,sql}/platform/*/common/**"
@@ -477,11 +474,8 @@
 				"restrictions": [
 					"vscode",
 					"azdata",
-<<<<<<< HEAD
 					"mssql",
-=======
 					"azurecore",
->>>>>>> d9501ffc
 					"vs/nls",
 					"**/{vs,sql}/base/common/**",
 					"**/{vs,sql}/platform/*/common/**",
@@ -587,11 +581,8 @@
 					"vs/nls",
 					"vs/css!./**/*",
 					"azdata",
-<<<<<<< HEAD
 					"mssql",
-=======
 					"azurecore",
->>>>>>> d9501ffc
 					"vscode",
 					"**/{vs,sql}/base/**/{common,browser,worker}/**",
 					"**/{vs,sql}/platform/**/{common,browser}/**",
