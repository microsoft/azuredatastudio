--- conflicted
+++ resolved
@@ -210,17 +210,11 @@
                 "target": "**/{vs,sql}/platform/*/common/**",
                 "restrictions": [
                     "vs/nls",
-<<<<<<< HEAD
                     "azdata",
                     "**/{vs,sql}/base/common/**",
                     "**/{vs,sql}/base/parts/*/common/**",
-                    "**/{vs,sql}/platform/*/common/**"
-=======
-                    "**/vs/base/common/**",
-                    "**/vs/base/parts/*/common/**",
-                    "**/vs/platform/*/common/**",
-                    "semver-umd"
->>>>>>> 6a47ef2d
+                    "**/{vs,sql}/platform/*/common/**",
+		    "semver-umd"
                 ]
             },
             {
