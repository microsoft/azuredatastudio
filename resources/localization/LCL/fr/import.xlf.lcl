--- conflicted
+++ resolved
@@ -326,7 +326,6 @@
           <Val><![CDATA[service component could not start]]></Val>
           <Tgt Cat="Text" Stat="Loc" Orig="New">
             <Val><![CDATA[le composant de service n'a pas pu démarrer]]></Val>
-<<<<<<< HEAD
           </Tgt>
         </Str>
         <Disp Icon="Str" />
@@ -336,65 +335,39 @@
           <Val><![CDATA[Downloading {0}]]></Val>
           <Tgt Cat="Text" Stat="Loc" Orig="New">
             <Val><![CDATA[Téléchargement de {0}]]></Val>
-=======
->>>>>>> 263f7252
-          </Tgt>
-        </Str>
-        <Disp Icon="Str" />
-      </Item>
-<<<<<<< HEAD
+          </Tgt>
+        </Str>
+        <Disp Icon="Str" />
+      </Item>
       <Item ItemId=";extensions/import/out/services/serviceClient.downloadingServiceComplete" ItemType="0" PsrId="308" Leaf="true">
         <Str Cat="Text">
           <Val><![CDATA[Done downloading {0}]]></Val>
           <Tgt Cat="Text" Stat="Loc" Orig="New">
             <Val><![CDATA[Téléchargement terminé {0}]]></Val>
-=======
-      <Item ItemId=";extensions/import/out/services/serviceClient.downloadingService" ItemType="0" PsrId="308" Leaf="true">
+          </Tgt>
+          <Prev Cat="Text">
+            <Val><![CDATA[Done!]]></Val>
+          </Prev>
+        </Str>
+        <Disp Icon="Str" />
+      </Item>
+      <Item ItemId=";extensions/import/out/services/serviceClient.downloadingServiceSize" ItemType="0" PsrId="308" Leaf="true">
+        <Str Cat="Text">
+          <Val><![CDATA[({0} KB)]]></Val>
+          <Tgt Cat="Text" Stat="Loc" Orig="New">
+            <Val><![CDATA[({0} Ko)]]></Val>
+          </Tgt>
+          <Prev Cat="Text">
+            <Val><![CDATA[Done!]]></Val>
+          </Prev>
+        </Str>
+        <Disp Icon="Str" />
+      </Item>
+      <Item ItemId=";extensions/import/out/services/serviceClient.downloadingServiceStatus" ItemType="0" PsrId="308" Leaf="true">
         <Str Cat="Text">
           <Val><![CDATA[Downloading {0}]]></Val>
           <Tgt Cat="Text" Stat="Loc" Orig="New">
             <Val><![CDATA[Téléchargement de {0}]]></Val>
->>>>>>> 263f7252
-          </Tgt>
-          <Prev Cat="Text">
-            <Val><![CDATA[Done!]]></Val>
-          </Prev>
-        </Str>
-        <Disp Icon="Str" />
-      </Item>
-<<<<<<< HEAD
-      <Item ItemId=";extensions/import/out/services/serviceClient.downloadingServiceSize" ItemType="0" PsrId="308" Leaf="true">
-        <Str Cat="Text">
-          <Val><![CDATA[({0} KB)]]></Val>
-          <Tgt Cat="Text" Stat="Loc" Orig="New">
-            <Val><![CDATA[({0} Ko)]]></Val>
-=======
-      <Item ItemId=";extensions/import/out/services/serviceClient.downloadingServiceComplete" ItemType="0" PsrId="308" Leaf="true">
-        <Str Cat="Text">
-          <Val><![CDATA[Done downloading {0}]]></Val>
-          <Tgt Cat="Text" Stat="Update" Orig="New">
-            <Val><![CDATA[Terminé !]]></Val>
->>>>>>> 263f7252
-          </Tgt>
-          <Prev Cat="Text">
-            <Val><![CDATA[Done!]]></Val>
-          </Prev>
-        </Str>
-        <Disp Icon="Str" />
-      </Item>
-<<<<<<< HEAD
-      <Item ItemId=";extensions/import/out/services/serviceClient.downloadingServiceStatus" ItemType="0" PsrId="308" Leaf="true">
-        <Str Cat="Text">
-          <Val><![CDATA[Downloading {0}]]></Val>
-          <Tgt Cat="Text" Stat="Loc" Orig="New">
-            <Val><![CDATA[Téléchargement de {0}]]></Val>
-=======
-      <Item ItemId=";extensions/import/out/services/serviceClient.downloadingServiceSize" ItemType="0" PsrId="308" Leaf="true">
-        <Str Cat="Text">
-          <Val><![CDATA[({0} KB)]]></Val>
-          <Tgt Cat="Text" Stat="Loc" Orig="New">
-            <Val><![CDATA[({0} Ko)]]></Val>
->>>>>>> 263f7252
           </Tgt>
           <Prev Cat="Text">
             <Val><![CDATA[Downloading Service]]></Val>
@@ -402,19 +375,11 @@
         </Str>
         <Disp Icon="Str" />
       </Item>
-<<<<<<< HEAD
       <Item ItemId=";extensions/import/out/services/serviceClient.entryExtractedChannelMsg" ItemType="0" PsrId="308" Leaf="true">
         <Str Cat="Text">
           <Val><![CDATA[Extracted {0} ({1}/{2})]]></Val>
           <Tgt Cat="Text" Stat="Loc" Orig="New">
             <Val><![CDATA[{0} extrait ({1}/{2})]]></Val>
-=======
-      <Item ItemId=";extensions/import/out/services/serviceClient.downloadingServiceStatus" ItemType="0" PsrId="308" Leaf="true">
-        <Str Cat="Text">
-          <Val><![CDATA[Downloading {0}]]></Val>
-          <Tgt Cat="Text" Stat="Loc" Orig="New">
-            <Val><![CDATA[Téléchargement de {0}]]></Val>
->>>>>>> 263f7252
           </Tgt>
           <Prev Cat="Text">
             <Val><![CDATA[Downloading Service]]></Val>
@@ -422,19 +387,11 @@
         </Str>
         <Disp Icon="Str" />
       </Item>
-<<<<<<< HEAD
       <Item ItemId=";extensions/import/out/services/serviceClient.flatFileImport.serviceStartFailed" ItemType="0" PsrId="308" Leaf="true">
         <Str Cat="Text">
           <Val><![CDATA[Failed to start {0}: {1}]]></Val>
           <Tgt Cat="Text" Stat="Loc" Orig="New">
             <Val><![CDATA[Échec du démarrage de {0} : {1}]]></Val>
-=======
-      <Item ItemId=";extensions/import/out/services/serviceClient.entryExtractedChannelMsg" ItemType="0" PsrId="308" Leaf="true">
-        <Str Cat="Text">
-          <Val><![CDATA[Extracted {0} ({1}/{2})]]></Val>
-          <Tgt Cat="Text" Stat="Loc" Orig="New">
-            <Val><![CDATA[{0} extrait ({1}/{2})]]></Val>
->>>>>>> 263f7252
           </Tgt>
           <Prev Cat="Text">
             <Val><![CDATA[Failed to start Import service{0}]]></Val>
@@ -442,7 +399,6 @@
         </Str>
         <Disp Icon="Str" />
       </Item>
-<<<<<<< HEAD
       <Item ItemId=";extensions/import/out/services/serviceClient.installingService" ItemType="0" PsrId="308" Leaf="true">
         <Str Cat="Text">
           <Val><![CDATA[Installing {0} Service]]></Val>
@@ -451,39 +407,12 @@
           </Tgt>
           <Prev Cat="Text">
             <Val><![CDATA[Installing Service]]></Val>
-=======
-      <Item ItemId=";extensions/import/out/services/serviceClient.flatFileImport.serviceStartFailed" ItemType="0" PsrId="308" Leaf="true">
-        <Str Cat="Text">
-          <Val><![CDATA[Failed to start {0}: {1}]]></Val>
-          <Tgt Cat="Text" Stat="Update" Orig="New">
-            <Val><![CDATA[Le démarrage du service d'importation {0} a échoué]]></Val>
-          </Tgt>
-          <Prev Cat="Text">
-            <Val><![CDATA[Failed to start Import service{0}]]></Val>
->>>>>>> 263f7252
-          </Prev>
-        </Str>
-        <Disp Icon="Str" />
-      </Item>
-<<<<<<< HEAD
+          </Prev>
+        </Str>
+        <Disp Icon="Str" />
+      </Item>
       <Item ItemId=";extensions/import/out/services/serviceClient.installingServiceDetailed" ItemType="0" PsrId="308" Leaf="true">
         <Str Cat="Text">
-=======
-      <Item ItemId=";extensions/import/out/services/serviceClient.installingService" ItemType="0" PsrId="308" Leaf="true">
-        <Str Cat="Text">
-          <Val><![CDATA[Installing {0} Service]]></Val>
-          <Tgt Cat="Text" Stat="Update" Orig="New">
-            <Val><![CDATA[Installation du service]]></Val>
-          </Tgt>
-          <Prev Cat="Text">
-            <Val><![CDATA[Installing Service]]></Val>
-          </Prev>
-        </Str>
-        <Disp Icon="Str" />
-      </Item>
-      <Item ItemId=";extensions/import/out/services/serviceClient.installingServiceDetailed" ItemType="0" PsrId="308" Leaf="true">
-        <Str Cat="Text">
->>>>>>> 263f7252
           <Val><![CDATA[Installing {0} to {1}]]></Val>
           <Tgt Cat="Text" Stat="Loc" Orig="New">
             <Val><![CDATA[Installation de {0} sur {1}]]></Val>
