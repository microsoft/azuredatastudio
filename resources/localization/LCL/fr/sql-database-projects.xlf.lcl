--- conflicted
+++ resolved
@@ -256,12 +256,9 @@
       <Item ItemId=";extensions/sql-database-projects/dist/common/constants.artifactReference" ItemType="0" PsrId="308" Leaf="true">
         <Str Cat="Text">
           <Val><![CDATA[Artifact Reference]]></Val>
-<<<<<<< HEAD
           <Tgt Cat="Text" Stat="Loc" Orig="New">
             <Val><![CDATA[Référence d’artefact]]></Val>
           </Tgt>
-=======
->>>>>>> 9b0103a8
         </Str>
         <Disp Icon="Str" />
       </Item>
@@ -2539,14 +2536,10 @@
       <Item ItemId=";extensions/sql-database-projects/dist/common/constants.referenceRadioButtonsGroupTitle" ItemType="0" PsrId="308" Leaf="true">
         <Str Cat="Text">
           <Val><![CDATA[Referenced Database Type]]></Val>
-<<<<<<< HEAD
           <Tgt Cat="Text" Stat="Loc" Orig="New">
             <Val><![CDATA[Type de base de données référencé]]></Val>
           </Tgt>
           <Prev Cat="Text">
-=======
-          <Tgt Cat="Text" Stat="Update" Orig="New">
->>>>>>> 9b0103a8
             <Val><![CDATA[Type]]></Val>
           </Prev>
         </Str>
