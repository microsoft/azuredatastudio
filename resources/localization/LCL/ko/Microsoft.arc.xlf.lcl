--- conflicted
+++ resolved
@@ -5065,13 +5065,8 @@
       <Item ItemId=";extensions/Microsoft.arc/package.arc.view.welcome.connect" ItemType="0" PsrId="308" Leaf="true">
         <Str Cat="Text">
           <Val><![CDATA[No Azure Arc controllers registered. [Learn More]5D;(https://azure.microsoft.com/services/azure-arc/)]A;[Connect Controller]5D;(command:arc.connectToController)]]></Val>
-<<<<<<< HEAD
           <Tgt Cat="Text" Stat="Loc" Orig="New">
             <Val><![CDATA[등록된 Azure Arc 컨트롤러가 없습니다.[자세한 정보]5D;(https://azure.microsoft.com/services/azure-arc/)]A;[컨트롤러 연결]5D;(command:arc.connectToController)]]></Val>
-=======
-          <Tgt Cat="Text" Stat="Update" Orig="New">
-            <Val><![CDATA[등록된 Azure Arc 컨트롤러가 없습니다.[자세한 정보]5D; (https://azure.microsoft.com/services/azure-arc/)]D;]A;[컨트롤러 연결]5D;(command:arc.connectToController)]]></Val>
->>>>>>> 60bff012
           </Tgt>
           <Prev Cat="Text">
             <Val><![CDATA[No Azure Arc controllers registered. [Learn More]5D;(https://azure.microsoft.com/services/azure-arc/)]D;]A;[Connect Controller]5D;(command:arc.connectToController)]]></Val>
