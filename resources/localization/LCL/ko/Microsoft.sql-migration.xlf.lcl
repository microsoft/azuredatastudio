--- conflicted
+++ resolved
@@ -27,12 +27,9 @@
         <Item ItemId=";(...) sions" ItemType="0" PsrId="308" Leaf="true">
           <Str Cat="Text">
             <Val><![CDATA[Establishing user mappings completed.]A;]A;Currently, migrating server roles, establishing server mappings and setting permissions. This will take some time.]]></Val>
-<<<<<<< HEAD
             <Tgt Cat="Text" Stat="Loc" Orig="New">
               <Val><![CDATA[사용자 매핑 설정이 완료되었습니다.]A;]A;현재 서버 역할을 마이그레이션하고, 서버 매핑을 설정하고, 권한을 설정하는 중입니다. 이 작업은 시간이 걸릴 수 있습니다.]]></Val>
             </Tgt>
-=======
->>>>>>> 60bff012
           </Str>
           <Disp Icon="Str" />
         </Item>
@@ -143,7 +140,6 @@
         </Item>
       </Item>
       <Item ItemId=";@extensions/Microsoft.sql-migration/dist/constants/strings.sql.migration.details.serverobjects.inprogress.tables.l" ItemType="0" PsrId="308" Leaf="false">
-<<<<<<< HEAD
         <Disp Icon="Dir" LocTbl="false" />
         <Item ItemId=";(...) abel" ItemType="0" PsrId="308" Leaf="true">
           <Str Cat="Text">
@@ -193,57 +189,6 @@
       </Item>
       <Item ItemId=";@extensions/Microsoft.sql-migration/dist/constants/strings.sql.migration.sku.azureRecommendation.collectDataSelect" ItemType="0" PsrId="308" Leaf="false">
         <Disp Icon="Dir" LocTbl="false" />
-=======
-        <Disp Icon="Dir" LocTbl="false" />
-        <Item ItemId=";(...) abel" ItemType="0" PsrId="308" Leaf="true">
-          <Str Cat="Text">
-            <Val><![CDATA[In progress]]></Val>
-            <Tgt Cat="Text" Stat="Loc" Orig="New">
-              <Val><![CDATA[진행 중]]></Val>
-            </Tgt>
-          </Str>
-          <Disp Icon="Str" />
-        </Item>
-      </Item>
-      <Item ItemId=";@extensions/Microsoft.sql-migration/dist/constants/strings.sql.migration.details.serverobjects.successful.tables.l" ItemType="0" PsrId="308" Leaf="false">
-        <Disp Icon="Dir" LocTbl="false" />
-        <Item ItemId=";(...) abel" ItemType="0" PsrId="308" Leaf="true">
-          <Str Cat="Text">
-            <Val><![CDATA[Successful]]></Val>
-            <Tgt Cat="Text" Stat="Loc" Orig="New">
-              <Val><![CDATA[성공]]></Val>
-            </Tgt>
-          </Str>
-          <Disp Icon="Str" />
-        </Item>
-      </Item>
-      <Item ItemId=";@extensions/Microsoft.sql-migration/dist/constants/strings.sql.migration.sku.azureConfiguration.premiumSeriesMemor" ItemType="0" PsrId="308" Leaf="false">
-        <Disp Icon="Dir" LocTbl="false" />
-        <Item ItemId=";(...) yOptimized" ItemType="0" PsrId="308" Leaf="true">
-          <Str Cat="Text">
-            <Val><![CDATA[Memory optimized premium-series]]></Val>
-            <Tgt Cat="Text" Stat="Loc" Orig="New">
-              <Val><![CDATA[메모리 최적화 프리미엄-데이터 계열]]></Val>
-            </Tgt>
-          </Str>
-          <Disp Icon="Str" />
-        </Item>
-      </Item>
-      <Item ItemId=";@extensions/Microsoft.sql-migration/dist/constants/strings.sql.migration.sku.azureRecommendation.chooseMethod.inst" ItemType="0" PsrId="308" Leaf="false">
-        <Disp Icon="Dir" LocTbl="false" />
-        <Item ItemId=";(...) ructions" ItemType="0" PsrId="308" Leaf="true">
-          <Str Cat="Text">
-            <Val><![CDATA[Choose how you want to provide performance data]]></Val>
-            <Tgt Cat="Text" Stat="Loc" Orig="New">
-              <Val><![CDATA[성능 데이터를 제공할 방법 선택]]></Val>
-            </Tgt>
-          </Str>
-          <Disp Icon="Str" />
-        </Item>
-      </Item>
-      <Item ItemId=";@extensions/Microsoft.sql-migration/dist/constants/strings.sql.migration.sku.azureRecommendation.collectDataSelect" ItemType="0" PsrId="308" Leaf="false">
-        <Disp Icon="Dir" LocTbl="false" />
->>>>>>> 60bff012
         <Item ItemId=";(...) Folder.instructions" ItemType="0" PsrId="308" Leaf="true">
           <Str Cat="Text">
             <Val><![CDATA[Select a folder on your local drive where performance data will be saved]]></Val>
@@ -255,7 +200,6 @@
         </Item>
       </Item>
       <Item ItemId=";@extensions/Microsoft.sql-migration/dist/constants/strings.sql.migration.sku.azureRecommendation.openExisting.meth" ItemType="0" PsrId="308" Leaf="false">
-<<<<<<< HEAD
         <Disp Icon="Dir" LocTbl="false" />
         <Item ItemId=";(...) od" ItemType="0" PsrId="308" Leaf="true">
           <Str Cat="Text">
@@ -269,21 +213,6 @@
       </Item>
       <Item ItemId=";@extensions/Microsoft.sql-migration/dist/constants/strings.sql.migration.sku.azureRecommendation.openExistingSelec" ItemType="0" PsrId="308" Leaf="false">
         <Disp Icon="Dir" LocTbl="false" />
-=======
-        <Disp Icon="Dir" LocTbl="false" />
-        <Item ItemId=";(...) od" ItemType="0" PsrId="308" Leaf="true">
-          <Str Cat="Text">
-            <Val><![CDATA[I already have the performance data]]></Val>
-            <Tgt Cat="Text" Stat="Loc" Orig="New">
-              <Val><![CDATA[성능 데이터가 이미 있습니다.]]></Val>
-            </Tgt>
-          </Str>
-          <Disp Icon="Str" />
-        </Item>
-      </Item>
-      <Item ItemId=";@extensions/Microsoft.sql-migration/dist/constants/strings.sql.migration.sku.azureRecommendation.openExistingSelec" ItemType="0" PsrId="308" Leaf="false">
-        <Disp Icon="Dir" LocTbl="false" />
->>>>>>> 60bff012
         <Item ItemId=";(...) tFolder.instructions" ItemType="0" PsrId="308" Leaf="true">
           <Str Cat="Text">
             <Val><![CDATA[Select a folder on your local drive where previously collected performance data was saved]]></Val>
@@ -555,13 +484,8 @@
       <Item ItemId=";extensions/Microsoft.sql-migration/dist/constants/strings.sql.login.migration.establish.user.mappings" ItemType="0" PsrId="308" Leaf="true">
         <Str Cat="Text">
           <Val><![CDATA[Validating and migrating logins completed.]A;]A;Establishing user mappings.]]></Val>
-<<<<<<< HEAD
           <Tgt Cat="Text" Stat="Loc" Orig="New">
             <Val><![CDATA[로그인 확인 및 마이그레이션이 완료되었습니다.]A;]A;사용자 매핑을 설정하는 중입니다.]]></Val>
-=======
-          <Tgt Cat="Text" Stat="Update" Orig="New">
-            <Val><![CDATA[로그인 확인 및 마이그레이션이 완료되었습니다.]D;]D;]A;사용자 매핑을 설정하는 중입니다.]]></Val>
->>>>>>> 60bff012
           </Tgt>
           <Prev Cat="Text">
             <Val><![CDATA[Validating and migrating logins completed.]D;]A;]D;]A;Establishing user mappings.]]></Val>
@@ -872,13 +796,8 @@
       <Item ItemId=";extensions/Microsoft.sql-migration/dist/constants/strings.sql.login.migration.wizard.target.data.migration.warning" ItemType="0" PsrId="308" Leaf="true">
         <Str Cat="Text">
           <Val><![CDATA[We recommend migrating your databases(s) to the Azure SQL target before starting the login migration to avoid failures in the process. Nevertheless, you can run this migration process whenever want you want if your goal is to update the user mapping for recently migrated databases.]A;]A; If the source and database names are not the same, then it is possible that some permissions may not be applied properly.]]></Val>
-<<<<<<< HEAD
           <Tgt Cat="Text" Stat="Loc" Orig="New">
             <Val><![CDATA[프로세스의 오류를 방지하기 위해서 로그인 마이그레이션을 시작하기 전에 데이터베이스를 Azure SQL 대상으로 마이그레이션하는 것이 좋습니다. 최근에 마이그레이션된 데이터베이스에 대한 사용자 매핑을 업데이트하는 것이 목표라면 원할 때마다 이 마이그레이션 프로세스를 실행할 수 있습니다.]A;]A;원본 이름과 데이터베이스 이름이 같으면 일부 사용 권한이 제대로 적용되지 않을 수 있습니다.]]></Val>
-=======
-          <Tgt Cat="Text" Stat="Update" Orig="New">
-            <Val><![CDATA[로그인 마이그레이션 기능은 공개 미리 보기 모드입니다.]]></Val>
->>>>>>> 60bff012
           </Tgt>
           <Prev Cat="Text">
             <Val><![CDATA[Please note that login migration feature is in public preview mode.]]></Val>
@@ -898,13 +817,8 @@
       <Item ItemId=";extensions/Microsoft.sql-migration/dist/constants/strings.sql.login.migration.wizard.target.permission.warning" ItemType="0" PsrId="308" Leaf="true">
         <Str Cat="Text">
           <Val><![CDATA[Please ensure that the current user ({0}) has sysadmin permissions to get all login information for the current instance ({1}).]]></Val>
-<<<<<<< HEAD
           <Tgt Cat="Text" Stat="Loc" Orig="New">
             <Val><![CDATA[현재 사용자({0})에게 현재 인스턴스({1})에 대한 모든 로그인 정보를 가져올 수 있는 sysadmin 권한이 있는지 확인하세요.]]></Val>
-=======
-          <Tgt Cat="Text" Stat="Update" Orig="New">
-            <Val><![CDATA[현재 사용자에게 현재 인스턴스({0})에 대한 모든 로그인 정보를 가져올 수 있는 sysadmin 권한이 있는지 확인하세요.]]></Val>
->>>>>>> 60bff012
           </Tgt>
           <Prev Cat="Text">
             <Val><![CDATA[Please ensure that the current user has sysadmin permissions to get all login information for the current instance ({0}).]]></Val>
@@ -1056,13 +970,8 @@
       <Item ItemId=";extensions/Microsoft.sql-migration/dist/constants/strings.sql.migration.assessment.in.progress.content" ItemType="0" PsrId="308" Leaf="true">
         <Str Cat="Text">
           <Val><![CDATA[We are assessing the databases in your SQL Server instance {0} to identify the right Azure SQL target.]A;]A;This may take some time.]]></Val>
-<<<<<<< HEAD
           <Tgt Cat="Text" Stat="Loc" Orig="New">
             <Val><![CDATA[올바른 Azure SQL 대상을 식별하기 위해 SQL Server 인스턴스 {0}의 데이터베이스를 평가하고 있습니다.]A;]A;평가하는 데 시간이 걸릴 수 있습니다.]]></Val>
-=======
-          <Tgt Cat="Text" Stat="Update" Orig="New">
-            <Val><![CDATA[올바른 Azure SQL 대상을 식별하기 위해 SQL Server 인스턴스 {0}의 데이터베이스를 평가하고 있습니다.]D;]A;]D;]A;평가하는 데 시간이 걸릴 수 있습니다.]]></Val>
->>>>>>> 60bff012
           </Tgt>
           <Prev Cat="Text">
             <Val><![CDATA[We are assessing the databases in your SQL Server instance {0} to identify the right Azure SQL target.]D;]A;]D;]A;This may take some time.]]></Val>
@@ -1583,13 +1492,8 @@
       <Item ItemId=";extensions/Microsoft.sql-migration/dist/constants/strings.sql.migration.cannot.retry" ItemType="0" PsrId="308" Leaf="true">
         <Str Cat="Text">
           <Val><![CDATA[Migration cannot be restarted.]]></Val>
-<<<<<<< HEAD
           <Tgt Cat="Text" Stat="Loc" Orig="New">
             <Val><![CDATA[마이그레이션을 다시 시작하지 못했습니다.]]></Val>
-=======
-          <Tgt Cat="Text" Stat="Update" Orig="New">
-            <Val><![CDATA[마이그레이션을 다시 시도하지 못했습니다.]]></Val>
->>>>>>> 60bff012
           </Tgt>
           <Prev Cat="Text">
             <Val><![CDATA[Migration cannot be retried.]]></Val>
@@ -5620,13 +5524,8 @@
       <Item ItemId=";extensions/Microsoft.sql-migration/dist/constants/strings.sql.migration.service.ready" ItemType="0" PsrId="308" Leaf="true">
         <Str Cat="Text">
           <Val><![CDATA[Azure Database Migration Service '{0}' is connected to self-hosted integration runtime running on node(s) - {1}]A;]A;For improved performance and high availability, you can register additional nodes.]]></Val>
-<<<<<<< HEAD
           <Tgt Cat="Text" Stat="Loc" Orig="New">
             <Val><![CDATA[Azure Database Migration Service '{0}'이(가) 노드에서 실행되는 자체 호스팅 통합 런타임에 연결됨 - {1}]A;]A;향상된 성능과 고가용성을 위해 추가 노드를 등록할 수 있습니다.]]></Val>
-=======
-          <Tgt Cat="Text" Stat="Update" Orig="New">
-            <Val><![CDATA[Azure Database Migration Service '{0}'이(가) 노드에서 실행되는 자체 호스팅 통합 런타임에 연결됨 - {1}]D;]A;]D;]A;향상된 성능과 고가용성을 위해 추가 노드를 등록할 수 있습니다.]]></Val>
->>>>>>> 60bff012
           </Tgt>
           <Prev Cat="Text">
             <Val><![CDATA[Azure Database Migration Service '{0}' is connected to self-hosted integration runtime running on node(s) - {1}]D;]A;]D;]A;For improved performance and high availability, you can register additional nodes.]]></Val>
@@ -7854,24 +7753,18 @@
       <Item ItemId=";extensions/Microsoft.sql-migration/dist/constants/strings.sql.migration.tde.cert.migration.info" ItemType="0" PsrId="308" Leaf="true">
         <Str Cat="Text">
           <Val><![CDATA[You must click the '{0}' button before proceeding to the next page of the wizard.]]></Val>
-<<<<<<< HEAD
           <Tgt Cat="Text" Stat="Loc" Orig="New">
             <Val><![CDATA[마법사의 다음 페이지로 넘어가기 전에 '{0}' 단추를 클릭해야 합니다.]]></Val>
           </Tgt>
-=======
->>>>>>> 60bff012
         </Str>
         <Disp Icon="Str" />
       </Item>
       <Item ItemId=";extensions/Microsoft.sql-migration/dist/constants/strings.sql.migration.tde.cert.network.info" ItemType="0" PsrId="308" Leaf="true">
         <Str Cat="Text">
           <Val><![CDATA[Please enter a network path where SQL Server will export the certificates. Also verify that SQL Server service has write access to this path and the current user should have administrator privileges on the computer where this network path is.]]></Val>
-<<<<<<< HEAD
           <Tgt Cat="Text" Stat="Loc" Orig="New">
             <Val><![CDATA[SQL Server 인증서를 내보낼 네트워크 경로를 입력하세요. SQL Server 서비스가 이 경로에 대한 쓰기 권한을 가지고 있으며 현재 사용자에게 이 네트워크 경로가 있는 컴퓨터에 대한 관리자 권한이 있어야 하는지도 확인하세요.]]></Val>
           </Tgt>
-=======
->>>>>>> 60bff012
         </Str>
         <Disp Icon="Str" />
       </Item>
@@ -8067,13 +7960,8 @@
       <Item ItemId=";extensions/Microsoft.sql-migration/dist/constants/strings.sql.migration.tde.msg.manual" ItemType="0" PsrId="308" Leaf="true">
         <Str Cat="Text">
           <Val><![CDATA[You have not given Azure Data Studio access to migrate the encryption certificates.]]></Val>
-<<<<<<< HEAD
           <Tgt Cat="Text" Stat="Loc" Orig="New">
             <Val><![CDATA[암호화 인증서 및 데이터베이스를 마이그레이션하기 위한 Azure Data Studio 액세스 권한을 부여받지 않았습니다.]]></Val>
-=======
-          <Tgt Cat="Text" Stat="Update" Orig="New">
-            <Val><![CDATA[인증서를 수동으로 마이그레이션하도록 선택했습니다.]]></Val>
->>>>>>> 60bff012
           </Tgt>
           <Prev Cat="Text">
             <Val><![CDATA[You have chosen to manually migrate certificates.]]></Val>
@@ -8084,13 +7972,8 @@
       <Item ItemId=";extensions/Microsoft.sql-migration/dist/constants/strings.sql.migration.tde.msg.tde" ItemType="0" PsrId="308" Leaf="true">
         <Str Cat="Text">
           <Val><![CDATA[You have given Azure Data Studio access to migrate the encryption certificates and database.]]></Val>
-<<<<<<< HEAD
           <Tgt Cat="Text" Stat="Loc" Orig="New">
             <Val><![CDATA[암호화 인증서 및 데이터베이스를 마이그레이션하기 위한 Azure Data Studio 액세스 권한을 부여받았습니다.]]></Val>
-=======
-          <Tgt Cat="Text" Stat="Update" Orig="New">
-            <Val><![CDATA[Azure Data Studio에 암호화 인증서 및 데이터베이스를 마이그레이션하기 위한 액세스 권한을 부여했습니다.]]></Val>
->>>>>>> 60bff012
           </Tgt>
           <Prev Cat="Text">
             <Val><![CDATA[You have given access to Azure Data Studio to migrate the encryption certificates and database.]]></Val>
@@ -8155,11 +8038,7 @@
       <Item ItemId=";extensions/Microsoft.sql-migration/dist/constants/strings.sql.migration.tde.wizard.optionads" ItemType="0" PsrId="308" Leaf="true">
         <Str Cat="Text">
           <Val><![CDATA[Export my certificates and private keys to the target.]]></Val>
-<<<<<<< HEAD
-          <Tgt Cat="Text" Stat="Loc" Orig="New">
-=======
-          <Tgt Cat="Text" Stat="Update" Orig="New">
->>>>>>> 60bff012
+          <Tgt Cat="Text" Stat="Loc" Orig="New">
             <Val><![CDATA[내 인증서와 프라이빗 키를 대상으로 내보냅니다.]]></Val>
           </Tgt>
           <Prev Cat="Text">
@@ -8192,13 +8071,8 @@
       <Item ItemId=";extensions/Microsoft.sql-migration/dist/constants/strings.sql.migration.tde.wizard.optionmanual.warning" ItemType="0" PsrId="308" Leaf="true">
         <Str Cat="Text">
           <Val><![CDATA[Certificates must be migrated before proceeding with the database migration otherwise a failure will occur. {0} about manually migrating TDE certificates.]]></Val>
-<<<<<<< HEAD
           <Tgt Cat="Text" Stat="Loc" Orig="New">
             <Val><![CDATA[데이터베이스 마이그레이션을 계속하기 전에 인증서를 마이그레이션해야 합니다. 그렇지 않으면 오류가 발생하게 됩니다. TDE 인증서를 수동으로 마이그레이션하는 방법에 대해 {0}.]]></Val>
-=======
-          <Tgt Cat="Text" Stat="Update" Orig="New">
-            <Val><![CDATA[마이그레이션을 계속하기 전에 인증서를 마이그레이션해야 합니다. 그러지 않으면 마이그레이션이 실패합니다. {0}.]]></Val>
->>>>>>> 60bff012
           </Tgt>
           <Prev Cat="Text">
             <Val><![CDATA[You must migrate the certificates before proceeding with the migration otherwise the migration will fail. {0}.]]></Val>
@@ -8509,13 +8383,8 @@
       <Item ItemId=";extensions/Microsoft.sql-migration/dist/constants/strings.sql.migration.validation.dialog.title" ItemType="0" PsrId="308" Leaf="true">
         <Str Cat="Text">
           <Val><![CDATA[Certificates Migration]]></Val>
-<<<<<<< HEAD
           <Tgt Cat="Text" Stat="Loc" Orig="New">
             <Val><![CDATA[인증서 마이그레이션]]></Val>
-=======
-          <Tgt Cat="Text" Stat="Update" Orig="New">
-            <Val><![CDATA[유효성 검사 실행]]></Val>
->>>>>>> 60bff012
           </Tgt>
           <Prev Cat="Text">
             <Val><![CDATA[Running validation]]></Val>
