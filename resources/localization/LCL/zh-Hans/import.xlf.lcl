﻿<?xml version="1.0" encoding="utf-8"?>
<LCX SchemaVersion="6.0" Name="import.xlf" PsrId="308" FileType="1" SrcCul="en-US" TgtCul="zh-CN" xmlns="http://schemas.microsoft.com/locstudio/2006/6/lcx">
  <Props>
    <Str Name="BranchName" Val="" />
    <Str Name="BuildNumber" Val="" />
    <Str Name="ProductName" Val="" />
  </Props>
  <OwnedComments>
    <Cmt Name="Dev" />
    <Cmt Name="LcxAdmin" />
    <Cmt Name="Rccx" />
  </OwnedComments>
  <Settings Name="@SettingsPath@\default.lss" Type="LSS" />
  <Item ItemId=";Xliff file" ItemType="0" PsrId="308" Leaf="false">
    <Disp Icon="Expand" Expand="true" Disp="true" LocTbl="false" />
    <Item ItemId=";Xliff Resources" ItemType="0" PsrId="308" Leaf="false">
      <Disp Icon="Str" Disp="true" LocTbl="false" />
      <Item ItemId=";extensions/import/out/common/constants.flatFile.InvalidFileLocation" ItemType="0" PsrId="308" Leaf="true">
        <Str Cat="Text">
          <Val><![CDATA[Invalid file location. Please try a different input file]]></Val>
          <Tgt Cat="Text" Stat="Loc" Orig="New">
            <Val><![CDATA[文件位置无效。请尝试其他输入文件]]></Val>
          </Tgt>
        </Str>
        <Disp Icon="Str" />
      </Item>
      <Item ItemId=";extensions/import/out/common/constants.flatFileImport.allowNulls" ItemType="0" PsrId="308" Leaf="true">
        <Str Cat="Text">
          <Val><![CDATA[Allow Nulls]]></Val>
          <Tgt Cat="Text" Stat="Loc" Orig="New">
            <Val><![CDATA[允许 Null]]></Val>
          </Tgt>
        </Str>
        <Disp Icon="Str" />
      </Item>
      <Item ItemId=";extensions/import/out/common/constants.flatFileImport.browseFiles" ItemType="0" PsrId="308" Leaf="true">
        <Str Cat="Text">
          <Val><![CDATA[Browse]]></Val>
          <Tgt Cat="Text" Stat="Loc" Orig="New">
            <Val><![CDATA[浏览]]></Val>
          </Tgt>
        </Str>
        <Disp Icon="Str" />
      </Item>
      <Item ItemId=";extensions/import/out/common/constants.flatFileImport.columnName" ItemType="0" PsrId="308" Leaf="true">
        <Str Cat="Text">
          <Val><![CDATA[Column Name]]></Val>
          <Tgt Cat="Text" Stat="Loc" Orig="New">
            <Val><![CDATA[列名]]></Val>
          </Tgt>
        </Str>
        <Disp Icon="Str" />
      </Item>
      <Item ItemId=";extensions/import/out/common/constants.flatFileImport.columnTableTitle" ItemType="0" PsrId="308" Leaf="true">
        <Str Cat="Text">
          <Val><![CDATA[Column]]></Val>
          <Tgt Cat="Text" Stat="Loc" Orig="New">
            <Val><![CDATA[列]]></Val>
          </Tgt>
        </Str>
        <Disp Icon="Str" />
      </Item>
      <Item ItemId=";extensions/import/out/common/constants.flatFileImport.createDerivedColumn" ItemType="0" PsrId="308" Leaf="true">
        <Str Cat="Text">
          <Val><![CDATA[Create derived column]]></Val>
<<<<<<< HEAD
=======
          <Tgt Cat="Text" Stat="Loc" Orig="New">
            <Val><![CDATA[创建派生列]]></Val>
          </Tgt>
>>>>>>> f1803184
        </Str>
        <Disp Icon="Str" />
      </Item>
      <Item ItemId=";extensions/import/out/common/constants.flatFileImport.dataType" ItemType="0" PsrId="308" Leaf="true">
        <Str Cat="Text">
          <Val><![CDATA[Data Type]]></Val>
          <Tgt Cat="Text" Stat="Loc" Orig="New">
            <Val><![CDATA[数据类型]]></Val>
          </Tgt>
        </Str>
        <Disp Icon="Str" />
      </Item>
      <Item ItemId=";extensions/import/out/common/constants.flatFileImport.databaseDropdownTitle" ItemType="0" PsrId="308" Leaf="true">
        <Str Cat="Text">
          <Val><![CDATA[Database the table is created in]]></Val>
          <Tgt Cat="Text" Stat="Loc" Orig="New">
            <Val><![CDATA[创建表的数据库]]></Val>
          </Tgt>
        </Str>
        <Disp Icon="Str" />
      </Item>
      <Item ItemId=";extensions/import/out/common/constants.flatFileImport.databaseName" ItemType="0" PsrId="308" Leaf="true">
        <Str Cat="Text">
          <Val><![CDATA[Database name]]></Val>
          <Tgt Cat="Text" Stat="Loc" Orig="New">
            <Val><![CDATA[数据库名称]]></Val>
          </Tgt>
        </Str>
        <Disp Icon="Str" />
      </Item>
      <Item ItemId=";extensions/import/out/common/constants.flatFileImport.deriverColumnInstruction1" ItemType="0" PsrId="308" Leaf="true">
        <Str Cat="Text">
          <Val><![CDATA[Select the columns of data on the left required to derive your new column]]></Val>
<<<<<<< HEAD
=======
          <Tgt Cat="Text" Stat="Loc" Orig="New">
            <Val><![CDATA[在左侧选择派生新列所需的数据列]]></Val>
          </Tgt>
>>>>>>> f1803184
        </Str>
        <Disp Icon="Str" />
      </Item>
      <Item ItemId=";extensions/import/out/common/constants.flatFileImport.deriverColumnInstruction2" ItemType="0" PsrId="308" Leaf="true">
        <Str Cat="Text">
          <Val><![CDATA[Select a row and specify an example transformation that you would like applied to the rest of the column]]></Val>
<<<<<<< HEAD
=======
          <Tgt Cat="Text" Stat="Loc" Orig="New">
            <Val><![CDATA[选择一行并指定要应用于列其余部分的示例转换]]></Val>
          </Tgt>
>>>>>>> f1803184
        </Str>
        <Disp Icon="Str" />
      </Item>
      <Item ItemId=";extensions/import/out/common/constants.flatFileImport.deriverColumnInstruction3" ItemType="0" PsrId="308" Leaf="true">
        <Str Cat="Text">
          <Val><![CDATA[Click "Preview Transformation" to preview the transformation]]></Val>
<<<<<<< HEAD
=======
          <Tgt Cat="Text" Stat="Loc" Orig="New">
            <Val><![CDATA[单击“预览转换”以预览转换]]></Val>
          </Tgt>
>>>>>>> f1803184
        </Str>
        <Disp Icon="Str" />
      </Item>
      <Item ItemId=";extensions/import/out/common/constants.flatFileImport.deriverColumnInstruction4" ItemType="0" PsrId="308" Leaf="true">
        <Str Cat="Text">
          <Val><![CDATA[Refine your transformation until you have the desired column]]></Val>
<<<<<<< HEAD
=======
          <Tgt Cat="Text" Stat="Loc" Orig="New">
            <Val><![CDATA[优化转换，直到获得所需列]]></Val>
          </Tgt>
>>>>>>> f1803184
        </Str>
        <Disp Icon="Str" />
      </Item>
      <Item ItemId=";extensions/import/out/common/constants.flatFileImport.deriverColumnInstruction5" ItemType="0" PsrId="308" Leaf="true">
        <Str Cat="Text">
          <Val><![CDATA[Specify the new derived column's name and click "Done"]]></Val>
<<<<<<< HEAD
=======
          <Tgt Cat="Text" Stat="Loc" Orig="New">
            <Val><![CDATA[指定新派生列的名称，然后单击“完成”]]></Val>
          </Tgt>
>>>>>>> f1803184
        </Str>
        <Disp Icon="Str" />
      </Item>
      <Item ItemId=";extensions/import/out/common/constants.flatFileImport.fileImport" ItemType="0" PsrId="308" Leaf="true">
        <Str Cat="Text">
          <Val><![CDATA[File to be imported]]></Val>
          <Tgt Cat="Text" Stat="Loc" Orig="New">
            <Val><![CDATA[要导入的文件]]></Val>
          </Tgt>
        </Str>
        <Disp Icon="Str" />
      </Item>
      <Item ItemId=";extensions/import/out/common/constants.flatFileImport.fileTextboxTitle" ItemType="0" PsrId="308" Leaf="true">
        <Str Cat="Text">
          <Val><![CDATA[Location of the file to be imported]]></Val>
          <Tgt Cat="Text" Stat="Loc" Orig="New">
            <Val><![CDATA[要导入的文件的位置]]></Val>
          </Tgt>
        </Str>
        <Disp Icon="Str" />
      </Item>
      <Item ItemId=";extensions/import/out/common/constants.flatFileImport.headerIntructionText" ItemType="0" PsrId="308" Leaf="true">
        <Str Cat="Text">
          <Val><![CDATA[Welcome to the Derived Column Tool! To get started, please follow the steps below:]]></Val>
<<<<<<< HEAD
=======
          <Tgt Cat="Text" Stat="Loc" Orig="New">
            <Val><![CDATA[欢迎使用衍生列工具! 若要开始，请执行以下步骤:]]></Val>
          </Tgt>
>>>>>>> f1803184
        </Str>
        <Disp Icon="Str" />
      </Item>
      <Item ItemId=";extensions/import/out/common/constants.flatFileImport.importData" ItemType="0" PsrId="308" Leaf="true">
        <Str Cat="Text">
          <Val><![CDATA[Import Data]]></Val>
          <Tgt Cat="Text" Stat="Loc" Orig="New">
            <Val><![CDATA[导入数据]]></Val>
          </Tgt>
        </Str>
        <Disp Icon="Str" />
      </Item>
      <Item ItemId=";extensions/import/out/common/constants.flatFileImport.importInformation" ItemType="0" PsrId="308" Leaf="true">
        <Str Cat="Text">
          <Val><![CDATA[Import information]]></Val>
          <Tgt Cat="Text" Stat="Loc" Orig="New">
            <Val><![CDATA[导入信息]]></Val>
          </Tgt>
        </Str>
        <Disp Icon="Str" />
      </Item>
      <Item ItemId=";extensions/import/out/common/constants.flatFileImport.importNewFile" ItemType="0" PsrId="308" Leaf="true">
        <Str Cat="Text">
          <Val><![CDATA[Import new file]]></Val>
          <Tgt Cat="Text" Stat="Loc" Orig="New">
            <Val><![CDATA[导入新文件]]></Val>
          </Tgt>
        </Str>
        <Disp Icon="Str" />
      </Item>
      <Item ItemId=";extensions/import/out/common/constants.flatFileImport.importStatus" ItemType="0" PsrId="308" Leaf="true">
        <Str Cat="Text">
          <Val><![CDATA[Import status]]></Val>
          <Tgt Cat="Text" Stat="Loc" Orig="New">
            <Val><![CDATA[导入状态]]></Val>
          </Tgt>
        </Str>
        <Disp Icon="Str" />
      </Item>
      <Item ItemId=";extensions/import/out/common/constants.flatFileImport.next" ItemType="0" PsrId="308" Leaf="true">
        <Str Cat="Text">
          <Val><![CDATA[Next]]></Val>
          <Tgt Cat="Text" Stat="Loc" Orig="New">
            <Val><![CDATA[下一步]]></Val>
          </Tgt>
        </Str>
        <Disp Icon="Str" />
      </Item>
      <Item ItemId=";extensions/import/out/common/constants.flatFileImport.openFile" ItemType="0" PsrId="308" Leaf="true">
        <Str Cat="Text">
          <Val><![CDATA[Open]]></Val>
          <Tgt Cat="Text" Stat="Loc" Orig="New">
            <Val><![CDATA[打开]]></Val>
          </Tgt>
        </Str>
        <Disp Icon="Str" />
      </Item>
      <Item ItemId=";extensions/import/out/common/constants.flatFileImport.page1Name" ItemType="0" PsrId="308" Leaf="true">
        <Str Cat="Text">
          <Val><![CDATA[Specify Input File]]></Val>
          <Tgt Cat="Text" Stat="Loc" Orig="New">
            <Val><![CDATA[指定输入文件]]></Val>
          </Tgt>
        </Str>
        <Disp Icon="Str" />
      </Item>
      <Item ItemId=";extensions/import/out/common/constants.flatFileImport.page2Name" ItemType="0" PsrId="308" Leaf="true">
        <Str Cat="Text">
          <Val><![CDATA[Preview Data]]></Val>
          <Tgt Cat="Text" Stat="Loc" Orig="New">
            <Val><![CDATA[预览数据]]></Val>
          </Tgt>
        </Str>
        <Disp Icon="Str" />
      </Item>
      <Item ItemId=";extensions/import/out/common/constants.flatFileImport.page3Name" ItemType="0" PsrId="308" Leaf="true">
        <Str Cat="Text">
          <Val><![CDATA[Modify Columns]]></Val>
          <Tgt Cat="Text" Stat="Loc" Orig="New">
            <Val><![CDATA[修改列]]></Val>
          </Tgt>
        </Str>
        <Disp Icon="Str" />
      </Item>
      <Item ItemId=";extensions/import/out/common/constants.flatFileImport.page4Name" ItemType="0" PsrId="308" Leaf="true">
        <Str Cat="Text">
          <Val><![CDATA[Summary]]></Val>
          <Tgt Cat="Text" Stat="Loc" Orig="New">
            <Val><![CDATA[摘要]]></Val>
          </Tgt>
        </Str>
        <Disp Icon="Str" />
      </Item>
      <Item ItemId=";extensions/import/out/common/constants.flatFileImport.previewTransformation" ItemType="0" PsrId="308" Leaf="true">
        <Str Cat="Text">
          <Val><![CDATA[Preview Transformation]]></Val>
<<<<<<< HEAD
=======
          <Tgt Cat="Text" Stat="Loc" Orig="New">
            <Val><![CDATA[预览转换]]></Val>
          </Tgt>
>>>>>>> f1803184
        </Str>
        <Disp Icon="Str" />
      </Item>
      <Item ItemId=";extensions/import/out/common/constants.flatFileImport.primaryKey" ItemType="0" PsrId="308" Leaf="true">
        <Str Cat="Text">
          <Val><![CDATA[Primary Key]]></Val>
          <Tgt Cat="Text" Stat="Loc" Orig="New">
            <Val><![CDATA[主键]]></Val>
          </Tgt>
        </Str>
        <Disp Icon="Str" />
      </Item>
      <Item ItemId=";extensions/import/out/common/constants.flatFileImport.prosePreviewMessage" ItemType="0" PsrId="308" Leaf="true">
        <Str Cat="Text">
          <Val><![CDATA[This operation analyzed the input file structure to generate the preview below for up to the first 50 rows.]]></Val>
          <Tgt Cat="Text" Stat="Loc" Orig="New">
            <Val><![CDATA[此操作分析了输入文件的结构并生成了下方的前 50 行预览。]]></Val>
          </Tgt>
        </Str>
        <Disp Icon="Str" />
      </Item>
      <Item ItemId=";extensions/import/out/common/constants.flatFileImport.prosePreviewMessageFail" ItemType="0" PsrId="308" Leaf="true">
        <Str Cat="Text">
          <Val><![CDATA[This operation was unsuccessful. Please try a different input file.]]></Val>
          <Tgt Cat="Text" Stat="Loc" Orig="New">
            <Val><![CDATA[此操作不成功。请尝试其他输入文件。]]></Val>
          </Tgt>
        </Str>
        <Disp Icon="Str" />
      </Item>
      <Item ItemId=";extensions/import/out/common/constants.flatFileImport.refresh" ItemType="0" PsrId="308" Leaf="true">
        <Str Cat="Text">
          <Val><![CDATA[Refresh]]></Val>
          <Tgt Cat="Text" Stat="Loc" Orig="New">
            <Val><![CDATA[刷新]]></Val>
          </Tgt>
        </Str>
        <Disp Icon="Str" />
      </Item>
      <Item ItemId=";extensions/import/out/common/constants.flatFileImport.schemaTextboxTitle" ItemType="0" PsrId="308" Leaf="true">
        <Str Cat="Text">
          <Val><![CDATA[Table schema]]></Val>
          <Tgt Cat="Text" Stat="Loc" Orig="New">
            <Val><![CDATA[表架构]]></Val>
          </Tgt>
        </Str>
        <Disp Icon="Str" />
      </Item>
      <Item ItemId=";extensions/import/out/common/constants.flatFileImport.selectAllColumns" ItemType="0" PsrId="308" Leaf="true">
        <Str Cat="Text">
          <Val><![CDATA[Select all columns]]></Val>
          <Tgt Cat="Text" Stat="Loc" Orig="New">
            <Val><![CDATA[选择所有列]]></Val>
          </Tgt>
        </Str>
        <Disp Icon="Str" />
      </Item>
      <Item ItemId=";extensions/import/out/common/constants.flatFileImport.selectColumn" ItemType="0" PsrId="308" Leaf="true">
        <Str Cat="Text">
          <Val><![CDATA[Select column {0}]]></Val>
<<<<<<< HEAD
=======
          <Tgt Cat="Text" Stat="Loc" Orig="New">
            <Val><![CDATA[选择列 {0}]]></Val>
          </Tgt>
>>>>>>> f1803184
        </Str>
        <Disp Icon="Str" />
      </Item>
      <Item ItemId=";extensions/import/out/common/constants.flatFileImport.serverDropdownTitle" ItemType="0" PsrId="308" Leaf="true">
        <Str Cat="Text">
          <Val><![CDATA[Server the database is in]]></Val>
          <Tgt Cat="Text" Stat="Loc" Orig="New">
            <Val><![CDATA[数据库所在的服务器]]></Val>
          </Tgt>
        </Str>
        <Disp Icon="Str" />
      </Item>
      <Item ItemId=";extensions/import/out/common/constants.flatFileImport.serverName" ItemType="0" PsrId="308" Leaf="true">
        <Str Cat="Text">
          <Val><![CDATA[Server name]]></Val>
          <Tgt Cat="Text" Stat="Loc" Orig="New">
            <Val><![CDATA[服务器名称]]></Val>
          </Tgt>
        </Str>
        <Disp Icon="Str" />
      </Item>
      <Item ItemId=";extensions/import/out/common/constants.flatFileImport.specifyDerivedColNameTitle" ItemType="0" PsrId="308" Leaf="true">
        <Str Cat="Text">
          <Val><![CDATA[Column Name]]></Val>
          <Tgt Cat="Text" Stat="Loc" Orig="New">
<<<<<<< HEAD
            <Val><![CDATA[列名]]></Val>
=======
            <Val><![CDATA[列名称]]></Val>
>>>>>>> f1803184
          </Tgt>
        </Str>
        <Disp Icon="Str" />
      </Item>
      <Item ItemId=";extensions/import/out/common/constants.flatFileImport.specifyTransformation" ItemType="0" PsrId="308" Leaf="true">
        <Str Cat="Text">
          <Val><![CDATA[Specify Transformation]]></Val>
<<<<<<< HEAD
=======
          <Tgt Cat="Text" Stat="Loc" Orig="New">
            <Val><![CDATA[指定转换]]></Val>
          </Tgt>
>>>>>>> f1803184
        </Str>
        <Disp Icon="Str" />
      </Item>
      <Item ItemId=";extensions/import/out/common/constants.flatFileImport.specifyTransformationForRow" ItemType="0" PsrId="308" Leaf="true">
        <Str Cat="Text">
          <Val><![CDATA[Specify transformation for row {0}]]></Val>
<<<<<<< HEAD
=======
          <Tgt Cat="Text" Stat="Loc" Orig="New">
            <Val><![CDATA[指定行 {0} 的转换]]></Val>
          </Tgt>
>>>>>>> f1803184
        </Str>
        <Disp Icon="Str" />
      </Item>
      <Item ItemId=";extensions/import/out/common/constants.flatFileImport.success.norows" ItemType="0" PsrId="308" Leaf="true">
        <Str Cat="Text">
          <Val><![CDATA[✔ You have successfully inserted the data into a table.]]></Val>
          <Tgt Cat="Text" Stat="Loc" Orig="New">
            <Val><![CDATA[✔ 已成功将数据插入表中。]]></Val>
          </Tgt>
        </Str>
        <Disp Icon="Str" />
      </Item>
      <Item ItemId=";extensions/import/out/common/constants.flatFileImport.tableName" ItemType="0" PsrId="308" Leaf="true">
        <Str Cat="Text">
          <Val><![CDATA[Table name]]></Val>
          <Tgt Cat="Text" Stat="Loc" Orig="New">
            <Val><![CDATA[表名]]></Val>
          </Tgt>
        </Str>
        <Disp Icon="Str" />
      </Item>
      <Item ItemId=";extensions/import/out/common/constants.flatFileImport.tableSchema" ItemType="0" PsrId="308" Leaf="true">
        <Str Cat="Text">
          <Val><![CDATA[Table schema]]></Val>
          <Tgt Cat="Text" Stat="Loc" Orig="New">
            <Val><![CDATA[表架构]]></Val>
          </Tgt>
        </Str>
        <Disp Icon="Str" />
      </Item>
      <Item ItemId=";extensions/import/out/common/constants.flatFileImport.tableTextboxTitle" ItemType="0" PsrId="308" Leaf="true">
        <Str Cat="Text">
          <Val><![CDATA[New table name]]></Val>
          <Tgt Cat="Text" Stat="Loc" Orig="New">
            <Val><![CDATA[新建表名]]></Val>
          </Tgt>
        </Str>
        <Disp Icon="Str" />
      </Item>
      <Item ItemId=";extensions/import/out/common/constants.flatFileImport.wizardName" ItemType="0" PsrId="308" Leaf="true">
        <Str Cat="Text">
          <Val><![CDATA[Import flat file wizard]]></Val>
          <Tgt Cat="Text" Stat="Loc" Orig="New">
            <Val><![CDATA[导入平面文件向导]]></Val>
          </Tgt>
        </Str>
        <Disp Icon="Str" />
      </Item>
      <Item ItemId=";extensions/import/out/common/constants.import.needConnection" ItemType="0" PsrId="308" Leaf="true">
        <Str Cat="Text">
          <Val><![CDATA[Please connect to a server before using this wizard.]]></Val>
          <Tgt Cat="Text" Stat="Loc" Orig="New">
            <Val><![CDATA[请在使用此向导之前连接到服务器。]]></Val>
          </Tgt>
        </Str>
        <Disp Icon="Str" />
      </Item>
      <Item ItemId=";extensions/import/out/common/constants.import.needSQLConnection" ItemType="0" PsrId="308" Leaf="true">
        <Str Cat="Text">
          <Val><![CDATA[SQL Server Import extension does not support this type of connection]]></Val>
          <Tgt Cat="Text" Stat="Loc" Orig="New">
            <Val><![CDATA[SQL Server 导入扩展不支持此类连接]]></Val>
          </Tgt>
        </Str>
        <Disp Icon="Str" />
      </Item>
      <Item ItemId=";extensions/import/out/common/constants.import.serviceCrashButton" ItemType="0" PsrId="308" Leaf="true">
        <Str Cat="Text">
          <Val><![CDATA[Give Feedback]]></Val>
          <Tgt Cat="Text" Stat="Loc" Orig="New">
            <Val><![CDATA[提供反馈]]></Val>
          </Tgt>
        </Str>
        <Disp Icon="Str" />
      </Item>
      <Item ItemId=";extensions/import/out/common/constants.serviceCrashMessage" ItemType="0" PsrId="308" Leaf="true">
        <Str Cat="Text">
          <Val><![CDATA[service component could not start]]></Val>
          <Tgt Cat="Text" Stat="Loc" Orig="New">
            <Val><![CDATA[服务组件无法启动]]></Val>
          </Tgt>
        </Str>
        <Disp Icon="Str" />
      </Item>
      <Item ItemId=";extensions/import/out/services/serviceClient.downloadingService" ItemType="0" PsrId="308" Leaf="true">
        <Str Cat="Text">
          <Val><![CDATA[Downloading {0}]]></Val>
          <Tgt Cat="Text" Stat="Loc" Orig="New">
            <Val><![CDATA[正在下载 {0}]]></Val>
          </Tgt>
        </Str>
        <Disp Icon="Str" />
      </Item>
      <Item ItemId=";extensions/import/out/services/serviceClient.downloadingServiceComplete" ItemType="0" PsrId="308" Leaf="true">
        <Str Cat="Text">
          <Val><![CDATA[Done downloading {0}]]></Val>
          <Tgt Cat="Text" Stat="Loc" Orig="New">
            <Val><![CDATA[{0} 下载完毕]]></Val>
          </Tgt>
          <Prev Cat="Text">
            <Val><![CDATA[Done!]]></Val>
          </Prev>
        </Str>
        <Disp Icon="Str" />
      </Item>
      <Item ItemId=";extensions/import/out/services/serviceClient.downloadingServiceSize" ItemType="0" PsrId="308" Leaf="true">
        <Str Cat="Text">
          <Val><![CDATA[({0} KB)]]></Val>
          <Tgt Cat="Text" Stat="Loc" Orig="New">
            <Val><![CDATA[({0} KB)]]></Val>
          </Tgt>
        </Str>
        <Disp Icon="Str" />
      </Item>
      <Item ItemId=";extensions/import/out/services/serviceClient.downloadingServiceStatus" ItemType="0" PsrId="308" Leaf="true">
        <Str Cat="Text">
          <Val><![CDATA[Downloading {0}]]></Val>
          <Tgt Cat="Text" Stat="Loc" Orig="New">
            <Val><![CDATA[正在下载 {0}]]></Val>
          </Tgt>
          <Prev Cat="Text">
            <Val><![CDATA[Downloading Service]]></Val>
          </Prev>
        </Str>
        <Disp Icon="Str" />
      </Item>
      <Item ItemId=";extensions/import/out/services/serviceClient.entryExtractedChannelMsg" ItemType="0" PsrId="308" Leaf="true">
        <Str Cat="Text">
          <Val><![CDATA[Extracted {0} ({1}/{2})]]></Val>
          <Tgt Cat="Text" Stat="Loc" Orig="New">
            <Val><![CDATA[已提取 {0} ({1}/{2})]]></Val>
          </Tgt>
        </Str>
        <Disp Icon="Str" />
      </Item>
      <Item ItemId=";extensions/import/out/services/serviceClient.flatFileImport.serviceStartFailed" ItemType="0" PsrId="308" Leaf="true">
        <Str Cat="Text">
          <Val><![CDATA[Failed to start {0}: {1}]]></Val>
          <Tgt Cat="Text" Stat="Loc" Orig="New">
            <Val><![CDATA[未能启动 {0}: {1}]]></Val>
          </Tgt>
          <Prev Cat="Text">
            <Val><![CDATA[Failed to start Import service{0}]]></Val>
          </Prev>
        </Str>
        <Disp Icon="Str" />
      </Item>
      <Item ItemId=";extensions/import/out/services/serviceClient.installingService" ItemType="0" PsrId="308" Leaf="true">
        <Str Cat="Text">
          <Val><![CDATA[Installing {0} Service]]></Val>
          <Tgt Cat="Text" Stat="Loc" Orig="New">
            <Val><![CDATA[正在安装 {0} 服务]]></Val>
          </Tgt>
          <Prev Cat="Text">
            <Val><![CDATA[Installing Service]]></Val>
          </Prev>
        </Str>
        <Disp Icon="Str" />
      </Item>
      <Item ItemId=";extensions/import/out/services/serviceClient.installingServiceDetailed" ItemType="0" PsrId="308" Leaf="true">
        <Str Cat="Text">
          <Val><![CDATA[Installing {0} to {1}]]></Val>
          <Tgt Cat="Text" Stat="Loc" Orig="New">
            <Val><![CDATA[正在将 {0} 安装到 {1}]]></Val>
          </Tgt>
          <Prev Cat="Text">
            <Val><![CDATA[Installing {0} service to {1}]]></Val>
          </Prev>
        </Str>
        <Disp Icon="Str" />
      </Item>
      <Item ItemId=";extensions/import/out/services/serviceClient.serviceInstalled" ItemType="0" PsrId="308" Leaf="true">
        <Str Cat="Text">
          <Val><![CDATA[Installed {0}]]></Val>
          <Tgt Cat="Text" Stat="Loc" Orig="New">
            <Val><![CDATA[安装于 {0}]]></Val>
          </Tgt>
          <Prev Cat="Text">
            <Val><![CDATA[Installed]]></Val>
          </Prev>
        </Str>
        <Disp Icon="Str" />
      </Item>
      <Item ItemId=";extensions/import/out/services/serviceClient.serviceStarted" ItemType="0" PsrId="308" Leaf="true">
        <Str Cat="Text">
          <Val><![CDATA[{0} Started]]></Val>
          <Tgt Cat="Text" Stat="Loc" Orig="New">
            <Val><![CDATA[{0} 已启动]]></Val>
          </Tgt>
          <Prev Cat="Text">
            <Val><![CDATA[Service Started]]></Val>
          </Prev>
        </Str>
        <Disp Icon="Str" />
      </Item>
      <Item ItemId=";extensions/import/out/services/serviceClient.serviceStarting" ItemType="0" PsrId="308" Leaf="true">
        <Str Cat="Text">
          <Val><![CDATA[Starting {0}]]></Val>
          <Tgt Cat="Text" Stat="Loc" Orig="New">
            <Val><![CDATA[正在启动 {0}]]></Val>
          </Tgt>
          <Prev Cat="Text">
            <Val><![CDATA[Starting service]]></Val>
          </Prev>
        </Str>
        <Disp Icon="Str" />
      </Item>
      <Item ItemId=";extensions/import/package.flatfileimport.configuration.title" ItemType="0" PsrId="308" Leaf="true">
        <Str Cat="Text">
          <Val><![CDATA[Flat File Import configuration]]></Val>
          <Tgt Cat="Text" Stat="Loc" Orig="New">
            <Val><![CDATA[平面文件导入配置]]></Val>
          </Tgt>
        </Str>
        <Disp Icon="Str" />
      </Item>
      <Item ItemId=";extensions/import/package.flatfileimport.logDebugInfo" ItemType="0" PsrId="308" Leaf="true">
        <Str Cat="Text">
          <Val><![CDATA[[Optional]5D; Log debug output to the console (View -> Output) and then select appropriate output channel from the dropdown]]></Val>
          <Tgt Cat="Text" Stat="Loc" Orig="New">
            <Val><![CDATA[[可选]5D; 将调试输出记录到控制台(“查看”->“输出”)，然后从下拉列表中选择相应的输出通道]]></Val>
          </Tgt>
        </Str>
        <Disp Icon="Str" />
      </Item>
    </Item>
  </Item>
</LCX><|MERGE_RESOLUTION|>--- conflicted
+++ resolved
@@ -63,12 +63,9 @@
       <Item ItemId=";extensions/import/out/common/constants.flatFileImport.createDerivedColumn" ItemType="0" PsrId="308" Leaf="true">
         <Str Cat="Text">
           <Val><![CDATA[Create derived column]]></Val>
-<<<<<<< HEAD
-=======
           <Tgt Cat="Text" Stat="Loc" Orig="New">
             <Val><![CDATA[创建派生列]]></Val>
           </Tgt>
->>>>>>> f1803184
         </Str>
         <Disp Icon="Str" />
       </Item>
@@ -102,60 +99,45 @@
       <Item ItemId=";extensions/import/out/common/constants.flatFileImport.deriverColumnInstruction1" ItemType="0" PsrId="308" Leaf="true">
         <Str Cat="Text">
           <Val><![CDATA[Select the columns of data on the left required to derive your new column]]></Val>
-<<<<<<< HEAD
-=======
           <Tgt Cat="Text" Stat="Loc" Orig="New">
             <Val><![CDATA[在左侧选择派生新列所需的数据列]]></Val>
           </Tgt>
->>>>>>> f1803184
         </Str>
         <Disp Icon="Str" />
       </Item>
       <Item ItemId=";extensions/import/out/common/constants.flatFileImport.deriverColumnInstruction2" ItemType="0" PsrId="308" Leaf="true">
         <Str Cat="Text">
           <Val><![CDATA[Select a row and specify an example transformation that you would like applied to the rest of the column]]></Val>
-<<<<<<< HEAD
-=======
           <Tgt Cat="Text" Stat="Loc" Orig="New">
             <Val><![CDATA[选择一行并指定要应用于列其余部分的示例转换]]></Val>
           </Tgt>
->>>>>>> f1803184
         </Str>
         <Disp Icon="Str" />
       </Item>
       <Item ItemId=";extensions/import/out/common/constants.flatFileImport.deriverColumnInstruction3" ItemType="0" PsrId="308" Leaf="true">
         <Str Cat="Text">
           <Val><![CDATA[Click "Preview Transformation" to preview the transformation]]></Val>
-<<<<<<< HEAD
-=======
           <Tgt Cat="Text" Stat="Loc" Orig="New">
             <Val><![CDATA[单击“预览转换”以预览转换]]></Val>
           </Tgt>
->>>>>>> f1803184
         </Str>
         <Disp Icon="Str" />
       </Item>
       <Item ItemId=";extensions/import/out/common/constants.flatFileImport.deriverColumnInstruction4" ItemType="0" PsrId="308" Leaf="true">
         <Str Cat="Text">
           <Val><![CDATA[Refine your transformation until you have the desired column]]></Val>
-<<<<<<< HEAD
-=======
           <Tgt Cat="Text" Stat="Loc" Orig="New">
             <Val><![CDATA[优化转换，直到获得所需列]]></Val>
           </Tgt>
->>>>>>> f1803184
         </Str>
         <Disp Icon="Str" />
       </Item>
       <Item ItemId=";extensions/import/out/common/constants.flatFileImport.deriverColumnInstruction5" ItemType="0" PsrId="308" Leaf="true">
         <Str Cat="Text">
           <Val><![CDATA[Specify the new derived column's name and click "Done"]]></Val>
-<<<<<<< HEAD
-=======
           <Tgt Cat="Text" Stat="Loc" Orig="New">
             <Val><![CDATA[指定新派生列的名称，然后单击“完成”]]></Val>
           </Tgt>
->>>>>>> f1803184
         </Str>
         <Disp Icon="Str" />
       </Item>
@@ -180,12 +162,9 @@
       <Item ItemId=";extensions/import/out/common/constants.flatFileImport.headerIntructionText" ItemType="0" PsrId="308" Leaf="true">
         <Str Cat="Text">
           <Val><![CDATA[Welcome to the Derived Column Tool! To get started, please follow the steps below:]]></Val>
-<<<<<<< HEAD
-=======
           <Tgt Cat="Text" Stat="Loc" Orig="New">
             <Val><![CDATA[欢迎使用衍生列工具! 若要开始，请执行以下步骤:]]></Val>
           </Tgt>
->>>>>>> f1803184
         </Str>
         <Disp Icon="Str" />
       </Item>
@@ -282,12 +261,9 @@
       <Item ItemId=";extensions/import/out/common/constants.flatFileImport.previewTransformation" ItemType="0" PsrId="308" Leaf="true">
         <Str Cat="Text">
           <Val><![CDATA[Preview Transformation]]></Val>
-<<<<<<< HEAD
-=======
           <Tgt Cat="Text" Stat="Loc" Orig="New">
             <Val><![CDATA[预览转换]]></Val>
           </Tgt>
->>>>>>> f1803184
         </Str>
         <Disp Icon="Str" />
       </Item>
@@ -348,12 +324,9 @@
       <Item ItemId=";extensions/import/out/common/constants.flatFileImport.selectColumn" ItemType="0" PsrId="308" Leaf="true">
         <Str Cat="Text">
           <Val><![CDATA[Select column {0}]]></Val>
-<<<<<<< HEAD
-=======
           <Tgt Cat="Text" Stat="Loc" Orig="New">
             <Val><![CDATA[选择列 {0}]]></Val>
           </Tgt>
->>>>>>> f1803184
         </Str>
         <Disp Icon="Str" />
       </Item>
@@ -379,11 +352,7 @@
         <Str Cat="Text">
           <Val><![CDATA[Column Name]]></Val>
           <Tgt Cat="Text" Stat="Loc" Orig="New">
-<<<<<<< HEAD
-            <Val><![CDATA[列名]]></Val>
-=======
             <Val><![CDATA[列名称]]></Val>
->>>>>>> f1803184
           </Tgt>
         </Str>
         <Disp Icon="Str" />
@@ -391,24 +360,18 @@
       <Item ItemId=";extensions/import/out/common/constants.flatFileImport.specifyTransformation" ItemType="0" PsrId="308" Leaf="true">
         <Str Cat="Text">
           <Val><![CDATA[Specify Transformation]]></Val>
-<<<<<<< HEAD
-=======
           <Tgt Cat="Text" Stat="Loc" Orig="New">
             <Val><![CDATA[指定转换]]></Val>
           </Tgt>
->>>>>>> f1803184
         </Str>
         <Disp Icon="Str" />
       </Item>
       <Item ItemId=";extensions/import/out/common/constants.flatFileImport.specifyTransformationForRow" ItemType="0" PsrId="308" Leaf="true">
         <Str Cat="Text">
           <Val><![CDATA[Specify transformation for row {0}]]></Val>
-<<<<<<< HEAD
-=======
           <Tgt Cat="Text" Stat="Loc" Orig="New">
             <Val><![CDATA[指定行 {0} 的转换]]></Val>
           </Tgt>
->>>>>>> f1803184
         </Str>
         <Disp Icon="Str" />
       </Item>
