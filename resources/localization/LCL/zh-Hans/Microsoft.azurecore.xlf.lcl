--- conflicted
+++ resolved
@@ -20,12 +20,9 @@
         <Item ItemId=";(...) ror" ItemType="0" PsrId="308" Leaf="true">
           <Str Cat="Text">
             <Val><![CDATA[An error occurred in MSAL library when requesting auth code URL. For more detailed information on error, please check 'Azure Accounts' output pane. ]A;]A;]]></Val>
-<<<<<<< HEAD
             <Tgt Cat="Text" Stat="Loc" Orig="New">
               <Val><![CDATA[请求身份验证代码 URL 时，MSAL 库中出错。有关错误的详细信息，请检查“Azure 帐户”输出窗格。 ]A;]A;]]></Val>
             </Tgt>
-=======
->>>>>>> 60bff012
           </Str>
           <Disp Icon="Str" />
         </Item>
@@ -55,7 +52,6 @@
         </Item>
       </Item>
       <Item ItemId=";@extensions/Microsoft.azurecore/dist/azureResource/providers/cosmosdb/postgres/cosmosDbPostgresTreeDataProvider.az" ItemType="0" PsrId="308" Leaf="false">
-<<<<<<< HEAD
         <Disp Icon="Dir" LocTbl="false" />
         <Item ItemId=";(...) ure.resource.providers.databaseServer.treeDataProvider.cosmosDbPostgresContainerLabel" ItemType="0" PsrId="308" Leaf="true">
           <Str Cat="Text">
@@ -69,18 +65,6 @@
       </Item>
       <Item ItemId=";@extensions/Microsoft.azurecore/dist/azureResource/providers/database/databaseTreeDataProvider.azure.resource.prov" ItemType="0" PsrId="308" Leaf="false">
         <Disp Icon="Dir" LocTbl="false" />
-=======
-        <Disp Icon="Dir" LocTbl="false" />
-        <Item ItemId=";(...) ure.resource.providers.databaseServer.treeDataProvider.cosmosDbPostgresContainerLabel" ItemType="0" PsrId="308" Leaf="true">
-          <Str Cat="Text">
-            <Val><![CDATA[Azure CosmosDB for PostgreSQL Cluster]]></Val>
-          </Str>
-          <Disp Icon="Str" />
-        </Item>
-      </Item>
-      <Item ItemId=";@extensions/Microsoft.azurecore/dist/azureResource/providers/database/databaseTreeDataProvider.azure.resource.prov" ItemType="0" PsrId="308" Leaf="false">
-        <Disp Icon="Dir" LocTbl="false" />
->>>>>>> 60bff012
         <Item ItemId=";(...) iders.database.treeDataProvider.databaseContainerLabel" ItemType="0" PsrId="308" Leaf="true">
           <Str Cat="Text">
             <Val><![CDATA[SQL databases]]></Val>
@@ -272,6 +256,48 @@
         <Disp Icon="Dir" LocTbl="false" />
         <Item ItemId=";(...) ntsLabel" ItemType="0" PsrId="308" Leaf="true">
           <Str Cat="Text">
+            <Val><![CDATA[Sign in to Azure...]]></Val>
+            <Tgt Cat="Text" Stat="Loc" Orig="New">
+              <Val><![CDATA[登录到 Azure…]]></Val>
+            </Tgt>
+          </Str>
+          <Disp Icon="Str" />
+        </Item>
+      </Item>
+      <Item ItemId=";@extensions/Microsoft.azurecore/dist/azureResource/tree/connectionDialogTreeProvider.azure.resource.tree.treeProvi" ItemType="0" PsrId="308" Leaf="false">
+        <Disp Icon="Dir" LocTbl="false" />
+        <Item ItemId=";(...) der.accountLoadError" ItemType="0" PsrId="308" Leaf="true">
+          <Str Cat="Text">
+            <Val><![CDATA[Failed to load some Azure accounts. {0}]]></Val>
+            <Tgt Cat="Text" Stat="Loc" Orig="New">
+              <Val><![CDATA[未能加载部分 Azure 存储帐户。{0}]]></Val>
+            </Tgt>
+          </Str>
+          <Disp Icon="Str" />
+        </Item>
+        <Item ItemId=";(...) der.loadingLabel" ItemType="0" PsrId="308" Leaf="true">
+          <Str Cat="Text">
+            <Val><![CDATA[Loading ...]]></Val>
+            <Tgt Cat="Text" Stat="Loc" Orig="New">
+              <Val><![CDATA[正在加载…]]></Val>
+            </Tgt>
+          </Str>
+          <Disp Icon="Str" />
+        </Item>
+        <Item ItemId=";(...) der.openAccountsDialog" ItemType="0" PsrId="308" Leaf="true">
+          <Str Cat="Text">
+            <Val><![CDATA[Show Azure accounts]]></Val>
+            <Tgt Cat="Text" Stat="Loc" Orig="New">
+              <Val><![CDATA[显示 Azure 帐户]]></Val>
+            </Tgt>
+          </Str>
+          <Disp Icon="Str" />
+        </Item>
+      </Item>
+      <Item ItemId=";@extensions/Microsoft.azurecore/dist/azureResource/tree/flatAccountTreeNode.azure.resource.tree.accountTreeNode.no" ItemType="0" PsrId="308" Leaf="false">
+        <Disp Icon="Dir" LocTbl="false" />
+        <Item ItemId=";(...) TenantsLabel" ItemType="0" PsrId="308" Leaf="true">
+          <Str Cat="Text">
             <Val><![CDATA[No Tenants found.]]></Val>
             <Tgt Cat="Text" Stat="Loc" Orig="New">
               <Val><![CDATA[找不到租户。]]></Val>
@@ -280,48 +306,6 @@
           <Disp Icon="Str" />
         </Item>
       </Item>
-      <Item ItemId=";@extensions/Microsoft.azurecore/dist/azureResource/tree/connectionDialogTreeProvider.azure.resource.tree.treeProvi" ItemType="0" PsrId="308" Leaf="false">
-        <Disp Icon="Dir" LocTbl="false" />
-        <Item ItemId=";(...) der.accountLoadError" ItemType="0" PsrId="308" Leaf="true">
-          <Str Cat="Text">
-            <Val><![CDATA[Failed to load some Azure accounts. {0}]]></Val>
-            <Tgt Cat="Text" Stat="Loc" Orig="New">
-              <Val><![CDATA[未能加载部分 Azure 存储帐户。{0}]]></Val>
-            </Tgt>
-          </Str>
-          <Disp Icon="Str" />
-        </Item>
-        <Item ItemId=";(...) der.loadingLabel" ItemType="0" PsrId="308" Leaf="true">
-          <Str Cat="Text">
-            <Val><![CDATA[Loading ...]]></Val>
-            <Tgt Cat="Text" Stat="Loc" Orig="New">
-              <Val><![CDATA[正在加载…]]></Val>
-            </Tgt>
-          </Str>
-          <Disp Icon="Str" />
-        </Item>
-        <Item ItemId=";(...) der.openAccountsDialog" ItemType="0" PsrId="308" Leaf="true">
-          <Str Cat="Text">
-            <Val><![CDATA[Show Azure accounts]]></Val>
-            <Tgt Cat="Text" Stat="Loc" Orig="New">
-              <Val><![CDATA[显示 Azure 帐户]]></Val>
-            </Tgt>
-          </Str>
-          <Disp Icon="Str" />
-        </Item>
-      </Item>
-      <Item ItemId=";@extensions/Microsoft.azurecore/dist/azureResource/tree/flatAccountTreeNode.azure.resource.tree.accountTreeNode.no" ItemType="0" PsrId="308" Leaf="false">
-        <Disp Icon="Dir" LocTbl="false" />
-        <Item ItemId=";(...) TenantsLabel" ItemType="0" PsrId="308" Leaf="true">
-          <Str Cat="Text">
-            <Val><![CDATA[No Tenants found.]]></Val>
-            <Tgt Cat="Text" Stat="Loc" Orig="New">
-              <Val><![CDATA[找不到租户。]]></Val>
-            </Tgt>
-          </Str>
-          <Disp Icon="Str" />
-        </Item>
-      </Item>
       <Item ItemId=";@extensions/Microsoft.azurecore/dist/azureResource/tree/flatTenantTreeNode.azure.resource.tree.accountTreeNode.noS" ItemType="0" PsrId="308" Leaf="false">
         <Disp Icon="Dir" LocTbl="false" />
         <Item ItemId=";(...) ubscriptionsLabel" ItemType="0" PsrId="308" Leaf="true">
@@ -379,13 +363,8 @@
       <Item ItemId=";extensions/Microsoft.azurecore/dist/account-provider/auths/azureAuth.azurecore.confirmIgnoreTenantDialog.body" ItemType="0" PsrId="308" Leaf="true">
         <Str Cat="Text">
           <Val><![CDATA[Azure Data Studio will no longer trigger authentication for this tenant {0} ({1}) and resources will not be accessible. ]A;]A;To allow access to resources for this tenant again, you will need to remove the tenant from the exclude list in the '{2}' setting.]A;]A;Do you wish to proceed?]]></Val>
-<<<<<<< HEAD
           <Tgt Cat="Text" Stat="Loc" Orig="New">
             <Val><![CDATA[Azure Data Studio 将不再触发此租户 {0} ({1}) 的身份验证，并且资源将无法访问。]A;]A;若要再次允许访问此租户的资源，需要从“{2}”设置的排除列表中删除租户。]A;]A;是否要继续?]]></Val>
-=======
-          <Tgt Cat="Text" Stat="Update" Orig="New">
-            <Val><![CDATA[Azure Data Studio 将不再触发此租户 {0} ({1}) 的身份验证，并且资源将无法访问。]D;]A;]D;]A;若要再次允许访问此租户的资源，需要从 "{2}" 设置的排除列表中删除租户。]D;]A;]D;]A;是否要继续?]]></Val>
->>>>>>> 60bff012
           </Tgt>
           <Prev Cat="Text">
             <Val><![CDATA[Azure Data Studio will no longer trigger authentication for this tenant {0} ({1}) and resources will not be accessible. ]D;]A;]D;]A;To allow access to resources for this tenant again, you will need to remove the tenant from the exclude list in the '{2}' setting.]D;]A;]D;]A;Do you wish to proceed?]]></Val>
@@ -453,13 +432,8 @@
       <Item ItemId=";extensions/Microsoft.azurecore/dist/account-provider/auths/azureAuth.msal.accountNotFoundError" ItemType="0" PsrId="308" Leaf="true">
         <Str Cat="Text">
           <Val><![CDATA[Unable to find account info when acquiring token, please remove account and add again.]]></Val>
-<<<<<<< HEAD
           <Tgt Cat="Text" Stat="Loc" Orig="New">
             <Val><![CDATA[获取令牌时找不到帐户信息，请删除帐户并重新添加。]]></Val>
-=======
-          <Tgt Cat="Text" Stat="Update" Orig="New">
-            <Val><![CDATA[获取令牌时找不到帐户信息。]]></Val>
->>>>>>> 60bff012
           </Tgt>
           <Prev Cat="Text">
             <Val><![CDATA[Unable to find account info when acquiring token.]]></Val>
@@ -578,13 +552,8 @@
       <Item ItemId=";extensions/Microsoft.azurecore/dist/account-provider/azureAccountProvider.msalTokenError" ItemType="0" PsrId="308" Leaf="true">
         <Str Cat="Text">
           <Val><![CDATA[{0} occurred when acquiring token. ]A;{1}]]></Val>
-<<<<<<< HEAD
           <Tgt Cat="Text" Stat="Loc" Orig="New">
             <Val><![CDATA[获取令牌时发生“{0}”。 ]A;{1}]]></Val>
-=======
-          <Tgt Cat="Text" Stat="Update" Orig="New">
-            <Val><![CDATA[{0} 获取令牌时发生。 ]D;]A;{1}]]></Val>
->>>>>>> 60bff012
           </Tgt>
           <Prev Cat="Text">
             <Val><![CDATA[{0} occurred when acquiring token. ]D;]A;{1}]]></Val>
@@ -775,13 +744,8 @@
       <Item ItemId=";extensions/Microsoft.azurecore/dist/azureResource/services/terminalService.azure.shellClosed" ItemType="0" PsrId="308" Leaf="true">
         <Str Cat="Text">
           <Val><![CDATA[Shell closed.]A;]]></Val>
-<<<<<<< HEAD
           <Tgt Cat="Text" Stat="Loc" Orig="New">
             <Val><![CDATA[Shell 已关闭。]A;]]></Val>
-=======
-          <Tgt Cat="Text" Stat="Update" Orig="New">
-            <Val><![CDATA[Shell 已关闭。]D;]A;]]></Val>
->>>>>>> 60bff012
           </Tgt>
           <Prev Cat="Text">
             <Val><![CDATA[Shell closed.]D;]A;]]></Val>
@@ -882,12 +846,9 @@
       <Item ItemId=";extensions/Microsoft.azurecore/dist/localizedConstants.azure.noCloudsEnabled" ItemType="0" PsrId="308" Leaf="true">
         <Str Cat="Text">
           <Val><![CDATA[No clouds are enabled, please enable a cloud to continue.]]></Val>
-<<<<<<< HEAD
           <Tgt Cat="Text" Stat="Loc" Orig="New">
             <Val><![CDATA[未启用云，请启用云以继续。]]></Val>
           </Tgt>
-=======
->>>>>>> 60bff012
         </Str>
         <Disp Icon="Str" />
       </Item>
@@ -1086,12 +1047,9 @@
       <Item ItemId=";extensions/Microsoft.azurecore/dist/localizedConstants.azurecore.enablePublicCloud" ItemType="0" PsrId="308" Leaf="true">
         <Str Cat="Text">
           <Val><![CDATA[enablePublicCloud]]></Val>
-<<<<<<< HEAD
           <Tgt Cat="Text" Stat="Loc" Orig="New">
             <Val><![CDATA[enablePublicCloud]]></Val>
           </Tgt>
-=======
->>>>>>> 60bff012
         </Str>
         <Disp Icon="Str" />
       </Item>
@@ -1302,7 +1260,6 @@
       <Item ItemId=";extensions/Microsoft.azurecore/dist/localizedConstants.azurecore.reloadPrompt" ItemType="0" PsrId="308" Leaf="true">
         <Str Cat="Text">
           <Val><![CDATA[{0} setting changed, please reload Azure Data Studio.]]></Val>
-<<<<<<< HEAD
           <Tgt Cat="Text" Stat="Loc" Orig="New">
             <Val><![CDATA[{0} 设置已更改，请重新加载 Azure Data Studio。]]></Val>
           </Tgt>
@@ -1317,10 +1274,6 @@
           <Val><![CDATA[Token cache has been cleared successfully, please reload Azure Data Studio.]]></Val>
           <Tgt Cat="Text" Stat="Loc" Orig="New">
             <Val><![CDATA[令牌缓存已成功清除，请重新加载 Azure Data Studio。]]></Val>
-=======
-          <Tgt Cat="Text" Stat="Update" Orig="New">
-            <Val><![CDATA[身份验证库已更改，请重新加载 Azure Data Studio。]]></Val>
->>>>>>> 60bff012
           </Tgt>
           <Prev Cat="Text">
             <Val><![CDATA[Authentication Library has changed, please reload Azure Data Studio.]]></Val>
@@ -1580,24 +1533,18 @@
       <Item ItemId=";extensions/Microsoft.azurecore/dist/utils.providerSettings.error" ItemType="0" PsrId="308" Leaf="true">
         <Str Cat="Text">
           <Val><![CDATA[Could not load endpoints from settings, please check the logs for more details.]]></Val>
-<<<<<<< HEAD
           <Tgt Cat="Text" Stat="Loc" Orig="New">
             <Val><![CDATA[无法从设置加载终结点，请检查日志以了解更多详细信息。]]></Val>
           </Tgt>
-=======
->>>>>>> 60bff012
         </Str>
         <Disp Icon="Str" />
       </Item>
       <Item ItemId=";extensions/Microsoft.azurecore/dist/utils.providerSettings.success" ItemType="0" PsrId="308" Leaf="true">
         <Str Cat="Text">
           <Val><![CDATA[Successfully loaded custom endpoints from settings]]></Val>
-<<<<<<< HEAD
           <Tgt Cat="Text" Stat="Loc" Orig="New">
             <Val><![CDATA[已成功从设置加载自定义终结点]]></Val>
           </Tgt>
-=======
->>>>>>> 60bff012
         </Str>
         <Disp Icon="Str" />
       </Item>
@@ -1805,12 +1752,9 @@
       <Item ItemId=";extensions/Microsoft.azurecore/package.config.customProviderSettings" ItemType="0" PsrId="308" Leaf="true">
         <Str Cat="Text">
           <Val><![CDATA[Setting containing custom Azure authentication endpoints. Changes to this setting require a restart to take effect.]]></Val>
-<<<<<<< HEAD
           <Tgt Cat="Text" Stat="Loc" Orig="New">
             <Val><![CDATA[包含自定义 Azure 身份验证终结点的设置。对此设置所做的更改需要重启才能生效。]]></Val>
           </Tgt>
-=======
->>>>>>> 60bff012
         </Str>
         <Disp Icon="Str" />
       </Item>
@@ -1874,180 +1818,135 @@
       <Item ItemId=";extensions/Microsoft.azurecore/package.config.providerSettings.endpoints.armResource" ItemType="0" PsrId="308" Leaf="true">
         <Str Cat="Text">
           <Val><![CDATA[ARM Resource Endpoint]]></Val>
-<<<<<<< HEAD
           <Tgt Cat="Text" Stat="Loc" Orig="New">
             <Val><![CDATA[ARM 资源终结点]]></Val>
           </Tgt>
-=======
->>>>>>> 60bff012
         </Str>
         <Disp Icon="Str" />
       </Item>
       <Item ItemId=";extensions/Microsoft.azurecore/package.config.providerSettings.endpoints.azureKeyVaultResource" ItemType="0" PsrId="308" Leaf="true">
         <Str Cat="Text">
           <Val><![CDATA[Azure KeyVault Resource Endpoint]]></Val>
-<<<<<<< HEAD
           <Tgt Cat="Text" Stat="Loc" Orig="New">
             <Val><![CDATA[Azure KeyVault 资源终结点]]></Val>
           </Tgt>
-=======
->>>>>>> 60bff012
         </Str>
         <Disp Icon="Str" />
       </Item>
       <Item ItemId=";extensions/Microsoft.azurecore/package.config.providerSettings.endpoints.azureKustoResource" ItemType="0" PsrId="308" Leaf="true">
         <Str Cat="Text">
           <Val><![CDATA[Azure Kusto Resource Endpoint]]></Val>
-<<<<<<< HEAD
           <Tgt Cat="Text" Stat="Loc" Orig="New">
             <Val><![CDATA[Azure Kusto 资源终结点]]></Val>
           </Tgt>
-=======
->>>>>>> 60bff012
         </Str>
         <Disp Icon="Str" />
       </Item>
       <Item ItemId=";extensions/Microsoft.azurecore/package.config.providerSettings.endpoints.azureStorageResource" ItemType="0" PsrId="308" Leaf="true">
         <Str Cat="Text">
           <Val><![CDATA[Azure Storage Resource Endpoint]]></Val>
-<<<<<<< HEAD
           <Tgt Cat="Text" Stat="Loc" Orig="New">
             <Val><![CDATA[Azure 存储资源终结点]]></Val>
           </Tgt>
-=======
->>>>>>> 60bff012
         </Str>
         <Disp Icon="Str" />
       </Item>
       <Item ItemId=";extensions/Microsoft.azurecore/package.config.providerSettings.endpoints.azureStorageResourceSuffix" ItemType="0" PsrId="308" Leaf="true">
         <Str Cat="Text">
           <Val><![CDATA[Azure Storage Resource Endpoint Suffix]]></Val>
-<<<<<<< HEAD
           <Tgt Cat="Text" Stat="Loc" Orig="New">
             <Val><![CDATA[Azure 存储资源终结点后缀]]></Val>
           </Tgt>
-=======
->>>>>>> 60bff012
         </Str>
         <Disp Icon="Str" />
       </Item>
       <Item ItemId=";extensions/Microsoft.azurecore/package.config.providerSettings.endpoints.clientId" ItemType="0" PsrId="308" Leaf="true">
         <Str Cat="Text">
           <Val><![CDATA[Client ID for Azure Data Studio]]></Val>
-<<<<<<< HEAD
           <Tgt Cat="Text" Stat="Loc" Orig="New">
             <Val><![CDATA[Azure Data Studio 的客户端 ID]]></Val>
           </Tgt>
-=======
->>>>>>> 60bff012
         </Str>
         <Disp Icon="Str" />
       </Item>
       <Item ItemId=";extensions/Microsoft.azurecore/package.config.providerSettings.endpoints.graphResource" ItemType="0" PsrId="308" Leaf="true">
         <Str Cat="Text">
           <Val><![CDATA[Graph Resource Endpoint]]></Val>
-<<<<<<< HEAD
           <Tgt Cat="Text" Stat="Loc" Orig="New">
             <Val><![CDATA[Graph 资源终结点]]></Val>
           </Tgt>
-=======
->>>>>>> 60bff012
         </Str>
         <Disp Icon="Str" />
       </Item>
       <Item ItemId=";extensions/Microsoft.azurecore/package.config.providerSettings.endpoints.host" ItemType="0" PsrId="308" Leaf="true">
         <Str Cat="Text">
           <Val><![CDATA[Host Endpoint]]></Val>
-<<<<<<< HEAD
           <Tgt Cat="Text" Stat="Loc" Orig="New">
             <Val><![CDATA[主机终结点]]></Val>
           </Tgt>
-=======
->>>>>>> 60bff012
         </Str>
         <Disp Icon="Str" />
       </Item>
       <Item ItemId=";extensions/Microsoft.azurecore/package.config.providerSettings.endpoints.logAnalytics" ItemType="0" PsrId="308" Leaf="true">
         <Str Cat="Text">
           <Val><![CDATA[Azure Log Analytics Endpoint]]></Val>
-<<<<<<< HEAD
           <Tgt Cat="Text" Stat="Loc" Orig="New">
             <Val><![CDATA[Azure Log Analytics 终结点]]></Val>
           </Tgt>
-=======
->>>>>>> 60bff012
         </Str>
         <Disp Icon="Str" />
       </Item>
       <Item ItemId=";extensions/Microsoft.azurecore/package.config.providerSettings.endpoints.microsoftResource" ItemType="0" PsrId="308" Leaf="true">
         <Str Cat="Text">
           <Val><![CDATA[Microsoft Resource Endpoint]]></Val>
-<<<<<<< HEAD
           <Tgt Cat="Text" Stat="Loc" Orig="New">
             <Val><![CDATA[Microsoft 资源终结点]]></Val>
           </Tgt>
-=======
->>>>>>> 60bff012
         </Str>
         <Disp Icon="Str" />
       </Item>
       <Item ItemId=";extensions/Microsoft.azurecore/package.config.providerSettings.endpoints.msGraphResource" ItemType="0" PsrId="308" Leaf="true">
         <Str Cat="Text">
           <Val><![CDATA[Microsoft Graph Resource Endpoint]]></Val>
-<<<<<<< HEAD
           <Tgt Cat="Text" Stat="Loc" Orig="New">
             <Val><![CDATA[Microsoft Graph 资源终结点]]></Val>
           </Tgt>
-=======
->>>>>>> 60bff012
         </Str>
         <Disp Icon="Str" />
       </Item>
       <Item ItemId=";extensions/Microsoft.azurecore/package.config.providerSettings.endpoints.portal" ItemType="0" PsrId="308" Leaf="true">
         <Str Cat="Text">
           <Val><![CDATA[Azure Portal Endpoint]]></Val>
-<<<<<<< HEAD
           <Tgt Cat="Text" Stat="Loc" Orig="New">
             <Val><![CDATA[Azure 门户终结点]]></Val>
           </Tgt>
-=======
->>>>>>> 60bff012
         </Str>
         <Disp Icon="Str" />
       </Item>
       <Item ItemId=";extensions/Microsoft.azurecore/package.config.providerSettings.endpoints.powerBiResource" ItemType="0" PsrId="308" Leaf="true">
         <Str Cat="Text">
           <Val><![CDATA[Power BI Resource Endpoint]]></Val>
-<<<<<<< HEAD
           <Tgt Cat="Text" Stat="Loc" Orig="New">
             <Val><![CDATA[Power BI 资源终结点]]></Val>
           </Tgt>
-=======
->>>>>>> 60bff012
         </Str>
         <Disp Icon="Str" />
       </Item>
       <Item ItemId=";extensions/Microsoft.azurecore/package.config.providerSettings.endpoints.scopes" ItemType="0" PsrId="308" Leaf="true">
         <Str Cat="Text">
           <Val><![CDATA[Scopes Endpoint]]></Val>
-<<<<<<< HEAD
           <Tgt Cat="Text" Stat="Loc" Orig="New">
             <Val><![CDATA[作用域终结点]]></Val>
           </Tgt>
-=======
->>>>>>> 60bff012
         </Str>
         <Disp Icon="Str" />
       </Item>
       <Item ItemId=";extensions/Microsoft.azurecore/package.config.providerSettings.endpoints.sqlResource" ItemType="0" PsrId="308" Leaf="true">
         <Str Cat="Text">
           <Val><![CDATA[SQL Resource Endpoint]]></Val>
-<<<<<<< HEAD
           <Tgt Cat="Text" Stat="Loc" Orig="New">
             <Val><![CDATA[SQL 资源终结点]]></Val>
           </Tgt>
-=======
->>>>>>> 60bff012
         </Str>
         <Disp Icon="Str" />
       </Item>
@@ -2063,24 +1962,18 @@
       <Item ItemId=";extensions/Microsoft.azurecore/package.config.providerSettingsId" ItemType="0" PsrId="308" Leaf="true">
         <Str Cat="Text">
           <Val><![CDATA[Cloud ID]]></Val>
-<<<<<<< HEAD
           <Tgt Cat="Text" Stat="Loc" Orig="New">
             <Val><![CDATA[云 ID]]></Val>
           </Tgt>
-=======
->>>>>>> 60bff012
         </Str>
         <Disp Icon="Str" />
       </Item>
       <Item ItemId=";extensions/Microsoft.azurecore/package.config.providerSettingsMetadata" ItemType="0" PsrId="308" Leaf="true">
         <Str Cat="Text">
           <Val><![CDATA[Cloud Display Name]]></Val>
-<<<<<<< HEAD
           <Tgt Cat="Text" Stat="Loc" Orig="New">
             <Val><![CDATA[云显示名称]]></Val>
           </Tgt>
-=======
->>>>>>> 60bff012
         </Str>
         <Disp Icon="Str" />
       </Item>
@@ -2096,12 +1989,9 @@
       <Item ItemId=";extensions/Microsoft.azurecore/package.config.providerSettingsTitle" ItemType="0" PsrId="308" Leaf="true">
         <Str Cat="Text">
           <Val><![CDATA[Provider Settings]]></Val>
-<<<<<<< HEAD
           <Tgt Cat="Text" Stat="Loc" Orig="New">
             <Val><![CDATA[提供程序设置]]></Val>
           </Tgt>
-=======
->>>>>>> 60bff012
         </Str>
         <Disp Icon="Str" />
       </Item>
