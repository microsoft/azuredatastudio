﻿<?xml version="1.0" encoding="utf-8"?>
<LCX SchemaVersion="6.0" Name="D:\a\1\s\resources\xlf\en\sql-migration.xlf" PsrId="308" FileType="1" SrcCul="en-US" TgtCul="zh-CN" xmlns="http://schemas.microsoft.com/locstudio/2006/6/lcx">
  <OwnedComments>
    <Cmt Name="Dev" />
    <Cmt Name="LcxAdmin" />
    <Cmt Name="Rccx" />
  </OwnedComments>
  <Settings Name="@SettingsPath@\default.lss" Type="Lss" />
  <Item ItemId=";Xliff file" ItemType="0" PsrId="308" Leaf="false">
    <Disp Icon="Expand" Expand="true" Disp="true" LocTbl="false" />
    <Item ItemId=";Xliff Resources" ItemType="0" PsrId="308" Leaf="false">
      <Disp Icon="Str" Disp="true" LocTbl="false" />
      <Item ItemId=";extensions/sql-migration/dist/constants/strings.azure.accounts.accountAccessError" ItemType="0" PsrId="308" Leaf="true">
        <Str Cat="Text">
          <Val><![CDATA[An error occurred while accessing the selected account '{0}'. Please click the 'Link Account' button and refresh the account or select a different account. Error '{1}']]></Val>
          <Tgt Cat="Text" Stat="Loc" Orig="New">
            <Val><![CDATA[访问所选帐户 "{0}" 时出错。请单击“链接帐户”按钮并刷新帐户或选择其他帐户。错误 "{1}"]]></Val>
          </Tgt>
        </Str>
        <Disp Icon="Str" />
      </Item>
      <Item ItemId=";extensions/sql-migration/dist/constants/strings.azure.accounts.accountStaleError" ItemType="0" PsrId="308" Leaf="true">
        <Str Cat="Text">
          <Val><![CDATA[The access token for selected account '{0}' is no longer valid. Please click the 'Link Account' button and refresh the account or select a different account.]]></Val>
          <Tgt Cat="Text" Stat="Loc" Orig="New">
            <Val><![CDATA[所选帐户“{0}”的访问令牌不再有效。请单击“链接账户”按钮，并刷新帐户或选择其他帐户。]]></Val>
          </Tgt>
        </Str>
        <Disp Icon="Str" />
      </Item>
      <Item ItemId=";extensions/sql-migration/dist/constants/strings.sql-migration.wizard.title" ItemType="0" PsrId="308" Leaf="true">
        <Str Cat="Text">
          <Val><![CDATA[Migrate '{0}' to Azure SQL]]></Val>
          <Tgt Cat="Text" Stat="Loc" Orig="New">
            <Val><![CDATA[将“{0}”迁移到 Azure SQL]]></Val>
          </Tgt>
        </Str>
        <Disp Icon="Str" />
      </Item>
      <Item ItemId=";extensions/sql-migration/dist/constants/strings.sql.cancel.migration.confirmation" ItemType="0" PsrId="308" Leaf="true">
        <Str Cat="Text">
          <Val><![CDATA[Are you sure you want to cancel this migration?]]></Val>
          <Tgt Cat="Text" Stat="Loc" Orig="New">
            <Val><![CDATA[是否确实要取消此迁移?]]></Val>
          </Tgt>
        </Str>
        <Disp Icon="Str" />
      </Item>
      <Item ItemId=";extensions/sql-migration/dist/constants/strings.sql.migartion.cutover.pending.backup" ItemType="0" PsrId="308" Leaf="true">
        <Str Cat="Text">
          <Val><![CDATA[Pending log backups: {0}]]></Val>
          <Tgt Cat="Text" Stat="Loc" Orig="New">
            <Val><![CDATA[挂起日志备份: {0}]]></Val>
          </Tgt>
        </Str>
        <Disp Icon="Str" />
      </Item>
      <Item ItemId=";extensions/sql-migration/dist/constants/strings.sql.migraiton.data.uploaded.size" ItemType="0" PsrId="308" Leaf="true">
        <Str Cat="Text">
          <Val><![CDATA[Data Uploaded/Size]]></Val>
          <Tgt Cat="Text" Stat="Loc" Orig="New">
            <Val><![CDATA[已上传数据/大小]]></Val>
          </Tgt>
        </Str>
        <Disp Icon="Str" />
      </Item>
      <Item ItemId=";extensions/sql-migration/dist/constants/strings.sql.migrate.text" ItemType="0" PsrId="308" Leaf="true">
        <Str Cat="Text">
          <Val><![CDATA[Select database(s) that you want to migrate to Azure SQL]]></Val>
          <Tgt Cat="Text" Stat="Loc" Orig="New">
            <Val><![CDATA[选择要迁移到 Azure SQL 的数据库]]></Val>
          </Tgt>
        </Str>
        <Disp Icon="Str" />
      </Item>
      <Item ItemId=";extensions/sql-migration/dist/constants/strings.sql.migration.active.backup.files" ItemType="0" PsrId="308" Leaf="true">
        <Str Cat="Text">
          <Val><![CDATA[Active Backup files]]></Val>
          <Tgt Cat="Text" Stat="Loc" Orig="New">
            <Val><![CDATA[活动备份文件]]></Val>
          </Tgt>
        </Str>
        <Disp Icon="Str" />
      </Item>
      <Item ItemId=";extensions/sql-migration/dist/constants/strings.sql.migration.active.backup.files.items" ItemType="0" PsrId="308" Leaf="true">
        <Str Cat="Text">
          <Val><![CDATA[Active Backup files (1 item)]]></Val>
          <Tgt Cat="Text" Stat="Loc" Orig="New">
            <Val><![CDATA[活动备份文件(1 项)]]></Val>
          </Tgt>
        </Str>
        <Disp Icon="Str" />
      </Item>
      <Item ItemId=";extensions/sql-migration/dist/constants/strings.sql.migration.active.backup.files.multiple.items" ItemType="0" PsrId="308" Leaf="true">
        <Str Cat="Text">
          <Val><![CDATA[Active Backup files ({0} items)]]></Val>
          <Tgt Cat="Text" Stat="Loc" Orig="New">
            <Val><![CDATA[活动备份文件({0} 项)]]></Val>
          </Tgt>
        </Str>
        <Disp Icon="Str" />
      </Item>
      <Item ItemId=";extensions/sql-migration/dist/constants/strings.sql.migration.apply" ItemType="0" PsrId="308" Leaf="true">
        <Str Cat="Text">
          <Val><![CDATA[Apply]]></Val>
          <Tgt Cat="Text" Stat="Loc" Orig="New">
            <Val><![CDATA[应用]]></Val>
          </Tgt>
        </Str>
        <Disp Icon="Str" />
      </Item>
      <Item ItemId=";extensions/sql-migration/dist/constants/strings.sql.migration.assessmen.results" ItemType="0" PsrId="308" Leaf="true">
        <Str Cat="Text">
          <Val><![CDATA[Assessment Results]]></Val>
          <Tgt Cat="Text" Stat="Loc" Orig="New">
            <Val><![CDATA[评估结果]]></Val>
          </Tgt>
        </Str>
        <Disp Icon="Str" />
      </Item>
      <Item ItemId=";extensions/sql-migration/dist/constants/strings.sql.migration.assessment" ItemType="0" PsrId="308" Leaf="true">
        <Str Cat="Text">
          <Val><![CDATA[Assessment Dialog for '{0}']]></Val>
          <Tgt Cat="Text" Stat="Loc" Orig="New">
            <Val><![CDATA[“{0}”的评估对话框]]></Val>
          </Tgt>
        </Str>
        <Disp Icon="Str" />
      </Item>
      <Item ItemId=";extensions/sql-migration/dist/constants/strings.sql.migration.assessment.in.progress" ItemType="0" PsrId="308" Leaf="true">
        <Str Cat="Text">
          <Val><![CDATA[Assessment in progress]]></Val>
          <Tgt Cat="Text" Stat="Loc" Orig="New">
            <Val><![CDATA[正在进行评估]]></Val>
          </Tgt>
        </Str>
        <Disp Icon="Str" />
      </Item>
      <Item ItemId=";extensions/sql-migration/dist/constants/strings.sql.migration.assessment.in.progress.content" ItemType="0" PsrId="308" Leaf="true">
        <Str Cat="Text">
          <Val><![CDATA[We are assessing the databases in your SQL server instance {0} to identify the right Azure SQL target.]D;]A;]D;]A;This may take some time.]]></Val>
          <Tgt Cat="Text" Stat="Loc" Orig="New">
            <Val><![CDATA[我们正在评估 SQL Server 实例 {0} 中的数据库，以标识正确的 Azure SQL 目标。]D;]A;]D;]A; 这可能需要一些时间才能完成。]]></Val>
          </Tgt>
        </Str>
        <Disp Icon="Str" />
      </Item>
      <Item ItemId=";extensions/sql-migration/dist/constants/strings.sql.migration.assessments.progress" ItemType="0" PsrId="308" Leaf="true">
        <Str Cat="Text">
          <Val><![CDATA[Assessments Progress]]></Val>
          <Tgt Cat="Text" Stat="Loc" Orig="New">
            <Val><![CDATA[评估进度]]></Val>
          </Tgt>
        </Str>
        <Disp Icon="Str" />
      </Item>
      <Item ItemId=";extensions/sql-migration/dist/constants/strings.sql.migration.authentication.type" ItemType="0" PsrId="308" Leaf="true">
        <Str Cat="Text">
          <Val><![CDATA[Authentication Type]]></Val>
          <Tgt Cat="Text" Stat="Loc" Orig="New">
            <Val><![CDATA[身份验证类型]]></Val>
          </Tgt>
        </Str>
        <Disp Icon="Str" />
      </Item>
      <Item ItemId=";extensions/sql-migration/dist/constants/strings.sql.migration.authentication.types" ItemType="0" PsrId="308" Leaf="true">
        <Str Cat="Text">
          <Val><![CDATA[Authentication Keys]]></Val>
          <Tgt Cat="Text" Stat="Loc" Orig="New">
            <Val><![CDATA[身份验证密钥]]></Val>
          </Tgt>
        </Str>
        <Disp Icon="Str" />
      </Item>
      <Item ItemId=";extensions/sql-migration/dist/constants/strings.sql.migration.authkeys.header" ItemType="0" PsrId="308" Leaf="true">
        <Str Cat="Text">
          <Val><![CDATA[Authentication key]]></Val>
          <Tgt Cat="Text" Stat="Loc" Orig="New">
            <Val><![CDATA[身份验证密钥]]></Val>
          </Tgt>
        </Str>
        <Disp Icon="Str" />
      </Item>
      <Item ItemId=";extensions/sql-migration/dist/constants/strings.sql.migration.authkeys.refresh.message" ItemType="0" PsrId="308" Leaf="true">
        <Str Cat="Text">
          <Val><![CDATA[Authentication key '{0}' has been refreshed.]]></Val>
          <Tgt Cat="Text" Stat="Loc" Orig="New">
            <Val><![CDATA[已刷新身份验证密钥“{0}”。]]></Val>
          </Tgt>
        </Str>
        <Disp Icon="Str" />
      </Item>
      <Item ItemId=";extensions/sql-migration/dist/constants/strings.sql.migration.auto.refresh.1.min" ItemType="0" PsrId="308" Leaf="true">
        <Str Cat="Text">
          <Val><![CDATA[Auto refresh: 1 minute]]></Val>
          <Tgt Cat="Text" Stat="Loc" Orig="New">
            <Val><![CDATA[自动刷新: 1 分钟]]></Val>
          </Tgt>
        </Str>
        <Disp Icon="Str" />
      </Item>
      <Item ItemId=";extensions/sql-migration/dist/constants/strings.sql.migration.auto.refresh.15.seconds" ItemType="0" PsrId="308" Leaf="true">
        <Str Cat="Text">
          <Val><![CDATA[Auto refresh: 15 seconds]]></Val>
          <Tgt Cat="Text" Stat="Loc" Orig="New">
            <Val><![CDATA[自动刷新: 15 秒]]></Val>
          </Tgt>
        </Str>
        <Disp Icon="Str" />
      </Item>
      <Item ItemId=";extensions/sql-migration/dist/constants/strings.sql.migration.auto.refresh.3.min" ItemType="0" PsrId="308" Leaf="true">
        <Str Cat="Text">
          <Val><![CDATA[Auto refresh: 3 minutes]]></Val>
          <Tgt Cat="Text" Stat="Loc" Orig="New">
            <Val><![CDATA[自动刷新: 3 分钟]]></Val>
          </Tgt>
        </Str>
        <Disp Icon="Str" />
      </Item>
      <Item ItemId=";extensions/sql-migration/dist/constants/strings.sql.migration.auto.refresh.30.seconds" ItemType="0" PsrId="308" Leaf="true">
        <Str Cat="Text">
          <Val><![CDATA[Auto refresh: 30 seconds]]></Val>
          <Tgt Cat="Text" Stat="Loc" Orig="New">
            <Val><![CDATA[自动刷新: 30 秒]]></Val>
          </Tgt>
        </Str>
        <Disp Icon="Str" />
      </Item>
      <Item ItemId=";extensions/sql-migration/dist/constants/strings.sql.migration.auto.refresh.5.min" ItemType="0" PsrId="308" Leaf="true">
        <Str Cat="Text">
          <Val><![CDATA[Auto refresh: 5 minutes]]></Val>
          <Tgt Cat="Text" Stat="Loc" Orig="New">
            <Val><![CDATA[自动刷新: 5 分钟]]></Val>
          </Tgt>
        </Str>
        <Disp Icon="Str" />
      </Item>
      <Item ItemId=";extensions/sql-migration/dist/constants/strings.sql.migration.auto.refresh.off" ItemType="0" PsrId="308" Leaf="true">
        <Str Cat="Text">
          <Val><![CDATA[Auto Refresh: Off]]></Val>
          <Tgt Cat="Text" Stat="Loc" Orig="New">
            <Val><![CDATA[自动刷新: 关闭]]></Val>
          </Tgt>
        </Str>
        <Disp Icon="Str" />
      </Item>
      <Item ItemId=";extensions/sql-migration/dist/constants/strings.sql.migration.azure.sql" ItemType="0" PsrId="308" Leaf="true">
        <Str Cat="Text">
          <Val><![CDATA[Azure SQL]]></Val>
          <Tgt Cat="Text" Stat="Loc" Orig="New">
            <Val><![CDATA[Azure SQL]]></Val>
          </Tgt>
        </Str>
        <Disp Icon="Str" />
      </Item>
      <Item ItemId=";extensions/sql-migration/dist/constants/strings.sql.migration.azure.sql.database.managed.instance" ItemType="0" PsrId="308" Leaf="true">
        <Str Cat="Text">
          <Val><![CDATA[Azure SQL Database Managed Instance]]></Val>
          <Tgt Cat="Text" Stat="Loc" Orig="New">
            <Val><![CDATA[Azure SQL 数据库托管实例]]></Val>
          </Tgt>
        </Str>
        <Disp Icon="Str" />
      </Item>
      <Item ItemId=";extensions/sql-migration/dist/constants/strings.sql.migration.azure.sql.database.virtual.machine" ItemType="0" PsrId="308" Leaf="true">
        <Str Cat="Text">
          <Val><![CDATA[Azure SQL Database Virtual Machine]]></Val>
          <Tgt Cat="Text" Stat="Loc" Orig="New">
            <Val><![CDATA[Azure SQL 数据库虚拟机]]></Val>
          </Tgt>
        </Str>
        <Disp Icon="Str" />
      </Item>
      <Item ItemId=";extensions/sql-migration/dist/constants/strings.sql.migration.azure.sql.target" ItemType="0" PsrId="308" Leaf="true">
        <Str Cat="Text">
          <Val><![CDATA[Azure SQL Target]]></Val>
          <Tgt Cat="Text" Stat="Loc" Orig="New">
            <Val><![CDATA[Azure SQL 目标]]></Val>
          </Tgt>
        </Str>
        <Disp Icon="Str" />
      </Item>
      <Item ItemId=";extensions/sql-migration/dist/constants/strings.sql.migration.azure.storage.account.to.upload.backups" ItemType="0" PsrId="308" Leaf="true">
        <Str Cat="Text">
          <Val><![CDATA[Azure Storage Account to Upload Backups]]></Val>
          <Tgt Cat="Text" Stat="Loc" Orig="New">
            <Val><![CDATA[要上传备份的 Azure 存储帐户]]></Val>
          </Tgt>
        </Str>
        <Disp Icon="Str" />
      </Item>
      <Item ItemId=";extensions/sql-migration/dist/constants/strings.sql.migration.azure.tenant" ItemType="0" PsrId="308" Leaf="true">
        <Str Cat="Text">
          <Val><![CDATA[Azure AD tenant]]></Val>
          <Tgt Cat="Text" Stat="Loc" Orig="New">
            <Val><![CDATA[Azure AD 租户]]></Val>
          </Tgt>
        </Str>
        <Disp Icon="Str" />
      </Item>
      <Item ItemId=";extensions/sql-migration/dist/constants/strings.sql.migration.backup.location" ItemType="0" PsrId="308" Leaf="true">
        <Str Cat="Text">
          <Val><![CDATA[Backup Location]]></Val>
          <Tgt Cat="Text" Stat="Loc" Orig="New">
            <Val><![CDATA[备份位置]]></Val>
          </Tgt>
        </Str>
        <Disp Icon="Str" />
      </Item>
      <Item ItemId=";extensions/sql-migration/dist/constants/strings.sql.migration.backup.start.time" ItemType="0" PsrId="308" Leaf="true">
        <Str Cat="Text">
          <Val><![CDATA[Backup start time]]></Val>
          <Tgt Cat="Text" Stat="Loc" Orig="New">
            <Val><![CDATA[备份开始时间]]></Val>
          </Tgt>
        </Str>
        <Disp Icon="Str" />
      </Item>
      <Item ItemId=";extensions/sql-migration/dist/constants/strings.sql.migration.bc.info" ItemType="0" PsrId="308" Leaf="true">
        <Str Cat="Text">
          <Val><![CDATA[Managed Instance migration cutover for Business Critical service tier can take significantly longer than General Purpose as three secondary replicas have to be seeded for Always On High Availability group. This operation duration depends on the size of data. Seeding speed in 90% of cases is 220 GB/hour or higher.]]></Val>
          <Tgt Cat="Text" Stat="Loc" Orig="New">
            <Val><![CDATA[业务关键服务层级的托管实例迁移直接转换需要的时间可能远多于常规用途，因为必须为始终打开高可用性组设置三个次要副本的种子。此操作持续时间取决于数据的大小。在 90% 的情况下，设置种子的速度为 220 GB/小时或更高。]]></Val>
          </Tgt>
        </Str>
        <Disp Icon="Str" />
      </Item>
      <Item ItemId=";extensions/sql-migration/dist/constants/strings.sql.migration.blob.container" ItemType="0" PsrId="308" Leaf="true">
        <Str Cat="Text">
          <Val><![CDATA[Select the container that contains the backup files for ‘{0}’]]></Val>
          <Tgt Cat="Text" Stat="Loc" Orig="New">
            <Val><![CDATA[选择包含“{0}”的备份文件的容器]]></Val>
          </Tgt>
        </Str>
        <Disp Icon="Str" />
      </Item>
      <Item ItemId=";extensions/sql-migration/dist/constants/strings.sql.migration.blob.container.information" ItemType="0" PsrId="308" Leaf="true">
        <Str Cat="Text">
          <Val><![CDATA[Enter the target name and select the blob container location for selected databases]]></Val>
          <Tgt Cat="Text" Stat="Loc" Orig="New">
            <Val><![CDATA[输入目标名称并选择所选数据库的 blob 容器位置]]></Val>
          </Tgt>
        </Str>
        <Disp Icon="Str" />
      </Item>
      <Item ItemId=";extensions/sql-migration/dist/constants/strings.sql.migration.blob.container.label" ItemType="0" PsrId="308" Leaf="true">
        <Str Cat="Text">
          <Val><![CDATA[Blob container resource group]]></Val>
          <Tgt Cat="Text" Stat="Loc" Orig="New">
            <Val><![CDATA[Blob 容器资源组]]></Val>
          </Tgt>
        </Str>
        <Disp Icon="Str" />
      </Item>
      <Item ItemId=";extensions/sql-migration/dist/constants/strings.sql.migration.blob.container.storage.account.label" ItemType="0" PsrId="308" Leaf="true">
        <Str Cat="Text">
          <Val><![CDATA[Blob container storage account]]></Val>
          <Tgt Cat="Text" Stat="Loc" Orig="New">
            <Val><![CDATA[Blob 容器存储账户]]></Val>
          </Tgt>
        </Str>
        <Disp Icon="Str" />
      </Item>
      <Item ItemId=";extensions/sql-migration/dist/constants/strings.sql.migration.blob.container.title" ItemType="0" PsrId="308" Leaf="true">
        <Str Cat="Text">
          <Val><![CDATA[Blob Container]]></Val>
          <Tgt Cat="Text" Stat="Loc" Orig="New">
            <Val><![CDATA[Blob 容器]]></Val>
          </Tgt>
        </Str>
        <Disp Icon="Str" />
      </Item>
      <Item ItemId=";extensions/sql-migration/dist/constants/strings.sql.migration.blob.storage.account.label" ItemType="0" PsrId="308" Leaf="true">
        <Str Cat="Text">
          <Val><![CDATA[Select the storage account that contains the backup files.]]></Val>
          <Tgt Cat="Text" Stat="Loc" Orig="New">
            <Val><![CDATA[选择包含备份文件的存储帐户。]]></Val>
          </Tgt>
        </Str>
        <Disp Icon="Str" />
      </Item>
      <Item ItemId=";extensions/sql-migration/dist/constants/strings.sql.migration.blob.storage.container.label" ItemType="0" PsrId="308" Leaf="true">
        <Str Cat="Text">
          <Val><![CDATA[Select the container that contains the backup files.]]></Val>
          <Tgt Cat="Text" Stat="Loc" Orig="New">
            <Val><![CDATA[选择包含备份文件的容器。]]></Val>
          </Tgt>
        </Str>
        <Disp Icon="Str" />
      </Item>
      <Item ItemId=";extensions/sql-migration/dist/constants/strings.sql.migration.blob.storage.container.placeholder" ItemType="0" PsrId="308" Leaf="true">
        <Str Cat="Text">
          <Val><![CDATA[Select container]]></Val>
          <Tgt Cat="Text" Stat="Loc" Orig="New">
            <Val><![CDATA[选择容器]]></Val>
          </Tgt>
        </Str>
        <Disp Icon="Str" />
      </Item>
      <Item ItemId=";extensions/sql-migration/dist/constants/strings.sql.migration.blob.storage.subscription.label" ItemType="0" PsrId="308" Leaf="true">
        <Str Cat="Text">
          <Val><![CDATA[Select the subscription that contains the storage account.]]></Val>
          <Tgt Cat="Text" Stat="Loc" Orig="New">
            <Val><![CDATA[选择包含存储帐户的订阅。]]></Val>
          </Tgt>
        </Str>
        <Disp Icon="Str" />
      </Item>
      <Item ItemId=";extensions/sql-migration/dist/constants/strings.sql.migration.can.be.migrated" ItemType="0" PsrId="308" Leaf="true">
        <Str Cat="Text">
          <Val><![CDATA[{0} out of {1} databases can be migrated]]></Val>
          <Tgt Cat="Text" Stat="Loc" Orig="New">
            <Val><![CDATA[可以迁移 {1} 个数据库中的 {0} 个]]></Val>
          </Tgt>
        </Str>
        <Disp Icon="Str" />
      </Item>
      <Item ItemId=";extensions/sql-migration/dist/constants/strings.sql.migration.cancel" ItemType="0" PsrId="308" Leaf="true">
        <Str Cat="Text">
          <Val><![CDATA[Cancel]]></Val>
          <Tgt Cat="Text" Stat="Loc" Orig="New">
            <Val><![CDATA[取消]]></Val>
          </Tgt>
        </Str>
        <Disp Icon="Str" />
      </Item>
      <Item ItemId=";extensions/sql-migration/dist/constants/strings.sql.migration.cancel.migration" ItemType="0" PsrId="308" Leaf="true">
        <Str Cat="Text">
          <Val><![CDATA[Cancel migration]]></Val>
          <Tgt Cat="Text" Stat="Loc" Orig="New">
            <Val><![CDATA[取消迁移]]></Val>
          </Tgt>
        </Str>
        <Disp Icon="Str" />
      </Item>
      <Item ItemId=";extensions/sql-migration/dist/constants/strings.sql.migration.cannot.cancel" ItemType="0" PsrId="308" Leaf="true">
        <Str Cat="Text">
          <Val><![CDATA[Migration is not in progress and cannot be cancelled.]]></Val>
          <Tgt Cat="Text" Stat="Loc" Orig="New">
            <Val><![CDATA[迁移未进行，无法取消。]]></Val>
          </Tgt>
        </Str>
        <Disp Icon="Str" />
      </Item>
      <Item ItemId=";extensions/sql-migration/dist/constants/strings.sql.migration.cannot.cutover" ItemType="0" PsrId="308" Leaf="true">
        <Str Cat="Text">
          <Val><![CDATA[Migration is not in progress and cannot be cutover.]]></Val>
          <Tgt Cat="Text" Stat="Loc" Orig="New">
            <Val><![CDATA[迁移未进行，无法直接转换。]]></Val>
          </Tgt>
        </Str>
        <Disp Icon="Str" />
      </Item>
      <Item ItemId=";extensions/sql-migration/dist/constants/strings.sql.migration.cannot.start.cutover.error" ItemType="0" PsrId="308" Leaf="true">
        <Str Cat="Text">
          <Val><![CDATA[Cannot start the cutover process until all the migrations are done. Click refresh to fetch the latest file status]]></Val>
          <Tgt Cat="Text" Stat="Loc" Orig="New">
            <Val><![CDATA[在完成所有迁移之前，无法启动直接转换过程。请单击“刷新”以提取最新的文件状态]]></Val>
          </Tgt>
        </Str>
        <Disp Icon="Str" />
      </Item>
      <Item ItemId=";extensions/sql-migration/dist/constants/strings.sql.migration.choose.to.migrate.to.azure.sql" ItemType="0" PsrId="308" Leaf="true">
        <Str Cat="Text">
          <Val><![CDATA[Choose to migrate to Azure SQL]]></Val>
          <Tgt Cat="Text" Stat="Loc" Orig="New">
            <Val><![CDATA[选择迁移到 Azure SQL]]></Val>
          </Tgt>
        </Str>
        <Disp Icon="Str" />
      </Item>
      <Item ItemId=";extensions/sql-migration/dist/constants/strings.sql.migration.close" ItemType="0" PsrId="308" Leaf="true">
        <Str Cat="Text">
          <Val><![CDATA[Close]]></Val>
          <Tgt Cat="Text" Stat="Loc" Orig="New">
            <Val><![CDATA[关闭]]></Val>
          </Tgt>
        </Str>
        <Disp Icon="Str" />
      </Item>
      <Item ItemId=";extensions/sql-migration/dist/constants/strings.sql.migration.collecting_source_configurations" ItemType="0" PsrId="308" Leaf="true">
        <Str Cat="Text">
          <Val><![CDATA[Collecting source configurations]]></Val>
          <Tgt Cat="Text" Stat="Loc" Orig="New">
            <Val><![CDATA[正在收集源配置]]></Val>
          </Tgt>
        </Str>
        <Disp Icon="Str" />
      </Item>
      <Item ItemId=";extensions/sql-migration/dist/constants/strings.sql.migration.collecting_source_configurations.error" ItemType="0" PsrId="308" Leaf="true">
        <Str Cat="Text">
          <Val><![CDATA[There was an error when gathering information about your data configuration. {0}]]></Val>
          <Tgt Cat="Text" Stat="Loc" Orig="New">
            <Val><![CDATA[收集有关数据配置的信息时出错。{0}]]></Val>
          </Tgt>
        </Str>
        <Disp Icon="Str" />
      </Item>
      <Item ItemId=";extensions/sql-migration/dist/constants/strings.sql.migration.collecting_source_configurations.info" ItemType="0" PsrId="308" Leaf="true">
        <Str Cat="Text">
          <Val><![CDATA[We need to collect some information about how your data is configured currently.]D;]A;This may take some time.]]></Val>
          <Tgt Cat="Text" Stat="Loc" Orig="New">
            <Val><![CDATA[我们需要收集有关当前数据配置方式的一些信息。]D; ]A; 这可能需要一些时间。]]></Val>
          </Tgt>
        </Str>
        <Disp Icon="Str" />
      </Item>
      <Item ItemId=";extensions/sql-migration/dist/constants/strings.sql.migration.coming.soon" ItemType="0" PsrId="308" Leaf="true">
        <Str Cat="Text">
          <Val><![CDATA[Coming soon]]></Val>
          <Tgt Cat="Text" Stat="Loc" Orig="New">
            <Val><![CDATA[即将推出]]></Val>
          </Tgt>
        </Str>
        <Disp Icon="Str" />
      </Item>
      <Item ItemId=";extensions/sql-migration/dist/constants/strings.sql.migration.complete.cutover" ItemType="0" PsrId="308" Leaf="true">
        <Str Cat="Text">
          <Val><![CDATA[Complete cutover]]></Val>
          <Tgt Cat="Text" Stat="Loc" Orig="New">
            <Val><![CDATA[完成直接转换]]></Val>
          </Tgt>
        </Str>
        <Disp Icon="Str" />
      </Item>
      <Item ItemId=";extensions/sql-migration/dist/constants/strings.sql.migration.completing.cutover.warning" ItemType="0" PsrId="308" Leaf="true">
        <Str Cat="Text">
          <Val><![CDATA[Completing cutover without restoring all the backup(s) may result in loss of data.]]></Val>
          <Tgt Cat="Text" Stat="Loc" Orig="New">
            <Val><![CDATA[在不还原所有备份的情况下完成直接转换可能导致数据丢失。]]></Val>
          </Tgt>
        </Str>
        <Disp Icon="Str" />
      </Item>
      <Item ItemId=";extensions/sql-migration/dist/constants/strings.sql.migration.confirm.checkbox.message" ItemType="0" PsrId="308" Leaf="true">
        <Str Cat="Text">
          <Val><![CDATA[I confirm there are no additional log backup(s) to provide and want to complete cutover.]]></Val>
          <Tgt Cat="Text" Stat="Loc" Orig="New">
            <Val><![CDATA[我确认没有要提供的其他日志备份，并且希望完成直接转换。]]></Val>
          </Tgt>
        </Str>
        <Disp Icon="Str" />
      </Item>
      <Item ItemId=";extensions/sql-migration/dist/constants/strings.sql.migration.connection.status" ItemType="0" PsrId="308" Leaf="true">
        <Str Cat="Text">
          <Val><![CDATA[Connection Status]]></Val>
          <Tgt Cat="Text" Stat="Loc" Orig="New">
            <Val><![CDATA[连接状态]]></Val>
          </Tgt>
        </Str>
        <Disp Icon="Str" />
      </Item>
      <Item ItemId=";extensions/sql-migration/dist/constants/strings.sql.migration.copy.key1" ItemType="0" PsrId="308" Leaf="true">
        <Str Cat="Text">
          <Val><![CDATA[Copy key 1]]></Val>
          <Tgt Cat="Text" Stat="Loc" Orig="New">
            <Val><![CDATA[复制密钥 1]]></Val>
          </Tgt>
        </Str>
        <Disp Icon="Str" />
      </Item>
      <Item ItemId=";extensions/sql-migration/dist/constants/strings.sql.migration.copy.key2" ItemType="0" PsrId="308" Leaf="true">
        <Str Cat="Text">
          <Val><![CDATA[Copy key 2]]></Val>
          <Tgt Cat="Text" Stat="Loc" Orig="New">
            <Val><![CDATA[复制密钥 2]]></Val>
          </Tgt>
        </Str>
        <Disp Icon="Str" />
      </Item>
      <Item ItemId=";extensions/sql-migration/dist/constants/strings.sql.migration.copy.migration.details" ItemType="0" PsrId="308" Leaf="true">
        <Str Cat="Text">
          <Val><![CDATA[Copy Migration Details]]></Val>
          <Tgt Cat="Text" Stat="Loc" Orig="New">
            <Val><![CDATA[复制迁移详细信息]]></Val>
          </Tgt>
        </Str>
        <Disp Icon="Str" />
      </Item>
      <Item ItemId=";extensions/sql-migration/dist/constants/strings.sql.migration.copy.throughput" ItemType="0" PsrId="308" Leaf="true">
        <Str Cat="Text">
          <Val><![CDATA[Copy Throughput (MBPS)]]></Val>
          <Tgt Cat="Text" Stat="Loc" Orig="New">
            <Val><![CDATA[复制吞吐量(MBPS)]]></Val>
          </Tgt>
        </Str>
        <Disp Icon="Str" />
      </Item>
      <Item ItemId=";extensions/sql-migration/dist/constants/strings.sql.migration.count.database.multiple" ItemType="0" PsrId="308" Leaf="true">
        <Str Cat="Text">
          <Val><![CDATA[{0} databases]]></Val>
          <Tgt Cat="Text" Stat="Loc" Orig="New">
            <Val><![CDATA[{0} 个数据库]]></Val>
          </Tgt>
        </Str>
        <Disp Icon="Str" />
      </Item>
      <Item ItemId=";extensions/sql-migration/dist/constants/strings.sql.migration.count.database.single" ItemType="0" PsrId="308" Leaf="true">
        <Str Cat="Text">
          <Val><![CDATA[{0} database]]></Val>
          <Tgt Cat="Text" Stat="Loc" Orig="New">
            <Val><![CDATA[{0} 数据库]]></Val>
          </Tgt>
        </Str>
        <Disp Icon="Str" />
      </Item>
      <Item ItemId=";extensions/sql-migration/dist/constants/strings.sql.migration.create" ItemType="0" PsrId="308" Leaf="true">
        <Str Cat="Text">
          <Val><![CDATA[Create]]></Val>
          <Tgt Cat="Text" Stat="Loc" Orig="New">
            <Val><![CDATA[创建]]></Val>
          </Tgt>
        </Str>
        <Disp Icon="Str" />
      </Item>
      <Item ItemId=";extensions/sql-migration/dist/constants/strings.sql.migration.create.new" ItemType="0" PsrId="308" Leaf="true">
        <Str Cat="Text">
          <Val><![CDATA[Create new]]></Val>
          <Tgt Cat="Text" Stat="Loc" Orig="New">
            <Val><![CDATA[新建]]></Val>
          </Tgt>
        </Str>
        <Disp Icon="Str" />
      </Item>
      <Item ItemId=";extensions/sql-migration/dist/constants/strings.sql.migration.creating.rg.loading" ItemType="0" PsrId="308" Leaf="true">
        <Str Cat="Text">
          <Val><![CDATA[Creating resource group]]></Val>
          <Tgt Cat="Text" Stat="Loc" Orig="New">
            <Val><![CDATA[正在创建资源组]]></Val>
          </Tgt>
        </Str>
        <Disp Icon="Str" />
      </Item>
      <Item ItemId=";extensions/sql-migration/dist/constants/strings.sql.migration.custom.setup.button" ItemType="0" PsrId="308" Leaf="true">
        <Str Cat="Text">
          <Val><![CDATA[Custom setup: Add DMS after customizing most options.]]></Val>
          <Tgt Cat="Text" Stat="Loc" Orig="New">
            <Val><![CDATA[自定义设置: 自定义大多数选项后添加 DMS。]]></Val>
          </Tgt>
        </Str>
        <Disp Icon="Str" />
      </Item>
      <Item ItemId=";extensions/sql-migration/dist/constants/strings.sql.migration.cutover" ItemType="0" PsrId="308" Leaf="true">
        <Str Cat="Text">
          <Val><![CDATA[Migration cutover]]></Val>
          <Tgt Cat="Text" Stat="Loc" Orig="New">
            <Val><![CDATA[迁移直接转换]]></Val>
          </Tgt>
        </Str>
        <Disp Icon="Str" />
      </Item>
      <Item ItemId=";extensions/sql-migration/dist/constants/strings.sql.migration.cutover.card" ItemType="0" PsrId="308" Leaf="true">
        <Str Cat="Text">
          <Val><![CDATA[Completing cutover]]></Val>
          <Tgt Cat="Text" Stat="Loc" Orig="New">
            <Val><![CDATA[正在完成直接转换]]></Val>
          </Tgt>
        </Str>
        <Disp Icon="Str" />
      </Item>
      <Item ItemId=";extensions/sql-migration/dist/constants/strings.sql.migration.cutover.help.main" ItemType="0" PsrId="308" Leaf="true">
        <Str Cat="Text">
          <Val><![CDATA[When you are ready to do the migration cutover, perform the following steps to complete the database migration. Please note that the database is ready for cutover only after a full backup has been restored on the target Azure SQL Database Managed Instance.]]></Val>
          <Tgt Cat="Text" Stat="Loc" Orig="New">
            <Val><![CDATA[准备好执行直接转换迁移时，按照下列步骤操作，以完成数据库迁移。请注意，只有当完整备份在目标 Azure SQL 数据库托管实例上还原后，数据库才可供执行直接转换迁移。]]></Val>
          </Tgt>
        </Str>
        <Disp Icon="Str" />
      </Item>
      <Item ItemId=";extensions/sql-migration/dist/constants/strings.sql.migration.cutover.in.progress" ItemType="0" PsrId="308" Leaf="true">
        <Str Cat="Text">
          <Val><![CDATA[Cutover in progress for database '{0}']]></Val>
          <Tgt Cat="Text" Stat="Loc" Orig="New">
            <Val><![CDATA[正在对数据库“{0}”进行直接转换]]></Val>
          </Tgt>
        </Str>
        <Disp Icon="Str" />
      </Item>
      <Item ItemId=";extensions/sql-migration/dist/constants/strings.sql.migration.cutover.step.1" ItemType="0" PsrId="308" Leaf="true">
        <Str Cat="Text">
          <Val><![CDATA[1. Stop all the incoming transactions coming to the source database.]]></Val>
          <Tgt Cat="Text" Stat="Loc" Orig="New">
            <Val><![CDATA[1. 停止传入源数据库的所有传入事务。]]></Val>
          </Tgt>
        </Str>
        <Disp Icon="Str" />
      </Item>
      <Item ItemId=";extensions/sql-migration/dist/constants/strings.sql.migration.cutover.step.2" ItemType="0" PsrId="308" Leaf="true">
        <Str Cat="Text">
          <Val><![CDATA[2. Take final transaction log backup and provide it in the network share location.]]></Val>
          <Tgt Cat="Text" Stat="Loc" Orig="New">
            <Val><![CDATA[2. 进行最终事务日志备份，并在网络共享位置提供它。]]></Val>
          </Tgt>
        </Str>
        <Disp Icon="Str" />
      </Item>
      <Item ItemId=";extensions/sql-migration/dist/constants/strings.sql.migration.cutover.step.3" ItemType="0" PsrId="308" Leaf="true">
        <Str Cat="Text">
          <Val><![CDATA[3. Make sure all the log backups are restored on target database. The "Log backups(s) pending restore" should be zero.]]></Val>
          <Tgt Cat="Text" Stat="Loc" Orig="New">
            <Val><![CDATA[3. 确保在目标数据库上还原所有日志备份。“日志备份挂起还原”应为零。]]></Val>
          </Tgt>
        </Str>
        <Disp Icon="Str" />
      </Item>
      <Item ItemId=";extensions/sql-migration/dist/constants/strings.sql.migration.cutover.type" ItemType="0" PsrId="308" Leaf="true">
        <Str Cat="Text">
          <Val><![CDATA[Migration Mode]]></Val>
          <Tgt Cat="Text" Stat="Loc" Orig="New">
            <Val><![CDATA[迁移模式]]></Val>
          </Tgt>
        </Str>
        <Disp Icon="Str" />
      </Item>
      <Item ItemId=";extensions/sql-migration/dist/constants/strings.sql.migration.dashboard.description" ItemType="0" PsrId="308" Leaf="true">
        <Str Cat="Text">
          <Val><![CDATA[Determine the migration readiness of your SQL Server instances, identify a recommended Azure SQL target, and complete the migration of your SQL Server instance to Azure SQL Managed Instance or SQL Server on Azure Virtual Machines.]]></Val>
          <Tgt Cat="Text" Stat="Loc" Orig="New">
            <Val><![CDATA[确定 SQL Server 实例的迁移准备情况，确定建议的 Azure SQL 目标，并完成 SQL Server 实例到 Azure 虚拟机上的 Azure SQL 托管实例或 SQL Server 的迁移。]]></Val>
          </Tgt>
        </Str>
        <Disp Icon="Str" />
      </Item>
      <Item ItemId=";extensions/sql-migration/dist/constants/strings.sql.migration.dashboard.help.title" ItemType="0" PsrId="308" Leaf="true">
        <Str Cat="Text">
          <Val><![CDATA[Help Articles and Video Links]]></Val>
          <Tgt Cat="Text" Stat="Loc" Orig="New">
            <Val><![CDATA[帮助文章和视频链接]]></Val>
          </Tgt>
        </Str>
        <Disp Icon="Str" />
      </Item>
      <Item ItemId=";extensions/sql-migration/dist/constants/strings.sql.migration.dashboard.link1.description" ItemType="0" PsrId="308" Leaf="true">
        <Str Cat="Text">
          <Val><![CDATA[See the list of rules used to assess the feasibility of migrating your SQL Server to Azure SQL Managed Instance.]]></Val>
          <Tgt Cat="Text" Stat="Loc" Orig="New">
            <Val><![CDATA[请参阅用于评估将 SQL Server 迁移到 Azure SQL 托管实例的可行性的规则列表。]]></Val>
          </Tgt>
        </Str>
        <Disp Icon="Str" />
      </Item>
      <Item ItemId=";extensions/sql-migration/dist/constants/strings.sql.migration.dashboard.link1.title" ItemType="0" PsrId="308" Leaf="true">
        <Str Cat="Text">
          <Val><![CDATA[Assessment rules for Azure SQL Managed Instance]]></Val>
          <Tgt Cat="Text" Stat="Loc" Orig="New">
            <Val><![CDATA[Azure SQL 托管实例的评估规则]]></Val>
          </Tgt>
        </Str>
        <Disp Icon="Str" />
      </Item>
      <Item ItemId=";extensions/sql-migration/dist/constants/strings.sql.migration.dashboard.migrate.task.button" ItemType="0" PsrId="308" Leaf="true">
        <Str Cat="Text">
          <Val><![CDATA[Migrate to Azure SQL]]></Val>
          <Tgt Cat="Text" Stat="Loc" Orig="New">
            <Val><![CDATA[迁移到 Azure SQL]]></Val>
          </Tgt>
        </Str>
        <Disp Icon="Str" />
      </Item>
      <Item ItemId=";extensions/sql-migration/dist/constants/strings.sql.migration.dashboard.migrate.task.button.description" ItemType="0" PsrId="308" Leaf="true">
        <Str Cat="Text">
          <Val><![CDATA[Migrate SQL Server instance to Azure SQL.]]></Val>
          <Tgt Cat="Text" Stat="Loc" Orig="New">
            <Val><![CDATA[将 SQL Server 实例迁移到 Azure SQL。]]></Val>
          </Tgt>
        </Str>
        <Disp Icon="Str" />
      </Item>
      <Item ItemId=";extensions/sql-migration/dist/constants/strings.sql.migration.dashboard.title" ItemType="0" PsrId="308" Leaf="true">
        <Str Cat="Text">
          <Val><![CDATA[Azure SQL Migration]]></Val>
          <Tgt Cat="Text" Stat="Loc" Orig="New">
            <Val><![CDATA[Azure SQL 迁移]]></Val>
          </Tgt>
        </Str>
        <Disp Icon="Str" />
      </Item>
      <Item ItemId=";extensions/sql-migration/dist/constants/strings.sql.migration.dashboard.video1.title" ItemType="0" PsrId="308" Leaf="true">
        <Str Cat="Text">
          <Val><![CDATA[Migrate SQL Server to SQL Managed Instance]]></Val>
          <Tgt Cat="Text" Stat="Loc" Orig="New">
            <Val><![CDATA[将 SQL Server 迁移到 SQL 托管实例]]></Val>
          </Tgt>
        </Str>
        <Disp Icon="Str" />
      </Item>
      <Item ItemId=";extensions/sql-migration/dist/constants/strings.sql.migration.dashboard.video2.title" ItemType="0" PsrId="308" Leaf="true">
        <Str Cat="Text">
          <Val><![CDATA[Migrate SQL Server to SQL Virtual Machine]]></Val>
          <Tgt Cat="Text" Stat="Loc" Orig="New">
            <Val><![CDATA[将 SQL Server 迁移到 SQL 虚拟机]]></Val>
          </Tgt>
        </Str>
        <Disp Icon="Str" />
      </Item>
      <Item ItemId=";extensions/sql-migration/dist/constants/strings.sql.migration.database" ItemType="0" PsrId="308" Leaf="true">
        <Str Cat="Text">
          <Val><![CDATA[Database]]></Val>
          <Tgt Cat="Text" Stat="Loc" Orig="New">
            <Val><![CDATA[数据库]]></Val>
          </Tgt>
        </Str>
        <Disp Icon="Str" />
      </Item>
      <Item ItemId=";extensions/sql-migration/dist/constants/strings.sql.migration.database.already.exists" ItemType="0" PsrId="308" Leaf="true">
        <Str Cat="Text">
          <Val><![CDATA[Database '{0}' already exists on target Managed Instance '{1}'.]]></Val>
          <Tgt Cat="Text" Stat="Loc" Orig="New">
            <Val><![CDATA[目标托管实例 "{0}" 上已存在数据库 "{1}"。]]></Val>
          </Tgt>
        </Str>
        <Disp Icon="Str" />
      </Item>
      <Item ItemId=";extensions/sql-migration/dist/constants/strings.sql.migration.database.backup.email.notification.checkbox.label" ItemType="0" PsrId="308" Leaf="true">
        <Str Cat="Text">
          <Val><![CDATA[Notify me when migration is complete]]></Val>
          <Tgt Cat="Text" Stat="Loc" Orig="New">
            <Val><![CDATA[迁移完成后通知我]]></Val>
          </Tgt>
        </Str>
        <Disp Icon="Str" />
      </Item>
      <Item ItemId=";extensions/sql-migration/dist/constants/strings.sql.migration.database.backup.email.notification.label" ItemType="0" PsrId="308" Leaf="true">
        <Str Cat="Text">
          <Val><![CDATA[Email notifications]]></Val>
          <Tgt Cat="Text" Stat="Loc" Orig="New">
            <Val><![CDATA[电子邮件通知]]></Val>
          </Tgt>
        </Str>
        <Disp Icon="Str" />
      </Item>
      <Item ItemId=";extensions/sql-migration/dist/constants/strings.sql.migration.database.migration" ItemType="0" PsrId="308" Leaf="true">
        <Str Cat="Text">
          <Val><![CDATA[Databases for migration]]></Val>
          <Tgt Cat="Text" Stat="Loc" Orig="New">
            <Val><![CDATA[要迁移的数据库]]></Val>
          </Tgt>
        </Str>
        <Disp Icon="Str" />
      </Item>
      <Item ItemId=";extensions/sql-migration/dist/constants/strings.sql.migration.database.migration.mode.description" ItemType="0" PsrId="308" Leaf="true">
        <Str Cat="Text">
          <Val><![CDATA[Choose from the following migration modes to migrate to your Azure SQL target based on your downtime requirements.]]></Val>
          <Tgt Cat="Text" Stat="Loc" Orig="New">
            <Val><![CDATA[从以下迁移模式中进行选择，以根据停机时间要求迁移到 Azure SQL 目标。]]></Val>
          </Tgt>
        </Str>
        <Disp Icon="Str" />
      </Item>
      <Item ItemId=";extensions/sql-migration/dist/constants/strings.sql.migration.database.migration.mode.label" ItemType="0" PsrId="308" Leaf="true">
        <Str Cat="Text">
          <Val><![CDATA[Migration mode]]></Val>
          <Tgt Cat="Text" Stat="Loc" Orig="New">
            <Val><![CDATA[迁移模式]]></Val>
          </Tgt>
        </Str>
        <Disp Icon="Str" />
      </Item>
      <Item ItemId=";extensions/sql-migration/dist/constants/strings.sql.migration.database.migration.mode.offline.description" ItemType="0" PsrId="308" Leaf="true">
        <Str Cat="Text">
          <Val><![CDATA[Application downtime will start when the migration starts.]]></Val>
          <Tgt Cat="Text" Stat="Loc" Orig="New">
            <Val><![CDATA[应用程序停机时间将在迁移启动时开始。]]></Val>
          </Tgt>
        </Str>
        <Disp Icon="Str" />
      </Item>
      <Item ItemId=";extensions/sql-migration/dist/constants/strings.sql.migration.database.migration.mode.offline.label" ItemType="0" PsrId="308" Leaf="true">
        <Str Cat="Text">
          <Val><![CDATA[Offline migration]]></Val>
          <Tgt Cat="Text" Stat="Loc" Orig="New">
            <Val><![CDATA[脱机迁移]]></Val>
          </Tgt>
        </Str>
        <Disp Icon="Str" />
      </Item>
      <Item ItemId=";extensions/sql-migration/dist/constants/strings.sql.migration.database.migration.mode.online.description" ItemType="0" PsrId="308" Leaf="true">
        <Str Cat="Text">
          <Val><![CDATA[Application downtime is limited to cut over at the end of migration.]]></Val>
          <Tgt Cat="Text" Stat="Loc" Orig="New">
            <Val><![CDATA[应用程序停机时间限制为在迁移结束时直接转换。]]></Val>
          </Tgt>
        </Str>
        <Disp Icon="Str" />
      </Item>
      <Item ItemId=";extensions/sql-migration/dist/constants/strings.sql.migration.database.migration.mode.online.label" ItemType="0" PsrId="308" Leaf="true">
        <Str Cat="Text">
          <Val><![CDATA[Online migration]]></Val>
          <Tgt Cat="Text" Stat="Loc" Orig="New">
            <Val><![CDATA[联机迁移]]></Val>
          </Tgt>
        </Str>
        <Disp Icon="Str" />
      </Item>
      <Item ItemId=";extensions/sql-migration/dist/constants/strings.sql.migration.database.migration.service" ItemType="0" PsrId="308" Leaf="true">
        <Str Cat="Text">
          <Val><![CDATA[Database Migration Service]]></Val>
          <Tgt Cat="Text" Stat="Loc" Orig="New">
            <Val><![CDATA[数据库迁移服务]]></Val>
          </Tgt>
        </Str>
        <Disp Icon="Str" />
      </Item>
      <Item ItemId=";extensions/sql-migration/dist/constants/strings.sql.migration.database.migration.service.created.successfully" ItemType="0" PsrId="308" Leaf="true">
        <Str Cat="Text">
          <Val><![CDATA[Database migration service has been created successfully]]></Val>
          <Tgt Cat="Text" Stat="Loc" Orig="New">
            <Val><![CDATA[已成功创建数据库迁移服务]]></Val>
          </Tgt>
        </Str>
        <Disp Icon="Str" />
      </Item>
      <Item ItemId=";extensions/sql-migration/dist/constants/strings.sql.migration.database.migration.status" ItemType="0" PsrId="308" Leaf="true">
        <Str Cat="Text">
          <Val><![CDATA[Database Migration Status]]></Val>
          <Tgt Cat="Text" Stat="Loc" Orig="New">
            <Val><![CDATA[数据库迁移状态]]></Val>
          </Tgt>
        </Str>
        <Disp Icon="Str" />
      </Item>
      <Item ItemId=";extensions/sql-migration/dist/constants/strings.sql.migration.database.page.description" ItemType="0" PsrId="308" Leaf="true">
        <Str Cat="Text">
          <Val><![CDATA[Select the location of your database backups to use for migration.]]></Val>
          <Tgt Cat="Text" Stat="Loc" Orig="New">
            <Val><![CDATA[选择要用于迁移的数据库备份的位置。]]></Val>
          </Tgt>
        </Str>
        <Disp Icon="Str" />
      </Item>
      <Item ItemId=";extensions/sql-migration/dist/constants/strings.sql.migration.database.page.title" ItemType="0" PsrId="308" Leaf="true">
        <Str Cat="Text">
          <Val><![CDATA[Database Backup]]></Val>
          <Tgt Cat="Text" Stat="Loc" Orig="New">
            <Val><![CDATA[数据库备份]]></Val>
          </Tgt>
        </Str>
        <Disp Icon="Str" />
      </Item>
      <Item ItemId=";extensions/sql-migration/dist/constants/strings.sql.migration.database.to.be.migrated" ItemType="0" PsrId="308" Leaf="true">
        <Str Cat="Text">
          <Val><![CDATA[Database to be migrated]]></Val>
          <Tgt Cat="Text" Stat="Loc" Orig="New">
            <Val><![CDATA[要迁移的数据库]]></Val>
          </Tgt>
        </Str>
        <Disp Icon="Str" />
      </Item>
      <Item ItemId=";extensions/sql-migration/dist/constants/strings.sql.migration.databases" ItemType="0" PsrId="308" Leaf="true">
        <Str Cat="Text">
          <Val><![CDATA[Databases ({0}/{1})]]></Val>
          <Tgt Cat="Text" Stat="Loc" Orig="New">
            <Val><![CDATA[数据库({0}/{1})]]></Val>
          </Tgt>
        </Str>
        <Disp Icon="Str" />
      </Item>
      <Item ItemId=";extensions/sql-migration/dist/constants/strings.sql.migration.databases.selected" ItemType="0" PsrId="308" Leaf="true">
        <Str Cat="Text">
          <Val><![CDATA[{0}/{1} Databases Selected]]></Val>
          <Tgt Cat="Text" Stat="Loc" Orig="New">
            <Val><![CDATA[已选择 {0}/{1} 个数据库]]></Val>
          </Tgt>
        </Str>
        <Disp Icon="Str" />
      </Item>
      <Item ItemId=";extensions/sql-migration/dist/constants/strings.sql.migration.day" ItemType="0" PsrId="308" Leaf="true">
        <Str Cat="Text">
          <Val><![CDATA[{0} day]]></Val>
          <Tgt Cat="Text" Stat="Loc" Orig="New">
            <Val><![CDATA[{0} 天]]></Val>
          </Tgt>
        </Str>
        <Disp Icon="Str" />
      </Item>
      <Item ItemId=";extensions/sql-migration/dist/constants/strings.sql.migration.days" ItemType="0" PsrId="308" Leaf="true">
        <Str Cat="Text">
          <Val><![CDATA[{0} days]]></Val>
          <Tgt Cat="Text" Stat="Loc" Orig="New">
            <Val><![CDATA[{0} 天]]></Val>
          </Tgt>
        </Str>
        <Disp Icon="Str" />
      </Item>
      <Item ItemId=";extensions/sql-migration/dist/constants/strings.sql.migration.default.setup.button" ItemType="0" PsrId="308" Leaf="true">
        <Str Cat="Text">
          <Val><![CDATA[Setup with defaults: Add DMS with one click express setup using default options.]]></Val>
          <Tgt Cat="Text" Stat="Loc" Orig="New">
            <Val><![CDATA[使用默认安装: 使用默认选项通过单击快速安装来添加 DMS。]]></Val>
          </Tgt>
        </Str>
        <Disp Icon="Str" />
      </Item>
      <Item ItemId=";extensions/sql-migration/dist/constants/strings.sql.migration.description" ItemType="0" PsrId="308" Leaf="true">
        <Str Cat="Text">
          <Val><![CDATA[Description]]></Val>
          <Tgt Cat="Text" Stat="Loc" Orig="New">
            <Val><![CDATA[说明]]></Val>
          </Tgt>
        </Str>
        <Disp Icon="Str" />
      </Item>
      <Item ItemId=";extensions/sql-migration/dist/constants/strings.sql.migration.details.copied" ItemType="0" PsrId="308" Leaf="true">
        <Str Cat="Text">
          <Val><![CDATA[Details copied]]></Val>
          <Tgt Cat="Text" Stat="Loc" Orig="New">
            <Val><![CDATA[已复制详细信息]]></Val>
          </Tgt>
        </Str>
        <Disp Icon="Str" />
      </Item>
      <Item ItemId=";extensions/sql-migration/dist/constants/strings.sql.migration.dms.portal.info" ItemType="0" PsrId="308" Leaf="true">
        <Str Cat="Text">
          <Val><![CDATA[Please note that any existing Azure Database Migration Service (DMS) in Azure portal will not show up in Azure Data Studio. DMS created in Azure Data Studio will not be visible in Azure portal yet.]]></Val>
          <Tgt Cat="Text" Stat="Loc" Orig="New">
            <Val><![CDATA[请注意，Azure 门户中的任何现有 Azure 数据库迁移服务(DMS)都不会显示在 Azure Data Studio 中。在 Azure Data Studio 中创建的 DMS 在 Azure 门户 中将仍不可见。]]></Val>
          </Tgt>
        </Str>
        <Disp Icon="Str" />
      </Item>
      <Item ItemId=";extensions/sql-migration/dist/constants/strings.sql.migration.dms.provision.failed" ItemType="0" PsrId="308" Leaf="true">
        <Str Cat="Text">
          <Val><![CDATA[Database migration service has failed to provision. Please try again after some time.]]></Val>
          <Tgt Cat="Text" Stat="Loc" Orig="New">
            <Val><![CDATA[未能预配数据库迁移服务。请稍后重试。]]></Val>
          </Tgt>
        </Str>
        <Disp Icon="Str" />
      </Item>
      <Item ItemId=";extensions/sql-migration/dist/constants/strings.sql.migration.duration" ItemType="0" PsrId="308" Leaf="true">
        <Str Cat="Text">
          <Val><![CDATA[Duration]]></Val>
          <Tgt Cat="Text" Stat="Loc" Orig="New">
            <Val><![CDATA[持续时间]]></Val>
          </Tgt>
        </Str>
        <Disp Icon="Str" />
      </Item>
      <Item ItemId=";extensions/sql-migration/dist/constants/strings.sql.migration.eastus2euap" ItemType="0" PsrId="308" Leaf="true">
        <Str Cat="Text">
          <Val><![CDATA[East US 2 EUAP]]></Val>
          <Tgt Cat="Text" Stat="Loc" Orig="New">
            <Val><![CDATA[美国东部 2 EUAP]]></Val>
          </Tgt>
        </Str>
        <Disp Icon="Str" />
      </Item>
      <Item ItemId=";extensions/sql-migration/dist/constants/strings.sql.migration.enter.file.share.information" ItemType="0" PsrId="308" Leaf="true">
        <Str Cat="Text">
          <Val><![CDATA[Enter the target name and select the file share location of selected databases]]></Val>
          <Tgt Cat="Text" Stat="Loc" Orig="New">
            <Val><![CDATA[输入目标名称并选择所选数据库的文件共享位置]]></Val>
          </Tgt>
        </Str>
        <Disp Icon="Str" />
      </Item>
      <Item ItemId=";extensions/sql-migration/dist/constants/strings.sql.migration.enter.network.share.information" ItemType="0" PsrId="308" Leaf="true">
        <Str Cat="Text">
          <Val><![CDATA[Enter target names for selected source database(s)]]></Val>
          <Tgt Cat="Text" Stat="Loc" Orig="New">
            <Val><![CDATA[输入所选源数据库的目标名称]]></Val>
          </Tgt>
        </Str>
        <Disp Icon="Str" />
      </Item>
      <Item ItemId=";extensions/sql-migration/dist/constants/strings.sql.migration.enter.your.sql.cred" ItemType="0" PsrId="308" Leaf="true">
        <Str Cat="Text">
          <Val><![CDATA[Enter the credential for source SQL Server instance. This credential will be used while migrating database(s) to Azure SQL.]]></Val>
          <Tgt Cat="Text" Stat="Loc" Orig="New">
            <Val><![CDATA[输入源 SQL Server 实例的凭据。将数据库迁移到 Azure SQL 时将使用此凭据。]]></Val>
          </Tgt>
        </Str>
        <Disp Icon="Str" />
      </Item>
      <Item ItemId=";extensions/sql-migration/dist/constants/strings.sql.migration.every.1.minute" ItemType="0" PsrId="308" Leaf="true">
        <Str Cat="Text">
          <Val><![CDATA[Every 1 minute]]></Val>
          <Tgt Cat="Text" Stat="Loc" Orig="New">
            <Val><![CDATA[每 1 分钟]]></Val>
          </Tgt>
        </Str>
        <Disp Icon="Str" />
      </Item>
      <Item ItemId=";extensions/sql-migration/dist/constants/strings.sql.migration.every.3.minutes" ItemType="0" PsrId="308" Leaf="true">
        <Str Cat="Text">
          <Val><![CDATA[Every 3 minutes]]></Val>
          <Tgt Cat="Text" Stat="Loc" Orig="New">
            <Val><![CDATA[每 3 分钟]]></Val>
          </Tgt>
        </Str>
        <Disp Icon="Str" />
      </Item>
      <Item ItemId=";extensions/sql-migration/dist/constants/strings.sql.migration.every.30.second" ItemType="0" PsrId="308" Leaf="true">
        <Str Cat="Text">
          <Val><![CDATA[Every 30 seconds]]></Val>
          <Tgt Cat="Text" Stat="Loc" Orig="New">
            <Val><![CDATA[每 30 秒]]></Val>
          </Tgt>
        </Str>
        <Disp Icon="Str" />
      </Item>
      <Item ItemId=";extensions/sql-migration/dist/constants/strings.sql.migration.every.5.minutes" ItemType="0" PsrId="308" Leaf="true">
        <Str Cat="Text">
          <Val><![CDATA[Every 5 minutes]]></Val>
          <Tgt Cat="Text" Stat="Loc" Orig="New">
            <Val><![CDATA[每 5 分钟]]></Val>
          </Tgt>
        </Str>
        <Disp Icon="Str" />
      </Item>
      <Item ItemId=";extensions/sql-migration/dist/constants/strings.sql.migration.failed" ItemType="0" PsrId="308" Leaf="true">
        <Str Cat="Text">
          <Val><![CDATA[Migration failed]]></Val>
          <Tgt Cat="Text" Stat="Loc" Orig="New">
            <Val><![CDATA[迁移失败]]></Val>
          </Tgt>
        </Str>
        <Disp Icon="Str" />
      </Item>
      <Item ItemId=";extensions/sql-migration/dist/constants/strings.sql.migration.feature.not.available" ItemType="0" PsrId="308" Leaf="true">
        <Str Cat="Text">
          <Val><![CDATA[This feature is not available yet.]]></Val>
          <Tgt Cat="Text" Stat="Loc" Orig="New">
            <Val><![CDATA[此功能尚不可用。]]></Val>
          </Tgt>
        </Str>
        <Disp Icon="Str" />
      </Item>
      <Item ItemId=";extensions/sql-migration/dist/constants/strings.sql.migration.feedback.issue.title" ItemType="0" PsrId="308" Leaf="true">
        <Str Cat="Text">
          <Val><![CDATA[Feedback on the migration experience]]></Val>
          <Tgt Cat="Text" Stat="Loc" Orig="New">
            <Val><![CDATA[有关迁移体验的反馈]]></Val>
          </Tgt>
        </Str>
        <Disp Icon="Str" />
      </Item>
      <Item ItemId=";extensions/sql-migration/dist/constants/strings.sql.migration.file.share" ItemType="0" PsrId="308" Leaf="true">
        <Str Cat="Text">
          <Val><![CDATA[Select the file share that contains the backup files for ‘{0}’]]></Val>
          <Tgt Cat="Text" Stat="Loc" Orig="New">
            <Val><![CDATA[选择包含“{0}”的备份文件的文件共享]]></Val>
          </Tgt>
        </Str>
        <Disp Icon="Str" />
      </Item>
      <Item ItemId=";extensions/sql-migration/dist/constants/strings.sql.migration.file.share.label" ItemType="0" PsrId="308" Leaf="true">
        <Str Cat="Text">
          <Val><![CDATA[Select the file share that contains the backup files.]]></Val>
          <Tgt Cat="Text" Stat="Loc" Orig="New">
            <Val><![CDATA[选择包含备份文件的文件共享。]]></Val>
          </Tgt>
        </Str>
        <Disp Icon="Str" />
      </Item>
      <Item ItemId=";extensions/sql-migration/dist/constants/strings.sql.migration.file.share.placeholder" ItemType="0" PsrId="308" Leaf="true">
        <Str Cat="Text">
          <Val><![CDATA[Select share]]></Val>
          <Tgt Cat="Text" Stat="Loc" Orig="New">
            <Val><![CDATA[选择共享]]></Val>
          </Tgt>
        </Str>
        <Disp Icon="Str" />
      </Item>
      <Item ItemId=";extensions/sql-migration/dist/constants/strings.sql.migration.file.share.storage.account.label" ItemType="0" PsrId="308" Leaf="true">
        <Str Cat="Text">
          <Val><![CDATA[Select the storage account that contains the file share.]]></Val>
          <Tgt Cat="Text" Stat="Loc" Orig="New">
            <Val><![CDATA[选择包含文件共享的存储帐户。]]></Val>
          </Tgt>
        </Str>
        <Disp Icon="Str" />
      </Item>
      <Item ItemId=";extensions/sql-migration/dist/constants/strings.sql.migration.file.share.subscription.label" ItemType="0" PsrId="308" Leaf="true">
        <Str Cat="Text">
          <Val><![CDATA[Select the subscription that contains the file share.]]></Val>
          <Tgt Cat="Text" Stat="Loc" Orig="New">
            <Val><![CDATA[选择包含文件共享的订阅。]]></Val>
          </Tgt>
        </Str>
        <Disp Icon="Str" />
      </Item>
      <Item ItemId=";extensions/sql-migration/dist/constants/strings.sql.migration.file.share.title" ItemType="0" PsrId="308" Leaf="true">
        <Str Cat="Text">
          <Val><![CDATA[File Share]]></Val>
          <Tgt Cat="Text" Stat="Loc" Orig="New">
            <Val><![CDATA[文件共享]]></Val>
          </Tgt>
        </Str>
        <Disp Icon="Str" />
      </Item>
      <Item ItemId=";extensions/sql-migration/dist/constants/strings.sql.migration.finish.time" ItemType="0" PsrId="308" Leaf="true">
        <Str Cat="Text">
          <Val><![CDATA[Finish Time]]></Val>
          <Tgt Cat="Text" Stat="Loc" Orig="New">
            <Val><![CDATA[结束时间]]></Val>
          </Tgt>
        </Str>
        <Disp Icon="Str" />
      </Item>
      <Item ItemId=";extensions/sql-migration/dist/constants/strings.sql.migration.first.lsn" ItemType="0" PsrId="308" Leaf="true">
        <Str Cat="Text">
          <Val><![CDATA[First LSN]]></Val>
          <Tgt Cat="Text" Stat="Loc" Orig="New">
            <Val><![CDATA[第一个 LSN]]></Val>
          </Tgt>
        </Str>
        <Disp Icon="Str" />
      </Item>
      <Item ItemId=";extensions/sql-migration/dist/constants/strings.sql.migration.full.backup.files" ItemType="0" PsrId="308" Leaf="true">
        <Str Cat="Text">
          <Val><![CDATA[Full backup files]]></Val>
          <Tgt Cat="Text" Stat="Loc" Orig="New">
            <Val><![CDATA[完整备份文件]]></Val>
          </Tgt>
        </Str>
        <Disp Icon="Str" />
      </Item>
      <Item ItemId=";extensions/sql-migration/dist/constants/strings.sql.migration.generic.congratulations" ItemType="0" PsrId="308" Leaf="true">
        <Str Cat="Text">
          <Val><![CDATA[We have completed the assessment of your SQL Server Instance '{0}'.]]></Val>
          <Tgt Cat="Text" Stat="Loc" Orig="New">
            <Val><![CDATA[我们已完成对 SQL Server 实例“{0}”的评估。]]></Val>
          </Tgt>
        </Str>
        <Disp Icon="Str" />
      </Item>
      <Item ItemId=";extensions/sql-migration/dist/constants/strings.sql.migration.hr" ItemType="0" PsrId="308" Leaf="true">
        <Str Cat="Text">
          <Val><![CDATA[{0} hr]]></Val>
          <Tgt Cat="Text" Stat="Loc" Orig="New">
            <Val><![CDATA[{0} 小时]]></Val>
          </Tgt>
        </Str>
        <Disp Icon="Str" />
      </Item>
      <Item ItemId=";extensions/sql-migration/dist/constants/strings.sql.migration.hrs" ItemType="0" PsrId="308" Leaf="true">
        <Str Cat="Text">
          <Val><![CDATA[{0} hrs]]></Val>
          <Tgt Cat="Text" Stat="Loc" Orig="New">
            <Val><![CDATA[{0} 小时]]></Val>
          </Tgt>
        </Str>
        <Disp Icon="Str" />
      </Item>
      <Item ItemId=";extensions/sql-migration/dist/constants/strings.sql.migration.impact.object.name" ItemType="0" PsrId="308" Leaf="true">
        <Str Cat="Text">
          <Val><![CDATA[Name: {0}]]></Val>
          <Tgt Cat="Text" Stat="Loc" Orig="New">
            <Val><![CDATA[名称: {0}]]></Val>
          </Tgt>
        </Str>
        <Disp Icon="Str" />
      </Item>
      <Item ItemId=";extensions/sql-migration/dist/constants/strings.sql.migration.impact.object.type" ItemType="0" PsrId="308" Leaf="true">
        <Str Cat="Text">
          <Val><![CDATA[Type: {0}]]></Val>
          <Tgt Cat="Text" Stat="Loc" Orig="New">
            <Val><![CDATA[类型: {0}]]></Val>
          </Tgt>
        </Str>
        <Disp Icon="Str" />
      </Item>
      <Item ItemId=";extensions/sql-migration/dist/constants/strings.sql.migration.impacted.objects" ItemType="0" PsrId="308" Leaf="true">
        <Str Cat="Text">
          <Val><![CDATA[Impacted Objects]]></Val>
          <Tgt Cat="Text" Stat="Loc" Orig="New">
            <Val><![CDATA[受影响的对象]]></Val>
          </Tgt>
        </Str>
        <Disp Icon="Str" />
      </Item>
      <Item ItemId=";extensions/sql-migration/dist/constants/strings.sql.migration.inline.migration.notebook.title" ItemType="0" PsrId="308" Leaf="true">
        <Str Cat="Text">
          <Val><![CDATA[Inline migration]]></Val>
          <Tgt Cat="Text" Stat="Loc" Orig="New">
            <Val><![CDATA[内联迁移]]></Val>
          </Tgt>
        </Str>
        <Disp Icon="Str" />
      </Item>
      <Item ItemId=";extensions/sql-migration/dist/constants/strings.sql.migration.inprogress.warning.multiple" ItemType="0" PsrId="308" Leaf="true">
        <Str Cat="Text">
          <Val><![CDATA[{0} databases have warnings]]></Val>
          <Tgt Cat="Text" Stat="Loc" Orig="New">
            <Val><![CDATA[{0} 个数据库有警告]]></Val>
          </Tgt>
        </Str>
        <Disp Icon="Str" />
      </Item>
      <Item ItemId=";extensions/sql-migration/dist/constants/strings.sql.migration.inprogress.warning.single" ItemType="0" PsrId="308" Leaf="true">
        <Str Cat="Text">
          <Val><![CDATA[{0} database has warnings]]></Val>
          <Tgt Cat="Text" Stat="Loc" Orig="New">
            <Val><![CDATA[{0} 数据库具有警告]]></Val>
          </Tgt>
        </Str>
        <Disp Icon="Str" />
      </Item>
      <Item ItemId=";extensions/sql-migration/dist/constants/strings.sql.migration.instance" ItemType="0" PsrId="308" Leaf="true">
        <Str Cat="Text">
          <Val><![CDATA[Instance]]></Val>
          <Tgt Cat="Text" Stat="Loc" Orig="New">
            <Val><![CDATA[实例]]></Val>
          </Tgt>
        </Str>
        <Disp Icon="Str" />
      </Item>
      <Item ItemId=";extensions/sql-migration/dist/constants/strings.sql.migration.invalid.blobContainer.error" ItemType="0" PsrId="308" Leaf="true">
        <Str Cat="Text">
          <Val><![CDATA[Please select a valid blob container to proceed.]]></Val>
          <Tgt Cat="Text" Stat="Loc" Orig="New">
            <Val><![CDATA[请选择有效的 Blob 容器以继续。]]></Val>
          </Tgt>
        </Str>
        <Disp Icon="Str" />
      </Item>
      <Item ItemId=";extensions/sql-migration/dist/constants/strings.sql.migration.invalid.fileShare.error" ItemType="0" PsrId="308" Leaf="true">
        <Str Cat="Text">
          <Val><![CDATA[Please select a valid file share to proceed.]]></Val>
          <Tgt Cat="Text" Stat="Loc" Orig="New">
            <Val><![CDATA[请选择有效的文件共享以继续。]]></Val>
          </Tgt>
        </Str>
        <Disp Icon="Str" />
      </Item>
      <Item ItemId=";extensions/sql-migration/dist/constants/strings.sql.migration.invalid.location.error" ItemType="0" PsrId="308" Leaf="true">
        <Str Cat="Text">
          <Val><![CDATA[Please select a valid location to proceed.]]></Val>
          <Tgt Cat="Text" Stat="Loc" Orig="New">
            <Val><![CDATA[请选择有效位置以继续。]]></Val>
          </Tgt>
        </Str>
        <Disp Icon="Str" />
      </Item>
      <Item ItemId=";extensions/sql-migration/dist/constants/strings.sql.migration.invalid.migration.service.error" ItemType="0" PsrId="308" Leaf="true">
        <Str Cat="Text">
          <Val><![CDATA[Please select a valid DMS]]></Val>
          <Tgt Cat="Text" Stat="Loc" Orig="New">
            <Val><![CDATA[请选择有效的 DMS]]></Val>
          </Tgt>
        </Str>
        <Disp Icon="Str" />
      </Item>
      <Item ItemId=";extensions/sql-migration/dist/constants/strings.sql.migration.invalid.migration.service.offline.error" ItemType="0" PsrId="308" Leaf="true">
        <Str Cat="Text">
          <Val><![CDATA[Please select a DMS that is connected to a node]]></Val>
          <Tgt Cat="Text" Stat="Loc" Orig="New">
            <Val><![CDATA[请选择已连接到节点的 DMS]]></Val>
          </Tgt>
        </Str>
        <Disp Icon="Str" />
      </Item>
      <Item ItemId=";extensions/sql-migration/dist/constants/strings.sql.migration.invalid.network.share.location" ItemType="0" PsrId="308" Leaf="true">
        <Str Cat="Text">
          <Val><![CDATA[Invalid network share location format. Example: {0}]]></Val>
          <Tgt Cat="Text" Stat="Loc" Orig="New">
            <Val><![CDATA[网络共享位置格式无效。示例: {0}]]></Val>
          </Tgt>
        </Str>
        <Disp Icon="Str" />
      </Item>
      <Item ItemId=";extensions/sql-migration/dist/constants/strings.sql.migration.invalid.region.error" ItemType="0" PsrId="308" Leaf="true">
        <Str Cat="Text">
          <Val><![CDATA[Please select a valid location to proceed.]]></Val>
          <Tgt Cat="Text" Stat="Loc" Orig="New">
            <Val><![CDATA[请选择有效位置以继续。]]></Val>
          </Tgt>
        </Str>
        <Disp Icon="Str" />
      </Item>
      <Item ItemId=";extensions/sql-migration/dist/constants/strings.sql.migration.invalid.resourceGroup.error" ItemType="0" PsrId="308" Leaf="true">
        <Str Cat="Text">
          <Val><![CDATA[Please select a valid resource group to proceed.]]></Val>
          <Tgt Cat="Text" Stat="Loc" Orig="New">
            <Val><![CDATA[请选择有效的资源组以继续。]]></Val>
          </Tgt>
        </Str>
        <Disp Icon="Str" />
      </Item>
      <Item ItemId=";extensions/sql-migration/dist/constants/strings.sql.migration.invalid.service.name.error" ItemType="0" PsrId="308" Leaf="true">
        <Str Cat="Text">
          <Val><![CDATA[Please enter a valid name for the Migration Service.]]></Val>
          <Tgt Cat="Text" Stat="Loc" Orig="New">
            <Val><![CDATA[请输入迁移服务的有效名称。]]></Val>
          </Tgt>
        </Str>
        <Disp Icon="Str" />
      </Item>
      <Item ItemId=";extensions/sql-migration/dist/constants/strings.sql.migration.invalid.storageAccount.error" ItemType="0" PsrId="308" Leaf="true">
        <Str Cat="Text">
          <Val><![CDATA[Please select a valid storage account to proceed.]]></Val>
          <Tgt Cat="Text" Stat="Loc" Orig="New">
            <Val><![CDATA[请选择有效的存储帐户以继续。]]></Val>
          </Tgt>
        </Str>
        <Disp Icon="Str" />
      </Item>
      <Item ItemId=";extensions/sql-migration/dist/constants/strings.sql.migration.invalid.subscription.error" ItemType="0" PsrId="308" Leaf="true">
        <Str Cat="Text">
          <Val><![CDATA[Please select a valid subscription to proceed.]]></Val>
          <Tgt Cat="Text" Stat="Loc" Orig="New">
            <Val><![CDATA[请选择有效的订阅以继续。]]></Val>
          </Tgt>
        </Str>
        <Disp Icon="Str" />
      </Item>
      <Item ItemId=";extensions/sql-migration/dist/constants/strings.sql.migration.invalid.target.name.error" ItemType="0" PsrId="308" Leaf="true">
        <Str Cat="Text">
          <Val><![CDATA[Please enter a valid name for the target database.]]></Val>
          <Tgt Cat="Text" Stat="Loc" Orig="New">
            <Val><![CDATA[请输入目标数据库的有效名称。]]></Val>
          </Tgt>
        </Str>
        <Disp Icon="Str" />
      </Item>
      <Item ItemId=";extensions/sql-migration/dist/constants/strings.sql.migration.invalid.user.account" ItemType="0" PsrId="308" Leaf="true">
        <Str Cat="Text">
          <Val><![CDATA[Invalid user account format. Example: {0}]]></Val>
          <Tgt Cat="Text" Stat="Loc" Orig="New">
            <Val><![CDATA[用户帐户格式无效。示例: {0}]]></Val>
          </Tgt>
        </Str>
        <Disp Icon="Str" />
      </Item>
      <Item ItemId=";extensions/sql-migration/dist/constants/strings.sql.migration.ir.node" ItemType="0" PsrId="308" Leaf="true">
        <Str Cat="Text">
          <Val><![CDATA[Integration Runtime node]]></Val>
          <Tgt Cat="Text" Stat="Loc" Orig="New">
            <Val><![CDATA[集成运行时节点]]></Val>
          </Tgt>
        </Str>
        <Disp Icon="Str" />
      </Item>
      <Item ItemId=";extensions/sql-migration/dist/constants/strings.sql.migration.ir.page.description" ItemType="0" PsrId="308" Leaf="true">
        <Str Cat="Text">
          <Val><![CDATA[Azure Database Migration Service (DMS) orchestrates database migration activities and tracks their progress. You can select an existing DMS for Azure SQL target if you have created one previously or create a new one below.]]></Val>
          <Tgt Cat="Text" Stat="Loc" Orig="New">
            <Val><![CDATA[Azure 数据库迁移服务(DMS)协调数据库迁移活动并跟踪其进度。如果之前创建了一个 DMS，则可以选择现有 DMS 用于 Azure SQL 目标，或在下面创建一个新的 DMS。]]></Val>
          </Tgt>
        </Str>
        <Disp Icon="Str" />
      </Item>
      <Item ItemId=";extensions/sql-migration/dist/constants/strings.sql.migration.ir.page.note" ItemType="0" PsrId="308" Leaf="true">
        <Str Cat="Text">
          <Val><![CDATA[Note: DMS will run in your Azure subscription in the chosen resource group and does not incur any cost for running it.]]></Val>
          <Tgt Cat="Text" Stat="Loc" Orig="New">
            <Val><![CDATA[注意: DMS 将在所选资源组中的 Azure 订阅中运行，并且不会产生任何运行费用。]]></Val>
          </Tgt>
        </Str>
        <Disp Icon="Str" />
      </Item>
      <Item ItemId=";extensions/sql-migration/dist/constants/strings.sql.migration.ir.page.sql.migration.service.not.found" ItemType="0" PsrId="308" Leaf="true">
        <Str Cat="Text">
          <Val><![CDATA[No DMS found. Please create a new one]]></Val>
          <Tgt Cat="Text" Stat="Loc" Orig="New">
            <Val><![CDATA[未找到 DMS。请新建一个]]></Val>
          </Tgt>
        </Str>
        <Disp Icon="Str" />
      </Item>
      <Item ItemId=";extensions/sql-migration/dist/constants/strings.sql.migration.ir.page.title" ItemType="0" PsrId="308" Leaf="true">
        <Str Cat="Text">
          <Val><![CDATA[Azure Database Migration Service]]></Val>
          <Tgt Cat="Text" Stat="Loc" Orig="New">
            <Val><![CDATA[Azure 数据库迁移服务]]></Val>
          </Tgt>
        </Str>
        <Disp Icon="Str" />
      </Item>
      <Item ItemId=";extensions/sql-migration/dist/constants/strings.sql.migration.ir.setup.step1" ItemType="0" PsrId="308" Leaf="true">
        <Str Cat="Text">
          <Val><![CDATA[Step 1: {0}]]></Val>
          <Tgt Cat="Text" Stat="Loc" Orig="New">
            <Val><![CDATA[步骤 1: {0}]]></Val>
          </Tgt>
        </Str>
        <Disp Icon="Str" />
      </Item>
      <Item ItemId=";extensions/sql-migration/dist/constants/strings.sql.migration.ir.setup.step2" ItemType="0" PsrId="308" Leaf="true">
        <Str Cat="Text">
          <Val><![CDATA[Step 2: Use this key to register your integration runtime]]></Val>
          <Tgt Cat="Text" Stat="Loc" Orig="New">
            <Val><![CDATA[第 2 步:使用此密钥注册集成运行时]]></Val>
          </Tgt>
        </Str>
        <Disp Icon="Str" />
      </Item>
      <Item ItemId=";extensions/sql-migration/dist/constants/strings.sql.migration.ir.setup.step3" ItemType="0" PsrId="308" Leaf="true">
        <Str Cat="Text">
          <Val><![CDATA[Step 3: Click on 'Test connection' button to check the connection between Azure Database Migration Service and Integration Runtime]]></Val>
          <Tgt Cat="Text" Stat="Loc" Orig="New">
            <Val><![CDATA[步骤 3: 单击“测试连接”按钮，以检查 Azure 数据库迁移服务与集成运行时之间的连接]]></Val>
          </Tgt>
        </Str>
        <Disp Icon="Str" />
      </Item>
      <Item ItemId=";extensions/sql-migration/dist/constants/strings.sql.migration.issues" ItemType="0" PsrId="308" Leaf="true">
        <Str Cat="Text">
          <Val><![CDATA[Issues]]></Val>
          <Tgt Cat="Text" Stat="Loc" Orig="New">
            <Val><![CDATA[问题]]></Val>
          </Tgt>
        </Str>
        <Disp Icon="Str" />
      </Item>
      <Item ItemId=";extensions/sql-migration/dist/constants/strings.sql.migration.issues.count" ItemType="0" PsrId="308" Leaf="true">
        <Str Cat="Text">
          <Val><![CDATA[Issues ({0})]]></Val>
          <Tgt Cat="Text" Stat="Loc" Orig="New">
            <Val><![CDATA[问题({0})]]></Val>
          </Tgt>
        </Str>
        <Disp Icon="Str" />
      </Item>
      <Item ItemId=";extensions/sql-migration/dist/constants/strings.sql.migration.issues.details" ItemType="0" PsrId="308" Leaf="true">
        <Str Cat="Text">
          <Val><![CDATA[Issue Details]]></Val>
          <Tgt Cat="Text" Stat="Loc" Orig="New">
            <Val><![CDATA[问题详细信息]]></Val>
          </Tgt>
        </Str>
        <Disp Icon="Str" />
      </Item>
      <Item ItemId=";extensions/sql-migration/dist/constants/strings.sql.migration.key1.copied" ItemType="0" PsrId="308" Leaf="true">
        <Str Cat="Text">
          <Val><![CDATA[Key 1 copied]]></Val>
          <Tgt Cat="Text" Stat="Loc" Orig="New">
            <Val><![CDATA[已复制密钥 1]]></Val>
          </Tgt>
        </Str>
        <Disp Icon="Str" />
      </Item>
      <Item ItemId=";extensions/sql-migration/dist/constants/strings.sql.migration.key1.label" ItemType="0" PsrId="308" Leaf="true">
        <Str Cat="Text">
          <Val><![CDATA[Key 1]]></Val>
          <Tgt Cat="Text" Stat="Loc" Orig="New">
            <Val><![CDATA[密钥 1]]></Val>
          </Tgt>
        </Str>
        <Disp Icon="Str" />
      </Item>
      <Item ItemId=";extensions/sql-migration/dist/constants/strings.sql.migration.key2.copied" ItemType="0" PsrId="308" Leaf="true">
        <Str Cat="Text">
          <Val><![CDATA[Key 2 copied]]></Val>
          <Tgt Cat="Text" Stat="Loc" Orig="New">
            <Val><![CDATA[已复制密钥 2]]></Val>
          </Tgt>
        </Str>
        <Disp Icon="Str" />
      </Item>
      <Item ItemId=";extensions/sql-migration/dist/constants/strings.sql.migration.key2.label" ItemType="0" PsrId="308" Leaf="true">
        <Str Cat="Text">
          <Val><![CDATA[Key 2]]></Val>
          <Tgt Cat="Text" Stat="Loc" Orig="New">
            <Val><![CDATA[密钥 2]]></Val>
          </Tgt>
        </Str>
        <Disp Icon="Str" />
      </Item>
      <Item ItemId=";extensions/sql-migration/dist/constants/strings.sql.migration.last.LSN" ItemType="0" PsrId="308" Leaf="true">
        <Str Cat="Text">
          <Val><![CDATA[Last LSN]]></Val>
          <Tgt Cat="Text" Stat="Loc" Orig="New">
            <Val><![CDATA[最后一个 LSN]]></Val>
          </Tgt>
        </Str>
        <Disp Icon="Str" />
      </Item>
      <Item ItemId=";extensions/sql-migration/dist/constants/strings.sql.migration.last.applied.backup.files" ItemType="0" PsrId="308" Leaf="true">
        <Str Cat="Text">
          <Val><![CDATA[Last applied backup files]]></Val>
          <Tgt Cat="Text" Stat="Loc" Orig="New">
            <Val><![CDATA[上次应用的备份文件]]></Val>
          </Tgt>
        </Str>
        <Disp Icon="Str" />
      </Item>
      <Item ItemId=";extensions/sql-migration/dist/constants/strings.sql.migration.last.applied.files.taken.on" ItemType="0" PsrId="308" Leaf="true">
        <Str Cat="Text">
          <Val><![CDATA[Last applied backup files taken on]]></Val>
          <Tgt Cat="Text" Stat="Loc" Orig="New">
            <Val><![CDATA[上次应用备份文件的时间]]></Val>
          </Tgt>
        </Str>
        <Disp Icon="Str" />
      </Item>
      <Item ItemId=";extensions/sql-migration/dist/constants/strings.sql.migration.last.applied.lsn" ItemType="0" PsrId="308" Leaf="true">
        <Str Cat="Text">
          <Val><![CDATA[Last applied LSN]]></Val>
          <Tgt Cat="Text" Stat="Loc" Orig="New">
            <Val><![CDATA[上次应用的 LSN]]></Val>
          </Tgt>
        </Str>
        <Disp Icon="Str" />
      </Item>
      <Item ItemId=";extensions/sql-migration/dist/constants/strings.sql.migration.last.backup" ItemType="0" PsrId="308" Leaf="true">
        <Str Cat="Text">
          <Val><![CDATA[Last backup]]></Val>
          <Tgt Cat="Text" Stat="Loc" Orig="New">
<<<<<<< HEAD
            <Val><![CDATA[上次备份时间]]></Val>
=======
            <Val><![CDATA[上次备份]]></Val>
>>>>>>> f72a252f
          </Tgt>
        </Str>
        <Disp Icon="Str" />
      </Item>
      <Item ItemId=";extensions/sql-migration/dist/constants/strings.sql.migration.learn.more" ItemType="0" PsrId="308" Leaf="true">
        <Str Cat="Text">
          <Val><![CDATA[Learn more]]></Val>
          <Tgt Cat="Text" Stat="Loc" Orig="New">
            <Val><![CDATA[了解详细信息]]></Val>
          </Tgt>
        </Str>
        <Disp Icon="Str" />
      </Item>
      <Item ItemId=";extensions/sql-migration/dist/constants/strings.sql.migration.location" ItemType="0" PsrId="308" Leaf="true">
        <Str Cat="Text">
          <Val><![CDATA[Location]]></Val>
          <Tgt Cat="Text" Stat="Loc" Orig="New">
            <Val><![CDATA[位置]]></Val>
          </Tgt>
        </Str>
        <Disp Icon="Str" />
      </Item>
      <Item ItemId=";extensions/sql-migration/dist/constants/strings.sql.migration.log.shipping.in.progress" ItemType="0" PsrId="308" Leaf="true">
        <Str Cat="Text">
          <Val><![CDATA[Log shipping in progress]]></Val>
          <Tgt Cat="Text" Stat="Loc" Orig="New">
            <Val><![CDATA[正在进行日志传送]]></Val>
          </Tgt>
        </Str>
        <Disp Icon="Str" />
      </Item>
      <Item ItemId=";extensions/sql-migration/dist/constants/strings.sql.migration.managed.instance" ItemType="0" PsrId="308" Leaf="true">
        <Str Cat="Text">
          <Val><![CDATA[Azure SQL managed instance]]></Val>
          <Tgt Cat="Text" Stat="Loc" Orig="New">
            <Val><![CDATA[Azure SQL 托管实例]]></Val>
          </Tgt>
        </Str>
        <Disp Icon="Str" />
      </Item>
      <Item ItemId=";extensions/sql-migration/dist/constants/strings.sql.migration.migration.completed" ItemType="0" PsrId="308" Leaf="true">
        <Str Cat="Text">
          <Val><![CDATA[Migration completed]]></Val>
          <Tgt Cat="Text" Stat="Loc" Orig="New">
            <Val><![CDATA[已完成迁移]]></Val>
          </Tgt>
        </Str>
        <Disp Icon="Str" />
      </Item>
      <Item ItemId=";extensions/sql-migration/dist/constants/strings.sql.migration.migration.in.progress" ItemType="0" PsrId="308" Leaf="true">
        <Str Cat="Text">
          <Val><![CDATA[Database migration in progress]]></Val>
          <Tgt Cat="Text" Stat="Loc" Orig="New">
            <Val><![CDATA[正在进行数据库迁移]]></Val>
          </Tgt>
        </Str>
        <Disp Icon="Str" />
      </Item>
      <Item ItemId=";extensions/sql-migration/dist/constants/strings.sql.migration.migration.not.started" ItemType="0" PsrId="308" Leaf="true">
        <Str Cat="Text">
          <Val><![CDATA[Migration not started]]></Val>
          <Tgt Cat="Text" Stat="Loc" Orig="New">
            <Val><![CDATA[迁移未开始]]></Val>
          </Tgt>
        </Str>
        <Disp Icon="Str" />
      </Item>
      <Item ItemId=";extensions/sql-migration/dist/constants/strings.sql.migration.migration.status" ItemType="0" PsrId="308" Leaf="true">
        <Str Cat="Text">
          <Val><![CDATA[Migration Status]]></Val>
          <Tgt Cat="Text" Stat="Loc" Orig="New">
            <Val><![CDATA[迁移状态]]></Val>
          </Tgt>
          <Prev Cat="Text">
            <Val><![CDATA[Migration status]]></Val>
          </Prev>
        </Str>
        <Disp Icon="Str" />
      </Item>
      <Item ItemId=";extensions/sql-migration/dist/constants/strings.sql.migration.migration.status.filter" ItemType="0" PsrId="308" Leaf="true">
        <Str Cat="Text">
          <Val><![CDATA[Migration status filter]]></Val>
          <Tgt Cat="Text" Stat="Loc" Orig="New">
            <Val><![CDATA[迁移状态筛选器]]></Val>
          </Tgt>
        </Str>
        <Disp Icon="Str" />
      </Item>
      <Item ItemId=";extensions/sql-migration/dist/constants/strings.sql.migration.min" ItemType="0" PsrId="308" Leaf="true">
        <Str Cat="Text">
          <Val><![CDATA[{0} min]]></Val>
          <Tgt Cat="Text" Stat="Loc" Orig="New">
            <Val><![CDATA[{0} 分钟]]></Val>
          </Tgt>
        </Str>
        <Disp Icon="Str" />
      </Item>
      <Item ItemId=";extensions/sql-migration/dist/constants/strings.sql.migration.mins" ItemType="0" PsrId="308" Leaf="true">
        <Str Cat="Text">
          <Val><![CDATA[{0} mins]]></Val>
          <Tgt Cat="Text" Stat="Loc" Orig="New">
            <Val><![CDATA[{0} 分钟]]></Val>
          </Tgt>
        </Str>
        <Disp Icon="Str" />
      </Item>
      <Item ItemId=";extensions/sql-migration/dist/constants/strings.sql.migration.mode" ItemType="0" PsrId="308" Leaf="true">
        <Str Cat="Text">
          <Val><![CDATA[Mode]]></Val>
          <Tgt Cat="Text" Stat="Loc" Orig="New">
            <Val><![CDATA[模式]]></Val>
          </Tgt>
        </Str>
        <Disp Icon="Str" />
      </Item>
      <Item ItemId=";extensions/sql-migration/dist/constants/strings.sql.migration.more.info" ItemType="0" PsrId="308" Leaf="true">
        <Str Cat="Text">
          <Val><![CDATA[More Info]]></Val>
          <Tgt Cat="Text" Stat="Loc" Orig="New">
            <Val><![CDATA[详细信息]]></Val>
          </Tgt>
        </Str>
        <Disp Icon="Str" />
      </Item>
      <Item ItemId=";extensions/sql-migration/dist/constants/strings.sql.migration.name" ItemType="0" PsrId="308" Leaf="true">
        <Str Cat="Text">
          <Val><![CDATA[Name]]></Val>
          <Tgt Cat="Text" Stat="Loc" Orig="New">
            <Val><![CDATA[名称]]></Val>
          </Tgt>
        </Str>
        <Disp Icon="Str" />
      </Item>
      <Item ItemId=";extensions/sql-migration/dist/constants/strings.sql.migration.name.label" ItemType="0" PsrId="308" Leaf="true">
        <Str Cat="Text">
          <Val><![CDATA[Names:]]></Val>
          <Tgt Cat="Text" Stat="Loc" Orig="New">
            <Val><![CDATA[名称:]]></Val>
          </Tgt>
        </Str>
        <Disp Icon="Str" />
      </Item>
      <Item ItemId=";extensions/sql-migration/dist/constants/strings.sql.migration.name.of.new.rg" ItemType="0" PsrId="308" Leaf="true">
        <Str Cat="Text">
          <Val><![CDATA[Name of new Resource group]]></Val>
          <Tgt Cat="Text" Stat="Loc" Orig="New">
            <Val><![CDATA[新资源组名称]]></Val>
          </Tgt>
        </Str>
        <Disp Icon="Str" />
      </Item>
      <Item ItemId=";extensions/sql-migration/dist/constants/strings.sql.migration.nc.blob.storage.radio.label" ItemType="0" PsrId="308" Leaf="true">
        <Str Cat="Text">
          <Val><![CDATA[My database backups are in an Azure Storage Blob Container]]></Val>
          <Tgt Cat="Text" Stat="Loc" Orig="New">
            <Val><![CDATA[我的数据库备份位于 Azure 存储 Blob 容器中]]></Val>
          </Tgt>
        </Str>
        <Disp Icon="Str" />
      </Item>
      <Item ItemId=";extensions/sql-migration/dist/constants/strings.sql.migration.nc.file.share.radio.label" ItemType="0" PsrId="308" Leaf="true">
        <Str Cat="Text">
          <Val><![CDATA[My database backups are in an Azure Storage File Share (Coming soon)]]></Val>
          <Tgt Cat="Text" Stat="Loc" Orig="New">
            <Val><![CDATA[我的数据库备份位于 Azure 存储文件共享中(即将推出)]]></Val>
          </Tgt>
        </Str>
        <Disp Icon="Str" />
      </Item>
      <Item ItemId=";extensions/sql-migration/dist/constants/strings.sql.migration.nc.network.share.radio.label" ItemType="0" PsrId="308" Leaf="true">
        <Str Cat="Text">
          <Val><![CDATA[My database backups are on a network share]]></Val>
          <Tgt Cat="Text" Stat="Loc" Orig="New">
            <Val><![CDATA[我的数据库备份位于网络共享上]]></Val>
          </Tgt>
        </Str>
        <Disp Icon="Str" />
      </Item>
      <Item ItemId=";extensions/sql-migration/dist/constants/strings.sql.migration.network.share" ItemType="0" PsrId="308" Leaf="true">
        <Str Cat="Text">
          <Val><![CDATA[Network Share]]></Val>
          <Tgt Cat="Text" Stat="Loc" Orig="New">
            <Val><![CDATA[网络共享]]></Val>
          </Tgt>
        </Str>
        <Disp Icon="Str" />
      </Item>
      <Item ItemId=";extensions/sql-migration/dist/constants/strings.sql.migration.network.share.azure.header" ItemType="0" PsrId="308" Leaf="true">
        <Str Cat="Text">
          <Val><![CDATA[Storage account details]]></Val>
          <Tgt Cat="Text" Stat="Loc" Orig="New">
            <Val><![CDATA[存储帐户详细信息]]></Val>
          </Tgt>
        </Str>
        <Disp Icon="Str" />
      </Item>
      <Item ItemId=";extensions/sql-migration/dist/constants/strings.sql.migration.network.share.azure.help" ItemType="0" PsrId="308" Leaf="true">
        <Str Cat="Text">
          <Val><![CDATA[Provide the Azure storage account where backups will be uploaded to.]]></Val>
          <Tgt Cat="Text" Stat="Loc" Orig="New">
            <Val><![CDATA[提供备份将上传到其中的 Azure 存储帐户。]]></Val>
          </Tgt>
        </Str>
        <Disp Icon="Str" />
      </Item>
      <Item ItemId=";extensions/sql-migration/dist/constants/strings.sql.migration.network.share.header.text" ItemType="0" PsrId="308" Leaf="true">
        <Str Cat="Text">
          <Val><![CDATA[Network share details]]></Val>
          <Tgt Cat="Text" Stat="Loc" Orig="New">
            <Val><![CDATA[网络共享详细信息]]></Val>
          </Tgt>
        </Str>
        <Disp Icon="Str" />
      </Item>
      <Item ItemId=";extensions/sql-migration/dist/constants/strings.sql.migration.network.share.help.text" ItemType="0" PsrId="308" Leaf="true">
        <Str Cat="Text">
          <Val><![CDATA[Provide the network share location that contains backups and the user credentials that has read access to the share]]></Val>
          <Tgt Cat="Text" Stat="Loc" Orig="New">
            <Val><![CDATA[提供包含备份的网络共享位置以及对共享具有读取访问权限的用户凭据]]></Val>
          </Tgt>
        </Str>
        <Disp Icon="Str" />
      </Item>
      <Item ItemId=";extensions/sql-migration/dist/constants/strings.sql.migration.network.share.location" ItemType="0" PsrId="308" Leaf="true">
        <Str Cat="Text">
          <Val><![CDATA[Network share location to read backups for database ‘{0}’]]></Val>
          <Tgt Cat="Text" Stat="Loc" Orig="New">
            <Val><![CDATA[用于读取数据库“{0}”的备份的网络共享位置]]></Val>
          </Tgt>
        </Str>
        <Disp Icon="Str" />
      </Item>
      <Item ItemId=";extensions/sql-migration/dist/constants/strings.sql.migration.network.share.location.label" ItemType="0" PsrId="308" Leaf="true">
        <Str Cat="Text">
          <Val><![CDATA[Network share location that contains backups.]]></Val>
          <Tgt Cat="Text" Stat="Loc" Orig="New">
            <Val><![CDATA[包含备份的网络共享位置。]]></Val>
          </Tgt>
        </Str>
        <Disp Icon="Str" />
      </Item>
      <Item ItemId=";extensions/sql-migration/dist/constants/strings.sql.migration.network.share.password.label" ItemType="0" PsrId="308" Leaf="true">
        <Str Cat="Text">
          <Val><![CDATA[Password]]></Val>
          <Tgt Cat="Text" Stat="Loc" Orig="New">
            <Val><![CDATA[密码]]></Val>
          </Tgt>
        </Str>
        <Disp Icon="Str" />
      </Item>
      <Item ItemId=";extensions/sql-migration/dist/constants/strings.sql.migration.network.share.password.placeholder" ItemType="0" PsrId="308" Leaf="true">
        <Str Cat="Text">
          <Val><![CDATA[Enter password]]></Val>
          <Tgt Cat="Text" Stat="Loc" Orig="New">
            <Val><![CDATA[输入密码]]></Val>
          </Tgt>
        </Str>
        <Disp Icon="Str" />
      </Item>
      <Item ItemId=";extensions/sql-migration/dist/constants/strings.sql.migration.network.share.storage.account.label" ItemType="0" PsrId="308" Leaf="true">
        <Str Cat="Text">
          <Val><![CDATA[Select the storage account where backup files will be copied.]]></Val>
          <Tgt Cat="Text" Stat="Loc" Orig="New">
            <Val><![CDATA[选择要在其中复制备份文件的存储帐户。]]></Val>
          </Tgt>
        </Str>
        <Disp Icon="Str" />
      </Item>
      <Item ItemId=";extensions/sql-migration/dist/constants/strings.sql.migration.network.share.storage.account.placeholder" ItemType="0" PsrId="308" Leaf="true">
        <Str Cat="Text">
          <Val><![CDATA[Select account]]></Val>
          <Tgt Cat="Text" Stat="Loc" Orig="New">
            <Val><![CDATA[选择帐户]]></Val>
          </Tgt>
        </Str>
        <Disp Icon="Str" />
      </Item>
      <Item ItemId=";extensions/sql-migration/dist/constants/strings.sql.migration.network.share.subscription.label" ItemType="0" PsrId="308" Leaf="true">
        <Str Cat="Text">
          <Val><![CDATA[Select the subscription that contains the storage account.]]></Val>
          <Tgt Cat="Text" Stat="Loc" Orig="New">
            <Val><![CDATA[选择包含存储帐户的订阅。]]></Val>
          </Tgt>
        </Str>
        <Disp Icon="Str" />
      </Item>
      <Item ItemId=";extensions/sql-migration/dist/constants/strings.sql.migration.network.share.subscription.placeholder" ItemType="0" PsrId="308" Leaf="true">
        <Str Cat="Text">
          <Val><![CDATA[Select subscription]]></Val>
          <Tgt Cat="Text" Stat="Loc" Orig="New">
            <Val><![CDATA[选择订阅]]></Val>
          </Tgt>
        </Str>
        <Disp Icon="Str" />
      </Item>
      <Item ItemId=";extensions/sql-migration/dist/constants/strings.sql.migration.network.share.windows.user.label" ItemType="0" PsrId="308" Leaf="true">
        <Str Cat="Text">
          <Val><![CDATA[Windows user account with read access to the network share location.]]></Val>
          <Tgt Cat="Text" Stat="Loc" Orig="New">
            <Val><![CDATA[具有对网络共享位置读取权限的 Windows 用户账户。]]></Val>
          </Tgt>
        </Str>
        <Disp Icon="Str" />
      </Item>
      <Item ItemId=";extensions/sql-migration/dist/constants/strings.sql.migration.new" ItemType="0" PsrId="308" Leaf="true">
        <Str Cat="Text">
          <Val><![CDATA[New]]></Val>
          <Tgt Cat="Text" Stat="Loc" Orig="New">
            <Val><![CDATA[新建]]></Val>
          </Tgt>
        </Str>
        <Disp Icon="Str" />
      </Item>
      <Item ItemId=";extensions/sql-migration/dist/constants/strings.sql.migration.new.resource.group" ItemType="0" PsrId="308" Leaf="true">
        <Str Cat="Text">
          <Val><![CDATA[(new) {0}]]></Val>
          <Tgt Cat="Text" Stat="Loc" Orig="New">
            <Val><![CDATA[(新) {0}]]></Val>
          </Tgt>
        </Str>
        <Disp Icon="Str" />
      </Item>
      <Item ItemId=";extensions/sql-migration/dist/constants/strings.sql.migration.no" ItemType="0" PsrId="308" Leaf="true">
        <Str Cat="Text">
          <Val><![CDATA[No]]></Val>
          <Tgt Cat="Text" Stat="Loc" Orig="New">
            <Val><![CDATA[否]]></Val>
          </Tgt>
        </Str>
        <Disp Icon="Str" />
      </Item>
      <Item ItemId=";extensions/sql-migration/dist/constants/strings.sql.migration.no.blobContainers.found" ItemType="0" PsrId="308" Leaf="true">
        <Str Cat="Text">
          <Val><![CDATA[No blob containers found]]></Val>
          <Tgt Cat="Text" Stat="Loc" Orig="New">
            <Val><![CDATA[找不到任何 blob 容器]]></Val>
          </Tgt>
        </Str>
        <Disp Icon="Str" />
      </Item>
      <Item ItemId=";extensions/sql-migration/dist/constants/strings.sql.migration.no.fileShares.found" ItemType="0" PsrId="308" Leaf="true">
        <Str Cat="Text">
          <Val><![CDATA[No file shares found]]></Val>
          <Tgt Cat="Text" Stat="Loc" Orig="New">
            <Val><![CDATA[找不到文件共享]]></Val>
          </Tgt>
        </Str>
        <Disp Icon="Str" />
      </Item>
      <Item ItemId=";extensions/sql-migration/dist/constants/strings.sql.migration.no.issues.mi" ItemType="0" PsrId="308" Leaf="true">
        <Str Cat="Text">
          <Val><![CDATA[No issues found for migrating to SQL Server on Azure SQL Managed Instance]]></Val>
          <Tgt Cat="Text" Stat="Loc" Orig="New">
            <Val><![CDATA[在 Azure SQL 托管实例上未发现迁移到 SQL Server 的问题]]></Val>
          </Tgt>
        </Str>
        <Disp Icon="Str" />
      </Item>
      <Item ItemId=";extensions/sql-migration/dist/constants/strings.sql.migration.no.issues.vm" ItemType="0" PsrId="308" Leaf="true">
        <Str Cat="Text">
          <Val><![CDATA[No issues found for migrating to SQL Server on Azure Virtual Machine]]></Val>
          <Tgt Cat="Text" Stat="Loc" Orig="New">
            <Val><![CDATA[在 Azure 虚拟机上未发现迁移到 SQL Server 的问题]]></Val>
          </Tgt>
        </Str>
        <Disp Icon="Str" />
      </Item>
      <Item ItemId=";extensions/sql-migration/dist/constants/strings.sql.migration.no.location.found" ItemType="0" PsrId="308" Leaf="true">
        <Str Cat="Text">
          <Val><![CDATA[No location found]]></Val>
          <Tgt Cat="Text" Stat="Loc" Orig="New">
            <Val><![CDATA[找不到位置]]></Val>
          </Tgt>
        </Str>
        <Disp Icon="Str" />
      </Item>
      <Item ItemId=";extensions/sql-migration/dist/constants/strings.sql.migration.no.managedInstance.found" ItemType="0" PsrId="308" Leaf="true">
        <Str Cat="Text">
          <Val><![CDATA[No managed instance found]]></Val>
          <Tgt Cat="Text" Stat="Loc" Orig="New">
            <Val><![CDATA[找不到托管实例]]></Val>
          </Tgt>
        </Str>
        <Disp Icon="Str" />
      </Item>
      <Item ItemId=";extensions/sql-migration/dist/constants/strings.sql.migration.no.storageAccount.found" ItemType="0" PsrId="308" Leaf="true">
        <Str Cat="Text">
          <Val><![CDATA[No storage account found]]></Val>
          <Tgt Cat="Text" Stat="Loc" Orig="New">
            <Val><![CDATA[找不到存储帐户]]></Val>
          </Tgt>
        </Str>
        <Disp Icon="Str" />
      </Item>
      <Item ItemId=";extensions/sql-migration/dist/constants/strings.sql.migration.no.subscription.found" ItemType="0" PsrId="308" Leaf="true">
        <Str Cat="Text">
          <Val><![CDATA[No subscription found]]></Val>
          <Tgt Cat="Text" Stat="Loc" Orig="New">
            <Val><![CDATA[找不到订阅]]></Val>
          </Tgt>
        </Str>
        <Disp Icon="Str" />
      </Item>
      <Item ItemId=";extensions/sql-migration/dist/constants/strings.sql.migration.no.virtualMachine.found" ItemType="0" PsrId="308" Leaf="true">
        <Str Cat="Text">
          <Val><![CDATA[No virtual machine found]]></Val>
          <Tgt Cat="Text" Stat="Loc" Orig="New">
            <Val><![CDATA[未找到虚拟机]]></Val>
          </Tgt>
        </Str>
        <Disp Icon="Str" />
      </Item>
      <Item ItemId=";extensions/sql-migration/dist/constants/strings.sql.migration.notebook.open.error" ItemType="0" PsrId="308" Leaf="true">
        <Str Cat="Text">
          <Val><![CDATA[Error opening migration notebook]]></Val>
          <Tgt Cat="Text" Stat="Loc" Orig="New">
            <Val><![CDATA[打开迁移笔记本时出错]]></Val>
          </Tgt>
        </Str>
        <Disp Icon="Str" />
      </Item>
      <Item ItemId=";extensions/sql-migration/dist/constants/strings.sql.migration.object.details" ItemType="0" PsrId="308" Leaf="true">
        <Str Cat="Text">
          <Val><![CDATA[Object details]]></Val>
          <Tgt Cat="Text" Stat="Loc" Orig="New">
            <Val><![CDATA[对象详细信息]]></Val>
          </Tgt>
        </Str>
        <Disp Icon="Str" />
      </Item>
      <Item ItemId=";extensions/sql-migration/dist/constants/strings.sql.migration.off" ItemType="0" PsrId="308" Leaf="true">
        <Str Cat="Text">
          <Val><![CDATA[Off]]></Val>
          <Tgt Cat="Text" Stat="Loc" Orig="New">
            <Val><![CDATA[关闭]]></Val>
          </Tgt>
        </Str>
        <Disp Icon="Str" />
      </Item>
      <Item ItemId=";extensions/sql-migration/dist/constants/strings.sql.migration.offline" ItemType="0" PsrId="308" Leaf="true">
        <Str Cat="Text">
          <Val><![CDATA[Offline]]></Val>
          <Tgt Cat="Text" Stat="Loc" Orig="New">
            <Val><![CDATA[脱机]]></Val>
          </Tgt>
        </Str>
        <Disp Icon="Str" />
      </Item>
      <Item ItemId=";extensions/sql-migration/dist/constants/strings.sql.migration.offline.caps" ItemType="0" PsrId="308" Leaf="true">
        <Str Cat="Text">
          <Val><![CDATA[OFFLINE]]></Val>
          <Tgt Cat="Text" Stat="Loc" Orig="New">
            <Val><![CDATA[脱机]]></Val>
          </Tgt>
        </Str>
        <Disp Icon="Str" />
      </Item>
      <Item ItemId=";extensions/sql-migration/dist/constants/strings.sql.migration.ok" ItemType="0" PsrId="308" Leaf="true">
        <Str Cat="Text">
          <Val><![CDATA[OK]]></Val>
          <Tgt Cat="Text" Stat="Loc" Orig="New">
            <Val><![CDATA[确定]]></Val>
          </Tgt>
        </Str>
        <Disp Icon="Str" />
      </Item>
      <Item ItemId=";extensions/sql-migration/dist/constants/strings.sql.migration.online" ItemType="0" PsrId="308" Leaf="true">
        <Str Cat="Text">
          <Val><![CDATA[Online]]></Val>
          <Tgt Cat="Text" Stat="Loc" Orig="New">
            <Val><![CDATA[联机]]></Val>
          </Tgt>
        </Str>
        <Disp Icon="Str" />
      </Item>
      <Item ItemId=";extensions/sql-migration/dist/constants/strings.sql.migration.option" ItemType="0" PsrId="308" Leaf="true">
        <Str Cat="Text">
          <Val><![CDATA[Download and install integration runtime]]></Val>
          <Tgt Cat="Text" Stat="Loc" Orig="New">
            <Val><![CDATA[下载并安装集成运行时]]></Val>
          </Tgt>
        </Str>
        <Disp Icon="Str" />
      </Item>
      <Item ItemId=";extensions/sql-migration/dist/constants/strings.sql.migration.path" ItemType="0" PsrId="308" Leaf="true">
        <Str Cat="Text">
          <Val><![CDATA[Path]]></Val>
          <Tgt Cat="Text" Stat="Loc" Orig="New">
            <Val><![CDATA[路径]]></Val>
          </Tgt>
        </Str>
        <Disp Icon="Str" />
      </Item>
      <Item ItemId=";extensions/sql-migration/dist/constants/strings.sql.migration.path.user.account" ItemType="0" PsrId="308" Leaf="true">
        <Str Cat="Text">
          <Val><![CDATA[User Account]]></Val>
          <Tgt Cat="Text" Stat="Loc" Orig="New">
            <Val><![CDATA[用户帐户]]></Val>
          </Tgt>
        </Str>
        <Disp Icon="Str" />
      </Item>
      <Item ItemId=";extensions/sql-migration/dist/constants/strings.sql.migration.pre.req.1" ItemType="0" PsrId="308" Leaf="true">
        <Str Cat="Text">
          <Val><![CDATA[Azure account details]]></Val>
          <Tgt Cat="Text" Stat="Loc" Orig="New">
            <Val><![CDATA[Azure 帐户详细信息]]></Val>
          </Tgt>
        </Str>
        <Disp Icon="Str" />
      </Item>
      <Item ItemId=";extensions/sql-migration/dist/constants/strings.sql.migration.pre.req.2" ItemType="0" PsrId="308" Leaf="true">
        <Str Cat="Text">
          <Val><![CDATA[Azure SQL Managed Instance or SQL Server on Azure Virtual Machine]]></Val>
          <Tgt Cat="Text" Stat="Loc" Orig="New">
            <Val><![CDATA[Azure SQL 托管实例或 Azure 虚拟机上的 SQL Server]]></Val>
          </Tgt>
        </Str>
        <Disp Icon="Str" />
      </Item>
      <Item ItemId=";extensions/sql-migration/dist/constants/strings.sql.migration.pre.req.3" ItemType="0" PsrId="308" Leaf="true">
        <Str Cat="Text">
          <Val><![CDATA[Backup location details]]></Val>
          <Tgt Cat="Text" Stat="Loc" Orig="New">
            <Val><![CDATA[备份位置详细信息]]></Val>
          </Tgt>
        </Str>
        <Disp Icon="Str" />
      </Item>
      <Item ItemId=";extensions/sql-migration/dist/constants/strings.sql.migration.pre.req.title" ItemType="0" PsrId="308" Leaf="true">
        <Str Cat="Text">
          <Val><![CDATA[Things you need before starting migration:]]></Val>
          <Tgt Cat="Text" Stat="Loc" Orig="New">
            <Val><![CDATA[开始迁移之前需要执行的操作:]]></Val>
          </Tgt>
        </Str>
        <Disp Icon="Str" />
      </Item>
      <Item ItemId=";extensions/sql-migration/dist/constants/strings.sql.migration.provide.unique.containers" ItemType="0" PsrId="308" Leaf="true">
        <Str Cat="Text">
          <Val><![CDATA[Please provide unique containers for target databases. Databases affected: ]]></Val>
          <Tgt Cat="Text" Stat="Loc" Orig="New">
            <Val><![CDATA[请为目标数据库提供唯一的容器。受影响的数据库: ]]></Val>
          </Tgt>
        </Str>
        <Disp Icon="Str" />
      </Item>
      <Item ItemId=";extensions/sql-migration/dist/constants/strings.sql.migration.quick.pick.placeholder" ItemType="0" PsrId="308" Leaf="true">
        <Str Cat="Text">
          <Val><![CDATA[Select the operation you'd like to perform]]></Val>
          <Tgt Cat="Text" Stat="Loc" Orig="New">
            <Val><![CDATA[选择要执行的操作。]]></Val>
          </Tgt>
        </Str>
        <Disp Icon="Str" />
      </Item>
      <Item ItemId=";extensions/sql-migration/dist/constants/strings.sql.migration.recommendation" ItemType="0" PsrId="308" Leaf="true">
        <Str Cat="Text">
          <Val><![CDATA[Recommendation]]></Val>
          <Tgt Cat="Text" Stat="Loc" Orig="New">
            <Val><![CDATA[建议]]></Val>
          </Tgt>
        </Str>
        <Disp Icon="Str" />
      </Item>
      <Item ItemId=";extensions/sql-migration/dist/constants/strings.sql.migration.refresh" ItemType="0" PsrId="308" Leaf="true">
        <Str Cat="Text">
          <Val><![CDATA[Refresh]]></Val>
          <Tgt Cat="Text" Stat="Loc" Orig="New">
            <Val><![CDATA[刷新]]></Val>
          </Tgt>
        </Str>
        <Disp Icon="Str" />
      </Item>
      <Item ItemId=";extensions/sql-migration/dist/constants/strings.sql.migration.refresh.key1" ItemType="0" PsrId="308" Leaf="true">
        <Str Cat="Text">
          <Val><![CDATA[Refresh key 1]]></Val>
          <Tgt Cat="Text" Stat="Loc" Orig="New">
            <Val><![CDATA[刷新密钥 1]]></Val>
          </Tgt>
        </Str>
        <Disp Icon="Str" />
      </Item>
      <Item ItemId=";extensions/sql-migration/dist/constants/strings.sql.migration.refresh.key2" ItemType="0" PsrId="308" Leaf="true">
        <Str Cat="Text">
          <Val><![CDATA[Refresh key 2]]></Val>
          <Tgt Cat="Text" Stat="Loc" Orig="New">
            <Val><![CDATA[刷新密钥 2]]></Val>
          </Tgt>
        </Str>
        <Disp Icon="Str" />
      </Item>
      <Item ItemId=";extensions/sql-migration/dist/constants/strings.sql.migration.region" ItemType="0" PsrId="308" Leaf="true">
        <Str Cat="Text">
          <Val><![CDATA[Region]]></Val>
          <Tgt Cat="Text" Stat="Loc" Orig="New">
            <Val><![CDATA[区域]]></Val>
          </Tgt>
        </Str>
        <Disp Icon="Str" />
      </Item>
      <Item ItemId=";extensions/sql-migration/dist/constants/strings.sql.migration.resource.group.description" ItemType="0" PsrId="308" Leaf="true">
        <Str Cat="Text">
          <Val><![CDATA[A resource group is a container that holds related resources for an Azure solution]]></Val>
          <Tgt Cat="Text" Stat="Loc" Orig="New">
            <Val><![CDATA[资源组是保管 Azure 解决方案的相关资源的容器。]]></Val>
          </Tgt>
        </Str>
        <Disp Icon="Str" />
      </Item>
      <Item ItemId=";extensions/sql-migration/dist/constants/strings.sql.migration.resource.group.not.found" ItemType="0" PsrId="308" Leaf="true">
        <Str Cat="Text">
          <Val><![CDATA[No resource groups found]]></Val>
          <Tgt Cat="Text" Stat="Loc" Orig="New">
            <Val><![CDATA[未找到资源组]]></Val>
          </Tgt>
        </Str>
        <Disp Icon="Str" />
      </Item>
      <Item ItemId=";extensions/sql-migration/dist/constants/strings.sql.migration.resourceGroups" ItemType="0" PsrId="308" Leaf="true">
        <Str Cat="Text">
          <Val><![CDATA[Resource group]]></Val>
          <Tgt Cat="Text" Stat="Loc" Orig="New">
            <Val><![CDATA[资源组]]></Val>
          </Tgt>
        </Str>
        <Disp Icon="Str" />
      </Item>
      <Item ItemId=";extensions/sql-migration/dist/constants/strings.sql.migration.rg.created" ItemType="0" PsrId="308" Leaf="true">
        <Str Cat="Text">
          <Val><![CDATA[Resource group created]]></Val>
          <Tgt Cat="Text" Stat="Loc" Orig="New">
            <Val><![CDATA[已创建资源组]]></Val>
          </Tgt>
        </Str>
        <Disp Icon="Str" />
      </Item>
      <Item ItemId=";extensions/sql-migration/dist/constants/strings.sql.migration.search" ItemType="0" PsrId="308" Leaf="true">
        <Str Cat="Text">
          <Val><![CDATA[Search]]></Val>
          <Tgt Cat="Text" Stat="Loc" Orig="New">
            <Val><![CDATA[搜索]]></Val>
          </Tgt>
        </Str>
        <Disp Icon="Str" />
      </Item>
      <Item ItemId=";extensions/sql-migration/dist/constants/strings.sql.migration.search.for.migration" ItemType="0" PsrId="308" Leaf="true">
        <Str Cat="Text">
          <Val><![CDATA[Search for migrations]]></Val>
          <Tgt Cat="Text" Stat="Loc" Orig="New">
            <Val><![CDATA[搜索迁移]]></Val>
          </Tgt>
        </Str>
        <Disp Icon="Str" />
      </Item>
      <Item ItemId=";extensions/sql-migration/dist/constants/strings.sql.migration.sec" ItemType="0" PsrId="308" Leaf="true">
        <Str Cat="Text">
          <Val><![CDATA[{0} sec]]></Val>
          <Tgt Cat="Text" Stat="Loc" Orig="New">
            <Val><![CDATA[{0} 秒]]></Val>
          </Tgt>
        </Str>
        <Disp Icon="Str" />
      </Item>
      <Item ItemId=";extensions/sql-migration/dist/constants/strings.sql.migration.select.a.migration.service" ItemType="0" PsrId="308" Leaf="true">
        <Str Cat="Text">
          <Val><![CDATA[Select Azure Database Migration Service]]></Val>
          <Tgt Cat="Text" Stat="Loc" Orig="New">
            <Val><![CDATA[选择 Azure 数据库迁移服务]]></Val>
          </Tgt>
        </Str>
        <Disp Icon="Str" />
      </Item>
      <Item ItemId=";extensions/sql-migration/dist/constants/strings.sql.migration.select.azure.mi" ItemType="0" PsrId="308" Leaf="true">
        <Str Cat="Text">
          <Val><![CDATA[Select your target Azure subscription and your target Azure SQL Managed Instance]]></Val>
          <Tgt Cat="Text" Stat="Loc" Orig="New">
            <Val><![CDATA[选择目标 Azure 订阅和目标 Azure SQL 托管实例]]></Val>
          </Tgt>
        </Str>
        <Disp Icon="Str" />
      </Item>
      <Item ItemId=";extensions/sql-migration/dist/constants/strings.sql.migration.select.azure.vm" ItemType="0" PsrId="308" Leaf="true">
        <Str Cat="Text">
          <Val><![CDATA[Select your target Azure Subscription and your target SQL Server on Azure Virtual Machine for your target.]]></Val>
          <Tgt Cat="Text" Stat="Loc" Orig="New">
            <Val><![CDATA[为目标在 Azure 虚拟机上选择目标 Azure 订阅和目标 SQL Server。]]></Val>
          </Tgt>
        </Str>
        <Disp Icon="Str" />
      </Item>
      <Item ItemId=";extensions/sql-migration/dist/constants/strings.sql.migration.select.database.to.migrate" ItemType="0" PsrId="308" Leaf="true">
        <Str Cat="Text">
          <Val><![CDATA[Please select databases to migrate]]></Val>
          <Tgt Cat="Text" Stat="Loc" Orig="New">
            <Val><![CDATA[请选择要迁移的数据库]]></Val>
          </Tgt>
        </Str>
        <Disp Icon="Str" />
      </Item>
      <Item ItemId=";extensions/sql-migration/dist/constants/strings.sql.migration.select.prompt" ItemType="0" PsrId="308" Leaf="true">
        <Str Cat="Text">
          <Val><![CDATA[Click on SQL Server Instance or any of the databases on the left to view its details.]]></Val>
          <Tgt Cat="Text" Stat="Loc" Orig="New">
            <Val><![CDATA[单击 SQL Server 实例或左侧的任意数据库以查看其详细信息。]]></Val>
          </Tgt>
        </Str>
        <Disp Icon="Str" />
      </Item>
      <Item ItemId=";extensions/sql-migration/dist/constants/strings.sql.migration.select.target.to.continue" ItemType="0" PsrId="308" Leaf="true">
        <Str Cat="Text">
          <Val><![CDATA[Please select a target to continue]]></Val>
          <Tgt Cat="Text" Stat="Loc" Orig="New">
            <Val><![CDATA[请选择目标以继续]]></Val>
          </Tgt>
        </Str>
        <Disp Icon="Str" />
      </Item>
      <Item ItemId=";extensions/sql-migration/dist/constants/strings.sql.migration.select.the.refresh.interval" ItemType="0" PsrId="308" Leaf="true">
        <Str Cat="Text">
          <Val><![CDATA[Select the refresh interval]]></Val>
          <Tgt Cat="Text" Stat="Loc" Orig="New">
            <Val><![CDATA[选择刷新间隔]]></Val>
          </Tgt>
        </Str>
        <Disp Icon="Str" />
      </Item>
      <Item ItemId=";extensions/sql-migration/dist/constants/strings.sql.migration.server" ItemType="0" PsrId="308" Leaf="true">
        <Str Cat="Text">
          <Val><![CDATA[Server]]></Val>
          <Tgt Cat="Text" Stat="Loc" Orig="New">
            <Val><![CDATA[服务器]]></Val>
          </Tgt>
        </Str>
        <Disp Icon="Str" />
      </Item>
      <Item ItemId=";extensions/sql-migration/dist/constants/strings.sql.migration.service.account.info.text" ItemType="0" PsrId="308" Leaf="true">
        <Str Cat="Text">
          <Val><![CDATA[Ensure that the service account running the source SQL Server instance has read privileges on the network share.]]></Val>
          <Tgt Cat="Text" Stat="Loc" Orig="New">
            <Val><![CDATA[请确保运行源 SQL Server 实例的服务帐户对网络共享拥有读取权限。]]></Val>
          </Tgt>
        </Str>
        <Disp Icon="Str" />
      </Item>
      <Item ItemId=";extensions/sql-migration/dist/constants/strings.sql.migration.service.container.container.description1" ItemType="0" PsrId="308" Leaf="true">
        <Str Cat="Text">
          <Val><![CDATA[Azure Database Migration Service leverages Azure Data Factory's Self-hosted Integration Runtime to upload backups from on-premise network fie share to Azure.]]></Val>
          <Tgt Cat="Text" Stat="Loc" Orig="New">
            <Val><![CDATA[Azure 数据库迁移服务利用 Azure 数据工厂的自承载 Integration Runtime 将备份从本地网络文件共享上传到 Azure。]]></Val>
          </Tgt>
        </Str>
        <Disp Icon="Str" />
      </Item>
      <Item ItemId=";extensions/sql-migration/dist/constants/strings.sql.migration.service.container.container.description2" ItemType="0" PsrId="308" Leaf="true">
        <Str Cat="Text">
          <Val><![CDATA[Follow the instructions below to setup self-hosted Integration Runtime.]]></Val>
          <Tgt Cat="Text" Stat="Loc" Orig="New">
            <Val><![CDATA[按照下面的说明安装自承载集成运行时。]]></Val>
          </Tgt>
        </Str>
        <Disp Icon="Str" />
      </Item>
      <Item ItemId=";extensions/sql-migration/dist/constants/strings.sql.migration.service.container.heading" ItemType="0" PsrId="308" Leaf="true">
        <Str Cat="Text">
          <Val><![CDATA[Setup Integration Runtime]]></Val>
          <Tgt Cat="Text" Stat="Loc" Orig="New">
            <Val><![CDATA[安装集成运行时]]></Val>
          </Tgt>
        </Str>
        <Disp Icon="Str" />
      </Item>
      <Item ItemId=";extensions/sql-migration/dist/constants/strings.sql.migration.service.container.loading.help" ItemType="0" PsrId="308" Leaf="true">
        <Str Cat="Text">
          <Val><![CDATA[Loading Migration Services]]></Val>
          <Tgt Cat="Text" Stat="Loc" Orig="New">
            <Val><![CDATA[正在加载迁移服务]]></Val>
          </Tgt>
        </Str>
        <Disp Icon="Str" />
      </Item>
      <Item ItemId=";extensions/sql-migration/dist/constants/strings.sql.migration.service.details.authkeys.label" ItemType="0" PsrId="308" Leaf="true">
        <Str Cat="Text">
          <Val><![CDATA[Authentication keys]]></Val>
          <Tgt Cat="Text" Stat="Loc" Orig="New">
            <Val><![CDATA[身份验证密钥]]></Val>
          </Tgt>
        </Str>
        <Disp Icon="Str" />
      </Item>
      <Item ItemId=";extensions/sql-migration/dist/constants/strings.sql.migration.service.details.authkeys.title" ItemType="0" PsrId="308" Leaf="true">
        <Str Cat="Text">
          <Val><![CDATA[Authentication keys used to connect to the Self-hosted Integration Runtime node]]></Val>
          <Tgt Cat="Text" Stat="Loc" Orig="New">
            <Val><![CDATA[用于连接到自承载集成运行时节点的身份验证密钥]]></Val>
          </Tgt>
        </Str>
        <Disp Icon="Str" />
      </Item>
      <Item ItemId=";extensions/sql-migration/dist/constants/strings.sql.migration.service.details.button.label" ItemType="0" PsrId="308" Leaf="true">
        <Str Cat="Text">
          <Val><![CDATA[Close]]></Val>
          <Tgt Cat="Text" Stat="Loc" Orig="New">
            <Val><![CDATA[关闭]]></Val>
          </Tgt>
        </Str>
        <Disp Icon="Str" />
      </Item>
      <Item ItemId=";extensions/sql-migration/dist/constants/strings.sql.migration.service.details.dialog.title" ItemType="0" PsrId="308" Leaf="true">
        <Str Cat="Text">
          <Val><![CDATA[Azure Database Migration Service]]></Val>
          <Tgt Cat="Text" Stat="Loc" Orig="New">
            <Val><![CDATA[Azure 数据库迁移服务]]></Val>
          </Tgt>
        </Str>
        <Disp Icon="Str" />
      </Item>
      <Item ItemId=";extensions/sql-migration/dist/constants/strings.sql.migration.service.details.ir.label" ItemType="0" PsrId="308" Leaf="true">
        <Str Cat="Text">
          <Val><![CDATA[Self-hosted Integration Runtime node]]></Val>
          <Tgt Cat="Text" Stat="Loc" Orig="New">
            <Val><![CDATA[自承载集成运行时节点]]></Val>
          </Tgt>
        </Str>
        <Disp Icon="Str" />
      </Item>
      <Item ItemId=";extensions/sql-migration/dist/constants/strings.sql.migration.service.details.status.unavailable" ItemType="0" PsrId="308" Leaf="true">
        <Str Cat="Text">
          <Val><![CDATA[-- unavailable --]]></Val>
          <Tgt Cat="Text" Stat="Loc" Orig="New">
            <Val><![CDATA[-- 不可用 --]]></Val>
          </Tgt>
        </Str>
        <Disp Icon="Str" />
      </Item>
      <Item ItemId=";extensions/sql-migration/dist/constants/strings.sql.migration.service.header" ItemType="0" PsrId="308" Leaf="true">
        <Str Cat="Text">
          <Val><![CDATA[Azure Database Migration Service "{0}" details:`]]></Val>
          <Tgt Cat="Text" Stat="Loc" Orig="New">
            <Val><![CDATA[Azure 数据库迁移服务“{0}”详细信息:]]></Val>
          </Tgt>
        </Str>
        <Disp Icon="Str" />
      </Item>
      <Item ItemId=";extensions/sql-migration/dist/constants/strings.sql.migration.service.not.found" ItemType="0" PsrId="308" Leaf="true">
        <Str Cat="Text">
          <Val><![CDATA[No Migration Services found. Please create a new one.]]></Val>
          <Tgt Cat="Text" Stat="Loc" Orig="New">
            <Val><![CDATA[找不到迁移服务。请创建一个新的迁移服务。]]></Val>
          </Tgt>
        </Str>
        <Disp Icon="Str" />
      </Item>
      <Item ItemId=";extensions/sql-migration/dist/constants/strings.sql.migration.service.not.ready" ItemType="0" PsrId="308" Leaf="true">
        <Str Cat="Text">
          <Val><![CDATA[Azure Database Migration Service is not registered. Azure Database Migration Service '{0}' needs to be registered with self-hosted Integration Runtime on any node.]]></Val>
          <Tgt Cat="Text" Stat="Loc" Orig="New">
            <Val><![CDATA[未注册 Azure 数据库迁移服务。Azure 数据库迁移服务“{0}”需要向任意节点上的自承载集成运行时进行注册。]]></Val>
          </Tgt>
        </Str>
        <Disp Icon="Str" />
      </Item>
      <Item ItemId=";extensions/sql-migration/dist/constants/strings.sql.migration.service.not.setup" ItemType="0" PsrId="308" Leaf="true">
        <Str Cat="Text">
          <Val><![CDATA[Please add a Migration Service to proceed.]]></Val>
          <Tgt Cat="Text" Stat="Loc" Orig="New">
            <Val><![CDATA[请添加迁移服务以继续。]]></Val>
          </Tgt>
        </Str>
        <Disp Icon="Str" />
      </Item>
      <Item ItemId=";extensions/sql-migration/dist/constants/strings.sql.migration.service.ready" ItemType="0" PsrId="308" Leaf="true">
        <Str Cat="Text">
          <Val><![CDATA[Azure Database Migration Service '{0}' is connected to self-hosted Integration Runtime running on the node - {1}]]></Val>
          <Tgt Cat="Text" Stat="Loc" Orig="New">
            <Val><![CDATA[Azure 数据库迁移服务“{0}”已连接到在节点上运行的自承载集成运行时 - {1}]]></Val>
          </Tgt>
        </Str>
        <Disp Icon="Str" />
      </Item>
      <Item ItemId=";extensions/sql-migration/dist/constants/strings.sql.migration.services.container.description" ItemType="0" PsrId="308" Leaf="true">
        <Str Cat="Text">
          <Val><![CDATA[Enter the information below to add a new Azure Database Migration Service.]]></Val>
          <Tgt Cat="Text" Stat="Loc" Orig="New">
            <Val><![CDATA[在下面输入信息以添加新的 Azure 数据库迁移服务。]]></Val>
          </Tgt>
        </Str>
        <Disp Icon="Str" />
      </Item>
      <Item ItemId=";extensions/sql-migration/dist/constants/strings.sql.migration.services.dialog.title" ItemType="0" PsrId="308" Leaf="true">
        <Str Cat="Text">
          <Val><![CDATA[Create Azure Database Migration Service]]></Val>
          <Tgt Cat="Text" Stat="Loc" Orig="New">
            <Val><![CDATA[创建 Azure 数据库迁移服务]]></Val>
          </Tgt>
        </Str>
        <Disp Icon="Str" />
      </Item>
      <Item ItemId=";extensions/sql-migration/dist/constants/strings.sql.migration.shir" ItemType="0" PsrId="308" Leaf="true">
        <Str Cat="Text">
          <Val><![CDATA[Self-hosted Integration Runtime node]]></Val>
          <Tgt Cat="Text" Stat="Loc" Orig="New">
            <Val><![CDATA[自承载集成运行时节点]]></Val>
          </Tgt>
        </Str>
        <Disp Icon="Str" />
      </Item>
      <Item ItemId=";extensions/sql-migration/dist/constants/strings.sql.migration.show.status" ItemType="0" PsrId="308" Leaf="true">
        <Str Cat="Text">
          <Val><![CDATA[Show status]]></Val>
          <Tgt Cat="Text" Stat="Loc" Orig="New">
            <Val><![CDATA[显示状态]]></Val>
          </Tgt>
        </Str>
        <Disp Icon="Str" />
      </Item>
      <Item ItemId=";extensions/sql-migration/dist/constants/strings.sql.migration.size" ItemType="0" PsrId="308" Leaf="true">
        <Str Cat="Text">
          <Val><![CDATA[Size (MB)]]></Val>
          <Tgt Cat="Text" Stat="Loc" Orig="New">
            <Val><![CDATA[大小(MB)]]></Val>
          </Tgt>
        </Str>
        <Disp Icon="Str" />
      </Item>
      <Item ItemId=";extensions/sql-migration/dist/constants/strings.sql.migration.sku.mi.card.title" ItemType="0" PsrId="308" Leaf="true">
        <Str Cat="Text">
          <Val><![CDATA[Azure SQL Managed Instance (PaaS)]]></Val>
          <Tgt Cat="Text" Stat="Loc" Orig="New">
            <Val><![CDATA[Azure SQL 托管实例(PaaS)]]></Val>
          </Tgt>
        </Str>
        <Disp Icon="Str" />
      </Item>
      <Item ItemId=";extensions/sql-migration/dist/constants/strings.sql.migration.sku.none" ItemType="0" PsrId="308" Leaf="true">
        <Str Cat="Text">
          <Val><![CDATA[Based on the results of our source configuration scans, none of your databases can be migrated to Azure SQL.]]></Val>
          <Tgt Cat="Text" Stat="Loc" Orig="New">
            <Val><![CDATA[根据源配置扫描结果，你的任何数据库都不可以可以迁移到 Azure SQL。]]></Val>
          </Tgt>
        </Str>
        <Disp Icon="Str" />
      </Item>
      <Item ItemId=";extensions/sql-migration/dist/constants/strings.sql.migration.sku.recommendation.view.assessment.mi" ItemType="0" PsrId="308" Leaf="true">
        <Str Cat="Text">
          <Val><![CDATA[View assessment results and select one or more  database(s) to migrate to Azure SQL Managed Instance (PaaS)]]></Val>
          <Tgt Cat="Text" Stat="Loc" Orig="New">
            <Val><![CDATA[查看评估结果，并选择一个或多个数据库，以迁移到 Azure SQL 托管实例(PaaS)]]></Val>
          </Tgt>
        </Str>
        <Disp Icon="Str" />
      </Item>
      <Item ItemId=";extensions/sql-migration/dist/constants/strings.sql.migration.sku.recommendation.view.assessment.vm" ItemType="0" PsrId="308" Leaf="true">
        <Str Cat="Text">
          <Val><![CDATA[View assessment results and select one or more  database(s) to migrate to SQL Server on Azure Virtual Machine (IaaS)]]></Val>
          <Tgt Cat="Text" Stat="Loc" Orig="New">
            <Val><![CDATA[查看评估结果并选择一个或多个数据库，以迁移到 Azure 虚拟机(IaaS)上的 SQL Server]]></Val>
          </Tgt>
        </Str>
        <Disp Icon="Str" />
      </Item>
      <Item ItemId=";extensions/sql-migration/dist/constants/strings.sql.migration.sku.vm.card.title" ItemType="0" PsrId="308" Leaf="true">
        <Str Cat="Text">
          <Val><![CDATA[SQL Server on Azure Virtual Machine (IaaS)]]></Val>
          <Tgt Cat="Text" Stat="Loc" Orig="New">
            <Val><![CDATA[Azure 虚拟机上的 SQL Server (laaS)]]></Val>
          </Tgt>
        </Str>
        <Disp Icon="Str" />
      </Item>
      <Item ItemId=";extensions/sql-migration/dist/constants/strings.sql.migration.source.configuration" ItemType="0" PsrId="308" Leaf="true">
        <Str Cat="Text">
          <Val><![CDATA[Source Configuration]]></Val>
          <Tgt Cat="Text" Stat="Loc" Orig="New">
            <Val><![CDATA[源配置]]></Val>
          </Tgt>
        </Str>
        <Disp Icon="Str" />
      </Item>
      <Item ItemId=";extensions/sql-migration/dist/constants/strings.sql.migration.source.credentials" ItemType="0" PsrId="308" Leaf="true">
        <Str Cat="Text">
          <Val><![CDATA[Source Credentials]]></Val>
          <Tgt Cat="Text" Stat="Loc" Orig="New">
            <Val><![CDATA[源凭据]]></Val>
          </Tgt>
        </Str>
        <Disp Icon="Str" />
      </Item>
      <Item ItemId=";extensions/sql-migration/dist/constants/strings.sql.migration.source.database" ItemType="0" PsrId="308" Leaf="true">
        <Str Cat="Text">
          <Val><![CDATA[Source database name]]></Val>
          <Tgt Cat="Text" Stat="Loc" Orig="New">
            <Val><![CDATA[源数据库名]]></Val>
          </Tgt>
        </Str>
        <Disp Icon="Str" />
      </Item>
      <Item ItemId=";extensions/sql-migration/dist/constants/strings.sql.migration.source.databases" ItemType="0" PsrId="308" Leaf="true">
        <Str Cat="Text">
          <Val><![CDATA[Source Database(s)]]></Val>
          <Tgt Cat="Text" Stat="Loc" Orig="New">
            <Val><![CDATA[源数据库]]></Val>
          </Tgt>
        </Str>
        <Disp Icon="Str" />
      </Item>
      <Item ItemId=";extensions/sql-migration/dist/constants/strings.sql.migration.source.details.sqlAuth" ItemType="0" PsrId="308" Leaf="true">
        <Str Cat="Text">
          <Val><![CDATA[Enter the SQL Authentication credential used for connecting to SQL Server Instance {0}. ​ This credential will be used to for connecting to SQL Server instance and identifying valid backup file(s)]]></Val>
          <Tgt Cat="Text" Stat="Loc" Orig="New">
            <Val><![CDATA[输入用于连接到 SQL Server 实例 {0} 的 SQL 身份验证凭据。​ 此凭据将用于连接到 SQL Server 实例并标识有效的备份文件]]></Val>
          </Tgt>
        </Str>
        <Disp Icon="Str" />
      </Item>
      <Item ItemId=";extensions/sql-migration/dist/constants/strings.sql.migration.source.details.windowAuth" ItemType="0" PsrId="308" Leaf="true">
        <Str Cat="Text">
          <Val><![CDATA[Enter the Windows Authentication credential used for connecting to SQL Server Instance {0}. ​ This credential will be used to for connecting to SQL Server instance and identifying valid backup file(s)]]></Val>
          <Tgt Cat="Text" Stat="Loc" Orig="New">
            <Val><![CDATA[输入用于连接到 SQL Server 实例 {0} 的 Windows 身份验证凭据。​ 此凭据将用于连接到 SQL Server 实例并标识有效的备份文件]]></Val>
          </Tgt>
        </Str>
        <Disp Icon="Str" />
      </Item>
      <Item ItemId=";extensions/sql-migration/dist/constants/strings.sql.migration.source.server" ItemType="0" PsrId="308" Leaf="true">
        <Str Cat="Text">
          <Val><![CDATA[Source server]]></Val>
          <Tgt Cat="Text" Stat="Loc" Orig="New">
            <Val><![CDATA[源服务器]]></Val>
          </Tgt>
        </Str>
        <Disp Icon="Str" />
      </Item>
      <Item ItemId=";extensions/sql-migration/dist/constants/strings.sql.migration.source.version" ItemType="0" PsrId="308" Leaf="true">
        <Str Cat="Text">
          <Val><![CDATA[Source version]]></Val>
          <Tgt Cat="Text" Stat="Loc" Orig="New">
            <Val><![CDATA[源版本]]></Val>
          </Tgt>
        </Str>
        <Disp Icon="Str" />
      </Item>
      <Item ItemId=";extensions/sql-migration/dist/constants/strings.sql.migration.sql.assessment.notebook.title" ItemType="0" PsrId="308" Leaf="true">
        <Str Cat="Text">
          <Val><![CDATA[SQL migration assessment]]></Val>
          <Tgt Cat="Text" Stat="Loc" Orig="New">
            <Val><![CDATA[SQL 迁移评估]]></Val>
          </Tgt>
        </Str>
        <Disp Icon="Str" />
      </Item>
      <Item ItemId=";extensions/sql-migration/dist/constants/strings.sql.migration.sql.login" ItemType="0" PsrId="308" Leaf="true">
        <Str Cat="Text">
          <Val><![CDATA[SQL Login]]></Val>
          <Tgt Cat="Text" Stat="Loc" Orig="New">
            <Val><![CDATA[SQL 登录]]></Val>
          </Tgt>
        </Str>
        <Disp Icon="Str" />
      </Item>
      <Item ItemId=";extensions/sql-migration/dist/constants/strings.sql.migration.sql.managed.instance" ItemType="0" PsrId="308" Leaf="true">
        <Str Cat="Text">
          <Val><![CDATA[SQL Managed Instance]]></Val>
          <Tgt Cat="Text" Stat="Loc" Orig="New">
            <Val><![CDATA[SQL 托管实例]]></Val>
          </Tgt>
        </Str>
        <Disp Icon="Str" />
      </Item>
      <Item ItemId=";extensions/sql-migration/dist/constants/strings.sql.migration.sql.virtual.machine" ItemType="0" PsrId="308" Leaf="true">
        <Str Cat="Text">
          <Val><![CDATA[SQL Virtual Machine]]></Val>
          <Tgt Cat="Text" Stat="Loc" Orig="New">
            <Val><![CDATA[SQL 虚拟机]]></Val>
          </Tgt>
        </Str>
        <Disp Icon="Str" />
      </Item>
      <Item ItemId=";extensions/sql-migration/dist/constants/strings.sql.migration.start.time" ItemType="0" PsrId="308" Leaf="true">
        <Str Cat="Text">
          <Val><![CDATA[Start Time]]></Val>
          <Tgt Cat="Text" Stat="Loc" Orig="New">
            <Val><![CDATA[开始时间]]></Val>
          </Tgt>
        </Str>
        <Disp Icon="Str" />
      </Item>
      <Item ItemId=";extensions/sql-migration/dist/constants/strings.sql.migration.started.notification" ItemType="0" PsrId="308" Leaf="true">
        <Str Cat="Text">
          <Val><![CDATA[Migration in progress]]></Val>
          <Tgt Cat="Text" Stat="Loc" Orig="New">
            <Val><![CDATA[正在迁移]]></Val>
          </Tgt>
        </Str>
        <Disp Icon="Str" />
      </Item>
      <Item ItemId=";extensions/sql-migration/dist/constants/strings.sql.migration.status" ItemType="0" PsrId="308" Leaf="true">
        <Str Cat="Text">
          <Val><![CDATA[Status]]></Val>
          <Tgt Cat="Text" Stat="Loc" Orig="New">
            <Val><![CDATA[状态]]></Val>
          </Tgt>
        </Str>
        <Disp Icon="Str" />
      </Item>
      <Item ItemId=";extensions/sql-migration/dist/constants/strings.sql.migration.status.canceling" ItemType="0" PsrId="308" Leaf="true">
        <Str Cat="Text">
          <Val><![CDATA[Canceling]]></Val>
          <Tgt Cat="Text" Stat="Loc" Orig="New">
            <Val><![CDATA[正在取消]]></Val>
          </Tgt>
        </Str>
        <Disp Icon="Str" />
      </Item>
      <Item ItemId=";extensions/sql-migration/dist/constants/strings.sql.migration.status.completing" ItemType="0" PsrId="308" Leaf="true">
        <Str Cat="Text">
          <Val><![CDATA[Completing]]></Val>
          <Tgt Cat="Text" Stat="Loc" Orig="New">
            <Val><![CDATA[正在完成]]></Val>
          </Tgt>
        </Str>
        <Disp Icon="Str" />
      </Item>
      <Item ItemId=";extensions/sql-migration/dist/constants/strings.sql.migration.status.creating" ItemType="0" PsrId="308" Leaf="true">
        <Str Cat="Text">
          <Val><![CDATA[Creating]]></Val>
          <Tgt Cat="Text" Stat="Loc" Orig="New">
            <Val><![CDATA[正在创建]]></Val>
          </Tgt>
        </Str>
        <Disp Icon="Str" />
      </Item>
      <Item ItemId=";extensions/sql-migration/dist/constants/strings.sql.migration.status.error.count.multiple" ItemType="0" PsrId="308" Leaf="true">
        <Str Cat="Text">
          <Val><![CDATA[{0} Errors)]]></Val>
          <Tgt Cat="Text" Stat="Loc" Orig="New">
            <Val><![CDATA[{0} 个错误)]]></Val>
          </Tgt>
          <Prev Cat="Text">
            <Val><![CDATA[{0} ({1} Errors)]]></Val>
          </Prev>
        </Str>
        <Disp Icon="Str" />
      </Item>
      <Item ItemId=";extensions/sql-migration/dist/constants/strings.sql.migration.status.error.count.none" ItemType="0" PsrId="308" Leaf="true">
        <Str Cat="Text">
          <Val><![CDATA[{0}]]></Val>
          <Tgt Cat="Text" Stat="Loc" Orig="New">
            <Val><![CDATA[{0}]]></Val>
          </Tgt>
        </Str>
        <Disp Icon="Str" />
      </Item>
      <Item ItemId=";extensions/sql-migration/dist/constants/strings.sql.migration.status.error.count.single" ItemType="0" PsrId="308" Leaf="true">
        <Str Cat="Text">
          <Val><![CDATA[{0} Error)]]></Val>
          <Tgt Cat="Text" Stat="Loc" Orig="New">
            <Val><![CDATA[{0} 个错误)]]></Val>
          </Tgt>
          <Prev Cat="Text">
            <Val><![CDATA[{0} ({1} Error)]]></Val>
          </Prev>
        </Str>
        <Disp Icon="Str" />
      </Item>
      <Item ItemId=";extensions/sql-migration/dist/constants/strings.sql.migration.status.error.count.some" ItemType="0" PsrId="308" Leaf="true">
        <Str Cat="Text">
          <Val><![CDATA[{0} (]]></Val>
          <Tgt Cat="Text" Stat="Loc" Orig="New">
            <Val><![CDATA[{0} (]]></Val>
          </Tgt>
        </Str>
        <Disp Icon="Str" />
      </Item>
      <Item ItemId=";extensions/sql-migration/dist/constants/strings.sql.migration.status.failed" ItemType="0" PsrId="308" Leaf="true">
        <Str Cat="Text">
          <Val><![CDATA[Failed]]></Val>
          <Tgt Cat="Text" Stat="Loc" Orig="New">
            <Val><![CDATA[失败]]></Val>
          </Tgt>
        </Str>
        <Disp Icon="Str" />
      </Item>
      <Item ItemId=";extensions/sql-migration/dist/constants/strings.sql.migration.status.inprogress" ItemType="0" PsrId="308" Leaf="true">
        <Str Cat="Text">
          <Val><![CDATA[In progress]]></Val>
          <Tgt Cat="Text" Stat="Loc" Orig="New">
            <Val><![CDATA[进行中]]></Val>
          </Tgt>
        </Str>
        <Disp Icon="Str" />
      </Item>
      <Item ItemId=";extensions/sql-migration/dist/constants/strings.sql.migration.status.refresh.label" ItemType="0" PsrId="308" Leaf="true">
        <Str Cat="Text">
          <Val><![CDATA[Refresh]]></Val>
          <Tgt Cat="Text" Stat="Loc" Orig="New">
            <Val><![CDATA[刷新]]></Val>
          </Tgt>
        </Str>
        <Disp Icon="Str" />
      </Item>
      <Item ItemId=";extensions/sql-migration/dist/constants/strings.sql.migration.status.succeeded" ItemType="0" PsrId="308" Leaf="true">
        <Str Cat="Text">
          <Val><![CDATA[Succeeded]]></Val>
          <Tgt Cat="Text" Stat="Loc" Orig="New">
            <Val><![CDATA[成功]]></Val>
          </Tgt>
        </Str>
        <Disp Icon="Str" />
      </Item>
      <Item ItemId=";extensions/sql-migration/dist/constants/strings.sql.migration.status.warning.count.multiple" ItemType="0" PsrId="308" Leaf="true">
        <Str Cat="Text">
          <Val><![CDATA[{0} Warnings)]]></Val>
          <Tgt Cat="Text" Stat="Loc" Orig="New">
            <Val><![CDATA[{0} 条警告)]]></Val>
          </Tgt>
          <Prev Cat="Text">
            <Val><![CDATA[{0} ({1} Warnings)]]></Val>
          </Prev>
        </Str>
        <Disp Icon="Str" />
      </Item>
      <Item ItemId=";extensions/sql-migration/dist/constants/strings.sql.migration.status.warning.count.single" ItemType="0" PsrId="308" Leaf="true">
        <Str Cat="Text">
          <Val><![CDATA[{0} Warning)]]></Val>
          <Tgt Cat="Text" Stat="Loc" Orig="New">
            <Val><![CDATA[{0} 个警告)]]></Val>
          </Tgt>
          <Prev Cat="Text">
            <Val><![CDATA[{0} ({1} Warning)]]></Val>
          </Prev>
        </Str>
        <Disp Icon="Str" />
      </Item>
      <Item ItemId=";extensions/sql-migration/dist/constants/strings.sql.migration.storage.account" ItemType="0" PsrId="308" Leaf="true">
        <Str Cat="Text">
          <Val><![CDATA[Storage account]]></Val>
          <Tgt Cat="Text" Stat="Loc" Orig="New">
            <Val><![CDATA[存储帐户]]></Val>
          </Tgt>
          <Prev Cat="Text">
            <Val><![CDATA[Storage Account]]></Val>
          </Prev>
        </Str>
        <Disp Icon="Str" />
      </Item>
      <Item ItemId=";extensions/sql-migration/dist/constants/strings.sql.migration.submit" ItemType="0" PsrId="308" Leaf="true">
        <Str Cat="Text">
          <Val><![CDATA[Submit]]></Val>
          <Tgt Cat="Text" Stat="Loc" Orig="New">
            <Val><![CDATA[提交]]></Val>
          </Tgt>
        </Str>
        <Disp Icon="Str" />
      </Item>
      <Item ItemId=";extensions/sql-migration/dist/constants/strings.sql.migration.subscription" ItemType="0" PsrId="308" Leaf="true">
        <Str Cat="Text">
          <Val><![CDATA[Subscription]]></Val>
          <Tgt Cat="Text" Stat="Loc" Orig="New">
            <Val><![CDATA[订阅]]></Val>
          </Tgt>
        </Str>
        <Disp Icon="Str" />
      </Item>
      <Item ItemId=";extensions/sql-migration/dist/constants/strings.sql.migration.successfully.migrated.to.azure.sql" ItemType="0" PsrId="308" Leaf="true">
        <Str Cat="Text">
          <Val><![CDATA[Successfully migrated to Azure SQL]]></Val>
          <Tgt Cat="Text" Stat="Loc" Orig="New">
            <Val><![CDATA[已成功迁移到 Azure SQL]]></Val>
          </Tgt>
        </Str>
        <Disp Icon="Str" />
      </Item>
      <Item ItemId=";extensions/sql-migration/dist/constants/strings.sql.migration.summary.azure.account.linked" ItemType="0" PsrId="308" Leaf="true">
        <Str Cat="Text">
          <Val><![CDATA[Azure account linked]]></Val>
          <Tgt Cat="Text" Stat="Loc" Orig="New">
            <Val><![CDATA[已链接 Azure 帐户]]></Val>
          </Tgt>
        </Str>
        <Disp Icon="Str" />
      </Item>
      <Item ItemId=";extensions/sql-migration/dist/constants/strings.sql.migration.summary.azure.storage" ItemType="0" PsrId="308" Leaf="true">
        <Str Cat="Text">
          <Val><![CDATA[Azure storage]]></Val>
          <Tgt Cat="Text" Stat="Loc" Orig="New">
            <Val><![CDATA[Azure 存储]]></Val>
          </Tgt>
        </Str>
        <Disp Icon="Str" />
      </Item>
      <Item ItemId=";extensions/sql-migration/dist/constants/strings.sql.migration.summary.azure.storage.subscription" ItemType="0" PsrId="308" Leaf="true">
        <Str Cat="Text">
          <Val><![CDATA[Azure storage subscription]]></Val>
          <Tgt Cat="Text" Stat="Loc" Orig="New">
            <Val><![CDATA[Azure 存储订阅]]></Val>
          </Tgt>
        </Str>
        <Disp Icon="Str" />
      </Item>
      <Item ItemId=";extensions/sql-migration/dist/constants/strings.sql.migration.summary.database.count" ItemType="0" PsrId="308" Leaf="true">
        <Str Cat="Text">
          <Val><![CDATA[Database(s) to be migrated]]></Val>
          <Tgt Cat="Text" Stat="Loc" Orig="New">
            <Val><![CDATA[要迁移的数据库]]></Val>
          </Tgt>
        </Str>
        <Disp Icon="Str" />
      </Item>
      <Item ItemId=";extensions/sql-migration/dist/constants/strings.sql.migration.summary.mi.type" ItemType="0" PsrId="308" Leaf="true">
        <Str Cat="Text">
          <Val><![CDATA[Azure SQL Managed Instance]]></Val>
          <Tgt Cat="Text" Stat="Loc" Orig="New">
            <Val><![CDATA[Azure SQL 托管实例]]></Val>
          </Tgt>
        </Str>
        <Disp Icon="Str" />
      </Item>
      <Item ItemId=";extensions/sql-migration/dist/constants/strings.sql.migration.summary.migration.target" ItemType="0" PsrId="308" Leaf="true">
        <Str Cat="Text">
          <Val><![CDATA[Migration target]]></Val>
          <Tgt Cat="Text" Stat="Loc" Orig="New">
            <Val><![CDATA[迁移目标]]></Val>
          </Tgt>
        </Str>
        <Disp Icon="Str" />
      </Item>
      <Item ItemId=";extensions/sql-migration/dist/constants/strings.sql.migration.summary.page.title" ItemType="0" PsrId="308" Leaf="true">
        <Str Cat="Text">
          <Val><![CDATA[Summary]]></Val>
          <Tgt Cat="Text" Stat="Loc" Orig="New">
            <Val><![CDATA[摘要]]></Val>
          </Tgt>
        </Str>
        <Disp Icon="Str" />
      </Item>
      <Item ItemId=";extensions/sql-migration/dist/constants/strings.sql.migration.summary.target.name" ItemType="0" PsrId="308" Leaf="true">
        <Str Cat="Text">
          <Val><![CDATA[Target Databases:]]></Val>
          <Tgt Cat="Text" Stat="Loc" Orig="New">
            <Val><![CDATA[目标数据库:]]></Val>
          </Tgt>
        </Str>
        <Disp Icon="Str" />
      </Item>
      <Item ItemId=";extensions/sql-migration/dist/constants/strings.sql.migration.summary.vm.type" ItemType="0" PsrId="308" Leaf="true">
        <Str Cat="Text">
          <Val><![CDATA[SQL Server on Azure Virtual Machine]]></Val>
          <Tgt Cat="Text" Stat="Loc" Orig="New">
            <Val><![CDATA[Azure 虚拟机上的 SQL Server]]></Val>
          </Tgt>
        </Str>
        <Disp Icon="Str" />
      </Item>
      <Item ItemId=";extensions/sql-migration/dist/constants/strings.sql.migration.target" ItemType="0" PsrId="308" Leaf="true">
        <Str Cat="Text">
          <Val><![CDATA[Target]]></Val>
          <Tgt Cat="Text" Stat="Loc" Orig="New">
            <Val><![CDATA[目标]]></Val>
          </Tgt>
        </Str>
        <Disp Icon="Str" />
      </Item>
      <Item ItemId=";extensions/sql-migration/dist/constants/strings.sql.migration.target.azure.sql.instance.name" ItemType="0" PsrId="308" Leaf="true">
        <Str Cat="Text">
          <Val><![CDATA[Azure SQL Target Name]]></Val>
          <Tgt Cat="Text" Stat="Loc" Orig="New">
            <Val><![CDATA[Azure SQL 目标名]]></Val>
          </Tgt>
        </Str>
        <Disp Icon="Str" />
      </Item>
      <Item ItemId=";extensions/sql-migration/dist/constants/strings.sql.migration.target.database.name" ItemType="0" PsrId="308" Leaf="true">
        <Str Cat="Text">
          <Val><![CDATA[Target database name]]></Val>
          <Tgt Cat="Text" Stat="Loc" Orig="New">
            <Val><![CDATA[目标数据库名]]></Val>
          </Tgt>
        </Str>
        <Disp Icon="Str" />
      </Item>
      <Item ItemId=";extensions/sql-migration/dist/constants/strings.sql.migration.target.page.title" ItemType="0" PsrId="308" Leaf="true">
        <Str Cat="Text">
          <Val><![CDATA[Choose the target Azure SQL]]></Val>
          <Tgt Cat="Text" Stat="Loc" Orig="New">
            <Val><![CDATA[选择目标 Azure SQL]]></Val>
          </Tgt>
        </Str>
        <Disp Icon="Str" />
      </Item>
      <Item ItemId=";extensions/sql-migration/dist/constants/strings.sql.migration.target.platform" ItemType="0" PsrId="308" Leaf="true">
        <Str Cat="Text">
          <Val><![CDATA[Target Platform]]></Val>
          <Tgt Cat="Text" Stat="Loc" Orig="New">
            <Val><![CDATA[目标平台]]></Val>
          </Tgt>
        </Str>
        <Disp Icon="Str" />
      </Item>
      <Item ItemId=";extensions/sql-migration/dist/constants/strings.sql.migration.target.server" ItemType="0" PsrId="308" Leaf="true">
        <Str Cat="Text">
          <Val><![CDATA[Target server]]></Val>
          <Tgt Cat="Text" Stat="Loc" Orig="New">
            <Val><![CDATA[目标服务器]]></Val>
          </Tgt>
        </Str>
        <Disp Icon="Str" />
      </Item>
      <Item ItemId=";extensions/sql-migration/dist/constants/strings.sql.migration.target.version" ItemType="0" PsrId="308" Leaf="true">
        <Str Cat="Text">
          <Val><![CDATA[Target version]]></Val>
          <Tgt Cat="Text" Stat="Loc" Orig="New">
            <Val><![CDATA[目标版本]]></Val>
          </Tgt>
        </Str>
        <Disp Icon="Str" />
      </Item>
      <Item ItemId=";extensions/sql-migration/dist/constants/strings.sql.migration.test.connection" ItemType="0" PsrId="308" Leaf="true">
        <Str Cat="Text">
          <Val><![CDATA[Test connection]]></Val>
          <Tgt Cat="Text" Stat="Loc" Orig="New">
            <Val><![CDATA[测试连接]]></Val>
          </Tgt>
        </Str>
        <Disp Icon="Str" />
      </Item>
      <Item ItemId=";extensions/sql-migration/dist/constants/strings.sql.migration.type" ItemType="0" PsrId="308" Leaf="true">
        <Str Cat="Text">
          <Val><![CDATA[Type]]></Val>
          <Tgt Cat="Text" Stat="Loc" Orig="New">
            <Val><![CDATA[类型]]></Val>
          </Tgt>
        </Str>
        <Disp Icon="Str" />
      </Item>
      <Item ItemId=";extensions/sql-migration/dist/constants/strings.sql.migration.type.label" ItemType="0" PsrId="308" Leaf="true">
        <Str Cat="Text">
          <Val><![CDATA[Type:]]></Val>
          <Tgt Cat="Text" Stat="Loc" Orig="New">
            <Val><![CDATA[类型:]]></Val>
          </Tgt>
        </Str>
        <Disp Icon="Str" />
      </Item>
      <Item ItemId=";extensions/sql-migration/dist/constants/strings.sql.migration.unique.name" ItemType="0" PsrId="308" Leaf="true">
        <Str Cat="Text">
          <Val><![CDATA[Select a unique name for this target database]]></Val>
          <Tgt Cat="Text" Stat="Loc" Orig="New">
            <Val><![CDATA[为此目标数据库选择唯一名称]]></Val>
          </Tgt>
        </Str>
        <Disp Icon="Str" />
      </Item>
      <Item ItemId=";extensions/sql-migration/dist/constants/strings.sql.migration.username" ItemType="0" PsrId="308" Leaf="true">
        <Str Cat="Text">
          <Val><![CDATA[Username]]></Val>
          <Tgt Cat="Text" Stat="Loc" Orig="New">
            <Val><![CDATA[用户名]]></Val>
          </Tgt>
        </Str>
        <Disp Icon="Str" />
      </Item>
      <Item ItemId=";extensions/sql-migration/dist/constants/strings.sql.migration.view.all" ItemType="0" PsrId="308" Leaf="true">
        <Str Cat="Text">
          <Val><![CDATA[View All]]></Val>
          <Tgt Cat="Text" Stat="Loc" Orig="New">
            <Val><![CDATA[查看全部]]></Val>
          </Tgt>
        </Str>
        <Disp Icon="Str" />
      </Item>
      <Item ItemId=";extensions/sql-migration/dist/constants/strings.sql.migration.view.select.button.label" ItemType="0" PsrId="308" Leaf="true">
        <Str Cat="Text">
          <Val><![CDATA[View/Select]]></Val>
          <Tgt Cat="Text" Stat="Loc" Orig="New">
            <Val><![CDATA[查看/选择]]></Val>
          </Tgt>
        </Str>
        <Disp Icon="Str" />
      </Item>
      <Item ItemId=";extensions/sql-migration/dist/constants/strings.sql.migration.warnings" ItemType="0" PsrId="308" Leaf="true">
        <Str Cat="Text">
          <Val><![CDATA[Warnings]]></Val>
          <Tgt Cat="Text" Stat="Loc" Orig="New">
            <Val><![CDATA[警告]]></Val>
          </Tgt>
        </Str>
        <Disp Icon="Str" />
      </Item>
      <Item ItemId=";extensions/sql-migration/dist/constants/strings.sql.migration.warnings.count" ItemType="0" PsrId="308" Leaf="true">
        <Str Cat="Text">
          <Val><![CDATA[Warnings ({0})]]></Val>
          <Tgt Cat="Text" Stat="Loc" Orig="New">
            <Val><![CDATA[警告({0})]]></Val>
          </Tgt>
        </Str>
        <Disp Icon="Str" />
      </Item>
      <Item ItemId=";extensions/sql-migration/dist/constants/strings.sql.migration.warnings.details" ItemType="0" PsrId="308" Leaf="true">
        <Str Cat="Text">
          <Val><![CDATA[Warnings Details]]></Val>
          <Tgt Cat="Text" Stat="Loc" Orig="New">
            <Val><![CDATA[警告详细信息]]></Val>
          </Tgt>
        </Str>
        <Disp Icon="Str" />
      </Item>
      <Item ItemId=";extensions/sql-migration/dist/constants/strings.sql.migration.windows.auth" ItemType="0" PsrId="308" Leaf="true">
        <Str Cat="Text">
          <Val><![CDATA[Windows Authentication]]></Val>
          <Tgt Cat="Text" Stat="Loc" Orig="New">
            <Val><![CDATA[Windows 身份验证]]></Val>
          </Tgt>
        </Str>
        <Disp Icon="Str" />
      </Item>
      <Item ItemId=";extensions/sql-migration/dist/constants/strings.sql.migration.wizard.account.add.button.label" ItemType="0" PsrId="308" Leaf="true">
        <Str Cat="Text">
          <Val><![CDATA[Link account]]></Val>
          <Tgt Cat="Text" Stat="Loc" Orig="New">
            <Val><![CDATA[链接帐户]]></Val>
          </Tgt>
        </Str>
        <Disp Icon="Str" />
      </Item>
      <Item ItemId=";extensions/sql-migration/dist/constants/strings.sql.migration.wizard.account.count.multiple.message" ItemType="0" PsrId="308" Leaf="true">
        <Str Cat="Text">
          <Val><![CDATA[{0} accounts linked]]></Val>
          <Tgt Cat="Text" Stat="Loc" Orig="New">
            <Val><![CDATA[已链接 {0} 个帐户]]></Val>
          </Tgt>
        </Str>
        <Disp Icon="Str" />
      </Item>
      <Item ItemId=";extensions/sql-migration/dist/constants/strings.sql.migration.wizard.account.count.single.message" ItemType="0" PsrId="308" Leaf="true">
        <Str Cat="Text">
          <Val><![CDATA[{0} account linked]]></Val>
          <Tgt Cat="Text" Stat="Loc" Orig="New">
            <Val><![CDATA[已链接 {0} 个帐户]]></Val>
          </Tgt>
        </Str>
        <Disp Icon="Str" />
      </Item>
      <Item ItemId=";extensions/sql-migration/dist/constants/strings.sql.migration.wizard.account.description" ItemType="0" PsrId="308" Leaf="true">
        <Str Cat="Text">
          <Val><![CDATA[Select an Azure account linked to Azure Data Studio or link one now.]]></Val>
          <Tgt Cat="Text" Stat="Loc" Orig="New">
            <Val><![CDATA[选择链接到 Azure Data Studio 的 Azure 账户或立即链接一个账户。]]></Val>
          </Tgt>
        </Str>
        <Disp Icon="Str" />
      </Item>
      <Item ItemId=";extensions/sql-migration/dist/constants/strings.sql.migration.wizard.account.noaccount.error" ItemType="0" PsrId="308" Leaf="true">
        <Str Cat="Text">
          <Val><![CDATA[There is no linked account. Please add an account.]]></Val>
          <Tgt Cat="Text" Stat="Loc" Orig="New">
            <Val><![CDATA[没有链接的帐户。请添加一个帐户。]]></Val>
          </Tgt>
        </Str>
        <Disp Icon="Str" />
      </Item>
      <Item ItemId=";extensions/sql-migration/dist/constants/strings.sql.migration.wizard.account.title" ItemType="0" PsrId="308" Leaf="true">
        <Str Cat="Text">
          <Val><![CDATA[Azure Account]]></Val>
          <Tgt Cat="Text" Stat="Loc" Orig="New">
            <Val><![CDATA[Azure 帐户]]></Val>
          </Tgt>
        </Str>
        <Disp Icon="Str" />
      </Item>
      <Item ItemId=";extensions/sql-migration/dist/constants/strings.sql.migration.wizard.sku.all" ItemType="0" PsrId="308" Leaf="true">
        <Str Cat="Text">
          <Val><![CDATA[Based on the assessment results, all {0} of your database(s) in online state can be migrated to Azure SQL.]]></Val>
          <Tgt Cat="Text" Stat="Loc" Orig="New">
            <Val><![CDATA[根据评估结果，你的所有联机状态下的 {0} 个数据库都可以迁移到 Azure SQL。]]></Val>
          </Tgt>
        </Str>
        <Disp Icon="Str" />
      </Item>
      <Item ItemId=";extensions/sql-migration/dist/constants/strings.sql.migration.wizard.sku.choose_a_target" ItemType="0" PsrId="308" Leaf="true">
        <Str Cat="Text">
          <Val><![CDATA[Choose your Azure SQL target]]></Val>
          <Tgt Cat="Text" Stat="Loc" Orig="New">
            <Val><![CDATA[选择 Azure SQL 目标]]></Val>
          </Tgt>
        </Str>
        <Disp Icon="Str" />
      </Item>
      <Item ItemId=";extensions/sql-migration/dist/constants/strings.sql.migration.wizard.sku.some" ItemType="0" PsrId="308" Leaf="true">
        <Str Cat="Text">
          <Val><![CDATA[Based on the results of our source configuration scans, {0} out of {1} of your databases can be migrated to Azure SQL.]]></Val>
          <Tgt Cat="Text" Stat="Loc" Orig="New">
            <Val><![CDATA[根据源配置扫描结果，你的 {1} 个数据库中有 {0} 个可以迁移到 Azure SQL。]]></Val>
          </Tgt>
        </Str>
        <Disp Icon="Str" />
      </Item>
      <Item ItemId=";extensions/sql-migration/dist/constants/strings.sql.migration.wizard.sku.title" ItemType="0" PsrId="308" Leaf="true">
        <Str Cat="Text">
          <Val><![CDATA[Azure SQL Target]]></Val>
          <Tgt Cat="Text" Stat="Loc" Orig="New">
            <Val><![CDATA[Azure SQL 目标]]></Val>
          </Tgt>
        </Str>
        <Disp Icon="Str" />
      </Item>
      <Item ItemId=";extensions/sql-migration/dist/constants/strings.sql.migration.wizard.source_configuration.title" ItemType="0" PsrId="308" Leaf="true">
        <Str Cat="Text">
          <Val><![CDATA[SQL Source Configuration]]></Val>
          <Tgt Cat="Text" Stat="Loc" Orig="New">
            <Val><![CDATA[SQL 源配置]]></Val>
          </Tgt>
        </Str>
        <Disp Icon="Str" />
      </Item>
      <Item ItemId=";extensions/sql-migration/dist/constants/strings.sql.migration.wizard.subscription.azure.account.title" ItemType="0" PsrId="308" Leaf="true">
        <Str Cat="Text">
          <Val><![CDATA[Azure Account]]></Val>
          <Tgt Cat="Text" Stat="Loc" Orig="New">
            <Val><![CDATA[Azure 帐户]]></Val>
          </Tgt>
        </Str>
        <Disp Icon="Str" />
      </Item>
      <Item ItemId=";extensions/sql-migration/dist/constants/strings.sql.migration.wizard.subscription.azure.product.title" ItemType="0" PsrId="308" Leaf="true">
        <Str Cat="Text">
          <Val><![CDATA[Azure Product]]></Val>
          <Tgt Cat="Text" Stat="Loc" Orig="New">
            <Val><![CDATA[Azure 产品]]></Val>
          </Tgt>
        </Str>
        <Disp Icon="Str" />
      </Item>
      <Item ItemId=";extensions/sql-migration/dist/constants/strings.sql.migration.wizard.subscription.azure.subscription.title" ItemType="0" PsrId="308" Leaf="true">
        <Str Cat="Text">
          <Val><![CDATA[Azure Subscription]]></Val>
          <Tgt Cat="Text" Stat="Loc" Orig="New">
            <Val><![CDATA[Azure 订阅]]></Val>
          </Tgt>
        </Str>
        <Disp Icon="Str" />
      </Item>
      <Item ItemId=";extensions/sql-migration/dist/constants/strings.sql.migration.wizard.subscription.title" ItemType="0" PsrId="308" Leaf="true">
        <Str Cat="Text">
          <Val><![CDATA[Azure Subscription Selection]]></Val>
          <Tgt Cat="Text" Stat="Loc" Orig="New">
            <Val><![CDATA[Azure 订阅选择]]></Val>
          </Tgt>
        </Str>
        <Disp Icon="Str" />
      </Item>
      <Item ItemId=";extensions/sql-migration/dist/constants/strings.sql.migration.yes" ItemType="0" PsrId="308" Leaf="true">
        <Str Cat="Text">
          <Val><![CDATA[Yes]]></Val>
          <Tgt Cat="Text" Stat="Loc" Orig="New">
            <Val><![CDATA[是]]></Val>
          </Tgt>
        </Str>
        <Disp Icon="Str" />
      </Item>
      <Item ItemId=";extensions/sql-migration/dist/constants/strings.total.databases.selected" ItemType="0" PsrId="308" Leaf="true">
        <Str Cat="Text">
          <Val><![CDATA[{0} of {1} Database(s) selected.]]></Val>
          <Tgt Cat="Text" Stat="Loc" Orig="New">
            <Val><![CDATA[已选择 {0} 个数据库(共 {1} 个)。]]></Val>
          </Tgt>
        </Str>
        <Disp Icon="Str" />
      </Item>
      <Item ItemId=";extensions/sql-migration/dist/models/stateMachine.sql.migration.starting.migration.error" ItemType="0" PsrId="308" Leaf="true">
        <Str Cat="Text">
          <Val><![CDATA[An error occurred while starting the migration: '{0}']]></Val>
          <Tgt Cat="Text" Stat="Loc" Orig="New">
            <Val><![CDATA[开始迁移时出现错误:“{0}”]]></Val>
          </Tgt>
        </Str>
        <Disp Icon="Str" />
      </Item>
      <Item ItemId=";extensions/sql-migration/dist/models/stateMachine.sql.migration.starting.migration.message" ItemType="0" PsrId="308" Leaf="true">
        <Str Cat="Text">
          <Val><![CDATA[Starting migration for database {0} to {1} - {2}]]></Val>
          <Tgt Cat="Text" Stat="Loc" Orig="New">
            <Val><![CDATA[正在开始将数据库 {0} 迁移到 {1} - {2}]]></Val>
          </Tgt>
        </Str>
        <Disp Icon="Str" />
      </Item>
      <Item ItemId=";extensions/sql-migration/package.cancel-migration-menu" ItemType="0" PsrId="308" Leaf="true">
        <Str Cat="Text">
          <Val><![CDATA[Cancel migration]]></Val>
          <Tgt Cat="Text" Stat="Loc" Orig="New">
            <Val><![CDATA[取消迁移]]></Val>
          </Tgt>
        </Str>
        <Disp Icon="Str" />
      </Item>
      <Item ItemId=";extensions/sql-migration/package.complete-cutover-menu" ItemType="0" PsrId="308" Leaf="true">
        <Str Cat="Text">
          <Val><![CDATA[Complete cutover]]></Val>
          <Tgt Cat="Text" Stat="Loc" Orig="New">
            <Val><![CDATA[完成直接转换]]></Val>
          </Tgt>
        </Str>
        <Disp Icon="Str" />
      </Item>
      <Item ItemId=";extensions/sql-migration/package.copy-migration-menu" ItemType="0" PsrId="308" Leaf="true">
        <Str Cat="Text">
          <Val><![CDATA[Copy migration details]]></Val>
          <Tgt Cat="Text" Stat="Loc" Orig="New">
            <Val><![CDATA[复制迁移详细信息]]></Val>
          </Tgt>
        </Str>
        <Disp Icon="Str" />
      </Item>
      <Item ItemId=";extensions/sql-migration/package.database-details-menu" ItemType="0" PsrId="308" Leaf="true">
        <Str Cat="Text">
          <Val><![CDATA[Database details]]></Val>
          <Tgt Cat="Text" Stat="Loc" Orig="New">
            <Val><![CDATA[数据库详细信息]]></Val>
          </Tgt>
        </Str>
        <Disp Icon="Str" />
      </Item>
      <Item ItemId=";extensions/sql-migration/package.description" ItemType="0" PsrId="308" Leaf="true">
        <Str Cat="Text">
          <Val><![CDATA[Azure SQL migration description]]></Val>
          <Tgt Cat="Text" Stat="Loc" Orig="New">
            <Val><![CDATA[Azure SQL 迁移说明]]></Val>
          </Tgt>
        </Str>
        <Disp Icon="Str" />
      </Item>
      <Item ItemId=";extensions/sql-migration/package.displayName" ItemType="0" PsrId="308" Leaf="true">
        <Str Cat="Text">
          <Val><![CDATA[Azure SQL Migration]]></Val>
          <Tgt Cat="Text" Stat="Loc" Orig="New">
            <Val><![CDATA[Azure SQL 迁移]]></Val>
          </Tgt>
        </Str>
        <Disp Icon="Str" />
      </Item>
      <Item ItemId=";extensions/sql-migration/package.migration-command-category" ItemType="0" PsrId="308" Leaf="true">
        <Str Cat="Text">
          <Val><![CDATA[Azure SQL Migration]]></Val>
          <Tgt Cat="Text" Stat="Loc" Orig="New">
            <Val><![CDATA[Azure SQL 迁移]]></Val>
          </Tgt>
        </Str>
        <Disp Icon="Str" />
      </Item>
      <Item ItemId=";extensions/sql-migration/package.migration-context-menu-category" ItemType="0" PsrId="308" Leaf="true">
        <Str Cat="Text">
          <Val><![CDATA[Migration Context Menu]]></Val>
          <Tgt Cat="Text" Stat="Loc" Orig="New">
            <Val><![CDATA[迁移上下文菜单]]></Val>
          </Tgt>
        </Str>
        <Disp Icon="Str" />
      </Item>
      <Item ItemId=";extensions/sql-migration/package.migration-dashboard-tasks" ItemType="0" PsrId="308" Leaf="true">
        <Str Cat="Text">
          <Val><![CDATA[Migration Tasks]]></Val>
          <Tgt Cat="Text" Stat="Loc" Orig="New">
            <Val><![CDATA[迁移任务]]></Val>
          </Tgt>
        </Str>
        <Disp Icon="Str" />
      </Item>
      <Item ItemId=";extensions/sql-migration/package.migration-dashboard-title" ItemType="0" PsrId="308" Leaf="true">
        <Str Cat="Text">
          <Val><![CDATA[Azure SQL Migration]]></Val>
          <Tgt Cat="Text" Stat="Loc" Orig="New">
            <Val><![CDATA[Azure SQL 迁移]]></Val>
          </Tgt>
        </Str>
        <Disp Icon="Str" />
      </Item>
      <Item ItemId=";extensions/sql-migration/package.migration-notebook-command-title" ItemType="0" PsrId="308" Leaf="true">
        <Str Cat="Text">
          <Val><![CDATA[Open Azure SQL migration notebooks]]></Val>
          <Tgt Cat="Text" Stat="Loc" Orig="New">
            <Val><![CDATA[打开 Azure SQL 迁移笔记本]]></Val>
          </Tgt>
        </Str>
        <Disp Icon="Str" />
      </Item>
      <Item ItemId=";extensions/sql-migration/package.send-feedback-command" ItemType="0" PsrId="308" Leaf="true">
        <Str Cat="Text">
          <Val><![CDATA[Feedback]]></Val>
          <Tgt Cat="Text" Stat="Loc" Orig="New">
            <Val><![CDATA[反馈]]></Val>
          </Tgt>
        </Str>
        <Disp Icon="Str" />
      </Item>
      <Item ItemId=";extensions/sql-migration/package.start-migration-command" ItemType="0" PsrId="308" Leaf="true">
        <Str Cat="Text">
          <Val><![CDATA[Migrate to Azure SQL]]></Val>
          <Tgt Cat="Text" Stat="Loc" Orig="New">
            <Val><![CDATA[迁移到 Azure SQL]]></Val>
          </Tgt>
        </Str>
        <Disp Icon="Str" />
      </Item>
      <Item ItemId=";extensions/sql-migration/package.view-service-menu" ItemType="0" PsrId="308" Leaf="true">
        <Str Cat="Text">
          <Val><![CDATA[Dataase Migration Service details]]></Val>
          <Tgt Cat="Text" Stat="Loc" Orig="New">
            <Val><![CDATA[数据迁移服务详细信息]]></Val>
          </Tgt>
        </Str>
        <Disp Icon="Str" />
      </Item>
      <Item ItemId=";extensions/sql-migration/package.view-target-menu" ItemType="0" PsrId="308" Leaf="true">
        <Str Cat="Text">
          <Val><![CDATA[Azure SQL Target details]]></Val>
          <Tgt Cat="Text" Stat="Loc" Orig="New">
            <Val><![CDATA[Azure SQL 目标详细信息]]></Val>
          </Tgt>
        </Str>
        <Disp Icon="Str" />
      </Item>
    </Item>
  </Item>
</LCX><|MERGE_RESOLUTION|>--- conflicted
+++ resolved
@@ -1598,11 +1598,7 @@
         <Str Cat="Text">
           <Val><![CDATA[Last backup]]></Val>
           <Tgt Cat="Text" Stat="Loc" Orig="New">
-<<<<<<< HEAD
-            <Val><![CDATA[上次备份时间]]></Val>
-=======
             <Val><![CDATA[上次备份]]></Val>
->>>>>>> f72a252f
           </Tgt>
         </Str>
         <Disp Icon="Str" />
