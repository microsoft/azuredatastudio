--- conflicted
+++ resolved
@@ -91,12 +91,15 @@
       <Item ItemId=";extensions/sql-database-projects/dist/common/constants.SettingAlreadyExists" ItemType="0" PsrId="308" Leaf="true">
         <Str Cat="Text">
           <Val><![CDATA[Local app setting '{0}' already exists. Overwrite?]]></Val>
-<<<<<<< HEAD
-=======
           <Tgt Cat="Text" Stat="Loc" Orig="New">
             <Val><![CDATA[本地应用设置“{0}”已存在。是否覆盖?]]></Val>
           </Tgt>
->>>>>>> f1803184
+        </Str>
+        <Disp Icon="Str" />
+      </Item>
+      <Item ItemId=";extensions/sql-database-projects/dist/common/constants.SettingAlreadyExists" ItemType="0" PsrId="308" Leaf="true">
+        <Str Cat="Text">
+          <Val><![CDATA[Local app setting '{0}' already exists. Overwrite?]]></Val>
         </Str>
         <Disp Icon="Str" />
       </Item>
@@ -328,12 +331,9 @@
       <Item ItemId=";extensions/sql-database-projects/dist/common/constants.confirmPassword" ItemType="0" PsrId="308" Leaf="true">
         <Str Cat="Text">
           <Val><![CDATA[Confirm SQL server admin password]]></Val>
-<<<<<<< HEAD
-=======
           <Tgt Cat="Text" Stat="Loc" Orig="New">
             <Val><![CDATA[确认 SQL Server 管理员密码]]></Val>
           </Tgt>
->>>>>>> f1803184
         </Str>
         <Disp Icon="Str" />
       </Item>
@@ -397,12 +397,9 @@
       <Item ItemId=";extensions/sql-database-projects/dist/common/constants.createNewLocalAppSetting" ItemType="0" PsrId="308" Leaf="true">
         <Str Cat="Text">
           <Val><![CDATA[Create new local app setting]]></Val>
-<<<<<<< HEAD
-=======
           <Tgt Cat="Text" Stat="Loc" Orig="New">
             <Val><![CDATA[创建新的本地应用设置]]></Val>
           </Tgt>
->>>>>>> f1803184
         </Str>
         <Disp Icon="Str" />
       </Item>
@@ -814,12 +811,9 @@
       <Item ItemId=";extensions/sql-database-projects/dist/common/constants.dockerNotRunningError" ItemType="0" PsrId="308" Leaf="true">
         <Str Cat="Text">
           <Val><![CDATA[Failed to verify docker. Please make sure docker is installed and running. Error: '{0}']]></Val>
-<<<<<<< HEAD
-=======
           <Tgt Cat="Text" Stat="Loc" Orig="New">
             <Val><![CDATA[验证 docker 失败。请确保 docker 已安装并正在运行。错误:“{0}”]]></Val>
           </Tgt>
->>>>>>> f1803184
         </Str>
         <Disp Icon="Str" />
       </Item>
@@ -890,11 +884,7 @@
         <Str Cat="Text">
           <Val><![CDATA[Enter connection string]]></Val>
           <Tgt Cat="Text" Stat="Loc" Orig="New">
-<<<<<<< HEAD
             <Val><![CDATA[输入连接字符串 ]]></Val>
-=======
-            <Val><![CDATA[输入连接字符串]]></Val>
->>>>>>> f1803184
           </Tgt>
         </Str>
         <Disp Icon="Str" />
@@ -920,12 +910,9 @@
       <Item ItemId=";extensions/sql-database-projects/dist/common/constants.enterConnectionStringSettingName" ItemType="0" PsrId="308" Leaf="true">
         <Str Cat="Text">
           <Val><![CDATA[Enter connection string setting name]]></Val>
-<<<<<<< HEAD
-=======
           <Tgt Cat="Text" Stat="Loc" Orig="New">
             <Val><![CDATA[输入连接字符串设置名称]]></Val>
           </Tgt>
->>>>>>> f1803184
         </Str>
         <Disp Icon="Str" />
       </Item>
@@ -959,13 +946,8 @@
       <Item ItemId=";extensions/sql-database-projects/dist/common/constants.enterPassword" ItemType="0" PsrId="308" Leaf="true">
         <Str Cat="Text">
           <Val><![CDATA[Enter SQL Server admin password]]></Val>
-<<<<<<< HEAD
-          <Tgt Cat="Text" Stat="Update" Orig="New">
-            <Val><![CDATA[输入密码]]></Val>
-=======
           <Tgt Cat="Text" Stat="Loc" Orig="New">
             <Val><![CDATA[输入 SQL Server 管理员密码]]></Val>
->>>>>>> f1803184
           </Tgt>
           <Prev Cat="Text">
             <Val><![CDATA[Enter password]]></Val>
@@ -976,13 +958,8 @@
       <Item ItemId=";extensions/sql-database-projects/dist/common/constants.enterPortNumber" ItemType="0" PsrId="308" Leaf="true">
         <Str Cat="Text">
           <Val><![CDATA[Enter SQL server port number or press enter to use the default value]]></Val>
-<<<<<<< HEAD
-          <Tgt Cat="Text" Stat="Update" Orig="New">
-            <Val><![CDATA[输入端口号或按 Enter 以使用默认值]]></Val>
-=======
           <Tgt Cat="Text" Stat="Loc" Orig="New">
             <Val><![CDATA[输入 SQL Server 端口号或按 Enter 以使用默认值]]></Val>
->>>>>>> f1803184
           </Tgt>
           <Prev Cat="Text">
             <Val><![CDATA[Enter port number or press enter to use the default value]]></Val>
@@ -1182,12 +1159,9 @@
       <Item ItemId=";extensions/sql-database-projects/dist/common/constants.generatingProjectFailed" ItemType="0" PsrId="308" Leaf="true">
         <Str Cat="Text">
           <Val><![CDATA[Generating project via AutoRest failed: {0}]]></Val>
-<<<<<<< HEAD
-=======
           <Tgt Cat="Text" Stat="Loc" Orig="New">
             <Val><![CDATA[通过 AutoRest 生成项目失败: {0}]]></Val>
           </Tgt>
->>>>>>> f1803184
         </Str>
         <Disp Icon="Str" />
       </Item>
@@ -1266,12 +1240,9 @@
       <Item ItemId=";extensions/sql-database-projects/dist/common/constants.invalidSQLPassword" ItemType="0" PsrId="308" Leaf="true">
         <Str Cat="Text">
           <Val><![CDATA[SQL Server password doesn't meet the password complexity requirement. For more information see https://docs.microsoft.com/sql/relational-databases/security/password-policy]]></Val>
-<<<<<<< HEAD
-=======
           <Tgt Cat="Text" Stat="Loc" Orig="New">
             <Val><![CDATA[SQL Server 密码不符合密码复杂性要求。有关详细信息，请参阅 https://docs.microsoft.com/sql/relational-databases/security/password-policy]]></Val>
           </Tgt>
->>>>>>> f1803184
         </Str>
         <Disp Icon="Str" />
       </Item>
@@ -1350,12 +1321,9 @@
       <Item ItemId=";extensions/sql-database-projects/dist/common/constants.multipleMostDeploymentScripts" ItemType="0" PsrId="308" Leaf="true">
         <Str Cat="Text">
           <Val><![CDATA[Unexpected number of {0} files: {1}]]></Val>
-<<<<<<< HEAD
-=======
           <Tgt Cat="Text" Stat="Loc" Orig="New">
             <Val><![CDATA[{0} 文件数异常: {1}]]></Val>
           </Tgt>
->>>>>>> f1803184
         </Str>
         <Disp Icon="Str" />
       </Item>
@@ -1470,24 +1438,18 @@
       <Item ItemId=";extensions/sql-database-projects/dist/common/constants.nodeButNotAutorestFound" ItemType="0" PsrId="308" Leaf="true">
         <Str Cat="Text">
           <Val><![CDATA[Autorest tool not found in system path, but found Node.js.  Running via npx.  Please execute 'npm install autorest -g' to install permanently.]]></Val>
-<<<<<<< HEAD
-=======
           <Tgt Cat="Text" Stat="Loc" Orig="New">
             <Val><![CDATA[在系统路径中找不到 Autorest 工具，但找到 Node.js。正在通过 npx 运行。请执行“npm install autorest -g”以永久安装。]]></Val>
           </Tgt>
->>>>>>> f1803184
         </Str>
         <Disp Icon="Str" />
       </Item>
       <Item ItemId=";extensions/sql-database-projects/dist/common/constants.nodeNotFound" ItemType="0" PsrId="308" Leaf="true">
         <Str Cat="Text">
           <Val><![CDATA[Neither autorest nor Node.js (npx) found in system path.  Please install Node.js for autorest generation to work.]]></Val>
-<<<<<<< HEAD
-=======
           <Tgt Cat="Text" Stat="Loc" Orig="New">
             <Val><![CDATA[在系统路径中找不到 autorest 和 Node.js (npx)。请安装 Node.js 以使自动生成正常工作。]]></Val>
           </Tgt>
->>>>>>> f1803184
         </Str>
         <Disp Icon="Str" />
       </Item>
@@ -1548,12 +1510,9 @@
       <Item ItemId=";extensions/sql-database-projects/dist/common/constants.passwordNotMatch" ItemType="0" PsrId="308" Leaf="true">
         <Str Cat="Text">
           <Val><![CDATA[SQL Server password doesn't match the confirmation password]]></Val>
-<<<<<<< HEAD
-=======
           <Tgt Cat="Text" Stat="Loc" Orig="New">
             <Val><![CDATA[SQL Server 密码与确认密码不匹配]]></Val>
           </Tgt>
->>>>>>> f1803184
         </Str>
         <Disp Icon="Str" />
       </Item>
@@ -1716,25 +1675,17 @@
       <Item ItemId=";extensions/sql-database-projects/dist/common/constants.publishToContainerFailed" ItemType="0" PsrId="308" Leaf="true">
         <Str Cat="Text">
           <Val><![CDATA[Failed to publish to container. Check output pane for more details. {0}]]></Val>
-<<<<<<< HEAD
-=======
           <Tgt Cat="Text" Stat="Loc" Orig="New">
             <Val><![CDATA[未能发布到容器。有关更多详细信息，请查看输出窗格。{0}]]></Val>
           </Tgt>
->>>>>>> f1803184
         </Str>
         <Disp Icon="Str" />
       </Item>
       <Item ItemId=";extensions/sql-database-projects/dist/common/constants.publishToDockerContainer" ItemType="0" PsrId="308" Leaf="true">
         <Str Cat="Text">
           <Val><![CDATA[Publish to new server in a container]]></Val>
-<<<<<<< HEAD
-          <Tgt Cat="Text" Stat="Update" Orig="New">
-            <Val><![CDATA[发布到 docker 容器]]></Val>
-=======
           <Tgt Cat="Text" Stat="Loc" Orig="New">
             <Val><![CDATA[发布到容器中的新服务器]]></Val>
->>>>>>> f1803184
           </Tgt>
           <Prev Cat="Text">
             <Val><![CDATA[Publish to docker container]]></Val>
@@ -1925,12 +1876,9 @@
       <Item ItemId=";extensions/sql-database-projects/dist/common/constants.selectBaseImage" ItemType="0" PsrId="308" Leaf="true">
         <Str Cat="Text">
           <Val><![CDATA[Select the base SQL Server docker image]]></Val>
-<<<<<<< HEAD
-=======
           <Tgt Cat="Text" Stat="Loc" Orig="New">
             <Val><![CDATA[选择基本 SQL Server docker 映像]]></Val>
           </Tgt>
->>>>>>> f1803184
         </Str>
         <Disp Icon="Str" />
       </Item>
@@ -2030,12 +1978,9 @@
       <Item ItemId=";extensions/sql-database-projects/dist/common/constants.selectSpecFile" ItemType="0" PsrId="308" Leaf="true">
         <Str Cat="Text">
           <Val><![CDATA[Select OpenAPI/Swagger spec file]]></Val>
-<<<<<<< HEAD
-=======
           <Tgt Cat="Text" Stat="Loc" Orig="New">
             <Val><![CDATA[选择 OpenAPI/Swagger 规范文件]]></Val>
           </Tgt>
->>>>>>> f1803184
         </Str>
         <Disp Icon="Str" />
       </Item>
@@ -2096,12 +2041,9 @@
       <Item ItemId=";extensions/sql-database-projects/dist/common/constants.specSelectionText" ItemType="0" PsrId="308" Leaf="true">
         <Str Cat="Text">
           <Val><![CDATA[OpenAPI/Swagger spec]]></Val>
-<<<<<<< HEAD
-=======
           <Tgt Cat="Text" Stat="Loc" Orig="New">
             <Val><![CDATA[OpenAPI/Swagger 规范]]></Val>
           </Tgt>
->>>>>>> f1803184
         </Str>
         <Disp Icon="Str" />
       </Item>
@@ -2465,12 +2407,9 @@
       <Item ItemId=";extensions/sql-database-projects/package.sqlDatabaseProjects.autorestSqlVersion" ItemType="0" PsrId="308" Leaf="true">
         <Str Cat="Text">
           <Val><![CDATA[Which version of Autorest.Sql to use from NPM.  Latest will be used if not set.]]></Val>
-<<<<<<< HEAD
-=======
           <Tgt Cat="Text" Stat="Loc" Orig="New">
             <Val><![CDATA[要从 NPM 使用哪个版本的 Autorest.Sql。如果未设置，则将使用最新版本。]]></Val>
           </Tgt>
->>>>>>> f1803184
         </Str>
         <Disp Icon="Str" />
       </Item>
@@ -2558,12 +2497,9 @@
       <Item ItemId=";extensions/sql-database-projects/package.sqlDatabaseProjects.generateProjectFromOpenApiSpec" ItemType="0" PsrId="308" Leaf="true">
         <Str Cat="Text">
           <Val><![CDATA[Generate SQL Project from OpenAPI/Swagger spec]]></Val>
-<<<<<<< HEAD
-=======
           <Tgt Cat="Text" Stat="Loc" Orig="New">
             <Val><![CDATA[从 OpenAPI/Swagger 规范生成 SQL 项目]]></Val>
           </Tgt>
->>>>>>> f1803184
         </Str>
         <Disp Icon="Str" />
       </Item>
@@ -2678,12 +2614,9 @@
       <Item ItemId=";extensions/sql-database-projects/package.sqlDatabaseProjects.nodejsDoNotAsk" ItemType="0" PsrId="308" Leaf="true">
         <Str Cat="Text">
           <Val><![CDATA[Whether to prompt the user to install Node.js when not detected.]]></Val>
-<<<<<<< HEAD
-=======
           <Tgt Cat="Text" Stat="Loc" Orig="New">
             <Val><![CDATA[是否在未检测到时提示用户安装 Node.js。]]></Val>
           </Tgt>
->>>>>>> f1803184
         </Str>
         <Disp Icon="Str" />
       </Item>
