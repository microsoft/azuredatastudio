--- conflicted
+++ resolved
@@ -949,7 +949,6 @@
       <Item ItemId=";extensions/vscode.git/bundle.++CODE++5fd10738fc1c6f99d48f2d972e7a4c4fa0ffa39ff4f89ae5cba4055c08eb98d4" ItemType="0" PsrId="308" Leaf="true">
         <Str Cat="Text">
           <Val><![CDATA[The last commit was a merge commit. Are you sure you want to undo it?]]></Val>
-<<<<<<< HEAD
           <Tgt Cat="Text" Stat="Loc" Orig="New">
             <Val><![CDATA[最后一个提交是合并提交。是否确实要撤消它?]]></Val>
           </Tgt>
@@ -960,15 +959,6 @@
         <Str Cat="Text">
           <Val><![CDATA[Git error]]></Val>
           <Tgt Cat="Text" Stat="Loc" Orig="New">
-=======
-        </Str>
-        <Disp Icon="Str" />
-      </Item>
-      <Item ItemId=";extensions/vscode.git/bundle.++CODE++6030c83165fb700fcca51c74a9940aeefaf8084c612f5b57eea3723737c5f57d" ItemType="0" PsrId="308" Leaf="true">
-        <Str Cat="Text">
-          <Val><![CDATA[Git error]]></Val>
-          <Tgt Cat="Text" Stat="Loc" Orig="New">
->>>>>>> 60bff012
             <Val><![CDATA[Git 错误]]></Val>
           </Tgt>
         </Str>
@@ -1321,7 +1311,6 @@
           <Val><![CDATA[Open Git Log]]></Val>
           <Tgt Cat="Text" Stat="Loc" Orig="New">
             <Val><![CDATA[打开 GIT 日志]]></Val>
-<<<<<<< HEAD
           </Tgt>
         </Str>
         <Disp Icon="Str" />
@@ -1331,24 +1320,10 @@
           <Val><![CDATA[This will create a Git repository in "{0}". Are you sure you want to continue?]]></Val>
           <Tgt Cat="Text" Stat="Loc" Orig="New">
             <Val><![CDATA[将在“{0}”中创建 Git 仓库。确定要继续吗?]]></Val>
-=======
->>>>>>> 60bff012
-          </Tgt>
-        </Str>
-        <Disp Icon="Str" />
-      </Item>
-<<<<<<< HEAD
-=======
-      <Item ItemId=";extensions/vscode.git/bundle.++CODE++8a31a9a33b1daab0d79eae0dc86548abb75d8210f058d99a3ef4b6f3ece60162" ItemType="0" PsrId="308" Leaf="true">
-        <Str Cat="Text">
-          <Val><![CDATA[This will create a Git repository in "{0}". Are you sure you want to continue?]]></Val>
-          <Tgt Cat="Text" Stat="Loc" Orig="New">
-            <Val><![CDATA[将在“{0}”中创建 Git 仓库。确定要继续吗?]]></Val>
-          </Tgt>
-        </Str>
-        <Disp Icon="Str" />
-      </Item>
->>>>>>> 60bff012
+          </Tgt>
+        </Str>
+        <Disp Icon="Str" />
+      </Item>
       <Item ItemId=";extensions/vscode.git/bundle.++CODE++8a798890fe93817163b10b5f7bd2ca4d25d84c52739a645a889c173eee7d9d3d" ItemType="0" PsrId="308" Leaf="true">
         <Str Cat="Text">
           <Val><![CDATA[yes]]></Val>
@@ -3146,7 +3121,6 @@
       <Item ItemId=";extensions/vscode.git/package.command.git.runGitMerge" ItemType="0" PsrId="308" Leaf="true">
         <Str Cat="Text">
           <Val><![CDATA[Compute Conflicts With Git]]></Val>
-<<<<<<< HEAD
           <Tgt Cat="Text" Stat="Loc" Orig="New">
             <Val><![CDATA[计算与 Git 冲突]]></Val>
           </Tgt>
@@ -3157,18 +3131,6 @@
         <Str Cat="Text">
           <Val><![CDATA[Compute Conflicts With Git (Diff3)]]></Val>
           <Tgt Cat="Text" Stat="Loc" Orig="New">
-=======
-          <Tgt Cat="Text" Stat="Loc" Orig="New">
-            <Val><![CDATA[计算与 Git 冲突]]></Val>
-          </Tgt>
-        </Str>
-        <Disp Icon="Str" />
-      </Item>
-      <Item ItemId=";extensions/vscode.git/package.command.git.runGitMergeDiff3" ItemType="0" PsrId="308" Leaf="true">
-        <Str Cat="Text">
-          <Val><![CDATA[Compute Conflicts With Git (Diff3)]]></Val>
-          <Tgt Cat="Text" Stat="Loc" Orig="New">
->>>>>>> 60bff012
             <Val><![CDATA[计算与 Git 冲突(Diff3)]]></Val>
           </Tgt>
         </Str>
@@ -5204,7 +5166,6 @@
           <Val><![CDATA[Git repositories were found in the parent folders of the workspace or the open file(s).]A;[Open Repository]5D;(command:git.openRepositoriesInParentFolders)]A;Use the [git.openRepositoryInParentFolders]5D;(command:workbench.action.openSettings?%5B%22git.openRepositoryInParentFolders%22%5D) setting to control whether git repositories in parent folders of workspace or open files are opened. To learn more [read our docs]5D;(https://aka.ms/vscode-git-repository-in-parent-folders).]]></Val>
           <Tgt Cat="Text" Stat="Loc" Orig="New">
             <Val><![CDATA[在工作区的父文件夹或打开的文件中找到了 Git 存储库。]A;[Open Repository]5D;(command:git.openRepositoriesInParentFolders)]A;使用 [git.openRepositoryInParentFolders]5D;(command:workbench.action.openSettings?%5B%22git.openRepositoryInParentFolders%22%5D) 设置来控制是打开工作区或打开文件的父文件夹中的 git 存储库。若要了解详细信息，请[阅读我们的文档]5D;(https://aka.ms/vscode-git-repository-in-parent-folders)。]]></Val>
-<<<<<<< HEAD
           </Tgt>
         </Str>
         <Disp Icon="Str" />
@@ -5250,68 +5211,15 @@
           <Val><![CDATA[The detected git repository is potentially unsafe as the folder is owned by someone other than the current user.]A;[Manage Unsafe Repositories]5D;(command:git.manageUnsafeRepositories)]A;To learn more about unsafe repositories [read our docs]5D;(https://aka.ms/vscode-git-unsafe-repository).]]></Val>
           <Tgt Cat="Text" Stat="Loc" Orig="New">
             <Val><![CDATA[检测到的 git 存储库可能不安全，因为该文件夹由当前用户以外的其他人所有。]A;[管理不安全存储库]5D;(command:git.manageUnsafeRepositories)]A;要详细了解不安全存储库，[请阅读我们的文档]5D;(https://aka.ms/vscode-git-unsafe-repository)。]]></Val>
-=======
->>>>>>> 60bff012
           </Tgt>
         </Str>
         <Disp Icon="Str" />
       </Item>
       <Item ItemId=";extensions/vscode.git/package.view.workbench.scm.repositoryInParentFolders" ItemType="0" PsrId="308" InstFlg="true" Leaf="true">
         <Str Cat="Text">
-<<<<<<< HEAD
           <Val><![CDATA[The workspace currently open doesn't have any folders containing git repositories. You can initialize a repository on a folder which will enable source control features powered by git.]A;[Initialize Repository]5D;(command:git.init)]A;To learn more about how to use git and source control in Azure Data Studio [read our docs]5D;(https://aka.ms/vscode-scm).]]></Val>
           <Tgt Cat="Text" Stat="Loc" Orig="New">
             <Val><![CDATA[当前打开的工作区没有任何包含 git 存储库的文件夹。可以初始化文件夹上将启用由 git 支持的源代码管理功能的存储库。]A;[初始化存储库]5D;(command:git.init)]A;要详细了解如何在 Azure Data Studio 中使用 git 和源代码管理，请 [阅读我们的文档]5D;(https://aka.ms/vscode-scm)。]]></Val>
-=======
-          <Val><![CDATA[A git repository was found in the parent folders of the workspace or the open file(s).]A;[Open Repository]5D;(command:git.openRepositoriesInParentFolders)]A;Use the [git.openRepositoryInParentFolders]5D;(command:workbench.action.openSettings?%5B%22git.openRepositoryInParentFolders%22%5D) setting to control whether git repositories in parent folders of workspaces or open files are opened. To learn more [read our docs]5D;(https://aka.ms/vscode-git-repository-in-parent-folders).]]></Val>
-          <Tgt Cat="Text" Stat="Loc" Orig="New">
-            <Val><![CDATA[在工作区的父文件夹或打开的文件中找到了 git 存储库。]A;[Open Repository]5D;(command:git.openRepositoriesInParentFolders)]A;使用 [git.openRepositoryInParentFolders]5D;(command:workbench.action.openSettings?%5B%22git.openRepositoryInParentFolders%22%5D) 设置来控制是打开工作区或打开文件的父文件夹中的 git 存储库。若要了解详细信息，请[阅读我们的文档]5D;(https://aka.ms/vscode-git-repository-in-parent-folders)。]]></Val>
-          </Tgt>
-        </Str>
-        <Disp Icon="Str" />
-      </Item>
-      <Item ItemId=";extensions/vscode.git/package.view.workbench.scm.scanFolderForRepositories" ItemType="0" PsrId="308" Leaf="true">
-        <Str Cat="Text">
-          <Val><![CDATA[Scanning folder for git repositories...]]></Val>
-          <Tgt Cat="Text" Stat="Loc" Orig="New">
-            <Val><![CDATA[正在扫描 git 存储库的文件夹...]]></Val>
-          </Tgt>
-        </Str>
-        <Disp Icon="Str" />
-      </Item>
-      <Item ItemId=";extensions/vscode.git/package.view.workbench.scm.scanWorkspaceForRepositories" ItemType="0" PsrId="308" Leaf="true">
-        <Str Cat="Text">
-          <Val><![CDATA[Scanning workspace for git repositories...]]></Val>
-          <Tgt Cat="Text" Stat="Loc" Orig="New">
-            <Val><![CDATA[正在扫描工作区中的 GIT 存储库...]]></Val>
-          </Tgt>
-        </Str>
-        <Disp Icon="Str" />
-      </Item>
-      <Item ItemId=";extensions/vscode.git/package.view.workbench.scm.unsafeRepositories" ItemType="0" PsrId="308" InstFlg="true" Leaf="true">
-        <Str Cat="Text">
-          <Val><![CDATA[The detected git repositories are potentially unsafe as the folders are owned by someone other than the current user.]A;[Manage Unsafe Repositories]5D;(command:git.manageUnsafeRepositories)]A;To learn more about unsafe repositories [read our docs]5D;(https://aka.ms/vscode-git-unsafe-repository).]]></Val>
-          <Tgt Cat="Text" Stat="Loc" Orig="New">
-            <Val><![CDATA[检测到的 git 存储库可能不安全，因为该文件夹由当前用户以外的其他人所有。]A;[管理不安全存储库]5D;(command:git.manageUnsafeRepositories)]A;要详细了解不安全存储库，[请阅读我们的文档]5D;(https://aka.ms/vscode-git-unsafe-repository)。]]></Val>
-          </Tgt>
-        </Str>
-        <Disp Icon="Str" />
-      </Item>
-      <Item ItemId=";extensions/vscode.git/package.view.workbench.scm.unsafeRepository" ItemType="0" PsrId="308" InstFlg="true" Leaf="true">
-        <Str Cat="Text">
-          <Val><![CDATA[The detected git repository is potentially unsafe as the folder is owned by someone other than the current user.]A;[Manage Unsafe Repositories]5D;(command:git.manageUnsafeRepositories)]A;To learn more about unsafe repositories [read our docs]5D;(https://aka.ms/vscode-git-unsafe-repository).]]></Val>
-          <Tgt Cat="Text" Stat="Loc" Orig="New">
-            <Val><![CDATA[检测到的 git 存储库可能不安全，因为该文件夹由当前用户以外的其他人所有。]A;[管理不安全存储库]5D;(command:git.manageUnsafeRepositories)]A;要详细了解不安全存储库，[请阅读我们的文档]5D;(https://aka.ms/vscode-git-unsafe-repository)。]]></Val>
-          </Tgt>
-        </Str>
-        <Disp Icon="Str" />
-      </Item>
-      <Item ItemId=";extensions/vscode.git/package.view.workbench.scm.workspace" ItemType="0" PsrId="308" InstFlg="true" Leaf="true">
-        <Str Cat="Text">
-          <Val><![CDATA[The workspace currently open doesn't have any folders containing git repositories. You can initialize a repository on a folder which will enable source control features powered by git.]A;[Initialize Repository]5D;(command:git.init)]A;To learn more about how to use git and source control in Azure Data Studio [read our docs]5D;(https://aka.ms/vscode-scm).]]></Val>
-          <Tgt Cat="Text" Stat="Update" Orig="New">
-            <Val><![CDATA[当前打开的工作区没有任何包含 git 存储库的文件夹。可以初始化文件夹上将启用由 git 支持的源代码管理功能的存储库。]D;]A;[初始化存储库]5D;(command:git.init)]D;]A;要详细了解如何在 Azure Data Studio 中使用 git 和源代码管理，请 [阅读我们的文档]5D;(https://aka.ms/vscode-scm)。]]></Val>
->>>>>>> 60bff012
           </Tgt>
           <Prev Cat="Text">
             <Val><![CDATA[The workspace currently open doesn't have any folders containing git repositories. You can initialize a repository on a folder which will enable source control features powered by git.]D;]A;[Initialize Repository]5D;(command:git.init)]D;]A;To learn more about how to use git and source control in Azure Data Studio [read our docs]5D;(https://aka.ms/vscode-scm).]]></Val>
