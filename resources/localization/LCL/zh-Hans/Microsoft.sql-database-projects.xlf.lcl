﻿<?xml version="1.0" encoding="utf-8"?>
<LCX SchemaVersion="6.0" Name="D:\a\1\s\resources\xlf\en\Microsoft.sql-database-projects.xlf" PsrId="308" FileType="1" SrcCul="en-US" TgtCul="zh-CN" xmlns="http://schemas.microsoft.com/locstudio/2006/6/lcx">
  <OwnedComments>
    <Cmt Name="Dev" />
    <Cmt Name="LcxAdmin" />
    <Cmt Name="Rccx" />
  </OwnedComments>
  <Settings Name="@SettingsPath@\default.lss" Type="Lss" />
  <Item ItemId=";Xliff file" ItemType="0" PsrId="308" Leaf="false">
    <Disp Icon="Expand" Expand="true" Disp="true" LocTbl="false" />
    <Item ItemId=";Xliff Resources" ItemType="0" PsrId="308" Leaf="false">
      <Disp Icon="Str" Disp="true" LocTbl="false" />
      <Item ItemId=";@extensions/Microsoft.sql-database-projects/dist/common/constants.++CODE++031a8f0f659df890dfd53c92e45295b0f14c9971" ItemType="0" PsrId="308" Leaf="false">
        <Disp Icon="Dir" LocTbl="false" />
        <Item ItemId=";(...) 85bae46e168831e403b273f7" ItemType="0" PsrId="308" Leaf="true">
          <Str Cat="Text">
            <Val><![CDATA[Failed]]></Val>
            <Tgt Cat="Text" Stat="Loc" Orig="New">
              <Val><![CDATA[失败]]></Val>
            </Tgt>
          </Str>
          <Disp Icon="Str" />
        </Item>
      </Item>
      <Item ItemId=";@extensions/Microsoft.sql-database-projects/dist/common/constants.++CODE++1b52f3a2e15148731314bf167145c54565ed2385" ItemType="0" PsrId="308" Leaf="false">
        <Disp Icon="Dir" LocTbl="false" />
        <Item ItemId=";(...) a862b5eb7771eaf719e4f82e" ItemType="0" PsrId="308" Leaf="true">
          <Str Cat="Text">
            <Val><![CDATA[hr]]></Val>
            <Tgt Cat="Text" Stat="Loc" Orig="New">
              <Val><![CDATA[小时]]></Val>
            </Tgt>
          </Str>
          <Disp Icon="Str" />
        </Item>
      </Item>
      <Item ItemId=";@extensions/Microsoft.sql-database-projects/dist/common/constants.++CODE++1f6fa6f69d185e6086d04e7330361bf9001a3b8d" ItemType="0" PsrId="308" Leaf="false">
        <Disp Icon="Dir" LocTbl="false" />
        <Item ItemId=";(...) 0ce511171055dc34eb90c1c5" ItemType="0" PsrId="308" Leaf="true">
          <Str Cat="Text">
            <Val><![CDATA[min]]></Val>
            <Tgt Cat="Text" Stat="Loc" Orig="New">
              <Val><![CDATA[分钟]]></Val>
            </Tgt>
          </Str>
          <Disp Icon="Str" />
        </Item>
      </Item>
      <Item ItemId=";@extensions/Microsoft.sql-database-projects/dist/common/constants.++CODE++33b93476cf597a3330653b66a658983d892ac264" ItemType="0" PsrId="308" Leaf="false">
        <Disp Icon="Dir" LocTbl="false" />
        <Item ItemId=";(...) b5d6029a2dc642b9b1f30870" ItemType="0" PsrId="308" Leaf="true">
          <Str Cat="Text">
            <Val><![CDATA[Time]]></Val>
            <Tgt Cat="Text" Stat="Loc" Orig="New">
              <Val><![CDATA[时间]]></Val>
            </Tgt>
          </Str>
          <Disp Icon="Str" />
        </Item>
      </Item>
      <Item ItemId=";@extensions/Microsoft.sql-database-projects/dist/common/constants.++CODE++37a8eec1ce19687d132fe29051dca629d164e2c4" ItemType="0" PsrId="308" Leaf="false">
        <Disp Icon="Dir" LocTbl="false" />
        <Item ItemId=";(...) 958ba141d5f4133a33f0688f" ItemType="0" PsrId="308" Leaf="true">
          <Str Cat="Text">
            <Val><![CDATA[default]]></Val>
            <Tgt Cat="Text" Stat="Loc" Orig="New">
              <Val><![CDATA[默认]]></Val>
            </Tgt>
          </Str>
          <Disp Icon="Str" />
        </Item>
      </Item>
      <Item ItemId=";@extensions/Microsoft.sql-database-projects/dist/common/constants.++CODE++3f3427aca58e7fc32ec5cbdb6672708a22cf4718" ItemType="0" PsrId="308" Leaf="false">
        <Disp Icon="Dir" LocTbl="false" />
        <Item ItemId=";(...) 7860405366a7c07144c668d9" ItemType="0" PsrId="308" Leaf="true">
          <Str Cat="Text">
            <Val><![CDATA[file]]></Val>
            <Tgt Cat="Text" Stat="Loc" Orig="New">
              <Val><![CDATA[文件]]></Val>
            </Tgt>
          </Str>
          <Disp Icon="Str" />
        </Item>
      </Item>
      <Item ItemId=";@extensions/Microsoft.sql-database-projects/dist/common/constants.++CODE++6ecc3df6bffdd06c58cd4f6e276929e119c8f653" ItemType="0" PsrId="308" Leaf="false">
        <Disp Icon="Dir" LocTbl="false" />
        <Item ItemId=";(...) c53f5a6a5a5e66dfa1c3fc93" ItemType="0" PsrId="308" Leaf="true">
          <Str Cat="Text">
            <Val><![CDATA[Move]]></Val>
            <Tgt Cat="Text" Stat="Loc" Orig="New">
              <Val><![CDATA[移动]]></Val>
            </Tgt>
          </Str>
          <Disp Icon="Str" />
        </Item>
      </Item>
      <Item ItemId=";@extensions/Microsoft.sql-database-projects/dist/common/constants.++CODE++920e413c7d411b61ef3e8c63b1cb6ad058d5f95f" ItemType="0" PsrId="308" Leaf="false">
        <Disp Icon="Dir" LocTbl="false" />
        <Item ItemId=";(...) 8b481dbafe60248387d8c355" ItemType="0" PsrId="308" Leaf="true">
          <Str Cat="Text">
            <Val><![CDATA[Status]]></Val>
            <Tgt Cat="Text" Stat="Loc" Orig="New">
              <Val><![CDATA[状态]]></Val>
            </Tgt>
          </Str>
          <Disp Icon="Str" />
        </Item>
      </Item>
      <Item ItemId=";@extensions/Microsoft.sql-database-projects/dist/common/constants.++CODE++99c40ab405926cb5ad1def9cff4d7ce624f8f8ab" ItemType="0" PsrId="308" Leaf="false">
        <Disp Icon="Dir" LocTbl="false" />
        <Item ItemId=";(...) fff4e85f655347fcb949d08e" ItemType="0" PsrId="308" Leaf="true">
          <Str Cat="Text">
            <Val><![CDATA[Date]]></Val>
            <Tgt Cat="Text" Stat="Loc" Orig="New">
              <Val><![CDATA[日期]]></Val>
            </Tgt>
          </Str>
          <Disp Icon="Str" />
        </Item>
      </Item>
      <Item ItemId=";@extensions/Microsoft.sql-database-projects/dist/common/constants.++CODE++add93534eeb463800fe0ed0946048d33636dd2a0" ItemType="0" PsrId="308" Leaf="false">
        <Disp Icon="Dir" LocTbl="false" />
        <Item ItemId=";(...) 14fab92e8a37f77ce98c740b" ItemType="0" PsrId="308" Leaf="true">
          <Str Cat="Text">
            <Val><![CDATA[sec]]></Val>
            <Tgt Cat="Text" Stat="Loc" Orig="New">
              <Val><![CDATA[秒]]></Val>
            </Tgt>
          </Str>
          <Disp Icon="Str" />
        </Item>
      </Item>
      <Item ItemId=";@extensions/Microsoft.sql-database-projects/dist/common/constants.++CODE++b1d6b91b67c2afa5e322988d9462638d354ddf8a" ItemType="0" PsrId="308" Leaf="false">
        <Disp Icon="Dir" LocTbl="false" />
        <Item ItemId=";(...) 1ef79dba987f815c22b4baee" ItemType="0" PsrId="308" Leaf="true">
          <Str Cat="Text">
            <Val><![CDATA[at]]></Val>
            <Tgt Cat="Text" Stat="Loc" Orig="New">
              <Val><![CDATA[位于]]></Val>
            </Tgt>
          </Str>
          <Disp Icon="Str" />
        </Item>
      </Item>
      <Item ItemId=";@extensions/Microsoft.sql-database-projects/dist/common/constants.++CODE++b2c1822878838eb52770e9845b4582d503d975b4" ItemType="0" PsrId="308" Leaf="false">
        <Disp Icon="Dir" LocTbl="false" />
        <Item ItemId=";(...) 84897b83048ea841e0c5c6b6" ItemType="0" PsrId="308" Leaf="true">
          <Str Cat="Text">
            <Val><![CDATA[msec]]></Val>
            <Tgt Cat="Text" Stat="Loc" Orig="New">
              <Val><![CDATA[毫秒]]></Val>
            </Tgt>
          </Str>
          <Disp Icon="Str" />
        </Item>
      </Item>
      <Item ItemId=";@extensions/Microsoft.sql-database-projects/dist/common/constants.++CODE++c88a0b907419a70c27ab7c1f8e5fb54441a4d9c3" ItemType="0" PsrId="308" Leaf="false">
        <Disp Icon="Dir" LocTbl="false" />
        <Item ItemId=";(...) 567e4c928fa7b2091194aecf" ItemType="0" PsrId="308" Leaf="true">
          <Str Cat="Text">
            <Val><![CDATA[Success]]></Val>
            <Tgt Cat="Text" Stat="Loc" Orig="New">
              <Val><![CDATA[成功]]></Val>
            </Tgt>
          </Str>
          <Disp Icon="Str" />
        </Item>
      </Item>
      <Item ItemId=";@extensions/Microsoft.sql-database-projects/dist/common/constants.++CODE++eb0cc5d4abfad6f62ea7a9c502352824ac2f6a26" ItemType="0" PsrId="308" Leaf="false">
        <Disp Icon="Dir" LocTbl="false" />
        <Item ItemId=";(...) 3ef9c8b96b795df59f8f6870" ItemType="0" PsrId="308" Leaf="true">
          <Str Cat="Text">
            <Val><![CDATA[folder]]></Val>
            <Tgt Cat="Text" Stat="Loc" Orig="New">
              <Val><![CDATA[文件夹]]></Val>
            </Tgt>
          </Str>
          <Disp Icon="Str" />
        </Item>
      </Item>
      <Item ItemId=";@extensions/Microsoft.sql-database-projects/dist/common/constants.sqlDatabaseProjects.DotnetInstallationConfirmati" ItemType="0" PsrId="308" Leaf="false">
        <Disp Icon="Dir" LocTbl="false" />
        <Item ItemId=";(...) on" ItemType="0" PsrId="308" Leaf="true">
          <Str Cat="Text">
            <Val><![CDATA[The .NET SDK cannot be located. Project build will not work. Please install .NET 6 SDK or higher or update the .NET SDK location in settings if already installed.]]></Val>
            <Tgt Cat="Text" Stat="Loc" Orig="New">
              <Val><![CDATA[找不到 .NET SDK。项目生成将不起作用。请安装 .NET 6 SDK 或更高版本，或在设置中更新 .Net SDK 位置(如果已安装)。]]></Val>
            </Tgt>
          </Str>
          <Disp Icon="Str" />
        </Item>
      </Item>
      <Item ItemId=";@extensions/Microsoft.sql-database-projects/dist/common/constants.sqlDatabaseProjects.NetCoreSupportedVersionInsta" ItemType="0" PsrId="308" Leaf="false">
        <Disp Icon="Dir" LocTbl="false" />
        <Item ItemId=";(...) llationConfirmation" ItemType="0" PsrId="308" Leaf="true">
          <Str Cat="Text">
            <Val><![CDATA[Currently installed .NET SDK version is {0}, which is not supported. Project build will not work. Please install .NET 6 SDK or higher or update the .NET SDK supported version location in settings if already installed.]]></Val>
            <Tgt Cat="Text" Stat="Loc" Orig="New">
              <Val><![CDATA[当前安装的 .NET SDK 版本为 {0}，这是不受支持的。项目生成将不起作用。请安装 .NET 6 SDK 或更高版本，或在设置中更新 .NET SDK 支持的版本位置(如果已安装)。]]></Val>
            </Tgt>
          </Str>
          <Disp Icon="Str" />
        </Item>
      </Item>
      <Item ItemId=";@extensions/Microsoft.sql-database-projects/dist/tools/shellExecutionHelper.sqlDatabaseProjects.RunStreamedCommand" ItemType="0" PsrId="308" Leaf="false">
        <Disp Icon="Dir" LocTbl="false" />
        <Item ItemId=";(...) .ExitedWithCode" ItemType="0" PsrId="308" Leaf="true">
          <Str Cat="Text">
            <Val><![CDATA[    >>> {0}    … exited with code: {1}]]></Val>
            <Tgt Cat="Text" Stat="Loc" Orig="New">
              <Val><![CDATA[    >>> {0}    … 已退出，代码为: {1}]]></Val>
            </Tgt>
          </Str>
          <Disp Icon="Str" />
        </Item>
        <Item ItemId=";(...) .ExitedWithSignal" ItemType="0" PsrId="308" Leaf="true">
          <Str Cat="Text">
            <Val><![CDATA[    >>> {0}   … exited with signal: {1}]]></Val>
            <Tgt Cat="Text" Stat="Loc" Orig="New">
              <Val><![CDATA[    >>> {0}   … 已退出，信号: {1}]]></Val>
            </Tgt>
          </Str>
          <Disp Icon="Str" />
        </Item>
      </Item>
      <Item ItemId=";extensions/Microsoft.sql-database-projects/dist/common/constants.BuildHistory" ItemType="0" PsrId="308" Leaf="true">
        <Str Cat="Text">
          <Val><![CDATA[Build History]]></Val>
          <Tgt Cat="Text" Stat="Loc" Orig="New">
            <Val><![CDATA[生成历史记录]]></Val>
          </Tgt>
        </Str>
        <Disp Icon="Str" />
      </Item>
      <Item ItemId=";extensions/Microsoft.sql-database-projects/dist/common/constants.InProgress" ItemType="0" PsrId="308" Leaf="true">
        <Str Cat="Text">
          <Val><![CDATA[In progress]]></Val>
          <Tgt Cat="Text" Stat="Loc" Orig="New">
            <Val><![CDATA[进行中]]></Val>
          </Tgt>
        </Str>
        <Disp Icon="Str" />
      </Item>
      <Item ItemId=";extensions/Microsoft.sql-database-projects/dist/common/constants.PublishHistory" ItemType="0" PsrId="308" Leaf="true">
        <Str Cat="Text">
          <Val><![CDATA[Publish History]]></Val>
          <Tgt Cat="Text" Stat="Loc" Orig="New">
            <Val><![CDATA[发布历史记录]]></Val>
          </Tgt>
        </Str>
        <Disp Icon="Str" />
      </Item>
      <Item ItemId=";extensions/Microsoft.sql-database-projects/dist/common/constants.TargetDatabase" ItemType="0" PsrId="308" Leaf="true">
        <Str Cat="Text">
          <Val><![CDATA[Target Database]]></Val>
          <Tgt Cat="Text" Stat="Loc" Orig="New">
            <Val><![CDATA[目标数据库]]></Val>
          </Tgt>
        </Str>
        <Disp Icon="Str" />
      </Item>
      <Item ItemId=";extensions/Microsoft.sql-database-projects/dist/common/constants.TargetPlatform" ItemType="0" PsrId="308" Leaf="true">
        <Str Cat="Text">
          <Val><![CDATA[Target Platform]]></Val>
          <Tgt Cat="Text" Stat="Loc" Orig="New">
            <Val><![CDATA[目标平台]]></Val>
          </Tgt>
        </Str>
        <Disp Icon="Str" />
      </Item>
      <Item ItemId=";extensions/Microsoft.sql-database-projects/dist/common/constants.TargetServer" ItemType="0" PsrId="308" Leaf="true">
        <Str Cat="Text">
          <Val><![CDATA[Target Server]]></Val>
          <Tgt Cat="Text" Stat="Loc" Orig="New">
            <Val><![CDATA[目标服务器]]></Val>
          </Tgt>
        </Str>
        <Disp Icon="Str" />
      </Item>
      <Item ItemId=";extensions/Microsoft.sql-database-projects/dist/common/constants.actionLabel" ItemType="0" PsrId="308" Leaf="true">
        <Str Cat="Text">
          <Val><![CDATA[Action]]></Val>
          <Tgt Cat="Text" Stat="Loc" Orig="New">
            <Val><![CDATA[操作]]></Val>
          </Tgt>
        </Str>
        <Disp Icon="Str" />
      </Item>
      <Item ItemId=";extensions/Microsoft.sql-database-projects/dist/common/constants.addDatabaseReferenceOkButtonText" ItemType="0" PsrId="308" Leaf="true">
        <Str Cat="Text">
          <Val><![CDATA[Add reference]]></Val>
          <Tgt Cat="Text" Stat="Loc" Orig="New">
            <Val><![CDATA[添加引用]]></Val>
          </Tgt>
        </Str>
        <Disp Icon="Str" />
      </Item>
      <Item ItemId=";extensions/Microsoft.sql-database-projects/dist/common/constants.addDatabaseReferencedialogName" ItemType="0" PsrId="308" Leaf="true">
        <Str Cat="Text">
          <Val><![CDATA[Add database reference]]></Val>
          <Tgt Cat="Text" Stat="Loc" Orig="New">
            <Val><![CDATA[添加数据库引用]]></Val>
          </Tgt>
        </Str>
        <Disp Icon="Str" />
      </Item>
      <Item ItemId=";extensions/Microsoft.sql-database-projects/dist/common/constants.addItemAction" ItemType="0" PsrId="308" Leaf="true">
        <Str Cat="Text">
          <Val><![CDATA[Add Item]]></Val>
          <Tgt Cat="Text" Stat="Loc" Orig="New">
            <Val><![CDATA[添加项]]></Val>
          </Tgt>
        </Str>
        <Disp Icon="Str" />
      </Item>
      <Item ItemId=";extensions/Microsoft.sql-database-projects/dist/common/constants.addSqlCmdVariableWithoutDefaultValue" ItemType="0" PsrId="308" Leaf="true">
        <Str Cat="Text">
          <Val><![CDATA[Add SQLCMD variable '{0}' to project without default value?]]></Val>
          <Tgt Cat="Text" Stat="Loc" Orig="New">
            <Val><![CDATA[是否将 SQLCMD 变量 "{0}" 添加到没有默认值的项目?]]></Val>
          </Tgt>
        </Str>
        <Disp Icon="Str" />
      </Item>
      <Item ItemId=";extensions/Microsoft.sql-database-projects/dist/common/constants.advancedOptionsButton" ItemType="0" PsrId="308" Leaf="true">
        <Str Cat="Text">
          <Val><![CDATA[Advanced...]]></Val>
          <Tgt Cat="Text" Stat="Loc" Orig="New">
            <Val><![CDATA[高级...]]></Val>
          </Tgt>
        </Str>
        <Disp Icon="Str" />
      </Item>
      <Item ItemId=";extensions/Microsoft.sql-database-projects/dist/common/constants.advancedPublishOptions" ItemType="0" PsrId="308" Leaf="true">
        <Str Cat="Text">
          <Val><![CDATA[Advanced Publish Options]]></Val>
          <Tgt Cat="Text" Stat="Loc" Orig="New">
            <Val><![CDATA[高级发布选项]]></Val>
          </Tgt>
        </Str>
        <Disp Icon="Str" />
      </Item>
      <Item ItemId=";extensions/Microsoft.sql-database-projects/dist/common/constants.appSettingPrompt" ItemType="0" PsrId="308" Leaf="true">
        <Str Cat="Text">
          <Val><![CDATA[Would you like to update Azure Function local.settings.json with the new connection string?]]></Val>
          <Tgt Cat="Text" Stat="Loc" Orig="New">
            <Val><![CDATA[是否要使用新的连接字符串更新 Azure 函数 local.settings.json?]]></Val>
          </Tgt>
        </Str>
        <Disp Icon="Str" />
      </Item>
      <Item ItemId=";extensions/Microsoft.sql-database-projects/dist/common/constants.applyConfirmation" ItemType="0" PsrId="308" Leaf="true">
        <Str Cat="Text">
          <Val><![CDATA[Are you sure you want to update the target project?]]></Val>
          <Tgt Cat="Text" Stat="Loc" Orig="New">
            <Val><![CDATA[是否确定要更新目标项目?]]></Val>
          </Tgt>
        </Str>
        <Disp Icon="Str" />
      </Item>
      <Item ItemId=";extensions/Microsoft.sql-database-projects/dist/common/constants.applyError" ItemType="0" PsrId="308" Leaf="true">
        <Str Cat="Text">
          <Val><![CDATA[There was an error updating the project: {0}]]></Val>
          <Tgt Cat="Text" Stat="Loc" Orig="New">
            <Val><![CDATA[更新项目时出错: {0}]]></Val>
          </Tgt>
        </Str>
        <Disp Icon="Str" />
      </Item>
      <Item ItemId=";extensions/Microsoft.sql-database-projects/dist/common/constants.applySuccess" ItemType="0" PsrId="308" Leaf="true">
        <Str Cat="Text">
          <Val><![CDATA[Project was successfully updated.]]></Val>
          <Tgt Cat="Text" Stat="Loc" Orig="New">
            <Val><![CDATA[已成功更新项目。]]></Val>
          </Tgt>
        </Str>
        <Disp Icon="Str" />
      </Item>
      <Item ItemId=";extensions/Microsoft.sql-database-projects/dist/common/constants.artifactReference" ItemType="0" PsrId="308" Leaf="true">
        <Str Cat="Text">
          <Val><![CDATA[Artifact Reference]]></Val>
          <Tgt Cat="Text" Stat="Loc" Orig="New">
            <Val><![CDATA[项目引用]]></Val>
          </Tgt>
        </Str>
        <Disp Icon="Str" />
      </Item>
      <Item ItemId=";extensions/Microsoft.sql-database-projects/dist/common/constants.autorestProjectName" ItemType="0" PsrId="308" Leaf="true">
        <Str Cat="Text">
          <Val><![CDATA[New SQL project name]]></Val>
          <Tgt Cat="Text" Stat="Loc" Orig="New">
            <Val><![CDATA[新 SQL 项目名称]]></Val>
          </Tgt>
        </Str>
        <Disp Icon="Str" />
      </Item>
      <Item ItemId=";extensions/Microsoft.sql-database-projects/dist/common/constants.azureAccounts" ItemType="0" PsrId="308" Leaf="true">
        <Str Cat="Text">
          <Val><![CDATA[Azure accounts]]></Val>
          <Tgt Cat="Text" Stat="Loc" Orig="New">
            <Val><![CDATA[Azure 帐户]]></Val>
          </Tgt>
        </Str>
        <Disp Icon="Str" />
      </Item>
      <Item ItemId=";extensions/Microsoft.sql-database-projects/dist/common/constants.azureAddAccount" ItemType="0" PsrId="308" Leaf="true">
        <Str Cat="Text">
          <Val><![CDATA[Add an Account...]]></Val>
          <Tgt Cat="Text" Stat="Loc" Orig="New">
            <Val><![CDATA[添加帐户...]]></Val>
          </Tgt>
        </Str>
        <Disp Icon="Str" />
      </Item>
      <Item ItemId=";extensions/Microsoft.sql-database-projects/dist/common/constants.azureServerName" ItemType="0" PsrId="308" Leaf="true">
        <Str Cat="Text">
          <Val><![CDATA[Azure SQL server name]]></Val>
          <Tgt Cat="Text" Stat="Loc" Orig="New">
            <Val><![CDATA[Azure SQL Server 名称]]></Val>
          </Tgt>
        </Str>
        <Disp Icon="Str" />
      </Item>
      <Item ItemId=";extensions/Microsoft.sql-database-projects/dist/common/constants.azureSqlServerCreated" ItemType="0" PsrId="308" Leaf="true">
        <Str Cat="Text">
          <Val><![CDATA[Azure SQL Server '{0}' created]]></Val>
          <Tgt Cat="Text" Stat="Loc" Orig="New">
            <Val><![CDATA[Azure SQL Server “{0}” 已创建]]></Val>
          </Tgt>
        </Str>
        <Disp Icon="Str" />
      </Item>
      <Item ItemId=";extensions/Microsoft.sql-database-projects/dist/common/constants.azureSubscription" ItemType="0" PsrId="308" Leaf="true">
        <Str Cat="Text">
          <Val><![CDATA[Azure subscription]]></Val>
          <Tgt Cat="Text" Stat="Loc" Orig="New">
            <Val><![CDATA[Azure 订阅]]></Val>
          </Tgt>
        </Str>
        <Disp Icon="Str" />
      </Item>
      <Item ItemId=";extensions/Microsoft.sql-database-projects/dist/common/constants.baseDockerImage" ItemType="0" PsrId="308" Leaf="true">
        <Str Cat="Text">
          <Val><![CDATA[Base {0} Docker image]]></Val>
          <Tgt Cat="Text" Stat="Loc" Orig="New">
            <Val><![CDATA[基础 {0} Docker 映像]]></Val>
          </Tgt>
          <Prev Cat="Text">
            <Val><![CDATA[Base SQL Server Docker image]]></Val>
          </Prev>
        </Str>
        <Disp Icon="Str" />
      </Item>
      <Item ItemId=";extensions/Microsoft.sql-database-projects/dist/common/constants.browseButtonText" ItemType="0" PsrId="308" Leaf="true">
        <Str Cat="Text">
          <Val><![CDATA[Browse folder]]></Val>
          <Tgt Cat="Text" Stat="Loc" Orig="New">
            <Val><![CDATA[浏览文件夹]]></Val>
          </Tgt>
        </Str>
        <Disp Icon="Str" />
      </Item>
      <Item ItemId=";extensions/Microsoft.sql-database-projects/dist/common/constants.browseEllipsis" ItemType="0" PsrId="308" Leaf="true">
        <Str Cat="Text">
          <Val><![CDATA[Browse...]]></Val>
          <Tgt Cat="Text" Stat="Loc" Orig="New">
            <Val><![CDATA[浏览...]]></Val>
          </Tgt>
        </Str>
        <Disp Icon="Str" />
      </Item>
      <Item ItemId=";extensions/Microsoft.sql-database-projects/dist/common/constants.browseForProfile" ItemType="0" PsrId="308" Leaf="true">
        <Str Cat="Text">
          <Val><![CDATA[Browse for profile]]></Val>
          <Tgt Cat="Text" Stat="Loc" Orig="New">
            <Val><![CDATA[浏览配置文件]]></Val>
          </Tgt>
        </Str>
        <Disp Icon="Str" />
      </Item>
      <Item ItemId=";extensions/Microsoft.sql-database-projects/dist/common/constants.buildAction" ItemType="0" PsrId="308" Leaf="true">
        <Str Cat="Text">
          <Val><![CDATA[Build]]></Val>
          <Tgt Cat="Text" Stat="Loc" Orig="New">
            <Val><![CDATA[生成]]></Val>
          </Tgt>
        </Str>
        <Disp Icon="Str" />
      </Item>
      <Item ItemId=";extensions/Microsoft.sql-database-projects/dist/common/constants.buildElements" ItemType="0" PsrId="308" Leaf="true">
        <Str Cat="Text">
          <Val><![CDATA[Build Elements]]></Val>
          <Tgt Cat="Text" Stat="Loc" Orig="New">
            <Val><![CDATA[生成元素]]></Val>
          </Tgt>
        </Str>
        <Disp Icon="Str" />
      </Item>
      <Item ItemId=";extensions/Microsoft.sql-database-projects/dist/common/constants.buildFailedCannotStartSchemaCompare" ItemType="0" PsrId="308" Leaf="true">
        <Str Cat="Text">
          <Val><![CDATA[Schema compare could not start because build failed]]></Val>
          <Tgt Cat="Text" Stat="Loc" Orig="New">
            <Val><![CDATA[架构比较无法启动，因为生成失败]]></Val>
          </Tgt>
        </Str>
        <Disp Icon="Str" />
      </Item>
      <Item ItemId=";extensions/Microsoft.sql-database-projects/dist/common/constants.cancelButtonText" ItemType="0" PsrId="308" Leaf="true">
        <Str Cat="Text">
          <Val><![CDATA[Cancel]]></Val>
          <Tgt Cat="Text" Stat="Loc" Orig="New">
            <Val><![CDATA[取消]]></Val>
          </Tgt>
        </Str>
        <Disp Icon="Str" />
      </Item>
      <Item ItemId=";extensions/Microsoft.sql-database-projects/dist/common/constants.cannotResolvePath" ItemType="0" PsrId="308" Leaf="true">
        <Str Cat="Text">
          <Val><![CDATA[Cannot resolve path {0}]]></Val>
          <Tgt Cat="Text" Stat="Loc" Orig="New">
            <Val><![CDATA[无法解析路径 {0}]]></Val>
          </Tgt>
        </Str>
        <Disp Icon="Str" />
      </Item>
      <Item ItemId=";extensions/Microsoft.sql-database-projects/dist/common/constants.cantAddCircularProjectReference" ItemType="0" PsrId="308" Leaf="true">
        <Str Cat="Text">
          <Val><![CDATA[A reference to project '{0}' cannot be added. Adding this project as a reference would cause a circular dependency]]></Val>
          <Tgt Cat="Text" Stat="Loc" Orig="New">
            <Val><![CDATA[无法添加对项目“{0}”的引用。将此项目添加为引用将导致循环依赖。]]></Val>
          </Tgt>
        </Str>
        <Disp Icon="Str" />
      </Item>
      <Item ItemId=";extensions/Microsoft.sql-database-projects/dist/common/constants.changeTargetPlatformAction" ItemType="0" PsrId="308" Leaf="true">
        <Str Cat="Text">
          <Val><![CDATA[Change Target Platform]]></Val>
          <Tgt Cat="Text" Stat="Loc" Orig="New">
            <Val><![CDATA[更改目标平台]]></Val>
          </Tgt>
        </Str>
        <Disp Icon="Str" />
      </Item>
      <Item ItemId=";extensions/Microsoft.sql-database-projects/dist/common/constants.checkoutOutputMessage" ItemType="0" PsrId="308" Leaf="true">
        <Str Cat="Text">
          <Val><![CDATA[Check output pane for more details]]></Val>
          <Tgt Cat="Text" Stat="Loc" Orig="New">
            <Val><![CDATA[有关更多详细信息，请查看输出窗格。]]></Val>
          </Tgt>
          <Prev Cat="Text">
            <Val><![CDATA[Check output pane for more details.]]></Val>
          </Prev>
        </Str>
        <Disp Icon="Str" />
      </Item>
      <Item ItemId=";extensions/Microsoft.sql-database-projects/dist/common/constants.chooseAction" ItemType="0" PsrId="308" Leaf="true">
        <Str Cat="Text">
          <Val><![CDATA[Choose action]]></Val>
          <Tgt Cat="Text" Stat="Loc" Orig="New">
            <Val><![CDATA[选择操作]]></Val>
          </Tgt>
        </Str>
        <Disp Icon="Str" />
      </Item>
      <Item ItemId=";extensions/Microsoft.sql-database-projects/dist/common/constants.chooseSqlcmdVarsToModify" ItemType="0" PsrId="308" Leaf="true">
        <Str Cat="Text">
          <Val><![CDATA[Choose SQLCMD variables to modify]]></Val>
          <Tgt Cat="Text" Stat="Loc" Orig="New">
            <Val><![CDATA[选择要修改的 SQLCMD 变量]]></Val>
          </Tgt>
        </Str>
        <Disp Icon="Str" />
      </Item>
      <Item ItemId=";extensions/Microsoft.sql-database-projects/dist/common/constants.cicularProjectReference" ItemType="0" PsrId="308" Leaf="true">
        <Str Cat="Text">
          <Val><![CDATA[Circular reference from project {0} to project {1}]]></Val>
          <Tgt Cat="Text" Stat="Loc" Orig="New">
            <Val><![CDATA[从项目 {0} 到项目 {1} 的循环引用]]></Val>
          </Tgt>
        </Str>
        <Disp Icon="Str" />
      </Item>
      <Item ItemId=";extensions/Microsoft.sql-database-projects/dist/common/constants.cleaningDockerImagesMessage" ItemType="0" PsrId="308" Leaf="true">
        <Str Cat="Text">
          <Val><![CDATA[Cleaning existing deployments...]]></Val>
          <Tgt Cat="Text" Stat="Loc" Orig="New">
            <Val><![CDATA[正在清理现有部署...]]></Val>
          </Tgt>
        </Str>
        <Disp Icon="Str" />
      </Item>
      <Item ItemId=";extensions/Microsoft.sql-database-projects/dist/common/constants.compareActionRadiButtonLabel" ItemType="0" PsrId="308" Leaf="true">
        <Str Cat="Text">
          <Val><![CDATA[View changes in Schema Compare]]></Val>
          <Tgt Cat="Text" Stat="Loc" Orig="New">
            <Val><![CDATA[查看架构比较中的更改]]></Val>
          </Tgt>
        </Str>
        <Disp Icon="Str" />
      </Item>
      <Item ItemId=";extensions/Microsoft.sql-database-projects/dist/common/constants.confirmPassword" ItemType="0" PsrId="308" Leaf="true">
        <Str Cat="Text">
          <Val><![CDATA[Confirm {0} admin password]]></Val>
          <Tgt Cat="Text" Stat="Loc" Orig="New">
            <Val><![CDATA[确认 {0} 管理员密码]]></Val>
          </Tgt>
          <Prev Cat="Text">
            <Val><![CDATA[Confirm SQL server admin password]]></Val>
          </Prev>
        </Str>
        <Disp Icon="Str" />
      </Item>
      <Item ItemId=";extensions/Microsoft.sql-database-projects/dist/common/constants.confirmServerPassword" ItemType="0" PsrId="308" Leaf="true">
        <Str Cat="Text">
          <Val><![CDATA[Confirm {0} admin password]]></Val>
          <Tgt Cat="Text" Stat="Loc" Orig="New">
            <Val><![CDATA[确认 {0} 管理员密码]]></Val>
          </Tgt>
          <Prev Cat="Text">
            <Val><![CDATA[Confirm SQL Server admin password]]></Val>
          </Prev>
        </Str>
        <Disp Icon="Str" />
      </Item>
      <Item ItemId=";extensions/Microsoft.sql-database-projects/dist/common/constants.connectingToSqlServerMessage" ItemType="0" PsrId="308" Leaf="true">
        <Str Cat="Text">
          <Val><![CDATA[Connecting to SQL Server]]></Val>
          <Tgt Cat="Text" Stat="Loc" Orig="New">
            <Val><![CDATA[正在连接到 SQL Server]]></Val>
          </Tgt>
        </Str>
        <Disp Icon="Str" />
      </Item>
      <Item ItemId=";extensions/Microsoft.sql-database-projects/dist/common/constants.connectionFailedError" ItemType="0" PsrId="308" Leaf="true">
        <Str Cat="Text">
          <Val><![CDATA[Connection failed error: '{0}']]></Val>
          <Tgt Cat="Text" Stat="Loc" Orig="New">
            <Val><![CDATA[连接失败错误: "{0}"]]></Val>
          </Tgt>
        </Str>
        <Disp Icon="Str" />
      </Item>
      <Item ItemId=";extensions/Microsoft.sql-database-projects/dist/common/constants.connectionRadioButtonLabel" ItemType="0" PsrId="308" Leaf="true">
        <Str Cat="Text">
          <Val><![CDATA[Connections]]></Val>
          <Tgt Cat="Text" Stat="Loc" Orig="New">
            <Val><![CDATA[连接]]></Val>
          </Tgt>
        </Str>
        <Disp Icon="Str" />
      </Item>
      <Item ItemId=";extensions/Microsoft.sql-database-projects/dist/common/constants.containerAlreadyExistForProject" ItemType="0" PsrId="308" Leaf="true">
        <Str Cat="Text">
          <Val><![CDATA[Containers already exist for this project. Do you want to delete them before deploying a new one?]]></Val>
          <Tgt Cat="Text" Stat="Loc" Orig="New">
            <Val><![CDATA[此项目的容器已存在。是否要在部署新文件之前删除它们?]]></Val>
          </Tgt>
          <Prev Cat="Text">
            <Val><![CDATA[Other servers on container already exist for the project. Do you want to delete them?]]></Val>
          </Prev>
        </Str>
        <Disp Icon="Str" />
      </Item>
      <Item ItemId=";extensions/Microsoft.sql-database-projects/dist/common/constants.convertToSdkStyleConfirmation" ItemType="0" PsrId="308" Leaf="true">
        <Str Cat="Text">
          <Val><![CDATA[The project '{0}' will not be fully compatible with SSDT after conversion. A backup copy of the project file will be created in the project folder prior to conversion. More information is available at https://aka.ms/sqlprojsdk. Continue with converting to SDK-style project?]]></Val>
          <Tgt Cat="Text" Stat="Loc" Orig="New">
            <Val><![CDATA[转换后，项目 \"{0}\" 将不与 SSDT 完全兼容。转换前，将在项目文件夹中创建项目文件的备份副本。有关详细信息，请参阅 https://aka.ms/sqlprojsdk。继续转换为 SDK 样式项目?]]></Val>
          </Tgt>
        </Str>
        <Disp Icon="Str" />
      </Item>
      <Item ItemId=";extensions/Microsoft.sql-database-projects/dist/common/constants.createNew" ItemType="0" PsrId="308" Leaf="true">
        <Str Cat="Text">
          <Val><![CDATA[Create New]]></Val>
          <Tgt Cat="Text" Stat="Loc" Orig="New">
            <Val><![CDATA[新建]]></Val>
          </Tgt>
          <Prev Cat="Text">
            <Val><![CDATA[<Create New>]]></Val>
          </Prev>
        </Str>
        <Disp Icon="Str" />
      </Item>
      <Item ItemId=";extensions/Microsoft.sql-database-projects/dist/common/constants.createProjectDialogOkButtonText" ItemType="0" PsrId="308" Leaf="true">
        <Str Cat="Text">
          <Val><![CDATA[Create]]></Val>
          <Tgt Cat="Text" Stat="Loc" Orig="New">
            <Val><![CDATA[创建]]></Val>
          </Tgt>
        </Str>
        <Disp Icon="Str" />
      </Item>
      <Item ItemId=";extensions/Microsoft.sql-database-projects/dist/common/constants.createProjectFromDatabaseDialogName" ItemType="0" PsrId="308" Leaf="true">
        <Str Cat="Text">
          <Val><![CDATA[Create project from database]]></Val>
          <Tgt Cat="Text" Stat="Loc" Orig="New">
            <Val><![CDATA[根据数据库创建项目]]></Val>
          </Tgt>
        </Str>
        <Disp Icon="Str" />
      </Item>
      <Item ItemId=";extensions/Microsoft.sql-database-projects/dist/common/constants.createProjectSettings" ItemType="0" PsrId="308" Leaf="true">
        <Str Cat="Text">
          <Val><![CDATA[Settings]]></Val>
          <Tgt Cat="Text" Stat="Loc" Orig="New">
            <Val><![CDATA[设置]]></Val>
          </Tgt>
        </Str>
        <Disp Icon="Str" />
      </Item>
      <Item ItemId=";extensions/Microsoft.sql-database-projects/dist/common/constants.creatingAzureSqlServer" ItemType="0" PsrId="308" Leaf="true">
        <Str Cat="Text">
          <Val><![CDATA[Creating Azure SQL Server '{0}' ...]]></Val>
          <Tgt Cat="Text" Stat="Loc" Orig="New">
            <Val><![CDATA[正在创建 Azure SQL Server “{0}”...]]></Val>
          </Tgt>
        </Str>
        <Disp Icon="Str" />
      </Item>
      <Item ItemId=";extensions/Microsoft.sql-database-projects/dist/common/constants.creatingDeploymentSettingsMessage" ItemType="0" PsrId="308" Leaf="true">
        <Str Cat="Text">
          <Val><![CDATA[Creating deployment settings ...]]></Val>
          <Tgt Cat="Text" Stat="Loc" Orig="New">
            <Val><![CDATA[正在创建部署设置...]]></Val>
          </Tgt>
        </Str>
        <Disp Icon="Str" />
      </Item>
      <Item ItemId=";extensions/Microsoft.sql-database-projects/dist/common/constants.currentTargetPlatform" ItemType="0" PsrId="308" Leaf="true">
        <Str Cat="Text">
          <Val><![CDATA[Target platform of the project {0} is now {1}]]></Val>
          <Tgt Cat="Text" Stat="Loc" Orig="New">
            <Val><![CDATA[项目 {0} 的目标平台现已 {1}]]></Val>
          </Tgt>
        </Str>
        <Disp Icon="Str" />
      </Item>
      <Item ItemId=";extensions/Microsoft.sql-database-projects/dist/common/constants.dacpacFileLocationRequired" ItemType="0" PsrId="308" Leaf="true">
        <Str Cat="Text">
          <Val><![CDATA[Dacpac file location is required for adding a reference to a database]]></Val>
          <Tgt Cat="Text" Stat="Loc" Orig="New">
            <Val><![CDATA[添加对数据库的引用时需要 Dacpac 文件位置]]></Val>
          </Tgt>
        </Str>
        <Disp Icon="Str" />
      </Item>
      <Item ItemId=";extensions/Microsoft.sql-database-projects/dist/common/constants.dacpacFiles" ItemType="0" PsrId="308" Leaf="true">
        <Str Cat="Text">
          <Val><![CDATA[dacpac Files]]></Val>
          <Tgt Cat="Text" Stat="Loc" Orig="New">
            <Val><![CDATA[dacpac 文件]]></Val>
          </Tgt>
        </Str>
        <Disp Icon="Str" />
      </Item>
      <Item ItemId=";extensions/Microsoft.sql-database-projects/dist/common/constants.dacpacNotOnSameDrive" ItemType="0" PsrId="308" Leaf="true">
        <Str Cat="Text">
          <Val><![CDATA[Dacpac references need to be located on the same drive as the project file. The project file is located at {0}]]></Val>
          <Tgt Cat="Text" Stat="Loc" Orig="New">
            <Val><![CDATA[Dacpac 引用需要位于项目文件所在的同一驱动器上。项目文件位于 {0}]]></Val>
          </Tgt>
          <Prev Cat="Text">
            <Val><![CDATA[Dacpac references need to be located on the same drive as the project file.]]></Val>
          </Prev>
        </Str>
        <Disp Icon="Str" />
      </Item>
      <Item ItemId=";extensions/Microsoft.sql-database-projects/dist/common/constants.dacpacReferenceElement" ItemType="0" PsrId="308" Leaf="true">
        <Str Cat="Text">
          <Val><![CDATA[Dacpac reference]]></Val>
          <Tgt Cat="Text" Stat="Loc" Orig="New">
            <Val><![CDATA[Dacpac 引用]]></Val>
          </Tgt>
        </Str>
        <Disp Icon="Str" />
      </Item>
      <Item ItemId=";extensions/Microsoft.sql-database-projects/dist/common/constants.dacpacText" ItemType="0" PsrId="308" Leaf="true">
        <Str Cat="Text">
          <Val><![CDATA[Data-tier application (.dacpac)]]></Val>
          <Tgt Cat="Text" Stat="Loc" Orig="New">
            <Val><![CDATA[数据层应用程序(.dacpac)]]></Val>
          </Tgt>
        </Str>
        <Disp Icon="Str" />
      </Item>
      <Item ItemId=";extensions/Microsoft.sql-database-projects/dist/common/constants.dataSource" ItemType="0" PsrId="308" Leaf="true">
        <Str Cat="Text">
          <Val><![CDATA[Data Source]]></Val>
          <Tgt Cat="Text" Stat="Loc" Orig="New">
            <Val><![CDATA[数据源]]></Val>
          </Tgt>
        </Str>
        <Disp Icon="Str" />
      </Item>
      <Item ItemId=";extensions/Microsoft.sql-database-projects/dist/common/constants.dataSourceDropdownTitle" ItemType="0" PsrId="308" Leaf="true">
        <Str Cat="Text">
          <Val><![CDATA[Data source]]></Val>
          <Tgt Cat="Text" Stat="Loc" Orig="New">
            <Val><![CDATA[数据源]]></Val>
          </Tgt>
        </Str>
        <Disp Icon="Str" />
      </Item>
      <Item ItemId=";extensions/Microsoft.sql-database-projects/dist/common/constants.dataSourceRadioButtonLabel" ItemType="0" PsrId="308" Leaf="true">
        <Str Cat="Text">
          <Val><![CDATA[Data sources]]></Val>
          <Tgt Cat="Text" Stat="Loc" Orig="New">
            <Val><![CDATA[数据源]]></Val>
          </Tgt>
        </Str>
        <Disp Icon="Str" />
      </Item>
      <Item ItemId=";extensions/Microsoft.sql-database-projects/dist/common/constants.databaseLocation" ItemType="0" PsrId="308" Leaf="true">
        <Str Cat="Text">
          <Val><![CDATA[Database location is required for adding a reference to a database]]></Val>
          <Tgt Cat="Text" Stat="Loc" Orig="New">
            <Val><![CDATA[添加对数据库的引用时需要数据库位置]]></Val>
          </Tgt>
        </Str>
        <Disp Icon="Str" />
      </Item>
      <Item ItemId=";extensions/Microsoft.sql-database-projects/dist/common/constants.databaseName" ItemType="0" PsrId="308" Leaf="true">
        <Str Cat="Text">
          <Val><![CDATA[Database name]]></Val>
          <Tgt Cat="Text" Stat="Loc" Orig="New">
            <Val><![CDATA[数据库名称]]></Val>
          </Tgt>
        </Str>
        <Disp Icon="Str" />
      </Item>
      <Item ItemId=";extensions/Microsoft.sql-database-projects/dist/common/constants.databaseNameLabel" ItemType="0" PsrId="308" Leaf="true">
        <Str Cat="Text">
          <Val><![CDATA[Database]]></Val>
          <Tgt Cat="Text" Stat="Loc" Orig="New">
            <Val><![CDATA[数据库]]></Val>
          </Tgt>
        </Str>
        <Disp Icon="Str" />
      </Item>
      <Item ItemId=";extensions/Microsoft.sql-database-projects/dist/common/constants.databaseNameRequired" ItemType="0" PsrId="308" Leaf="true">
        <Str Cat="Text">
          <Val><![CDATA[Database name is required for adding a reference to a different database]]></Val>
          <Tgt Cat="Text" Stat="Loc" Orig="New">
            <Val><![CDATA[添加对不同数据库的引用时需要数据库名]]></Val>
          </Tgt>
        </Str>
        <Disp Icon="Str" />
      </Item>
      <Item ItemId=";extensions/Microsoft.sql-database-projects/dist/common/constants.databaseNameRequiredVariableOptional" ItemType="0" PsrId="308" Leaf="true">
        <Str Cat="Text">
          <Val><![CDATA[A database name is required. The database variable is optional.]]></Val>
          <Tgt Cat="Text" Stat="Loc" Orig="New">
            <Val><![CDATA[数据库名是必需的。数据库变量是可选的。]]></Val>
          </Tgt>
        </Str>
        <Disp Icon="Str" />
      </Item>
      <Item ItemId=";extensions/Microsoft.sql-database-projects/dist/common/constants.databaseNameServerNameVariableRequired" ItemType="0" PsrId="308" Leaf="true">
        <Str Cat="Text">
          <Val><![CDATA[A database name, server name, and server variable are required. The database variable is optional]]></Val>
          <Tgt Cat="Text" Stat="Loc" Orig="New">
            <Val><![CDATA[需要数据库名、服务器名和服务器变量。数据库变量是可选的。]]></Val>
          </Tgt>
        </Str>
        <Disp Icon="Str" />
      </Item>
      <Item ItemId=";extensions/Microsoft.sql-database-projects/dist/common/constants.databaseProject" ItemType="0" PsrId="308" Leaf="true">
        <Str Cat="Text">
          <Val><![CDATA[Database project]]></Val>
          <Tgt Cat="Text" Stat="Loc" Orig="New">
            <Val><![CDATA[数据库项目]]></Val>
          </Tgt>
        </Str>
        <Disp Icon="Str" />
      </Item>
      <Item ItemId=";extensions/Microsoft.sql-database-projects/dist/common/constants.databaseReferenceAlreadyExists" ItemType="0" PsrId="308" Leaf="true">
        <Str Cat="Text">
          <Val><![CDATA[A reference to this database already exists in this project]]></Val>
          <Tgt Cat="Text" Stat="Loc" Orig="New">
            <Val><![CDATA[此项目中已存在对此数据库的引用]]></Val>
          </Tgt>
        </Str>
        <Disp Icon="Str" />
      </Item>
      <Item ItemId=";extensions/Microsoft.sql-database-projects/dist/common/constants.databaseReferenceTypeRequired" ItemType="0" PsrId="308" Leaf="true">
        <Str Cat="Text">
          <Val><![CDATA[Database reference type is required for adding a reference to a database]]></Val>
          <Tgt Cat="Text" Stat="Loc" Orig="New">
            <Val><![CDATA[添加对数据库的引用时需要数据库引用]]></Val>
          </Tgt>
        </Str>
        <Disp Icon="Str" />
      </Item>
      <Item ItemId=";extensions/Microsoft.sql-database-projects/dist/common/constants.databaseReferencesNodeName" ItemType="0" PsrId="308" Leaf="true">
        <Str Cat="Text">
          <Val><![CDATA[Database References]]></Val>
          <Tgt Cat="Text" Stat="Loc" Orig="New">
            <Val><![CDATA[数据库引用]]></Val>
          </Tgt>
        </Str>
        <Disp Icon="Str" />
      </Item>
      <Item ItemId=";extensions/Microsoft.sql-database-projects/dist/common/constants.databaseSelectionRequired" ItemType="0" PsrId="308" Leaf="true">
        <Str Cat="Text">
          <Val><![CDATA[Database selection is required to create a project from a database]]></Val>
          <Tgt Cat="Text" Stat="Loc" Orig="New">
            <Val><![CDATA[必须选择数据库才能根据数据库创建项目]]></Val>
          </Tgt>
        </Str>
        <Disp Icon="Str" />
      </Item>
      <Item ItemId=";extensions/Microsoft.sql-database-projects/dist/common/constants.databaseVariable" ItemType="0" PsrId="308" Leaf="true">
        <Str Cat="Text">
          <Val><![CDATA[Database variable]]></Val>
          <Tgt Cat="Text" Stat="Loc" Orig="New">
            <Val><![CDATA[数据库变量]]></Val>
          </Tgt>
        </Str>
        <Disp Icon="Str" />
      </Item>
      <Item ItemId=";extensions/Microsoft.sql-database-projects/dist/common/constants.dataworkspace.projectDirectoryAlreadyExistError" ItemType="0" PsrId="308" Leaf="true">
        <Str Cat="Text">
          <Val><![CDATA[There is already a directory named '{0}' in the selected location: '{1}'.]]></Val>
          <Tgt Cat="Text" Stat="Loc" Orig="New">
            <Val><![CDATA[所选位置“{1}”中已存在名为“{0}”的目录。]]></Val>
          </Tgt>
        </Str>
        <Disp Icon="Str" />
      </Item>
      <Item ItemId=";extensions/Microsoft.sql-database-projects/dist/common/constants.dataworkspace.projectParentDirectoryNotExistError" ItemType="0" PsrId="308" Leaf="true">
        <Str Cat="Text">
          <Val><![CDATA[The selected project location '{0}' does not exist or is not a directory.]]></Val>
          <Tgt Cat="Text" Stat="Loc" Orig="New">
            <Val><![CDATA[所选项目位置“{0}”不存在或不是目录。]]></Val>
          </Tgt>
        </Str>
        <Disp Icon="Str" />
      </Item>
      <Item ItemId=";extensions/Microsoft.sql-database-projects/dist/common/constants.defaultProjectNameStarter" ItemType="0" PsrId="308" Leaf="true">
        <Str Cat="Text">
          <Val><![CDATA[DatabaseProject]]></Val>
          <Tgt Cat="Text" Stat="Loc" Orig="New">
            <Val><![CDATA[DatabaseProject]]></Val>
          </Tgt>
        </Str>
        <Disp Icon="Str" />
      </Item>
      <Item ItemId=";extensions/Microsoft.sql-database-projects/dist/common/constants.defaultQuickPickItem" ItemType="0" PsrId="308" Leaf="true">
        <Str Cat="Text">
          <Val><![CDATA[Default - image defined as default in the container registry]]></Val>
          <Tgt Cat="Text" Stat="Loc" Orig="New">
            <Val><![CDATA[默认 - 在容器注册表中定义为默认值的映像]]></Val>
          </Tgt>
        </Str>
        <Disp Icon="Str" />
      </Item>
      <Item ItemId=";extensions/Microsoft.sql-database-projects/dist/common/constants.deleteAction" ItemType="0" PsrId="308" Leaf="true">
        <Str Cat="Text">
          <Val><![CDATA[Delete]]></Val>
          <Tgt Cat="Text" Stat="Loc" Orig="New">
            <Val><![CDATA[删除]]></Val>
          </Tgt>
        </Str>
        <Disp Icon="Str" />
      </Item>
      <Item ItemId=";extensions/Microsoft.sql-database-projects/dist/common/constants.deleteConfirmation" ItemType="0" PsrId="308" Leaf="true">
        <Str Cat="Text">
          <Val><![CDATA[Are you sure you want to delete {0}?]]></Val>
          <Tgt Cat="Text" Stat="Loc" Orig="New">
            <Val><![CDATA[是否确实要删除 {0}?]]></Val>
          </Tgt>
        </Str>
        <Disp Icon="Str" />
      </Item>
      <Item ItemId=";extensions/Microsoft.sql-database-projects/dist/common/constants.deleteConfirmationContents" ItemType="0" PsrId="308" Leaf="true">
        <Str Cat="Text">
          <Val><![CDATA[Are you sure you want to delete {0} and all of its contents?]]></Val>
          <Tgt Cat="Text" Stat="Loc" Orig="New">
            <Val><![CDATA[是否确实要删除 {0} 及其所有内容?]]></Val>
          </Tgt>
        </Str>
        <Disp Icon="Str" />
      </Item>
      <Item ItemId=";extensions/Microsoft.sql-database-projects/dist/common/constants.deleteReferenceConfirmation" ItemType="0" PsrId="308" Leaf="true">
        <Str Cat="Text">
          <Val><![CDATA[Are you sure you want to delete the reference to {0}?]]></Val>
          <Tgt Cat="Text" Stat="Loc" Orig="New">
            <Val><![CDATA[是否确定要删除对 {0} 的引用?]]></Val>
          </Tgt>
        </Str>
        <Disp Icon="Str" />
      </Item>
      <Item ItemId=";extensions/Microsoft.sql-database-projects/dist/common/constants.deleteSqlCmdVariableConfirmation" ItemType="0" PsrId="308" Leaf="true">
        <Str Cat="Text">
          <Val><![CDATA[Are you sure you want to delete the SQLCMD Variable '{0}'?]]></Val>
          <Tgt Cat="Text" Stat="Loc" Orig="New">
            <Val><![CDATA[是否确实要删除 SQLCMD 变量“{0}'?]]></Val>
          </Tgt>
        </Str>
        <Disp Icon="Str" />
      </Item>
      <Item ItemId=";extensions/Microsoft.sql-database-projects/dist/common/constants.deployAppSettingUpdateFailed" ItemType="0" PsrId="308" Leaf="true">
        <Str Cat="Text">
          <Val><![CDATA[Failed to update app setting '{0}']]></Val>
          <Tgt Cat="Text" Stat="Loc" Orig="New">
            <Val><![CDATA[无法更新应用设置 "{0}"]]></Val>
          </Tgt>
        </Str>
        <Disp Icon="Str" />
      </Item>
      <Item ItemId=";extensions/Microsoft.sql-database-projects/dist/common/constants.deployAppSettingUpdating" ItemType="0" PsrId="308" Leaf="true">
        <Str Cat="Text">
          <Val><![CDATA[Updating app setting: '{0}']]></Val>
          <Tgt Cat="Text" Stat="Loc" Orig="New">
            <Val><![CDATA[正在更新应用设置: "{0}"]]></Val>
          </Tgt>
        </Str>
        <Disp Icon="Str" />
      </Item>
      <Item ItemId=";extensions/Microsoft.sql-database-projects/dist/common/constants.deployDbTaskName" ItemType="0" PsrId="308" Leaf="true">
        <Str Cat="Text">
          <Val><![CDATA[Deploying SQL Db Project Locally]]></Val>
          <Tgt Cat="Text" Stat="Loc" Orig="New">
            <Val><![CDATA[正在本地部署 SQL DB 项目]]></Val>
          </Tgt>
        </Str>
        <Disp Icon="Str" />
      </Item>
      <Item ItemId=";extensions/Microsoft.sql-database-projects/dist/common/constants.deployProjectFailedMessage" ItemType="0" PsrId="308" Leaf="true">
        <Str Cat="Text">
          <Val><![CDATA[Failed to open a connection to the deployed database']]></Val>
          <Tgt Cat="Text" Stat="Loc" Orig="New">
            <Val><![CDATA[无法打开与已部署数据库的连接]]></Val>
          </Tgt>
        </Str>
        <Disp Icon="Str" />
      </Item>
      <Item ItemId=";extensions/Microsoft.sql-database-projects/dist/common/constants.deployScriptExists" ItemType="0" PsrId="308" Leaf="true">
        <Str Cat="Text">
          <Val><![CDATA[A {0} script already exists. The new script will not be included in build.]]></Val>
          <Tgt Cat="Text" Stat="Loc" Orig="New">
            <Val><![CDATA[已存在 {0} 脚本。新脚本不会包含在生成中。]]></Val>
          </Tgt>
        </Str>
        <Disp Icon="Str" />
      </Item>
      <Item ItemId=";extensions/Microsoft.sql-database-projects/dist/common/constants.differentDbDifferentServer" ItemType="0" PsrId="308" Leaf="true">
        <Str Cat="Text">
          <Val><![CDATA[Different database, different server]]></Val>
          <Tgt Cat="Text" Stat="Loc" Orig="New">
            <Val><![CDATA[不同数据库，不同服务器]]></Val>
          </Tgt>
        </Str>
        <Disp Icon="Str" />
      </Item>
      <Item ItemId=";extensions/Microsoft.sql-database-projects/dist/common/constants.differentDbSameServer" ItemType="0" PsrId="308" Leaf="true">
        <Str Cat="Text">
          <Val><![CDATA[Different database, same server]]></Val>
          <Tgt Cat="Text" Stat="Loc" Orig="New">
            <Val><![CDATA[不同数据库，同一服务器]]></Val>
          </Tgt>
        </Str>
        <Disp Icon="Str" />
      </Item>
      <Item ItemId=";extensions/Microsoft.sql-database-projects/dist/common/constants.dockerContainerCreatedMessage" ItemType="0" PsrId="308" Leaf="true">
        <Str Cat="Text">
          <Val><![CDATA[Docker created id: '{0}']]></Val>
          <Tgt Cat="Text" Stat="Loc" Orig="New">
            <Val><![CDATA[Docker 创建的 ID: "{0}"]]></Val>
          </Tgt>
        </Str>
        <Disp Icon="Str" />
      </Item>
      <Item ItemId=";extensions/Microsoft.sql-database-projects/dist/common/constants.dockerContainerFailedToRunErrorMessage" ItemType="0" PsrId="308" Leaf="true">
        <Str Cat="Text">
          <Val><![CDATA[Failed to run the docker container]]></Val>
          <Tgt Cat="Text" Stat="Loc" Orig="New">
            <Val><![CDATA[无法运行 Docker 容器]]></Val>
          </Tgt>
        </Str>
        <Disp Icon="Str" />
      </Item>
      <Item ItemId=";extensions/Microsoft.sql-database-projects/dist/common/constants.dockerContainerNotRunningErrorMessage" ItemType="0" PsrId="308" Leaf="true">
        <Str Cat="Text">
          <Val><![CDATA[Docker container is not running]]></Val>
          <Tgt Cat="Text" Stat="Loc" Orig="New">
            <Val><![CDATA[Docker 容器未运行]]></Val>
          </Tgt>
        </Str>
        <Disp Icon="Str" />
      </Item>
      <Item ItemId=";extensions/Microsoft.sql-database-projects/dist/common/constants.dockerImageEulaMessage" ItemType="0" PsrId="308" Leaf="true">
        <Str Cat="Text">
          <Val><![CDATA[License Agreement:]]></Val>
          <Tgt Cat="Text" Stat="Loc" Orig="New">
            <Val><![CDATA[许可协议:]]></Val>
          </Tgt>
        </Str>
        <Disp Icon="Str" />
      </Item>
      <Item ItemId=";extensions/Microsoft.sql-database-projects/dist/common/constants.dockerImageMessage" ItemType="0" PsrId="308" Leaf="true">
        <Str Cat="Text">
          <Val><![CDATA[Docker Image:]]></Val>
          <Tgt Cat="Text" Stat="Loc" Orig="New">
            <Val><![CDATA[Docker 映像:]]></Val>
          </Tgt>
        </Str>
        <Disp Icon="Str" />
      </Item>
      <Item ItemId=";extensions/Microsoft.sql-database-projects/dist/common/constants.dockerImagesPlaceHolder" ItemType="0" PsrId="308" Leaf="true">
        <Str Cat="Text">
          <Val><![CDATA[Use {0} on local arm64/Apple Silicon]]></Val>
          <Tgt Cat="Text" Stat="Loc" Orig="New">
            <Val><![CDATA[在本地 arm64/Apple Silicon 上使用{0}]]></Val>
          </Tgt>
        </Str>
        <Disp Icon="Str" />
      </Item>
      <Item ItemId=";extensions/Microsoft.sql-database-projects/dist/common/constants.dockerLogMessage" ItemType="0" PsrId="308" Leaf="true">
        <Str Cat="Text">
          <Val><![CDATA[Docker logs: '{0}']]></Val>
          <Tgt Cat="Text" Stat="Loc" Orig="New">
            <Val><![CDATA[Docker 日志: "{0}"]]></Val>
          </Tgt>
        </Str>
        <Disp Icon="Str" />
      </Item>
      <Item ItemId=";extensions/Microsoft.sql-database-projects/dist/common/constants.dockerNotRunningError" ItemType="0" PsrId="308" Leaf="true">
        <Str Cat="Text">
          <Val><![CDATA[Failed to verify docker. Please make sure docker is installed and running. Error: '{0}']]></Val>
          <Tgt Cat="Text" Stat="Loc" Orig="New">
            <Val><![CDATA[验证 docker 失败。请确保 docker 已安装并正在运行。错误:“{0}”]]></Val>
          </Tgt>
        </Str>
        <Disp Icon="Str" />
      </Item>
      <Item ItemId=";extensions/Microsoft.sql-database-projects/dist/common/constants.done" ItemType="0" PsrId="308" Leaf="true">
        <Str Cat="Text">
          <Val><![CDATA[Done]]></Val>
          <Tgt Cat="Text" Stat="Loc" Orig="New">
            <Val><![CDATA[完成]]></Val>
          </Tgt>
        </Str>
        <Disp Icon="Str" />
      </Item>
      <Item ItemId=";extensions/Microsoft.sql-database-projects/dist/common/constants.dontUseProfile" ItemType="0" PsrId="308" Leaf="true">
        <Str Cat="Text">
          <Val><![CDATA[Don't use profile]]></Val>
          <Tgt Cat="Text" Stat="Loc" Orig="New">
            <Val><![CDATA[不使用配置文件]]></Val>
          </Tgt>
        </Str>
        <Disp Icon="Str" />
      </Item>
      <Item ItemId=";extensions/Microsoft.sql-database-projects/dist/common/constants.downloadError" ItemType="0" PsrId="308" Leaf="true">
        <Str Cat="Text">
          <Val><![CDATA[Download error]]></Val>
          <Tgt Cat="Text" Stat="Loc" Orig="New">
            <Val><![CDATA[下载错误]]></Val>
          </Tgt>
        </Str>
        <Disp Icon="Str" />
      </Item>
      <Item ItemId=";extensions/Microsoft.sql-database-projects/dist/common/constants.downloadProgress" ItemType="0" PsrId="308" Leaf="true">
        <Str Cat="Text">
          <Val><![CDATA[Download progress]]></Val>
          <Tgt Cat="Text" Stat="Loc" Orig="New">
            <Val><![CDATA[下载进度]]></Val>
          </Tgt>
        </Str>
        <Disp Icon="Str" />
      </Item>
      <Item ItemId=";extensions/Microsoft.sql-database-projects/dist/common/constants.downloading" ItemType="0" PsrId="308" Leaf="true">
        <Str Cat="Text">
          <Val><![CDATA[Downloading]]></Val>
          <Tgt Cat="Text" Stat="Loc" Orig="New">
            <Val><![CDATA[正在下载]]></Val>
          </Tgt>
        </Str>
        <Disp Icon="Str" />
      </Item>
      <Item ItemId=";extensions/Microsoft.sql-database-projects/dist/common/constants.downloadingFromTo" ItemType="0" PsrId="308" Leaf="true">
        <Str Cat="Text">
          <Val><![CDATA[Downloading from {0} to {1}]]></Val>
          <Tgt Cat="Text" Stat="Loc" Orig="New">
            <Val><![CDATA[正在从 {0} 下载到 {1}]]></Val>
          </Tgt>
        </Str>
        <Disp Icon="Str" />
      </Item>
      <Item ItemId=";extensions/Microsoft.sql-database-projects/dist/common/constants.downloadingNuget" ItemType="0" PsrId="308" Leaf="true">
        <Str Cat="Text">
          <Val><![CDATA[Downloading {0} nuget to get build DLLs ]]></Val>
          <Tgt Cat="Text" Stat="Loc" Orig="New">
            <Val><![CDATA[下载 {0} nuget 以获取生成 DLL]]></Val>
          </Tgt>
        </Str>
        <Disp Icon="Str" />
      </Item>
      <Item ItemId=";extensions/Microsoft.sql-database-projects/dist/common/constants.edgeEulaAgreementTitle" ItemType="0" PsrId="308" Leaf="true">
        <Str Cat="Text">
          <Val><![CDATA[Microsoft Azure SQL Edge License Agreement]]></Val>
          <Tgt Cat="Text" Stat="Loc" Orig="New">
            <Val><![CDATA[Microsoft Azure SQL Edge 许可协议]]></Val>
          </Tgt>
        </Str>
        <Disp Icon="Str" />
      </Item>
      <Item ItemId=";extensions/Microsoft.sql-database-projects/dist/common/constants.edgeProjectTypeDescription" ItemType="0" PsrId="308" Leaf="true">
        <Str Cat="Text">
          <Val><![CDATA[Start with the core pieces to develop and publish schemas for Azure SQL Edge Database]]></Val>
          <Tgt Cat="Text" Stat="Loc" Orig="New">
            <Val><![CDATA[从核心部分开始开发和发布 Azure SQL Edge 数据库的架构]]></Val>
          </Tgt>
          <Prev Cat="Text">
            <Val><![CDATA[Start with the core pieces to develop and publish schemas for SQL Edge]]></Val>
          </Prev>
        </Str>
        <Disp Icon="Str" />
      </Item>
      <Item ItemId=";extensions/Microsoft.sql-database-projects/dist/common/constants.edgeProjectTypeDisplayName" ItemType="0" PsrId="308" Leaf="true">
        <Str Cat="Text">
          <Val><![CDATA[Azure SQL Edge Database]]></Val>
          <Tgt Cat="Text" Stat="Loc" Orig="New">
            <Val><![CDATA[Azure SQL Edge 数据库]]></Val>
          </Tgt>
          <Prev Cat="Text">
            <Val><![CDATA[SQL Edge]]></Val>
          </Prev>
        </Str>
        <Disp Icon="Str" />
      </Item>
      <Item ItemId=";extensions/Microsoft.sql-database-projects/dist/common/constants.emptyAzureDbProjectTypeDescription" ItemType="0" PsrId="308" Leaf="true">
        <Str Cat="Text">
          <Val><![CDATA[Develop and publish schemas for Azure SQL Database starting from an empty project]]></Val>
          <Tgt Cat="Text" Stat="Loc" Orig="New">
            <Val><![CDATA[从空项目开始开发和发布 Azure SQL 数据库架构]]></Val>
          </Tgt>
        </Str>
        <Disp Icon="Str" />
      </Item>
      <Item ItemId=";extensions/Microsoft.sql-database-projects/dist/common/constants.emptyAzureDbProjectTypeDisplayName" ItemType="0" PsrId="308" Leaf="true">
        <Str Cat="Text">
          <Val><![CDATA[Azure SQL Database]]></Val>
          <Tgt Cat="Text" Stat="Loc" Orig="New">
            <Val><![CDATA[Azure SQL 数据库]]></Val>
          </Tgt>
        </Str>
        <Disp Icon="Str" />
      </Item>
      <Item ItemId=";extensions/Microsoft.sql-database-projects/dist/common/constants.emptyProjectTypeDescription" ItemType="0" PsrId="308" Leaf="true">
        <Str Cat="Text">
          <Val><![CDATA[Develop and publish schemas for SQL Server databases starting from an empty project]]></Val>
          <Tgt Cat="Text" Stat="Loc" Orig="New">
            <Val><![CDATA[从空项目开始开发和发布 SQL Server 数据库架构]]></Val>
          </Tgt>
          <Prev Cat="Text">
            <Val><![CDATA[Develop and publish schemas for SQL databases starting from an empty project]]></Val>
          </Prev>
        </Str>
        <Disp Icon="Str" />
      </Item>
      <Item ItemId=";extensions/Microsoft.sql-database-projects/dist/common/constants.emptyProjectTypeDisplayName" ItemType="0" PsrId="308" Leaf="true">
        <Str Cat="Text">
          <Val><![CDATA[SQL Server Database]]></Val>
          <Tgt Cat="Text" Stat="Loc" Orig="New">
            <Val><![CDATA[SQL Server 数据库]]></Val>
          </Tgt>
          <Prev Cat="Text">
            <Val><![CDATA[SQL Database]]></Val>
          </Prev>
        </Str>
        <Disp Icon="Str" />
      </Item>
      <Item ItemId=";extensions/Microsoft.sql-database-projects/dist/common/constants.emptySdkProjectTypeDescription" ItemType="0" PsrId="308" Leaf="true">
        <Str Cat="Text">
          <Val><![CDATA[Develop and publish schemas for SQL databases with Microsoft.Build.Sql (preview), starting from an empty SDK-style project.]]></Val>
          <Tgt Cat="Text" Stat="Loc" Orig="New">
            <Val><![CDATA[使用 Microsoft.Build.Sql(预览版)为 SQL 数据库开发和发布架构，从空的 SDK 样式项目开始。]]></Val>
          </Tgt>
        </Str>
        <Disp Icon="Str" />
      </Item>
      <Item ItemId=";extensions/Microsoft.sql-database-projects/dist/common/constants.emptySdkProjectTypeDisplayName" ItemType="0" PsrId="308" Leaf="true">
        <Str Cat="Text">
          <Val><![CDATA[SQL Database (SDK)]]></Val>
          <Tgt Cat="Text" Stat="Loc" Orig="New">
            <Val><![CDATA[SQL 数据库 (SDK)]]></Val>
          </Tgt>
        </Str>
        <Disp Icon="Str" />
      </Item>
      <Item ItemId=";extensions/Microsoft.sql-database-projects/dist/common/constants.enterConnStringTemplateDescription" ItemType="0" PsrId="308" Leaf="true">
        <Str Cat="Text">
          <Val><![CDATA[Enter a template for SQL connection string]]></Val>
          <Tgt Cat="Text" Stat="Loc" Orig="New">
            <Val><![CDATA[输入 SQL 连接字符串的模板]]></Val>
          </Tgt>
        </Str>
        <Disp Icon="Str" />
      </Item>
      <Item ItemId=";extensions/Microsoft.sql-database-projects/dist/common/constants.enterConnectionStringEnvName" ItemType="0" PsrId="308" Leaf="true">
        <Str Cat="Text">
          <Val><![CDATA[Enter connection string environment variable name]]></Val>
          <Tgt Cat="Text" Stat="Loc" Orig="New">
            <Val><![CDATA[输入连接字符串环境变量名称]]></Val>
          </Tgt>
        </Str>
        <Disp Icon="Str" />
      </Item>
      <Item ItemId=";extensions/Microsoft.sql-database-projects/dist/common/constants.enterConnectionStringEnvNameDescription" ItemType="0" PsrId="308" Leaf="true">
        <Str Cat="Text">
          <Val><![CDATA[Enter environment variable for SQL connection string]]></Val>
          <Tgt Cat="Text" Stat="Loc" Orig="New">
            <Val><![CDATA[输入 SQL 连接字符串的环境变量]]></Val>
          </Tgt>
        </Str>
        <Disp Icon="Str" />
      </Item>
      <Item ItemId=";extensions/Microsoft.sql-database-projects/dist/common/constants.enterConnectionStringTemplate" ItemType="0" PsrId="308" Leaf="true">
        <Str Cat="Text">
          <Val><![CDATA[Enter connection string template]]></Val>
          <Tgt Cat="Text" Stat="Loc" Orig="New">
            <Val><![CDATA[输入连接字符串模板]]></Val>
          </Tgt>
        </Str>
        <Disp Icon="Str" />
      </Item>
      <Item ItemId=";extensions/Microsoft.sql-database-projects/dist/common/constants.enterNewDatabaseName" ItemType="0" PsrId="308" Leaf="true">
        <Str Cat="Text">
          <Val><![CDATA[Enter new database name]]></Val>
          <Tgt Cat="Text" Stat="Loc" Orig="New">
            <Val><![CDATA[输入新数据库名]]></Val>
          </Tgt>
        </Str>
        <Disp Icon="Str" />
      </Item>
      <Item ItemId=";extensions/Microsoft.sql-database-projects/dist/common/constants.enterNewName" ItemType="0" PsrId="308" Leaf="true">
        <Str Cat="Text">
          <Val><![CDATA[Enter new name]]></Val>
          <Tgt Cat="Text" Stat="Loc" Orig="New">
            <Val><![CDATA[输入新名称]]></Val>
          </Tgt>
        </Str>
        <Disp Icon="Str" />
      </Item>
      <Item ItemId=";extensions/Microsoft.sql-database-projects/dist/common/constants.enterNewSqlCmdVariableDefaultValue" ItemType="0" PsrId="308" Leaf="true">
        <Str Cat="Text">
          <Val><![CDATA[Enter default value for SQLCMD variable '{0}']]></Val>
          <Tgt Cat="Text" Stat="Loc" Orig="New">
            <Val><![CDATA[为 SQLCMD 变量“{0}”输入默认值]]></Val>
          </Tgt>
        </Str>
        <Disp Icon="Str" />
      </Item>
      <Item ItemId=";extensions/Microsoft.sql-database-projects/dist/common/constants.enterNewSqlCmdVariableName" ItemType="0" PsrId="308" Leaf="true">
        <Str Cat="Text">
          <Val><![CDATA[Enter new SQLCMD Variable name]]></Val>
          <Tgt Cat="Text" Stat="Loc" Orig="New">
            <Val><![CDATA[输入新的 SQLCMD 变量名称]]></Val>
          </Tgt>
        </Str>
        <Disp Icon="Str" />
      </Item>
      <Item ItemId=";extensions/Microsoft.sql-database-projects/dist/common/constants.enterNewValueForVar" ItemType="0" PsrId="308" Leaf="true">
        <Str Cat="Text">
          <Val><![CDATA[Enter new default value for variable '{0}']]></Val>
          <Tgt Cat="Text" Stat="Loc" Orig="New">
            <Val><![CDATA[输入变量“{0}”的新默认值]]></Val>
          </Tgt>
          <Prev Cat="Text">
            <Val><![CDATA[Enter new value for variable '{0}']]></Val>
          </Prev>
        </Str>
        <Disp Icon="Str" />
      </Item>
      <Item ItemId=";extensions/Microsoft.sql-database-projects/dist/common/constants.enterPassword" ItemType="0" PsrId="308" Leaf="true">
        <Str Cat="Text">
          <Val><![CDATA[Enter {0} admin password]]></Val>
          <Tgt Cat="Text" Stat="Loc" Orig="New">
            <Val><![CDATA[输入 {0} 管理员密码]]></Val>
          </Tgt>
          <Prev Cat="Text">
            <Val><![CDATA[Enter SQL Server admin password]]></Val>
          </Prev>
        </Str>
        <Disp Icon="Str" />
      </Item>
      <Item ItemId=";extensions/Microsoft.sql-database-projects/dist/common/constants.enterPortNumber" ItemType="0" PsrId="308" Leaf="true">
        <Str Cat="Text">
          <Val><![CDATA[Enter {0} port number or press enter to use the default value]]></Val>
          <Tgt Cat="Text" Stat="Loc" Orig="New">
            <Val><![CDATA[输入 {0} 端口号或按 Enter 以使用默认值]]></Val>
          </Tgt>
          <Prev Cat="Text">
            <Val><![CDATA[Enter SQL server port number or press enter to use the default value]]></Val>
          </Prev>
        </Str>
        <Disp Icon="Str" />
      </Item>
      <Item ItemId=";extensions/Microsoft.sql-database-projects/dist/common/constants.enterSystemDbName" ItemType="0" PsrId="308" Leaf="true">
        <Str Cat="Text">
          <Val><![CDATA[Enter a database name for this system database]]></Val>
          <Tgt Cat="Text" Stat="Loc" Orig="New">
            <Val><![CDATA[输入此系统数据库的数据库名]]></Val>
          </Tgt>
        </Str>
        <Disp Icon="Str" />
      </Item>
      <Item ItemId=";extensions/Microsoft.sql-database-projects/dist/common/constants.enterUser" ItemType="0" PsrId="308" Leaf="true">
        <Str Cat="Text">
          <Val><![CDATA[Enter {0} admin user name]]></Val>
          <Tgt Cat="Text" Stat="Loc" Orig="New">
            <Val><![CDATA[输入 {0} 管理员用户名]]></Val>
          </Tgt>
        </Str>
        <Disp Icon="Str" />
      </Item>
      <Item ItemId=";extensions/Microsoft.sql-database-projects/dist/common/constants.equalComparison" ItemType="0" PsrId="308" Leaf="true">
        <Str Cat="Text">
          <Val><![CDATA[The project is already up to date with the database.]]></Val>
          <Tgt Cat="Text" Stat="Loc" Orig="New">
            <Val><![CDATA[项目已与数据库保持最新。]]></Val>
          </Tgt>
        </Str>
        <Disp Icon="Str" />
      </Item>
      <Item ItemId=";extensions/Microsoft.sql-database-projects/dist/common/constants.errorAddingDatabaseReference" ItemType="0" PsrId="308" Leaf="true">
        <Str Cat="Text">
          <Val><![CDATA[Error adding database reference to {0}. Error: {1}]]></Val>
          <Tgt Cat="Text" Stat="Loc" Orig="New">
            <Val><![CDATA[添加对 {0} 的数据库引用时出错。错误: {1}]]></Val>
          </Tgt>
        </Str>
        <Disp Icon="Str" />
      </Item>
      <Item ItemId=";extensions/Microsoft.sql-database-projects/dist/common/constants.errorDownloading" ItemType="0" PsrId="308" Leaf="true">
        <Str Cat="Text">
          <Val><![CDATA[Error downloading {0}. Error: {1}]]></Val>
          <Tgt Cat="Text" Stat="Loc" Orig="New">
            <Val><![CDATA[下载 {0} 时出错。错误: {1}]]></Val>
          </Tgt>
        </Str>
        <Disp Icon="Str" />
      </Item>
      <Item ItemId=";extensions/Microsoft.sql-database-projects/dist/common/constants.errorExtracting" ItemType="0" PsrId="308" Leaf="true">
        <Str Cat="Text">
          <Val><![CDATA[Error extracting files from {0}. Error: {1}]]></Val>
          <Tgt Cat="Text" Stat="Loc" Orig="New">
            <Val><![CDATA[从 {0} 中提取文件时出错。错误: {1}]]></Val>
          </Tgt>
        </Str>
        <Disp Icon="Str" />
      </Item>
      <Item ItemId=";extensions/Microsoft.sql-database-projects/dist/common/constants.errorFindingBuildFilesLocation" ItemType="0" PsrId="308" Leaf="true">
        <Str Cat="Text">
          <Val><![CDATA[Error finding build files location: {0}]]></Val>
          <Tgt Cat="Text" Stat="Loc" Orig="New">
            <Val><![CDATA[查找生成文件位置时出错: {0}]]></Val>
          </Tgt>
        </Str>
        <Disp Icon="Str" />
      </Item>
      <Item ItemId=";extensions/Microsoft.sql-database-projects/dist/common/constants.errorMovingFile" ItemType="0" PsrId="308" Leaf="true">
        <Str Cat="Text">
          <Val><![CDATA[Error when moving file from {0} to {1}. Error: {2}]]></Val>
          <Tgt Cat="Text" Stat="Loc" Orig="New">
            <Val><![CDATA[从 {0} 到 {1} 移动文件时出错。错误: {2}]]></Val>
          </Tgt>
        </Str>
        <Disp Icon="Str" />
      </Item>
      <Item ItemId=";extensions/Microsoft.sql-database-projects/dist/common/constants.errorNotSupportedInVsCode" ItemType="0" PsrId="308" Leaf="true">
        <Str Cat="Text">
          <Val><![CDATA[Error: {0} is not currently supported in SQL Database Projects for VS Code.]]></Val>
          <Tgt Cat="Text" Stat="Loc" Orig="New">
            <Val><![CDATA[错误: VS Code的 SQL 数据库项目当前不支持 {0}。]]></Val>
          </Tgt>
        </Str>
        <Disp Icon="Str" />
      </Item>
      <Item ItemId=";extensions/Microsoft.sql-database-projects/dist/common/constants.errorPrefix" ItemType="0" PsrId="308" Leaf="true">
        <Str Cat="Text">
          <Val><![CDATA[Error: {0}]]></Val>
          <Tgt Cat="Text" Stat="Loc" Orig="New">
            <Val><![CDATA[错误: {0}]]></Val>
          </Tgt>
        </Str>
        <Disp Icon="Str" />
      </Item>
      <Item ItemId=";extensions/Microsoft.sql-database-projects/dist/common/constants.errorReadingProjectGuid" ItemType="0" PsrId="308" Leaf="true">
        <Str Cat="Text">
          <Val><![CDATA[Error trying to read {0} of project '{1}'. {2}]]></Val>
          <Tgt Cat="Text" Stat="Loc" Orig="New">
            <Val><![CDATA[尝试读取项目“{0}”的 {1} 时出错。{2}]]></Val>
          </Tgt>
          <Prev Cat="Text">
            <Val><![CDATA[Error trying to read {0} of project '{1}']]></Val>
          </Prev>
        </Str>
        <Disp Icon="Str" />
      </Item>
      <Item ItemId=";extensions/Microsoft.sql-database-projects/dist/common/constants.errorRenamingFile" ItemType="0" PsrId="308" Leaf="true">
        <Str Cat="Text">
          <Val><![CDATA[Error when renaming file from {0} to {1}. Error: {2}]]></Val>
          <Tgt Cat="Text" Stat="Loc" Orig="New">
            <Val><![CDATA[从 {0} 到 {1} 重命名文件时出错。错误: {2}]]></Val>
          </Tgt>
        </Str>
        <Disp Icon="Str" />
      </Item>
      <Item ItemId=";extensions/Microsoft.sql-database-projects/dist/common/constants.errorRetrievingBuildFiles" ItemType="0" PsrId="308" Leaf="true">
        <Str Cat="Text">
          <Val><![CDATA[Could not build project. Error retrieving files needed to build.]]></Val>
          <Tgt Cat="Text" Stat="Loc" Orig="New">
            <Val><![CDATA[无法生成项目。检索生成所需的文件时出错。]]></Val>
          </Tgt>
        </Str>
        <Disp Icon="Str" />
      </Item>
      <Item ItemId=";extensions/Microsoft.sql-database-projects/dist/common/constants.eulaAgreementTemplate" ItemType="0" PsrId="308" InstFlg="true" Leaf="true">
        <Str Cat="Text">
          <Val><![CDATA[I accept the {0}.]]></Val>
          <Tgt Cat="Text" Stat="Loc" Orig="New">
            <Val><![CDATA[我接受 {0}。]]></Val>
          </Tgt>
        </Str>
        <Disp Icon="Str" />
      </Item>
      <Item ItemId=";extensions/Microsoft.sql-database-projects/dist/common/constants.eulaAgreementText" ItemType="0" PsrId="308" InstFlg="true" Leaf="true">
        <Str Cat="Text">
          <Val><![CDATA[I accept the {0}.]]></Val>
          <Tgt Cat="Text" Stat="Loc" Orig="New">
            <Val><![CDATA[我接受 {0}。]]></Val>
          </Tgt>
        </Str>
        <Disp Icon="Str" />
      </Item>
      <Item ItemId=";extensions/Microsoft.sql-database-projects/dist/common/constants.eulaAgreementTitle" ItemType="0" PsrId="308" Leaf="true">
        <Str Cat="Text">
          <Val><![CDATA[Microsoft SQL Server License Agreement]]></Val>
          <Tgt Cat="Text" Stat="Loc" Orig="New">
            <Val><![CDATA[Microsoft SQL Server 许可协议]]></Val>
          </Tgt>
        </Str>
        <Disp Icon="Str" />
      </Item>
      <Item ItemId=";extensions/Microsoft.sql-database-projects/dist/common/constants.exampleUsage" ItemType="0" PsrId="308" Leaf="true">
        <Str Cat="Text">
          <Val><![CDATA[Example Usage]]></Val>
          <Tgt Cat="Text" Stat="Loc" Orig="New">
            <Val><![CDATA[示例用法]]></Val>
          </Tgt>
        </Str>
        <Disp Icon="Str" />
      </Item>
      <Item ItemId=";extensions/Microsoft.sql-database-projects/dist/common/constants.excludeAction" ItemType="0" PsrId="308" Leaf="true">
        <Str Cat="Text">
          <Val><![CDATA[Exclude]]></Val>
          <Tgt Cat="Text" Stat="Loc" Orig="New">
            <Val><![CDATA[不包括]]></Val>
          </Tgt>
        </Str>
        <Disp Icon="Str" />
      </Item>
      <Item ItemId=";extensions/Microsoft.sql-database-projects/dist/common/constants.excludeFolderNotSupported" ItemType="0" PsrId="308" Leaf="true">
        <Str Cat="Text">
          <Val><![CDATA[Excluding folders is not yet supported]]></Val>
          <Tgt Cat="Text" Stat="Loc" Orig="New">
            <Val><![CDATA[尚不支持排除文件夹]]></Val>
          </Tgt>
        </Str>
        <Disp Icon="Str" />
      </Item>
      <Item ItemId=";extensions/Microsoft.sql-database-projects/dist/common/constants.excludeObjectTypes" ItemType="0" PsrId="308" Leaf="true">
        <Str Cat="Text">
          <Val><![CDATA[Exclude Object Types]]></Val>
          <Tgt Cat="Text" Stat="Loc" Orig="New">
            <Val><![CDATA[排除对象类型]]></Val>
          </Tgt>
        </Str>
        <Disp Icon="Str" />
      </Item>
      <Item ItemId=";extensions/Microsoft.sql-database-projects/dist/common/constants.externalStream" ItemType="0" PsrId="308" Leaf="true">
        <Str Cat="Text">
          <Val><![CDATA[External Stream]]></Val>
          <Tgt Cat="Text" Stat="Loc" Orig="New">
            <Val><![CDATA[外部 Stream]]></Val>
          </Tgt>
        </Str>
        <Disp Icon="Str" />
      </Item>
      <Item ItemId=";extensions/Microsoft.sql-database-projects/dist/common/constants.externalStreamingJobFriendlyName" ItemType="0" PsrId="308" Leaf="true">
        <Str Cat="Text">
          <Val><![CDATA[External Streaming Job]]></Val>
          <Tgt Cat="Text" Stat="Loc" Orig="New">
            <Val><![CDATA[外部流式处理作业]]></Val>
          </Tgt>
        </Str>
        <Disp Icon="Str" />
      </Item>
      <Item ItemId=";extensions/Microsoft.sql-database-projects/dist/common/constants.externalStreamingJobValidationPassed" ItemType="0" PsrId="308" Leaf="true">
        <Str Cat="Text">
          <Val><![CDATA[Validation of external streaming job passed.]]></Val>
          <Tgt Cat="Text" Stat="Loc" Orig="New">
            <Val><![CDATA[已通过外部流式作业验证。]]></Val>
          </Tgt>
        </Str>
        <Disp Icon="Str" />
      </Item>
      <Item ItemId=";extensions/Microsoft.sql-database-projects/dist/common/constants.extractTargetRequired" ItemType="0" PsrId="308" Leaf="true">
        <Str Cat="Text">
          <Val><![CDATA[Target information for extract is required to create database project.]]></Val>
          <Tgt Cat="Text" Stat="Loc" Orig="New">
            <Val><![CDATA[必须提供用于提取的目标信息才能创建数据库项目。]]></Val>
          </Tgt>
        </Str>
        <Disp Icon="Str" />
      </Item>
      <Item ItemId=";extensions/Microsoft.sql-database-projects/dist/common/constants.extractingDacFxDlls" ItemType="0" PsrId="308" Leaf="true">
        <Str Cat="Text">
          <Val><![CDATA[Extracting DacFx build DLLs to {0}]]></Val>
          <Tgt Cat="Text" Stat="Loc" Orig="New">
            <Val><![CDATA[将 DacFx 版本 DLL 提取到 {0}]]></Val>
          </Tgt>
          <Prev Cat="Text">
            <Val><![CDATA[Extracting DacFx build DLLs]]></Val>
          </Prev>
        </Str>
        <Disp Icon="Str" />
      </Item>
      <Item ItemId=";extensions/Microsoft.sql-database-projects/dist/common/constants.file" ItemType="0" PsrId="308" Leaf="true">
        <Str Cat="Text">
          <Val><![CDATA[File]]></Val>
          <Tgt Cat="Text" Stat="Loc" Orig="New">
            <Val><![CDATA[文件]]></Val>
          </Tgt>
        </Str>
        <Disp Icon="Str" />
      </Item>
      <Item ItemId=";extensions/Microsoft.sql-database-projects/dist/common/constants.fileAlreadyExists" ItemType="0" PsrId="308" Leaf="true">
        <Str Cat="Text">
          <Val><![CDATA[A file with the name '{0}' already exists on disk at this location. Please choose another name.]]></Val>
          <Tgt Cat="Text" Stat="Loc" Orig="New">
            <Val><![CDATA[此位置的磁盘上已经存在名为“{0}”的文件。请选择其他名称。]]></Val>
          </Tgt>
        </Str>
        <Disp Icon="Str" />
      </Item>
      <Item ItemId=";extensions/Microsoft.sql-database-projects/dist/common/constants.fileFormat" ItemType="0" PsrId="308" Leaf="true">
        <Str Cat="Text">
          <Val><![CDATA[File Format]]></Val>
          <Tgt Cat="Text" Stat="Loc" Orig="New">
            <Val><![CDATA[文件格式]]></Val>
          </Tgt>
        </Str>
        <Disp Icon="Str" />
      </Item>
      <Item ItemId=";extensions/Microsoft.sql-database-projects/dist/common/constants.fileOrFolderDoesNotExist" ItemType="0" PsrId="308" Leaf="true">
        <Str Cat="Text">
          <Val><![CDATA[File or directory '{0}' doesn't exist]]></Val>
          <Tgt Cat="Text" Stat="Loc" Orig="New">
            <Val><![CDATA[文件或目录“{0}”不存在]]></Val>
          </Tgt>
        </Str>
        <Disp Icon="Str" />
      </Item>
      <Item ItemId=";extensions/Microsoft.sql-database-projects/dist/common/constants.flat" ItemType="0" PsrId="308" Leaf="true">
        <Str Cat="Text">
          <Val><![CDATA[Flat]]></Val>
          <Tgt Cat="Text" Stat="Loc" Orig="New">
            <Val><![CDATA[平面]]></Val>
          </Tgt>
        </Str>
        <Disp Icon="Str" />
      </Item>
      <Item ItemId=";extensions/Microsoft.sql-database-projects/dist/common/constants.folderAlreadyExists" ItemType="0" PsrId="308" Leaf="true">
        <Str Cat="Text">
          <Val><![CDATA[A folder with the name '{0}' already exists on disk at this location. Please choose another name.]]></Val>
          <Tgt Cat="Text" Stat="Loc" Orig="New">
            <Val><![CDATA[此位置的磁盘上已经存在名为“{0}”的文件夹。请选择其他名称。]]></Val>
          </Tgt>
        </Str>
        <Disp Icon="Str" />
      </Item>
      <Item ItemId=";extensions/Microsoft.sql-database-projects/dist/common/constants.folderAlreadyExistsChooseNewLocation" ItemType="0" PsrId="308" Leaf="true">
        <Str Cat="Text">
          <Val><![CDATA[A folder with the name '{0}' already exists on disk at this location. Please choose another location.]]></Val>
          <Tgt Cat="Text" Stat="Loc" Orig="New">
            <Val><![CDATA[此位置的磁盘上已经存在名为 "{0}" 的文件夹。请选择其他名称。]]></Val>
          </Tgt>
        </Str>
        <Disp Icon="Str" />
      </Item>
      <Item ItemId=";extensions/Microsoft.sql-database-projects/dist/common/constants.folderElements" ItemType="0" PsrId="308" Leaf="true">
        <Str Cat="Text">
          <Val><![CDATA[Folder Elements]]></Val>
          <Tgt Cat="Text" Stat="Loc" Orig="New">
            <Val><![CDATA[文件夹元素]]></Val>
          </Tgt>
        </Str>
        <Disp Icon="Str" />
      </Item>
      <Item ItemId=";extensions/Microsoft.sql-database-projects/dist/common/constants.folderFriendlyName" ItemType="0" PsrId="308" Leaf="true">
        <Str Cat="Text">
          <Val><![CDATA[Folder]]></Val>
          <Tgt Cat="Text" Stat="Loc" Orig="New">
            <Val><![CDATA[文件夹]]></Val>
          </Tgt>
        </Str>
        <Disp Icon="Str" />
      </Item>
      <Item ItemId=";extensions/Microsoft.sql-database-projects/dist/common/constants.folderStructureLabel" ItemType="0" PsrId="308" Leaf="true">
        <Str Cat="Text">
          <Val><![CDATA[Folder structure]]></Val>
          <Tgt Cat="Text" Stat="Loc" Orig="New">
            <Val><![CDATA[文件夹结构]]></Val>
          </Tgt>
        </Str>
        <Disp Icon="Str" />
      </Item>
      <Item ItemId=";extensions/Microsoft.sql-database-projects/dist/common/constants.generateScriptButtonText" ItemType="0" PsrId="308" Leaf="true">
        <Str Cat="Text">
          <Val><![CDATA[Generate Script]]></Val>
          <Tgt Cat="Text" Stat="Loc" Orig="New">
            <Val><![CDATA[生成脚本]]></Val>
          </Tgt>
        </Str>
        <Disp Icon="Str" />
      </Item>
      <Item ItemId=";extensions/Microsoft.sql-database-projects/dist/common/constants.generatingProjectFailed" ItemType="0" PsrId="308" Leaf="true">
        <Str Cat="Text">
          <Val><![CDATA[Generating project via AutoRest failed.  Check output pane for more details. Error: {0}]]></Val>
          <Tgt Cat="Text" Stat="Loc" Orig="New">
            <Val><![CDATA[通过 AutoRest 生成项目失败。有关更多详细信息，请查看输出窗格。错误: {0}]]></Val>
          </Tgt>
          <Prev Cat="Text">
            <Val><![CDATA[Generating project via AutoRest failed: {0}]]></Val>
          </Prev>
        </Str>
        <Disp Icon="Str" />
      </Item>
      <Item ItemId=";extensions/Microsoft.sql-database-projects/dist/common/constants.generatingProjectFromAutorest" ItemType="0" PsrId="308" Leaf="true">
        <Str Cat="Text">
          <Val><![CDATA[Generating new SQL project from {0}...  Check output window for details.]]></Val>
          <Tgt Cat="Text" Stat="Loc" Orig="New">
            <Val><![CDATA[正在从 {0} 生成新的 SQL 项目...  检查输出窗口以了解详细信息。]]></Val>
          </Tgt>
        </Str>
        <Disp Icon="Str" />
      </Item>
      <Item ItemId=";extensions/Microsoft.sql-database-projects/dist/common/constants.imageTag" ItemType="0" PsrId="308" Leaf="true">
        <Str Cat="Text">
          <Val><![CDATA[Image tag]]></Val>
          <Tgt Cat="Text" Stat="Loc" Orig="New">
            <Val><![CDATA[图像标记]]></Val>
          </Tgt>
        </Str>
        <Disp Icon="Str" />
      </Item>
      <Item ItemId=";extensions/Microsoft.sql-database-projects/dist/common/constants.importElements" ItemType="0" PsrId="308" Leaf="true">
        <Str Cat="Text">
          <Val><![CDATA[Import Elements]]></Val>
          <Tgt Cat="Text" Stat="Loc" Orig="New">
            <Val><![CDATA[导入元素]]></Val>
          </Tgt>
        </Str>
        <Disp Icon="Str" />
      </Item>
      <Item ItemId=";extensions/Microsoft.sql-database-projects/dist/common/constants.include" ItemType="0" PsrId="308" Leaf="true">
        <Str Cat="Text">
          <Val><![CDATA[Include]]></Val>
          <Tgt Cat="Text" Stat="Loc" Orig="New">
            <Val><![CDATA[包括]]></Val>
          </Tgt>
        </Str>
        <Disp Icon="Str" />
      </Item>
      <Item ItemId=";extensions/Microsoft.sql-database-projects/dist/common/constants.includePermissionsInProject" ItemType="0" PsrId="308" Leaf="true">
        <Str Cat="Text">
          <Val><![CDATA[Include permissions in project]]></Val>
          <Tgt Cat="Text" Stat="Loc" Orig="New">
            <Val><![CDATA[在项目中包括权限]]></Val>
          </Tgt>
        </Str>
        <Disp Icon="Str" />
      </Item>
      <Item ItemId=";extensions/Microsoft.sql-database-projects/dist/common/constants.includePermissionsLabel" ItemType="0" PsrId="308" Leaf="true">
        <Str Cat="Text">
          <Val><![CDATA[Include permissions]]></Val>
          <Tgt Cat="Text" Stat="Loc" Orig="New">
            <Val><![CDATA[包括权限]]></Val>
          </Tgt>
        </Str>
        <Disp Icon="Str" />
      </Item>
      <Item ItemId=";extensions/Microsoft.sql-database-projects/dist/common/constants.installGlobally" ItemType="0" PsrId="308" Leaf="true">
        <Str Cat="Text">
          <Val><![CDATA[Install globally]]></Val>
          <Tgt Cat="Text" Stat="Loc" Orig="New">
            <Val><![CDATA[全局安装]]></Val>
          </Tgt>
        </Str>
        <Disp Icon="Str" />
      </Item>
      <Item ItemId=";extensions/Microsoft.sql-database-projects/dist/common/constants.invalidDataSchemaProvider" ItemType="0" PsrId="308" Leaf="true">
        <Str Cat="Text">
          <Val><![CDATA[Invalid DSP in .sqlproj file]]></Val>
          <Tgt Cat="Text" Stat="Loc" Orig="New">
            <Val><![CDATA[.Sqlproj 文件中的 DSP 无效]]></Val>
          </Tgt>
        </Str>
        <Disp Icon="Str" />
      </Item>
      <Item ItemId=";extensions/Microsoft.sql-database-projects/dist/common/constants.invalidDatabaseReference" ItemType="0" PsrId="308" Leaf="true">
        <Str Cat="Text">
          <Val><![CDATA[Invalid database reference in .sqlproj file]]></Val>
          <Tgt Cat="Text" Stat="Loc" Orig="New">
            <Val><![CDATA[.Sqlproj 文件中的数据库引用无效]]></Val>
          </Tgt>
        </Str>
        <Disp Icon="Str" />
      </Item>
      <Item ItemId=";extensions/Microsoft.sql-database-projects/dist/common/constants.invalidGuid" ItemType="0" PsrId="308" Leaf="true">
        <Str Cat="Text">
          <Val><![CDATA[Specified GUID is invalid: {0}]]></Val>
          <Tgt Cat="Text" Stat="Loc" Orig="New">
            <Val><![CDATA[指定的 GUID 无效: {0}]]></Val>
          </Tgt>
        </Str>
        <Disp Icon="Str" />
      </Item>
      <Item ItemId=";extensions/Microsoft.sql-database-projects/dist/common/constants.invalidInput" ItemType="0" PsrId="308" Leaf="true">
        <Str Cat="Text">
          <Val><![CDATA[Invalid input: {0}]]></Val>
          <Tgt Cat="Text" Stat="Loc" Orig="New">
            <Val><![CDATA[无效的输入: {0}]]></Val>
          </Tgt>
        </Str>
        <Disp Icon="Str" />
      </Item>
      <Item ItemId=";extensions/Microsoft.sql-database-projects/dist/common/constants.invalidProjectReload" ItemType="0" PsrId="308" Leaf="true">
        <Str Cat="Text">
          <Val><![CDATA[Cannot access provided database project. Only valid, open database projects can be reloaded.]]></Val>
          <Tgt Cat="Text" Stat="Loc" Orig="New">
            <Val><![CDATA[无法访问提供的数据库项目。只有有效的开放式数据库项目才可以重新加载。]]></Val>
          </Tgt>
        </Str>
        <Disp Icon="Str" />
      </Item>
      <Item ItemId=";extensions/Microsoft.sql-database-projects/dist/common/constants.invalidPropertyValueInSqlProj" ItemType="0" PsrId="308" Leaf="true">
        <Str Cat="Text">
          <Val><![CDATA[Invalid value specified for the property '{0}' in .sqlproj file]]></Val>
          <Tgt Cat="Text" Stat="Loc" Orig="New">
            <Val><![CDATA[.sqlproj 文件中为属性“{0}”指定的值无效]]></Val>
          </Tgt>
        </Str>
        <Disp Icon="Str" />
      </Item>
      <Item ItemId=";extensions/Microsoft.sql-database-projects/dist/common/constants.invalidPropertyValueProvided" ItemType="0" PsrId="308" Leaf="true">
        <Str Cat="Text">
          <Val><![CDATA[Project property value '{0} is invalid]]></Val>
          <Tgt Cat="Text" Stat="Loc" Orig="New">
            <Val><![CDATA[项目属性值 '{0} 无效]]></Val>
          </Tgt>
        </Str>
        <Disp Icon="Str" />
      </Item>
      <Item ItemId=";extensions/Microsoft.sql-database-projects/dist/common/constants.invalidSQLPassword" ItemType="0" PsrId="308" Leaf="true">
        <Str Cat="Text">
          <Val><![CDATA[{0} password doesn't meet the password complexity requirement. For more information see https://docs.microsoft.com/sql/relational-databases/security/password-policy]]></Val>
          <Tgt Cat="Text" Stat="Loc" Orig="New">
            <Val><![CDATA[{0} 密码不符合密码复杂性要求。有关详细信息，请参阅 https://docs.microsoft.com/sql/relational-databases/security/password-policy]]></Val>
          </Tgt>
          <Prev Cat="Text">
            <Val><![CDATA[SQL Server password doesn't meet the password complexity requirement. For more information see https://docs.microsoft.com/sql/relational-databases/security/password-policy]]></Val>
          </Prev>
        </Str>
        <Disp Icon="Str" />
      </Item>
      <Item ItemId=";extensions/Microsoft.sql-database-projects/dist/common/constants.invalidSqlConnectionString" ItemType="0" PsrId="308" Leaf="true">
        <Str Cat="Text">
          <Val><![CDATA[Invalid SQL connection string]]></Val>
          <Tgt Cat="Text" Stat="Loc" Orig="New">
            <Val><![CDATA[SQL 连接字符串无效]]></Val>
          </Tgt>
        </Str>
        <Disp Icon="Str" />
      </Item>
      <Item ItemId=";extensions/Microsoft.sql-database-projects/dist/common/constants.invalidTargetPlatform" ItemType="0" PsrId="308" Leaf="true">
        <Str Cat="Text">
          <Val><![CDATA[Invalid target platform: {0}. Supported target platforms: {1}]]></Val>
          <Tgt Cat="Text" Stat="Loc" Orig="New">
            <Val><![CDATA[目标平台 {0} 无效。支持的目标平台: {1}]]></Val>
          </Tgt>
        </Str>
        <Disp Icon="Str" />
      </Item>
      <Item ItemId=";extensions/Microsoft.sql-database-projects/dist/common/constants.learnMore" ItemType="0" PsrId="308" Leaf="true">
        <Str Cat="Text">
          <Val><![CDATA[Learn More]]></Val>
          <Tgt Cat="Text" Stat="Loc" Orig="New">
            <Val><![CDATA[了解详细信息]]></Val>
          </Tgt>
        </Str>
        <Disp Icon="Str" />
      </Item>
      <Item ItemId=";extensions/Microsoft.sql-database-projects/dist/common/constants.loadProfilePlaceholderText" ItemType="0" PsrId="308" Leaf="true">
        <Str Cat="Text">
          <Val><![CDATA[Load profile...]]></Val>
          <Tgt Cat="Text" Stat="Loc" Orig="New">
            <Val><![CDATA[加载配置文件...]]></Val>
          </Tgt>
        </Str>
        <Disp Icon="Str" />
      </Item>
      <Item ItemId=";extensions/Microsoft.sql-database-projects/dist/common/constants.location" ItemType="0" PsrId="308" Leaf="true">
        <Str Cat="Text">
          <Val><![CDATA[Location]]></Val>
          <Tgt Cat="Text" Stat="Loc" Orig="New">
            <Val><![CDATA[位置]]></Val>
          </Tgt>
        </Str>
        <Disp Icon="Str" />
      </Item>
      <Item ItemId=";extensions/Microsoft.sql-database-projects/dist/common/constants.missingVersion" ItemType="0" PsrId="308" Leaf="true">
        <Str Cat="Text">
          <Val><![CDATA[Missing 'version' entry in {0}]]></Val>
          <Tgt Cat="Text" Stat="Loc" Orig="New">
            <Val><![CDATA[在 {0} 中缺少 “version” 条目]]></Val>
          </Tgt>
        </Str>
        <Disp Icon="Str" />
      </Item>
      <Item ItemId=";extensions/Microsoft.sql-database-projects/dist/common/constants.moveConfirmationPrompt" ItemType="0" PsrId="308" Leaf="true">
        <Str Cat="Text">
          <Val><![CDATA[Are you sure you want to move {0} to {1}?]]></Val>
          <Tgt Cat="Text" Stat="Loc" Orig="New">
            <Val><![CDATA[是否确定要将 {0} 移到 {1}?]]></Val>
          </Tgt>
        </Str>
        <Disp Icon="Str" />
      </Item>
      <Item ItemId=";extensions/Microsoft.sql-database-projects/dist/common/constants.movingFilesBetweenProjectsNotSupported" ItemType="0" PsrId="308" Leaf="true">
        <Str Cat="Text">
          <Val><![CDATA[Moving files between projects is not supported]]></Val>
          <Tgt Cat="Text" Stat="Loc" Orig="New">
            <Val><![CDATA[不支持在项目之间移动文件]]></Val>
          </Tgt>
        </Str>
        <Disp Icon="Str" />
      </Item>
      <Item ItemId=";extensions/Microsoft.sql-database-projects/dist/common/constants.multipleMostDeploymentScripts" ItemType="0" PsrId="308" Leaf="true">
        <Str Cat="Text">
          <Val><![CDATA[Unexpected number of {0} files: {1}]]></Val>
          <Tgt Cat="Text" Stat="Loc" Orig="New">
            <Val><![CDATA[{0} 文件数异常: {1}]]></Val>
          </Tgt>
        </Str>
        <Disp Icon="Str" />
      </Item>
      <Item ItemId=";extensions/Microsoft.sql-database-projects/dist/common/constants.multipleSqlProjFilesSelected" ItemType="0" PsrId="308" Leaf="true">
        <Str Cat="Text">
          <Val><![CDATA[Multiple .sqlproj files selected; please select only one.]]></Val>
          <Tgt Cat="Text" Stat="Loc" Orig="New">
            <Val><![CDATA[已选择多个 .sqlproj 文件；请仅选择一个。]]></Val>
          </Tgt>
        </Str>
        <Disp Icon="Str" />
      </Item>
      <Item ItemId=";extensions/Microsoft.sql-database-projects/dist/common/constants.nameMustNotBeEmpty" ItemType="0" PsrId="308" Leaf="true">
        <Str Cat="Text">
          <Val><![CDATA[Name must not be empty]]></Val>
          <Tgt Cat="Text" Stat="Loc" Orig="New">
            <Val><![CDATA[名称不得为空]]></Val>
          </Tgt>
        </Str>
        <Disp Icon="Str" />
      </Item>
      <Item ItemId=";extensions/Microsoft.sql-database-projects/dist/common/constants.new" ItemType="0" PsrId="308" Leaf="true">
        <Str Cat="Text">
          <Val><![CDATA[New]]></Val>
          <Tgt Cat="Text" Stat="Loc" Orig="New">
            <Val><![CDATA[新建]]></Val>
          </Tgt>
        </Str>
        <Disp Icon="Str" />
      </Item>
      <Item ItemId=";extensions/Microsoft.sql-database-projects/dist/common/constants.newObjectNamePrompt" ItemType="0" PsrId="308" Leaf="true">
        <Str Cat="Text">
          <Val><![CDATA[New {0} name:]]></Val>
          <Tgt Cat="Text" Stat="Loc" Orig="New">
            <Val><![CDATA[新 {0} 名称:]]></Val>
          </Tgt>
        </Str>
        <Disp Icon="Str" />
      </Item>
      <Item ItemId=";extensions/Microsoft.sql-database-projects/dist/common/constants.noDataSourcesFile" ItemType="0" PsrId="308" Leaf="true">
        <Str Cat="Text">
          <Val><![CDATA[No {0} found]]></Val>
          <Tgt Cat="Text" Stat="Loc" Orig="New">
            <Val><![CDATA[找不到 {0}。]]></Val>
          </Tgt>
        </Str>
        <Disp Icon="Str" />
      </Item>
      <Item ItemId=";extensions/Microsoft.sql-database-projects/dist/common/constants.noDataSourcesText" ItemType="0" PsrId="308" Leaf="true">
        <Str Cat="Text">
          <Val><![CDATA[No data sources in this project]]></Val>
          <Tgt Cat="Text" Stat="Loc" Orig="New">
            <Val><![CDATA[此项目中没有数据源]]></Val>
          </Tgt>
        </Str>
        <Disp Icon="Str" />
      </Item>
      <Item ItemId=";extensions/Microsoft.sql-database-projects/dist/common/constants.noFileExist" ItemType="0" PsrId="308" Leaf="true">
        <Str Cat="Text">
          <Val><![CDATA[File {0} doesn't exist]]></Val>
          <Tgt Cat="Text" Stat="Loc" Orig="New">
            <Val><![CDATA[文件 {0} 不存在]]></Val>
          </Tgt>
        </Str>
        <Disp Icon="Str" />
      </Item>
      <Item ItemId=";extensions/Microsoft.sql-database-projects/dist/common/constants.noSchemaCompareExtension" ItemType="0" PsrId="308" Leaf="true">
        <Str Cat="Text">
          <Val><![CDATA[The Schema Compare extension must be installed to a update a project from a database.]]></Val>
          <Tgt Cat="Text" Stat="Loc" Orig="New">
            <Val><![CDATA[架构比较扩展必须从数据库安装到更新项目。]]></Val>
          </Tgt>
        </Str>
        <Disp Icon="Str" />
      </Item>
      <Item ItemId=";extensions/Microsoft.sql-database-projects/dist/common/constants.noSqlFilesGenerated" ItemType="0" PsrId="308" Leaf="true">
        <Str Cat="Text">
          <Val><![CDATA[No .sql files were generated by Autorest. Please confirm that your spec contains model definitions, or check the output log for details.]]></Val>
          <Tgt Cat="Text" Stat="Loc" Orig="New">
            <Val><![CDATA[Autorest 未生成任何 .sql 文件。请确认规范包含模型定义，或查看输出日志以了解详细信息。]]></Val>
          </Tgt>
        </Str>
        <Disp Icon="Str" />
      </Item>
      <Item ItemId=";extensions/Microsoft.sql-database-projects/dist/common/constants.noSqlProjFile" ItemType="0" PsrId="308" Leaf="true">
        <Str Cat="Text">
          <Val><![CDATA[The selected project file does not exist]]></Val>
          <Tgt Cat="Text" Stat="Loc" Orig="New">
            <Val><![CDATA[所选项目文件不存在]]></Val>
          </Tgt>
        </Str>
        <Disp Icon="Str" />
      </Item>
      <Item ItemId=";extensions/Microsoft.sql-database-projects/dist/common/constants.noSqlProjFilesSelected" ItemType="0" PsrId="308" Leaf="true">
        <Str Cat="Text">
          <Val><![CDATA[No .sqlproj file selected; please select one.]]></Val>
          <Tgt Cat="Text" Stat="Loc" Orig="New">
            <Val><![CDATA[未选择任何 .sqlproj 文件；请选择一个。]]></Val>
          </Tgt>
        </Str>
        <Disp Icon="Str" />
      </Item>
      <Item ItemId=";extensions/Microsoft.sql-database-projects/dist/common/constants.noString" ItemType="0" PsrId="308" Leaf="true">
        <Str Cat="Text">
          <Val><![CDATA[No]]></Val>
          <Tgt Cat="Text" Stat="Loc" Orig="New">
            <Val><![CDATA[否]]></Val>
          </Tgt>
        </Str>
        <Disp Icon="Str" />
      </Item>
      <Item ItemId=";extensions/Microsoft.sql-database-projects/dist/common/constants.noStringDefault" ItemType="0" PsrId="308" Leaf="true">
        <Str Cat="Text">
          <Val><![CDATA[No (default)]]></Val>
          <Tgt Cat="Text" Stat="Loc" Orig="New">
            <Val><![CDATA[无(默认)]]></Val>
          </Tgt>
        </Str>
        <Disp Icon="Str" />
      </Item>
      <Item ItemId=";extensions/Microsoft.sql-database-projects/dist/common/constants.nodeButNotAutorestFound" ItemType="0" PsrId="308" Leaf="true">
        <Str Cat="Text">
          <Val><![CDATA[Autorest tool not found in system path, but found Node.js.  Prompting user for how to proceed.  Execute 'npm install autorest -g' to install permanently and avoid this message.]]></Val>
          <Tgt Cat="Text" Stat="Loc" Orig="New">
            <Val><![CDATA[在系统路径中找不到 Autorest 工具，但发现Node.js。提示用户如何继续。执行“npm install autorest -g”，永久安装并避免此消息。]]></Val>
          </Tgt>
          <Prev Cat="Text">
            <Val><![CDATA[Autorest tool not found in system path, but found Node.js.  Running via npx.  Please execute 'npm install autorest -g' to install permanently.]]></Val>
          </Prev>
        </Str>
        <Disp Icon="Str" />
      </Item>
      <Item ItemId=";extensions/Microsoft.sql-database-projects/dist/common/constants.nodeButNotAutorestFoundPrompt" ItemType="0" PsrId="308" Leaf="true">
        <Str Cat="Text">
          <Val><![CDATA[Autorest is not installed. To proceed, choose whether to run Autorest from a temporary location via 'npx' or install Autorest globally then run.]]></Val>
          <Tgt Cat="Text" Stat="Loc" Orig="New">
            <Val><![CDATA[未安装 Autorest。若要继续，请选择是通过 “npx” 从临时位置运行 Autorest，还是全局安装 Autorest，然后运行。]]></Val>
          </Tgt>
        </Str>
        <Disp Icon="Str" />
      </Item>
      <Item ItemId=";extensions/Microsoft.sql-database-projects/dist/common/constants.nodeNotFound" ItemType="0" PsrId="308" Leaf="true">
        <Str Cat="Text">
          <Val><![CDATA[Neither Autorest nor Node.js (npx) found in system path.  Please install Node.js for Autorest generation to work.]]></Val>
          <Tgt Cat="Text" Stat="Loc" Orig="New">
            <Val><![CDATA[在系统路径中找不到 autorest 和 Node.js (npx)。请安装 Node.js 以使 Autorest 生成正常工作。]]></Val>
          </Tgt>
          <Prev Cat="Text">
            <Val><![CDATA[Neither autorest nor Node.js (npx) found in system path.  Please install Node.js for autorest generation to work.]]></Val>
          </Prev>
        </Str>
        <Disp Icon="Str" />
      </Item>
      <Item ItemId=";extensions/Microsoft.sql-database-projects/dist/common/constants.noneElements" ItemType="0" PsrId="308" Leaf="true">
        <Str Cat="Text">
          <Val><![CDATA[None Elements]]></Val>
          <Tgt Cat="Text" Stat="Loc" Orig="New">
            <Val><![CDATA[无元素]]></Val>
          </Tgt>
        </Str>
        <Disp Icon="Str" />
      </Item>
      <Item ItemId=";extensions/Microsoft.sql-database-projects/dist/common/constants.nupkgNamePlaceholder" ItemType="0" PsrId="308" Leaf="true">
        <Str Cat="Text">
          <Val><![CDATA[NuGet package name]]></Val>
          <Tgt Cat="Text" Stat="Loc" Orig="New">
            <Val><![CDATA[NuGet 包名称]]></Val>
          </Tgt>
        </Str>
        <Disp Icon="Str" />
      </Item>
      <Item ItemId=";extensions/Microsoft.sql-database-projects/dist/common/constants.nupkgText" ItemType="0" PsrId="308" Leaf="true">
        <Str Cat="Text">
          <Val><![CDATA[Published data-tier application (.nupkg)]]></Val>
          <Tgt Cat="Text" Stat="Loc" Orig="New">
            <Val><![CDATA[已发布的数据层应用程序 (.nupkg)]]></Val>
          </Tgt>
        </Str>
        <Disp Icon="Str" />
      </Item>
      <Item ItemId=";extensions/Microsoft.sql-database-projects/dist/common/constants.objectType" ItemType="0" PsrId="308" Leaf="true">
        <Str Cat="Text">
          <Val><![CDATA[Object Type]]></Val>
          <Tgt Cat="Text" Stat="Loc" Orig="New">
            <Val><![CDATA[对象类型]]></Val>
          </Tgt>
        </Str>
        <Disp Icon="Str" />
      </Item>
      <Item ItemId=";extensions/Microsoft.sql-database-projects/dist/common/constants.okString" ItemType="0" PsrId="308" Leaf="true">
        <Str Cat="Text">
          <Val><![CDATA[Ok]]></Val>
          <Tgt Cat="Text" Stat="Loc" Orig="New">
            <Val><![CDATA[确定]]></Val>
          </Tgt>
        </Str>
        <Disp Icon="Str" />
      </Item>
      <Item ItemId=";extensions/Microsoft.sql-database-projects/dist/common/constants.onlyMoveFilesFoldersSupported" ItemType="0" PsrId="308" Leaf="true">
        <Str Cat="Text">
          <Val><![CDATA[Only moving files and folders are supported]]></Val>
          <Tgt Cat="Text" Stat="Loc" Orig="New">
            <Val><![CDATA[仅支持移动文件和文件夹]]></Val>
          </Tgt>
        </Str>
        <Disp Icon="Str" />
      </Item>
      <Item ItemId=";extensions/Microsoft.sql-database-projects/dist/common/constants.openEulaString" ItemType="0" PsrId="308" Leaf="true">
        <Str Cat="Text">
          <Val><![CDATA[Open License Agreement]]></Val>
          <Tgt Cat="Text" Stat="Loc" Orig="New">
            <Val><![CDATA[打开许可协议]]></Val>
          </Tgt>
        </Str>
        <Disp Icon="Str" />
      </Item>
      <Item ItemId=";extensions/Microsoft.sql-database-projects/dist/common/constants.optionDescription" ItemType="0" PsrId="308" Leaf="true">
        <Str Cat="Text">
          <Val><![CDATA[Option Description]]></Val>
          <Tgt Cat="Text" Stat="Loc" Orig="New">
            <Val><![CDATA[选项说明]]></Val>
          </Tgt>
        </Str>
        <Disp Icon="Str" />
      </Item>
      <Item ItemId=";extensions/Microsoft.sql-database-projects/dist/common/constants.optionName" ItemType="0" PsrId="308" Leaf="true">
        <Str Cat="Text">
          <Val><![CDATA[Option Name]]></Val>
          <Tgt Cat="Text" Stat="Loc" Orig="New">
            <Val><![CDATA[选项名称]]></Val>
          </Tgt>
        </Str>
        <Disp Icon="Str" />
      </Item>
      <Item ItemId=";extensions/Microsoft.sql-database-projects/dist/common/constants.optionNotFoundWarningMessage" ItemType="0" PsrId="308" Leaf="true">
        <Str Cat="Text">
          <Val><![CDATA[label: {0} does not exist in the options value name lookup]]></Val>
          <Tgt Cat="Text" Stat="Loc" Orig="New">
            <Val><![CDATA[标签: 选项值名称查找中不存在 {0}]]></Val>
          </Tgt>
        </Str>
        <Disp Icon="Str" />
      </Item>
      <Item ItemId=";extensions/Microsoft.sql-database-projects/dist/common/constants.outsideFolderPath" ItemType="0" PsrId="308" Leaf="true">
        <Str Cat="Text">
          <Val><![CDATA[Items with absolute path outside project folder are not supported. Please make sure the paths in the project file are relative to project folder.]]></Val>
          <Tgt Cat="Text" Stat="Loc" Orig="New">
            <Val><![CDATA[不支持具有项目文件夹外绝对路径的项。请确保项目文件中的路径与项目文件夹相关。]]></Val>
          </Tgt>
        </Str>
        <Disp Icon="Str" />
      </Item>
      <Item ItemId=";extensions/Microsoft.sql-database-projects/dist/common/constants.packageReference" ItemType="0" PsrId="308" Leaf="true">
        <Str Cat="Text">
          <Val><![CDATA[Package Reference]]></Val>
          <Tgt Cat="Text" Stat="Loc" Orig="New">
            <Val><![CDATA[包引用]]></Val>
          </Tgt>
        </Str>
        <Disp Icon="Str" />
      </Item>
      <Item ItemId=";extensions/Microsoft.sql-database-projects/dist/common/constants.parentTreeItemUnknown" ItemType="0" PsrId="308" Leaf="true">
        <Str Cat="Text">
          <Val><![CDATA[Cannot access parent of provided tree item]]></Val>
          <Tgt Cat="Text" Stat="Loc" Orig="New">
            <Val><![CDATA[无法访问所提供树项的父级]]></Val>
          </Tgt>
        </Str>
        <Disp Icon="Str" />
      </Item>
      <Item ItemId=";extensions/Microsoft.sql-database-projects/dist/common/constants.passwordNotMatch" ItemType="0" PsrId="308" Leaf="true">
        <Str Cat="Text">
          <Val><![CDATA[{0} password doesn't match the confirmation password]]></Val>
          <Tgt Cat="Text" Stat="Loc" Orig="New">
            <Val><![CDATA[{0} 密码与确认密码不匹配]]></Val>
          </Tgt>
          <Prev Cat="Text">
            <Val><![CDATA[SQL Server password doesn't match the confirmation password]]></Val>
          </Prev>
        </Str>
        <Disp Icon="Str" />
      </Item>
      <Item ItemId=";extensions/Microsoft.sql-database-projects/dist/common/constants.portMustNotBeNumber" ItemType="0" PsrId="308" Leaf="true">
        <Str Cat="Text">
          <Val><![CDATA[Port must a be number]]></Val>
          <Tgt Cat="Text" Stat="Loc" Orig="New">
            <Val><![CDATA[端口必须是数字]]></Val>
          </Tgt>
        </Str>
        <Disp Icon="Str" />
      </Item>
      <Item ItemId=";extensions/Microsoft.sql-database-projects/dist/common/constants.postDeployElements" ItemType="0" PsrId="308" Leaf="true">
        <Str Cat="Text">
          <Val><![CDATA[PostDeploy Elements]]></Val>
          <Tgt Cat="Text" Stat="Loc" Orig="New">
            <Val><![CDATA[PostDeploy 元素]]></Val>
          </Tgt>
        </Str>
        <Disp Icon="Str" />
      </Item>
      <Item ItemId=";extensions/Microsoft.sql-database-projects/dist/common/constants.postDeployScriptFriendlyName" ItemType="0" PsrId="308" Leaf="true">
        <Str Cat="Text">
          <Val><![CDATA[Script.PostDeployment]]></Val>
          <Tgt Cat="Text" Stat="Loc" Orig="New">
            <Val><![CDATA[Script.PostDeployment]]></Val>
          </Tgt>
        </Str>
        <Disp Icon="Str" />
      </Item>
      <Item ItemId=";extensions/Microsoft.sql-database-projects/dist/common/constants.preDeployElements" ItemType="0" PsrId="308" Leaf="true">
        <Str Cat="Text">
          <Val><![CDATA[PreDeploy Elements]]></Val>
          <Tgt Cat="Text" Stat="Loc" Orig="New">
            <Val><![CDATA[PreDeploy 元素]]></Val>
          </Tgt>
        </Str>
        <Disp Icon="Str" />
      </Item>
      <Item ItemId=";extensions/Microsoft.sql-database-projects/dist/common/constants.preDeployScriptFriendlyName" ItemType="0" PsrId="308" Leaf="true">
        <Str Cat="Text">
          <Val><![CDATA[Script.PreDeployment]]></Val>
          <Tgt Cat="Text" Stat="Loc" Orig="New">
            <Val><![CDATA[Script.PreDeployment]]></Val>
          </Tgt>
        </Str>
        <Disp Icon="Str" />
      </Item>
      <Item ItemId=";extensions/Microsoft.sql-database-projects/dist/common/constants.prePostDeployCount" ItemType="0" PsrId="308" Leaf="true">
        <Str Cat="Text">
          <Val><![CDATA[To successfully build, update the project to have one pre-deployment script and/or one post-deployment script]]></Val>
          <Tgt Cat="Text" Stat="Loc" Orig="New">
            <Val><![CDATA[要成功生成，请更新项目以具有一个预先部署脚本和/或一个后期部署脚本]]></Val>
          </Tgt>
        </Str>
        <Disp Icon="Str" />
      </Item>
      <Item ItemId=";extensions/Microsoft.sql-database-projects/dist/common/constants.profile" ItemType="0" PsrId="308" Leaf="true">
        <Str Cat="Text">
          <Val><![CDATA[Profile]]></Val>
          <Tgt Cat="Text" Stat="Loc" Orig="New">
            <Val><![CDATA[配置文件]]></Val>
          </Tgt>
        </Str>
        <Disp Icon="Str" />
      </Item>
      <Item ItemId=";extensions/Microsoft.sql-database-projects/dist/common/constants.profileReadError" ItemType="0" PsrId="308" Leaf="true">
        <Str Cat="Text">
          <Val><![CDATA[Error loading the publish profile. {0}]]></Val>
          <Tgt Cat="Text" Stat="Loc" Orig="New">
            <Val><![CDATA[加载发布配置文件时出错。{0}]]></Val>
          </Tgt>
          <Prev Cat="Text">
            <Val><![CDATA[Could not load the profile file.]]></Val>
          </Prev>
        </Str>
        <Disp Icon="Str" />
      </Item>
      <Item ItemId=";extensions/Microsoft.sql-database-projects/dist/common/constants.projBuildFailed" ItemType="0" PsrId="308" Leaf="true">
        <Str Cat="Text">
          <Val><![CDATA[Build failed. Check output pane for more details. {0}]]></Val>
          <Tgt Cat="Text" Stat="Loc" Orig="New">
            <Val><![CDATA[生成已失败。有关更多详细信息，请查看输出窗格。{0}]]></Val>
          </Tgt>
        </Str>
        <Disp Icon="Str" />
      </Item>
      <Item ItemId=";extensions/Microsoft.sql-database-projects/dist/common/constants.projectAlreadyExists" ItemType="0" PsrId="308" Leaf="true">
        <Str Cat="Text">
          <Val><![CDATA[A project named {0} already exists in {1}.]]></Val>
          <Tgt Cat="Text" Stat="Loc" Orig="New">
            <Val><![CDATA[在 {1} 中已存在名为 {0} 的项目。]]></Val>
          </Tgt>
        </Str>
        <Disp Icon="Str" />
      </Item>
      <Item ItemId=";extensions/Microsoft.sql-database-projects/dist/common/constants.projectAlreadyOpened" ItemType="0" PsrId="308" Leaf="true">
        <Str Cat="Text">
          <Val><![CDATA[Project '{0}' is already opened.]]></Val>
          <Tgt Cat="Text" Stat="Loc" Orig="New">
            <Val><![CDATA[已打开项目“{0}”。]]></Val>
          </Tgt>
        </Str>
        <Disp Icon="Str" />
      </Item>
      <Item ItemId=";extensions/Microsoft.sql-database-projects/dist/common/constants.projectLocString" ItemType="0" PsrId="308" Leaf="true">
        <Str Cat="Text">
          <Val><![CDATA[Project]]></Val>
          <Tgt Cat="Text" Stat="Loc" Orig="New">
            <Val><![CDATA[项目]]></Val>
          </Tgt>
        </Str>
        <Disp Icon="Str" />
      </Item>
      <Item ItemId=";extensions/Microsoft.sql-database-projects/dist/common/constants.projectLocationLabel" ItemType="0" PsrId="308" Leaf="true">
        <Str Cat="Text">
          <Val><![CDATA[Location]]></Val>
          <Tgt Cat="Text" Stat="Loc" Orig="New">
            <Val><![CDATA[位置]]></Val>
          </Tgt>
        </Str>
        <Disp Icon="Str" />
      </Item>
      <Item ItemId=";extensions/Microsoft.sql-database-projects/dist/common/constants.projectLocationPlaceholderText" ItemType="0" PsrId="308" Leaf="true">
        <Str Cat="Text">
          <Val><![CDATA[Select location to create project]]></Val>
          <Tgt Cat="Text" Stat="Loc" Orig="New">
            <Val><![CDATA[选择要创建项目的位置]]></Val>
          </Tgt>
        </Str>
        <Disp Icon="Str" />
      </Item>
      <Item ItemId=";extensions/Microsoft.sql-database-projects/dist/common/constants.projectNameLabel" ItemType="0" PsrId="308" Leaf="true">
        <Str Cat="Text">
          <Val><![CDATA[Name]]></Val>
          <Tgt Cat="Text" Stat="Loc" Orig="New">
            <Val><![CDATA[名称]]></Val>
          </Tgt>
        </Str>
        <Disp Icon="Str" />
      </Item>
      <Item ItemId=";extensions/Microsoft.sql-database-projects/dist/common/constants.projectNamePlaceholderText" ItemType="0" PsrId="308" Leaf="true">
        <Str Cat="Text">
          <Val><![CDATA[Enter project name]]></Val>
          <Tgt Cat="Text" Stat="Loc" Orig="New">
            <Val><![CDATA[输入项目名]]></Val>
          </Tgt>
        </Str>
        <Disp Icon="Str" />
      </Item>
      <Item ItemId=";extensions/Microsoft.sql-database-projects/dist/common/constants.projectNeedsUpdatingForCrossPlat" ItemType="0" PsrId="308" Leaf="true">
        <Str Cat="Text">
          <Val><![CDATA[The targets, references, and system database references need to be updated to build the project '{0}'.]]></Val>
          <Tgt Cat="Text" Stat="Loc" Orig="New">
            <Val><![CDATA[需要更新目标、引用和系统数据库引用，以生成项目 '{0}'。]]></Val>
          </Tgt>
        </Str>
        <Disp Icon="Str" />
      </Item>
      <Item ItemId=";extensions/Microsoft.sql-database-projects/dist/common/constants.projectReferenceElement" ItemType="0" PsrId="308" Leaf="true">
        <Str Cat="Text">
          <Val><![CDATA[Project reference]]></Val>
          <Tgt Cat="Text" Stat="Loc" Orig="New">
            <Val><![CDATA[项目引用]]></Val>
          </Tgt>
        </Str>
        <Disp Icon="Str" />
      </Item>
      <Item ItemId=";extensions/Microsoft.sql-database-projects/dist/common/constants.projectReferenceNameElement" ItemType="0" PsrId="308" Leaf="true">
        <Str Cat="Text">
          <Val><![CDATA[Project reference name element]]></Val>
          <Tgt Cat="Text" Stat="Loc" Orig="New">
            <Val><![CDATA[项目引用名称元素]]></Val>
          </Tgt>
        </Str>
        <Disp Icon="Str" />
      </Item>
      <Item ItemId=";extensions/Microsoft.sql-database-projects/dist/common/constants.projectToUpdatePlaceholderText" ItemType="0" PsrId="308" Leaf="true">
        <Str Cat="Text">
          <Val><![CDATA[Select project file]]></Val>
          <Tgt Cat="Text" Stat="Loc" Orig="New">
            <Val><![CDATA[选择项目文件]]></Val>
          </Tgt>
        </Str>
        <Disp Icon="Str" />
      </Item>
      <Item ItemId=";extensions/Microsoft.sql-database-projects/dist/common/constants.projectUpdatedToSdkStyle" ItemType="0" PsrId="308" Leaf="true">
        <Str Cat="Text">
          <Val><![CDATA[The project {0} has been updated to be an SDK-style project. Click 'Learn More' for details on the Microsoft.Build.Sql SDK and ways to simplify the project file.]]></Val>
          <Tgt Cat="Text" Stat="Loc" Orig="New">
            <Val><![CDATA[项目 {0} 已更新为 SDK 样式项目。单击“了解详细信息”，了解有关 Microsoft.Build.Sql SDK 的详细信息以及简化项目文件的方法。]]></Val>
          </Tgt>
        </Str>
        <Disp Icon="Str" />
      </Item>
      <Item ItemId=";extensions/Microsoft.sql-database-projects/dist/common/constants.publish" ItemType="0" PsrId="308" Leaf="true">
        <Str Cat="Text">
          <Val><![CDATA[Publish]]></Val>
          <Tgt Cat="Text" Stat="Loc" Orig="New">
            <Val><![CDATA[发布]]></Val>
          </Tgt>
        </Str>
        <Disp Icon="Str" />
      </Item>
      <Item ItemId=";extensions/Microsoft.sql-database-projects/dist/common/constants.publishAction" ItemType="0" PsrId="308" Leaf="true">
        <Str Cat="Text">
          <Val><![CDATA[Publish]]></Val>
          <Tgt Cat="Text" Stat="Loc" Orig="New">
            <Val><![CDATA[发布]]></Val>
          </Tgt>
        </Str>
        <Disp Icon="Str" />
      </Item>
      <Item ItemId=";extensions/Microsoft.sql-database-projects/dist/common/constants.publishDialogName" ItemType="0" PsrId="308" Leaf="true">
        <Str Cat="Text">
          <Val><![CDATA[Publish project]]></Val>
          <Tgt Cat="Text" Stat="Loc" Orig="New">
            <Val><![CDATA[发布项目]]></Val>
          </Tgt>
        </Str>
        <Disp Icon="Str" />
      </Item>
      <Item ItemId=";extensions/Microsoft.sql-database-projects/dist/common/constants.publishOptions" ItemType="0" PsrId="308" Leaf="true">
        <Str Cat="Text">
          <Val><![CDATA[Publish Options]]></Val>
          <Tgt Cat="Text" Stat="Loc" Orig="New">
            <Val><![CDATA[发布选项]]></Val>
          </Tgt>
        </Str>
        <Disp Icon="Str" />
      </Item>
      <Item ItemId=";extensions/Microsoft.sql-database-projects/dist/common/constants.publishProfileElements" ItemType="0" PsrId="308" Leaf="true">
        <Str Cat="Text">
          <Val><![CDATA[Publish profile elements]]></Val>
          <Tgt Cat="Text" Stat="Loc" Orig="New">
            <Val><![CDATA[发布配置文件元素]]></Val>
          </Tgt>
        </Str>
        <Disp Icon="Str" />
      </Item>
      <Item ItemId=";extensions/Microsoft.sql-database-projects/dist/common/constants.publishProfileFriendlyName" ItemType="0" PsrId="308" Leaf="true">
        <Str Cat="Text">
          <Val><![CDATA[Publish Profile]]></Val>
          <Tgt Cat="Text" Stat="Loc" Orig="New">
            <Val><![CDATA[发布配置文件]]></Val>
          </Tgt>
        </Str>
        <Disp Icon="Str" />
      </Item>
      <Item ItemId=";extensions/Microsoft.sql-database-projects/dist/common/constants.publishProjectSucceed" ItemType="0" PsrId="308" Leaf="true">
        <Str Cat="Text">
          <Val><![CDATA[Database project published successfully]]></Val>
          <Tgt Cat="Text" Stat="Loc" Orig="New">
            <Val><![CDATA[已成功发布数据库项目]]></Val>
          </Tgt>
        </Str>
        <Disp Icon="Str" />
      </Item>
      <Item ItemId=";extensions/Microsoft.sql-database-projects/dist/common/constants.publishSettingsFiles" ItemType="0" PsrId="308" Leaf="true">
        <Str Cat="Text">
          <Val><![CDATA[Publish Settings File]]></Val>
          <Tgt Cat="Text" Stat="Loc" Orig="New">
            <Val><![CDATA[发布设置文件]]></Val>
          </Tgt>
        </Str>
        <Disp Icon="Str" />
      </Item>
      <Item ItemId=";extensions/Microsoft.sql-database-projects/dist/common/constants.publishTo" ItemType="0" PsrId="308" Leaf="true">
        <Str Cat="Text">
          <Val><![CDATA[Publish Target]]></Val>
          <Tgt Cat="Text" Stat="Loc" Orig="New">
            <Val><![CDATA[发布目标]]></Val>
          </Tgt>
        </Str>
        <Disp Icon="Str" />
      </Item>
      <Item ItemId=";extensions/Microsoft.sql-database-projects/dist/common/constants.publishToAzureEmulator" ItemType="0" PsrId="308" Leaf="true">
        <Str Cat="Text">
          <Val><![CDATA[Publish to new Azure SQL Database emulator]]></Val>
          <Tgt Cat="Text" Stat="Loc" Orig="New">
            <Val><![CDATA[发布到新的 Azure SQL 数据库仿真器]]></Val>
          </Tgt>
        </Str>
        <Disp Icon="Str" />
      </Item>
      <Item ItemId=";extensions/Microsoft.sql-database-projects/dist/common/constants.publishToContainerFailed" ItemType="0" PsrId="308" Leaf="true">
        <Str Cat="Text">
          <Val><![CDATA[Failed to publish to container. {0}]]></Val>
          <Tgt Cat="Text" Stat="Loc" Orig="New">
            <Val><![CDATA[未能发布到容器。{0}]]></Val>
          </Tgt>
          <Prev Cat="Text">
            <Val><![CDATA[Failed to publish to container. Check output pane for more details. {0}]]></Val>
          </Prev>
        </Str>
        <Disp Icon="Str" />
      </Item>
      <Item ItemId=";extensions/Microsoft.sql-database-projects/dist/common/constants.publishToDockerContainer" ItemType="0" PsrId="308" Leaf="true">
        <Str Cat="Text">
          <Val><![CDATA[Publish to new {0} local development container]]></Val>
          <Tgt Cat="Text" Stat="Loc" Orig="New">
            <Val><![CDATA[发布到新 {0} 本地开发容器]]></Val>
          </Tgt>
          <Prev Cat="Text">
            <Val><![CDATA[Publish to new server in a container]]></Val>
          </Prev>
        </Str>
        <Disp Icon="Str" />
      </Item>
      <Item ItemId=";extensions/Microsoft.sql-database-projects/dist/common/constants.publishToDockerContainerPreview" ItemType="0" PsrId="308" Leaf="true">
        <Str Cat="Text">
          <Val><![CDATA[Publish to new {0} local development container (Preview)]]></Val>
          <Tgt Cat="Text" Stat="Loc" Orig="New">
            <Val><![CDATA[发布到新 {0} 本地开发容器(预览)]]></Val>
          </Tgt>
        </Str>
        <Disp Icon="Str" />
      </Item>
      <Item ItemId=";extensions/Microsoft.sql-database-projects/dist/common/constants.publishToExistingServer" ItemType="0" PsrId="308" Leaf="true">
        <Str Cat="Text">
          <Val><![CDATA[Publish to an existing {0}]]></Val>
          <Tgt Cat="Text" Stat="Loc" Orig="New">
            <Val><![CDATA[发布到现有 {0}]]></Val>
          </Tgt>
          <Prev Cat="Text">
            <Val><![CDATA[Publish to existing server]]></Val>
          </Prev>
        </Str>
        <Disp Icon="Str" />
      </Item>
      <Item ItemId=";extensions/Microsoft.sql-database-projects/dist/common/constants.publishToNewAzureServer" ItemType="0" PsrId="308" Leaf="true">
        <Str Cat="Text">
          <Val><![CDATA[Publish to new Azure SQL logical server (Preview)]]></Val>
          <Tgt Cat="Text" Stat="Loc" Orig="New">
            <Val><![CDATA[发布到新的 Azure SQL 逻辑服务器(预览)]]></Val>
          </Tgt>
          <Prev Cat="Text">
            <Val><![CDATA[Publish to new Azure SQL logical server]]></Val>
          </Prev>
        </Str>
        <Disp Icon="Str" />
      </Item>
      <Item ItemId=";extensions/Microsoft.sql-database-projects/dist/common/constants.publishToNewAzureServerFailed" ItemType="0" PsrId="308" Leaf="true">
        <Str Cat="Text">
          <Val><![CDATA[Failed to publish to new Azure SQL server. {0}]]></Val>
          <Tgt Cat="Text" Stat="Loc" Orig="New">
            <Val><![CDATA[无法发布到新 Azure SQL 服务器。{0}]]></Val>
          </Tgt>
        </Str>
        <Disp Icon="Str" />
      </Item>
      <Item ItemId=";extensions/Microsoft.sql-database-projects/dist/common/constants.publishingProjectMessage" ItemType="0" PsrId="308" Leaf="true">
        <Str Cat="Text">
          <Val><![CDATA[Publishing project in a container...]]></Val>
          <Tgt Cat="Text" Stat="Loc" Orig="New">
            <Val><![CDATA[正在容器中发布项目...]]></Val>
          </Tgt>
        </Str>
        <Disp Icon="Str" />
      </Item>
      <Item ItemId=";extensions/Microsoft.sql-database-projects/dist/common/constants.referenceRadioButtonsGroupTitle" ItemType="0" PsrId="308" Leaf="true">
        <Str Cat="Text">
          <Val><![CDATA[Referenced Database Type]]></Val>
          <Tgt Cat="Text" Stat="Loc" Orig="New">
            <Val><![CDATA[引用的数据库类型]]></Val>
          </Tgt>
          <Prev Cat="Text">
            <Val><![CDATA[Type]]></Val>
          </Prev>
        </Str>
        <Disp Icon="Str" />
      </Item>
      <Item ItemId=";extensions/Microsoft.sql-database-projects/dist/common/constants.referenceTypeRadioButtonsGroupTitle" ItemType="0" PsrId="308" Leaf="true">
        <Str Cat="Text">
          <Val><![CDATA[Reference Type]]></Val>
          <Tgt Cat="Text" Stat="Loc" Orig="New">
            <Val><![CDATA[引用类型]]></Val>
          </Tgt>
        </Str>
        <Disp Icon="Str" />
      </Item>
      <Item ItemId=";extensions/Microsoft.sql-database-projects/dist/common/constants.referencedDatabaseType" ItemType="0" PsrId="308" Leaf="true">
        <Str Cat="Text">
          <Val><![CDATA[Referenced Database type]]></Val>
          <Tgt Cat="Text" Stat="Loc" Orig="New">
            <Val><![CDATA[引用的数据库类型]]></Val>
          </Tgt>
        </Str>
        <Disp Icon="Str" />
      </Item>
      <Item ItemId=";extensions/Microsoft.sql-database-projects/dist/common/constants.reloadProject" ItemType="0" PsrId="308" Leaf="true">
        <Str Cat="Text">
          <Val><![CDATA[Would you like to reload your database project?]]></Val>
          <Tgt Cat="Text" Stat="Loc" Orig="New">
            <Val><![CDATA[是否希望重新加载数据库项目?]]></Val>
          </Tgt>
        </Str>
        <Disp Icon="Str" />
      </Item>
      <Item ItemId=";extensions/Microsoft.sql-database-projects/dist/common/constants.reset" ItemType="0" PsrId="308" Leaf="true">
        <Str Cat="Text">
          <Val><![CDATA[Reset]]></Val>
          <Tgt Cat="Text" Stat="Loc" Orig="New">
            <Val><![CDATA[重置]]></Val>
          </Tgt>
        </Str>
        <Disp Icon="Str" />
      </Item>
      <Item ItemId=";extensions/Microsoft.sql-database-projects/dist/common/constants.resetAllVars" ItemType="0" PsrId="308" Leaf="true">
        <Str Cat="Text">
          <Val><![CDATA[Reset all variables]]></Val>
          <Tgt Cat="Text" Stat="Loc" Orig="New">
            <Val><![CDATA[重置所有变量]]></Val>
          </Tgt>
        </Str>
        <Disp Icon="Str" />
      </Item>
      <Item ItemId=";extensions/Microsoft.sql-database-projects/dist/common/constants.resourceGroup" ItemType="0" PsrId="308" Leaf="true">
        <Str Cat="Text">
          <Val><![CDATA[Resource group]]></Val>
          <Tgt Cat="Text" Stat="Loc" Orig="New">
            <Val><![CDATA[资源组]]></Val>
          </Tgt>
        </Str>
        <Disp Icon="Str" />
      </Item>
      <Item ItemId=";extensions/Microsoft.sql-database-projects/dist/common/constants.retryFailedMessage" ItemType="0" PsrId="308" Leaf="true">
        <Str Cat="Text">
          <Val><![CDATA[Operation '{0}' failed. Re-trying... Current Result: {1}. Error: '{2}']]></Val>
          <Tgt Cat="Text" Stat="Loc" Orig="New">
            <Val><![CDATA[操作 "{0}" 失败。正在重试...当前结果: {1}。错误: "{2}"]]></Val>
          </Tgt>
        </Str>
        <Disp Icon="Str" />
      </Item>
      <Item ItemId=";extensions/Microsoft.sql-database-projects/dist/common/constants.retryMessage" ItemType="0" PsrId="308" Leaf="true">
        <Str Cat="Text">
          <Val><![CDATA[Operation '{0}' failed. Re-trying... Error: '{1}' ]]></Val>
          <Tgt Cat="Text" Stat="Loc" Orig="New">
            <Val><![CDATA[操作 “{0}” 失败。正在重试...错误: “{1}” ]]></Val>
          </Tgt>
          <Prev Cat="Text">
            <Val><![CDATA[Operation '{0}' failed. Re-trying... Error: '{1}']]></Val>
          </Prev>
        </Str>
        <Disp Icon="Str" />
      </Item>
      <Item ItemId=";extensions/Microsoft.sql-database-projects/dist/common/constants.retryRunMessage" ItemType="0" PsrId="308" Leaf="true">
        <Str Cat="Text">
          <Val><![CDATA[Running operation '{2}' Attempt {0} of {1}]]></Val>
          <Tgt Cat="Text" Stat="Loc" Orig="New">
            <Val><![CDATA[正在运行操作 "{2}"，第 {0} 次尝试(共 {1} 次)]]></Val>
          </Tgt>
        </Str>
        <Disp Icon="Str" />
      </Item>
      <Item ItemId=";extensions/Microsoft.sql-database-projects/dist/common/constants.retrySucceedMessage" ItemType="0" PsrId="308" Leaf="true">
        <Str Cat="Text">
          <Val><![CDATA[Operation '{0}' completed successfully. Result: {1}]]></Val>
          <Tgt Cat="Text" Stat="Loc" Orig="New">
            <Val><![CDATA[操作 "{0}" 已成功完成。结果: {1}]]></Val>
          </Tgt>
        </Str>
        <Disp Icon="Str" />
      </Item>
      <Item ItemId=";extensions/Microsoft.sql-database-projects/dist/common/constants.retryWaitMessage" ItemType="0" PsrId="308" Leaf="true">
        <Str Cat="Text">
          <Val><![CDATA[Waiting for {0} seconds before another attempt for operation '{1}']]></Val>
          <Tgt Cat="Text" Stat="Loc" Orig="New">
            <Val><![CDATA[正在等待 {0} 秒，然后再次尝试执行操作 "{1}"]]></Val>
          </Tgt>
        </Str>
        <Disp Icon="Str" />
      </Item>
      <Item ItemId=";extensions/Microsoft.sql-database-projects/dist/common/constants.revertSqlCmdVarsButtonTitle" ItemType="0" PsrId="308" Leaf="true">
        <Str Cat="Text">
          <Val><![CDATA[Revert values to project defaults]]></Val>
          <Tgt Cat="Text" Stat="Loc" Orig="New">
            <Val><![CDATA[将值还原为项目默认值]]></Val>
          </Tgt>
        </Str>
        <Disp Icon="Str" />
      </Item>
      <Item ItemId=";extensions/Microsoft.sql-database-projects/dist/common/constants.runViaNpx" ItemType="0" PsrId="308" Leaf="true">
        <Str Cat="Text">
          <Val><![CDATA[Run via npx]]></Val>
          <Tgt Cat="Text" Stat="Loc" Orig="New">
            <Val><![CDATA[通过 npx 运行]]></Val>
          </Tgt>
        </Str>
        <Disp Icon="Str" />
      </Item>
      <Item ItemId=";extensions/Microsoft.sql-database-projects/dist/common/constants.runningDockerMessage" ItemType="0" PsrId="308" Leaf="true">
        <Str Cat="Text">
          <Val><![CDATA[Running the docker container ...]]></Val>
          <Tgt Cat="Text" Stat="Loc" Orig="New">
            <Val><![CDATA[正在运行 docker 容器...]]></Val>
          </Tgt>
          <Prev Cat="Text">
            <Val><![CDATA[Building and running the docker container ...]]></Val>
          </Prev>
        </Str>
        <Disp Icon="Str" />
      </Item>
      <Item ItemId=";extensions/Microsoft.sql-database-projects/dist/common/constants.sameDatabase" ItemType="0" PsrId="308" Leaf="true">
        <Str Cat="Text">
          <Val><![CDATA[Same database]]></Val>
          <Tgt Cat="Text" Stat="Loc" Orig="New">
            <Val><![CDATA[同一数据库]]></Val>
          </Tgt>
        </Str>
        <Disp Icon="Str" />
      </Item>
      <Item ItemId=";extensions/Microsoft.sql-database-projects/dist/common/constants.save" ItemType="0" PsrId="308" Leaf="true">
        <Str Cat="Text">
          <Val><![CDATA[Save]]></Val>
          <Tgt Cat="Text" Stat="Loc" Orig="New">
            <Val><![CDATA[保存]]></Val>
          </Tgt>
        </Str>
        <Disp Icon="Str" />
      </Item>
      <Item ItemId=";extensions/Microsoft.sql-database-projects/dist/common/constants.saveProfile" ItemType="0" PsrId="308" Leaf="true">
        <Str Cat="Text">
          <Val><![CDATA[Would you like to save the settings in a profile (.publish.xml)?]]></Val>
          <Tgt Cat="Text" Stat="Loc" Orig="New">
            <Val><![CDATA[是否要将设置保存在配置文件 (.publish.xml) 中?]]></Val>
          </Tgt>
        </Str>
        <Disp Icon="Str" />
      </Item>
      <Item ItemId=";extensions/Microsoft.sql-database-projects/dist/common/constants.saveProfileAsButtonText" ItemType="0" PsrId="308" Leaf="true">
        <Str Cat="Text">
          <Val><![CDATA[Save As...]]></Val>
          <Tgt Cat="Text" Stat="Loc" Orig="New">
            <Val><![CDATA[另存为…]]></Val>
          </Tgt>
          <Prev Cat="Text">
            <Val><![CDATA[Save Profile as...]]></Val>
          </Prev>
        </Str>
        <Disp Icon="Str" />
      </Item>
      <Item ItemId=";extensions/Microsoft.sql-database-projects/dist/common/constants.schema" ItemType="0" PsrId="308" Leaf="true">
        <Str Cat="Text">
          <Val><![CDATA[Schema]]></Val>
          <Tgt Cat="Text" Stat="Loc" Orig="New">
            <Val><![CDATA[架构]]></Val>
          </Tgt>
        </Str>
        <Disp Icon="Str" />
      </Item>
      <Item ItemId=";extensions/Microsoft.sql-database-projects/dist/common/constants.schemaCompare.compareErrorMessage" ItemType="0" PsrId="308" Leaf="true">
        <Str Cat="Text">
          <Val><![CDATA[Schema Compare failed: {0}]]></Val>
          <Tgt Cat="Text" Stat="Loc" Orig="New">
            <Val><![CDATA[架构比较失败: {0}]]></Val>
          </Tgt>
        </Str>
        <Disp Icon="Str" />
      </Item>
      <Item ItemId=";extensions/Microsoft.sql-database-projects/dist/common/constants.schemaCompareAction" ItemType="0" PsrId="308" Leaf="true">
        <Str Cat="Text">
          <Val><![CDATA[Schema Compare]]></Val>
          <Tgt Cat="Text" Stat="Loc" Orig="New">
            <Val><![CDATA[架构比较]]></Val>
          </Tgt>
        </Str>
        <Disp Icon="Str" />
      </Item>
      <Item ItemId=";extensions/Microsoft.sql-database-projects/dist/common/constants.schemaCompareNotInstalled" ItemType="0" PsrId="308" Leaf="true">
        <Str Cat="Text">
          <Val><![CDATA[Schema compare extension installation is required to run schema compare]]></Val>
          <Tgt Cat="Text" Stat="Loc" Orig="New">
            <Val><![CDATA[需要安装架构比较扩展才能运行架构比较]]></Val>
          </Tgt>
        </Str>
        <Disp Icon="Str" />
      </Item>
      <Item ItemId=";extensions/Microsoft.sql-database-projects/dist/common/constants.schemaObjectType" ItemType="0" PsrId="308" Leaf="true">
        <Str Cat="Text">
          <Val><![CDATA[Schema/Object Type]]></Val>
          <Tgt Cat="Text" Stat="Loc" Orig="New">
            <Val><![CDATA[架构/对象类型]]></Val>
          </Tgt>
        </Str>
        <Disp Icon="Str" />
      </Item>
      <Item ItemId=";extensions/Microsoft.sql-database-projects/dist/common/constants.scriptFriendlyName" ItemType="0" PsrId="308" Leaf="true">
        <Str Cat="Text">
          <Val><![CDATA[Script]]></Val>
          <Tgt Cat="Text" Stat="Loc" Orig="New">
            <Val><![CDATA[脚本]]></Val>
          </Tgt>
        </Str>
        <Disp Icon="Str" />
      </Item>
      <Item ItemId=";extensions/Microsoft.sql-database-projects/dist/common/constants.sdkLearnMorePlaceholder" ItemType="0" PsrId="308" Leaf="true">
        <Str Cat="Text">
          <Val><![CDATA[Click "Learn More" button for more information about SDK-style projects]]></Val>
          <Tgt Cat="Text" Stat="Loc" Orig="New">
            <Val><![CDATA[单击“了解详细信息”按钮了解有关 SDK 样式项目的详细信息]]></Val>
          </Tgt>
        </Str>
        <Disp Icon="Str" />
      </Item>
      <Item ItemId=";extensions/Microsoft.sql-database-projects/dist/common/constants.sdkStyleProject" ItemType="0" PsrId="308" Leaf="true">
        <Str Cat="Text">
          <Val><![CDATA[SDK-style project (Preview)]]></Val>
          <Tgt Cat="Text" Stat="Loc" Orig="New">
            <Val><![CDATA[SDK 样式项目(预览版)]]></Val>
          </Tgt>
          <Prev Cat="Text">
            <Val><![CDATA[SDK-style project]]></Val>
          </Prev>
        </Str>
        <Disp Icon="Str" />
      </Item>
      <Item ItemId=";extensions/Microsoft.sql-database-projects/dist/common/constants.selectBaseImage" ItemType="0" PsrId="308" Leaf="true">
        <Str Cat="Text">
          <Val><![CDATA[Select the base {0} docker image]]></Val>
          <Tgt Cat="Text" Stat="Loc" Orig="New">
            <Val><![CDATA[选择基础 {0} docker 映像]]></Val>
          </Tgt>
          <Prev Cat="Text">
            <Val><![CDATA[Select the base SQL Server docker image]]></Val>
          </Prev>
        </Str>
        <Disp Icon="Str" />
      </Item>
      <Item ItemId=";extensions/Microsoft.sql-database-projects/dist/common/constants.selectConnection" ItemType="0" PsrId="308" Leaf="true">
        <Str Cat="Text">
          <Val><![CDATA[Select connection]]></Val>
          <Tgt Cat="Text" Stat="Loc" Orig="New">
            <Val><![CDATA[选择连接]]></Val>
          </Tgt>
        </Str>
        <Disp Icon="Str" />
      </Item>
      <Item ItemId=";extensions/Microsoft.sql-database-projects/dist/common/constants.selectDacpac" ItemType="0" PsrId="308" Leaf="true">
        <Str Cat="Text">
          <Val><![CDATA[Select .dacpac]]></Val>
          <Tgt Cat="Text" Stat="Loc" Orig="New">
            <Val><![CDATA[选择 .dacpac]]></Val>
          </Tgt>
        </Str>
        <Disp Icon="Str" />
      </Item>
      <Item ItemId=";extensions/Microsoft.sql-database-projects/dist/common/constants.selectDatabase" ItemType="0" PsrId="308" Leaf="true">
        <Str Cat="Text">
          <Val><![CDATA[Select database]]></Val>
          <Tgt Cat="Text" Stat="Loc" Orig="New">
            <Val><![CDATA[选择数据库]]></Val>
          </Tgt>
        </Str>
        <Disp Icon="Str" />
      </Item>
      <Item ItemId=";extensions/Microsoft.sql-database-projects/dist/common/constants.selectFileString" ItemType="0" PsrId="308" Leaf="true">
        <Str Cat="Text">
          <Val><![CDATA[Select File]]></Val>
          <Tgt Cat="Text" Stat="Loc" Orig="New">
            <Val><![CDATA[选择文件]]></Val>
          </Tgt>
        </Str>
        <Disp Icon="Str" />
      </Item>
      <Item ItemId=";extensions/Microsoft.sql-database-projects/dist/common/constants.selectFolderStructure" ItemType="0" PsrId="308" Leaf="true">
        <Str Cat="Text">
          <Val><![CDATA[Select folder structure]]></Val>
          <Tgt Cat="Text" Stat="Loc" Orig="New">
            <Val><![CDATA[选择文件夹结构]]></Val>
          </Tgt>
        </Str>
        <Disp Icon="Str" />
      </Item>
      <Item ItemId=";extensions/Microsoft.sql-database-projects/dist/common/constants.selectImageTag" ItemType="0" PsrId="308" Leaf="true">
        <Str Cat="Text">
          <Val><![CDATA[Select the image tag or press enter to use the default value]]></Val>
          <Tgt Cat="Text" Stat="Loc" Orig="New">
            <Val><![CDATA[选择图像标记或按 Enter 以使用默认值]]></Val>
          </Tgt>
        </Str>
        <Disp Icon="Str" />
      </Item>
      <Item ItemId=";extensions/Microsoft.sql-database-projects/dist/common/constants.selectProfile" ItemType="0" PsrId="308" Leaf="true">
        <Str Cat="Text">
          <Val><![CDATA[Select Profile]]></Val>
          <Tgt Cat="Text" Stat="Loc" Orig="New">
            <Val><![CDATA[选择配置文件]]></Val>
          </Tgt>
          <Prev Cat="Text">
            <Val><![CDATA[Select publish profile to load]]></Val>
          </Prev>
        </Str>
        <Disp Icon="Str" />
      </Item>
      <Item ItemId=";extensions/Microsoft.sql-database-projects/dist/common/constants.selectProfileToUse" ItemType="0" PsrId="308" Leaf="true">
        <Str Cat="Text">
          <Val><![CDATA[Select publish profile to load]]></Val>
          <Tgt Cat="Text" Stat="Loc" Orig="New">
            <Val><![CDATA[选择要加载的发布配置文件]]></Val>
          </Tgt>
        </Str>
        <Disp Icon="Str" />
      </Item>
      <Item ItemId=";extensions/Microsoft.sql-database-projects/dist/common/constants.selectProjectLocation" ItemType="0" PsrId="308" Leaf="true">
        <Str Cat="Text">
          <Val><![CDATA[Select project location]]></Val>
          <Tgt Cat="Text" Stat="Loc" Orig="New">
            <Val><![CDATA[选择项目位置]]></Val>
          </Tgt>
        </Str>
        <Disp Icon="Str" />
      </Item>
      <Item ItemId=";extensions/Microsoft.sql-database-projects/dist/common/constants.selectPublishOption" ItemType="0" PsrId="308" Leaf="true">
        <Str Cat="Text">
          <Val><![CDATA[Select where to publish the project to]]></Val>
          <Tgt Cat="Text" Stat="Loc" Orig="New">
            <Val><![CDATA[选择要将项目发布到的位置]]></Val>
          </Tgt>
        </Str>
        <Disp Icon="Str" />
      </Item>
      <Item ItemId=";extensions/Microsoft.sql-database-projects/dist/common/constants.selectSpecFile" ItemType="0" PsrId="308" Leaf="true">
        <Str Cat="Text">
          <Val><![CDATA[Select OpenAPI/Swagger spec file]]></Val>
          <Tgt Cat="Text" Stat="Loc" Orig="New">
            <Val><![CDATA[选择 OpenAPI/Swagger 规范文件]]></Val>
          </Tgt>
        </Str>
        <Disp Icon="Str" />
      </Item>
      <Item ItemId=";extensions/Microsoft.sql-database-projects/dist/common/constants.selectString" ItemType="0" PsrId="308" Leaf="true">
        <Str Cat="Text">
          <Val><![CDATA[Select]]></Val>
          <Tgt Cat="Text" Stat="Loc" Orig="New">
            <Val><![CDATA[选择]]></Val>
          </Tgt>
        </Str>
        <Disp Icon="Str" />
      </Item>
      <Item ItemId=";extensions/Microsoft.sql-database-projects/dist/common/constants.selectTargetPlatform" ItemType="0" PsrId="308" Leaf="true">
        <Str Cat="Text">
          <Val><![CDATA[Current target platform: {0}. Select new target platform]]></Val>
          <Tgt Cat="Text" Stat="Loc" Orig="New">
            <Val><![CDATA[当前目标平台: {0}。请选择新目标平台]]></Val>
          </Tgt>
        </Str>
        <Disp Icon="Str" />
      </Item>
      <Item ItemId=";extensions/Microsoft.sql-database-projects/dist/common/constants.server" ItemType="0" PsrId="308" Leaf="true">
        <Str Cat="Text">
          <Val><![CDATA[Server]]></Val>
          <Tgt Cat="Text" Stat="Loc" Orig="New">
            <Val><![CDATA[服务器]]></Val>
          </Tgt>
        </Str>
        <Disp Icon="Str" />
      </Item>
      <Item ItemId=";extensions/Microsoft.sql-database-projects/dist/common/constants.serverCreated" ItemType="0" PsrId="308" Leaf="true">
        <Str Cat="Text">
          <Val><![CDATA[Server created]]></Val>
          <Tgt Cat="Text" Stat="Loc" Orig="New">
            <Val><![CDATA[已创建服务器]]></Val>
          </Tgt>
        </Str>
        <Disp Icon="Str" />
      </Item>
      <Item ItemId=";extensions/Microsoft.sql-database-projects/dist/common/constants.serverName" ItemType="0" PsrId="308" Leaf="true">
        <Str Cat="Text">
          <Val><![CDATA[Server name]]></Val>
          <Tgt Cat="Text" Stat="Loc" Orig="New">
            <Val><![CDATA[服务器名称]]></Val>
          </Tgt>
        </Str>
        <Disp Icon="Str" />
      </Item>
      <Item ItemId=";extensions/Microsoft.sql-database-projects/dist/common/constants.serverPassword" ItemType="0" PsrId="308" Leaf="true">
        <Str Cat="Text">
          <Val><![CDATA[{0} admin password]]></Val>
          <Tgt Cat="Text" Stat="Loc" Orig="New">
            <Val><![CDATA[{0} 管理员密码]]></Val>
          </Tgt>
          <Prev Cat="Text">
            <Val><![CDATA[SQL Server admin password]]></Val>
          </Prev>
        </Str>
        <Disp Icon="Str" />
      </Item>
      <Item ItemId=";extensions/Microsoft.sql-database-projects/dist/common/constants.serverPortNumber" ItemType="0" PsrId="308" Leaf="true">
        <Str Cat="Text">
          <Val><![CDATA[{0} port number]]></Val>
          <Tgt Cat="Text" Stat="Loc" Orig="New">
            <Val><![CDATA[{0} 端口号]]></Val>
          </Tgt>
          <Prev Cat="Text">
            <Val><![CDATA[SQL server port number]]></Val>
          </Prev>
        </Str>
        <Disp Icon="Str" />
      </Item>
      <Item ItemId=";extensions/Microsoft.sql-database-projects/dist/common/constants.serverVariable" ItemType="0" PsrId="308" Leaf="true">
        <Str Cat="Text">
          <Val><![CDATA[Server variable]]></Val>
          <Tgt Cat="Text" Stat="Loc" Orig="New">
            <Val><![CDATA[服务器变量]]></Val>
          </Tgt>
        </Str>
        <Disp Icon="Str" />
      </Item>
      <Item ItemId=";extensions/Microsoft.sql-database-projects/dist/common/constants.sourceDatabase" ItemType="0" PsrId="308" Leaf="true">
        <Str Cat="Text">
          <Val><![CDATA[Source database]]></Val>
          <Tgt Cat="Text" Stat="Loc" Orig="New">
            <Val><![CDATA[源数据库]]></Val>
          </Tgt>
        </Str>
        <Disp Icon="Str" />
      </Item>
      <Item ItemId=";extensions/Microsoft.sql-database-projects/dist/common/constants.specSelectionText" ItemType="0" PsrId="308" Leaf="true">
        <Str Cat="Text">
          <Val><![CDATA[OpenAPI/Swagger spec]]></Val>
          <Tgt Cat="Text" Stat="Loc" Orig="New">
            <Val><![CDATA[OpenAPI/Swagger 规范]]></Val>
          </Tgt>
        </Str>
        <Disp Icon="Str" />
      </Item>
      <Item ItemId=";extensions/Microsoft.sql-database-projects/dist/common/constants.sqlCmdTableLabel" ItemType="0" PsrId="308" Leaf="true">
        <Str Cat="Text">
          <Val><![CDATA[SQLCMD Variables]]></Val>
          <Tgt Cat="Text" Stat="Loc" Orig="New">
            <Val><![CDATA[SQLCMD 变量]]></Val>
          </Tgt>
        </Str>
        <Disp Icon="Str" />
      </Item>
      <Item ItemId=";extensions/Microsoft.sql-database-projects/dist/common/constants.sqlCmdValueColumn" ItemType="0" PsrId="308" Leaf="true">
        <Str Cat="Text">
          <Val><![CDATA[Value]]></Val>
          <Tgt Cat="Text" Stat="Loc" Orig="New">
            <Val><![CDATA[值]]></Val>
          </Tgt>
        </Str>
        <Disp Icon="Str" />
      </Item>
      <Item ItemId=";extensions/Microsoft.sql-database-projects/dist/common/constants.sqlCmdVariableColumn" ItemType="0" PsrId="308" Leaf="true">
        <Str Cat="Text">
          <Val><![CDATA[Name]]></Val>
          <Tgt Cat="Text" Stat="Loc" Orig="New">
            <Val><![CDATA[名称]]></Val>
          </Tgt>
        </Str>
        <Disp Icon="Str" />
      </Item>
      <Item ItemId=";extensions/Microsoft.sql-database-projects/dist/common/constants.sqlConnectionStringFriendly" ItemType="0" PsrId="308" Leaf="true">
        <Str Cat="Text">
          <Val><![CDATA[SQL connection string]]></Val>
          <Tgt Cat="Text" Stat="Loc" Orig="New">
            <Val><![CDATA[SQL 连接字符串]]></Val>
          </Tgt>
        </Str>
        <Disp Icon="Str" />
      </Item>
      <Item ItemId=";extensions/Microsoft.sql-database-projects/dist/common/constants.sqlDatabaseProjects.Install" ItemType="0" PsrId="308" Leaf="true">
        <Str Cat="Text">
          <Val><![CDATA[Install]]></Val>
          <Tgt Cat="Text" Stat="Loc" Orig="New">
            <Val><![CDATA[安装]]></Val>
          </Tgt>
        </Str>
        <Disp Icon="Str" />
      </Item>
      <Item ItemId=";extensions/Microsoft.sql-database-projects/dist/common/constants.sqlDatabaseProjects.UpdateDotnetLocation" ItemType="0" PsrId="308" Leaf="true">
        <Str Cat="Text">
          <Val><![CDATA[Update Location]]></Val>
          <Tgt Cat="Text" Stat="Loc" Orig="New">
            <Val><![CDATA[更新位置]]></Val>
          </Tgt>
        </Str>
        <Disp Icon="Str" />
      </Item>
      <Item ItemId=";extensions/Microsoft.sql-database-projects/dist/common/constants.sqlDatabaseProjects.doNotAskAgain" ItemType="0" PsrId="308" Leaf="true">
        <Str Cat="Text">
          <Val><![CDATA[Don't Ask Again]]></Val>
          <Tgt Cat="Text" Stat="Loc" Orig="New">
            <Val><![CDATA[不再询问]]></Val>
          </Tgt>
        </Str>
        <Disp Icon="Str" />
      </Item>
      <Item ItemId=";extensions/Microsoft.sql-database-projects/dist/common/constants.sqlDatabaseProjects.outputChannel" ItemType="0" PsrId="308" Leaf="true">
        <Str Cat="Text">
          <Val><![CDATA[Database Projects]]></Val>
          <Tgt Cat="Text" Stat="Loc" Orig="New">
            <Val><![CDATA[数据库项目]]></Val>
          </Tgt>
        </Str>
        <Disp Icon="Str" />
      </Item>
      <Item ItemId=";extensions/Microsoft.sql-database-projects/dist/common/constants.sqlcmdVariableAlreadyExists" ItemType="0" PsrId="308" Leaf="true">
        <Str Cat="Text">
          <Val><![CDATA[A SQLCMD Variable with the same name already exists in this project]]></Val>
          <Tgt Cat="Text" Stat="Loc" Orig="New">
            <Val><![CDATA[此项目中已存在同名的 SQLCMD 变量]]></Val>
          </Tgt>
        </Str>
        <Disp Icon="Str" />
      </Item>
      <Item ItemId=";extensions/Microsoft.sql-database-projects/dist/common/constants.sqlcmdVariableNameCannotBeWhitespace" ItemType="0" PsrId="308" Leaf="true">
        <Str Cat="Text">
          <Val><![CDATA[SQLCMD variable name '{0}' cannot contain whitespace]]></Val>
          <Tgt Cat="Text" Stat="Loc" Orig="New">
            <Val><![CDATA[SQLCMD 变量名称 "{0}" 不能包含空格]]></Val>
          </Tgt>
        </Str>
        <Disp Icon="Str" />
      </Item>
      <Item ItemId=";extensions/Microsoft.sql-database-projects/dist/common/constants.sqlcmdVariableNameCannotContainIllegalChars" ItemType="0" PsrId="308" Leaf="true">
        <Str Cat="Text">
          <Val><![CDATA[SQLCMD variable name '{0}' cannot contain any of the following characters: {1}]]></Val>
          <Tgt Cat="Text" Stat="Loc" Orig="New">
            <Val><![CDATA[SQLCMD 变量名称 "{0}" 不能包含以下任何字符: {1}]]></Val>
          </Tgt>
        </Str>
        <Disp Icon="Str" />
      </Item>
      <Item ItemId=";extensions/Microsoft.sql-database-projects/dist/common/constants.sqlcmdVariablesNodeName" ItemType="0" PsrId="308" Leaf="true">
        <Str Cat="Text">
          <Val><![CDATA[SQLCMD Variables]]></Val>
          <Tgt Cat="Text" Stat="Loc" Orig="New">
            <Val><![CDATA[SQLCMD 变量]]></Val>
          </Tgt>
        </Str>
        <Disp Icon="Str" />
      </Item>
      <Item ItemId=";extensions/Microsoft.sql-database-projects/dist/common/constants.storedProcedureFriendlyName" ItemType="0" PsrId="308" Leaf="true">
        <Str Cat="Text">
          <Val><![CDATA[Stored Procedure]]></Val>
          <Tgt Cat="Text" Stat="Loc" Orig="New">
            <Val><![CDATA[存储过程]]></Val>
          </Tgt>
        </Str>
        <Disp Icon="Str" />
      </Item>
      <Item ItemId=";extensions/Microsoft.sql-database-projects/dist/common/constants.suppressMissingDependenciesErrors" ItemType="0" PsrId="308" Leaf="true">
        <Str Cat="Text">
          <Val><![CDATA[Suppress errors caused by unresolved references in the referenced project]]></Val>
          <Tgt Cat="Text" Stat="Loc" Orig="New">
            <Val><![CDATA[禁止显示由引用对象中的未解析引用导致的错误]]></Val>
          </Tgt>
        </Str>
        <Disp Icon="Str" />
      </Item>
      <Item ItemId=";extensions/Microsoft.sql-database-projects/dist/common/constants.systemDatabase" ItemType="0" PsrId="308" Leaf="true">
        <Str Cat="Text">
          <Val><![CDATA[System database]]></Val>
          <Tgt Cat="Text" Stat="Loc" Orig="New">
            <Val><![CDATA[系统数据库]]></Val>
          </Tgt>
        </Str>
        <Disp Icon="Str" />
      </Item>
      <Item ItemId=";extensions/Microsoft.sql-database-projects/dist/common/constants.systemDatabaseReferenceRequired" ItemType="0" PsrId="308" Leaf="true">
        <Str Cat="Text">
          <Val><![CDATA[System database selection is required for adding a reference to a system database]]></Val>
          <Tgt Cat="Text" Stat="Loc" Orig="New">
            <Val><![CDATA[添加对系统数据库的引用时需要系统数据库选择]]></Val>
          </Tgt>
        </Str>
        <Disp Icon="Str" />
      </Item>
      <Item ItemId=";extensions/Microsoft.sql-database-projects/dist/common/constants.tableFriendlyName" ItemType="0" PsrId="308" Leaf="true">
        <Str Cat="Text">
          <Val><![CDATA[Table]]></Val>
          <Tgt Cat="Text" Stat="Loc" Orig="New">
            <Val><![CDATA[表]]></Val>
          </Tgt>
        </Str>
        <Disp Icon="Str" />
      </Item>
      <Item ItemId=";extensions/Microsoft.sql-database-projects/dist/common/constants.targetConnectionLabel" ItemType="0" PsrId="308" Leaf="true">
        <Str Cat="Text">
          <Val><![CDATA[Connection]]></Val>
          <Tgt Cat="Text" Stat="Loc" Orig="New">
            <Val><![CDATA[连接]]></Val>
          </Tgt>
        </Str>
        <Disp Icon="Str" />
      </Item>
      <Item ItemId=";extensions/Microsoft.sql-database-projects/dist/common/constants.targetProject" ItemType="0" PsrId="308" Leaf="true">
        <Str Cat="Text">
          <Val><![CDATA[Target project]]></Val>
          <Tgt Cat="Text" Stat="Loc" Orig="New">
            <Val><![CDATA[目标项目]]></Val>
          </Tgt>
        </Str>
        <Disp Icon="Str" />
      </Item>
      <Item ItemId=";extensions/Microsoft.sql-database-projects/dist/common/constants.taskFailedError.error" ItemType="0" PsrId="308" Leaf="true">
        <Str Cat="Text">
          <Val><![CDATA[Failed to complete task '{0}'. Error: {1}]]></Val>
          <Tgt Cat="Text" Stat="Loc" Orig="New">
            <Val><![CDATA[无法完成任务“{0}”。错误: {1}]]></Val>
          </Tgt>
        </Str>
        <Disp Icon="Str" />
      </Item>
      <Item ItemId=";extensions/Microsoft.sql-database-projects/dist/common/constants.unableToCreatePublishConnection" ItemType="0" PsrId="308" Leaf="true">
        <Str Cat="Text">
          <Val><![CDATA[Unable to construct connection: {0}]]></Val>
          <Tgt Cat="Text" Stat="Loc" Orig="New">
            <Val><![CDATA[无法构造连接: {0}]]></Val>
          </Tgt>
        </Str>
        <Disp Icon="Str" />
      </Item>
      <Item ItemId=";extensions/Microsoft.sql-database-projects/dist/common/constants.unableToFindFile" ItemType="0" PsrId="308" Leaf="true">
        <Str Cat="Text">
          <Val><![CDATA[Unable to find {1} with path '{0}']]></Val>
          <Tgt Cat="Text" Stat="Loc" Orig="New">
            <Val><![CDATA[找不到路径为“{0}”的 {1}]]></Val>
          </Tgt>
        </Str>
        <Disp Icon="Str" />
      </Item>
      <Item ItemId=";extensions/Microsoft.sql-database-projects/dist/common/constants.unableToFindReference" ItemType="0" PsrId="308" Leaf="true">
        <Str Cat="Text">
          <Val><![CDATA[Unable to find database reference {0}]]></Val>
          <Tgt Cat="Text" Stat="Loc" Orig="New">
            <Val><![CDATA[找不到数据库引用 {0}]]></Val>
          </Tgt>
        </Str>
        <Disp Icon="Str" />
      </Item>
      <Item ItemId=";extensions/Microsoft.sql-database-projects/dist/common/constants.unableToFindSqlCmdVariable" ItemType="0" PsrId="308" Leaf="true">
        <Str Cat="Text">
          <Val><![CDATA[Unable to find SQLCMD variable '{0}']]></Val>
          <Tgt Cat="Text" Stat="Loc" Orig="New">
            <Val><![CDATA[找不到 SQLCMD 变量“{0}”]]></Val>
          </Tgt>
        </Str>
        <Disp Icon="Str" />
      </Item>
      <Item ItemId=";extensions/Microsoft.sql-database-projects/dist/common/constants.unableToPerformAction" ItemType="0" PsrId="308" Leaf="true">
        <Str Cat="Text">
          <Val><![CDATA[Unable to locate '{0}' target: '{1}'. {2}]]></Val>
          <Tgt Cat="Text" Stat="Loc" Orig="New">
            <Val><![CDATA[无法定位“{0}”目标:“{1}”。{2}]]></Val>
          </Tgt>
          <Prev Cat="Text">
            <Val><![CDATA[Unable to locate '{0}' target: '{1}']]></Val>
          </Prev>
        </Str>
        <Disp Icon="Str" />
      </Item>
      <Item ItemId=";extensions/Microsoft.sql-database-projects/dist/common/constants.unexpectedProjectContext" ItemType="0" PsrId="308" Leaf="true">
        <Str Cat="Text">
          <Val><![CDATA[Unable to establish project context.  Command invoked from unexpected location: {0}]]></Val>
          <Tgt Cat="Text" Stat="Loc" Orig="New">
            <Val><![CDATA[无法建立项目上下文。从意外位置调用了命令: {0}]]></Val>
          </Tgt>
        </Str>
        <Disp Icon="Str" />
      </Item>
      <Item ItemId=";extensions/Microsoft.sql-database-projects/dist/common/constants.unhandledDeleteType" ItemType="0" PsrId="308" Leaf="true">
        <Str Cat="Text">
          <Val><![CDATA[Unhandled item type during exclude: '{0}]]></Val>
<<<<<<< HEAD
          <Tgt Cat="Text" Stat="Loc" Orig="New">
=======
          <Tgt Cat="Text" Stat="Update" Orig="New">
>>>>>>> 60bff012
            <Val><![CDATA[删除过程中未处理的项目类型: "{0}]]></Val>
          </Tgt>
          <Prev Cat="Text">
            <Val><![CDATA[Unhandled item type during delete: '{0}]]></Val>
          </Prev>
        </Str>
        <Disp Icon="Str" />
      </Item>
      <Item ItemId=";extensions/Microsoft.sql-database-projects/dist/common/constants.unhandledMoveNode" ItemType="0" PsrId="308" Leaf="true">
        <Str Cat="Text">
          <Val><![CDATA[Unhandled node type for move]]></Val>
          <Tgt Cat="Text" Stat="Loc" Orig="New">
            <Val><![CDATA[移动的未处理节点类型]]></Val>
          </Tgt>
        </Str>
        <Disp Icon="Str" />
      </Item>
      <Item ItemId=";extensions/Microsoft.sql-database-projects/dist/common/constants.unknownDataSourceType" ItemType="0" PsrId="308" Leaf="true">
        <Str Cat="Text">
          <Val><![CDATA[Unknown data source type: ]]></Val>
          <Tgt Cat="Text" Stat="Loc" Orig="New">
            <Val><![CDATA[未知的数据源类型: ]]></Val>
          </Tgt>
        </Str>
        <Disp Icon="Str" />
      </Item>
      <Item ItemId=";extensions/Microsoft.sql-database-projects/dist/common/constants.unrecognizedDataSourcesVersion" ItemType="0" PsrId="308" Leaf="true">
        <Str Cat="Text">
          <Val><![CDATA[Unrecognized version: ]]></Val>
          <Tgt Cat="Text" Stat="Loc" Orig="New">
            <Val><![CDATA[无法识别的版本: ]]></Val>
          </Tgt>
        </Str>
        <Disp Icon="Str" />
      </Item>
      <Item ItemId=";extensions/Microsoft.sql-database-projects/dist/common/constants.updateAction" ItemType="0" PsrId="308" Leaf="true">
        <Str Cat="Text">
          <Val><![CDATA[Update action]]></Val>
          <Tgt Cat="Text" Stat="Loc" Orig="New">
            <Val><![CDATA[更新操作]]></Val>
          </Tgt>
        </Str>
        <Disp Icon="Str" />
      </Item>
      <Item ItemId=";extensions/Microsoft.sql-database-projects/dist/common/constants.updateActionRadiButtonLabel" ItemType="0" PsrId="308" Leaf="true">
        <Str Cat="Text">
          <Val><![CDATA[Apply all changes]]></Val>
          <Tgt Cat="Text" Stat="Loc" Orig="New">
            <Val><![CDATA[应用所有更改]]></Val>
          </Tgt>
        </Str>
        <Disp Icon="Str" />
      </Item>
      <Item ItemId=";extensions/Microsoft.sql-database-projects/dist/common/constants.updateProjectDatabaseReferencesForRoundTrip" ItemType="0" PsrId="308" Leaf="true">
        <Str Cat="Text">
          <Val><![CDATA[The system database references need to be updated to build the project '{0}'. If the project was created in SSDT, it will continue to work in both tools. Do you want to update the project?]]></Val>
          <Tgt Cat="Text" Stat="Loc" Orig="New">
            <Val><![CDATA[需要更新系统数据库引用才能生成此项目“{0}”。如果项目是在 SSDT 中创建的，它将继续在这两个工具中工作。是否要更新项目?]]></Val>
          </Tgt>
          <Prev Cat="Text">
            <Val><![CDATA[The system database references need to be updated to build this project. If the project is created in SSDT, it will continue to work in both tools. Do you want to update the project?]]></Val>
          </Prev>
        </Str>
        <Disp Icon="Str" />
      </Item>
      <Item ItemId=";extensions/Microsoft.sql-database-projects/dist/common/constants.updateProjectForCrossPlatform" ItemType="0" PsrId="308" Leaf="true">
        <Str Cat="Text">
          <Val><![CDATA[{0} If the project was created in SSDT, it will continue to work in both tools. Do you want to update the project?]]></Val>
          <Tgt Cat="Text" Stat="Loc" Orig="New">
            <Val><![CDATA[{0} 如果项目是在 SSDT 中创建的，它将继续在这两个工具中工作。是否要更新项目?]]></Val>
          </Tgt>
        </Str>
        <Disp Icon="Str" />
      </Item>
      <Item ItemId=";extensions/Microsoft.sql-database-projects/dist/common/constants.updateProjectForCrossPlatformShort" ItemType="0" PsrId="308" Leaf="true">
        <Str Cat="Text">
          <Val><![CDATA[Update {0} for cross-platform support?]]></Val>
          <Tgt Cat="Text" Stat="Loc" Orig="New">
            <Val><![CDATA[是否更新{0}以获得跨平台支持?]]></Val>
          </Tgt>
        </Str>
        <Disp Icon="Str" />
      </Item>
      <Item ItemId=";extensions/Microsoft.sql-database-projects/dist/common/constants.updateProjectFromDatabaseDialogName" ItemType="0" PsrId="308" Leaf="true">
        <Str Cat="Text">
          <Val><![CDATA[Update project from database]]></Val>
          <Tgt Cat="Text" Stat="Loc" Orig="New">
            <Val><![CDATA[从数据库更新项目]]></Val>
          </Tgt>
        </Str>
        <Disp Icon="Str" />
      </Item>
      <Item ItemId=";extensions/Microsoft.sql-database-projects/dist/common/constants.updateText" ItemType="0" PsrId="308" Leaf="true">
        <Str Cat="Text">
          <Val><![CDATA[Update]]></Val>
          <Tgt Cat="Text" Stat="Loc" Orig="New">
            <Val><![CDATA[更新]]></Val>
          </Tgt>
        </Str>
        <Disp Icon="Str" />
      </Item>
      <Item ItemId=";extensions/Microsoft.sql-database-projects/dist/common/constants.updatedToSdkStyleError" ItemType="0" PsrId="308" Leaf="true">
        <Str Cat="Text">
          <Val><![CDATA[Converting the project {0} to SDK-style was unsuccessful. Changes to the .sqlproj have been rolled back.]]></Val>
          <Tgt Cat="Text" Stat="Loc" Orig="New">
            <Val><![CDATA[未能将项目 {0} 转换为 SDK 样式失败。对 .sqlproj 的更改已回滚。]]></Val>
          </Tgt>
        </Str>
        <Disp Icon="Str" />
      </Item>
      <Item ItemId=";extensions/Microsoft.sql-database-projects/dist/common/constants.updatingProjectFromDatabase" ItemType="0" PsrId="308" Leaf="true">
        <Str Cat="Text">
          <Val><![CDATA[Updating {0} from {1}...]]></Val>
          <Tgt Cat="Text" Stat="Loc" Orig="New">
            <Val><![CDATA[正在从 {1} 更新 {0}...]]></Val>
          </Tgt>
        </Str>
        <Disp Icon="Str" />
      </Item>
      <Item ItemId=";extensions/Microsoft.sql-database-projects/dist/common/constants.userSelectionCancelled" ItemType="0" PsrId="308" Leaf="true">
        <Str Cat="Text">
          <Val><![CDATA[User has cancelled selection for how to run autorest.]]></Val>
          <Tgt Cat="Text" Stat="Loc" Orig="New">
            <Val><![CDATA[用户已取消选择的 autorest 运行方式。]]></Val>
          </Tgt>
        </Str>
        <Disp Icon="Str" />
      </Item>
      <Item ItemId=";extensions/Microsoft.sql-database-projects/dist/common/constants.userSelectionInstallGlobally" ItemType="0" PsrId="308" Leaf="true">
        <Str Cat="Text">
          <Val><![CDATA[User selected to install autorest gloablly.  Installing now...]]></Val>
          <Tgt Cat="Text" Stat="Loc" Orig="New">
            <Val><![CDATA[用户已选择全局安装 autorest。正在安装...]]></Val>
          </Tgt>
        </Str>
        <Disp Icon="Str" />
      </Item>
      <Item ItemId=";extensions/Microsoft.sql-database-projects/dist/common/constants.userSelectionRunNpx" ItemType="0" PsrId="308" Leaf="true">
        <Str Cat="Text">
          <Val><![CDATA[User selected to run via npx.]]></Val>
          <Tgt Cat="Text" Stat="Loc" Orig="New">
            <Val><![CDATA[用户已选择通过 npx 运行。]]></Val>
          </Tgt>
        </Str>
        <Disp Icon="Str" />
      </Item>
      <Item ItemId=";extensions/Microsoft.sql-database-projects/dist/common/constants.valueCannotBeEmpty" ItemType="0" PsrId="308" Leaf="true">
        <Str Cat="Text">
          <Val><![CDATA[Value cannot be empty]]></Val>
          <Tgt Cat="Text" Stat="Loc" Orig="New">
            <Val><![CDATA[值不能为空]]></Val>
          </Tgt>
        </Str>
        <Disp Icon="Str" />
      </Item>
      <Item ItemId=";extensions/Microsoft.sql-database-projects/dist/common/constants.version" ItemType="0" PsrId="308" Leaf="true">
        <Str Cat="Text">
          <Val><![CDATA[Version]]></Val>
          <Tgt Cat="Text" Stat="Loc" Orig="New">
            <Val><![CDATA[版本]]></Val>
          </Tgt>
        </Str>
        <Disp Icon="Str" />
      </Item>
      <Item ItemId=";extensions/Microsoft.sql-database-projects/dist/common/constants.versionMustNotBeEmpty" ItemType="0" PsrId="308" Leaf="true">
        <Str Cat="Text">
          <Val><![CDATA[Version must not be empty]]></Val>
          <Tgt Cat="Text" Stat="Loc" Orig="New">
            <Val><![CDATA[版本不得为空]]></Val>
          </Tgt>
        </Str>
        <Disp Icon="Str" />
      </Item>
      <Item ItemId=";extensions/Microsoft.sql-database-projects/dist/common/constants.versionPlaceholder" ItemType="0" PsrId="308" Leaf="true">
        <Str Cat="Text">
          <Val><![CDATA[NuGet package version]]></Val>
          <Tgt Cat="Text" Stat="Loc" Orig="New">
            <Val><![CDATA[NuGet 包版本]]></Val>
          </Tgt>
        </Str>
        <Disp Icon="Str" />
      </Item>
      <Item ItemId=";extensions/Microsoft.sql-database-projects/dist/common/constants.viewFriendlyName" ItemType="0" PsrId="308" Leaf="true">
        <Str Cat="Text">
          <Val><![CDATA[View]]></Val>
          <Tgt Cat="Text" Stat="Loc" Orig="New">
            <Val><![CDATA[查看]]></Val>
          </Tgt>
        </Str>
        <Disp Icon="Str" />
      </Item>
      <Item ItemId=";extensions/Microsoft.sql-database-projects/dist/common/constants.yesRecommended" ItemType="0" PsrId="308" Leaf="true">
        <Str Cat="Text">
          <Val><![CDATA[Yes (Recommended)]]></Val>
          <Tgt Cat="Text" Stat="Loc" Orig="New">
            <Val><![CDATA[是(推荐)]]></Val>
          </Tgt>
        </Str>
        <Disp Icon="Str" />
      </Item>
      <Item ItemId=";extensions/Microsoft.sql-database-projects/dist/common/constants.yesString" ItemType="0" PsrId="308" Leaf="true">
        <Str Cat="Text">
          <Val><![CDATA[Yes]]></Val>
          <Tgt Cat="Text" Stat="Loc" Orig="New">
            <Val><![CDATA[是]]></Val>
          </Tgt>
        </Str>
        <Disp Icon="Str" />
      </Item>
      <Item ItemId=";extensions/Microsoft.sql-database-projects/dist/tools/netcoreTool.sqlDatabaseProject.RunCommand.ErroredOut" ItemType="0" PsrId="308" Leaf="true">
        <Str Cat="Text">
          <Val><![CDATA[	>>> {0}   … errored out: {1}]]></Val>
          <Tgt Cat="Text" Stat="Loc" Orig="New">
            <Val><![CDATA[	>>> {0}   … 出错: {1}]]></Val>
          </Tgt>
        </Str>
        <Disp Icon="Str" />
      </Item>
      <Item ItemId=";extensions/Microsoft.sql-database-projects/dist/tools/shellExecutionHelper.sqlDatabaseProjects.RunCommand.stderr" ItemType="0" PsrId="308" Leaf="true">
        <Str Cat="Text">
          <Val><![CDATA[    stderr: ]]></Val>
          <Tgt Cat="Text" Stat="Loc" Orig="New">
            <Val><![CDATA[    stderr: ]]></Val>
          </Tgt>
        </Str>
        <Disp Icon="Str" />
      </Item>
      <Item ItemId=";extensions/Microsoft.sql-database-projects/dist/tools/shellExecutionHelper.sqlDatabaseProjects.RunCommand.stdout" ItemType="0" PsrId="308" Leaf="true">
        <Str Cat="Text">
          <Val><![CDATA[    stdout: ]]></Val>
          <Tgt Cat="Text" Stat="Loc" Orig="New">
            <Val><![CDATA[    stdout: ]]></Val>
          </Tgt>
        </Str>
        <Disp Icon="Str" />
      </Item>
      <Item ItemId=";extensions/Microsoft.sql-database-projects/package.sqlDatabaseProjects.Settings" ItemType="0" PsrId="308" Leaf="true">
        <Str Cat="Text">
          <Val><![CDATA[Database Projects]]></Val>
          <Tgt Cat="Text" Stat="Loc" Orig="New">
            <Val><![CDATA[数据库项目]]></Val>
          </Tgt>
        </Str>
        <Disp Icon="Str" />
      </Item>
      <Item ItemId=";extensions/Microsoft.sql-database-projects/package.sqlDatabaseProjects.addDatabaseReference" ItemType="0" PsrId="308" Leaf="true">
        <Str Cat="Text">
          <Val><![CDATA[Add Database Reference]]></Val>
          <Tgt Cat="Text" Stat="Loc" Orig="New">
            <Val><![CDATA[添加数据库引用]]></Val>
          </Tgt>
        </Str>
        <Disp Icon="Str" />
      </Item>
      <Item ItemId=";extensions/Microsoft.sql-database-projects/package.sqlDatabaseProjects.addExistingItem" ItemType="0" PsrId="308" Leaf="true">
        <Str Cat="Text">
          <Val><![CDATA[Add Existing Item...]]></Val>
          <Tgt Cat="Text" Stat="Loc" Orig="New">
            <Val><![CDATA[添加现有项...]]></Val>
          </Tgt>
        </Str>
        <Disp Icon="Str" />
      </Item>
      <Item ItemId=";extensions/Microsoft.sql-database-projects/package.sqlDatabaseProjects.addSqlCmdVariable" ItemType="0" PsrId="308" Leaf="true">
        <Str Cat="Text">
          <Val><![CDATA[Add SQLCMD Variable]]></Val>
          <Tgt Cat="Text" Stat="Loc" Orig="New">
            <Val><![CDATA[添加 SQLCMD 变量]]></Val>
          </Tgt>
        </Str>
        <Disp Icon="Str" />
      </Item>
      <Item ItemId=";extensions/Microsoft.sql-database-projects/package.sqlDatabaseProjects.autorestSqlVersion" ItemType="0" PsrId="308" Leaf="true">
        <Str Cat="Text">
          <Val><![CDATA[Which version of Autorest.Sql to use from NPM.  Latest will be used if not set.]]></Val>
          <Tgt Cat="Text" Stat="Loc" Orig="New">
            <Val><![CDATA[要从 NPM 使用哪个版本的 Autorest.Sql。如果未设置，则将使用最新版本。]]></Val>
          </Tgt>
        </Str>
        <Disp Icon="Str" />
      </Item>
      <Item ItemId=";extensions/Microsoft.sql-database-projects/package.sqlDatabaseProjects.build" ItemType="0" PsrId="308" Leaf="true">
        <Str Cat="Text">
          <Val><![CDATA[Build]]></Val>
          <Tgt Cat="Text" Stat="Loc" Orig="New">
            <Val><![CDATA[生成]]></Val>
          </Tgt>
        </Str>
        <Disp Icon="Str" />
      </Item>
      <Item ItemId=";extensions/Microsoft.sql-database-projects/package.sqlDatabaseProjects.changeTargetPlatform" ItemType="0" PsrId="308" Leaf="true">
        <Str Cat="Text">
          <Val><![CDATA[Change Target Platform]]></Val>
          <Tgt Cat="Text" Stat="Loc" Orig="New">
            <Val><![CDATA[更新目标平台]]></Val>
          </Tgt>
        </Str>
        <Disp Icon="Str" />
      </Item>
      <Item ItemId=";extensions/Microsoft.sql-database-projects/package.sqlDatabaseProjects.close" ItemType="0" PsrId="308" Leaf="true">
        <Str Cat="Text">
          <Val><![CDATA[Close Database Project]]></Val>
          <Tgt Cat="Text" Stat="Loc" Orig="New">
            <Val><![CDATA[关闭数据库项目]]></Val>
          </Tgt>
        </Str>
        <Disp Icon="Str" />
      </Item>
      <Item ItemId=";extensions/Microsoft.sql-database-projects/package.sqlDatabaseProjects.collapseProjectNodes" ItemType="0" PsrId="308" Leaf="true">
        <Str Cat="Text">
          <Val><![CDATA[Whether project nodes start collapsed]]></Val>
          <Tgt Cat="Text" Stat="Loc" Orig="New">
            <Val><![CDATA[项目节点是否启动已折叠]]></Val>
          </Tgt>
        </Str>
        <Disp Icon="Str" />
      </Item>
      <Item ItemId=";extensions/Microsoft.sql-database-projects/package.sqlDatabaseProjects.convertToSdkStyleProject" ItemType="0" PsrId="308" Leaf="true">
        <Str Cat="Text">
          <Val><![CDATA[Convert to SDK-style project]]></Val>
          <Tgt Cat="Text" Stat="Loc" Orig="New">
            <Val><![CDATA[转换为 SDK 样式项目]]></Val>
          </Tgt>
        </Str>
        <Disp Icon="Str" />
      </Item>
      <Item ItemId=";extensions/Microsoft.sql-database-projects/package.sqlDatabaseProjects.createProjectFromDatabase" ItemType="0" PsrId="308" Leaf="true">
        <Str Cat="Text">
          <Val><![CDATA[Create Project From Database]]></Val>
          <Tgt Cat="Text" Stat="Loc" Orig="New">
            <Val><![CDATA[根据数据库创建项目]]></Val>
          </Tgt>
        </Str>
        <Disp Icon="Str" />
      </Item>
      <Item ItemId=";extensions/Microsoft.sql-database-projects/package.sqlDatabaseProjects.delete" ItemType="0" PsrId="308" Leaf="true">
        <Str Cat="Text">
          <Val><![CDATA[Delete]]></Val>
          <Tgt Cat="Text" Stat="Loc" Orig="New">
            <Val><![CDATA[删除]]></Val>
          </Tgt>
        </Str>
        <Disp Icon="Str" />
      </Item>
      <Item ItemId=";extensions/Microsoft.sql-database-projects/package.sqlDatabaseProjects.description" ItemType="0" PsrId="308" Leaf="true">
        <Str Cat="Text">
          <Val><![CDATA[Design and publish SQL database schemas]]></Val>
          <Tgt Cat="Text" Stat="Loc" Orig="New">
            <Val><![CDATA[设计和发布 SQL 数据库架构]]></Val>
          </Tgt>
        </Str>
        <Disp Icon="Str" />
      </Item>
      <Item ItemId=";extensions/Microsoft.sql-database-projects/package.sqlDatabaseProjects.displayName" ItemType="0" PsrId="308" Leaf="true">
        <Str Cat="Text">
          <Val><![CDATA[Database Projects]]></Val>
          <Tgt Cat="Text" Stat="Loc" Orig="New">
            <Val><![CDATA[数据库项目]]></Val>
          </Tgt>
        </Str>
        <Disp Icon="Str" />
      </Item>
      <Item ItemId=";extensions/Microsoft.sql-database-projects/package.sqlDatabaseProjects.dotnetInstallLocation" ItemType="0" PsrId="308" Leaf="true">
        <Str Cat="Text">
          <Val><![CDATA[Full path to .NET SDK on the machine. For example, if dotnet.exe is located at C:\folder1\dotnet\dotnet.exe, set the path for this setting to C:\folder1\dotnet]]></Val>
          <Tgt Cat="Text" Stat="Loc" Orig="New">
            <Val><![CDATA[计算机上 .NET SDK 的完整路径。例如，如果 dotnet.exe 位于 C: \folder1\dotnet\dotnet.exe，则将此设置的路径设置为 C: \folder1\dotnet]]></Val>
          </Tgt>
          <Prev Cat="Text">
            <Val><![CDATA[Full path to .NET SDK on the machine.]]></Val>
          </Prev>
        </Str>
        <Disp Icon="Str" />
      </Item>
      <Item ItemId=";extensions/Microsoft.sql-database-projects/package.sqlDatabaseProjects.edit" ItemType="0" PsrId="308" Leaf="true">
        <Str Cat="Text">
          <Val><![CDATA[Edit]]></Val>
          <Tgt Cat="Text" Stat="Loc" Orig="New">
            <Val><![CDATA[编辑]]></Val>
          </Tgt>
        </Str>
        <Disp Icon="Str" />
      </Item>
      <Item ItemId=";extensions/Microsoft.sql-database-projects/package.sqlDatabaseProjects.editProjectFile" ItemType="0" PsrId="308" Leaf="true">
        <Str Cat="Text">
          <Val><![CDATA[Edit .sqlproj File]]></Val>
          <Tgt Cat="Text" Stat="Loc" Orig="New">
            <Val><![CDATA[编辑 .sqlproj 文件]]></Val>
          </Tgt>
        </Str>
        <Disp Icon="Str" />
      </Item>
      <Item ItemId=";extensions/Microsoft.sql-database-projects/package.sqlDatabaseProjects.enablePreviewFeatures" ItemType="0" PsrId="308" Leaf="true">
        <Str Cat="Text">
          <Val><![CDATA[Enable preview SQL Database Projects features]]></Val>
          <Tgt Cat="Text" Stat="Loc" Orig="New">
            <Val><![CDATA[启用预览版 SQL 数据库项目功能]]></Val>
          </Tgt>
        </Str>
        <Disp Icon="Str" />
      </Item>
      <Item ItemId=";extensions/Microsoft.sql-database-projects/package.sqlDatabaseProjects.exclude" ItemType="0" PsrId="308" Leaf="true">
        <Str Cat="Text">
          <Val><![CDATA[Exclude from project]]></Val>
          <Tgt Cat="Text" Stat="Loc" Orig="New">
            <Val><![CDATA[从项目中排除]]></Val>
          </Tgt>
        </Str>
        <Disp Icon="Str" />
      </Item>
      <Item ItemId=";extensions/Microsoft.sql-database-projects/package.sqlDatabaseProjects.generateProjectFromOpenApiSpec" ItemType="0" PsrId="308" Leaf="true">
        <Str Cat="Text">
          <Val><![CDATA[Generate SQL Project from OpenAPI/Swagger spec (Preview)]]></Val>
          <Tgt Cat="Text" Stat="Loc" Orig="New">
            <Val><![CDATA[从 OpenAPI/Swagger 规范生成 SQL 项目(预览)]]></Val>
          </Tgt>
          <Prev Cat="Text">
            <Val><![CDATA[Generate SQL Project from OpenAPI/Swagger spec]]></Val>
          </Prev>
        </Str>
        <Disp Icon="Str" />
      </Item>
      <Item ItemId=";extensions/Microsoft.sql-database-projects/package.sqlDatabaseProjects.microsoftBuildSqlVersion" ItemType="0" PsrId="308" Leaf="true">
        <Str Cat="Text">
          <Val><![CDATA[Which version of Microsoft.Build.Sql SDK to use for building legacy sql projects. Example: 0.1.7-preview]]></Val>
          <Tgt Cat="Text" Stat="Loc" Orig="New">
            <Val><![CDATA[用于生成旧版 SQL 项目的 Microsoft.Build.Sql SDK 版本。示例: 0.1.7-preview]]></Val>
          </Tgt>
          <Prev Cat="Text">
            <Val><![CDATA[Which version of Microsoft.Build.Sql SDK to use for building legacy sql projects. Example: 0.1.3-preview]]></Val>
          </Prev>
        </Str>
        <Disp Icon="Str" />
      </Item>
      <Item ItemId=";extensions/Microsoft.sql-database-projects/package.sqlDatabaseProjects.netCoreDoNotAsk" ItemType="0" PsrId="308" Leaf="true">
        <Str Cat="Text">
          <Val><![CDATA[Whether to prompt the user to install .NET SDK when not detected.]]></Val>
          <Tgt Cat="Text" Stat="Loc" Orig="New">
            <Val><![CDATA[未检测到时是否提示用户安装 .NET SDK。]]></Val>
          </Tgt>
          <Prev Cat="Text">
            <Val><![CDATA[Whether to prompt the user to install .NET Core when not detected.]]></Val>
          </Prev>
        </Str>
        <Disp Icon="Str" />
      </Item>
      <Item ItemId=";extensions/Microsoft.sql-database-projects/package.sqlDatabaseProjects.new" ItemType="0" PsrId="308" Leaf="true">
        <Str Cat="Text">
          <Val><![CDATA[New Database Project]]></Val>
          <Tgt Cat="Text" Stat="Loc" Orig="New">
            <Val><![CDATA[新建数据库项目]]></Val>
          </Tgt>
        </Str>
        <Disp Icon="Str" />
      </Item>
      <Item ItemId=";extensions/Microsoft.sql-database-projects/package.sqlDatabaseProjects.newExternalStreamingJob" ItemType="0" PsrId="308" Leaf="true">
        <Str Cat="Text">
          <Val><![CDATA[Add External Streaming Job]]></Val>
          <Tgt Cat="Text" Stat="Loc" Orig="New">
            <Val><![CDATA[添加外部流式处理作业]]></Val>
          </Tgt>
        </Str>
        <Disp Icon="Str" />
      </Item>
      <Item ItemId=";extensions/Microsoft.sql-database-projects/package.sqlDatabaseProjects.newFolder" ItemType="0" PsrId="308" Leaf="true">
        <Str Cat="Text">
          <Val><![CDATA[Add Folder]]></Val>
          <Tgt Cat="Text" Stat="Loc" Orig="New">
            <Val><![CDATA[添加文件夹]]></Val>
          </Tgt>
        </Str>
        <Disp Icon="Str" />
      </Item>
      <Item ItemId=";extensions/Microsoft.sql-database-projects/package.sqlDatabaseProjects.newItem" ItemType="0" PsrId="308" Leaf="true">
        <Str Cat="Text">
          <Val><![CDATA[Add Item...]]></Val>
          <Tgt Cat="Text" Stat="Loc" Orig="New">
            <Val><![CDATA[添加项...]]></Val>
          </Tgt>
        </Str>
        <Disp Icon="Str" />
      </Item>
      <Item ItemId=";extensions/Microsoft.sql-database-projects/package.sqlDatabaseProjects.newPostDeploymentScript" ItemType="0" PsrId="308" Leaf="true">
        <Str Cat="Text">
          <Val><![CDATA[Add Post-Deployment Script]]></Val>
          <Tgt Cat="Text" Stat="Loc" Orig="New">
            <Val><![CDATA[添加后期部署脚本]]></Val>
          </Tgt>
        </Str>
        <Disp Icon="Str" />
      </Item>
      <Item ItemId=";extensions/Microsoft.sql-database-projects/package.sqlDatabaseProjects.newPreDeploymentScript" ItemType="0" PsrId="308" Leaf="true">
        <Str Cat="Text">
          <Val><![CDATA[Add Pre-Deployment Script]]></Val>
          <Tgt Cat="Text" Stat="Loc" Orig="New">
            <Val><![CDATA[添加预先部署脚本]]></Val>
          </Tgt>
        </Str>
        <Disp Icon="Str" />
      </Item>
      <Item ItemId=";extensions/Microsoft.sql-database-projects/package.sqlDatabaseProjects.newPublishProfile" ItemType="0" PsrId="308" Leaf="true">
        <Str Cat="Text">
          <Val><![CDATA[Add Publish Profile]]></Val>
          <Tgt Cat="Text" Stat="Loc" Orig="New">
            <Val><![CDATA[新建发布配置文件]]></Val>
          </Tgt>
        </Str>
        <Disp Icon="Str" />
      </Item>
      <Item ItemId=";extensions/Microsoft.sql-database-projects/package.sqlDatabaseProjects.newScript" ItemType="0" PsrId="308" Leaf="true">
        <Str Cat="Text">
          <Val><![CDATA[Add Script]]></Val>
          <Tgt Cat="Text" Stat="Loc" Orig="New">
            <Val><![CDATA[添加脚本]]></Val>
          </Tgt>
        </Str>
        <Disp Icon="Str" />
      </Item>
      <Item ItemId=";extensions/Microsoft.sql-database-projects/package.sqlDatabaseProjects.newStoredProcedure" ItemType="0" PsrId="308" Leaf="true">
        <Str Cat="Text">
          <Val><![CDATA[Add Stored Procedure]]></Val>
          <Tgt Cat="Text" Stat="Loc" Orig="New">
            <Val><![CDATA[添加存储过程]]></Val>
          </Tgt>
        </Str>
        <Disp Icon="Str" />
      </Item>
      <Item ItemId=";extensions/Microsoft.sql-database-projects/package.sqlDatabaseProjects.newTable" ItemType="0" PsrId="308" Leaf="true">
        <Str Cat="Text">
          <Val><![CDATA[Add Table]]></Val>
          <Tgt Cat="Text" Stat="Loc" Orig="New">
            <Val><![CDATA[添加表]]></Val>
          </Tgt>
        </Str>
        <Disp Icon="Str" />
      </Item>
      <Item ItemId=";extensions/Microsoft.sql-database-projects/package.sqlDatabaseProjects.newView" ItemType="0" PsrId="308" Leaf="true">
        <Str Cat="Text">
          <Val><![CDATA[Add View]]></Val>
          <Tgt Cat="Text" Stat="Loc" Orig="New">
            <Val><![CDATA[添加视图]]></Val>
          </Tgt>
        </Str>
        <Disp Icon="Str" />
      </Item>
      <Item ItemId=";extensions/Microsoft.sql-database-projects/package.sqlDatabaseProjects.nodejsDoNotAsk" ItemType="0" PsrId="308" Leaf="true">
        <Str Cat="Text">
          <Val><![CDATA[Whether to prompt the user to install Node.js when not detected.]]></Val>
          <Tgt Cat="Text" Stat="Loc" Orig="New">
            <Val><![CDATA[是否在未检测到时提示用户安装 Node.js。]]></Val>
          </Tgt>
        </Str>
        <Disp Icon="Str" />
      </Item>
      <Item ItemId=";extensions/Microsoft.sql-database-projects/package.sqlDatabaseProjects.open" ItemType="0" PsrId="308" Leaf="true">
        <Str Cat="Text">
          <Val><![CDATA[Open Database Project]]></Val>
          <Tgt Cat="Text" Stat="Loc" Orig="New">
            <Val><![CDATA[打开数据库项目]]></Val>
          </Tgt>
        </Str>
        <Disp Icon="Str" />
      </Item>
      <Item ItemId=";extensions/Microsoft.sql-database-projects/package.sqlDatabaseProjects.openContainingFolder" ItemType="0" PsrId="308" Leaf="true">
        <Str Cat="Text">
          <Val><![CDATA[Open Containing Folder]]></Val>
          <Tgt Cat="Text" Stat="Loc" Orig="New">
            <Val><![CDATA[打开包含的文件夹]]></Val>
          </Tgt>
        </Str>
        <Disp Icon="Str" />
      </Item>
      <Item ItemId=";extensions/Microsoft.sql-database-projects/package.sqlDatabaseProjects.openInDesigner" ItemType="0" PsrId="308" Leaf="true">
        <Str Cat="Text">
          <Val><![CDATA[Open in Designer]]></Val>
          <Tgt Cat="Text" Stat="Loc" Orig="New">
            <Val><![CDATA[在设计器中打开]]></Val>
          </Tgt>
        </Str>
        <Disp Icon="Str" />
      </Item>
      <Item ItemId=";extensions/Microsoft.sql-database-projects/package.sqlDatabaseProjects.openReferencedSqlProject" ItemType="0" PsrId="308" Leaf="true">
        <Str Cat="Text">
          <Val><![CDATA[Open project]]></Val>
          <Tgt Cat="Text" Stat="Loc" Orig="New">
            <Val><![CDATA[打开项目]]></Val>
          </Tgt>
        </Str>
        <Disp Icon="Str" />
      </Item>
      <Item ItemId=";extensions/Microsoft.sql-database-projects/package.sqlDatabaseProjects.properties" ItemType="0" PsrId="308" Leaf="true">
        <Str Cat="Text">
          <Val><![CDATA[Properties]]></Val>
          <Tgt Cat="Text" Stat="Loc" Orig="New">
            <Val><![CDATA[属性]]></Val>
          </Tgt>
        </Str>
        <Disp Icon="Str" />
      </Item>
      <Item ItemId=";extensions/Microsoft.sql-database-projects/package.sqlDatabaseProjects.publish" ItemType="0" PsrId="308" Leaf="true">
        <Str Cat="Text">
          <Val><![CDATA[Publish]]></Val>
          <Tgt Cat="Text" Stat="Loc" Orig="New">
            <Val><![CDATA[发布]]></Val>
          </Tgt>
        </Str>
        <Disp Icon="Str" />
      </Item>
      <Item ItemId=";extensions/Microsoft.sql-database-projects/package.sqlDatabaseProjects.rename" ItemType="0" PsrId="308" Leaf="true">
        <Str Cat="Text">
          <Val><![CDATA[Rename]]></Val>
          <Tgt Cat="Text" Stat="Loc" Orig="New">
            <Val><![CDATA[重命名]]></Val>
          </Tgt>
        </Str>
        <Disp Icon="Str" />
      </Item>
      <Item ItemId=";extensions/Microsoft.sql-database-projects/package.sqlDatabaseProjects.schemaCompare" ItemType="0" PsrId="308" Leaf="true">
        <Str Cat="Text">
          <Val><![CDATA[Schema Compare]]></Val>
          <Tgt Cat="Text" Stat="Loc" Orig="New">
            <Val><![CDATA[架构比较]]></Val>
          </Tgt>
        </Str>
        <Disp Icon="Str" />
      </Item>
      <Item ItemId=";extensions/Microsoft.sql-database-projects/package.sqlDatabaseProjects.updateProjectFromDatabase" ItemType="0" PsrId="308" Leaf="true">
        <Str Cat="Text">
          <Val><![CDATA[Update Project From Database]]></Val>
          <Tgt Cat="Text" Stat="Loc" Orig="New">
            <Val><![CDATA[从数据库更新项目]]></Val>
          </Tgt>
        </Str>
        <Disp Icon="Str" />
      </Item>
      <Item ItemId=";extensions/Microsoft.sql-database-projects/package.sqlDatabaseProjects.validateExternalStreamingJob" ItemType="0" PsrId="308" Leaf="true">
        <Str Cat="Text">
          <Val><![CDATA[Validate External Streaming Job]]></Val>
          <Tgt Cat="Text" Stat="Loc" Orig="New">
            <Val><![CDATA[验证外部流式处理作业]]></Val>
          </Tgt>
        </Str>
        <Disp Icon="Str" />
      </Item>
      <Item ItemId=";extensions/Microsoft.sql-database-projects/package.sqlDatabaseProjects.welcome" ItemType="0" PsrId="308" Leaf="true">
        <Str Cat="Text">
          <Val><![CDATA[No database projects currently open.]A;[New Project]5D;(command:sqlDatabaseProjects.new)]A;[Open Project]5D;(command:sqlDatabaseProjects.open)]A;[Create Project From Database]5D;(command:sqlDatabaseProjects.importDatabase)]]></Val>
<<<<<<< HEAD
          <Tgt Cat="Text" Stat="Loc" Orig="New">
            <Val><![CDATA[当前没有打开数据项目。]A;[新建项目]5D;(command:sqlDatabaseProjects.new)]A;[打开项目]5D;(command:sqlDatabaseProjects.open)]A;[根据数据库创建项目]5D;(command:sqlDatabaseProjects.importDatabase)]]></Val>
=======
          <Tgt Cat="Text" Stat="Update" Orig="New">
            <Val><![CDATA[当前没有打开数据项目。]D;]A;[新建项目]5D;(command:sqlDatabaseProjects.new)]D;]A;[打开项目]5D;(command:sqlDatabaseProjects.open)]D;]A;[根据数据库创建项目]5D;(command:sqlDatabaseProjects.importDatabase)]]></Val>
>>>>>>> 60bff012
          </Tgt>
          <Prev Cat="Text">
            <Val><![CDATA[No database projects currently open.]D;]A;[New Project]5D;(command:sqlDatabaseProjects.new)]D;]A;[Open Project]5D;(command:sqlDatabaseProjects.open)]D;]A;[Create Project From Database]5D;(command:sqlDatabaseProjects.importDatabase)]]></Val>
          </Prev>
        </Str>
        <Disp Icon="Str" />
      </Item>
      <Item ItemId=";extensions/Microsoft.sql-database-projects/package.title.projectsView" ItemType="0" PsrId="308" Leaf="true">
        <Str Cat="Text">
          <Val><![CDATA[Projects]]></Val>
          <Tgt Cat="Text" Stat="Loc" Orig="New">
            <Val><![CDATA[项目]]></Val>
          </Tgt>
        </Str>
        <Disp Icon="Str" />
      </Item>
    </Item>
  </Item>
</LCX><|MERGE_RESOLUTION|>--- conflicted
+++ resolved
@@ -3304,11 +3304,7 @@
       <Item ItemId=";extensions/Microsoft.sql-database-projects/dist/common/constants.unhandledDeleteType" ItemType="0" PsrId="308" Leaf="true">
         <Str Cat="Text">
           <Val><![CDATA[Unhandled item type during exclude: '{0}]]></Val>
-<<<<<<< HEAD
-          <Tgt Cat="Text" Stat="Loc" Orig="New">
-=======
-          <Tgt Cat="Text" Stat="Update" Orig="New">
->>>>>>> 60bff012
+          <Tgt Cat="Text" Stat="Loc" Orig="New">
             <Val><![CDATA[删除过程中未处理的项目类型: "{0}]]></Val>
           </Tgt>
           <Prev Cat="Text">
@@ -3956,13 +3952,8 @@
       <Item ItemId=";extensions/Microsoft.sql-database-projects/package.sqlDatabaseProjects.welcome" ItemType="0" PsrId="308" Leaf="true">
         <Str Cat="Text">
           <Val><![CDATA[No database projects currently open.]A;[New Project]5D;(command:sqlDatabaseProjects.new)]A;[Open Project]5D;(command:sqlDatabaseProjects.open)]A;[Create Project From Database]5D;(command:sqlDatabaseProjects.importDatabase)]]></Val>
-<<<<<<< HEAD
           <Tgt Cat="Text" Stat="Loc" Orig="New">
             <Val><![CDATA[当前没有打开数据项目。]A;[新建项目]5D;(command:sqlDatabaseProjects.new)]A;[打开项目]5D;(command:sqlDatabaseProjects.open)]A;[根据数据库创建项目]5D;(command:sqlDatabaseProjects.importDatabase)]]></Val>
-=======
-          <Tgt Cat="Text" Stat="Update" Orig="New">
-            <Val><![CDATA[当前没有打开数据项目。]D;]A;[新建项目]5D;(command:sqlDatabaseProjects.new)]D;]A;[打开项目]5D;(command:sqlDatabaseProjects.open)]D;]A;[根据数据库创建项目]5D;(command:sqlDatabaseProjects.importDatabase)]]></Val>
->>>>>>> 60bff012
           </Tgt>
           <Prev Cat="Text">
             <Val><![CDATA[No database projects currently open.]D;]A;[New Project]5D;(command:sqlDatabaseProjects.new)]D;]A;[Open Project]5D;(command:sqlDatabaseProjects.open)]D;]A;[Create Project From Database]5D;(command:sqlDatabaseProjects.importDatabase)]]></Val>
