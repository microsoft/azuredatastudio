--- conflicted
+++ resolved
@@ -218,12 +218,9 @@
         <Item ItemId=";(...) copedOptionsColumnHeader" ItemType="0" PsrId="308" Leaf="true">
           <Str Cat="Text">
             <Val><![CDATA[Database Scoped Options]]></Val>
-<<<<<<< HEAD
             <Tgt Cat="Text" Stat="Loc" Orig="New">
               <Val><![CDATA[数据库作用域选项]]></Val>
             </Tgt>
-=======
->>>>>>> 60bff012
           </Str>
           <Disp Icon="Str" />
         </Item>
@@ -347,12 +344,9 @@
         <Item ItemId=";(...) ccessText" ItemType="0" PsrId="308" Leaf="true">
           <Str Cat="Text">
             <Val><![CDATA[Restrict Access]]></Val>
-<<<<<<< HEAD
             <Tgt Cat="Text" Stat="Loc" Orig="New">
               <Val><![CDATA[限制访问]]></Val>
             </Tgt>
-=======
->>>>>>> 60bff012
           </Str>
           <Disp Icon="Str" />
         </Item>
@@ -362,12 +356,9 @@
         <Item ItemId=";(...) aryText" ItemType="0" PsrId="308" Leaf="true">
           <Str Cat="Text">
             <Val><![CDATA[Set Secondary same as Primary]]></Val>
-<<<<<<< HEAD
             <Tgt Cat="Text" Stat="Loc" Orig="New">
               <Val><![CDATA[将辅助副本设置为与主要副本相同]]></Val>
             </Tgt>
-=======
->>>>>>> 60bff012
           </Str>
           <Disp Icon="Str" />
         </Item>
@@ -413,12 +404,9 @@
         <Item ItemId=";(...) rimaryColumnHeader" ItemType="0" PsrId="308" Leaf="true">
           <Str Cat="Text">
             <Val><![CDATA[Value for Primary]]></Val>
-<<<<<<< HEAD
             <Tgt Cat="Text" Stat="Loc" Orig="New">
               <Val><![CDATA[主要值]]></Val>
             </Tgt>
-=======
->>>>>>> 60bff012
           </Str>
           <Disp Icon="Str" />
         </Item>
@@ -428,12 +416,9 @@
         <Item ItemId=";(...) econdaryColumnHeader" ItemType="0" PsrId="308" Leaf="true">
           <Str Cat="Text">
             <Val><![CDATA[Value for Secondary]]></Val>
-<<<<<<< HEAD
             <Tgt Cat="Text" Stat="Loc" Orig="New">
               <Val><![CDATA[辅助数据库的值]]></Val>
             </Tgt>
-=======
->>>>>>> 60bff012
           </Str>
           <Disp Icon="Str" />
         </Item>
@@ -526,8 +511,6 @@
             <Val><![CDATA[Old password cannot be empty.]]></Val>
             <Tgt Cat="Text" Stat="Loc" Orig="New">
               <Val><![CDATA[旧密码不能为空。]]></Val>
-<<<<<<< HEAD
-=======
             </Tgt>
           </Str>
           <Disp Icon="Str" />
@@ -540,21 +523,11 @@
             <Val><![CDATA[Permission to connect to database engine]]></Val>
             <Tgt Cat="Text" Stat="Loc" Orig="New">
               <Val><![CDATA[连接到数据库引擎的权限]]></Val>
->>>>>>> 60bff012
-            </Tgt>
-          </Str>
-          <Disp Icon="Str" />
-        </Item>
-      </Item>
-<<<<<<< HEAD
-      <Item ItemId=";@extensions/Microsoft.mssql/dist/objectManagement/localizedConstants.objectManagement.login.permissionToConnectLab" ItemType="0" PsrId="308" Leaf="false">
-        <Disp Icon="Dir" LocTbl="false" />
-        <Item ItemId=";(...) el" ItemType="0" PsrId="308" Leaf="true">
-          <Str Cat="Text">
-            <Val><![CDATA[Permission to connect to database engine]]></Val>
-            <Tgt Cat="Text" Stat="Loc" Orig="New">
-              <Val><![CDATA[连接到数据库引擎的权限]]></Val>
-=======
+            </Tgt>
+          </Str>
+          <Disp Icon="Str" />
+        </Item>
+      </Item>
       <Item ItemId=";@extensions/Microsoft.mssql/dist/objectManagement/localizedConstants.objectManagement.login.windowsAuthenticationT" ItemType="0" PsrId="308" Leaf="false">
         <Disp Icon="Dir" LocTbl="false" />
         <Item ItemId=";(...) ype" ItemType="0" PsrId="308" Leaf="true">
@@ -562,21 +535,11 @@
             <Val><![CDATA[Windows Authentication]]></Val>
             <Tgt Cat="Text" Stat="Loc" Orig="New">
               <Val><![CDATA[Windows 身份验证]]></Val>
->>>>>>> 60bff012
-            </Tgt>
-          </Str>
-          <Disp Icon="Str" />
-        </Item>
-      </Item>
-<<<<<<< HEAD
-      <Item ItemId=";@extensions/Microsoft.mssql/dist/objectManagement/localizedConstants.objectManagement.login.windowsAuthenticationT" ItemType="0" PsrId="308" Leaf="false">
-        <Disp Icon="Dir" LocTbl="false" />
-        <Item ItemId=";(...) ype" ItemType="0" PsrId="308" Leaf="true">
-          <Str Cat="Text">
-            <Val><![CDATA[Windows Authentication]]></Val>
-            <Tgt Cat="Text" Stat="Loc" Orig="New">
-              <Val><![CDATA[Windows 身份验证]]></Val>
-=======
+            </Tgt>
+          </Str>
+          <Disp Icon="Str" />
+        </Item>
+      </Item>
       <Item ItemId=";@extensions/Microsoft.mssql/dist/objectManagement/localizedConstants.objectManagement.objectSelectionMethodDialogT" ItemType="0" PsrId="308" Leaf="false">
         <Disp Icon="Dir" LocTbl="false" />
         <Item ItemId=";(...) itle" ItemType="0" PsrId="308" Leaf="true">
@@ -584,21 +547,11 @@
             <Val><![CDATA[Add Objects]]></Val>
             <Tgt Cat="Text" Stat="Loc" Orig="New">
               <Val><![CDATA[添加对象]]></Val>
->>>>>>> 60bff012
-            </Tgt>
-          </Str>
-          <Disp Icon="Str" />
-        </Item>
-      </Item>
-<<<<<<< HEAD
-      <Item ItemId=";@extensions/Microsoft.mssql/dist/objectManagement/localizedConstants.objectManagement.objectSelectionMethodDialogT" ItemType="0" PsrId="308" Leaf="false">
-        <Disp Icon="Dir" LocTbl="false" />
-        <Item ItemId=";(...) itle" ItemType="0" PsrId="308" Leaf="true">
-          <Str Cat="Text">
-            <Val><![CDATA[Add Objects]]></Val>
-            <Tgt Cat="Text" Stat="Loc" Orig="New">
-              <Val><![CDATA[添加对象]]></Val>
-=======
+            </Tgt>
+          </Str>
+          <Disp Icon="Str" />
+        </Item>
+      </Item>
       <Item ItemId=";@extensions/Microsoft.mssql/dist/objectManagement/localizedConstants.objectManagement.openObjectPropertiesDialogEr" ItemType="0" PsrId="308" Leaf="false">
         <Disp Icon="Dir" LocTbl="false" />
         <Item ItemId=";(...) ror" ItemType="0" PsrId="308" InstFlg="true" Leaf="true">
@@ -606,20 +559,6 @@
             <Val><![CDATA[An error occurred while opening the properties dialog for {0}: {1}. {2}]]></Val>
             <Tgt Cat="Text" Stat="Loc" Orig="New">
               <Val><![CDATA[打开 {0}: {1} 的属性对话框时出错。{2}]]></Val>
->>>>>>> 60bff012
-            </Tgt>
-          </Str>
-          <Disp Icon="Str" />
-        </Item>
-      </Item>
-<<<<<<< HEAD
-      <Item ItemId=";@extensions/Microsoft.mssql/dist/objectManagement/localizedConstants.objectManagement.openObjectPropertiesDialogEr" ItemType="0" PsrId="308" Leaf="false">
-        <Disp Icon="Dir" LocTbl="false" />
-        <Item ItemId=";(...) ror" ItemType="0" PsrId="308" InstFlg="true" Leaf="true">
-          <Str Cat="Text">
-            <Val><![CDATA[An error occurred while opening the properties dialog for {0}: {1}. {2}]]></Val>
-            <Tgt Cat="Text" Stat="Loc" Orig="New">
-              <Val><![CDATA[打开 {0}: {1} 的属性对话框时出错。{2}]]></Val>
             </Tgt>
           </Str>
           <Disp Icon="Str" />
@@ -643,23 +582,6 @@
           <Str Cat="Text">
             <Val><![CDATA[Select Server Role Members]]></Val>
             <Tgt Cat="Text" Stat="Loc" Orig="New">
-=======
-      <Item ItemId=";@extensions/Microsoft.mssql/dist/objectManagement/localizedConstants.objectManagement.serverMemoryMaxLowerThanMinI" ItemType="0" PsrId="308" Leaf="false">
-        <Disp Icon="Dir" LocTbl="false" />
-        <Item ItemId=";(...) nputError" ItemType="0" PsrId="308" Leaf="true">
-          <Str Cat="Text">
-            <Val><![CDATA[Maximum server memory cannot be lower than minimum server memory]]></Val>
-          </Str>
-          <Disp Icon="Str" />
-        </Item>
-      </Item>
-      <Item ItemId=";@extensions/Microsoft.mssql/dist/objectManagement/localizedConstants.objectManagement.serverRole.SelectMemberDialo" ItemType="0" PsrId="308" Leaf="false">
-        <Disp Icon="Dir" LocTbl="false" />
-        <Item ItemId=";(...) gTitle" ItemType="0" PsrId="308" Leaf="true">
-          <Str Cat="Text">
-            <Val><![CDATA[Select Server Role Members]]></Val>
-            <Tgt Cat="Text" Stat="Loc" Orig="New">
->>>>>>> 60bff012
               <Val><![CDATA[选择服务器角色成员]]></Val>
             </Tgt>
           </Str>
@@ -834,12 +756,9 @@
       <Item ItemId=";extensions/Microsoft.mssql/dist/main.mssql.reloadPrompt" ItemType="0" PsrId="308" Leaf="true">
         <Str Cat="Text">
           <Val><![CDATA[This setting requires Azure Data Studio to be reloaded to take into effect.]]></Val>
-<<<<<<< HEAD
           <Tgt Cat="Text" Stat="Loc" Orig="New">
             <Val><![CDATA[此设置要求重新加 载Azure Data Studio 才能生效。]]></Val>
           </Tgt>
-=======
->>>>>>> 60bff012
         </Str>
         <Disp Icon="Str" />
       </Item>
@@ -1071,12 +990,9 @@
       <Item ItemId=";extensions/Microsoft.mssql/dist/objectManagement/localizedConstants.objectManagement.collationNotValidError" ItemType="0" PsrId="308" Leaf="true">
         <Str Cat="Text">
           <Val><![CDATA[The selected collation '{0}' is not valid. Please choose a different collation.]]></Val>
-<<<<<<< HEAD
           <Tgt Cat="Text" Stat="Loc" Orig="New">
             <Val><![CDATA[所选排序规则“{0}”无效，请选择其他订阅。]]></Val>
           </Tgt>
-=======
->>>>>>> 60bff012
         </Str>
         <Disp Icon="Str" />
       </Item>
@@ -1254,12 +1170,9 @@
       <Item ItemId=";extensions/Microsoft.mssql/dist/objectManagement/localizedConstants.objectManagement.deleteBackupHistory" ItemType="0" PsrId="308" Leaf="true">
         <Str Cat="Text">
           <Val><![CDATA[Delete backup and restore history information for database]]></Val>
-<<<<<<< HEAD
           <Tgt Cat="Text" Stat="Loc" Orig="New">
             <Val><![CDATA[删除数据库的备份和还原历史记录信息]]></Val>
           </Tgt>
-=======
->>>>>>> 60bff012
         </Str>
         <Disp Icon="Str" />
       </Item>
@@ -1284,36 +1197,27 @@
       <Item ItemId=";extensions/Microsoft.mssql/dist/objectManagement/localizedConstants.objectManagement.detachDatabaseDialogTitle" ItemType="0" PsrId="308" Leaf="true">
         <Str Cat="Text">
           <Val><![CDATA[Detach Database - {0} (Preview)]]></Val>
-<<<<<<< HEAD
           <Tgt Cat="Text" Stat="Loc" Orig="New">
             <Val><![CDATA[拆离数据库 - {0}(预览版)]]></Val>
           </Tgt>
-=======
->>>>>>> 60bff012
         </Str>
         <Disp Icon="Str" />
       </Item>
       <Item ItemId=";extensions/Microsoft.mssql/dist/objectManagement/localizedConstants.objectManagement.detachDatabaseOptions" ItemType="0" PsrId="308" Leaf="true">
         <Str Cat="Text">
           <Val><![CDATA[Detach Database Options]]></Val>
-<<<<<<< HEAD
           <Tgt Cat="Text" Stat="Loc" Orig="New">
             <Val><![CDATA[拆离数据库选项]]></Val>
           </Tgt>
-=======
->>>>>>> 60bff012
         </Str>
         <Disp Icon="Str" />
       </Item>
       <Item ItemId=";extensions/Microsoft.mssql/dist/objectManagement/localizedConstants.objectManagement.detachDropConnections" ItemType="0" PsrId="308" Leaf="true">
         <Str Cat="Text">
           <Val><![CDATA[Drop connnections]]></Val>
-<<<<<<< HEAD
           <Tgt Cat="Text" Stat="Loc" Orig="New">
             <Val><![CDATA[删除连接]]></Val>
           </Tgt>
-=======
->>>>>>> 60bff012
         </Str>
         <Disp Icon="Str" />
       </Item>
@@ -1338,19 +1242,15 @@
       <Item ItemId=";extensions/Microsoft.mssql/dist/objectManagement/localizedConstants.objectManagement.dropDatabaseDialogTitle" ItemType="0" PsrId="308" Leaf="true">
         <Str Cat="Text">
           <Val><![CDATA[Drop Database - {0} (Preview)]]></Val>
-<<<<<<< HEAD
           <Tgt Cat="Text" Stat="Loc" Orig="New">
             <Val><![CDATA[删除数据库 - {0}(预览版)]]></Val>
           </Tgt>
-=======
->>>>>>> 60bff012
         </Str>
         <Disp Icon="Str" />
       </Item>
       <Item ItemId=";extensions/Microsoft.mssql/dist/objectManagement/localizedConstants.objectManagement.dropDatabaseOptions" ItemType="0" PsrId="308" Leaf="true">
         <Str Cat="Text">
           <Val><![CDATA[Drop Database Options]]></Val>
-<<<<<<< HEAD
           <Tgt Cat="Text" Stat="Loc" Orig="New">
             <Val><![CDATA[删除数据库选项]]></Val>
           </Tgt>
@@ -1362,31 +1262,34 @@
           <Val><![CDATA[Dropping server logins does not drop the database users associated with the logins. To complete the process, drop the users in each database. It may be necessary to first transfer the ownership of schemas to new users.]]></Val>
           <Tgt Cat="Text" Stat="Loc" Orig="New">
             <Val><![CDATA[删除服务器登录名并不会删除与该登录名关联的数据库用户。若要完成此过程，请在每个数据库中删除用户。可能需要首先将架构所有权转移到新用户。]]></Val>
-=======
-        </Str>
-        <Disp Icon="Str" />
-      </Item>
-      <Item ItemId=";extensions/Microsoft.mssql/dist/objectManagement/localizedConstants.objectManagement.dropLoginConfirmation" ItemType="0" PsrId="308" Leaf="true">
-        <Str Cat="Text">
-          <Val><![CDATA[Dropping server logins does not drop the database users associated with the logins. To complete the process, drop the users in each database. It may be necessary to first transfer the ownership of schemas to new users.]]></Val>
+          </Tgt>
         </Str>
         <Disp Icon="Str" />
       </Item>
       <Item ItemId=";extensions/Microsoft.mssql/dist/objectManagement/localizedConstants.objectManagement.dropObjectConfirmation" ItemType="0" PsrId="308" InstFlg="true" Leaf="true">
         <Str Cat="Text">
           <Val><![CDATA[Are you sure you want to drop the {0}: {1}?]]></Val>
+          <Tgt Cat="Text" Stat="Loc" Orig="New">
+            <Val><![CDATA[是否确实要删除 {0}: {1}?]]></Val>
+          </Tgt>
         </Str>
         <Disp Icon="Str" />
       </Item>
       <Item ItemId=";extensions/Microsoft.mssql/dist/objectManagement/localizedConstants.objectManagement.dropObjectError" ItemType="0" PsrId="308" InstFlg="true" Leaf="true">
         <Str Cat="Text">
           <Val><![CDATA[An error occurred while dropping the {0}: {1}. {2}]]></Val>
+          <Tgt Cat="Text" Stat="Loc" Orig="New">
+            <Val><![CDATA[删除 {0} 时出错: {1}。{2}]]></Val>
+          </Tgt>
         </Str>
         <Disp Icon="Str" />
       </Item>
       <Item ItemId=";extensions/Microsoft.mssql/dist/objectManagement/localizedConstants.objectManagement.dropObjectOperationName" ItemType="0" PsrId="308" InstFlg="true" Leaf="true">
         <Str Cat="Text">
           <Val><![CDATA[Drop {0} '{1}']]></Val>
+          <Tgt Cat="Text" Stat="Loc" Orig="New">
+            <Val><![CDATA[删除 {0}“{1}”]]></Val>
+          </Tgt>
         </Str>
         <Disp Icon="Str" />
       </Item>
@@ -1395,43 +1298,6 @@
           <Val><![CDATA[Edition]]></Val>
           <Tgt Cat="Text" Stat="Loc" Orig="New">
             <Val><![CDATA[版本]]></Val>
->>>>>>> 60bff012
-          </Tgt>
-        </Str>
-        <Disp Icon="Str" />
-      </Item>
-      <Item ItemId=";extensions/Microsoft.mssql/dist/objectManagement/localizedConstants.objectManagement.dropObjectConfirmation" ItemType="0" PsrId="308" InstFlg="true" Leaf="true">
-        <Str Cat="Text">
-          <Val><![CDATA[Are you sure you want to drop the {0}: {1}?]]></Val>
-          <Tgt Cat="Text" Stat="Loc" Orig="New">
-            <Val><![CDATA[是否确实要删除 {0}: {1}?]]></Val>
-          </Tgt>
-        </Str>
-        <Disp Icon="Str" />
-      </Item>
-      <Item ItemId=";extensions/Microsoft.mssql/dist/objectManagement/localizedConstants.objectManagement.dropObjectError" ItemType="0" PsrId="308" InstFlg="true" Leaf="true">
-        <Str Cat="Text">
-          <Val><![CDATA[An error occurred while dropping the {0}: {1}. {2}]]></Val>
-          <Tgt Cat="Text" Stat="Loc" Orig="New">
-            <Val><![CDATA[删除 {0} 时出错: {1}。{2}]]></Val>
-          </Tgt>
-        </Str>
-        <Disp Icon="Str" />
-      </Item>
-      <Item ItemId=";extensions/Microsoft.mssql/dist/objectManagement/localizedConstants.objectManagement.dropObjectOperationName" ItemType="0" PsrId="308" InstFlg="true" Leaf="true">
-        <Str Cat="Text">
-          <Val><![CDATA[Drop {0} '{1}']]></Val>
-          <Tgt Cat="Text" Stat="Loc" Orig="New">
-            <Val><![CDATA[删除 {0}“{1}”]]></Val>
-          </Tgt>
-        </Str>
-        <Disp Icon="Str" />
-      </Item>
-      <Item ItemId=";extensions/Microsoft.mssql/dist/objectManagement/localizedConstants.objectManagement.editionLabel" ItemType="0" PsrId="308" Leaf="true">
-        <Str Cat="Text">
-          <Val><![CDATA[Edition]]></Val>
-          <Tgt Cat="Text" Stat="Loc" Orig="New">
-            <Val><![CDATA[版本]]></Val>
           </Tgt>
         </Str>
         <Disp Icon="Str" />
@@ -1445,7 +1311,6 @@
         </Str>
         <Disp Icon="Str" />
       </Item>
-<<<<<<< HEAD
       <Item ItemId=";extensions/Microsoft.mssql/dist/objectManagement/localizedConstants.objectManagement.explicitPermissionsTableLabel" ItemType="0" PsrId="308" Leaf="true">
         <Str Cat="Text">
           <Val><![CDATA[Explicit permissions for selected securable]]></Val>
@@ -1455,8 +1320,6 @@
         </Str>
         <Disp Icon="Str" />
       </Item>
-=======
->>>>>>> 60bff012
       <Item ItemId=";extensions/Microsoft.mssql/dist/objectManagement/localizedConstants.objectManagement.filterSectionTitle" ItemType="0" PsrId="308" Leaf="true">
         <Str Cat="Text">
           <Val><![CDATA[Filters]]></Val>
@@ -1802,25 +1665,17 @@
       <Item ItemId=";extensions/Microsoft.mssql/dist/objectManagement/localizedConstants.objectManagement.noDialogFoundError" ItemType="0" PsrId="308" Leaf="true">
         <Str Cat="Text">
           <Val><![CDATA[Could not find a supported dialog for node type '{0}' and object type '{1}'.]]></Val>
-<<<<<<< HEAD
           <Tgt Cat="Text" Stat="Loc" Orig="New">
             <Val><![CDATA[找不到节点类型“{0}”和对象类型“{1}”支持的对话框。]]></Val>
           </Tgt>
-=======
->>>>>>> 60bff012
         </Str>
         <Disp Icon="Str" />
       </Item>
       <Item ItemId=";extensions/Microsoft.mssql/dist/objectManagement/localizedConstants.objectManagement.objectPropertiesDialogTitle" ItemType="0" PsrId="308" InstFlg="true" Leaf="true">
         <Str Cat="Text">
           <Val><![CDATA[{0} Properties (Preview) - {1}]]></Val>
-<<<<<<< HEAD
           <Tgt Cat="Text" Stat="Loc" Orig="New">
             <Val><![CDATA[{0} 属性 (预览版) - {1}]]></Val>
-=======
-          <Tgt Cat="Text" Stat="Update" Orig="New">
-            <Val><![CDATA[{0} - {1} (预览)]]></Val>
->>>>>>> 60bff012
           </Tgt>
           <Prev Cat="Text">
             <Val><![CDATA[{0} - {1} (Preview)]]></Val>
@@ -1858,24 +1713,18 @@
       <Item ItemId=";extensions/Microsoft.mssql/dist/objectManagement/localizedConstants.objectManagement.openDetachDatabaseDialogError" ItemType="0" PsrId="308" InstFlg="true" Leaf="true">
         <Str Cat="Text">
           <Val><![CDATA[An error occurred while opening the detach database dialog. {0}]]></Val>
-<<<<<<< HEAD
           <Tgt Cat="Text" Stat="Loc" Orig="New">
             <Val><![CDATA[打开拆离数据库对话框时出错。{0}]]></Val>
           </Tgt>
-=======
->>>>>>> 60bff012
         </Str>
         <Disp Icon="Str" />
       </Item>
       <Item ItemId=";extensions/Microsoft.mssql/dist/objectManagement/localizedConstants.objectManagement.openDropDatabaseDialogError" ItemType="0" PsrId="308" InstFlg="true" Leaf="true">
         <Str Cat="Text">
           <Val><![CDATA[An error occurred while opening the drop database dialog. {0}]]></Val>
-<<<<<<< HEAD
           <Tgt Cat="Text" Stat="Loc" Orig="New">
             <Val><![CDATA[打开放置数据库对话框时出错。{0}]]></Val>
           </Tgt>
-=======
->>>>>>> 60bff012
         </Str>
         <Disp Icon="Str" />
       </Item>
@@ -2056,13 +1905,8 @@
       <Item ItemId=";extensions/Microsoft.mssql/dist/objectManagement/localizedConstants.objectManagement.reservedStorageSizeInMB" ItemType="0" PsrId="308" Leaf="true">
         <Str Cat="Text">
           <Val><![CDATA[Reserved Storage Size (MB)]]></Val>
-<<<<<<< HEAD
           <Tgt Cat="Text" Stat="Loc" Orig="New">
             <Val><![CDATA[预留的存储大小 (MB)]]></Val>
-=======
-          <Tgt Cat="Text" Stat="Update" Orig="New">
-            <Val><![CDATA[预留的存储大小]]></Val>
->>>>>>> 60bff012
           </Tgt>
           <Prev Cat="Text">
             <Val><![CDATA[Reserved Storage Size]]></Val>
@@ -2136,12 +1980,9 @@
       <Item ItemId=";extensions/Microsoft.mssql/dist/objectManagement/localizedConstants.objectManagement.storageSpaceUsageInMB" ItemType="0" PsrId="308" Leaf="true">
         <Str Cat="Text">
           <Val><![CDATA[Storage Space Usage (MB)]]></Val>
-<<<<<<< HEAD
           <Tgt Cat="Text" Stat="Loc" Orig="New">
             <Val><![CDATA[存储空间使用情况 (MB)]]></Val>
           </Tgt>
-=======
->>>>>>> 60bff012
         </Str>
         <Disp Icon="Str" />
       </Item>
@@ -2457,13 +2298,8 @@
       <Item ItemId=";extensions/Microsoft.mssql/dist/ui/localizedConstants.mssql.ui.loadingDialog" ItemType="0" PsrId="308" Leaf="true">
         <Str Cat="Text">
           <Val><![CDATA[Loading dialog completed]]></Val>
-<<<<<<< HEAD
           <Tgt Cat="Text" Stat="Loc" Orig="New">
             <Val><![CDATA[已完成加载对话框]]></Val>
-=======
-          <Tgt Cat="Text" Stat="Update" Orig="New">
-            <Val><![CDATA[正在加载对话框...]]></Val>
->>>>>>> 60bff012
           </Tgt>
           <Prev Cat="Text">
             <Val><![CDATA[Loading dialog...]]></Val>
@@ -3515,12 +3351,9 @@
       <Item ItemId=";extensions/Microsoft.mssql/package.mssql.enableConnectionPooling" ItemType="0" PsrId="308" Leaf="true">
         <Str Cat="Text">
           <Val><![CDATA[Enables connection pooling on MSSQL connections to improve overall performance of Azure Data Studio connectivity. This setting is enabled by default. Azure Data Studio is required to be relaunched when the value is changed.]]></Val>
-<<<<<<< HEAD
           <Tgt Cat="Text" Stat="Loc" Orig="New">
             <Val><![CDATA[在 MSSQL 连接上启用连接池，以提高 Azure Data Studio 连接的整体性能。默认启用此设置。更改值时，需要重新启动 Azure Data Studio。]]></Val>
           </Tgt>
-=======
->>>>>>> 60bff012
         </Str>
         <Disp Icon="Str" />
       </Item>
@@ -4235,49 +4068,35 @@
       <Item ItemId=";extensions/Microsoft.mssql/package.title.detachDatabase" ItemType="0" PsrId="308" Leaf="true">
         <Str Cat="Text">
           <Val><![CDATA[Detach (Preview)]]></Val>
-<<<<<<< HEAD
           <Tgt Cat="Text" Stat="Loc" Orig="New">
             <Val><![CDATA[拆离 (预览)]]></Val>
           </Tgt>
-=======
->>>>>>> 60bff012
         </Str>
         <Disp Icon="Str" />
       </Item>
       <Item ItemId=";extensions/Microsoft.mssql/package.title.dropObject" ItemType="0" PsrId="308" Leaf="true">
         <Str Cat="Text">
           <Val><![CDATA[Drop (Preview)]]></Val>
-<<<<<<< HEAD
           <Tgt Cat="Text" Stat="Loc" Orig="New">
             <Val><![CDATA[删除(预览版)]]></Val>
           </Tgt>
-=======
->>>>>>> 60bff012
         </Str>
         <Disp Icon="Str" />
       </Item>
       <Item ItemId=";extensions/Microsoft.mssql/package.title.newDatabase" ItemType="0" PsrId="308" Leaf="true">
         <Str Cat="Text">
           <Val><![CDATA[New Database (Preview)]]></Val>
-<<<<<<< HEAD
           <Tgt Cat="Text" Stat="Loc" Orig="New">
             <Val><![CDATA[新建数据库 (预览版)]]></Val>
           </Tgt>
-=======
->>>>>>> 60bff012
         </Str>
         <Disp Icon="Str" />
       </Item>
       <Item ItemId=";extensions/Microsoft.mssql/package.title.newObject" ItemType="0" PsrId="308" Leaf="true">
         <Str Cat="Text">
           <Val><![CDATA[New (Preview)]]></Val>
-<<<<<<< HEAD
           <Tgt Cat="Text" Stat="Loc" Orig="New">
             <Val><![CDATA[新建 (预览)]]></Val>
-=======
-          <Tgt Cat="Text" Stat="Update" Orig="New">
-            <Val><![CDATA[新建]]></Val>
->>>>>>> 60bff012
           </Tgt>
           <Prev Cat="Text">
             <Val><![CDATA[New]]></Val>
@@ -4309,13 +4128,8 @@
       <Item ItemId=";extensions/Microsoft.mssql/package.title.renameObject" ItemType="0" PsrId="308" Leaf="true">
         <Str Cat="Text">
           <Val><![CDATA[Rename (Preview)]]></Val>
-<<<<<<< HEAD
           <Tgt Cat="Text" Stat="Loc" Orig="New">
             <Val><![CDATA[重命名 (预览)]]></Val>
-=======
-          <Tgt Cat="Text" Stat="Update" Orig="New">
-            <Val><![CDATA[重命名]]></Val>
->>>>>>> 60bff012
           </Tgt>
           <Prev Cat="Text">
             <Val><![CDATA[Rename]]></Val>
