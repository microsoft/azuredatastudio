--- conflicted
+++ resolved
@@ -960,8 +960,6 @@
           <Val><![CDATA[Git error]]></Val>
           <Tgt Cat="Text" Stat="Loc" Orig="New">
             <Val><![CDATA[Git 錯誤]]></Val>
-<<<<<<< HEAD
-=======
           </Tgt>
         </Str>
         <Disp Icon="Str" />
@@ -971,23 +969,10 @@
           <Val><![CDATA[Index Deleted]]></Val>
           <Tgt Cat="Text" Stat="Loc" Orig="New">
             <Val><![CDATA[已刪除索引]]></Val>
->>>>>>> 60bff012
-          </Tgt>
-        </Str>
-        <Disp Icon="Str" />
-      </Item>
-<<<<<<< HEAD
-      <Item ItemId=";extensions/vscode.git/bundle.++CODE++606a5aedaa4178761d620b63ca8f7ddabd6cc481415cdbf64bc952f6a3d6fc8b" ItemType="0" PsrId="308" Leaf="true">
-        <Str Cat="Text">
-          <Val><![CDATA[Index Deleted]]></Val>
-          <Tgt Cat="Text" Stat="Loc" Orig="New">
-            <Val><![CDATA[已刪除索引]]></Val>
-          </Tgt>
-        </Str>
-        <Disp Icon="Str" />
-      </Item>
-=======
->>>>>>> 60bff012
+          </Tgt>
+        </Str>
+        <Disp Icon="Str" />
+      </Item>
       <Item ItemId=";extensions/vscode.git/bundle.++CODE++60c138e94a1d502e1392e9ca62e5393e93e280a7f28e4f5a3ff4a575d56c388b" ItemType="0" PsrId="308" Leaf="true">
         <Str Cat="Text">
           <Val><![CDATA[Keep Our Version]]></Val>
@@ -1254,8 +1239,6 @@
           <Val><![CDATA[Commit]]></Val>
           <Tgt Cat="Text" Stat="Loc" Orig="New">
             <Val><![CDATA[認可]]></Val>
-<<<<<<< HEAD
-=======
           </Tgt>
         </Str>
         <Disp Icon="Str" />
@@ -1265,179 +1248,91 @@
           <Val><![CDATA[{0} (Theirs)]]></Val>
           <Tgt Cat="Text" Stat="Loc" Orig="New">
             <Val><![CDATA[{0} (他們的)]]></Val>
->>>>>>> 60bff012
-          </Tgt>
-        </Str>
-        <Disp Icon="Str" />
-      </Item>
-<<<<<<< HEAD
-      <Item ItemId=";extensions/vscode.git/bundle.++CODE++84d560d3629f1574ce6136b005e80785cc48e18319cdaf6e8736dfdc9d5bf899" ItemType="0" PsrId="308" Leaf="true">
-        <Str Cat="Text">
-          <Val><![CDATA[{0} (Theirs)]]></Val>
-          <Tgt Cat="Text" Stat="Loc" Orig="New">
-            <Val><![CDATA[{0} (他們的)]]></Val>
-=======
+          </Tgt>
+        </Str>
+        <Disp Icon="Str" />
+      </Item>
       <Item ItemId=";extensions/vscode.git/bundle.++CODE++853333402637451d6aa3b25ece807151fc432e65654ef1a92683c08d2f469a08" ItemType="0" PsrId="308" Leaf="true">
         <Str Cat="Text">
           <Val><![CDATA[Commit operation was cancelled due to empty commit message.]]></Val>
           <Tgt Cat="Text" Stat="Loc" Orig="New">
             <Val><![CDATA[提交作業已取消，因為提交訊息為空白。]]></Val>
->>>>>>> 60bff012
-          </Tgt>
-        </Str>
-        <Disp Icon="Str" />
-      </Item>
-<<<<<<< HEAD
-      <Item ItemId=";extensions/vscode.git/bundle.++CODE++853333402637451d6aa3b25ece807151fc432e65654ef1a92683c08d2f469a08" ItemType="0" PsrId="308" Leaf="true">
-        <Str Cat="Text">
-          <Val><![CDATA[Commit operation was cancelled due to empty commit message.]]></Val>
-          <Tgt Cat="Text" Stat="Loc" Orig="New">
-            <Val><![CDATA[提交作業已取消，因為提交訊息為空白。]]></Val>
-=======
+          </Tgt>
+        </Str>
+        <Disp Icon="Str" />
+      </Item>
       <Item ItemId=";extensions/vscode.git/bundle.++CODE++854b5b2f0c2de71cd9efe57794a6f669b49e3d554ba7c7c175d78154d2bd28c9" ItemType="0" PsrId="308" Leaf="true">
         <Str Cat="Text">
           <Val><![CDATA[Git: {0}]]></Val>
           <Tgt Cat="Text" Stat="Loc" Orig="New">
             <Val><![CDATA[Git: {0}]]></Val>
->>>>>>> 60bff012
-          </Tgt>
-        </Str>
-        <Disp Icon="Str" />
-      </Item>
-<<<<<<< HEAD
-      <Item ItemId=";extensions/vscode.git/bundle.++CODE++854b5b2f0c2de71cd9efe57794a6f669b49e3d554ba7c7c175d78154d2bd28c9" ItemType="0" PsrId="308" Leaf="true">
-        <Str Cat="Text">
-          <Val><![CDATA[Git: {0}]]></Val>
-          <Tgt Cat="Text" Stat="Loc" Orig="New">
-            <Val><![CDATA[Git: {0}]]></Val>
-=======
+          </Tgt>
+        </Str>
+        <Disp Icon="Str" />
+      </Item>
       <Item ItemId=";extensions/vscode.git/bundle.++CODE++85a39ab345d672ff8ca9b9c6876f3adcacf45ee7c1e2dbd2408fd338bd55e07e" ItemType="0" PsrId="308" Leaf="true">
         <Str Cat="Text">
           <Val><![CDATA[Yes]]></Val>
           <Tgt Cat="Text" Stat="Loc" Orig="New">
             <Val><![CDATA[是]]></Val>
->>>>>>> 60bff012
-          </Tgt>
-        </Str>
-        <Disp Icon="Str" />
-      </Item>
-<<<<<<< HEAD
-      <Item ItemId=";extensions/vscode.git/bundle.++CODE++85a39ab345d672ff8ca9b9c6876f3adcacf45ee7c1e2dbd2408fd338bd55e07e" ItemType="0" PsrId="308" Leaf="true">
-        <Str Cat="Text">
-          <Val><![CDATA[Yes]]></Val>
+          </Tgt>
+        </Str>
+        <Disp Icon="Str" />
+      </Item>
+      <Item ItemId=";extensions/vscode.git/bundle.++CODE++86b933c7292229ebcd6fc4977d94683a09568745f08b5eff0ddf6249ca56a11d" ItemType="0" PsrId="308" Leaf="true">
+        <Str Cat="Text">
+          <Val><![CDATA[{0}\n\nThis is IRREVERSIBLE, your current working set will be FOREVER LOST.]]></Val>
+          <Tgt Cat="Text" Stat="Loc" Orig="New">
+            <Val><![CDATA[{0}\n\n這項動作無法復原，您會永久失去目前的工作集。]]></Val>
+          </Tgt>
+        </Str>
+        <Disp Icon="Str" />
+      </Item>
+      <Item ItemId=";extensions/vscode.git/bundle.++CODE++870cef993507d1e51e03f108fccd4ba158542d9d3617e0d6065fa9ff2957fea8" ItemType="0" PsrId="308" Leaf="true">
+        <Str Cat="Text">
+          <Val><![CDATA[Checkout Branch/Tag...]]></Val>
+          <Tgt Cat="Text" Stat="Loc" Orig="New">
+            <Val><![CDATA[簽出分支/標籤...]]></Val>
+          </Tgt>
+        </Str>
+        <Disp Icon="Str" />
+      </Item>
+      <Item ItemId=";extensions/vscode.git/bundle.++CODE++87bd11c53118b1c7e013a7abab752a62a22b8ab546323fa0daa6ceae4474fadb" ItemType="0" PsrId="308" Leaf="true">
+        <Str Cat="Text">
+          <Val><![CDATA[{0} (Deleted)]]></Val>
+          <Tgt Cat="Text" Stat="Loc" Orig="New">
+            <Val><![CDATA[{0} (已刪除)]]></Val>
+          </Tgt>
+        </Str>
+        <Disp Icon="Str" />
+      </Item>
+      <Item ItemId=";extensions/vscode.git/bundle.++CODE++893fcb727fc6ee5a7516324e78ec23f7c12b62546a74b0b37f86d7e30d205547" ItemType="0" PsrId="308" Leaf="true">
+        <Str Cat="Text">
+          <Val><![CDATA[Open Git Log]]></Val>
+          <Tgt Cat="Text" Stat="Loc" Orig="New">
+            <Val><![CDATA[開啟 Git 記錄]]></Val>
+          </Tgt>
+        </Str>
+        <Disp Icon="Str" />
+      </Item>
+      <Item ItemId=";extensions/vscode.git/bundle.++CODE++8a31a9a33b1daab0d79eae0dc86548abb75d8210f058d99a3ef4b6f3ece60162" ItemType="0" PsrId="308" Leaf="true">
+        <Str Cat="Text">
+          <Val><![CDATA[This will create a Git repository in "{0}". Are you sure you want to continue?]]></Val>
+          <Tgt Cat="Text" Stat="Loc" Orig="New">
+            <Val><![CDATA[這會建立一個 Git 儲存庫在 "{0}"。確定要繼續嗎?]]></Val>
+          </Tgt>
+        </Str>
+        <Disp Icon="Str" />
+      </Item>
+      <Item ItemId=";extensions/vscode.git/bundle.++CODE++8a798890fe93817163b10b5f7bd2ca4d25d84c52739a645a889c173eee7d9d3d" ItemType="0" PsrId="308" Leaf="true">
+        <Str Cat="Text">
+          <Val><![CDATA[yes]]></Val>
           <Tgt Cat="Text" Stat="Loc" Orig="New">
             <Val><![CDATA[是]]></Val>
-=======
-      <Item ItemId=";extensions/vscode.git/bundle.++CODE++86b933c7292229ebcd6fc4977d94683a09568745f08b5eff0ddf6249ca56a11d" ItemType="0" PsrId="308" Leaf="true">
-        <Str Cat="Text">
-          <Val><![CDATA[{0}\n\nThis is IRREVERSIBLE, your current working set will be FOREVER LOST.]]></Val>
-          <Tgt Cat="Text" Stat="Loc" Orig="New">
-            <Val><![CDATA[{0}\n\n這項動作無法復原，您會永久失去目前的工作集。]]></Val>
->>>>>>> 60bff012
-          </Tgt>
-        </Str>
-        <Disp Icon="Str" />
-      </Item>
-<<<<<<< HEAD
-      <Item ItemId=";extensions/vscode.git/bundle.++CODE++86b933c7292229ebcd6fc4977d94683a09568745f08b5eff0ddf6249ca56a11d" ItemType="0" PsrId="308" Leaf="true">
-        <Str Cat="Text">
-          <Val><![CDATA[{0}\n\nThis is IRREVERSIBLE, your current working set will be FOREVER LOST.]]></Val>
-          <Tgt Cat="Text" Stat="Loc" Orig="New">
-            <Val><![CDATA[{0}\n\n這項動作無法復原，您會永久失去目前的工作集。]]></Val>
-=======
-      <Item ItemId=";extensions/vscode.git/bundle.++CODE++870cef993507d1e51e03f108fccd4ba158542d9d3617e0d6065fa9ff2957fea8" ItemType="0" PsrId="308" Leaf="true">
-        <Str Cat="Text">
-          <Val><![CDATA[Checkout Branch/Tag...]]></Val>
-          <Tgt Cat="Text" Stat="Loc" Orig="New">
-            <Val><![CDATA[簽出分支/標籤...]]></Val>
->>>>>>> 60bff012
-          </Tgt>
-        </Str>
-        <Disp Icon="Str" />
-      </Item>
-<<<<<<< HEAD
-      <Item ItemId=";extensions/vscode.git/bundle.++CODE++870cef993507d1e51e03f108fccd4ba158542d9d3617e0d6065fa9ff2957fea8" ItemType="0" PsrId="308" Leaf="true">
-        <Str Cat="Text">
-          <Val><![CDATA[Checkout Branch/Tag...]]></Val>
-          <Tgt Cat="Text" Stat="Loc" Orig="New">
-            <Val><![CDATA[簽出分支/標籤...]]></Val>
-=======
-      <Item ItemId=";extensions/vscode.git/bundle.++CODE++87bd11c53118b1c7e013a7abab752a62a22b8ab546323fa0daa6ceae4474fadb" ItemType="0" PsrId="308" Leaf="true">
-        <Str Cat="Text">
-          <Val><![CDATA[{0} (Deleted)]]></Val>
-          <Tgt Cat="Text" Stat="Loc" Orig="New">
-            <Val><![CDATA[{0} (已刪除)]]></Val>
-          </Tgt>
-        </Str>
-        <Disp Icon="Str" />
-      </Item>
-      <Item ItemId=";extensions/vscode.git/bundle.++CODE++893fcb727fc6ee5a7516324e78ec23f7c12b62546a74b0b37f86d7e30d205547" ItemType="0" PsrId="308" Leaf="true">
-        <Str Cat="Text">
-          <Val><![CDATA[Open Git Log]]></Val>
-          <Tgt Cat="Text" Stat="Loc" Orig="New">
-            <Val><![CDATA[開啟 Git 記錄]]></Val>
-          </Tgt>
-        </Str>
-        <Disp Icon="Str" />
-      </Item>
-      <Item ItemId=";extensions/vscode.git/bundle.++CODE++8a31a9a33b1daab0d79eae0dc86548abb75d8210f058d99a3ef4b6f3ece60162" ItemType="0" PsrId="308" Leaf="true">
-        <Str Cat="Text">
-          <Val><![CDATA[This will create a Git repository in "{0}". Are you sure you want to continue?]]></Val>
-          <Tgt Cat="Text" Stat="Loc" Orig="New">
-            <Val><![CDATA[這會建立一個 Git 儲存庫在 "{0}"。確定要繼續嗎?]]></Val>
-          </Tgt>
-        </Str>
-        <Disp Icon="Str" />
-      </Item>
-      <Item ItemId=";extensions/vscode.git/bundle.++CODE++8a798890fe93817163b10b5f7bd2ca4d25d84c52739a645a889c173eee7d9d3d" ItemType="0" PsrId="308" Leaf="true">
-        <Str Cat="Text">
-          <Val><![CDATA[yes]]></Val>
-          <Tgt Cat="Text" Stat="Loc" Orig="New">
-            <Val><![CDATA[是]]></Val>
->>>>>>> 60bff012
-          </Tgt>
-        </Str>
-        <Disp Icon="Str" />
-      </Item>
-<<<<<<< HEAD
-      <Item ItemId=";extensions/vscode.git/bundle.++CODE++87bd11c53118b1c7e013a7abab752a62a22b8ab546323fa0daa6ceae4474fadb" ItemType="0" PsrId="308" Leaf="true">
-        <Str Cat="Text">
-          <Val><![CDATA[{0} (Deleted)]]></Val>
-          <Tgt Cat="Text" Stat="Loc" Orig="New">
-            <Val><![CDATA[{0} (已刪除)]]></Val>
-          </Tgt>
-        </Str>
-        <Disp Icon="Str" />
-      </Item>
-      <Item ItemId=";extensions/vscode.git/bundle.++CODE++893fcb727fc6ee5a7516324e78ec23f7c12b62546a74b0b37f86d7e30d205547" ItemType="0" PsrId="308" Leaf="true">
-        <Str Cat="Text">
-          <Val><![CDATA[Open Git Log]]></Val>
-          <Tgt Cat="Text" Stat="Loc" Orig="New">
-            <Val><![CDATA[開啟 Git 記錄]]></Val>
-          </Tgt>
-        </Str>
-        <Disp Icon="Str" />
-      </Item>
-      <Item ItemId=";extensions/vscode.git/bundle.++CODE++8a31a9a33b1daab0d79eae0dc86548abb75d8210f058d99a3ef4b6f3ece60162" ItemType="0" PsrId="308" Leaf="true">
-        <Str Cat="Text">
-          <Val><![CDATA[This will create a Git repository in "{0}". Are you sure you want to continue?]]></Val>
-          <Tgt Cat="Text" Stat="Loc" Orig="New">
-            <Val><![CDATA[這會建立一個 Git 儲存庫在 "{0}"。確定要繼續嗎?]]></Val>
-          </Tgt>
-        </Str>
-        <Disp Icon="Str" />
-      </Item>
-      <Item ItemId=";extensions/vscode.git/bundle.++CODE++8a798890fe93817163b10b5f7bd2ca4d25d84c52739a645a889c173eee7d9d3d" ItemType="0" PsrId="308" Leaf="true">
-        <Str Cat="Text">
-          <Val><![CDATA[yes]]></Val>
-          <Tgt Cat="Text" Stat="Loc" Orig="New">
-            <Val><![CDATA[是]]></Val>
-          </Tgt>
-        </Str>
-        <Disp Icon="Str" />
-      </Item>
-=======
->>>>>>> 60bff012
+          </Tgt>
+        </Str>
+        <Disp Icon="Str" />
+      </Item>
       <Item ItemId=";extensions/vscode.git/bundle.++CODE++8c4d9b659312323368fa1e554a7aaf11f36cb27249a24c81435d66ffb3633e36" ItemType="0" PsrId="308" Leaf="true">
         <Str Cat="Text">
           <Val><![CDATA[Pick a stash to drop]]></Val>
@@ -1452,8 +1347,6 @@
           <Val><![CDATA[The git repository in the current folder is potentially unsafe as the folder is owned by someone other than the current user.]]></Val>
           <Tgt Cat="Text" Stat="Loc" Orig="New">
             <Val><![CDATA[目前資料夾中的 Git 存放庫可能不安全，因為資料夾是由目前使用者外的人所擁有。]]></Val>
-<<<<<<< HEAD
-=======
           </Tgt>
         </Str>
         <Disp Icon="Str" />
@@ -1463,23 +1356,10 @@
           <Val><![CDATA[Learn More]]></Val>
           <Tgt Cat="Text" Stat="Loc" Orig="New">
             <Val><![CDATA[深入了解]]></Val>
->>>>>>> 60bff012
-          </Tgt>
-        </Str>
-        <Disp Icon="Str" />
-      </Item>
-<<<<<<< HEAD
-      <Item ItemId=";extensions/vscode.git/bundle.++CODE++8d8cd546b58d91c300d3149ef40b8d98d3061dc38f15ea937d2ed785a3f25771" ItemType="0" PsrId="308" Leaf="true">
-        <Str Cat="Text">
-          <Val><![CDATA[Learn More]]></Val>
-          <Tgt Cat="Text" Stat="Loc" Orig="New">
-            <Val><![CDATA[深入了解]]></Val>
-          </Tgt>
-        </Str>
-        <Disp Icon="Str" />
-      </Item>
-=======
->>>>>>> 60bff012
+          </Tgt>
+        </Str>
+        <Disp Icon="Str" />
+      </Item>
       <Item ItemId=";extensions/vscode.git/bundle.++CODE++8de94f809d2ce26a9db6bd5c9e3fe247254b40c6888ad3044050a147374dbd91" ItemType="0" PsrId="308" Leaf="true">
         <Str Cat="Text">
           <Val><![CDATA[{0} characters over {1} in current line]]></Val>
@@ -1611,7 +1491,6 @@
           <Val><![CDATA[This will DELETE {0} untracked files!\nThis is IRREVERSIBLE!\nThese files will be FOREVER LOST.]]></Val>
           <Tgt Cat="Text" Stat="Loc" Orig="New">
             <Val><![CDATA[這會刪除 {0} 已取消追蹤的檔案!\n此動作無法復原!\n將會永久遺失這些檔案。]]></Val>
-<<<<<<< HEAD
           </Tgt>
         </Str>
         <Disp Icon="Str" />
@@ -1639,42 +1518,10 @@
           <Val><![CDATA[The current branch is not published to the remote. Would you like to publish it to access your changes elsewhere?]]></Val>
           <Tgt Cat="Text" Stat="Loc" Orig="New">
             <Val><![CDATA[最新分支未發佈至遠端。您要將其發佈以存取您在其他地方所做的變更嗎?]]></Val>
-=======
->>>>>>> 60bff012
-          </Tgt>
-        </Str>
-        <Disp Icon="Str" />
-      </Item>
-<<<<<<< HEAD
-=======
-      <Item ItemId=";extensions/vscode.git/bundle.++CODE++969ccbd3cf6300ecd5c880459d81ae9027df7517563184a1b8b15282db230621" ItemType="0" PsrId="308" Leaf="true">
-        <Str Cat="Text">
-          <Val><![CDATA[Email]]></Val>
-          <Tgt Cat="Text" Stat="Loc" Orig="New">
-            <Val><![CDATA[電子郵件]]></Val>
-          </Tgt>
-        </Str>
-        <Disp Icon="Str" />
-      </Item>
-      <Item ItemId=";extensions/vscode.git/bundle.++CODE++96ab5dc0020f2126bcb175ec9f0fe83b01c1b357fd2a9f0a3afc3d1f2860ee85" ItemType="0" PsrId="308" Leaf="true">
-        <Str Cat="Text">
-          <Val><![CDATA["{0}" has fingerprint "{1}"]]></Val>
-          <Tgt Cat="Text" Stat="Loc" Orig="New">
-            <Val><![CDATA[「{0}」具有指紋「{1}」。]]></Val>
-          </Tgt>
-        </Str>
-        <Disp Icon="Str" />
-      </Item>
-      <Item ItemId=";extensions/vscode.git/bundle.++CODE++96bbc2b6d0b5fa5726a6c8930a2bbcd4cfb8a4b95edd9f2a6666260ec402564d" ItemType="0" PsrId="308" Leaf="true">
-        <Str Cat="Text">
-          <Val><![CDATA[The current branch is not published to the remote. Would you like to publish it to access your changes elsewhere?]]></Val>
-          <Tgt Cat="Text" Stat="Loc" Orig="New">
-            <Val><![CDATA[最新分支未發佈至遠端。您要將其發佈以存取您在其他地方所做的變更嗎?]]></Val>
-          </Tgt>
-        </Str>
-        <Disp Icon="Str" />
-      </Item>
->>>>>>> 60bff012
+          </Tgt>
+        </Str>
+        <Disp Icon="Str" />
+      </Item>
       <Item ItemId=";extensions/vscode.git/bundle.++CODE++96c1a5aafd493223d4edf01cfcd541cfbb69b57c438ed03db51bc3ee2510a377" ItemType="0" PsrId="308" Leaf="true">
         <Str Cat="Text">
           <Val><![CDATA[Remote name]]></Val>
@@ -1876,7 +1723,6 @@
       <Item ItemId=";extensions/vscode.git/bundle.++CODE++ad33f83890a4c1ba0086d4d728279e8e61d185c14352ea3d6663449460aad18d" ItemType="0" PsrId="308" Leaf="true">
         <Str Cat="Text">
           <Val><![CDATA[Message (commit on "{0}")]]></Val>
-<<<<<<< HEAD
           <Tgt Cat="Text" Stat="Loc" Orig="New">
             <Val><![CDATA[訊息 (在 "{0}" 上提交)]]></Val>
           </Tgt>
@@ -1942,88 +1788,14 @@
           <Val><![CDATA[Pull]]></Val>
           <Tgt Cat="Text" Stat="Loc" Orig="New">
             <Val><![CDATA[提取]]></Val>
-=======
-          <Tgt Cat="Text" Stat="Loc" Orig="New">
-            <Val><![CDATA[訊息 (在 "{0}" 上提交)]]></Val>
->>>>>>> 60bff012
-          </Tgt>
-        </Str>
-        <Disp Icon="Str" />
-      </Item>
-<<<<<<< HEAD
+          </Tgt>
+        </Str>
+        <Disp Icon="Str" />
+      </Item>
       <Item ItemId=";extensions/vscode.git/bundle.++CODE++b85f634ce5d7b0c897cffccadc3bd1827a2b7d3022f77288e460892af9e561a2" ItemType="0" PsrId="308" Leaf="true">
         <Str Cat="Text">
           <Val><![CDATA[Your repository has no remotes configured to pull from.]]></Val>
           <Tgt Cat="Text" Stat="Loc" Orig="New">
-=======
-      <Item ItemId=";extensions/vscode.git/bundle.++CODE++ae1a589b1c95953ed140c40811e495dcbaea430a742c8f895231e3c270e852ef" ItemType="0" PsrId="308" Leaf="true">
-        <Str Cat="Text">
-          <Val><![CDATA[There are no changes to commit.]]></Val>
-          <Tgt Cat="Text" Stat="Loc" Orig="New">
-            <Val><![CDATA[沒有任何變更要認可。]]></Val>
-          </Tgt>
-        </Str>
-        <Disp Icon="Str" />
-      </Item>
-      <Item ItemId=";extensions/vscode.git/bundle.++CODE++afd39827f783ddaf8c31a86ba2a80713ab112800005041f8819c14f5a121d6e1" ItemType="0" PsrId="308" Leaf="true">
-        <Str Cat="Text">
-          <Val><![CDATA[Please clean your repository working tree before checkout.]]></Val>
-          <Tgt Cat="Text" Stat="Loc" Orig="New">
-            <Val><![CDATA[請先清除您的存放庫工作樹狀再簽出。]]></Val>
-          </Tgt>
-        </Str>
-        <Disp Icon="Str" />
-      </Item>
-      <Item ItemId=";extensions/vscode.git/bundle.++CODE++b2cfea1b73b4855e2c9788d34218761d0345b040ca237bdc9d0d4fc2577e6be5" ItemType="0" PsrId="308" Leaf="true">
-        <Str Cat="Text">
-          <Val><![CDATA[Your repository has no remotes configured to push to.]]></Val>
-          <Tgt Cat="Text" Stat="Loc" Orig="New">
-            <Val><![CDATA[您的存放庫未設定要推送的目標遠端。]]></Val>
-          </Tgt>
-        </Str>
-        <Disp Icon="Str" />
-      </Item>
-      <Item ItemId=";extensions/vscode.git/bundle.++CODE++b45f0ffa9a6ab73edb905b626d6fe3ed00854ca7abf7303b919cf686315b9f99" ItemType="0" PsrId="308" Leaf="true">
-        <Str Cat="Text">
-          <Val><![CDATA[The new branch will be "{0}"]]></Val>
-          <Tgt Cat="Text" Stat="Loc" Orig="New">
-            <Val><![CDATA[新分支會是 "{0}"]]></Val>
-          </Tgt>
-        </Str>
-        <Disp Icon="Str" />
-      </Item>
-      <Item ItemId=";extensions/vscode.git/bundle.++CODE++b48ff39c2e0f5451b9b29b09c2a74d2760db230749ffd48a6e901cc91fef9a8d" ItemType="0" PsrId="308" Leaf="true">
-        <Str Cat="Text">
-          <Val><![CDATA[Deleted]]></Val>
-          <Tgt Cat="Text" Stat="Loc" Orig="New">
-            <Val><![CDATA[已刪除]]></Val>
-          </Tgt>
-        </Str>
-        <Disp Icon="Str" />
-      </Item>
-      <Item ItemId=";extensions/vscode.git/bundle.++CODE++b5ff1947b664c6719dfbb25602ff832dd7fcfc5068944fa750a36fad11a9f7e6" ItemType="0" PsrId="308" Leaf="true">
-        <Str Cat="Text">
-          <Val><![CDATA[Staged Changes]]></Val>
-          <Tgt Cat="Text" Stat="Loc" Orig="New">
-            <Val><![CDATA[暫存的變更]]></Val>
-          </Tgt>
-        </Str>
-        <Disp Icon="Str" />
-      </Item>
-      <Item ItemId=";extensions/vscode.git/bundle.++CODE++b66d044181a0e29642a958723512a8706ae494ccf63552c08cddca418d1cf097" ItemType="0" PsrId="308" Leaf="true">
-        <Str Cat="Text">
-          <Val><![CDATA[Pull]]></Val>
-          <Tgt Cat="Text" Stat="Loc" Orig="New">
-            <Val><![CDATA[提取]]></Val>
-          </Tgt>
-        </Str>
-        <Disp Icon="Str" />
-      </Item>
-      <Item ItemId=";extensions/vscode.git/bundle.++CODE++b85f634ce5d7b0c897cffccadc3bd1827a2b7d3022f77288e460892af9e561a2" ItemType="0" PsrId="308" Leaf="true">
-        <Str Cat="Text">
-          <Val><![CDATA[Your repository has no remotes configured to pull from.]]></Val>
-          <Tgt Cat="Text" Stat="Loc" Orig="New">
->>>>>>> 60bff012
             <Val><![CDATA[您的存放庫未設定要提取的來源遠端。]]></Val>
           </Tgt>
         </Str>
@@ -3328,7 +3100,6 @@
       <Item ItemId=";extensions/vscode.git/package.command.git.acceptMerge" ItemType="0" PsrId="308" Leaf="true">
         <Str Cat="Text">
           <Val><![CDATA[Complete Merge]]></Val>
-<<<<<<< HEAD
           <Tgt Cat="Text" Stat="Loc" Orig="New">
             <Val><![CDATA[完成合併]]></Val>
           </Tgt>
@@ -3360,39 +3131,6 @@
         <Str Cat="Text">
           <Val><![CDATA[Compute Conflicts With Git (Diff3)]]></Val>
           <Tgt Cat="Text" Stat="Loc" Orig="New">
-=======
-          <Tgt Cat="Text" Stat="Loc" Orig="New">
-            <Val><![CDATA[完成合併]]></Val>
-          </Tgt>
-          <Prev Cat="Text">
-            <Val><![CDATA[Accept Merge]]></Val>
-          </Prev>
-        </Str>
-        <Disp Icon="Str" />
-      </Item>
-      <Item ItemId=";extensions/vscode.git/package.command.git.openMergeEditor" ItemType="0" PsrId="308" Leaf="true">
-        <Str Cat="Text">
-          <Val><![CDATA[Resolve in Merge Editor]]></Val>
-          <Tgt Cat="Text" Stat="Loc" Orig="New">
-            <Val><![CDATA[在合併編輯器中解析]]></Val>
-          </Tgt>
-        </Str>
-        <Disp Icon="Str" />
-      </Item>
-      <Item ItemId=";extensions/vscode.git/package.command.git.runGitMerge" ItemType="0" PsrId="308" Leaf="true">
-        <Str Cat="Text">
-          <Val><![CDATA[Compute Conflicts With Git]]></Val>
-          <Tgt Cat="Text" Stat="Loc" Orig="New">
-            <Val><![CDATA[計算與 Git 的衝突]]></Val>
-          </Tgt>
-        </Str>
-        <Disp Icon="Str" />
-      </Item>
-      <Item ItemId=";extensions/vscode.git/package.command.git.runGitMergeDiff3" ItemType="0" PsrId="308" Leaf="true">
-        <Str Cat="Text">
-          <Val><![CDATA[Compute Conflicts With Git (Diff3)]]></Val>
-          <Tgt Cat="Text" Stat="Loc" Orig="New">
->>>>>>> 60bff012
             <Val><![CDATA[計算與 Git (Diff3) 的衝突]]></Val>
           </Tgt>
         </Str>
@@ -3864,11 +3602,7 @@
         <Str Cat="Text">
           <Val><![CDATA[Stash Staged]]></Val>
           <Tgt Cat="Text" Stat="Loc" Orig="New">
-<<<<<<< HEAD
             <Val><![CDATA[Stash 已暫存]]></Val>
-=======
-            <Val><![CDATA[隱藏已暫存]]></Val>
->>>>>>> 60bff012
           </Tgt>
         </Str>
         <Disp Icon="Str" />
@@ -5346,13 +5080,8 @@
       <Item ItemId=";extensions/vscode.git/package.view.workbench.scm.empty" ItemType="0" PsrId="308" InstFlg="true" Leaf="true">
         <Str Cat="Text">
           <Val><![CDATA[In order to use git features, you can open a folder containing a git repository or clone from a URL.]A;[Open Folder]5D;(command:vscode.openFolder)]A;[Clone Repository]5D;(command:git.clone)]A;To learn more about how to use git and source control in Azure Data Studio [read our docs]5D;(https://aka.ms/vscode-scm).]]></Val>
-<<<<<<< HEAD
           <Tgt Cat="Text" Stat="Loc" Orig="New">
             <Val><![CDATA[如果要使用 git 功能，您可以開啟包含 git 存放庫的資料夾或從 URL 複製。]A;[開啟資料夾]5D;(command:vscode.openFolder)]A;[複製存放庫]5D;(command:git.clone)]A;若要深入了解如何在 Azure Data Studio 中使用 git 和原始檔控制，[請參閱我們的文件]5D;(https://aka.ms/vscode-scm)。]]></Val>
-=======
-          <Tgt Cat="Text" Stat="Update" Orig="New">
-            <Val><![CDATA[如果要使用 git 功能，您可以開啟包含 git 存放庫的資料夾或從 URL 複製。]D;]A;[開啟資料夾]5D;(command:vscode.openFolder)]D;]A;[複製存放庫]5D;(command:git.clone)]D;]A;若要深入了解如何在 Azure Data Studio 中使用 git 和原始檔控制，[請參閱我們的文件]5D;(https://aka.ms/vscode-scm)。]]></Val>
->>>>>>> 60bff012
           </Tgt>
           <Prev Cat="Text">
             <Val><![CDATA[In order to use git features, you can open a folder containing a git repository or clone from a URL.]D;]A;[Open Folder]5D;(command:vscode.openFolder)]D;]A;[Clone Repository]5D;(command:git.clone)]D;]A;To learn more about how to use git and source control in Azure Data Studio [read our docs]5D;(https://aka.ms/vscode-scm).]]></Val>
@@ -5363,13 +5092,8 @@
       <Item ItemId=";extensions/vscode.git/package.view.workbench.scm.emptyWorkspace" ItemType="0" PsrId="308" InstFlg="true" Leaf="true">
         <Str Cat="Text">
           <Val><![CDATA[The workspace currently open doesn't have any folders containing git repositories.]A;[Add Folder to Workspace]5D;(command:workbench.action.addRootFolder)]A;To learn more about how to use git and source control in Azure Data Studio [read our docs]5D;(https://aka.ms/vscode-scm).]]></Val>
-<<<<<<< HEAD
           <Tgt Cat="Text" Stat="Loc" Orig="New">
             <Val><![CDATA[目前開啟的工作區沒有任何資料夾包含 git 存放庫。]A;[新增資料夾至工作區]5D;(command:workbench.action.addRootFolder)]A;如果要深入了解如何在 Azure Data Studio 中使用 git 和原始檔控制，[請參閱我們的文件]5D;(https://aka.ms/vscode-scm)。]]></Val>
-=======
-          <Tgt Cat="Text" Stat="Update" Orig="New">
-            <Val><![CDATA[目前開啟的工作區沒有任何資料夾包含 git 存放庫。]D;]A;[新增資料夾至工作區]5D;(command:workbench.action.addRootFolder)]D;]A;如果要深入了解如何在 Azure Data Studio 中使用 git 和原始檔控制，[請參閱我們的文件]5D;(https://aka.ms/vscode-scm)。]]></Val>
->>>>>>> 60bff012
           </Tgt>
           <Prev Cat="Text">
             <Val><![CDATA[The workspace currently open doesn't have any folders containing git repositories.]D;]A;[Add Folder to Workspace]5D;(command:workbench.action.addRootFolder)]D;]A;To learn more about how to use git and source control in Azure Data Studio [read our docs]5D;(https://aka.ms/vscode-scm).]]></Val>
@@ -5380,13 +5104,8 @@
       <Item ItemId=";extensions/vscode.git/package.view.workbench.scm.folder" ItemType="0" PsrId="308" InstFlg="true" Leaf="true">
         <Str Cat="Text">
           <Val><![CDATA[The folder currently open doesn't have a git repository. You can initialize a repository which will enable source control features powered by git.]A;[Initialize Repository]5D;(command:git.init?%5Btrue%5D)]A;To learn more about how to use git and source control in Azure Data Studio [read our docs]5D;(https://aka.ms/vscode-scm).]]></Val>
-<<<<<<< HEAD
           <Tgt Cat="Text" Stat="Loc" Orig="New">
             <Val><![CDATA[目前開啟的資料夾沒有任何 git 存放庫。您可以將存放庫初始化，以啟用 git 支援的原始檔控制功能。]A;[將存放庫初始化]5D;(command:git.init?%5Btrue%5D)]A;若要深入了解如何在 Azure Data Studio 中使用 git 和原始檔控制，[請參閱我們的文件]5D;(https://aka.ms/vscode-scm)。]]></Val>
-=======
-          <Tgt Cat="Text" Stat="Update" Orig="New">
-            <Val><![CDATA[目前開啟的資料夾沒有任何 git 存放庫。您可以將存放庫初始化，以啟用 git 支援的原始檔控制功能。]D;]A;[將存放庫初始化]5D;(command:git.init?%5Btrue%5D)]D;]A;若要深入了解如何在 Azure Data Studio 中使用 git 和原始檔控制，[請參閱我們的文件]5D;(https://aka.ms/vscode-scm)。]]></Val>
->>>>>>> 60bff012
           </Tgt>
           <Prev Cat="Text">
             <Val><![CDATA[The folder currently open doesn't have a git repository. You can initialize a repository which will enable source control features powered by git.]D;]A;[Initialize Repository]5D;(command:git.init?%5Btrue%5D)]D;]A;To learn more about how to use git and source control in Azure Data Studio [read our docs]5D;(https://aka.ms/vscode-scm).]]></Val>
@@ -5409,13 +5128,8 @@
       <Item ItemId=";extensions/vscode.git/package.view.workbench.scm.missing.linux" ItemType="0" PsrId="308" InstFlg="true" Leaf="true">
         <Str Cat="Text">
           <Val><![CDATA[Source control depends on Git being installed.]A;[Download Git for Linux]5D;(https://git-scm.com/download/linux)]A;After installing, please [reload]5D;(command:workbench.action.reloadWindow) (or [troubleshoot]5D;(command:git.showOutput)). Additional source control providers can be installed [from the Marketplace]5D;(command:workbench.extensions.search?%22%40category%3A%5C%22scm%20providers%5C%22%22).]]></Val>
-<<<<<<< HEAD
           <Tgt Cat="Text" Stat="Loc" Orig="New">
             <Val><![CDATA[原始檔控制必須安裝 Git。]A;[下載適用於 Linux 的 Git]5D;(https://git-scm.com/download/linux)]A;安裝之後，請 [重新載入]5D;(command:workbench.action.reloadWindow) (或 [疑難排解]5D;(command:git.showOutput))。[可從 Marketplace]5D;(command:workbench.extensions.search?%22%40category%3A%5C%22scm%20providers%5C%22%22) 安裝其他原始檔控制提供者。]]></Val>
-=======
-          <Tgt Cat="Text" Stat="Update" Orig="New">
-            <Val><![CDATA[原始檔控制取決於安裝的 Git。]D;]A;[下載適用於 Linux 的 Git]5D;(https://git-scm.com/download/linux)]D;]A;安裝之後，請 [重新載入]5D;(command:workbench.action.reloadWindow) (或[疑難排解]5D;(command:git.showOutput))。可[從 Marketplace]5D; 安裝其他原始檔控制提供者 (command:workbench.extensions.search?%22%40category%3A%5C%22scm%20providers%5C%22%22)。]]></Val>
->>>>>>> 60bff012
           </Tgt>
           <Prev Cat="Text">
             <Val><![CDATA[Source control depends on Git being installed.]D;]A;[Download Git for Linux]5D;(https://git-scm.com/download/linux)]D;]A;After installing, please [reload]5D;(command:workbench.action.reloadWindow) (or [troubleshoot]5D;(command:git.showOutput)). Additional source control providers can be installed [from the Marketplace]5D;(command:workbench.extensions.search?%22%40category%3A%5C%22scm%20providers%5C%22%22).]]></Val>
@@ -5426,13 +5140,8 @@
       <Item ItemId=";extensions/vscode.git/package.view.workbench.scm.missing.mac" ItemType="0" PsrId="308" InstFlg="true" Leaf="true">
         <Str Cat="Text">
           <Val><![CDATA[[Download Git for macOS]5D;(https://git-scm.com/download/mac)]A;After installing, please [reload]5D;(command:workbench.action.reloadWindow) (or [troubleshoot]5D;(command:git.showOutput)). Additional source control providers can be installed [from the Marketplace]5D;(command:workbench.extensions.search?%22%40category%3A%5C%22scm%20providers%5C%22%22).]]></Val>
-<<<<<<< HEAD
           <Tgt Cat="Text" Stat="Loc" Orig="New">
             <Val><![CDATA[[下載適用於 macOS 的 Git]5D;(https://git-scm.com/download/mac)]A;安裝之後，請[重新載入]5D;(command:workbench.action.reloadWindow)(或[疑難排解]5D;(command:git.showOutput))。可[從 Marketplace]5D;(command:workbench.extensions.search?%22%40category%3A%5C%22scm%20providers%5C%22%22) 安裝其他原始檔控制提供者。]]></Val>
-=======
-          <Tgt Cat="Text" Stat="Update" Orig="New">
-            <Val><![CDATA[[下載適用於 macOS 的 Git]5D;(https://git-scm.com/download/mac)]D;]A;安裝之後，請[重新載入]5D;(command:workbench.action.reloadWindow) (或[疑難排解]5D;(command:git.showOutput))。可[從 Marketplace]5D; 安裝其他原始檔控制提供者(command:workbench.extensions.search?%22%40category%3A%5C%22scm%20providers%5C%22%22)。]]></Val>
->>>>>>> 60bff012
           </Tgt>
           <Prev Cat="Text">
             <Val><![CDATA[[Download Git for macOS]5D;(https://git-scm.com/download/mac)]D;]A;After installing, please [reload]5D;(command:workbench.action.reloadWindow) (or [troubleshoot]5D;(command:git.showOutput)). Additional source control providers can be installed [from the Marketplace]5D;(command:workbench.extensions.search?%22%40category%3A%5C%22scm%20providers%5C%22%22).]]></Val>
