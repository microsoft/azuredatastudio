--- conflicted
+++ resolved
@@ -1293,7 +1293,6 @@
           <Val><![CDATA[Checkout Branch/Tag...]]></Val>
           <Tgt Cat="Text" Stat="Loc" Orig="New">
             <Val><![CDATA[簽出分支/標籤...]]></Val>
-<<<<<<< HEAD
           </Tgt>
         </Str>
         <Disp Icon="Str" />
@@ -1321,42 +1320,10 @@
           <Val><![CDATA[This will create a Git repository in "{0}". Are you sure you want to continue?]]></Val>
           <Tgt Cat="Text" Stat="Loc" Orig="New">
             <Val><![CDATA[這會建立一個 Git 儲存庫在 "{0}"。確定要繼續嗎?]]></Val>
-=======
->>>>>>> 4be16a89
-          </Tgt>
-        </Str>
-        <Disp Icon="Str" />
-      </Item>
-<<<<<<< HEAD
-=======
-      <Item ItemId=";extensions/vscode.git/bundle.++CODE++87bd11c53118b1c7e013a7abab752a62a22b8ab546323fa0daa6ceae4474fadb" ItemType="0" PsrId="308" Leaf="true">
-        <Str Cat="Text">
-          <Val><![CDATA[{0} (Deleted)]]></Val>
-          <Tgt Cat="Text" Stat="Loc" Orig="New">
-            <Val><![CDATA[{0} (已刪除)]]></Val>
-          </Tgt>
-        </Str>
-        <Disp Icon="Str" />
-      </Item>
-      <Item ItemId=";extensions/vscode.git/bundle.++CODE++893fcb727fc6ee5a7516324e78ec23f7c12b62546a74b0b37f86d7e30d205547" ItemType="0" PsrId="308" Leaf="true">
-        <Str Cat="Text">
-          <Val><![CDATA[Open Git Log]]></Val>
-          <Tgt Cat="Text" Stat="Loc" Orig="New">
-            <Val><![CDATA[開啟 Git 記錄]]></Val>
-          </Tgt>
-        </Str>
-        <Disp Icon="Str" />
-      </Item>
-      <Item ItemId=";extensions/vscode.git/bundle.++CODE++8a31a9a33b1daab0d79eae0dc86548abb75d8210f058d99a3ef4b6f3ece60162" ItemType="0" PsrId="308" Leaf="true">
-        <Str Cat="Text">
-          <Val><![CDATA[This will create a Git repository in "{0}". Are you sure you want to continue?]]></Val>
-          <Tgt Cat="Text" Stat="Loc" Orig="New">
-            <Val><![CDATA[這會建立一個 Git 儲存庫在 "{0}"。確定要繼續嗎?]]></Val>
-          </Tgt>
-        </Str>
-        <Disp Icon="Str" />
-      </Item>
->>>>>>> 4be16a89
+          </Tgt>
+        </Str>
+        <Disp Icon="Str" />
+      </Item>
       <Item ItemId=";extensions/vscode.git/bundle.++CODE++8a798890fe93817163b10b5f7bd2ca4d25d84c52739a645a889c173eee7d9d3d" ItemType="0" PsrId="308" Leaf="true">
         <Str Cat="Text">
           <Val><![CDATA[yes]]></Val>
@@ -1380,7 +1347,6 @@
           <Val><![CDATA[The git repository in the current folder is potentially unsafe as the folder is owned by someone other than the current user.]]></Val>
           <Tgt Cat="Text" Stat="Loc" Orig="New">
             <Val><![CDATA[目前資料夾中的 Git 存放庫可能不安全，因為資料夾是由目前使用者外的人所擁有。]]></Val>
-<<<<<<< HEAD
           </Tgt>
         </Str>
         <Disp Icon="Str" />
@@ -1399,33 +1365,10 @@
           <Val><![CDATA[{0} characters over {1} in current line]]></Val>
           <Tgt Cat="Text" Stat="Loc" Orig="New">
             <Val><![CDATA[在目前行數有 {0} 個字元已超過 {1} 個]]></Val>
-=======
->>>>>>> 4be16a89
-          </Tgt>
-        </Str>
-        <Disp Icon="Str" />
-      </Item>
-<<<<<<< HEAD
-=======
-      <Item ItemId=";extensions/vscode.git/bundle.++CODE++8d8cd546b58d91c300d3149ef40b8d98d3061dc38f15ea937d2ed785a3f25771" ItemType="0" PsrId="308" Leaf="true">
-        <Str Cat="Text">
-          <Val><![CDATA[Learn More]]></Val>
-          <Tgt Cat="Text" Stat="Loc" Orig="New">
-            <Val><![CDATA[深入了解]]></Val>
-          </Tgt>
-        </Str>
-        <Disp Icon="Str" />
-      </Item>
-      <Item ItemId=";extensions/vscode.git/bundle.++CODE++8de94f809d2ce26a9db6bd5c9e3fe247254b40c6888ad3044050a147374dbd91" ItemType="0" PsrId="308" Leaf="true">
-        <Str Cat="Text">
-          <Val><![CDATA[{0} characters over {1} in current line]]></Val>
-          <Tgt Cat="Text" Stat="Loc" Orig="New">
-            <Val><![CDATA[在目前行數有 {0} 個字元已超過 {1} 個]]></Val>
-          </Tgt>
-        </Str>
-        <Disp Icon="Str" />
-      </Item>
->>>>>>> 4be16a89
+          </Tgt>
+        </Str>
+        <Disp Icon="Str" />
+      </Item>
       <Item ItemId=";extensions/vscode.git/bundle.++CODE++8e3e2fa1eac65813d54533388a9394094f68b3af6c8408dde1e4a3d4e57d91d7" ItemType="0" PsrId="308" Leaf="true">
         <Str Cat="Text">
           <Val><![CDATA[Would you like to open the cloned repository?]]></Val>
@@ -1773,7 +1716,6 @@
           <Val><![CDATA[Don\'t Show Again]]></Val>
           <Tgt Cat="Text" Stat="Loc" Orig="New">
             <Val><![CDATA[不要再顯示]]></Val>
-<<<<<<< HEAD
           </Tgt>
         </Str>
         <Disp Icon="Str" />
@@ -1837,82 +1779,12 @@
           <Val><![CDATA[Staged Changes]]></Val>
           <Tgt Cat="Text" Stat="Loc" Orig="New">
             <Val><![CDATA[暫存的變更]]></Val>
-=======
->>>>>>> 4be16a89
-          </Tgt>
-        </Str>
-        <Disp Icon="Str" />
-      </Item>
-<<<<<<< HEAD
+          </Tgt>
+        </Str>
+        <Disp Icon="Str" />
+      </Item>
       <Item ItemId=";extensions/vscode.git/bundle.++CODE++b66d044181a0e29642a958723512a8706ae494ccf63552c08cddca418d1cf097" ItemType="0" PsrId="308" Leaf="true">
         <Str Cat="Text">
-=======
-      <Item ItemId=";extensions/vscode.git/bundle.++CODE++ad33f83890a4c1ba0086d4d728279e8e61d185c14352ea3d6663449460aad18d" ItemType="0" PsrId="308" Leaf="true">
-        <Str Cat="Text">
-          <Val><![CDATA[Message (commit on "{0}")]]></Val>
-          <Tgt Cat="Text" Stat="Loc" Orig="New">
-            <Val><![CDATA[訊息 (在 "{0}" 上提交)]]></Val>
-          </Tgt>
-        </Str>
-        <Disp Icon="Str" />
-      </Item>
-      <Item ItemId=";extensions/vscode.git/bundle.++CODE++ae1a589b1c95953ed140c40811e495dcbaea430a742c8f895231e3c270e852ef" ItemType="0" PsrId="308" Leaf="true">
-        <Str Cat="Text">
-          <Val><![CDATA[There are no changes to commit.]]></Val>
-          <Tgt Cat="Text" Stat="Loc" Orig="New">
-            <Val><![CDATA[沒有任何變更要認可。]]></Val>
-          </Tgt>
-        </Str>
-        <Disp Icon="Str" />
-      </Item>
-      <Item ItemId=";extensions/vscode.git/bundle.++CODE++afd39827f783ddaf8c31a86ba2a80713ab112800005041f8819c14f5a121d6e1" ItemType="0" PsrId="308" Leaf="true">
-        <Str Cat="Text">
-          <Val><![CDATA[Please clean your repository working tree before checkout.]]></Val>
-          <Tgt Cat="Text" Stat="Loc" Orig="New">
-            <Val><![CDATA[請先清除您的存放庫工作樹狀再簽出。]]></Val>
-          </Tgt>
-        </Str>
-        <Disp Icon="Str" />
-      </Item>
-      <Item ItemId=";extensions/vscode.git/bundle.++CODE++b2cfea1b73b4855e2c9788d34218761d0345b040ca237bdc9d0d4fc2577e6be5" ItemType="0" PsrId="308" Leaf="true">
-        <Str Cat="Text">
-          <Val><![CDATA[Your repository has no remotes configured to push to.]]></Val>
-          <Tgt Cat="Text" Stat="Loc" Orig="New">
-            <Val><![CDATA[您的存放庫未設定要推送的目標遠端。]]></Val>
-          </Tgt>
-        </Str>
-        <Disp Icon="Str" />
-      </Item>
-      <Item ItemId=";extensions/vscode.git/bundle.++CODE++b45f0ffa9a6ab73edb905b626d6fe3ed00854ca7abf7303b919cf686315b9f99" ItemType="0" PsrId="308" Leaf="true">
-        <Str Cat="Text">
-          <Val><![CDATA[The new branch will be "{0}"]]></Val>
-          <Tgt Cat="Text" Stat="Loc" Orig="New">
-            <Val><![CDATA[新分支會是 "{0}"]]></Val>
-          </Tgt>
-        </Str>
-        <Disp Icon="Str" />
-      </Item>
-      <Item ItemId=";extensions/vscode.git/bundle.++CODE++b48ff39c2e0f5451b9b29b09c2a74d2760db230749ffd48a6e901cc91fef9a8d" ItemType="0" PsrId="308" Leaf="true">
-        <Str Cat="Text">
-          <Val><![CDATA[Deleted]]></Val>
-          <Tgt Cat="Text" Stat="Loc" Orig="New">
-            <Val><![CDATA[已刪除]]></Val>
-          </Tgt>
-        </Str>
-        <Disp Icon="Str" />
-      </Item>
-      <Item ItemId=";extensions/vscode.git/bundle.++CODE++b5ff1947b664c6719dfbb25602ff832dd7fcfc5068944fa750a36fad11a9f7e6" ItemType="0" PsrId="308" Leaf="true">
-        <Str Cat="Text">
-          <Val><![CDATA[Staged Changes]]></Val>
-          <Tgt Cat="Text" Stat="Loc" Orig="New">
-            <Val><![CDATA[暫存的變更]]></Val>
-          </Tgt>
-        </Str>
-        <Disp Icon="Str" />
-      </Item>
-      <Item ItemId=";extensions/vscode.git/bundle.++CODE++b66d044181a0e29642a958723512a8706ae494ccf63552c08cddca418d1cf097" ItemType="0" PsrId="308" Leaf="true">
-        <Str Cat="Text">
->>>>>>> 4be16a89
           <Val><![CDATA[Pull]]></Val>
           <Tgt Cat="Text" Stat="Loc" Orig="New">
             <Val><![CDATA[提取]]></Val>
@@ -3228,7 +3100,6 @@
       <Item ItemId=";extensions/vscode.git/package.command.git.acceptMerge" ItemType="0" PsrId="308" Leaf="true">
         <Str Cat="Text">
           <Val><![CDATA[Complete Merge]]></Val>
-<<<<<<< HEAD
           <Tgt Cat="Text" Stat="Loc" Orig="New">
             <Val><![CDATA[完成合併]]></Val>
           </Tgt>
@@ -3251,30 +3122,6 @@
         <Str Cat="Text">
           <Val><![CDATA[Compute Conflicts With Git]]></Val>
           <Tgt Cat="Text" Stat="Loc" Orig="New">
-=======
-          <Tgt Cat="Text" Stat="Loc" Orig="New">
-            <Val><![CDATA[完成合併]]></Val>
-          </Tgt>
-          <Prev Cat="Text">
-            <Val><![CDATA[Accept Merge]]></Val>
-          </Prev>
-        </Str>
-        <Disp Icon="Str" />
-      </Item>
-      <Item ItemId=";extensions/vscode.git/package.command.git.openMergeEditor" ItemType="0" PsrId="308" Leaf="true">
-        <Str Cat="Text">
-          <Val><![CDATA[Resolve in Merge Editor]]></Val>
-          <Tgt Cat="Text" Stat="Loc" Orig="New">
-            <Val><![CDATA[在合併編輯器中解析]]></Val>
-          </Tgt>
-        </Str>
-        <Disp Icon="Str" />
-      </Item>
-      <Item ItemId=";extensions/vscode.git/package.command.git.runGitMerge" ItemType="0" PsrId="308" Leaf="true">
-        <Str Cat="Text">
-          <Val><![CDATA[Compute Conflicts With Git]]></Val>
-          <Tgt Cat="Text" Stat="Loc" Orig="New">
->>>>>>> 4be16a89
             <Val><![CDATA[計算與 Git 的衝突]]></Val>
           </Tgt>
         </Str>
@@ -5305,7 +5152,6 @@
       <Item ItemId=";extensions/vscode.git/package.view.workbench.scm.missing.windows" ItemType="0" PsrId="308" InstFlg="true" Leaf="true">
         <Str Cat="Text">
           <Val><![CDATA[[Download Git for Windows]5D;(https://git-scm.com/download/win)]A;After installing, please [reload]5D;(command:workbench.action.reloadWindow) (or [troubleshoot]5D;(command:git.showOutput)). Additional source control providers can be installed [from the Marketplace]5D;(command:workbench.extensions.search?%22%40category%3A%5C%22scm%20providers%5C%22%22).]]></Val>
-<<<<<<< HEAD
           <Tgt Cat="Text" Stat="Loc" Orig="New">
             <Val><![CDATA[[下載適用於 Windows 的 Git]5D;(https://git-scm.com/download/win)]A;安裝之後，請[重新載入]5D;(command:workbench.action.reloadWindow) (或[疑難排解]5D;(command:git.showOutput))。可[從 Marketplace]5D;(command:workbench.extensions.search?%22%40category%3A%5C%22scm%20providers%5C%22%22) 安裝其他來源控制提供者。]]></Val>
           </Tgt>
@@ -5365,10 +5211,6 @@
           <Val><![CDATA[The detected git repository is potentially unsafe as the folder is owned by someone other than the current user.]A;[Manage Unsafe Repositories]5D;(command:git.manageUnsafeRepositories)]A;To learn more about unsafe repositories [read our docs]5D;(https://aka.ms/vscode-git-unsafe-repository).]]></Val>
           <Tgt Cat="Text" Stat="Loc" Orig="New">
             <Val><![CDATA[偵測到的 Git 存放庫可能不安全，因為資料夾是由目前使用者以外的人所擁有。]A;[管理不安全的存放庫]5D;(command:git.manageUnsafeRepositories)]A;若要深入了解不安全的存放庫，[請閱讀我們的文件]5D;(https://aka.ms/vscode-git-unsafe-repository)。]]></Val>
-=======
-          <Tgt Cat="Text" Stat="Update" Orig="New">
-            <Val><![CDATA[[下載適用於 Windows 的 Git]5D;(https://git-scm.com/download/win)]D;]A;安裝之後，請[重新載入]5D;(command:workbench.action.reloadWindow) (或[疑難排解]5D;(command:git.showOutput))。可[從 Marketplace]5D; 安裝其他原始檔控制提供者(command:workbench.extensions.search?%22%40category%3A%5C%22scm%20providers%5C%22%22)。]]></Val>
->>>>>>> 4be16a89
           </Tgt>
           <Prev Cat="Text">
             <Val><![CDATA[[Download Git for Windows]5D;(https://git-scm.com/download/win)]D;]A;After installing, please [reload]5D;(command:workbench.action.reloadWindow) (or [troubleshoot]5D;(command:git.showOutput)). Additional source control providers can be installed [from the Marketplace]5D;(command:workbench.extensions.search?%22%40category%3A%5C%22scm%20providers%5C%22%22).]]></Val>
@@ -5385,62 +5227,11 @@
         </Str>
         <Disp Icon="Str" />
       </Item>
-      <Item ItemId=";extensions/vscode.git/package.view.workbench.scm.repositoryInParentFolders" ItemType="0" PsrId="308" InstFlg="true" Leaf="true">
-        <Str Cat="Text">
-<<<<<<< HEAD
+      <Item ItemId=";extensions/vscode.git/package.view.workbench.scm.workspace" ItemType="0" PsrId="308" InstFlg="true" Leaf="true">
+        <Str Cat="Text">
           <Val><![CDATA[The workspace currently open doesn't have any folders containing git repositories. You can initialize a repository on a folder which will enable source control features powered by git.]A;[Initialize Repository]5D;(command:git.init)]A;To learn more about how to use git and source control in Azure Data Studio [read our docs]5D;(https://aka.ms/vscode-scm).]]></Val>
           <Tgt Cat="Text" Stat="Loc" Orig="New">
             <Val><![CDATA[目前開啟的工作區沒有任何包含 Git 存放庫的資料夾。您可以在資料夾上將存放庫初始化，以啟用 Git 支援的來源控制功能。]A;[將存放庫初始化]5D;(command:git.init)]A;若要深入了解如何在 Azure Data Studio 中使用 Git 和來源控制，[請參閱我們的文件]5D;(https://aka.ms/vscode-scm)。]]></Val>
-=======
-          <Val><![CDATA[A git repository was found in the parent folders of the workspace or the open file(s).]A;[Open Repository]5D;(command:git.openRepositoriesInParentFolders)]A;Use the [git.openRepositoryInParentFolders]5D;(command:workbench.action.openSettings?%5B%22git.openRepositoryInParentFolders%22%5D) setting to control whether git repositories in parent folders of workspaces or open files are opened. To learn more [read our docs]5D;(https://aka.ms/vscode-git-repository-in-parent-folders).]]></Val>
-          <Tgt Cat="Text" Stat="Loc" Orig="New">
-            <Val><![CDATA[在工作區或開啟檔案的上層目錄中發現 Git 存放庫。]A;[開啟存放庫]5D;(command:git.openRepositoriesInParentFolders)]A;請使用 [git.openRepositoryInParentFolders]5D;(command:workbench.action.openSettings?%5B%22git.openRepositoryInParentFolders%22%5D) 設定控制工作區或開啟檔案上層目錄中 Git 存放庫是否開啟。若要深入了解 [請閱讀我們的文件]5D;(https://aka.ms/vscode-git-external-repository)。]]></Val>
-          </Tgt>
-        </Str>
-        <Disp Icon="Str" />
-      </Item>
-      <Item ItemId=";extensions/vscode.git/package.view.workbench.scm.scanFolderForRepositories" ItemType="0" PsrId="308" Leaf="true">
-        <Str Cat="Text">
-          <Val><![CDATA[Scanning folder for git repositories...]]></Val>
-          <Tgt Cat="Text" Stat="Loc" Orig="New">
-            <Val><![CDATA[正在掃描 Git 存放庫的資料夾...]]></Val>
-          </Tgt>
-        </Str>
-        <Disp Icon="Str" />
-      </Item>
-      <Item ItemId=";extensions/vscode.git/package.view.workbench.scm.scanWorkspaceForRepositories" ItemType="0" PsrId="308" Leaf="true">
-        <Str Cat="Text">
-          <Val><![CDATA[Scanning workspace for git repositories...]]></Val>
-          <Tgt Cat="Text" Stat="Loc" Orig="New">
-            <Val><![CDATA[正在掃描 Git 存放庫的工作區...]]></Val>
-          </Tgt>
-        </Str>
-        <Disp Icon="Str" />
-      </Item>
-      <Item ItemId=";extensions/vscode.git/package.view.workbench.scm.unsafeRepositories" ItemType="0" PsrId="308" InstFlg="true" Leaf="true">
-        <Str Cat="Text">
-          <Val><![CDATA[The detected git repositories are potentially unsafe as the folders are owned by someone other than the current user.]A;[Manage Unsafe Repositories]5D;(command:git.manageUnsafeRepositories)]A;To learn more about unsafe repositories [read our docs]5D;(https://aka.ms/vscode-git-unsafe-repository).]]></Val>
-          <Tgt Cat="Text" Stat="Loc" Orig="New">
-            <Val><![CDATA[偵測到的 Git 存放庫可能不安全，因為資料夾是由目前使用者以外的人所擁有。]A;[管理不安全的存放庫]5D;(command:git.manageUnsafeRepositories)]A;若要深入了解不安全的存放庫，[請閱讀我們的文件]5D;(https://aka.ms/vscode-git-unsafe-repository)。]]></Val>
-          </Tgt>
-        </Str>
-        <Disp Icon="Str" />
-      </Item>
-      <Item ItemId=";extensions/vscode.git/package.view.workbench.scm.unsafeRepository" ItemType="0" PsrId="308" InstFlg="true" Leaf="true">
-        <Str Cat="Text">
-          <Val><![CDATA[The detected git repository is potentially unsafe as the folder is owned by someone other than the current user.]A;[Manage Unsafe Repositories]5D;(command:git.manageUnsafeRepositories)]A;To learn more about unsafe repositories [read our docs]5D;(https://aka.ms/vscode-git-unsafe-repository).]]></Val>
-          <Tgt Cat="Text" Stat="Loc" Orig="New">
-            <Val><![CDATA[偵測到的 Git 存放庫可能不安全，因為資料夾是由目前使用者以外的人所擁有。]A;[管理不安全的存放庫]5D;(command:git.manageUnsafeRepositories)]A;若要深入了解不安全的存放庫，[請閱讀我們的文件]5D;(https://aka.ms/vscode-git-unsafe-repository)。]]></Val>
-          </Tgt>
-        </Str>
-        <Disp Icon="Str" />
-      </Item>
-      <Item ItemId=";extensions/vscode.git/package.view.workbench.scm.workspace" ItemType="0" PsrId="308" InstFlg="true" Leaf="true">
-        <Str Cat="Text">
-          <Val><![CDATA[The workspace currently open doesn't have any folders containing git repositories. You can initialize a repository on a folder which will enable source control features powered by git.]A;[Initialize Repository]5D;(command:git.init)]A;To learn more about how to use git and source control in Azure Data Studio [read our docs]5D;(https://aka.ms/vscode-scm).]]></Val>
-          <Tgt Cat="Text" Stat="Update" Orig="New">
-            <Val><![CDATA[目前開啟的工作區沒有任何包含 git 存放庫的資料夾。您可以在資料夾上將存放庫初始化，以啟用 git 支援的原始檔控制功能。]D;]A;[將存放庫初始化]5D;(command:git.init)]D;]A;若要深入了解如何在 Azure Data Studio 中使用 git 和原始檔控制，[請參閱我們的文件]5D;(https://aka.ms/vscode-scm)。]]></Val>
->>>>>>> 4be16a89
           </Tgt>
           <Prev Cat="Text">
             <Val><![CDATA[The workspace currently open doesn't have any folders containing git repositories. You can initialize a repository on a folder which will enable source control features powered by git.]D;]A;[Initialize Repository]5D;(command:git.init)]D;]A;To learn more about how to use git and source control in Azure Data Studio [read our docs]5D;(https://aka.ms/vscode-scm).]]></Val>
