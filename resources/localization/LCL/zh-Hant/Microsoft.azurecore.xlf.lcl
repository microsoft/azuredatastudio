﻿<?xml version="1.0" encoding="utf-8"?>
<LCX SchemaVersion="6.0" Name="Microsoft.azurecore.xlf" PsrId="308" FileType="1" SrcCul="en-US" TgtCul="zh-TW" xmlns="http://schemas.microsoft.com/locstudio/2006/6/lcx">
  <Props>
    <Str Name="BranchName" Val="" />
    <Str Name="BuildNumber" Val="" />
    <Str Name="ProductName" Val="" />
  </Props>
  <OwnedComments>
    <Cmt Name="Dev" />
    <Cmt Name="LcxAdmin" />
    <Cmt Name="Rccx" />
  </OwnedComments>
  <Settings Name="@SettingsPath@\default.lss" Type="LSS" />
  <Item ItemId=";Xliff file" ItemType="0" PsrId="308" Leaf="false">
    <Disp Icon="Expand" Expand="true" Disp="true" LocTbl="false" />
    <Item ItemId=";Xliff Resources" ItemType="0" PsrId="308" Leaf="false">
      <Disp Icon="Str" Disp="true" LocTbl="false" />
      <Item ItemId=";@extensions/Microsoft.azurecore/dist/account-provider/auths/azureAuthCodeGrant.azureAuthCodeGrant.getAuthCodeUrlEr" ItemType="0" PsrId="308" Leaf="false">
        <Disp Icon="Dir" LocTbl="false" />
        <Item ItemId=";(...) ror" ItemType="0" PsrId="308" Leaf="true">
          <Str Cat="Text">
            <Val><![CDATA[An error occurred in MSAL library when requesting auth code URL. For more detailed information on error, please check 'Azure Accounts' output pane. ]A;]A;]]></Val>
<<<<<<< HEAD
            <Tgt Cat="Text" Stat="Loc" Orig="New">
              <Val><![CDATA[要求驗證碼 URL 時，MSAL 程式庫發生錯誤。如需錯誤的詳細資訊，請檢查 [Azure 帳戶]5D; 輸出窗格。 ]A;]A;]]></Val>
            </Tgt>
=======
>>>>>>> 60bff012
          </Str>
          <Disp Icon="Str" />
        </Item>
      </Item>
      <Item ItemId=";@extensions/Microsoft.azurecore/dist/azureResource/providers/azuremonitor/azuremonitorTreeDataProvider.azure.resou" ItemType="0" PsrId="308" Leaf="false">
        <Disp Icon="Dir" LocTbl="false" />
        <Item ItemId=";(...) rce.providers.AzureMonitorContainerLabel" ItemType="0" PsrId="308" Leaf="true">
          <Str Cat="Text">
            <Val><![CDATA[Log Analytics workspaces]]></Val>
            <Tgt Cat="Text" Stat="Loc" Orig="New">
              <Val><![CDATA[Log Analytics 工作區]]></Val>
            </Tgt>
          </Str>
          <Disp Icon="Str" />
        </Item>
      </Item>
      <Item ItemId=";@extensions/Microsoft.azurecore/dist/azureResource/providers/cosmosdb/mongo/cosmosDbMongoTreeDataProvider.azure.re" ItemType="0" PsrId="308" Leaf="false">
        <Disp Icon="Dir" LocTbl="false" />
        <Item ItemId=";(...) source.providers.databaseServer.treeDataProvider.cosmosDbMongoContainerLabel" ItemType="0" PsrId="308" Leaf="true">
          <Str Cat="Text">
            <Val><![CDATA[Azure CosmosDB for MongoDB]]></Val>
            <Tgt Cat="Text" Stat="Loc" Orig="New">
              <Val><![CDATA[適用於 MongoDB 的 Azure CosmosDB]]></Val>
            </Tgt>
          </Str>
          <Disp Icon="Str" />
        </Item>
      </Item>
      <Item ItemId=";@extensions/Microsoft.azurecore/dist/azureResource/providers/cosmosdb/postgres/cosmosDbPostgresTreeDataProvider.az" ItemType="0" PsrId="308" Leaf="false">
        <Disp Icon="Dir" LocTbl="false" />
        <Item ItemId=";(...) ure.resource.providers.databaseServer.treeDataProvider.cosmosDbPostgresContainerLabel" ItemType="0" PsrId="308" Leaf="true">
          <Str Cat="Text">
            <Val><![CDATA[Azure CosmosDB for PostgreSQL Cluster]]></Val>
            <Tgt Cat="Text" Stat="Loc" Orig="New">
              <Val><![CDATA[適用於 PostgreSQL 叢集的 Azure CosmosDB]]></Val>
            </Tgt>
          </Str>
          <Disp Icon="Str" />
        </Item>
      </Item>
      <Item ItemId=";@extensions/Microsoft.azurecore/dist/azureResource/providers/database/databaseTreeDataProvider.azure.resource.prov" ItemType="0" PsrId="308" Leaf="false">
        <Disp Icon="Dir" LocTbl="false" />
        <Item ItemId=";(...) iders.database.treeDataProvider.databaseContainerLabel" ItemType="0" PsrId="308" Leaf="true">
          <Str Cat="Text">
            <Val><![CDATA[SQL databases]]></Val>
            <Tgt Cat="Text" Stat="Loc" Orig="New">
              <Val><![CDATA[SQL 資料庫]]></Val>
            </Tgt>
          </Str>
          <Disp Icon="Str" />
        </Item>
      </Item>
      <Item ItemId=";@extensions/Microsoft.azurecore/dist/azureResource/providers/databaseServer/databaseServerTreeDataProvider.azure.r" ItemType="0" PsrId="308" Leaf="false">
        <Disp Icon="Dir" LocTbl="false" />
        <Item ItemId=";(...) esource.providers.databaseServer.treeDataProvider.databaseServerContainerLabel" ItemType="0" PsrId="308" Leaf="true">
          <Str Cat="Text">
            <Val><![CDATA[SQL servers]]></Val>
            <Tgt Cat="Text" Stat="Loc" Orig="New">
              <Val><![CDATA[SQL 伺服器]]></Val>
            </Tgt>
          </Str>
          <Disp Icon="Str" />
        </Item>
      </Item>
      <Item ItemId=";@extensions/Microsoft.azurecore/dist/azureResource/providers/kusto/kustoTreeDataProvider.azure.resource.providers." ItemType="0" PsrId="308" Leaf="false">
        <Disp Icon="Dir" LocTbl="false" />
        <Item ItemId=";(...) KustoContainerLabel" ItemType="0" PsrId="308" Leaf="true">
          <Str Cat="Text">
            <Val><![CDATA[Azure Data Explorer Clusters]]></Val>
            <Tgt Cat="Text" Stat="Loc" Orig="New">
              <Val><![CDATA[Azure 資料總管叢集]]></Val>
            </Tgt>
          </Str>
          <Disp Icon="Str" />
        </Item>
      </Item>
      <Item ItemId=";@extensions/Microsoft.azurecore/dist/azureResource/providers/mysqlFlexibleServer/mysqlFlexibleServerTreeDataProvid" ItemType="0" PsrId="308" Leaf="false">
        <Disp Icon="Dir" LocTbl="false" />
        <Item ItemId=";(...) er.azure.resource.providers.databaseServer.treeDataProvider.mysqlFlexibleServerContainerLabel" ItemType="0" PsrId="308" Leaf="true">
          <Str Cat="Text">
            <Val><![CDATA[Azure Database for MySQL flexible servers]]></Val>
            <Tgt Cat="Text" Stat="Loc" Orig="New">
              <Val><![CDATA[適用於 MySQL 彈性伺服器的 Azure 資料庫]]></Val>
            </Tgt>
          </Str>
          <Disp Icon="Str" />
        </Item>
      </Item>
      <Item ItemId=";@extensions/Microsoft.azurecore/dist/azureResource/providers/postgresArcServer/postgresArcServerTreeDataProvider.a" ItemType="0" PsrId="308" Leaf="false">
        <Disp Icon="Dir" LocTbl="false" />
        <Item ItemId=";(...) zure.resource.providers.postgresArcServer.treeDataProvider.postgresServerContainerLabel" ItemType="0" PsrId="308" Leaf="true">
          <Str Cat="Text">
            <Val><![CDATA[PostgreSQL servers – Azure Arc]]></Val>
            <Tgt Cat="Text" Stat="Loc" Orig="New">
              <Val><![CDATA[PostgreSQL 伺服器 –Azure Arc]]></Val>
            </Tgt>
          </Str>
          <Disp Icon="Str" />
        </Item>
      </Item>
      <Item ItemId=";@extensions/Microsoft.azurecore/dist/azureResource/providers/postgresFlexibleServer/postgresFlexibleServerTreeData" ItemType="0" PsrId="308" Leaf="false">
        <Disp Icon="Dir" LocTbl="false" />
        <Item ItemId=";(...) Provider.azure.resource.providers.databaseServer.treeDataProvider.postgresFlexibleServerContainerLabel" ItemType="0" PsrId="308" Leaf="true">
          <Str Cat="Text">
            <Val><![CDATA[Azure Database for PostgreSQL flexible servers]]></Val>
            <Tgt Cat="Text" Stat="Loc" Orig="New">
              <Val><![CDATA[適用於 PostgreSQL 的 Azure 資料庫彈性伺服器]]></Val>
            </Tgt>
          </Str>
          <Disp Icon="Str" />
        </Item>
      </Item>
      <Item ItemId=";@extensions/Microsoft.azurecore/dist/azureResource/providers/postgresServer/postgresServerTreeDataProvider.azure.r" ItemType="0" PsrId="308" Leaf="false">
        <Disp Icon="Dir" LocTbl="false" />
        <Item ItemId=";(...) esource.providers.databaseServer.treeDataProvider.postgresServerContainerLabel" ItemType="0" PsrId="308" Leaf="true">
          <Str Cat="Text">
            <Val><![CDATA[Azure Database for PostgreSQL Servers]]></Val>
            <Tgt Cat="Text" Stat="Loc" Orig="New">
              <Val><![CDATA[適用於 PostgreSQL 的 Azure 資料庫伺服器]]></Val>
            </Tgt>
          </Str>
          <Disp Icon="Str" />
        </Item>
      </Item>
      <Item ItemId=";@extensions/Microsoft.azurecore/dist/azureResource/providers/sqlinstance/sqlInstanceTreeDataProvider.azure.resourc" ItemType="0" PsrId="308" Leaf="false">
        <Disp Icon="Dir" LocTbl="false" />
        <Item ItemId=";(...) e.providers.sqlInstanceContainerLabel" ItemType="0" PsrId="308" Leaf="true">
          <Str Cat="Text">
            <Val><![CDATA[SQL managed instances]]></Val>
            <Tgt Cat="Text" Stat="Loc" Orig="New">
              <Val><![CDATA[SQL 受控執行個體]]></Val>
            </Tgt>
          </Str>
          <Disp Icon="Str" />
        </Item>
      </Item>
      <Item ItemId=";@extensions/Microsoft.azurecore/dist/azureResource/providers/sqlinstanceArc/sqlInstanceArcTreeDataProvider.azure.r" ItemType="0" PsrId="308" Leaf="false">
        <Disp Icon="Dir" LocTbl="false" />
        <Item ItemId=";(...) esource.providers.sqlInstanceArcContainerLabel" ItemType="0" PsrId="308" Leaf="true">
          <Str Cat="Text">
            <Val><![CDATA[SQL managed instances - Azure Arc]]></Val>
            <Tgt Cat="Text" Stat="Loc" Orig="New">
              <Val><![CDATA[SQL 受控執行個體 - Azure Arc]]></Val>
            </Tgt>
          </Str>
          <Disp Icon="Str" />
        </Item>
      </Item>
      <Item ItemId=";@extensions/Microsoft.azurecore/dist/azureResource/providers/synapseSqlPool/synapseSqlPoolTreeDataProvider.azure.r" ItemType="0" PsrId="308" Leaf="false">
        <Disp Icon="Dir" LocTbl="false" />
        <Item ItemId=";(...) esource.providers.synapseSqlPool.treeDataProvider.synapseSqlPoolContainerLabel" ItemType="0" PsrId="308" Leaf="true">
          <Str Cat="Text">
            <Val><![CDATA[Dedicated SQL Pools]]></Val>
            <Tgt Cat="Text" Stat="Loc" Orig="New">
              <Val><![CDATA[專用 SQL 集區]]></Val>
            </Tgt>
          </Str>
          <Disp Icon="Str" />
        </Item>
      </Item>
      <Item ItemId=";@extensions/Microsoft.azurecore/dist/azureResource/providers/synapseWorkspace/synapseWorkspaceTreeDataProvider.azu" ItemType="0" PsrId="308" Leaf="false">
        <Disp Icon="Dir" LocTbl="false" />
        <Item ItemId=";(...) re.resource.providers.synapseWorkspace.treeDataProvider.synapseWorkspaceContainerLabel" ItemType="0" PsrId="308" Leaf="true">
          <Str Cat="Text">
            <Val><![CDATA[Azure Synapse Analytics]]></Val>
            <Tgt Cat="Text" Stat="Loc" Orig="New">
              <Val><![CDATA[Azure Synapse Analytics]]></Val>
            </Tgt>
          </Str>
          <Disp Icon="Str" />
        </Item>
      </Item>
      <Item ItemId=";@extensions/Microsoft.azurecore/dist/azureResource/providers/universal/universalService.azurecore.unregisteredProv" ItemType="0" PsrId="308" Leaf="false">
        <Disp Icon="Dir" LocTbl="false" />
        <Item ItemId=";(...) ider" ItemType="0" PsrId="308" Leaf="true">
          <Str Cat="Text">
            <Val><![CDATA[Unrecognized Provider resource: {0}]]></Val>
            <Tgt Cat="Text" Stat="Loc" Orig="New">
              <Val><![CDATA[無法辨識的提供者資源: {0}]]></Val>
            </Tgt>
          </Str>
          <Disp Icon="Str" />
        </Item>
        <Item ItemId=";(...) iderType" ItemType="0" PsrId="308" Leaf="true">
          <Str Cat="Text">
            <Val><![CDATA[Unrecognized Provider resource type: {0}]]></Val>
            <Tgt Cat="Text" Stat="Loc" Orig="New">
              <Val><![CDATA[無法辨識的提供者資源類型: {0}]]></Val>
            </Tgt>
          </Str>
          <Disp Icon="Str" />
        </Item>
      </Item>
      <Item ItemId=";@extensions/Microsoft.azurecore/dist/azureResource/resourceTreeNode.azure.resource.resourceTreeNode.noResourcesLab" ItemType="0" PsrId="308" Leaf="false">
        <Disp Icon="Dir" LocTbl="false" />
        <Item ItemId=";(...) el" ItemType="0" PsrId="308" Leaf="true">
          <Str Cat="Text">
            <Val><![CDATA[No Resources found]]></Val>
            <Tgt Cat="Text" Stat="Loc" Orig="New">
              <Val><![CDATA[找不到任何資源]]></Val>
            </Tgt>
          </Str>
          <Disp Icon="Str" />
        </Item>
      </Item>
      <Item ItemId=";@extensions/Microsoft.azurecore/dist/azureResource/services/subscriptionService.azure.resource.tenantSubscriptions" ItemType="0" PsrId="308" Leaf="false">
        <Disp Icon="Dir" LocTbl="false" />
        <Item ItemId=";(...) Error" ItemType="0" PsrId="308" Leaf="true">
          <Str Cat="Text">
            <Val><![CDATA[Failed to get subscriptions for account {0} (tenant '{1}'). {2}]]></Val>
            <Tgt Cat="Text" Stat="Loc" Orig="New">
              <Val><![CDATA[無法取得帳戶 {0} (租用戶 '{1}') 的訂用帳戶。{2}]]></Val>
            </Tgt>
          </Str>
          <Disp Icon="Str" />
        </Item>
      </Item>
      <Item ItemId=";@extensions/Microsoft.azurecore/dist/azureResource/tree/accountNotSignedInTreeNode.azure.resource.tree.accountNotS" ItemType="0" PsrId="308" Leaf="false">
        <Disp Icon="Dir" LocTbl="false" />
        <Item ItemId=";(...) ignedInTreeNode.signInLabel" ItemType="0" PsrId="308" Leaf="true">
          <Str Cat="Text">
            <Val><![CDATA[Sign in to Azure...]]></Val>
            <Tgt Cat="Text" Stat="Loc" Orig="New">
              <Val><![CDATA[登入 Azure…]]></Val>
            </Tgt>
          </Str>
          <Disp Icon="Str" />
        </Item>
      </Item>
      <Item ItemId=";@extensions/Microsoft.azurecore/dist/azureResource/tree/accountTreeNode.azure.resource.tree.accountTreeNode.noTena" ItemType="0" PsrId="308" Leaf="false">
        <Disp Icon="Dir" LocTbl="false" />
        <Item ItemId=";(...) ntsLabel" ItemType="0" PsrId="308" Leaf="true">
          <Str Cat="Text">
            <Val><![CDATA[No Tenants found.]]></Val>
            <Tgt Cat="Text" Stat="Loc" Orig="New">
              <Val><![CDATA[找不到任何租用戶。]]></Val>
            </Tgt>
          </Str>
          <Disp Icon="Str" />
        </Item>
      </Item>
      <Item ItemId=";@extensions/Microsoft.azurecore/dist/azureResource/tree/connectionDialogTreeProvider.azure.resource.tree.treeProvi" ItemType="0" PsrId="308" Leaf="false">
        <Disp Icon="Dir" LocTbl="false" />
        <Item ItemId=";(...) der.accountLoadError" ItemType="0" PsrId="308" Leaf="true">
          <Str Cat="Text">
            <Val><![CDATA[Failed to load some Azure accounts. {0}]]></Val>
            <Tgt Cat="Text" Stat="Loc" Orig="New">
              <Val><![CDATA[無法載入某些 Azure 帳戶。{0}]]></Val>
            </Tgt>
          </Str>
          <Disp Icon="Str" />
        </Item>
        <Item ItemId=";(...) der.loadingLabel" ItemType="0" PsrId="308" Leaf="true">
          <Str Cat="Text">
            <Val><![CDATA[Loading ...]]></Val>
            <Tgt Cat="Text" Stat="Loc" Orig="New">
              <Val><![CDATA[正在載入...]]></Val>
            </Tgt>
          </Str>
          <Disp Icon="Str" />
        </Item>
        <Item ItemId=";(...) der.openAccountsDialog" ItemType="0" PsrId="308" Leaf="true">
          <Str Cat="Text">
            <Val><![CDATA[Show Azure accounts]]></Val>
            <Tgt Cat="Text" Stat="Loc" Orig="New">
              <Val><![CDATA[顯示 Azure 帳戶]]></Val>
            </Tgt>
          </Str>
          <Disp Icon="Str" />
        </Item>
      </Item>
      <Item ItemId=";@extensions/Microsoft.azurecore/dist/azureResource/tree/flatAccountTreeNode.azure.resource.tree.accountTreeNode.no" ItemType="0" PsrId="308" Leaf="false">
        <Disp Icon="Dir" LocTbl="false" />
        <Item ItemId=";(...) TenantsLabel" ItemType="0" PsrId="308" Leaf="true">
          <Str Cat="Text">
            <Val><![CDATA[No Tenants found.]]></Val>
            <Tgt Cat="Text" Stat="Loc" Orig="New">
              <Val><![CDATA[找不到任何租用戶。]]></Val>
            </Tgt>
          </Str>
          <Disp Icon="Str" />
        </Item>
      </Item>
      <Item ItemId=";@extensions/Microsoft.azurecore/dist/azureResource/tree/flatTenantTreeNode.azure.resource.tree.accountTreeNode.noS" ItemType="0" PsrId="308" Leaf="false">
        <Disp Icon="Dir" LocTbl="false" />
        <Item ItemId=";(...) ubscriptionsLabel" ItemType="0" PsrId="308" Leaf="true">
          <Str Cat="Text">
            <Val><![CDATA[No Subscriptions found.]]></Val>
            <Tgt Cat="Text" Stat="Loc" Orig="New">
              <Val><![CDATA[找不到任何訂用帳戶。]]></Val>
            </Tgt>
          </Str>
          <Disp Icon="Str" />
        </Item>
      </Item>
      <Item ItemId=";@extensions/Microsoft.azurecore/dist/azureResource/tree/subscriptionTreeNode.azure.resource.tree.subscriptionTreeN" ItemType="0" PsrId="308" Leaf="false">
        <Disp Icon="Dir" LocTbl="false" />
        <Item ItemId=";(...) ode.noResourcesLabel" ItemType="0" PsrId="308" Leaf="true">
          <Str Cat="Text">
            <Val><![CDATA[No Resources found.]]></Val>
            <Tgt Cat="Text" Stat="Loc" Orig="New">
              <Val><![CDATA[找不到資源。]]></Val>
            </Tgt>
          </Str>
          <Disp Icon="Str" />
        </Item>
      </Item>
      <Item ItemId=";@extensions/Microsoft.azurecore/dist/azureResource/tree/tenantTreeNode.azure.resource.tree.accountTreeNode.noSubsc" ItemType="0" PsrId="308" Leaf="false">
        <Disp Icon="Dir" LocTbl="false" />
        <Item ItemId=";(...) riptionsLabel" ItemType="0" PsrId="308" Leaf="true">
          <Str Cat="Text">
            <Val><![CDATA[No Subscriptions found.]]></Val>
            <Tgt Cat="Text" Stat="Loc" Orig="New">
              <Val><![CDATA[找不到訂用帳戶。]]></Val>
            </Tgt>
          </Str>
          <Disp Icon="Str" />
        </Item>
      </Item>
      <Item ItemId=";extensions/Microsoft.azurecore/dist/account-provider/auths/azureAuth.azure.microsoftAccountDisplayName" ItemType="0" PsrId="308" Leaf="true">
        <Str Cat="Text">
          <Val><![CDATA[Microsoft Account]]></Val>
          <Tgt Cat="Text" Stat="Loc" Orig="New">
            <Val><![CDATA[Microsoft 帳戶]]></Val>
          </Tgt>
        </Str>
        <Disp Icon="Str" />
      </Item>
      <Item ItemId=";extensions/Microsoft.azurecore/dist/account-provider/auths/azureAuth.azure.microsoftCorpAccount" ItemType="0" PsrId="308" Leaf="true">
        <Str Cat="Text">
          <Val><![CDATA[Microsoft Corp]]></Val>
          <Tgt Cat="Text" Stat="Loc" Orig="New">
            <Val><![CDATA[Microsoft Corp.]]></Val>
          </Tgt>
        </Str>
        <Disp Icon="Str" />
      </Item>
      <Item ItemId=";extensions/Microsoft.azurecore/dist/account-provider/auths/azureAuth.azurecore.confirmIgnoreTenantDialog.body" ItemType="0" PsrId="308" Leaf="true">
        <Str Cat="Text">
          <Val><![CDATA[Azure Data Studio will no longer trigger authentication for this tenant {0} ({1}) and resources will not be accessible. ]A;]A;To allow access to resources for this tenant again, you will need to remove the tenant from the exclude list in the '{2}' setting.]A;]A;Do you wish to proceed?]]></Val>
<<<<<<< HEAD
          <Tgt Cat="Text" Stat="Loc" Orig="New">
            <Val><![CDATA[Azure Data Studio 不會再觸發此租用戶 {0} ({1}) 的驗證，且資源將無法存取。. ]A;]A;若要再次允許此租用戶存取資源，您必須從 '{2}' 設定的排除清單中移除該租用戶。]A;]A;是否要繼續?]]></Val>
=======
          <Tgt Cat="Text" Stat="Update" Orig="New">
            <Val><![CDATA[Azure Data Studio 不會再觸發此租用戶 {0} ({1}) 的驗證，且資源無法存取。]D;]A;]D;]A;若要再次允許存取此租用戶的資源，您必須從 '{2}' 設定的排除清單中移除該租用戶。]D;]A;]D;]A;是否要繼續?]]></Val>
>>>>>>> 60bff012
          </Tgt>
          <Prev Cat="Text">
            <Val><![CDATA[Azure Data Studio will no longer trigger authentication for this tenant {0} ({1}) and resources will not be accessible. ]D;]A;]D;]A;To allow access to resources for this tenant again, you will need to remove the tenant from the exclude list in the '{2}' setting.]D;]A;]D;]A;Do you wish to proceed?]]></Val>
          </Prev>
        </Str>
        <Disp Icon="Str" />
      </Item>
      <Item ItemId=";extensions/Microsoft.azurecore/dist/account-provider/auths/azureAuth.azurecore.confirmIgnoreTenantDialog.confirm" ItemType="0" PsrId="308" Leaf="true">
        <Str Cat="Text">
          <Val><![CDATA[Confirm]]></Val>
          <Tgt Cat="Text" Stat="Loc" Orig="New">
            <Val><![CDATA[確認]]></Val>
          </Tgt>
        </Str>
        <Disp Icon="Str" />
      </Item>
      <Item ItemId=";extensions/Microsoft.azurecore/dist/account-provider/auths/azureAuth.azurecore.consentDialog.authenticate" ItemType="0" PsrId="308" Leaf="true">
        <Str Cat="Text">
          <Val><![CDATA[Cancel and Authenticate]]></Val>
          <Tgt Cat="Text" Stat="Loc" Orig="New">
            <Val><![CDATA[註冊並驗證]]></Val>
          </Tgt>
        </Str>
        <Disp Icon="Str" />
      </Item>
      <Item ItemId=";extensions/Microsoft.azurecore/dist/account-provider/auths/azureAuth.azurecore.consentDialog.body" ItemType="0" PsrId="308" Leaf="true">
        <Str Cat="Text">
          <Val><![CDATA[Your tenant {0} ({1}) requires you to re-authenticate again to access {2} resources. Press Open to start the authentication process.]]></Val>
          <Tgt Cat="Text" Stat="Loc" Orig="New">
            <Val><![CDATA[您的租用戶 {0} ({1}) 需要再次重新驗證，才能存取 {2} 資源。請按 [開啟]5D; 啟動驗證程序。]]></Val>
          </Tgt>
          <Prev Cat="Text">
            <Val><![CDATA[Your tenant '{0} ({1})' requires you to re-authenticate again to access {2} resources. Press Open to start the authentication process.]]></Val>
          </Prev>
        </Str>
        <Disp Icon="Str" />
      </Item>
      <Item ItemId=";extensions/Microsoft.azurecore/dist/account-provider/auths/azureAuth.azurecore.consentDialog.cancel" ItemType="0" PsrId="308" Leaf="true">
        <Str Cat="Text">
          <Val><![CDATA[Cancel]]></Val>
          <Tgt Cat="Text" Stat="Loc" Orig="New">
            <Val><![CDATA[取消]]></Val>
          </Tgt>
        </Str>
        <Disp Icon="Str" />
      </Item>
      <Item ItemId=";extensions/Microsoft.azurecore/dist/account-provider/auths/azureAuth.azurecore.consentDialog.ignore" ItemType="0" PsrId="308" Leaf="true">
        <Str Cat="Text">
          <Val><![CDATA[Ignore Tenant]]></Val>
          <Tgt Cat="Text" Stat="Loc" Orig="New">
            <Val><![CDATA[忽略租用戶]]></Val>
          </Tgt>
        </Str>
        <Disp Icon="Str" />
      </Item>
      <Item ItemId=";extensions/Microsoft.azurecore/dist/account-provider/auths/azureAuth.azurecore.consentDialog.open" ItemType="0" PsrId="308" Leaf="true">
        <Str Cat="Text">
          <Val><![CDATA[Open]]></Val>
          <Tgt Cat="Text" Stat="Loc" Orig="New">
            <Val><![CDATA[開啟]]></Val>
          </Tgt>
        </Str>
        <Disp Icon="Str" />
      </Item>
      <Item ItemId=";extensions/Microsoft.azurecore/dist/account-provider/auths/azureAuth.msal.accountNotFoundError" ItemType="0" PsrId="308" Leaf="true">
        <Str Cat="Text">
          <Val><![CDATA[Unable to find account info when acquiring token, please remove account and add again.]]></Val>
<<<<<<< HEAD
          <Tgt Cat="Text" Stat="Loc" Orig="New">
            <Val><![CDATA[取得權杖時找不到帳戶資訊，請移除帳戶，然後再新增一次。]]></Val>
=======
          <Tgt Cat="Text" Stat="Update" Orig="New">
            <Val><![CDATA[取得權杖時找不到帳戶資訊。]]></Val>
>>>>>>> 60bff012
          </Tgt>
          <Prev Cat="Text">
            <Val><![CDATA[Unable to find account info when acquiring token.]]></Val>
          </Prev>
        </Str>
        <Disp Icon="Str" />
      </Item>
      <Item ItemId=";extensions/Microsoft.azurecore/dist/account-provider/auths/azureAuth.msal.resourceNotFoundError" ItemType="0" PsrId="308" Leaf="true">
        <Str Cat="Text">
          <Val><![CDATA[Unable to find configuration for Azure Resource {0}]]></Val>
          <Tgt Cat="Text" Stat="Loc" Orig="New">
            <Val><![CDATA[找不到 Azure 資源的設定 {0}]]></Val>
          </Tgt>
        </Str>
        <Disp Icon="Str" />
      </Item>
      <Item ItemId=";extensions/Microsoft.azurecore/dist/account-provider/auths/azureAuth.noMicrosoftResource" ItemType="0" PsrId="308" Leaf="true">
        <Str Cat="Text">
          <Val><![CDATA[Provider '{0}' does not have a Microsoft resource endpoint defined.]]></Val>
          <Tgt Cat="Text" Stat="Loc" Orig="New">
            <Val><![CDATA[提供者 '{0}' 未定義 Microsoft 資源端點。]]></Val>
          </Tgt>
        </Str>
        <Disp Icon="Str" />
      </Item>
      <Item ItemId=";extensions/Microsoft.azurecore/dist/account-provider/auths/azureAuthCodeGrant.azure.azureAuthCodeGrantName" ItemType="0" PsrId="308" Leaf="true">
        <Str Cat="Text">
          <Val><![CDATA[Azure Auth Code Grant]]></Val>
          <Tgt Cat="Text" Stat="Loc" Orig="New">
            <Val><![CDATA[Azure 驗證碼授與]]></Val>
          </Tgt>
        </Str>
        <Disp Icon="Str" />
      </Item>
      <Item ItemId=";extensions/Microsoft.azurecore/dist/account-provider/auths/azureAuthCodeGrant.azure.serverCouldNotStart" ItemType="0" PsrId="308" Leaf="true">
        <Str Cat="Text">
          <Val><![CDATA[Server could not start. This could be a permissions error or an incompatibility on your system. You can try enabling device code authentication from settings.]]></Val>
          <Tgt Cat="Text" Stat="Loc" Orig="New">
            <Val><![CDATA[無法啟動伺服器。這可能是系統的權限發生錯誤或系統不相容。可嘗試從設定啟用裝置代碼驗證。]]></Val>
          </Tgt>
        </Str>
        <Disp Icon="Str" />
      </Item>
      <Item ItemId=";extensions/Microsoft.azurecore/dist/account-provider/auths/azureAuthCodeGrant.azureAuth.nonceError" ItemType="0" PsrId="308" Leaf="true">
        <Str Cat="Text">
          <Val><![CDATA[Authentication failed due to a nonce mismatch, please close Azure Data Studio and try again.]]></Val>
          <Tgt Cat="Text" Stat="Loc" Orig="New">
            <Val><![CDATA[因為 nonce 不相符，導致驗證失敗，請關閉 Azure Data Studio，然後再試一次。]]></Val>
          </Tgt>
        </Str>
        <Disp Icon="Str" />
      </Item>
      <Item ItemId=";extensions/Microsoft.azurecore/dist/account-provider/auths/azureAuthCodeGrant.azureAuth.stateError" ItemType="0" PsrId="308" Leaf="true">
        <Str Cat="Text">
          <Val><![CDATA[Authentication failed due to a state mismatch, please close ADS and try again.]]></Val>
          <Tgt Cat="Text" Stat="Loc" Orig="New">
            <Val><![CDATA[因為狀態不相符，導致驗證失敗，請關閉 ADS，然後再試一次。]]></Val>
          </Tgt>
        </Str>
        <Disp Icon="Str" />
      </Item>
      <Item ItemId=";extensions/Microsoft.azurecore/dist/account-provider/auths/azureDeviceCode.addAccount" ItemType="0" PsrId="308" Leaf="true">
        <Str Cat="Text">
          <Val><![CDATA[Add {0} account]]></Val>
          <Tgt Cat="Text" Stat="Loc" Orig="New">
            <Val><![CDATA[新增 {0} 帳戶]]></Val>
          </Tgt>
        </Str>
        <Disp Icon="Str" />
      </Item>
      <Item ItemId=";extensions/Microsoft.azurecore/dist/account-provider/auths/azureDeviceCode.azure.azureDeviceCodeAuth" ItemType="0" PsrId="308" Leaf="true">
        <Str Cat="Text">
          <Val><![CDATA[Azure Device Code]]></Val>
          <Tgt Cat="Text" Stat="Loc" Orig="New">
            <Val><![CDATA[Azure 裝置代碼]]></Val>
          </Tgt>
        </Str>
        <Disp Icon="Str" />
      </Item>
      <Item ItemId=";extensions/Microsoft.azurecore/dist/account-provider/azureAccountProvider.azure.NoAuthMethod.Available" ItemType="0" PsrId="308" Leaf="true">
        <Str Cat="Text">
          <Val><![CDATA[No Azure auth method available. You must enable the auth methods in ADS configuration.]]></Val>
          <Tgt Cat="Text" Stat="Loc" Orig="New">
            <Val><![CDATA[沒有任何可用的 Azure 驗證方法。您必須在 ADS 組態中啟用驗證方法。]]></Val>
          </Tgt>
        </Str>
        <Disp Icon="Str" />
      </Item>
      <Item ItemId=";extensions/Microsoft.azurecore/dist/account-provider/azureAccountProvider.azure.NoAuthMethod.Selected" ItemType="0" PsrId="308" Leaf="true">
        <Str Cat="Text">
          <Val><![CDATA[No Azure auth method selected. You must select what method of authentication you want to use.]]></Val>
          <Tgt Cat="Text" Stat="Loc" Orig="New">
            <Val><![CDATA[未選取任何 Azure 驗證方法。您必須選取要使用的驗證方法。]]></Val>
          </Tgt>
        </Str>
        <Disp Icon="Str" />
      </Item>
      <Item ItemId=";extensions/Microsoft.azurecore/dist/account-provider/azureAccountProvider.azure.deprecatedGetSecurityToken" ItemType="0" PsrId="308" Leaf="true">
        <Str Cat="Text">
          <Val><![CDATA[A call was made to azdata.accounts.getSecurityToken, this method is deprecated and will be removed in future releases. Please use getAccountSecurityToken instead.]]></Val>
          <Tgt Cat="Text" Stat="Loc" Orig="New">
            <Val><![CDATA[已對 azdata.accounts.getSecurityToken 發出呼叫，此方法已淘汰，並將於日後的版本中移除。請改用 getAccountSecurityToken。]]></Val>
          </Tgt>
        </Str>
        <Disp Icon="Str" />
      </Item>
      <Item ItemId=";extensions/Microsoft.azurecore/dist/account-provider/azureAccountProvider.genericTokenError" ItemType="0" PsrId="308" Leaf="true">
        <Str Cat="Text">
          <Val><![CDATA[Failed to get token]]></Val>
          <Tgt Cat="Text" Stat="Loc" Orig="New">
            <Val><![CDATA[無法取得權杖]]></Val>
          </Tgt>
        </Str>
        <Disp Icon="Str" />
      </Item>
      <Item ItemId=";extensions/Microsoft.azurecore/dist/account-provider/azureAccountProvider.msalTokenError" ItemType="0" PsrId="308" Leaf="true">
        <Str Cat="Text">
          <Val><![CDATA[{0} occurred when acquiring token. ]A;{1}]]></Val>
<<<<<<< HEAD
          <Tgt Cat="Text" Stat="Loc" Orig="New">
            <Val><![CDATA[取得權杖時發生 {0}。]A;{1}]]></Val>
=======
          <Tgt Cat="Text" Stat="Update" Orig="New">
            <Val><![CDATA[取得權杖時發生{0}。]D;]A;{1}]]></Val>
>>>>>>> 60bff012
          </Tgt>
          <Prev Cat="Text">
            <Val><![CDATA[{0} occurred when acquiring token. ]D;]A;{1}]]></Val>
          </Prev>
        </Str>
        <Disp Icon="Str" />
      </Item>
      <Item ItemId=";extensions/Microsoft.azurecore/dist/account-provider/azureAccountProvider.tenantIgnoredError" ItemType="0" PsrId="308" Leaf="true">
        <Str Cat="Text">
          <Val><![CDATA[Tenant found in ignore list, authentication not attempted. You can remove tenant {0} from ignore list in settings.json file: {1} if you wish to access resources from this tenant.]]></Val>
          <Tgt Cat="Text" Stat="Loc" Orig="New">
            <Val><![CDATA[在忽略清單中找到的租用戶未嘗試過驗證。如果想要存取此租用戶 {0} 的資源，可以從 settings.json 檔案中的忽略清單 {1} 中移除該租用戶。]]></Val>
          </Tgt>
        </Str>
        <Disp Icon="Str" />
      </Item>
      <Item ItemId=";extensions/Microsoft.azurecore/dist/account-provider/azureAccountProviderService.clearTokenCacheFailure" ItemType="0" PsrId="308" Leaf="true">
        <Str Cat="Text">
          <Val><![CDATA[Failed to clear token cache]]></Val>
          <Tgt Cat="Text" Stat="Loc" Orig="New">
            <Val><![CDATA[無法清除權杖快取]]></Val>
          </Tgt>
        </Str>
        <Disp Icon="Str" />
      </Item>
      <Item ItemId=";extensions/Microsoft.azurecore/dist/account-provider/providerSettings.chinaCloudDisplayName" ItemType="0" PsrId="308" Leaf="true">
        <Str Cat="Text">
          <Val><![CDATA[Azure (China)]]></Val>
          <Tgt Cat="Text" Stat="Loc" Orig="New">
            <Val><![CDATA[Azure (中國)]]></Val>
          </Tgt>
        </Str>
        <Disp Icon="Str" />
      </Item>
      <Item ItemId=";extensions/Microsoft.azurecore/dist/account-provider/providerSettings.publicCloudDisplayName" ItemType="0" PsrId="308" Leaf="true">
        <Str Cat="Text">
          <Val><![CDATA[Azure]]></Val>
          <Tgt Cat="Text" Stat="Loc" Orig="New">
            <Val><![CDATA[Azure]]></Val>
          </Tgt>
        </Str>
        <Disp Icon="Str" />
      </Item>
      <Item ItemId=";extensions/Microsoft.azurecore/dist/account-provider/providerSettings.usGovCloudDisplayName" ItemType="0" PsrId="308" Leaf="true">
        <Str Cat="Text">
          <Val><![CDATA[Azure (US Government)]]></Val>
          <Tgt Cat="Text" Stat="Loc" Orig="New">
            <Val><![CDATA[Azure (美國政府)]]></Val>
          </Tgt>
        </Str>
        <Disp Icon="Str" />
      </Item>
      <Item ItemId=";extensions/Microsoft.azurecore/dist/azureResource/commands.azure.accountNotSelectedError" ItemType="0" PsrId="308" Leaf="true">
        <Str Cat="Text">
          <Val><![CDATA[You must select an Azure account for this feature to work.]]></Val>
          <Tgt Cat="Text" Stat="Loc" Orig="New">
            <Val><![CDATA[您必須選取 Azure 帳戶，此功能才能運作。]]></Val>
          </Tgt>
        </Str>
        <Disp Icon="Str" />
      </Item>
      <Item ItemId=";extensions/Microsoft.azurecore/dist/azureResource/commands.azure.cloudTerminalPreview" ItemType="0" PsrId="308" Leaf="true">
        <Str Cat="Text">
          <Val><![CDATA[You must enable preview features in order to use Azure Cloud Shell.]]></Val>
          <Tgt Cat="Text" Stat="Loc" Orig="New">
            <Val><![CDATA[您必須啟用預覽功能，才能使用 Azure Cloud Shell。]]></Val>
          </Tgt>
        </Str>
        <Disp Icon="Str" />
      </Item>
      <Item ItemId=";extensions/Microsoft.azurecore/dist/azureResource/commands.azure.mustPickTenant" ItemType="0" PsrId="308" Leaf="true">
        <Str Cat="Text">
          <Val><![CDATA[You must select a tenant for this feature to work.]]></Val>
          <Tgt Cat="Text" Stat="Loc" Orig="New">
            <Val><![CDATA[您必須選取租用戶，此功能才能運作。]]></Val>
          </Tgt>
        </Str>
        <Disp Icon="Str" />
      </Item>
      <Item ItemId=";extensions/Microsoft.azurecore/dist/azureResource/commands.azure.noAccountError" ItemType="0" PsrId="308" Leaf="true">
        <Str Cat="Text">
          <Val><![CDATA[You are not currently signed into any Azure accounts, Please sign in and then try again.]]></Val>
          <Tgt Cat="Text" Stat="Loc" Orig="New">
            <Val><![CDATA[您目前未登入任何 Azure 帳戶，請先登入，然後再試一次。]]></Val>
          </Tgt>
        </Str>
        <Disp Icon="Str" />
      </Item>
      <Item ItemId=";extensions/Microsoft.azurecore/dist/azureResource/commands.azure.noTenants" ItemType="0" PsrId="308" Leaf="true">
        <Str Cat="Text">
          <Val><![CDATA[A tenant is required for this feature. Your Azure subscription seems to have no tenants.]]></Val>
          <Tgt Cat="Text" Stat="Loc" Orig="New">
            <Val><![CDATA[需要有租用戶，才能使用此功能。您的 Azure 訂閱似乎沒有任何租用戶。]]></Val>
          </Tgt>
        </Str>
        <Disp Icon="Str" />
      </Item>
      <Item ItemId=";extensions/Microsoft.azurecore/dist/azureResource/commands.azure.pickAnAzureAccount" ItemType="0" PsrId="308" Leaf="true">
        <Str Cat="Text">
          <Val><![CDATA[Select an Azure account]]></Val>
          <Tgt Cat="Text" Stat="Loc" Orig="New">
            <Val><![CDATA[選取 Azure 帳戶]]></Val>
          </Tgt>
        </Str>
        <Disp Icon="Str" />
      </Item>
      <Item ItemId=";extensions/Microsoft.azurecore/dist/azureResource/commands.azure.signIn" ItemType="0" PsrId="308" Leaf="true">
        <Str Cat="Text">
          <Val><![CDATA[Sign in]]></Val>
          <Tgt Cat="Text" Stat="Loc" Orig="New">
            <Val><![CDATA[登入]]></Val>
          </Tgt>
        </Str>
        <Disp Icon="Str" />
      </Item>
      <Item ItemId=";extensions/Microsoft.azurecore/dist/azureResource/commands.azure.startingCloudShell" ItemType="0" PsrId="308" Leaf="true">
        <Str Cat="Text">
          <Val><![CDATA[Starting cloud shell…]]></Val>
          <Tgt Cat="Text" Stat="Loc" Orig="New">
            <Val><![CDATA[正在啟動 Cloud Shell…]]></Val>
          </Tgt>
        </Str>
        <Disp Icon="Str" />
      </Item>
      <Item ItemId=";extensions/Microsoft.azurecore/dist/azureResource/errors.azure.subscriptionError" ItemType="0" PsrId="308" Leaf="true">
        <Str Cat="Text">
          <Val><![CDATA[Failed to get subscriptions for account {0}. Please refresh the account.]]></Val>
          <Tgt Cat="Text" Stat="Loc" Orig="New">
            <Val><![CDATA[無法取得帳戶 {0} 的訂用帳戶。請重新整理該帳戶。]]></Val>
          </Tgt>
        </Str>
        <Disp Icon="Str" />
      </Item>
      <Item ItemId=";extensions/Microsoft.azurecore/dist/azureResource/services/subscriptionService.azure.resource.tenantTokenError" ItemType="0" PsrId="308" Leaf="true">
        <Str Cat="Text">
          <Val><![CDATA[Failed to acquire Access Token for account '{0}' (tenant '{1}').]]></Val>
          <Tgt Cat="Text" Stat="Loc" Orig="New">
            <Val><![CDATA[無法取得租用戶 '{0}' 的存取權杖 (租用戶 '{1}')。]]></Val>
          </Tgt>
        </Str>
        <Disp Icon="Str" />
      </Item>
      <Item ItemId=";extensions/Microsoft.azurecore/dist/azureResource/services/terminalService.azure.cloudShell" ItemType="0" PsrId="308" Leaf="true">
        <Str Cat="Text">
          <Val><![CDATA[Azure Cloud Shell (Preview) {0} ({1})]]></Val>
          <Tgt Cat="Text" Stat="Loc" Orig="New">
            <Val><![CDATA[Azure Cloud Shell (預覽) {0} ({1})]]></Val>
          </Tgt>
        </Str>
        <Disp Icon="Str" />
      </Item>
      <Item ItemId=";extensions/Microsoft.azurecore/dist/azureResource/services/terminalService.azure.cloudTerminal.ok" ItemType="0" PsrId="308" Leaf="true">
        <Str Cat="Text">
          <Val><![CDATA[OK]]></Val>
          <Tgt Cat="Text" Stat="Loc" Orig="New">
            <Val><![CDATA[確定]]></Val>
          </Tgt>
        </Str>
        <Disp Icon="Str" />
      </Item>
      <Item ItemId=";extensions/Microsoft.azurecore/dist/azureResource/services/terminalService.azure.cloudTerminal.openAzureShell" ItemType="0" PsrId="308" Leaf="true">
        <Str Cat="Text">
          <Val><![CDATA[Open Azure Shell]]></Val>
          <Tgt Cat="Text" Stat="Loc" Orig="New">
            <Val><![CDATA[開啟 Azure Shell]]></Val>
          </Tgt>
        </Str>
        <Disp Icon="Str" />
      </Item>
      <Item ItemId=";extensions/Microsoft.azurecore/dist/azureResource/services/terminalService.azure.coudTerminal.neverUsed" ItemType="0" PsrId="308" Leaf="true">
        <Str Cat="Text">
          <Val><![CDATA[If you have not launched Azure Cloud Shell from this account before, please visit https://shell.azure.com/ to get started. Once you are set up, you can use AzureCloud Shell directly in Azure Data Studio.]]></Val>
          <Tgt Cat="Text" Stat="Loc" Orig="New">
            <Val><![CDATA[若您以前未從此帳戶啟動 Azure Cloud Shell，請前往 https://shell.azure.com/ 以開始使用。設定之後，即可在 Azure Data Studio 中直接使用 AzureCloud Shell。]]></Val>
          </Tgt>
        </Str>
        <Disp Icon="Str" />
      </Item>
      <Item ItemId=";extensions/Microsoft.azurecore/dist/azureResource/services/terminalService.azure.selectShellType" ItemType="0" PsrId="308" Leaf="true">
        <Str Cat="Text">
          <Val><![CDATA[Select Bash or PowerShell for Azure Cloud Shell]]></Val>
          <Tgt Cat="Text" Stat="Loc" Orig="New">
            <Val><![CDATA[選取適用於 Azure Cloud Shell 的 Bash 或 PowerShell]]></Val>
          </Tgt>
        </Str>
        <Disp Icon="Str" />
      </Item>
      <Item ItemId=";extensions/Microsoft.azurecore/dist/azureResource/services/terminalService.azure.shellClosed" ItemType="0" PsrId="308" Leaf="true">
        <Str Cat="Text">
          <Val><![CDATA[Shell closed.]A;]]></Val>
<<<<<<< HEAD
          <Tgt Cat="Text" Stat="Loc" Orig="New">
            <Val><![CDATA[Shell 已關閉。]A;]]></Val>
=======
          <Tgt Cat="Text" Stat="Update" Orig="New">
            <Val><![CDATA[Shell 已關閉。]D;]A;]]></Val>
>>>>>>> 60bff012
          </Tgt>
          <Prev Cat="Text">
            <Val><![CDATA[Shell closed.]D;]A;]]></Val>
          </Prev>
        </Str>
        <Disp Icon="Str" />
      </Item>
      <Item ItemId=";extensions/Microsoft.azurecore/dist/azureResource/services/terminalService.azure.shellTypeRequired" ItemType="0" PsrId="308" Leaf="true">
        <Str Cat="Text">
          <Val><![CDATA[You must pick a shell type]]></Val>
          <Tgt Cat="Text" Stat="Loc" Orig="New">
            <Val><![CDATA[您必須挑選殼層類型]]></Val>
          </Tgt>
        </Str>
        <Disp Icon="Str" />
      </Item>
      <Item ItemId=";extensions/Microsoft.azurecore/dist/azureResource/tree/treeProvider.azure.resource.tree.treeProvider.loadingLabel" ItemType="0" PsrId="308" Leaf="true">
        <Str Cat="Text">
          <Val><![CDATA[Loading ...]]></Val>
          <Tgt Cat="Text" Stat="Loc" Orig="New">
            <Val><![CDATA[正在載入...]]></Val>
          </Tgt>
        </Str>
        <Disp Icon="Str" />
      </Item>
      <Item ItemId=";extensions/Microsoft.azurecore/dist/azureResource/utils.azure.accounts.getLocations.queryError" ItemType="0" PsrId="308" Leaf="true">
        <Str Cat="Text">
          <Val><![CDATA[Error fetching locations for account {0} ({1}) subscription {2} ({3}) tenant {4} : {5}]]></Val>
          <Tgt Cat="Text" Stat="Loc" Orig="New">
            <Val><![CDATA[擷取帳戶 {0} ({1}) 訂閱 {2} ({3}) 租用戶 {4} 的位置時發生錯誤: {5}]]></Val>
          </Tgt>
        </Str>
        <Disp Icon="Str" />
      </Item>
      <Item ItemId=";extensions/Microsoft.azurecore/dist/azureResource/utils.azure.accounts.getResourceGroups.queryError" ItemType="0" PsrId="308" Leaf="true">
        <Str Cat="Text">
          <Val><![CDATA[Error fetching resource groups for account {0} ({1}) subscription {2} ({3}) tenant {4} : {5}]]></Val>
          <Tgt Cat="Text" Stat="Loc" Orig="New">
            <Val><![CDATA[擷取帳戶 {0} ({1}) 訂閱 {2} ({3}) 租用戶 {4} 的資源群組時發生錯誤: {5}]]></Val>
          </Tgt>
        </Str>
        <Disp Icon="Str" />
      </Item>
      <Item ItemId=";extensions/Microsoft.azurecore/dist/azureResource/utils.azure.accounts.getSelectedSubscriptions.queryError" ItemType="0" PsrId="308" Leaf="true">
        <Str Cat="Text">
          <Val><![CDATA[Error fetching subscriptions for account {0} : {1}]]></Val>
          <Tgt Cat="Text" Stat="Loc" Orig="New">
            <Val><![CDATA[擷取帳戶 {0} 的訂閱時發生錯誤: {1}]]></Val>
          </Tgt>
        </Str>
        <Disp Icon="Str" />
      </Item>
      <Item ItemId=";extensions/Microsoft.azurecore/dist/azureResource/utils.azure.accounts.getSubscriptions.queryError" ItemType="0" PsrId="308" Leaf="true">
        <Str Cat="Text">
          <Val><![CDATA[Error fetching subscriptions for account {0} tenant {1} : {2}]]></Val>
          <Tgt Cat="Text" Stat="Loc" Orig="New">
            <Val><![CDATA[擷取帳戶 {0} 租用戶 {1} 的訂閱時發生錯誤: {2}]]></Val>
          </Tgt>
        </Str>
        <Disp Icon="Str" />
      </Item>
      <Item ItemId=";extensions/Microsoft.azurecore/dist/azureResource/utils.azure.accounts.runResourceQuery.errors.invalidQuery" ItemType="0" PsrId="308" Leaf="true">
        <Str Cat="Text">
          <Val><![CDATA[Invalid query]]></Val>
          <Tgt Cat="Text" Stat="Loc" Orig="New">
            <Val><![CDATA[查詢無效]]></Val>
          </Tgt>
        </Str>
        <Disp Icon="Str" />
      </Item>
      <Item ItemId=";extensions/Microsoft.azurecore/dist/azureResource/utils.azure.resource.error" ItemType="0" PsrId="308" Leaf="true">
        <Str Cat="Text">
          <Val><![CDATA[Error: {0}]]></Val>
          <Tgt Cat="Text" Stat="Loc" Orig="New">
            <Val><![CDATA[錯誤: {0}]]></Val>
          </Tgt>
        </Str>
        <Disp Icon="Str" />
      </Item>
      <Item ItemId=";extensions/Microsoft.azurecore/dist/localizedConstants.azure.azureResourcesGridTitle" ItemType="0" PsrId="308" Leaf="true">
        <Str Cat="Text">
          <Val><![CDATA[Azure Resources (Preview)]]></Val>
          <Tgt Cat="Text" Stat="Loc" Orig="New">
            <Val><![CDATA[Azure 資源 (預覽)]]></Val>
          </Tgt>
        </Str>
        <Disp Icon="Str" />
      </Item>
      <Item ItemId=";extensions/Microsoft.azurecore/dist/localizedConstants.azure.credStoreSaveFailedError" ItemType="0" PsrId="308" Leaf="true">
        <Str Cat="Text">
          <Val><![CDATA[Keys for token cache could not be saved in credential store, this may cause Azure access token persistence issues and connection instabilities. It's likely that SqlTools has reached credential storage limit on Windows, please clear at least 2 credentials that start with "Microsoft.SqlTools|" in Windows Credential Manager and reload.]]></Val>
          <Tgt Cat="Text" Stat="Loc" Orig="New">
            <Val><![CDATA[權杖快取的金鑰無法儲存在認證存放區中，這可能會導致 Azure 存取權杖持續性問題和連線不穩定。SqlTools 可能已達到 Windows 的認證儲存限制，請清除 Windows 認證管理員中以 「Microsoft.SqlTools|」 開始的至少 2 個認證，然後重新載入。]]></Val>
          </Tgt>
        </Str>
        <Disp Icon="Str" />
      </Item>
      <Item ItemId=";extensions/Microsoft.azurecore/dist/localizedConstants.azure.noCloudsEnabled" ItemType="0" PsrId="308" Leaf="true">
        <Str Cat="Text">
          <Val><![CDATA[No clouds are enabled, please enable a cloud to continue.]]></Val>
          <Tgt Cat="Text" Stat="Loc" Orig="New">
            <Val><![CDATA[未啟用雲端，請啟用雲端以繼續。]]></Val>
          </Tgt>
        </Str>
        <Disp Icon="Str" />
      </Item>
      <Item ItemId=";extensions/Microsoft.azurecore/dist/localizedConstants.azure.unableToOpenAzureLink" ItemType="0" PsrId="308" Leaf="true">
        <Str Cat="Text">
          <Val><![CDATA[Unable to open link, missing required values]]></Val>
          <Tgt Cat="Text" Stat="Loc" Orig="New">
            <Val><![CDATA[無法開啟連結，缺少必要值]]></Val>
          </Tgt>
        </Str>
        <Disp Icon="Str" />
      </Item>
      <Item ItemId=";extensions/Microsoft.azurecore/dist/localizedConstants.azurecore.australiacentral" ItemType="0" PsrId="308" Leaf="true">
        <Str Cat="Text">
          <Val><![CDATA[Australia Central]]></Val>
          <Tgt Cat="Text" Stat="Loc" Orig="New">
            <Val><![CDATA[澳洲中部]]></Val>
          </Tgt>
        </Str>
        <Disp Icon="Str" />
      </Item>
      <Item ItemId=";extensions/Microsoft.azurecore/dist/localizedConstants.azurecore.australiacentral2" ItemType="0" PsrId="308" Leaf="true">
        <Str Cat="Text">
          <Val><![CDATA[Australia Central 2]]></Val>
          <Tgt Cat="Text" Stat="Loc" Orig="New">
            <Val><![CDATA[澳洲中部 2]]></Val>
          </Tgt>
        </Str>
        <Disp Icon="Str" />
      </Item>
      <Item ItemId=";extensions/Microsoft.azurecore/dist/localizedConstants.azurecore.australiaeast" ItemType="0" PsrId="308" Leaf="true">
        <Str Cat="Text">
          <Val><![CDATA[Australia East]]></Val>
          <Tgt Cat="Text" Stat="Loc" Orig="New">
            <Val><![CDATA[澳洲東部]]></Val>
          </Tgt>
        </Str>
        <Disp Icon="Str" />
      </Item>
      <Item ItemId=";extensions/Microsoft.azurecore/dist/localizedConstants.azurecore.australiasoutheast" ItemType="0" PsrId="308" Leaf="true">
        <Str Cat="Text">
          <Val><![CDATA[Australia Southeast]]></Val>
          <Tgt Cat="Text" Stat="Loc" Orig="New">
            <Val><![CDATA[澳洲東南部]]></Val>
          </Tgt>
        </Str>
        <Disp Icon="Str" />
      </Item>
      <Item ItemId=";extensions/Microsoft.azurecore/dist/localizedConstants.azurecore.azureArcPostgres" ItemType="0" PsrId="308" Leaf="true">
        <Str Cat="Text">
          <Val><![CDATA[Azure Arc-enabled PostgreSQL Hyperscale]]></Val>
          <Tgt Cat="Text" Stat="Loc" Orig="New">
            <Val><![CDATA[已啟用 Azure Arc 的 PostgreSQL 超大規模資料庫]]></Val>
          </Tgt>
          <Prev Cat="Text">
            <Val><![CDATA[Azure Arc enabled PostgreSQL Hyperscale]]></Val>
          </Prev>
        </Str>
        <Disp Icon="Str" />
      </Item>
      <Item ItemId=";extensions/Microsoft.azurecore/dist/localizedConstants.azurecore.azureArcService" ItemType="0" PsrId="308" Leaf="true">
        <Str Cat="Text">
          <Val><![CDATA[Data Service - Azure Arc]]></Val>
          <Tgt Cat="Text" Stat="Loc" Orig="New">
            <Val><![CDATA[資料服務 - Azure Arc]]></Val>
          </Tgt>
        </Str>
        <Disp Icon="Str" />
      </Item>
      <Item ItemId=";extensions/Microsoft.azurecore/dist/localizedConstants.azurecore.azureArcsqlManagedInstance" ItemType="0" PsrId="308" Leaf="true">
        <Str Cat="Text">
          <Val><![CDATA[SQL managed instance - Azure Arc]]></Val>
          <Tgt Cat="Text" Stat="Loc" Orig="New">
            <Val><![CDATA[SQL 受控執行個體 - Azure Arc]]></Val>
          </Tgt>
        </Str>
        <Disp Icon="Str" />
      </Item>
      <Item ItemId=";extensions/Microsoft.azurecore/dist/localizedConstants.azurecore.brazilsouth" ItemType="0" PsrId="308" Leaf="true">
        <Str Cat="Text">
          <Val><![CDATA[Brazil South]]></Val>
          <Tgt Cat="Text" Stat="Loc" Orig="New">
            <Val><![CDATA[巴西南部]]></Val>
          </Tgt>
        </Str>
        <Disp Icon="Str" />
      </Item>
      <Item ItemId=";extensions/Microsoft.azurecore/dist/localizedConstants.azurecore.brazilsoutheast" ItemType="0" PsrId="308" Leaf="true">
        <Str Cat="Text">
          <Val><![CDATA[Brazil Southeast]]></Val>
          <Tgt Cat="Text" Stat="Loc" Orig="New">
            <Val><![CDATA[巴西東南部]]></Val>
          </Tgt>
        </Str>
        <Disp Icon="Str" />
      </Item>
      <Item ItemId=";extensions/Microsoft.azurecore/dist/localizedConstants.azurecore.canadacentral" ItemType="0" PsrId="308" Leaf="true">
        <Str Cat="Text">
          <Val><![CDATA[Canada Central]]></Val>
          <Tgt Cat="Text" Stat="Loc" Orig="New">
            <Val><![CDATA[加拿大中部]]></Val>
          </Tgt>
        </Str>
        <Disp Icon="Str" />
      </Item>
      <Item ItemId=";extensions/Microsoft.azurecore/dist/localizedConstants.azurecore.canadaeast" ItemType="0" PsrId="308" Leaf="true">
        <Str Cat="Text">
          <Val><![CDATA[Canada East]]></Val>
          <Tgt Cat="Text" Stat="Loc" Orig="New">
            <Val><![CDATA[加拿大東部]]></Val>
          </Tgt>
        </Str>
        <Disp Icon="Str" />
      </Item>
      <Item ItemId=";extensions/Microsoft.azurecore/dist/localizedConstants.azurecore.centralindia" ItemType="0" PsrId="308" Leaf="true">
        <Str Cat="Text">
          <Val><![CDATA[Central India]]></Val>
          <Tgt Cat="Text" Stat="Loc" Orig="New">
            <Val><![CDATA[印度中部]]></Val>
          </Tgt>
        </Str>
        <Disp Icon="Str" />
      </Item>
      <Item ItemId=";extensions/Microsoft.azurecore/dist/localizedConstants.azurecore.centralus" ItemType="0" PsrId="308" Leaf="true">
        <Str Cat="Text">
          <Val><![CDATA[Central US]]></Val>
          <Tgt Cat="Text" Stat="Loc" Orig="New">
            <Val><![CDATA[美國中部]]></Val>
          </Tgt>
        </Str>
        <Disp Icon="Str" />
      </Item>
      <Item ItemId=";extensions/Microsoft.azurecore/dist/localizedConstants.azurecore.centraluseuap" ItemType="0" PsrId="308" Leaf="true">
        <Str Cat="Text">
          <Val><![CDATA[Central US EUAP]]></Val>
          <Tgt Cat="Text" Stat="Loc" Orig="New">
            <Val><![CDATA[美國中部 EUAP]]></Val>
          </Tgt>
        </Str>
        <Disp Icon="Str" />
      </Item>
      <Item ItemId=";extensions/Microsoft.azurecore/dist/localizedConstants.azurecore.disable" ItemType="0" PsrId="308" Leaf="true">
        <Str Cat="Text">
          <Val><![CDATA[Disable]]></Val>
          <Tgt Cat="Text" Stat="Loc" Orig="New">
            <Val><![CDATA[停用]]></Val>
          </Tgt>
        </Str>
        <Disp Icon="Str" />
      </Item>
      <Item ItemId=";extensions/Microsoft.azurecore/dist/localizedConstants.azurecore.dismiss" ItemType="0" PsrId="308" Leaf="true">
        <Str Cat="Text">
          <Val><![CDATA[Dismiss]]></Val>
          <Tgt Cat="Text" Stat="Loc" Orig="New">
            <Val><![CDATA[關閉]]></Val>
          </Tgt>
        </Str>
        <Disp Icon="Str" />
      </Item>
      <Item ItemId=";extensions/Microsoft.azurecore/dist/localizedConstants.azurecore.eastasia" ItemType="0" PsrId="308" Leaf="true">
        <Str Cat="Text">
          <Val><![CDATA[East Asia]]></Val>
          <Tgt Cat="Text" Stat="Loc" Orig="New">
            <Val><![CDATA[東亞]]></Val>
          </Tgt>
        </Str>
        <Disp Icon="Str" />
      </Item>
      <Item ItemId=";extensions/Microsoft.azurecore/dist/localizedConstants.azurecore.eastus" ItemType="0" PsrId="308" Leaf="true">
        <Str Cat="Text">
          <Val><![CDATA[East US]]></Val>
          <Tgt Cat="Text" Stat="Loc" Orig="New">
            <Val><![CDATA[美國東部]]></Val>
          </Tgt>
        </Str>
        <Disp Icon="Str" />
      </Item>
      <Item ItemId=";extensions/Microsoft.azurecore/dist/localizedConstants.azurecore.eastus2" ItemType="0" PsrId="308" Leaf="true">
        <Str Cat="Text">
          <Val><![CDATA[East US 2]]></Val>
          <Tgt Cat="Text" Stat="Loc" Orig="New">
            <Val><![CDATA[美國東部 2]]></Val>
          </Tgt>
        </Str>
        <Disp Icon="Str" />
      </Item>
      <Item ItemId=";extensions/Microsoft.azurecore/dist/localizedConstants.azurecore.eastus2euap" ItemType="0" PsrId="308" Leaf="true">
        <Str Cat="Text">
          <Val><![CDATA[East US 2 EUAP]]></Val>
          <Tgt Cat="Text" Stat="Loc" Orig="New">
            <Val><![CDATA[美國東部 2 EUAP]]></Val>
          </Tgt>
        </Str>
        <Disp Icon="Str" />
      </Item>
      <Item ItemId=";extensions/Microsoft.azurecore/dist/localizedConstants.azurecore.enablePublicCloud" ItemType="0" PsrId="308" Leaf="true">
        <Str Cat="Text">
          <Val><![CDATA[enablePublicCloud]]></Val>
          <Tgt Cat="Text" Stat="Loc" Orig="New">
            <Val><![CDATA[enablePublicCloud]]></Val>
          </Tgt>
        </Str>
        <Disp Icon="Str" />
      </Item>
      <Item ItemId=";extensions/Microsoft.azurecore/dist/localizedConstants.azurecore.extensionName" ItemType="0" PsrId="308" Leaf="true">
        <Str Cat="Text">
          <Val><![CDATA[Azure Accounts]]></Val>
          <Tgt Cat="Text" Stat="Loc" Orig="New">
            <Val><![CDATA[Azure 帳戶]]></Val>
          </Tgt>
        </Str>
        <Disp Icon="Str" />
      </Item>
      <Item ItemId=";extensions/Microsoft.azurecore/dist/localizedConstants.azurecore.francecentral" ItemType="0" PsrId="308" Leaf="true">
        <Str Cat="Text">
          <Val><![CDATA[France Central]]></Val>
          <Tgt Cat="Text" Stat="Loc" Orig="New">
            <Val><![CDATA[法國中部]]></Val>
          </Tgt>
        </Str>
        <Disp Icon="Str" />
      </Item>
      <Item ItemId=";extensions/Microsoft.azurecore/dist/localizedConstants.azurecore.francesouth" ItemType="0" PsrId="308" Leaf="true">
        <Str Cat="Text">
          <Val><![CDATA[France South]]></Val>
          <Tgt Cat="Text" Stat="Loc" Orig="New">
            <Val><![CDATA[法國南部]]></Val>
          </Tgt>
        </Str>
        <Disp Icon="Str" />
      </Item>
      <Item ItemId=";extensions/Microsoft.azurecore/dist/localizedConstants.azurecore.germanynorth" ItemType="0" PsrId="308" Leaf="true">
        <Str Cat="Text">
          <Val><![CDATA[Germany North]]></Val>
          <Tgt Cat="Text" Stat="Loc" Orig="New">
            <Val><![CDATA[德國北部]]></Val>
          </Tgt>
        </Str>
        <Disp Icon="Str" />
      </Item>
      <Item ItemId=";extensions/Microsoft.azurecore/dist/localizedConstants.azurecore.germanywestcentral" ItemType="0" PsrId="308" Leaf="true">
        <Str Cat="Text">
          <Val><![CDATA[Germany West Central]]></Val>
          <Tgt Cat="Text" Stat="Loc" Orig="New">
            <Val><![CDATA[德國中西部]]></Val>
          </Tgt>
        </Str>
        <Disp Icon="Str" />
      </Item>
      <Item ItemId=";extensions/Microsoft.azurecore/dist/localizedConstants.azurecore.invalidAzureAccount" ItemType="0" PsrId="308" Leaf="true">
        <Str Cat="Text">
          <Val><![CDATA[Invalid account]]></Val>
          <Tgt Cat="Text" Stat="Loc" Orig="New">
            <Val><![CDATA[帳戶無效]]></Val>
          </Tgt>
        </Str>
        <Disp Icon="Str" />
      </Item>
      <Item ItemId=";extensions/Microsoft.azurecore/dist/localizedConstants.azurecore.invalidTenant" ItemType="0" PsrId="308" Leaf="true">
        <Str Cat="Text">
          <Val><![CDATA[Invalid tenant for subscription]]></Val>
          <Tgt Cat="Text" Stat="Loc" Orig="New">
            <Val><![CDATA[訂閱的租用戶無效]]></Val>
          </Tgt>
        </Str>
        <Disp Icon="Str" />
      </Item>
      <Item ItemId=";extensions/Microsoft.azurecore/dist/localizedConstants.azurecore.japaneast" ItemType="0" PsrId="308" Leaf="true">
        <Str Cat="Text">
          <Val><![CDATA[Japan East]]></Val>
          <Tgt Cat="Text" Stat="Loc" Orig="New">
            <Val><![CDATA[日本東部]]></Val>
          </Tgt>
        </Str>
        <Disp Icon="Str" />
      </Item>
      <Item ItemId=";extensions/Microsoft.azurecore/dist/localizedConstants.azurecore.japanwest" ItemType="0" PsrId="308" Leaf="true">
        <Str Cat="Text">
          <Val><![CDATA[Japan West]]></Val>
          <Tgt Cat="Text" Stat="Loc" Orig="New">
            <Val><![CDATA[日本西部]]></Val>
          </Tgt>
        </Str>
        <Disp Icon="Str" />
      </Item>
      <Item ItemId=";extensions/Microsoft.azurecore/dist/localizedConstants.azurecore.koreacentral" ItemType="0" PsrId="308" Leaf="true">
        <Str Cat="Text">
          <Val><![CDATA[Korea Central]]></Val>
          <Tgt Cat="Text" Stat="Loc" Orig="New">
            <Val><![CDATA[南韓中部]]></Val>
          </Tgt>
        </Str>
        <Disp Icon="Str" />
      </Item>
      <Item ItemId=";extensions/Microsoft.azurecore/dist/localizedConstants.azurecore.koreasouth" ItemType="0" PsrId="308" Leaf="true">
        <Str Cat="Text">
          <Val><![CDATA[Korea South]]></Val>
          <Tgt Cat="Text" Stat="Loc" Orig="New">
            <Val><![CDATA[南韓南部]]></Val>
          </Tgt>
        </Str>
        <Disp Icon="Str" />
      </Item>
      <Item ItemId=";extensions/Microsoft.azurecore/dist/localizedConstants.azurecore.location" ItemType="0" PsrId="308" Leaf="true">
        <Str Cat="Text">
          <Val><![CDATA[Location]]></Val>
          <Tgt Cat="Text" Stat="Loc" Orig="New">
            <Val><![CDATA[位置]]></Val>
          </Tgt>
        </Str>
        <Disp Icon="Str" />
      </Item>
      <Item ItemId=";extensions/Microsoft.azurecore/dist/localizedConstants.azurecore.name" ItemType="0" PsrId="308" Leaf="true">
        <Str Cat="Text">
          <Val><![CDATA[Name]]></Val>
          <Tgt Cat="Text" Stat="Loc" Orig="New">
            <Val><![CDATA[名稱]]></Val>
          </Tgt>
        </Str>
        <Disp Icon="Str" />
      </Item>
      <Item ItemId=";extensions/Microsoft.azurecore/dist/localizedConstants.azurecore.northcentralus" ItemType="0" PsrId="308" Leaf="true">
        <Str Cat="Text">
          <Val><![CDATA[North Central US]]></Val>
          <Tgt Cat="Text" Stat="Loc" Orig="New">
            <Val><![CDATA[美國中北部]]></Val>
          </Tgt>
        </Str>
        <Disp Icon="Str" />
      </Item>
      <Item ItemId=";extensions/Microsoft.azurecore/dist/localizedConstants.azurecore.northeurope" ItemType="0" PsrId="308" Leaf="true">
        <Str Cat="Text">
          <Val><![CDATA[North Europe]]></Val>
          <Tgt Cat="Text" Stat="Loc" Orig="New">
            <Val><![CDATA[北歐]]></Val>
          </Tgt>
        </Str>
        <Disp Icon="Str" />
      </Item>
      <Item ItemId=";extensions/Microsoft.azurecore/dist/localizedConstants.azurecore.norwayeast" ItemType="0" PsrId="308" Leaf="true">
        <Str Cat="Text">
          <Val><![CDATA[Norway East]]></Val>
          <Tgt Cat="Text" Stat="Loc" Orig="New">
            <Val><![CDATA[挪威東部]]></Val>
          </Tgt>
        </Str>
        <Disp Icon="Str" />
      </Item>
      <Item ItemId=";extensions/Microsoft.azurecore/dist/localizedConstants.azurecore.norwaywest" ItemType="0" PsrId="308" Leaf="true">
        <Str Cat="Text">
          <Val><![CDATA[Norway West]]></Val>
          <Tgt Cat="Text" Stat="Loc" Orig="New">
            <Val><![CDATA[挪威西部]]></Val>
          </Tgt>
        </Str>
        <Disp Icon="Str" />
      </Item>
      <Item ItemId=";extensions/Microsoft.azurecore/dist/localizedConstants.azurecore.piiLogging.warning" ItemType="0" PsrId="308" Leaf="true">
        <Str Cat="Text">
          <Val><![CDATA[Warning: Azure PII Logging is enabled. Enabling this option allows personally identifiable information to be logged and should only be used for debugging purposes.]]></Val>
          <Tgt Cat="Text" Stat="Loc" Orig="New">
            <Val><![CDATA[警告: Azure PII 記錄已啟用。啟用此選項後即可記錄個人識別資訊，且只能用於偵錯用途。]]></Val>
          </Tgt>
        </Str>
        <Disp Icon="Str" />
      </Item>
      <Item ItemId=";extensions/Microsoft.azurecore/dist/localizedConstants.azurecore.postgresFlexibleServer" ItemType="0" PsrId="308" Leaf="true">
        <Str Cat="Text">
          <Val><![CDATA[Azure Database for PostgreSQL flexible servers]]></Val>
          <Tgt Cat="Text" Stat="Loc" Orig="New">
            <Val><![CDATA[適用於 PostgreSQL 的 Azure 資料庫彈性伺服器]]></Val>
          </Tgt>
        </Str>
        <Disp Icon="Str" />
      </Item>
      <Item ItemId=";extensions/Microsoft.azurecore/dist/localizedConstants.azurecore.postgresServer" ItemType="0" PsrId="308" Leaf="true">
        <Str Cat="Text">
          <Val><![CDATA[Azure Database for PostgreSQL servers]]></Val>
          <Tgt Cat="Text" Stat="Loc" Orig="New">
            <Val><![CDATA[適用於 PostgreSQL 伺服器的 Azure 資料庫]]></Val>
          </Tgt>
          <Prev Cat="Text">
            <Val><![CDATA[Azure Database for PostgreSQL server]]></Val>
          </Prev>
        </Str>
        <Disp Icon="Str" />
      </Item>
      <Item ItemId=";extensions/Microsoft.azurecore/dist/localizedConstants.azurecore.reload" ItemType="0" PsrId="308" Leaf="true">
        <Str Cat="Text">
          <Val><![CDATA[Cancel]]></Val>
          <Tgt Cat="Text" Stat="Loc" Orig="New">
            <Val><![CDATA[取消]]></Val>
          </Tgt>
          <Prev Cat="Text">
            <Val><![CDATA[Reload]]></Val>
          </Prev>
        </Str>
        <Disp Icon="Str" />
      </Item>
      <Item ItemId=";extensions/Microsoft.azurecore/dist/localizedConstants.azurecore.reloadChoice" ItemType="0" PsrId="308" Leaf="true">
        <Str Cat="Text">
          <Val><![CDATA[Reload Azure Data Studio]]></Val>
          <Tgt Cat="Text" Stat="Loc" Orig="New">
            <Val><![CDATA[重新載入 Azure Data Studio]]></Val>
          </Tgt>
        </Str>
        <Disp Icon="Str" />
      </Item>
      <Item ItemId=";extensions/Microsoft.azurecore/dist/localizedConstants.azurecore.reloadPrompt" ItemType="0" PsrId="308" Leaf="true">
        <Str Cat="Text">
          <Val><![CDATA[{0} setting changed, please reload Azure Data Studio.]]></Val>
          <Tgt Cat="Text" Stat="Loc" Orig="New">
            <Val><![CDATA[{0} 設定已變更，請重載 Azure Data Studio。]]></Val>
          </Tgt>
          <Prev Cat="Text">
            <Val><![CDATA[Authentication Library has changed, please reload Azure Data Studio.]]></Val>
          </Prev>
        </Str>
        <Disp Icon="Str" />
      </Item>
      <Item ItemId=";extensions/Microsoft.azurecore/dist/localizedConstants.azurecore.reloadPromptCacheClear" ItemType="0" PsrId="308" Leaf="true">
        <Str Cat="Text">
          <Val><![CDATA[Token cache has been cleared successfully, please reload Azure Data Studio.]]></Val>
          <Tgt Cat="Text" Stat="Loc" Orig="New">
            <Val><![CDATA[已成功清除權杖快取，請重載 Azure Data Studio。]]></Val>
          </Tgt>
        </Str>
        <Disp Icon="Str" />
      </Item>
      <Item ItemId=";extensions/Microsoft.azurecore/dist/localizedConstants.azurecore.requiresReload" ItemType="0" PsrId="308" Leaf="true">
        <Str Cat="Text">
          <Val><![CDATA[Modifying this setting requires reloading the window for all changes to take effect.]]></Val>
          <Tgt Cat="Text" Stat="Loc" Orig="New">
            <Val><![CDATA[修改此設定需要重新載入視窗，使所有變更生效。]]></Val>
          </Tgt>
        </Str>
        <Disp Icon="Str" />
      </Item>
      <Item ItemId=";extensions/Microsoft.azurecore/dist/localizedConstants.azurecore.resourceGroup" ItemType="0" PsrId="308" Leaf="true">
        <Str Cat="Text">
          <Val><![CDATA[Resource group]]></Val>
          <Tgt Cat="Text" Stat="Loc" Orig="New">
            <Val><![CDATA[資源群組]]></Val>
          </Tgt>
        </Str>
        <Disp Icon="Str" />
      </Item>
      <Item ItemId=";extensions/Microsoft.azurecore/dist/localizedConstants.azurecore.resourceType" ItemType="0" PsrId="308" Leaf="true">
        <Str Cat="Text">
          <Val><![CDATA[Resource type]]></Val>
          <Tgt Cat="Text" Stat="Loc" Orig="New">
            <Val><![CDATA[資源類型]]></Val>
          </Tgt>
        </Str>
        <Disp Icon="Str" />
      </Item>
      <Item ItemId=";extensions/Microsoft.azurecore/dist/localizedConstants.azurecore.southafricanorth" ItemType="0" PsrId="308" Leaf="true">
        <Str Cat="Text">
          <Val><![CDATA[South Africa North]]></Val>
          <Tgt Cat="Text" Stat="Loc" Orig="New">
            <Val><![CDATA[南非北部]]></Val>
          </Tgt>
        </Str>
        <Disp Icon="Str" />
      </Item>
      <Item ItemId=";extensions/Microsoft.azurecore/dist/localizedConstants.azurecore.southafricawest" ItemType="0" PsrId="308" Leaf="true">
        <Str Cat="Text">
          <Val><![CDATA[South Africa West]]></Val>
          <Tgt Cat="Text" Stat="Loc" Orig="New">
            <Val><![CDATA[南非西部]]></Val>
          </Tgt>
        </Str>
        <Disp Icon="Str" />
      </Item>
      <Item ItemId=";extensions/Microsoft.azurecore/dist/localizedConstants.azurecore.southcentralus" ItemType="0" PsrId="308" Leaf="true">
        <Str Cat="Text">
          <Val><![CDATA[South Central US]]></Val>
          <Tgt Cat="Text" Stat="Loc" Orig="New">
            <Val><![CDATA[美國中南部]]></Val>
          </Tgt>
        </Str>
        <Disp Icon="Str" />
      </Item>
      <Item ItemId=";extensions/Microsoft.azurecore/dist/localizedConstants.azurecore.southeastasia" ItemType="0" PsrId="308" Leaf="true">
        <Str Cat="Text">
          <Val><![CDATA[Southeast Asia]]></Val>
          <Tgt Cat="Text" Stat="Loc" Orig="New">
            <Val><![CDATA[東南亞]]></Val>
          </Tgt>
        </Str>
        <Disp Icon="Str" />
      </Item>
      <Item ItemId=";extensions/Microsoft.azurecore/dist/localizedConstants.azurecore.southindia" ItemType="0" PsrId="308" Leaf="true">
        <Str Cat="Text">
          <Val><![CDATA[South India]]></Val>
          <Tgt Cat="Text" Stat="Loc" Orig="New">
            <Val><![CDATA[印度南部]]></Val>
          </Tgt>
        </Str>
        <Disp Icon="Str" />
      </Item>
      <Item ItemId=";extensions/Microsoft.azurecore/dist/localizedConstants.azurecore.sqlDatabase" ItemType="0" PsrId="308" Leaf="true">
        <Str Cat="Text">
          <Val><![CDATA[SQL database]]></Val>
          <Tgt Cat="Text" Stat="Loc" Orig="New">
            <Val><![CDATA[SQL 資料庫]]></Val>
          </Tgt>
        </Str>
        <Disp Icon="Str" />
      </Item>
      <Item ItemId=";extensions/Microsoft.azurecore/dist/localizedConstants.azurecore.sqlManagedInstance" ItemType="0" PsrId="308" Leaf="true">
        <Str Cat="Text">
          <Val><![CDATA[SQL managed instance]]></Val>
          <Tgt Cat="Text" Stat="Loc" Orig="New">
            <Val><![CDATA[SQL 受控執行個體]]></Val>
          </Tgt>
        </Str>
        <Disp Icon="Str" />
      </Item>
      <Item ItemId=";extensions/Microsoft.azurecore/dist/localizedConstants.azurecore.sqlServer" ItemType="0" PsrId="308" Leaf="true">
        <Str Cat="Text">
          <Val><![CDATA[SQL server]]></Val>
          <Tgt Cat="Text" Stat="Loc" Orig="New">
            <Val><![CDATA[SQL 伺服器]]></Val>
          </Tgt>
        </Str>
        <Disp Icon="Str" />
      </Item>
      <Item ItemId=";extensions/Microsoft.azurecore/dist/localizedConstants.azurecore.sqlServerArc" ItemType="0" PsrId="308" Leaf="true">
        <Str Cat="Text">
          <Val><![CDATA[SQL Server - Azure Arc]]></Val>
          <Tgt Cat="Text" Stat="Loc" Orig="New">
            <Val><![CDATA[SQL Server - Azure Arc]]></Val>
          </Tgt>
        </Str>
        <Disp Icon="Str" />
      </Item>
      <Item ItemId=";extensions/Microsoft.azurecore/dist/localizedConstants.azurecore.subscription" ItemType="0" PsrId="308" Leaf="true">
        <Str Cat="Text">
          <Val><![CDATA[Subscription]]></Val>
          <Tgt Cat="Text" Stat="Loc" Orig="New">
            <Val><![CDATA[訂用帳戶]]></Val>
          </Tgt>
        </Str>
        <Disp Icon="Str" />
      </Item>
      <Item ItemId=";extensions/Microsoft.azurecore/dist/localizedConstants.azurecore.switchMsal" ItemType="0" PsrId="308" Leaf="true">
        <Str Cat="Text">
          <Val><![CDATA[Switch to MSAL]]></Val>
          <Tgt Cat="Text" Stat="Loc" Orig="New">
            <Val><![CDATA[切換到 MSAL]]></Val>
          </Tgt>
        </Str>
        <Disp Icon="Str" />
      </Item>
      <Item ItemId=";extensions/Microsoft.azurecore/dist/localizedConstants.azurecore.switzerlandnorth" ItemType="0" PsrId="308" Leaf="true">
        <Str Cat="Text">
          <Val><![CDATA[Switzerland North]]></Val>
          <Tgt Cat="Text" Stat="Loc" Orig="New">
            <Val><![CDATA[瑞士北部]]></Val>
          </Tgt>
        </Str>
        <Disp Icon="Str" />
      </Item>
      <Item ItemId=";extensions/Microsoft.azurecore/dist/localizedConstants.azurecore.switzerlandwest" ItemType="0" PsrId="308" Leaf="true">
        <Str Cat="Text">
          <Val><![CDATA[Switzerland West]]></Val>
          <Tgt Cat="Text" Stat="Loc" Orig="New">
            <Val><![CDATA[瑞士西部]]></Val>
          </Tgt>
        </Str>
        <Disp Icon="Str" />
      </Item>
      <Item ItemId=";extensions/Microsoft.azurecore/dist/localizedConstants.azurecore.typeIcon" ItemType="0" PsrId="308" Leaf="true">
        <Str Cat="Text">
          <Val><![CDATA[Type Icon]]></Val>
          <Tgt Cat="Text" Stat="Loc" Orig="New">
            <Val><![CDATA[類型圖示]]></Val>
          </Tgt>
        </Str>
        <Disp Icon="Str" />
      </Item>
      <Item ItemId=";extensions/Microsoft.azurecore/dist/localizedConstants.azurecore.uaecentral" ItemType="0" PsrId="308" Leaf="true">
        <Str Cat="Text">
          <Val><![CDATA[UAE Central]]></Val>
          <Tgt Cat="Text" Stat="Loc" Orig="New">
            <Val><![CDATA[阿拉伯聯合大公國中部]]></Val>
          </Tgt>
        </Str>
        <Disp Icon="Str" />
      </Item>
      <Item ItemId=";extensions/Microsoft.azurecore/dist/localizedConstants.azurecore.uaenorth" ItemType="0" PsrId="308" Leaf="true">
        <Str Cat="Text">
          <Val><![CDATA[UAE North]]></Val>
          <Tgt Cat="Text" Stat="Loc" Orig="New">
            <Val><![CDATA[阿拉伯聯合大公國北部]]></Val>
          </Tgt>
        </Str>
        <Disp Icon="Str" />
      </Item>
      <Item ItemId=";extensions/Microsoft.azurecore/dist/localizedConstants.azurecore.uksouth" ItemType="0" PsrId="308" Leaf="true">
        <Str Cat="Text">
          <Val><![CDATA[UK South]]></Val>
          <Tgt Cat="Text" Stat="Loc" Orig="New">
            <Val><![CDATA[英國南部]]></Val>
          </Tgt>
        </Str>
        <Disp Icon="Str" />
      </Item>
      <Item ItemId=";extensions/Microsoft.azurecore/dist/localizedConstants.azurecore.ukwest" ItemType="0" PsrId="308" Leaf="true">
        <Str Cat="Text">
          <Val><![CDATA[UK West]]></Val>
          <Tgt Cat="Text" Stat="Loc" Orig="New">
            <Val><![CDATA[英國西部]]></Val>
          </Tgt>
        </Str>
        <Disp Icon="Str" />
      </Item>
      <Item ItemId=";extensions/Microsoft.azurecore/dist/localizedConstants.azurecore.unableToFetchToken" ItemType="0" PsrId="308" Leaf="true">
        <Str Cat="Text">
          <Val><![CDATA[Unable to get token for tenant {0}]]></Val>
          <Tgt Cat="Text" Stat="Loc" Orig="New">
            <Val><![CDATA[無法取得租用戶 {0} 的權杖]]></Val>
          </Tgt>
        </Str>
        <Disp Icon="Str" />
      </Item>
      <Item ItemId=";extensions/Microsoft.azurecore/dist/localizedConstants.azurecore.westcentralus" ItemType="0" PsrId="308" Leaf="true">
        <Str Cat="Text">
          <Val><![CDATA[West Central US]]></Val>
          <Tgt Cat="Text" Stat="Loc" Orig="New">
            <Val><![CDATA[美國中西部]]></Val>
          </Tgt>
        </Str>
        <Disp Icon="Str" />
      </Item>
      <Item ItemId=";extensions/Microsoft.azurecore/dist/localizedConstants.azurecore.westeurope" ItemType="0" PsrId="308" Leaf="true">
        <Str Cat="Text">
          <Val><![CDATA[West Europe]]></Val>
          <Tgt Cat="Text" Stat="Loc" Orig="New">
            <Val><![CDATA[西歐]]></Val>
          </Tgt>
        </Str>
        <Disp Icon="Str" />
      </Item>
      <Item ItemId=";extensions/Microsoft.azurecore/dist/localizedConstants.azurecore.westindia" ItemType="0" PsrId="308" Leaf="true">
        <Str Cat="Text">
          <Val><![CDATA[West India]]></Val>
          <Tgt Cat="Text" Stat="Loc" Orig="New">
            <Val><![CDATA[印度西部]]></Val>
          </Tgt>
        </Str>
        <Disp Icon="Str" />
      </Item>
      <Item ItemId=";extensions/Microsoft.azurecore/dist/localizedConstants.azurecore.westus" ItemType="0" PsrId="308" Leaf="true">
        <Str Cat="Text">
          <Val><![CDATA[West US]]></Val>
          <Tgt Cat="Text" Stat="Loc" Orig="New">
            <Val><![CDATA[美國西部]]></Val>
          </Tgt>
        </Str>
        <Disp Icon="Str" />
      </Item>
      <Item ItemId=";extensions/Microsoft.azurecore/dist/localizedConstants.azurecore.westus2" ItemType="0" PsrId="308" Leaf="true">
        <Str Cat="Text">
          <Val><![CDATA[West US 2]]></Val>
          <Tgt Cat="Text" Stat="Loc" Orig="New">
            <Val><![CDATA[美國西部 2]]></Val>
          </Tgt>
        </Str>
        <Disp Icon="Str" />
      </Item>
      <Item ItemId=";extensions/Microsoft.azurecore/dist/utils.providerSettings.error" ItemType="0" PsrId="308" Leaf="true">
        <Str Cat="Text">
          <Val><![CDATA[Could not load endpoints from settings, please check the logs for more details.]]></Val>
          <Tgt Cat="Text" Stat="Loc" Orig="New">
            <Val><![CDATA[無法從設定載入端點，請查看記錄檔以取得詳細資料。]]></Val>
          </Tgt>
        </Str>
        <Disp Icon="Str" />
      </Item>
      <Item ItemId=";extensions/Microsoft.azurecore/dist/utils.providerSettings.success" ItemType="0" PsrId="308" Leaf="true">
        <Str Cat="Text">
          <Val><![CDATA[Successfully loaded custom endpoints from settings]]></Val>
          <Tgt Cat="Text" Stat="Loc" Orig="New">
            <Val><![CDATA[已成功從設定載入自訂端點]]></Val>
          </Tgt>
        </Str>
        <Disp Icon="Str" />
      </Item>
      <Item ItemId=";extensions/Microsoft.azurecore/package.accounts.clearTokenCache" ItemType="0" PsrId="308" Leaf="true">
        <Str Cat="Text">
          <Val><![CDATA[Clear Azure Account Token Cache]]></Val>
          <Tgt Cat="Text" Stat="Loc" Orig="New">
            <Val><![CDATA[清除 Azure 帳戶權杖快取]]></Val>
          </Tgt>
        </Str>
        <Disp Icon="Str" />
      </Item>
      <Item ItemId=";extensions/Microsoft.azurecore/package.azure.description" ItemType="0" PsrId="308" Leaf="true">
        <Str Cat="Text">
          <Val><![CDATA[Browse and work with Azure resources]]></Val>
          <Tgt Cat="Text" Stat="Loc" Orig="New">
            <Val><![CDATA[瀏覽並使用 Azure 資源]]></Val>
          </Tgt>
        </Str>
        <Disp Icon="Str" />
      </Item>
      <Item ItemId=";extensions/Microsoft.azurecore/package.azure.displayName" ItemType="0" PsrId="308" Leaf="true">
        <Str Cat="Text">
          <Val><![CDATA[Azure (Core)]]></Val>
          <Tgt Cat="Text" Stat="Loc" Orig="New">
            <Val><![CDATA[Azure (核心)]]></Val>
          </Tgt>
        </Str>
        <Disp Icon="Str" />
      </Item>
      <Item ItemId=";extensions/Microsoft.azurecore/package.azure.openInAzurePortal.title" ItemType="0" PsrId="308" Leaf="true">
        <Str Cat="Text">
          <Val><![CDATA[Open in Azure Portal]]></Val>
          <Tgt Cat="Text" Stat="Loc" Orig="New">
            <Val><![CDATA[在 Azure 入口網站中開啟]]></Val>
          </Tgt>
        </Str>
        <Disp Icon="Str" />
      </Item>
      <Item ItemId=";extensions/Microsoft.azurecore/package.azure.resource.config.filter.description" ItemType="0" PsrId="308" Leaf="true">
        <Str Cat="Text">
          <Val><![CDATA[The resource filter, each element is an account id, a subscription id and name separated by a slash]]></Val>
          <Tgt Cat="Text" Stat="Loc" Orig="New">
            <Val><![CDATA[資源篩選條件，每個元素都是以正斜線分隔的帳戶識別碼、訂用帳戶識別碼和名稱]]></Val>
          </Tgt>
        </Str>
        <Disp Icon="Str" />
      </Item>
      <Item ItemId=";extensions/Microsoft.azurecore/package.azure.resource.config.title" ItemType="0" PsrId="308" Leaf="true">
        <Str Cat="Text">
          <Val><![CDATA[Azure Resource Configuration]]></Val>
          <Tgt Cat="Text" Stat="Loc" Orig="New">
            <Val><![CDATA[Azure 資源組態]]></Val>
          </Tgt>
        </Str>
        <Disp Icon="Str" />
      </Item>
      <Item ItemId=";extensions/Microsoft.azurecore/package.azure.resource.connectsqldb.title" ItemType="0" PsrId="308" Leaf="true">
        <Str Cat="Text">
          <Val><![CDATA[Add to Servers]]></Val>
          <Tgt Cat="Text" Stat="Loc" Orig="New">
            <Val><![CDATA[新增至伺服器]]></Val>
          </Tgt>
        </Str>
        <Disp Icon="Str" />
      </Item>
      <Item ItemId=";extensions/Microsoft.azurecore/package.azure.resource.connectsqlserver.title" ItemType="0" PsrId="308" Leaf="true">
        <Str Cat="Text">
          <Val><![CDATA[Connect]]></Val>
          <Tgt Cat="Text" Stat="Loc" Orig="New">
            <Val><![CDATA[連線]]></Val>
          </Tgt>
        </Str>
        <Disp Icon="Str" />
      </Item>
      <Item ItemId=";extensions/Microsoft.azurecore/package.azure.resource.explorer.title" ItemType="0" PsrId="308" Leaf="true">
        <Str Cat="Text">
          <Val><![CDATA[Azure]]></Val>
          <Tgt Cat="Text" Stat="Loc" Orig="New">
            <Val><![CDATA[Azure]]></Val>
          </Tgt>
        </Str>
        <Disp Icon="Str" />
      </Item>
      <Item ItemId=";extensions/Microsoft.azurecore/package.azure.resource.refresh.title" ItemType="0" PsrId="308" Leaf="true">
        <Str Cat="Text">
          <Val><![CDATA[Refresh]]></Val>
          <Tgt Cat="Text" Stat="Loc" Orig="New">
            <Val><![CDATA[重新整理]]></Val>
          </Tgt>
        </Str>
        <Disp Icon="Str" />
      </Item>
      <Item ItemId=";extensions/Microsoft.azurecore/package.azure.resource.refreshall.title" ItemType="0" PsrId="308" Leaf="true">
        <Str Cat="Text">
          <Val><![CDATA[Azure: Refresh All Accounts]]></Val>
          <Tgt Cat="Text" Stat="Loc" Orig="New">
            <Val><![CDATA[Azure: 重新整理所有帳戶]]></Val>
          </Tgt>
        </Str>
        <Disp Icon="Str" />
      </Item>
      <Item ItemId=";extensions/Microsoft.azurecore/package.azure.resource.selectsubscriptions.title" ItemType="0" PsrId="308" Leaf="true">
        <Str Cat="Text">
          <Val><![CDATA[Select Subscriptions]]></Val>
          <Tgt Cat="Text" Stat="Loc" Orig="New">
            <Val><![CDATA[選取訂用帳戶]]></Val>
          </Tgt>
        </Str>
        <Disp Icon="Str" />
      </Item>
      <Item ItemId=";extensions/Microsoft.azurecore/package.azure.resource.selecttenants.title" ItemType="0" PsrId="308" Leaf="true">
        <Str Cat="Text">
          <Val><![CDATA[Select Tenants]]></Val>
          <Tgt Cat="Text" Stat="Loc" Orig="New">
            <Val><![CDATA[選取租用戶]]></Val>
          </Tgt>
        </Str>
        <Disp Icon="Str" />
      </Item>
      <Item ItemId=";extensions/Microsoft.azurecore/package.azure.resource.signin.title" ItemType="0" PsrId="308" Leaf="true">
        <Str Cat="Text">
          <Val><![CDATA[Azure: Sign In]]></Val>
          <Tgt Cat="Text" Stat="Loc" Orig="New">
            <Val><![CDATA[Azure: 登入]]></Val>
          </Tgt>
        </Str>
        <Disp Icon="Str" />
      </Item>
      <Item ItemId=";extensions/Microsoft.azurecore/package.azure.resource.startterminal.title" ItemType="0" PsrId="308" Leaf="true">
        <Str Cat="Text">
          <Val><![CDATA[Start Cloud Shell]]></Val>
          <Tgt Cat="Text" Stat="Loc" Orig="New">
            <Val><![CDATA[啟動 Cloud Shell]]></Val>
          </Tgt>
        </Str>
        <Disp Icon="Str" />
      </Item>
      <Item ItemId=";extensions/Microsoft.azurecore/package.azure.resource.view.title" ItemType="0" PsrId="308" Leaf="true">
        <Str Cat="Text">
          <Val><![CDATA[Azure (Preview)]]></Val>
          <Tgt Cat="Text" Stat="Loc" Orig="New">
            <Val><![CDATA[Azure (預覽)]]></Val>
          </Tgt>
        </Str>
        <Disp Icon="Str" />
      </Item>
      <Item ItemId=";extensions/Microsoft.azurecore/package.azure.tenant.config.filter.description" ItemType="0" PsrId="308" Leaf="true">
        <Str Cat="Text">
          <Val><![CDATA[The list of tenant IDs which will be skipped when querying Azure resources or requesting authentication tokens.]]></Val>
          <Tgt Cat="Text" Stat="Loc" Orig="New">
            <Val><![CDATA[查詢 Azure 資源或要求驗證權杖時會略過的租用戶識別碼清單。]]></Val>
          </Tgt>
          <Prev Cat="Text">
            <Val><![CDATA[The list of tenant IDs to ignore when querying azure resources. Each element is a tenant id.]]></Val>
          </Prev>
        </Str>
        <Disp Icon="Str" />
      </Item>
      <Item ItemId=";extensions/Microsoft.azurecore/package.azure.title" ItemType="0" PsrId="308" Leaf="true">
        <Str Cat="Text">
          <Val><![CDATA[Azure]]></Val>
          <Tgt Cat="Text" Stat="Loc" Orig="New">
            <Val><![CDATA[Azure]]></Val>
          </Tgt>
        </Str>
        <Disp Icon="Str" />
      </Item>
      <Item ItemId=";extensions/Microsoft.azurecore/package.config.azureAccountConfigurationSection" ItemType="0" PsrId="308" Leaf="true">
        <Str Cat="Text">
          <Val><![CDATA[Azure Account Configuration]]></Val>
          <Tgt Cat="Text" Stat="Loc" Orig="New">
            <Val><![CDATA[Azure 帳戶組態]]></Val>
          </Tgt>
        </Str>
        <Disp Icon="Str" />
      </Item>
      <Item ItemId=";extensions/Microsoft.azurecore/package.config.azureAuthMethodConfigurationSection" ItemType="0" PsrId="308" Leaf="true">
        <Str Cat="Text">
          <Val><![CDATA[Azure Authentication Method]]></Val>
          <Tgt Cat="Text" Stat="Loc" Orig="New">
            <Val><![CDATA[Azure 驗證方法]]></Val>
          </Tgt>
        </Str>
        <Disp Icon="Str" />
      </Item>
      <Item ItemId=";extensions/Microsoft.azurecore/package.config.azureCodeGrantMethod" ItemType="0" PsrId="308" Leaf="true">
        <Str Cat="Text">
          <Val><![CDATA[Code Grant Method]]></Val>
          <Tgt Cat="Text" Stat="Loc" Orig="New">
            <Val><![CDATA[代碼授與方法]]></Val>
          </Tgt>
        </Str>
        <Disp Icon="Str" />
      </Item>
      <Item ItemId=";extensions/Microsoft.azurecore/package.config.azureDeviceCodeMethod" ItemType="0" PsrId="308" Leaf="true">
        <Str Cat="Text">
          <Val><![CDATA[Device Code Method]]></Val>
          <Tgt Cat="Text" Stat="Loc" Orig="New">
            <Val><![CDATA[裝置代碼方法]]></Val>
          </Tgt>
        </Str>
        <Disp Icon="Str" />
      </Item>
      <Item ItemId=";extensions/Microsoft.azurecore/package.config.customProviderSettings" ItemType="0" PsrId="308" Leaf="true">
        <Str Cat="Text">
          <Val><![CDATA[Setting containing custom Azure authentication endpoints. Changes to this setting require a restart to take effect.]]></Val>
          <Tgt Cat="Text" Stat="Loc" Orig="New">
            <Val><![CDATA[設定包含自訂 Azure 驗證端點。變更到此設定需要重新開機才會生效。]]></Val>
          </Tgt>
        </Str>
        <Disp Icon="Str" />
      </Item>
      <Item ItemId=";extensions/Microsoft.azurecore/package.config.enableChinaCloudDescription" ItemType="0" PsrId="308" Leaf="true">
        <Str Cat="Text">
          <Val><![CDATA[Should Azure China integration be enabled]]></Val>
          <Tgt Cat="Text" Stat="Loc" Orig="New">
            <Val><![CDATA[是否應啟用 Azure 中國整合]]></Val>
          </Tgt>
        </Str>
        <Disp Icon="Str" />
      </Item>
      <Item ItemId=";extensions/Microsoft.azurecore/package.config.enablePublicCloudDescription" ItemType="0" PsrId="308" Leaf="true">
        <Str Cat="Text">
          <Val><![CDATA[Should Azure public cloud integration be enabled]]></Val>
          <Tgt Cat="Text" Stat="Loc" Orig="New">
            <Val><![CDATA[是否應啟用 Azure 公用雲端整合]]></Val>
          </Tgt>
        </Str>
        <Disp Icon="Str" />
      </Item>
      <Item ItemId=";extensions/Microsoft.azurecore/package.config.enableUsGovCloudDescription" ItemType="0" PsrId="308" Leaf="true">
        <Str Cat="Text">
          <Val><![CDATA[Should US Government Azure cloud (Fairfax) integration be enabled]]></Val>
          <Tgt Cat="Text" Stat="Loc" Orig="New">
            <Val><![CDATA[是否應啟用 US Government Azure 雲端 (Fairfax) 整合]]></Val>
          </Tgt>
        </Str>
        <Disp Icon="Str" />
      </Item>
      <Item ItemId=";extensions/Microsoft.azurecore/package.config.loggingLevel" ItemType="0" PsrId="308" Leaf="true">
        <Str Cat="Text">
          <Val><![CDATA[[Optional]5D; The verbosity of logging for the Azure Accounts extension.]]></Val>
          <Tgt Cat="Text" Stat="Loc" Orig="New">
            <Val><![CDATA[[選用]5D; Azure 帳戶延伸模組的記錄詳細程度。]]></Val>
          </Tgt>
        </Str>
        <Disp Icon="Str" />
      </Item>
      <Item ItemId=";extensions/Microsoft.azurecore/package.config.noSystemKeychain" ItemType="0" PsrId="308" Leaf="true">
        <Str Cat="Text">
          <Val><![CDATA[Disable system keychain integration. Credentials will be stored in a flat file in the user's home directory.]]></Val>
          <Tgt Cat="Text" Stat="Loc" Orig="New">
            <Val><![CDATA[停用系統金鑰鏈整合。認證將會儲存於使用者主目錄的一般檔案中。]]></Val>
          </Tgt>
        </Str>
        <Disp Icon="Str" />
      </Item>
      <Item ItemId=";extensions/Microsoft.azurecore/package.config.piiLogging" ItemType="0" PsrId="308" Leaf="true">
        <Str Cat="Text">
          <Val><![CDATA[Should Personally Identifiable Information (PII) be logged in the Azure Accounts output channel and the output channel log file.]]></Val>
          <Tgt Cat="Text" Stat="Loc" Orig="New">
            <Val><![CDATA[是否要將個人識別資訊 (PII) 記錄在 Azure 帳戶輸出通道與輸出通道記錄檔中。]]></Val>
          </Tgt>
          <Prev Cat="Text">
            <Val><![CDATA[Should Personally Identifiable Information (PII) be logged in the console view locally]]></Val>
          </Prev>
        </Str>
        <Disp Icon="Str" />
      </Item>
      <Item ItemId=";extensions/Microsoft.azurecore/package.config.providerSettings.endpoints.armResource" ItemType="0" PsrId="308" Leaf="true">
        <Str Cat="Text">
          <Val><![CDATA[ARM Resource Endpoint]]></Val>
          <Tgt Cat="Text" Stat="Loc" Orig="New">
            <Val><![CDATA[ARM 資源端點]]></Val>
          </Tgt>
        </Str>
        <Disp Icon="Str" />
      </Item>
      <Item ItemId=";extensions/Microsoft.azurecore/package.config.providerSettings.endpoints.azureKeyVaultResource" ItemType="0" PsrId="308" Leaf="true">
        <Str Cat="Text">
          <Val><![CDATA[Azure KeyVault Resource Endpoint]]></Val>
          <Tgt Cat="Text" Stat="Loc" Orig="New">
            <Val><![CDATA[Azure KeyVault 資源端點]]></Val>
          </Tgt>
        </Str>
        <Disp Icon="Str" />
      </Item>
      <Item ItemId=";extensions/Microsoft.azurecore/package.config.providerSettings.endpoints.azureKustoResource" ItemType="0" PsrId="308" Leaf="true">
        <Str Cat="Text">
          <Val><![CDATA[Azure Kusto Resource Endpoint]]></Val>
          <Tgt Cat="Text" Stat="Loc" Orig="New">
            <Val><![CDATA[Azure Kusto 資源端點]]></Val>
          </Tgt>
        </Str>
        <Disp Icon="Str" />
      </Item>
      <Item ItemId=";extensions/Microsoft.azurecore/package.config.providerSettings.endpoints.azureStorageResource" ItemType="0" PsrId="308" Leaf="true">
        <Str Cat="Text">
          <Val><![CDATA[Azure Storage Resource Endpoint]]></Val>
          <Tgt Cat="Text" Stat="Loc" Orig="New">
            <Val><![CDATA[Azure 儲存體資源端點]]></Val>
          </Tgt>
        </Str>
        <Disp Icon="Str" />
      </Item>
      <Item ItemId=";extensions/Microsoft.azurecore/package.config.providerSettings.endpoints.azureStorageResourceSuffix" ItemType="0" PsrId="308" Leaf="true">
        <Str Cat="Text">
          <Val><![CDATA[Azure Storage Resource Endpoint Suffix]]></Val>
          <Tgt Cat="Text" Stat="Loc" Orig="New">
            <Val><![CDATA[Azure 儲存體資源端點尾碼]]></Val>
          </Tgt>
        </Str>
        <Disp Icon="Str" />
      </Item>
      <Item ItemId=";extensions/Microsoft.azurecore/package.config.providerSettings.endpoints.clientId" ItemType="0" PsrId="308" Leaf="true">
        <Str Cat="Text">
          <Val><![CDATA[Client ID for Azure Data Studio]]></Val>
          <Tgt Cat="Text" Stat="Loc" Orig="New">
            <Val><![CDATA[Azure Data Studio 的用戶端識別碼]]></Val>
          </Tgt>
        </Str>
        <Disp Icon="Str" />
      </Item>
      <Item ItemId=";extensions/Microsoft.azurecore/package.config.providerSettings.endpoints.graphResource" ItemType="0" PsrId="308" Leaf="true">
        <Str Cat="Text">
          <Val><![CDATA[Graph Resource Endpoint]]></Val>
          <Tgt Cat="Text" Stat="Loc" Orig="New">
            <Val><![CDATA[圖表資源端點]]></Val>
          </Tgt>
        </Str>
        <Disp Icon="Str" />
      </Item>
      <Item ItemId=";extensions/Microsoft.azurecore/package.config.providerSettings.endpoints.host" ItemType="0" PsrId="308" Leaf="true">
        <Str Cat="Text">
          <Val><![CDATA[Host Endpoint]]></Val>
          <Tgt Cat="Text" Stat="Loc" Orig="New">
            <Val><![CDATA[主機端點]]></Val>
          </Tgt>
        </Str>
        <Disp Icon="Str" />
      </Item>
      <Item ItemId=";extensions/Microsoft.azurecore/package.config.providerSettings.endpoints.logAnalytics" ItemType="0" PsrId="308" Leaf="true">
        <Str Cat="Text">
          <Val><![CDATA[Azure Log Analytics Endpoint]]></Val>
          <Tgt Cat="Text" Stat="Loc" Orig="New">
            <Val><![CDATA[Azure Log Analytics 端點]]></Val>
          </Tgt>
        </Str>
        <Disp Icon="Str" />
      </Item>
      <Item ItemId=";extensions/Microsoft.azurecore/package.config.providerSettings.endpoints.microsoftResource" ItemType="0" PsrId="308" Leaf="true">
        <Str Cat="Text">
          <Val><![CDATA[Microsoft Resource Endpoint]]></Val>
          <Tgt Cat="Text" Stat="Loc" Orig="New">
            <Val><![CDATA[Microsoft 資源端點]]></Val>
          </Tgt>
        </Str>
        <Disp Icon="Str" />
      </Item>
      <Item ItemId=";extensions/Microsoft.azurecore/package.config.providerSettings.endpoints.msGraphResource" ItemType="0" PsrId="308" Leaf="true">
        <Str Cat="Text">
          <Val><![CDATA[Microsoft Graph Resource Endpoint]]></Val>
          <Tgt Cat="Text" Stat="Loc" Orig="New">
            <Val><![CDATA[Microsoft Graph 資源端點]]></Val>
          </Tgt>
        </Str>
        <Disp Icon="Str" />
      </Item>
      <Item ItemId=";extensions/Microsoft.azurecore/package.config.providerSettings.endpoints.portal" ItemType="0" PsrId="308" Leaf="true">
        <Str Cat="Text">
          <Val><![CDATA[Azure Portal Endpoint]]></Val>
          <Tgt Cat="Text" Stat="Loc" Orig="New">
            <Val><![CDATA[Azure 入口網站端點]]></Val>
          </Tgt>
        </Str>
        <Disp Icon="Str" />
      </Item>
      <Item ItemId=";extensions/Microsoft.azurecore/package.config.providerSettings.endpoints.powerBiResource" ItemType="0" PsrId="308" Leaf="true">
        <Str Cat="Text">
          <Val><![CDATA[Power BI Resource Endpoint]]></Val>
          <Tgt Cat="Text" Stat="Loc" Orig="New">
            <Val><![CDATA[Power BI 資源端點]]></Val>
          </Tgt>
        </Str>
        <Disp Icon="Str" />
      </Item>
      <Item ItemId=";extensions/Microsoft.azurecore/package.config.providerSettings.endpoints.scopes" ItemType="0" PsrId="308" Leaf="true">
        <Str Cat="Text">
          <Val><![CDATA[Scopes Endpoint]]></Val>
          <Tgt Cat="Text" Stat="Loc" Orig="New">
            <Val><![CDATA[範圍端點]]></Val>
          </Tgt>
        </Str>
        <Disp Icon="Str" />
      </Item>
      <Item ItemId=";extensions/Microsoft.azurecore/package.config.providerSettings.endpoints.sqlResource" ItemType="0" PsrId="308" Leaf="true">
        <Str Cat="Text">
          <Val><![CDATA[SQL Resource Endpoint]]></Val>
          <Tgt Cat="Text" Stat="Loc" Orig="New">
            <Val><![CDATA[SQL 資源端點]]></Val>
          </Tgt>
        </Str>
        <Disp Icon="Str" />
      </Item>
      <Item ItemId=";extensions/Microsoft.azurecore/package.config.providerSettingsDescription" ItemType="0" PsrId="308" Leaf="true">
        <Str Cat="Text">
          <Val><![CDATA[Cloud Settings]]></Val>
          <Tgt Cat="Text" Stat="Loc" Orig="New">
            <Val><![CDATA[雲端設定]]></Val>
          </Tgt>
        </Str>
        <Disp Icon="Str" />
      </Item>
      <Item ItemId=";extensions/Microsoft.azurecore/package.config.providerSettingsId" ItemType="0" PsrId="308" Leaf="true">
        <Str Cat="Text">
          <Val><![CDATA[Cloud ID]]></Val>
          <Tgt Cat="Text" Stat="Loc" Orig="New">
            <Val><![CDATA[雲端識別碼]]></Val>
          </Tgt>
        </Str>
        <Disp Icon="Str" />
      </Item>
      <Item ItemId=";extensions/Microsoft.azurecore/package.config.providerSettingsMetadata" ItemType="0" PsrId="308" Leaf="true">
        <Str Cat="Text">
          <Val><![CDATA[Cloud Display Name]]></Val>
          <Tgt Cat="Text" Stat="Loc" Orig="New">
            <Val><![CDATA[雲端顯示名稱]]></Val>
          </Tgt>
        </Str>
        <Disp Icon="Str" />
      </Item>
      <Item ItemId=";extensions/Microsoft.azurecore/package.config.providerSettingsName" ItemType="0" PsrId="308" Leaf="true">
        <Str Cat="Text">
          <Val><![CDATA[Cloud Name]]></Val>
          <Tgt Cat="Text" Stat="Loc" Orig="New">
            <Val><![CDATA[雲端名稱]]></Val>
          </Tgt>
        </Str>
        <Disp Icon="Str" />
      </Item>
      <Item ItemId=";extensions/Microsoft.azurecore/package.config.providerSettingsTitle" ItemType="0" PsrId="308" Leaf="true">
        <Str Cat="Text">
          <Val><![CDATA[Provider Settings]]></Val>
          <Tgt Cat="Text" Stat="Loc" Orig="New">
            <Val><![CDATA[提供者設定]]></Val>
          </Tgt>
        </Str>
        <Disp Icon="Str" />
      </Item>
    </Item>
  </Item>
</LCX><|MERGE_RESOLUTION|>--- conflicted
+++ resolved
@@ -20,12 +20,9 @@
         <Item ItemId=";(...) ror" ItemType="0" PsrId="308" Leaf="true">
           <Str Cat="Text">
             <Val><![CDATA[An error occurred in MSAL library when requesting auth code URL. For more detailed information on error, please check 'Azure Accounts' output pane. ]A;]A;]]></Val>
-<<<<<<< HEAD
             <Tgt Cat="Text" Stat="Loc" Orig="New">
               <Val><![CDATA[要求驗證碼 URL 時，MSAL 程式庫發生錯誤。如需錯誤的詳細資訊，請檢查 [Azure 帳戶]5D; 輸出窗格。 ]A;]A;]]></Val>
             </Tgt>
-=======
->>>>>>> 60bff012
           </Str>
           <Disp Icon="Str" />
         </Item>
@@ -259,6 +256,48 @@
         <Disp Icon="Dir" LocTbl="false" />
         <Item ItemId=";(...) ntsLabel" ItemType="0" PsrId="308" Leaf="true">
           <Str Cat="Text">
+            <Val><![CDATA[Sign in to Azure...]]></Val>
+            <Tgt Cat="Text" Stat="Loc" Orig="New">
+              <Val><![CDATA[登入 Azure…]]></Val>
+            </Tgt>
+          </Str>
+          <Disp Icon="Str" />
+        </Item>
+      </Item>
+      <Item ItemId=";@extensions/Microsoft.azurecore/dist/azureResource/tree/connectionDialogTreeProvider.azure.resource.tree.treeProvi" ItemType="0" PsrId="308" Leaf="false">
+        <Disp Icon="Dir" LocTbl="false" />
+        <Item ItemId=";(...) der.accountLoadError" ItemType="0" PsrId="308" Leaf="true">
+          <Str Cat="Text">
+            <Val><![CDATA[Failed to load some Azure accounts. {0}]]></Val>
+            <Tgt Cat="Text" Stat="Loc" Orig="New">
+              <Val><![CDATA[無法載入某些 Azure 帳戶。{0}]]></Val>
+            </Tgt>
+          </Str>
+          <Disp Icon="Str" />
+        </Item>
+        <Item ItemId=";(...) der.loadingLabel" ItemType="0" PsrId="308" Leaf="true">
+          <Str Cat="Text">
+            <Val><![CDATA[Loading ...]]></Val>
+            <Tgt Cat="Text" Stat="Loc" Orig="New">
+              <Val><![CDATA[正在載入...]]></Val>
+            </Tgt>
+          </Str>
+          <Disp Icon="Str" />
+        </Item>
+        <Item ItemId=";(...) der.openAccountsDialog" ItemType="0" PsrId="308" Leaf="true">
+          <Str Cat="Text">
+            <Val><![CDATA[Show Azure accounts]]></Val>
+            <Tgt Cat="Text" Stat="Loc" Orig="New">
+              <Val><![CDATA[顯示 Azure 帳戶]]></Val>
+            </Tgt>
+          </Str>
+          <Disp Icon="Str" />
+        </Item>
+      </Item>
+      <Item ItemId=";@extensions/Microsoft.azurecore/dist/azureResource/tree/flatAccountTreeNode.azure.resource.tree.accountTreeNode.no" ItemType="0" PsrId="308" Leaf="false">
+        <Disp Icon="Dir" LocTbl="false" />
+        <Item ItemId=";(...) TenantsLabel" ItemType="0" PsrId="308" Leaf="true">
+          <Str Cat="Text">
             <Val><![CDATA[No Tenants found.]]></Val>
             <Tgt Cat="Text" Stat="Loc" Orig="New">
               <Val><![CDATA[找不到任何租用戶。]]></Val>
@@ -267,48 +306,6 @@
           <Disp Icon="Str" />
         </Item>
       </Item>
-      <Item ItemId=";@extensions/Microsoft.azurecore/dist/azureResource/tree/connectionDialogTreeProvider.azure.resource.tree.treeProvi" ItemType="0" PsrId="308" Leaf="false">
-        <Disp Icon="Dir" LocTbl="false" />
-        <Item ItemId=";(...) der.accountLoadError" ItemType="0" PsrId="308" Leaf="true">
-          <Str Cat="Text">
-            <Val><![CDATA[Failed to load some Azure accounts. {0}]]></Val>
-            <Tgt Cat="Text" Stat="Loc" Orig="New">
-              <Val><![CDATA[無法載入某些 Azure 帳戶。{0}]]></Val>
-            </Tgt>
-          </Str>
-          <Disp Icon="Str" />
-        </Item>
-        <Item ItemId=";(...) der.loadingLabel" ItemType="0" PsrId="308" Leaf="true">
-          <Str Cat="Text">
-            <Val><![CDATA[Loading ...]]></Val>
-            <Tgt Cat="Text" Stat="Loc" Orig="New">
-              <Val><![CDATA[正在載入...]]></Val>
-            </Tgt>
-          </Str>
-          <Disp Icon="Str" />
-        </Item>
-        <Item ItemId=";(...) der.openAccountsDialog" ItemType="0" PsrId="308" Leaf="true">
-          <Str Cat="Text">
-            <Val><![CDATA[Show Azure accounts]]></Val>
-            <Tgt Cat="Text" Stat="Loc" Orig="New">
-              <Val><![CDATA[顯示 Azure 帳戶]]></Val>
-            </Tgt>
-          </Str>
-          <Disp Icon="Str" />
-        </Item>
-      </Item>
-      <Item ItemId=";@extensions/Microsoft.azurecore/dist/azureResource/tree/flatAccountTreeNode.azure.resource.tree.accountTreeNode.no" ItemType="0" PsrId="308" Leaf="false">
-        <Disp Icon="Dir" LocTbl="false" />
-        <Item ItemId=";(...) TenantsLabel" ItemType="0" PsrId="308" Leaf="true">
-          <Str Cat="Text">
-            <Val><![CDATA[No Tenants found.]]></Val>
-            <Tgt Cat="Text" Stat="Loc" Orig="New">
-              <Val><![CDATA[找不到任何租用戶。]]></Val>
-            </Tgt>
-          </Str>
-          <Disp Icon="Str" />
-        </Item>
-      </Item>
       <Item ItemId=";@extensions/Microsoft.azurecore/dist/azureResource/tree/flatTenantTreeNode.azure.resource.tree.accountTreeNode.noS" ItemType="0" PsrId="308" Leaf="false">
         <Disp Icon="Dir" LocTbl="false" />
         <Item ItemId=";(...) ubscriptionsLabel" ItemType="0" PsrId="308" Leaf="true">
@@ -366,13 +363,8 @@
       <Item ItemId=";extensions/Microsoft.azurecore/dist/account-provider/auths/azureAuth.azurecore.confirmIgnoreTenantDialog.body" ItemType="0" PsrId="308" Leaf="true">
         <Str Cat="Text">
           <Val><![CDATA[Azure Data Studio will no longer trigger authentication for this tenant {0} ({1}) and resources will not be accessible. ]A;]A;To allow access to resources for this tenant again, you will need to remove the tenant from the exclude list in the '{2}' setting.]A;]A;Do you wish to proceed?]]></Val>
-<<<<<<< HEAD
           <Tgt Cat="Text" Stat="Loc" Orig="New">
             <Val><![CDATA[Azure Data Studio 不會再觸發此租用戶 {0} ({1}) 的驗證，且資源將無法存取。. ]A;]A;若要再次允許此租用戶存取資源，您必須從 '{2}' 設定的排除清單中移除該租用戶。]A;]A;是否要繼續?]]></Val>
-=======
-          <Tgt Cat="Text" Stat="Update" Orig="New">
-            <Val><![CDATA[Azure Data Studio 不會再觸發此租用戶 {0} ({1}) 的驗證，且資源無法存取。]D;]A;]D;]A;若要再次允許存取此租用戶的資源，您必須從 '{2}' 設定的排除清單中移除該租用戶。]D;]A;]D;]A;是否要繼續?]]></Val>
->>>>>>> 60bff012
           </Tgt>
           <Prev Cat="Text">
             <Val><![CDATA[Azure Data Studio will no longer trigger authentication for this tenant {0} ({1}) and resources will not be accessible. ]D;]A;]D;]A;To allow access to resources for this tenant again, you will need to remove the tenant from the exclude list in the '{2}' setting.]D;]A;]D;]A;Do you wish to proceed?]]></Val>
@@ -440,13 +432,8 @@
       <Item ItemId=";extensions/Microsoft.azurecore/dist/account-provider/auths/azureAuth.msal.accountNotFoundError" ItemType="0" PsrId="308" Leaf="true">
         <Str Cat="Text">
           <Val><![CDATA[Unable to find account info when acquiring token, please remove account and add again.]]></Val>
-<<<<<<< HEAD
           <Tgt Cat="Text" Stat="Loc" Orig="New">
             <Val><![CDATA[取得權杖時找不到帳戶資訊，請移除帳戶，然後再新增一次。]]></Val>
-=======
-          <Tgt Cat="Text" Stat="Update" Orig="New">
-            <Val><![CDATA[取得權杖時找不到帳戶資訊。]]></Val>
->>>>>>> 60bff012
           </Tgt>
           <Prev Cat="Text">
             <Val><![CDATA[Unable to find account info when acquiring token.]]></Val>
@@ -565,13 +552,8 @@
       <Item ItemId=";extensions/Microsoft.azurecore/dist/account-provider/azureAccountProvider.msalTokenError" ItemType="0" PsrId="308" Leaf="true">
         <Str Cat="Text">
           <Val><![CDATA[{0} occurred when acquiring token. ]A;{1}]]></Val>
-<<<<<<< HEAD
           <Tgt Cat="Text" Stat="Loc" Orig="New">
             <Val><![CDATA[取得權杖時發生 {0}。]A;{1}]]></Val>
-=======
-          <Tgt Cat="Text" Stat="Update" Orig="New">
-            <Val><![CDATA[取得權杖時發生{0}。]D;]A;{1}]]></Val>
->>>>>>> 60bff012
           </Tgt>
           <Prev Cat="Text">
             <Val><![CDATA[{0} occurred when acquiring token. ]D;]A;{1}]]></Val>
@@ -762,13 +744,8 @@
       <Item ItemId=";extensions/Microsoft.azurecore/dist/azureResource/services/terminalService.azure.shellClosed" ItemType="0" PsrId="308" Leaf="true">
         <Str Cat="Text">
           <Val><![CDATA[Shell closed.]A;]]></Val>
-<<<<<<< HEAD
           <Tgt Cat="Text" Stat="Loc" Orig="New">
             <Val><![CDATA[Shell 已關閉。]A;]]></Val>
-=======
-          <Tgt Cat="Text" Stat="Update" Orig="New">
-            <Val><![CDATA[Shell 已關閉。]D;]A;]]></Val>
->>>>>>> 60bff012
           </Tgt>
           <Prev Cat="Text">
             <Val><![CDATA[Shell closed.]D;]A;]]></Val>
