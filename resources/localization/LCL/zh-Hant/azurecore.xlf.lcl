﻿<?xml version="1.0" encoding="utf-8"?>
<LCX SchemaVersion="6.0" Name="azurecore.xlf" PsrId="308" FileType="1" SrcCul="en-US" TgtCul="zh-TW" xmlns="http://schemas.microsoft.com/locstudio/2006/6/lcx">
  <Props>
    <Str Name="BranchName" Val="" />
    <Str Name="BuildNumber" Val="" />
    <Str Name="ProductName" Val="" />
  </Props>
  <OwnedComments>
    <Cmt Name="Dev" />
    <Cmt Name="LcxAdmin" />
    <Cmt Name="Rccx" />
  </OwnedComments>
  <Settings Name="@SettingsPath@\default.lss" Type="LSS" />
  <Item ItemId=";Xliff file" ItemType="0" PsrId="308" Leaf="false">
    <Disp Icon="Expand" Expand="true" Disp="true" LocTbl="false" />
    <Item ItemId=";Xliff Resources" ItemType="0" PsrId="308" Leaf="false">
      <Disp Icon="Str" Disp="true" LocTbl="false" />
      <Item ItemId=";@extensions/azurecore/dist/azureResource/providers/database/databaseTreeDataProvider.azure.resource.providers.data" ItemType="0" PsrId="308" Leaf="false">
        <Disp Icon="Dir" LocTbl="false" />
        <Item ItemId=";(...) base.treeDataProvider.databaseContainerLabel" ItemType="0" PsrId="308" Leaf="true">
          <Str Cat="Text">
            <Val><![CDATA[SQL database]]></Val>
            <Tgt Cat="Text" Stat="Loc" Orig="New">
              <Val><![CDATA[SQL 資料庫]]></Val>
            </Tgt>
            <Prev Cat="Text">
              <Val><![CDATA[SQL Databases]]></Val>
            </Prev>
          </Str>
          <Disp Icon="Str" />
        </Item>
      </Item>
      <Item ItemId=";@extensions/azurecore/dist/azureResource/providers/databaseServer/databaseServerTreeDataProvider.azure.resource.pr" ItemType="0" PsrId="308" Leaf="false">
        <Disp Icon="Dir" LocTbl="false" />
        <Item ItemId=";(...) oviders.databaseServer.treeDataProvider.databaseServerContainerLabel" ItemType="0" PsrId="308" Leaf="true">
          <Str Cat="Text">
            <Val><![CDATA[SQL server]]></Val>
            <Tgt Cat="Text" Stat="Loc" Orig="New">
              <Val><![CDATA[SQL 伺服器]]></Val>
<<<<<<< HEAD
            </Tgt>
            <Prev Cat="Text">
              <Val><![CDATA[SQL Servers]]></Val>
            </Prev>
          </Str>
          <Disp Icon="Str" />
        </Item>
      </Item>
      <Item ItemId=";@extensions/azurecore/dist/azureResource/providers/kusto/kustoTreeDataProvider.azure.resource.providers.KustoConta" ItemType="0" PsrId="308" Leaf="false">
        <Disp Icon="Dir" LocTbl="false" />
        <Item ItemId=";(...) inerLabel" ItemType="0" PsrId="308" Leaf="true">
          <Str Cat="Text">
            <Val><![CDATA[Azure Data Explorer Cluster]]></Val>
            <Tgt Cat="Text" Stat="Loc" Orig="New">
              <Val><![CDATA[Azure 資料總管叢集]]></Val>
            </Tgt>
          </Str>
          <Disp Icon="Str" />
        </Item>
      </Item>
      <Item ItemId=";@extensions/azurecore/dist/azureResource/providers/postgresArcServer/postgresServerTreeDataProvider.azure.resource" ItemType="0" PsrId="308" Leaf="false">
        <Disp Icon="Dir" LocTbl="false" />
        <Item ItemId=";(...) .providers.postgresArcServer.treeDataProvider.postgresServerContainerLabel" ItemType="0" PsrId="308" Leaf="true">
          <Str Cat="Text">
            <Val><![CDATA[PostgreSQL Hyperscale – Azure Arc]]></Val>
            <Tgt Cat="Text" Stat="Loc" Orig="New">
              <Val><![CDATA[PostgreSQL 超大規模資料庫 - Azure Arc]]></Val>
=======
>>>>>>> 128d382c
            </Tgt>
            <Prev Cat="Text">
              <Val><![CDATA[SQL Servers]]></Val>
            </Prev>
          </Str>
          <Disp Icon="Str" />
        </Item>
      </Item>
      <Item ItemId=";@extensions/azurecore/dist/azureResource/providers/kusto/kustoTreeDataProvider.azure.resource.providers.KustoConta" ItemType="0" PsrId="308" Leaf="false">
        <Disp Icon="Dir" LocTbl="false" />
        <Item ItemId=";(...) inerLabel" ItemType="0" PsrId="308" Leaf="true">
          <Str Cat="Text">
            <Val><![CDATA[Azure Data Explorer Cluster]]></Val>
            <Tgt Cat="Text" Stat="Loc" Orig="New">
              <Val><![CDATA[Azure 資料總管叢集]]></Val>
            </Tgt>
          </Str>
          <Disp Icon="Str" />
        </Item>
      </Item>
      <Item ItemId=";@extensions/azurecore/dist/azureResource/providers/postgresArcServer/postgresServerTreeDataProvider.azure.resource" ItemType="0" PsrId="308" Leaf="false">
        <Disp Icon="Dir" LocTbl="false" />
        <Item ItemId=";(...) .providers.postgresArcServer.treeDataProvider.postgresServerContainerLabel" ItemType="0" PsrId="308" Leaf="true">
          <Str Cat="Text">
            <Val><![CDATA[PostgreSQL Hyperscale – Azure Arc]]></Val>
          </Str>
          <Disp Icon="Str" />
        </Item>
      </Item>
      <Item ItemId=";@extensions/azurecore/dist/azureResource/providers/postgresServer/postgresServerTreeDataProvider.azure.resource.pr" ItemType="0" PsrId="308" Leaf="false">
        <Disp Icon="Dir" LocTbl="false" />
        <Item ItemId=";(...) oviders.databaseServer.treeDataProvider.postgresServerContainerLabel" ItemType="0" PsrId="308" Leaf="true">
          <Str Cat="Text">
            <Val><![CDATA[Azure Database for PostgreSQL server]]></Val>
<<<<<<< HEAD
            <Tgt Cat="Text" Stat="Loc" Orig="New">
=======
            <Tgt Cat="Text" Stat="Update" Orig="New">
>>>>>>> 128d382c
              <Val><![CDATA[適用於 PostgreSQL 的 Azure 資料庫伺服器]]></Val>
            </Tgt>
            <Prev Cat="Text">
              <Val><![CDATA[Azure Database for PostgreSQL Servers]]></Val>
            </Prev>
<<<<<<< HEAD
=======
          </Str>
          <Disp Icon="Str" />
        </Item>
      </Item>
      <Item ItemId=";@extensions/azurecore/dist/azureResource/providers/sqlinstance/sqlInstanceTreeDataProvider.azure.resource.provider" ItemType="0" PsrId="308" Leaf="false">
        <Disp Icon="Dir" LocTbl="false" />
        <Item ItemId=";(...) s.sqlInstanceContainerLabel" ItemType="0" PsrId="308" Leaf="true">
          <Str Cat="Text">
            <Val><![CDATA[Azure SQL DB managed instance]]></Val>
            <Tgt Cat="Text" Stat="Update" Orig="New">
              <Val><![CDATA[SQL 受控執行個體]]></Val>
            </Tgt>
            <Prev Cat="Text">
              <Val><![CDATA[SQL Managed Instances]]></Val>
            </Prev>
          </Str>
          <Disp Icon="Str" />
        </Item>
      </Item>
      <Item ItemId=";@extensions/azurecore/dist/azureResource/providers/sqlinstanceArc/sqlInstanceArcTreeDataProvider.azure.resource.pr" ItemType="0" PsrId="308" Leaf="false">
        <Disp Icon="Dir" LocTbl="false" />
        <Item ItemId=";(...) oviders.sqlInstanceArcContainerLabel" ItemType="0" PsrId="308" Leaf="true">
          <Str Cat="Text">
            <Val><![CDATA[SQL managed instance – Azure Arc]]></Val>
          </Str>
          <Disp Icon="Str" />
        </Item>
      </Item>
      <Item ItemId=";@extensions/azurecore/dist/azureResource/tree/accountNotSignedInTreeNode.azure.resource.tree.accountNotSignedInTre" ItemType="0" PsrId="308" Leaf="false">
        <Disp Icon="Dir" LocTbl="false" />
        <Item ItemId=";(...) eNode.signInLabel" ItemType="0" PsrId="308" Leaf="true">
          <Str Cat="Text">
            <Val><![CDATA[Sign in to Azure...]]></Val>
            <Tgt Cat="Text" Stat="Loc" Orig="New">
              <Val><![CDATA[登入 Azure…]]></Val>
            </Tgt>
          </Str>
          <Disp Icon="Str" />
        </Item>
      </Item>
      <Item ItemId=";@extensions/azurecore/dist/azureResource/tree/accountTreeNode.azure.resource.tree.accountTreeNode.noSubscriptionsL" ItemType="0" PsrId="308" Leaf="false">
        <Disp Icon="Dir" LocTbl="false" />
        <Item ItemId=";(...) abel" ItemType="0" PsrId="308" Leaf="true">
          <Str Cat="Text">
            <Val><![CDATA[No Subscriptions found.]]></Val>
            <Tgt Cat="Text" Stat="Loc" Orig="New">
              <Val><![CDATA[找不到訂用帳戶。]]></Val>
            </Tgt>
          </Str>
          <Disp Icon="Str" />
        </Item>
      </Item>
      <Item ItemId=";@extensions/azurecore/dist/azureResource/tree/connectionDialogTreeProvider.azure.resource.tree.treeProvider.accoun" ItemType="0" PsrId="308" Leaf="false">
        <Disp Icon="Dir" LocTbl="false" />
        <Item ItemId=";(...) tLoadError" ItemType="0" PsrId="308" Leaf="true">
          <Str Cat="Text">
            <Val><![CDATA[Failed to load some Azure accounts. {0}]]></Val>
          </Str>
          <Disp Icon="Str" />
        </Item>
      </Item>
      <Item ItemId=";@extensions/azurecore/dist/azureResource/tree/connectionDialogTreeProvider.azure.resource.tree.treeProvider.loadin" ItemType="0" PsrId="308" Leaf="false">
        <Disp Icon="Dir" LocTbl="false" />
        <Item ItemId=";(...) gLabel" ItemType="0" PsrId="308" Leaf="true">
          <Str Cat="Text">
            <Val><![CDATA[Loading ...]]></Val>
            <Tgt Cat="Text" Stat="Loc" Orig="New">
              <Val><![CDATA[正在載入...]]></Val>
            </Tgt>
          </Str>
          <Disp Icon="Str" />
        </Item>
      </Item>
      <Item ItemId=";@extensions/azurecore/dist/azureResource/tree/connectionDialogTreeProvider.azure.resource.tree.treeProvider.openAc" ItemType="0" PsrId="308" Leaf="false">
        <Disp Icon="Dir" LocTbl="false" />
        <Item ItemId=";(...) countsDialog" ItemType="0" PsrId="308" Leaf="true">
          <Str Cat="Text">
            <Val><![CDATA[Show Azure accounts]]></Val>
          </Str>
          <Disp Icon="Str" />
        </Item>
      </Item>
      <Item ItemId=";@extensions/azurecore/dist/azureResource/tree/flatAccountTreeNode.azure.resource.tree.accountTreeNode.credentialEr" ItemType="0" PsrId="308" Leaf="false">
        <Disp Icon="Dir" LocTbl="false" />
        <Item ItemId=";(...) ror" ItemType="0" PsrId="308" Leaf="true">
          <Str Cat="Text">
            <Val><![CDATA[Failed to get credential for account {0}. Please go to the accounts dialog and refresh the account.]]></Val>
          </Str>
          <Disp Icon="Str" />
        </Item>
      </Item>
      <Item ItemId=";@extensions/azurecore/dist/azureResource/tree/subscriptionTreeNode.azure.resource.tree.subscriptionTreeNode.noReso" ItemType="0" PsrId="308" Leaf="false">
        <Disp Icon="Dir" LocTbl="false" />
        <Item ItemId=";(...) urcesLabel" ItemType="0" PsrId="308" Leaf="true">
          <Str Cat="Text">
            <Val><![CDATA[No Resources found.]]></Val>
            <Tgt Cat="Text" Stat="Loc" Orig="New">
              <Val><![CDATA[找不到資源。]]></Val>
            </Tgt>
>>>>>>> 128d382c
          </Str>
          <Disp Icon="Str" />
        </Item>
      </Item>
<<<<<<< HEAD
      <Item ItemId=";@extensions/azurecore/dist/azureResource/providers/sqlinstance/sqlInstanceTreeDataProvider.azure.resource.provider" ItemType="0" PsrId="308" Leaf="false">
        <Disp Icon="Dir" LocTbl="false" />
        <Item ItemId=";(...) s.sqlInstanceContainerLabel" ItemType="0" PsrId="308" Leaf="true">
          <Str Cat="Text">
            <Val><![CDATA[Azure SQL DB managed instance]]></Val>
            <Tgt Cat="Text" Stat="Loc" Orig="New">
              <Val><![CDATA[Azure SQL DB 受控執行個體]]></Val>
            </Tgt>
            <Prev Cat="Text">
              <Val><![CDATA[SQL Managed Instances]]></Val>
            </Prev>
          </Str>
          <Disp Icon="Str" />
        </Item>
      </Item>
      <Item ItemId=";@extensions/azurecore/dist/azureResource/providers/sqlinstanceArc/sqlInstanceArcTreeDataProvider.azure.resource.pr" ItemType="0" PsrId="308" Leaf="false">
        <Disp Icon="Dir" LocTbl="false" />
        <Item ItemId=";(...) oviders.sqlInstanceArcContainerLabel" ItemType="0" PsrId="308" Leaf="true">
          <Str Cat="Text">
            <Val><![CDATA[SQL managed instance – Azure Arc]]></Val>
            <Tgt Cat="Text" Stat="Loc" Orig="New">
              <Val><![CDATA[SQL 受控執行個體 - Azure Arc]]></Val>
            </Tgt>
          </Str>
          <Disp Icon="Str" />
        </Item>
=======
      <Item ItemId=";extensions/azurecore/dist/account-provider/auths/azureAuth.azure.accessTokenEmpty" ItemType="0" PsrId="308" Leaf="true">
        <Str Cat="Text">
          <Val><![CDATA[No access token returned from Microsoft OAuth]]></Val>
        </Str>
        <Disp Icon="Str" />
      </Item>
      <Item ItemId=";extensions/azurecore/dist/account-provider/auths/azureAuth.azure.cacheErrorAdd" ItemType="0" PsrId="308" Leaf="true">
        <Str Cat="Text">
          <Val><![CDATA[Error when adding your account to the cache.]]></Val>
        </Str>
        <Disp Icon="Str" />
      </Item>
      <Item ItemId=";extensions/azurecore/dist/account-provider/auths/azureAuth.azure.cacheErrorGet" ItemType="0" PsrId="308" Leaf="true">
        <Str Cat="Text">
          <Val><![CDATA[Error when getting your account from the cache]]></Val>
        </Str>
        <Disp Icon="Str" />
      </Item>
      <Item ItemId=";extensions/azurecore/dist/account-provider/auths/azureAuth.azure.cacheErrorParse" ItemType="0" PsrId="308" Leaf="true">
        <Str Cat="Text">
          <Val><![CDATA[Error when parsing your account from the cache]]></Val>
        </Str>
        <Disp Icon="Str" />
      </Item>
      <Item ItemId=";extensions/azurecore/dist/account-provider/auths/azureAuth.azure.cacheErrrorRemove" ItemType="0" PsrId="308" Leaf="true">
        <Str Cat="Text">
          <Val><![CDATA[Error when removing your account from the cache.]]></Val>
        </Str>
        <Disp Icon="Str" />
      </Item>
      <Item ItemId=";extensions/azurecore/dist/account-provider/auths/azureAuth.azure.microsoftAccountDisplayName" ItemType="0" PsrId="308" Leaf="true">
        <Str Cat="Text">
          <Val><![CDATA[Microsoft Account]]></Val>
          <Tgt Cat="Text" Stat="Loc" Orig="New">
            <Val><![CDATA[Microsoft 帳戶]]></Val>
          </Tgt>
        </Str>
        <Disp Icon="Str" />
      </Item>
      <Item ItemId=";extensions/azurecore/dist/account-provider/auths/azureAuth.azure.microsoftCorpAccount" ItemType="0" PsrId="308" Leaf="true">
        <Str Cat="Text">
          <Val><![CDATA[Microsoft Corp]]></Val>
        </Str>
        <Disp Icon="Str" />
      </Item>
      <Item ItemId=";extensions/azurecore/dist/account-provider/auths/azureAuth.azure.noBaseToken" ItemType="0" PsrId="308" Leaf="true">
        <Str Cat="Text">
          <Val><![CDATA[Something failed with the authentication, or your tokens have been deleted from the system. Please try adding your account to Azure Data Studio again.]]></Val>
        </Str>
        <Disp Icon="Str" />
      </Item>
      <Item ItemId=";extensions/azurecore/dist/account-provider/auths/azureAuth.azure.noUniqueIdentifier" ItemType="0" PsrId="308" Leaf="true">
        <Str Cat="Text">
          <Val><![CDATA[The user had no unique identifier within AAD]]></Val>
        </Str>
        <Disp Icon="Str" />
      </Item>
      <Item ItemId=";extensions/azurecore/dist/account-provider/auths/azureAuth.azure.responseError" ItemType="0" PsrId="308" Leaf="true">
        <Str Cat="Text">
          <Val><![CDATA[Token retrival failed with an error. Open developer tools to view the error]]></Val>
        </Str>
        <Disp Icon="Str" />
      </Item>
      <Item ItemId=";extensions/azurecore/dist/account-provider/auths/azureAuth.azure.tenantNotFound" ItemType="0" PsrId="308" Leaf="true">
        <Str Cat="Text">
          <Val><![CDATA[Specifed tenant with ID '{0}' not found.]]></Val>
        </Str>
        <Disp Icon="Str" />
      </Item>
      <Item ItemId=";extensions/azurecore/dist/account-provider/auths/azureAuth.azureAuth.unidentifiedError" ItemType="0" PsrId="308" Leaf="true">
        <Str Cat="Text">
          <Val><![CDATA[Unidentified error with azure authentication]]></Val>
        </Str>
        <Disp Icon="Str" />
      </Item>
      <Item ItemId=";extensions/azurecore/dist/account-provider/auths/azureAuth.azureWorkAccountDisplayName" ItemType="0" PsrId="308" Leaf="true">
        <Str Cat="Text">
          <Val><![CDATA[Work or school account]]></Val>
          <Tgt Cat="Text" Stat="Loc" Orig="New">
            <Val><![CDATA[公司或學校帳戶]]></Val>
          </Tgt>
        </Str>
        <Disp Icon="Str" />
      </Item>
      <Item ItemId=";extensions/azurecore/dist/account-provider/auths/azureAuth.azurecore.consentDialog.body" ItemType="0" PsrId="308" Leaf="true">
        <Str Cat="Text">
          <Val><![CDATA[Your tenant '{0} ({1})' requires you to re-authenticate again to access {2} resources. Press Open to start the authentication process.]]></Val>
        </Str>
        <Disp Icon="Str" />
      </Item>
      <Item ItemId=";extensions/azurecore/dist/account-provider/auths/azureAuth.azurecore.consentDialog.cancel" ItemType="0" PsrId="308" Leaf="true">
        <Str Cat="Text">
          <Val><![CDATA[Cancel]]></Val>
          <Tgt Cat="Text" Stat="Loc" Orig="New">
            <Val><![CDATA[取消]]></Val>
          </Tgt>
        </Str>
        <Disp Icon="Str" />
      </Item>
      <Item ItemId=";extensions/azurecore/dist/account-provider/auths/azureAuth.azurecore.consentDialog.ignore" ItemType="0" PsrId="308" Leaf="true">
        <Str Cat="Text">
          <Val><![CDATA[Ignore Tenant]]></Val>
        </Str>
        <Disp Icon="Str" />
      </Item>
      <Item ItemId=";extensions/azurecore/dist/account-provider/auths/azureAuth.azurecore.consentDialog.open" ItemType="0" PsrId="308" Leaf="true">
        <Str Cat="Text">
          <Val><![CDATA[Open]]></Val>
          <Tgt Cat="Text" Stat="Loc" Orig="New">
            <Val><![CDATA[開啟]]></Val>
          </Tgt>
        </Str>
        <Disp Icon="Str" />
      </Item>
      <Item ItemId=";extensions/azurecore/dist/account-provider/auths/azureAuthCodeGrant.azure.azureAuthCodeGrantName" ItemType="0" PsrId="308" Leaf="true">
        <Str Cat="Text">
          <Val><![CDATA[Azure Auth Code Grant]]></Val>
        </Str>
        <Disp Icon="Str" />
      </Item>
      <Item ItemId=";extensions/azurecore/dist/account-provider/auths/azureAuthCodeGrant.azure.serverCouldNotStart" ItemType="0" PsrId="308" Leaf="true">
        <Str Cat="Text">
          <Val><![CDATA[Server could not start. This could be a permissions error or an incompatibility on your system. You can try enabling device code authentication from settings.]]></Val>
        </Str>
        <Disp Icon="Str" />
      </Item>
      <Item ItemId=";extensions/azurecore/dist/account-provider/auths/azureAuthCodeGrant.azureAuth.nonceError" ItemType="0" PsrId="308" Leaf="true">
        <Str Cat="Text">
          <Val><![CDATA[Authentication failed due to a nonce mismatch, please close Azure Data Studio and try again.]]></Val>
        </Str>
        <Disp Icon="Str" />
      </Item>
      <Item ItemId=";extensions/azurecore/dist/account-provider/auths/azureAuthCodeGrant.azureAuth.stateError" ItemType="0" PsrId="308" Leaf="true">
        <Str Cat="Text">
          <Val><![CDATA[Authentication failed due to a state mismatch, please close ADS and try again.]]></Val>
        </Str>
        <Disp Icon="Str" />
      </Item>
      <Item ItemId=";extensions/azurecore/dist/account-provider/auths/azureDeviceCode.addAccount" ItemType="0" PsrId="308" Leaf="true">
        <Str Cat="Text">
          <Val><![CDATA[Add {0} account]]></Val>
          <Tgt Cat="Text" Stat="Loc" Orig="New">
            <Val><![CDATA[新增 {0} 帳戶]]></Val>
          </Tgt>
        </Str>
        <Disp Icon="Str" />
      </Item>
      <Item ItemId=";extensions/azurecore/dist/account-provider/auths/azureDeviceCode.azure.azureDeviceCodeAuth" ItemType="0" PsrId="308" Leaf="true">
        <Str Cat="Text">
          <Val><![CDATA[Azure Device Code]]></Val>
          <Tgt Cat="Text" Stat="Loc" Orig="New">
            <Val><![CDATA[Azure 裝置代碼]]></Val>
          </Tgt>
        </Str>
        <Disp Icon="Str" />
      </Item>
      <Item ItemId=";extensions/azurecore/dist/account-provider/auths/azureDeviceCode.azure.deviceCodeCheckFail" ItemType="0" PsrId="308" Leaf="true">
        <Str Cat="Text">
          <Val><![CDATA[Error encountered when trying to check for login results]]></Val>
        </Str>
        <Disp Icon="Str" />
      </Item>
      <Item ItemId=";extensions/azurecore/dist/account-provider/auths/azureDeviceCode.azure.timeoutDeviceCode" ItemType="0" PsrId="308" Leaf="true">
        <Str Cat="Text">
          <Val><![CDATA[Timed out when waiting for device code login.]]></Val>
        </Str>
        <Disp Icon="Str" />
      </Item>
      <Item ItemId=";extensions/azurecore/dist/account-provider/azureAccountProvider.azure.NoAuthMethod.Available" ItemType="0" PsrId="308" Leaf="true">
        <Str Cat="Text">
          <Val><![CDATA[No Azure auth method available. You must enable the auth methods in ADS configuration.]]></Val>
        </Str>
        <Disp Icon="Str" />
      </Item>
      <Item ItemId=";extensions/azurecore/dist/account-provider/azureAccountProvider.azure.NoAuthMethod.Selected" ItemType="0" PsrId="308" Leaf="true">
        <Str Cat="Text">
          <Val><![CDATA[No Azure auth method selected. You must select what method of authentication you want to use.]]></Val>
        </Str>
        <Disp Icon="Str" />
      </Item>
      <Item ItemId=";extensions/azurecore/dist/account-provider/azureAccountProvider.azure.deprecatedGetSecurityToken" ItemType="0" PsrId="308" Leaf="true">
        <Str Cat="Text">
          <Val><![CDATA[A call was made to azdata.accounts.getSecurityToken, this method is deprecated and will be removed in future releases. Please use getAccountSecurityToken instead.]]></Val>
        </Str>
        <Disp Icon="Str" />
      </Item>
      <Item ItemId=";extensions/azurecore/dist/account-provider/azureAccountProviderService.clearTokenCacheFailure" ItemType="0" PsrId="308" Leaf="true">
        <Str Cat="Text">
          <Val><![CDATA[Failed to clear token cache]]></Val>
          <Tgt Cat="Text" Stat="Loc" Orig="New">
            <Val><![CDATA[無法清除權杖快取]]></Val>
          </Tgt>
        </Str>
        <Disp Icon="Str" />
      </Item>
      <Item ItemId=";extensions/azurecore/dist/account-provider/azureAccountProviderService.clearTokenCacheSuccess" ItemType="0" PsrId="308" Leaf="true">
        <Str Cat="Text">
          <Val><![CDATA[Token cache successfully cleared]]></Val>
          <Tgt Cat="Text" Stat="Loc" Orig="New">
            <Val><![CDATA[已成功清除權杖快取]]></Val>
          </Tgt>
        </Str>
        <Disp Icon="Str" />
      </Item>
      <Item ItemId=";extensions/azurecore/dist/account-provider/providerSettings.chinaCloudDisplayName" ItemType="0" PsrId="308" Leaf="true">
        <Str Cat="Text">
          <Val><![CDATA[Azure (China)]]></Val>
        </Str>
        <Disp Icon="Str" />
      </Item>
      <Item ItemId=";extensions/azurecore/dist/account-provider/providerSettings.germanyCloud" ItemType="0" PsrId="308" Leaf="true">
        <Str Cat="Text">
          <Val><![CDATA[Azure (Germany)]]></Val>
        </Str>
        <Disp Icon="Str" />
      </Item>
      <Item ItemId=";extensions/azurecore/dist/account-provider/providerSettings.publicCloudDisplayName" ItemType="0" PsrId="308" Leaf="true">
        <Str Cat="Text">
          <Val><![CDATA[Azure]]></Val>
          <Tgt Cat="Text" Stat="Loc" Orig="New">
            <Val><![CDATA[Azure]]></Val>
          </Tgt>
        </Str>
        <Disp Icon="Str" />
      </Item>
      <Item ItemId=";extensions/azurecore/dist/account-provider/providerSettings.usGovCloudDisplayName" ItemType="0" PsrId="308" Leaf="true">
        <Str Cat="Text">
          <Val><![CDATA[Azure (US Government)]]></Val>
        </Str>
        <Disp Icon="Str" />
      </Item>
      <Item ItemId=";extensions/azurecore/dist/account-provider/providerSettings.usNatCloudDisplayName" ItemType="0" PsrId="308" Leaf="true">
        <Str Cat="Text">
          <Val><![CDATA[Azure (US National)]]></Val>
        </Str>
        <Disp Icon="Str" />
      </Item>
      <Item ItemId=";extensions/azurecore/dist/azureResource/commands.azure.accountNotSelectedError" ItemType="0" PsrId="308" Leaf="true">
        <Str Cat="Text">
          <Val><![CDATA[You must select an Azure account for this feature to work.]]></Val>
        </Str>
        <Disp Icon="Str" />
      </Item>
      <Item ItemId=";extensions/azurecore/dist/azureResource/commands.azure.cloudTerminalPreview" ItemType="0" PsrId="308" Leaf="true">
        <Str Cat="Text">
          <Val><![CDATA[You must enable preview features in order to use Azure Cloud Shell.]]></Val>
        </Str>
        <Disp Icon="Str" />
      </Item>
      <Item ItemId=";extensions/azurecore/dist/azureResource/commands.azure.mustPickTenant" ItemType="0" PsrId="308" Leaf="true">
        <Str Cat="Text">
          <Val><![CDATA[You must select a tenant for this feature to work.]]></Val>
        </Str>
        <Disp Icon="Str" />
      </Item>
      <Item ItemId=";extensions/azurecore/dist/azureResource/commands.azure.noAccountError" ItemType="0" PsrId="308" Leaf="true">
        <Str Cat="Text">
          <Val><![CDATA[You are not currently signed into any Azure accounts, Please sign in and then try again.]]></Val>
        </Str>
        <Disp Icon="Str" />
      </Item>
      <Item ItemId=";extensions/azurecore/dist/azureResource/commands.azure.noTenants" ItemType="0" PsrId="308" Leaf="true">
        <Str Cat="Text">
          <Val><![CDATA[A tenant is required for this feature. Your Azure subscription seems to have no tenants.]]></Val>
        </Str>
        <Disp Icon="Str" />
      </Item>
      <Item ItemId=";extensions/azurecore/dist/azureResource/commands.azure.pickAnAzureAccount" ItemType="0" PsrId="308" Leaf="true">
        <Str Cat="Text">
          <Val><![CDATA[Select an Azure account]]></Val>
        </Str>
        <Disp Icon="Str" />
      </Item>
      <Item ItemId=";extensions/azurecore/dist/azureResource/commands.azure.resource.selectsubscriptions.credentialError" ItemType="0" PsrId="308" Leaf="true">
        <Str Cat="Text">
          <Val><![CDATA[Failed to get credential for account {0}. Please refresh the account.]]></Val>
          <Tgt Cat="Text" Stat="Loc" Orig="New">
            <Val><![CDATA[無法取得帳戶 {0} 的認證。請重新整理該帳戶。]]></Val>
          </Tgt>
        </Str>
        <Disp Icon="Str" />
      </Item>
      <Item ItemId=";extensions/azurecore/dist/azureResource/commands.azure.signIn" ItemType="0" PsrId="308" Leaf="true">
        <Str Cat="Text">
          <Val><![CDATA[Sign in]]></Val>
          <Tgt Cat="Text" Stat="Loc" Orig="New">
            <Val><![CDATA[登入]]></Val>
          </Tgt>
        </Str>
        <Disp Icon="Str" />
      </Item>
      <Item ItemId=";extensions/azurecore/dist/azureResource/commands.azure.startingCloudShell" ItemType="0" PsrId="308" Leaf="true">
        <Str Cat="Text">
          <Val><![CDATA[Starting cloud shell…]]></Val>
        </Str>
        <Disp Icon="Str" />
      </Item>
      <Item ItemId=";extensions/azurecore/dist/azureResource/resourceTreeNode.azure.resource.resourceTreeNode.noResourcesLabel" ItemType="0" PsrId="308" Leaf="true">
        <Str Cat="Text">
          <Val><![CDATA[No Resources found]]></Val>
          <Tgt Cat="Text" Stat="Loc" Orig="New">
            <Val><![CDATA[找不到任何資源]]></Val>
          </Tgt>
        </Str>
        <Disp Icon="Str" />
      </Item>
      <Item ItemId=";extensions/azurecore/dist/azureResource/services/terminalService.azure.cloudShell" ItemType="0" PsrId="308" Leaf="true">
        <Str Cat="Text">
          <Val><![CDATA[Azure Cloud Shell (Preview) {0} ({1})]]></Val>
        </Str>
        <Disp Icon="Str" />
      </Item>
      <Item ItemId=";extensions/azurecore/dist/azureResource/services/terminalService.azure.cloudTerminal.ok" ItemType="0" PsrId="308" Leaf="true">
        <Str Cat="Text">
          <Val><![CDATA[OK]]></Val>
          <Tgt Cat="Text" Stat="Loc" Orig="New">
            <Val><![CDATA[確定]]></Val>
          </Tgt>
        </Str>
        <Disp Icon="Str" />
      </Item>
      <Item ItemId=";extensions/azurecore/dist/azureResource/services/terminalService.azure.cloudTerminal.openAzureShell" ItemType="0" PsrId="308" Leaf="true">
        <Str Cat="Text">
          <Val><![CDATA[Open Azure Shell]]></Val>
        </Str>
        <Disp Icon="Str" />
      </Item>
      <Item ItemId=";extensions/azurecore/dist/azureResource/services/terminalService.azure.coudTerminal.neverUsed" ItemType="0" PsrId="308" Leaf="true">
        <Str Cat="Text">
          <Val><![CDATA[If you have not launched Azure Cloud Shell from this account before, please visit https://shell.azure.com/ to get started. Once you are set up, you can use AzureCloud Shell directly in Azure Data Studio.]]></Val>
        </Str>
        <Disp Icon="Str" />
      </Item>
      <Item ItemId=";extensions/azurecore/dist/azureResource/services/terminalService.azure.selectShellType" ItemType="0" PsrId="308" Leaf="true">
        <Str Cat="Text">
          <Val><![CDATA[Select Bash or PowerShell for Azure Cloud Shell]]></Val>
        </Str>
        <Disp Icon="Str" />
      </Item>
      <Item ItemId=";extensions/azurecore/dist/azureResource/services/terminalService.azure.shellClosed" ItemType="0" PsrId="308" Leaf="true">
        <Str Cat="Text">
          <Val><![CDATA[Shell closed.]D;]A;]]></Val>
        </Str>
        <Disp Icon="Str" />
      </Item>
      <Item ItemId=";extensions/azurecore/dist/azureResource/services/terminalService.azure.shellTypeRequired" ItemType="0" PsrId="308" Leaf="true">
        <Str Cat="Text">
          <Val><![CDATA[You must pick a shell type]]></Val>
        </Str>
        <Disp Icon="Str" />
      </Item>
      <Item ItemId=";extensions/azurecore/dist/azureResource/tree/accountTreeNode.azure.resource.tree.accountTreeNode.credentialError" ItemType="0" PsrId="308" Leaf="true">
        <Str Cat="Text">
          <Val><![CDATA[Failed to get credential for account {0}. Please refresh the account.]]></Val>
          <Tgt Cat="Text" Stat="Loc" Orig="New">
            <Val><![CDATA[無法取得帳戶 {0} 的認證。請重新整理該帳戶。]]></Val>
          </Tgt>
        </Str>
        <Disp Icon="Str" />
      </Item>
      <Item ItemId=";extensions/azurecore/dist/azureResource/tree/flatAccountTreeNode.azure.resource.tree.accountTreeNode.title" ItemType="0" PsrId="308" InstFlg="true" Leaf="true">
        <Str Cat="Text">
          <Val><![CDATA[{0} ({1}/{2} subscriptions)]]></Val>
        </Str>
        <Disp Icon="Str" />
      </Item>
      <Item ItemId=";extensions/azurecore/dist/azureResource/tree/flatAccountTreeNode.azure.resource.tree.accountTreeNode.titleLoading" ItemType="0" PsrId="308" Leaf="true">
        <Str Cat="Text">
          <Val><![CDATA[{0} - Loading...]]></Val>
        </Str>
        <Disp Icon="Str" />
      </Item>
      <Item ItemId=";extensions/azurecore/dist/azureResource/tree/treeProvider.azure.resource.tree.treeProvider.loadingLabel" ItemType="0" PsrId="308" Leaf="true">
        <Str Cat="Text">
          <Val><![CDATA[Loading ...]]></Val>
          <Tgt Cat="Text" Stat="Loc" Orig="New">
            <Val><![CDATA[正在載入...]]></Val>
          </Tgt>
        </Str>
        <Disp Icon="Str" />
      </Item>
      <Item ItemId=";extensions/azurecore/dist/azureResource/utils.azure.accounts.getResourceGroups.queryError" ItemType="0" PsrId="308" Leaf="true">
        <Str Cat="Text">
          <Val><![CDATA[Error fetching resource groups for account {0} ({1}) subscription {2} ({3}) tenant {4} : {5}]]></Val>
        </Str>
        <Disp Icon="Str" />
      </Item>
      <Item ItemId=";extensions/azurecore/dist/azureResource/utils.azure.accounts.getSelectedSubscriptions.queryError" ItemType="0" PsrId="308" Leaf="true">
        <Str Cat="Text">
          <Val><![CDATA[Error fetching subscriptions for account {0} : {1}]]></Val>
        </Str>
        <Disp Icon="Str" />
      </Item>
      <Item ItemId=";extensions/azurecore/dist/azureResource/utils.azure.accounts.getSubscriptions.queryError" ItemType="0" PsrId="308" Leaf="true">
        <Str Cat="Text">
          <Val><![CDATA[Error fetching subscriptions for account {0} tenant {1} : {2}]]></Val>
        </Str>
        <Disp Icon="Str" />
      </Item>
      <Item ItemId=";extensions/azurecore/dist/azureResource/utils.azure.accounts.runResourceQuery.errors.invalidQuery" ItemType="0" PsrId="308" Leaf="true">
        <Str Cat="Text">
          <Val><![CDATA[Invalid query]]></Val>
          <Tgt Cat="Text" Stat="Loc" Orig="New">
            <Val><![CDATA[查詢無效]]></Val>
          </Tgt>
        </Str>
        <Disp Icon="Str" />
      </Item>
      <Item ItemId=";extensions/azurecore/dist/azureResource/utils.azure.resource.error" ItemType="0" PsrId="308" Leaf="true">
        <Str Cat="Text">
          <Val><![CDATA[Error: {0}]]></Val>
          <Tgt Cat="Text" Stat="Loc" Orig="New">
            <Val><![CDATA[錯誤: {0}]]></Val>
          </Tgt>
        </Str>
        <Disp Icon="Str" />
      </Item>
      <Item ItemId=";extensions/azurecore/dist/localizedConstants.azure.azureResourcesGridTitle" ItemType="0" PsrId="308" Leaf="true">
        <Str Cat="Text">
          <Val><![CDATA[Azure Resources (Preview)]]></Val>
          <Tgt Cat="Text" Stat="Loc" Orig="New">
            <Val><![CDATA[Azure 資源 (預覽)]]></Val>
          </Tgt>
        </Str>
        <Disp Icon="Str" />
      </Item>
      <Item ItemId=";extensions/azurecore/dist/localizedConstants.azure.unableToOpenAzureLink" ItemType="0" PsrId="308" Leaf="true">
        <Str Cat="Text">
          <Val><![CDATA[Unable to open link, missing required values]]></Val>
        </Str>
        <Disp Icon="Str" />
      </Item>
      <Item ItemId=";extensions/azurecore/dist/localizedConstants.azurecore.australiacentral" ItemType="0" PsrId="308" Leaf="true">
        <Str Cat="Text">
          <Val><![CDATA[Australia Central]]></Val>
          <Tgt Cat="Text" Stat="Loc" Orig="New">
            <Val><![CDATA[澳洲中部]]></Val>
          </Tgt>
        </Str>
        <Disp Icon="Str" />
      </Item>
      <Item ItemId=";extensions/azurecore/dist/localizedConstants.azurecore.australiacentral2" ItemType="0" PsrId="308" Leaf="true">
        <Str Cat="Text">
          <Val><![CDATA[Australia Central 2]]></Val>
          <Tgt Cat="Text" Stat="Loc" Orig="New">
            <Val><![CDATA[澳洲中部 2]]></Val>
          </Tgt>
        </Str>
        <Disp Icon="Str" />
      </Item>
      <Item ItemId=";extensions/azurecore/dist/localizedConstants.azurecore.australiaeast" ItemType="0" PsrId="308" Leaf="true">
        <Str Cat="Text">
          <Val><![CDATA[Australia East]]></Val>
          <Tgt Cat="Text" Stat="Loc" Orig="New">
            <Val><![CDATA[澳大利亞東部]]></Val>
          </Tgt>
        </Str>
        <Disp Icon="Str" />
      </Item>
      <Item ItemId=";extensions/azurecore/dist/localizedConstants.azurecore.australiasoutheast" ItemType="0" PsrId="308" Leaf="true">
        <Str Cat="Text">
          <Val><![CDATA[Australia Southeast]]></Val>
          <Tgt Cat="Text" Stat="Loc" Orig="New">
            <Val><![CDATA[澳大利亞東南部]]></Val>
          </Tgt>
        </Str>
        <Disp Icon="Str" />
      </Item>
      <Item ItemId=";extensions/azurecore/dist/localizedConstants.azurecore.azureArcPostgres" ItemType="0" PsrId="308" Leaf="true">
        <Str Cat="Text">
          <Val><![CDATA[Azure Arc enabled PostgreSQL Hyperscale]]></Val>
          <Tgt Cat="Text" Stat="Loc" Orig="New">
            <Val><![CDATA[已啟用 Azure Arc 的 PostgreSQL 超大規模資料庫]]></Val>
          </Tgt>
        </Str>
        <Disp Icon="Str" />
      </Item>
      <Item ItemId=";extensions/azurecore/dist/localizedConstants.azurecore.azureArcService" ItemType="0" PsrId="308" Leaf="true">
        <Str Cat="Text">
          <Val><![CDATA[Data Service - Azure Arc]]></Val>
          <Tgt Cat="Text" Stat="Loc" Orig="New">
            <Val><![CDATA[資料服務 - Azure Arc]]></Val>
          </Tgt>
        </Str>
        <Disp Icon="Str" />
      </Item>
      <Item ItemId=";extensions/azurecore/dist/localizedConstants.azurecore.azureArcsqlManagedInstance" ItemType="0" PsrId="308" Leaf="true">
        <Str Cat="Text">
          <Val><![CDATA[SQL managed instance - Azure Arc]]></Val>
          <Tgt Cat="Text" Stat="Loc" Orig="New">
            <Val><![CDATA[SQL 受控執行個體 - Azure Arc]]></Val>
          </Tgt>
        </Str>
        <Disp Icon="Str" />
      </Item>
      <Item ItemId=";extensions/azurecore/dist/localizedConstants.azurecore.brazilsouth" ItemType="0" PsrId="308" Leaf="true">
        <Str Cat="Text">
          <Val><![CDATA[Brazil South]]></Val>
          <Tgt Cat="Text" Stat="Loc" Orig="New">
            <Val><![CDATA[巴西南部]]></Val>
          </Tgt>
        </Str>
        <Disp Icon="Str" />
      </Item>
      <Item ItemId=";extensions/azurecore/dist/localizedConstants.azurecore.brazilsoutheast" ItemType="0" PsrId="308" Leaf="true">
        <Str Cat="Text">
          <Val><![CDATA[Brazil Southeast]]></Val>
          <Tgt Cat="Text" Stat="Loc" Orig="New">
            <Val><![CDATA[巴西東南部]]></Val>
          </Tgt>
        </Str>
        <Disp Icon="Str" />
      </Item>
      <Item ItemId=";extensions/azurecore/dist/localizedConstants.azurecore.canadacentral" ItemType="0" PsrId="308" Leaf="true">
        <Str Cat="Text">
          <Val><![CDATA[Canada Central]]></Val>
          <Tgt Cat="Text" Stat="Loc" Orig="New">
            <Val><![CDATA[加拿大中部]]></Val>
          </Tgt>
        </Str>
        <Disp Icon="Str" />
      </Item>
      <Item ItemId=";extensions/azurecore/dist/localizedConstants.azurecore.canadaeast" ItemType="0" PsrId="308" Leaf="true">
        <Str Cat="Text">
          <Val><![CDATA[Canada East]]></Val>
          <Tgt Cat="Text" Stat="Loc" Orig="New">
            <Val><![CDATA[加拿大東部]]></Val>
          </Tgt>
        </Str>
        <Disp Icon="Str" />
      </Item>
      <Item ItemId=";extensions/azurecore/dist/localizedConstants.azurecore.centralindia" ItemType="0" PsrId="308" Leaf="true">
        <Str Cat="Text">
          <Val><![CDATA[Central India]]></Val>
          <Tgt Cat="Text" Stat="Loc" Orig="New">
            <Val><![CDATA[印度中部]]></Val>
          </Tgt>
        </Str>
        <Disp Icon="Str" />
      </Item>
      <Item ItemId=";extensions/azurecore/dist/localizedConstants.azurecore.centralus" ItemType="0" PsrId="308" Leaf="true">
        <Str Cat="Text">
          <Val><![CDATA[Central US]]></Val>
          <Tgt Cat="Text" Stat="Loc" Orig="New">
            <Val><![CDATA[美國中部]]></Val>
          </Tgt>
        </Str>
        <Disp Icon="Str" />
      </Item>
      <Item ItemId=";extensions/azurecore/dist/localizedConstants.azurecore.centraluseuap" ItemType="0" PsrId="308" Leaf="true">
        <Str Cat="Text">
          <Val><![CDATA[Central US EUAP]]></Val>
          <Tgt Cat="Text" Stat="Loc" Orig="New">
            <Val><![CDATA[美國中部 EUAP]]></Val>
          </Tgt>
        </Str>
        <Disp Icon="Str" />
      </Item>
      <Item ItemId=";extensions/azurecore/dist/localizedConstants.azurecore.eastasia" ItemType="0" PsrId="308" Leaf="true">
        <Str Cat="Text">
          <Val><![CDATA[East Asia]]></Val>
          <Tgt Cat="Text" Stat="Loc" Orig="New">
            <Val><![CDATA[東亞]]></Val>
          </Tgt>
        </Str>
        <Disp Icon="Str" />
      </Item>
      <Item ItemId=";extensions/azurecore/dist/localizedConstants.azurecore.eastus" ItemType="0" PsrId="308" Leaf="true">
        <Str Cat="Text">
          <Val><![CDATA[East US]]></Val>
          <Tgt Cat="Text" Stat="Loc" Orig="New">
            <Val><![CDATA[美國東部]]></Val>
          </Tgt>
        </Str>
        <Disp Icon="Str" />
      </Item>
      <Item ItemId=";extensions/azurecore/dist/localizedConstants.azurecore.eastus2" ItemType="0" PsrId="308" Leaf="true">
        <Str Cat="Text">
          <Val><![CDATA[East US 2]]></Val>
          <Tgt Cat="Text" Stat="Loc" Orig="New">
            <Val><![CDATA[美國東部 2]]></Val>
          </Tgt>
        </Str>
        <Disp Icon="Str" />
      </Item>
      <Item ItemId=";extensions/azurecore/dist/localizedConstants.azurecore.eastus2euap" ItemType="0" PsrId="308" Leaf="true">
        <Str Cat="Text">
          <Val><![CDATA[East US 2 EUAP]]></Val>
          <Tgt Cat="Text" Stat="Loc" Orig="New">
            <Val><![CDATA[美國東部 2 EUAP]]></Val>
          </Tgt>
        </Str>
        <Disp Icon="Str" />
      </Item>
      <Item ItemId=";extensions/azurecore/dist/localizedConstants.azurecore.extensionName" ItemType="0" PsrId="308" Leaf="true">
        <Str Cat="Text">
          <Val><![CDATA[Azure Accounts]]></Val>
          <Tgt Cat="Text" Stat="Loc" Orig="New">
            <Val><![CDATA[Azure 帳戶]]></Val>
          </Tgt>
        </Str>
        <Disp Icon="Str" />
      </Item>
      <Item ItemId=";extensions/azurecore/dist/localizedConstants.azurecore.francecentral" ItemType="0" PsrId="308" Leaf="true">
        <Str Cat="Text">
          <Val><![CDATA[France Central]]></Val>
          <Tgt Cat="Text" Stat="Loc" Orig="New">
            <Val><![CDATA[法國中部]]></Val>
          </Tgt>
        </Str>
        <Disp Icon="Str" />
      </Item>
      <Item ItemId=";extensions/azurecore/dist/localizedConstants.azurecore.francesouth" ItemType="0" PsrId="308" Leaf="true">
        <Str Cat="Text">
          <Val><![CDATA[France South]]></Val>
          <Tgt Cat="Text" Stat="Loc" Orig="New">
            <Val><![CDATA[法國南部]]></Val>
          </Tgt>
        </Str>
        <Disp Icon="Str" />
      </Item>
      <Item ItemId=";extensions/azurecore/dist/localizedConstants.azurecore.germanynorth" ItemType="0" PsrId="308" Leaf="true">
        <Str Cat="Text">
          <Val><![CDATA[Germany North]]></Val>
          <Tgt Cat="Text" Stat="Loc" Orig="New">
            <Val><![CDATA[德國北部]]></Val>
          </Tgt>
        </Str>
        <Disp Icon="Str" />
      </Item>
      <Item ItemId=";extensions/azurecore/dist/localizedConstants.azurecore.germanywestcentral" ItemType="0" PsrId="308" Leaf="true">
        <Str Cat="Text">
          <Val><![CDATA[Germany West Central]]></Val>
          <Tgt Cat="Text" Stat="Loc" Orig="New">
            <Val><![CDATA[德國中西部]]></Val>
          </Tgt>
        </Str>
        <Disp Icon="Str" />
      </Item>
      <Item ItemId=";extensions/azurecore/dist/localizedConstants.azurecore.invalidAzureAccount" ItemType="0" PsrId="308" Leaf="true">
        <Str Cat="Text">
          <Val><![CDATA[Invalid account]]></Val>
        </Str>
        <Disp Icon="Str" />
      </Item>
      <Item ItemId=";extensions/azurecore/dist/localizedConstants.azurecore.invalidTenant" ItemType="0" PsrId="308" Leaf="true">
        <Str Cat="Text">
          <Val><![CDATA[Invalid tenant for subscription]]></Val>
        </Str>
        <Disp Icon="Str" />
      </Item>
      <Item ItemId=";extensions/azurecore/dist/localizedConstants.azurecore.japaneast" ItemType="0" PsrId="308" Leaf="true">
        <Str Cat="Text">
          <Val><![CDATA[Japan East]]></Val>
          <Tgt Cat="Text" Stat="Loc" Orig="New">
            <Val><![CDATA[日本東部]]></Val>
          </Tgt>
        </Str>
        <Disp Icon="Str" />
>>>>>>> 128d382c
      </Item>
      <Item ItemId=";extensions/azurecore/dist/localizedConstants.azurecore.japanwest" ItemType="0" PsrId="308" Leaf="true">
        <Str Cat="Text">
          <Val><![CDATA[Japan West]]></Val>
          <Tgt Cat="Text" Stat="Loc" Orig="New">
            <Val><![CDATA[日本西部]]></Val>
          </Tgt>
        </Str>
        <Disp Icon="Str" />
      </Item>
      <Item ItemId=";extensions/azurecore/dist/localizedConstants.azurecore.koreacentral" ItemType="0" PsrId="308" Leaf="true">
        <Str Cat="Text">
          <Val><![CDATA[Korea Central]]></Val>
          <Tgt Cat="Text" Stat="Loc" Orig="New">
            <Val><![CDATA[韓國中部]]></Val>
          </Tgt>
        </Str>
        <Disp Icon="Str" />
      </Item>
<<<<<<< HEAD
      <Item ItemId=";@extensions/azurecore/dist/azureResource/tree/connectionDialogTreeProvider.azure.resource.tree.treeProvider.accoun" ItemType="0" PsrId="308" Leaf="false">
        <Disp Icon="Dir" LocTbl="false" />
        <Item ItemId=";(...) tLoadError" ItemType="0" PsrId="308" Leaf="true">
          <Str Cat="Text">
            <Val><![CDATA[Failed to load some Azure accounts. {0}]]></Val>
            <Tgt Cat="Text" Stat="Loc" Orig="New">
              <Val><![CDATA[無法載入某些 Azure 帳戶。{0}]]></Val>
            </Tgt>
          </Str>
          <Disp Icon="Str" />
        </Item>
      </Item>
      <Item ItemId=";@extensions/azurecore/dist/azureResource/tree/connectionDialogTreeProvider.azure.resource.tree.treeProvider.loadin" ItemType="0" PsrId="308" Leaf="false">
        <Disp Icon="Dir" LocTbl="false" />
        <Item ItemId=";(...) gLabel" ItemType="0" PsrId="308" Leaf="true">
          <Str Cat="Text">
            <Val><![CDATA[Loading ...]]></Val>
            <Tgt Cat="Text" Stat="Loc" Orig="New">
              <Val><![CDATA[正在載入...]]></Val>
            </Tgt>
          </Str>
          <Disp Icon="Str" />
        </Item>
      </Item>
      <Item ItemId=";@extensions/azurecore/dist/azureResource/tree/connectionDialogTreeProvider.azure.resource.tree.treeProvider.openAc" ItemType="0" PsrId="308" Leaf="false">
        <Disp Icon="Dir" LocTbl="false" />
        <Item ItemId=";(...) countsDialog" ItemType="0" PsrId="308" Leaf="true">
          <Str Cat="Text">
            <Val><![CDATA[Show Azure accounts]]></Val>
            <Tgt Cat="Text" Stat="Loc" Orig="New">
              <Val><![CDATA[顯示 Azure 帳戶]]></Val>
            </Tgt>
          </Str>
          <Disp Icon="Str" />
        </Item>
      </Item>
      <Item ItemId=";@extensions/azurecore/dist/azureResource/tree/flatAccountTreeNode.azure.resource.tree.accountTreeNode.credentialEr" ItemType="0" PsrId="308" Leaf="false">
        <Disp Icon="Dir" LocTbl="false" />
        <Item ItemId=";(...) ror" ItemType="0" PsrId="308" Leaf="true">
          <Str Cat="Text">
            <Val><![CDATA[Failed to get credential for account {0}. Please go to the accounts dialog and refresh the account.]]></Val>
            <Tgt Cat="Text" Stat="Loc" Orig="New">
              <Val><![CDATA[無法取得帳戶 {0} 的認證。請前往 [帳戶]5D; 對話方塊並重新整理帳戶。]]></Val>
            </Tgt>
          </Str>
          <Disp Icon="Str" />
        </Item>
      </Item>
      <Item ItemId=";@extensions/azurecore/dist/azureResource/tree/subscriptionTreeNode.azure.resource.tree.subscriptionTreeNode.noReso" ItemType="0" PsrId="308" Leaf="false">
        <Disp Icon="Dir" LocTbl="false" />
        <Item ItemId=";(...) urcesLabel" ItemType="0" PsrId="308" Leaf="true">
          <Str Cat="Text">
            <Val><![CDATA[No Resources found.]]></Val>
            <Tgt Cat="Text" Stat="Loc" Orig="New">
              <Val><![CDATA[找不到資源。]]></Val>
            </Tgt>
          </Str>
          <Disp Icon="Str" />
        </Item>
      </Item>
      <Item ItemId=";extensions/azurecore/dist/account-provider/auths/azureAuth.azure.accessTokenEmpty" ItemType="0" PsrId="308" Leaf="true">
        <Str Cat="Text">
          <Val><![CDATA[No access token returned from Microsoft OAuth]]></Val>
          <Tgt Cat="Text" Stat="Loc" Orig="New">
            <Val><![CDATA[Microsoft OAuth 未傳回任何存取權杖]]></Val>
=======
      <Item ItemId=";extensions/azurecore/dist/localizedConstants.azurecore.koreasouth" ItemType="0" PsrId="308" Leaf="true">
        <Str Cat="Text">
          <Val><![CDATA[Korea South]]></Val>
          <Tgt Cat="Text" Stat="Loc" Orig="New">
            <Val><![CDATA[南韓南部]]></Val>
          </Tgt>
        </Str>
        <Disp Icon="Str" />
      </Item>
      <Item ItemId=";extensions/azurecore/dist/localizedConstants.azurecore.location" ItemType="0" PsrId="308" Leaf="true">
        <Str Cat="Text">
          <Val><![CDATA[Location]]></Val>
          <Tgt Cat="Text" Stat="Loc" Orig="New">
            <Val><![CDATA[位置]]></Val>
>>>>>>> 128d382c
          </Tgt>
        </Str>
        <Disp Icon="Str" />
      </Item>
<<<<<<< HEAD
      <Item ItemId=";extensions/azurecore/dist/account-provider/auths/azureAuth.azure.cacheErrorAdd" ItemType="0" PsrId="308" Leaf="true">
        <Str Cat="Text">
          <Val><![CDATA[Error when adding your account to the cache.]]></Val>
          <Tgt Cat="Text" Stat="Loc" Orig="New">
            <Val><![CDATA[將您的帳戶新增至快取時發生錯誤。]]></Val>
=======
      <Item ItemId=";extensions/azurecore/dist/localizedConstants.azurecore.name" ItemType="0" PsrId="308" Leaf="true">
        <Str Cat="Text">
          <Val><![CDATA[Name]]></Val>
          <Tgt Cat="Text" Stat="Loc" Orig="New">
            <Val><![CDATA[名稱]]></Val>
>>>>>>> 128d382c
          </Tgt>
        </Str>
        <Disp Icon="Str" />
      </Item>
<<<<<<< HEAD
      <Item ItemId=";extensions/azurecore/dist/account-provider/auths/azureAuth.azure.cacheErrorGet" ItemType="0" PsrId="308" Leaf="true">
        <Str Cat="Text">
          <Val><![CDATA[Error when getting your account from the cache]]></Val>
          <Tgt Cat="Text" Stat="Loc" Orig="New">
            <Val><![CDATA[從快取取得您的帳戶時發生錯誤]]></Val>
          </Tgt>
        </Str>
        <Disp Icon="Str" />
      </Item>
      <Item ItemId=";extensions/azurecore/dist/account-provider/auths/azureAuth.azure.cacheErrorParse" ItemType="0" PsrId="308" Leaf="true">
        <Str Cat="Text">
          <Val><![CDATA[Error when parsing your account from the cache]]></Val>
          <Tgt Cat="Text" Stat="Loc" Orig="New">
            <Val><![CDATA[從快取剖析您的帳戶時發生錯誤]]></Val>
          </Tgt>
        </Str>
        <Disp Icon="Str" />
      </Item>
      <Item ItemId=";extensions/azurecore/dist/account-provider/auths/azureAuth.azure.cacheErrrorRemove" ItemType="0" PsrId="308" Leaf="true">
        <Str Cat="Text">
          <Val><![CDATA[Error when removing your account from the cache.]]></Val>
          <Tgt Cat="Text" Stat="Loc" Orig="New">
            <Val><![CDATA[從快取移除您的帳戶時發生錯誤。]]></Val>
=======
      <Item ItemId=";extensions/azurecore/dist/localizedConstants.azurecore.northcentralus" ItemType="0" PsrId="308" Leaf="true">
        <Str Cat="Text">
          <Val><![CDATA[North Central US]]></Val>
          <Tgt Cat="Text" Stat="Loc" Orig="New">
            <Val><![CDATA[美國中北部]]></Val>
>>>>>>> 128d382c
          </Tgt>
        </Str>
        <Disp Icon="Str" />
      </Item>
<<<<<<< HEAD
      <Item ItemId=";extensions/azurecore/dist/account-provider/auths/azureAuth.azure.microsoftAccountDisplayName" ItemType="0" PsrId="308" Leaf="true">
=======
      <Item ItemId=";extensions/azurecore/dist/localizedConstants.azurecore.northeurope" ItemType="0" PsrId="308" Leaf="true">
>>>>>>> 128d382c
        <Str Cat="Text">
          <Val><![CDATA[North Europe]]></Val>
          <Tgt Cat="Text" Stat="Loc" Orig="New">
            <Val><![CDATA[北歐]]></Val>
          </Tgt>
        </Str>
        <Disp Icon="Str" />
      </Item>
<<<<<<< HEAD
      <Item ItemId=";extensions/azurecore/dist/account-provider/auths/azureAuth.azure.microsoftCorpAccount" ItemType="0" PsrId="308" Leaf="true">
        <Str Cat="Text">
          <Val><![CDATA[Microsoft Corp]]></Val>
          <Tgt Cat="Text" Stat="Loc" Orig="New">
            <Val><![CDATA[Microsoft Corp.]]></Val>
=======
      <Item ItemId=";extensions/azurecore/dist/localizedConstants.azurecore.norwayeast" ItemType="0" PsrId="308" Leaf="true">
        <Str Cat="Text">
          <Val><![CDATA[Norway East]]></Val>
          <Tgt Cat="Text" Stat="Loc" Orig="New">
            <Val><![CDATA[挪威東部]]></Val>
>>>>>>> 128d382c
          </Tgt>
        </Str>
        <Disp Icon="Str" />
      </Item>
<<<<<<< HEAD
      <Item ItemId=";extensions/azurecore/dist/account-provider/auths/azureAuth.azure.noBaseToken" ItemType="0" PsrId="308" Leaf="true">
        <Str Cat="Text">
          <Val><![CDATA[Something failed with the authentication, or your tokens have been deleted from the system. Please try adding your account to Azure Data Studio again.]]></Val>
          <Tgt Cat="Text" Stat="Loc" Orig="New">
            <Val><![CDATA[驗證失敗，或您的權杖已從系統中刪除。請嘗試再次將帳戶新增至 Azure Data Studio。]]></Val>
=======
      <Item ItemId=";extensions/azurecore/dist/localizedConstants.azurecore.norwaywest" ItemType="0" PsrId="308" Leaf="true">
        <Str Cat="Text">
          <Val><![CDATA[Norway West]]></Val>
          <Tgt Cat="Text" Stat="Loc" Orig="New">
            <Val><![CDATA[挪威西部]]></Val>
>>>>>>> 128d382c
          </Tgt>
        </Str>
        <Disp Icon="Str" />
      </Item>
<<<<<<< HEAD
      <Item ItemId=";extensions/azurecore/dist/account-provider/auths/azureAuth.azure.noUniqueIdentifier" ItemType="0" PsrId="308" Leaf="true">
        <Str Cat="Text">
          <Val><![CDATA[The user had no unique identifier within AAD]]></Val>
          <Tgt Cat="Text" Stat="Loc" Orig="New">
            <Val><![CDATA[使用者在 AAD 中沒有唯一的識別碼]]></Val>
=======
      <Item ItemId=";extensions/azurecore/dist/localizedConstants.azurecore.postgresServer" ItemType="0" PsrId="308" Leaf="true">
        <Str Cat="Text">
          <Val><![CDATA[Azure Database for PostgreSQL server]]></Val>
        </Str>
        <Disp Icon="Str" />
      </Item>
      <Item ItemId=";extensions/azurecore/dist/localizedConstants.azurecore.reload" ItemType="0" PsrId="308" Leaf="true">
        <Str Cat="Text">
          <Val><![CDATA[Reload]]></Val>
          <Tgt Cat="Text" Stat="Loc" Orig="New">
            <Val><![CDATA[重新載入]]></Val>
>>>>>>> 128d382c
          </Tgt>
        </Str>
        <Disp Icon="Str" />
      </Item>
<<<<<<< HEAD
      <Item ItemId=";extensions/azurecore/dist/account-provider/auths/azureAuth.azure.responseError" ItemType="0" PsrId="308" Leaf="true">
        <Str Cat="Text">
          <Val><![CDATA[Token retrival failed with an error. Open developer tools to view the error]]></Val>
          <Tgt Cat="Text" Stat="Loc" Orig="New">
            <Val><![CDATA[權杖擷取失敗，發生錯誤。請開啟開發人員工具以檢視錯誤]]></Val>
=======
      <Item ItemId=";extensions/azurecore/dist/localizedConstants.azurecore.requiresReload" ItemType="0" PsrId="308" Leaf="true">
        <Str Cat="Text">
          <Val><![CDATA[Modifying this setting requires reloading the window for all changes to take effect.]]></Val>
        </Str>
        <Disp Icon="Str" />
      </Item>
      <Item ItemId=";extensions/azurecore/dist/localizedConstants.azurecore.resourceGroup" ItemType="0" PsrId="308" Leaf="true">
        <Str Cat="Text">
          <Val><![CDATA[Resource group]]></Val>
          <Tgt Cat="Text" Stat="Loc" Orig="New">
            <Val><![CDATA[資源群組]]></Val>
>>>>>>> 128d382c
          </Tgt>
        </Str>
        <Disp Icon="Str" />
      </Item>
<<<<<<< HEAD
      <Item ItemId=";extensions/azurecore/dist/account-provider/auths/azureAuth.azure.tenantNotFound" ItemType="0" PsrId="308" Leaf="true">
        <Str Cat="Text">
          <Val><![CDATA[Specifed tenant with ID '{0}' not found.]]></Val>
          <Tgt Cat="Text" Stat="Loc" Orig="New">
            <Val><![CDATA[找不到識別碼為 '{0}' 的指定租用戶。]]></Val>
=======
      <Item ItemId=";extensions/azurecore/dist/localizedConstants.azurecore.resourceType" ItemType="0" PsrId="308" Leaf="true">
        <Str Cat="Text">
          <Val><![CDATA[Resource type]]></Val>
          <Tgt Cat="Text" Stat="Loc" Orig="New">
            <Val><![CDATA[資源類型]]></Val>
>>>>>>> 128d382c
          </Tgt>
        </Str>
        <Disp Icon="Str" />
      </Item>
<<<<<<< HEAD
      <Item ItemId=";extensions/azurecore/dist/account-provider/auths/azureAuth.azureAuth.unidentifiedError" ItemType="0" PsrId="308" Leaf="true">
        <Str Cat="Text">
          <Val><![CDATA[Unidentified error with azure authentication]]></Val>
          <Tgt Cat="Text" Stat="Loc" Orig="New">
            <Val><![CDATA[Azure 驗證發生無法辨識的錯誤]]></Val>
=======
      <Item ItemId=";extensions/azurecore/dist/localizedConstants.azurecore.southafricanorth" ItemType="0" PsrId="308" Leaf="true">
        <Str Cat="Text">
          <Val><![CDATA[South Africa North]]></Val>
          <Tgt Cat="Text" Stat="Loc" Orig="New">
            <Val><![CDATA[南非北部]]></Val>
>>>>>>> 128d382c
          </Tgt>
        </Str>
        <Disp Icon="Str" />
      </Item>
<<<<<<< HEAD
      <Item ItemId=";extensions/azurecore/dist/account-provider/auths/azureAuth.azureWorkAccountDisplayName" ItemType="0" PsrId="308" Leaf="true">
        <Str Cat="Text">
          <Val><![CDATA[Work or school account]]></Val>
          <Tgt Cat="Text" Stat="Loc" Orig="New">
            <Val><![CDATA[公司或學校帳戶]]></Val>
=======
      <Item ItemId=";extensions/azurecore/dist/localizedConstants.azurecore.southafricawest" ItemType="0" PsrId="308" Leaf="true">
        <Str Cat="Text">
          <Val><![CDATA[South Africa West]]></Val>
          <Tgt Cat="Text" Stat="Loc" Orig="New">
            <Val><![CDATA[南非西部]]></Val>
>>>>>>> 128d382c
          </Tgt>
        </Str>
        <Disp Icon="Str" />
      </Item>
<<<<<<< HEAD
      <Item ItemId=";extensions/azurecore/dist/account-provider/auths/azureAuth.azurecore.consentDialog.body" ItemType="0" PsrId="308" Leaf="true">
        <Str Cat="Text">
          <Val><![CDATA[Your tenant '{0} ({1})' requires you to re-authenticate again to access {2} resources. Press Open to start the authentication process.]]></Val>
          <Tgt Cat="Text" Stat="Loc" Orig="New">
            <Val><![CDATA[您的租用戶 '{0} ({1})' 需要再次重新驗證，才能存取 {2} 資源。請按 [開啟]5D; 啟動驗證程序。]]></Val>
=======
      <Item ItemId=";extensions/azurecore/dist/localizedConstants.azurecore.southcentralus" ItemType="0" PsrId="308" Leaf="true">
        <Str Cat="Text">
          <Val><![CDATA[South Central US]]></Val>
          <Tgt Cat="Text" Stat="Loc" Orig="New">
            <Val><![CDATA[美國中南部]]></Val>
>>>>>>> 128d382c
          </Tgt>
        </Str>
        <Disp Icon="Str" />
      </Item>
<<<<<<< HEAD
      <Item ItemId=";extensions/azurecore/dist/account-provider/auths/azureAuth.azurecore.consentDialog.cancel" ItemType="0" PsrId="308" Leaf="true">
        <Str Cat="Text">
          <Val><![CDATA[Cancel]]></Val>
          <Tgt Cat="Text" Stat="Loc" Orig="New">
            <Val><![CDATA[取消]]></Val>
=======
      <Item ItemId=";extensions/azurecore/dist/localizedConstants.azurecore.southeastasia" ItemType="0" PsrId="308" Leaf="true">
        <Str Cat="Text">
          <Val><![CDATA[Southeast Asia]]></Val>
          <Tgt Cat="Text" Stat="Loc" Orig="New">
            <Val><![CDATA[東南亞]]></Val>
>>>>>>> 128d382c
          </Tgt>
        </Str>
        <Disp Icon="Str" />
      </Item>
<<<<<<< HEAD
      <Item ItemId=";extensions/azurecore/dist/account-provider/auths/azureAuth.azurecore.consentDialog.ignore" ItemType="0" PsrId="308" Leaf="true">
        <Str Cat="Text">
          <Val><![CDATA[Ignore Tenant]]></Val>
          <Tgt Cat="Text" Stat="Loc" Orig="New">
            <Val><![CDATA[忽略租用戶]]></Val>
=======
      <Item ItemId=";extensions/azurecore/dist/localizedConstants.azurecore.southindia" ItemType="0" PsrId="308" Leaf="true">
        <Str Cat="Text">
          <Val><![CDATA[South India]]></Val>
          <Tgt Cat="Text" Stat="Loc" Orig="New">
            <Val><![CDATA[印度南部]]></Val>
          </Tgt>
        </Str>
        <Disp Icon="Str" />
      </Item>
      <Item ItemId=";extensions/azurecore/dist/localizedConstants.azurecore.sqlDatabase" ItemType="0" PsrId="308" Leaf="true">
        <Str Cat="Text">
          <Val><![CDATA[SQL database]]></Val>
          <Tgt Cat="Text" Stat="Loc" Orig="New">
            <Val><![CDATA[SQL 資料庫]]></Val>
          </Tgt>
        </Str>
        <Disp Icon="Str" />
      </Item>
      <Item ItemId=";extensions/azurecore/dist/localizedConstants.azurecore.sqlManagedInstance" ItemType="0" PsrId="308" Leaf="true">
        <Str Cat="Text">
          <Val><![CDATA[SQL managed instance]]></Val>
          <Tgt Cat="Text" Stat="Loc" Orig="New">
            <Val><![CDATA[SQL 受管理的執行個體]]></Val>
          </Tgt>
        </Str>
        <Disp Icon="Str" />
      </Item>
      <Item ItemId=";extensions/azurecore/dist/localizedConstants.azurecore.sqlServer" ItemType="0" PsrId="308" Leaf="true">
        <Str Cat="Text">
          <Val><![CDATA[SQL server]]></Val>
          <Tgt Cat="Text" Stat="Loc" Orig="New">
            <Val><![CDATA[SQL 伺服器]]></Val>
          </Tgt>
        </Str>
        <Disp Icon="Str" />
      </Item>
      <Item ItemId=";extensions/azurecore/dist/localizedConstants.azurecore.sqlServerArc" ItemType="0" PsrId="308" Leaf="true">
        <Str Cat="Text">
          <Val><![CDATA[SQL Server - Azure Arc]]></Val>
          <Tgt Cat="Text" Stat="Loc" Orig="New">
            <Val><![CDATA[SQL Server - Azure Arc]]></Val>
          </Tgt>
        </Str>
        <Disp Icon="Str" />
      </Item>
      <Item ItemId=";extensions/azurecore/dist/localizedConstants.azurecore.subscription" ItemType="0" PsrId="308" Leaf="true">
        <Str Cat="Text">
          <Val><![CDATA[Subscription]]></Val>
          <Tgt Cat="Text" Stat="Loc" Orig="New">
            <Val><![CDATA[訂閱]]></Val>
          </Tgt>
        </Str>
        <Disp Icon="Str" />
      </Item>
      <Item ItemId=";extensions/azurecore/dist/localizedConstants.azurecore.switzerlandnorth" ItemType="0" PsrId="308" Leaf="true">
        <Str Cat="Text">
          <Val><![CDATA[Switzerland North]]></Val>
          <Tgt Cat="Text" Stat="Loc" Orig="New">
            <Val><![CDATA[瑞士北部]]></Val>
          </Tgt>
        </Str>
        <Disp Icon="Str" />
      </Item>
      <Item ItemId=";extensions/azurecore/dist/localizedConstants.azurecore.switzerlandwest" ItemType="0" PsrId="308" Leaf="true">
        <Str Cat="Text">
          <Val><![CDATA[Switzerland West]]></Val>
          <Tgt Cat="Text" Stat="Loc" Orig="New">
            <Val><![CDATA[瑞士西部]]></Val>
          </Tgt>
        </Str>
        <Disp Icon="Str" />
      </Item>
      <Item ItemId=";extensions/azurecore/dist/localizedConstants.azurecore.typeIcon" ItemType="0" PsrId="308" Leaf="true">
        <Str Cat="Text">
          <Val><![CDATA[Type Icon]]></Val>
        </Str>
        <Disp Icon="Str" />
      </Item>
      <Item ItemId=";extensions/azurecore/dist/localizedConstants.azurecore.uaecentral" ItemType="0" PsrId="308" Leaf="true">
        <Str Cat="Text">
          <Val><![CDATA[UAE Central]]></Val>
          <Tgt Cat="Text" Stat="Loc" Orig="New">
            <Val><![CDATA[阿拉伯聯合大公國中部]]></Val>
          </Tgt>
        </Str>
        <Disp Icon="Str" />
      </Item>
      <Item ItemId=";extensions/azurecore/dist/localizedConstants.azurecore.uaenorth" ItemType="0" PsrId="308" Leaf="true">
        <Str Cat="Text">
          <Val><![CDATA[UAE North]]></Val>
          <Tgt Cat="Text" Stat="Loc" Orig="New">
            <Val><![CDATA[阿拉伯聯合大公國北部]]></Val>
          </Tgt>
        </Str>
        <Disp Icon="Str" />
      </Item>
      <Item ItemId=";extensions/azurecore/dist/localizedConstants.azurecore.uksouth" ItemType="0" PsrId="308" Leaf="true">
        <Str Cat="Text">
          <Val><![CDATA[UK South]]></Val>
          <Tgt Cat="Text" Stat="Loc" Orig="New">
            <Val><![CDATA[英國南部]]></Val>
          </Tgt>
        </Str>
        <Disp Icon="Str" />
      </Item>
      <Item ItemId=";extensions/azurecore/dist/localizedConstants.azurecore.ukwest" ItemType="0" PsrId="308" Leaf="true">
        <Str Cat="Text">
          <Val><![CDATA[UK West]]></Val>
          <Tgt Cat="Text" Stat="Loc" Orig="New">
            <Val><![CDATA[英國西部]]></Val>
          </Tgt>
        </Str>
        <Disp Icon="Str" />
      </Item>
      <Item ItemId=";extensions/azurecore/dist/localizedConstants.azurecore.unableToFetchToken" ItemType="0" PsrId="308" Leaf="true">
        <Str Cat="Text">
          <Val><![CDATA[Unable to get token for tenant {0}]]></Val>
        </Str>
        <Disp Icon="Str" />
      </Item>
      <Item ItemId=";extensions/azurecore/dist/localizedConstants.azurecore.westcentralus" ItemType="0" PsrId="308" Leaf="true">
        <Str Cat="Text">
          <Val><![CDATA[West Central US]]></Val>
          <Tgt Cat="Text" Stat="Loc" Orig="New">
            <Val><![CDATA[美國中西部]]></Val>
          </Tgt>
        </Str>
        <Disp Icon="Str" />
      </Item>
      <Item ItemId=";extensions/azurecore/dist/localizedConstants.azurecore.westeurope" ItemType="0" PsrId="308" Leaf="true">
        <Str Cat="Text">
          <Val><![CDATA[West Europe]]></Val>
          <Tgt Cat="Text" Stat="Loc" Orig="New">
            <Val><![CDATA[西歐]]></Val>
          </Tgt>
        </Str>
        <Disp Icon="Str" />
      </Item>
      <Item ItemId=";extensions/azurecore/dist/localizedConstants.azurecore.westindia" ItemType="0" PsrId="308" Leaf="true">
        <Str Cat="Text">
          <Val><![CDATA[West India]]></Val>
          <Tgt Cat="Text" Stat="Loc" Orig="New">
            <Val><![CDATA[印度西部]]></Val>
          </Tgt>
        </Str>
        <Disp Icon="Str" />
      </Item>
      <Item ItemId=";extensions/azurecore/dist/localizedConstants.azurecore.westus" ItemType="0" PsrId="308" Leaf="true">
        <Str Cat="Text">
          <Val><![CDATA[West US]]></Val>
          <Tgt Cat="Text" Stat="Loc" Orig="New">
            <Val><![CDATA[美國西部]]></Val>
          </Tgt>
        </Str>
        <Disp Icon="Str" />
      </Item>
      <Item ItemId=";extensions/azurecore/dist/localizedConstants.azurecore.westus2" ItemType="0" PsrId="308" Leaf="true">
        <Str Cat="Text">
          <Val><![CDATA[West US 2]]></Val>
          <Tgt Cat="Text" Stat="Loc" Orig="New">
            <Val><![CDATA[美國西部 2]]></Val>
>>>>>>> 128d382c
          </Tgt>
        </Str>
        <Disp Icon="Str" />
      </Item>
      <Item ItemId=";extensions/azurecore/dist/account-provider/auths/azureAuth.azurecore.consentDialog.open" ItemType="0" PsrId="308" Leaf="true">
        <Str Cat="Text">
          <Val><![CDATA[Open]]></Val>
          <Tgt Cat="Text" Stat="Loc" Orig="New">
            <Val><![CDATA[開啟]]></Val>
          </Tgt>
        </Str>
        <Disp Icon="Str" />
      </Item>
      <Item ItemId=";extensions/azurecore/dist/account-provider/auths/azureAuthCodeGrant.azure.azureAuthCodeGrantName" ItemType="0" PsrId="308" Leaf="true">
        <Str Cat="Text">
          <Val><![CDATA[Azure Auth Code Grant]]></Val>
          <Tgt Cat="Text" Stat="Loc" Orig="New">
            <Val><![CDATA[Azure 驗證碼授與]]></Val>
          </Tgt>
        </Str>
        <Disp Icon="Str" />
      </Item>
      <Item ItemId=";extensions/azurecore/dist/account-provider/auths/azureAuthCodeGrant.azure.serverCouldNotStart" ItemType="0" PsrId="308" Leaf="true">
        <Str Cat="Text">
          <Val><![CDATA[Server could not start. This could be a permissions error or an incompatibility on your system. You can try enabling device code authentication from settings.]]></Val>
          <Tgt Cat="Text" Stat="Loc" Orig="New">
            <Val><![CDATA[無法啟動伺服器。這可能是系統的權限發生錯誤或系統不相容。可嘗試從設定啟用裝置代碼驗證。]]></Val>
          </Tgt>
        </Str>
        <Disp Icon="Str" />
      </Item>
<<<<<<< HEAD
      <Item ItemId=";extensions/azurecore/dist/account-provider/auths/azureAuthCodeGrant.azureAuth.nonceError" ItemType="0" PsrId="308" Leaf="true">
=======
      <Item ItemId=";extensions/azurecore/package.azure.openInAzurePortal.title" ItemType="0" PsrId="308" Leaf="true">
        <Str Cat="Text">
          <Val><![CDATA[Open in Azure Portal]]></Val>
          <Tgt Cat="Text" Stat="Loc" Orig="New">
            <Val><![CDATA[在 Azure 入口網站中開啟]]></Val>
          </Tgt>
        </Str>
        <Disp Icon="Str" />
      </Item>
      <Item ItemId=";extensions/azurecore/package.azure.resource.config.filter.description" ItemType="0" PsrId="308" Leaf="true">
>>>>>>> 128d382c
        <Str Cat="Text">
          <Val><![CDATA[Authentication failed due to a nonce mismatch, please close Azure Data Studio and try again.]]></Val>
          <Tgt Cat="Text" Stat="Loc" Orig="New">
            <Val><![CDATA[因為 nonce 不相符，導致驗證失敗，請關閉 Azure Data Studio，然後再試一次。]]></Val>
          </Tgt>
        </Str>
        <Disp Icon="Str" />
      </Item>
      <Item ItemId=";extensions/azurecore/dist/account-provider/auths/azureAuthCodeGrant.azureAuth.stateError" ItemType="0" PsrId="308" Leaf="true">
        <Str Cat="Text">
          <Val><![CDATA[Authentication failed due to a state mismatch, please close ADS and try again.]]></Val>
          <Tgt Cat="Text" Stat="Loc" Orig="New">
            <Val><![CDATA[因為狀態不相符，導致驗證失敗，請關閉 ADS，然後再試一次。]]></Val>
          </Tgt>
        </Str>
        <Disp Icon="Str" />
      </Item>
      <Item ItemId=";extensions/azurecore/dist/account-provider/auths/azureDeviceCode.addAccount" ItemType="0" PsrId="308" Leaf="true">
        <Str Cat="Text">
          <Val><![CDATA[Add {0} account]]></Val>
          <Tgt Cat="Text" Stat="Loc" Orig="New">
            <Val><![CDATA[新增 {0} 帳戶]]></Val>
          </Tgt>
        </Str>
        <Disp Icon="Str" />
      </Item>
      <Item ItemId=";extensions/azurecore/dist/account-provider/auths/azureDeviceCode.azure.azureDeviceCodeAuth" ItemType="0" PsrId="308" Leaf="true">
        <Str Cat="Text">
          <Val><![CDATA[Azure Device Code]]></Val>
          <Tgt Cat="Text" Stat="Loc" Orig="New">
            <Val><![CDATA[Azure 裝置代碼]]></Val>
          </Tgt>
        </Str>
        <Disp Icon="Str" />
      </Item>
      <Item ItemId=";extensions/azurecore/dist/account-provider/auths/azureDeviceCode.azure.deviceCodeCheckFail" ItemType="0" PsrId="308" Leaf="true">
        <Str Cat="Text">
          <Val><![CDATA[Error encountered when trying to check for login results]]></Val>
          <Tgt Cat="Text" Stat="Loc" Orig="New">
            <Val><![CDATA[嘗試檢查登入結果時發生錯誤]]></Val>
          </Tgt>
        </Str>
        <Disp Icon="Str" />
      </Item>
      <Item ItemId=";extensions/azurecore/dist/account-provider/auths/azureDeviceCode.azure.timeoutDeviceCode" ItemType="0" PsrId="308" Leaf="true">
        <Str Cat="Text">
          <Val><![CDATA[Timed out when waiting for device code login.]]></Val>
          <Tgt Cat="Text" Stat="Loc" Orig="New">
            <Val><![CDATA[等候裝置代碼登入發生逾時。]]></Val>
          </Tgt>
        </Str>
        <Disp Icon="Str" />
      </Item>
      <Item ItemId=";extensions/azurecore/dist/account-provider/azureAccountProvider.azure.NoAuthMethod.Available" ItemType="0" PsrId="308" Leaf="true">
        <Str Cat="Text">
          <Val><![CDATA[No Azure auth method available. You must enable the auth methods in ADS configuration.]]></Val>
          <Tgt Cat="Text" Stat="Loc" Orig="New">
            <Val><![CDATA[沒有任何可用的 Azure 驗證方法。您必須在 ADS 組態中啟用驗證方法。]]></Val>
          </Tgt>
        </Str>
        <Disp Icon="Str" />
      </Item>
      <Item ItemId=";extensions/azurecore/dist/account-provider/azureAccountProvider.azure.NoAuthMethod.Selected" ItemType="0" PsrId="308" Leaf="true">
        <Str Cat="Text">
          <Val><![CDATA[No Azure auth method selected. You must select what method of authentication you want to use.]]></Val>
          <Tgt Cat="Text" Stat="Loc" Orig="New">
            <Val><![CDATA[未選取任何 Azure 驗證方法。您必須選取要使用的驗證方法。]]></Val>
          </Tgt>
        </Str>
        <Disp Icon="Str" />
      </Item>
      <Item ItemId=";extensions/azurecore/dist/account-provider/azureAccountProvider.azure.deprecatedGetSecurityToken" ItemType="0" PsrId="308" Leaf="true">
        <Str Cat="Text">
          <Val><![CDATA[A call was made to azdata.accounts.getSecurityToken, this method is deprecated and will be removed in future releases. Please use getAccountSecurityToken instead.]]></Val>
          <Tgt Cat="Text" Stat="Loc" Orig="New">
            <Val><![CDATA[已對 azdata.accounts.getSecurityToken 發出呼叫，此方法已淘汰，並將於日後的版本中移除。請改用 getAccountSecurityToken。]]></Val>
          </Tgt>
        </Str>
        <Disp Icon="Str" />
      </Item>
<<<<<<< HEAD
      <Item ItemId=";extensions/azurecore/dist/account-provider/azureAccountProviderService.clearTokenCacheFailure" ItemType="0" PsrId="308" Leaf="true">
        <Str Cat="Text">
          <Val><![CDATA[Failed to clear token cache]]></Val>
          <Tgt Cat="Text" Stat="Loc" Orig="New">
            <Val><![CDATA[無法清除權杖快取]]></Val>
          </Tgt>
        </Str>
        <Disp Icon="Str" />
      </Item>
      <Item ItemId=";extensions/azurecore/dist/account-provider/azureAccountProviderService.clearTokenCacheSuccess" ItemType="0" PsrId="308" Leaf="true">
        <Str Cat="Text">
          <Val><![CDATA[Token cache successfully cleared]]></Val>
          <Tgt Cat="Text" Stat="Loc" Orig="New">
            <Val><![CDATA[已成功清除權杖快取]]></Val>
          </Tgt>
        </Str>
        <Disp Icon="Str" />
      </Item>
      <Item ItemId=";extensions/azurecore/dist/account-provider/providerSettings.chinaCloudDisplayName" ItemType="0" PsrId="308" Leaf="true">
        <Str Cat="Text">
          <Val><![CDATA[Azure (China)]]></Val>
          <Tgt Cat="Text" Stat="Loc" Orig="New">
            <Val><![CDATA[Azure (中國)]]></Val>
          </Tgt>
        </Str>
        <Disp Icon="Str" />
      </Item>
      <Item ItemId=";extensions/azurecore/dist/account-provider/providerSettings.germanyCloud" ItemType="0" PsrId="308" Leaf="true">
        <Str Cat="Text">
          <Val><![CDATA[Azure (Germany)]]></Val>
          <Tgt Cat="Text" Stat="Loc" Orig="New">
            <Val><![CDATA[Azure (德國)]]></Val>
          </Tgt>
        </Str>
        <Disp Icon="Str" />
      </Item>
      <Item ItemId=";extensions/azurecore/dist/account-provider/providerSettings.publicCloudDisplayName" ItemType="0" PsrId="308" Leaf="true">
=======
      <Item ItemId=";extensions/azurecore/package.azure.resource.startterminal.title" ItemType="0" PsrId="308" Leaf="true">
        <Str Cat="Text">
          <Val><![CDATA[Start Cloud Shell]]></Val>
        </Str>
        <Disp Icon="Str" />
      </Item>
      <Item ItemId=";extensions/azurecore/package.azure.resource.view.title" ItemType="0" PsrId="308" Leaf="true">
        <Str Cat="Text">
          <Val><![CDATA[Azure (Preview)]]></Val>
        </Str>
        <Disp Icon="Str" />
      </Item>
      <Item ItemId=";extensions/azurecore/package.azure.tenant.config.filter.description" ItemType="0" PsrId="308" Leaf="true">
        <Str Cat="Text">
          <Val><![CDATA[The list of tenant IDs to ignore when querying azure resources. Each element is a tenant id.]]></Val>
        </Str>
        <Disp Icon="Str" />
      </Item>
      <Item ItemId=";extensions/azurecore/package.azure.title" ItemType="0" PsrId="308" Leaf="true">
>>>>>>> 128d382c
        <Str Cat="Text">
          <Val><![CDATA[Azure]]></Val>
          <Tgt Cat="Text" Stat="Loc" Orig="New">
            <Val><![CDATA[Azure]]></Val>
          </Tgt>
        </Str>
        <Disp Icon="Str" />
      </Item>
<<<<<<< HEAD
      <Item ItemId=";extensions/azurecore/dist/account-provider/providerSettings.usGovCloudDisplayName" ItemType="0" PsrId="308" Leaf="true">
=======
      <Item ItemId=";extensions/azurecore/package.config.azureAccountConfigurationSection" ItemType="0" PsrId="308" Leaf="true">
        <Str Cat="Text">
          <Val><![CDATA[Azure Account Configuration]]></Val>
        </Str>
        <Disp Icon="Str" />
      </Item>
      <Item ItemId=";extensions/azurecore/package.config.azureAuthMethodConfigurationSection" ItemType="0" PsrId="308" Leaf="true">
        <Str Cat="Text">
          <Val><![CDATA[Azure Authentication Method]]></Val>
        </Str>
        <Disp Icon="Str" />
      </Item>
      <Item ItemId=";extensions/azurecore/package.config.azureCodeGrantMethod" ItemType="0" PsrId="308" Leaf="true">
        <Str Cat="Text">
          <Val><![CDATA[Code Grant Method]]></Val>
        </Str>
        <Disp Icon="Str" />
      </Item>
      <Item ItemId=";extensions/azurecore/package.config.azureDeviceCodeMethod" ItemType="0" PsrId="308" Leaf="true">
        <Str Cat="Text">
          <Val><![CDATA[Device Code Method]]></Val>
        </Str>
        <Disp Icon="Str" />
      </Item>
      <Item ItemId=";extensions/azurecore/package.config.enableChinaCloudDescription" ItemType="0" PsrId="308" Leaf="true">
>>>>>>> 128d382c
        <Str Cat="Text">
          <Val><![CDATA[Azure (US Government)]]></Val>
          <Tgt Cat="Text" Stat="Loc" Orig="New">
            <Val><![CDATA[Azure (美國政府)]]></Val>
          </Tgt>
        </Str>
        <Disp Icon="Str" />
      </Item>
      <Item ItemId=";extensions/azurecore/dist/account-provider/providerSettings.usNatCloudDisplayName" ItemType="0" PsrId="308" Leaf="true">
        <Str Cat="Text">
          <Val><![CDATA[Azure (US National)]]></Val>
          <Tgt Cat="Text" Stat="Loc" Orig="New">
            <Val><![CDATA[Azure (美國國民)]]></Val>
          </Tgt>
        </Str>
        <Disp Icon="Str" />
      </Item>
      <Item ItemId=";extensions/azurecore/dist/azureResource/commands.azure.accountNotSelectedError" ItemType="0" PsrId="308" Leaf="true">
        <Str Cat="Text">
          <Val><![CDATA[You must select an Azure account for this feature to work.]]></Val>
          <Tgt Cat="Text" Stat="Loc" Orig="New">
            <Val><![CDATA[您必須選取 Azure 帳戶，此功能才能運作。]]></Val>
          </Tgt>
        </Str>
        <Disp Icon="Str" />
      </Item>
      <Item ItemId=";extensions/azurecore/dist/azureResource/commands.azure.cloudTerminalPreview" ItemType="0" PsrId="308" Leaf="true">
        <Str Cat="Text">
          <Val><![CDATA[You must enable preview features in order to use Azure Cloud Shell.]]></Val>
          <Tgt Cat="Text" Stat="Loc" Orig="New">
            <Val><![CDATA[您必須啟用預覽功能，才能使用 Azure Cloud Shell。]]></Val>
          </Tgt>
        </Str>
        <Disp Icon="Str" />
      </Item>
      <Item ItemId=";extensions/azurecore/dist/azureResource/commands.azure.mustPickTenant" ItemType="0" PsrId="308" Leaf="true">
        <Str Cat="Text">
          <Val><![CDATA[You must select a tenant for this feature to work.]]></Val>
          <Tgt Cat="Text" Stat="Loc" Orig="New">
            <Val><![CDATA[您必須選取租用戶，此功能才能運作。]]></Val>
          </Tgt>
        </Str>
        <Disp Icon="Str" />
      </Item>
      <Item ItemId=";extensions/azurecore/dist/azureResource/commands.azure.noAccountError" ItemType="0" PsrId="308" Leaf="true">
        <Str Cat="Text">
          <Val><![CDATA[You are not currently signed into any Azure accounts, Please sign in and then try again.]]></Val>
          <Tgt Cat="Text" Stat="Loc" Orig="New">
            <Val><![CDATA[您目前未登入任何 Azure 帳戶，請先登入，然後再試一次。]]></Val>
          </Tgt>
        </Str>
        <Disp Icon="Str" />
      </Item>
      <Item ItemId=";extensions/azurecore/dist/azureResource/commands.azure.noTenants" ItemType="0" PsrId="308" Leaf="true">
        <Str Cat="Text">
          <Val><![CDATA[A tenant is required for this feature. Your Azure subscription seems to have no tenants.]]></Val>
          <Tgt Cat="Text" Stat="Loc" Orig="New">
            <Val><![CDATA[需要有租用戶，才能使用此功能。您的 Azure 訂閱似乎沒有任何租用戶。]]></Val>
          </Tgt>
        </Str>
        <Disp Icon="Str" />
      </Item>
      <Item ItemId=";extensions/azurecore/dist/azureResource/commands.azure.pickAnAzureAccount" ItemType="0" PsrId="308" Leaf="true">
        <Str Cat="Text">
          <Val><![CDATA[Select an Azure account]]></Val>
          <Tgt Cat="Text" Stat="Loc" Orig="New">
            <Val><![CDATA[選取 Azure 帳戶]]></Val>
          </Tgt>
        </Str>
        <Disp Icon="Str" />
      </Item>
      <Item ItemId=";extensions/azurecore/dist/azureResource/commands.azure.resource.selectsubscriptions.credentialError" ItemType="0" PsrId="308" Leaf="true">
        <Str Cat="Text">
          <Val><![CDATA[Failed to get credential for account {0}. Please refresh the account.]]></Val>
          <Tgt Cat="Text" Stat="Loc" Orig="New">
            <Val><![CDATA[無法取得帳戶 {0} 的認證。請重新整理該帳戶。]]></Val>
          </Tgt>
        </Str>
        <Disp Icon="Str" />
      </Item>
      <Item ItemId=";extensions/azurecore/dist/azureResource/commands.azure.signIn" ItemType="0" PsrId="308" Leaf="true">
        <Str Cat="Text">
          <Val><![CDATA[Sign in]]></Val>
          <Tgt Cat="Text" Stat="Loc" Orig="New">
            <Val><![CDATA[登入]]></Val>
          </Tgt>
        </Str>
        <Disp Icon="Str" />
      </Item>
      <Item ItemId=";extensions/azurecore/dist/azureResource/commands.azure.startingCloudShell" ItemType="0" PsrId="308" Leaf="true">
        <Str Cat="Text">
          <Val><![CDATA[Starting cloud shell…]]></Val>
          <Tgt Cat="Text" Stat="Loc" Orig="New">
            <Val><![CDATA[正在啟動 Cloud Shell…]]></Val>
          </Tgt>
        </Str>
        <Disp Icon="Str" />
      </Item>
      <Item ItemId=";extensions/azurecore/dist/azureResource/resourceTreeNode.azure.resource.resourceTreeNode.noResourcesLabel" ItemType="0" PsrId="308" Leaf="true">
        <Str Cat="Text">
          <Val><![CDATA[No Resources found]]></Val>
          <Tgt Cat="Text" Stat="Loc" Orig="New">
            <Val><![CDATA[找不到任何資源]]></Val>
          </Tgt>
        </Str>
        <Disp Icon="Str" />
      </Item>
      <Item ItemId=";extensions/azurecore/dist/azureResource/services/terminalService.azure.cloudShell" ItemType="0" PsrId="308" Leaf="true">
        <Str Cat="Text">
          <Val><![CDATA[Azure Cloud Shell (Preview) {0} ({1})]]></Val>
          <Tgt Cat="Text" Stat="Loc" Orig="New">
            <Val><![CDATA[Azure Cloud Shell (預覽) {0} ({1})]]></Val>
          </Tgt>
        </Str>
        <Disp Icon="Str" />
      </Item>
      <Item ItemId=";extensions/azurecore/dist/azureResource/services/terminalService.azure.cloudTerminal.ok" ItemType="0" PsrId="308" Leaf="true">
        <Str Cat="Text">
          <Val><![CDATA[OK]]></Val>
          <Tgt Cat="Text" Stat="Loc" Orig="New">
            <Val><![CDATA[確定]]></Val>
          </Tgt>
        </Str>
        <Disp Icon="Str" />
      </Item>
      <Item ItemId=";extensions/azurecore/dist/azureResource/services/terminalService.azure.cloudTerminal.openAzureShell" ItemType="0" PsrId="308" Leaf="true">
        <Str Cat="Text">
          <Val><![CDATA[Open Azure Shell]]></Val>
          <Tgt Cat="Text" Stat="Loc" Orig="New">
            <Val><![CDATA[開啟 Azure Shell]]></Val>
          </Tgt>
        </Str>
        <Disp Icon="Str" />
      </Item>
      <Item ItemId=";extensions/azurecore/dist/azureResource/services/terminalService.azure.coudTerminal.neverUsed" ItemType="0" PsrId="308" Leaf="true">
        <Str Cat="Text">
          <Val><![CDATA[If you have not launched Azure Cloud Shell from this account before, please visit https://shell.azure.com/ to get started. Once you are set up, you can use AzureCloud Shell directly in Azure Data Studio.]]></Val>
          <Tgt Cat="Text" Stat="Loc" Orig="New">
            <Val><![CDATA[若您以前未從此帳戶啟動 Azure Cloud Shell，請前往 https://shell.azure.com/ 以開始使用。設定之後，即可在 Azure Data Studio 中直接使用 AzureCloud Shell。]]></Val>
          </Tgt>
        </Str>
        <Disp Icon="Str" />
      </Item>
      <Item ItemId=";extensions/azurecore/dist/azureResource/services/terminalService.azure.selectShellType" ItemType="0" PsrId="308" Leaf="true">
        <Str Cat="Text">
          <Val><![CDATA[Select Bash or PowerShell for Azure Cloud Shell]]></Val>
          <Tgt Cat="Text" Stat="Loc" Orig="New">
            <Val><![CDATA[選取適用於 Azure Cloud Shell 的 Bash 或 PowerShell]]></Val>
          </Tgt>
        </Str>
        <Disp Icon="Str" />
      </Item>
      <Item ItemId=";extensions/azurecore/dist/azureResource/services/terminalService.azure.shellClosed" ItemType="0" PsrId="308" Leaf="true">
        <Str Cat="Text">
          <Val><![CDATA[Shell closed.]D;]A;]]></Val>
          <Tgt Cat="Text" Stat="Loc" Orig="New">
            <Val><![CDATA[Shell 已關閉。]D;]A;]]></Val>
          </Tgt>
        </Str>
        <Disp Icon="Str" />
      </Item>
      <Item ItemId=";extensions/azurecore/dist/azureResource/services/terminalService.azure.shellTypeRequired" ItemType="0" PsrId="308" Leaf="true">
        <Str Cat="Text">
          <Val><![CDATA[You must pick a shell type]]></Val>
          <Tgt Cat="Text" Stat="Loc" Orig="New">
            <Val><![CDATA[您必須挑選殼層類型]]></Val>
          </Tgt>
        </Str>
        <Disp Icon="Str" />
      </Item>
      <Item ItemId=";extensions/azurecore/dist/azureResource/tree/accountTreeNode.azure.resource.tree.accountTreeNode.credentialError" ItemType="0" PsrId="308" Leaf="true">
        <Str Cat="Text">
          <Val><![CDATA[Failed to get credential for account {0}. Please refresh the account.]]></Val>
          <Tgt Cat="Text" Stat="Loc" Orig="New">
            <Val><![CDATA[無法取得帳戶 {0} 的認證。請重新整理該帳戶。]]></Val>
          </Tgt>
        </Str>
        <Disp Icon="Str" />
      </Item>
      <Item ItemId=";extensions/azurecore/dist/azureResource/tree/flatAccountTreeNode.azure.resource.tree.accountTreeNode.title" ItemType="0" PsrId="308" InstFlg="true" Leaf="true">
        <Str Cat="Text">
          <Val><![CDATA[{0} ({1}/{2} subscriptions)]]></Val>
          <Tgt Cat="Text" Stat="Loc" Orig="New">
            <Val><![CDATA[{0} ({1}/{2} 個訂閱)]]></Val>
          </Tgt>
        </Str>
        <Disp Icon="Str" />
      </Item>
      <Item ItemId=";extensions/azurecore/dist/azureResource/tree/flatAccountTreeNode.azure.resource.tree.accountTreeNode.titleLoading" ItemType="0" PsrId="308" Leaf="true">
        <Str Cat="Text">
          <Val><![CDATA[{0} - Loading...]]></Val>
          <Tgt Cat="Text" Stat="Loc" Orig="New">
            <Val><![CDATA[{0} - 正在載入...]]></Val>
          </Tgt>
        </Str>
        <Disp Icon="Str" />
      </Item>
      <Item ItemId=";extensions/azurecore/dist/azureResource/tree/treeProvider.azure.resource.tree.treeProvider.loadingLabel" ItemType="0" PsrId="308" Leaf="true">
        <Str Cat="Text">
          <Val><![CDATA[Loading ...]]></Val>
          <Tgt Cat="Text" Stat="Loc" Orig="New">
            <Val><![CDATA[正在載入...]]></Val>
          </Tgt>
        </Str>
        <Disp Icon="Str" />
      </Item>
      <Item ItemId=";extensions/azurecore/dist/azureResource/utils.azure.accounts.getResourceGroups.queryError" ItemType="0" PsrId="308" Leaf="true">
        <Str Cat="Text">
          <Val><![CDATA[Error fetching resource groups for account {0} ({1}) subscription {2} ({3}) tenant {4} : {5}]]></Val>
          <Tgt Cat="Text" Stat="Loc" Orig="New">
            <Val><![CDATA[擷取帳戶 {0} ({1}) 訂閱 {2} ({3}) 租用戶 {4} 的資源群組時發生錯誤: {5}]]></Val>
          </Tgt>
        </Str>
        <Disp Icon="Str" />
      </Item>
      <Item ItemId=";extensions/azurecore/dist/azureResource/utils.azure.accounts.getSelectedSubscriptions.queryError" ItemType="0" PsrId="308" Leaf="true">
        <Str Cat="Text">
          <Val><![CDATA[Error fetching subscriptions for account {0} : {1}]]></Val>
          <Tgt Cat="Text" Stat="Loc" Orig="New">
            <Val><![CDATA[擷取帳戶 {0} 的訂閱時發生錯誤: {1}]]></Val>
          </Tgt>
        </Str>
        <Disp Icon="Str" />
      </Item>
      <Item ItemId=";extensions/azurecore/dist/azureResource/utils.azure.accounts.getSubscriptions.queryError" ItemType="0" PsrId="308" Leaf="true">
        <Str Cat="Text">
          <Val><![CDATA[Error fetching subscriptions for account {0} tenant {1} : {2}]]></Val>
          <Tgt Cat="Text" Stat="Loc" Orig="New">
            <Val><![CDATA[擷取帳戶 {0} 租用戶 {1} 的訂閱時發生錯誤: {2}]]></Val>
          </Tgt>
        </Str>
        <Disp Icon="Str" />
      </Item>
      <Item ItemId=";extensions/azurecore/dist/azureResource/utils.azure.accounts.runResourceQuery.errors.invalidQuery" ItemType="0" PsrId="308" Leaf="true">
        <Str Cat="Text">
          <Val><![CDATA[Invalid query]]></Val>
          <Tgt Cat="Text" Stat="Loc" Orig="New">
            <Val><![CDATA[查詢無效]]></Val>
          </Tgt>
        </Str>
        <Disp Icon="Str" />
      </Item>
      <Item ItemId=";extensions/azurecore/dist/azureResource/utils.azure.resource.error" ItemType="0" PsrId="308" Leaf="true">
        <Str Cat="Text">
          <Val><![CDATA[Error: {0}]]></Val>
          <Tgt Cat="Text" Stat="Loc" Orig="New">
            <Val><![CDATA[錯誤: {0}]]></Val>
          </Tgt>
        </Str>
        <Disp Icon="Str" />
      </Item>
      <Item ItemId=";extensions/azurecore/dist/localizedConstants.azure.azureResourcesGridTitle" ItemType="0" PsrId="308" Leaf="true">
        <Str Cat="Text">
          <Val><![CDATA[Azure Resources (Preview)]]></Val>
          <Tgt Cat="Text" Stat="Loc" Orig="New">
            <Val><![CDATA[Azure 資源 (預覽)]]></Val>
          </Tgt>
        </Str>
        <Disp Icon="Str" />
      </Item>
      <Item ItemId=";extensions/azurecore/dist/localizedConstants.azure.unableToOpenAzureLink" ItemType="0" PsrId="308" Leaf="true">
        <Str Cat="Text">
          <Val><![CDATA[Unable to open link, missing required values]]></Val>
          <Tgt Cat="Text" Stat="Loc" Orig="New">
            <Val><![CDATA[無法開啟連結，缺少必要值]]></Val>
          </Tgt>
        </Str>
        <Disp Icon="Str" />
      </Item>
      <Item ItemId=";extensions/azurecore/dist/localizedConstants.azurecore.australiacentral" ItemType="0" PsrId="308" Leaf="true">
        <Str Cat="Text">
          <Val><![CDATA[Australia Central]]></Val>
          <Tgt Cat="Text" Stat="Loc" Orig="New">
            <Val><![CDATA[澳洲中部]]></Val>
          </Tgt>
        </Str>
        <Disp Icon="Str" />
      </Item>
      <Item ItemId=";extensions/azurecore/dist/localizedConstants.azurecore.australiacentral2" ItemType="0" PsrId="308" Leaf="true">
        <Str Cat="Text">
          <Val><![CDATA[Australia Central 2]]></Val>
          <Tgt Cat="Text" Stat="Loc" Orig="New">
            <Val><![CDATA[澳洲中部 2]]></Val>
          </Tgt>
        </Str>
        <Disp Icon="Str" />
      </Item>
      <Item ItemId=";extensions/azurecore/dist/localizedConstants.azurecore.australiaeast" ItemType="0" PsrId="308" Leaf="true">
        <Str Cat="Text">
          <Val><![CDATA[Australia East]]></Val>
          <Tgt Cat="Text" Stat="Loc" Orig="New">
            <Val><![CDATA[澳洲東部]]></Val>
          </Tgt>
        </Str>
        <Disp Icon="Str" />
      </Item>
      <Item ItemId=";extensions/azurecore/dist/localizedConstants.azurecore.australiasoutheast" ItemType="0" PsrId="308" Leaf="true">
        <Str Cat="Text">
          <Val><![CDATA[Australia Southeast]]></Val>
          <Tgt Cat="Text" Stat="Loc" Orig="New">
            <Val><![CDATA[澳洲東南部]]></Val>
          </Tgt>
        </Str>
        <Disp Icon="Str" />
      </Item>
      <Item ItemId=";extensions/azurecore/dist/localizedConstants.azurecore.azureArcPostgres" ItemType="0" PsrId="308" Leaf="true">
        <Str Cat="Text">
          <Val><![CDATA[Azure Arc enabled PostgreSQL Hyperscale]]></Val>
          <Tgt Cat="Text" Stat="Loc" Orig="New">
            <Val><![CDATA[已啟用 Azure Arc 的 PostgreSQL 超大規模資料庫]]></Val>
          </Tgt>
        </Str>
        <Disp Icon="Str" />
      </Item>
      <Item ItemId=";extensions/azurecore/dist/localizedConstants.azurecore.azureArcService" ItemType="0" PsrId="308" Leaf="true">
        <Str Cat="Text">
          <Val><![CDATA[Data Service - Azure Arc]]></Val>
          <Tgt Cat="Text" Stat="Loc" Orig="New">
            <Val><![CDATA[資料服務 - Azure Arc]]></Val>
          </Tgt>
        </Str>
        <Disp Icon="Str" />
      </Item>
      <Item ItemId=";extensions/azurecore/dist/localizedConstants.azurecore.azureArcsqlManagedInstance" ItemType="0" PsrId="308" Leaf="true">
        <Str Cat="Text">
          <Val><![CDATA[SQL managed instance - Azure Arc]]></Val>
          <Tgt Cat="Text" Stat="Loc" Orig="New">
            <Val><![CDATA[SQL 受控執行個體 - Azure Arc]]></Val>
          </Tgt>
        </Str>
        <Disp Icon="Str" />
      </Item>
      <Item ItemId=";extensions/azurecore/dist/localizedConstants.azurecore.brazilsouth" ItemType="0" PsrId="308" Leaf="true">
        <Str Cat="Text">
          <Val><![CDATA[Brazil South]]></Val>
          <Tgt Cat="Text" Stat="Loc" Orig="New">
            <Val><![CDATA[巴西南部]]></Val>
          </Tgt>
        </Str>
        <Disp Icon="Str" />
      </Item>
      <Item ItemId=";extensions/azurecore/dist/localizedConstants.azurecore.brazilsoutheast" ItemType="0" PsrId="308" Leaf="true">
        <Str Cat="Text">
          <Val><![CDATA[Brazil Southeast]]></Val>
          <Tgt Cat="Text" Stat="Loc" Orig="New">
            <Val><![CDATA[巴西東南部]]></Val>
          </Tgt>
        </Str>
        <Disp Icon="Str" />
      </Item>
      <Item ItemId=";extensions/azurecore/dist/localizedConstants.azurecore.canadacentral" ItemType="0" PsrId="308" Leaf="true">
        <Str Cat="Text">
          <Val><![CDATA[Canada Central]]></Val>
          <Tgt Cat="Text" Stat="Loc" Orig="New">
            <Val><![CDATA[加拿大中部]]></Val>
          </Tgt>
        </Str>
        <Disp Icon="Str" />
      </Item>
      <Item ItemId=";extensions/azurecore/dist/localizedConstants.azurecore.canadaeast" ItemType="0" PsrId="308" Leaf="true">
        <Str Cat="Text">
          <Val><![CDATA[Canada East]]></Val>
          <Tgt Cat="Text" Stat="Loc" Orig="New">
            <Val><![CDATA[加拿大東部]]></Val>
          </Tgt>
        </Str>
        <Disp Icon="Str" />
      </Item>
      <Item ItemId=";extensions/azurecore/dist/localizedConstants.azurecore.centralindia" ItemType="0" PsrId="308" Leaf="true">
        <Str Cat="Text">
          <Val><![CDATA[Central India]]></Val>
          <Tgt Cat="Text" Stat="Loc" Orig="New">
            <Val><![CDATA[印度中部]]></Val>
          </Tgt>
        </Str>
        <Disp Icon="Str" />
      </Item>
      <Item ItemId=";extensions/azurecore/dist/localizedConstants.azurecore.centralus" ItemType="0" PsrId="308" Leaf="true">
        <Str Cat="Text">
          <Val><![CDATA[Central US]]></Val>
          <Tgt Cat="Text" Stat="Loc" Orig="New">
            <Val><![CDATA[美國中部]]></Val>
          </Tgt>
        </Str>
        <Disp Icon="Str" />
      </Item>
      <Item ItemId=";extensions/azurecore/dist/localizedConstants.azurecore.centraluseuap" ItemType="0" PsrId="308" Leaf="true">
        <Str Cat="Text">
          <Val><![CDATA[Central US EUAP]]></Val>
          <Tgt Cat="Text" Stat="Loc" Orig="New">
            <Val><![CDATA[美國中部 EUAP]]></Val>
          </Tgt>
        </Str>
        <Disp Icon="Str" />
      </Item>
      <Item ItemId=";extensions/azurecore/dist/localizedConstants.azurecore.eastasia" ItemType="0" PsrId="308" Leaf="true">
        <Str Cat="Text">
          <Val><![CDATA[East Asia]]></Val>
          <Tgt Cat="Text" Stat="Loc" Orig="New">
            <Val><![CDATA[東亞]]></Val>
          </Tgt>
        </Str>
        <Disp Icon="Str" />
      </Item>
      <Item ItemId=";extensions/azurecore/dist/localizedConstants.azurecore.eastus" ItemType="0" PsrId="308" Leaf="true">
        <Str Cat="Text">
          <Val><![CDATA[East US]]></Val>
          <Tgt Cat="Text" Stat="Loc" Orig="New">
            <Val><![CDATA[美國東部]]></Val>
          </Tgt>
        </Str>
        <Disp Icon="Str" />
      </Item>
      <Item ItemId=";extensions/azurecore/dist/localizedConstants.azurecore.eastus2" ItemType="0" PsrId="308" Leaf="true">
        <Str Cat="Text">
          <Val><![CDATA[East US 2]]></Val>
          <Tgt Cat="Text" Stat="Loc" Orig="New">
            <Val><![CDATA[美國東部 2]]></Val>
          </Tgt>
        </Str>
        <Disp Icon="Str" />
      </Item>
      <Item ItemId=";extensions/azurecore/dist/localizedConstants.azurecore.eastus2euap" ItemType="0" PsrId="308" Leaf="true">
        <Str Cat="Text">
          <Val><![CDATA[East US 2 EUAP]]></Val>
          <Tgt Cat="Text" Stat="Loc" Orig="New">
            <Val><![CDATA[美國東部 2 EUAP]]></Val>
          </Tgt>
        </Str>
        <Disp Icon="Str" />
      </Item>
      <Item ItemId=";extensions/azurecore/dist/localizedConstants.azurecore.extensionName" ItemType="0" PsrId="308" Leaf="true">
        <Str Cat="Text">
          <Val><![CDATA[Azure Accounts]]></Val>
          <Tgt Cat="Text" Stat="Loc" Orig="New">
            <Val><![CDATA[Azure 帳戶]]></Val>
          </Tgt>
        </Str>
        <Disp Icon="Str" />
      </Item>
      <Item ItemId=";extensions/azurecore/dist/localizedConstants.azurecore.francecentral" ItemType="0" PsrId="308" Leaf="true">
        <Str Cat="Text">
          <Val><![CDATA[France Central]]></Val>
          <Tgt Cat="Text" Stat="Loc" Orig="New">
            <Val><![CDATA[法國中部]]></Val>
          </Tgt>
        </Str>
        <Disp Icon="Str" />
      </Item>
      <Item ItemId=";extensions/azurecore/dist/localizedConstants.azurecore.francesouth" ItemType="0" PsrId="308" Leaf="true">
        <Str Cat="Text">
          <Val><![CDATA[France South]]></Val>
          <Tgt Cat="Text" Stat="Loc" Orig="New">
            <Val><![CDATA[法國南部]]></Val>
          </Tgt>
        </Str>
        <Disp Icon="Str" />
      </Item>
      <Item ItemId=";extensions/azurecore/dist/localizedConstants.azurecore.germanynorth" ItemType="0" PsrId="308" Leaf="true">
        <Str Cat="Text">
          <Val><![CDATA[Germany North]]></Val>
          <Tgt Cat="Text" Stat="Loc" Orig="New">
            <Val><![CDATA[德國北部]]></Val>
          </Tgt>
        </Str>
        <Disp Icon="Str" />
      </Item>
      <Item ItemId=";extensions/azurecore/dist/localizedConstants.azurecore.germanywestcentral" ItemType="0" PsrId="308" Leaf="true">
        <Str Cat="Text">
          <Val><![CDATA[Germany West Central]]></Val>
          <Tgt Cat="Text" Stat="Loc" Orig="New">
            <Val><![CDATA[德國中西部]]></Val>
          </Tgt>
        </Str>
        <Disp Icon="Str" />
      </Item>
      <Item ItemId=";extensions/azurecore/dist/localizedConstants.azurecore.invalidAzureAccount" ItemType="0" PsrId="308" Leaf="true">
        <Str Cat="Text">
          <Val><![CDATA[Invalid account]]></Val>
          <Tgt Cat="Text" Stat="Loc" Orig="New">
            <Val><![CDATA[帳戶無效]]></Val>
          </Tgt>
        </Str>
        <Disp Icon="Str" />
      </Item>
      <Item ItemId=";extensions/azurecore/dist/localizedConstants.azurecore.invalidTenant" ItemType="0" PsrId="308" Leaf="true">
        <Str Cat="Text">
          <Val><![CDATA[Invalid tenant for subscription]]></Val>
          <Tgt Cat="Text" Stat="Loc" Orig="New">
            <Val><![CDATA[訂閱的租用戶無效]]></Val>
          </Tgt>
        </Str>
        <Disp Icon="Str" />
      </Item>
      <Item ItemId=";extensions/azurecore/dist/localizedConstants.azurecore.japaneast" ItemType="0" PsrId="308" Leaf="true">
        <Str Cat="Text">
          <Val><![CDATA[Japan East]]></Val>
          <Tgt Cat="Text" Stat="Loc" Orig="New">
            <Val><![CDATA[日本東部]]></Val>
          </Tgt>
        </Str>
        <Disp Icon="Str" />
      </Item>
      <Item ItemId=";extensions/azurecore/dist/localizedConstants.azurecore.japanwest" ItemType="0" PsrId="308" Leaf="true">
        <Str Cat="Text">
          <Val><![CDATA[Japan West]]></Val>
          <Tgt Cat="Text" Stat="Loc" Orig="New">
            <Val><![CDATA[日本西部]]></Val>
          </Tgt>
        </Str>
        <Disp Icon="Str" />
      </Item>
      <Item ItemId=";extensions/azurecore/dist/localizedConstants.azurecore.koreacentral" ItemType="0" PsrId="308" Leaf="true">
        <Str Cat="Text">
          <Val><![CDATA[Korea Central]]></Val>
          <Tgt Cat="Text" Stat="Loc" Orig="New">
            <Val><![CDATA[南韓中部]]></Val>
          </Tgt>
        </Str>
        <Disp Icon="Str" />
      </Item>
      <Item ItemId=";extensions/azurecore/dist/localizedConstants.azurecore.koreasouth" ItemType="0" PsrId="308" Leaf="true">
        <Str Cat="Text">
          <Val><![CDATA[Korea South]]></Val>
          <Tgt Cat="Text" Stat="Loc" Orig="New">
            <Val><![CDATA[南韓南部]]></Val>
          </Tgt>
        </Str>
        <Disp Icon="Str" />
      </Item>
      <Item ItemId=";extensions/azurecore/dist/localizedConstants.azurecore.location" ItemType="0" PsrId="308" Leaf="true">
        <Str Cat="Text">
          <Val><![CDATA[Location]]></Val>
          <Tgt Cat="Text" Stat="Loc" Orig="New">
            <Val><![CDATA[位置]]></Val>
          </Tgt>
        </Str>
        <Disp Icon="Str" />
      </Item>
      <Item ItemId=";extensions/azurecore/dist/localizedConstants.azurecore.name" ItemType="0" PsrId="308" Leaf="true">
        <Str Cat="Text">
          <Val><![CDATA[Name]]></Val>
          <Tgt Cat="Text" Stat="Loc" Orig="New">
            <Val><![CDATA[名稱]]></Val>
          </Tgt>
        </Str>
        <Disp Icon="Str" />
      </Item>
      <Item ItemId=";extensions/azurecore/dist/localizedConstants.azurecore.northcentralus" ItemType="0" PsrId="308" Leaf="true">
        <Str Cat="Text">
          <Val><![CDATA[North Central US]]></Val>
          <Tgt Cat="Text" Stat="Loc" Orig="New">
            <Val><![CDATA[美國中北部]]></Val>
          </Tgt>
        </Str>
        <Disp Icon="Str" />
      </Item>
      <Item ItemId=";extensions/azurecore/dist/localizedConstants.azurecore.northeurope" ItemType="0" PsrId="308" Leaf="true">
        <Str Cat="Text">
          <Val><![CDATA[North Europe]]></Val>
          <Tgt Cat="Text" Stat="Loc" Orig="New">
            <Val><![CDATA[北歐]]></Val>
          </Tgt>
        </Str>
        <Disp Icon="Str" />
      </Item>
      <Item ItemId=";extensions/azurecore/dist/localizedConstants.azurecore.norwayeast" ItemType="0" PsrId="308" Leaf="true">
        <Str Cat="Text">
          <Val><![CDATA[Norway East]]></Val>
          <Tgt Cat="Text" Stat="Loc" Orig="New">
            <Val><![CDATA[挪威東部]]></Val>
          </Tgt>
        </Str>
        <Disp Icon="Str" />
      </Item>
      <Item ItemId=";extensions/azurecore/dist/localizedConstants.azurecore.norwaywest" ItemType="0" PsrId="308" Leaf="true">
        <Str Cat="Text">
          <Val><![CDATA[Norway West]]></Val>
          <Tgt Cat="Text" Stat="Loc" Orig="New">
            <Val><![CDATA[挪威西部]]></Val>
          </Tgt>
        </Str>
        <Disp Icon="Str" />
      </Item>
      <Item ItemId=";extensions/azurecore/dist/localizedConstants.azurecore.postgresServer" ItemType="0" PsrId="308" Leaf="true">
        <Str Cat="Text">
          <Val><![CDATA[Azure Database for PostgreSQL server]]></Val>
          <Tgt Cat="Text" Stat="Loc" Orig="New">
            <Val><![CDATA[適用於 PostgreSQL 的 Azure 資料庫伺服器]]></Val>
          </Tgt>
        </Str>
        <Disp Icon="Str" />
      </Item>
      <Item ItemId=";extensions/azurecore/dist/localizedConstants.azurecore.reload" ItemType="0" PsrId="308" Leaf="true">
        <Str Cat="Text">
          <Val><![CDATA[Reload]]></Val>
          <Tgt Cat="Text" Stat="Loc" Orig="New">
            <Val><![CDATA[重新載入]]></Val>
          </Tgt>
        </Str>
        <Disp Icon="Str" />
      </Item>
      <Item ItemId=";extensions/azurecore/dist/localizedConstants.azurecore.requiresReload" ItemType="0" PsrId="308" Leaf="true">
        <Str Cat="Text">
          <Val><![CDATA[Modifying this setting requires reloading the window for all changes to take effect.]]></Val>
          <Tgt Cat="Text" Stat="Loc" Orig="New">
            <Val><![CDATA[修改此設定需要重新載入視窗，使所有變更生效。]]></Val>
          </Tgt>
        </Str>
        <Disp Icon="Str" />
      </Item>
      <Item ItemId=";extensions/azurecore/dist/localizedConstants.azurecore.resourceGroup" ItemType="0" PsrId="308" Leaf="true">
        <Str Cat="Text">
          <Val><![CDATA[Resource group]]></Val>
          <Tgt Cat="Text" Stat="Loc" Orig="New">
            <Val><![CDATA[資源群組]]></Val>
          </Tgt>
        </Str>
        <Disp Icon="Str" />
      </Item>
      <Item ItemId=";extensions/azurecore/dist/localizedConstants.azurecore.resourceType" ItemType="0" PsrId="308" Leaf="true">
        <Str Cat="Text">
          <Val><![CDATA[Resource type]]></Val>
          <Tgt Cat="Text" Stat="Loc" Orig="New">
            <Val><![CDATA[資源類型]]></Val>
          </Tgt>
        </Str>
        <Disp Icon="Str" />
      </Item>
      <Item ItemId=";extensions/azurecore/dist/localizedConstants.azurecore.southafricanorth" ItemType="0" PsrId="308" Leaf="true">
        <Str Cat="Text">
          <Val><![CDATA[South Africa North]]></Val>
          <Tgt Cat="Text" Stat="Loc" Orig="New">
            <Val><![CDATA[南非北部]]></Val>
          </Tgt>
        </Str>
        <Disp Icon="Str" />
      </Item>
      <Item ItemId=";extensions/azurecore/dist/localizedConstants.azurecore.southafricawest" ItemType="0" PsrId="308" Leaf="true">
        <Str Cat="Text">
          <Val><![CDATA[South Africa West]]></Val>
          <Tgt Cat="Text" Stat="Loc" Orig="New">
            <Val><![CDATA[南非西部]]></Val>
          </Tgt>
        </Str>
        <Disp Icon="Str" />
      </Item>
      <Item ItemId=";extensions/azurecore/dist/localizedConstants.azurecore.southcentralus" ItemType="0" PsrId="308" Leaf="true">
        <Str Cat="Text">
          <Val><![CDATA[South Central US]]></Val>
          <Tgt Cat="Text" Stat="Loc" Orig="New">
            <Val><![CDATA[美國中南部]]></Val>
          </Tgt>
        </Str>
        <Disp Icon="Str" />
      </Item>
      <Item ItemId=";extensions/azurecore/dist/localizedConstants.azurecore.southeastasia" ItemType="0" PsrId="308" Leaf="true">
        <Str Cat="Text">
          <Val><![CDATA[Southeast Asia]]></Val>
          <Tgt Cat="Text" Stat="Loc" Orig="New">
            <Val><![CDATA[東南亞]]></Val>
          </Tgt>
        </Str>
        <Disp Icon="Str" />
      </Item>
      <Item ItemId=";extensions/azurecore/dist/localizedConstants.azurecore.southindia" ItemType="0" PsrId="308" Leaf="true">
        <Str Cat="Text">
          <Val><![CDATA[South India]]></Val>
          <Tgt Cat="Text" Stat="Loc" Orig="New">
            <Val><![CDATA[印度南部]]></Val>
          </Tgt>
        </Str>
        <Disp Icon="Str" />
      </Item>
      <Item ItemId=";extensions/azurecore/dist/localizedConstants.azurecore.sqlDatabase" ItemType="0" PsrId="308" Leaf="true">
        <Str Cat="Text">
          <Val><![CDATA[SQL database]]></Val>
          <Tgt Cat="Text" Stat="Loc" Orig="New">
            <Val><![CDATA[SQL 資料庫]]></Val>
          </Tgt>
        </Str>
        <Disp Icon="Str" />
      </Item>
      <Item ItemId=";extensions/azurecore/dist/localizedConstants.azurecore.sqlManagedInstance" ItemType="0" PsrId="308" Leaf="true">
        <Str Cat="Text">
          <Val><![CDATA[SQL managed instance]]></Val>
          <Tgt Cat="Text" Stat="Loc" Orig="New">
            <Val><![CDATA[SQL 受控執行個體]]></Val>
          </Tgt>
        </Str>
        <Disp Icon="Str" />
      </Item>
      <Item ItemId=";extensions/azurecore/dist/localizedConstants.azurecore.sqlServer" ItemType="0" PsrId="308" Leaf="true">
        <Str Cat="Text">
          <Val><![CDATA[SQL server]]></Val>
          <Tgt Cat="Text" Stat="Loc" Orig="New">
            <Val><![CDATA[SQL 伺服器]]></Val>
          </Tgt>
        </Str>
        <Disp Icon="Str" />
      </Item>
      <Item ItemId=";extensions/azurecore/dist/localizedConstants.azurecore.sqlServerArc" ItemType="0" PsrId="308" Leaf="true">
        <Str Cat="Text">
          <Val><![CDATA[SQL Server - Azure Arc]]></Val>
          <Tgt Cat="Text" Stat="Loc" Orig="New">
            <Val><![CDATA[SQL Server - Azure Arc]]></Val>
          </Tgt>
        </Str>
        <Disp Icon="Str" />
      </Item>
      <Item ItemId=";extensions/azurecore/dist/localizedConstants.azurecore.subscription" ItemType="0" PsrId="308" Leaf="true">
        <Str Cat="Text">
          <Val><![CDATA[Subscription]]></Val>
          <Tgt Cat="Text" Stat="Loc" Orig="New">
            <Val><![CDATA[訂閱]]></Val>
          </Tgt>
        </Str>
        <Disp Icon="Str" />
      </Item>
      <Item ItemId=";extensions/azurecore/dist/localizedConstants.azurecore.switzerlandnorth" ItemType="0" PsrId="308" Leaf="true">
        <Str Cat="Text">
          <Val><![CDATA[Switzerland North]]></Val>
          <Tgt Cat="Text" Stat="Loc" Orig="New">
            <Val><![CDATA[瑞士北部]]></Val>
          </Tgt>
        </Str>
        <Disp Icon="Str" />
      </Item>
      <Item ItemId=";extensions/azurecore/dist/localizedConstants.azurecore.switzerlandwest" ItemType="0" PsrId="308" Leaf="true">
        <Str Cat="Text">
          <Val><![CDATA[Switzerland West]]></Val>
          <Tgt Cat="Text" Stat="Loc" Orig="New">
            <Val><![CDATA[瑞士西部]]></Val>
          </Tgt>
        </Str>
        <Disp Icon="Str" />
      </Item>
      <Item ItemId=";extensions/azurecore/dist/localizedConstants.azurecore.typeIcon" ItemType="0" PsrId="308" Leaf="true">
        <Str Cat="Text">
          <Val><![CDATA[Type Icon]]></Val>
          <Tgt Cat="Text" Stat="Loc" Orig="New">
            <Val><![CDATA[類型圖示]]></Val>
          </Tgt>
        </Str>
        <Disp Icon="Str" />
      </Item>
      <Item ItemId=";extensions/azurecore/dist/localizedConstants.azurecore.uaecentral" ItemType="0" PsrId="308" Leaf="true">
        <Str Cat="Text">
          <Val><![CDATA[UAE Central]]></Val>
          <Tgt Cat="Text" Stat="Loc" Orig="New">
            <Val><![CDATA[阿拉伯聯合大公國中部]]></Val>
          </Tgt>
        </Str>
        <Disp Icon="Str" />
      </Item>
      <Item ItemId=";extensions/azurecore/dist/localizedConstants.azurecore.uaenorth" ItemType="0" PsrId="308" Leaf="true">
        <Str Cat="Text">
          <Val><![CDATA[UAE North]]></Val>
          <Tgt Cat="Text" Stat="Loc" Orig="New">
            <Val><![CDATA[阿拉伯聯合大公國北部]]></Val>
          </Tgt>
        </Str>
        <Disp Icon="Str" />
      </Item>
      <Item ItemId=";extensions/azurecore/dist/localizedConstants.azurecore.uksouth" ItemType="0" PsrId="308" Leaf="true">
        <Str Cat="Text">
          <Val><![CDATA[UK South]]></Val>
          <Tgt Cat="Text" Stat="Loc" Orig="New">
            <Val><![CDATA[英國南部]]></Val>
          </Tgt>
        </Str>
        <Disp Icon="Str" />
      </Item>
      <Item ItemId=";extensions/azurecore/dist/localizedConstants.azurecore.ukwest" ItemType="0" PsrId="308" Leaf="true">
        <Str Cat="Text">
          <Val><![CDATA[UK West]]></Val>
          <Tgt Cat="Text" Stat="Loc" Orig="New">
            <Val><![CDATA[英國西部]]></Val>
          </Tgt>
        </Str>
        <Disp Icon="Str" />
      </Item>
      <Item ItemId=";extensions/azurecore/dist/localizedConstants.azurecore.unableToFetchToken" ItemType="0" PsrId="308" Leaf="true">
        <Str Cat="Text">
          <Val><![CDATA[Unable to get token for tenant {0}]]></Val>
          <Tgt Cat="Text" Stat="Loc" Orig="New">
            <Val><![CDATA[無法取得租用戶 {0} 的權杖]]></Val>
          </Tgt>
        </Str>
        <Disp Icon="Str" />
      </Item>
      <Item ItemId=";extensions/azurecore/dist/localizedConstants.azurecore.westcentralus" ItemType="0" PsrId="308" Leaf="true">
        <Str Cat="Text">
          <Val><![CDATA[West Central US]]></Val>
          <Tgt Cat="Text" Stat="Loc" Orig="New">
            <Val><![CDATA[美國中西部]]></Val>
          </Tgt>
        </Str>
        <Disp Icon="Str" />
      </Item>
      <Item ItemId=";extensions/azurecore/dist/localizedConstants.azurecore.westeurope" ItemType="0" PsrId="308" Leaf="true">
        <Str Cat="Text">
          <Val><![CDATA[West Europe]]></Val>
          <Tgt Cat="Text" Stat="Loc" Orig="New">
            <Val><![CDATA[西歐]]></Val>
          </Tgt>
        </Str>
        <Disp Icon="Str" />
      </Item>
      <Item ItemId=";extensions/azurecore/dist/localizedConstants.azurecore.westindia" ItemType="0" PsrId="308" Leaf="true">
        <Str Cat="Text">
          <Val><![CDATA[West India]]></Val>
          <Tgt Cat="Text" Stat="Loc" Orig="New">
            <Val><![CDATA[印度西部]]></Val>
          </Tgt>
        </Str>
        <Disp Icon="Str" />
      </Item>
      <Item ItemId=";extensions/azurecore/dist/localizedConstants.azurecore.westus" ItemType="0" PsrId="308" Leaf="true">
        <Str Cat="Text">
          <Val><![CDATA[West US]]></Val>
          <Tgt Cat="Text" Stat="Loc" Orig="New">
            <Val><![CDATA[美國西部]]></Val>
          </Tgt>
        </Str>
        <Disp Icon="Str" />
      </Item>
      <Item ItemId=";extensions/azurecore/dist/localizedConstants.azurecore.westus2" ItemType="0" PsrId="308" Leaf="true">
        <Str Cat="Text">
          <Val><![CDATA[West US 2]]></Val>
          <Tgt Cat="Text" Stat="Loc" Orig="New">
            <Val><![CDATA[美國西部 2]]></Val>
          </Tgt>
        </Str>
        <Disp Icon="Str" />
      </Item>
      <Item ItemId=";extensions/azurecore/package.accounts.clearTokenCache" ItemType="0" PsrId="308" Leaf="true">
        <Str Cat="Text">
          <Val><![CDATA[Clear Azure Account Token Cache]]></Val>
          <Tgt Cat="Text" Stat="Loc" Orig="New">
            <Val><![CDATA[清除 Azure 帳戶權杖快取]]></Val>
          </Tgt>
        </Str>
        <Disp Icon="Str" />
      </Item>
      <Item ItemId=";extensions/azurecore/package.azure.description" ItemType="0" PsrId="308" Leaf="true">
        <Str Cat="Text">
          <Val><![CDATA[Browse and work with Azure resources]]></Val>
          <Tgt Cat="Text" Stat="Loc" Orig="New">
            <Val><![CDATA[瀏覽並使用 Azure 資源]]></Val>
          </Tgt>
        </Str>
        <Disp Icon="Str" />
      </Item>
      <Item ItemId=";extensions/azurecore/package.azure.displayName" ItemType="0" PsrId="308" Leaf="true">
        <Str Cat="Text">
          <Val><![CDATA[Azure (Core)]]></Val>
          <Tgt Cat="Text" Stat="Loc" Orig="New">
            <Val><![CDATA[Azure (核心)]]></Val>
          </Tgt>
        </Str>
        <Disp Icon="Str" />
      </Item>
      <Item ItemId=";extensions/azurecore/package.azure.openInAzurePortal.title" ItemType="0" PsrId="308" Leaf="true">
        <Str Cat="Text">
          <Val><![CDATA[Open in Azure Portal]]></Val>
          <Tgt Cat="Text" Stat="Loc" Orig="New">
            <Val><![CDATA[在 Azure 入口網站中開啟]]></Val>
          </Tgt>
        </Str>
        <Disp Icon="Str" />
      </Item>
      <Item ItemId=";extensions/azurecore/package.azure.resource.config.filter.description" ItemType="0" PsrId="308" Leaf="true">
        <Str Cat="Text">
          <Val><![CDATA[The resource filter, each element is an account id, a subscription id and name separated by a slash]]></Val>
          <Tgt Cat="Text" Stat="Loc" Orig="New">
            <Val><![CDATA[資源篩選條件，每個元素都是以正斜線分隔的帳戶識別碼、訂用帳戶識別碼和名稱]]></Val>
          </Tgt>
        </Str>
        <Disp Icon="Str" />
      </Item>
      <Item ItemId=";extensions/azurecore/package.azure.resource.config.title" ItemType="0" PsrId="308" Leaf="true">
        <Str Cat="Text">
          <Val><![CDATA[Azure Resource Configuration]]></Val>
          <Tgt Cat="Text" Stat="Loc" Orig="New">
            <Val><![CDATA[Azure 資源組態]]></Val>
          </Tgt>
        </Str>
        <Disp Icon="Str" />
      </Item>
      <Item ItemId=";extensions/azurecore/package.azure.resource.connectsqldb.title" ItemType="0" PsrId="308" Leaf="true">
        <Str Cat="Text">
          <Val><![CDATA[Add to Servers]]></Val>
          <Tgt Cat="Text" Stat="Loc" Orig="New">
            <Val><![CDATA[新增至伺服器]]></Val>
          </Tgt>
        </Str>
        <Disp Icon="Str" />
      </Item>
      <Item ItemId=";extensions/azurecore/package.azure.resource.connectsqlserver.title" ItemType="0" PsrId="308" Leaf="true">
        <Str Cat="Text">
          <Val><![CDATA[Connect]]></Val>
          <Tgt Cat="Text" Stat="Loc" Orig="New">
            <Val><![CDATA[連線]]></Val>
          </Tgt>
        </Str>
        <Disp Icon="Str" />
      </Item>
      <Item ItemId=";extensions/azurecore/package.azure.resource.explorer.title" ItemType="0" PsrId="308" Leaf="true">
        <Str Cat="Text">
          <Val><![CDATA[Azure]]></Val>
          <Tgt Cat="Text" Stat="Loc" Orig="New">
            <Val><![CDATA[Azure]]></Val>
          </Tgt>
        </Str>
        <Disp Icon="Str" />
      </Item>
      <Item ItemId=";extensions/azurecore/package.azure.resource.refresh.title" ItemType="0" PsrId="308" Leaf="true">
        <Str Cat="Text">
          <Val><![CDATA[Refresh]]></Val>
          <Tgt Cat="Text" Stat="Loc" Orig="New">
            <Val><![CDATA[重新整理]]></Val>
          </Tgt>
        </Str>
        <Disp Icon="Str" />
      </Item>
      <Item ItemId=";extensions/azurecore/package.azure.resource.refreshall.title" ItemType="0" PsrId="308" Leaf="true">
        <Str Cat="Text">
          <Val><![CDATA[Azure: Refresh All Accounts]]></Val>
          <Tgt Cat="Text" Stat="Loc" Orig="New">
            <Val><![CDATA[Azure: 重新整理所有帳戶]]></Val>
          </Tgt>
        </Str>
        <Disp Icon="Str" />
      </Item>
      <Item ItemId=";extensions/azurecore/package.azure.resource.selectsubscriptions.title" ItemType="0" PsrId="308" Leaf="true">
        <Str Cat="Text">
          <Val><![CDATA[Select Subscriptions]]></Val>
          <Tgt Cat="Text" Stat="Loc" Orig="New">
            <Val><![CDATA[選取訂用帳戶]]></Val>
          </Tgt>
        </Str>
        <Disp Icon="Str" />
      </Item>
      <Item ItemId=";extensions/azurecore/package.azure.resource.signin.title" ItemType="0" PsrId="308" Leaf="true">
        <Str Cat="Text">
          <Val><![CDATA[Azure: Sign In]]></Val>
          <Tgt Cat="Text" Stat="Loc" Orig="New">
            <Val><![CDATA[Azure: 登入]]></Val>
          </Tgt>
        </Str>
        <Disp Icon="Str" />
      </Item>
      <Item ItemId=";extensions/azurecore/package.azure.resource.startterminal.title" ItemType="0" PsrId="308" Leaf="true">
        <Str Cat="Text">
          <Val><![CDATA[Start Cloud Shell]]></Val>
          <Tgt Cat="Text" Stat="Loc" Orig="New">
            <Val><![CDATA[啟動 Cloud Shell]]></Val>
          </Tgt>
        </Str>
        <Disp Icon="Str" />
      </Item>
      <Item ItemId=";extensions/azurecore/package.azure.resource.view.title" ItemType="0" PsrId="308" Leaf="true">
        <Str Cat="Text">
          <Val><![CDATA[Azure (Preview)]]></Val>
          <Tgt Cat="Text" Stat="Loc" Orig="New">
            <Val><![CDATA[Azure (預覽)]]></Val>
          </Tgt>
        </Str>
        <Disp Icon="Str" />
      </Item>
      <Item ItemId=";extensions/azurecore/package.azure.tenant.config.filter.description" ItemType="0" PsrId="308" Leaf="true">
        <Str Cat="Text">
          <Val><![CDATA[The list of tenant IDs to ignore when querying azure resources. Each element is a tenant id.]]></Val>
          <Tgt Cat="Text" Stat="Loc" Orig="New">
            <Val><![CDATA[查詢 Azure 資源時要忽略的租用戶識別碼清單。每個項目都是租用戶識別碼。]]></Val>
          </Tgt>
        </Str>
        <Disp Icon="Str" />
      </Item>
      <Item ItemId=";extensions/azurecore/package.azure.title" ItemType="0" PsrId="308" Leaf="true">
        <Str Cat="Text">
          <Val><![CDATA[Azure]]></Val>
          <Tgt Cat="Text" Stat="Loc" Orig="New">
            <Val><![CDATA[Azure]]></Val>
          </Tgt>
        </Str>
        <Disp Icon="Str" />
      </Item>
      <Item ItemId=";extensions/azurecore/package.config.azureAccountConfigurationSection" ItemType="0" PsrId="308" Leaf="true">
        <Str Cat="Text">
          <Val><![CDATA[Azure Account Configuration]]></Val>
          <Tgt Cat="Text" Stat="Loc" Orig="New">
            <Val><![CDATA[Azure 帳戶組態]]></Val>
          </Tgt>
        </Str>
        <Disp Icon="Str" />
      </Item>
      <Item ItemId=";extensions/azurecore/package.config.azureAuthMethodConfigurationSection" ItemType="0" PsrId="308" Leaf="true">
        <Str Cat="Text">
          <Val><![CDATA[Azure Authentication Method]]></Val>
          <Tgt Cat="Text" Stat="Loc" Orig="New">
            <Val><![CDATA[Azure 驗證方法]]></Val>
          </Tgt>
        </Str>
        <Disp Icon="Str" />
      </Item>
      <Item ItemId=";extensions/azurecore/package.config.azureCodeGrantMethod" ItemType="0" PsrId="308" Leaf="true">
        <Str Cat="Text">
          <Val><![CDATA[Code Grant Method]]></Val>
          <Tgt Cat="Text" Stat="Loc" Orig="New">
            <Val><![CDATA[代碼授與方法]]></Val>
          </Tgt>
        </Str>
        <Disp Icon="Str" />
      </Item>
      <Item ItemId=";extensions/azurecore/package.config.azureDeviceCodeMethod" ItemType="0" PsrId="308" Leaf="true">
        <Str Cat="Text">
          <Val><![CDATA[Device Code Method]]></Val>
          <Tgt Cat="Text" Stat="Loc" Orig="New">
            <Val><![CDATA[裝置代碼方法]]></Val>
          </Tgt>
        </Str>
        <Disp Icon="Str" />
      </Item>
      <Item ItemId=";extensions/azurecore/package.config.enableChinaCloudDescription" ItemType="0" PsrId="308" Leaf="true">
        <Str Cat="Text">
          <Val><![CDATA[Should Azure China integration be enabled]]></Val>
          <Tgt Cat="Text" Stat="Loc" Orig="New">
            <Val><![CDATA[是否應啟用 Azure 中國整合]]></Val>
          </Tgt>
        </Str>
        <Disp Icon="Str" />
      </Item>
      <Item ItemId=";extensions/azurecore/package.config.enableGermanyCloudDescription" ItemType="0" PsrId="308" Leaf="true">
        <Str Cat="Text">
          <Val><![CDATA[Should Azure Germany integration be enabled]]></Val>
          <Tgt Cat="Text" Stat="Loc" Orig="New">
            <Val><![CDATA[是否應啟用 Azure 德國整合]]></Val>
          </Tgt>
        </Str>
        <Disp Icon="Str" />
      </Item>
      <Item ItemId=";extensions/azurecore/package.config.enablePublicCloudDescription" ItemType="0" PsrId="308" Leaf="true">
        <Str Cat="Text">
          <Val><![CDATA[Should Azure public cloud integration be enabled]]></Val>
          <Tgt Cat="Text" Stat="Loc" Orig="New">
            <Val><![CDATA[是否應啟用 Azure 公用雲端整合]]></Val>
          </Tgt>
        </Str>
        <Disp Icon="Str" />
      </Item>
      <Item ItemId=";extensions/azurecore/package.config.enableUsGovCloudDescription" ItemType="0" PsrId="308" Leaf="true">
        <Str Cat="Text">
          <Val><![CDATA[Should US Government Azure cloud (Fairfax) integration be enabled]]></Val>
          <Tgt Cat="Text" Stat="Loc" Orig="New">
            <Val><![CDATA[是否應啟用 US Government Azure 雲端 (Fairfax) 整合]]></Val>
          </Tgt>
        </Str>
        <Disp Icon="Str" />
      </Item>
      <Item ItemId=";extensions/azurecore/package.config.enableUsNatCloudDescription" ItemType="0" PsrId="308" Leaf="true">
        <Str Cat="Text">
          <Val><![CDATA[Should US National Azure cloud integration be enabled]]></Val>
          <Tgt Cat="Text" Stat="Loc" Orig="New">
            <Val><![CDATA[是否應啟用美國國民 Azure 雲端整合]]></Val>
          </Tgt>
        </Str>
        <Disp Icon="Str" />
      </Item>
      <Item ItemId=";extensions/azurecore/package.config.noSystemKeychain" ItemType="0" PsrId="308" Leaf="true">
        <Str Cat="Text">
          <Val><![CDATA[Disable system keychain integration. Credentials will be stored in a flat file in the user's home directory.]]></Val>
          <Tgt Cat="Text" Stat="Loc" Orig="New">
            <Val><![CDATA[停用系統金鑰鏈整合。認證將會儲存於使用者主目錄的一般檔案中。]]></Val>
          </Tgt>
        </Str>
        <Disp Icon="Str" />
      </Item>
      <Item ItemId=";extensions/azurecore/package.config.piiLogging" ItemType="0" PsrId="308" Leaf="true">
        <Str Cat="Text">
          <Val><![CDATA[Should Personally Identifiable Information (PII) be logged in the console view locally]]></Val>
          <Tgt Cat="Text" Stat="Loc" Orig="New">
            <Val><![CDATA[是否應在本機主控台檢視中登入個人識別資訊 (PII)]]></Val>
          </Tgt>
        </Str>
        <Disp Icon="Str" />
      </Item>
      <Item ItemId=";extensions/azurecore/package.config.enableUsNatCloudDescription" ItemType="0" PsrId="308" Leaf="true">
        <Str Cat="Text">
          <Val><![CDATA[Should US National Azure cloud integration be enabled]]></Val>
        </Str>
        <Disp Icon="Str" />
      </Item>
      <Item ItemId=";extensions/azurecore/package.config.noSystemKeychain" ItemType="0" PsrId="308" Leaf="true">
        <Str Cat="Text">
          <Val><![CDATA[Disable system keychain integration. Credentials will be stored in a flat file in the user's home directory.]]></Val>
        </Str>
        <Disp Icon="Str" />
      </Item>
      <Item ItemId=";extensions/azurecore/package.config.piiLogging" ItemType="0" PsrId="308" Leaf="true">
        <Str Cat="Text">
          <Val><![CDATA[Should Personally Identifiable Information (PII) be logged in the console view locally]]></Val>
        </Str>
        <Disp Icon="Str" />
      </Item>
    </Item>
  </Item>
</LCX><|MERGE_RESOLUTION|>--- conflicted
+++ resolved
@@ -37,7 +37,6 @@
             <Val><![CDATA[SQL server]]></Val>
             <Tgt Cat="Text" Stat="Loc" Orig="New">
               <Val><![CDATA[SQL 伺服器]]></Val>
-<<<<<<< HEAD
             </Tgt>
             <Prev Cat="Text">
               <Val><![CDATA[SQL Servers]]></Val>
@@ -65,8 +64,6 @@
             <Val><![CDATA[PostgreSQL Hyperscale – Azure Arc]]></Val>
             <Tgt Cat="Text" Stat="Loc" Orig="New">
               <Val><![CDATA[PostgreSQL 超大規模資料庫 - Azure Arc]]></Val>
-=======
->>>>>>> 128d382c
             </Tgt>
             <Prev Cat="Text">
               <Val><![CDATA[SQL Servers]]></Val>
@@ -101,123 +98,16 @@
         <Item ItemId=";(...) oviders.databaseServer.treeDataProvider.postgresServerContainerLabel" ItemType="0" PsrId="308" Leaf="true">
           <Str Cat="Text">
             <Val><![CDATA[Azure Database for PostgreSQL server]]></Val>
-<<<<<<< HEAD
             <Tgt Cat="Text" Stat="Loc" Orig="New">
-=======
-            <Tgt Cat="Text" Stat="Update" Orig="New">
->>>>>>> 128d382c
               <Val><![CDATA[適用於 PostgreSQL 的 Azure 資料庫伺服器]]></Val>
             </Tgt>
             <Prev Cat="Text">
               <Val><![CDATA[Azure Database for PostgreSQL Servers]]></Val>
             </Prev>
-<<<<<<< HEAD
-=======
           </Str>
           <Disp Icon="Str" />
         </Item>
       </Item>
-      <Item ItemId=";@extensions/azurecore/dist/azureResource/providers/sqlinstance/sqlInstanceTreeDataProvider.azure.resource.provider" ItemType="0" PsrId="308" Leaf="false">
-        <Disp Icon="Dir" LocTbl="false" />
-        <Item ItemId=";(...) s.sqlInstanceContainerLabel" ItemType="0" PsrId="308" Leaf="true">
-          <Str Cat="Text">
-            <Val><![CDATA[Azure SQL DB managed instance]]></Val>
-            <Tgt Cat="Text" Stat="Update" Orig="New">
-              <Val><![CDATA[SQL 受控執行個體]]></Val>
-            </Tgt>
-            <Prev Cat="Text">
-              <Val><![CDATA[SQL Managed Instances]]></Val>
-            </Prev>
-          </Str>
-          <Disp Icon="Str" />
-        </Item>
-      </Item>
-      <Item ItemId=";@extensions/azurecore/dist/azureResource/providers/sqlinstanceArc/sqlInstanceArcTreeDataProvider.azure.resource.pr" ItemType="0" PsrId="308" Leaf="false">
-        <Disp Icon="Dir" LocTbl="false" />
-        <Item ItemId=";(...) oviders.sqlInstanceArcContainerLabel" ItemType="0" PsrId="308" Leaf="true">
-          <Str Cat="Text">
-            <Val><![CDATA[SQL managed instance – Azure Arc]]></Val>
-          </Str>
-          <Disp Icon="Str" />
-        </Item>
-      </Item>
-      <Item ItemId=";@extensions/azurecore/dist/azureResource/tree/accountNotSignedInTreeNode.azure.resource.tree.accountNotSignedInTre" ItemType="0" PsrId="308" Leaf="false">
-        <Disp Icon="Dir" LocTbl="false" />
-        <Item ItemId=";(...) eNode.signInLabel" ItemType="0" PsrId="308" Leaf="true">
-          <Str Cat="Text">
-            <Val><![CDATA[Sign in to Azure...]]></Val>
-            <Tgt Cat="Text" Stat="Loc" Orig="New">
-              <Val><![CDATA[登入 Azure…]]></Val>
-            </Tgt>
-          </Str>
-          <Disp Icon="Str" />
-        </Item>
-      </Item>
-      <Item ItemId=";@extensions/azurecore/dist/azureResource/tree/accountTreeNode.azure.resource.tree.accountTreeNode.noSubscriptionsL" ItemType="0" PsrId="308" Leaf="false">
-        <Disp Icon="Dir" LocTbl="false" />
-        <Item ItemId=";(...) abel" ItemType="0" PsrId="308" Leaf="true">
-          <Str Cat="Text">
-            <Val><![CDATA[No Subscriptions found.]]></Val>
-            <Tgt Cat="Text" Stat="Loc" Orig="New">
-              <Val><![CDATA[找不到訂用帳戶。]]></Val>
-            </Tgt>
-          </Str>
-          <Disp Icon="Str" />
-        </Item>
-      </Item>
-      <Item ItemId=";@extensions/azurecore/dist/azureResource/tree/connectionDialogTreeProvider.azure.resource.tree.treeProvider.accoun" ItemType="0" PsrId="308" Leaf="false">
-        <Disp Icon="Dir" LocTbl="false" />
-        <Item ItemId=";(...) tLoadError" ItemType="0" PsrId="308" Leaf="true">
-          <Str Cat="Text">
-            <Val><![CDATA[Failed to load some Azure accounts. {0}]]></Val>
-          </Str>
-          <Disp Icon="Str" />
-        </Item>
-      </Item>
-      <Item ItemId=";@extensions/azurecore/dist/azureResource/tree/connectionDialogTreeProvider.azure.resource.tree.treeProvider.loadin" ItemType="0" PsrId="308" Leaf="false">
-        <Disp Icon="Dir" LocTbl="false" />
-        <Item ItemId=";(...) gLabel" ItemType="0" PsrId="308" Leaf="true">
-          <Str Cat="Text">
-            <Val><![CDATA[Loading ...]]></Val>
-            <Tgt Cat="Text" Stat="Loc" Orig="New">
-              <Val><![CDATA[正在載入...]]></Val>
-            </Tgt>
-          </Str>
-          <Disp Icon="Str" />
-        </Item>
-      </Item>
-      <Item ItemId=";@extensions/azurecore/dist/azureResource/tree/connectionDialogTreeProvider.azure.resource.tree.treeProvider.openAc" ItemType="0" PsrId="308" Leaf="false">
-        <Disp Icon="Dir" LocTbl="false" />
-        <Item ItemId=";(...) countsDialog" ItemType="0" PsrId="308" Leaf="true">
-          <Str Cat="Text">
-            <Val><![CDATA[Show Azure accounts]]></Val>
-          </Str>
-          <Disp Icon="Str" />
-        </Item>
-      </Item>
-      <Item ItemId=";@extensions/azurecore/dist/azureResource/tree/flatAccountTreeNode.azure.resource.tree.accountTreeNode.credentialEr" ItemType="0" PsrId="308" Leaf="false">
-        <Disp Icon="Dir" LocTbl="false" />
-        <Item ItemId=";(...) ror" ItemType="0" PsrId="308" Leaf="true">
-          <Str Cat="Text">
-            <Val><![CDATA[Failed to get credential for account {0}. Please go to the accounts dialog and refresh the account.]]></Val>
-          </Str>
-          <Disp Icon="Str" />
-        </Item>
-      </Item>
-      <Item ItemId=";@extensions/azurecore/dist/azureResource/tree/subscriptionTreeNode.azure.resource.tree.subscriptionTreeNode.noReso" ItemType="0" PsrId="308" Leaf="false">
-        <Disp Icon="Dir" LocTbl="false" />
-        <Item ItemId=";(...) urcesLabel" ItemType="0" PsrId="308" Leaf="true">
-          <Str Cat="Text">
-            <Val><![CDATA[No Resources found.]]></Val>
-            <Tgt Cat="Text" Stat="Loc" Orig="New">
-              <Val><![CDATA[找不到資源。]]></Val>
-            </Tgt>
->>>>>>> 128d382c
-          </Str>
-          <Disp Icon="Str" />
-        </Item>
-      </Item>
-<<<<<<< HEAD
       <Item ItemId=";@extensions/azurecore/dist/azureResource/providers/sqlinstance/sqlInstanceTreeDataProvider.azure.resource.provider" ItemType="0" PsrId="308" Leaf="false">
         <Disp Icon="Dir" LocTbl="false" />
         <Item ItemId=";(...) s.sqlInstanceContainerLabel" ItemType="0" PsrId="308" Leaf="true">
@@ -244,667 +134,6 @@
           </Str>
           <Disp Icon="Str" />
         </Item>
-=======
-      <Item ItemId=";extensions/azurecore/dist/account-provider/auths/azureAuth.azure.accessTokenEmpty" ItemType="0" PsrId="308" Leaf="true">
-        <Str Cat="Text">
-          <Val><![CDATA[No access token returned from Microsoft OAuth]]></Val>
-        </Str>
-        <Disp Icon="Str" />
-      </Item>
-      <Item ItemId=";extensions/azurecore/dist/account-provider/auths/azureAuth.azure.cacheErrorAdd" ItemType="0" PsrId="308" Leaf="true">
-        <Str Cat="Text">
-          <Val><![CDATA[Error when adding your account to the cache.]]></Val>
-        </Str>
-        <Disp Icon="Str" />
-      </Item>
-      <Item ItemId=";extensions/azurecore/dist/account-provider/auths/azureAuth.azure.cacheErrorGet" ItemType="0" PsrId="308" Leaf="true">
-        <Str Cat="Text">
-          <Val><![CDATA[Error when getting your account from the cache]]></Val>
-        </Str>
-        <Disp Icon="Str" />
-      </Item>
-      <Item ItemId=";extensions/azurecore/dist/account-provider/auths/azureAuth.azure.cacheErrorParse" ItemType="0" PsrId="308" Leaf="true">
-        <Str Cat="Text">
-          <Val><![CDATA[Error when parsing your account from the cache]]></Val>
-        </Str>
-        <Disp Icon="Str" />
-      </Item>
-      <Item ItemId=";extensions/azurecore/dist/account-provider/auths/azureAuth.azure.cacheErrrorRemove" ItemType="0" PsrId="308" Leaf="true">
-        <Str Cat="Text">
-          <Val><![CDATA[Error when removing your account from the cache.]]></Val>
-        </Str>
-        <Disp Icon="Str" />
-      </Item>
-      <Item ItemId=";extensions/azurecore/dist/account-provider/auths/azureAuth.azure.microsoftAccountDisplayName" ItemType="0" PsrId="308" Leaf="true">
-        <Str Cat="Text">
-          <Val><![CDATA[Microsoft Account]]></Val>
-          <Tgt Cat="Text" Stat="Loc" Orig="New">
-            <Val><![CDATA[Microsoft 帳戶]]></Val>
-          </Tgt>
-        </Str>
-        <Disp Icon="Str" />
-      </Item>
-      <Item ItemId=";extensions/azurecore/dist/account-provider/auths/azureAuth.azure.microsoftCorpAccount" ItemType="0" PsrId="308" Leaf="true">
-        <Str Cat="Text">
-          <Val><![CDATA[Microsoft Corp]]></Val>
-        </Str>
-        <Disp Icon="Str" />
-      </Item>
-      <Item ItemId=";extensions/azurecore/dist/account-provider/auths/azureAuth.azure.noBaseToken" ItemType="0" PsrId="308" Leaf="true">
-        <Str Cat="Text">
-          <Val><![CDATA[Something failed with the authentication, or your tokens have been deleted from the system. Please try adding your account to Azure Data Studio again.]]></Val>
-        </Str>
-        <Disp Icon="Str" />
-      </Item>
-      <Item ItemId=";extensions/azurecore/dist/account-provider/auths/azureAuth.azure.noUniqueIdentifier" ItemType="0" PsrId="308" Leaf="true">
-        <Str Cat="Text">
-          <Val><![CDATA[The user had no unique identifier within AAD]]></Val>
-        </Str>
-        <Disp Icon="Str" />
-      </Item>
-      <Item ItemId=";extensions/azurecore/dist/account-provider/auths/azureAuth.azure.responseError" ItemType="0" PsrId="308" Leaf="true">
-        <Str Cat="Text">
-          <Val><![CDATA[Token retrival failed with an error. Open developer tools to view the error]]></Val>
-        </Str>
-        <Disp Icon="Str" />
-      </Item>
-      <Item ItemId=";extensions/azurecore/dist/account-provider/auths/azureAuth.azure.tenantNotFound" ItemType="0" PsrId="308" Leaf="true">
-        <Str Cat="Text">
-          <Val><![CDATA[Specifed tenant with ID '{0}' not found.]]></Val>
-        </Str>
-        <Disp Icon="Str" />
-      </Item>
-      <Item ItemId=";extensions/azurecore/dist/account-provider/auths/azureAuth.azureAuth.unidentifiedError" ItemType="0" PsrId="308" Leaf="true">
-        <Str Cat="Text">
-          <Val><![CDATA[Unidentified error with azure authentication]]></Val>
-        </Str>
-        <Disp Icon="Str" />
-      </Item>
-      <Item ItemId=";extensions/azurecore/dist/account-provider/auths/azureAuth.azureWorkAccountDisplayName" ItemType="0" PsrId="308" Leaf="true">
-        <Str Cat="Text">
-          <Val><![CDATA[Work or school account]]></Val>
-          <Tgt Cat="Text" Stat="Loc" Orig="New">
-            <Val><![CDATA[公司或學校帳戶]]></Val>
-          </Tgt>
-        </Str>
-        <Disp Icon="Str" />
-      </Item>
-      <Item ItemId=";extensions/azurecore/dist/account-provider/auths/azureAuth.azurecore.consentDialog.body" ItemType="0" PsrId="308" Leaf="true">
-        <Str Cat="Text">
-          <Val><![CDATA[Your tenant '{0} ({1})' requires you to re-authenticate again to access {2} resources. Press Open to start the authentication process.]]></Val>
-        </Str>
-        <Disp Icon="Str" />
-      </Item>
-      <Item ItemId=";extensions/azurecore/dist/account-provider/auths/azureAuth.azurecore.consentDialog.cancel" ItemType="0" PsrId="308" Leaf="true">
-        <Str Cat="Text">
-          <Val><![CDATA[Cancel]]></Val>
-          <Tgt Cat="Text" Stat="Loc" Orig="New">
-            <Val><![CDATA[取消]]></Val>
-          </Tgt>
-        </Str>
-        <Disp Icon="Str" />
-      </Item>
-      <Item ItemId=";extensions/azurecore/dist/account-provider/auths/azureAuth.azurecore.consentDialog.ignore" ItemType="0" PsrId="308" Leaf="true">
-        <Str Cat="Text">
-          <Val><![CDATA[Ignore Tenant]]></Val>
-        </Str>
-        <Disp Icon="Str" />
-      </Item>
-      <Item ItemId=";extensions/azurecore/dist/account-provider/auths/azureAuth.azurecore.consentDialog.open" ItemType="0" PsrId="308" Leaf="true">
-        <Str Cat="Text">
-          <Val><![CDATA[Open]]></Val>
-          <Tgt Cat="Text" Stat="Loc" Orig="New">
-            <Val><![CDATA[開啟]]></Val>
-          </Tgt>
-        </Str>
-        <Disp Icon="Str" />
-      </Item>
-      <Item ItemId=";extensions/azurecore/dist/account-provider/auths/azureAuthCodeGrant.azure.azureAuthCodeGrantName" ItemType="0" PsrId="308" Leaf="true">
-        <Str Cat="Text">
-          <Val><![CDATA[Azure Auth Code Grant]]></Val>
-        </Str>
-        <Disp Icon="Str" />
-      </Item>
-      <Item ItemId=";extensions/azurecore/dist/account-provider/auths/azureAuthCodeGrant.azure.serverCouldNotStart" ItemType="0" PsrId="308" Leaf="true">
-        <Str Cat="Text">
-          <Val><![CDATA[Server could not start. This could be a permissions error or an incompatibility on your system. You can try enabling device code authentication from settings.]]></Val>
-        </Str>
-        <Disp Icon="Str" />
-      </Item>
-      <Item ItemId=";extensions/azurecore/dist/account-provider/auths/azureAuthCodeGrant.azureAuth.nonceError" ItemType="0" PsrId="308" Leaf="true">
-        <Str Cat="Text">
-          <Val><![CDATA[Authentication failed due to a nonce mismatch, please close Azure Data Studio and try again.]]></Val>
-        </Str>
-        <Disp Icon="Str" />
-      </Item>
-      <Item ItemId=";extensions/azurecore/dist/account-provider/auths/azureAuthCodeGrant.azureAuth.stateError" ItemType="0" PsrId="308" Leaf="true">
-        <Str Cat="Text">
-          <Val><![CDATA[Authentication failed due to a state mismatch, please close ADS and try again.]]></Val>
-        </Str>
-        <Disp Icon="Str" />
-      </Item>
-      <Item ItemId=";extensions/azurecore/dist/account-provider/auths/azureDeviceCode.addAccount" ItemType="0" PsrId="308" Leaf="true">
-        <Str Cat="Text">
-          <Val><![CDATA[Add {0} account]]></Val>
-          <Tgt Cat="Text" Stat="Loc" Orig="New">
-            <Val><![CDATA[新增 {0} 帳戶]]></Val>
-          </Tgt>
-        </Str>
-        <Disp Icon="Str" />
-      </Item>
-      <Item ItemId=";extensions/azurecore/dist/account-provider/auths/azureDeviceCode.azure.azureDeviceCodeAuth" ItemType="0" PsrId="308" Leaf="true">
-        <Str Cat="Text">
-          <Val><![CDATA[Azure Device Code]]></Val>
-          <Tgt Cat="Text" Stat="Loc" Orig="New">
-            <Val><![CDATA[Azure 裝置代碼]]></Val>
-          </Tgt>
-        </Str>
-        <Disp Icon="Str" />
-      </Item>
-      <Item ItemId=";extensions/azurecore/dist/account-provider/auths/azureDeviceCode.azure.deviceCodeCheckFail" ItemType="0" PsrId="308" Leaf="true">
-        <Str Cat="Text">
-          <Val><![CDATA[Error encountered when trying to check for login results]]></Val>
-        </Str>
-        <Disp Icon="Str" />
-      </Item>
-      <Item ItemId=";extensions/azurecore/dist/account-provider/auths/azureDeviceCode.azure.timeoutDeviceCode" ItemType="0" PsrId="308" Leaf="true">
-        <Str Cat="Text">
-          <Val><![CDATA[Timed out when waiting for device code login.]]></Val>
-        </Str>
-        <Disp Icon="Str" />
-      </Item>
-      <Item ItemId=";extensions/azurecore/dist/account-provider/azureAccountProvider.azure.NoAuthMethod.Available" ItemType="0" PsrId="308" Leaf="true">
-        <Str Cat="Text">
-          <Val><![CDATA[No Azure auth method available. You must enable the auth methods in ADS configuration.]]></Val>
-        </Str>
-        <Disp Icon="Str" />
-      </Item>
-      <Item ItemId=";extensions/azurecore/dist/account-provider/azureAccountProvider.azure.NoAuthMethod.Selected" ItemType="0" PsrId="308" Leaf="true">
-        <Str Cat="Text">
-          <Val><![CDATA[No Azure auth method selected. You must select what method of authentication you want to use.]]></Val>
-        </Str>
-        <Disp Icon="Str" />
-      </Item>
-      <Item ItemId=";extensions/azurecore/dist/account-provider/azureAccountProvider.azure.deprecatedGetSecurityToken" ItemType="0" PsrId="308" Leaf="true">
-        <Str Cat="Text">
-          <Val><![CDATA[A call was made to azdata.accounts.getSecurityToken, this method is deprecated and will be removed in future releases. Please use getAccountSecurityToken instead.]]></Val>
-        </Str>
-        <Disp Icon="Str" />
-      </Item>
-      <Item ItemId=";extensions/azurecore/dist/account-provider/azureAccountProviderService.clearTokenCacheFailure" ItemType="0" PsrId="308" Leaf="true">
-        <Str Cat="Text">
-          <Val><![CDATA[Failed to clear token cache]]></Val>
-          <Tgt Cat="Text" Stat="Loc" Orig="New">
-            <Val><![CDATA[無法清除權杖快取]]></Val>
-          </Tgt>
-        </Str>
-        <Disp Icon="Str" />
-      </Item>
-      <Item ItemId=";extensions/azurecore/dist/account-provider/azureAccountProviderService.clearTokenCacheSuccess" ItemType="0" PsrId="308" Leaf="true">
-        <Str Cat="Text">
-          <Val><![CDATA[Token cache successfully cleared]]></Val>
-          <Tgt Cat="Text" Stat="Loc" Orig="New">
-            <Val><![CDATA[已成功清除權杖快取]]></Val>
-          </Tgt>
-        </Str>
-        <Disp Icon="Str" />
-      </Item>
-      <Item ItemId=";extensions/azurecore/dist/account-provider/providerSettings.chinaCloudDisplayName" ItemType="0" PsrId="308" Leaf="true">
-        <Str Cat="Text">
-          <Val><![CDATA[Azure (China)]]></Val>
-        </Str>
-        <Disp Icon="Str" />
-      </Item>
-      <Item ItemId=";extensions/azurecore/dist/account-provider/providerSettings.germanyCloud" ItemType="0" PsrId="308" Leaf="true">
-        <Str Cat="Text">
-          <Val><![CDATA[Azure (Germany)]]></Val>
-        </Str>
-        <Disp Icon="Str" />
-      </Item>
-      <Item ItemId=";extensions/azurecore/dist/account-provider/providerSettings.publicCloudDisplayName" ItemType="0" PsrId="308" Leaf="true">
-        <Str Cat="Text">
-          <Val><![CDATA[Azure]]></Val>
-          <Tgt Cat="Text" Stat="Loc" Orig="New">
-            <Val><![CDATA[Azure]]></Val>
-          </Tgt>
-        </Str>
-        <Disp Icon="Str" />
-      </Item>
-      <Item ItemId=";extensions/azurecore/dist/account-provider/providerSettings.usGovCloudDisplayName" ItemType="0" PsrId="308" Leaf="true">
-        <Str Cat="Text">
-          <Val><![CDATA[Azure (US Government)]]></Val>
-        </Str>
-        <Disp Icon="Str" />
-      </Item>
-      <Item ItemId=";extensions/azurecore/dist/account-provider/providerSettings.usNatCloudDisplayName" ItemType="0" PsrId="308" Leaf="true">
-        <Str Cat="Text">
-          <Val><![CDATA[Azure (US National)]]></Val>
-        </Str>
-        <Disp Icon="Str" />
-      </Item>
-      <Item ItemId=";extensions/azurecore/dist/azureResource/commands.azure.accountNotSelectedError" ItemType="0" PsrId="308" Leaf="true">
-        <Str Cat="Text">
-          <Val><![CDATA[You must select an Azure account for this feature to work.]]></Val>
-        </Str>
-        <Disp Icon="Str" />
-      </Item>
-      <Item ItemId=";extensions/azurecore/dist/azureResource/commands.azure.cloudTerminalPreview" ItemType="0" PsrId="308" Leaf="true">
-        <Str Cat="Text">
-          <Val><![CDATA[You must enable preview features in order to use Azure Cloud Shell.]]></Val>
-        </Str>
-        <Disp Icon="Str" />
-      </Item>
-      <Item ItemId=";extensions/azurecore/dist/azureResource/commands.azure.mustPickTenant" ItemType="0" PsrId="308" Leaf="true">
-        <Str Cat="Text">
-          <Val><![CDATA[You must select a tenant for this feature to work.]]></Val>
-        </Str>
-        <Disp Icon="Str" />
-      </Item>
-      <Item ItemId=";extensions/azurecore/dist/azureResource/commands.azure.noAccountError" ItemType="0" PsrId="308" Leaf="true">
-        <Str Cat="Text">
-          <Val><![CDATA[You are not currently signed into any Azure accounts, Please sign in and then try again.]]></Val>
-        </Str>
-        <Disp Icon="Str" />
-      </Item>
-      <Item ItemId=";extensions/azurecore/dist/azureResource/commands.azure.noTenants" ItemType="0" PsrId="308" Leaf="true">
-        <Str Cat="Text">
-          <Val><![CDATA[A tenant is required for this feature. Your Azure subscription seems to have no tenants.]]></Val>
-        </Str>
-        <Disp Icon="Str" />
-      </Item>
-      <Item ItemId=";extensions/azurecore/dist/azureResource/commands.azure.pickAnAzureAccount" ItemType="0" PsrId="308" Leaf="true">
-        <Str Cat="Text">
-          <Val><![CDATA[Select an Azure account]]></Val>
-        </Str>
-        <Disp Icon="Str" />
-      </Item>
-      <Item ItemId=";extensions/azurecore/dist/azureResource/commands.azure.resource.selectsubscriptions.credentialError" ItemType="0" PsrId="308" Leaf="true">
-        <Str Cat="Text">
-          <Val><![CDATA[Failed to get credential for account {0}. Please refresh the account.]]></Val>
-          <Tgt Cat="Text" Stat="Loc" Orig="New">
-            <Val><![CDATA[無法取得帳戶 {0} 的認證。請重新整理該帳戶。]]></Val>
-          </Tgt>
-        </Str>
-        <Disp Icon="Str" />
-      </Item>
-      <Item ItemId=";extensions/azurecore/dist/azureResource/commands.azure.signIn" ItemType="0" PsrId="308" Leaf="true">
-        <Str Cat="Text">
-          <Val><![CDATA[Sign in]]></Val>
-          <Tgt Cat="Text" Stat="Loc" Orig="New">
-            <Val><![CDATA[登入]]></Val>
-          </Tgt>
-        </Str>
-        <Disp Icon="Str" />
-      </Item>
-      <Item ItemId=";extensions/azurecore/dist/azureResource/commands.azure.startingCloudShell" ItemType="0" PsrId="308" Leaf="true">
-        <Str Cat="Text">
-          <Val><![CDATA[Starting cloud shell…]]></Val>
-        </Str>
-        <Disp Icon="Str" />
-      </Item>
-      <Item ItemId=";extensions/azurecore/dist/azureResource/resourceTreeNode.azure.resource.resourceTreeNode.noResourcesLabel" ItemType="0" PsrId="308" Leaf="true">
-        <Str Cat="Text">
-          <Val><![CDATA[No Resources found]]></Val>
-          <Tgt Cat="Text" Stat="Loc" Orig="New">
-            <Val><![CDATA[找不到任何資源]]></Val>
-          </Tgt>
-        </Str>
-        <Disp Icon="Str" />
-      </Item>
-      <Item ItemId=";extensions/azurecore/dist/azureResource/services/terminalService.azure.cloudShell" ItemType="0" PsrId="308" Leaf="true">
-        <Str Cat="Text">
-          <Val><![CDATA[Azure Cloud Shell (Preview) {0} ({1})]]></Val>
-        </Str>
-        <Disp Icon="Str" />
-      </Item>
-      <Item ItemId=";extensions/azurecore/dist/azureResource/services/terminalService.azure.cloudTerminal.ok" ItemType="0" PsrId="308" Leaf="true">
-        <Str Cat="Text">
-          <Val><![CDATA[OK]]></Val>
-          <Tgt Cat="Text" Stat="Loc" Orig="New">
-            <Val><![CDATA[確定]]></Val>
-          </Tgt>
-        </Str>
-        <Disp Icon="Str" />
-      </Item>
-      <Item ItemId=";extensions/azurecore/dist/azureResource/services/terminalService.azure.cloudTerminal.openAzureShell" ItemType="0" PsrId="308" Leaf="true">
-        <Str Cat="Text">
-          <Val><![CDATA[Open Azure Shell]]></Val>
-        </Str>
-        <Disp Icon="Str" />
-      </Item>
-      <Item ItemId=";extensions/azurecore/dist/azureResource/services/terminalService.azure.coudTerminal.neverUsed" ItemType="0" PsrId="308" Leaf="true">
-        <Str Cat="Text">
-          <Val><![CDATA[If you have not launched Azure Cloud Shell from this account before, please visit https://shell.azure.com/ to get started. Once you are set up, you can use AzureCloud Shell directly in Azure Data Studio.]]></Val>
-        </Str>
-        <Disp Icon="Str" />
-      </Item>
-      <Item ItemId=";extensions/azurecore/dist/azureResource/services/terminalService.azure.selectShellType" ItemType="0" PsrId="308" Leaf="true">
-        <Str Cat="Text">
-          <Val><![CDATA[Select Bash or PowerShell for Azure Cloud Shell]]></Val>
-        </Str>
-        <Disp Icon="Str" />
-      </Item>
-      <Item ItemId=";extensions/azurecore/dist/azureResource/services/terminalService.azure.shellClosed" ItemType="0" PsrId="308" Leaf="true">
-        <Str Cat="Text">
-          <Val><![CDATA[Shell closed.]D;]A;]]></Val>
-        </Str>
-        <Disp Icon="Str" />
-      </Item>
-      <Item ItemId=";extensions/azurecore/dist/azureResource/services/terminalService.azure.shellTypeRequired" ItemType="0" PsrId="308" Leaf="true">
-        <Str Cat="Text">
-          <Val><![CDATA[You must pick a shell type]]></Val>
-        </Str>
-        <Disp Icon="Str" />
-      </Item>
-      <Item ItemId=";extensions/azurecore/dist/azureResource/tree/accountTreeNode.azure.resource.tree.accountTreeNode.credentialError" ItemType="0" PsrId="308" Leaf="true">
-        <Str Cat="Text">
-          <Val><![CDATA[Failed to get credential for account {0}. Please refresh the account.]]></Val>
-          <Tgt Cat="Text" Stat="Loc" Orig="New">
-            <Val><![CDATA[無法取得帳戶 {0} 的認證。請重新整理該帳戶。]]></Val>
-          </Tgt>
-        </Str>
-        <Disp Icon="Str" />
-      </Item>
-      <Item ItemId=";extensions/azurecore/dist/azureResource/tree/flatAccountTreeNode.azure.resource.tree.accountTreeNode.title" ItemType="0" PsrId="308" InstFlg="true" Leaf="true">
-        <Str Cat="Text">
-          <Val><![CDATA[{0} ({1}/{2} subscriptions)]]></Val>
-        </Str>
-        <Disp Icon="Str" />
-      </Item>
-      <Item ItemId=";extensions/azurecore/dist/azureResource/tree/flatAccountTreeNode.azure.resource.tree.accountTreeNode.titleLoading" ItemType="0" PsrId="308" Leaf="true">
-        <Str Cat="Text">
-          <Val><![CDATA[{0} - Loading...]]></Val>
-        </Str>
-        <Disp Icon="Str" />
-      </Item>
-      <Item ItemId=";extensions/azurecore/dist/azureResource/tree/treeProvider.azure.resource.tree.treeProvider.loadingLabel" ItemType="0" PsrId="308" Leaf="true">
-        <Str Cat="Text">
-          <Val><![CDATA[Loading ...]]></Val>
-          <Tgt Cat="Text" Stat="Loc" Orig="New">
-            <Val><![CDATA[正在載入...]]></Val>
-          </Tgt>
-        </Str>
-        <Disp Icon="Str" />
-      </Item>
-      <Item ItemId=";extensions/azurecore/dist/azureResource/utils.azure.accounts.getResourceGroups.queryError" ItemType="0" PsrId="308" Leaf="true">
-        <Str Cat="Text">
-          <Val><![CDATA[Error fetching resource groups for account {0} ({1}) subscription {2} ({3}) tenant {4} : {5}]]></Val>
-        </Str>
-        <Disp Icon="Str" />
-      </Item>
-      <Item ItemId=";extensions/azurecore/dist/azureResource/utils.azure.accounts.getSelectedSubscriptions.queryError" ItemType="0" PsrId="308" Leaf="true">
-        <Str Cat="Text">
-          <Val><![CDATA[Error fetching subscriptions for account {0} : {1}]]></Val>
-        </Str>
-        <Disp Icon="Str" />
-      </Item>
-      <Item ItemId=";extensions/azurecore/dist/azureResource/utils.azure.accounts.getSubscriptions.queryError" ItemType="0" PsrId="308" Leaf="true">
-        <Str Cat="Text">
-          <Val><![CDATA[Error fetching subscriptions for account {0} tenant {1} : {2}]]></Val>
-        </Str>
-        <Disp Icon="Str" />
-      </Item>
-      <Item ItemId=";extensions/azurecore/dist/azureResource/utils.azure.accounts.runResourceQuery.errors.invalidQuery" ItemType="0" PsrId="308" Leaf="true">
-        <Str Cat="Text">
-          <Val><![CDATA[Invalid query]]></Val>
-          <Tgt Cat="Text" Stat="Loc" Orig="New">
-            <Val><![CDATA[查詢無效]]></Val>
-          </Tgt>
-        </Str>
-        <Disp Icon="Str" />
-      </Item>
-      <Item ItemId=";extensions/azurecore/dist/azureResource/utils.azure.resource.error" ItemType="0" PsrId="308" Leaf="true">
-        <Str Cat="Text">
-          <Val><![CDATA[Error: {0}]]></Val>
-          <Tgt Cat="Text" Stat="Loc" Orig="New">
-            <Val><![CDATA[錯誤: {0}]]></Val>
-          </Tgt>
-        </Str>
-        <Disp Icon="Str" />
-      </Item>
-      <Item ItemId=";extensions/azurecore/dist/localizedConstants.azure.azureResourcesGridTitle" ItemType="0" PsrId="308" Leaf="true">
-        <Str Cat="Text">
-          <Val><![CDATA[Azure Resources (Preview)]]></Val>
-          <Tgt Cat="Text" Stat="Loc" Orig="New">
-            <Val><![CDATA[Azure 資源 (預覽)]]></Val>
-          </Tgt>
-        </Str>
-        <Disp Icon="Str" />
-      </Item>
-      <Item ItemId=";extensions/azurecore/dist/localizedConstants.azure.unableToOpenAzureLink" ItemType="0" PsrId="308" Leaf="true">
-        <Str Cat="Text">
-          <Val><![CDATA[Unable to open link, missing required values]]></Val>
-        </Str>
-        <Disp Icon="Str" />
-      </Item>
-      <Item ItemId=";extensions/azurecore/dist/localizedConstants.azurecore.australiacentral" ItemType="0" PsrId="308" Leaf="true">
-        <Str Cat="Text">
-          <Val><![CDATA[Australia Central]]></Val>
-          <Tgt Cat="Text" Stat="Loc" Orig="New">
-            <Val><![CDATA[澳洲中部]]></Val>
-          </Tgt>
-        </Str>
-        <Disp Icon="Str" />
-      </Item>
-      <Item ItemId=";extensions/azurecore/dist/localizedConstants.azurecore.australiacentral2" ItemType="0" PsrId="308" Leaf="true">
-        <Str Cat="Text">
-          <Val><![CDATA[Australia Central 2]]></Val>
-          <Tgt Cat="Text" Stat="Loc" Orig="New">
-            <Val><![CDATA[澳洲中部 2]]></Val>
-          </Tgt>
-        </Str>
-        <Disp Icon="Str" />
-      </Item>
-      <Item ItemId=";extensions/azurecore/dist/localizedConstants.azurecore.australiaeast" ItemType="0" PsrId="308" Leaf="true">
-        <Str Cat="Text">
-          <Val><![CDATA[Australia East]]></Val>
-          <Tgt Cat="Text" Stat="Loc" Orig="New">
-            <Val><![CDATA[澳大利亞東部]]></Val>
-          </Tgt>
-        </Str>
-        <Disp Icon="Str" />
-      </Item>
-      <Item ItemId=";extensions/azurecore/dist/localizedConstants.azurecore.australiasoutheast" ItemType="0" PsrId="308" Leaf="true">
-        <Str Cat="Text">
-          <Val><![CDATA[Australia Southeast]]></Val>
-          <Tgt Cat="Text" Stat="Loc" Orig="New">
-            <Val><![CDATA[澳大利亞東南部]]></Val>
-          </Tgt>
-        </Str>
-        <Disp Icon="Str" />
-      </Item>
-      <Item ItemId=";extensions/azurecore/dist/localizedConstants.azurecore.azureArcPostgres" ItemType="0" PsrId="308" Leaf="true">
-        <Str Cat="Text">
-          <Val><![CDATA[Azure Arc enabled PostgreSQL Hyperscale]]></Val>
-          <Tgt Cat="Text" Stat="Loc" Orig="New">
-            <Val><![CDATA[已啟用 Azure Arc 的 PostgreSQL 超大規模資料庫]]></Val>
-          </Tgt>
-        </Str>
-        <Disp Icon="Str" />
-      </Item>
-      <Item ItemId=";extensions/azurecore/dist/localizedConstants.azurecore.azureArcService" ItemType="0" PsrId="308" Leaf="true">
-        <Str Cat="Text">
-          <Val><![CDATA[Data Service - Azure Arc]]></Val>
-          <Tgt Cat="Text" Stat="Loc" Orig="New">
-            <Val><![CDATA[資料服務 - Azure Arc]]></Val>
-          </Tgt>
-        </Str>
-        <Disp Icon="Str" />
-      </Item>
-      <Item ItemId=";extensions/azurecore/dist/localizedConstants.azurecore.azureArcsqlManagedInstance" ItemType="0" PsrId="308" Leaf="true">
-        <Str Cat="Text">
-          <Val><![CDATA[SQL managed instance - Azure Arc]]></Val>
-          <Tgt Cat="Text" Stat="Loc" Orig="New">
-            <Val><![CDATA[SQL 受控執行個體 - Azure Arc]]></Val>
-          </Tgt>
-        </Str>
-        <Disp Icon="Str" />
-      </Item>
-      <Item ItemId=";extensions/azurecore/dist/localizedConstants.azurecore.brazilsouth" ItemType="0" PsrId="308" Leaf="true">
-        <Str Cat="Text">
-          <Val><![CDATA[Brazil South]]></Val>
-          <Tgt Cat="Text" Stat="Loc" Orig="New">
-            <Val><![CDATA[巴西南部]]></Val>
-          </Tgt>
-        </Str>
-        <Disp Icon="Str" />
-      </Item>
-      <Item ItemId=";extensions/azurecore/dist/localizedConstants.azurecore.brazilsoutheast" ItemType="0" PsrId="308" Leaf="true">
-        <Str Cat="Text">
-          <Val><![CDATA[Brazil Southeast]]></Val>
-          <Tgt Cat="Text" Stat="Loc" Orig="New">
-            <Val><![CDATA[巴西東南部]]></Val>
-          </Tgt>
-        </Str>
-        <Disp Icon="Str" />
-      </Item>
-      <Item ItemId=";extensions/azurecore/dist/localizedConstants.azurecore.canadacentral" ItemType="0" PsrId="308" Leaf="true">
-        <Str Cat="Text">
-          <Val><![CDATA[Canada Central]]></Val>
-          <Tgt Cat="Text" Stat="Loc" Orig="New">
-            <Val><![CDATA[加拿大中部]]></Val>
-          </Tgt>
-        </Str>
-        <Disp Icon="Str" />
-      </Item>
-      <Item ItemId=";extensions/azurecore/dist/localizedConstants.azurecore.canadaeast" ItemType="0" PsrId="308" Leaf="true">
-        <Str Cat="Text">
-          <Val><![CDATA[Canada East]]></Val>
-          <Tgt Cat="Text" Stat="Loc" Orig="New">
-            <Val><![CDATA[加拿大東部]]></Val>
-          </Tgt>
-        </Str>
-        <Disp Icon="Str" />
-      </Item>
-      <Item ItemId=";extensions/azurecore/dist/localizedConstants.azurecore.centralindia" ItemType="0" PsrId="308" Leaf="true">
-        <Str Cat="Text">
-          <Val><![CDATA[Central India]]></Val>
-          <Tgt Cat="Text" Stat="Loc" Orig="New">
-            <Val><![CDATA[印度中部]]></Val>
-          </Tgt>
-        </Str>
-        <Disp Icon="Str" />
-      </Item>
-      <Item ItemId=";extensions/azurecore/dist/localizedConstants.azurecore.centralus" ItemType="0" PsrId="308" Leaf="true">
-        <Str Cat="Text">
-          <Val><![CDATA[Central US]]></Val>
-          <Tgt Cat="Text" Stat="Loc" Orig="New">
-            <Val><![CDATA[美國中部]]></Val>
-          </Tgt>
-        </Str>
-        <Disp Icon="Str" />
-      </Item>
-      <Item ItemId=";extensions/azurecore/dist/localizedConstants.azurecore.centraluseuap" ItemType="0" PsrId="308" Leaf="true">
-        <Str Cat="Text">
-          <Val><![CDATA[Central US EUAP]]></Val>
-          <Tgt Cat="Text" Stat="Loc" Orig="New">
-            <Val><![CDATA[美國中部 EUAP]]></Val>
-          </Tgt>
-        </Str>
-        <Disp Icon="Str" />
-      </Item>
-      <Item ItemId=";extensions/azurecore/dist/localizedConstants.azurecore.eastasia" ItemType="0" PsrId="308" Leaf="true">
-        <Str Cat="Text">
-          <Val><![CDATA[East Asia]]></Val>
-          <Tgt Cat="Text" Stat="Loc" Orig="New">
-            <Val><![CDATA[東亞]]></Val>
-          </Tgt>
-        </Str>
-        <Disp Icon="Str" />
-      </Item>
-      <Item ItemId=";extensions/azurecore/dist/localizedConstants.azurecore.eastus" ItemType="0" PsrId="308" Leaf="true">
-        <Str Cat="Text">
-          <Val><![CDATA[East US]]></Val>
-          <Tgt Cat="Text" Stat="Loc" Orig="New">
-            <Val><![CDATA[美國東部]]></Val>
-          </Tgt>
-        </Str>
-        <Disp Icon="Str" />
-      </Item>
-      <Item ItemId=";extensions/azurecore/dist/localizedConstants.azurecore.eastus2" ItemType="0" PsrId="308" Leaf="true">
-        <Str Cat="Text">
-          <Val><![CDATA[East US 2]]></Val>
-          <Tgt Cat="Text" Stat="Loc" Orig="New">
-            <Val><![CDATA[美國東部 2]]></Val>
-          </Tgt>
-        </Str>
-        <Disp Icon="Str" />
-      </Item>
-      <Item ItemId=";extensions/azurecore/dist/localizedConstants.azurecore.eastus2euap" ItemType="0" PsrId="308" Leaf="true">
-        <Str Cat="Text">
-          <Val><![CDATA[East US 2 EUAP]]></Val>
-          <Tgt Cat="Text" Stat="Loc" Orig="New">
-            <Val><![CDATA[美國東部 2 EUAP]]></Val>
-          </Tgt>
-        </Str>
-        <Disp Icon="Str" />
-      </Item>
-      <Item ItemId=";extensions/azurecore/dist/localizedConstants.azurecore.extensionName" ItemType="0" PsrId="308" Leaf="true">
-        <Str Cat="Text">
-          <Val><![CDATA[Azure Accounts]]></Val>
-          <Tgt Cat="Text" Stat="Loc" Orig="New">
-            <Val><![CDATA[Azure 帳戶]]></Val>
-          </Tgt>
-        </Str>
-        <Disp Icon="Str" />
-      </Item>
-      <Item ItemId=";extensions/azurecore/dist/localizedConstants.azurecore.francecentral" ItemType="0" PsrId="308" Leaf="true">
-        <Str Cat="Text">
-          <Val><![CDATA[France Central]]></Val>
-          <Tgt Cat="Text" Stat="Loc" Orig="New">
-            <Val><![CDATA[法國中部]]></Val>
-          </Tgt>
-        </Str>
-        <Disp Icon="Str" />
-      </Item>
-      <Item ItemId=";extensions/azurecore/dist/localizedConstants.azurecore.francesouth" ItemType="0" PsrId="308" Leaf="true">
-        <Str Cat="Text">
-          <Val><![CDATA[France South]]></Val>
-          <Tgt Cat="Text" Stat="Loc" Orig="New">
-            <Val><![CDATA[法國南部]]></Val>
-          </Tgt>
-        </Str>
-        <Disp Icon="Str" />
-      </Item>
-      <Item ItemId=";extensions/azurecore/dist/localizedConstants.azurecore.germanynorth" ItemType="0" PsrId="308" Leaf="true">
-        <Str Cat="Text">
-          <Val><![CDATA[Germany North]]></Val>
-          <Tgt Cat="Text" Stat="Loc" Orig="New">
-            <Val><![CDATA[德國北部]]></Val>
-          </Tgt>
-        </Str>
-        <Disp Icon="Str" />
-      </Item>
-      <Item ItemId=";extensions/azurecore/dist/localizedConstants.azurecore.germanywestcentral" ItemType="0" PsrId="308" Leaf="true">
-        <Str Cat="Text">
-          <Val><![CDATA[Germany West Central]]></Val>
-          <Tgt Cat="Text" Stat="Loc" Orig="New">
-            <Val><![CDATA[德國中西部]]></Val>
-          </Tgt>
-        </Str>
-        <Disp Icon="Str" />
-      </Item>
-      <Item ItemId=";extensions/azurecore/dist/localizedConstants.azurecore.invalidAzureAccount" ItemType="0" PsrId="308" Leaf="true">
-        <Str Cat="Text">
-          <Val><![CDATA[Invalid account]]></Val>
-        </Str>
-        <Disp Icon="Str" />
-      </Item>
-      <Item ItemId=";extensions/azurecore/dist/localizedConstants.azurecore.invalidTenant" ItemType="0" PsrId="308" Leaf="true">
-        <Str Cat="Text">
-          <Val><![CDATA[Invalid tenant for subscription]]></Val>
-        </Str>
-        <Disp Icon="Str" />
-      </Item>
-      <Item ItemId=";extensions/azurecore/dist/localizedConstants.azurecore.japaneast" ItemType="0" PsrId="308" Leaf="true">
-        <Str Cat="Text">
-          <Val><![CDATA[Japan East]]></Val>
-          <Tgt Cat="Text" Stat="Loc" Orig="New">
-            <Val><![CDATA[日本東部]]></Val>
-          </Tgt>
-        </Str>
-        <Disp Icon="Str" />
->>>>>>> 128d382c
       </Item>
       <Item ItemId=";extensions/azurecore/dist/localizedConstants.azurecore.japanwest" ItemType="0" PsrId="308" Leaf="true">
         <Str Cat="Text">
@@ -924,7 +153,6 @@
         </Str>
         <Disp Icon="Str" />
       </Item>
-<<<<<<< HEAD
       <Item ItemId=";@extensions/azurecore/dist/azureResource/tree/connectionDialogTreeProvider.azure.resource.tree.treeProvider.accoun" ItemType="0" PsrId="308" Leaf="false">
         <Disp Icon="Dir" LocTbl="false" />
         <Item ItemId=";(...) tLoadError" ItemType="0" PsrId="308" Leaf="true">
@@ -990,44 +218,19 @@
           <Val><![CDATA[No access token returned from Microsoft OAuth]]></Val>
           <Tgt Cat="Text" Stat="Loc" Orig="New">
             <Val><![CDATA[Microsoft OAuth 未傳回任何存取權杖]]></Val>
-=======
-      <Item ItemId=";extensions/azurecore/dist/localizedConstants.azurecore.koreasouth" ItemType="0" PsrId="308" Leaf="true">
-        <Str Cat="Text">
-          <Val><![CDATA[Korea South]]></Val>
-          <Tgt Cat="Text" Stat="Loc" Orig="New">
-            <Val><![CDATA[南韓南部]]></Val>
-          </Tgt>
-        </Str>
-        <Disp Icon="Str" />
-      </Item>
-      <Item ItemId=";extensions/azurecore/dist/localizedConstants.azurecore.location" ItemType="0" PsrId="308" Leaf="true">
-        <Str Cat="Text">
-          <Val><![CDATA[Location]]></Val>
-          <Tgt Cat="Text" Stat="Loc" Orig="New">
-            <Val><![CDATA[位置]]></Val>
->>>>>>> 128d382c
-          </Tgt>
-        </Str>
-        <Disp Icon="Str" />
-      </Item>
-<<<<<<< HEAD
+          </Tgt>
+        </Str>
+        <Disp Icon="Str" />
+      </Item>
       <Item ItemId=";extensions/azurecore/dist/account-provider/auths/azureAuth.azure.cacheErrorAdd" ItemType="0" PsrId="308" Leaf="true">
         <Str Cat="Text">
           <Val><![CDATA[Error when adding your account to the cache.]]></Val>
           <Tgt Cat="Text" Stat="Loc" Orig="New">
             <Val><![CDATA[將您的帳戶新增至快取時發生錯誤。]]></Val>
-=======
-      <Item ItemId=";extensions/azurecore/dist/localizedConstants.azurecore.name" ItemType="0" PsrId="308" Leaf="true">
-        <Str Cat="Text">
-          <Val><![CDATA[Name]]></Val>
-          <Tgt Cat="Text" Stat="Loc" Orig="New">
-            <Val><![CDATA[名稱]]></Val>
->>>>>>> 128d382c
-          </Tgt>
-        </Str>
-        <Disp Icon="Str" />
-      </Item>
-<<<<<<< HEAD
+          </Tgt>
+        </Str>
+        <Disp Icon="Str" />
+      </Item>
       <Item ItemId=";extensions/azurecore/dist/account-provider/auths/azureAuth.azure.cacheErrorGet" ItemType="0" PsrId="308" Leaf="true">
         <Str Cat="Text">
           <Val><![CDATA[Error when getting your account from the cache]]></Val>
@@ -1051,22 +254,11 @@
           <Val><![CDATA[Error when removing your account from the cache.]]></Val>
           <Tgt Cat="Text" Stat="Loc" Orig="New">
             <Val><![CDATA[從快取移除您的帳戶時發生錯誤。]]></Val>
-=======
-      <Item ItemId=";extensions/azurecore/dist/localizedConstants.azurecore.northcentralus" ItemType="0" PsrId="308" Leaf="true">
-        <Str Cat="Text">
-          <Val><![CDATA[North Central US]]></Val>
-          <Tgt Cat="Text" Stat="Loc" Orig="New">
-            <Val><![CDATA[美國中北部]]></Val>
->>>>>>> 128d382c
-          </Tgt>
-        </Str>
-        <Disp Icon="Str" />
-      </Item>
-<<<<<<< HEAD
+          </Tgt>
+        </Str>
+        <Disp Icon="Str" />
+      </Item>
       <Item ItemId=";extensions/azurecore/dist/account-provider/auths/azureAuth.azure.microsoftAccountDisplayName" ItemType="0" PsrId="308" Leaf="true">
-=======
-      <Item ItemId=";extensions/azurecore/dist/localizedConstants.azurecore.northeurope" ItemType="0" PsrId="308" Leaf="true">
->>>>>>> 128d382c
         <Str Cat="Text">
           <Val><![CDATA[North Europe]]></Val>
           <Tgt Cat="Text" Stat="Loc" Orig="New">
@@ -1075,340 +267,92 @@
         </Str>
         <Disp Icon="Str" />
       </Item>
-<<<<<<< HEAD
       <Item ItemId=";extensions/azurecore/dist/account-provider/auths/azureAuth.azure.microsoftCorpAccount" ItemType="0" PsrId="308" Leaf="true">
         <Str Cat="Text">
           <Val><![CDATA[Microsoft Corp]]></Val>
           <Tgt Cat="Text" Stat="Loc" Orig="New">
             <Val><![CDATA[Microsoft Corp.]]></Val>
-=======
-      <Item ItemId=";extensions/azurecore/dist/localizedConstants.azurecore.norwayeast" ItemType="0" PsrId="308" Leaf="true">
-        <Str Cat="Text">
-          <Val><![CDATA[Norway East]]></Val>
-          <Tgt Cat="Text" Stat="Loc" Orig="New">
-            <Val><![CDATA[挪威東部]]></Val>
->>>>>>> 128d382c
-          </Tgt>
-        </Str>
-        <Disp Icon="Str" />
-      </Item>
-<<<<<<< HEAD
+          </Tgt>
+        </Str>
+        <Disp Icon="Str" />
+      </Item>
       <Item ItemId=";extensions/azurecore/dist/account-provider/auths/azureAuth.azure.noBaseToken" ItemType="0" PsrId="308" Leaf="true">
         <Str Cat="Text">
           <Val><![CDATA[Something failed with the authentication, or your tokens have been deleted from the system. Please try adding your account to Azure Data Studio again.]]></Val>
           <Tgt Cat="Text" Stat="Loc" Orig="New">
             <Val><![CDATA[驗證失敗，或您的權杖已從系統中刪除。請嘗試再次將帳戶新增至 Azure Data Studio。]]></Val>
-=======
-      <Item ItemId=";extensions/azurecore/dist/localizedConstants.azurecore.norwaywest" ItemType="0" PsrId="308" Leaf="true">
-        <Str Cat="Text">
-          <Val><![CDATA[Norway West]]></Val>
-          <Tgt Cat="Text" Stat="Loc" Orig="New">
-            <Val><![CDATA[挪威西部]]></Val>
->>>>>>> 128d382c
-          </Tgt>
-        </Str>
-        <Disp Icon="Str" />
-      </Item>
-<<<<<<< HEAD
+          </Tgt>
+        </Str>
+        <Disp Icon="Str" />
+      </Item>
       <Item ItemId=";extensions/azurecore/dist/account-provider/auths/azureAuth.azure.noUniqueIdentifier" ItemType="0" PsrId="308" Leaf="true">
         <Str Cat="Text">
           <Val><![CDATA[The user had no unique identifier within AAD]]></Val>
           <Tgt Cat="Text" Stat="Loc" Orig="New">
             <Val><![CDATA[使用者在 AAD 中沒有唯一的識別碼]]></Val>
-=======
-      <Item ItemId=";extensions/azurecore/dist/localizedConstants.azurecore.postgresServer" ItemType="0" PsrId="308" Leaf="true">
-        <Str Cat="Text">
-          <Val><![CDATA[Azure Database for PostgreSQL server]]></Val>
-        </Str>
-        <Disp Icon="Str" />
-      </Item>
-      <Item ItemId=";extensions/azurecore/dist/localizedConstants.azurecore.reload" ItemType="0" PsrId="308" Leaf="true">
-        <Str Cat="Text">
-          <Val><![CDATA[Reload]]></Val>
-          <Tgt Cat="Text" Stat="Loc" Orig="New">
-            <Val><![CDATA[重新載入]]></Val>
->>>>>>> 128d382c
-          </Tgt>
-        </Str>
-        <Disp Icon="Str" />
-      </Item>
-<<<<<<< HEAD
+          </Tgt>
+        </Str>
+        <Disp Icon="Str" />
+      </Item>
       <Item ItemId=";extensions/azurecore/dist/account-provider/auths/azureAuth.azure.responseError" ItemType="0" PsrId="308" Leaf="true">
         <Str Cat="Text">
           <Val><![CDATA[Token retrival failed with an error. Open developer tools to view the error]]></Val>
           <Tgt Cat="Text" Stat="Loc" Orig="New">
             <Val><![CDATA[權杖擷取失敗，發生錯誤。請開啟開發人員工具以檢視錯誤]]></Val>
-=======
-      <Item ItemId=";extensions/azurecore/dist/localizedConstants.azurecore.requiresReload" ItemType="0" PsrId="308" Leaf="true">
-        <Str Cat="Text">
-          <Val><![CDATA[Modifying this setting requires reloading the window for all changes to take effect.]]></Val>
-        </Str>
-        <Disp Icon="Str" />
-      </Item>
-      <Item ItemId=";extensions/azurecore/dist/localizedConstants.azurecore.resourceGroup" ItemType="0" PsrId="308" Leaf="true">
-        <Str Cat="Text">
-          <Val><![CDATA[Resource group]]></Val>
-          <Tgt Cat="Text" Stat="Loc" Orig="New">
-            <Val><![CDATA[資源群組]]></Val>
->>>>>>> 128d382c
-          </Tgt>
-        </Str>
-        <Disp Icon="Str" />
-      </Item>
-<<<<<<< HEAD
+          </Tgt>
+        </Str>
+        <Disp Icon="Str" />
+      </Item>
       <Item ItemId=";extensions/azurecore/dist/account-provider/auths/azureAuth.azure.tenantNotFound" ItemType="0" PsrId="308" Leaf="true">
         <Str Cat="Text">
           <Val><![CDATA[Specifed tenant with ID '{0}' not found.]]></Val>
           <Tgt Cat="Text" Stat="Loc" Orig="New">
             <Val><![CDATA[找不到識別碼為 '{0}' 的指定租用戶。]]></Val>
-=======
-      <Item ItemId=";extensions/azurecore/dist/localizedConstants.azurecore.resourceType" ItemType="0" PsrId="308" Leaf="true">
-        <Str Cat="Text">
-          <Val><![CDATA[Resource type]]></Val>
-          <Tgt Cat="Text" Stat="Loc" Orig="New">
-            <Val><![CDATA[資源類型]]></Val>
->>>>>>> 128d382c
-          </Tgt>
-        </Str>
-        <Disp Icon="Str" />
-      </Item>
-<<<<<<< HEAD
+          </Tgt>
+        </Str>
+        <Disp Icon="Str" />
+      </Item>
       <Item ItemId=";extensions/azurecore/dist/account-provider/auths/azureAuth.azureAuth.unidentifiedError" ItemType="0" PsrId="308" Leaf="true">
         <Str Cat="Text">
           <Val><![CDATA[Unidentified error with azure authentication]]></Val>
           <Tgt Cat="Text" Stat="Loc" Orig="New">
             <Val><![CDATA[Azure 驗證發生無法辨識的錯誤]]></Val>
-=======
-      <Item ItemId=";extensions/azurecore/dist/localizedConstants.azurecore.southafricanorth" ItemType="0" PsrId="308" Leaf="true">
-        <Str Cat="Text">
-          <Val><![CDATA[South Africa North]]></Val>
-          <Tgt Cat="Text" Stat="Loc" Orig="New">
-            <Val><![CDATA[南非北部]]></Val>
->>>>>>> 128d382c
-          </Tgt>
-        </Str>
-        <Disp Icon="Str" />
-      </Item>
-<<<<<<< HEAD
+          </Tgt>
+        </Str>
+        <Disp Icon="Str" />
+      </Item>
       <Item ItemId=";extensions/azurecore/dist/account-provider/auths/azureAuth.azureWorkAccountDisplayName" ItemType="0" PsrId="308" Leaf="true">
         <Str Cat="Text">
           <Val><![CDATA[Work or school account]]></Val>
           <Tgt Cat="Text" Stat="Loc" Orig="New">
             <Val><![CDATA[公司或學校帳戶]]></Val>
-=======
-      <Item ItemId=";extensions/azurecore/dist/localizedConstants.azurecore.southafricawest" ItemType="0" PsrId="308" Leaf="true">
-        <Str Cat="Text">
-          <Val><![CDATA[South Africa West]]></Val>
-          <Tgt Cat="Text" Stat="Loc" Orig="New">
-            <Val><![CDATA[南非西部]]></Val>
->>>>>>> 128d382c
-          </Tgt>
-        </Str>
-        <Disp Icon="Str" />
-      </Item>
-<<<<<<< HEAD
+          </Tgt>
+        </Str>
+        <Disp Icon="Str" />
+      </Item>
       <Item ItemId=";extensions/azurecore/dist/account-provider/auths/azureAuth.azurecore.consentDialog.body" ItemType="0" PsrId="308" Leaf="true">
         <Str Cat="Text">
           <Val><![CDATA[Your tenant '{0} ({1})' requires you to re-authenticate again to access {2} resources. Press Open to start the authentication process.]]></Val>
           <Tgt Cat="Text" Stat="Loc" Orig="New">
             <Val><![CDATA[您的租用戶 '{0} ({1})' 需要再次重新驗證，才能存取 {2} 資源。請按 [開啟]5D; 啟動驗證程序。]]></Val>
-=======
-      <Item ItemId=";extensions/azurecore/dist/localizedConstants.azurecore.southcentralus" ItemType="0" PsrId="308" Leaf="true">
-        <Str Cat="Text">
-          <Val><![CDATA[South Central US]]></Val>
-          <Tgt Cat="Text" Stat="Loc" Orig="New">
-            <Val><![CDATA[美國中南部]]></Val>
->>>>>>> 128d382c
-          </Tgt>
-        </Str>
-        <Disp Icon="Str" />
-      </Item>
-<<<<<<< HEAD
+          </Tgt>
+        </Str>
+        <Disp Icon="Str" />
+      </Item>
       <Item ItemId=";extensions/azurecore/dist/account-provider/auths/azureAuth.azurecore.consentDialog.cancel" ItemType="0" PsrId="308" Leaf="true">
         <Str Cat="Text">
           <Val><![CDATA[Cancel]]></Val>
           <Tgt Cat="Text" Stat="Loc" Orig="New">
             <Val><![CDATA[取消]]></Val>
-=======
-      <Item ItemId=";extensions/azurecore/dist/localizedConstants.azurecore.southeastasia" ItemType="0" PsrId="308" Leaf="true">
-        <Str Cat="Text">
-          <Val><![CDATA[Southeast Asia]]></Val>
-          <Tgt Cat="Text" Stat="Loc" Orig="New">
-            <Val><![CDATA[東南亞]]></Val>
->>>>>>> 128d382c
-          </Tgt>
-        </Str>
-        <Disp Icon="Str" />
-      </Item>
-<<<<<<< HEAD
+          </Tgt>
+        </Str>
+        <Disp Icon="Str" />
+      </Item>
       <Item ItemId=";extensions/azurecore/dist/account-provider/auths/azureAuth.azurecore.consentDialog.ignore" ItemType="0" PsrId="308" Leaf="true">
         <Str Cat="Text">
           <Val><![CDATA[Ignore Tenant]]></Val>
           <Tgt Cat="Text" Stat="Loc" Orig="New">
             <Val><![CDATA[忽略租用戶]]></Val>
-=======
-      <Item ItemId=";extensions/azurecore/dist/localizedConstants.azurecore.southindia" ItemType="0" PsrId="308" Leaf="true">
-        <Str Cat="Text">
-          <Val><![CDATA[South India]]></Val>
-          <Tgt Cat="Text" Stat="Loc" Orig="New">
-            <Val><![CDATA[印度南部]]></Val>
-          </Tgt>
-        </Str>
-        <Disp Icon="Str" />
-      </Item>
-      <Item ItemId=";extensions/azurecore/dist/localizedConstants.azurecore.sqlDatabase" ItemType="0" PsrId="308" Leaf="true">
-        <Str Cat="Text">
-          <Val><![CDATA[SQL database]]></Val>
-          <Tgt Cat="Text" Stat="Loc" Orig="New">
-            <Val><![CDATA[SQL 資料庫]]></Val>
-          </Tgt>
-        </Str>
-        <Disp Icon="Str" />
-      </Item>
-      <Item ItemId=";extensions/azurecore/dist/localizedConstants.azurecore.sqlManagedInstance" ItemType="0" PsrId="308" Leaf="true">
-        <Str Cat="Text">
-          <Val><![CDATA[SQL managed instance]]></Val>
-          <Tgt Cat="Text" Stat="Loc" Orig="New">
-            <Val><![CDATA[SQL 受管理的執行個體]]></Val>
-          </Tgt>
-        </Str>
-        <Disp Icon="Str" />
-      </Item>
-      <Item ItemId=";extensions/azurecore/dist/localizedConstants.azurecore.sqlServer" ItemType="0" PsrId="308" Leaf="true">
-        <Str Cat="Text">
-          <Val><![CDATA[SQL server]]></Val>
-          <Tgt Cat="Text" Stat="Loc" Orig="New">
-            <Val><![CDATA[SQL 伺服器]]></Val>
-          </Tgt>
-        </Str>
-        <Disp Icon="Str" />
-      </Item>
-      <Item ItemId=";extensions/azurecore/dist/localizedConstants.azurecore.sqlServerArc" ItemType="0" PsrId="308" Leaf="true">
-        <Str Cat="Text">
-          <Val><![CDATA[SQL Server - Azure Arc]]></Val>
-          <Tgt Cat="Text" Stat="Loc" Orig="New">
-            <Val><![CDATA[SQL Server - Azure Arc]]></Val>
-          </Tgt>
-        </Str>
-        <Disp Icon="Str" />
-      </Item>
-      <Item ItemId=";extensions/azurecore/dist/localizedConstants.azurecore.subscription" ItemType="0" PsrId="308" Leaf="true">
-        <Str Cat="Text">
-          <Val><![CDATA[Subscription]]></Val>
-          <Tgt Cat="Text" Stat="Loc" Orig="New">
-            <Val><![CDATA[訂閱]]></Val>
-          </Tgt>
-        </Str>
-        <Disp Icon="Str" />
-      </Item>
-      <Item ItemId=";extensions/azurecore/dist/localizedConstants.azurecore.switzerlandnorth" ItemType="0" PsrId="308" Leaf="true">
-        <Str Cat="Text">
-          <Val><![CDATA[Switzerland North]]></Val>
-          <Tgt Cat="Text" Stat="Loc" Orig="New">
-            <Val><![CDATA[瑞士北部]]></Val>
-          </Tgt>
-        </Str>
-        <Disp Icon="Str" />
-      </Item>
-      <Item ItemId=";extensions/azurecore/dist/localizedConstants.azurecore.switzerlandwest" ItemType="0" PsrId="308" Leaf="true">
-        <Str Cat="Text">
-          <Val><![CDATA[Switzerland West]]></Val>
-          <Tgt Cat="Text" Stat="Loc" Orig="New">
-            <Val><![CDATA[瑞士西部]]></Val>
-          </Tgt>
-        </Str>
-        <Disp Icon="Str" />
-      </Item>
-      <Item ItemId=";extensions/azurecore/dist/localizedConstants.azurecore.typeIcon" ItemType="0" PsrId="308" Leaf="true">
-        <Str Cat="Text">
-          <Val><![CDATA[Type Icon]]></Val>
-        </Str>
-        <Disp Icon="Str" />
-      </Item>
-      <Item ItemId=";extensions/azurecore/dist/localizedConstants.azurecore.uaecentral" ItemType="0" PsrId="308" Leaf="true">
-        <Str Cat="Text">
-          <Val><![CDATA[UAE Central]]></Val>
-          <Tgt Cat="Text" Stat="Loc" Orig="New">
-            <Val><![CDATA[阿拉伯聯合大公國中部]]></Val>
-          </Tgt>
-        </Str>
-        <Disp Icon="Str" />
-      </Item>
-      <Item ItemId=";extensions/azurecore/dist/localizedConstants.azurecore.uaenorth" ItemType="0" PsrId="308" Leaf="true">
-        <Str Cat="Text">
-          <Val><![CDATA[UAE North]]></Val>
-          <Tgt Cat="Text" Stat="Loc" Orig="New">
-            <Val><![CDATA[阿拉伯聯合大公國北部]]></Val>
-          </Tgt>
-        </Str>
-        <Disp Icon="Str" />
-      </Item>
-      <Item ItemId=";extensions/azurecore/dist/localizedConstants.azurecore.uksouth" ItemType="0" PsrId="308" Leaf="true">
-        <Str Cat="Text">
-          <Val><![CDATA[UK South]]></Val>
-          <Tgt Cat="Text" Stat="Loc" Orig="New">
-            <Val><![CDATA[英國南部]]></Val>
-          </Tgt>
-        </Str>
-        <Disp Icon="Str" />
-      </Item>
-      <Item ItemId=";extensions/azurecore/dist/localizedConstants.azurecore.ukwest" ItemType="0" PsrId="308" Leaf="true">
-        <Str Cat="Text">
-          <Val><![CDATA[UK West]]></Val>
-          <Tgt Cat="Text" Stat="Loc" Orig="New">
-            <Val><![CDATA[英國西部]]></Val>
-          </Tgt>
-        </Str>
-        <Disp Icon="Str" />
-      </Item>
-      <Item ItemId=";extensions/azurecore/dist/localizedConstants.azurecore.unableToFetchToken" ItemType="0" PsrId="308" Leaf="true">
-        <Str Cat="Text">
-          <Val><![CDATA[Unable to get token for tenant {0}]]></Val>
-        </Str>
-        <Disp Icon="Str" />
-      </Item>
-      <Item ItemId=";extensions/azurecore/dist/localizedConstants.azurecore.westcentralus" ItemType="0" PsrId="308" Leaf="true">
-        <Str Cat="Text">
-          <Val><![CDATA[West Central US]]></Val>
-          <Tgt Cat="Text" Stat="Loc" Orig="New">
-            <Val><![CDATA[美國中西部]]></Val>
-          </Tgt>
-        </Str>
-        <Disp Icon="Str" />
-      </Item>
-      <Item ItemId=";extensions/azurecore/dist/localizedConstants.azurecore.westeurope" ItemType="0" PsrId="308" Leaf="true">
-        <Str Cat="Text">
-          <Val><![CDATA[West Europe]]></Val>
-          <Tgt Cat="Text" Stat="Loc" Orig="New">
-            <Val><![CDATA[西歐]]></Val>
-          </Tgt>
-        </Str>
-        <Disp Icon="Str" />
-      </Item>
-      <Item ItemId=";extensions/azurecore/dist/localizedConstants.azurecore.westindia" ItemType="0" PsrId="308" Leaf="true">
-        <Str Cat="Text">
-          <Val><![CDATA[West India]]></Val>
-          <Tgt Cat="Text" Stat="Loc" Orig="New">
-            <Val><![CDATA[印度西部]]></Val>
-          </Tgt>
-        </Str>
-        <Disp Icon="Str" />
-      </Item>
-      <Item ItemId=";extensions/azurecore/dist/localizedConstants.azurecore.westus" ItemType="0" PsrId="308" Leaf="true">
-        <Str Cat="Text">
-          <Val><![CDATA[West US]]></Val>
-          <Tgt Cat="Text" Stat="Loc" Orig="New">
-            <Val><![CDATA[美國西部]]></Val>
-          </Tgt>
-        </Str>
-        <Disp Icon="Str" />
-      </Item>
-      <Item ItemId=";extensions/azurecore/dist/localizedConstants.azurecore.westus2" ItemType="0" PsrId="308" Leaf="true">
-        <Str Cat="Text">
-          <Val><![CDATA[West US 2]]></Val>
-          <Tgt Cat="Text" Stat="Loc" Orig="New">
-            <Val><![CDATA[美國西部 2]]></Val>
->>>>>>> 128d382c
           </Tgt>
         </Str>
         <Disp Icon="Str" />
@@ -1440,20 +384,7 @@
         </Str>
         <Disp Icon="Str" />
       </Item>
-<<<<<<< HEAD
       <Item ItemId=";extensions/azurecore/dist/account-provider/auths/azureAuthCodeGrant.azureAuth.nonceError" ItemType="0" PsrId="308" Leaf="true">
-=======
-      <Item ItemId=";extensions/azurecore/package.azure.openInAzurePortal.title" ItemType="0" PsrId="308" Leaf="true">
-        <Str Cat="Text">
-          <Val><![CDATA[Open in Azure Portal]]></Val>
-          <Tgt Cat="Text" Stat="Loc" Orig="New">
-            <Val><![CDATA[在 Azure 入口網站中開啟]]></Val>
-          </Tgt>
-        </Str>
-        <Disp Icon="Str" />
-      </Item>
-      <Item ItemId=";extensions/azurecore/package.azure.resource.config.filter.description" ItemType="0" PsrId="308" Leaf="true">
->>>>>>> 128d382c
         <Str Cat="Text">
           <Val><![CDATA[Authentication failed due to a nonce mismatch, please close Azure Data Studio and try again.]]></Val>
           <Tgt Cat="Text" Stat="Loc" Orig="New">
@@ -1534,7 +465,6 @@
         </Str>
         <Disp Icon="Str" />
       </Item>
-<<<<<<< HEAD
       <Item ItemId=";extensions/azurecore/dist/account-provider/azureAccountProviderService.clearTokenCacheFailure" ItemType="0" PsrId="308" Leaf="true">
         <Str Cat="Text">
           <Val><![CDATA[Failed to clear token cache]]></Val>
@@ -1572,27 +502,6 @@
         <Disp Icon="Str" />
       </Item>
       <Item ItemId=";extensions/azurecore/dist/account-provider/providerSettings.publicCloudDisplayName" ItemType="0" PsrId="308" Leaf="true">
-=======
-      <Item ItemId=";extensions/azurecore/package.azure.resource.startterminal.title" ItemType="0" PsrId="308" Leaf="true">
-        <Str Cat="Text">
-          <Val><![CDATA[Start Cloud Shell]]></Val>
-        </Str>
-        <Disp Icon="Str" />
-      </Item>
-      <Item ItemId=";extensions/azurecore/package.azure.resource.view.title" ItemType="0" PsrId="308" Leaf="true">
-        <Str Cat="Text">
-          <Val><![CDATA[Azure (Preview)]]></Val>
-        </Str>
-        <Disp Icon="Str" />
-      </Item>
-      <Item ItemId=";extensions/azurecore/package.azure.tenant.config.filter.description" ItemType="0" PsrId="308" Leaf="true">
-        <Str Cat="Text">
-          <Val><![CDATA[The list of tenant IDs to ignore when querying azure resources. Each element is a tenant id.]]></Val>
-        </Str>
-        <Disp Icon="Str" />
-      </Item>
-      <Item ItemId=";extensions/azurecore/package.azure.title" ItemType="0" PsrId="308" Leaf="true">
->>>>>>> 128d382c
         <Str Cat="Text">
           <Val><![CDATA[Azure]]></Val>
           <Tgt Cat="Text" Stat="Loc" Orig="New">
@@ -1601,35 +510,7 @@
         </Str>
         <Disp Icon="Str" />
       </Item>
-<<<<<<< HEAD
       <Item ItemId=";extensions/azurecore/dist/account-provider/providerSettings.usGovCloudDisplayName" ItemType="0" PsrId="308" Leaf="true">
-=======
-      <Item ItemId=";extensions/azurecore/package.config.azureAccountConfigurationSection" ItemType="0" PsrId="308" Leaf="true">
-        <Str Cat="Text">
-          <Val><![CDATA[Azure Account Configuration]]></Val>
-        </Str>
-        <Disp Icon="Str" />
-      </Item>
-      <Item ItemId=";extensions/azurecore/package.config.azureAuthMethodConfigurationSection" ItemType="0" PsrId="308" Leaf="true">
-        <Str Cat="Text">
-          <Val><![CDATA[Azure Authentication Method]]></Val>
-        </Str>
-        <Disp Icon="Str" />
-      </Item>
-      <Item ItemId=";extensions/azurecore/package.config.azureCodeGrantMethod" ItemType="0" PsrId="308" Leaf="true">
-        <Str Cat="Text">
-          <Val><![CDATA[Code Grant Method]]></Val>
-        </Str>
-        <Disp Icon="Str" />
-      </Item>
-      <Item ItemId=";extensions/azurecore/package.config.azureDeviceCodeMethod" ItemType="0" PsrId="308" Leaf="true">
-        <Str Cat="Text">
-          <Val><![CDATA[Device Code Method]]></Val>
-        </Str>
-        <Disp Icon="Str" />
-      </Item>
-      <Item ItemId=";extensions/azurecore/package.config.enableChinaCloudDescription" ItemType="0" PsrId="308" Leaf="true">
->>>>>>> 128d382c
         <Str Cat="Text">
           <Val><![CDATA[Azure (US Government)]]></Val>
           <Tgt Cat="Text" Stat="Loc" Orig="New">
