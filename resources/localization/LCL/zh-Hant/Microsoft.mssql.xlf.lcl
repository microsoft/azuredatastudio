﻿<?xml version="1.0" encoding="utf-8"?>
<LCX SchemaVersion="6.0" Name="Microsoft.mssql.xlf" PsrId="308" FileType="1" SrcCul="en-US" TgtCul="zh-TW" xmlns="http://schemas.microsoft.com/locstudio/2006/6/lcx">
  <Props>
    <Str Name="BranchName" Val="" />
    <Str Name="BuildNumber" Val="" />
    <Str Name="ProductName" Val="" />
  </Props>
  <OwnedComments>
    <Cmt Name="Dev" />
    <Cmt Name="LcxAdmin" />
    <Cmt Name="Rccx" />
  </OwnedComments>
  <Settings Name="@SettingsPath@\default.lss" Type="LSS" />
  <Item ItemId=";Xliff file" ItemType="0" PsrId="308" Leaf="false">
    <Disp Icon="Expand" Expand="true" Disp="true" LocTbl="false" />
    <Item ItemId=";Xliff Resources" ItemType="0" PsrId="308" Leaf="false">
      <Disp Icon="Str" Disp="true" LocTbl="false" />
      <Item ItemId=";@extensions/Microsoft.mssql/dist/objectManagement/localizedConstants.objectManagement.ApplicationRoleTypeDisplayNa" ItemType="0" PsrId="308" Leaf="false">
        <Disp Icon="Dir" LocTbl="false" />
        <Item ItemId=";(...) me" ItemType="0" PsrId="308" Leaf="true">
          <Str Cat="Text">
            <Val><![CDATA[application role]]></Val>
            <Tgt Cat="Text" Stat="Loc" Orig="New">
              <Val><![CDATA[應用程式角色]]></Val>
            </Tgt>
          </Str>
          <Disp Icon="Str" />
        </Item>
        <Item ItemId=";(...) meInTitle" ItemType="0" PsrId="308" Leaf="true">
          <Str Cat="Text">
            <Val><![CDATA[Application Role]]></Val>
            <Tgt Cat="Text" Stat="Loc" Orig="New">
              <Val><![CDATA[應用程式角色]]></Val>
            </Tgt>
          </Str>
          <Disp Icon="Str" />
        </Item>
      </Item>
      <Item ItemId=";@extensions/Microsoft.mssql/dist/objectManagement/localizedConstants.objectManagement.DatabaseRoleTypeDisplayNameI" ItemType="0" PsrId="308" Leaf="false">
        <Disp Icon="Dir" LocTbl="false" />
        <Item ItemId=";(...) nTitle" ItemType="0" PsrId="308" Leaf="true">
          <Str Cat="Text">
            <Val><![CDATA[Database Role]]></Val>
            <Tgt Cat="Text" Stat="Loc" Orig="New">
              <Val><![CDATA[資料庫角色]]></Val>
            </Tgt>
          </Str>
          <Disp Icon="Str" />
        </Item>
      </Item>
      <Item ItemId=";@extensions/Microsoft.mssql/dist/objectManagement/localizedConstants.objectManagement.ObjectSelectionMethodDialog_" ItemType="0" PsrId="308" Leaf="false">
        <Disp Icon="Dir" LocTbl="false" />
        <Item ItemId=";(...) AllObjectsOfSchema" ItemType="0" PsrId="308" Leaf="true">
          <Str Cat="Text">
            <Val><![CDATA[All objects belonging to a schema]]></Val>
            <Tgt Cat="Text" Stat="Loc" Orig="New">
              <Val><![CDATA[屬於結構描述的所有物件]]></Val>
            </Tgt>
          </Str>
          <Disp Icon="Str" />
        </Item>
        <Item ItemId=";(...) AllObjectsOfTypes" ItemType="0" PsrId="308" Leaf="true">
          <Str Cat="Text">
            <Val><![CDATA[All objects of certain types]]></Val>
            <Tgt Cat="Text" Stat="Loc" Orig="New">
              <Val><![CDATA[特定類型的所有物件]]></Val>
            </Tgt>
          </Str>
          <Disp Icon="Str" />
        </Item>
        <Item ItemId=";(...) SelectSchemaDropdownLabel" ItemType="0" PsrId="308" Leaf="true">
          <Str Cat="Text">
            <Val><![CDATA[Schema]]></Val>
            <Tgt Cat="Text" Stat="Loc" Orig="New">
              <Val><![CDATA[結構描述]]></Val>
            </Tgt>
          </Str>
          <Disp Icon="Str" />
        </Item>
        <Item ItemId=";(...) SpecificObjects" ItemType="0" PsrId="308" Leaf="true">
          <Str Cat="Text">
            <Val><![CDATA[Specific objects…]]></Val>
            <Tgt Cat="Text" Stat="Loc" Orig="New">
              <Val><![CDATA[特定物件...]]></Val>
            </Tgt>
          </Str>
          <Disp Icon="Str" />
        </Item>
        <Item ItemId=";(...) TypeLabel" ItemType="0" PsrId="308" Leaf="true">
          <Str Cat="Text">
            <Val><![CDATA[How do you want to add objects?]]></Val>
            <Tgt Cat="Text" Stat="Loc" Orig="New">
              <Val><![CDATA[您要如何新增物件?]]></Val>
            </Tgt>
          </Str>
          <Disp Icon="Str" />
        </Item>
      </Item>
      <Item ItemId=";@extensions/Microsoft.mssql/dist/objectManagement/localizedConstants.objectManagement.ServerRoleTypeDisplayNameInT" ItemType="0" PsrId="308" Leaf="false">
        <Disp Icon="Dir" LocTbl="false" />
        <Item ItemId=";(...) itle" ItemType="0" PsrId="308" Leaf="true">
          <Str Cat="Text">
            <Val><![CDATA[Server Role]]></Val>
            <Tgt Cat="Text" Stat="Loc" Orig="New">
              <Val><![CDATA[伺服器角色]]></Val>
            </Tgt>
          </Str>
          <Disp Icon="Str" />
        </Item>
      </Item>
      <Item ItemId=";@extensions/Microsoft.mssql/dist/objectManagement/localizedConstants.objectManagement.databaseProperties.AutoCreat" ItemType="0" PsrId="308" Leaf="false">
        <Disp Icon="Dir" LocTbl="false" />
        <Item ItemId=";(...) eStatisticsText" ItemType="0" PsrId="308" Leaf="true">
          <Str Cat="Text">
            <Val><![CDATA[Auto Create Statistics]]></Val>
            <Tgt Cat="Text" Stat="Loc" Orig="New">
              <Val><![CDATA[自動建立統計資料]]></Val>
            </Tgt>
          </Str>
          <Disp Icon="Str" />
        </Item>
      </Item>
      <Item ItemId=";@extensions/Microsoft.mssql/dist/objectManagement/localizedConstants.objectManagement.databaseProperties.autoCreat" ItemType="0" PsrId="308" Leaf="false">
        <Disp Icon="Dir" LocTbl="false" />
        <Item ItemId=";(...) eIncrementalStatisticsText" ItemType="0" PsrId="308" Leaf="true">
          <Str Cat="Text">
            <Val><![CDATA[Auto Create Incremental Statistics]]></Val>
            <Tgt Cat="Text" Stat="Loc" Orig="New">
              <Val><![CDATA[自動建立累加統計資料]]></Val>
            </Tgt>
          </Str>
          <Disp Icon="Str" />
        </Item>
      </Item>
      <Item ItemId=";@extensions/Microsoft.mssql/dist/objectManagement/localizedConstants.objectManagement.databaseProperties.autoShrin" ItemType="0" PsrId="308" Leaf="false">
        <Disp Icon="Dir" LocTbl="false" />
        <Item ItemId=";(...) kText" ItemType="0" PsrId="308" Leaf="true">
          <Str Cat="Text">
            <Val><![CDATA[Auto Shrink]]></Val>
            <Tgt Cat="Text" Stat="Loc" Orig="New">
              <Val><![CDATA[自動壓縮]]></Val>
            </Tgt>
          </Str>
          <Disp Icon="Str" />
        </Item>
      </Item>
      <Item ItemId=";@extensions/Microsoft.mssql/dist/objectManagement/localizedConstants.objectManagement.databaseProperties.autoUpdat" ItemType="0" PsrId="308" Leaf="false">
        <Disp Icon="Dir" LocTbl="false" />
        <Item ItemId=";(...) eStatisticsAsynchronouslyText" ItemType="0" PsrId="308" Leaf="true">
          <Str Cat="Text">
            <Val><![CDATA[Auto Update Statistics Asynchronously]]></Val>
            <Tgt Cat="Text" Stat="Loc" Orig="New">
              <Val><![CDATA[自動非同步更新統計資料]]></Val>
            </Tgt>
          </Str>
          <Disp Icon="Str" />
        </Item>
        <Item ItemId=";(...) eStatisticsText" ItemType="0" PsrId="308" Leaf="true">
          <Str Cat="Text">
            <Val><![CDATA[Auto Update Statistics]]></Val>
            <Tgt Cat="Text" Stat="Loc" Orig="New">
              <Val><![CDATA[自動更新統計資料]]></Val>
            </Tgt>
          </Str>
          <Disp Icon="Str" />
        </Item>
      </Item>
      <Item ItemId=";@extensions/Microsoft.mssql/dist/objectManagement/localizedConstants.objectManagement.databaseProperties.automatic" ItemType="0" PsrId="308" Leaf="false">
        <Disp Icon="Dir" LocTbl="false" />
        <Item ItemId=";(...) SectionHeader" ItemType="0" PsrId="308" Leaf="true">
          <Str Cat="Text">
            <Val><![CDATA[Automatic]]></Val>
            <Tgt Cat="Text" Stat="Loc" Orig="New">
              <Val><![CDATA[自動]]></Val>
            </Tgt>
          </Str>
          <Disp Icon="Str" />
        </Item>
      </Item>
      <Item ItemId=";@extensions/Microsoft.mssql/dist/objectManagement/localizedConstants.objectManagement.databaseProperties.backupSec" ItemType="0" PsrId="308" Leaf="false">
        <Disp Icon="Dir" LocTbl="false" />
        <Item ItemId=";(...) tionHeader" ItemType="0" PsrId="308" Leaf="true">
          <Str Cat="Text">
            <Val><![CDATA[Backup]]></Val>
            <Tgt Cat="Text" Stat="Loc" Orig="New">
              <Val><![CDATA[備份]]></Val>
            </Tgt>
          </Str>
          <Disp Icon="Str" />
        </Item>
      </Item>
      <Item ItemId=";@extensions/Microsoft.mssql/dist/objectManagement/localizedConstants.objectManagement.databaseProperties.databaseP" ItemType="0" PsrId="308" Leaf="false">
        <Disp Icon="Dir" LocTbl="false" />
        <Item ItemId=";(...) roperties.databaseScopedConfigurationTabHeader" ItemType="0" PsrId="308" Leaf="true">
          <Str Cat="Text">
            <Val><![CDATA[Database Scoped Configuration]]></Val>
            <Tgt Cat="Text" Stat="Loc" Orig="New">
              <Val><![CDATA[資料庫範圍設定]]></Val>
            </Tgt>
          </Str>
          <Disp Icon="Str" />
        </Item>
      </Item>
      <Item ItemId=";@extensions/Microsoft.mssql/dist/objectManagement/localizedConstants.objectManagement.databaseProperties.databaseR" ItemType="0" PsrId="308" Leaf="false">
        <Disp Icon="Dir" LocTbl="false" />
        <Item ItemId=";(...) eadOnlyText" ItemType="0" PsrId="308" Leaf="true">
          <Str Cat="Text">
            <Val><![CDATA[Database Read-Only]]></Val>
            <Tgt Cat="Text" Stat="Loc" Orig="New">
              <Val><![CDATA[資料庫唯讀]]></Val>
            </Tgt>
          </Str>
          <Disp Icon="Str" />
        </Item>
      </Item>
      <Item ItemId=";@extensions/Microsoft.mssql/dist/objectManagement/localizedConstants.objectManagement.databaseProperties.databaseS" ItemType="0" PsrId="308" Leaf="false">
        <Disp Icon="Dir" LocTbl="false" />
        <Item ItemId=";(...) copedOptionsColumnHeader" ItemType="0" PsrId="308" Leaf="true">
          <Str Cat="Text">
            <Val><![CDATA[Database Scoped Options]]></Val>
<<<<<<< HEAD
            <Tgt Cat="Text" Stat="Loc" Orig="New">
              <Val><![CDATA[資料庫範圍選項]]></Val>
            </Tgt>
=======
>>>>>>> 4be16a89
          </Str>
          <Disp Icon="Str" />
        </Item>
        <Item ItemId=";(...) ectionHeader" ItemType="0" PsrId="308" Leaf="true">
          <Str Cat="Text">
            <Val><![CDATA[Database]]></Val>
            <Tgt Cat="Text" Stat="Loc" Orig="New">
              <Val><![CDATA[資料庫]]></Val>
            </Tgt>
          </Str>
          <Disp Icon="Str" />
        </Item>
        <Item ItemId=";(...) tateText" ItemType="0" PsrId="308" Leaf="true">
          <Str Cat="Text">
            <Val><![CDATA[Database State]]></Val>
            <Tgt Cat="Text" Stat="Loc" Orig="New">
              <Val><![CDATA[資料庫狀態]]></Val>
            </Tgt>
          </Str>
          <Disp Icon="Str" />
        </Item>
      </Item>
      <Item ItemId=";@extensions/Microsoft.mssql/dist/objectManagement/localizedConstants.objectManagement.databaseProperties.dateCreat" ItemType="0" PsrId="308" Leaf="false">
        <Disp Icon="Dir" LocTbl="false" />
        <Item ItemId=";(...) ed" ItemType="0" PsrId="308" Leaf="true">
          <Str Cat="Text">
            <Val><![CDATA[Date Created]]></Val>
            <Tgt Cat="Text" Stat="Loc" Orig="New">
              <Val><![CDATA[建立日期]]></Val>
            </Tgt>
          </Str>
          <Disp Icon="Str" />
        </Item>
      </Item>
      <Item ItemId=";@extensions/Microsoft.mssql/dist/objectManagement/localizedConstants.objectManagement.databaseProperties.encryptio" ItemType="0" PsrId="308" Leaf="false">
        <Disp Icon="Dir" LocTbl="false" />
        <Item ItemId=";(...) nEnabledText" ItemType="0" PsrId="308" Leaf="true">
          <Str Cat="Text">
            <Val><![CDATA[Encryption Enabled]]></Val>
            <Tgt Cat="Text" Stat="Loc" Orig="New">
              <Val><![CDATA[加密已啟用]]></Val>
            </Tgt>
          </Str>
          <Disp Icon="Str" />
        </Item>
      </Item>
      <Item ItemId=";@extensions/Microsoft.mssql/dist/objectManagement/localizedConstants.objectManagement.databaseProperties.isLedgerD" ItemType="0" PsrId="308" Leaf="false">
        <Disp Icon="Dir" LocTbl="false" />
        <Item ItemId=";(...) atabaseText" ItemType="0" PsrId="308" Leaf="true">
          <Str Cat="Text">
            <Val><![CDATA[Is Ledger Database]]></Val>
            <Tgt Cat="Text" Stat="Loc" Orig="New">
              <Val><![CDATA[為總帳資料庫]]></Val>
            </Tgt>
          </Str>
          <Disp Icon="Str" />
        </Item>
      </Item>
      <Item ItemId=";@extensions/Microsoft.mssql/dist/objectManagement/localizedConstants.objectManagement.databaseProperties.ledgerSec" ItemType="0" PsrId="308" Leaf="false">
        <Disp Icon="Dir" LocTbl="false" />
        <Item ItemId=";(...) tionHeader" ItemType="0" PsrId="308" Leaf="true">
          <Str Cat="Text">
            <Val><![CDATA[Ledger]]></Val>
            <Tgt Cat="Text" Stat="Loc" Orig="New">
              <Val><![CDATA[總帳]]></Val>
            </Tgt>
          </Str>
          <Disp Icon="Str" />
        </Item>
      </Item>
      <Item ItemId=";@extensions/Microsoft.mssql/dist/objectManagement/localizedConstants.objectManagement.databaseProperties.memoryAll" ItemType="0" PsrId="308" Leaf="false">
        <Disp Icon="Dir" LocTbl="false" />
        <Item ItemId=";(...) ocated" ItemType="0" PsrId="308" Leaf="true">
          <Str Cat="Text">
            <Val><![CDATA[Memory Allocated To Memory Optimized Objects]]></Val>
            <Tgt Cat="Text" Stat="Loc" Orig="New">
              <Val><![CDATA[配置給記憶體最佳化物件的記憶體]]></Val>
            </Tgt>
          </Str>
          <Disp Icon="Str" />
        </Item>
      </Item>
      <Item ItemId=";@extensions/Microsoft.mssql/dist/objectManagement/localizedConstants.objectManagement.databaseProperties.numberOfU" ItemType="0" PsrId="308" Leaf="false">
        <Disp Icon="Dir" LocTbl="false" />
        <Item ItemId=";(...) sers" ItemType="0" PsrId="308" Leaf="true">
          <Str Cat="Text">
            <Val><![CDATA[Number of Users]]></Val>
            <Tgt Cat="Text" Stat="Loc" Orig="New">
              <Val><![CDATA[使用者數目]]></Val>
            </Tgt>
          </Str>
          <Disp Icon="Str" />
        </Item>
      </Item>
      <Item ItemId=";@extensions/Microsoft.mssql/dist/objectManagement/localizedConstants.objectManagement.databaseProperties.pageVerif" ItemType="0" PsrId="308" Leaf="false">
        <Disp Icon="Dir" LocTbl="false" />
        <Item ItemId=";(...) yText" ItemType="0" PsrId="308" Leaf="true">
          <Str Cat="Text">
            <Val><![CDATA[Page Verify]]></Val>
            <Tgt Cat="Text" Stat="Loc" Orig="New">
<<<<<<< HEAD
              <Val><![CDATA[頁面驗證]]></Val>
=======
              <Val><![CDATA[頁面確認]]></Val>
>>>>>>> 4be16a89
            </Tgt>
          </Str>
          <Disp Icon="Str" />
        </Item>
      </Item>
      <Item ItemId=";@extensions/Microsoft.mssql/dist/objectManagement/localizedConstants.objectManagement.databaseProperties.recoveryS" ItemType="0" PsrId="308" Leaf="false">
        <Disp Icon="Dir" LocTbl="false" />
        <Item ItemId=";(...) ectionHeader" ItemType="0" PsrId="308" Leaf="true">
          <Str Cat="Text">
            <Val><![CDATA[Recovery]]></Val>
            <Tgt Cat="Text" Stat="Loc" Orig="New">
              <Val><![CDATA[復原]]></Val>
            </Tgt>
          </Str>
          <Disp Icon="Str" />
        </Item>
      </Item>
      <Item ItemId=";@extensions/Microsoft.mssql/dist/objectManagement/localizedConstants.objectManagement.databaseProperties.restrictA" ItemType="0" PsrId="308" Leaf="false">
        <Disp Icon="Dir" LocTbl="false" />
        <Item ItemId=";(...) ccessText" ItemType="0" PsrId="308" Leaf="true">
          <Str Cat="Text">
            <Val><![CDATA[Restrict Access]]></Val>
<<<<<<< HEAD
            <Tgt Cat="Text" Stat="Loc" Orig="New">
              <Val><![CDATA[限制存取]]></Val>
            </Tgt>
=======
>>>>>>> 4be16a89
          </Str>
          <Disp Icon="Str" />
        </Item>
      </Item>
      <Item ItemId=";@extensions/Microsoft.mssql/dist/objectManagement/localizedConstants.objectManagement.databaseProperties.setSecond" ItemType="0" PsrId="308" Leaf="false">
        <Disp Icon="Dir" LocTbl="false" />
        <Item ItemId=";(...) aryText" ItemType="0" PsrId="308" Leaf="true">
          <Str Cat="Text">
            <Val><![CDATA[Set Secondary same as Primary]]></Val>
<<<<<<< HEAD
            <Tgt Cat="Text" Stat="Loc" Orig="New">
              <Val><![CDATA[將次要設定為與主要相同]]></Val>
            </Tgt>
=======
>>>>>>> 4be16a89
          </Str>
          <Disp Icon="Str" />
        </Item>
      </Item>
      <Item ItemId=";@extensions/Microsoft.mssql/dist/objectManagement/localizedConstants.objectManagement.databaseProperties.spaceAvai" ItemType="0" PsrId="308" Leaf="false">
        <Disp Icon="Dir" LocTbl="false" />
        <Item ItemId=";(...) lable" ItemType="0" PsrId="308" Leaf="true">
          <Str Cat="Text">
            <Val><![CDATA[Space Available]]></Val>
            <Tgt Cat="Text" Stat="Loc" Orig="New">
              <Val><![CDATA[可用空間]]></Val>
            </Tgt>
          </Str>
          <Disp Icon="Str" />
        </Item>
      </Item>
      <Item ItemId=";@extensions/Microsoft.mssql/dist/objectManagement/localizedConstants.objectManagement.databaseProperties.stateSect" ItemType="0" PsrId="308" Leaf="false">
        <Disp Icon="Dir" LocTbl="false" />
        <Item ItemId=";(...) ionHeader" ItemType="0" PsrId="308" Leaf="true">
          <Str Cat="Text">
            <Val><![CDATA[State]]></Val>
            <Tgt Cat="Text" Stat="Loc" Orig="New">
              <Val><![CDATA[狀態]]></Val>
            </Tgt>
          </Str>
          <Disp Icon="Str" />
        </Item>
      </Item>
      <Item ItemId=";@extensions/Microsoft.mssql/dist/objectManagement/localizedConstants.objectManagement.databaseProperties.targetRec" ItemType="0" PsrId="308" Leaf="false">
        <Disp Icon="Dir" LocTbl="false" />
        <Item ItemId=";(...) overyTimeInSecondsText" ItemType="0" PsrId="308" Leaf="true">
          <Str Cat="Text">
            <Val><![CDATA[Target Recovery Time (Seconds)]]></Val>
            <Tgt Cat="Text" Stat="Loc" Orig="New">
              <Val><![CDATA[目標復原時間 (秒)]]></Val>
            </Tgt>
          </Str>
          <Disp Icon="Str" />
        </Item>
      </Item>
      <Item ItemId=";@extensions/Microsoft.mssql/dist/objectManagement/localizedConstants.objectManagement.databaseProperties.valueForP" ItemType="0" PsrId="308" Leaf="false">
        <Disp Icon="Dir" LocTbl="false" />
        <Item ItemId=";(...) rimaryColumnHeader" ItemType="0" PsrId="308" Leaf="true">
          <Str Cat="Text">
            <Val><![CDATA[Value for Primary]]></Val>
<<<<<<< HEAD
            <Tgt Cat="Text" Stat="Loc" Orig="New">
              <Val><![CDATA[主要值]]></Val>
            </Tgt>
=======
>>>>>>> 4be16a89
          </Str>
          <Disp Icon="Str" />
        </Item>
      </Item>
      <Item ItemId=";@extensions/Microsoft.mssql/dist/objectManagement/localizedConstants.objectManagement.databaseProperties.valueForS" ItemType="0" PsrId="308" Leaf="false">
        <Disp Icon="Dir" LocTbl="false" />
        <Item ItemId=";(...) econdaryColumnHeader" ItemType="0" PsrId="308" Leaf="true">
          <Str Cat="Text">
            <Val><![CDATA[Value for Secondary]]></Val>
<<<<<<< HEAD
            <Tgt Cat="Text" Stat="Loc" Orig="New">
              <Val><![CDATA[次要值]]></Val>
            </Tgt>
=======
>>>>>>> 4be16a89
          </Str>
          <Disp Icon="Str" />
        </Item>
      </Item>
      <Item ItemId=";@extensions/Microsoft.mssql/dist/objectManagement/localizedConstants.objectManagement.databaseRole.SelectMemberDia" ItemType="0" PsrId="308" Leaf="false">
        <Disp Icon="Dir" LocTbl="false" />
        <Item ItemId=";(...) logTitle" ItemType="0" PsrId="308" Leaf="true">
          <Str Cat="Text">
            <Val><![CDATA[Select Database Role Members]]></Val>
            <Tgt Cat="Text" Stat="Loc" Orig="New">
              <Val><![CDATA[選取資料庫角色成員]]></Val>
            </Tgt>
          </Str>
          <Disp Icon="Str" />
        </Item>
      </Item>
      <Item ItemId=";@extensions/Microsoft.mssql/dist/objectManagement/localizedConstants.objectManagement.databaseRole.SelectOwnerDial" ItemType="0" PsrId="308" Leaf="false">
        <Disp Icon="Dir" LocTbl="false" />
        <Item ItemId=";(...) ogTitle" ItemType="0" PsrId="308" Leaf="true">
          <Str Cat="Text">
            <Val><![CDATA[Select Database Role Owner]]></Val>
            <Tgt Cat="Text" Stat="Loc" Orig="New">
              <Val><![CDATA[選取資料庫角色擁有者]]></Val>
            </Tgt>
          </Str>
          <Disp Icon="Str" />
        </Item>
      </Item>
      <Item ItemId=";@extensions/Microsoft.mssql/dist/objectManagement/localizedConstants.objectManagement.effectivePermissionsTableLab" ItemType="0" PsrId="308" Leaf="false">
        <Disp Icon="Dir" LocTbl="false" />
        <Item ItemId=";(...) el" ItemType="0" PsrId="308" Leaf="true">
          <Str Cat="Text">
            <Val><![CDATA[Effective permissions for selected securable]]></Val>
            <Tgt Cat="Text" Stat="Loc" Orig="New">
              <Val><![CDATA[已選取安全性實體的有效權限]]></Val>
            </Tgt>
          </Str>
          <Disp Icon="Str" />
        </Item>
        <Item ItemId=";(...) elSelected" ItemType="0" PsrId="308" Leaf="true">
          <Str Cat="Text">
            <Val><![CDATA[Effective permissions for: {0}]]></Val>
            <Tgt Cat="Text" Stat="Loc" Orig="New">
              <Val><![CDATA[適用於 {0} 的有效權限]]></Val>
            </Tgt>
          </Str>
          <Disp Icon="Str" />
        </Item>
      </Item>
      <Item ItemId=";@extensions/Microsoft.mssql/dist/objectManagement/localizedConstants.objectManagement.explicitPermissionsTableLabe" ItemType="0" PsrId="308" Leaf="false">
        <Disp Icon="Dir" LocTbl="false" />
        <Item ItemId=";(...) lSelected" ItemType="0" PsrId="308" Leaf="true">
          <Str Cat="Text">
            <Val><![CDATA[Explicit permissions for: {0}]]></Val>
            <Tgt Cat="Text" Stat="Loc" Orig="New">
              <Val><![CDATA[適用於 {0} 的明確權限]]></Val>
            </Tgt>
          </Str>
          <Disp Icon="Str" />
        </Item>
      </Item>
      <Item ItemId=";@extensions/Microsoft.mssql/dist/objectManagement/localizedConstants.objectManagement.login.enforcePasswordExpirat" ItemType="0" PsrId="308" Leaf="false">
        <Disp Icon="Dir" LocTbl="false" />
        <Item ItemId=";(...) ionLabel" ItemType="0" PsrId="308" Leaf="true">
          <Str Cat="Text">
            <Val><![CDATA[Enforce password expiration]]></Val>
            <Tgt Cat="Text" Stat="Loc" Orig="New">
              <Val><![CDATA[強制執行密碼逾期]]></Val>
            </Tgt>
          </Str>
          <Disp Icon="Str" />
        </Item>
      </Item>
      <Item ItemId=";@extensions/Microsoft.mssql/dist/objectManagement/localizedConstants.objectManagement.login.enforcePasswordPolicyL" ItemType="0" PsrId="308" Leaf="false">
        <Disp Icon="Dir" LocTbl="false" />
        <Item ItemId=";(...) abel" ItemType="0" PsrId="308" Leaf="true">
          <Str Cat="Text">
            <Val><![CDATA[Enforce password policy]]></Val>
            <Tgt Cat="Text" Stat="Loc" Orig="New">
              <Val><![CDATA[強制執行密碼原則]]></Val>
            </Tgt>
          </Str>
          <Disp Icon="Str" />
        </Item>
      </Item>
      <Item ItemId=";@extensions/Microsoft.mssql/dist/objectManagement/localizedConstants.objectManagement.login.oldPasswordCannotBeEmp" ItemType="0" PsrId="308" Leaf="false">
        <Disp Icon="Dir" LocTbl="false" />
        <Item ItemId=";(...) tyError" ItemType="0" PsrId="308" Leaf="true">
          <Str Cat="Text">
            <Val><![CDATA[Old password cannot be empty.]]></Val>
            <Tgt Cat="Text" Stat="Loc" Orig="New">
              <Val><![CDATA[舊密碼不可為空白。]]></Val>
<<<<<<< HEAD
            </Tgt>
          </Str>
          <Disp Icon="Str" />
        </Item>
      </Item>
      <Item ItemId=";@extensions/Microsoft.mssql/dist/objectManagement/localizedConstants.objectManagement.login.permissionToConnectLab" ItemType="0" PsrId="308" Leaf="false">
        <Disp Icon="Dir" LocTbl="false" />
        <Item ItemId=";(...) el" ItemType="0" PsrId="308" Leaf="true">
          <Str Cat="Text">
            <Val><![CDATA[Permission to connect to database engine]]></Val>
            <Tgt Cat="Text" Stat="Loc" Orig="New">
              <Val><![CDATA[連線到資料庫引擎的權限]]></Val>
=======
>>>>>>> 4be16a89
            </Tgt>
          </Str>
          <Disp Icon="Str" />
        </Item>
      </Item>
<<<<<<< HEAD
      <Item ItemId=";@extensions/Microsoft.mssql/dist/objectManagement/localizedConstants.objectManagement.login.windowsAuthenticationT" ItemType="0" PsrId="308" Leaf="false">
        <Disp Icon="Dir" LocTbl="false" />
        <Item ItemId=";(...) ype" ItemType="0" PsrId="308" Leaf="true">
          <Str Cat="Text">
            <Val><![CDATA[Windows Authentication]]></Val>
            <Tgt Cat="Text" Stat="Loc" Orig="New">
              <Val><![CDATA[Windows 驗證]]></Val>
=======
      <Item ItemId=";@extensions/Microsoft.mssql/dist/objectManagement/localizedConstants.objectManagement.login.permissionToConnectLab" ItemType="0" PsrId="308" Leaf="false">
        <Disp Icon="Dir" LocTbl="false" />
        <Item ItemId=";(...) el" ItemType="0" PsrId="308" Leaf="true">
          <Str Cat="Text">
            <Val><![CDATA[Permission to connect to database engine]]></Val>
            <Tgt Cat="Text" Stat="Loc" Orig="New">
              <Val><![CDATA[連線到資料庫引擎的權限]]></Val>
>>>>>>> 4be16a89
            </Tgt>
          </Str>
          <Disp Icon="Str" />
        </Item>
      </Item>
<<<<<<< HEAD
      <Item ItemId=";@extensions/Microsoft.mssql/dist/objectManagement/localizedConstants.objectManagement.objectSelectionMethodDialogT" ItemType="0" PsrId="308" Leaf="false">
        <Disp Icon="Dir" LocTbl="false" />
        <Item ItemId=";(...) itle" ItemType="0" PsrId="308" Leaf="true">
          <Str Cat="Text">
            <Val><![CDATA[Add Objects]]></Val>
            <Tgt Cat="Text" Stat="Loc" Orig="New">
              <Val><![CDATA[新增物件]]></Val>
=======
      <Item ItemId=";@extensions/Microsoft.mssql/dist/objectManagement/localizedConstants.objectManagement.login.windowsAuthenticationT" ItemType="0" PsrId="308" Leaf="false">
        <Disp Icon="Dir" LocTbl="false" />
        <Item ItemId=";(...) ype" ItemType="0" PsrId="308" Leaf="true">
          <Str Cat="Text">
            <Val><![CDATA[Windows Authentication]]></Val>
            <Tgt Cat="Text" Stat="Loc" Orig="New">
              <Val><![CDATA[Windows 驗證]]></Val>
>>>>>>> 4be16a89
            </Tgt>
          </Str>
          <Disp Icon="Str" />
        </Item>
      </Item>
<<<<<<< HEAD
      <Item ItemId=";@extensions/Microsoft.mssql/dist/objectManagement/localizedConstants.objectManagement.openObjectPropertiesDialogEr" ItemType="0" PsrId="308" Leaf="false">
        <Disp Icon="Dir" LocTbl="false" />
        <Item ItemId=";(...) ror" ItemType="0" PsrId="308" InstFlg="true" Leaf="true">
          <Str Cat="Text">
            <Val><![CDATA[An error occurred while opening the properties dialog for {0}: {1}. {2}]]></Val>
            <Tgt Cat="Text" Stat="Loc" Orig="New">
              <Val><![CDATA[開啟 {0} 的內容對話方塊時發生錯誤: {1}。{2}]]></Val>
=======
      <Item ItemId=";@extensions/Microsoft.mssql/dist/objectManagement/localizedConstants.objectManagement.objectSelectionMethodDialogT" ItemType="0" PsrId="308" Leaf="false">
        <Disp Icon="Dir" LocTbl="false" />
        <Item ItemId=";(...) itle" ItemType="0" PsrId="308" Leaf="true">
          <Str Cat="Text">
            <Val><![CDATA[Add Objects]]></Val>
            <Tgt Cat="Text" Stat="Loc" Orig="New">
              <Val><![CDATA[新增物件]]></Val>
>>>>>>> 4be16a89
            </Tgt>
          </Str>
          <Disp Icon="Str" />
        </Item>
      </Item>
<<<<<<< HEAD
      <Item ItemId=";@extensions/Microsoft.mssql/dist/objectManagement/localizedConstants.objectManagement.serverMemoryMaxLowerThanMinI" ItemType="0" PsrId="308" Leaf="false">
        <Disp Icon="Dir" LocTbl="false" />
        <Item ItemId=";(...) nputError" ItemType="0" PsrId="308" Leaf="true">
          <Str Cat="Text">
            <Val><![CDATA[Maximum server memory cannot be lower than minimum server memory]]></Val>
            <Tgt Cat="Text" Stat="Loc" Orig="New">
              <Val><![CDATA[伺服器記憶體最大值不能低於伺服器記憶體最小值]]></Val>
=======
      <Item ItemId=";@extensions/Microsoft.mssql/dist/objectManagement/localizedConstants.objectManagement.openObjectPropertiesDialogEr" ItemType="0" PsrId="308" Leaf="false">
        <Disp Icon="Dir" LocTbl="false" />
        <Item ItemId=";(...) ror" ItemType="0" PsrId="308" InstFlg="true" Leaf="true">
          <Str Cat="Text">
            <Val><![CDATA[An error occurred while opening the properties dialog for {0}: {1}. {2}]]></Val>
            <Tgt Cat="Text" Stat="Loc" Orig="New">
              <Val><![CDATA[開啟 {0} 的內容對話方塊時發生錯誤: {1}。{2}]]></Val>
>>>>>>> 4be16a89
            </Tgt>
          </Str>
          <Disp Icon="Str" />
        </Item>
      </Item>
<<<<<<< HEAD
=======
      <Item ItemId=";@extensions/Microsoft.mssql/dist/objectManagement/localizedConstants.objectManagement.serverMemoryMaxLowerThanMinI" ItemType="0" PsrId="308" Leaf="false">
        <Disp Icon="Dir" LocTbl="false" />
        <Item ItemId=";(...) nputError" ItemType="0" PsrId="308" Leaf="true">
          <Str Cat="Text">
            <Val><![CDATA[Maximum server memory cannot be lower than minimum server memory]]></Val>
          </Str>
          <Disp Icon="Str" />
        </Item>
      </Item>
>>>>>>> 4be16a89
      <Item ItemId=";@extensions/Microsoft.mssql/dist/objectManagement/localizedConstants.objectManagement.serverRole.SelectMemberDialo" ItemType="0" PsrId="308" Leaf="false">
        <Disp Icon="Dir" LocTbl="false" />
        <Item ItemId=";(...) gTitle" ItemType="0" PsrId="308" Leaf="true">
          <Str Cat="Text">
            <Val><![CDATA[Select Server Role Members]]></Val>
            <Tgt Cat="Text" Stat="Loc" Orig="New">
              <Val><![CDATA[選取伺服器角色成員]]></Val>
            </Tgt>
          </Str>
          <Disp Icon="Str" />
        </Item>
      </Item>
      <Item ItemId=";@extensions/Microsoft.mssql/dist/objectManagement/localizedConstants.objectManagement.serverRole.SelectOwnerDialog" ItemType="0" PsrId="308" Leaf="false">
        <Disp Icon="Dir" LocTbl="false" />
        <Item ItemId=";(...) Title" ItemType="0" PsrId="308" Leaf="true">
          <Str Cat="Text">
            <Val><![CDATA[Select Server Role Owner]]></Val>
            <Tgt Cat="Text" Stat="Loc" Orig="New">
              <Val><![CDATA[選取伺服器角色擁有者]]></Val>
            </Tgt>
          </Str>
          <Disp Icon="Str" />
        </Item>
      </Item>
      <Item ItemId=";extensions/Microsoft.mssql/dist/errorDiagnostics/errorDiagnosticsConstants.connectionError" ItemType="0" PsrId="308" Leaf="true">
        <Str Cat="Text">
          <Val><![CDATA[Connection error]]></Val>
          <Tgt Cat="Text" Stat="Loc" Orig="New">
            <Val><![CDATA[連線錯誤]]></Val>
          </Tgt>
        </Str>
        <Disp Icon="Str" />
      </Item>
      <Item ItemId=";extensions/Microsoft.mssql/dist/errorDiagnostics/errorDiagnosticsConstants.enableTrustServerCertificate" ItemType="0" PsrId="308" Leaf="true">
        <Str Cat="Text">
          <Val><![CDATA[Enable Trust server certificate]]></Val>
          <Tgt Cat="Text" Stat="Loc" Orig="New">
            <Val><![CDATA[啟用信任伺服器憑證]]></Val>
          </Tgt>
        </Str>
        <Disp Icon="Str" />
      </Item>
      <Item ItemId=";extensions/Microsoft.mssql/dist/errorDiagnostics/errorDiagnosticsConstants.trustServerCertInstructionText" ItemType="0" PsrId="308" Leaf="true">
        <Str Cat="Text">
          <Val><![CDATA[Encryption was enabled on this connection, review your SSL and certificate configuration for the target SQL Server, or enable 'Trust server certificate' in the connection dialog.]D;]A;]D;]A;Note: A self-signed certificate offers only limited protection and is not a recommended practice for production environments. Do you want to enable 'Trust server certificate' on this connection and retry? ]]></Val>
          <Tgt Cat="Text" Stat="Loc" Orig="New">
            <Val><![CDATA[已在此連線上啟用加密、檢閱目標 SQL Server 的 SSL 與憑證設定，或在連線對話方塊中啟用 [信任伺服器憑證]5D;。			]D;]A;]D;]A;注意: 自我簽署憑證只提供有限的保護，且不是實際執行環境的建議做法。您要在此連線上啟用 [信任伺服器憑證]5D; 並重試嗎? ]]></Val>
          </Tgt>
        </Str>
        <Disp Icon="Str" />
      </Item>
      <Item ItemId=";extensions/Microsoft.mssql/dist/features.mssql.canceledLinkedAzureAccountSelection" ItemType="0" PsrId="308" Leaf="true">
        <Str Cat="Text">
          <Val><![CDATA[Azure Data Studio needs to contact Azure Key Vault to access a column master key for Always Encrypted, but no linked Azure account was selected. Please retry the query and select a linked Azure account when prompted.]]></Val>
          <Tgt Cat="Text" Stat="Loc" Orig="New">
            <Val><![CDATA[Azure Data Studio 必須連絡 Azure Key Vault 以存取 Always Encrypted 的資料行主要金鑰，但沒有選取任何已連結的 Azure 帳戶。請重試一次此查詢，並在提示出現時選取已連結的 Azure 帳戶。]]></Val>
          </Tgt>
        </Str>
        <Disp Icon="Str" />
      </Item>
      <Item ItemId=";extensions/Microsoft.mssql/dist/features.mssql.chooseLinkedAzureAccount" ItemType="0" PsrId="308" Leaf="true">
        <Str Cat="Text">
          <Val><![CDATA[Please select a linked Azure account:]]></Val>
          <Tgt Cat="Text" Stat="Loc" Orig="New">
            <Val><![CDATA[請選取已連結的 Azure 帳戶:]]></Val>
          </Tgt>
        </Str>
        <Disp Icon="Str" />
      </Item>
      <Item ItemId=";extensions/Microsoft.mssql/dist/features.mssql.insufficientlyPrivelagedAzureAccount" ItemType="0" PsrId="308" Leaf="true">
        <Str Cat="Text">
          <Val><![CDATA[The configured Azure account for {0} does not have sufficient permissions for Azure Key Vault to access a column master key for Always Encrypted.]]></Val>
          <Tgt Cat="Text" Stat="Loc" Orig="New">
            <Val><![CDATA[為 {0} 所設定的 Azure 帳戶，沒有足夠的權限讓 Azure Key Vault 存取 Always Encrypted 的資料行主要金鑰。]]></Val>
          </Tgt>
        </Str>
        <Disp Icon="Str" />
      </Item>
      <Item ItemId=";extensions/Microsoft.mssql/dist/features.mssql.missingLinkedAzureAccount" ItemType="0" PsrId="308" Leaf="true">
        <Str Cat="Text">
          <Val><![CDATA[Azure Data Studio needs to contact Azure Key Vault to access a column master key for Always Encrypted, but no linked Azure account is available. Please add a linked Azure account and retry the query.]]></Val>
          <Tgt Cat="Text" Stat="Loc" Orig="New">
            <Val><![CDATA[Azure Data Studio 必須連絡 Azure Key Vault 以存取 Always Encrypted 的資料行主要金鑰，但沒有任何已連結的 Azure 帳戶可供使用。請新增已連結的 Azure 帳戶，然後重試一次此查詢。]]></Val>
          </Tgt>
        </Str>
        <Disp Icon="Str" />
      </Item>
      <Item ItemId=";extensions/Microsoft.mssql/dist/localizedConstants.mssql.failedToFindAccount" ItemType="0" PsrId="308" Leaf="true">
        <Str Cat="Text">
          <Val><![CDATA[Failed to find azure account {0} when executing token refresh]]></Val>
          <Tgt Cat="Text" Stat="Loc" Orig="New">
            <Val><![CDATA[執行權杖重新整理時找不到 azure 帳戶 {0}]]></Val>
          </Tgt>
        </Str>
        <Disp Icon="Str" />
      </Item>
      <Item ItemId=";extensions/Microsoft.mssql/dist/localizedConstants.mssql.failedToFindTenants" ItemType="0" PsrId="308" Leaf="true">
        <Str Cat="Text">
          <Val><![CDATA[Failed to find tenant '{0}' in account '{1}' when refreshing security token]]></Val>
          <Tgt Cat="Text" Stat="Loc" Orig="New">
            <Val><![CDATA[重新整理安全性權杖時，在帳戶 '{1}'中找不到租用戶 '{0}']]></Val>
          </Tgt>
        </Str>
        <Disp Icon="Str" />
      </Item>
      <Item ItemId=";extensions/Microsoft.mssql/dist/localizedConstants.mssql.noConvertResult" ItemType="0" PsrId="308" Leaf="true">
        <Str Cat="Text">
          <Val><![CDATA[No result returned from Notebook convert request]]></Val>
          <Tgt Cat="Text" Stat="Loc" Orig="New">
            <Val><![CDATA[筆記本轉換要求未傳回任何結果]]></Val>
          </Tgt>
        </Str>
        <Disp Icon="Str" />
      </Item>
      <Item ItemId=";extensions/Microsoft.mssql/dist/localizedConstants.mssql.noDocumentFound" ItemType="0" PsrId="308" Leaf="true">
        <Str Cat="Text">
          <Val><![CDATA[No document found for URI {0}]]></Val>
          <Tgt Cat="Text" Stat="Loc" Orig="New">
            <Val><![CDATA[找不到 URI {0} 的文件]]></Val>
          </Tgt>
        </Str>
        <Disp Icon="Str" />
      </Item>
      <Item ItemId=";extensions/Microsoft.mssql/dist/localizedConstants.mssql.tokenRefreshFailed" ItemType="0" PsrId="308" Leaf="true">
        <Str Cat="Text">
          <Val><![CDATA[{0} AAD token refresh failed, please reconnect to enable {0}]]></Val>
          <Tgt Cat="Text" Stat="Loc" Orig="New">
            <Val><![CDATA[{0} AAD 權杖重新更新失敗，請重新連接以啟用 {0}]]></Val>
          </Tgt>
        </Str>
        <Disp Icon="Str" />
      </Item>
      <Item ItemId=";extensions/Microsoft.mssql/dist/localizedConstants.mssql.tokenRefreshFailedNoSecurityToken" ItemType="0" PsrId="308" Leaf="true">
        <Str Cat="Text">
          <Val><![CDATA[Editor token refresh failed, autocompletion will be disabled until the editor is disconnected and reconnected]]></Val>
          <Tgt Cat="Text" Stat="Loc" Orig="New">
            <Val><![CDATA[編輯器權杖重新整理失敗，將會停用自動編譯，直到編輯器中斷連線並重新連線為止]]></Val>
          </Tgt>
        </Str>
        <Disp Icon="Str" />
      </Item>
      <Item ItemId=";extensions/Microsoft.mssql/dist/localizedConstants.mssql.unsupportedPlatform" ItemType="0" PsrId="308" Leaf="true">
        <Str Cat="Text">
          <Val><![CDATA[Unsupported platform {0}]]></Val>
          <Tgt Cat="Text" Stat="Loc" Orig="New">
            <Val><![CDATA[不支援的平台 {0}]]></Val>
          </Tgt>
        </Str>
        <Disp Icon="Str" />
      </Item>
      <Item ItemId=";extensions/Microsoft.mssql/dist/main.mssql.errorConvertingToNotebook" ItemType="0" PsrId="308" Leaf="true">
        <Str Cat="Text">
          <Val><![CDATA[An error occurred converting the SQL document to a Notebook. Error : {0}]]></Val>
          <Tgt Cat="Text" Stat="Loc" Orig="New">
            <Val><![CDATA[將 SQL 文件轉換成筆記本時發生錯誤。錯誤: {0}]]></Val>
          </Tgt>
        </Str>
        <Disp Icon="Str" />
      </Item>
      <Item ItemId=";extensions/Microsoft.mssql/dist/main.mssql.errorConvertingToSQL" ItemType="0" PsrId="308" Leaf="true">
        <Str Cat="Text">
          <Val><![CDATA[An error occurred converting the Notebook document to SQL. Error : {0}]]></Val>
          <Tgt Cat="Text" Stat="Loc" Orig="New">
            <Val><![CDATA[將筆記本文件轉換成 SQL 時發生錯誤。錯誤: {0}]]></Val>
          </Tgt>
        </Str>
        <Disp Icon="Str" />
      </Item>
      <Item ItemId=";extensions/Microsoft.mssql/dist/main.mssql.reloadChoice" ItemType="0" PsrId="308" Leaf="true">
        <Str Cat="Text">
          <Val><![CDATA[Reload Azure Data Studio]]></Val>
          <Tgt Cat="Text" Stat="Loc" Orig="New">
            <Val><![CDATA[重新載入 Azure Data Studio]]></Val>
          </Tgt>
        </Str>
        <Disp Icon="Str" />
      </Item>
      <Item ItemId=";extensions/Microsoft.mssql/dist/main.mssql.reloadPrompt" ItemType="0" PsrId="308" Leaf="true">
        <Str Cat="Text">
          <Val><![CDATA[This setting requires Azure Data Studio to be reloaded to take into effect.]]></Val>
          <Tgt Cat="Text" Stat="Loc" Orig="New">
            <Val><![CDATA[此設定需要重新載入 Azure Data Studio 才會生效。]]></Val>
          </Tgt>
        </Str>
        <Disp Icon="Str" />
      </Item>
      <Item ItemId=";extensions/Microsoft.mssql/dist/main.mssql.searchServers" ItemType="0" PsrId="308" Leaf="true">
        <Str Cat="Text">
          <Val><![CDATA[Search Server Names]]></Val>
          <Tgt Cat="Text" Stat="Loc" Orig="New">
            <Val><![CDATA[搜尋伺服器名稱]]></Val>
          </Tgt>
        </Str>
        <Disp Icon="Str" />
      </Item>
      <Item ItemId=";extensions/Microsoft.mssql/dist/objectManagement/localizedConstants.objectManagement.ColumnDisplayName" ItemType="0" PsrId="308" Leaf="true">
        <Str Cat="Text">
          <Val><![CDATA[column]]></Val>
          <Tgt Cat="Text" Stat="Loc" Orig="New">
            <Val><![CDATA[資料行]]></Val>
          </Tgt>
        </Str>
        <Disp Icon="Str" />
      </Item>
      <Item ItemId=";extensions/Microsoft.mssql/dist/objectManagement/localizedConstants.objectManagement.DatabaseDisplayName" ItemType="0" PsrId="308" Leaf="true">
        <Str Cat="Text">
          <Val><![CDATA[database]]></Val>
          <Tgt Cat="Text" Stat="Loc" Orig="New">
            <Val><![CDATA[資料庫]]></Val>
          </Tgt>
        </Str>
        <Disp Icon="Str" />
      </Item>
      <Item ItemId=";extensions/Microsoft.mssql/dist/objectManagement/localizedConstants.objectManagement.DatabaseDisplayNameInTitle" ItemType="0" PsrId="308" Leaf="true">
        <Str Cat="Text">
          <Val><![CDATA[Database]]></Val>
          <Tgt Cat="Text" Stat="Loc" Orig="New">
            <Val><![CDATA[資料庫]]></Val>
          </Tgt>
        </Str>
        <Disp Icon="Str" />
      </Item>
      <Item ItemId=";extensions/Microsoft.mssql/dist/objectManagement/localizedConstants.objectManagement.DatabaseRoleTypeDisplayName" ItemType="0" PsrId="308" Leaf="true">
        <Str Cat="Text">
          <Val><![CDATA[database role]]></Val>
          <Tgt Cat="Text" Stat="Loc" Orig="New">
            <Val><![CDATA[資料庫角色]]></Val>
          </Tgt>
        </Str>
        <Disp Icon="Str" />
      </Item>
      <Item ItemId=";extensions/Microsoft.mssql/dist/objectManagement/localizedConstants.objectManagement.LoginTypeDisplayName" ItemType="0" PsrId="308" Leaf="true">
        <Str Cat="Text">
          <Val><![CDATA[login]]></Val>
          <Tgt Cat="Text" Stat="Loc" Orig="New">
            <Val><![CDATA[登入]]></Val>
          </Tgt>
        </Str>
        <Disp Icon="Str" />
      </Item>
      <Item ItemId=";extensions/Microsoft.mssql/dist/objectManagement/localizedConstants.objectManagement.LoginTypeDisplayNameInTitle" ItemType="0" PsrId="308" Leaf="true">
        <Str Cat="Text">
          <Val><![CDATA[Login]]></Val>
          <Tgt Cat="Text" Stat="Loc" Orig="New">
            <Val><![CDATA[登入]]></Val>
          </Tgt>
        </Str>
        <Disp Icon="Str" />
      </Item>
      <Item ItemId=";extensions/Microsoft.mssql/dist/objectManagement/localizedConstants.objectManagement.SearchTextLabel" ItemType="0" PsrId="308" Leaf="true">
        <Str Cat="Text">
          <Val><![CDATA[Search Text]]></Val>
          <Tgt Cat="Text" Stat="Loc" Orig="New">
            <Val><![CDATA[搜尋文字]]></Val>
          </Tgt>
        </Str>
        <Disp Icon="Str" />
      </Item>
      <Item ItemId=";extensions/Microsoft.mssql/dist/objectManagement/localizedConstants.objectManagement.ServerDisplayName" ItemType="0" PsrId="308" Leaf="true">
        <Str Cat="Text">
          <Val><![CDATA[Server]]></Val>
          <Tgt Cat="Text" Stat="Loc" Orig="New">
            <Val><![CDATA[伺服器]]></Val>
          </Tgt>
        </Str>
        <Disp Icon="Str" />
      </Item>
      <Item ItemId=";extensions/Microsoft.mssql/dist/objectManagement/localizedConstants.objectManagement.ServerRoleTypeDisplayName" ItemType="0" PsrId="308" Leaf="true">
        <Str Cat="Text">
          <Val><![CDATA[server role]]></Val>
          <Tgt Cat="Text" Stat="Loc" Orig="New">
            <Val><![CDATA[伺服器角色]]></Val>
          </Tgt>
        </Str>
        <Disp Icon="Str" />
      </Item>
      <Item ItemId=";extensions/Microsoft.mssql/dist/objectManagement/localizedConstants.objectManagement.TableDisplayName" ItemType="0" PsrId="308" Leaf="true">
        <Str Cat="Text">
          <Val><![CDATA[table]]></Val>
          <Tgt Cat="Text" Stat="Loc" Orig="New">
            <Val><![CDATA[資料表]]></Val>
          </Tgt>
        </Str>
        <Disp Icon="Str" />
      </Item>
      <Item ItemId=";extensions/Microsoft.mssql/dist/objectManagement/localizedConstants.objectManagement.UserDisplayName" ItemType="0" PsrId="308" Leaf="true">
        <Str Cat="Text">
          <Val><![CDATA[user]]></Val>
          <Tgt Cat="Text" Stat="Loc" Orig="New">
            <Val><![CDATA[使用者]]></Val>
          </Tgt>
        </Str>
        <Disp Icon="Str" />
      </Item>
      <Item ItemId=";extensions/Microsoft.mssql/dist/objectManagement/localizedConstants.objectManagement.UserTypeDisplayNameInTitle" ItemType="0" PsrId="308" Leaf="true">
        <Str Cat="Text">
          <Val><![CDATA[User]]></Val>
          <Tgt Cat="Text" Stat="Loc" Orig="New">
            <Val><![CDATA[使用者]]></Val>
          </Tgt>
        </Str>
        <Disp Icon="Str" />
      </Item>
      <Item ItemId=";extensions/Microsoft.mssql/dist/objectManagement/localizedConstants.objectManagement.ViewDisplayName" ItemType="0" PsrId="308" Leaf="true">
        <Str Cat="Text">
          <Val><![CDATA[view]]></Val>
          <Tgt Cat="Text" Stat="Loc" Orig="New">
            <Val><![CDATA[檢視]]></Val>
          </Tgt>
        </Str>
        <Disp Icon="Str" />
      </Item>
      <Item ItemId=";extensions/Microsoft.mssql/dist/objectManagement/localizedConstants.objectManagement.addMembersText" ItemType="0" PsrId="308" Leaf="true">
        <Str Cat="Text">
          <Val><![CDATA[Add members]]></Val>
          <Tgt Cat="Text" Stat="Loc" Orig="New">
            <Val><![CDATA[新增成員]]></Val>
          </Tgt>
        </Str>
        <Disp Icon="Str" />
      </Item>
      <Item ItemId=";extensions/Microsoft.mssql/dist/objectManagement/localizedConstants.objectManagement.addSecurablesText" ItemType="0" PsrId="308" Leaf="true">
        <Str Cat="Text">
          <Val><![CDATA[Add securables]]></Val>
          <Tgt Cat="Text" Stat="Loc" Orig="New">
            <Val><![CDATA[新增安全性實體]]></Val>
          </Tgt>
        </Str>
        <Disp Icon="Str" />
      </Item>
      <Item ItemId=";extensions/Microsoft.mssql/dist/objectManagement/localizedConstants.objectManagement.advancedSectionHeader" ItemType="0" PsrId="308" Leaf="true">
        <Str Cat="Text">
          <Val><![CDATA[Advanced]]></Val>
          <Tgt Cat="Text" Stat="Loc" Orig="New">
            <Val><![CDATA[進階]]></Val>
          </Tgt>
        </Str>
        <Disp Icon="Str" />
      </Item>
      <Item ItemId=";extensions/Microsoft.mssql/dist/objectManagement/localizedConstants.objectManagement.applyUpdatesLabel" ItemType="0" PsrId="308" Leaf="true">
        <Str Cat="Text">
          <Val><![CDATA[Apply]]></Val>
          <Tgt Cat="Text" Stat="Loc" Orig="New">
            <Val><![CDATA[套用]]></Val>
          </Tgt>
        </Str>
        <Disp Icon="Str" />
      </Item>
      <Item ItemId=";extensions/Microsoft.mssql/dist/objectManagement/localizedConstants.objectManagement.azurePricingLink" ItemType="0" PsrId="308" Leaf="true">
        <Str Cat="Text">
          <Val><![CDATA[Azure SQL Database pricing calculator]]></Val>
          <Tgt Cat="Text" Stat="Loc" Orig="New">
            <Val><![CDATA[Azure SQL 資料庫價格計算機]]></Val>
          </Tgt>
        </Str>
        <Disp Icon="Str" />
      </Item>
      <Item ItemId=";extensions/Microsoft.mssql/dist/objectManagement/localizedConstants.objectManagement.backupRedundancyLabel" ItemType="0" PsrId="308" Leaf="true">
        <Str Cat="Text">
          <Val><![CDATA[Backup Storage Redundancy]]></Val>
          <Tgt Cat="Text" Stat="Loc" Orig="New">
            <Val><![CDATA[備份儲存體備援]]></Val>
          </Tgt>
        </Str>
        <Disp Icon="Str" />
      </Item>
      <Item ItemId=";extensions/Microsoft.mssql/dist/objectManagement/localizedConstants.objectManagement.blankPasswordConfirmation" ItemType="0" PsrId="308" Leaf="true">
        <Str Cat="Text">
          <Val><![CDATA[Creating a login with a blank password is a security risk.  Are you sure you want to continue?]]></Val>
          <Tgt Cat="Text" Stat="Loc" Orig="New">
            <Val><![CDATA[建立密碼為空白的登入，會有安全性的風險。您確定要繼續嗎?]]></Val>
          </Tgt>
        </Str>
        <Disp Icon="Str" />
      </Item>
      <Item ItemId=";extensions/Microsoft.mssql/dist/objectManagement/localizedConstants.objectManagement.browseForOwnerText" ItemType="0" PsrId="308" Leaf="true">
        <Str Cat="Text">
          <Val><![CDATA[Browse for an owner]]></Val>
          <Tgt Cat="Text" Stat="Loc" Orig="New">
            <Val><![CDATA[瀏覽擁有者]]></Val>
          </Tgt>
        </Str>
        <Disp Icon="Str" />
      </Item>
      <Item ItemId=";extensions/Microsoft.mssql/dist/objectManagement/localizedConstants.objectManagement.browseText" ItemType="0" PsrId="308" Leaf="true">
        <Str Cat="Text">
          <Val><![CDATA[Browse…]]></Val>
          <Tgt Cat="Text" Stat="Loc" Orig="New">
            <Val><![CDATA[瀏覽...]]></Val>
          </Tgt>
        </Str>
        <Disp Icon="Str" />
      </Item>
      <Item ItemId=";extensions/Microsoft.mssql/dist/objectManagement/localizedConstants.objectManagement.closeConnections" ItemType="0" PsrId="308" Leaf="true">
        <Str Cat="Text">
          <Val><![CDATA[Close existing connections]]></Val>
          <Tgt Cat="Text" Stat="Loc" Orig="New">
            <Val><![CDATA[關閉現有的連接]]></Val>
          </Tgt>
        </Str>
        <Disp Icon="Str" />
      </Item>
      <Item ItemId=";extensions/Microsoft.mssql/dist/objectManagement/localizedConstants.objectManagement.collationLabel" ItemType="0" PsrId="308" Leaf="true">
        <Str Cat="Text">
          <Val><![CDATA[Collation]]></Val>
          <Tgt Cat="Text" Stat="Loc" Orig="New">
            <Val><![CDATA[定序]]></Val>
          </Tgt>
        </Str>
        <Disp Icon="Str" />
      </Item>
      <Item ItemId=";extensions/Microsoft.mssql/dist/objectManagement/localizedConstants.objectManagement.collationNotValidError" ItemType="0" PsrId="308" Leaf="true">
        <Str Cat="Text">
          <Val><![CDATA[The selected collation '{0}' is not valid. Please choose a different collation.]]></Val>
<<<<<<< HEAD
          <Tgt Cat="Text" Stat="Loc" Orig="New">
            <Val><![CDATA[選取的定序 '{0}' 無效，請選擇其他定序。]]></Val>
          </Tgt>
=======
>>>>>>> 4be16a89
        </Str>
        <Disp Icon="Str" />
      </Item>
      <Item ItemId=";extensions/Microsoft.mssql/dist/objectManagement/localizedConstants.objectManagement.compatibilityLevelLabel" ItemType="0" PsrId="308" Leaf="true">
        <Str Cat="Text">
          <Val><![CDATA[Compatibility Level]]></Val>
          <Tgt Cat="Text" Stat="Loc" Orig="New">
            <Val><![CDATA[相容性層級]]></Val>
          </Tgt>
        </Str>
        <Disp Icon="Str" />
      </Item>
      <Item ItemId=";extensions/Microsoft.mssql/dist/objectManagement/localizedConstants.objectManagement.configureSLOSectionHeader" ItemType="0" PsrId="308" Leaf="true">
        <Str Cat="Text">
          <Val><![CDATA[Configure SLO]]></Val>
          <Tgt Cat="Text" Stat="Loc" Orig="New">
            <Val><![CDATA[設定 SLO]]></Val>
          </Tgt>
        </Str>
        <Disp Icon="Str" />
      </Item>
      <Item ItemId=";extensions/Microsoft.mssql/dist/objectManagement/localizedConstants.objectManagement.confirmPasswordLabel" ItemType="0" PsrId="308" Leaf="true">
        <Str Cat="Text">
          <Val><![CDATA[Confirm password]]></Val>
          <Tgt Cat="Text" Stat="Loc" Orig="New">
            <Val><![CDATA[確認密碼]]></Val>
          </Tgt>
        </Str>
        <Disp Icon="Str" />
      </Item>
      <Item ItemId=";extensions/Microsoft.mssql/dist/objectManagement/localizedConstants.objectManagement.containmentTypeLabel" ItemType="0" PsrId="308" Leaf="true">
        <Str Cat="Text">
          <Val><![CDATA[Containment Type]]></Val>
          <Tgt Cat="Text" Stat="Loc" Orig="New">
            <Val><![CDATA[內含項目類型]]></Val>
          </Tgt>
        </Str>
        <Disp Icon="Str" />
      </Item>
      <Item ItemId=";extensions/Microsoft.mssql/dist/objectManagement/localizedConstants.objectManagement.createObjectLabel" ItemType="0" PsrId="308" Leaf="true">
        <Str Cat="Text">
          <Val><![CDATA[Create]]></Val>
          <Tgt Cat="Text" Stat="Loc" Orig="New">
            <Val><![CDATA[建立]]></Val>
          </Tgt>
        </Str>
        <Disp Icon="Str" />
      </Item>
      <Item ItemId=";extensions/Microsoft.mssql/dist/objectManagement/localizedConstants.objectManagement.createObjectOperationName" ItemType="0" PsrId="308" InstFlg="true" Leaf="true">
        <Str Cat="Text">
          <Val><![CDATA[Create {0}]]></Val>
          <Tgt Cat="Text" Stat="Loc" Orig="New">
            <Val><![CDATA[建立 {0}]]></Val>
          </Tgt>
        </Str>
        <Disp Icon="Str" />
      </Item>
      <Item ItemId=";extensions/Microsoft.mssql/dist/objectManagement/localizedConstants.objectManagement.currentSLOLabel" ItemType="0" PsrId="308" Leaf="true">
        <Str Cat="Text">
          <Val><![CDATA[Current Service Level Objective]]></Val>
          <Tgt Cat="Text" Stat="Loc" Orig="New">
            <Val><![CDATA[目前的服務等級目標]]></Val>
          </Tgt>
        </Str>
        <Disp Icon="Str" />
      </Item>
      <Item ItemId=";extensions/Microsoft.mssql/dist/objectManagement/localizedConstants.objectManagement.databaseDetails" ItemType="0" PsrId="308" Leaf="true">
        <Str Cat="Text">
          <Val><![CDATA[Database Details]]></Val>
          <Tgt Cat="Text" Stat="Loc" Orig="New">
            <Val><![CDATA[資料庫詳細資料]]></Val>
          </Tgt>
        </Str>
        <Disp Icon="Str" />
      </Item>
      <Item ItemId=";extensions/Microsoft.mssql/dist/objectManagement/localizedConstants.objectManagement.databaseFileGroup" ItemType="0" PsrId="308" Leaf="true">
        <Str Cat="Text">
          <Val><![CDATA[File Group]]></Val>
          <Tgt Cat="Text" Stat="Loc" Orig="New">
            <Val><![CDATA[檔案群組]]></Val>
          </Tgt>
        </Str>
        <Disp Icon="Str" />
      </Item>
      <Item ItemId=";extensions/Microsoft.mssql/dist/objectManagement/localizedConstants.objectManagement.databaseFileName" ItemType="0" PsrId="308" Leaf="true">
        <Str Cat="Text">
          <Val><![CDATA[Name]]></Val>
          <Tgt Cat="Text" Stat="Loc" Orig="New">
            <Val><![CDATA[名稱]]></Val>
          </Tgt>
        </Str>
        <Disp Icon="Str" />
      </Item>
      <Item ItemId=";extensions/Microsoft.mssql/dist/objectManagement/localizedConstants.objectManagement.databaseFilePath" ItemType="0" PsrId="308" Leaf="true">
        <Str Cat="Text">
          <Val><![CDATA[Path]]></Val>
          <Tgt Cat="Text" Stat="Loc" Orig="New">
            <Val><![CDATA[路徑]]></Val>
          </Tgt>
        </Str>
        <Disp Icon="Str" />
      </Item>
      <Item ItemId=";extensions/Microsoft.mssql/dist/objectManagement/localizedConstants.objectManagement.databaseFileType" ItemType="0" PsrId="308" Leaf="true">
        <Str Cat="Text">
          <Val><![CDATA[Type]]></Val>
          <Tgt Cat="Text" Stat="Loc" Orig="New">
            <Val><![CDATA[類型]]></Val>
          </Tgt>
        </Str>
        <Disp Icon="Str" />
      </Item>
      <Item ItemId=";extensions/Microsoft.mssql/dist/objectManagement/localizedConstants.objectManagement.databaseFiles" ItemType="0" PsrId="308" Leaf="true">
        <Str Cat="Text">
          <Val><![CDATA[Database Files]]></Val>
          <Tgt Cat="Text" Stat="Loc" Orig="New">
            <Val><![CDATA[資料庫檔案]]></Val>
          </Tgt>
        </Str>
        <Disp Icon="Str" />
      </Item>
      <Item ItemId=";extensions/Microsoft.mssql/dist/objectManagement/localizedConstants.objectManagement.databaseProperties.mbUnitText" ItemType="0" PsrId="308" Leaf="true">
        <Str Cat="Text">
          <Val><![CDATA[{0} MB]]></Val>
          <Tgt Cat="Text" Stat="Loc" Orig="New">
            <Val><![CDATA[{0} MB]]></Val>
          </Tgt>
        </Str>
        <Disp Icon="Str" />
      </Item>
      <Item ItemId=";extensions/Microsoft.mssql/dist/objectManagement/localizedConstants.objectManagement.databaseProperties.memoryUsed" ItemType="0" PsrId="308" Leaf="true">
        <Str Cat="Text">
          <Val><![CDATA[Memory Used By Memory Optimized Objects]]></Val>
          <Tgt Cat="Text" Stat="Loc" Orig="New">
            <Val><![CDATA[記憶體最佳化物件使用的記憶體]]></Val>
          </Tgt>
        </Str>
        <Disp Icon="Str" />
      </Item>
      <Item ItemId=";extensions/Microsoft.mssql/dist/objectManagement/localizedConstants.objectManagement.databaseProperties.name" ItemType="0" PsrId="308" Leaf="true">
        <Str Cat="Text">
          <Val><![CDATA[Name]]></Val>
          <Tgt Cat="Text" Stat="Loc" Orig="New">
            <Val><![CDATA[名稱]]></Val>
          </Tgt>
        </Str>
        <Disp Icon="Str" />
      </Item>
      <Item ItemId=";extensions/Microsoft.mssql/dist/objectManagement/localizedConstants.objectManagement.databaseProperties.owner" ItemType="0" PsrId="308" Leaf="true">
        <Str Cat="Text">
          <Val><![CDATA[Owner]]></Val>
          <Tgt Cat="Text" Stat="Loc" Orig="New">
            <Val><![CDATA[擁有者]]></Val>
          </Tgt>
        </Str>
        <Disp Icon="Str" />
      </Item>
      <Item ItemId=";extensions/Microsoft.mssql/dist/objectManagement/localizedConstants.objectManagement.databaseProperties.size" ItemType="0" PsrId="308" Leaf="true">
        <Str Cat="Text">
          <Val><![CDATA[Size]]></Val>
          <Tgt Cat="Text" Stat="Loc" Orig="New">
            <Val><![CDATA[大小]]></Val>
          </Tgt>
        </Str>
        <Disp Icon="Str" />
      </Item>
      <Item ItemId=";extensions/Microsoft.mssql/dist/objectManagement/localizedConstants.objectManagement.databaseProperties.status" ItemType="0" PsrId="308" Leaf="true">
        <Str Cat="Text">
          <Val><![CDATA[Status]]></Val>
          <Tgt Cat="Text" Stat="Loc" Orig="New">
            <Val><![CDATA[狀態]]></Val>
          </Tgt>
        </Str>
        <Disp Icon="Str" />
      </Item>
      <Item ItemId=";extensions/Microsoft.mssql/dist/objectManagement/localizedConstants.objectManagement.deleteBackupHistory" ItemType="0" PsrId="308" Leaf="true">
        <Str Cat="Text">
          <Val><![CDATA[Delete backup and restore history information for database]]></Val>
          <Tgt Cat="Text" Stat="Loc" Orig="New">
            <Val><![CDATA[刪除資料庫的備份和還原記錄資訊]]></Val>
          </Tgt>
        </Str>
        <Disp Icon="Str" />
      </Item>
      <Item ItemId=";extensions/Microsoft.mssql/dist/objectManagement/localizedConstants.objectManagement.denyColumnHeader" ItemType="0" PsrId="308" Leaf="true">
        <Str Cat="Text">
          <Val><![CDATA[Deny]]></Val>
          <Tgt Cat="Text" Stat="Loc" Orig="New">
            <Val><![CDATA[拒絕]]></Val>
          </Tgt>
        </Str>
        <Disp Icon="Str" />
      </Item>
      <Item ItemId=";extensions/Microsoft.mssql/dist/objectManagement/localizedConstants.objectManagement.detachButtonLabel" ItemType="0" PsrId="308" Leaf="true">
        <Str Cat="Text">
          <Val><![CDATA[Detach]]></Val>
          <Tgt Cat="Text" Stat="Loc" Orig="New">
            <Val><![CDATA[中斷連結]]></Val>
          </Tgt>
        </Str>
        <Disp Icon="Str" />
      </Item>
      <Item ItemId=";extensions/Microsoft.mssql/dist/objectManagement/localizedConstants.objectManagement.detachDatabaseDialogTitle" ItemType="0" PsrId="308" Leaf="true">
        <Str Cat="Text">
          <Val><![CDATA[Detach Database - {0} (Preview)]]></Val>
          <Tgt Cat="Text" Stat="Loc" Orig="New">
            <Val><![CDATA[卸離資料庫 - {0} (預覽)]]></Val>
<<<<<<< HEAD
=======
          </Tgt>
        </Str>
        <Disp Icon="Str" />
      </Item>
      <Item ItemId=";extensions/Microsoft.mssql/dist/objectManagement/localizedConstants.objectManagement.detachDatabaseOptions" ItemType="0" PsrId="308" Leaf="true">
        <Str Cat="Text">
          <Val><![CDATA[Detach Database Options]]></Val>
          <Tgt Cat="Text" Stat="Loc" Orig="New">
            <Val><![CDATA[卸離資料庫選項]]></Val>
>>>>>>> 4be16a89
          </Tgt>
        </Str>
        <Disp Icon="Str" />
      </Item>
<<<<<<< HEAD
      <Item ItemId=";extensions/Microsoft.mssql/dist/objectManagement/localizedConstants.objectManagement.detachDatabaseOptions" ItemType="0" PsrId="308" Leaf="true">
        <Str Cat="Text">
          <Val><![CDATA[Detach Database Options]]></Val>
          <Tgt Cat="Text" Stat="Loc" Orig="New">
            <Val><![CDATA[卸離資料庫選項]]></Val>
=======
      <Item ItemId=";extensions/Microsoft.mssql/dist/objectManagement/localizedConstants.objectManagement.detachDropConnections" ItemType="0" PsrId="308" Leaf="true">
        <Str Cat="Text">
          <Val><![CDATA[Drop connnections]]></Val>
        </Str>
        <Disp Icon="Str" />
      </Item>
      <Item ItemId=";extensions/Microsoft.mssql/dist/objectManagement/localizedConstants.objectManagement.detachUpdateStatistics" ItemType="0" PsrId="308" Leaf="true">
        <Str Cat="Text">
          <Val><![CDATA[Update statistics]]></Val>
          <Tgt Cat="Text" Stat="Loc" Orig="New">
            <Val><![CDATA[更新統計資料]]></Val>
>>>>>>> 4be16a89
          </Tgt>
        </Str>
        <Disp Icon="Str" />
      </Item>
<<<<<<< HEAD
      <Item ItemId=";extensions/Microsoft.mssql/dist/objectManagement/localizedConstants.objectManagement.detachDropConnections" ItemType="0" PsrId="308" Leaf="true">
        <Str Cat="Text">
          <Val><![CDATA[Drop connnections]]></Val>
          <Tgt Cat="Text" Stat="Loc" Orig="New">
            <Val><![CDATA[卸載連線]]></Val>
=======
      <Item ItemId=";extensions/Microsoft.mssql/dist/objectManagement/localizedConstants.objectManagement.dropButtonLabel" ItemType="0" PsrId="308" Leaf="true">
        <Str Cat="Text">
          <Val><![CDATA[Drop]]></Val>
          <Tgt Cat="Text" Stat="Loc" Orig="New">
            <Val><![CDATA[刪除]]></Val>
>>>>>>> 4be16a89
          </Tgt>
        </Str>
        <Disp Icon="Str" />
      </Item>
<<<<<<< HEAD
      <Item ItemId=";extensions/Microsoft.mssql/dist/objectManagement/localizedConstants.objectManagement.detachUpdateStatistics" ItemType="0" PsrId="308" Leaf="true">
        <Str Cat="Text">
          <Val><![CDATA[Update statistics]]></Val>
          <Tgt Cat="Text" Stat="Loc" Orig="New">
            <Val><![CDATA[更新統計資料]]></Val>
=======
      <Item ItemId=";extensions/Microsoft.mssql/dist/objectManagement/localizedConstants.objectManagement.dropDatabaseDialogTitle" ItemType="0" PsrId="308" Leaf="true">
        <Str Cat="Text">
          <Val><![CDATA[Drop Database - {0} (Preview)]]></Val>
          <Tgt Cat="Text" Stat="Loc" Orig="New">
            <Val><![CDATA[刪除資料庫 - {0} (預覽)]]></Val>
>>>>>>> 4be16a89
          </Tgt>
        </Str>
        <Disp Icon="Str" />
      </Item>
<<<<<<< HEAD
      <Item ItemId=";extensions/Microsoft.mssql/dist/objectManagement/localizedConstants.objectManagement.dropButtonLabel" ItemType="0" PsrId="308" Leaf="true">
        <Str Cat="Text">
          <Val><![CDATA[Drop]]></Val>
          <Tgt Cat="Text" Stat="Loc" Orig="New">
            <Val><![CDATA[刪除]]></Val>
=======
      <Item ItemId=";extensions/Microsoft.mssql/dist/objectManagement/localizedConstants.objectManagement.dropDatabaseOptions" ItemType="0" PsrId="308" Leaf="true">
        <Str Cat="Text">
          <Val><![CDATA[Drop Database Options]]></Val>
          <Tgt Cat="Text" Stat="Loc" Orig="New">
            <Val><![CDATA[刪除資料庫選項]]></Val>
>>>>>>> 4be16a89
          </Tgt>
        </Str>
        <Disp Icon="Str" />
      </Item>
<<<<<<< HEAD
      <Item ItemId=";extensions/Microsoft.mssql/dist/objectManagement/localizedConstants.objectManagement.dropDatabaseDialogTitle" ItemType="0" PsrId="308" Leaf="true">
        <Str Cat="Text">
          <Val><![CDATA[Drop Database - {0} (Preview)]]></Val>
          <Tgt Cat="Text" Stat="Loc" Orig="New">
            <Val><![CDATA[刪除資料庫 - {0} (預覽)]]></Val>
=======
      <Item ItemId=";extensions/Microsoft.mssql/dist/objectManagement/localizedConstants.objectManagement.dropLoginConfirmation" ItemType="0" PsrId="308" Leaf="true">
        <Str Cat="Text">
          <Val><![CDATA[Dropping server logins does not drop the database users associated with the logins. To complete the process, drop the users in each database. It may be necessary to first transfer the ownership of schemas to new users.]]></Val>
          <Tgt Cat="Text" Stat="Loc" Orig="New">
            <Val><![CDATA[刪除伺服器登入不會刪除與登入相關聯的資料庫使用者。若要完成流程，請刪除每個資料庫中的使用者。可能必須先將結構描述的擁有權轉移給新使用者。]]></Val>
>>>>>>> 4be16a89
          </Tgt>
        </Str>
        <Disp Icon="Str" />
      </Item>
<<<<<<< HEAD
      <Item ItemId=";extensions/Microsoft.mssql/dist/objectManagement/localizedConstants.objectManagement.dropDatabaseOptions" ItemType="0" PsrId="308" Leaf="true">
        <Str Cat="Text">
          <Val><![CDATA[Drop Database Options]]></Val>
          <Tgt Cat="Text" Stat="Loc" Orig="New">
            <Val><![CDATA[刪除資料庫選項]]></Val>
=======
      <Item ItemId=";extensions/Microsoft.mssql/dist/objectManagement/localizedConstants.objectManagement.dropObjectConfirmation" ItemType="0" PsrId="308" InstFlg="true" Leaf="true">
        <Str Cat="Text">
          <Val><![CDATA[Are you sure you want to drop the {0}: {1}?]]></Val>
          <Tgt Cat="Text" Stat="Loc" Orig="New">
            <Val><![CDATA[您確定要刪除 {0}: {1}嗎?]]></Val>
>>>>>>> 4be16a89
          </Tgt>
        </Str>
        <Disp Icon="Str" />
      </Item>
<<<<<<< HEAD
      <Item ItemId=";extensions/Microsoft.mssql/dist/objectManagement/localizedConstants.objectManagement.dropLoginConfirmation" ItemType="0" PsrId="308" Leaf="true">
        <Str Cat="Text">
          <Val><![CDATA[Dropping server logins does not drop the database users associated with the logins. To complete the process, drop the users in each database. It may be necessary to first transfer the ownership of schemas to new users.]]></Val>
          <Tgt Cat="Text" Stat="Loc" Orig="New">
            <Val><![CDATA[刪除伺服器登入不會刪除與登入相關聯的資料庫使用者。若要完成流程，請刪除每個資料庫中的使用者。可能必須先將結構描述的擁有權轉移給新使用者。]]></Val>
=======
      <Item ItemId=";extensions/Microsoft.mssql/dist/objectManagement/localizedConstants.objectManagement.dropObjectError" ItemType="0" PsrId="308" InstFlg="true" Leaf="true">
        <Str Cat="Text">
          <Val><![CDATA[An error occurred while dropping the {0}: {1}. {2}]]></Val>
          <Tgt Cat="Text" Stat="Loc" Orig="New">
            <Val><![CDATA[刪除 {0}: {1} 時發生錯誤。{2}]]></Val>
>>>>>>> 4be16a89
          </Tgt>
        </Str>
        <Disp Icon="Str" />
      </Item>
<<<<<<< HEAD
      <Item ItemId=";extensions/Microsoft.mssql/dist/objectManagement/localizedConstants.objectManagement.dropObjectConfirmation" ItemType="0" PsrId="308" InstFlg="true" Leaf="true">
        <Str Cat="Text">
          <Val><![CDATA[Are you sure you want to drop the {0}: {1}?]]></Val>
          <Tgt Cat="Text" Stat="Loc" Orig="New">
            <Val><![CDATA[您確定要刪除 {0}: {1}嗎?]]></Val>
=======
      <Item ItemId=";extensions/Microsoft.mssql/dist/objectManagement/localizedConstants.objectManagement.dropObjectOperationName" ItemType="0" PsrId="308" InstFlg="true" Leaf="true">
        <Str Cat="Text">
          <Val><![CDATA[Drop {0} '{1}']]></Val>
          <Tgt Cat="Text" Stat="Loc" Orig="New">
            <Val><![CDATA[刪除 {0} '{1}']]></Val>
>>>>>>> 4be16a89
          </Tgt>
        </Str>
        <Disp Icon="Str" />
      </Item>
<<<<<<< HEAD
      <Item ItemId=";extensions/Microsoft.mssql/dist/objectManagement/localizedConstants.objectManagement.dropObjectError" ItemType="0" PsrId="308" InstFlg="true" Leaf="true">
        <Str Cat="Text">
          <Val><![CDATA[An error occurred while dropping the {0}: {1}. {2}]]></Val>
          <Tgt Cat="Text" Stat="Loc" Orig="New">
            <Val><![CDATA[刪除 {0}: {1} 時發生錯誤。{2}]]></Val>
          </Tgt>
        </Str>
        <Disp Icon="Str" />
      </Item>
      <Item ItemId=";extensions/Microsoft.mssql/dist/objectManagement/localizedConstants.objectManagement.dropObjectOperationName" ItemType="0" PsrId="308" InstFlg="true" Leaf="true">
        <Str Cat="Text">
          <Val><![CDATA[Drop {0} '{1}']]></Val>
          <Tgt Cat="Text" Stat="Loc" Orig="New">
            <Val><![CDATA[刪除 {0} '{1}']]></Val>
          </Tgt>
        </Str>
        <Disp Icon="Str" />
      </Item>
      <Item ItemId=";extensions/Microsoft.mssql/dist/objectManagement/localizedConstants.objectManagement.editionLabel" ItemType="0" PsrId="308" Leaf="true">
        <Str Cat="Text">
          <Val><![CDATA[Edition]]></Val>
          <Tgt Cat="Text" Stat="Loc" Orig="New">
=======
      <Item ItemId=";extensions/Microsoft.mssql/dist/objectManagement/localizedConstants.objectManagement.editionLabel" ItemType="0" PsrId="308" Leaf="true">
        <Str Cat="Text">
          <Val><![CDATA[Edition]]></Val>
          <Tgt Cat="Text" Stat="Loc" Orig="New">
>>>>>>> 4be16a89
            <Val><![CDATA[版本]]></Val>
          </Tgt>
        </Str>
        <Disp Icon="Str" />
      </Item>
      <Item ItemId=";extensions/Microsoft.mssql/dist/objectManagement/localizedConstants.objectManagement.enabledLabel" ItemType="0" PsrId="308" Leaf="true">
        <Str Cat="Text">
          <Val><![CDATA[Enabled]]></Val>
          <Tgt Cat="Text" Stat="Loc" Orig="New">
            <Val><![CDATA[已啟用]]></Val>
          </Tgt>
        </Str>
        <Disp Icon="Str" />
      </Item>
      <Item ItemId=";extensions/Microsoft.mssql/dist/objectManagement/localizedConstants.objectManagement.explicitPermissionsTableLabel" ItemType="0" PsrId="308" Leaf="true">
        <Str Cat="Text">
          <Val><![CDATA[Explicit permissions for selected securable]]></Val>
          <Tgt Cat="Text" Stat="Loc" Orig="New">
            <Val><![CDATA[已選取安全性實體的明確權限]]></Val>
          </Tgt>
        </Str>
        <Disp Icon="Str" />
      </Item>
      <Item ItemId=";extensions/Microsoft.mssql/dist/objectManagement/localizedConstants.objectManagement.filterSectionTitle" ItemType="0" PsrId="308" Leaf="true">
        <Str Cat="Text">
          <Val><![CDATA[Filters]]></Val>
          <Tgt Cat="Text" Stat="Loc" Orig="New">
            <Val><![CDATA[篩選]]></Val>
          </Tgt>
        </Str>
        <Disp Icon="Str" />
      </Item>
      <Item ItemId=";extensions/Microsoft.mssql/dist/objectManagement/localizedConstants.objectManagement.findText" ItemType="0" PsrId="308" Leaf="true">
        <Str Cat="Text">
          <Val><![CDATA[Find]]></Val>
          <Tgt Cat="Text" Stat="Loc" Orig="New">
            <Val><![CDATA[尋找]]></Val>
          </Tgt>
        </Str>
        <Disp Icon="Str" />
      </Item>
      <Item ItemId=";extensions/Microsoft.mssql/dist/objectManagement/localizedConstants.objectManagement.generalSectionHeader" ItemType="0" PsrId="308" Leaf="true">
        <Str Cat="Text">
          <Val><![CDATA[General]]></Val>
          <Tgt Cat="Text" Stat="Loc" Orig="New">
            <Val><![CDATA[一般]]></Val>
          </Tgt>
        </Str>
        <Disp Icon="Str" />
      </Item>
      <Item ItemId=";extensions/Microsoft.mssql/dist/objectManagement/localizedConstants.objectManagement.grantColumnHeader" ItemType="0" PsrId="308" Leaf="true">
        <Str Cat="Text">
          <Val><![CDATA[Grant]]></Val>
          <Tgt Cat="Text" Stat="Loc" Orig="New">
            <Val><![CDATA[授與]]></Val>
          </Tgt>
        </Str>
        <Disp Icon="Str" />
      </Item>
      <Item ItemId=";extensions/Microsoft.mssql/dist/objectManagement/localizedConstants.objectManagement.grantorColumnHeader" ItemType="0" PsrId="308" Leaf="true">
        <Str Cat="Text">
          <Val><![CDATA[Grantor]]></Val>
          <Tgt Cat="Text" Stat="Loc" Orig="New">
            <Val><![CDATA[授與者]]></Val>
          </Tgt>
        </Str>
        <Disp Icon="Str" />
      </Item>
      <Item ItemId=";extensions/Microsoft.mssql/dist/objectManagement/localizedConstants.objectManagement.hardwareGeneration" ItemType="0" PsrId="308" Leaf="true">
        <Str Cat="Text">
          <Val><![CDATA[Hardware Generation]]></Val>
          <Tgt Cat="Text" Stat="Loc" Orig="New">
            <Val><![CDATA[硬體世代]]></Val>
          </Tgt>
        </Str>
        <Disp Icon="Str" />
      </Item>
      <Item ItemId=";extensions/Microsoft.mssql/dist/objectManagement/localizedConstants.objectManagement.invalidPasswordError" ItemType="0" PsrId="308" Leaf="true">
        <Str Cat="Text">
          <Val><![CDATA[Password doesn't meet the complexity requirement. For more information: https://docs.microsoft.com/sql/relational-databases/security/password-policy]]></Val>
          <Tgt Cat="Text" Stat="Loc" Orig="New">
            <Val><![CDATA[密碼不符合複雜度要求。如需詳細資訊，請前往: https://docs.microsoft.com/sql/relational-databases/security/password-policy]]></Val>
          </Tgt>
        </Str>
        <Disp Icon="Str" />
      </Item>
      <Item ItemId=";extensions/Microsoft.mssql/dist/objectManagement/localizedConstants.objectManagement.isClustered" ItemType="0" PsrId="308" Leaf="true">
        <Str Cat="Text">
          <Val><![CDATA[Is Clustered]]></Val>
          <Tgt Cat="Text" Stat="Loc" Orig="New">
            <Val><![CDATA[已叢集化]]></Val>
          </Tgt>
        </Str>
        <Disp Icon="Str" />
      </Item>
      <Item ItemId=";extensions/Microsoft.mssql/dist/objectManagement/localizedConstants.objectManagement.isHadrEnabled" ItemType="0" PsrId="308" Leaf="true">
        <Str Cat="Text">
          <Val><![CDATA[Is HADR Enabled]]></Val>
          <Tgt Cat="Text" Stat="Loc" Orig="New">
            <Val><![CDATA[已啟用 HADR]]></Val>
          </Tgt>
        </Str>
        <Disp Icon="Str" />
      </Item>
      <Item ItemId=";extensions/Microsoft.mssql/dist/objectManagement/localizedConstants.objectManagement.isPolyBaseInstalled" ItemType="0" PsrId="308" Leaf="true">
        <Str Cat="Text">
          <Val><![CDATA[Is PolyBase Installed]]></Val>
          <Tgt Cat="Text" Stat="Loc" Orig="New">
            <Val><![CDATA[已安裝 PolyBase]]></Val>
          </Tgt>
        </Str>
        <Disp Icon="Str" />
      </Item>
      <Item ItemId=";extensions/Microsoft.mssql/dist/objectManagement/localizedConstants.objectManagement.isXTPSupported" ItemType="0" PsrId="308" Leaf="true">
        <Str Cat="Text">
          <Val><![CDATA[Is XTP Supported]]></Val>
          <Tgt Cat="Text" Stat="Loc" Orig="New">
            <Val><![CDATA[支援 XTP]]></Val>
          </Tgt>
        </Str>
        <Disp Icon="Str" />
      </Item>
      <Item ItemId=";extensions/Microsoft.mssql/dist/objectManagement/localizedConstants.objectManagement.language" ItemType="0" PsrId="308" Leaf="true">
        <Str Cat="Text">
          <Val><![CDATA[Language]]></Val>
          <Tgt Cat="Text" Stat="Loc" Orig="New">
            <Val><![CDATA[語言]]></Val>
          </Tgt>
        </Str>
        <Disp Icon="Str" />
      </Item>
      <Item ItemId=";extensions/Microsoft.mssql/dist/objectManagement/localizedConstants.objectManagement.lastDatabaseBackup" ItemType="0" PsrId="308" Leaf="true">
        <Str Cat="Text">
          <Val><![CDATA[Last Database Backup]]></Val>
          <Tgt Cat="Text" Stat="Loc" Orig="New">
            <Val><![CDATA[上次資料庫備份]]></Val>
          </Tgt>
        </Str>
        <Disp Icon="Str" />
      </Item>
      <Item ItemId=";extensions/Microsoft.mssql/dist/objectManagement/localizedConstants.objectManagement.lastDatabaseLogBackup" ItemType="0" PsrId="308" Leaf="true">
        <Str Cat="Text">
          <Val><![CDATA[Last Database Log Backup]]></Val>
          <Tgt Cat="Text" Stat="Loc" Orig="New">
            <Val><![CDATA[上次資料庫記錄備份]]></Val>
          </Tgt>
        </Str>
        <Disp Icon="Str" />
      </Item>
      <Item ItemId=";extensions/Microsoft.mssql/dist/objectManagement/localizedConstants.objectManagement.loadingObjectsCompletedLabel" ItemType="0" PsrId="308" Leaf="true">
        <Str Cat="Text">
          <Val><![CDATA[Loading objects completed, {0} objects found]]></Val>
          <Tgt Cat="Text" Stat="Loc" Orig="New">
            <Val><![CDATA[載入物件已完成，找到 {0} 個物件]]></Val>
          </Tgt>
        </Str>
        <Disp Icon="Str" />
      </Item>
      <Item ItemId=";extensions/Microsoft.mssql/dist/objectManagement/localizedConstants.objectManagement.loadingObjectsLabel" ItemType="0" PsrId="308" Leaf="true">
        <Str Cat="Text">
          <Val><![CDATA[Loading objects…]]></Val>
          <Tgt Cat="Text" Stat="Loc" Orig="New">
            <Val><![CDATA[正在載入物件...]]></Val>
          </Tgt>
        </Str>
        <Disp Icon="Str" />
      </Item>
      <Item ItemId=";extensions/Microsoft.mssql/dist/objectManagement/localizedConstants.objectManagement.login.aadAuthenticationType" ItemType="0" PsrId="308" Leaf="true">
        <Str Cat="Text">
          <Val><![CDATA[Azure Active Directory Authentication]]></Val>
          <Tgt Cat="Text" Stat="Loc" Orig="New">
            <Val><![CDATA[Azure Active Directory 驗證]]></Val>
          </Tgt>
        </Str>
        <Disp Icon="Str" />
      </Item>
      <Item ItemId=";extensions/Microsoft.mssql/dist/objectManagement/localizedConstants.objectManagement.login.authenticateType" ItemType="0" PsrId="308" Leaf="true">
        <Str Cat="Text">
          <Val><![CDATA[Authentication]]></Val>
          <Tgt Cat="Text" Stat="Loc" Orig="New">
            <Val><![CDATA[驗證]]></Val>
          </Tgt>
        </Str>
        <Disp Icon="Str" />
      </Item>
      <Item ItemId=";extensions/Microsoft.mssql/dist/objectManagement/localizedConstants.objectManagement.login.defaultDatabaseLabel" ItemType="0" PsrId="308" Leaf="true">
        <Str Cat="Text">
          <Val><![CDATA[Default database]]></Val>
          <Tgt Cat="Text" Stat="Loc" Orig="New">
            <Val><![CDATA[預設資料庫]]></Val>
          </Tgt>
        </Str>
        <Disp Icon="Str" />
      </Item>
      <Item ItemId=";extensions/Microsoft.mssql/dist/objectManagement/localizedConstants.objectManagement.login.defaultLanguageLabel" ItemType="0" PsrId="308" Leaf="true">
        <Str Cat="Text">
          <Val><![CDATA[Default language]]></Val>
          <Tgt Cat="Text" Stat="Loc" Orig="New">
            <Val><![CDATA[預設語言]]></Val>
          </Tgt>
        </Str>
        <Disp Icon="Str" />
      </Item>
      <Item ItemId=";extensions/Microsoft.mssql/dist/objectManagement/localizedConstants.objectManagement.login.lockedOutLabel" ItemType="0" PsrId="308" Leaf="true">
        <Str Cat="Text">
          <Val><![CDATA[Login is locked out]]></Val>
          <Tgt Cat="Text" Stat="Loc" Orig="New">
            <Val><![CDATA[登入已經鎖定]]></Val>
          </Tgt>
        </Str>
        <Disp Icon="Str" />
      </Item>
      <Item ItemId=";extensions/Microsoft.mssql/dist/objectManagement/localizedConstants.objectManagement.login.mustChangePasswordLabel" ItemType="0" PsrId="308" Leaf="true">
        <Str Cat="Text">
          <Val><![CDATA[User must change password at next login]]></Val>
          <Tgt Cat="Text" Stat="Loc" Orig="New">
            <Val><![CDATA[使用者必須在下次登入時變更密碼]]></Val>
          </Tgt>
        </Str>
        <Disp Icon="Str" />
      </Item>
      <Item ItemId=";extensions/Microsoft.mssql/dist/objectManagement/localizedConstants.objectManagement.login.oldPasswordLabel" ItemType="0" PsrId="308" Leaf="true">
        <Str Cat="Text">
          <Val><![CDATA[Old password]]></Val>
          <Tgt Cat="Text" Stat="Loc" Orig="New">
            <Val><![CDATA[舊密碼]]></Val>
          </Tgt>
        </Str>
        <Disp Icon="Str" />
      </Item>
      <Item ItemId=";extensions/Microsoft.mssql/dist/objectManagement/localizedConstants.objectManagement.login.serverRoleSectionHeader" ItemType="0" PsrId="308" Leaf="true">
        <Str Cat="Text">
          <Val><![CDATA[Server Roles]]></Val>
          <Tgt Cat="Text" Stat="Loc" Orig="New">
            <Val><![CDATA[伺服器角色]]></Val>
          </Tgt>
        </Str>
        <Disp Icon="Str" />
      </Item>
      <Item ItemId=";extensions/Microsoft.mssql/dist/objectManagement/localizedConstants.objectManagement.login.specifyOldPasswordLabel" ItemType="0" PsrId="308" Leaf="true">
        <Str Cat="Text">
          <Val><![CDATA[Specify old password]]></Val>
          <Tgt Cat="Text" Stat="Loc" Orig="New">
            <Val><![CDATA[指定舊密碼]]></Val>
          </Tgt>
        </Str>
        <Disp Icon="Str" />
      </Item>
      <Item ItemId=";extensions/Microsoft.mssql/dist/objectManagement/localizedConstants.objectManagement.login.sqlAuthSectionHeader" ItemType="0" PsrId="308" Leaf="true">
        <Str Cat="Text">
          <Val><![CDATA[SQL Authentication]]></Val>
          <Tgt Cat="Text" Stat="Loc" Orig="New">
            <Val><![CDATA[SQL 驗證]]></Val>
          </Tgt>
        </Str>
        <Disp Icon="Str" />
      </Item>
      <Item ItemId=";extensions/Microsoft.mssql/dist/objectManagement/localizedConstants.objectManagement.login.sqlAuthenticationType" ItemType="0" PsrId="308" Leaf="true">
        <Str Cat="Text">
          <Val><![CDATA[SQL Authentication]]></Val>
          <Tgt Cat="Text" Stat="Loc" Orig="New">
            <Val><![CDATA[SQL 驗證]]></Val>
          </Tgt>
        </Str>
        <Disp Icon="Str" />
      </Item>
      <Item ItemId=";extensions/Microsoft.mssql/dist/objectManagement/localizedConstants.objectManagement.loginNotSelectedError" ItemType="0" PsrId="308" Leaf="true">
        <Str Cat="Text">
          <Val><![CDATA[Login is not selected.]]></Val>
          <Tgt Cat="Text" Stat="Loc" Orig="New">
            <Val><![CDATA[未選取登入。]]></Val>
          </Tgt>
        </Str>
        <Disp Icon="Str" />
      </Item>
      <Item ItemId=";extensions/Microsoft.mssql/dist/objectManagement/localizedConstants.objectManagement.maxServerMemoryText" ItemType="0" PsrId="308" Leaf="true">
        <Str Cat="Text">
          <Val><![CDATA[Maximum Server Memory (MB)]]></Val>
          <Tgt Cat="Text" Stat="Loc" Orig="New">
            <Val><![CDATA[伺服器記憶體上限 (MB)]]></Val>
          </Tgt>
        </Str>
        <Disp Icon="Str" />
      </Item>
      <Item ItemId=";extensions/Microsoft.mssql/dist/objectManagement/localizedConstants.objectManagement.maxSizeLabel" ItemType="0" PsrId="308" Leaf="true">
        <Str Cat="Text">
          <Val><![CDATA[Max Size]]></Val>
          <Tgt Cat="Text" Stat="Loc" Orig="New">
            <Val><![CDATA[最大大小]]></Val>
          </Tgt>
        </Str>
        <Disp Icon="Str" />
      </Item>
      <Item ItemId=";extensions/Microsoft.mssql/dist/objectManagement/localizedConstants.objectManagement.membersLabel" ItemType="0" PsrId="308" Leaf="true">
        <Str Cat="Text">
          <Val><![CDATA[Members]]></Val>
          <Tgt Cat="Text" Stat="Loc" Orig="New">
            <Val><![CDATA[成員]]></Val>
          </Tgt>
        </Str>
        <Disp Icon="Str" />
      </Item>
      <Item ItemId=";extensions/Microsoft.mssql/dist/objectManagement/localizedConstants.objectManagement.membershipLabel" ItemType="0" PsrId="308" Leaf="true">
        <Str Cat="Text">
          <Val><![CDATA[Membership]]></Val>
          <Tgt Cat="Text" Stat="Loc" Orig="New">
            <Val><![CDATA[成員資格]]></Val>
          </Tgt>
        </Str>
        <Disp Icon="Str" />
      </Item>
      <Item ItemId=";extensions/Microsoft.mssql/dist/objectManagement/localizedConstants.objectManagement.memory" ItemType="0" PsrId="308" Leaf="true">
        <Str Cat="Text">
          <Val><![CDATA[Memory]]></Val>
          <Tgt Cat="Text" Stat="Loc" Orig="New">
            <Val><![CDATA[記憶體]]></Val>
          </Tgt>
        </Str>
        <Disp Icon="Str" />
      </Item>
      <Item ItemId=";extensions/Microsoft.mssql/dist/objectManagement/localizedConstants.objectManagement.minServerMemoryText" ItemType="0" PsrId="308" Leaf="true">
        <Str Cat="Text">
          <Val><![CDATA[Minimum Server Memory (MB)]]></Val>
          <Tgt Cat="Text" Stat="Loc" Orig="New">
            <Val><![CDATA[伺服器記憶體下限 (MB)]]></Val>
          </Tgt>
        </Str>
        <Disp Icon="Str" />
      </Item>
      <Item ItemId=";extensions/Microsoft.mssql/dist/objectManagement/localizedConstants.objectManagement.nameCannotBeEmptyError" ItemType="0" PsrId="308" Leaf="true">
        <Str Cat="Text">
          <Val><![CDATA[Name cannot be empty.]]></Val>
          <Tgt Cat="Text" Stat="Loc" Orig="New">
            <Val><![CDATA[名稱不能空白。]]></Val>
          </Tgt>
        </Str>
        <Disp Icon="Str" />
      </Item>
      <Item ItemId=";extensions/Microsoft.mssql/dist/objectManagement/localizedConstants.objectManagement.nameLabel" ItemType="0" PsrId="308" Leaf="true">
        <Str Cat="Text">
          <Val><![CDATA[Name]]></Val>
          <Tgt Cat="Text" Stat="Loc" Orig="New">
            <Val><![CDATA[名稱]]></Val>
          </Tgt>
        </Str>
        <Disp Icon="Str" />
      </Item>
      <Item ItemId=";extensions/Microsoft.mssql/dist/objectManagement/localizedConstants.objectManagement.newObjectDialogTitle" ItemType="0" PsrId="308" InstFlg="true" Leaf="true">
        <Str Cat="Text">
          <Val><![CDATA[{0} - New (Preview)]]></Val>
          <Tgt Cat="Text" Stat="Loc" Orig="New">
            <Val><![CDATA[{0} - 新增 (預覽)]]></Val>
          </Tgt>
        </Str>
        <Disp Icon="Str" />
      </Item>
      <Item ItemId=";extensions/Microsoft.mssql/dist/objectManagement/localizedConstants.objectManagement.noConnectionUriError" ItemType="0" PsrId="308" Leaf="true">
        <Str Cat="Text">
          <Val><![CDATA[Failed to retrieve the connection information, please reconnect and try again.]]></Val>
          <Tgt Cat="Text" Stat="Loc" Orig="New">
            <Val><![CDATA[無法擷取連線資訊，請重新連線，然後再試一次。]]></Val>
          </Tgt>
        </Str>
        <Disp Icon="Str" />
      </Item>
      <Item ItemId=";extensions/Microsoft.mssql/dist/objectManagement/localizedConstants.objectManagement.noDialogFoundError" ItemType="0" PsrId="308" Leaf="true">
        <Str Cat="Text">
          <Val><![CDATA[Could not find a supported dialog for node type '{0}' and object type '{1}'.]]></Val>
          <Tgt Cat="Text" Stat="Loc" Orig="New">
            <Val><![CDATA[找不到節點類型 '{0}' 和物件類型 '{1}' 支援的對話方塊。]]></Val>
          </Tgt>
        </Str>
        <Disp Icon="Str" />
      </Item>
      <Item ItemId=";extensions/Microsoft.mssql/dist/objectManagement/localizedConstants.objectManagement.objectPropertiesDialogTitle" ItemType="0" PsrId="308" InstFlg="true" Leaf="true">
        <Str Cat="Text">
          <Val><![CDATA[{0} Properties (Preview) - {1}]]></Val>
          <Tgt Cat="Text" Stat="Loc" Orig="New">
            <Val><![CDATA[{0} 屬性 (預覽) - {1}]]></Val>
          </Tgt>
          <Prev Cat="Text">
            <Val><![CDATA[{0} - {1} (Preview)]]></Val>
          </Prev>
        </Str>
        <Disp Icon="Str" />
      </Item>
      <Item ItemId=";extensions/Microsoft.mssql/dist/objectManagement/localizedConstants.objectManagement.objectTypeLabel" ItemType="0" PsrId="308" Leaf="true">
        <Str Cat="Text">
          <Val><![CDATA[Object Type]]></Val>
          <Tgt Cat="Text" Stat="Loc" Orig="New">
            <Val><![CDATA[物件類型]]></Val>
          </Tgt>
        </Str>
        <Disp Icon="Str" />
      </Item>
      <Item ItemId=";extensions/Microsoft.mssql/dist/objectManagement/localizedConstants.objectManagement.objectTypesLabel" ItemType="0" PsrId="308" Leaf="true">
        <Str Cat="Text">
          <Val><![CDATA[Object Types]]></Val>
          <Tgt Cat="Text" Stat="Loc" Orig="New">
            <Val><![CDATA[物件類型]]></Val>
          </Tgt>
        </Str>
        <Disp Icon="Str" />
      </Item>
      <Item ItemId=";extensions/Microsoft.mssql/dist/objectManagement/localizedConstants.objectManagement.objectsLabel" ItemType="0" PsrId="308" Leaf="true">
        <Str Cat="Text">
          <Val><![CDATA[Objects]]></Val>
          <Tgt Cat="Text" Stat="Loc" Orig="New">
            <Val><![CDATA[物件]]></Val>
          </Tgt>
        </Str>
        <Disp Icon="Str" />
      </Item>
      <Item ItemId=";extensions/Microsoft.mssql/dist/objectManagement/localizedConstants.objectManagement.openDetachDatabaseDialogError" ItemType="0" PsrId="308" InstFlg="true" Leaf="true">
        <Str Cat="Text">
          <Val><![CDATA[An error occurred while opening the detach database dialog. {0}]]></Val>
          <Tgt Cat="Text" Stat="Loc" Orig="New">
            <Val><![CDATA[開啟分離資料庫對話方塊時發生錯誤。{0}]]></Val>
          </Tgt>
        </Str>
        <Disp Icon="Str" />
      </Item>
      <Item ItemId=";extensions/Microsoft.mssql/dist/objectManagement/localizedConstants.objectManagement.openDropDatabaseDialogError" ItemType="0" PsrId="308" InstFlg="true" Leaf="true">
        <Str Cat="Text">
          <Val><![CDATA[An error occurred while opening the drop database dialog. {0}]]></Val>
          <Tgt Cat="Text" Stat="Loc" Orig="New">
            <Val><![CDATA[開啟刪除資料庫對話方塊時發生錯誤。{0}]]></Val>
          </Tgt>
        </Str>
        <Disp Icon="Str" />
      </Item>
      <Item ItemId=";extensions/Microsoft.mssql/dist/objectManagement/localizedConstants.objectManagement.openNewObjectDialogError" ItemType="0" PsrId="308" InstFlg="true" Leaf="true">
        <Str Cat="Text">
          <Val><![CDATA[An error occurred while opening the new {0} dialog. {1}]]></Val>
          <Tgt Cat="Text" Stat="Loc" Orig="New">
            <Val><![CDATA[開啟新 {0} 對話方塊時發生錯誤。{1}]]></Val>
          </Tgt>
        </Str>
        <Disp Icon="Str" />
      </Item>
      <Item ItemId=";extensions/Microsoft.mssql/dist/objectManagement/localizedConstants.objectManagement.operatingSystem" ItemType="0" PsrId="308" Leaf="true">
        <Str Cat="Text">
          <Val><![CDATA[Operating System]]></Val>
          <Tgt Cat="Text" Stat="Loc" Orig="New">
            <Val><![CDATA[作業系統]]></Val>
          </Tgt>
        </Str>
        <Disp Icon="Str" />
      </Item>
      <Item ItemId=";extensions/Microsoft.mssql/dist/objectManagement/localizedConstants.objectManagement.optionsSectionHeader" ItemType="0" PsrId="308" Leaf="true">
        <Str Cat="Text">
          <Val><![CDATA[Options]]></Val>
          <Tgt Cat="Text" Stat="Loc" Orig="New">
            <Val><![CDATA[選項]]></Val>
          </Tgt>
        </Str>
        <Disp Icon="Str" />
      </Item>
      <Item ItemId=";extensions/Microsoft.mssql/dist/objectManagement/localizedConstants.objectManagement.ownerText" ItemType="0" PsrId="308" Leaf="true">
        <Str Cat="Text">
          <Val><![CDATA[Owner]]></Val>
          <Tgt Cat="Text" Stat="Loc" Orig="New">
            <Val><![CDATA[擁有者]]></Val>
          </Tgt>
        </Str>
        <Disp Icon="Str" />
      </Item>
      <Item ItemId=";extensions/Microsoft.mssql/dist/objectManagement/localizedConstants.objectManagement.passwordCannotBeEmptyError" ItemType="0" PsrId="308" Leaf="true">
        <Str Cat="Text">
          <Val><![CDATA[Password cannot be empty.]]></Val>
          <Tgt Cat="Text" Stat="Loc" Orig="New">
            <Val><![CDATA[密碼不可以是空的。]]></Val>
          </Tgt>
        </Str>
        <Disp Icon="Str" />
      </Item>
      <Item ItemId=";extensions/Microsoft.mssql/dist/objectManagement/localizedConstants.objectManagement.passwordLabel" ItemType="0" PsrId="308" Leaf="true">
        <Str Cat="Text">
          <Val><![CDATA[Password]]></Val>
          <Tgt Cat="Text" Stat="Loc" Orig="New">
            <Val><![CDATA[密碼]]></Val>
          </Tgt>
        </Str>
        <Disp Icon="Str" />
      </Item>
      <Item ItemId=";extensions/Microsoft.mssql/dist/objectManagement/localizedConstants.objectManagement.passwordsNotMatchError" ItemType="0" PsrId="308" Leaf="true">
        <Str Cat="Text">
          <Val><![CDATA[Password must match the confirm password.]]></Val>
          <Tgt Cat="Text" Stat="Loc" Orig="New">
            <Val><![CDATA[密碼必須與確認密碼相符。]]></Val>
          </Tgt>
        </Str>
        <Disp Icon="Str" />
      </Item>
      <Item ItemId=";extensions/Microsoft.mssql/dist/objectManagement/localizedConstants.objectManagement.permissionColumnHeader" ItemType="0" PsrId="308" Leaf="true">
        <Str Cat="Text">
          <Val><![CDATA[Permission]]></Val>
          <Tgt Cat="Text" Stat="Loc" Orig="New">
            <Val><![CDATA[權限]]></Val>
          </Tgt>
        </Str>
        <Disp Icon="Str" />
      </Item>
      <Item ItemId=";extensions/Microsoft.mssql/dist/objectManagement/localizedConstants.objectManagement.platform" ItemType="0" PsrId="308" Leaf="true">
        <Str Cat="Text">
          <Val><![CDATA[Platform]]></Val>
          <Tgt Cat="Text" Stat="Loc" Orig="New">
            <Val><![CDATA[平台]]></Val>
          </Tgt>
        </Str>
        <Disp Icon="Str" />
      </Item>
      <Item ItemId=";extensions/Microsoft.mssql/dist/objectManagement/localizedConstants.objectManagement.processors" ItemType="0" PsrId="308" Leaf="true">
        <Str Cat="Text">
          <Val><![CDATA[Processors]]></Val>
          <Tgt Cat="Text" Stat="Loc" Orig="New">
            <Val><![CDATA[處理器]]></Val>
          </Tgt>
        </Str>
        <Disp Icon="Str" />
      </Item>
      <Item ItemId=";extensions/Microsoft.mssql/dist/objectManagement/localizedConstants.objectManagement.product" ItemType="0" PsrId="308" Leaf="true">
        <Str Cat="Text">
          <Val><![CDATA[Product]]></Val>
          <Tgt Cat="Text" Stat="Loc" Orig="New">
            <Val><![CDATA[產品]]></Val>
          </Tgt>
        </Str>
        <Disp Icon="Str" />
      </Item>
      <Item ItemId=";extensions/Microsoft.mssql/dist/objectManagement/localizedConstants.objectManagement.properties" ItemType="0" PsrId="308" Leaf="true">
        <Str Cat="Text">
          <Val><![CDATA[Properties]]></Val>
          <Tgt Cat="Text" Stat="Loc" Orig="New">
            <Val><![CDATA[屬性]]></Val>
          </Tgt>
        </Str>
        <Disp Icon="Str" />
      </Item>
      <Item ItemId=";extensions/Microsoft.mssql/dist/objectManagement/localizedConstants.objectManagement.recoveryModelLabel" ItemType="0" PsrId="308" Leaf="true">
        <Str Cat="Text">
          <Val><![CDATA[Recovery Model]]></Val>
          <Tgt Cat="Text" Stat="Loc" Orig="New">
            <Val><![CDATA[復原模式]]></Val>
          </Tgt>
        </Str>
        <Disp Icon="Str" />
      </Item>
      <Item ItemId=";extensions/Microsoft.mssql/dist/objectManagement/localizedConstants.objectManagement.refreshOEError" ItemType="0" PsrId="308" InstFlg="true" Leaf="true">
        <Str Cat="Text">
          <Val><![CDATA[An error occurred while refreshing the object explorer. {0}]]></Val>
          <Tgt Cat="Text" Stat="Loc" Orig="New">
            <Val><![CDATA[重新整理物件總管時發生錯誤。{0}]]></Val>
          </Tgt>
          <Prev Cat="Text">
            <Val><![CDATA[An error occurred while while refreshing the object explorer. {0}]]></Val>
          </Prev>
        </Str>
        <Disp Icon="Str" />
      </Item>
      <Item ItemId=";extensions/Microsoft.mssql/dist/objectManagement/localizedConstants.objectManagement.removeMemberText" ItemType="0" PsrId="308" Leaf="true">
        <Str Cat="Text">
          <Val><![CDATA[Remove selected member]]></Val>
          <Tgt Cat="Text" Stat="Loc" Orig="New">
            <Val><![CDATA[移除選取的成員]]></Val>
          </Tgt>
        </Str>
        <Disp Icon="Str" />
      </Item>
      <Item ItemId=";extensions/Microsoft.mssql/dist/objectManagement/localizedConstants.objectManagement.removeSecurablesText" ItemType="0" PsrId="308" Leaf="true">
        <Str Cat="Text">
          <Val><![CDATA[Remove selected securable]]></Val>
          <Tgt Cat="Text" Stat="Loc" Orig="New">
            <Val><![CDATA[移除已選取的安全性實體]]></Val>
          </Tgt>
        </Str>
        <Disp Icon="Str" />
      </Item>
      <Item ItemId=";extensions/Microsoft.mssql/dist/objectManagement/localizedConstants.objectManagement.renameObjectDialogTitle" ItemType="0" PsrId="308" Leaf="true">
        <Str Cat="Text">
          <Val><![CDATA[Enter new name]]></Val>
          <Tgt Cat="Text" Stat="Loc" Orig="New">
            <Val><![CDATA[請輸入新名稱]]></Val>
          </Tgt>
        </Str>
        <Disp Icon="Str" />
      </Item>
      <Item ItemId=";extensions/Microsoft.mssql/dist/objectManagement/localizedConstants.objectManagement.renameObjectError" ItemType="0" PsrId="308" InstFlg="true" Leaf="true">
        <Str Cat="Text">
          <Val><![CDATA[An error occurred while renaming {0} '{1}' to '{2}'. {3}]]></Val>
          <Tgt Cat="Text" Stat="Loc" Orig="New">
            <Val><![CDATA[將 {0} '{1}' 重新命名為 '{2}' 時發生錯誤。{3}]]></Val>
          </Tgt>
        </Str>
        <Disp Icon="Str" />
      </Item>
      <Item ItemId=";extensions/Microsoft.mssql/dist/objectManagement/localizedConstants.objectManagement.renameObjectOperationName" ItemType="0" PsrId="308" InstFlg="true" Leaf="true">
        <Str Cat="Text">
          <Val><![CDATA[Rename {0} '{1}' to '{2}']]></Val>
          <Tgt Cat="Text" Stat="Loc" Orig="New">
            <Val><![CDATA[將 {0} '{1}' 重新命名為 '{2}']]></Val>
          </Tgt>
        </Str>
        <Disp Icon="Str" />
      </Item>
      <Item ItemId=";extensions/Microsoft.mssql/dist/objectManagement/localizedConstants.objectManagement.reservedStorageSizeInMB" ItemType="0" PsrId="308" Leaf="true">
        <Str Cat="Text">
          <Val><![CDATA[Reserved Storage Size (MB)]]></Val>
          <Tgt Cat="Text" Stat="Loc" Orig="New">
            <Val><![CDATA[保留儲存空間大小 (MB)]]></Val>
          </Tgt>
          <Prev Cat="Text">
            <Val><![CDATA[Reserved Storage Size]]></Val>
          </Prev>
        </Str>
        <Disp Icon="Str" />
      </Item>
      <Item ItemId=";extensions/Microsoft.mssql/dist/objectManagement/localizedConstants.objectManagement.rootDirectory" ItemType="0" PsrId="308" Leaf="true">
        <Str Cat="Text">
          <Val><![CDATA[Root Directory]]></Val>
          <Tgt Cat="Text" Stat="Loc" Orig="New">
            <Val><![CDATA[根目錄]]></Val>
          </Tgt>
        </Str>
        <Disp Icon="Str" />
      </Item>
      <Item ItemId=";extensions/Microsoft.mssql/dist/objectManagement/localizedConstants.objectManagement.schemaLabel" ItemType="0" PsrId="308" Leaf="true">
        <Str Cat="Text">
          <Val><![CDATA[Schema]]></Val>
          <Tgt Cat="Text" Stat="Loc" Orig="New">
            <Val><![CDATA[結構描述]]></Val>
          </Tgt>
        </Str>
        <Disp Icon="Str" />
      </Item>
      <Item ItemId=";extensions/Microsoft.mssql/dist/objectManagement/localizedConstants.objectManagement.securablesText" ItemType="0" PsrId="308" Leaf="true">
        <Str Cat="Text">
          <Val><![CDATA[Securables]]></Val>
          <Tgt Cat="Text" Stat="Loc" Orig="New">
            <Val><![CDATA[安全性實體]]></Val>
          </Tgt>
        </Str>
        <Disp Icon="Str" />
      </Item>
      <Item ItemId=";extensions/Microsoft.mssql/dist/objectManagement/localizedConstants.objectManagement.selectSecurablesDialogTitle" ItemType="0" PsrId="308" Leaf="true">
        <Str Cat="Text">
          <Val><![CDATA[Select Securables]]></Val>
          <Tgt Cat="Text" Stat="Loc" Orig="New">
            <Val><![CDATA[選取安全性實體]]></Val>
          </Tgt>
        </Str>
        <Disp Icon="Str" />
      </Item>
      <Item ItemId=";extensions/Microsoft.mssql/dist/objectManagement/localizedConstants.objectManagement.selectText" ItemType="0" PsrId="308" Leaf="true">
        <Str Cat="Text">
          <Val><![CDATA[Select]]></Val>
          <Tgt Cat="Text" Stat="Loc" Orig="New">
            <Val><![CDATA[選擇]]></Val>
          </Tgt>
        </Str>
        <Disp Icon="Str" />
      </Item>
      <Item ItemId=";extensions/Microsoft.mssql/dist/objectManagement/localizedConstants.objectManagement.serverCollation" ItemType="0" PsrId="308" Leaf="true">
        <Str Cat="Text">
          <Val><![CDATA[Server Collation]]></Val>
          <Tgt Cat="Text" Stat="Loc" Orig="New">
            <Val><![CDATA[伺服器定序]]></Val>
          </Tgt>
        </Str>
        <Disp Icon="Str" />
      </Item>
      <Item ItemId=";extensions/Microsoft.mssql/dist/objectManagement/localizedConstants.objectManagement.serviceTier" ItemType="0" PsrId="308" Leaf="true">
        <Str Cat="Text">
          <Val><![CDATA[Service Tier]]></Val>
          <Tgt Cat="Text" Stat="Loc" Orig="New">
            <Val><![CDATA[服務層級]]></Val>
          </Tgt>
        </Str>
        <Disp Icon="Str" />
      </Item>
      <Item ItemId=";extensions/Microsoft.mssql/dist/objectManagement/localizedConstants.objectManagement.storageSpaceUsageInMB" ItemType="0" PsrId="308" Leaf="true">
        <Str Cat="Text">
          <Val><![CDATA[Storage Space Usage (MB)]]></Val>
          <Tgt Cat="Text" Stat="Loc" Orig="New">
            <Val><![CDATA[儲存空間使用量 (MB)]]></Val>
          </Tgt>
        </Str>
        <Disp Icon="Str" />
      </Item>
      <Item ItemId=";extensions/Microsoft.mssql/dist/objectManagement/localizedConstants.objectManagement.updateObjectOperationName" ItemType="0" PsrId="308" InstFlg="true" Leaf="true">
        <Str Cat="Text">
          <Val><![CDATA[Update {0} '{1}']]></Val>
          <Tgt Cat="Text" Stat="Loc" Orig="New">
            <Val><![CDATA[更新 {0} '{1}']]></Val>
          </Tgt>
        </Str>
        <Disp Icon="Str" />
      </Item>
      <Item ItemId=";extensions/Microsoft.mssql/dist/objectManagement/localizedConstants.objectManagement.user.aadAuth" ItemType="0" PsrId="308" Leaf="true">
        <Str Cat="Text">
          <Val><![CDATA[Authenticate with Azure Active Directory]]></Val>
          <Tgt Cat="Text" Stat="Loc" Orig="New">
            <Val><![CDATA[向 Azure Active Directory 驗證]]></Val>
          </Tgt>
        </Str>
        <Disp Icon="Str" />
      </Item>
      <Item ItemId=";extensions/Microsoft.mssql/dist/objectManagement/localizedConstants.objectManagement.user.defaultSchemaLabel" ItemType="0" PsrId="308" Leaf="true">
        <Str Cat="Text">
          <Val><![CDATA[Default schema]]></Val>
          <Tgt Cat="Text" Stat="Loc" Orig="New">
            <Val><![CDATA[預設結構描述]]></Val>
          </Tgt>
        </Str>
        <Disp Icon="Str" />
      </Item>
      <Item ItemId=";extensions/Microsoft.mssql/dist/objectManagement/localizedConstants.objectManagement.user.loginLabel" ItemType="0" PsrId="308" Leaf="true">
        <Str Cat="Text">
          <Val><![CDATA[Login]]></Val>
          <Tgt Cat="Text" Stat="Loc" Orig="New">
            <Val><![CDATA[登入]]></Val>
          </Tgt>
        </Str>
        <Disp Icon="Str" />
      </Item>
      <Item ItemId=";extensions/Microsoft.mssql/dist/objectManagement/localizedConstants.objectManagement.user.loginMapped" ItemType="0" PsrId="308" Leaf="true">
        <Str Cat="Text">
          <Val><![CDATA[Mapped to a server login]]></Val>
          <Tgt Cat="Text" Stat="Loc" Orig="New">
            <Val><![CDATA[對應至伺服器登入]]></Val>
          </Tgt>
        </Str>
        <Disp Icon="Str" />
      </Item>
      <Item ItemId=";extensions/Microsoft.mssql/dist/objectManagement/localizedConstants.objectManagement.user.noLogin" ItemType="0" PsrId="308" Leaf="true">
        <Str Cat="Text">
          <Val><![CDATA[No Login Access]]></Val>
          <Tgt Cat="Text" Stat="Loc" Orig="New">
            <Val><![CDATA[無登入存取權]]></Val>
          </Tgt>
        </Str>
        <Disp Icon="Str" />
      </Item>
      <Item ItemId=";extensions/Microsoft.mssql/dist/objectManagement/localizedConstants.objectManagement.user.ownedSchemasLabel" ItemType="0" PsrId="308" Leaf="true">
        <Str Cat="Text">
          <Val><![CDATA[Owned Schemas]]></Val>
          <Tgt Cat="Text" Stat="Loc" Orig="New">
            <Val><![CDATA[擁有的結構描述]]></Val>
          </Tgt>
        </Str>
        <Disp Icon="Str" />
      </Item>
      <Item ItemId=";extensions/Microsoft.mssql/dist/objectManagement/localizedConstants.objectManagement.user.sqlAuth" ItemType="0" PsrId="308" Leaf="true">
        <Str Cat="Text">
          <Val><![CDATA[Authenticate with password]]></Val>
          <Tgt Cat="Text" Stat="Loc" Orig="New">
            <Val><![CDATA[使用密碼驗證]]></Val>
          </Tgt>
        </Str>
        <Disp Icon="Str" />
      </Item>
      <Item ItemId=";extensions/Microsoft.mssql/dist/objectManagement/localizedConstants.objectManagement.user.type" ItemType="0" PsrId="308" Leaf="true">
        <Str Cat="Text">
          <Val><![CDATA[Type]]></Val>
          <Tgt Cat="Text" Stat="Loc" Orig="New">
            <Val><![CDATA[類型]]></Val>
          </Tgt>
        </Str>
        <Disp Icon="Str" />
      </Item>
      <Item ItemId=";extensions/Microsoft.mssql/dist/objectManagement/localizedConstants.objectManagement.user.windowsUser" ItemType="0" PsrId="308" Leaf="true">
        <Str Cat="Text">
          <Val><![CDATA[Mapped to a Windows user/group]]></Val>
          <Tgt Cat="Text" Stat="Loc" Orig="New">
            <Val><![CDATA[對應至 Windows 使用者/群組]]></Val>
          </Tgt>
        </Str>
        <Disp Icon="Str" />
      </Item>
      <Item ItemId=";extensions/Microsoft.mssql/dist/objectManagement/localizedConstants.objectManagement.versionText" ItemType="0" PsrId="308" Leaf="true">
        <Str Cat="Text">
          <Val><![CDATA[Version]]></Val>
          <Tgt Cat="Text" Stat="Loc" Orig="New">
            <Val><![CDATA[版本]]></Val>
          </Tgt>
        </Str>
        <Disp Icon="Str" />
      </Item>
      <Item ItemId=";extensions/Microsoft.mssql/dist/objectManagement/localizedConstants.objectManagement.withGrantColumnHeader" ItemType="0" PsrId="308" Leaf="true">
        <Str Cat="Text">
          <Val><![CDATA[With Grant]]></Val>
          <Tgt Cat="Text" Stat="Loc" Orig="New">
            <Val><![CDATA[已具授與]]></Val>
          </Tgt>
        </Str>
        <Disp Icon="Str" />
      </Item>
      <Item ItemId=";extensions/Microsoft.mssql/dist/sqlToolsServer.downloadServiceDoneChannelMsg" ItemType="0" PsrId="308" Leaf="true">
        <Str Cat="Text">
          <Val><![CDATA[Downloaded {0}]]></Val>
          <Tgt Cat="Text" Stat="Loc" Orig="New">
            <Val><![CDATA[已下載 {0}]]></Val>
          </Tgt>
          <Prev Cat="Text">
            <Val><![CDATA[Done installing {0}]]></Val>
          </Prev>
        </Str>
        <Disp Icon="Str" />
      </Item>
      <Item ItemId=";extensions/Microsoft.mssql/dist/sqlToolsServer.downloadingServiceChannelMsg" ItemType="0" PsrId="308" Leaf="true">
        <Str Cat="Text">
          <Val><![CDATA[Downloading {0}]]></Val>
          <Tgt Cat="Text" Stat="Loc" Orig="New">
            <Val><![CDATA[正在下載 {0}]]></Val>
          </Tgt>
        </Str>
        <Disp Icon="Str" />
      </Item>
      <Item ItemId=";extensions/Microsoft.mssql/dist/sqlToolsServer.downloadingServiceSizeChannelMsg" ItemType="0" PsrId="308" Leaf="true">
        <Str Cat="Text">
          <Val><![CDATA[({0} KB)]]></Val>
          <Tgt Cat="Text" Stat="Loc" Orig="New">
            <Val><![CDATA[({0} KB)]]></Val>
          </Tgt>
        </Str>
        <Disp Icon="Str" />
      </Item>
      <Item ItemId=";extensions/Microsoft.mssql/dist/sqlToolsServer.downloadingServiceStatusMsg" ItemType="0" PsrId="308" Leaf="true">
        <Str Cat="Text">
          <Val><![CDATA[Downloading {0}]]></Val>
          <Tgt Cat="Text" Stat="Loc" Orig="New">
            <Val><![CDATA[正在下載 {0}]]></Val>
          </Tgt>
        </Str>
        <Disp Icon="Str" />
      </Item>
      <Item ItemId=";extensions/Microsoft.mssql/dist/sqlToolsServer.entryExtractedChannelMsg" ItemType="0" PsrId="308" Leaf="true">
        <Str Cat="Text">
          <Val><![CDATA[Extracted {0} ({1}/{2})]]></Val>
          <Tgt Cat="Text" Stat="Loc" Orig="New">
            <Val><![CDATA[已擷取 {0} ({1}/{2})]]></Val>
          </Tgt>
        </Str>
        <Disp Icon="Str" />
      </Item>
      <Item ItemId=";extensions/Microsoft.mssql/dist/sqlToolsServer.failedToStartServiceErrorMsg" ItemType="0" PsrId="308" Leaf="true">
        <Str Cat="Text">
          <Val><![CDATA[Failed to start {0}]]></Val>
          <Tgt Cat="Text" Stat="Loc" Orig="New">
            <Val><![CDATA[無法啟動 {0}]]></Val>
          </Tgt>
        </Str>
        <Disp Icon="Str" />
      </Item>
      <Item ItemId=";extensions/Microsoft.mssql/dist/sqlToolsServer.installedServiceChannelMsg" ItemType="0" PsrId="308" Leaf="true">
        <Str Cat="Text">
          <Val><![CDATA[Installed {0}]]></Val>
          <Tgt Cat="Text" Stat="Loc" Orig="New">
            <Val><![CDATA[已安裝 {0}]]></Val>
          </Tgt>
        </Str>
        <Disp Icon="Str" />
      </Item>
      <Item ItemId=";extensions/Microsoft.mssql/dist/sqlToolsServer.installingServiceChannelMsg" ItemType="0" PsrId="308" Leaf="true">
        <Str Cat="Text">
          <Val><![CDATA[Installing {0} to {1}]]></Val>
          <Tgt Cat="Text" Stat="Loc" Orig="New">
            <Val><![CDATA[正在將 {0} 安裝到 {1}]]></Val>
          </Tgt>
        </Str>
        <Disp Icon="Str" />
      </Item>
      <Item ItemId=";extensions/Microsoft.mssql/dist/sqlToolsServer.installingServiceStatusMsg" ItemType="0" PsrId="308" Leaf="true">
        <Str Cat="Text">
          <Val><![CDATA[Installing {0}]]></Val>
          <Tgt Cat="Text" Stat="Loc" Orig="New">
            <Val><![CDATA[正在安裝 {0}]]></Val>
          </Tgt>
        </Str>
        <Disp Icon="Str" />
      </Item>
      <Item ItemId=";extensions/Microsoft.mssql/dist/sqlToolsServer.serviceStartedStatusMsg" ItemType="0" PsrId="308" Leaf="true">
        <Str Cat="Text">
          <Val><![CDATA[{0} Started]]></Val>
          <Tgt Cat="Text" Stat="Loc" Orig="New">
            <Val><![CDATA[已啟動 {0}]]></Val>
          </Tgt>
        </Str>
        <Disp Icon="Str" />
      </Item>
      <Item ItemId=";extensions/Microsoft.mssql/dist/sqlToolsServer.startingServiceStatusMsg" ItemType="0" PsrId="308" Leaf="true">
        <Str Cat="Text">
          <Val><![CDATA[Starting {0}]]></Val>
          <Tgt Cat="Text" Stat="Loc" Orig="New">
            <Val><![CDATA[正在啟動 {0}]]></Val>
          </Tgt>
        </Str>
        <Disp Icon="Str" />
      </Item>
      <Item ItemId=";extensions/Microsoft.mssql/dist/tableDesigner/tableDesigner.tableDesigner.FailedToGetConnectionStringError" ItemType="0" PsrId="308" Leaf="true">
        <Str Cat="Text">
          <Val><![CDATA[Failed to get connection string for the table. Please reconnect to the server and try again.]]></Val>
          <Tgt Cat="Text" Stat="Loc" Orig="New">
            <Val><![CDATA[無法取得資料表的連接字串。請重新連線到伺服器，然後再試一次。]]></Val>
          </Tgt>
        </Str>
        <Disp Icon="Str" />
      </Item>
      <Item ItemId=";extensions/Microsoft.mssql/dist/tableDesigner/tableDesigner.tableDesigner.NewTable" ItemType="0" PsrId="308" Leaf="true">
        <Str Cat="Text">
          <Val><![CDATA[New Table]]></Val>
          <Tgt Cat="Text" Stat="Loc" Orig="New">
            <Val><![CDATA[新增資料表]]></Val>
          </Tgt>
        </Str>
        <Disp Icon="Str" />
      </Item>
      <Item ItemId=";extensions/Microsoft.mssql/dist/tableDesigner/tableDesigner.tableDesigner.no" ItemType="0" PsrId="308" Leaf="true">
        <Str Cat="Text">
          <Val><![CDATA[No]]></Val>
          <Tgt Cat="Text" Stat="Loc" Orig="New">
            <Val><![CDATA[否]]></Val>
          </Tgt>
        </Str>
        <Disp Icon="Str" />
      </Item>
      <Item ItemId=";extensions/Microsoft.mssql/dist/tableDesigner/tableDesigner.tableDesigner.turnOnPreloadingMessage" ItemType="0" PsrId="308" Leaf="true">
        <Str Cat="Text">
          <Val><![CDATA[Do you want to reduce the table designer load time by enabling the database model preloading? The database model will be preloaded when you expand the database node in object explorer.]]></Val>
          <Tgt Cat="Text" Stat="Loc" Orig="New">
            <Val><![CDATA[是否要啟用資料庫模型預先載入來縮短資料表設計工具的載入時間? 當您在物件總管中展開資料庫節點時，將會預先載入資料庫模型。]]></Val>
          </Tgt>
        </Str>
        <Disp Icon="Str" />
      </Item>
      <Item ItemId=";extensions/Microsoft.mssql/dist/tableDesigner/tableDesigner.tableDesigner.yes" ItemType="0" PsrId="308" Leaf="true">
        <Str Cat="Text">
          <Val><![CDATA[Yes]]></Val>
          <Tgt Cat="Text" Stat="Loc" Orig="New">
            <Val><![CDATA[是]]></Val>
          </Tgt>
        </Str>
        <Disp Icon="Str" />
      </Item>
      <Item ItemId=";extensions/Microsoft.mssql/dist/telemetry.serviceCrashMessage" ItemType="0" PsrId="308" Leaf="true">
        <Str Cat="Text">
          <Val><![CDATA[{0} component exited unexpectedly. Please restart Azure Data Studio.]]></Val>
          <Tgt Cat="Text" Stat="Loc" Orig="New">
            <Val><![CDATA[{0} 個元件意外結束。請重新啟動 Azure Data Studio。]]></Val>
          </Tgt>
        </Str>
        <Disp Icon="Str" />
      </Item>
      <Item ItemId=";extensions/Microsoft.mssql/dist/telemetry.viewKnownIssuesText" ItemType="0" PsrId="308" Leaf="true">
        <Str Cat="Text">
          <Val><![CDATA[View Known Issues]]></Val>
          <Tgt Cat="Text" Stat="Loc" Orig="New">
            <Val><![CDATA[檢視已知問題]]></Val>
          </Tgt>
        </Str>
        <Disp Icon="Str" />
      </Item>
      <Item ItemId=";extensions/Microsoft.mssql/dist/ui/localizedConstants.mssql.ui.OkText" ItemType="0" PsrId="308" Leaf="true">
        <Str Cat="Text">
          <Val><![CDATA[OK]]></Val>
          <Tgt Cat="Text" Stat="Loc" Orig="New">
            <Val><![CDATA[確定]]></Val>
          </Tgt>
        </Str>
        <Disp Icon="Str" />
      </Item>
      <Item ItemId=";extensions/Microsoft.mssql/dist/ui/localizedConstants.mssql.ui.generatingScript" ItemType="0" PsrId="308" Leaf="true">
        <Str Cat="Text">
          <Val><![CDATA[Generating script...]]></Val>
          <Tgt Cat="Text" Stat="Loc" Orig="New">
            <Val><![CDATA[正在產生指令碼...]]></Val>
          </Tgt>
        </Str>
        <Disp Icon="Str" />
      </Item>
      <Item ItemId=";extensions/Microsoft.mssql/dist/ui/localizedConstants.mssql.ui.generatingScriptCompleted" ItemType="0" PsrId="308" Leaf="true">
        <Str Cat="Text">
          <Val><![CDATA[Script generated]]></Val>
          <Tgt Cat="Text" Stat="Loc" Orig="New">
            <Val><![CDATA[已產生指令碼]]></Val>
          </Tgt>
        </Str>
        <Disp Icon="Str" />
      </Item>
      <Item ItemId=";extensions/Microsoft.mssql/dist/ui/localizedConstants.mssql.ui.helpText" ItemType="0" PsrId="308" Leaf="true">
        <Str Cat="Text">
          <Val><![CDATA[Help]]></Val>
          <Tgt Cat="Text" Stat="Loc" Orig="New">
            <Val><![CDATA[說明]]></Val>
          </Tgt>
        </Str>
        <Disp Icon="Str" />
      </Item>
      <Item ItemId=";extensions/Microsoft.mssql/dist/ui/localizedConstants.mssql.ui.loadingDialog" ItemType="0" PsrId="308" Leaf="true">
        <Str Cat="Text">
          <Val><![CDATA[Loading dialog completed]]></Val>
          <Tgt Cat="Text" Stat="Loc" Orig="New">
            <Val><![CDATA[已完成載入對話方塊]]></Val>
          </Tgt>
          <Prev Cat="Text">
            <Val><![CDATA[Loading dialog...]]></Val>
          </Prev>
        </Str>
        <Disp Icon="Str" />
      </Item>
      <Item ItemId=";extensions/Microsoft.mssql/dist/ui/localizedConstants.mssql.ui.noActionScriptedMessage" ItemType="0" PsrId="308" Leaf="true">
        <Str Cat="Text">
          <Val><![CDATA[There is no action to be scripted.]]></Val>
          <Tgt Cat="Text" Stat="Loc" Orig="New">
            <Val><![CDATA[沒有要編寫指令碼的動作。]]></Val>
          </Tgt>
        </Str>
        <Disp Icon="Str" />
      </Item>
      <Item ItemId=";extensions/Microsoft.mssql/dist/ui/localizedConstants.mssql.ui.scriptError" ItemType="0" PsrId="308" Leaf="true">
        <Str Cat="Text">
          <Val><![CDATA[An error occurred while generating the script. {0}]]></Val>
          <Tgt Cat="Text" Stat="Loc" Orig="New">
            <Val><![CDATA[產生指令碼時發生錯誤。{0}]]></Val>
          </Tgt>
        </Str>
        <Disp Icon="Str" />
      </Item>
      <Item ItemId=";extensions/Microsoft.mssql/dist/ui/localizedConstants.mssql.ui.scriptGenerated" ItemType="0" PsrId="308" Leaf="true">
        <Str Cat="Text">
          <Val><![CDATA[Script has been generated successfully. You can close the dialog to view it in the newly opened editor.]]></Val>
          <Tgt Cat="Text" Stat="Loc" Orig="New">
            <Val><![CDATA[已成功產生指令碼。您可以關閉對話方塊，以在新開啟的編輯器中檢視它。]]></Val>
          </Tgt>
        </Str>
        <Disp Icon="Str" />
      </Item>
      <Item ItemId=";extensions/Microsoft.mssql/dist/ui/localizedConstants.mssql.ui.scriptText" ItemType="0" PsrId="308" Leaf="true">
        <Str Cat="Text">
          <Val><![CDATA[Script]]></Val>
          <Tgt Cat="Text" Stat="Loc" Orig="New">
            <Val><![CDATA[指令碼]]></Val>
          </Tgt>
        </Str>
        <Disp Icon="Str" />
      </Item>
      <Item ItemId=";extensions/Microsoft.mssql/dist/ui/localizedConstants.mssql.ui.yesText" ItemType="0" PsrId="308" Leaf="true">
        <Str Cat="Text">
          <Val><![CDATA[Yes]]></Val>
          <Tgt Cat="Text" Stat="Loc" Orig="New">
            <Val><![CDATA[是]]></Val>
          </Tgt>
        </Str>
        <Disp Icon="Str" />
      </Item>
      <Item ItemId=";extensions/Microsoft.mssql/dist/ui/localizedConstants.objectManagement.addText" ItemType="0" PsrId="308" Leaf="true">
        <Str Cat="Text">
          <Val><![CDATA[Add…]]></Val>
          <Tgt Cat="Text" Stat="Loc" Orig="New">
            <Val><![CDATA[新增...]]></Val>
          </Tgt>
        </Str>
        <Disp Icon="Str" />
      </Item>
      <Item ItemId=";extensions/Microsoft.mssql/dist/ui/localizedConstants.objectManagement.removeText" ItemType="0" PsrId="308" Leaf="true">
        <Str Cat="Text">
          <Val><![CDATA[Remove]]></Val>
          <Tgt Cat="Text" Stat="Loc" Orig="New">
            <Val><![CDATA[移除]]></Val>
          </Tgt>
        </Str>
        <Disp Icon="Str" />
      </Item>
      <Item ItemId=";extensions/Microsoft.mssql/dist/ui/localizedConstants.objectManagement.selectLabel" ItemType="0" PsrId="308" Leaf="true">
        <Str Cat="Text">
          <Val><![CDATA[Select]]></Val>
          <Tgt Cat="Text" Stat="Loc" Orig="New">
            <Val><![CDATA[選取]]></Val>
          </Tgt>
        </Str>
        <Disp Icon="Str" />
      </Item>
      <Item ItemId=";extensions/Microsoft.mssql/package.cloud.databaseProperties.azureEdition" ItemType="0" PsrId="308" Leaf="true">
        <Str Cat="Text">
          <Val><![CDATA[Edition]]></Val>
          <Tgt Cat="Text" Stat="Loc" Orig="New">
            <Val><![CDATA[版本]]></Val>
          </Tgt>
        </Str>
        <Disp Icon="Str" />
      </Item>
      <Item ItemId=";extensions/Microsoft.mssql/package.cloud.databaseProperties.compatibilityLevel" ItemType="0" PsrId="308" Leaf="true">
        <Str Cat="Text">
          <Val><![CDATA[Compatibility Level]]></Val>
          <Tgt Cat="Text" Stat="Loc" Orig="New">
            <Val><![CDATA[相容性層級]]></Val>
          </Tgt>
        </Str>
        <Disp Icon="Str" />
      </Item>
      <Item ItemId=";extensions/Microsoft.mssql/package.cloud.databaseProperties.owner" ItemType="0" PsrId="308" Leaf="true">
        <Str Cat="Text">
          <Val><![CDATA[Owner]]></Val>
          <Tgt Cat="Text" Stat="Loc" Orig="New">
            <Val><![CDATA[擁有者]]></Val>
          </Tgt>
        </Str>
        <Disp Icon="Str" />
      </Item>
      <Item ItemId=";extensions/Microsoft.mssql/package.cloud.databaseProperties.serviceLevelObjective" ItemType="0" PsrId="308" Leaf="true">
        <Str Cat="Text">
          <Val><![CDATA[Pricing Tier]]></Val>
          <Tgt Cat="Text" Stat="Loc" Orig="New">
            <Val><![CDATA[定價層]]></Val>
          </Tgt>
        </Str>
        <Disp Icon="Str" />
      </Item>
      <Item ItemId=";extensions/Microsoft.mssql/package.cloud.serverProperties.serverEdition" ItemType="0" PsrId="308" Leaf="true">
        <Str Cat="Text">
          <Val><![CDATA[Type]]></Val>
          <Tgt Cat="Text" Stat="Loc" Orig="New">
            <Val><![CDATA[類型]]></Val>
          </Tgt>
        </Str>
        <Disp Icon="Str" />
      </Item>
      <Item ItemId=";extensions/Microsoft.mssql/package.cloud.serverProperties.serverVersion" ItemType="0" PsrId="308" Leaf="true">
        <Str Cat="Text">
          <Val><![CDATA[Version]]></Val>
          <Tgt Cat="Text" Stat="Loc" Orig="New">
            <Val><![CDATA[版本]]></Val>
          </Tgt>
        </Str>
        <Disp Icon="Str" />
      </Item>
      <Item ItemId=";extensions/Microsoft.mssql/package.databasesListProperties.lastBackup" ItemType="0" PsrId="308" Leaf="true">
        <Str Cat="Text">
          <Val><![CDATA[Last backup]]></Val>
          <Tgt Cat="Text" Stat="Loc" Orig="New">
            <Val><![CDATA[上次備份]]></Val>
          </Tgt>
        </Str>
        <Disp Icon="Str" />
      </Item>
      <Item ItemId=";extensions/Microsoft.mssql/package.databasesListProperties.name" ItemType="0" PsrId="308" Leaf="true">
        <Str Cat="Text">
          <Val><![CDATA[Name]]></Val>
          <Tgt Cat="Text" Stat="Loc" Orig="New">
            <Val><![CDATA[名稱]]></Val>
          </Tgt>
        </Str>
        <Disp Icon="Str" />
      </Item>
      <Item ItemId=";extensions/Microsoft.mssql/package.databasesListProperties.size" ItemType="0" PsrId="308" Leaf="true">
        <Str Cat="Text">
          <Val><![CDATA[Size (MB)]]></Val>
          <Tgt Cat="Text" Stat="Loc" Orig="New">
            <Val><![CDATA[大小 (MB)]]></Val>
          </Tgt>
        </Str>
        <Disp Icon="Str" />
      </Item>
      <Item ItemId=";extensions/Microsoft.mssql/package.databasesListProperties.status" ItemType="0" PsrId="308" Leaf="true">
        <Str Cat="Text">
          <Val><![CDATA[Status]]></Val>
          <Tgt Cat="Text" Stat="Loc" Orig="New">
            <Val><![CDATA[狀態]]></Val>
          </Tgt>
        </Str>
        <Disp Icon="Str" />
      </Item>
      <Item ItemId=";extensions/Microsoft.mssql/package.json.format.enable.desc" ItemType="0" PsrId="308" Leaf="true">
        <Str Cat="Text">
          <Val><![CDATA[Enable/disable default JSON formatter (requires restart)]]></Val>
          <Tgt Cat="Text" Stat="Loc" Orig="New">
            <Val><![CDATA[啟用/停用預設 JSON 格式器 (需要重新啟動)]]></Val>
          </Tgt>
        </Str>
        <Disp Icon="Str" />
      </Item>
      <Item ItemId=";extensions/Microsoft.mssql/package.json.schemas.desc" ItemType="0" PsrId="308" Leaf="true">
        <Str Cat="Text">
          <Val><![CDATA[Associate schemas to JSON files in the current project]]></Val>
          <Tgt Cat="Text" Stat="Loc" Orig="New">
            <Val><![CDATA[在結構描述與目前專案的 JSON 檔案之間建立關聯]]></Val>
          </Tgt>
        </Str>
        <Disp Icon="Str" />
      </Item>
      <Item ItemId=";extensions/Microsoft.mssql/package.json.schemas.fileMatch.desc" ItemType="0" PsrId="308" Leaf="true">
        <Str Cat="Text">
          <Val><![CDATA[An array of file patterns to match against when resolving JSON files to schemas.]]></Val>
          <Tgt Cat="Text" Stat="Loc" Orig="New">
            <Val><![CDATA[檔案模式陣列，在將 JSON 檔案解析成結構描述時的比對對象。]]></Val>
          </Tgt>
        </Str>
        <Disp Icon="Str" />
      </Item>
      <Item ItemId=";extensions/Microsoft.mssql/package.json.schemas.fileMatch.item.desc" ItemType="0" PsrId="308" Leaf="true">
        <Str Cat="Text">
          <Val><![CDATA[A file pattern that can contain '*' to match against when resolving JSON files to schemas.]]></Val>
          <Tgt Cat="Text" Stat="Loc" Orig="New">
            <Val><![CDATA[可包含 '*' 的檔案模式，在將 JSON 檔案解析成結構描述時的比對對象。]]></Val>
          </Tgt>
        </Str>
        <Disp Icon="Str" />
      </Item>
      <Item ItemId=";extensions/Microsoft.mssql/package.json.schemas.schema.desc" ItemType="0" PsrId="308" Leaf="true">
        <Str Cat="Text">
          <Val><![CDATA[The schema definition for the given URL. The schema only needs to be provided to avoid accesses to the schema URL.]]></Val>
          <Tgt Cat="Text" Stat="Loc" Orig="New">
            <Val><![CDATA[指定 URL 的結構描述定義。只須提供結構描述以避免存取結構描述 URL。]]></Val>
          </Tgt>
        </Str>
        <Disp Icon="Str" />
      </Item>
      <Item ItemId=";extensions/Microsoft.mssql/package.json.schemas.url.desc" ItemType="0" PsrId="308" Leaf="true">
        <Str Cat="Text">
          <Val><![CDATA[A URL to a schema or a relative path to a schema in the current directory]]></Val>
          <Tgt Cat="Text" Stat="Loc" Orig="New">
            <Val><![CDATA[目前目錄中的結構描述 URL 或結構描述相對路徑]]></Val>
          </Tgt>
        </Str>
        <Disp Icon="Str" />
      </Item>
      <Item ItemId=";extensions/Microsoft.mssql/package.mssql.configuration.title" ItemType="0" PsrId="308" Leaf="true">
        <Str Cat="Text">
          <Val><![CDATA[MSSQL configuration]]></Val>
          <Tgt Cat="Text" Stat="Loc" Orig="New">
            <Val><![CDATA[MSSQL 設定]]></Val>
          </Tgt>
        </Str>
        <Disp Icon="Str" />
      </Item>
      <Item ItemId=";extensions/Microsoft.mssql/package.mssql.connectionOptions.applicationIntent.description" ItemType="0" PsrId="308" Leaf="true">
        <Str Cat="Text">
          <Val><![CDATA[Declares the application workload type when connecting to a server]]></Val>
          <Tgt Cat="Text" Stat="Loc" Orig="New">
            <Val><![CDATA[在連線至伺服器時宣告應用程式工作負載類型]]></Val>
          </Tgt>
        </Str>
        <Disp Icon="Str" />
      </Item>
      <Item ItemId=";extensions/Microsoft.mssql/package.mssql.connectionOptions.applicationIntent.displayName" ItemType="0" PsrId="308" Leaf="true">
        <Str Cat="Text">
          <Val><![CDATA[Application intent]]></Val>
          <Tgt Cat="Text" Stat="Loc" Orig="New">
            <Val><![CDATA[應用程式的意圖]]></Val>
          </Tgt>
        </Str>
        <Disp Icon="Str" />
      </Item>
      <Item ItemId=";extensions/Microsoft.mssql/package.mssql.connectionOptions.applicationName.description" ItemType="0" PsrId="308" Leaf="true">
        <Str Cat="Text">
          <Val><![CDATA[The name of the application]]></Val>
          <Tgt Cat="Text" Stat="Loc" Orig="New">
            <Val><![CDATA[應用程式的名稱]]></Val>
          </Tgt>
        </Str>
        <Disp Icon="Str" />
      </Item>
      <Item ItemId=";extensions/Microsoft.mssql/package.mssql.connectionOptions.applicationName.displayName" ItemType="0" PsrId="308" Leaf="true">
        <Str Cat="Text">
          <Val><![CDATA[Application name]]></Val>
          <Tgt Cat="Text" Stat="Loc" Orig="New">
            <Val><![CDATA[應用程式名稱]]></Val>
          </Tgt>
        </Str>
        <Disp Icon="Str" />
      </Item>
      <Item ItemId=";extensions/Microsoft.mssql/package.mssql.connectionOptions.attachDbFilename.description" ItemType="0" PsrId="308" Leaf="true">
        <Str Cat="Text">
          <Val><![CDATA[The name of the primary file, including the full path name, of an attachable database]]></Val>
          <Tgt Cat="Text" Stat="Loc" Orig="New">
            <Val><![CDATA[主要檔案的名稱，包含可附加資料庫的完整路徑名稱]]></Val>
          </Tgt>
        </Str>
        <Disp Icon="Str" />
      </Item>
      <Item ItemId=";extensions/Microsoft.mssql/package.mssql.connectionOptions.attachDbFilename.displayName" ItemType="0" PsrId="308" Leaf="true">
        <Str Cat="Text">
          <Val><![CDATA[Attach DB filename]]></Val>
          <Tgt Cat="Text" Stat="Loc" Orig="New">
            <Val><![CDATA[附加 DB 檔案名稱]]></Val>
          </Tgt>
        </Str>
        <Disp Icon="Str" />
      </Item>
      <Item ItemId=";extensions/Microsoft.mssql/package.mssql.connectionOptions.authType.categoryValues.azureMFA" ItemType="0" PsrId="308" Leaf="true">
        <Str Cat="Text">
          <Val><![CDATA[Azure Active Directory - Universal with MFA support]]></Val>
          <Tgt Cat="Text" Stat="Loc" Orig="New">
            <Val><![CDATA[Azure Active Directory - MFA 通用支援]]></Val>
          </Tgt>
        </Str>
        <Disp Icon="Str" />
      </Item>
      <Item ItemId=";extensions/Microsoft.mssql/package.mssql.connectionOptions.authType.categoryValues.integrated" ItemType="0" PsrId="308" Leaf="true">
        <Str Cat="Text">
          <Val><![CDATA[Windows Authentication]]></Val>
          <Tgt Cat="Text" Stat="Loc" Orig="New">
            <Val><![CDATA[Windows 驗證]]></Val>
          </Tgt>
        </Str>
        <Disp Icon="Str" />
      </Item>
      <Item ItemId=";extensions/Microsoft.mssql/package.mssql.connectionOptions.authType.categoryValues.sqlLogin" ItemType="0" PsrId="308" Leaf="true">
        <Str Cat="Text">
          <Val><![CDATA[SQL Login]]></Val>
          <Tgt Cat="Text" Stat="Loc" Orig="New">
            <Val><![CDATA[SQL 登入]]></Val>
          </Tgt>
        </Str>
        <Disp Icon="Str" />
      </Item>
      <Item ItemId=";extensions/Microsoft.mssql/package.mssql.connectionOptions.authType.description" ItemType="0" PsrId="308" Leaf="true">
        <Str Cat="Text">
          <Val><![CDATA[Specifies the method of authenticating with SQL Server]]></Val>
          <Tgt Cat="Text" Stat="Loc" Orig="New">
            <Val><![CDATA[指定向 SQL Server 驗證的方法]]></Val>
          </Tgt>
        </Str>
        <Disp Icon="Str" />
      </Item>
      <Item ItemId=";extensions/Microsoft.mssql/package.mssql.connectionOptions.authType.displayName" ItemType="0" PsrId="308" Leaf="true">
        <Str Cat="Text">
          <Val><![CDATA[Authentication type]]></Val>
          <Tgt Cat="Text" Stat="Loc" Orig="New">
            <Val><![CDATA[驗證類型]]></Val>
          </Tgt>
        </Str>
        <Disp Icon="Str" />
      </Item>
      <Item ItemId=";extensions/Microsoft.mssql/package.mssql.connectionOptions.columnEncryptionSetting.description" ItemType="0" PsrId="308" Leaf="true">
        <Str Cat="Text">
          <Val><![CDATA[Enables or disables Always Encrypted for the connection]]></Val>
          <Tgt Cat="Text" Stat="Loc" Orig="New">
            <Val><![CDATA[啟用或停用連線的 Always Encrypted 功能]]></Val>
          </Tgt>
          <Prev Cat="Text">
            <Val><![CDATA[Default column encryption setting for all the commands on the connection]]></Val>
          </Prev>
        </Str>
        <Disp Icon="Str" />
      </Item>
      <Item ItemId=";extensions/Microsoft.mssql/package.mssql.connectionOptions.columnEncryptionSetting.displayName" ItemType="0" PsrId="308" Leaf="true">
        <Str Cat="Text">
          <Val><![CDATA[Always Encrypted]]></Val>
          <Tgt Cat="Text" Stat="Loc" Orig="New">
            <Val><![CDATA[Always Encrypted]]></Val>
          </Tgt>
          <Prev Cat="Text">
            <Val><![CDATA[Column encryption]]></Val>
          </Prev>
        </Str>
        <Disp Icon="Str" />
      </Item>
      <Item ItemId=";extensions/Microsoft.mssql/package.mssql.connectionOptions.commandTimeout.description" ItemType="0" PsrId="308" Leaf="true">
        <Str Cat="Text">
          <Val><![CDATA[The length of time (in seconds) to wait for a command to execute before terminating the attempt and generating an error]]></Val>
          <Tgt Cat="Text" Stat="Loc" Orig="New">
            <Val><![CDATA[終止嘗試並產生錯誤前，要等待命令執行的時間長度 (以秒為單位)]]></Val>
          </Tgt>
        </Str>
        <Disp Icon="Str" />
      </Item>
      <Item ItemId=";extensions/Microsoft.mssql/package.mssql.connectionOptions.commandTimeout.displayName" ItemType="0" PsrId="308" Leaf="true">
        <Str Cat="Text">
          <Val><![CDATA[Command timeout]]></Val>
          <Tgt Cat="Text" Stat="Loc" Orig="New">
            <Val><![CDATA[命令逾時]]></Val>
          </Tgt>
        </Str>
        <Disp Icon="Str" />
      </Item>
      <Item ItemId=";extensions/Microsoft.mssql/package.mssql.connectionOptions.connectRetryCount.description" ItemType="0" PsrId="308" Leaf="true">
        <Str Cat="Text">
          <Val><![CDATA[Number of attempts to restore connection]]></Val>
          <Tgt Cat="Text" Stat="Loc" Orig="New">
            <Val><![CDATA[嘗試還原連線的次數]]></Val>
          </Tgt>
        </Str>
        <Disp Icon="Str" />
      </Item>
      <Item ItemId=";extensions/Microsoft.mssql/package.mssql.connectionOptions.connectRetryCount.displayName" ItemType="0" PsrId="308" Leaf="true">
        <Str Cat="Text">
          <Val><![CDATA[Connect retry count]]></Val>
          <Tgt Cat="Text" Stat="Loc" Orig="New">
            <Val><![CDATA[連線重試次數]]></Val>
          </Tgt>
        </Str>
        <Disp Icon="Str" />
      </Item>
      <Item ItemId=";extensions/Microsoft.mssql/package.mssql.connectionOptions.connectRetryInterval.description" ItemType="0" PsrId="308" Leaf="true">
        <Str Cat="Text">
          <Val><![CDATA[Delay between attempts to restore connection]]></Val>
          <Tgt Cat="Text" Stat="Loc" Orig="New">
            <Val><![CDATA[嘗試還原連線之間的延遲]]></Val>
          </Tgt>
        </Str>
        <Disp Icon="Str" />
      </Item>
      <Item ItemId=";extensions/Microsoft.mssql/package.mssql.connectionOptions.connectRetryInterval.displayName" ItemType="0" PsrId="308" Leaf="true">
        <Str Cat="Text">
          <Val><![CDATA[Connect retry interval]]></Val>
          <Tgt Cat="Text" Stat="Loc" Orig="New">
            <Val><![CDATA[連線重試間隔]]></Val>
          </Tgt>
        </Str>
        <Disp Icon="Str" />
      </Item>
      <Item ItemId=";extensions/Microsoft.mssql/package.mssql.connectionOptions.connectTimeout.description" ItemType="0" PsrId="308" Leaf="true">
        <Str Cat="Text">
          <Val><![CDATA[The length of time (in seconds) to wait for a connection to the server before terminating the attempt and generating an error]]></Val>
          <Tgt Cat="Text" Stat="Loc" Orig="New">
            <Val><![CDATA[終止嘗試並產生錯誤前，要等待伺服器連線的時間長度 (秒)]]></Val>
          </Tgt>
        </Str>
        <Disp Icon="Str" />
      </Item>
      <Item ItemId=";extensions/Microsoft.mssql/package.mssql.connectionOptions.connectTimeout.displayName" ItemType="0" PsrId="308" Leaf="true">
        <Str Cat="Text">
          <Val><![CDATA[Connect timeout]]></Val>
          <Tgt Cat="Text" Stat="Loc" Orig="New">
            <Val><![CDATA[連線逾時]]></Val>
          </Tgt>
        </Str>
        <Disp Icon="Str" />
      </Item>
      <Item ItemId=";extensions/Microsoft.mssql/package.mssql.connectionOptions.connectionName.description" ItemType="0" PsrId="308" Leaf="true">
        <Str Cat="Text">
          <Val><![CDATA[Custom name of the connection]]></Val>
          <Tgt Cat="Text" Stat="Loc" Orig="New">
            <Val><![CDATA[連線的自訂名稱]]></Val>
          </Tgt>
        </Str>
        <Disp Icon="Str" />
      </Item>
      <Item ItemId=";extensions/Microsoft.mssql/package.mssql.connectionOptions.connectionName.displayName" ItemType="0" PsrId="308" Leaf="true">
        <Str Cat="Text">
          <Val><![CDATA[Name (optional)]]></Val>
          <Tgt Cat="Text" Stat="Loc" Orig="New">
            <Val><![CDATA[名稱 (選用)]]></Val>
          </Tgt>
        </Str>
        <Disp Icon="Str" />
      </Item>
      <Item ItemId=";extensions/Microsoft.mssql/package.mssql.connectionOptions.contextConnection.description" ItemType="0" PsrId="308" Leaf="true">
        <Str Cat="Text">
          <Val><![CDATA[When true, indicates the connection should be from the SQL server context. Available only when running in the SQL Server process]]></Val>
          <Tgt Cat="Text" Stat="Loc" Orig="New">
            <Val><![CDATA[若為 True，則表示連線應來自 SQL 伺服器內容。僅可在於 SQL Server 處理序中執行時可用]]></Val>
          </Tgt>
        </Str>
        <Disp Icon="Str" />
      </Item>
      <Item ItemId=";extensions/Microsoft.mssql/package.mssql.connectionOptions.contextConnection.displayName" ItemType="0" PsrId="308" Leaf="true">
        <Str Cat="Text">
          <Val><![CDATA[Context connection]]></Val>
          <Tgt Cat="Text" Stat="Loc" Orig="New">
            <Val><![CDATA[內容連線]]></Val>
          </Tgt>
        </Str>
        <Disp Icon="Str" />
      </Item>
      <Item ItemId=";extensions/Microsoft.mssql/package.mssql.connectionOptions.currentLanguage.description" ItemType="0" PsrId="308" Leaf="true">
        <Str Cat="Text">
          <Val><![CDATA[The SQL Server language record name]]></Val>
          <Tgt Cat="Text" Stat="Loc" Orig="New">
            <Val><![CDATA[SQL Server 語言記錄名稱]]></Val>
          </Tgt>
        </Str>
        <Disp Icon="Str" />
      </Item>
      <Item ItemId=";extensions/Microsoft.mssql/package.mssql.connectionOptions.currentLanguage.displayName" ItemType="0" PsrId="308" Leaf="true">
        <Str Cat="Text">
          <Val><![CDATA[Current language]]></Val>
          <Tgt Cat="Text" Stat="Loc" Orig="New">
            <Val><![CDATA[目前的語言]]></Val>
          </Tgt>
        </Str>
        <Disp Icon="Str" />
      </Item>
      <Item ItemId=";extensions/Microsoft.mssql/package.mssql.connectionOptions.databaseName.description" ItemType="0" PsrId="308" Leaf="true">
        <Str Cat="Text">
          <Val><![CDATA[The name of the initial catalog or database int the data source]]></Val>
          <Tgt Cat="Text" Stat="Loc" Orig="New">
            <Val><![CDATA[資料來源中，初始類別目錄或資料庫的名稱。]]></Val>
          </Tgt>
        </Str>
        <Disp Icon="Str" />
      </Item>
      <Item ItemId=";extensions/Microsoft.mssql/package.mssql.connectionOptions.databaseName.displayName" ItemType="0" PsrId="308" Leaf="true">
        <Str Cat="Text">
          <Val><![CDATA[Database]]></Val>
          <Tgt Cat="Text" Stat="Loc" Orig="New">
            <Val><![CDATA[資料庫]]></Val>
          </Tgt>
        </Str>
        <Disp Icon="Str" />
      </Item>
      <Item ItemId=";extensions/Microsoft.mssql/package.mssql.connectionOptions.enclaveAttestationProtocol.categoryValues.AAS" ItemType="0" PsrId="308" Leaf="true">
        <Str Cat="Text">
          <Val><![CDATA[Azure Attestation]]></Val>
          <Tgt Cat="Text" Stat="Loc" Orig="New">
            <Val><![CDATA[Azure 證明]]></Val>
          </Tgt>
        </Str>
        <Disp Icon="Str" />
      </Item>
      <Item ItemId=";extensions/Microsoft.mssql/package.mssql.connectionOptions.enclaveAttestationProtocol.categoryValues.HGS" ItemType="0" PsrId="308" Leaf="true">
        <Str Cat="Text">
          <Val><![CDATA[Host Guardian Service]]></Val>
          <Tgt Cat="Text" Stat="Loc" Orig="New">
            <Val><![CDATA[主機守護者服務]]></Val>
          </Tgt>
        </Str>
        <Disp Icon="Str" />
      </Item>
      <Item ItemId=";extensions/Microsoft.mssql/package.mssql.connectionOptions.enclaveAttestationProtocol.categoryValues.None" ItemType="0" PsrId="308" Leaf="true">
        <Str Cat="Text">
          <Val><![CDATA[None]]></Val>
          <Tgt Cat="Text" Stat="Loc" Orig="New">
            <Val><![CDATA[無]]></Val>
          </Tgt>
        </Str>
        <Disp Icon="Str" />
      </Item>
      <Item ItemId=";extensions/Microsoft.mssql/package.mssql.connectionOptions.enclaveAttestationProtocol.description" ItemType="0" PsrId="308" Leaf="true">
        <Str Cat="Text">
          <Val><![CDATA[Specifies a protocol for attesting a server-side enclave used with Always Encrypted with Secure enclaves]]></Val>
          <Tgt Cat="Text" Stat="Loc" Orig="New">
            <Val><![CDATA[指定用來證明與有安全記憶體保護區的 Always Encrypted 一起使用的伺服器端記憶體保護區的通訊協定]]></Val>
          </Tgt>
          <Prev Cat="Text">
            <Val><![CDATA[Specifies a protocol for attesting a server-side enclave used with Always Encrypted with secure enclaves]]></Val>
          </Prev>
        </Str>
        <Disp Icon="Str" />
      </Item>
      <Item ItemId=";extensions/Microsoft.mssql/package.mssql.connectionOptions.enclaveAttestationProtocol.displayName" ItemType="0" PsrId="308" Leaf="true">
        <Str Cat="Text">
          <Val><![CDATA[Attestation protocol]]></Val>
          <Tgt Cat="Text" Stat="Loc" Orig="New">
            <Val><![CDATA[證明通訊協定]]></Val>
          </Tgt>
          <Prev Cat="Text">
            <Val><![CDATA[Attestation Protocol]]></Val>
          </Prev>
        </Str>
        <Disp Icon="Str" />
      </Item>
      <Item ItemId=";extensions/Microsoft.mssql/package.mssql.connectionOptions.enclaveAttestationUrl.description" ItemType="0" PsrId="308" Leaf="true">
        <Str Cat="Text">
          <Val><![CDATA[Specifies an endpoint for attesting a server-side enclave used with Always Encrypted with Secure enclaves]]></Val>
          <Tgt Cat="Text" Stat="Loc" Orig="New">
            <Val><![CDATA[指定用來證明與有安全記憶體保護區的 Always Encrypted 一起使用的伺服器端記憶體保護區的端點]]></Val>
          </Tgt>
          <Prev Cat="Text">
            <Val><![CDATA[Specifies an endpoint for attesting a server-side enclave used with Always Encrypted with secure enclaves]]></Val>
          </Prev>
        </Str>
        <Disp Icon="Str" />
      </Item>
      <Item ItemId=";extensions/Microsoft.mssql/package.mssql.connectionOptions.enclaveAttestationUrl.displayName" ItemType="0" PsrId="308" Leaf="true">
        <Str Cat="Text">
          <Val><![CDATA[Attestation URL]]></Val>
          <Tgt Cat="Text" Stat="Loc" Orig="New">
            <Val><![CDATA[證明 URL]]></Val>
          </Tgt>
          <Prev Cat="Text">
            <Val><![CDATA[Enclave Attestation URL]]></Val>
          </Prev>
        </Str>
        <Disp Icon="Str" />
      </Item>
      <Item ItemId=";extensions/Microsoft.mssql/package.mssql.connectionOptions.encrypt.categoryValues.false" ItemType="0" PsrId="308" Leaf="true">
        <Str Cat="Text">
          <Val><![CDATA[Optional (False)]]></Val>
          <Tgt Cat="Text" Stat="Loc" Orig="New">
            <Val><![CDATA[選用 (False)]]></Val>
          </Tgt>
        </Str>
        <Disp Icon="Str" />
      </Item>
      <Item ItemId=";extensions/Microsoft.mssql/package.mssql.connectionOptions.encrypt.categoryValues.strict" ItemType="0" PsrId="308" Leaf="true">
        <Str Cat="Text">
          <Val><![CDATA[Strict]]></Val>
          <Tgt Cat="Text" Stat="Loc" Orig="New">
            <Val><![CDATA[嚴格]]></Val>
          </Tgt>
        </Str>
        <Disp Icon="Str" />
      </Item>
      <Item ItemId=";extensions/Microsoft.mssql/package.mssql.connectionOptions.encrypt.categoryValues.true" ItemType="0" PsrId="308" Leaf="true">
        <Str Cat="Text">
          <Val><![CDATA[Mandatory (True)]]></Val>
          <Tgt Cat="Text" Stat="Loc" Orig="New">
            <Val><![CDATA[強制 (True)]]></Val>
          </Tgt>
        </Str>
        <Disp Icon="Str" />
      </Item>
      <Item ItemId=";extensions/Microsoft.mssql/package.mssql.connectionOptions.encrypt.description" ItemType="0" PsrId="308" Leaf="true">
        <Str Cat="Text">
          <Val><![CDATA[When 'Mandatory' or 'Strict', SQL Server uses SSL encryption for all data sent between the client and server if the server has a certificate installed. When set to 'Strict', SQL Server uses TDS 8.0 for all data transfer between the client and server. 'Strict' is supported on SQL Server 2022 onwards.]]></Val>
          <Tgt Cat="Text" Stat="Loc" Orig="New">
            <Val><![CDATA[當 [強制]5D; 或 [嚴格]5D; 時，若伺服器已安裝憑證，SQL Server 會為所有在用戶端和伺服器之間傳輸的資料使用 SSL 加密。當設定為 [嚴格]5D; 時，SQL Server 會為所有在用戶端和伺服器之間傳輸的資料使用 TDS 8.0。SQL Server 2022 與更新版本支援 [嚴格]5D;。]]></Val>
          </Tgt>
          <Prev Cat="Text">
            <Val><![CDATA[When 'Mandatory' or 'Strict', SQL Server uses SSL encryption for all data sent between the client and server if the server has a certificate installed. When set to 'Strict', SQL Server uses TDS 8.0 for all data transfer between the client and server. 'Strict' encryption is supported on SQL Server 2022 onwards.]]></Val>
          </Prev>
        </Str>
        <Disp Icon="Str" />
      </Item>
      <Item ItemId=";extensions/Microsoft.mssql/package.mssql.connectionOptions.encrypt.displayName" ItemType="0" PsrId="308" Leaf="true">
        <Str Cat="Text">
          <Val><![CDATA[Encrypt]]></Val>
          <Tgt Cat="Text" Stat="Loc" Orig="New">
            <Val><![CDATA[加密]]></Val>
          </Tgt>
        </Str>
        <Disp Icon="Str" />
      </Item>
      <Item ItemId=";extensions/Microsoft.mssql/package.mssql.connectionOptions.failoverPartner.description" ItemType="0" PsrId="308" Leaf="true">
        <Str Cat="Text">
          <Val><![CDATA[The name or network address of the instance of SQL Server that acts as a failover partner]]></Val>
          <Tgt Cat="Text" Stat="Loc" Orig="New">
            <Val><![CDATA[充當容錯移轉夥伴之 SQL Server 執行個體的名稱或網路位址]]></Val>
          </Tgt>
        </Str>
        <Disp Icon="Str" />
      </Item>
      <Item ItemId=";extensions/Microsoft.mssql/package.mssql.connectionOptions.failoverPartner.displayName" ItemType="0" PsrId="308" Leaf="true">
        <Str Cat="Text">
          <Val><![CDATA[Failover partner]]></Val>
          <Tgt Cat="Text" Stat="Loc" Orig="New">
            <Val><![CDATA[容錯移轉夥伴]]></Val>
          </Tgt>
        </Str>
        <Disp Icon="Str" />
      </Item>
      <Item ItemId=";extensions/Microsoft.mssql/package.mssql.connectionOptions.groupName.advanced" ItemType="0" PsrId="308" Leaf="true">
        <Str Cat="Text">
          <Val><![CDATA[Advanced]]></Val>
          <Tgt Cat="Text" Stat="Loc" Orig="New">
            <Val><![CDATA[進階]]></Val>
          </Tgt>
        </Str>
        <Disp Icon="Str" />
      </Item>
      <Item ItemId=";extensions/Microsoft.mssql/package.mssql.connectionOptions.groupName.connectionResiliency" ItemType="0" PsrId="308" Leaf="true">
        <Str Cat="Text">
          <Val><![CDATA[Connection Resiliency]]></Val>
          <Tgt Cat="Text" Stat="Loc" Orig="New">
            <Val><![CDATA[恢復連接]]></Val>
          </Tgt>
        </Str>
        <Disp Icon="Str" />
      </Item>
      <Item ItemId=";extensions/Microsoft.mssql/package.mssql.connectionOptions.groupName.context" ItemType="0" PsrId="308" Leaf="true">
        <Str Cat="Text">
          <Val><![CDATA[Context]]></Val>
          <Tgt Cat="Text" Stat="Loc" Orig="New">
            <Val><![CDATA[內容]]></Val>
          </Tgt>
        </Str>
        <Disp Icon="Str" />
      </Item>
      <Item ItemId=";extensions/Microsoft.mssql/package.mssql.connectionOptions.groupName.initialization" ItemType="0" PsrId="308" Leaf="true">
        <Str Cat="Text">
          <Val><![CDATA[Initialization]]></Val>
          <Tgt Cat="Text" Stat="Loc" Orig="New">
            <Val><![CDATA[初始化]]></Val>
          </Tgt>
        </Str>
        <Disp Icon="Str" />
      </Item>
      <Item ItemId=";extensions/Microsoft.mssql/package.mssql.connectionOptions.groupName.pooling" ItemType="0" PsrId="308" Leaf="true">
        <Str Cat="Text">
          <Val><![CDATA[Pooling]]></Val>
          <Tgt Cat="Text" Stat="Loc" Orig="New">
            <Val><![CDATA[共用]]></Val>
          </Tgt>
        </Str>
        <Disp Icon="Str" />
      </Item>
      <Item ItemId=";extensions/Microsoft.mssql/package.mssql.connectionOptions.groupName.replication" ItemType="0" PsrId="308" Leaf="true">
        <Str Cat="Text">
          <Val><![CDATA[Replication]]></Val>
          <Tgt Cat="Text" Stat="Loc" Orig="New">
            <Val><![CDATA[複寫]]></Val>
          </Tgt>
        </Str>
        <Disp Icon="Str" />
      </Item>
      <Item ItemId=";extensions/Microsoft.mssql/package.mssql.connectionOptions.groupName.security" ItemType="0" PsrId="308" Leaf="true">
        <Str Cat="Text">
          <Val><![CDATA[Security]]></Val>
          <Tgt Cat="Text" Stat="Loc" Orig="New">
            <Val><![CDATA[安全性]]></Val>
          </Tgt>
        </Str>
        <Disp Icon="Str" />
      </Item>
      <Item ItemId=";extensions/Microsoft.mssql/package.mssql.connectionOptions.groupName.source" ItemType="0" PsrId="308" Leaf="true">
        <Str Cat="Text">
          <Val><![CDATA[Source]]></Val>
          <Tgt Cat="Text" Stat="Loc" Orig="New">
            <Val><![CDATA[來源]]></Val>
          </Tgt>
        </Str>
        <Disp Icon="Str" />
      </Item>
      <Item ItemId=";extensions/Microsoft.mssql/package.mssql.connectionOptions.hostNameInCertificate.description" ItemType="0" PsrId="308" Leaf="true">
        <Str Cat="Text">
          <Val><![CDATA[Indicates the host name specified in TLS certificate that will be used by SQL Server to validate server certificate. When not specified, the server name is used by default for certificate validation.]]></Val>
          <Tgt Cat="Text" Stat="Loc" Orig="New">
            <Val><![CDATA[指出 SQL Server 會用來驗證伺服器憑證之 TLS 憑證中指定的主機名稱。未指定時，預設會使用伺服器名稱進行憑證驗證。]]></Val>
          </Tgt>
        </Str>
        <Disp Icon="Str" />
      </Item>
      <Item ItemId=";extensions/Microsoft.mssql/package.mssql.connectionOptions.hostNameInCertificate.displayName" ItemType="0" PsrId="308" Leaf="true">
        <Str Cat="Text">
          <Val><![CDATA[Host name in certificate]]></Val>
          <Tgt Cat="Text" Stat="Loc" Orig="New">
            <Val><![CDATA[憑證中的主機名稱]]></Val>
          </Tgt>
        </Str>
        <Disp Icon="Str" />
      </Item>
      <Item ItemId=";extensions/Microsoft.mssql/package.mssql.connectionOptions.loadBalanceTimeout.description" ItemType="0" PsrId="308" Leaf="true">
        <Str Cat="Text">
          <Val><![CDATA[The minimum amount of time (in seconds) for this connection to live in the pool before being destroyed]]></Val>
          <Tgt Cat="Text" Stat="Loc" Orig="New">
            <Val><![CDATA[此連線在終結前於集區中存留的時間下限 (秒)]]></Val>
          </Tgt>
        </Str>
        <Disp Icon="Str" />
      </Item>
      <Item ItemId=";extensions/Microsoft.mssql/package.mssql.connectionOptions.loadBalanceTimeout.displayName" ItemType="0" PsrId="308" Leaf="true">
        <Str Cat="Text">
          <Val><![CDATA[Load balance timeout]]></Val>
          <Tgt Cat="Text" Stat="Loc" Orig="New">
            <Val><![CDATA[負載平衡逾時]]></Val>
          </Tgt>
        </Str>
        <Disp Icon="Str" />
      </Item>
      <Item ItemId=";extensions/Microsoft.mssql/package.mssql.connectionOptions.maxPoolSize.description" ItemType="0" PsrId="308" Leaf="true">
        <Str Cat="Text">
          <Val><![CDATA[The maximum number of connections allowed in the pool]]></Val>
          <Tgt Cat="Text" Stat="Loc" Orig="New">
            <Val><![CDATA[集區中允許的連線數上限]]></Val>
          </Tgt>
        </Str>
        <Disp Icon="Str" />
      </Item>
      <Item ItemId=";extensions/Microsoft.mssql/package.mssql.connectionOptions.maxPoolSize.displayName" ItemType="0" PsrId="308" Leaf="true">
        <Str Cat="Text">
          <Val><![CDATA[Max pool size]]></Val>
          <Tgt Cat="Text" Stat="Loc" Orig="New">
            <Val><![CDATA[集區大小上限]]></Val>
          </Tgt>
        </Str>
        <Disp Icon="Str" />
      </Item>
      <Item ItemId=";extensions/Microsoft.mssql/package.mssql.connectionOptions.minPoolSize.description" ItemType="0" PsrId="308" Leaf="true">
        <Str Cat="Text">
          <Val><![CDATA[The minimum number of connections allowed in the pool]]></Val>
          <Tgt Cat="Text" Stat="Loc" Orig="New">
            <Val><![CDATA[集區中允許的連線數下限]]></Val>
          </Tgt>
        </Str>
        <Disp Icon="Str" />
      </Item>
      <Item ItemId=";extensions/Microsoft.mssql/package.mssql.connectionOptions.minPoolSize.displayName" ItemType="0" PsrId="308" Leaf="true">
        <Str Cat="Text">
          <Val><![CDATA[Min pool size]]></Val>
          <Tgt Cat="Text" Stat="Loc" Orig="New">
            <Val><![CDATA[集區大小下限]]></Val>
          </Tgt>
        </Str>
        <Disp Icon="Str" />
      </Item>
      <Item ItemId=";extensions/Microsoft.mssql/package.mssql.connectionOptions.multiSubnetFailover.displayName" ItemType="0" PsrId="308" Leaf="true">
        <Str Cat="Text">
          <Val><![CDATA[Multi subnet failover]]></Val>
          <Tgt Cat="Text" Stat="Loc" Orig="New">
            <Val><![CDATA[多重子網路容錯移轉]]></Val>
          </Tgt>
        </Str>
        <Disp Icon="Str" />
      </Item>
      <Item ItemId=";extensions/Microsoft.mssql/package.mssql.connectionOptions.multipleActiveResultSets.description" ItemType="0" PsrId="308" Leaf="true">
        <Str Cat="Text">
          <Val><![CDATA[When true, multiple result sets can be returned and read from one connection]]></Val>
          <Tgt Cat="Text" Stat="Loc" Orig="New">
            <Val><![CDATA[若為 True，則可傳回多個結果集並從一個連線讀取]]></Val>
          </Tgt>
        </Str>
        <Disp Icon="Str" />
      </Item>
      <Item ItemId=";extensions/Microsoft.mssql/package.mssql.connectionOptions.multipleActiveResultSets.displayName" ItemType="0" PsrId="308" Leaf="true">
        <Str Cat="Text">
          <Val><![CDATA[Multiple active result sets]]></Val>
          <Tgt Cat="Text" Stat="Loc" Orig="New">
            <Val><![CDATA[Multiple Active Result Set]]></Val>
          </Tgt>
        </Str>
        <Disp Icon="Str" />
      </Item>
      <Item ItemId=";extensions/Microsoft.mssql/package.mssql.connectionOptions.packetSize.description" ItemType="0" PsrId="308" Leaf="true">
        <Str Cat="Text">
          <Val><![CDATA[Size in bytes of the network packets used to communicate with an instance of SQL Server]]></Val>
          <Tgt Cat="Text" Stat="Loc" Orig="New">
            <Val><![CDATA[用於和 SQL Server 執行個體通訊之網路封包的大小 (位元組)]]></Val>
          </Tgt>
        </Str>
        <Disp Icon="Str" />
      </Item>
      <Item ItemId=";extensions/Microsoft.mssql/package.mssql.connectionOptions.packetSize.displayName" ItemType="0" PsrId="308" Leaf="true">
        <Str Cat="Text">
          <Val><![CDATA[Packet size]]></Val>
          <Tgt Cat="Text" Stat="Loc" Orig="New">
            <Val><![CDATA[封包大小]]></Val>
          </Tgt>
        </Str>
        <Disp Icon="Str" />
      </Item>
      <Item ItemId=";extensions/Microsoft.mssql/package.mssql.connectionOptions.password.description" ItemType="0" PsrId="308" Leaf="true">
        <Str Cat="Text">
          <Val><![CDATA[Indicates the password to be used when connecting to the data source]]></Val>
          <Tgt Cat="Text" Stat="Loc" Orig="New">
            <Val><![CDATA[代表要在連線至資料來源時使用的密碼]]></Val>
          </Tgt>
        </Str>
        <Disp Icon="Str" />
      </Item>
      <Item ItemId=";extensions/Microsoft.mssql/package.mssql.connectionOptions.password.displayName" ItemType="0" PsrId="308" Leaf="true">
        <Str Cat="Text">
          <Val><![CDATA[Password]]></Val>
          <Tgt Cat="Text" Stat="Loc" Orig="New">
            <Val><![CDATA[密碼]]></Val>
          </Tgt>
        </Str>
        <Disp Icon="Str" />
      </Item>
      <Item ItemId=";extensions/Microsoft.mssql/package.mssql.connectionOptions.persistSecurityInfo.description" ItemType="0" PsrId="308" Leaf="true">
        <Str Cat="Text">
          <Val><![CDATA[When false, security-sensitive information, such as the password, is not returned as part of the connection]]></Val>
          <Tgt Cat="Text" Stat="Loc" Orig="New">
            <Val><![CDATA[若為 False，則不會於連線中傳回密碼等安全性敏感資訊]]></Val>
          </Tgt>
        </Str>
        <Disp Icon="Str" />
      </Item>
      <Item ItemId=";extensions/Microsoft.mssql/package.mssql.connectionOptions.persistSecurityInfo.displayName" ItemType="0" PsrId="308" Leaf="true">
        <Str Cat="Text">
          <Val><![CDATA[Persist security info]]></Val>
          <Tgt Cat="Text" Stat="Loc" Orig="New">
            <Val><![CDATA[持續安全性資訊]]></Val>
          </Tgt>
        </Str>
        <Disp Icon="Str" />
      </Item>
      <Item ItemId=";extensions/Microsoft.mssql/package.mssql.connectionOptions.pooling.description" ItemType="0" PsrId="308" Leaf="true">
        <Str Cat="Text">
          <Val><![CDATA[When true, the connection object is drawn from the appropriate pool, or if necessary, is created and added to the appropriate pool]]></Val>
          <Tgt Cat="Text" Stat="Loc" Orig="New">
            <Val><![CDATA[若為 True，則會從適當的集區提取連線物件，或在有需要時建立並新增至適當的集區]]></Val>
          </Tgt>
        </Str>
        <Disp Icon="Str" />
      </Item>
      <Item ItemId=";extensions/Microsoft.mssql/package.mssql.connectionOptions.pooling.displayName" ItemType="0" PsrId="308" Leaf="true">
        <Str Cat="Text">
          <Val><![CDATA[Pooling]]></Val>
          <Tgt Cat="Text" Stat="Loc" Orig="New">
            <Val><![CDATA[共用]]></Val>
          </Tgt>
        </Str>
        <Disp Icon="Str" />
      </Item>
      <Item ItemId=";extensions/Microsoft.mssql/package.mssql.connectionOptions.port.displayName" ItemType="0" PsrId="308" Leaf="true">
        <Str Cat="Text">
          <Val><![CDATA[Port]]></Val>
          <Tgt Cat="Text" Stat="Loc" Orig="New">
            <Val><![CDATA[連接埠]]></Val>
          </Tgt>
        </Str>
        <Disp Icon="Str" />
      </Item>
      <Item ItemId=";extensions/Microsoft.mssql/package.mssql.connectionOptions.replication.description" ItemType="0" PsrId="308" Leaf="true">
        <Str Cat="Text">
          <Val><![CDATA[Used by SQL Server in Replication]]></Val>
          <Tgt Cat="Text" Stat="Loc" Orig="New">
            <Val><![CDATA[由 SQL Server 在複寫中使用]]></Val>
          </Tgt>
        </Str>
        <Disp Icon="Str" />
      </Item>
      <Item ItemId=";extensions/Microsoft.mssql/package.mssql.connectionOptions.replication.displayName" ItemType="0" PsrId="308" Leaf="true">
        <Str Cat="Text">
          <Val><![CDATA[Replication]]></Val>
          <Tgt Cat="Text" Stat="Loc" Orig="New">
            <Val><![CDATA[複寫]]></Val>
          </Tgt>
        </Str>
        <Disp Icon="Str" />
      </Item>
      <Item ItemId=";extensions/Microsoft.mssql/package.mssql.connectionOptions.secureEnclaves.description" ItemType="0" PsrId="308" Leaf="true">
        <Str Cat="Text">
          <Val><![CDATA[Enables or disables Secure enclaves for the connection]]></Val>
          <Tgt Cat="Text" Stat="Loc" Orig="New">
            <Val><![CDATA[啟用或停用連線的安全隔離區]]></Val>
          </Tgt>
          <Prev Cat="Text">
            <Val><![CDATA[Enables or disables Secure Enclaves for the connection]]></Val>
          </Prev>
        </Str>
        <Disp Icon="Str" />
      </Item>
      <Item ItemId=";extensions/Microsoft.mssql/package.mssql.connectionOptions.secureEnclaves.displayName" ItemType="0" PsrId="308" Leaf="true">
        <Str Cat="Text">
          <Val><![CDATA[Secure enclaves]]></Val>
          <Tgt Cat="Text" Stat="Loc" Orig="New">
            <Val><![CDATA[安全記憶體保護區]]></Val>
          </Tgt>
          <Prev Cat="Text">
            <Val><![CDATA[Secure Enclaves]]></Val>
          </Prev>
        </Str>
        <Disp Icon="Str" />
      </Item>
      <Item ItemId=";extensions/Microsoft.mssql/package.mssql.connectionOptions.serverName.description" ItemType="0" PsrId="308" Leaf="true">
        <Str Cat="Text">
          <Val><![CDATA[Name of the SQL Server instance]]></Val>
          <Tgt Cat="Text" Stat="Loc" Orig="New">
            <Val><![CDATA[SQL Server 執行個體的名稱]]></Val>
          </Tgt>
        </Str>
        <Disp Icon="Str" />
      </Item>
      <Item ItemId=";extensions/Microsoft.mssql/package.mssql.connectionOptions.serverName.displayName" ItemType="0" PsrId="308" Leaf="true">
        <Str Cat="Text">
          <Val><![CDATA[Server]]></Val>
          <Tgt Cat="Text" Stat="Loc" Orig="New">
            <Val><![CDATA[伺服器]]></Val>
          </Tgt>
        </Str>
        <Disp Icon="Str" />
      </Item>
      <Item ItemId=";extensions/Microsoft.mssql/package.mssql.connectionOptions.serverName.placeholder" ItemType="0" PsrId="308" Leaf="true">
        <Str Cat="Text">
          <Val><![CDATA[e.g. tcp:servername,1433]]></Val>
          <Tgt Cat="Text" Stat="Loc" Orig="New">
            <Val><![CDATA[例如: tcp:servername，1433]]></Val>
          </Tgt>
        </Str>
        <Disp Icon="Str" />
      </Item>
      <Item ItemId=";extensions/Microsoft.mssql/package.mssql.connectionOptions.trustServerCertificate.description" ItemType="0" PsrId="308" Leaf="true">
        <Str Cat="Text">
          <Val><![CDATA[When true (and encrypt=true), SQL Server uses SSL encryption for all data sent between the client and server without validating the server certificate. This property is not supported with Encrypt=Strict.]]></Val>
          <Tgt Cat="Text" Stat="Loc" Orig="New">
            <Val><![CDATA[當 True 時 (且 encrypt=true)，SQL Server 會為所有在用戶端和伺服器之間傳輸的資料使用 SSL 加密，且不驗證伺服器憑證。Encrypt=Strict 不支援此屬性。]]></Val>
          </Tgt>
          <Prev Cat="Text">
            <Val><![CDATA[When true (and encrypt=true), SQL Server uses SSL encryption for all data sent between the client and server without validating the server certificate]]></Val>
          </Prev>
        </Str>
        <Disp Icon="Str" />
      </Item>
      <Item ItemId=";extensions/Microsoft.mssql/package.mssql.connectionOptions.trustServerCertificate.displayName" ItemType="0" PsrId="308" Leaf="true">
        <Str Cat="Text">
          <Val><![CDATA[Trust server certificate]]></Val>
          <Tgt Cat="Text" Stat="Loc" Orig="New">
            <Val><![CDATA[信任伺服器憑證]]></Val>
          </Tgt>
        </Str>
        <Disp Icon="Str" />
      </Item>
      <Item ItemId=";extensions/Microsoft.mssql/package.mssql.connectionOptions.typeSystemVersion.description" ItemType="0" PsrId="308" Leaf="true">
        <Str Cat="Text">
          <Val><![CDATA[Indicates which server type system the provider will expose through the DataReader]]></Val>
          <Tgt Cat="Text" Stat="Loc" Orig="New">
            <Val><![CDATA[表示提供者透過 DataReader 所公開的伺服器類型系統]]></Val>
          </Tgt>
          <Prev Cat="Text">
            <Val><![CDATA[Indicates which server type system then provider will expose through the DataReader]]></Val>
          </Prev>
        </Str>
        <Disp Icon="Str" />
      </Item>
      <Item ItemId=";extensions/Microsoft.mssql/package.mssql.connectionOptions.typeSystemVersion.displayName" ItemType="0" PsrId="308" Leaf="true">
        <Str Cat="Text">
          <Val><![CDATA[Type system version]]></Val>
          <Tgt Cat="Text" Stat="Loc" Orig="New">
            <Val><![CDATA[鍵入系統版本]]></Val>
          </Tgt>
        </Str>
        <Disp Icon="Str" />
      </Item>
      <Item ItemId=";extensions/Microsoft.mssql/package.mssql.connectionOptions.userName.description" ItemType="0" PsrId="308" Leaf="true">
        <Str Cat="Text">
          <Val><![CDATA[Indicates the user ID to be used when connecting to the data source]]></Val>
          <Tgt Cat="Text" Stat="Loc" Orig="New">
            <Val><![CDATA[代表要在連線至資料來源時使用的使用者識別碼]]></Val>
          </Tgt>
        </Str>
        <Disp Icon="Str" />
      </Item>
      <Item ItemId=";extensions/Microsoft.mssql/package.mssql.connectionOptions.userName.displayName" ItemType="0" PsrId="308" Leaf="true">
        <Str Cat="Text">
          <Val><![CDATA[User name]]></Val>
          <Tgt Cat="Text" Stat="Loc" Orig="New">
            <Val><![CDATA[使用者名稱]]></Val>
          </Tgt>
        </Str>
        <Disp Icon="Str" />
      </Item>
      <Item ItemId=";extensions/Microsoft.mssql/package.mssql.connectionOptions.workstationId.description" ItemType="0" PsrId="308" Leaf="true">
        <Str Cat="Text">
          <Val><![CDATA[The name of the workstation connecting to SQL Server]]></Val>
          <Tgt Cat="Text" Stat="Loc" Orig="New">
            <Val><![CDATA[連線至 SQL Server 的工作站名稱]]></Val>
          </Tgt>
        </Str>
        <Disp Icon="Str" />
      </Item>
      <Item ItemId=";extensions/Microsoft.mssql/package.mssql.connectionOptions.workstationId.displayName" ItemType="0" PsrId="308" Leaf="true">
        <Str Cat="Text">
          <Val><![CDATA[Workstation Id]]></Val>
          <Tgt Cat="Text" Stat="Loc" Orig="New">
            <Val><![CDATA[工作站識別碼]]></Val>
          </Tgt>
        </Str>
        <Disp Icon="Str" />
      </Item>
      <Item ItemId=";extensions/Microsoft.mssql/package.mssql.disabled" ItemType="0" PsrId="308" Leaf="true">
        <Str Cat="Text">
          <Val><![CDATA[Disabled]]></Val>
          <Tgt Cat="Text" Stat="Loc" Orig="New">
            <Val><![CDATA[已停用]]></Val>
          </Tgt>
        </Str>
        <Disp Icon="Str" />
      </Item>
      <Item ItemId=";extensions/Microsoft.mssql/package.mssql.enableConnectionPooling" ItemType="0" PsrId="308" Leaf="true">
        <Str Cat="Text">
          <Val><![CDATA[Enables connection pooling on MSSQL connections to improve overall performance of Azure Data Studio connectivity. This setting is enabled by default. Azure Data Studio is required to be relaunched when the value is changed.]]></Val>
          <Tgt Cat="Text" Stat="Loc" Orig="New">
            <Val><![CDATA[在 MSSQL 連線上啟用連線共用，以改善 Azure Data Studio 連線的整體效能。預設會啟用此設定。值變更時，需要重新啟動 Azure Data Studio。]]></Val>
          </Tgt>
        </Str>
        <Disp Icon="Str" />
      </Item>
      <Item ItemId=";extensions/Microsoft.mssql/package.mssql.enableSqlAuthenticationProvider" ItemType="0" PsrId="308" Leaf="true">
        <Str Cat="Text">
          <Val><![CDATA[Enables use of the Sql Authentication Provider for 'Active Directory Interactive' authentication mode when user selects 'AzureMFA' authentication. This enables Server-side resource endpoint integration when fetching access tokens. This option is only supported for 'MSAL' Azure Authentication Library. Azure Data Studio is required to be relaunched when the value is changed.]]></Val>
          <Tgt Cat="Text" Stat="Loc" Orig="New">
            <Val><![CDATA[當使用者選取 'AzureMFA' 驗證，則針對 'Active Directory Interactive' 驗證模式啟用使用 SQL 驗證提供者。這會在擷取存取權杖時啟用伺服器端資源端點整合。此選項僅支援 'MSAL' Azure 驗證程式庫。值變更時，需要重新啟動 Azure Data Studio。]]></Val>
          </Tgt>
        </Str>
        <Disp Icon="Str" />
      </Item>
      <Item ItemId=";extensions/Microsoft.mssql/package.mssql.enabled" ItemType="0" PsrId="308" Leaf="true">
        <Str Cat="Text">
          <Val><![CDATA[Enabled]]></Val>
          <Tgt Cat="Text" Stat="Loc" Orig="New">
            <Val><![CDATA[已啟用]]></Val>
          </Tgt>
        </Str>
        <Disp Icon="Str" />
      </Item>
      <Item ItemId=";extensions/Microsoft.mssql/package.mssql.executionPlan.actualNumberOfRowsForAllExecutions" ItemType="0" PsrId="308" Leaf="true">
        <Str Cat="Text">
          <Val><![CDATA[Highlights the execution plan operation with the greatest actual number of rows for all executions.]]></Val>
          <Tgt Cat="Text" Stat="Loc" Orig="New">
            <Val><![CDATA[使用所有執行的最大實際資料列數來醒目提示執行計畫作業。]]></Val>
          </Tgt>
        </Str>
        <Disp Icon="Str" />
      </Item>
      <Item ItemId=";extensions/Microsoft.mssql/package.mssql.executionPlan.cost" ItemType="0" PsrId="308" Leaf="true">
        <Str Cat="Text">
          <Val><![CDATA[Highlights the execution plan operation with the highest cost.]]></Val>
          <Tgt Cat="Text" Stat="Loc" Orig="New">
            <Val><![CDATA[以最高成本醒目提示執行計畫作業。]]></Val>
          </Tgt>
        </Str>
        <Disp Icon="Str" />
      </Item>
      <Item ItemId=";extensions/Microsoft.mssql/package.mssql.executionPlan.expensiveOperationMetric" ItemType="0" PsrId="308" Leaf="true">
        <Str Cat="Text">
          <Val><![CDATA[The default metric to use to highlight an expensive operation in query execution plans]]></Val>
          <Tgt Cat="Text" Stat="Loc" Orig="New">
            <Val><![CDATA[用來在查詢執行計畫中醒目提示成本高的作業的預設計量]]></Val>
          </Tgt>
        </Str>
        <Disp Icon="Str" />
      </Item>
      <Item ItemId=";extensions/Microsoft.mssql/package.mssql.executionPlan.expensiveOperationMetric.actualElapsedCpuTime" ItemType="0" PsrId="308" Leaf="true">
        <Str Cat="Text">
          <Val><![CDATA[Highlights the execution plan operation that used the most CPU time.]]></Val>
          <Tgt Cat="Text" Stat="Loc" Orig="New">
            <Val><![CDATA[醒目提示使用最多 CPU 時間的執行計畫作業。]]></Val>
          </Tgt>
        </Str>
        <Disp Icon="Str" />
      </Item>
      <Item ItemId=";extensions/Microsoft.mssql/package.mssql.executionPlan.expensiveOperationMetric.actualElapsedTime" ItemType="0" PsrId="308" Leaf="true">
        <Str Cat="Text">
          <Val><![CDATA[Highlights the execution plan operation that took the most time.]]></Val>
          <Tgt Cat="Text" Stat="Loc" Orig="New">
            <Val><![CDATA[醒目提示花費最多時間的執行計畫作業。]]></Val>
          </Tgt>
        </Str>
        <Disp Icon="Str" />
      </Item>
      <Item ItemId=";extensions/Microsoft.mssql/package.mssql.executionPlan.expensiveOperationMetric.off" ItemType="0" PsrId="308" Leaf="true">
        <Str Cat="Text">
          <Val><![CDATA[Expensive operation highlighting will be turned off for execution plans.]]></Val>
          <Tgt Cat="Text" Stat="Loc" Orig="New">
            <Val><![CDATA[將會針對執行計畫關閉高成本的作業醒目提示。]]></Val>
          </Tgt>
        </Str>
        <Disp Icon="Str" />
      </Item>
      <Item ItemId=";extensions/Microsoft.mssql/package.mssql.executionPlan.numberOfRowsRead" ItemType="0" PsrId="308" Leaf="true">
        <Str Cat="Text">
          <Val><![CDATA[Highlights the execution plan operation with the greatest number of rows read.]]></Val>
          <Tgt Cat="Text" Stat="Loc" Orig="New">
            <Val><![CDATA[以讀取的資料列數目上限醒目提示執行計畫作業。]]></Val>
          </Tgt>
        </Str>
        <Disp Icon="Str" />
      </Item>
      <Item ItemId=";extensions/Microsoft.mssql/package.mssql.executionPlan.subtreeCost" ItemType="0" PsrId="308" Leaf="true">
        <Str Cat="Text">
          <Val><![CDATA[Highlights the execution plan operation with the highest subtree cost.]]></Val>
          <Tgt Cat="Text" Stat="Loc" Orig="New">
            <Val><![CDATA[以最高樹狀子目錄成本醒目提示執行計畫作業。]]></Val>
          </Tgt>
        </Str>
        <Disp Icon="Str" />
      </Item>
      <Item ItemId=";extensions/Microsoft.mssql/package.mssql.exportNotebookToSql" ItemType="0" PsrId="308" Leaf="true">
        <Str Cat="Text">
          <Val><![CDATA[Export Notebook as SQL]]></Val>
          <Tgt Cat="Text" Stat="Loc" Orig="New">
            <Val><![CDATA[將筆記本匯出為 SQL]]></Val>
          </Tgt>
        </Str>
        <Disp Icon="Str" />
      </Item>
      <Item ItemId=";extensions/Microsoft.mssql/package.mssql.exportSqlAsNotebook" ItemType="0" PsrId="308" Leaf="true">
        <Str Cat="Text">
          <Val><![CDATA[Export SQL as Notebook]]></Val>
          <Tgt Cat="Text" Stat="Loc" Orig="New">
            <Val><![CDATA[將 SQL 匯出為筆記本]]></Val>
          </Tgt>
        </Str>
        <Disp Icon="Str" />
      </Item>
      <Item ItemId=";extensions/Microsoft.mssql/package.mssql.format.alignColumnDefinitionsInColumns" ItemType="0" PsrId="308" Leaf="true">
        <Str Cat="Text">
          <Val><![CDATA[Should column definitions be aligned?]]></Val>
          <Tgt Cat="Text" Stat="Loc" Orig="New">
            <Val><![CDATA[行定義是否一致?]]></Val>
          </Tgt>
        </Str>
        <Disp Icon="Str" />
      </Item>
      <Item ItemId=";extensions/Microsoft.mssql/package.mssql.format.datatypeCasing" ItemType="0" PsrId="308" Leaf="true">
        <Str Cat="Text">
          <Val><![CDATA[Should data types be formatted as UPPERCASE, lowercase, or none (not formatted)]]></Val>
          <Tgt Cat="Text" Stat="Loc" Orig="New">
            <Val><![CDATA[是否將資料類型轉換為大寫，小寫或無 (不轉換)]]></Val>
          </Tgt>
        </Str>
        <Disp Icon="Str" />
      </Item>
      <Item ItemId=";extensions/Microsoft.mssql/package.mssql.format.keywordCasing" ItemType="0" PsrId="308" Leaf="true">
        <Str Cat="Text">
          <Val><![CDATA[Should keywords be formatted as UPPERCASE, lowercase, or none (not formatted)]]></Val>
          <Tgt Cat="Text" Stat="Loc" Orig="New">
            <Val><![CDATA[是否將關鍵字轉換為大寫，小寫或無 (不轉換)]]></Val>
          </Tgt>
        </Str>
        <Disp Icon="Str" />
      </Item>
      <Item ItemId=";extensions/Microsoft.mssql/package.mssql.format.placeCommasBeforeNextStatement" ItemType="0" PsrId="308" Leaf="true">
        <Str Cat="Text">
          <Val><![CDATA[should commas be placed at the beginning of each statement in a list e.g. ', mycolumn2' instead of at the end e.g. 'mycolumn1,']]></Val>
          <Tgt Cat="Text" Stat="Loc" Orig="New">
            <Val><![CDATA[逗號是否放在 list 中每個語句的開頭，例如: ", mycolumn2" 而非在結尾，例如: "mycolumn1,"]]></Val>
          </Tgt>
        </Str>
        <Disp Icon="Str" />
      </Item>
      <Item ItemId=";extensions/Microsoft.mssql/package.mssql.format.placeSelectStatementReferencesOnNewLine" ItemType="0" PsrId="308" Leaf="true">
        <Str Cat="Text">
          <Val><![CDATA[Should references to objects in a select statements be split into separate lines? E.g. for 'SELECT C1, C2 FROM T1' both C1 and C2 will be on separate lines]]></Val>
          <Tgt Cat="Text" Stat="Loc" Orig="New">
            <Val><![CDATA[在 select 陳述式中參考的物件是否要分行處理? 以 'SELECT C1, C2 FROM T1' 為例，C1 與 C2 將會分行顯示]]></Val>
          </Tgt>
        </Str>
        <Disp Icon="Str" />
      </Item>
      <Item ItemId=";extensions/Microsoft.mssql/package.mssql.ignorePlatformWarning" ItemType="0" PsrId="308" Leaf="true">
        <Str Cat="Text">
          <Val><![CDATA[[Optional]5D; Do not show unsupported platform warnings]]></Val>
          <Tgt Cat="Text" Stat="Loc" Orig="New">
            <Val><![CDATA[[選用]5D; 不要顯示不支援的平台警告]]></Val>
          </Tgt>
        </Str>
        <Disp Icon="Str" />
      </Item>
      <Item ItemId=";extensions/Microsoft.mssql/package.mssql.intelliSense.enableErrorChecking" ItemType="0" PsrId="308" Leaf="true">
        <Str Cat="Text">
          <Val><![CDATA[Should IntelliSense error checking be enabled]]></Val>
          <Tgt Cat="Text" Stat="Loc" Orig="New">
            <Val><![CDATA[是否啟用 IntelliSense 錯誤檢查]]></Val>
          </Tgt>
        </Str>
        <Disp Icon="Str" />
      </Item>
      <Item ItemId=";extensions/Microsoft.mssql/package.mssql.intelliSense.enableIntelliSense" ItemType="0" PsrId="308" Leaf="true">
        <Str Cat="Text">
          <Val><![CDATA[Should IntelliSense be enabled]]></Val>
          <Tgt Cat="Text" Stat="Loc" Orig="New">
            <Val><![CDATA[是否啟用 IntelliSense]]></Val>
          </Tgt>
        </Str>
        <Disp Icon="Str" />
      </Item>
      <Item ItemId=";extensions/Microsoft.mssql/package.mssql.intelliSense.enableQuickInfo" ItemType="0" PsrId="308" Leaf="true">
        <Str Cat="Text">
          <Val><![CDATA[Should IntelliSense quick info be enabled]]></Val>
          <Tgt Cat="Text" Stat="Loc" Orig="New">
            <Val><![CDATA[是否啟用 IntelliSense 快速諮詢]]></Val>
          </Tgt>
        </Str>
        <Disp Icon="Str" />
      </Item>
      <Item ItemId=";extensions/Microsoft.mssql/package.mssql.intelliSense.enableSuggestions" ItemType="0" PsrId="308" Leaf="true">
        <Str Cat="Text">
          <Val><![CDATA[Should IntelliSense suggestions be enabled]]></Val>
          <Tgt Cat="Text" Stat="Loc" Orig="New">
            <Val><![CDATA[是否啟用 IntelliSense 建議]]></Val>
          </Tgt>
        </Str>
        <Disp Icon="Str" />
      </Item>
      <Item ItemId=";extensions/Microsoft.mssql/package.mssql.intelliSense.lowerCaseSuggestions" ItemType="0" PsrId="308" Leaf="true">
        <Str Cat="Text">
          <Val><![CDATA[Should IntelliSense suggestions be lowercase]]></Val>
          <Tgt Cat="Text" Stat="Loc" Orig="New">
            <Val><![CDATA[是否將 IntelliSense 建議設定為小寫]]></Val>
          </Tgt>
        </Str>
        <Disp Icon="Str" />
      </Item>
      <Item ItemId=";extensions/Microsoft.mssql/package.mssql.logDebugInfo" ItemType="0" PsrId="308" Leaf="true">
        <Str Cat="Text">
          <Val><![CDATA[[Optional]5D; Log debug output to the console (View -> Output) and then select appropriate output channel from the dropdown]]></Val>
          <Tgt Cat="Text" Stat="Loc" Orig="New">
            <Val><![CDATA[[選用]5D; 將偵錯記錄輸出至主控台 ([檢視]5D; -> [輸出]5D;)，並從下拉式清單選取適當的輸出通道]]></Val>
          </Tgt>
        </Str>
        <Disp Icon="Str" />
      </Item>
      <Item ItemId=";extensions/Microsoft.mssql/package.mssql.logFilesRemovalLimit" ItemType="0" PsrId="308" Leaf="true">
        <Str Cat="Text">
          <Val><![CDATA[Maximum number of old files to remove upon startup that have expired mssql.logRetentionMinutes. Files that do not get cleaned up due to this limitation get cleaned up next time Azure Data Studio starts up.]]></Val>
          <Tgt Cat="Text" Stat="Loc" Orig="New">
            <Val><![CDATA[具有到期的 logRetentionMinutes，且要於啟動時移除的舊檔案數上限。因為此限制而未清除的檔案，將於下次 Azure Data Studio 啟動時受到清除。]]></Val>
          </Tgt>
        </Str>
        <Disp Icon="Str" />
      </Item>
      <Item ItemId=";extensions/Microsoft.mssql/package.mssql.logRetentionMinutes" ItemType="0" PsrId="308" Leaf="true">
        <Str Cat="Text">
          <Val><![CDATA[Number of minutes to retain log files for backend services. Default is 1 week.]]></Val>
          <Tgt Cat="Text" Stat="Loc" Orig="New">
            <Val><![CDATA[為後端服務保留記錄檔的分鐘數。預設為 1 週。]]></Val>
          </Tgt>
        </Str>
        <Disp Icon="Str" />
      </Item>
      <Item ItemId=";extensions/Microsoft.mssql/package.mssql.objectExplorer.disableGroupBySchema" ItemType="0" PsrId="308" Leaf="true">
        <Str Cat="Text">
          <Val><![CDATA[Disable Group By Schema]]></Val>
          <Tgt Cat="Text" Stat="Loc" Orig="New">
            <Val><![CDATA[依架構停用群組]]></Val>
          </Tgt>
        </Str>
        <Disp Icon="Str" />
      </Item>
      <Item ItemId=";extensions/Microsoft.mssql/package.mssql.objectExplorer.disableGroupBySchemaTitle" ItemType="0" PsrId="308" Leaf="true">
        <Str Cat="Text">
          <Val><![CDATA[SQL Server: Disable Group By Schema]]></Val>
          <Tgt Cat="Text" Stat="Loc" Orig="New">
            <Val><![CDATA[SQL Server: 依結構描述停用群組]]></Val>
          </Tgt>
        </Str>
        <Disp Icon="Str" />
      </Item>
      <Item ItemId=";extensions/Microsoft.mssql/package.mssql.objectExplorer.enableGroupBySchema" ItemType="0" PsrId="308" Leaf="true">
        <Str Cat="Text">
          <Val><![CDATA[Enable Group By Schema]]></Val>
          <Tgt Cat="Text" Stat="Loc" Orig="New">
            <Val><![CDATA[依架構啟用群組]]></Val>
          </Tgt>
        </Str>
        <Disp Icon="Str" />
      </Item>
      <Item ItemId=";extensions/Microsoft.mssql/package.mssql.objectExplorer.enableGroupBySchemaTitle" ItemType="0" PsrId="308" Leaf="true">
        <Str Cat="Text">
          <Val><![CDATA[SQL Server: Enable Group By Schema]]></Val>
          <Tgt Cat="Text" Stat="Loc" Orig="New">
            <Val><![CDATA[SQL Server: 依結構描述啟用群組]]></Val>
          </Tgt>
        </Str>
        <Disp Icon="Str" />
      </Item>
      <Item ItemId=";extensions/Microsoft.mssql/package.mssql.objectExplorer.expandTimeout" ItemType="0" PsrId="308" Leaf="true">
        <Str Cat="Text">
          <Val><![CDATA[The timeout in seconds for expanding a node in Object Explorer. The default value is 45 seconds.]]></Val>
          <Tgt Cat="Text" Stat="Loc" Orig="New">
            <Val><![CDATA[在物件總管中展開節點的逾時秒數。預設值為 45 秒。]]></Val>
          </Tgt>
        </Str>
        <Disp Icon="Str" />
      </Item>
      <Item ItemId=";extensions/Microsoft.mssql/package.mssql.objectExplorer.groupBySchema" ItemType="0" PsrId="308" Leaf="true">
        <Str Cat="Text">
          <Val><![CDATA[When enabled, the database objects in Object Explorer will be categorized by schema.]]></Val>
          <Tgt Cat="Text" Stat="Loc" Orig="New">
            <Val><![CDATA[啟用時，物件總管中的資料庫物件會依架構分類。]]></Val>
          </Tgt>
        </Str>
        <Disp Icon="Str" />
      </Item>
      <Item ItemId=";extensions/Microsoft.mssql/package.mssql.parallelMessageProcessing" ItemType="0" PsrId="308" Leaf="true">
        <Str Cat="Text">
          <Val><![CDATA[[Experimental]5D; Whether the requests to the SQL Tools Service should be handled in parallel. This is introduced to discover the issues there might be when handling all requests in parallel. The default value is false. Azure Data Studio is required to be relaunched when the value is changed.]]></Val>
          <Tgt Cat="Text" Stat="Loc" Orig="New">
            <Val><![CDATA[[實驗性]5D; 是否應該平行處理對 SQL Tools Service 的要求。這是為了發現探索平行處理所有要求時可能的問題。預設值為 false。值變更時，需要重新啟動 Azure Data Studio。]]></Val>
          </Tgt>
          <Prev Cat="Text">
            <Val><![CDATA[[Experimental]5D; Whether the requests to the SQL Tools Service should be handled in parallel. This is introduced to discover the issues there might be when handling all requests in parallel. The default value is false. Relaunch of ADS is required when the value is changed.]]></Val>
          </Prev>
        </Str>
        <Disp Icon="Str" />
      </Item>
      <Item ItemId=";extensions/Microsoft.mssql/package.mssql.piiLogging" ItemType="0" PsrId="308" Leaf="true">
        <Str Cat="Text">
          <Val><![CDATA[[Optional]5D; Should Personally Identifiable Information (PII) be logged in the log file.]]></Val>
          <Tgt Cat="Text" Stat="Loc" Orig="New">
            <Val><![CDATA[[選用]5D; 是否應在記錄檔中記錄個人識別資訊 (PII)。]]></Val>
          </Tgt>
        </Str>
        <Disp Icon="Str" />
      </Item>
      <Item ItemId=";extensions/Microsoft.mssql/package.mssql.provider.displayName" ItemType="0" PsrId="308" Leaf="true">
        <Str Cat="Text">
          <Val><![CDATA[Microsoft SQL Server]]></Val>
          <Tgt Cat="Text" Stat="Loc" Orig="New">
            <Val><![CDATA[Microsoft SQL Server]]></Val>
          </Tgt>
        </Str>
        <Disp Icon="Str" />
      </Item>
      <Item ItemId=";extensions/Microsoft.mssql/package.mssql.query.alwaysEncryptedParameterization" ItemType="0" PsrId="308" Leaf="true">
        <Str Cat="Text">
          <Val><![CDATA[Enable Parameterization for Always Encrypted]]></Val>
          <Tgt Cat="Text" Stat="Loc" Orig="New">
            <Val><![CDATA[啟用 Always Encrypted 的參數化]]></Val>
          </Tgt>
        </Str>
        <Disp Icon="Str" />
      </Item>
      <Item ItemId=";extensions/Microsoft.mssql/package.mssql.query.ansiDefaults" ItemType="0" PsrId="308" Leaf="true">
        <Str Cat="Text">
          <Val><![CDATA[Enable SET ANSI_DEFAULTS]]></Val>
          <Tgt Cat="Text" Stat="Loc" Orig="New">
            <Val><![CDATA[啟用 SET ANSI_DEFAULTS]]></Val>
          </Tgt>
        </Str>
        <Disp Icon="Str" />
      </Item>
      <Item ItemId=";extensions/Microsoft.mssql/package.mssql.query.ansiNullDefaultOn" ItemType="0" PsrId="308" Leaf="true">
        <Str Cat="Text">
          <Val><![CDATA[Enable SET ANSI_NULL_DFLT_ON]]></Val>
          <Tgt Cat="Text" Stat="Loc" Orig="New">
            <Val><![CDATA[啟用 SET ANSI_NULL_DFLT_ON]]></Val>
          </Tgt>
        </Str>
        <Disp Icon="Str" />
      </Item>
      <Item ItemId=";extensions/Microsoft.mssql/package.mssql.query.ansiNulls" ItemType="0" PsrId="308" Leaf="true">
        <Str Cat="Text">
          <Val><![CDATA[Enable SET ANSI_NULLS]]></Val>
          <Tgt Cat="Text" Stat="Loc" Orig="New">
            <Val><![CDATA[啟用 SET ANSI_NULLS]]></Val>
          </Tgt>
        </Str>
        <Disp Icon="Str" />
      </Item>
      <Item ItemId=";extensions/Microsoft.mssql/package.mssql.query.ansiPadding" ItemType="0" PsrId="308" Leaf="true">
        <Str Cat="Text">
          <Val><![CDATA[Enable SET ANSI_PADDING]]></Val>
          <Tgt Cat="Text" Stat="Loc" Orig="New">
            <Val><![CDATA[啟用 SET ANSI_PADDING]]></Val>
          </Tgt>
        </Str>
        <Disp Icon="Str" />
      </Item>
      <Item ItemId=";extensions/Microsoft.mssql/package.mssql.query.ansiWarnings" ItemType="0" PsrId="308" Leaf="true">
        <Str Cat="Text">
          <Val><![CDATA[Enable SET ANSI_WARNINGS]]></Val>
          <Tgt Cat="Text" Stat="Loc" Orig="New">
            <Val><![CDATA[啟用 SET ANSI_WARNINGS]]></Val>
          </Tgt>
        </Str>
        <Disp Icon="Str" />
      </Item>
      <Item ItemId=";extensions/Microsoft.mssql/package.mssql.query.arithAbort" ItemType="0" PsrId="308" Leaf="true">
        <Str Cat="Text">
          <Val><![CDATA[Enable SET ARITHABORT option]]></Val>
          <Tgt Cat="Text" Stat="Loc" Orig="New">
            <Val><![CDATA[啟用 SET ARITHABORT 選項]]></Val>
          </Tgt>
        </Str>
        <Disp Icon="Str" />
      </Item>
      <Item ItemId=";extensions/Microsoft.mssql/package.mssql.query.cursorCloseOnCommit" ItemType="0" PsrId="308" Leaf="true">
        <Str Cat="Text">
          <Val><![CDATA[Enable SET CURSOR_CLOSE_ON_COMMIT]]></Val>
          <Tgt Cat="Text" Stat="Loc" Orig="New">
            <Val><![CDATA[啟用 SET CURSOR_CLOSE_ON_COMMIT]]></Val>
          </Tgt>
        </Str>
        <Disp Icon="Str" />
      </Item>
      <Item ItemId=";extensions/Microsoft.mssql/package.mssql.query.deadlockPriority" ItemType="0" PsrId="308" Leaf="true">
        <Str Cat="Text">
          <Val><![CDATA[Enable SET DEADLOCK_PRIORITY option]]></Val>
          <Tgt Cat="Text" Stat="Loc" Orig="New">
            <Val><![CDATA[啟用 SET DEADLOCK_PRIORITY 選項]]></Val>
          </Tgt>
        </Str>
        <Disp Icon="Str" />
      </Item>
      <Item ItemId=";extensions/Microsoft.mssql/package.mssql.query.displayBitAsNumber" ItemType="0" PsrId="308" Leaf="true">
        <Str Cat="Text">
          <Val><![CDATA[Should BIT columns be displayed as numbers (1 or 0)? If false, BIT columns will be displayed as 'true' or 'false']]></Val>
          <Tgt Cat="Text" Stat="Loc" Orig="New">
            <Val><![CDATA[BIT 資料行是否顯示為數字 (1 或 0)? 若為 False，BIT 資料行將會顯示為 'True' 或 'False']]></Val>
          </Tgt>
        </Str>
        <Disp Icon="Str" />
      </Item>
      <Item ItemId=";extensions/Microsoft.mssql/package.mssql.query.executionTimeout" ItemType="0" PsrId="308" Leaf="true">
        <Str Cat="Text">
          <Val><![CDATA[An execution time-out of 0 indicates an unlimited wait (no time-out)]]></Val>
          <Tgt Cat="Text" Stat="Loc" Orig="New">
            <Val><![CDATA[執行逾時為 0 表示無限等候 (不逾時)]]></Val>
          </Tgt>
        </Str>
        <Disp Icon="Str" />
      </Item>
      <Item ItemId=";extensions/Microsoft.mssql/package.mssql.query.implicitTransactions" ItemType="0" PsrId="308" Leaf="true">
        <Str Cat="Text">
          <Val><![CDATA[Enable SET IMPLICIT_TRANSACTIONS]]></Val>
          <Tgt Cat="Text" Stat="Loc" Orig="New">
            <Val><![CDATA[啟用 SET IMPLICIT_TRANSACTIONS]]></Val>
          </Tgt>
        </Str>
        <Disp Icon="Str" />
      </Item>
      <Item ItemId=";extensions/Microsoft.mssql/package.mssql.query.lockTimeout" ItemType="0" PsrId="308" Leaf="true">
        <Str Cat="Text">
          <Val><![CDATA[Enable SET LOCK TIMEOUT option (in milliseconds)]]></Val>
          <Tgt Cat="Text" Stat="Loc" Orig="New">
            <Val><![CDATA[啟用 SET LOCK TIMEOUT 選項 (毫秒)]]></Val>
          </Tgt>
        </Str>
        <Disp Icon="Str" />
      </Item>
      <Item ItemId=";extensions/Microsoft.mssql/package.mssql.query.maxCharsToStore" ItemType="0" PsrId="308" Leaf="true">
        <Str Cat="Text">
          <Val><![CDATA[Maximum number of characters/bytes to store for each value in character/binary columns after running a query. Default value: 65,535. Valid value range: 1 to 2,147,483,647.]]></Val>
          <Tgt Cat="Text" Stat="Loc" Orig="New">
            <Val><![CDATA[執行查詢之後，字元/二進位資料行中每個值儲存的字元/位元組數目上限。預設值: 65，535。有效值範圍: 1 到 2，147，483，647。]]></Val>
          </Tgt>
        </Str>
        <Disp Icon="Str" />
      </Item>
      <Item ItemId=";extensions/Microsoft.mssql/package.mssql.query.maxXmlCharsToStore" ItemType="0" PsrId="308" Leaf="true">
        <Str Cat="Text">
          <Val><![CDATA[Maximum number of characters to store for each value in XML columns after running a query. Default value: 2,097,152. Valid value range: 1 to 2,147,483,647.]]></Val>
          <Tgt Cat="Text" Stat="Loc" Orig="New">
            <Val><![CDATA[執行查詢後，XML 資料行中每個值儲存的最大字元數。預設值: 2，097，152。有效值範圍: 1 到 2，147，483，647。]]></Val>
          </Tgt>
          <Prev Cat="Text">
            <Val><![CDATA[Number of XML characters to store after running a query]]></Val>
          </Prev>
        </Str>
        <Disp Icon="Str" />
      </Item>
      <Item ItemId=";extensions/Microsoft.mssql/package.mssql.query.noCount" ItemType="0" PsrId="308" Leaf="true">
        <Str Cat="Text">
          <Val><![CDATA[Enable SET NOCOUNT option]]></Val>
          <Tgt Cat="Text" Stat="Loc" Orig="New">
            <Val><![CDATA[啟用 SET NOCOUNT 選項]]></Val>
          </Tgt>
        </Str>
        <Disp Icon="Str" />
      </Item>
      <Item ItemId=";extensions/Microsoft.mssql/package.mssql.query.noExec" ItemType="0" PsrId="308" Leaf="true">
        <Str Cat="Text">
          <Val><![CDATA[Enable SET NOEXEC option]]></Val>
          <Tgt Cat="Text" Stat="Loc" Orig="New">
            <Val><![CDATA[啟用 SET NOEXEC 選項]]></Val>
          </Tgt>
        </Str>
        <Disp Icon="Str" />
      </Item>
      <Item ItemId=";extensions/Microsoft.mssql/package.mssql.query.parseOnly" ItemType="0" PsrId="308" Leaf="true">
        <Str Cat="Text">
          <Val><![CDATA[Enable SET PARSEONLY option]]></Val>
          <Tgt Cat="Text" Stat="Loc" Orig="New">
            <Val><![CDATA[啟用 SET PARSEONLY 選項]]></Val>
          </Tgt>
        </Str>
        <Disp Icon="Str" />
      </Item>
      <Item ItemId=";extensions/Microsoft.mssql/package.mssql.query.queryGovernorCostLimit" ItemType="0" PsrId="308" Leaf="true">
        <Str Cat="Text">
          <Val><![CDATA[Enable SET QUERY_GOVERNOR_COST_LIMIT]]></Val>
          <Tgt Cat="Text" Stat="Loc" Orig="New">
            <Val><![CDATA[啟用 SET QUERY_GOVERNOR_COST_LIMIT]]></Val>
          </Tgt>
        </Str>
        <Disp Icon="Str" />
      </Item>
      <Item ItemId=";extensions/Microsoft.mssql/package.mssql.query.quotedIdentifier" ItemType="0" PsrId="308" Leaf="true">
        <Str Cat="Text">
          <Val><![CDATA[Enable SET QUOTED_IDENTIFIER]]></Val>
          <Tgt Cat="Text" Stat="Loc" Orig="New">
            <Val><![CDATA[啟用 SET QUOTED_IDENTIFIER]]></Val>
          </Tgt>
        </Str>
        <Disp Icon="Str" />
      </Item>
      <Item ItemId=";extensions/Microsoft.mssql/package.mssql.query.setRowCount" ItemType="0" PsrId="308" Leaf="true">
        <Str Cat="Text">
          <Val><![CDATA[Maximum number of rows to return before the server stops processing your query.]]></Val>
          <Tgt Cat="Text" Stat="Loc" Orig="New">
            <Val><![CDATA[要在伺服器停止處理查詢前傳回的資料列數上限。]]></Val>
          </Tgt>
        </Str>
        <Disp Icon="Str" />
      </Item>
      <Item ItemId=";extensions/Microsoft.mssql/package.mssql.query.statisticsIO" ItemType="0" PsrId="308" Leaf="true">
        <Str Cat="Text">
          <Val><![CDATA[Enable SET STATISTICS IO option]]></Val>
          <Tgt Cat="Text" Stat="Loc" Orig="New">
            <Val><![CDATA[啟用 SET STATISTICS IO 選項]]></Val>
          </Tgt>
        </Str>
        <Disp Icon="Str" />
      </Item>
      <Item ItemId=";extensions/Microsoft.mssql/package.mssql.query.statisticsTime" ItemType="0" PsrId="308" Leaf="true">
        <Str Cat="Text">
          <Val><![CDATA[Enable SET STATISTICS TIME option]]></Val>
          <Tgt Cat="Text" Stat="Loc" Orig="New">
            <Val><![CDATA[啟用 SET STATISTICS TIME 選項]]></Val>
          </Tgt>
        </Str>
        <Disp Icon="Str" />
      </Item>
      <Item ItemId=";extensions/Microsoft.mssql/package.mssql.query.textSize" ItemType="0" PsrId="308" Leaf="true">
        <Str Cat="Text">
          <Val><![CDATA[Maximum size of text and ntext data returned from a SELECT statement]]></Val>
          <Tgt Cat="Text" Stat="Loc" Orig="New">
            <Val><![CDATA[SELECT 陳述式所傳回 text 與 Ntext 資料的大小上限]]></Val>
          </Tgt>
        </Str>
        <Disp Icon="Str" />
      </Item>
      <Item ItemId=";extensions/Microsoft.mssql/package.mssql.query.transactionIsolationLevel" ItemType="0" PsrId="308" Leaf="true">
        <Str Cat="Text">
          <Val><![CDATA[Enable SET TRANSACTION ISOLATION LEVEL option]]></Val>
          <Tgt Cat="Text" Stat="Loc" Orig="New">
            <Val><![CDATA[啟用 SET TRANSACTION ISOLATION LEVEL 選項]]></Val>
          </Tgt>
        </Str>
        <Disp Icon="Str" />
      </Item>
      <Item ItemId=";extensions/Microsoft.mssql/package.mssql.query.xactAbortOn" ItemType="0" PsrId="308" Leaf="true">
        <Str Cat="Text">
          <Val><![CDATA[Enable SET XACT_ABORT ON option]]></Val>
          <Tgt Cat="Text" Stat="Loc" Orig="New">
            <Val><![CDATA[啟用 SET XACT_ABORT ON 選項]]></Val>
          </Tgt>
        </Str>
        <Disp Icon="Str" />
      </Item>
      <Item ItemId=";extensions/Microsoft.mssql/package.mssql.tableDesigner.allowDisableAndReenableDdlTriggers" ItemType="0" PsrId="308" Leaf="true">
        <Str Cat="Text">
          <Val><![CDATA[Whether to allow table designer to disable and re-enable DDL triggers during publish]]></Val>
          <Tgt Cat="Text" Stat="Loc" Orig="New">
            <Val><![CDATA[是否允許資料表設計工具在發行期間停用和重新啟用 DDL 觸發程序]]></Val>
          </Tgt>
        </Str>
        <Disp Icon="Str" />
      </Item>
      <Item ItemId=";extensions/Microsoft.mssql/package.mssql.tableDesigner.preloadDatabaseModel" ItemType="0" PsrId="308" Leaf="true">
        <Str Cat="Text">
          <Val><![CDATA[Whether to preload the database model when the database node in the object explorer is expanded. When enabled, the loading time of table designer can be reduced. Note: You might see higher than normal memory usage if you need to expand a lot of database nodes.]]></Val>
          <Tgt Cat="Text" Stat="Loc" Orig="New">
            <Val><![CDATA[當物件總管中的資料庫節點展開時，是否要預先載入資料庫模型。啟用時，可以縮短資料表設計工具的載入時間。注意: 如果您需要展開許多資料庫節點，可能會看到高於一般的記憶體使用量。]]></Val>
          </Tgt>
        </Str>
        <Disp Icon="Str" />
      </Item>
      <Item ItemId=";extensions/Microsoft.mssql/package.mssql.tracing.desc" ItemType="0" PsrId="308" Leaf="true">
        <Str Cat="Text">
          <Val><![CDATA[Traces the communication between Azure Data Studio and SQL Tools Service to the SQL Tools Service output channel. WARNING: This may include sensitive information when verbose logging is enabled.]]></Val>
          <Tgt Cat="Text" Stat="Loc" Orig="New">
            <Val><![CDATA[追蹤 Azure Data Studio 與 SQL Tools 服務之間的通訊至 SQL Tools 服務輸出通道。警告: 啟用詳細資訊記錄時，這可能包含機密資訊。]]></Val>
          </Tgt>
        </Str>
        <Disp Icon="Str" />
      </Item>
      <Item ItemId=";extensions/Microsoft.mssql/package.mssql.tracingLevel" ItemType="0" PsrId="308" Leaf="true">
        <Str Cat="Text">
          <Val><![CDATA[[Optional]5D; Log level for backend services. Azure Data Studio generates a file name every time it starts and if the file already exists the logs entries are appended to that file. For cleanup of old log files see logRetentionMinutes and logFilesRemovalLimit settings. The default tracingLevel does not log much. Changing verbosity could lead to extensive logging and disk space requirements for the logs. Error includes Critical, Warning includes Error, Information includes Warning and Verbose includes Information]]></Val>
          <Tgt Cat="Text" Stat="Loc" Orig="New">
            <Val><![CDATA[[選用]5D; 後端服務的記錄層級。每當 Azure Data Studio 啟動，或是檔案已經有附加至該檔案的記錄項目時，Azure Data Studio 都會產生檔案名稱。如需清除舊記錄檔，請查看 logRetentionMinutes 和 logFilesRemovalLimit 設定。預設 tracingLevel 不會記錄太多項目。變更詳細資訊可能會導致大量記錄和記錄的磁碟空間需求。錯誤包含嚴重，警告包含錯誤，資訊包含警告而詳細資訊包含資訊]]></Val>
          </Tgt>
        </Str>
        <Disp Icon="Str" />
      </Item>
      <Item ItemId=";extensions/Microsoft.mssql/package.objectsListProperties.name" ItemType="0" PsrId="308" Leaf="true">
        <Str Cat="Text">
          <Val><![CDATA[Name]]></Val>
          <Tgt Cat="Text" Stat="Loc" Orig="New">
            <Val><![CDATA[名稱]]></Val>
          </Tgt>
        </Str>
        <Disp Icon="Str" />
      </Item>
      <Item ItemId=";extensions/Microsoft.mssql/package.onprem.databaseProperties.compatibilityLevel" ItemType="0" PsrId="308" Leaf="true">
        <Str Cat="Text">
          <Val><![CDATA[Compatibility Level]]></Val>
          <Tgt Cat="Text" Stat="Loc" Orig="New">
            <Val><![CDATA[相容性層級]]></Val>
          </Tgt>
        </Str>
        <Disp Icon="Str" />
      </Item>
      <Item ItemId=";extensions/Microsoft.mssql/package.onprem.databaseProperties.lastBackupDate" ItemType="0" PsrId="308" Leaf="true">
        <Str Cat="Text">
          <Val><![CDATA[Last Database Backup]]></Val>
          <Tgt Cat="Text" Stat="Loc" Orig="New">
            <Val><![CDATA[上次資料庫備份]]></Val>
          </Tgt>
        </Str>
        <Disp Icon="Str" />
      </Item>
      <Item ItemId=";extensions/Microsoft.mssql/package.onprem.databaseProperties.lastLogBackupDate" ItemType="0" PsrId="308" Leaf="true">
        <Str Cat="Text">
          <Val><![CDATA[Last Log Backup]]></Val>
          <Tgt Cat="Text" Stat="Loc" Orig="New">
            <Val><![CDATA[上次記錄備份]]></Val>
          </Tgt>
        </Str>
        <Disp Icon="Str" />
      </Item>
      <Item ItemId=";extensions/Microsoft.mssql/package.onprem.databaseProperties.owner" ItemType="0" PsrId="308" Leaf="true">
        <Str Cat="Text">
          <Val><![CDATA[Owner]]></Val>
          <Tgt Cat="Text" Stat="Loc" Orig="New">
            <Val><![CDATA[擁有者]]></Val>
          </Tgt>
        </Str>
        <Disp Icon="Str" />
      </Item>
      <Item ItemId=";extensions/Microsoft.mssql/package.onprem.databaseProperties.recoveryModel" ItemType="0" PsrId="308" Leaf="true">
        <Str Cat="Text">
          <Val><![CDATA[Recovery Model]]></Val>
          <Tgt Cat="Text" Stat="Loc" Orig="New">
            <Val><![CDATA[復原模式]]></Val>
          </Tgt>
        </Str>
        <Disp Icon="Str" />
      </Item>
      <Item ItemId=";extensions/Microsoft.mssql/package.onprem.serverProperties.machineName" ItemType="0" PsrId="308" Leaf="true">
        <Str Cat="Text">
          <Val><![CDATA[Computer Name]]></Val>
          <Tgt Cat="Text" Stat="Loc" Orig="New">
            <Val><![CDATA[電腦名稱]]></Val>
          </Tgt>
        </Str>
        <Disp Icon="Str" />
      </Item>
      <Item ItemId=";extensions/Microsoft.mssql/package.onprem.serverProperties.osVersion" ItemType="0" PsrId="308" Leaf="true">
        <Str Cat="Text">
          <Val><![CDATA[OS Version]]></Val>
          <Tgt Cat="Text" Stat="Loc" Orig="New">
            <Val><![CDATA[作業系統版本]]></Val>
          </Tgt>
        </Str>
        <Disp Icon="Str" />
      </Item>
      <Item ItemId=";extensions/Microsoft.mssql/package.onprem.serverProperties.serverEdition" ItemType="0" PsrId="308" Leaf="true">
        <Str Cat="Text">
          <Val><![CDATA[Edition]]></Val>
          <Tgt Cat="Text" Stat="Loc" Orig="New">
            <Val><![CDATA[版本]]></Val>
          </Tgt>
        </Str>
        <Disp Icon="Str" />
      </Item>
      <Item ItemId=";extensions/Microsoft.mssql/package.onprem.serverProperties.serverVersion" ItemType="0" PsrId="308" Leaf="true">
        <Str Cat="Text">
          <Val><![CDATA[Version]]></Val>
          <Tgt Cat="Text" Stat="Loc" Orig="New">
            <Val><![CDATA[版本]]></Val>
          </Tgt>
        </Str>
        <Disp Icon="Str" />
      </Item>
      <Item ItemId=";extensions/Microsoft.mssql/package.title.changeNotebookConnection" ItemType="0" PsrId="308" Leaf="true">
        <Str Cat="Text">
          <Val><![CDATA[Change SQL Notebook Connection]]></Val>
          <Tgt Cat="Text" Stat="Loc" Orig="New">
            <Val><![CDATA[變更 SQL Notebook 連線]]></Val>
          </Tgt>
        </Str>
        <Disp Icon="Str" />
      </Item>
      <Item ItemId=";extensions/Microsoft.mssql/package.title.clearSearchServerResult" ItemType="0" PsrId="308" Leaf="true">
        <Str Cat="Text">
          <Val><![CDATA[Search: Clear Search Server Results]]></Val>
          <Tgt Cat="Text" Stat="Loc" Orig="New">
            <Val><![CDATA[搜尋: 清除搜尋伺服器結果]]></Val>
          </Tgt>
        </Str>
        <Disp Icon="Str" />
      </Item>
      <Item ItemId=";extensions/Microsoft.mssql/package.title.designTable" ItemType="0" PsrId="308" Leaf="true">
        <Str Cat="Text">
          <Val><![CDATA[Design]]></Val>
          <Tgt Cat="Text" Stat="Loc" Orig="New">
            <Val><![CDATA[設計]]></Val>
          </Tgt>
        </Str>
        <Disp Icon="Str" />
      </Item>
      <Item ItemId=";extensions/Microsoft.mssql/package.title.detachDatabase" ItemType="0" PsrId="308" Leaf="true">
        <Str Cat="Text">
          <Val><![CDATA[Detach (Preview)]]></Val>
<<<<<<< HEAD
          <Tgt Cat="Text" Stat="Loc" Orig="New">
            <Val><![CDATA[分離 (預覽)]]></Val>
          </Tgt>
        </Str>
        <Disp Icon="Str" />
      </Item>
      <Item ItemId=";extensions/Microsoft.mssql/package.title.dropObject" ItemType="0" PsrId="308" Leaf="true">
        <Str Cat="Text">
          <Val><![CDATA[Drop (Preview)]]></Val>
          <Tgt Cat="Text" Stat="Loc" Orig="New">
            <Val><![CDATA[刪除 (預覽)]]></Val>
          </Tgt>
        </Str>
        <Disp Icon="Str" />
      </Item>
      <Item ItemId=";extensions/Microsoft.mssql/package.title.newDatabase" ItemType="0" PsrId="308" Leaf="true">
        <Str Cat="Text">
          <Val><![CDATA[New Database (Preview)]]></Val>
          <Tgt Cat="Text" Stat="Loc" Orig="New">
            <Val><![CDATA[新資料庫 (預覽)]]></Val>
=======
        </Str>
        <Disp Icon="Str" />
      </Item>
      <Item ItemId=";extensions/Microsoft.mssql/package.title.dropObject" ItemType="0" PsrId="308" Leaf="true">
        <Str Cat="Text">
          <Val><![CDATA[Drop (Preview)]]></Val>
          <Tgt Cat="Text" Stat="Loc" Orig="New">
            <Val><![CDATA[刪除 (預覽)]]></Val>
>>>>>>> 4be16a89
          </Tgt>
        </Str>
        <Disp Icon="Str" />
      </Item>
      <Item ItemId=";extensions/Microsoft.mssql/package.title.newDatabase" ItemType="0" PsrId="308" Leaf="true">
        <Str Cat="Text">
          <Val><![CDATA[New Database (Preview)]]></Val>
        </Str>
        <Disp Icon="Str" />
      </Item>
      <Item ItemId=";extensions/Microsoft.mssql/package.title.newObject" ItemType="0" PsrId="308" Leaf="true">
        <Str Cat="Text">
          <Val><![CDATA[New (Preview)]]></Val>
<<<<<<< HEAD
          <Tgt Cat="Text" Stat="Loc" Orig="New">
            <Val><![CDATA[新增 (預覽)]]></Val>
=======
          <Tgt Cat="Text" Stat="Update" Orig="New">
            <Val><![CDATA[新]]></Val>
>>>>>>> 4be16a89
          </Tgt>
          <Prev Cat="Text">
            <Val><![CDATA[New]]></Val>
          </Prev>
        </Str>
        <Disp Icon="Str" />
      </Item>
      <Item ItemId=";extensions/Microsoft.mssql/package.title.newTable" ItemType="0" PsrId="308" Leaf="true">
        <Str Cat="Text">
          <Val><![CDATA[New Table]]></Val>
          <Tgt Cat="Text" Stat="Loc" Orig="New">
            <Val><![CDATA[新增資料表]]></Val>
          </Tgt>
        </Str>
        <Disp Icon="Str" />
      </Item>
      <Item ItemId=";extensions/Microsoft.mssql/package.title.objectProperties" ItemType="0" PsrId="308" Leaf="true">
        <Str Cat="Text">
          <Val><![CDATA[Properties (Preview)]]></Val>
          <Tgt Cat="Text" Stat="Loc" Orig="New">
            <Val><![CDATA[屬性 (預覽)]]></Val>
          </Tgt>
          <Prev Cat="Text">
            <Val><![CDATA[Properties]]></Val>
          </Prev>
        </Str>
        <Disp Icon="Str" />
      </Item>
      <Item ItemId=";extensions/Microsoft.mssql/package.title.renameObject" ItemType="0" PsrId="308" Leaf="true">
        <Str Cat="Text">
          <Val><![CDATA[Rename (Preview)]]></Val>
<<<<<<< HEAD
          <Tgt Cat="Text" Stat="Loc" Orig="New">
            <Val><![CDATA[重新命名 (預覽)]]></Val>
=======
          <Tgt Cat="Text" Stat="Update" Orig="New">
            <Val><![CDATA[重新命名]]></Val>
>>>>>>> 4be16a89
          </Tgt>
          <Prev Cat="Text">
            <Val><![CDATA[Rename]]></Val>
          </Prev>
        </Str>
        <Disp Icon="Str" />
      </Item>
      <Item ItemId=";extensions/Microsoft.mssql/package.title.searchServers" ItemType="0" PsrId="308" Leaf="true">
        <Str Cat="Text">
          <Val><![CDATA[Search: Servers]]></Val>
          <Tgt Cat="Text" Stat="Loc" Orig="New">
            <Val><![CDATA[搜尋: 伺服器]]></Val>
          </Tgt>
        </Str>
        <Disp Icon="Str" />
      </Item>
      <Item ItemId=";extensions/Microsoft.mssql/package.title.showLogFile" ItemType="0" PsrId="308" Leaf="true">
        <Str Cat="Text">
          <Val><![CDATA[Show Log File]]></Val>
          <Tgt Cat="Text" Stat="Loc" Orig="New">
            <Val><![CDATA[顯示記錄檔]]></Val>
          </Tgt>
        </Str>
        <Disp Icon="Str" />
      </Item>
    </Item>
  </Item>
</LCX><|MERGE_RESOLUTION|>--- conflicted
+++ resolved
@@ -218,12 +218,9 @@
         <Item ItemId=";(...) copedOptionsColumnHeader" ItemType="0" PsrId="308" Leaf="true">
           <Str Cat="Text">
             <Val><![CDATA[Database Scoped Options]]></Val>
-<<<<<<< HEAD
             <Tgt Cat="Text" Stat="Loc" Orig="New">
               <Val><![CDATA[資料庫範圍選項]]></Val>
             </Tgt>
-=======
->>>>>>> 4be16a89
           </Str>
           <Disp Icon="Str" />
         </Item>
@@ -324,11 +321,7 @@
           <Str Cat="Text">
             <Val><![CDATA[Page Verify]]></Val>
             <Tgt Cat="Text" Stat="Loc" Orig="New">
-<<<<<<< HEAD
               <Val><![CDATA[頁面驗證]]></Val>
-=======
-              <Val><![CDATA[頁面確認]]></Val>
->>>>>>> 4be16a89
             </Tgt>
           </Str>
           <Disp Icon="Str" />
@@ -351,12 +344,9 @@
         <Item ItemId=";(...) ccessText" ItemType="0" PsrId="308" Leaf="true">
           <Str Cat="Text">
             <Val><![CDATA[Restrict Access]]></Val>
-<<<<<<< HEAD
             <Tgt Cat="Text" Stat="Loc" Orig="New">
               <Val><![CDATA[限制存取]]></Val>
             </Tgt>
-=======
->>>>>>> 4be16a89
           </Str>
           <Disp Icon="Str" />
         </Item>
@@ -366,12 +356,9 @@
         <Item ItemId=";(...) aryText" ItemType="0" PsrId="308" Leaf="true">
           <Str Cat="Text">
             <Val><![CDATA[Set Secondary same as Primary]]></Val>
-<<<<<<< HEAD
             <Tgt Cat="Text" Stat="Loc" Orig="New">
               <Val><![CDATA[將次要設定為與主要相同]]></Val>
             </Tgt>
-=======
->>>>>>> 4be16a89
           </Str>
           <Disp Icon="Str" />
         </Item>
@@ -417,12 +404,9 @@
         <Item ItemId=";(...) rimaryColumnHeader" ItemType="0" PsrId="308" Leaf="true">
           <Str Cat="Text">
             <Val><![CDATA[Value for Primary]]></Val>
-<<<<<<< HEAD
             <Tgt Cat="Text" Stat="Loc" Orig="New">
               <Val><![CDATA[主要值]]></Val>
             </Tgt>
-=======
->>>>>>> 4be16a89
           </Str>
           <Disp Icon="Str" />
         </Item>
@@ -432,12 +416,9 @@
         <Item ItemId=";(...) econdaryColumnHeader" ItemType="0" PsrId="308" Leaf="true">
           <Str Cat="Text">
             <Val><![CDATA[Value for Secondary]]></Val>
-<<<<<<< HEAD
             <Tgt Cat="Text" Stat="Loc" Orig="New">
               <Val><![CDATA[次要值]]></Val>
             </Tgt>
-=======
->>>>>>> 4be16a89
           </Str>
           <Disp Icon="Str" />
         </Item>
@@ -530,7 +511,6 @@
             <Val><![CDATA[Old password cannot be empty.]]></Val>
             <Tgt Cat="Text" Stat="Loc" Orig="New">
               <Val><![CDATA[舊密碼不可為空白。]]></Val>
-<<<<<<< HEAD
             </Tgt>
           </Str>
           <Disp Icon="Str" />
@@ -543,14 +523,11 @@
             <Val><![CDATA[Permission to connect to database engine]]></Val>
             <Tgt Cat="Text" Stat="Loc" Orig="New">
               <Val><![CDATA[連線到資料庫引擎的權限]]></Val>
-=======
->>>>>>> 4be16a89
-            </Tgt>
-          </Str>
-          <Disp Icon="Str" />
-        </Item>
-      </Item>
-<<<<<<< HEAD
+            </Tgt>
+          </Str>
+          <Disp Icon="Str" />
+        </Item>
+      </Item>
       <Item ItemId=";@extensions/Microsoft.mssql/dist/objectManagement/localizedConstants.objectManagement.login.windowsAuthenticationT" ItemType="0" PsrId="308" Leaf="false">
         <Disp Icon="Dir" LocTbl="false" />
         <Item ItemId=";(...) ype" ItemType="0" PsrId="308" Leaf="true">
@@ -558,21 +535,11 @@
             <Val><![CDATA[Windows Authentication]]></Val>
             <Tgt Cat="Text" Stat="Loc" Orig="New">
               <Val><![CDATA[Windows 驗證]]></Val>
-=======
-      <Item ItemId=";@extensions/Microsoft.mssql/dist/objectManagement/localizedConstants.objectManagement.login.permissionToConnectLab" ItemType="0" PsrId="308" Leaf="false">
-        <Disp Icon="Dir" LocTbl="false" />
-        <Item ItemId=";(...) el" ItemType="0" PsrId="308" Leaf="true">
-          <Str Cat="Text">
-            <Val><![CDATA[Permission to connect to database engine]]></Val>
-            <Tgt Cat="Text" Stat="Loc" Orig="New">
-              <Val><![CDATA[連線到資料庫引擎的權限]]></Val>
->>>>>>> 4be16a89
-            </Tgt>
-          </Str>
-          <Disp Icon="Str" />
-        </Item>
-      </Item>
-<<<<<<< HEAD
+            </Tgt>
+          </Str>
+          <Disp Icon="Str" />
+        </Item>
+      </Item>
       <Item ItemId=";@extensions/Microsoft.mssql/dist/objectManagement/localizedConstants.objectManagement.objectSelectionMethodDialogT" ItemType="0" PsrId="308" Leaf="false">
         <Disp Icon="Dir" LocTbl="false" />
         <Item ItemId=";(...) itle" ItemType="0" PsrId="308" Leaf="true">
@@ -580,21 +547,11 @@
             <Val><![CDATA[Add Objects]]></Val>
             <Tgt Cat="Text" Stat="Loc" Orig="New">
               <Val><![CDATA[新增物件]]></Val>
-=======
-      <Item ItemId=";@extensions/Microsoft.mssql/dist/objectManagement/localizedConstants.objectManagement.login.windowsAuthenticationT" ItemType="0" PsrId="308" Leaf="false">
-        <Disp Icon="Dir" LocTbl="false" />
-        <Item ItemId=";(...) ype" ItemType="0" PsrId="308" Leaf="true">
-          <Str Cat="Text">
-            <Val><![CDATA[Windows Authentication]]></Val>
-            <Tgt Cat="Text" Stat="Loc" Orig="New">
-              <Val><![CDATA[Windows 驗證]]></Val>
->>>>>>> 4be16a89
-            </Tgt>
-          </Str>
-          <Disp Icon="Str" />
-        </Item>
-      </Item>
-<<<<<<< HEAD
+            </Tgt>
+          </Str>
+          <Disp Icon="Str" />
+        </Item>
+      </Item>
       <Item ItemId=";@extensions/Microsoft.mssql/dist/objectManagement/localizedConstants.objectManagement.openObjectPropertiesDialogEr" ItemType="0" PsrId="308" Leaf="false">
         <Disp Icon="Dir" LocTbl="false" />
         <Item ItemId=";(...) ror" ItemType="0" PsrId="308" InstFlg="true" Leaf="true">
@@ -602,21 +559,11 @@
             <Val><![CDATA[An error occurred while opening the properties dialog for {0}: {1}. {2}]]></Val>
             <Tgt Cat="Text" Stat="Loc" Orig="New">
               <Val><![CDATA[開啟 {0} 的內容對話方塊時發生錯誤: {1}。{2}]]></Val>
-=======
-      <Item ItemId=";@extensions/Microsoft.mssql/dist/objectManagement/localizedConstants.objectManagement.objectSelectionMethodDialogT" ItemType="0" PsrId="308" Leaf="false">
-        <Disp Icon="Dir" LocTbl="false" />
-        <Item ItemId=";(...) itle" ItemType="0" PsrId="308" Leaf="true">
-          <Str Cat="Text">
-            <Val><![CDATA[Add Objects]]></Val>
-            <Tgt Cat="Text" Stat="Loc" Orig="New">
-              <Val><![CDATA[新增物件]]></Val>
->>>>>>> 4be16a89
-            </Tgt>
-          </Str>
-          <Disp Icon="Str" />
-        </Item>
-      </Item>
-<<<<<<< HEAD
+            </Tgt>
+          </Str>
+          <Disp Icon="Str" />
+        </Item>
+      </Item>
       <Item ItemId=";@extensions/Microsoft.mssql/dist/objectManagement/localizedConstants.objectManagement.serverMemoryMaxLowerThanMinI" ItemType="0" PsrId="308" Leaf="false">
         <Disp Icon="Dir" LocTbl="false" />
         <Item ItemId=";(...) nputError" ItemType="0" PsrId="308" Leaf="true">
@@ -624,32 +571,11 @@
             <Val><![CDATA[Maximum server memory cannot be lower than minimum server memory]]></Val>
             <Tgt Cat="Text" Stat="Loc" Orig="New">
               <Val><![CDATA[伺服器記憶體最大值不能低於伺服器記憶體最小值]]></Val>
-=======
-      <Item ItemId=";@extensions/Microsoft.mssql/dist/objectManagement/localizedConstants.objectManagement.openObjectPropertiesDialogEr" ItemType="0" PsrId="308" Leaf="false">
-        <Disp Icon="Dir" LocTbl="false" />
-        <Item ItemId=";(...) ror" ItemType="0" PsrId="308" InstFlg="true" Leaf="true">
-          <Str Cat="Text">
-            <Val><![CDATA[An error occurred while opening the properties dialog for {0}: {1}. {2}]]></Val>
-            <Tgt Cat="Text" Stat="Loc" Orig="New">
-              <Val><![CDATA[開啟 {0} 的內容對話方塊時發生錯誤: {1}。{2}]]></Val>
->>>>>>> 4be16a89
-            </Tgt>
-          </Str>
-          <Disp Icon="Str" />
-        </Item>
-      </Item>
-<<<<<<< HEAD
-=======
-      <Item ItemId=";@extensions/Microsoft.mssql/dist/objectManagement/localizedConstants.objectManagement.serverMemoryMaxLowerThanMinI" ItemType="0" PsrId="308" Leaf="false">
-        <Disp Icon="Dir" LocTbl="false" />
-        <Item ItemId=";(...) nputError" ItemType="0" PsrId="308" Leaf="true">
-          <Str Cat="Text">
-            <Val><![CDATA[Maximum server memory cannot be lower than minimum server memory]]></Val>
-          </Str>
-          <Disp Icon="Str" />
-        </Item>
-      </Item>
->>>>>>> 4be16a89
+            </Tgt>
+          </Str>
+          <Disp Icon="Str" />
+        </Item>
+      </Item>
       <Item ItemId=";@extensions/Microsoft.mssql/dist/objectManagement/localizedConstants.objectManagement.serverRole.SelectMemberDialo" ItemType="0" PsrId="308" Leaf="false">
         <Disp Icon="Dir" LocTbl="false" />
         <Item ItemId=";(...) gTitle" ItemType="0" PsrId="308" Leaf="true">
@@ -1064,12 +990,9 @@
       <Item ItemId=";extensions/Microsoft.mssql/dist/objectManagement/localizedConstants.objectManagement.collationNotValidError" ItemType="0" PsrId="308" Leaf="true">
         <Str Cat="Text">
           <Val><![CDATA[The selected collation '{0}' is not valid. Please choose a different collation.]]></Val>
-<<<<<<< HEAD
           <Tgt Cat="Text" Stat="Loc" Orig="New">
             <Val><![CDATA[選取的定序 '{0}' 無效，請選擇其他定序。]]></Val>
           </Tgt>
-=======
->>>>>>> 4be16a89
         </Str>
         <Disp Icon="Str" />
       </Item>
@@ -1276,8 +1199,6 @@
           <Val><![CDATA[Detach Database - {0} (Preview)]]></Val>
           <Tgt Cat="Text" Stat="Loc" Orig="New">
             <Val><![CDATA[卸離資料庫 - {0} (預覽)]]></Val>
-<<<<<<< HEAD
-=======
           </Tgt>
         </Str>
         <Disp Icon="Str" />
@@ -1287,21 +1208,16 @@
           <Val><![CDATA[Detach Database Options]]></Val>
           <Tgt Cat="Text" Stat="Loc" Orig="New">
             <Val><![CDATA[卸離資料庫選項]]></Val>
->>>>>>> 4be16a89
-          </Tgt>
-        </Str>
-        <Disp Icon="Str" />
-      </Item>
-<<<<<<< HEAD
-      <Item ItemId=";extensions/Microsoft.mssql/dist/objectManagement/localizedConstants.objectManagement.detachDatabaseOptions" ItemType="0" PsrId="308" Leaf="true">
-        <Str Cat="Text">
-          <Val><![CDATA[Detach Database Options]]></Val>
-          <Tgt Cat="Text" Stat="Loc" Orig="New">
-            <Val><![CDATA[卸離資料庫選項]]></Val>
-=======
+          </Tgt>
+        </Str>
+        <Disp Icon="Str" />
+      </Item>
       <Item ItemId=";extensions/Microsoft.mssql/dist/objectManagement/localizedConstants.objectManagement.detachDropConnections" ItemType="0" PsrId="308" Leaf="true">
         <Str Cat="Text">
           <Val><![CDATA[Drop connnections]]></Val>
+          <Tgt Cat="Text" Stat="Loc" Orig="New">
+            <Val><![CDATA[卸載連線]]></Val>
+          </Tgt>
         </Str>
         <Disp Icon="Str" />
       </Item>
@@ -1310,145 +1226,69 @@
           <Val><![CDATA[Update statistics]]></Val>
           <Tgt Cat="Text" Stat="Loc" Orig="New">
             <Val><![CDATA[更新統計資料]]></Val>
->>>>>>> 4be16a89
-          </Tgt>
-        </Str>
-        <Disp Icon="Str" />
-      </Item>
-<<<<<<< HEAD
-      <Item ItemId=";extensions/Microsoft.mssql/dist/objectManagement/localizedConstants.objectManagement.detachDropConnections" ItemType="0" PsrId="308" Leaf="true">
-        <Str Cat="Text">
-          <Val><![CDATA[Drop connnections]]></Val>
-          <Tgt Cat="Text" Stat="Loc" Orig="New">
-            <Val><![CDATA[卸載連線]]></Val>
-=======
+          </Tgt>
+        </Str>
+        <Disp Icon="Str" />
+      </Item>
       <Item ItemId=";extensions/Microsoft.mssql/dist/objectManagement/localizedConstants.objectManagement.dropButtonLabel" ItemType="0" PsrId="308" Leaf="true">
         <Str Cat="Text">
           <Val><![CDATA[Drop]]></Val>
           <Tgt Cat="Text" Stat="Loc" Orig="New">
             <Val><![CDATA[刪除]]></Val>
->>>>>>> 4be16a89
-          </Tgt>
-        </Str>
-        <Disp Icon="Str" />
-      </Item>
-<<<<<<< HEAD
-      <Item ItemId=";extensions/Microsoft.mssql/dist/objectManagement/localizedConstants.objectManagement.detachUpdateStatistics" ItemType="0" PsrId="308" Leaf="true">
-        <Str Cat="Text">
-          <Val><![CDATA[Update statistics]]></Val>
-          <Tgt Cat="Text" Stat="Loc" Orig="New">
-            <Val><![CDATA[更新統計資料]]></Val>
-=======
+          </Tgt>
+        </Str>
+        <Disp Icon="Str" />
+      </Item>
       <Item ItemId=";extensions/Microsoft.mssql/dist/objectManagement/localizedConstants.objectManagement.dropDatabaseDialogTitle" ItemType="0" PsrId="308" Leaf="true">
         <Str Cat="Text">
           <Val><![CDATA[Drop Database - {0} (Preview)]]></Val>
           <Tgt Cat="Text" Stat="Loc" Orig="New">
             <Val><![CDATA[刪除資料庫 - {0} (預覽)]]></Val>
->>>>>>> 4be16a89
-          </Tgt>
-        </Str>
-        <Disp Icon="Str" />
-      </Item>
-<<<<<<< HEAD
-      <Item ItemId=";extensions/Microsoft.mssql/dist/objectManagement/localizedConstants.objectManagement.dropButtonLabel" ItemType="0" PsrId="308" Leaf="true">
-        <Str Cat="Text">
-          <Val><![CDATA[Drop]]></Val>
-          <Tgt Cat="Text" Stat="Loc" Orig="New">
-            <Val><![CDATA[刪除]]></Val>
-=======
+          </Tgt>
+        </Str>
+        <Disp Icon="Str" />
+      </Item>
       <Item ItemId=";extensions/Microsoft.mssql/dist/objectManagement/localizedConstants.objectManagement.dropDatabaseOptions" ItemType="0" PsrId="308" Leaf="true">
         <Str Cat="Text">
           <Val><![CDATA[Drop Database Options]]></Val>
           <Tgt Cat="Text" Stat="Loc" Orig="New">
             <Val><![CDATA[刪除資料庫選項]]></Val>
->>>>>>> 4be16a89
-          </Tgt>
-        </Str>
-        <Disp Icon="Str" />
-      </Item>
-<<<<<<< HEAD
-      <Item ItemId=";extensions/Microsoft.mssql/dist/objectManagement/localizedConstants.objectManagement.dropDatabaseDialogTitle" ItemType="0" PsrId="308" Leaf="true">
-        <Str Cat="Text">
-          <Val><![CDATA[Drop Database - {0} (Preview)]]></Val>
-          <Tgt Cat="Text" Stat="Loc" Orig="New">
-            <Val><![CDATA[刪除資料庫 - {0} (預覽)]]></Val>
-=======
+          </Tgt>
+        </Str>
+        <Disp Icon="Str" />
+      </Item>
       <Item ItemId=";extensions/Microsoft.mssql/dist/objectManagement/localizedConstants.objectManagement.dropLoginConfirmation" ItemType="0" PsrId="308" Leaf="true">
         <Str Cat="Text">
           <Val><![CDATA[Dropping server logins does not drop the database users associated with the logins. To complete the process, drop the users in each database. It may be necessary to first transfer the ownership of schemas to new users.]]></Val>
           <Tgt Cat="Text" Stat="Loc" Orig="New">
             <Val><![CDATA[刪除伺服器登入不會刪除與登入相關聯的資料庫使用者。若要完成流程，請刪除每個資料庫中的使用者。可能必須先將結構描述的擁有權轉移給新使用者。]]></Val>
->>>>>>> 4be16a89
-          </Tgt>
-        </Str>
-        <Disp Icon="Str" />
-      </Item>
-<<<<<<< HEAD
-      <Item ItemId=";extensions/Microsoft.mssql/dist/objectManagement/localizedConstants.objectManagement.dropDatabaseOptions" ItemType="0" PsrId="308" Leaf="true">
-        <Str Cat="Text">
-          <Val><![CDATA[Drop Database Options]]></Val>
-          <Tgt Cat="Text" Stat="Loc" Orig="New">
-            <Val><![CDATA[刪除資料庫選項]]></Val>
-=======
+          </Tgt>
+        </Str>
+        <Disp Icon="Str" />
+      </Item>
       <Item ItemId=";extensions/Microsoft.mssql/dist/objectManagement/localizedConstants.objectManagement.dropObjectConfirmation" ItemType="0" PsrId="308" InstFlg="true" Leaf="true">
         <Str Cat="Text">
           <Val><![CDATA[Are you sure you want to drop the {0}: {1}?]]></Val>
           <Tgt Cat="Text" Stat="Loc" Orig="New">
             <Val><![CDATA[您確定要刪除 {0}: {1}嗎?]]></Val>
->>>>>>> 4be16a89
-          </Tgt>
-        </Str>
-        <Disp Icon="Str" />
-      </Item>
-<<<<<<< HEAD
-      <Item ItemId=";extensions/Microsoft.mssql/dist/objectManagement/localizedConstants.objectManagement.dropLoginConfirmation" ItemType="0" PsrId="308" Leaf="true">
-        <Str Cat="Text">
-          <Val><![CDATA[Dropping server logins does not drop the database users associated with the logins. To complete the process, drop the users in each database. It may be necessary to first transfer the ownership of schemas to new users.]]></Val>
-          <Tgt Cat="Text" Stat="Loc" Orig="New">
-            <Val><![CDATA[刪除伺服器登入不會刪除與登入相關聯的資料庫使用者。若要完成流程，請刪除每個資料庫中的使用者。可能必須先將結構描述的擁有權轉移給新使用者。]]></Val>
-=======
+          </Tgt>
+        </Str>
+        <Disp Icon="Str" />
+      </Item>
       <Item ItemId=";extensions/Microsoft.mssql/dist/objectManagement/localizedConstants.objectManagement.dropObjectError" ItemType="0" PsrId="308" InstFlg="true" Leaf="true">
         <Str Cat="Text">
           <Val><![CDATA[An error occurred while dropping the {0}: {1}. {2}]]></Val>
           <Tgt Cat="Text" Stat="Loc" Orig="New">
             <Val><![CDATA[刪除 {0}: {1} 時發生錯誤。{2}]]></Val>
->>>>>>> 4be16a89
-          </Tgt>
-        </Str>
-        <Disp Icon="Str" />
-      </Item>
-<<<<<<< HEAD
-      <Item ItemId=";extensions/Microsoft.mssql/dist/objectManagement/localizedConstants.objectManagement.dropObjectConfirmation" ItemType="0" PsrId="308" InstFlg="true" Leaf="true">
-        <Str Cat="Text">
-          <Val><![CDATA[Are you sure you want to drop the {0}: {1}?]]></Val>
-          <Tgt Cat="Text" Stat="Loc" Orig="New">
-            <Val><![CDATA[您確定要刪除 {0}: {1}嗎?]]></Val>
-=======
+          </Tgt>
+        </Str>
+        <Disp Icon="Str" />
+      </Item>
       <Item ItemId=";extensions/Microsoft.mssql/dist/objectManagement/localizedConstants.objectManagement.dropObjectOperationName" ItemType="0" PsrId="308" InstFlg="true" Leaf="true">
         <Str Cat="Text">
           <Val><![CDATA[Drop {0} '{1}']]></Val>
           <Tgt Cat="Text" Stat="Loc" Orig="New">
             <Val><![CDATA[刪除 {0} '{1}']]></Val>
->>>>>>> 4be16a89
-          </Tgt>
-        </Str>
-        <Disp Icon="Str" />
-      </Item>
-<<<<<<< HEAD
-      <Item ItemId=";extensions/Microsoft.mssql/dist/objectManagement/localizedConstants.objectManagement.dropObjectError" ItemType="0" PsrId="308" InstFlg="true" Leaf="true">
-        <Str Cat="Text">
-          <Val><![CDATA[An error occurred while dropping the {0}: {1}. {2}]]></Val>
-          <Tgt Cat="Text" Stat="Loc" Orig="New">
-            <Val><![CDATA[刪除 {0}: {1} 時發生錯誤。{2}]]></Val>
-          </Tgt>
-        </Str>
-        <Disp Icon="Str" />
-      </Item>
-      <Item ItemId=";extensions/Microsoft.mssql/dist/objectManagement/localizedConstants.objectManagement.dropObjectOperationName" ItemType="0" PsrId="308" InstFlg="true" Leaf="true">
-        <Str Cat="Text">
-          <Val><![CDATA[Drop {0} '{1}']]></Val>
-          <Tgt Cat="Text" Stat="Loc" Orig="New">
-            <Val><![CDATA[刪除 {0} '{1}']]></Val>
           </Tgt>
         </Str>
         <Disp Icon="Str" />
@@ -1457,12 +1297,6 @@
         <Str Cat="Text">
           <Val><![CDATA[Edition]]></Val>
           <Tgt Cat="Text" Stat="Loc" Orig="New">
-=======
-      <Item ItemId=";extensions/Microsoft.mssql/dist/objectManagement/localizedConstants.objectManagement.editionLabel" ItemType="0" PsrId="308" Leaf="true">
-        <Str Cat="Text">
-          <Val><![CDATA[Edition]]></Val>
-          <Tgt Cat="Text" Stat="Loc" Orig="New">
->>>>>>> 4be16a89
             <Val><![CDATA[版本]]></Val>
           </Tgt>
         </Str>
@@ -4234,7 +4068,6 @@
       <Item ItemId=";extensions/Microsoft.mssql/package.title.detachDatabase" ItemType="0" PsrId="308" Leaf="true">
         <Str Cat="Text">
           <Val><![CDATA[Detach (Preview)]]></Val>
-<<<<<<< HEAD
           <Tgt Cat="Text" Stat="Loc" Orig="New">
             <Val><![CDATA[分離 (預覽)]]></Val>
           </Tgt>
@@ -4255,16 +4088,6 @@
           <Val><![CDATA[New Database (Preview)]]></Val>
           <Tgt Cat="Text" Stat="Loc" Orig="New">
             <Val><![CDATA[新資料庫 (預覽)]]></Val>
-=======
-        </Str>
-        <Disp Icon="Str" />
-      </Item>
-      <Item ItemId=";extensions/Microsoft.mssql/package.title.dropObject" ItemType="0" PsrId="308" Leaf="true">
-        <Str Cat="Text">
-          <Val><![CDATA[Drop (Preview)]]></Val>
-          <Tgt Cat="Text" Stat="Loc" Orig="New">
-            <Val><![CDATA[刪除 (預覽)]]></Val>
->>>>>>> 4be16a89
           </Tgt>
         </Str>
         <Disp Icon="Str" />
@@ -4278,13 +4101,8 @@
       <Item ItemId=";extensions/Microsoft.mssql/package.title.newObject" ItemType="0" PsrId="308" Leaf="true">
         <Str Cat="Text">
           <Val><![CDATA[New (Preview)]]></Val>
-<<<<<<< HEAD
           <Tgt Cat="Text" Stat="Loc" Orig="New">
             <Val><![CDATA[新增 (預覽)]]></Val>
-=======
-          <Tgt Cat="Text" Stat="Update" Orig="New">
-            <Val><![CDATA[新]]></Val>
->>>>>>> 4be16a89
           </Tgt>
           <Prev Cat="Text">
             <Val><![CDATA[New]]></Val>
@@ -4316,13 +4134,8 @@
       <Item ItemId=";extensions/Microsoft.mssql/package.title.renameObject" ItemType="0" PsrId="308" Leaf="true">
         <Str Cat="Text">
           <Val><![CDATA[Rename (Preview)]]></Val>
-<<<<<<< HEAD
           <Tgt Cat="Text" Stat="Loc" Orig="New">
             <Val><![CDATA[重新命名 (預覽)]]></Val>
-=======
-          <Tgt Cat="Text" Stat="Update" Orig="New">
-            <Val><![CDATA[重新命名]]></Val>
->>>>>>> 4be16a89
           </Tgt>
           <Prev Cat="Text">
             <Val><![CDATA[Rename]]></Val>
