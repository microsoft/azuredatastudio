--- conflicted
+++ resolved
@@ -738,12 +738,9 @@
       <Item ItemId=";extensions/Microsoft.mssql/dist/main.mssql.reloadPrompt" ItemType="0" PsrId="308" Leaf="true">
         <Str Cat="Text">
           <Val><![CDATA[This setting requires Azure Data Studio to be reloaded to take into effect.]]></Val>
-<<<<<<< HEAD
           <Tgt Cat="Text" Stat="Loc" Orig="New">
             <Val><![CDATA[此設定需要重新載入 Azure Data Studio 才會生效。]]></Val>
           </Tgt>
-=======
->>>>>>> 60bff012
         </Str>
         <Disp Icon="Str" />
       </Item>
@@ -1152,10 +1149,9 @@
       <Item ItemId=";extensions/Microsoft.mssql/dist/objectManagement/localizedConstants.objectManagement.deleteBackupHistory" ItemType="0" PsrId="308" Leaf="true">
         <Str Cat="Text">
           <Val><![CDATA[Delete backup and restore history information for database]]></Val>
-<<<<<<< HEAD
           <Tgt Cat="Text" Stat="Loc" Orig="New">
             <Val><![CDATA[刪除資料庫的備份和還原記錄資訊]]></Val>
-=======
+          </Tgt>
         </Str>
         <Disp Icon="Str" />
       </Item>
@@ -1164,44 +1160,34 @@
           <Val><![CDATA[Deny]]></Val>
           <Tgt Cat="Text" Stat="Loc" Orig="New">
             <Val><![CDATA[拒絕]]></Val>
->>>>>>> 60bff012
-          </Tgt>
-        </Str>
-        <Disp Icon="Str" />
-      </Item>
-<<<<<<< HEAD
-      <Item ItemId=";extensions/Microsoft.mssql/dist/objectManagement/localizedConstants.objectManagement.denyColumnHeader" ItemType="0" PsrId="308" Leaf="true">
-        <Str Cat="Text">
-          <Val><![CDATA[Deny]]></Val>
-          <Tgt Cat="Text" Stat="Loc" Orig="New">
-            <Val><![CDATA[拒絕]]></Val>
-=======
+          </Tgt>
+        </Str>
+        <Disp Icon="Str" />
+      </Item>
       <Item ItemId=";extensions/Microsoft.mssql/dist/objectManagement/localizedConstants.objectManagement.detachButtonLabel" ItemType="0" PsrId="308" Leaf="true">
         <Str Cat="Text">
           <Val><![CDATA[Detach]]></Val>
           <Tgt Cat="Text" Stat="Loc" Orig="New">
             <Val><![CDATA[中斷連結]]></Val>
->>>>>>> 60bff012
-          </Tgt>
-        </Str>
-        <Disp Icon="Str" />
-      </Item>
-<<<<<<< HEAD
-      <Item ItemId=";extensions/Microsoft.mssql/dist/objectManagement/localizedConstants.objectManagement.detachButtonLabel" ItemType="0" PsrId="308" Leaf="true">
-        <Str Cat="Text">
-          <Val><![CDATA[Detach]]></Val>
-          <Tgt Cat="Text" Stat="Loc" Orig="New">
-            <Val><![CDATA[中斷連結]]></Val>
-=======
+          </Tgt>
+        </Str>
+        <Disp Icon="Str" />
+      </Item>
       <Item ItemId=";extensions/Microsoft.mssql/dist/objectManagement/localizedConstants.objectManagement.detachDatabaseDialogTitle" ItemType="0" PsrId="308" Leaf="true">
         <Str Cat="Text">
           <Val><![CDATA[Detach Database - {0} (Preview)]]></Val>
+          <Tgt Cat="Text" Stat="Loc" Orig="New">
+            <Val><![CDATA[卸離資料庫 - {0} (預覽)]]></Val>
+          </Tgt>
         </Str>
         <Disp Icon="Str" />
       </Item>
       <Item ItemId=";extensions/Microsoft.mssql/dist/objectManagement/localizedConstants.objectManagement.detachDatabaseOptions" ItemType="0" PsrId="308" Leaf="true">
         <Str Cat="Text">
           <Val><![CDATA[Detach Database Options]]></Val>
+          <Tgt Cat="Text" Stat="Loc" Orig="New">
+            <Val><![CDATA[卸離資料庫選項]]></Val>
+          </Tgt>
         </Str>
         <Disp Icon="Str" />
       </Item>
@@ -1216,176 +1202,78 @@
           <Val><![CDATA[Update statistics]]></Val>
           <Tgt Cat="Text" Stat="Loc" Orig="New">
             <Val><![CDATA[更新統計資料]]></Val>
->>>>>>> 60bff012
-          </Tgt>
-        </Str>
-        <Disp Icon="Str" />
-      </Item>
-<<<<<<< HEAD
-      <Item ItemId=";extensions/Microsoft.mssql/dist/objectManagement/localizedConstants.objectManagement.detachDatabaseDialogTitle" ItemType="0" PsrId="308" Leaf="true">
-        <Str Cat="Text">
-          <Val><![CDATA[Detach Database - {0} (Preview)]]></Val>
-          <Tgt Cat="Text" Stat="Loc" Orig="New">
-            <Val><![CDATA[卸離資料庫 - {0} (預覽)]]></Val>
-          </Tgt>
-        </Str>
-        <Disp Icon="Str" />
-      </Item>
-      <Item ItemId=";extensions/Microsoft.mssql/dist/objectManagement/localizedConstants.objectManagement.detachDatabaseOptions" ItemType="0" PsrId="308" Leaf="true">
-        <Str Cat="Text">
-          <Val><![CDATA[Detach Database Options]]></Val>
-          <Tgt Cat="Text" Stat="Loc" Orig="New">
-            <Val><![CDATA[卸離資料庫選項]]></Val>
-=======
+          </Tgt>
+        </Str>
+        <Disp Icon="Str" />
+      </Item>
       <Item ItemId=";extensions/Microsoft.mssql/dist/objectManagement/localizedConstants.objectManagement.dropButtonLabel" ItemType="0" PsrId="308" Leaf="true">
         <Str Cat="Text">
           <Val><![CDATA[Drop]]></Val>
           <Tgt Cat="Text" Stat="Loc" Orig="New">
             <Val><![CDATA[刪除]]></Val>
->>>>>>> 60bff012
-          </Tgt>
-        </Str>
-        <Disp Icon="Str" />
-      </Item>
-<<<<<<< HEAD
-      <Item ItemId=";extensions/Microsoft.mssql/dist/objectManagement/localizedConstants.objectManagement.detachDropConnections" ItemType="0" PsrId="308" Leaf="true">
-        <Str Cat="Text">
-          <Val><![CDATA[Drop connnections]]></Val>
-        </Str>
-        <Disp Icon="Str" />
-      </Item>
-      <Item ItemId=";extensions/Microsoft.mssql/dist/objectManagement/localizedConstants.objectManagement.detachUpdateStatistics" ItemType="0" PsrId="308" Leaf="true">
-        <Str Cat="Text">
-          <Val><![CDATA[Update statistics]]></Val>
-          <Tgt Cat="Text" Stat="Loc" Orig="New">
-            <Val><![CDATA[更新統計資料]]></Val>
-=======
+          </Tgt>
+        </Str>
+        <Disp Icon="Str" />
+      </Item>
       <Item ItemId=";extensions/Microsoft.mssql/dist/objectManagement/localizedConstants.objectManagement.dropDatabaseDialogTitle" ItemType="0" PsrId="308" Leaf="true">
         <Str Cat="Text">
           <Val><![CDATA[Drop Database - {0} (Preview)]]></Val>
           <Tgt Cat="Text" Stat="Loc" Orig="New">
             <Val><![CDATA[刪除資料庫 - {0} (預覽)]]></Val>
->>>>>>> 60bff012
-          </Tgt>
-        </Str>
-        <Disp Icon="Str" />
-      </Item>
-<<<<<<< HEAD
-      <Item ItemId=";extensions/Microsoft.mssql/dist/objectManagement/localizedConstants.objectManagement.dropButtonLabel" ItemType="0" PsrId="308" Leaf="true">
-        <Str Cat="Text">
-          <Val><![CDATA[Drop]]></Val>
-          <Tgt Cat="Text" Stat="Loc" Orig="New">
-            <Val><![CDATA[刪除]]></Val>
-=======
+          </Tgt>
+        </Str>
+        <Disp Icon="Str" />
+      </Item>
       <Item ItemId=";extensions/Microsoft.mssql/dist/objectManagement/localizedConstants.objectManagement.dropDatabaseOptions" ItemType="0" PsrId="308" Leaf="true">
         <Str Cat="Text">
           <Val><![CDATA[Drop Database Options]]></Val>
           <Tgt Cat="Text" Stat="Loc" Orig="New">
             <Val><![CDATA[刪除資料庫選項]]></Val>
->>>>>>> 60bff012
-          </Tgt>
-        </Str>
-        <Disp Icon="Str" />
-      </Item>
-<<<<<<< HEAD
-      <Item ItemId=";extensions/Microsoft.mssql/dist/objectManagement/localizedConstants.objectManagement.dropDatabaseDialogTitle" ItemType="0" PsrId="308" Leaf="true">
-        <Str Cat="Text">
-          <Val><![CDATA[Drop Database - {0} (Preview)]]></Val>
-          <Tgt Cat="Text" Stat="Loc" Orig="New">
-            <Val><![CDATA[刪除資料庫 - {0} (預覽)]]></Val>
-=======
+          </Tgt>
+        </Str>
+        <Disp Icon="Str" />
+      </Item>
       <Item ItemId=";extensions/Microsoft.mssql/dist/objectManagement/localizedConstants.objectManagement.dropLoginConfirmation" ItemType="0" PsrId="308" Leaf="true">
         <Str Cat="Text">
           <Val><![CDATA[Dropping server logins does not drop the database users associated with the logins. To complete the process, drop the users in each database. It may be necessary to first transfer the ownership of schemas to new users.]]></Val>
           <Tgt Cat="Text" Stat="Loc" Orig="New">
             <Val><![CDATA[刪除伺服器登入不會刪除與登入相關聯的資料庫使用者。若要完成流程，請刪除每個資料庫中的使用者。可能必須先將結構描述的擁有權轉移給新使用者。]]></Val>
->>>>>>> 60bff012
-          </Tgt>
-        </Str>
-        <Disp Icon="Str" />
-      </Item>
-<<<<<<< HEAD
-      <Item ItemId=";extensions/Microsoft.mssql/dist/objectManagement/localizedConstants.objectManagement.dropDatabaseOptions" ItemType="0" PsrId="308" Leaf="true">
-        <Str Cat="Text">
-          <Val><![CDATA[Drop Database Options]]></Val>
-          <Tgt Cat="Text" Stat="Loc" Orig="New">
-            <Val><![CDATA[刪除資料庫選項]]></Val>
-=======
+          </Tgt>
+        </Str>
+        <Disp Icon="Str" />
+      </Item>
       <Item ItemId=";extensions/Microsoft.mssql/dist/objectManagement/localizedConstants.objectManagement.dropObjectConfirmation" ItemType="0" PsrId="308" InstFlg="true" Leaf="true">
         <Str Cat="Text">
           <Val><![CDATA[Are you sure you want to drop the {0}: {1}?]]></Val>
           <Tgt Cat="Text" Stat="Loc" Orig="New">
             <Val><![CDATA[您確定要刪除 {0}: {1}嗎?]]></Val>
->>>>>>> 60bff012
-          </Tgt>
-        </Str>
-        <Disp Icon="Str" />
-      </Item>
-<<<<<<< HEAD
-      <Item ItemId=";extensions/Microsoft.mssql/dist/objectManagement/localizedConstants.objectManagement.dropLoginConfirmation" ItemType="0" PsrId="308" Leaf="true">
-        <Str Cat="Text">
-          <Val><![CDATA[Dropping server logins does not drop the database users associated with the logins. To complete the process, drop the users in each database. It may be necessary to first transfer the ownership of schemas to new users.]]></Val>
-          <Tgt Cat="Text" Stat="Loc" Orig="New">
-            <Val><![CDATA[刪除伺服器登入不會刪除與登入相關聯的資料庫使用者。若要完成流程，請刪除每個資料庫中的使用者。可能必須先將結構描述的擁有權轉移給新使用者。]]></Val>
-=======
+          </Tgt>
+        </Str>
+        <Disp Icon="Str" />
+      </Item>
       <Item ItemId=";extensions/Microsoft.mssql/dist/objectManagement/localizedConstants.objectManagement.dropObjectError" ItemType="0" PsrId="308" InstFlg="true" Leaf="true">
         <Str Cat="Text">
           <Val><![CDATA[An error occurred while dropping the {0}: {1}. {2}]]></Val>
           <Tgt Cat="Text" Stat="Loc" Orig="New">
             <Val><![CDATA[刪除 {0}: {1} 時發生錯誤。{2}]]></Val>
->>>>>>> 60bff012
-          </Tgt>
-        </Str>
-        <Disp Icon="Str" />
-      </Item>
-<<<<<<< HEAD
-      <Item ItemId=";extensions/Microsoft.mssql/dist/objectManagement/localizedConstants.objectManagement.dropObjectConfirmation" ItemType="0" PsrId="308" InstFlg="true" Leaf="true">
-        <Str Cat="Text">
-          <Val><![CDATA[Are you sure you want to drop the {0}: {1}?]]></Val>
-          <Tgt Cat="Text" Stat="Loc" Orig="New">
-            <Val><![CDATA[您確定要刪除 {0}: {1}嗎?]]></Val>
-=======
+          </Tgt>
+        </Str>
+        <Disp Icon="Str" />
+      </Item>
       <Item ItemId=";extensions/Microsoft.mssql/dist/objectManagement/localizedConstants.objectManagement.dropObjectOperationName" ItemType="0" PsrId="308" InstFlg="true" Leaf="true">
         <Str Cat="Text">
           <Val><![CDATA[Drop {0} '{1}']]></Val>
           <Tgt Cat="Text" Stat="Loc" Orig="New">
             <Val><![CDATA[刪除 {0} '{1}']]></Val>
->>>>>>> 60bff012
-          </Tgt>
-        </Str>
-        <Disp Icon="Str" />
-      </Item>
-<<<<<<< HEAD
-      <Item ItemId=";extensions/Microsoft.mssql/dist/objectManagement/localizedConstants.objectManagement.dropObjectError" ItemType="0" PsrId="308" InstFlg="true" Leaf="true">
-        <Str Cat="Text">
-          <Val><![CDATA[An error occurred while dropping the {0}: {1}. {2}]]></Val>
-          <Tgt Cat="Text" Stat="Loc" Orig="New">
-            <Val><![CDATA[刪除 {0}: {1} 時發生錯誤。{2}]]></Val>
-=======
+          </Tgt>
+        </Str>
+        <Disp Icon="Str" />
+      </Item>
       <Item ItemId=";extensions/Microsoft.mssql/dist/objectManagement/localizedConstants.objectManagement.editionLabel" ItemType="0" PsrId="308" Leaf="true">
         <Str Cat="Text">
           <Val><![CDATA[Edition]]></Val>
           <Tgt Cat="Text" Stat="Loc" Orig="New">
             <Val><![CDATA[版本]]></Val>
->>>>>>> 60bff012
-          </Tgt>
-        </Str>
-        <Disp Icon="Str" />
-      </Item>
-      <Item ItemId=";extensions/Microsoft.mssql/dist/objectManagement/localizedConstants.objectManagement.dropObjectOperationName" ItemType="0" PsrId="308" InstFlg="true" Leaf="true">
-        <Str Cat="Text">
-          <Val><![CDATA[Drop {0} '{1}']]></Val>
-          <Tgt Cat="Text" Stat="Loc" Orig="New">
-            <Val><![CDATA[刪除 {0} '{1}']]></Val>
-          </Tgt>
-        </Str>
-        <Disp Icon="Str" />
-      </Item>
-      <Item ItemId=";extensions/Microsoft.mssql/dist/objectManagement/localizedConstants.objectManagement.editionLabel" ItemType="0" PsrId="308" Leaf="true">
-        <Str Cat="Text">
-          <Val><![CDATA[Edition]]></Val>
-          <Tgt Cat="Text" Stat="Loc" Orig="New">
-            <Val><![CDATA[版本]]></Val>
           </Tgt>
         </Str>
         <Disp Icon="Str" />
@@ -1399,7 +1287,6 @@
         </Str>
         <Disp Icon="Str" />
       </Item>
-<<<<<<< HEAD
       <Item ItemId=";extensions/Microsoft.mssql/dist/objectManagement/localizedConstants.objectManagement.explicitPermissionsTableLabel" ItemType="0" PsrId="308" Leaf="true">
         <Str Cat="Text">
           <Val><![CDATA[Explicit permissions for selected securable]]></Val>
@@ -1409,8 +1296,6 @@
         </Str>
         <Disp Icon="Str" />
       </Item>
-=======
->>>>>>> 60bff012
       <Item ItemId=";extensions/Microsoft.mssql/dist/objectManagement/localizedConstants.objectManagement.filterSectionTitle" ItemType="0" PsrId="308" Leaf="true">
         <Str Cat="Text">
           <Val><![CDATA[Filters]]></Val>
@@ -1765,13 +1650,8 @@
       <Item ItemId=";extensions/Microsoft.mssql/dist/objectManagement/localizedConstants.objectManagement.objectPropertiesDialogTitle" ItemType="0" PsrId="308" InstFlg="true" Leaf="true">
         <Str Cat="Text">
           <Val><![CDATA[{0} Properties (Preview) - {1}]]></Val>
-<<<<<<< HEAD
           <Tgt Cat="Text" Stat="Loc" Orig="New">
             <Val><![CDATA[{0} 屬性 (預覽) - {1}]]></Val>
-=======
-          <Tgt Cat="Text" Stat="Update" Orig="New">
-            <Val><![CDATA[{0} - {1} (預覽)]]></Val>
->>>>>>> 60bff012
           </Tgt>
           <Prev Cat="Text">
             <Val><![CDATA[{0} - {1} (Preview)]]></Val>
@@ -2001,13 +1881,8 @@
       <Item ItemId=";extensions/Microsoft.mssql/dist/objectManagement/localizedConstants.objectManagement.reservedStorageSizeInMB" ItemType="0" PsrId="308" Leaf="true">
         <Str Cat="Text">
           <Val><![CDATA[Reserved Storage Size (MB)]]></Val>
-<<<<<<< HEAD
           <Tgt Cat="Text" Stat="Loc" Orig="New">
             <Val><![CDATA[保留儲存空間大小 (MB)]]></Val>
-=======
-          <Tgt Cat="Text" Stat="Update" Orig="New">
-            <Val><![CDATA[保留儲存空間大小]]></Val>
->>>>>>> 60bff012
           </Tgt>
           <Prev Cat="Text">
             <Val><![CDATA[Reserved Storage Size]]></Val>
@@ -2081,12 +1956,9 @@
       <Item ItemId=";extensions/Microsoft.mssql/dist/objectManagement/localizedConstants.objectManagement.storageSpaceUsageInMB" ItemType="0" PsrId="308" Leaf="true">
         <Str Cat="Text">
           <Val><![CDATA[Storage Space Usage (MB)]]></Val>
-<<<<<<< HEAD
           <Tgt Cat="Text" Stat="Loc" Orig="New">
             <Val><![CDATA[儲存空間使用量 (MB)]]></Val>
           </Tgt>
-=======
->>>>>>> 60bff012
         </Str>
         <Disp Icon="Str" />
       </Item>
