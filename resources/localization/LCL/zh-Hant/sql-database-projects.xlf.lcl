--- conflicted
+++ resolved
@@ -190,12 +190,9 @@
       <Item ItemId=";extensions/sql-database-projects/dist/common/constants.addPackageReferenceMessage" ItemType="0" PsrId="308" Leaf="true">
         <Str Cat="Text">
           <Val><![CDATA[To use SQL bindings, ensure your Azure Functions project has a reference to {0}]]></Val>
-<<<<<<< HEAD
-=======
           <Tgt Cat="Text" Stat="Loc" Orig="New">
             <Val><![CDATA[若要使用 SQL 繫結，請確定您的 Azure Functions 專案具有 {0} 參考]]></Val>
           </Tgt>
->>>>>>> d51c03bb
         </Str>
         <Disp Icon="Str" />
       </Item>
