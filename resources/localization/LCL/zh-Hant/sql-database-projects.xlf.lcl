﻿<?xml version="1.0" encoding="utf-8"?>
<LCX SchemaVersion="6.0" Name="D:\a\1\s\resources\xlf\en\sql-database-projects.xlf" PsrId="308" FileType="1" SrcCul="en-US" TgtCul="zh-TW" xmlns="http://schemas.microsoft.com/locstudio/2006/6/lcx">
  <OwnedComments>
    <Cmt Name="Dev" />
    <Cmt Name="LcxAdmin" />
    <Cmt Name="Rccx" />
  </OwnedComments>
  <Settings Name="@SettingsPath@\default.lss" Type="Lss" />
  <Item ItemId=";Xliff file" ItemType="0" PsrId="308" Leaf="false">
    <Disp Icon="Expand" Expand="true" Disp="true" LocTbl="false" />
    <Item ItemId=";Xliff Resources" ItemType="0" PsrId="308" Leaf="false">
      <Disp Icon="Str" Disp="true" LocTbl="false" />
      <Item ItemId=";@extensions/sql-database-projects/dist/common/constants.sqlDatabaseProjects.NetCoreSupportedVersionInstallationCon" ItemType="0" PsrId="308" Leaf="false">
        <Disp Icon="Dir" LocTbl="false" />
        <Item ItemId=";(...) firmation" ItemType="0" PsrId="308" Leaf="true">
          <Str Cat="Text">
            <Val><![CDATA[Currently installed .NET Core SDK version is {0}, which is not supported. Project build will not work. Please install .NET Core SDK version 3.1 or higher or update the .NET SDK supported version location in settings if already installed.]]></Val>
            <Tgt Cat="Text" Stat="Update" Orig="New">
              <Val><![CDATA[目前安裝的 .NET Core SDK 版本是 {0}，但不支援此版本。專案組建將無法運作。請安裝 .NET Core SDK 3.1 版，或在設定中更新 .NET Core SDK 支援的版本位置 (如果已安裝)。]]></Val>
            </Tgt>
            <Prev Cat="Text">
              <Val><![CDATA[Currently installed .NET Core SDK version is {0}, which is not supported. Project build will not work. Please install .NET Core SDK version 3.1 or update the .NET Core SDK supported version location in settings if already installed.]]></Val>
            </Prev>
          </Str>
          <Disp Icon="Str" />
        </Item>
      </Item>
      <Item ItemId=";@extensions/sql-database-projects/dist/tools/shellExecutionHelper.sqlDatabaseProjects.RunStreamedCommand.ExitedWit" ItemType="0" PsrId="308" Leaf="false">
        <Disp Icon="Dir" LocTbl="false" />
        <Item ItemId=";(...) hCode" ItemType="0" PsrId="308" Leaf="true">
          <Str Cat="Text">
            <Val><![CDATA[    >>> {0}    … exited with code: {1}]]></Val>
            <Tgt Cat="Text" Stat="Loc" Orig="New">
              <Val><![CDATA[    >>> {0}   …已結束。代碼: {1}]]></Val>
            </Tgt>
          </Str>
          <Disp Icon="Str" />
        </Item>
        <Item ItemId=";(...) hSignal" ItemType="0" PsrId="308" Leaf="true">
          <Str Cat="Text">
            <Val><![CDATA[    >>> {0}   … exited with signal: {1}]]></Val>
            <Tgt Cat="Text" Stat="Loc" Orig="New">
              <Val><![CDATA[    >>> {0}   …已結束。訊號: {1}]]></Val>
            </Tgt>
          </Str>
          <Disp Icon="Str" />
        </Item>
      </Item>
      <Item ItemId=";extensions/sql-database-projects/dist/common/constants.BuildHistory" ItemType="0" PsrId="308" Leaf="true">
        <Str Cat="Text">
          <Val><![CDATA[Build History]]></Val>
          <Tgt Cat="Text" Stat="Loc" Orig="New">
            <Val><![CDATA[組建歷程記錄]]></Val>
          </Tgt>
        </Str>
        <Disp Icon="Str" />
      </Item>
      <Item ItemId=";extensions/sql-database-projects/dist/common/constants.Date" ItemType="0" PsrId="308" Leaf="true">
        <Str Cat="Text">
          <Val><![CDATA[Date]]></Val>
          <Tgt Cat="Text" Stat="Loc" Orig="New">
            <Val><![CDATA[日期]]></Val>
          </Tgt>
        </Str>
        <Disp Icon="Str" />
      </Item>
      <Item ItemId=";extensions/sql-database-projects/dist/common/constants.Failed" ItemType="0" PsrId="308" Leaf="true">
        <Str Cat="Text">
          <Val><![CDATA[Failed]]></Val>
          <Tgt Cat="Text" Stat="Loc" Orig="New">
            <Val><![CDATA[失敗]]></Val>
          </Tgt>
        </Str>
        <Disp Icon="Str" />
      </Item>
      <Item ItemId=";extensions/sql-database-projects/dist/common/constants.InProgress" ItemType="0" PsrId="308" Leaf="true">
        <Str Cat="Text">
          <Val><![CDATA[In progress]]></Val>
          <Tgt Cat="Text" Stat="Loc" Orig="New">
            <Val><![CDATA[進行中]]></Val>
          </Tgt>
        </Str>
        <Disp Icon="Str" />
      </Item>
      <Item ItemId=";extensions/sql-database-projects/dist/common/constants.PublishHistory" ItemType="0" PsrId="308" Leaf="true">
        <Str Cat="Text">
          <Val><![CDATA[Publish History]]></Val>
          <Tgt Cat="Text" Stat="Loc" Orig="New">
            <Val><![CDATA[發佈歷程記錄]]></Val>
          </Tgt>
        </Str>
        <Disp Icon="Str" />
      </Item>
      <Item ItemId=";extensions/sql-database-projects/dist/common/constants.SettingAlreadyExists" ItemType="0" PsrId="308" Leaf="true">
        <Str Cat="Text">
          <Val><![CDATA[Local app setting '{0}' already exists. Overwrite?]]></Val>
          <Tgt Cat="Text" Stat="Loc" Orig="New">
            <Val><![CDATA[本機應用程式設定 '{0}' 已經存在。要覆寫嗎?]]></Val>
          </Tgt>
        </Str>
        <Disp Icon="Str" />
      </Item>
      <Item ItemId=";extensions/sql-database-projects/dist/common/constants.Status" ItemType="0" PsrId="308" Leaf="true">
        <Str Cat="Text">
          <Val><![CDATA[Status]]></Val>
          <Tgt Cat="Text" Stat="Loc" Orig="New">
            <Val><![CDATA[狀態]]></Val>
          </Tgt>
        </Str>
        <Disp Icon="Str" />
      </Item>
      <Item ItemId=";extensions/sql-database-projects/dist/common/constants.Success" ItemType="0" PsrId="308" Leaf="true">
        <Str Cat="Text">
          <Val><![CDATA[Success]]></Val>
          <Tgt Cat="Text" Stat="Loc" Orig="New">
            <Val><![CDATA[成功]]></Val>
          </Tgt>
        </Str>
        <Disp Icon="Str" />
      </Item>
      <Item ItemId=";extensions/sql-database-projects/dist/common/constants.TargetDatabase" ItemType="0" PsrId="308" Leaf="true">
        <Str Cat="Text">
          <Val><![CDATA[Target Database]]></Val>
          <Tgt Cat="Text" Stat="Loc" Orig="New">
            <Val><![CDATA[目標資料庫]]></Val>
          </Tgt>
        </Str>
        <Disp Icon="Str" />
      </Item>
      <Item ItemId=";extensions/sql-database-projects/dist/common/constants.TargetPlatform" ItemType="0" PsrId="308" Leaf="true">
        <Str Cat="Text">
          <Val><![CDATA[Target Platform]]></Val>
          <Tgt Cat="Text" Stat="Loc" Orig="New">
            <Val><![CDATA[目標平台]]></Val>
          </Tgt>
        </Str>
        <Disp Icon="Str" />
      </Item>
      <Item ItemId=";extensions/sql-database-projects/dist/common/constants.TargetServer" ItemType="0" PsrId="308" Leaf="true">
        <Str Cat="Text">
          <Val><![CDATA[Target Server]]></Val>
          <Tgt Cat="Text" Stat="Loc" Orig="New">
            <Val><![CDATA[目標伺服器]]></Val>
          </Tgt>
        </Str>
        <Disp Icon="Str" />
      </Item>
      <Item ItemId=";extensions/sql-database-projects/dist/common/constants.Time" ItemType="0" PsrId="308" Leaf="true">
        <Str Cat="Text">
          <Val><![CDATA[Time]]></Val>
          <Tgt Cat="Text" Stat="Loc" Orig="New">
            <Val><![CDATA[時間]]></Val>
          </Tgt>
        </Str>
        <Disp Icon="Str" />
      </Item>
      <Item ItemId=";extensions/sql-database-projects/dist/common/constants.addDatabaseReferenceOkButtonText" ItemType="0" PsrId="308" Leaf="true">
        <Str Cat="Text">
          <Val><![CDATA[Add reference]]></Val>
          <Tgt Cat="Text" Stat="Loc" Orig="New">
            <Val><![CDATA[新增參考]]></Val>
          </Tgt>
        </Str>
        <Disp Icon="Str" />
      </Item>
      <Item ItemId=";extensions/sql-database-projects/dist/common/constants.addDatabaseReferencedialogName" ItemType="0" PsrId="308" Leaf="true">
        <Str Cat="Text">
          <Val><![CDATA[Add database reference]]></Val>
          <Tgt Cat="Text" Stat="Loc" Orig="New">
            <Val><![CDATA[新增資料庫參考]]></Val>
          </Tgt>
        </Str>
        <Disp Icon="Str" />
      </Item>
      <Item ItemId=";extensions/sql-database-projects/dist/common/constants.addItemAction" ItemType="0" PsrId="308" Leaf="true">
        <Str Cat="Text">
          <Val><![CDATA[Add Item]]></Val>
          <Tgt Cat="Text" Stat="Loc" Orig="New">
            <Val><![CDATA[新增項目]]></Val>
          </Tgt>
        </Str>
        <Disp Icon="Str" />
      </Item>
      <Item ItemId=";extensions/sql-database-projects/dist/common/constants.addPackage" ItemType="0" PsrId="308" Leaf="true">
        <Str Cat="Text">
          <Val><![CDATA[Add Package]]></Val>
          <Tgt Cat="Text" Stat="Loc" Orig="New">
            <Val><![CDATA[新增套件]]></Val>
          </Tgt>
        </Str>
        <Disp Icon="Str" />
      </Item>
      <Item ItemId=";extensions/sql-database-projects/dist/common/constants.addPackageReferenceMessage" ItemType="0" PsrId="308" Leaf="true">
        <Str Cat="Text">
          <Val><![CDATA[To use SQL bindings, ensure your Azure Functions project has a reference to {0}]]></Val>
          <Tgt Cat="Text" Stat="Loc" Orig="New">
            <Val><![CDATA[若要使用 SQL 繫結，請確定您的 Azure Functions 專案具有 {0} 參考]]></Val>
          </Tgt>
        </Str>
        <Disp Icon="Str" />
      </Item>
      <Item ItemId=";extensions/sql-database-projects/dist/common/constants.addSqlBindingPackageError" ItemType="0" PsrId="308" Leaf="true">
        <Str Cat="Text">
          <Val><![CDATA[Error adding Sql Binding extension package to project]]></Val>
          <Tgt Cat="Text" Stat="Loc" Orig="New">
            <Val><![CDATA[將 SQL 繫結延伸模組套件新增至專案時發生錯誤]]></Val>
          </Tgt>
        </Str>
        <Disp Icon="Str" />
      </Item>
      <Item ItemId=";extensions/sql-database-projects/dist/common/constants.appSettingPrompt" ItemType="0" PsrId="308" Leaf="true">
        <Str Cat="Text">
          <Val><![CDATA[Would you like to update Azure Function local.settings.json with the new connection string?]]></Val>
          <Tgt Cat="Text" Stat="Loc" Orig="New">
            <Val><![CDATA[是否要以新的連接字串更新 Azure Function local.settings.json?]]></Val>
          </Tgt>
        </Str>
        <Disp Icon="Str" />
      </Item>
      <Item ItemId=";extensions/sql-database-projects/dist/common/constants.at" ItemType="0" PsrId="308" Leaf="true">
        <Str Cat="Text">
          <Val><![CDATA[at]]></Val>
          <Tgt Cat="Text" Stat="Loc" Orig="New">
            <Val><![CDATA[於]]></Val>
          </Tgt>
        </Str>
        <Disp Icon="Str" />
      </Item>
      <Item ItemId=";extensions/sql-database-projects/dist/common/constants.autorestProjectName" ItemType="0" PsrId="308" Leaf="true">
        <Str Cat="Text">
          <Val><![CDATA[New SQL project name]]></Val>
          <Tgt Cat="Text" Stat="Loc" Orig="New">
            <Val><![CDATA[新增 SQL 專案名稱]]></Val>
          </Tgt>
        </Str>
        <Disp Icon="Str" />
      </Item>
      <Item ItemId=";extensions/sql-database-projects/dist/common/constants.baseDockerImage" ItemType="0" PsrId="308" Leaf="true">
        <Str Cat="Text">
          <Val><![CDATA[Base SQL Server Docker image]]></Val>
          <Tgt Cat="Text" Stat="Loc" Orig="New">
            <Val><![CDATA[基底 SQL Server Docker 映像]]></Val>
          </Tgt>
        </Str>
        <Disp Icon="Str" />
      </Item>
      <Item ItemId=";extensions/sql-database-projects/dist/common/constants.browseButtonText" ItemType="0" PsrId="308" Leaf="true">
        <Str Cat="Text">
          <Val><![CDATA[Browse folder]]></Val>
          <Tgt Cat="Text" Stat="Loc" Orig="New">
            <Val><![CDATA[瀏覽資料夾]]></Val>
          </Tgt>
        </Str>
        <Disp Icon="Str" />
      </Item>
      <Item ItemId=";extensions/sql-database-projects/dist/common/constants.browseEllipsis" ItemType="0" PsrId="308" Leaf="true">
        <Str Cat="Text">
          <Val><![CDATA[Browse...]]></Val>
          <Tgt Cat="Text" Stat="Loc" Orig="New">
            <Val><![CDATA[瀏覽...]]></Val>
          </Tgt>
        </Str>
        <Disp Icon="Str" />
      </Item>
      <Item ItemId=";extensions/sql-database-projects/dist/common/constants.browseForProfile" ItemType="0" PsrId="308" Leaf="true">
        <Str Cat="Text">
          <Val><![CDATA[Browse for profile]]></Val>
          <Tgt Cat="Text" Stat="Loc" Orig="New">
            <Val><![CDATA[瀏覽設定檔]]></Val>
          </Tgt>
        </Str>
        <Disp Icon="Str" />
      </Item>
      <Item ItemId=";extensions/sql-database-projects/dist/common/constants.buildAction" ItemType="0" PsrId="308" Leaf="true">
        <Str Cat="Text">
          <Val><![CDATA[Build]]></Val>
          <Tgt Cat="Text" Stat="Loc" Orig="New">
            <Val><![CDATA[組建]]></Val>
          </Tgt>
        </Str>
        <Disp Icon="Str" />
      </Item>
      <Item ItemId=";extensions/sql-database-projects/dist/common/constants.buildElements" ItemType="0" PsrId="308" Leaf="true">
        <Str Cat="Text">
          <Val><![CDATA[Build Elements]]></Val>
          <Tgt Cat="Text" Stat="Loc" Orig="New">
            <Val><![CDATA[組建元素]]></Val>
          </Tgt>
        </Str>
        <Disp Icon="Str" />
      </Item>
      <Item ItemId=";extensions/sql-database-projects/dist/common/constants.buildFailedCannotStartSchemaCompare" ItemType="0" PsrId="308" Leaf="true">
        <Str Cat="Text">
          <Val><![CDATA[Schema compare could not start because build failed]]></Val>
          <Tgt Cat="Text" Stat="Loc" Orig="New">
            <Val><![CDATA[因為組建失敗，所以無法啟動結構描述比較]]></Val>
          </Tgt>
        </Str>
        <Disp Icon="Str" />
      </Item>
      <Item ItemId=";extensions/sql-database-projects/dist/common/constants.cancelButtonText" ItemType="0" PsrId="308" Leaf="true">
        <Str Cat="Text">
          <Val><![CDATA[Cancel]]></Val>
          <Tgt Cat="Text" Stat="Loc" Orig="New">
            <Val><![CDATA[取消]]></Val>
          </Tgt>
        </Str>
        <Disp Icon="Str" />
      </Item>
      <Item ItemId=";extensions/sql-database-projects/dist/common/constants.cannotResolvePath" ItemType="0" PsrId="308" Leaf="true">
        <Str Cat="Text">
          <Val><![CDATA[Cannot resolve path {0}]]></Val>
          <Tgt Cat="Text" Stat="Loc" Orig="New">
            <Val><![CDATA[無法解析路徑 {0}]]></Val>
          </Tgt>
        </Str>
        <Disp Icon="Str" />
      </Item>
      <Item ItemId=";extensions/sql-database-projects/dist/common/constants.cantAddCircularProjectReference" ItemType="0" PsrId="308" Leaf="true">
        <Str Cat="Text">
          <Val><![CDATA[A reference to project '{0}' cannot be added. Adding this project as a reference would cause a circular dependency]]></Val>
          <Tgt Cat="Text" Stat="Loc" Orig="New">
            <Val><![CDATA[無法新增專案 '{0}' 的參考。以參考方式新增此專案將導致循環相依性]]></Val>
          </Tgt>
        </Str>
        <Disp Icon="Str" />
      </Item>
      <Item ItemId=";extensions/sql-database-projects/dist/common/constants.changeTargetPlatformAction" ItemType="0" PsrId="308" Leaf="true">
        <Str Cat="Text">
          <Val><![CDATA[Change Target Platform]]></Val>
          <Tgt Cat="Text" Stat="Loc" Orig="New">
            <Val><![CDATA[變更目標平台]]></Val>
          </Tgt>
        </Str>
        <Disp Icon="Str" />
      </Item>
      <Item ItemId=";extensions/sql-database-projects/dist/common/constants.checkoutOutputMessage" ItemType="0" PsrId="308" Leaf="true">
        <Str Cat="Text">
          <Val><![CDATA[Check output pane for more details]]></Val>
          <Tgt Cat="Text" Stat="Loc" Orig="New">
            <Val><![CDATA[如需詳細資料，請查看輸出窗格]]></Val>
          </Tgt>
          <Prev Cat="Text">
            <Val><![CDATA[Check output pane for more details.]]></Val>
          </Prev>
        </Str>
        <Disp Icon="Str" />
      </Item>
      <Item ItemId=";extensions/sql-database-projects/dist/common/constants.chooseAction" ItemType="0" PsrId="308" Leaf="true">
        <Str Cat="Text">
          <Val><![CDATA[Choose action]]></Val>
          <Tgt Cat="Text" Stat="Loc" Orig="New">
            <Val><![CDATA[選擇動作]]></Val>
          </Tgt>
        </Str>
        <Disp Icon="Str" />
      </Item>
      <Item ItemId=";extensions/sql-database-projects/dist/common/constants.chooseSqlcmdVarsToModify" ItemType="0" PsrId="308" Leaf="true">
        <Str Cat="Text">
          <Val><![CDATA[Choose SQLCMD variables to modify]]></Val>
          <Tgt Cat="Text" Stat="Loc" Orig="New">
            <Val><![CDATA[選擇要修改的 SQLCMD 變數]]></Val>
          </Tgt>
        </Str>
        <Disp Icon="Str" />
      </Item>
      <Item ItemId=";extensions/sql-database-projects/dist/common/constants.cicularProjectReference" ItemType="0" PsrId="308" Leaf="true">
        <Str Cat="Text">
          <Val><![CDATA[Circular reference from project {0} to project {1}]]></Val>
          <Tgt Cat="Text" Stat="Loc" Orig="New">
            <Val><![CDATA[從專案 {0} 到專案 {1} 的循環參考]]></Val>
          </Tgt>
        </Str>
        <Disp Icon="Str" />
      </Item>
      <Item ItemId=";extensions/sql-database-projects/dist/common/constants.cleaningDockerImagesMessage" ItemType="0" PsrId="308" Leaf="true">
        <Str Cat="Text">
          <Val><![CDATA[Cleaning existing deployments...]]></Val>
          <Tgt Cat="Text" Stat="Loc" Orig="New">
            <Val><![CDATA[正在清除現有的部署...]]></Val>
          </Tgt>
        </Str>
        <Disp Icon="Str" />
      </Item>
      <Item ItemId=";extensions/sql-database-projects/dist/common/constants.confirmPassword" ItemType="0" PsrId="308" Leaf="true">
        <Str Cat="Text">
          <Val><![CDATA[Confirm SQL server admin password]]></Val>
          <Tgt Cat="Text" Stat="Loc" Orig="New">
            <Val><![CDATA[確認 SQL Server 管理員密碼]]></Val>
          </Tgt>
        </Str>
        <Disp Icon="Str" />
      </Item>
      <Item ItemId=";extensions/sql-database-projects/dist/common/constants.confirmServerPassword" ItemType="0" PsrId="308" Leaf="true">
        <Str Cat="Text">
          <Val><![CDATA[Confirm SQL Server admin password]]></Val>
          <Tgt Cat="Text" Stat="Loc" Orig="New">
            <Val><![CDATA[確認 SQL Server 管理員密碼]]></Val>
          </Tgt>
        </Str>
        <Disp Icon="Str" />
      </Item>
      <Item ItemId=";extensions/sql-database-projects/dist/common/constants.connectingToSqlServerOnDockerMessage" ItemType="0" PsrId="308" Leaf="true">
        <Str Cat="Text">
          <Val><![CDATA[Connecting to SQL Server on Docker]]></Val>
          <Tgt Cat="Text" Stat="Loc" Orig="New">
            <Val><![CDATA[在 Docker 上連接至 SQL Server]]></Val>
          </Tgt>
        </Str>
        <Disp Icon="Str" />
      </Item>
      <Item ItemId=";extensions/sql-database-projects/dist/common/constants.connectionFailedError" ItemType="0" PsrId="308" Leaf="true">
        <Str Cat="Text">
          <Val><![CDATA[Connection failed error: '{0}']]></Val>
          <Tgt Cat="Text" Stat="Loc" Orig="New">
            <Val><![CDATA[連線失敗。錯誤: '{0}']]></Val>
          </Tgt>
        </Str>
        <Disp Icon="Str" />
      </Item>
      <Item ItemId=";extensions/sql-database-projects/dist/common/constants.connectionRadioButtonLabel" ItemType="0" PsrId="308" Leaf="true">
        <Str Cat="Text">
          <Val><![CDATA[Connections]]></Val>
          <Tgt Cat="Text" Stat="Loc" Orig="New">
            <Val><![CDATA[連線]]></Val>
          </Tgt>
        </Str>
        <Disp Icon="Str" />
      </Item>
      <Item ItemId=";extensions/sql-database-projects/dist/common/constants.connectionStringSetting" ItemType="0" PsrId="308" Leaf="true">
        <Str Cat="Text">
          <Val><![CDATA[Connection string setting name]]></Val>
          <Tgt Cat="Text" Stat="Loc" Orig="New">
            <Val><![CDATA[連接字串設定名稱]]></Val>
          </Tgt>
        </Str>
        <Disp Icon="Str" />
      </Item>
      <Item ItemId=";extensions/sql-database-projects/dist/common/constants.connectionStringSettingPlaceholder" ItemType="0" PsrId="308" Leaf="true">
        <Str Cat="Text">
          <Val><![CDATA[Connection string setting specified in "local.settings.json"]]></Val>
          <Tgt Cat="Text" Stat="Loc" Orig="New">
            <Val><![CDATA[在 "local.settings.json" 中指定的連接字串設定]]></Val>
          </Tgt>
        </Str>
        <Disp Icon="Str" />
      </Item>
      <Item ItemId=";extensions/sql-database-projects/dist/common/constants.containerAlreadyExistForProject" ItemType="0" PsrId="308" Leaf="true">
        <Str Cat="Text">
          <Val><![CDATA[Other servers on container already exist for the project. Do you want to delete them?]]></Val>
          <Tgt Cat="Text" Stat="Loc" Orig="New">
            <Val><![CDATA[容器上的其他伺服器已存在於專案中。要刪除它們嗎?]]></Val>
          </Tgt>
          <Prev Cat="Text">
            <Val><![CDATA[Other servers on container already exist for the project. Do you want to delete them?']]></Val>
          </Prev>
        </Str>
        <Disp Icon="Str" />
      </Item>
      <Item ItemId=";extensions/sql-database-projects/dist/common/constants.createNew" ItemType="0" PsrId="308" Leaf="true">
        <Str Cat="Text">
          <Val><![CDATA[Create New]]></Val>
          <Tgt Cat="Text" Stat="Loc" Orig="New">
            <Val><![CDATA[新建立]]></Val>
          </Tgt>
          <Prev Cat="Text">
            <Val><![CDATA[<Create New>]]></Val>
          </Prev>
        </Str>
        <Disp Icon="Str" />
      </Item>
      <Item ItemId=";extensions/sql-database-projects/dist/common/constants.createNewLocalAppSetting" ItemType="0" PsrId="308" Leaf="true">
        <Str Cat="Text">
          <Val><![CDATA[Create new local app setting]]></Val>
          <Tgt Cat="Text" Stat="Loc" Orig="New">
            <Val><![CDATA[建立新的本機應用程式設定]]></Val>
          </Tgt>
        </Str>
        <Disp Icon="Str" />
      </Item>
      <Item ItemId=";extensions/sql-database-projects/dist/common/constants.createProjectDialogOkButtonText" ItemType="0" PsrId="308" Leaf="true">
        <Str Cat="Text">
          <Val><![CDATA[Create]]></Val>
          <Tgt Cat="Text" Stat="Loc" Orig="New">
            <Val><![CDATA[建立]]></Val>
          </Tgt>
        </Str>
        <Disp Icon="Str" />
      </Item>
      <Item ItemId=";extensions/sql-database-projects/dist/common/constants.createProjectFromDatabaseDialogName" ItemType="0" PsrId="308" Leaf="true">
        <Str Cat="Text">
          <Val><![CDATA[Create project from database]]></Val>
          <Tgt Cat="Text" Stat="Loc" Orig="New">
            <Val><![CDATA[從資料庫建立專案]]></Val>
          </Tgt>
        </Str>
        <Disp Icon="Str" />
      </Item>
      <Item ItemId=";extensions/sql-database-projects/dist/common/constants.createProjectSettings" ItemType="0" PsrId="308" Leaf="true">
        <Str Cat="Text">
          <Val><![CDATA[Settings]]></Val>
          <Tgt Cat="Text" Stat="Loc" Orig="New">
            <Val><![CDATA[設定]]></Val>
          </Tgt>
        </Str>
        <Disp Icon="Str" />
      </Item>
      <Item ItemId=";extensions/sql-database-projects/dist/common/constants.creatingDeploymentSettingsMessage" ItemType="0" PsrId="308" Leaf="true">
        <Str Cat="Text">
          <Val><![CDATA[Creating deployment settings ...]]></Val>
          <Tgt Cat="Text" Stat="Loc" Orig="New">
            <Val><![CDATA[正在建立部署設定...]]></Val>
          </Tgt>
        </Str>
        <Disp Icon="Str" />
      </Item>
      <Item ItemId=";extensions/sql-database-projects/dist/common/constants.currentTargetPlatform" ItemType="0" PsrId="308" Leaf="true">
        <Str Cat="Text">
          <Val><![CDATA[Target platform of the project {0} is now {1}]]></Val>
          <Tgt Cat="Text" Stat="Loc" Orig="New">
            <Val><![CDATA[專案 {0} 的目標平台現在已{1}]]></Val>
          </Tgt>
        </Str>
        <Disp Icon="Str" />
      </Item>
      <Item ItemId=";extensions/sql-database-projects/dist/common/constants.dacpacFileLocationRequired" ItemType="0" PsrId="308" Leaf="true">
        <Str Cat="Text">
          <Val><![CDATA[Dacpac file location is required for adding a reference to a database]]></Val>
          <Tgt Cat="Text" Stat="Loc" Orig="New">
            <Val><![CDATA[需要 Dacpac 檔案位置才能將參考新增到資料庫]]></Val>
          </Tgt>
        </Str>
        <Disp Icon="Str" />
      </Item>
      <Item ItemId=";extensions/sql-database-projects/dist/common/constants.dacpacFiles" ItemType="0" PsrId="308" Leaf="true">
        <Str Cat="Text">
          <Val><![CDATA[dacpac Files]]></Val>
          <Tgt Cat="Text" Stat="Loc" Orig="New">
            <Val><![CDATA[dacpac 檔案]]></Val>
          </Tgt>
        </Str>
        <Disp Icon="Str" />
      </Item>
      <Item ItemId=";extensions/sql-database-projects/dist/common/constants.dacpacNotOnSameDrive" ItemType="0" PsrId="308" Leaf="true">
        <Str Cat="Text">
          <Val><![CDATA[Dacpac references need to be located on the same drive as the project file. The project file is located at {0}]]></Val>
          <Tgt Cat="Text" Stat="Loc" Orig="New">
            <Val><![CDATA[Dacpac 參考必須位於與專案檔相同的磁碟機上。專案檔位於 {0}]]></Val>
          </Tgt>
        </Str>
        <Disp Icon="Str" />
      </Item>
      <Item ItemId=";extensions/sql-database-projects/dist/common/constants.dacpacReferenceElement" ItemType="0" PsrId="308" Leaf="true">
        <Str Cat="Text">
          <Val><![CDATA[Dacpac reference]]></Val>
          <Tgt Cat="Text" Stat="Loc" Orig="New">
            <Val><![CDATA[Dacpac 参考]]></Val>
          </Tgt>
        </Str>
        <Disp Icon="Str" />
      </Item>
      <Item ItemId=";extensions/sql-database-projects/dist/common/constants.dacpacText" ItemType="0" PsrId="308" Leaf="true">
        <Str Cat="Text">
          <Val><![CDATA[Data-tier application (.dacpac)]]></Val>
          <Tgt Cat="Text" Stat="Loc" Orig="New">
            <Val><![CDATA[資料層應用程式 (.dacpac)]]></Val>
          </Tgt>
        </Str>
        <Disp Icon="Str" />
      </Item>
      <Item ItemId=";extensions/sql-database-projects/dist/common/constants.dataSource" ItemType="0" PsrId="308" Leaf="true">
        <Str Cat="Text">
          <Val><![CDATA[Data Source]]></Val>
          <Tgt Cat="Text" Stat="Loc" Orig="New">
            <Val><![CDATA[資料來源]]></Val>
          </Tgt>
        </Str>
        <Disp Icon="Str" />
      </Item>
      <Item ItemId=";extensions/sql-database-projects/dist/common/constants.dataSourceDropdownTitle" ItemType="0" PsrId="308" Leaf="true">
        <Str Cat="Text">
          <Val><![CDATA[Data source]]></Val>
          <Tgt Cat="Text" Stat="Loc" Orig="New">
            <Val><![CDATA[資料來源]]></Val>
          </Tgt>
        </Str>
        <Disp Icon="Str" />
      </Item>
      <Item ItemId=";extensions/sql-database-projects/dist/common/constants.dataSourceRadioButtonLabel" ItemType="0" PsrId="308" Leaf="true">
        <Str Cat="Text">
          <Val><![CDATA[Data sources]]></Val>
          <Tgt Cat="Text" Stat="Loc" Orig="New">
            <Val><![CDATA[資料來源]]></Val>
          </Tgt>
        </Str>
        <Disp Icon="Str" />
      </Item>
      <Item ItemId=";extensions/sql-database-projects/dist/common/constants.dataSourcesNodeName" ItemType="0" PsrId="308" Leaf="true">
        <Str Cat="Text">
          <Val><![CDATA[Data Sources]]></Val>
          <Tgt Cat="Text" Stat="Loc" Orig="New">
            <Val><![CDATA[資料來源]]></Val>
          </Tgt>
        </Str>
        <Disp Icon="Str" />
      </Item>
      <Item ItemId=";extensions/sql-database-projects/dist/common/constants.databaseLocation" ItemType="0" PsrId="308" Leaf="true">
        <Str Cat="Text">
          <Val><![CDATA[Database location is required for adding a reference to a database]]></Val>
          <Tgt Cat="Text" Stat="Loc" Orig="New">
            <Val><![CDATA[需要資料庫位置才能將參考新增到資料庫]]></Val>
          </Tgt>
        </Str>
        <Disp Icon="Str" />
      </Item>
      <Item ItemId=";extensions/sql-database-projects/dist/common/constants.databaseName" ItemType="0" PsrId="308" Leaf="true">
        <Str Cat="Text">
          <Val><![CDATA[Database name]]></Val>
          <Tgt Cat="Text" Stat="Loc" Orig="New">
            <Val><![CDATA[資料庫名稱]]></Val>
          </Tgt>
        </Str>
        <Disp Icon="Str" />
      </Item>
      <Item ItemId=";extensions/sql-database-projects/dist/common/constants.databaseNameLabel" ItemType="0" PsrId="308" Leaf="true">
        <Str Cat="Text">
          <Val><![CDATA[Database]]></Val>
          <Tgt Cat="Text" Stat="Loc" Orig="New">
            <Val><![CDATA[資料庫]]></Val>
          </Tgt>
        </Str>
        <Disp Icon="Str" />
      </Item>
      <Item ItemId=";extensions/sql-database-projects/dist/common/constants.databaseNameRequired" ItemType="0" PsrId="308" Leaf="true">
        <Str Cat="Text">
          <Val><![CDATA[Database name is required for adding a reference to a different database]]></Val>
          <Tgt Cat="Text" Stat="Loc" Orig="New">
            <Val><![CDATA[必須有資料庫參考類型才能新增資料庫的參考]]></Val>
          </Tgt>
        </Str>
        <Disp Icon="Str" />
      </Item>
      <Item ItemId=";extensions/sql-database-projects/dist/common/constants.databaseNameRequiredVariableOptional" ItemType="0" PsrId="308" Leaf="true">
        <Str Cat="Text">
          <Val><![CDATA[A database name is required. The database variable is optional.]]></Val>
          <Tgt Cat="Text" Stat="Loc" Orig="New">
            <Val><![CDATA[需要資料庫名稱。資料庫變數為選擇性項目。]]></Val>
          </Tgt>
        </Str>
        <Disp Icon="Str" />
      </Item>
      <Item ItemId=";extensions/sql-database-projects/dist/common/constants.databaseNameServerNameVariableRequired" ItemType="0" PsrId="308" Leaf="true">
        <Str Cat="Text">
          <Val><![CDATA[A database name, server name, and server variable are required. The database variable is optional]]></Val>
          <Tgt Cat="Text" Stat="Loc" Orig="New">
            <Val><![CDATA[需要資料庫名稱、伺服器名稱和伺服器變數。資料庫變數為選擇性項目。]]></Val>
          </Tgt>
        </Str>
        <Disp Icon="Str" />
      </Item>
      <Item ItemId=";extensions/sql-database-projects/dist/common/constants.databaseProject" ItemType="0" PsrId="308" Leaf="true">
        <Str Cat="Text">
          <Val><![CDATA[Database project]]></Val>
          <Tgt Cat="Text" Stat="Loc" Orig="New">
            <Val><![CDATA[資料庫專案]]></Val>
          </Tgt>
        </Str>
        <Disp Icon="Str" />
      </Item>
      <Item ItemId=";extensions/sql-database-projects/dist/common/constants.databaseReferenceAlreadyExists" ItemType="0" PsrId="308" Leaf="true">
        <Str Cat="Text">
          <Val><![CDATA[A reference to this database already exists in this project]]></Val>
          <Tgt Cat="Text" Stat="Loc" Orig="New">
            <Val><![CDATA[此專案中已經有這個資料庫的參考。]]></Val>
          </Tgt>
        </Str>
        <Disp Icon="Str" />
      </Item>
      <Item ItemId=";extensions/sql-database-projects/dist/common/constants.databaseReferenceTypeRequired" ItemType="0" PsrId="308" Leaf="true">
        <Str Cat="Text">
          <Val><![CDATA[Database reference type is required for adding a reference to a database]]></Val>
          <Tgt Cat="Text" Stat="Loc" Orig="New">
            <Val><![CDATA[必須有資料庫參考類型才能新增資料庫的參考]]></Val>
          </Tgt>
        </Str>
        <Disp Icon="Str" />
      </Item>
      <Item ItemId=";extensions/sql-database-projects/dist/common/constants.databaseReferencesNodeName" ItemType="0" PsrId="308" Leaf="true">
        <Str Cat="Text">
          <Val><![CDATA[Database References]]></Val>
          <Tgt Cat="Text" Stat="Loc" Orig="New">
            <Val><![CDATA[資料庫參考]]></Val>
          </Tgt>
        </Str>
        <Disp Icon="Str" />
      </Item>
      <Item ItemId=";extensions/sql-database-projects/dist/common/constants.databaseSelectionRequired" ItemType="0" PsrId="308" Leaf="true">
        <Str Cat="Text">
          <Val><![CDATA[Database selection is required to create a project from a database]]></Val>
          <Tgt Cat="Text" Stat="Loc" Orig="New">
            <Val><![CDATA[必須選取資料庫，才能從資料庫建立專案]]></Val>
          </Tgt>
        </Str>
        <Disp Icon="Str" />
      </Item>
      <Item ItemId=";extensions/sql-database-projects/dist/common/constants.databaseVariable" ItemType="0" PsrId="308" Leaf="true">
        <Str Cat="Text">
          <Val><![CDATA[Database variable]]></Val>
          <Tgt Cat="Text" Stat="Loc" Orig="New">
            <Val><![CDATA[資料庫變數]]></Val>
          </Tgt>
        </Str>
        <Disp Icon="Str" />
      </Item>
      <Item ItemId=";extensions/sql-database-projects/dist/common/constants.dataworkspace.projectDirectoryAlreadyExistError" ItemType="0" PsrId="308" Leaf="true">
        <Str Cat="Text">
          <Val><![CDATA[There is already a directory named '{0}' in the selected location: '{1}'.]]></Val>
          <Tgt Cat="Text" Stat="Loc" Orig="New">
            <Val><![CDATA[選取的位置中已有名為 '{0}' 的目錄: '{1}'。]]></Val>
          </Tgt>
        </Str>
        <Disp Icon="Str" />
      </Item>
      <Item ItemId=";extensions/sql-database-projects/dist/common/constants.dataworkspace.projectParentDirectoryNotExistError" ItemType="0" PsrId="308" Leaf="true">
        <Str Cat="Text">
          <Val><![CDATA[The selected project location '{0}' does not exist or is not a directory.]]></Val>
          <Tgt Cat="Text" Stat="Loc" Orig="New">
            <Val><![CDATA[選取的專案位置 '{0}' 不存在或不是目錄。]]></Val>
          </Tgt>
        </Str>
        <Disp Icon="Str" />
      </Item>
      <Item ItemId=";extensions/sql-database-projects/dist/common/constants.default" ItemType="0" PsrId="308" Leaf="true">
        <Str Cat="Text">
          <Val><![CDATA[default]]></Val>
          <Tgt Cat="Text" Stat="Loc" Orig="New">
            <Val><![CDATA[預設]]></Val>
          </Tgt>
        </Str>
        <Disp Icon="Str" />
      </Item>
      <Item ItemId=";extensions/sql-database-projects/dist/common/constants.defaultProjectNameStarter" ItemType="0" PsrId="308" Leaf="true">
        <Str Cat="Text">
          <Val><![CDATA[DatabaseProject]]></Val>
          <Tgt Cat="Text" Stat="Loc" Orig="New">
            <Val><![CDATA[DatabaseProject]]></Val>
          </Tgt>
        </Str>
        <Disp Icon="Str" />
      </Item>
      <Item ItemId=";extensions/sql-database-projects/dist/common/constants.deleteAction" ItemType="0" PsrId="308" Leaf="true">
        <Str Cat="Text">
          <Val><![CDATA[Delete]]></Val>
          <Tgt Cat="Text" Stat="Loc" Orig="New">
            <Val><![CDATA[刪除]]></Val>
          </Tgt>
        </Str>
        <Disp Icon="Str" />
      </Item>
      <Item ItemId=";extensions/sql-database-projects/dist/common/constants.deleteConfirmation" ItemType="0" PsrId="308" Leaf="true">
        <Str Cat="Text">
          <Val><![CDATA[Are you sure you want to delete {0}?]]></Val>
          <Tgt Cat="Text" Stat="Loc" Orig="New">
            <Val><![CDATA[確定要刪除 {0} 嗎?]]></Val>
          </Tgt>
        </Str>
        <Disp Icon="Str" />
      </Item>
      <Item ItemId=";extensions/sql-database-projects/dist/common/constants.deleteConfirmationContents" ItemType="0" PsrId="308" Leaf="true">
        <Str Cat="Text">
          <Val><![CDATA[Are you sure you want to delete {0} and all of its contents?]]></Val>
          <Tgt Cat="Text" Stat="Loc" Orig="New">
            <Val><![CDATA[您確定要刪除 {0} 及其所有內容嗎?]]></Val>
          </Tgt>
        </Str>
        <Disp Icon="Str" />
      </Item>
      <Item ItemId=";extensions/sql-database-projects/dist/common/constants.deleteReferenceConfirmation" ItemType="0" PsrId="308" Leaf="true">
        <Str Cat="Text">
          <Val><![CDATA[Are you sure you want to delete the reference to {0}?]]></Val>
          <Tgt Cat="Text" Stat="Loc" Orig="New">
            <Val><![CDATA[確定要刪除 {0} 的參考嗎?]]></Val>
          </Tgt>
        </Str>
        <Disp Icon="Str" />
      </Item>
      <Item ItemId=";extensions/sql-database-projects/dist/common/constants.deployAppSettingUpdateFailed" ItemType="0" PsrId="308" Leaf="true">
        <Str Cat="Text">
          <Val><![CDATA[Failed to update app setting '{0}']]></Val>
          <Tgt Cat="Text" Stat="Loc" Orig="New">
            <Val><![CDATA[無法更新應用程式設定 '{0}']]></Val>
          </Tgt>
        </Str>
        <Disp Icon="Str" />
      </Item>
      <Item ItemId=";extensions/sql-database-projects/dist/common/constants.deployAppSettingUpdating" ItemType="0" PsrId="308" Leaf="true">
        <Str Cat="Text">
          <Val><![CDATA[Updating app setting: '{0}']]></Val>
          <Tgt Cat="Text" Stat="Loc" Orig="New">
            <Val><![CDATA[正在更新應用程式設定: '{0}']]></Val>
          </Tgt>
        </Str>
        <Disp Icon="Str" />
      </Item>
      <Item ItemId=";extensions/sql-database-projects/dist/common/constants.deployDbTaskName" ItemType="0" PsrId="308" Leaf="true">
        <Str Cat="Text">
          <Val><![CDATA[Deploying SQL Db Project Locally]]></Val>
          <Tgt Cat="Text" Stat="Loc" Orig="New">
            <Val><![CDATA[在本機部署 SQL 資料庫專案]]></Val>
          </Tgt>
        </Str>
        <Disp Icon="Str" />
      </Item>
      <Item ItemId=";extensions/sql-database-projects/dist/common/constants.deployProjectFailedMessage" ItemType="0" PsrId="308" Leaf="true">
        <Str Cat="Text">
          <Val><![CDATA[Failed to open a connection to the deployed database']]></Val>
          <Tgt Cat="Text" Stat="Loc" Orig="New">
            <Val><![CDATA[無法開啟與已部署資料庫的連線]]></Val>
          </Tgt>
        </Str>
        <Disp Icon="Str" />
      </Item>
      <Item ItemId=";extensions/sql-database-projects/dist/common/constants.deployScriptExists" ItemType="0" PsrId="308" Leaf="true">
        <Str Cat="Text">
          <Val><![CDATA[A {0} script already exists. The new script will not be included in build.]]></Val>
          <Tgt Cat="Text" Stat="Loc" Orig="New">
            <Val><![CDATA[{0} 指令碼已存在。新指令碼不會包含在組建中。]]></Val>
          </Tgt>
        </Str>
        <Disp Icon="Str" />
      </Item>
      <Item ItemId=";extensions/sql-database-projects/dist/common/constants.differentDbDifferentServer" ItemType="0" PsrId="308" Leaf="true">
        <Str Cat="Text">
          <Val><![CDATA[Different database, different server]]></Val>
          <Tgt Cat="Text" Stat="Loc" Orig="New">
            <Val><![CDATA[不同資料庫，不同伺服器]]></Val>
          </Tgt>
        </Str>
        <Disp Icon="Str" />
      </Item>
      <Item ItemId=";extensions/sql-database-projects/dist/common/constants.differentDbSameServer" ItemType="0" PsrId="308" Leaf="true">
        <Str Cat="Text">
          <Val><![CDATA[Different database, same server]]></Val>
          <Tgt Cat="Text" Stat="Loc" Orig="New">
            <Val><![CDATA[不同資料庫，相同伺服器]]></Val>
          </Tgt>
        </Str>
        <Disp Icon="Str" />
      </Item>
      <Item ItemId=";extensions/sql-database-projects/dist/common/constants.dockerContainerCreatedMessage" ItemType="0" PsrId="308" Leaf="true">
        <Str Cat="Text">
          <Val><![CDATA[Docker created id: '{0}']]></Val>
          <Tgt Cat="Text" Stat="Loc" Orig="New">
            <Val><![CDATA[Docker 建立的識別碼: '{0}']]></Val>
          </Tgt>
        </Str>
        <Disp Icon="Str" />
      </Item>
      <Item ItemId=";extensions/sql-database-projects/dist/common/constants.dockerContainerFailedToRunErrorMessage" ItemType="0" PsrId="308" Leaf="true">
        <Str Cat="Text">
          <Val><![CDATA[Failed to run the docker container]]></Val>
          <Tgt Cat="Text" Stat="Loc" Orig="New">
            <Val><![CDATA[無法執行 Docker 容器]]></Val>
          </Tgt>
        </Str>
        <Disp Icon="Str" />
      </Item>
      <Item ItemId=";extensions/sql-database-projects/dist/common/constants.dockerContainerNotRunningErrorMessage" ItemType="0" PsrId="308" Leaf="true">
        <Str Cat="Text">
          <Val><![CDATA[Docker container is not running]]></Val>
          <Tgt Cat="Text" Stat="Loc" Orig="New">
            <Val><![CDATA[Docker 容器未執行]]></Val>
          </Tgt>
        </Str>
        <Disp Icon="Str" />
      </Item>
      <Item ItemId=";extensions/sql-database-projects/dist/common/constants.dockerImageEulaMessage" ItemType="0" PsrId="308" Leaf="true">
        <Str Cat="Text">
          <Val><![CDATA[License Agreement:]]></Val>
          <Tgt Cat="Text" Stat="Loc" Orig="New">
            <Val><![CDATA[授權合約:]]></Val>
          </Tgt>
        </Str>
        <Disp Icon="Str" />
      </Item>
      <Item ItemId=";extensions/sql-database-projects/dist/common/constants.dockerImageMessage" ItemType="0" PsrId="308" Leaf="true">
        <Str Cat="Text">
          <Val><![CDATA[Docker Image:]]></Val>
          <Tgt Cat="Text" Stat="Loc" Orig="New">
            <Val><![CDATA[Docker 映像:]]></Val>
          </Tgt>
        </Str>
        <Disp Icon="Str" />
      </Item>
      <Item ItemId=";extensions/sql-database-projects/dist/common/constants.dockerLogMessage" ItemType="0" PsrId="308" Leaf="true">
        <Str Cat="Text">
          <Val><![CDATA[Docker logs: '{0}']]></Val>
          <Tgt Cat="Text" Stat="Loc" Orig="New">
            <Val><![CDATA[Docker 記錄檔: '{0}']]></Val>
          </Tgt>
        </Str>
        <Disp Icon="Str" />
      </Item>
      <Item ItemId=";extensions/sql-database-projects/dist/common/constants.dockerNotRunningError" ItemType="0" PsrId="308" Leaf="true">
        <Str Cat="Text">
          <Val><![CDATA[Failed to verify docker. Please make sure docker is installed and running. Error: '{0}']]></Val>
          <Tgt Cat="Text" Stat="Loc" Orig="New">
            <Val><![CDATA[無法驗證 docker。請確定 docker 已安裝且正在執行。錯誤: '{0}']]></Val>
          </Tgt>
        </Str>
        <Disp Icon="Str" />
      </Item>
      <Item ItemId=";extensions/sql-database-projects/dist/common/constants.done" ItemType="0" PsrId="308" Leaf="true">
        <Str Cat="Text">
          <Val><![CDATA[Done]]></Val>
          <Tgt Cat="Text" Stat="Loc" Orig="New">
            <Val><![CDATA[完成]]></Val>
          </Tgt>
        </Str>
        <Disp Icon="Str" />
      </Item>
      <Item ItemId=";extensions/sql-database-projects/dist/common/constants.dontUseProfile" ItemType="0" PsrId="308" Leaf="true">
        <Str Cat="Text">
          <Val><![CDATA[Don't use profile]]></Val>
          <Tgt Cat="Text" Stat="Loc" Orig="New">
            <Val><![CDATA[不要使用設定檔]]></Val>
          </Tgt>
        </Str>
        <Disp Icon="Str" />
      </Item>
      <Item ItemId=";extensions/sql-database-projects/dist/common/constants.edgeEulaAgreementTitle" ItemType="0" PsrId="308" Leaf="true">
        <Str Cat="Text">
          <Val><![CDATA[Microsoft Azure SQL Edge License Agreement]]></Val>
          <Tgt Cat="Text" Stat="Loc" Orig="New">
            <Val><![CDATA[Microsoft Azure SQL Edge 授權合約]]></Val>
          </Tgt>
        </Str>
        <Disp Icon="Str" />
      </Item>
      <Item ItemId=";extensions/sql-database-projects/dist/common/constants.edgeProjectTypeDescription" ItemType="0" PsrId="308" Leaf="true">
        <Str Cat="Text">
          <Val><![CDATA[Start with the core pieces to develop and publish schemas for SQL Edge]]></Val>
          <Tgt Cat="Text" Stat="Loc" Orig="New">
            <Val><![CDATA[從核心元件開始開發及發佈 SQL Edge 的結構描述]]></Val>
          </Tgt>
        </Str>
        <Disp Icon="Str" />
      </Item>
      <Item ItemId=";extensions/sql-database-projects/dist/common/constants.edgeProjectTypeDisplayName" ItemType="0" PsrId="308" Leaf="true">
        <Str Cat="Text">
          <Val><![CDATA[SQL Edge]]></Val>
          <Tgt Cat="Text" Stat="Loc" Orig="New">
            <Val><![CDATA[SQL Edge]]></Val>
          </Tgt>
        </Str>
        <Disp Icon="Str" />
      </Item>
      <Item ItemId=";extensions/sql-database-projects/dist/common/constants.emptyProjectTypeDescription" ItemType="0" PsrId="308" Leaf="true">
        <Str Cat="Text">
          <Val><![CDATA[Develop and publish schemas for SQL databases starting from an empty project]]></Val>
          <Tgt Cat="Text" Stat="Loc" Orig="New">
            <Val><![CDATA[為從空白專案開始的 SQL 資料庫開發及發佈結構描述]]></Val>
          </Tgt>
        </Str>
        <Disp Icon="Str" />
      </Item>
      <Item ItemId=";extensions/sql-database-projects/dist/common/constants.emptyProjectTypeDisplayName" ItemType="0" PsrId="308" Leaf="true">
        <Str Cat="Text">
          <Val><![CDATA[SQL Database]]></Val>
          <Tgt Cat="Text" Stat="Loc" Orig="New">
            <Val><![CDATA[SQL Database]]></Val>
          </Tgt>
        </Str>
        <Disp Icon="Str" />
      </Item>
      <Item ItemId=";extensions/sql-database-projects/dist/common/constants.enterConnStringTemplateDescription" ItemType="0" PsrId="308" Leaf="true">
        <Str Cat="Text">
          <Val><![CDATA[Enter a template for SQL connection string]]></Val>
          <Tgt Cat="Text" Stat="Loc" Orig="New">
            <Val><![CDATA[輸入 SQL 連接字串的範本]]></Val>
          </Tgt>
        </Str>
        <Disp Icon="Str" />
      </Item>
      <Item ItemId=";extensions/sql-database-projects/dist/common/constants.enterConnectionString" ItemType="0" PsrId="308" Leaf="true">
        <Str Cat="Text">
          <Val><![CDATA[Enter connection string]]></Val>
          <Tgt Cat="Text" Stat="Loc" Orig="New">
            <Val><![CDATA[輸入連接字串]]></Val>
          </Tgt>
        </Str>
        <Disp Icon="Str" />
      </Item>
      <Item ItemId=";extensions/sql-database-projects/dist/common/constants.enterConnectionStringEnvName" ItemType="0" PsrId="308" Leaf="true">
        <Str Cat="Text">
          <Val><![CDATA[Enter connection string environment variable name]]></Val>
          <Tgt Cat="Text" Stat="Loc" Orig="New">
            <Val><![CDATA[輸入連接字串環境變數名稱]]></Val>
          </Tgt>
        </Str>
        <Disp Icon="Str" />
      </Item>
      <Item ItemId=";extensions/sql-database-projects/dist/common/constants.enterConnectionStringEnvNameDescription" ItemType="0" PsrId="308" Leaf="true">
        <Str Cat="Text">
          <Val><![CDATA[Enter environment variable for SQL connection string]]></Val>
          <Tgt Cat="Text" Stat="Loc" Orig="New">
            <Val><![CDATA[輸入 SQL 連接字串的環境變數]]></Val>
          </Tgt>
        </Str>
        <Disp Icon="Str" />
      </Item>
      <Item ItemId=";extensions/sql-database-projects/dist/common/constants.enterConnectionStringSettingName" ItemType="0" PsrId="308" Leaf="true">
        <Str Cat="Text">
          <Val><![CDATA[Enter connection string setting name]]></Val>
          <Tgt Cat="Text" Stat="Loc" Orig="New">
            <Val><![CDATA[輸入連接字串設定名稱]]></Val>
          </Tgt>
        </Str>
        <Disp Icon="Str" />
      </Item>
      <Item ItemId=";extensions/sql-database-projects/dist/common/constants.enterConnectionStringTemplate" ItemType="0" PsrId="308" Leaf="true">
        <Str Cat="Text">
          <Val><![CDATA[Enter connection string template]]></Val>
          <Tgt Cat="Text" Stat="Loc" Orig="New">
            <Val><![CDATA[輸入連接字串範本]]></Val>
          </Tgt>
        </Str>
        <Disp Icon="Str" />
      </Item>
      <Item ItemId=";extensions/sql-database-projects/dist/common/constants.enterNewDatabaseName" ItemType="0" PsrId="308" Leaf="true">
        <Str Cat="Text">
          <Val><![CDATA[Enter new database name]]></Val>
          <Tgt Cat="Text" Stat="Loc" Orig="New">
            <Val><![CDATA[輸入新的資料庫名稱]]></Val>
          </Tgt>
        </Str>
        <Disp Icon="Str" />
      </Item>
      <Item ItemId=";extensions/sql-database-projects/dist/common/constants.enterNewValueForVar" ItemType="0" PsrId="308" Leaf="true">
        <Str Cat="Text">
          <Val><![CDATA[Enter new value for variable '{0}']]></Val>
          <Tgt Cat="Text" Stat="Loc" Orig="New">
            <Val><![CDATA[輸入變數 '{0}' 的新值]]></Val>
          </Tgt>
        </Str>
        <Disp Icon="Str" />
      </Item>
      <Item ItemId=";extensions/sql-database-projects/dist/common/constants.enterPassword" ItemType="0" PsrId="308" Leaf="true">
        <Str Cat="Text">
          <Val><![CDATA[Enter SQL Server admin password]]></Val>
          <Tgt Cat="Text" Stat="Loc" Orig="New">
            <Val><![CDATA[輸入 SQL Server 管理員密碼]]></Val>
          </Tgt>
          <Prev Cat="Text">
            <Val><![CDATA[Enter password]]></Val>
          </Prev>
        </Str>
        <Disp Icon="Str" />
      </Item>
      <Item ItemId=";extensions/sql-database-projects/dist/common/constants.enterPortNumber" ItemType="0" PsrId="308" Leaf="true">
        <Str Cat="Text">
          <Val><![CDATA[Enter SQL server port number or press enter to use the default value]]></Val>
          <Tgt Cat="Text" Stat="Loc" Orig="New">
            <Val><![CDATA[輸入 SQL Server 連接埠號碼或按 Enter 以使用預設值]]></Val>
          </Tgt>
          <Prev Cat="Text">
            <Val><![CDATA[Enter port number or press enter to use the default value]]></Val>
          </Prev>
        </Str>
        <Disp Icon="Str" />
      </Item>
      <Item ItemId=";extensions/sql-database-projects/dist/common/constants.enterSystemDbName" ItemType="0" PsrId="308" Leaf="true">
        <Str Cat="Text">
          <Val><![CDATA[Enter a database name for this system database]]></Val>
          <Tgt Cat="Text" Stat="Loc" Orig="New">
            <Val><![CDATA[輸入此系統資料庫的資料庫名稱]]></Val>
          </Tgt>
        </Str>
        <Disp Icon="Str" />
      </Item>
      <Item ItemId=";extensions/sql-database-projects/dist/common/constants.errorFindingBuildFilesLocation" ItemType="0" PsrId="308" Leaf="true">
        <Str Cat="Text">
          <Val><![CDATA[Error finding build files location: {0}]]></Val>
          <Tgt Cat="Text" Stat="Loc" Orig="New">
            <Val><![CDATA[尋找組建檔案位置時發生錯誤: {0}]]></Val>
          </Tgt>
        </Str>
        <Disp Icon="Str" />
      </Item>
      <Item ItemId=";extensions/sql-database-projects/dist/common/constants.errorReadingProjectGuid" ItemType="0" PsrId="308" Leaf="true">
        <Str Cat="Text">
          <Val><![CDATA[Error trying to read {0} of project '{1}']]></Val>
          <Tgt Cat="Text" Stat="Loc" Orig="New">
            <Val><![CDATA[嘗試讀取專案 '{1}' 的 {0} 時發生錯誤]]></Val>
          </Tgt>
        </Str>
        <Disp Icon="Str" />
      </Item>
      <Item ItemId=";extensions/sql-database-projects/dist/common/constants.eulaAgreementTemplate" ItemType="0" PsrId="308" InstFlg="true" Leaf="true">
        <Str Cat="Text">
          <Val><![CDATA[I accept the {0}.]]></Val>
          <Tgt Cat="Text" Stat="Loc" Orig="New">
            <Val><![CDATA[我接受 {0}。]]></Val>
          </Tgt>
        </Str>
        <Disp Icon="Str" />
      </Item>
      <Item ItemId=";extensions/sql-database-projects/dist/common/constants.eulaAgreementText" ItemType="0" PsrId="308" InstFlg="true" Leaf="true">
        <Str Cat="Text">
          <Val><![CDATA[I accept the {0}.]]></Val>
          <Tgt Cat="Text" Stat="Loc" Orig="New">
            <Val><![CDATA[我接受 {0}。]]></Val>
          </Tgt>
        </Str>
        <Disp Icon="Str" />
      </Item>
      <Item ItemId=";extensions/sql-database-projects/dist/common/constants.eulaAgreementTitle" ItemType="0" PsrId="308" Leaf="true">
        <Str Cat="Text">
          <Val><![CDATA[Microsoft SQL Server License Agreement]]></Val>
          <Tgt Cat="Text" Stat="Loc" Orig="New">
            <Val><![CDATA[Microsoft SQL Server 授權合約]]></Val>
          </Tgt>
        </Str>
        <Disp Icon="Str" />
      </Item>
      <Item ItemId=";extensions/sql-database-projects/dist/common/constants.exampleUsage" ItemType="0" PsrId="308" Leaf="true">
        <Str Cat="Text">
          <Val><![CDATA[Example Usage]]></Val>
          <Tgt Cat="Text" Stat="Loc" Orig="New">
            <Val><![CDATA[使用方式範例]]></Val>
          </Tgt>
        </Str>
        <Disp Icon="Str" />
      </Item>
      <Item ItemId=";extensions/sql-database-projects/dist/common/constants.excludeAction" ItemType="0" PsrId="308" Leaf="true">
        <Str Cat="Text">
          <Val><![CDATA[Exclude]]></Val>
          <Tgt Cat="Text" Stat="Loc" Orig="New">
            <Val><![CDATA[排除]]></Val>
          </Tgt>
        </Str>
        <Disp Icon="Str" />
      </Item>
      <Item ItemId=";extensions/sql-database-projects/dist/common/constants.externalStream" ItemType="0" PsrId="308" Leaf="true">
        <Str Cat="Text">
          <Val><![CDATA[External Stream]]></Val>
          <Tgt Cat="Text" Stat="Loc" Orig="New">
            <Val><![CDATA[外部資料流]]></Val>
          </Tgt>
        </Str>
        <Disp Icon="Str" />
      </Item>
      <Item ItemId=";extensions/sql-database-projects/dist/common/constants.externalStreamingJobFriendlyName" ItemType="0" PsrId="308" Leaf="true">
        <Str Cat="Text">
          <Val><![CDATA[External Streaming Job]]></Val>
          <Tgt Cat="Text" Stat="Loc" Orig="New">
            <Val><![CDATA[外部資料流作業]]></Val>
          </Tgt>
        </Str>
        <Disp Icon="Str" />
      </Item>
      <Item ItemId=";extensions/sql-database-projects/dist/common/constants.externalStreamingJobValidationPassed" ItemType="0" PsrId="308" Leaf="true">
        <Str Cat="Text">
          <Val><![CDATA[Validation of external streaming job passed.]]></Val>
          <Tgt Cat="Text" Stat="Loc" Orig="New">
            <Val><![CDATA[外部資料流作業的驗證已通過。]]></Val>
          </Tgt>
        </Str>
        <Disp Icon="Str" />
      </Item>
      <Item ItemId=";extensions/sql-database-projects/dist/common/constants.extractTargetRequired" ItemType="0" PsrId="308" Leaf="true">
        <Str Cat="Text">
          <Val><![CDATA[Target information for extract is required to create database project.]]></Val>
          <Tgt Cat="Text" Stat="Loc" Orig="New">
            <Val><![CDATA[需要供解壓縮的目標資訊才能建立資料庫專案。]]></Val>
          </Tgt>
        </Str>
        <Disp Icon="Str" />
      </Item>
      <Item ItemId=";extensions/sql-database-projects/dist/common/constants.failedToParse" ItemType="0" PsrId="308" Leaf="true">
        <Str Cat="Text">
          <Val><![CDATA[Failed to parse "{0}": {1}.]]></Val>
          <Tgt Cat="Text" Stat="Loc" Orig="New">
            <Val><![CDATA[無法剖析 "{0}": {1}。]]></Val>
          </Tgt>
        </Str>
        <Disp Icon="Str" />
      </Item>
      <Item ItemId=";extensions/sql-database-projects/dist/common/constants.file" ItemType="0" PsrId="308" Leaf="true">
        <Str Cat="Text">
          <Val><![CDATA[File]]></Val>
          <Tgt Cat="Text" Stat="Loc" Orig="New">
            <Val><![CDATA[檔案]]></Val>
          </Tgt>
        </Str>
        <Disp Icon="Str" />
      </Item>
      <Item ItemId=";extensions/sql-database-projects/dist/common/constants.fileAlreadyExists" ItemType="0" PsrId="308" Leaf="true">
        <Str Cat="Text">
          <Val><![CDATA[A file with the name '{0}' already exists on disk at this location. Please choose another name.]]></Val>
          <Tgt Cat="Text" Stat="Loc" Orig="New">
            <Val><![CDATA[磁碟的這個位置已經有名稱為 '{0}' 的檔案存在。請選擇其他名稱。]]></Val>
          </Tgt>
        </Str>
        <Disp Icon="Str" />
      </Item>
      <Item ItemId=";extensions/sql-database-projects/dist/common/constants.fileFormat" ItemType="0" PsrId="308" Leaf="true">
        <Str Cat="Text">
          <Val><![CDATA[File Format]]></Val>
          <Tgt Cat="Text" Stat="Loc" Orig="New">
            <Val><![CDATA[檔案格式]]></Val>
          </Tgt>
        </Str>
        <Disp Icon="Str" />
      </Item>
      <Item ItemId=";extensions/sql-database-projects/dist/common/constants.fileObject" ItemType="0" PsrId="308" Leaf="true">
        <Str Cat="Text">
          <Val><![CDATA[file]]></Val>
          <Tgt Cat="Text" Stat="Loc" Orig="New">
            <Val><![CDATA[檔案]]></Val>
          </Tgt>
        </Str>
        <Disp Icon="Str" />
      </Item>
      <Item ItemId=";extensions/sql-database-projects/dist/common/constants.fileOrFolderDoesNotExist" ItemType="0" PsrId="308" Leaf="true">
        <Str Cat="Text">
          <Val><![CDATA[File or directory '{0}' doesn't exist]]></Val>
          <Tgt Cat="Text" Stat="Loc" Orig="New">
            <Val><![CDATA[檔案或目錄 '{0}' 不存在]]></Val>
          </Tgt>
        </Str>
        <Disp Icon="Str" />
      </Item>
      <Item ItemId=";extensions/sql-database-projects/dist/common/constants.flat" ItemType="0" PsrId="308" Leaf="true">
        <Str Cat="Text">
          <Val><![CDATA[Flat]]></Val>
          <Tgt Cat="Text" Stat="Loc" Orig="New">
            <Val><![CDATA[一般]]></Val>
          </Tgt>
        </Str>
        <Disp Icon="Str" />
      </Item>
      <Item ItemId=";extensions/sql-database-projects/dist/common/constants.folderAlreadyExists" ItemType="0" PsrId="308" Leaf="true">
        <Str Cat="Text">
          <Val><![CDATA[A folder with the name '{0}' already exists on disk at this location. Please choose another name.]]></Val>
          <Tgt Cat="Text" Stat="Loc" Orig="New">
            <Val><![CDATA[磁碟的這個位置已經有名稱為 '{0}' 的資料夾存在。請選擇其他名稱。]]></Val>
          </Tgt>
        </Str>
        <Disp Icon="Str" />
      </Item>
      <Item ItemId=";extensions/sql-database-projects/dist/common/constants.folderAlreadyExistsChooseNewLocation" ItemType="0" PsrId="308" Leaf="true">
        <Str Cat="Text">
          <Val><![CDATA[A folder with the name '{0}' already exists on disk at this location. Please choose another location.]]></Val>
          <Tgt Cat="Text" Stat="Loc" Orig="New">
            <Val><![CDATA[磁碟的這個位置已經有名稱為 '{0}' 的資料夾存在。請選擇其他位置。]]></Val>
          </Tgt>
        </Str>
        <Disp Icon="Str" />
      </Item>
      <Item ItemId=";extensions/sql-database-projects/dist/common/constants.folderElements" ItemType="0" PsrId="308" Leaf="true">
        <Str Cat="Text">
          <Val><![CDATA[Folder Elements]]></Val>
          <Tgt Cat="Text" Stat="Loc" Orig="New">
            <Val><![CDATA[資料夾元素]]></Val>
          </Tgt>
        </Str>
        <Disp Icon="Str" />
      </Item>
      <Item ItemId=";extensions/sql-database-projects/dist/common/constants.folderFriendlyName" ItemType="0" PsrId="308" Leaf="true">
        <Str Cat="Text">
          <Val><![CDATA[Folder]]></Val>
          <Tgt Cat="Text" Stat="Loc" Orig="New">
            <Val><![CDATA[資料夾]]></Val>
          </Tgt>
        </Str>
        <Disp Icon="Str" />
      </Item>
      <Item ItemId=";extensions/sql-database-projects/dist/common/constants.folderObject" ItemType="0" PsrId="308" Leaf="true">
        <Str Cat="Text">
          <Val><![CDATA[folder]]></Val>
          <Tgt Cat="Text" Stat="Loc" Orig="New">
            <Val><![CDATA[資料夾]]></Val>
          </Tgt>
        </Str>
        <Disp Icon="Str" />
      </Item>
      <Item ItemId=";extensions/sql-database-projects/dist/common/constants.folderStructureLabel" ItemType="0" PsrId="308" Leaf="true">
        <Str Cat="Text">
          <Val><![CDATA[Folder structure]]></Val>
          <Tgt Cat="Text" Stat="Loc" Orig="New">
            <Val><![CDATA[資料夾結構]]></Val>
          </Tgt>
        </Str>
        <Disp Icon="Str" />
      </Item>
      <Item ItemId=";extensions/sql-database-projects/dist/common/constants.generateScriptButtonText" ItemType="0" PsrId="308" Leaf="true">
        <Str Cat="Text">
          <Val><![CDATA[Generate Script]]></Val>
          <Tgt Cat="Text" Stat="Loc" Orig="New">
            <Val><![CDATA[產生指令碼]]></Val>
          </Tgt>
        </Str>
        <Disp Icon="Str" />
      </Item>
      <Item ItemId=";extensions/sql-database-projects/dist/common/constants.generatingProjectFailed" ItemType="0" PsrId="308" Leaf="true">
        <Str Cat="Text">
          <Val><![CDATA[Generating project via AutoRest failed.  Check output pane for more details. Error: {0}]]></Val>
          <Tgt Cat="Text" Stat="Loc" Orig="New">
            <Val><![CDATA[透過 AutoRest 產生專案失敗。如需詳細資料，請查看輸出窗格。錯誤: {0}]]></Val>
          </Tgt>
          <Prev Cat="Text">
            <Val><![CDATA[Generating project via AutoRest failed: {0}]]></Val>
          </Prev>
        </Str>
        <Disp Icon="Str" />
      </Item>
      <Item ItemId=";extensions/sql-database-projects/dist/common/constants.generatingProjectFromAutorest" ItemType="0" PsrId="308" Leaf="true">
        <Str Cat="Text">
          <Val><![CDATA[Generating new SQL project from {0}...  Check output window for details.]]></Val>
          <Tgt Cat="Text" Stat="Loc" Orig="New">
            <Val><![CDATA[正在從 {0} 產生新的 SQL 專案...如需詳細資料，請查看輸出視窗。]]></Val>
          </Tgt>
        </Str>
        <Disp Icon="Str" />
      </Item>
      <Item ItemId=";extensions/sql-database-projects/dist/common/constants.hr" ItemType="0" PsrId="308" Leaf="true">
        <Str Cat="Text">
          <Val><![CDATA[hr]]></Val>
          <Tgt Cat="Text" Stat="Loc" Orig="New">
            <Val><![CDATA[小時]]></Val>
          </Tgt>
        </Str>
        <Disp Icon="Str" />
      </Item>
      <Item ItemId=";extensions/sql-database-projects/dist/common/constants.importElements" ItemType="0" PsrId="308" Leaf="true">
        <Str Cat="Text">
          <Val><![CDATA[Import Elements]]></Val>
          <Tgt Cat="Text" Stat="Loc" Orig="New">
            <Val><![CDATA[匯入元素]]></Val>
          </Tgt>
        </Str>
        <Disp Icon="Str" />
      </Item>
      <Item ItemId=";extensions/sql-database-projects/dist/common/constants.input" ItemType="0" PsrId="308" Leaf="true">
        <Str Cat="Text">
          <Val><![CDATA[Input]]></Val>
          <Tgt Cat="Text" Stat="Loc" Orig="New">
            <Val><![CDATA[輸入]]></Val>
          </Tgt>
        </Str>
        <Disp Icon="Str" />
      </Item>
      <Item ItemId=";extensions/sql-database-projects/dist/common/constants.installGlobally" ItemType="0" PsrId="308" Leaf="true">
        <Str Cat="Text">
          <Val><![CDATA[Install globally]]></Val>
          <Tgt Cat="Text" Stat="Loc" Orig="New">
            <Val><![CDATA[全域安裝]]></Val>
          </Tgt>
        </Str>
        <Disp Icon="Str" />
      </Item>
      <Item ItemId=";extensions/sql-database-projects/dist/common/constants.invalidDataSchemaProvider" ItemType="0" PsrId="308" Leaf="true">
        <Str Cat="Text">
          <Val><![CDATA[Invalid DSP in .sqlproj file]]></Val>
          <Tgt Cat="Text" Stat="Loc" Orig="New">
            <Val><![CDATA[.sqlproj 檔中的 DSP 無效]]></Val>
          </Tgt>
        </Str>
        <Disp Icon="Str" />
      </Item>
      <Item ItemId=";extensions/sql-database-projects/dist/common/constants.invalidDatabaseReference" ItemType="0" PsrId="308" Leaf="true">
        <Str Cat="Text">
          <Val><![CDATA[Invalid database reference in .sqlproj file]]></Val>
          <Tgt Cat="Text" Stat="Loc" Orig="New">
            <Val><![CDATA[.sqlproj 檔中的資料庫參考無效]]></Val>
          </Tgt>
        </Str>
        <Disp Icon="Str" />
      </Item>
      <Item ItemId=";extensions/sql-database-projects/dist/common/constants.invalidGuid" ItemType="0" PsrId="308" Leaf="true">
        <Str Cat="Text">
          <Val><![CDATA[Specified GUID is invalid: {0}]]></Val>
          <Tgt Cat="Text" Stat="Loc" Orig="New">
            <Val><![CDATA[指定的 GUID 無效: {0}]]></Val>
          </Tgt>
        </Str>
        <Disp Icon="Str" />
      </Item>
      <Item ItemId=";extensions/sql-database-projects/dist/common/constants.invalidInput" ItemType="0" PsrId="308" Leaf="true">
        <Str Cat="Text">
          <Val><![CDATA[Invalid input: {0}]]></Val>
          <Tgt Cat="Text" Stat="Loc" Orig="New">
            <Val><![CDATA[輸入無效: {0}]]></Val>
          </Tgt>
        </Str>
        <Disp Icon="Str" />
      </Item>
      <Item ItemId=";extensions/sql-database-projects/dist/common/constants.invalidProjectReload" ItemType="0" PsrId="308" Leaf="true">
        <Str Cat="Text">
          <Val><![CDATA[Cannot access provided database project. Only valid, open database projects can be reloaded.]]></Val>
          <Tgt Cat="Text" Stat="Loc" Orig="New">
            <Val><![CDATA[無法存取提供的資料庫專案。只能重新載入有效、開啟的資料庫專案。]]></Val>
          </Tgt>
        </Str>
        <Disp Icon="Str" />
      </Item>
      <Item ItemId=";extensions/sql-database-projects/dist/common/constants.invalidPropertyValue" ItemType="0" PsrId="308" Leaf="true">
        <Str Cat="Text">
          <Val><![CDATA[Invalid value specified for the property '{0}' in .sqlproj file]]></Val>
          <Tgt Cat="Text" Stat="Loc" Orig="New">
            <Val><![CDATA[在 .sqlproj 中為屬性 '{0}' 指定的值無效]]></Val>
          </Tgt>
        </Str>
        <Disp Icon="Str" />
      </Item>
      <Item ItemId=";extensions/sql-database-projects/dist/common/constants.invalidSQLPassword" ItemType="0" PsrId="308" Leaf="true">
        <Str Cat="Text">
          <Val><![CDATA[SQL Server password doesn't meet the password complexity requirement. For more information see https://docs.microsoft.com/sql/relational-databases/security/password-policy]]></Val>
          <Tgt Cat="Text" Stat="Loc" Orig="New">
            <Val><![CDATA[SQL Server 密碼不符合密碼複雜度要求。如需詳細資訊，請參閱 https://docs.microsoft.com/sql/relational-databases/security/password-policy]]></Val>
          </Tgt>
        </Str>
        <Disp Icon="Str" />
      </Item>
      <Item ItemId=";extensions/sql-database-projects/dist/common/constants.invalidSqlConnectionString" ItemType="0" PsrId="308" Leaf="true">
        <Str Cat="Text">
          <Val><![CDATA[Invalid SQL connection string]]></Val>
          <Tgt Cat="Text" Stat="Loc" Orig="New">
            <Val><![CDATA[不正確的 SQL 連接字串]]></Val>
          </Tgt>
        </Str>
        <Disp Icon="Str" />
      </Item>
      <Item ItemId=";extensions/sql-database-projects/dist/common/constants.invalidTargetPlatform" ItemType="0" PsrId="308" Leaf="true">
        <Str Cat="Text">
          <Val><![CDATA[Invalid target platform: {0}. Supported target platforms: {1}]]></Val>
          <Tgt Cat="Text" Stat="Loc" Orig="New">
            <Val><![CDATA[目標平台無效: {0}。支援的目標平台: {1}]]></Val>
          </Tgt>
        </Str>
        <Disp Icon="Str" />
      </Item>
      <Item ItemId=";extensions/sql-database-projects/dist/common/constants.jsonParseError" ItemType="0" PsrId="308" Leaf="true">
        <Str Cat="Text">
          <Val><![CDATA[{0} near line "{1}", column "{2}"]]></Val>
          <Tgt Cat="Text" Stat="Loc" Orig="New">
            <Val><![CDATA[{0} 接近行 "{1}"，資料行 "{2}"]]></Val>
          </Tgt>
        </Str>
        <Disp Icon="Str" />
      </Item>
      <Item ItemId=";extensions/sql-database-projects/dist/common/constants.loadProfilePlaceholderText" ItemType="0" PsrId="308" Leaf="true">
        <Str Cat="Text">
          <Val><![CDATA[Load profile...]]></Val>
          <Tgt Cat="Text" Stat="Loc" Orig="New">
            <Val><![CDATA[負載設定檔...]]></Val>
          </Tgt>
        </Str>
        <Disp Icon="Str" />
      </Item>
      <Item ItemId=";extensions/sql-database-projects/dist/common/constants.location" ItemType="0" PsrId="308" Leaf="true">
        <Str Cat="Text">
          <Val><![CDATA[Location]]></Val>
          <Tgt Cat="Text" Stat="Loc" Orig="New">
            <Val><![CDATA[位置]]></Val>
          </Tgt>
        </Str>
        <Disp Icon="Str" />
      </Item>
      <Item ItemId=";extensions/sql-database-projects/dist/common/constants.min" ItemType="0" PsrId="308" Leaf="true">
        <Str Cat="Text">
          <Val><![CDATA[min]]></Val>
          <Tgt Cat="Text" Stat="Loc" Orig="New">
            <Val><![CDATA[分鐘]]></Val>
          </Tgt>
        </Str>
        <Disp Icon="Str" />
      </Item>
      <Item ItemId=";extensions/sql-database-projects/dist/common/constants.missingVersion" ItemType="0" PsrId="308" Leaf="true">
        <Str Cat="Text">
          <Val><![CDATA[Missing 'version' entry in {0}]]></Val>
          <Tgt Cat="Text" Stat="Loc" Orig="New">
            <Val><![CDATA[遺漏了 {0} 的 'version' 項目]]></Val>
          </Tgt>
        </Str>
        <Disp Icon="Str" />
      </Item>
      <Item ItemId=";extensions/sql-database-projects/dist/common/constants.moreInformation" ItemType="0" PsrId="308" Leaf="true">
        <Str Cat="Text">
          <Val><![CDATA[More Information]]></Val>
          <Tgt Cat="Text" Stat="Loc" Orig="New">
            <Val><![CDATA[詳細資訊]]></Val>
          </Tgt>
        </Str>
        <Disp Icon="Str" />
      </Item>
      <Item ItemId=";extensions/sql-database-projects/dist/common/constants.msec" ItemType="0" PsrId="308" Leaf="true">
        <Str Cat="Text">
          <Val><![CDATA[msec]]></Val>
          <Tgt Cat="Text" Stat="Loc" Orig="New">
            <Val><![CDATA[毫秒]]></Val>
          </Tgt>
        </Str>
        <Disp Icon="Str" />
      </Item>
      <Item ItemId=";extensions/sql-database-projects/dist/common/constants.multipleMostDeploymentScripts" ItemType="0" PsrId="308" Leaf="true">
        <Str Cat="Text">
          <Val><![CDATA[Unexpected number of {0} files: {1}]]></Val>
          <Tgt Cat="Text" Stat="Loc" Orig="New">
            <Val><![CDATA[非預期的 {0} 檔案數: {1}]]></Val>
          </Tgt>
        </Str>
        <Disp Icon="Str" />
      </Item>
      <Item ItemId=";extensions/sql-database-projects/dist/common/constants.multipleSqlProjFilesSelected" ItemType="0" PsrId="308" Leaf="true">
        <Str Cat="Text">
          <Val><![CDATA[Multiple .sqlproj files selected; please select only one.]]></Val>
          <Tgt Cat="Text" Stat="Loc" Orig="New">
            <Val><![CDATA[選取了多個 .sqlproj 檔案；請只選取一個。]]></Val>
          </Tgt>
        </Str>
        <Disp Icon="Str" />
      </Item>
      <Item ItemId=";extensions/sql-database-projects/dist/common/constants.nameMustNotBeEmpty" ItemType="0" PsrId="308" Leaf="true">
        <Str Cat="Text">
          <Val><![CDATA[Name must not be empty]]></Val>
          <Tgt Cat="Text" Stat="Loc" Orig="New">
            <Val><![CDATA[名稱不得為空白]]></Val>
          </Tgt>
        </Str>
        <Disp Icon="Str" />
      </Item>
      <Item ItemId=";extensions/sql-database-projects/dist/common/constants.new" ItemType="0" PsrId="308" Leaf="true">
        <Str Cat="Text">
          <Val><![CDATA[New]]></Val>
          <Tgt Cat="Text" Stat="Loc" Orig="New">
            <Val><![CDATA[新增]]></Val>
          </Tgt>
        </Str>
        <Disp Icon="Str" />
      </Item>
      <Item ItemId=";extensions/sql-database-projects/dist/common/constants.newObjectNamePrompt" ItemType="0" PsrId="308" Leaf="true">
        <Str Cat="Text">
          <Val><![CDATA[New {0} name:]]></Val>
          <Tgt Cat="Text" Stat="Loc" Orig="New">
            <Val><![CDATA[新的 {0} 名稱:]]></Val>
          </Tgt>
        </Str>
        <Disp Icon="Str" />
      </Item>
      <Item ItemId=";extensions/sql-database-projects/dist/common/constants.noAzureFunctionsInFile" ItemType="0" PsrId="308" Leaf="true">
        <Str Cat="Text">
          <Val><![CDATA[No Azure functions in the current active file]]></Val>
          <Tgt Cat="Text" Stat="Loc" Orig="New">
            <Val><![CDATA[目前的作用中檔案中沒有任何 Azure 函式]]></Val>
          </Tgt>
        </Str>
        <Disp Icon="Str" />
      </Item>
      <Item ItemId=";extensions/sql-database-projects/dist/common/constants.noAzureFunctionsProjectsInWorkspace" ItemType="0" PsrId="308" Leaf="true">
        <Str Cat="Text">
          <Val><![CDATA[No Azure functions projects found in the workspace]]></Val>
          <Tgt Cat="Text" Stat="Loc" Orig="New">
            <Val><![CDATA[在工作區中找不到任何 Azure 函式專案]]></Val>
          </Tgt>
        </Str>
        <Disp Icon="Str" />
      </Item>
      <Item ItemId=";extensions/sql-database-projects/dist/common/constants.noDataSourcesFile" ItemType="0" PsrId="308" Leaf="true">
        <Str Cat="Text">
          <Val><![CDATA[No {0} found]]></Val>
          <Tgt Cat="Text" Stat="Loc" Orig="New">
            <Val><![CDATA[找不到 {0}]]></Val>
          </Tgt>
        </Str>
        <Disp Icon="Str" />
      </Item>
      <Item ItemId=";extensions/sql-database-projects/dist/common/constants.noDataSourcesText" ItemType="0" PsrId="308" Leaf="true">
        <Str Cat="Text">
          <Val><![CDATA[No data sources in this project]]></Val>
          <Tgt Cat="Text" Stat="Loc" Orig="New">
            <Val><![CDATA[此專案中沒有資料來源]]></Val>
          </Tgt>
        </Str>
        <Disp Icon="Str" />
      </Item>
      <Item ItemId=";extensions/sql-database-projects/dist/common/constants.noFileExist" ItemType="0" PsrId="308" Leaf="true">
        <Str Cat="Text">
          <Val><![CDATA[File {0} doesn't exist]]></Val>
          <Tgt Cat="Text" Stat="Loc" Orig="New">
            <Val><![CDATA[檔案 {0} 不存在]]></Val>
          </Tgt>
        </Str>
        <Disp Icon="Str" />
      </Item>
      <Item ItemId=";extensions/sql-database-projects/dist/common/constants.noSqlFilesGenerated" ItemType="0" PsrId="308" Leaf="true">
        <Str Cat="Text">
          <Val><![CDATA[No .sql files were generated by Autorest. Please confirm that your spec contains model definitions, or check the output log for details.]]></Val>
          <Tgt Cat="Text" Stat="Loc" Orig="New">
            <Val><![CDATA[Autorest 未產生任何 .sql 檔案。請確認您的規格包含模型定義，或檢查輸出記錄以尋找詳細資料。]]></Val>
          </Tgt>
        </Str>
        <Disp Icon="Str" />
      </Item>
      <Item ItemId=";extensions/sql-database-projects/dist/common/constants.noSqlProjFilesSelected" ItemType="0" PsrId="308" Leaf="true">
        <Str Cat="Text">
          <Val><![CDATA[No .sqlproj file selected; please select one.]]></Val>
          <Tgt Cat="Text" Stat="Loc" Orig="New">
            <Val><![CDATA[未選取任何 .sqlproj 檔案；請選取一個。]]></Val>
          </Tgt>
        </Str>
        <Disp Icon="Str" />
      </Item>
      <Item ItemId=";extensions/sql-database-projects/dist/common/constants.noString" ItemType="0" PsrId="308" Leaf="true">
        <Str Cat="Text">
          <Val><![CDATA[No]]></Val>
          <Tgt Cat="Text" Stat="Loc" Orig="New">
            <Val><![CDATA[否]]></Val>
          </Tgt>
        </Str>
        <Disp Icon="Str" />
      </Item>
      <Item ItemId=";extensions/sql-database-projects/dist/common/constants.noStringDefault" ItemType="0" PsrId="308" Leaf="true">
        <Str Cat="Text">
          <Val><![CDATA[No (default)]]></Val>
          <Tgt Cat="Text" Stat="Loc" Orig="New">
            <Val><![CDATA[無 (預設值)]]></Val>
          </Tgt>
        </Str>
        <Disp Icon="Str" />
      </Item>
      <Item ItemId=";extensions/sql-database-projects/dist/common/constants.nodeButNotAutorestFound" ItemType="0" PsrId="308" Leaf="true">
        <Str Cat="Text">
          <Val><![CDATA[Autorest tool not found in system path, but found Node.js.  Prompting user for how to proceed.  Execute 'npm install autorest -g' to install permanently and avoid this message.]]></Val>
          <Tgt Cat="Text" Stat="Loc" Orig="New">
            <Val><![CDATA[在系統路徑中找不到 Autorest 工具，但找到 Node.js。提示使用者如何繼續。執行 'npm install autorest -g' 以永久安裝並避免出現此訊息。]]></Val>
          </Tgt>
          <Prev Cat="Text">
            <Val><![CDATA[Autorest tool not found in system path, but found Node.js.  Running via npx.  Please execute 'npm install autorest -g' to install permanently.]]></Val>
          </Prev>
        </Str>
        <Disp Icon="Str" />
      </Item>
      <Item ItemId=";extensions/sql-database-projects/dist/common/constants.nodeButNotAutorestFoundPrompt" ItemType="0" PsrId="308" Leaf="true">
        <Str Cat="Text">
          <Val><![CDATA[Autorest is not installed. To proceed, choose whether to run Autorest from a temporary location via 'npx' or install Autorest globally then run.]]></Val>
          <Tgt Cat="Text" Stat="Loc" Orig="New">
            <Val><![CDATA[未安裝 Autorest。若要繼續，請選擇是否要透過 'npx' 從暫時位置執行 Autorest，或全域安裝 Autorest 然後執行。]]></Val>
          </Tgt>
        </Str>
        <Disp Icon="Str" />
      </Item>
      <Item ItemId=";extensions/sql-database-projects/dist/common/constants.nodeNotFound" ItemType="0" PsrId="308" Leaf="true">
        <Str Cat="Text">
          <Val><![CDATA[Neither Autorest nor Node.js (npx) found in system path.  Please install Node.js for Autorest generation to work.]]></Val>
          <Tgt Cat="Text" Stat="Loc" Orig="New">
            <Val><![CDATA[在系統路徑中找不到 Autorest 和 Node.js (npx)。請安裝 Node.js 以產生 Autorest。]]></Val>
          </Tgt>
          <Prev Cat="Text">
            <Val><![CDATA[Neither autorest nor Node.js (npx) found in system path.  Please install Node.js for autorest generation to work.]]></Val>
          </Prev>
        </Str>
        <Disp Icon="Str" />
      </Item>
      <Item ItemId=";extensions/sql-database-projects/dist/common/constants.noneElements" ItemType="0" PsrId="308" Leaf="true">
        <Str Cat="Text">
          <Val><![CDATA[None Elements]]></Val>
          <Tgt Cat="Text" Stat="Loc" Orig="New">
            <Val><![CDATA[沒有任何元素]]></Val>
          </Tgt>
        </Str>
        <Disp Icon="Str" />
      </Item>
      <Item ItemId=";extensions/sql-database-projects/dist/common/constants.notValidVariableName" ItemType="0" PsrId="308" Leaf="true">
        <Str Cat="Text">
          <Val><![CDATA[The variable name '{0}' is not valid.]]></Val>
          <Tgt Cat="Text" Stat="Loc" Orig="New">
            <Val><![CDATA[變數名稱 '{0}' 無效。]]></Val>
          </Tgt>
        </Str>
        <Disp Icon="Str" />
      </Item>
      <Item ItemId=";extensions/sql-database-projects/dist/common/constants.objectType" ItemType="0" PsrId="308" Leaf="true">
        <Str Cat="Text">
          <Val><![CDATA[Object Type]]></Val>
          <Tgt Cat="Text" Stat="Loc" Orig="New">
            <Val><![CDATA[物件類型]]></Val>
          </Tgt>
        </Str>
        <Disp Icon="Str" />
      </Item>
      <Item ItemId=";extensions/sql-database-projects/dist/common/constants.okString" ItemType="0" PsrId="308" Leaf="true">
        <Str Cat="Text">
          <Val><![CDATA[Ok]]></Val>
          <Tgt Cat="Text" Stat="Loc" Orig="New">
            <Val><![CDATA[確定]]></Val>
          </Tgt>
        </Str>
        <Disp Icon="Str" />
      </Item>
      <Item ItemId=";extensions/sql-database-projects/dist/common/constants.openEulaString" ItemType="0" PsrId="308" Leaf="true">
        <Str Cat="Text">
          <Val><![CDATA[Open License Agreement]]></Val>
          <Tgt Cat="Text" Stat="Loc" Orig="New">
            <Val><![CDATA[開啟授權合約]]></Val>
          </Tgt>
        </Str>
        <Disp Icon="Str" />
      </Item>
      <Item ItemId=";extensions/sql-database-projects/dist/common/constants.output" ItemType="0" PsrId="308" Leaf="true">
        <Str Cat="Text">
          <Val><![CDATA[Output]]></Val>
          <Tgt Cat="Text" Stat="Loc" Orig="New">
            <Val><![CDATA[輸出]]></Val>
          </Tgt>
        </Str>
        <Disp Icon="Str" />
      </Item>
      <Item ItemId=";extensions/sql-database-projects/dist/common/constants.outsideFolderPath" ItemType="0" PsrId="308" Leaf="true">
        <Str Cat="Text">
          <Val><![CDATA[Items with absolute path outside project folder are not supported. Please make sure the paths in the project file are relative to project folder.]]></Val>
          <Tgt Cat="Text" Stat="Loc" Orig="New">
            <Val><![CDATA[不支援在專案資料夾外具有絕對路徑的專案。請確定專案檔中的路徑與專案資料夾相對。]]></Val>
          </Tgt>
        </Str>
        <Disp Icon="Str" />
      </Item>
      <Item ItemId=";extensions/sql-database-projects/dist/common/constants.parentTreeItemUnknown" ItemType="0" PsrId="308" Leaf="true">
        <Str Cat="Text">
          <Val><![CDATA[Cannot access parent of provided tree item]]></Val>
          <Tgt Cat="Text" Stat="Loc" Orig="New">
            <Val><![CDATA[無法存取提供之樹狀項目的父代]]></Val>
          </Tgt>
        </Str>
        <Disp Icon="Str" />
      </Item>
      <Item ItemId=";extensions/sql-database-projects/dist/common/constants.passwordNotMatch" ItemType="0" PsrId="308" Leaf="true">
        <Str Cat="Text">
          <Val><![CDATA[SQL Server password doesn't match the confirmation password]]></Val>
          <Tgt Cat="Text" Stat="Loc" Orig="New">
            <Val><![CDATA[SQL Server 密碼與確認密碼不相符]]></Val>
          </Tgt>
        </Str>
        <Disp Icon="Str" />
      </Item>
      <Item ItemId=";extensions/sql-database-projects/dist/common/constants.portMustNotBeNumber" ItemType="0" PsrId="308" Leaf="true">
        <Str Cat="Text">
          <Val><![CDATA[Port must a be number]]></Val>
          <Tgt Cat="Text" Stat="Loc" Orig="New">
            <Val><![CDATA[連接埠必須是數字]]></Val>
          </Tgt>
        </Str>
        <Disp Icon="Str" />
      </Item>
      <Item ItemId=";extensions/sql-database-projects/dist/common/constants.postDeployElements" ItemType="0" PsrId="308" Leaf="true">
        <Str Cat="Text">
          <Val><![CDATA[PostDeploy Elements]]></Val>
          <Tgt Cat="Text" Stat="Loc" Orig="New">
            <Val><![CDATA[PreDeploy 元素]]></Val>
          </Tgt>
        </Str>
        <Disp Icon="Str" />
      </Item>
      <Item ItemId=";extensions/sql-database-projects/dist/common/constants.postDeployScriptFriendlyName" ItemType="0" PsrId="308" Leaf="true">
        <Str Cat="Text">
          <Val><![CDATA[Script.PostDeployment]]></Val>
          <Tgt Cat="Text" Stat="Loc" Orig="New">
            <Val><![CDATA[Script.PostDeployment]]></Val>
          </Tgt>
        </Str>
        <Disp Icon="Str" />
      </Item>
      <Item ItemId=";extensions/sql-database-projects/dist/common/constants.preDeployElements" ItemType="0" PsrId="308" Leaf="true">
        <Str Cat="Text">
          <Val><![CDATA[PreDeploy Elements]]></Val>
          <Tgt Cat="Text" Stat="Loc" Orig="New">
            <Val><![CDATA[PreDeploy 元素]]></Val>
          </Tgt>
        </Str>
        <Disp Icon="Str" />
      </Item>
      <Item ItemId=";extensions/sql-database-projects/dist/common/constants.preDeployScriptFriendlyName" ItemType="0" PsrId="308" Leaf="true">
        <Str Cat="Text">
          <Val><![CDATA[Script.PreDeployment]]></Val>
          <Tgt Cat="Text" Stat="Loc" Orig="New">
            <Val><![CDATA[Script.PreDeployment]]></Val>
          </Tgt>
        </Str>
        <Disp Icon="Str" />
      </Item>
      <Item ItemId=";extensions/sql-database-projects/dist/common/constants.prePostDeployCount" ItemType="0" PsrId="308" Leaf="true">
        <Str Cat="Text">
          <Val><![CDATA[To successfully build, update the project to have one pre-deployment script and/or one post-deployment script]]></Val>
          <Tgt Cat="Text" Stat="Loc" Orig="New">
            <Val><![CDATA[若要成功組建，請更新專案以擁有一個預先部署指令碼和/或一個部署後指令碼]]></Val>
          </Tgt>
        </Str>
        <Disp Icon="Str" />
      </Item>
      <Item ItemId=";extensions/sql-database-projects/dist/common/constants.profile" ItemType="0" PsrId="308" Leaf="true">
        <Str Cat="Text">
          <Val><![CDATA[Profile]]></Val>
          <Tgt Cat="Text" Stat="Loc" Orig="New">
            <Val><![CDATA[設定檔]]></Val>
          </Tgt>
        </Str>
        <Disp Icon="Str" />
      </Item>
      <Item ItemId=";extensions/sql-database-projects/dist/common/constants.profileReadError" ItemType="0" PsrId="308" Leaf="true">
        <Str Cat="Text">
          <Val><![CDATA[Error loading the publish profile. {0}]]></Val>
          <Tgt Cat="Text" Stat="Loc" Orig="New">
            <Val><![CDATA[載入發佈設定檔時發生錯誤。{0}]]></Val>
          </Tgt>
          <Prev Cat="Text">
            <Val><![CDATA[Could not load the profile file.]]></Val>
          </Prev>
        </Str>
        <Disp Icon="Str" />
      </Item>
      <Item ItemId=";extensions/sql-database-projects/dist/common/constants.projBuildFailed" ItemType="0" PsrId="308" Leaf="true">
        <Str Cat="Text">
          <Val><![CDATA[Build failed. Check output pane for more details. {0}]]></Val>
          <Tgt Cat="Text" Stat="Loc" Orig="New">
            <Val><![CDATA[組建失敗。如需詳細資料，請查看輸出窗格。{0}]]></Val>
          </Tgt>
        </Str>
        <Disp Icon="Str" />
      </Item>
      <Item ItemId=";extensions/sql-database-projects/dist/common/constants.projectAlreadyExists" ItemType="0" PsrId="308" Leaf="true">
        <Str Cat="Text">
          <Val><![CDATA[A project named {0} already exists in {1}.]]></Val>
          <Tgt Cat="Text" Stat="Loc" Orig="New">
            <Val><![CDATA[名為 {0} 的專案已存在於 {1}。]]></Val>
          </Tgt>
        </Str>
        <Disp Icon="Str" />
      </Item>
      <Item ItemId=";extensions/sql-database-projects/dist/common/constants.projectAlreadyOpened" ItemType="0" PsrId="308" Leaf="true">
        <Str Cat="Text">
          <Val><![CDATA[Project '{0}' is already opened.]]></Val>
          <Tgt Cat="Text" Stat="Loc" Orig="New">
            <Val><![CDATA[專案 '{0}' 已經開啟。]]></Val>
          </Tgt>
        </Str>
        <Disp Icon="Str" />
      </Item>
      <Item ItemId=";extensions/sql-database-projects/dist/common/constants.projectLocString" ItemType="0" PsrId="308" Leaf="true">
        <Str Cat="Text">
          <Val><![CDATA[Project]]></Val>
          <Tgt Cat="Text" Stat="Loc" Orig="New">
            <Val><![CDATA[專案]]></Val>
          </Tgt>
        </Str>
        <Disp Icon="Str" />
      </Item>
      <Item ItemId=";extensions/sql-database-projects/dist/common/constants.projectLocationPlaceholderText" ItemType="0" PsrId="308" Leaf="true">
        <Str Cat="Text">
          <Val><![CDATA[Select location to create project]]></Val>
          <Tgt Cat="Text" Stat="Loc" Orig="New">
            <Val><![CDATA[選取要建立專案的位置]]></Val>
          </Tgt>
        </Str>
        <Disp Icon="Str" />
      </Item>
      <Item ItemId=";extensions/sql-database-projects/dist/common/constants.projectNameLabel" ItemType="0" PsrId="308" Leaf="true">
        <Str Cat="Text">
          <Val><![CDATA[Name]]></Val>
          <Tgt Cat="Text" Stat="Loc" Orig="New">
            <Val><![CDATA[名稱]]></Val>
          </Tgt>
        </Str>
        <Disp Icon="Str" />
      </Item>
      <Item ItemId=";extensions/sql-database-projects/dist/common/constants.projectNamePlaceholderText" ItemType="0" PsrId="308" Leaf="true">
        <Str Cat="Text">
          <Val><![CDATA[Enter project name]]></Val>
          <Tgt Cat="Text" Stat="Loc" Orig="New">
            <Val><![CDATA[輸入專案名稱]]></Val>
          </Tgt>
        </Str>
        <Disp Icon="Str" />
      </Item>
      <Item ItemId=";extensions/sql-database-projects/dist/common/constants.projectReferenceElement" ItemType="0" PsrId="308" Leaf="true">
        <Str Cat="Text">
          <Val><![CDATA[Project reference]]></Val>
          <Tgt Cat="Text" Stat="Loc" Orig="New">
            <Val><![CDATA[專案參考]]></Val>
          </Tgt>
        </Str>
        <Disp Icon="Str" />
      </Item>
      <Item ItemId=";extensions/sql-database-projects/dist/common/constants.projectReferenceNameElement" ItemType="0" PsrId="308" Leaf="true">
        <Str Cat="Text">
          <Val><![CDATA[Project reference name element]]></Val>
          <Tgt Cat="Text" Stat="Loc" Orig="New">
            <Val><![CDATA[專案參考名稱元素]]></Val>
          </Tgt>
        </Str>
        <Disp Icon="Str" />
      </Item>
      <Item ItemId=";extensions/sql-database-projects/dist/common/constants.publish" ItemType="0" PsrId="308" Leaf="true">
        <Str Cat="Text">
          <Val><![CDATA[Publish]]></Val>
          <Tgt Cat="Text" Stat="Loc" Orig="New">
            <Val><![CDATA[發佈]]></Val>
          </Tgt>
        </Str>
        <Disp Icon="Str" />
      </Item>
      <Item ItemId=";extensions/sql-database-projects/dist/common/constants.publishAction" ItemType="0" PsrId="308" Leaf="true">
        <Str Cat="Text">
          <Val><![CDATA[Publish]]></Val>
          <Tgt Cat="Text" Stat="Loc" Orig="New">
            <Val><![CDATA[發佈]]></Val>
          </Tgt>
        </Str>
        <Disp Icon="Str" />
      </Item>
      <Item ItemId=";extensions/sql-database-projects/dist/common/constants.publishDialogName" ItemType="0" PsrId="308" Leaf="true">
        <Str Cat="Text">
          <Val><![CDATA[Publish project]]></Val>
          <Tgt Cat="Text" Stat="Loc" Orig="New">
            <Val><![CDATA[發佈專案]]></Val>
          </Tgt>
        </Str>
        <Disp Icon="Str" />
      </Item>
      <Item ItemId=";extensions/sql-database-projects/dist/common/constants.publishProjectSucceed" ItemType="0" PsrId="308" Leaf="true">
        <Str Cat="Text">
          <Val><![CDATA[Database project published successfully]]></Val>
          <Tgt Cat="Text" Stat="Loc" Orig="New">
            <Val><![CDATA[已成功發佈資料庫專案]]></Val>
          </Tgt>
        </Str>
        <Disp Icon="Str" />
      </Item>
      <Item ItemId=";extensions/sql-database-projects/dist/common/constants.publishSettingsFiles" ItemType="0" PsrId="308" Leaf="true">
        <Str Cat="Text">
          <Val><![CDATA[Publish Settings File]]></Val>
          <Tgt Cat="Text" Stat="Loc" Orig="New">
            <Val><![CDATA[發佈設定檔案]]></Val>
          </Tgt>
        </Str>
        <Disp Icon="Str" />
      </Item>
      <Item ItemId=";extensions/sql-database-projects/dist/common/constants.publishTo" ItemType="0" PsrId="308" Leaf="true">
        <Str Cat="Text">
          <Val><![CDATA[Publish Target]]></Val>
          <Tgt Cat="Text" Stat="Loc" Orig="New">
            <Val><![CDATA[發佈目標]]></Val>
          </Tgt>
        </Str>
        <Disp Icon="Str" />
      </Item>
      <Item ItemId=";extensions/sql-database-projects/dist/common/constants.publishToContainerFailed" ItemType="0" PsrId="308" Leaf="true">
        <Str Cat="Text">
          <Val><![CDATA[Failed to publish to container. {0}]]></Val>
          <Tgt Cat="Text" Stat="Loc" Orig="New">
            <Val><![CDATA[無法發佈至容器。{0}]]></Val>
          </Tgt>
          <Prev Cat="Text">
            <Val><![CDATA[Failed to publish to container. Check output pane for more details. {0}]]></Val>
          </Prev>
        </Str>
        <Disp Icon="Str" />
      </Item>
      <Item ItemId=";extensions/sql-database-projects/dist/common/constants.publishToDockerContainer" ItemType="0" PsrId="308" Leaf="true">
        <Str Cat="Text">
          <Val><![CDATA[Publish to new server in a container]]></Val>
          <Tgt Cat="Text" Stat="Loc" Orig="New">
            <Val><![CDATA[發行至容器中的新伺服器]]></Val>
          </Tgt>
          <Prev Cat="Text">
            <Val><![CDATA[Publish to docker container]]></Val>
          </Prev>
        </Str>
        <Disp Icon="Str" />
      </Item>
      <Item ItemId=";extensions/sql-database-projects/dist/common/constants.publishToExistingServer" ItemType="0" PsrId="308" Leaf="true">
        <Str Cat="Text">
          <Val><![CDATA[Publish to existing server]]></Val>
          <Tgt Cat="Text" Stat="Loc" Orig="New">
            <Val><![CDATA[發佈到現有的伺服器]]></Val>
          </Tgt>
        </Str>
        <Disp Icon="Str" />
      </Item>
      <Item ItemId=";extensions/sql-database-projects/dist/common/constants.publishingProjectMessage" ItemType="0" PsrId="308" Leaf="true">
        <Str Cat="Text">
          <Val><![CDATA[Publishing project in a container...]]></Val>
          <Tgt Cat="Text" Stat="Loc" Orig="New">
            <Val><![CDATA[正在發佈容器中的專案...]]></Val>
          </Tgt>
        </Str>
        <Disp Icon="Str" />
      </Item>
      <Item ItemId=";extensions/sql-database-projects/dist/common/constants.referenceRadioButtonsGroupTitle" ItemType="0" PsrId="308" Leaf="true">
        <Str Cat="Text">
          <Val><![CDATA[Type]]></Val>
          <Tgt Cat="Text" Stat="Loc" Orig="New">
            <Val><![CDATA[類型]]></Val>
          </Tgt>
        </Str>
        <Disp Icon="Str" />
      </Item>
      <Item ItemId=";extensions/sql-database-projects/dist/common/constants.referenceType" ItemType="0" PsrId="308" Leaf="true">
        <Str Cat="Text">
          <Val><![CDATA[Reference type]]></Val>
          <Tgt Cat="Text" Stat="Loc" Orig="New">
            <Val><![CDATA[參考型別]]></Val>
          </Tgt>
        </Str>
        <Disp Icon="Str" />
      </Item>
      <Item ItemId=";extensions/sql-database-projects/dist/common/constants.reloadProject" ItemType="0" PsrId="308" Leaf="true">
        <Str Cat="Text">
          <Val><![CDATA[Would you like to reload your database project?]]></Val>
          <Tgt Cat="Text" Stat="Loc" Orig="New">
            <Val><![CDATA[要重新載入資料庫專案嗎?]]></Val>
          </Tgt>
        </Str>
        <Disp Icon="Str" />
      </Item>
      <Item ItemId=";extensions/sql-database-projects/dist/common/constants.reloadValuesFromProjectButtonTitle" ItemType="0" PsrId="308" Leaf="true">
        <Str Cat="Text">
          <Val><![CDATA[Reload values from project]]></Val>
          <Tgt Cat="Text" Stat="Loc" Orig="New">
            <Val><![CDATA[從專案重新載入值]]></Val>
          </Tgt>
        </Str>
        <Disp Icon="Str" />
      </Item>
      <Item ItemId=";extensions/sql-database-projects/dist/common/constants.resetAllVars" ItemType="0" PsrId="308" Leaf="true">
        <Str Cat="Text">
          <Val><![CDATA[Reset all variables]]></Val>
          <Tgt Cat="Text" Stat="Loc" Orig="New">
            <Val><![CDATA[重設所有變數]]></Val>
          </Tgt>
        </Str>
        <Disp Icon="Str" />
      </Item>
      <Item ItemId=";extensions/sql-database-projects/dist/common/constants.retryFailedMessage" ItemType="0" PsrId="308" Leaf="true">
        <Str Cat="Text">
          <Val><![CDATA[Operation '{0}' failed. Re-trying... Current Result: {1}. Error: '{2}']]></Val>
          <Tgt Cat="Text" Stat="Loc" Orig="New">
            <Val><![CDATA[作業 '{0}' 失敗。正在重新嘗試... 目前的結果: {1}。錯誤: '{2}']]></Val>
          </Tgt>
        </Str>
        <Disp Icon="Str" />
      </Item>
      <Item ItemId=";extensions/sql-database-projects/dist/common/constants.retryMessage" ItemType="0" PsrId="308" Leaf="true">
        <Str Cat="Text">
          <Val><![CDATA[Operation '{0}' failed. Re-trying... Error: '{1}']]></Val>
          <Tgt Cat="Text" Stat="Loc" Orig="New">
            <Val><![CDATA[作業 '{0}' 失敗。正在重新嘗試...錯誤: '{1}']]></Val>
          </Tgt>
        </Str>
        <Disp Icon="Str" />
      </Item>
      <Item ItemId=";extensions/sql-database-projects/dist/common/constants.retryRunMessage" ItemType="0" PsrId="308" Leaf="true">
        <Str Cat="Text">
          <Val><![CDATA[Running operation '{2}' Attempt {0} of {1}]]></Val>
          <Tgt Cat="Text" Stat="Loc" Orig="New">
            <Val><![CDATA[執行作業 '{2}' 嘗試 {0} / {1}]]></Val>
          </Tgt>
        </Str>
        <Disp Icon="Str" />
      </Item>
      <Item ItemId=";extensions/sql-database-projects/dist/common/constants.retrySucceedMessage" ItemType="0" PsrId="308" Leaf="true">
        <Str Cat="Text">
          <Val><![CDATA[Operation '{0}' completed successfully. Result: {1}]]></Val>
          <Tgt Cat="Text" Stat="Loc" Orig="New">
            <Val><![CDATA[作業 '{0}' 已成功完成。結果: {1}]]></Val>
          </Tgt>
        </Str>
        <Disp Icon="Str" />
      </Item>
      <Item ItemId=";extensions/sql-database-projects/dist/common/constants.retryWaitMessage" ItemType="0" PsrId="308" Leaf="true">
        <Str Cat="Text">
          <Val><![CDATA[Waiting for {0} seconds before another attempt for operation '{1}']]></Val>
          <Tgt Cat="Text" Stat="Loc" Orig="New">
            <Val><![CDATA[在另一次嘗試作業 '{0}' 之前等候 {1} 秒]]></Val>
          </Tgt>
        </Str>
        <Disp Icon="Str" />
      </Item>
      <Item ItemId=";extensions/sql-database-projects/dist/common/constants.runViaNpx" ItemType="0" PsrId="308" Leaf="true">
        <Str Cat="Text">
          <Val><![CDATA[Run via npx]]></Val>
          <Tgt Cat="Text" Stat="Loc" Orig="New">
            <Val><![CDATA[透過 npx 執行]]></Val>
          </Tgt>
        </Str>
        <Disp Icon="Str" />
      </Item>
      <Item ItemId=";extensions/sql-database-projects/dist/common/constants.runningDockerMessage" ItemType="0" PsrId="308" Leaf="true">
        <Str Cat="Text">
          <Val><![CDATA[Building and running the docker container ...]]></Val>
          <Tgt Cat="Text" Stat="Loc" Orig="New">
            <Val><![CDATA[建置並執行 Docker 容器...]]></Val>
          </Tgt>
        </Str>
        <Disp Icon="Str" />
      </Item>
      <Item ItemId=";extensions/sql-database-projects/dist/common/constants.sameDatabase" ItemType="0" PsrId="308" Leaf="true">
        <Str Cat="Text">
          <Val><![CDATA[Same database]]></Val>
          <Tgt Cat="Text" Stat="Loc" Orig="New">
            <Val><![CDATA[相同資料庫]]></Val>
          </Tgt>
        </Str>
        <Disp Icon="Str" />
      </Item>
      <Item ItemId=";extensions/sql-database-projects/dist/common/constants.save" ItemType="0" PsrId="308" Leaf="true">
        <Str Cat="Text">
          <Val><![CDATA[Save]]></Val>
          <Tgt Cat="Text" Stat="Loc" Orig="New">
            <Val><![CDATA[儲存]]></Val>
          </Tgt>
        </Str>
        <Disp Icon="Str" />
      </Item>
      <Item ItemId=";extensions/sql-database-projects/dist/common/constants.saveChangesInFile" ItemType="0" PsrId="308" Leaf="true">
        <Str Cat="Text">
          <Val><![CDATA[There are unsaved changes in the current file. Save now?]]></Val>
          <Tgt Cat="Text" Stat="Loc" Orig="New">
            <Val><![CDATA[目前的檔案中有未儲存的變更。要立即儲存嗎?]]></Val>
          </Tgt>
        </Str>
        <Disp Icon="Str" />
      </Item>
      <Item ItemId=";extensions/sql-database-projects/dist/common/constants.schema" ItemType="0" PsrId="308" Leaf="true">
        <Str Cat="Text">
          <Val><![CDATA[Schema]]></Val>
          <Tgt Cat="Text" Stat="Loc" Orig="New">
            <Val><![CDATA[結構描述]]></Val>
          </Tgt>
        </Str>
        <Disp Icon="Str" />
      </Item>
      <Item ItemId=";extensions/sql-database-projects/dist/common/constants.schemaCompareAction" ItemType="0" PsrId="308" Leaf="true">
        <Str Cat="Text">
          <Val><![CDATA[Schema Compare]]></Val>
          <Tgt Cat="Text" Stat="Loc" Orig="New">
            <Val><![CDATA[結構描述比較]]></Val>
          </Tgt>
        </Str>
        <Disp Icon="Str" />
      </Item>
      <Item ItemId=";extensions/sql-database-projects/dist/common/constants.schemaCompareNotInstalled" ItemType="0" PsrId="308" Leaf="true">
        <Str Cat="Text">
          <Val><![CDATA[Schema compare extension installation is required to run schema compare]]></Val>
          <Tgt Cat="Text" Stat="Loc" Orig="New">
            <Val><![CDATA[需要安裝結構描述比較延伸模組，才能執行結構描述比較]]></Val>
          </Tgt>
        </Str>
        <Disp Icon="Str" />
      </Item>
      <Item ItemId=";extensions/sql-database-projects/dist/common/constants.schemaObjectType" ItemType="0" PsrId="308" Leaf="true">
        <Str Cat="Text">
          <Val><![CDATA[Schema/Object Type]]></Val>
          <Tgt Cat="Text" Stat="Loc" Orig="New">
            <Val><![CDATA[結構描述/物件類型]]></Val>
          </Tgt>
        </Str>
        <Disp Icon="Str" />
      </Item>
      <Item ItemId=";extensions/sql-database-projects/dist/common/constants.scriptFriendlyName" ItemType="0" PsrId="308" Leaf="true">
        <Str Cat="Text">
          <Val><![CDATA[Script]]></Val>
          <Tgt Cat="Text" Stat="Loc" Orig="New">
            <Val><![CDATA[指令碼]]></Val>
          </Tgt>
        </Str>
        <Disp Icon="Str" />
      </Item>
      <Item ItemId=";extensions/sql-database-projects/dist/common/constants.sec" ItemType="0" PsrId="308" Leaf="true">
        <Str Cat="Text">
          <Val><![CDATA[sec]]></Val>
          <Tgt Cat="Text" Stat="Loc" Orig="New">
            <Val><![CDATA[秒]]></Val>
          </Tgt>
        </Str>
        <Disp Icon="Str" />
      </Item>
      <Item ItemId=";extensions/sql-database-projects/dist/common/constants.selectAzureFunction" ItemType="0" PsrId="308" Leaf="true">
        <Str Cat="Text">
          <Val><![CDATA[Select an Azure function in the current file to add SQL binding to]]></Val>
          <Tgt Cat="Text" Stat="Loc" Orig="New">
            <Val><![CDATA[在目前檔案中選取要新增 SQL 繫結的 Azure 函式]]></Val>
          </Tgt>
        </Str>
        <Disp Icon="Str" />
      </Item>
      <Item ItemId=";extensions/sql-database-projects/dist/common/constants.selectBaseImage" ItemType="0" PsrId="308" Leaf="true">
        <Str Cat="Text">
          <Val><![CDATA[Select the base SQL Server docker image]]></Val>
          <Tgt Cat="Text" Stat="Loc" Orig="New">
            <Val><![CDATA[選取基底 SQL Server docker 映像]]></Val>
          </Tgt>
        </Str>
        <Disp Icon="Str" />
      </Item>
      <Item ItemId=";extensions/sql-database-projects/dist/common/constants.selectBindingType" ItemType="0" PsrId="308" Leaf="true">
        <Str Cat="Text">
          <Val><![CDATA[Select type of binding]]></Val>
          <Tgt Cat="Text" Stat="Loc" Orig="New">
            <Val><![CDATA[選取繫結類型]]></Val>
          </Tgt>
        </Str>
        <Disp Icon="Str" />
      </Item>
      <Item ItemId=";extensions/sql-database-projects/dist/common/constants.selectConnection" ItemType="0" PsrId="308" Leaf="true">
        <Str Cat="Text">
          <Val><![CDATA[Select connection]]></Val>
          <Tgt Cat="Text" Stat="Loc" Orig="New">
            <Val><![CDATA[選取連線]]></Val>
          </Tgt>
        </Str>
        <Disp Icon="Str" />
      </Item>
      <Item ItemId=";extensions/sql-database-projects/dist/common/constants.selectDacpac" ItemType="0" PsrId="308" Leaf="true">
        <Str Cat="Text">
          <Val><![CDATA[Select .dacpac]]></Val>
          <Tgt Cat="Text" Stat="Loc" Orig="New">
            <Val><![CDATA[選取 .dacpac]]></Val>
          </Tgt>
        </Str>
        <Disp Icon="Str" />
      </Item>
      <Item ItemId=";extensions/sql-database-projects/dist/common/constants.selectDatabase" ItemType="0" PsrId="308" Leaf="true">
        <Str Cat="Text">
          <Val><![CDATA[Select database]]></Val>
          <Tgt Cat="Text" Stat="Loc" Orig="New">
            <Val><![CDATA[選取資料庫]]></Val>
          </Tgt>
        </Str>
        <Disp Icon="Str" />
      </Item>
      <Item ItemId=";extensions/sql-database-projects/dist/common/constants.selectFolderStructure" ItemType="0" PsrId="308" Leaf="true">
        <Str Cat="Text">
          <Val><![CDATA[Select folder structure]]></Val>
          <Tgt Cat="Text" Stat="Loc" Orig="New">
            <Val><![CDATA[選取資料夾結構]]></Val>
          </Tgt>
        </Str>
        <Disp Icon="Str" />
      </Item>
      <Item ItemId=";extensions/sql-database-projects/dist/common/constants.selectProfile" ItemType="0" PsrId="308" Leaf="true">
        <Str Cat="Text">
          <Val><![CDATA[Select Profile]]></Val>
          <Tgt Cat="Text" Stat="Loc" Orig="New">
            <Val><![CDATA[選取設定檔]]></Val>
          </Tgt>
          <Prev Cat="Text">
            <Val><![CDATA[Select publish profile to load]]></Val>
          </Prev>
        </Str>
        <Disp Icon="Str" />
      </Item>
      <Item ItemId=";extensions/sql-database-projects/dist/common/constants.selectProfileToUse" ItemType="0" PsrId="308" Leaf="true">
        <Str Cat="Text">
          <Val><![CDATA[Select publish profile to load]]></Val>
          <Tgt Cat="Text" Stat="Loc" Orig="New">
            <Val><![CDATA[選取要載入的發行設定檔]]></Val>
          </Tgt>
        </Str>
        <Disp Icon="Str" />
      </Item>
      <Item ItemId=";extensions/sql-database-projects/dist/common/constants.selectProjectLocation" ItemType="0" PsrId="308" Leaf="true">
        <Str Cat="Text">
          <Val><![CDATA[Select project location]]></Val>
          <Tgt Cat="Text" Stat="Loc" Orig="New">
            <Val><![CDATA[選取專案位置]]></Val>
          </Tgt>
        </Str>
        <Disp Icon="Str" />
      </Item>
      <Item ItemId=";extensions/sql-database-projects/dist/common/constants.selectPublishOption" ItemType="0" PsrId="308" Leaf="true">
        <Str Cat="Text">
          <Val><![CDATA[Select where to publish the project to]]></Val>
          <Tgt Cat="Text" Stat="Loc" Orig="New">
            <Val><![CDATA[選取要將專案發佈的位置]]></Val>
          </Tgt>
        </Str>
        <Disp Icon="Str" />
      </Item>
      <Item ItemId=";extensions/sql-database-projects/dist/common/constants.selectSetting" ItemType="0" PsrId="308" Leaf="true">
        <Str Cat="Text">
          <Val><![CDATA[Select SQL connection string setting from local.settings.json]]></Val>
          <Tgt Cat="Text" Stat="Loc" Orig="New">
            <Val><![CDATA[從 local.settings.json 選取 SQL 連接字串設定]]></Val>
          </Tgt>
        </Str>
        <Disp Icon="Str" />
      </Item>
      <Item ItemId=";extensions/sql-database-projects/dist/common/constants.selectSpecFile" ItemType="0" PsrId="308" Leaf="true">
        <Str Cat="Text">
          <Val><![CDATA[Select OpenAPI/Swagger spec file]]></Val>
          <Tgt Cat="Text" Stat="Loc" Orig="New">
            <Val><![CDATA[選取 OpenAPI/Swagger 規格檔案]]></Val>
          </Tgt>
        </Str>
        <Disp Icon="Str" />
      </Item>
      <Item ItemId=";extensions/sql-database-projects/dist/common/constants.selectString" ItemType="0" PsrId="308" Leaf="true">
        <Str Cat="Text">
          <Val><![CDATA[Select]]></Val>
          <Tgt Cat="Text" Stat="Loc" Orig="New">
            <Val><![CDATA[選取]]></Val>
          </Tgt>
        </Str>
        <Disp Icon="Str" />
      </Item>
      <Item ItemId=";extensions/sql-database-projects/dist/common/constants.selectTargetPlatform" ItemType="0" PsrId="308" Leaf="true">
        <Str Cat="Text">
          <Val><![CDATA[Current target platform: {0}. Select new target platform]]></Val>
          <Tgt Cat="Text" Stat="Loc" Orig="New">
            <Val><![CDATA[目前的目標平台: {0}。請選取新的目標平台]]></Val>
          </Tgt>
        </Str>
        <Disp Icon="Str" />
      </Item>
      <Item ItemId=";extensions/sql-database-projects/dist/common/constants.server" ItemType="0" PsrId="308" Leaf="true">
        <Str Cat="Text">
          <Val><![CDATA[Server]]></Val>
          <Tgt Cat="Text" Stat="Loc" Orig="New">
            <Val><![CDATA[伺服器​]]></Val>
          </Tgt>
        </Str>
        <Disp Icon="Str" />
      </Item>
      <Item ItemId=";extensions/sql-database-projects/dist/common/constants.serverName" ItemType="0" PsrId="308" Leaf="true">
        <Str Cat="Text">
          <Val><![CDATA[Server name]]></Val>
          <Tgt Cat="Text" Stat="Loc" Orig="New">
            <Val><![CDATA[伺服器名稱]]></Val>
          </Tgt>
        </Str>
        <Disp Icon="Str" />
      </Item>
      <Item ItemId=";extensions/sql-database-projects/dist/common/constants.serverPassword" ItemType="0" PsrId="308" Leaf="true">
        <Str Cat="Text">
          <Val><![CDATA[SQL Server admin password]]></Val>
          <Tgt Cat="Text" Stat="Loc" Orig="New">
            <Val><![CDATA[SQL Server 系統管理員密碼]]></Val>
          </Tgt>
        </Str>
        <Disp Icon="Str" />
      </Item>
      <Item ItemId=";extensions/sql-database-projects/dist/common/constants.serverPortNumber" ItemType="0" PsrId="308" Leaf="true">
        <Str Cat="Text">
          <Val><![CDATA[SQL server port number]]></Val>
          <Tgt Cat="Text" Stat="Loc" Orig="New">
            <Val><![CDATA[SQL Server 連接埠號碼]]></Val>
          </Tgt>
        </Str>
        <Disp Icon="Str" />
      </Item>
      <Item ItemId=";extensions/sql-database-projects/dist/common/constants.serverVariable" ItemType="0" PsrId="308" Leaf="true">
        <Str Cat="Text">
          <Val><![CDATA[Server variable]]></Val>
          <Tgt Cat="Text" Stat="Loc" Orig="New">
            <Val><![CDATA[伺服器變數]]></Val>
          </Tgt>
        </Str>
        <Disp Icon="Str" />
      </Item>
      <Item ItemId=";extensions/sql-database-projects/dist/common/constants.sourceDatabase" ItemType="0" PsrId="308" Leaf="true">
        <Str Cat="Text">
          <Val><![CDATA[Source database]]></Val>
          <Tgt Cat="Text" Stat="Loc" Orig="New">
            <Val><![CDATA[來源資料庫]]></Val>
          </Tgt>
        </Str>
        <Disp Icon="Str" />
      </Item>
      <Item ItemId=";extensions/sql-database-projects/dist/common/constants.specSelectionText" ItemType="0" PsrId="308" Leaf="true">
        <Str Cat="Text">
          <Val><![CDATA[OpenAPI/Swagger spec]]></Val>
          <Tgt Cat="Text" Stat="Loc" Orig="New">
            <Val><![CDATA[OpenAPI/Swagger 規格]]></Val>
          </Tgt>
        </Str>
        <Disp Icon="Str" />
      </Item>
      <Item ItemId=";extensions/sql-database-projects/dist/common/constants.sqlCmdTableLabel" ItemType="0" PsrId="308" Leaf="true">
        <Str Cat="Text">
          <Val><![CDATA[SQLCMD Variables]]></Val>
          <Tgt Cat="Text" Stat="Loc" Orig="New">
            <Val><![CDATA[SQLCMD 變數]]></Val>
          </Tgt>
        </Str>
        <Disp Icon="Str" />
      </Item>
      <Item ItemId=";extensions/sql-database-projects/dist/common/constants.sqlCmdValueColumn" ItemType="0" PsrId="308" Leaf="true">
        <Str Cat="Text">
          <Val><![CDATA[Value]]></Val>
          <Tgt Cat="Text" Stat="Loc" Orig="New">
            <Val><![CDATA[值]]></Val>
          </Tgt>
        </Str>
        <Disp Icon="Str" />
      </Item>
      <Item ItemId=";extensions/sql-database-projects/dist/common/constants.sqlCmdVariableColumn" ItemType="0" PsrId="308" Leaf="true">
        <Str Cat="Text">
          <Val><![CDATA[Name]]></Val>
          <Tgt Cat="Text" Stat="Loc" Orig="New">
            <Val><![CDATA[名稱]]></Val>
          </Tgt>
        </Str>
        <Disp Icon="Str" />
      </Item>
      <Item ItemId=";extensions/sql-database-projects/dist/common/constants.sqlConnectionStringFriendly" ItemType="0" PsrId="308" Leaf="true">
        <Str Cat="Text">
          <Val><![CDATA[SQL connection string]]></Val>
          <Tgt Cat="Text" Stat="Loc" Orig="New">
            <Val><![CDATA[SQL 連接字串]]></Val>
          </Tgt>
        </Str>
        <Disp Icon="Str" />
      </Item>
      <Item ItemId=";extensions/sql-database-projects/dist/common/constants.sqlDatabaseProjects.DotnetInstallationConfirmation" ItemType="0" PsrId="308" Leaf="true">
        <Str Cat="Text">
          <Val><![CDATA[The .NET SDK cannot be located. Project build will not work. Please install .NET Core SDK version 3.1 or higher or update the .NET SDK location in settings if already installed.]]></Val>
        </Str>
        <Disp Icon="Str" />
      </Item>
<<<<<<< HEAD
      <Item ItemId=";extensions/sql-database-projects/dist/common/constants.sqlDatabaseProjects.Install" ItemType="0" PsrId="308" Leaf="true">
        <Str Cat="Text">
          <Val><![CDATA[Install]]></Val>
          <Tgt Cat="Text" Stat="Loc" Orig="New">
            <Val><![CDATA[安裝]]></Val>
=======
      <Item ItemId=";extensions/sql-database-projects/dist/common/constants.sqlDatabaseProjects.NetCoreInstallationConfirmation" ItemType="0" PsrId="308" Leaf="true">
        <Str Cat="Text">
          <Val><![CDATA[The .NET Core SDK cannot be located. Project build will not work. Please install .NET Core SDK version 3.1 or update the .NET Core SDK location in settings if already installed.]]></Val>
          <Tgt Cat="Text" Stat="Loc" Orig="New">
            <Val><![CDATA[找不到 .NET Core SDK。專案組建將無法運作。請安裝 .NET Core SDK 3.1 版，或在設定中更新 .NET Core SDK 支援的版本位置 (如果已安裝)。]]></Val>
>>>>>>> fe8dd20d
          </Tgt>
        </Str>
        <Disp Icon="Str" />
      </Item>
<<<<<<< HEAD
      <Item ItemId=";extensions/sql-database-projects/dist/common/constants.sqlDatabaseProjects.UpdateDotnetLocation" ItemType="0" PsrId="308" Leaf="true">
=======
      <Item ItemId=";extensions/sql-database-projects/dist/common/constants.sqlDatabaseProjects.UpdateNetCoreLocation" ItemType="0" PsrId="308" Leaf="true">
>>>>>>> fe8dd20d
        <Str Cat="Text">
          <Val><![CDATA[Update Location]]></Val>
          <Tgt Cat="Text" Stat="Loc" Orig="New">
            <Val><![CDATA[更新位置]]></Val>
          </Tgt>
        </Str>
        <Disp Icon="Str" />
      </Item>
      <Item ItemId=";extensions/sql-database-projects/dist/common/constants.sqlDatabaseProjects.doNotAskAgain" ItemType="0" PsrId="308" Leaf="true">
        <Str Cat="Text">
          <Val><![CDATA[Don't Ask Again]]></Val>
          <Tgt Cat="Text" Stat="Loc" Orig="New">
            <Val><![CDATA[不要再詢問]]></Val>
          </Tgt>
        </Str>
        <Disp Icon="Str" />
      </Item>
      <Item ItemId=";extensions/sql-database-projects/dist/common/constants.sqlDatabaseProjects.outputChannel" ItemType="0" PsrId="308" Leaf="true">
        <Str Cat="Text">
          <Val><![CDATA[Database Projects]]></Val>
          <Tgt Cat="Text" Stat="Loc" Orig="New">
            <Val><![CDATA[資料庫專案]]></Val>
          </Tgt>
        </Str>
        <Disp Icon="Str" />
      </Item>
      <Item ItemId=";extensions/sql-database-projects/dist/common/constants.sqlTableOrViewToQuery" ItemType="0" PsrId="308" Leaf="true">
        <Str Cat="Text">
          <Val><![CDATA[SQL table or view to query]]></Val>
          <Tgt Cat="Text" Stat="Loc" Orig="New">
            <Val><![CDATA[要查詢的 SQL 資料表或檢視]]></Val>
          </Tgt>
        </Str>
        <Disp Icon="Str" />
      </Item>
      <Item ItemId=";extensions/sql-database-projects/dist/common/constants.sqlTableToUpsert" ItemType="0" PsrId="308" Leaf="true">
        <Str Cat="Text">
          <Val><![CDATA[SQL table to upsert into]]></Val>
          <Tgt Cat="Text" Stat="Loc" Orig="New">
            <Val><![CDATA[要 upsert 的目標 SQL 資料表]]></Val>
          </Tgt>
        </Str>
        <Disp Icon="Str" />
      </Item>
      <Item ItemId=";extensions/sql-database-projects/dist/common/constants.storedProcedureFriendlyName" ItemType="0" PsrId="308" Leaf="true">
        <Str Cat="Text">
          <Val><![CDATA[Stored Procedure]]></Val>
          <Tgt Cat="Text" Stat="Loc" Orig="New">
            <Val><![CDATA[預存程序]]></Val>
          </Tgt>
        </Str>
        <Disp Icon="Str" />
      </Item>
      <Item ItemId=";extensions/sql-database-projects/dist/common/constants.suppressMissingDependenciesErrors" ItemType="0" PsrId="308" Leaf="true">
        <Str Cat="Text">
          <Val><![CDATA[Suppress errors caused by unresolved references in the referenced project]]></Val>
          <Tgt Cat="Text" Stat="Loc" Orig="New">
            <Val><![CDATA[隱藏參考的專案中未解析參考造成的錯誤]]></Val>
          </Tgt>
        </Str>
        <Disp Icon="Str" />
      </Item>
      <Item ItemId=";extensions/sql-database-projects/dist/common/constants.systemDatabase" ItemType="0" PsrId="308" Leaf="true">
        <Str Cat="Text">
          <Val><![CDATA[System database]]></Val>
          <Tgt Cat="Text" Stat="Loc" Orig="New">
            <Val><![CDATA[系統資料庫]]></Val>
          </Tgt>
        </Str>
        <Disp Icon="Str" />
      </Item>
      <Item ItemId=";extensions/sql-database-projects/dist/common/constants.systemDatabaseReferenceRequired" ItemType="0" PsrId="308" Leaf="true">
        <Str Cat="Text">
          <Val><![CDATA[System database selection is required for adding a reference to a system database]]></Val>
          <Tgt Cat="Text" Stat="Loc" Orig="New">
            <Val><![CDATA[必須有系統資料庫選取項目，才可將參考加入系統資料庫]]></Val>
          </Tgt>
        </Str>
        <Disp Icon="Str" />
      </Item>
      <Item ItemId=";extensions/sql-database-projects/dist/common/constants.tableFriendlyName" ItemType="0" PsrId="308" Leaf="true">
        <Str Cat="Text">
          <Val><![CDATA[Table]]></Val>
          <Tgt Cat="Text" Stat="Loc" Orig="New">
            <Val><![CDATA[資料表]]></Val>
          </Tgt>
        </Str>
        <Disp Icon="Str" />
      </Item>
      <Item ItemId=";extensions/sql-database-projects/dist/common/constants.targetConnectionLabel" ItemType="0" PsrId="308" Leaf="true">
        <Str Cat="Text">
          <Val><![CDATA[Connection]]></Val>
          <Tgt Cat="Text" Stat="Loc" Orig="New">
            <Val><![CDATA[連線]]></Val>
          </Tgt>
        </Str>
        <Disp Icon="Str" />
      </Item>
      <Item ItemId=";extensions/sql-database-projects/dist/common/constants.targetProject" ItemType="0" PsrId="308" Leaf="true">
        <Str Cat="Text">
          <Val><![CDATA[Target project]]></Val>
          <Tgt Cat="Text" Stat="Loc" Orig="New">
            <Val><![CDATA[目標專案]]></Val>
          </Tgt>
        </Str>
        <Disp Icon="Str" />
      </Item>
      <Item ItemId=";extensions/sql-database-projects/dist/common/constants.taskFailedError.error" ItemType="0" PsrId="308" Leaf="true">
        <Str Cat="Text">
          <Val><![CDATA[Failed to complete task '{0}'. Error: {1}]]></Val>
          <Tgt Cat="Text" Stat="Loc" Orig="New">
            <Val><![CDATA[無法完成工作 '{0}'。錯誤: {1}]]></Val>
          </Tgt>
        </Str>
        <Disp Icon="Str" />
      </Item>
      <Item ItemId=";extensions/sql-database-projects/dist/common/constants.unableToCreatePublishConnection" ItemType="0" PsrId="308" Leaf="true">
        <Str Cat="Text">
          <Val><![CDATA[Unable to construct connection: {0}]]></Val>
          <Tgt Cat="Text" Stat="Loc" Orig="New">
            <Val><![CDATA[無法建立連線: {0}]]></Val>
          </Tgt>
        </Str>
        <Disp Icon="Str" />
      </Item>
      <Item ItemId=";extensions/sql-database-projects/dist/common/constants.unableToFindFile" ItemType="0" PsrId="308" Leaf="true">
        <Str Cat="Text">
          <Val><![CDATA[Unable to find {1} with path '{0}']]></Val>
          <Tgt Cat="Text" Stat="Loc" Orig="New">
            <Val><![CDATA[找不到路徑為 '{0}' 的 {1}]]></Val>
          </Tgt>
        </Str>
        <Disp Icon="Str" />
      </Item>
      <Item ItemId=";extensions/sql-database-projects/dist/common/constants.unableToFindReference" ItemType="0" PsrId="308" Leaf="true">
        <Str Cat="Text">
          <Val><![CDATA[Unable to find database reference {0}]]></Val>
          <Tgt Cat="Text" Stat="Loc" Orig="New">
            <Val><![CDATA[找不到資料庫參考 {0}]]></Val>
          </Tgt>
        </Str>
        <Disp Icon="Str" />
      </Item>
      <Item ItemId=";extensions/sql-database-projects/dist/common/constants.unableToFindSqlCmdVariable" ItemType="0" PsrId="308" Leaf="true">
        <Str Cat="Text">
          <Val><![CDATA[Unable to find SQLCMD variable '{0}']]></Val>
          <Tgt Cat="Text" Stat="Loc" Orig="New">
            <Val><![CDATA[找不到 SQLCMD 變數 '{0}']]></Val>
          </Tgt>
        </Str>
        <Disp Icon="Str" />
      </Item>
      <Item ItemId=";extensions/sql-database-projects/dist/common/constants.unableToPerformAction" ItemType="0" PsrId="308" Leaf="true">
        <Str Cat="Text">
          <Val><![CDATA[Unable to locate '{0}' target: '{1}']]></Val>
          <Tgt Cat="Text" Stat="Loc" Orig="New">
            <Val><![CDATA[找不到 '{0}' 目標: '{1}']]></Val>
          </Tgt>
        </Str>
        <Disp Icon="Str" />
      </Item>
      <Item ItemId=";extensions/sql-database-projects/dist/common/constants.unexpectedProjectContext" ItemType="0" PsrId="308" Leaf="true">
        <Str Cat="Text">
          <Val><![CDATA[Unable to establish project context.  Command invoked from unexpected location: {0}]]></Val>
          <Tgt Cat="Text" Stat="Loc" Orig="New">
            <Val><![CDATA[無法建立專案內容。從未預期的位置叫用的命令: {0}]]></Val>
          </Tgt>
        </Str>
        <Disp Icon="Str" />
      </Item>
      <Item ItemId=";extensions/sql-database-projects/dist/common/constants.unknownDataSourceType" ItemType="0" PsrId="308" Leaf="true">
        <Str Cat="Text">
          <Val><![CDATA[Unknown data source type: ]]></Val>
          <Tgt Cat="Text" Stat="Loc" Orig="New">
            <Val><![CDATA[不明的資料來源類型:]]></Val>
          </Tgt>
        </Str>
        <Disp Icon="Str" />
      </Item>
      <Item ItemId=";extensions/sql-database-projects/dist/common/constants.unrecognizedDataSourcesVersion" ItemType="0" PsrId="308" Leaf="true">
        <Str Cat="Text">
          <Val><![CDATA[Unrecognized version: ]]></Val>
          <Tgt Cat="Text" Stat="Loc" Orig="New">
            <Val><![CDATA[無法辨識的版本:]]></Val>
          </Tgt>
        </Str>
        <Disp Icon="Str" />
      </Item>
      <Item ItemId=";extensions/sql-database-projects/dist/common/constants.updateProjectDatabaseReferencesForRoundTrip" ItemType="0" PsrId="308" Leaf="true">
        <Str Cat="Text">
          <Val><![CDATA[The system database references need to be updated to build the project '{0}'. If the project was created in SSDT, it will continue to work in both tools. Do you want to update the project?]]></Val>
          <Tgt Cat="Text" Stat="Loc" Orig="New">
            <Val><![CDATA[必須更新系統資料庫參考，以建置專案 '{0}'。如果專案是在 SSDT 中建立，它會繼續在這兩個工具中運作。是否要更新專案?]]></Val>
          </Tgt>
          <Prev Cat="Text">
            <Val><![CDATA[The system database references need to be updated to build this project. If the project is created in SSDT, it will continue to work in both tools. Do you want to update the project?]]></Val>
          </Prev>
        </Str>
        <Disp Icon="Str" />
      </Item>
      <Item ItemId=";extensions/sql-database-projects/dist/common/constants.updateProjectForRoundTrip" ItemType="0" PsrId="308" Leaf="true">
        <Str Cat="Text">
          <Val><![CDATA[The targets, references, and system database references need to be updated to build the project '{0}'. If the project was created in SSDT, it will continue to work in both tools. Do you want to update the project?]]></Val>
          <Tgt Cat="Text" Stat="Loc" Orig="New">
            <Val><![CDATA[目標、參考和系統資料庫參考需要更新，以建置專案 '{0}'。如果專案是在 SSDT 中建立，它會繼續在這兩個工具中運作。是否要更新專案?]]></Val>
          </Tgt>
          <Prev Cat="Text">
            <Val><![CDATA[The targets, references, and system database references need to be updated to build this project. If the project is created in SSDT, it will continue to work in both tools. Do you want to update the project?]]></Val>
          </Prev>
        </Str>
        <Disp Icon="Str" />
      </Item>
      <Item ItemId=";extensions/sql-database-projects/dist/common/constants.userSelectionCancelled" ItemType="0" PsrId="308" Leaf="true">
        <Str Cat="Text">
          <Val><![CDATA[User has cancelled selection for how to run autorest.]]></Val>
          <Tgt Cat="Text" Stat="Loc" Orig="New">
            <Val><![CDATA[使用者已取消選取如何執行自動 autorest。]]></Val>
          </Tgt>
        </Str>
        <Disp Icon="Str" />
      </Item>
      <Item ItemId=";extensions/sql-database-projects/dist/common/constants.userSelectionInstallGlobally" ItemType="0" PsrId="308" Leaf="true">
        <Str Cat="Text">
          <Val><![CDATA[User selected to install autorest gloablly.  Installing now...]]></Val>
          <Tgt Cat="Text" Stat="Loc" Orig="New">
            <Val><![CDATA[使用者已選取全域安裝 autorest。正在安裝...]]></Val>
          </Tgt>
        </Str>
        <Disp Icon="Str" />
      </Item>
      <Item ItemId=";extensions/sql-database-projects/dist/common/constants.userSelectionRunNpx" ItemType="0" PsrId="308" Leaf="true">
        <Str Cat="Text">
          <Val><![CDATA[User selected to run via npx.]]></Val>
          <Tgt Cat="Text" Stat="Loc" Orig="New">
            <Val><![CDATA[已選取要透過 npx 執行的使用者。]]></Val>
          </Tgt>
        </Str>
        <Disp Icon="Str" />
      </Item>
      <Item ItemId=";extensions/sql-database-projects/dist/common/constants.valueCannotBeEmpty" ItemType="0" PsrId="308" Leaf="true">
        <Str Cat="Text">
          <Val><![CDATA[Value cannot be empty]]></Val>
          <Tgt Cat="Text" Stat="Loc" Orig="New">
            <Val><![CDATA[值不得空白]]></Val>
          </Tgt>
        </Str>
        <Disp Icon="Str" />
      </Item>
      <Item ItemId=";extensions/sql-database-projects/dist/common/constants.valueMustNotBeEmpty" ItemType="0" PsrId="308" Leaf="true">
        <Str Cat="Text">
          <Val><![CDATA[Value must not be empty]]></Val>
          <Tgt Cat="Text" Stat="Loc" Orig="New">
            <Val><![CDATA[值不得為空白]]></Val>
          </Tgt>
        </Str>
        <Disp Icon="Str" />
      </Item>
      <Item ItemId=";extensions/sql-database-projects/dist/common/constants.viewFriendlyName" ItemType="0" PsrId="308" Leaf="true">
        <Str Cat="Text">
          <Val><![CDATA[View]]></Val>
          <Tgt Cat="Text" Stat="Loc" Orig="New">
            <Val><![CDATA[檢視]]></Val>
          </Tgt>
        </Str>
        <Disp Icon="Str" />
      </Item>
      <Item ItemId=";extensions/sql-database-projects/dist/common/constants.yesString" ItemType="0" PsrId="308" Leaf="true">
        <Str Cat="Text">
          <Val><![CDATA[Yes]]></Val>
          <Tgt Cat="Text" Stat="Loc" Orig="New">
            <Val><![CDATA[是]]></Val>
          </Tgt>
        </Str>
        <Disp Icon="Str" />
      </Item>
      <Item ItemId=";extensions/sql-database-projects/dist/tools/netcoreTool.sqlDatabaseProject.RunCommand.ErroredOut" ItemType="0" PsrId="308" Leaf="true">
        <Str Cat="Text">
          <Val><![CDATA[	>>> {0}   … errored out: {1}]]></Val>
          <Tgt Cat="Text" Stat="Loc" Orig="New">
            <Val><![CDATA[	>>> {0}   … 發生錯誤: {1}]]></Val>
          </Tgt>
        </Str>
        <Disp Icon="Str" />
      </Item>
      <Item ItemId=";extensions/sql-database-projects/dist/tools/shellExecutionHelper.sqlDatabaseProjects.RunCommand.stderr" ItemType="0" PsrId="308" Leaf="true">
        <Str Cat="Text">
          <Val><![CDATA[    stderr: ]]></Val>
          <Tgt Cat="Text" Stat="Loc" Orig="New">
            <Val><![CDATA[    stderr: ]]></Val>
          </Tgt>
        </Str>
        <Disp Icon="Str" />
      </Item>
      <Item ItemId=";extensions/sql-database-projects/dist/tools/shellExecutionHelper.sqlDatabaseProjects.RunCommand.stdout" ItemType="0" PsrId="308" Leaf="true">
        <Str Cat="Text">
          <Val><![CDATA[    stdout: ]]></Val>
          <Tgt Cat="Text" Stat="Loc" Orig="New">
            <Val><![CDATA[    stdout: ]]></Val>
          </Tgt>
        </Str>
        <Disp Icon="Str" />
      </Item>
      <Item ItemId=";extensions/sql-database-projects/package.sqlDatabaseProjects.Settings" ItemType="0" PsrId="308" Leaf="true">
        <Str Cat="Text">
          <Val><![CDATA[Database Projects]]></Val>
          <Tgt Cat="Text" Stat="Loc" Orig="New">
            <Val><![CDATA[資料庫專案]]></Val>
          </Tgt>
        </Str>
        <Disp Icon="Str" />
      </Item>
      <Item ItemId=";extensions/sql-database-projects/package.sqlDatabaseProjects.addDatabaseReference" ItemType="0" PsrId="308" Leaf="true">
        <Str Cat="Text">
          <Val><![CDATA[Add Database Reference]]></Val>
          <Tgt Cat="Text" Stat="Loc" Orig="New">
            <Val><![CDATA[新增資料庫參考]]></Val>
          </Tgt>
        </Str>
        <Disp Icon="Str" />
      </Item>
      <Item ItemId=";extensions/sql-database-projects/package.sqlDatabaseProjects.addSqlBinding" ItemType="0" PsrId="308" Leaf="true">
        <Str Cat="Text">
          <Val><![CDATA[Add SQL Binding (preview)]]></Val>
          <Tgt Cat="Text" Stat="Update" Orig="New">
            <Val><![CDATA[新增 SQL 繫結]]></Val>
          </Tgt>
          <Prev Cat="Text">
            <Val><![CDATA[Add SQL Binding]]></Val>
          </Prev>
        </Str>
        <Disp Icon="Str" />
      </Item>
      <Item ItemId=";extensions/sql-database-projects/package.sqlDatabaseProjects.autorestSqlVersion" ItemType="0" PsrId="308" Leaf="true">
        <Str Cat="Text">
          <Val><![CDATA[Which version of Autorest.Sql to use from NPM.  Latest will be used if not set.]]></Val>
          <Tgt Cat="Text" Stat="Loc" Orig="New">
            <Val><![CDATA[要從 NPM 使用的 Autorest.Sql 版本。如果未設定，則會使用最新的版本。]]></Val>
          </Tgt>
        </Str>
        <Disp Icon="Str" />
      </Item>
      <Item ItemId=";extensions/sql-database-projects/package.sqlDatabaseProjects.build" ItemType="0" PsrId="308" Leaf="true">
        <Str Cat="Text">
          <Val><![CDATA[Build]]></Val>
          <Tgt Cat="Text" Stat="Loc" Orig="New">
            <Val><![CDATA[組建]]></Val>
          </Tgt>
        </Str>
        <Disp Icon="Str" />
      </Item>
      <Item ItemId=";extensions/sql-database-projects/package.sqlDatabaseProjects.changeTargetPlatform" ItemType="0" PsrId="308" Leaf="true">
        <Str Cat="Text">
          <Val><![CDATA[Change Target Platform]]></Val>
          <Tgt Cat="Text" Stat="Loc" Orig="New">
            <Val><![CDATA[變更目標平台]]></Val>
          </Tgt>
        </Str>
        <Disp Icon="Str" />
      </Item>
      <Item ItemId=";extensions/sql-database-projects/package.sqlDatabaseProjects.close" ItemType="0" PsrId="308" Leaf="true">
        <Str Cat="Text">
          <Val><![CDATA[Close Database Project]]></Val>
          <Tgt Cat="Text" Stat="Loc" Orig="New">
            <Val><![CDATA[關閉資料庫專案]]></Val>
          </Tgt>
        </Str>
        <Disp Icon="Str" />
      </Item>
      <Item ItemId=";extensions/sql-database-projects/package.sqlDatabaseProjects.createProjectFromDatabase" ItemType="0" PsrId="308" Leaf="true">
        <Str Cat="Text">
          <Val><![CDATA[Create Project From Database]]></Val>
          <Tgt Cat="Text" Stat="Loc" Orig="New">
            <Val><![CDATA[從資料庫建立專案]]></Val>
          </Tgt>
        </Str>
        <Disp Icon="Str" />
      </Item>
      <Item ItemId=";extensions/sql-database-projects/package.sqlDatabaseProjects.delete" ItemType="0" PsrId="308" Leaf="true">
        <Str Cat="Text">
          <Val><![CDATA[Delete]]></Val>
          <Tgt Cat="Text" Stat="Loc" Orig="New">
            <Val><![CDATA[刪除]]></Val>
          </Tgt>
        </Str>
        <Disp Icon="Str" />
      </Item>
      <Item ItemId=";extensions/sql-database-projects/package.sqlDatabaseProjects.description" ItemType="0" PsrId="308" Leaf="true">
        <Str Cat="Text">
          <Val><![CDATA[Design and publish SQL database schemas]]></Val>
          <Tgt Cat="Text" Stat="Loc" Orig="New">
            <Val><![CDATA[設計及發佈 SQL 資料庫結構描述]]></Val>
          </Tgt>
        </Str>
        <Disp Icon="Str" />
      </Item>
      <Item ItemId=";extensions/sql-database-projects/package.sqlDatabaseProjects.displayName" ItemType="0" PsrId="308" Leaf="true">
        <Str Cat="Text">
          <Val><![CDATA[Database Projects]]></Val>
          <Tgt Cat="Text" Stat="Loc" Orig="New">
            <Val><![CDATA[資料庫專案]]></Val>
          </Tgt>
        </Str>
        <Disp Icon="Str" />
      </Item>
      <Item ItemId=";extensions/sql-database-projects/package.sqlDatabaseProjects.dotnetInstallLocation" ItemType="0" PsrId="308" Leaf="true">
        <Str Cat="Text">
          <Val><![CDATA[Full path to .NET SDK on the machine.]]></Val>
        </Str>
        <Disp Icon="Str" />
      </Item>
      <Item ItemId=";extensions/sql-database-projects/package.sqlDatabaseProjects.editProjectFile" ItemType="0" PsrId="308" Leaf="true">
        <Str Cat="Text">
          <Val><![CDATA[Edit .sqlproj File]]></Val>
          <Tgt Cat="Text" Stat="Loc" Orig="New">
            <Val><![CDATA[編輯 .sqlproj 檔]]></Val>
          </Tgt>
        </Str>
        <Disp Icon="Str" />
      </Item>
      <Item ItemId=";extensions/sql-database-projects/package.sqlDatabaseProjects.exclude" ItemType="0" PsrId="308" Leaf="true">
        <Str Cat="Text">
          <Val><![CDATA[Exclude from project]]></Val>
          <Tgt Cat="Text" Stat="Loc" Orig="New">
            <Val><![CDATA[從專案中排除]]></Val>
          </Tgt>
        </Str>
        <Disp Icon="Str" />
      </Item>
      <Item ItemId=";extensions/sql-database-projects/package.sqlDatabaseProjects.generateProjectFromOpenApiSpec" ItemType="0" PsrId="308" Leaf="true">
        <Str Cat="Text">
          <Val><![CDATA[Generate SQL Project from OpenAPI/Swagger spec]]></Val>
          <Tgt Cat="Text" Stat="Loc" Orig="New">
            <Val><![CDATA[透過 OpenAPI/Swagger 規格產生 SQL 專案]]></Val>
          </Tgt>
        </Str>
        <Disp Icon="Str" />
      </Item>
      <Item ItemId=";extensions/sql-database-projects/package.sqlDatabaseProjects.netCoreDoNotAsk" ItemType="0" PsrId="308" Leaf="true">
        <Str Cat="Text">
          <Val><![CDATA[Whether to prompt the user to install .NET Core when not detected.]]></Val>
          <Tgt Cat="Text" Stat="Loc" Orig="New">
            <Val><![CDATA[是否在未偵測到時提示使用者安裝 .NET Core。]]></Val>
          </Tgt>
        </Str>
        <Disp Icon="Str" />
      </Item>
<<<<<<< HEAD
=======
      <Item ItemId=";extensions/sql-database-projects/package.sqlDatabaseProjects.netCoreInstallLocation" ItemType="0" PsrId="308" Leaf="true">
        <Str Cat="Text">
          <Val><![CDATA[Full path to .NET Core SDK on the machine.]]></Val>
          <Tgt Cat="Text" Stat="Loc" Orig="New">
            <Val><![CDATA[電腦上 .NET Core SDK 的完整路徑。]]></Val>
          </Tgt>
        </Str>
        <Disp Icon="Str" />
      </Item>
>>>>>>> fe8dd20d
      <Item ItemId=";extensions/sql-database-projects/package.sqlDatabaseProjects.new" ItemType="0" PsrId="308" Leaf="true">
        <Str Cat="Text">
          <Val><![CDATA[New Database Project]]></Val>
          <Tgt Cat="Text" Stat="Loc" Orig="New">
            <Val><![CDATA[新的資料庫專案]]></Val>
          </Tgt>
        </Str>
        <Disp Icon="Str" />
      </Item>
      <Item ItemId=";extensions/sql-database-projects/package.sqlDatabaseProjects.newExternalStreamingJob" ItemType="0" PsrId="308" Leaf="true">
        <Str Cat="Text">
          <Val><![CDATA[Add External Streaming Job]]></Val>
          <Tgt Cat="Text" Stat="Loc" Orig="New">
            <Val><![CDATA[新增外部資料流作業]]></Val>
          </Tgt>
        </Str>
        <Disp Icon="Str" />
      </Item>
      <Item ItemId=";extensions/sql-database-projects/package.sqlDatabaseProjects.newFolder" ItemType="0" PsrId="308" Leaf="true">
        <Str Cat="Text">
          <Val><![CDATA[Add Folder]]></Val>
          <Tgt Cat="Text" Stat="Loc" Orig="New">
            <Val><![CDATA[新增資料夾]]></Val>
          </Tgt>
        </Str>
        <Disp Icon="Str" />
      </Item>
      <Item ItemId=";extensions/sql-database-projects/package.sqlDatabaseProjects.newItem" ItemType="0" PsrId="308" Leaf="true">
        <Str Cat="Text">
          <Val><![CDATA[Add Item...]]></Val>
          <Tgt Cat="Text" Stat="Loc" Orig="New">
            <Val><![CDATA[新增項目...]]></Val>
          </Tgt>
        </Str>
        <Disp Icon="Str" />
      </Item>
      <Item ItemId=";extensions/sql-database-projects/package.sqlDatabaseProjects.newPostDeploymentScript" ItemType="0" PsrId="308" Leaf="true">
        <Str Cat="Text">
          <Val><![CDATA[Add Post-Deployment Script]]></Val>
          <Tgt Cat="Text" Stat="Loc" Orig="New">
            <Val><![CDATA[新增部署後指令碼]]></Val>
          </Tgt>
        </Str>
        <Disp Icon="Str" />
      </Item>
      <Item ItemId=";extensions/sql-database-projects/package.sqlDatabaseProjects.newPreDeploymentScript" ItemType="0" PsrId="308" Leaf="true">
        <Str Cat="Text">
          <Val><![CDATA[Add Pre-Deployment Script]]></Val>
          <Tgt Cat="Text" Stat="Loc" Orig="New">
            <Val><![CDATA[新增預先部署指令碼]]></Val>
          </Tgt>
        </Str>
        <Disp Icon="Str" />
      </Item>
      <Item ItemId=";extensions/sql-database-projects/package.sqlDatabaseProjects.newScript" ItemType="0" PsrId="308" Leaf="true">
        <Str Cat="Text">
          <Val><![CDATA[Add Script]]></Val>
          <Tgt Cat="Text" Stat="Loc" Orig="New">
            <Val><![CDATA[新增指令碼]]></Val>
          </Tgt>
        </Str>
        <Disp Icon="Str" />
      </Item>
      <Item ItemId=";extensions/sql-database-projects/package.sqlDatabaseProjects.newStoredProcedure" ItemType="0" PsrId="308" Leaf="true">
        <Str Cat="Text">
          <Val><![CDATA[Add Stored Procedure]]></Val>
          <Tgt Cat="Text" Stat="Loc" Orig="New">
            <Val><![CDATA[新增預存程序]]></Val>
          </Tgt>
        </Str>
        <Disp Icon="Str" />
      </Item>
      <Item ItemId=";extensions/sql-database-projects/package.sqlDatabaseProjects.newTable" ItemType="0" PsrId="308" Leaf="true">
        <Str Cat="Text">
          <Val><![CDATA[Add Table]]></Val>
          <Tgt Cat="Text" Stat="Loc" Orig="New">
            <Val><![CDATA[新增資料表]]></Val>
          </Tgt>
        </Str>
        <Disp Icon="Str" />
      </Item>
      <Item ItemId=";extensions/sql-database-projects/package.sqlDatabaseProjects.newView" ItemType="0" PsrId="308" Leaf="true">
        <Str Cat="Text">
          <Val><![CDATA[Add View]]></Val>
          <Tgt Cat="Text" Stat="Loc" Orig="New">
            <Val><![CDATA[新增檢視]]></Val>
          </Tgt>
        </Str>
        <Disp Icon="Str" />
      </Item>
      <Item ItemId=";extensions/sql-database-projects/package.sqlDatabaseProjects.nodejsDoNotAsk" ItemType="0" PsrId="308" Leaf="true">
        <Str Cat="Text">
          <Val><![CDATA[Whether to prompt the user to install Node.js when not detected.]]></Val>
          <Tgt Cat="Text" Stat="Loc" Orig="New">
            <Val><![CDATA[是否在未偵測到 Node.js 時提示使用者加以安裝。]]></Val>
          </Tgt>
        </Str>
        <Disp Icon="Str" />
      </Item>
      <Item ItemId=";extensions/sql-database-projects/package.sqlDatabaseProjects.open" ItemType="0" PsrId="308" Leaf="true">
        <Str Cat="Text">
          <Val><![CDATA[Open Database Project]]></Val>
          <Tgt Cat="Text" Stat="Loc" Orig="New">
            <Val><![CDATA[開啟資料庫專案]]></Val>
          </Tgt>
        </Str>
        <Disp Icon="Str" />
      </Item>
      <Item ItemId=";extensions/sql-database-projects/package.sqlDatabaseProjects.openContainingFolder" ItemType="0" PsrId="308" Leaf="true">
        <Str Cat="Text">
          <Val><![CDATA[Open Containing Folder]]></Val>
          <Tgt Cat="Text" Stat="Loc" Orig="New">
            <Val><![CDATA[開啟收納資料夾]]></Val>
          </Tgt>
        </Str>
        <Disp Icon="Str" />
      </Item>
      <Item ItemId=";extensions/sql-database-projects/package.sqlDatabaseProjects.properties" ItemType="0" PsrId="308" Leaf="true">
        <Str Cat="Text">
          <Val><![CDATA[Properties]]></Val>
          <Tgt Cat="Text" Stat="Loc" Orig="New">
            <Val><![CDATA[屬性]]></Val>
          </Tgt>
        </Str>
        <Disp Icon="Str" />
      </Item>
      <Item ItemId=";extensions/sql-database-projects/package.sqlDatabaseProjects.publish" ItemType="0" PsrId="308" Leaf="true">
        <Str Cat="Text">
          <Val><![CDATA[Publish]]></Val>
          <Tgt Cat="Text" Stat="Loc" Orig="New">
            <Val><![CDATA[發佈]]></Val>
          </Tgt>
        </Str>
        <Disp Icon="Str" />
      </Item>
      <Item ItemId=";extensions/sql-database-projects/package.sqlDatabaseProjects.schemaCompare" ItemType="0" PsrId="308" Leaf="true">
        <Str Cat="Text">
          <Val><![CDATA[Schema Compare]]></Val>
          <Tgt Cat="Text" Stat="Loc" Orig="New">
            <Val><![CDATA[結構描述比較]]></Val>
          </Tgt>
        </Str>
        <Disp Icon="Str" />
      </Item>
      <Item ItemId=";extensions/sql-database-projects/package.sqlDatabaseProjects.validateExternalStreamingJob" ItemType="0" PsrId="308" Leaf="true">
        <Str Cat="Text">
          <Val><![CDATA[Validate External Streaming Job]]></Val>
          <Tgt Cat="Text" Stat="Loc" Orig="New">
            <Val><![CDATA[驗證外部串流作業]]></Val>
          </Tgt>
        </Str>
        <Disp Icon="Str" />
      </Item>
      <Item ItemId=";extensions/sql-database-projects/package.sqlDatabaseProjects.welcome" ItemType="0" PsrId="308" Leaf="true">
        <Str Cat="Text">
          <Val><![CDATA[No database projects currently open.]D;]A;[New Project]5D;(command:sqlDatabaseProjects.new)]D;]A;[Open Project]5D;(command:sqlDatabaseProjects.open)]D;]A;[Create Project From Database]5D;(command:sqlDatabaseProjects.importDatabase)]]></Val>
          <Tgt Cat="Text" Stat="Loc" Orig="New">
            <Val><![CDATA[目前沒有開啟的資料庫專案。]D;]A;[New Project]5D;(command:sqlDatabaseProjects.new)]D;]A;[Open Project]5D;(command:sqlDatabaseProjects.open)]D;]A;[Create Project From Database]5D;(command:sqlDatabaseProjects.importDatabase)]]></Val>
          </Tgt>
        </Str>
        <Disp Icon="Str" />
      </Item>
      <Item ItemId=";extensions/sql-database-projects/package.title.projectsView" ItemType="0" PsrId="308" Leaf="true">
        <Str Cat="Text">
          <Val><![CDATA[Projects]]></Val>
          <Tgt Cat="Text" Stat="Loc" Orig="New">
            <Val><![CDATA[專案]]></Val>
          </Tgt>
        </Str>
        <Disp Icon="Str" />
      </Item>
    </Item>
  </Item>
</LCX><|MERGE_RESOLUTION|>--- conflicted
+++ resolved
@@ -2427,29 +2427,17 @@
           <Val><![CDATA[The .NET SDK cannot be located. Project build will not work. Please install .NET Core SDK version 3.1 or higher or update the .NET SDK location in settings if already installed.]]></Val>
         </Str>
         <Disp Icon="Str" />
-      </Item>
-<<<<<<< HEAD
+      </Item
       <Item ItemId=";extensions/sql-database-projects/dist/common/constants.sqlDatabaseProjects.Install" ItemType="0" PsrId="308" Leaf="true">
         <Str Cat="Text">
           <Val><![CDATA[Install]]></Val>
           <Tgt Cat="Text" Stat="Loc" Orig="New">
-            <Val><![CDATA[安裝]]></Val>
-=======
-      <Item ItemId=";extensions/sql-database-projects/dist/common/constants.sqlDatabaseProjects.NetCoreInstallationConfirmation" ItemType="0" PsrId="308" Leaf="true">
-        <Str Cat="Text">
-          <Val><![CDATA[The .NET Core SDK cannot be located. Project build will not work. Please install .NET Core SDK version 3.1 or update the .NET Core SDK location in settings if already installed.]]></Val>
-          <Tgt Cat="Text" Stat="Loc" Orig="New">
-            <Val><![CDATA[找不到 .NET Core SDK。專案組建將無法運作。請安裝 .NET Core SDK 3.1 版，或在設定中更新 .NET Core SDK 支援的版本位置 (如果已安裝)。]]></Val>
->>>>>>> fe8dd20d
-          </Tgt>
-        </Str>
-        <Disp Icon="Str" />
-      </Item>
-<<<<<<< HEAD
+            <Val><![CDATA[安裝]]></Va
+          </Tgt>
+        </Str>
+        <Disp Icon="Str" />
+      </Item>
       <Item ItemId=";extensions/sql-database-projects/dist/common/constants.sqlDatabaseProjects.UpdateDotnetLocation" ItemType="0" PsrId="308" Leaf="true">
-=======
-      <Item ItemId=";extensions/sql-database-projects/dist/common/constants.sqlDatabaseProjects.UpdateNetCoreLocation" ItemType="0" PsrId="308" Leaf="true">
->>>>>>> fe8dd20d
         <Str Cat="Text">
           <Val><![CDATA[Update Location]]></Val>
           <Tgt Cat="Text" Stat="Loc" Orig="New">
@@ -2896,18 +2884,6 @@
         </Str>
         <Disp Icon="Str" />
       </Item>
-<<<<<<< HEAD
-=======
-      <Item ItemId=";extensions/sql-database-projects/package.sqlDatabaseProjects.netCoreInstallLocation" ItemType="0" PsrId="308" Leaf="true">
-        <Str Cat="Text">
-          <Val><![CDATA[Full path to .NET Core SDK on the machine.]]></Val>
-          <Tgt Cat="Text" Stat="Loc" Orig="New">
-            <Val><![CDATA[電腦上 .NET Core SDK 的完整路徑。]]></Val>
-          </Tgt>
-        </Str>
-        <Disp Icon="Str" />
-      </Item>
->>>>>>> fe8dd20d
       <Item ItemId=";extensions/sql-database-projects/package.sqlDatabaseProjects.new" ItemType="0" PsrId="308" Leaf="true">
         <Str Cat="Text">
           <Val><![CDATA[New Database Project]]></Val>
