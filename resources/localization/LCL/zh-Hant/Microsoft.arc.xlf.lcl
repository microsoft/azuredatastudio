--- conflicted
+++ resolved
@@ -5065,13 +5065,8 @@
       <Item ItemId=";extensions/Microsoft.arc/package.arc.view.welcome.connect" ItemType="0" PsrId="308" Leaf="true">
         <Str Cat="Text">
           <Val><![CDATA[No Azure Arc controllers registered. [Learn More]5D;(https://azure.microsoft.com/services/azure-arc/)]A;[Connect Controller]5D;(command:arc.connectToController)]]></Val>
-<<<<<<< HEAD
           <Tgt Cat="Text" Stat="Loc" Orig="New">
             <Val><![CDATA[未註冊任何 Azure Arc 控制器。[深入了解]5D;(https://azure.microsoft.com/services/azure-arc/)]A;[連線控制器]5D;(command:arc.connectToController)]]></Val>
-=======
-          <Tgt Cat="Text" Stat="Update" Orig="New">
-            <Val><![CDATA[未註冊任何 Azure Arc 控制器。[深入了解]5D;(https://azure.microsoft.com/services/azure-arc/)]D;]A;[連線控制器]5D;(command:arc.connectToController)]]></Val>
->>>>>>> 60bff012
           </Tgt>
           <Prev Cat="Text">
             <Val><![CDATA[No Azure Arc controllers registered. [Learn More]5D;(https://azure.microsoft.com/services/azure-arc/)]D;]A;[Connect Controller]5D;(command:arc.connectToController)]]></Val>
