﻿<?xml version="1.0" encoding="utf-8"?>
<LCX SchemaVersion="6.0" Name="D:\a\1\s\resources\xlf\en\sql-database-projects.xlf" PsrId="308" FileType="1" SrcCul="en-US" TgtCul="ru-RU" xmlns="http://schemas.microsoft.com/locstudio/2006/6/lcx">
  <OwnedComments>
    <Cmt Name="Dev" />
    <Cmt Name="LcxAdmin" />
    <Cmt Name="Rccx" />
  </OwnedComments>
  <Settings Name="@SettingsPath@\default.lss" Type="Lss" />
  <Item ItemId=";Xliff file" ItemType="0" PsrId="308" Leaf="false">
    <Disp Icon="Expand" Expand="true" Disp="true" LocTbl="false" />
    <Item ItemId=";Xliff Resources" ItemType="0" PsrId="308" Leaf="false">
      <Disp Icon="Str" Disp="true" LocTbl="false" />
      <Item ItemId=";@extensions/sql-database-projects/dist/common/constants.sqlDatabaseProjects.NetCoreSupportedVersionInstallationCon" ItemType="0" PsrId="308" Leaf="false">
        <Disp Icon="Dir" LocTbl="false" />
        <Item ItemId=";(...) firmation" ItemType="0" PsrId="308" Leaf="true">
          <Str Cat="Text">
            <Val><![CDATA[Currently installed .NET Core SDK version is {0}, which is not supported. Project build will not work. Please install .NET Core SDK version 3.1 or update the .NET Core SDK supported version location in settings if already installed.]]></Val>
            <Tgt Cat="Text" Stat="Loc" Orig="New">
              <Val><![CDATA[Установленная сейчас версия пакета SDK для .NET Core {0} не поддерживается. Сборка проекта работать не будет. Установите пакет SDK для .NET Core версии 3.1 или, если поддерживаемая версия уже установлена, обновите ее расположение в разделе параметров.]]></Val>
            </Tgt>
          </Str>
          <Disp Icon="Str" />
        </Item>
      </Item>
      <Item ItemId=";@extensions/sql-database-projects/dist/tools/shellExecutionHelper.sqlDatabaseProjects.RunStreamedCommand.ExitedWit" ItemType="0" PsrId="308" Leaf="false">
        <Disp Icon="Dir" LocTbl="false" />
        <Item ItemId=";(...) hCode" ItemType="0" PsrId="308" Leaf="true">
          <Str Cat="Text">
            <Val><![CDATA[    >>> {0}    … exited with code: {1}]]></Val>
            <Tgt Cat="Text" Stat="Loc" Orig="New">
              <Val><![CDATA[    >>> {0}    … завершил работу с кодом: {1}]]></Val>
            </Tgt>
          </Str>
          <Disp Icon="Str" />
        </Item>
        <Item ItemId=";(...) hSignal" ItemType="0" PsrId="308" Leaf="true">
          <Str Cat="Text">
            <Val><![CDATA[    >>> {0}   … exited with signal: {1}]]></Val>
            <Tgt Cat="Text" Stat="Loc" Orig="New">
              <Val><![CDATA[    >>> {0}   … завершил работу с сигналом: {1}]]></Val>
            </Tgt>
          </Str>
          <Disp Icon="Str" />
        </Item>
      </Item>
      <Item ItemId=";extensions/sql-database-projects/dist/common/constants.BuildHistory" ItemType="0" PsrId="308" Leaf="true">
        <Str Cat="Text">
          <Val><![CDATA[Build History]]></Val>
          <Tgt Cat="Text" Stat="Loc" Orig="New">
            <Val><![CDATA[Журнал сборок]]></Val>
          </Tgt>
        </Str>
        <Disp Icon="Str" />
      </Item>
      <Item ItemId=";extensions/sql-database-projects/dist/common/constants.Date" ItemType="0" PsrId="308" Leaf="true">
        <Str Cat="Text">
          <Val><![CDATA[Date]]></Val>
          <Tgt Cat="Text" Stat="Loc" Orig="New">
            <Val><![CDATA[Дата]]></Val>
          </Tgt>
        </Str>
        <Disp Icon="Str" />
      </Item>
      <Item ItemId=";extensions/sql-database-projects/dist/common/constants.Failed" ItemType="0" PsrId="308" Leaf="true">
        <Str Cat="Text">
          <Val><![CDATA[Failed]]></Val>
          <Tgt Cat="Text" Stat="Loc" Orig="New">
            <Val><![CDATA[Сбой]]></Val>
          </Tgt>
        </Str>
        <Disp Icon="Str" />
      </Item>
      <Item ItemId=";extensions/sql-database-projects/dist/common/constants.InProgress" ItemType="0" PsrId="308" Leaf="true">
        <Str Cat="Text">
          <Val><![CDATA[In progress]]></Val>
          <Tgt Cat="Text" Stat="Loc" Orig="New">
            <Val><![CDATA[Выполняется]]></Val>
          </Tgt>
        </Str>
        <Disp Icon="Str" />
      </Item>
      <Item ItemId=";extensions/sql-database-projects/dist/common/constants.PublishHistory" ItemType="0" PsrId="308" Leaf="true">
        <Str Cat="Text">
          <Val><![CDATA[Publish History]]></Val>
          <Tgt Cat="Text" Stat="Loc" Orig="New">
            <Val><![CDATA[Журнал публикации]]></Val>
          </Tgt>
        </Str>
        <Disp Icon="Str" />
      </Item>
      <Item ItemId=";extensions/sql-database-projects/dist/common/constants.SettingAlreadyExists" ItemType="0" PsrId="308" Leaf="true">
        <Str Cat="Text">
          <Val><![CDATA[Local app setting '{0}' already exists. Overwrite?]]></Val>
<<<<<<< HEAD
=======
          <Tgt Cat="Text" Stat="Loc" Orig="New">
            <Val><![CDATA[Параметр локального приложения "{0}" уже существует. Перезаписать его?]]></Val>
          </Tgt>
>>>>>>> f1803184
        </Str>
        <Disp Icon="Str" />
      </Item>
      <Item ItemId=";extensions/sql-database-projects/dist/common/constants.Status" ItemType="0" PsrId="308" Leaf="true">
        <Str Cat="Text">
          <Val><![CDATA[Status]]></Val>
          <Tgt Cat="Text" Stat="Loc" Orig="New">
            <Val><![CDATA[Состояние]]></Val>
          </Tgt>
        </Str>
        <Disp Icon="Str" />
      </Item>
      <Item ItemId=";extensions/sql-database-projects/dist/common/constants.Success" ItemType="0" PsrId="308" Leaf="true">
        <Str Cat="Text">
          <Val><![CDATA[Success]]></Val>
          <Tgt Cat="Text" Stat="Loc" Orig="New">
            <Val><![CDATA[Выполнено]]></Val>
          </Tgt>
        </Str>
        <Disp Icon="Str" />
      </Item>
      <Item ItemId=";extensions/sql-database-projects/dist/common/constants.TargetDatabase" ItemType="0" PsrId="308" Leaf="true">
        <Str Cat="Text">
          <Val><![CDATA[Target Database]]></Val>
          <Tgt Cat="Text" Stat="Loc" Orig="New">
            <Val><![CDATA[Целевая база данных]]></Val>
          </Tgt>
        </Str>
        <Disp Icon="Str" />
      </Item>
      <Item ItemId=";extensions/sql-database-projects/dist/common/constants.TargetPlatform" ItemType="0" PsrId="308" Leaf="true">
        <Str Cat="Text">
          <Val><![CDATA[Target Platform]]></Val>
          <Tgt Cat="Text" Stat="Loc" Orig="New">
            <Val><![CDATA[Целевая платформа]]></Val>
          </Tgt>
        </Str>
        <Disp Icon="Str" />
      </Item>
      <Item ItemId=";extensions/sql-database-projects/dist/common/constants.TargetServer" ItemType="0" PsrId="308" Leaf="true">
        <Str Cat="Text">
          <Val><![CDATA[Target Server]]></Val>
          <Tgt Cat="Text" Stat="Loc" Orig="New">
            <Val><![CDATA[Целевой сервер]]></Val>
          </Tgt>
        </Str>
        <Disp Icon="Str" />
      </Item>
      <Item ItemId=";extensions/sql-database-projects/dist/common/constants.Time" ItemType="0" PsrId="308" Leaf="true">
        <Str Cat="Text">
          <Val><![CDATA[Time]]></Val>
          <Tgt Cat="Text" Stat="Loc" Orig="New">
            <Val><![CDATA[Время]]></Val>
          </Tgt>
        </Str>
        <Disp Icon="Str" />
      </Item>
      <Item ItemId=";extensions/sql-database-projects/dist/common/constants.addDatabaseReferenceOkButtonText" ItemType="0" PsrId="308" Leaf="true">
        <Str Cat="Text">
          <Val><![CDATA[Add reference]]></Val>
          <Tgt Cat="Text" Stat="Loc" Orig="New">
            <Val><![CDATA[Добавить ссылку]]></Val>
          </Tgt>
        </Str>
        <Disp Icon="Str" />
      </Item>
      <Item ItemId=";extensions/sql-database-projects/dist/common/constants.addDatabaseReferencedialogName" ItemType="0" PsrId="308" Leaf="true">
        <Str Cat="Text">
          <Val><![CDATA[Add database reference]]></Val>
          <Tgt Cat="Text" Stat="Loc" Orig="New">
            <Val><![CDATA[Добавить ссылку на базу данных]]></Val>
          </Tgt>
        </Str>
        <Disp Icon="Str" />
      </Item>
      <Item ItemId=";extensions/sql-database-projects/dist/common/constants.addItemAction" ItemType="0" PsrId="308" Leaf="true">
        <Str Cat="Text">
          <Val><![CDATA[Add Item]]></Val>
          <Tgt Cat="Text" Stat="Loc" Orig="New">
            <Val><![CDATA[Добавить элемент]]></Val>
          </Tgt>
        </Str>
        <Disp Icon="Str" />
      </Item>
      <Item ItemId=";extensions/sql-database-projects/dist/common/constants.addPackage" ItemType="0" PsrId="308" Leaf="true">
        <Str Cat="Text">
          <Val><![CDATA[Add Package]]></Val>
          <Tgt Cat="Text" Stat="Loc" Orig="New">
            <Val><![CDATA[Добавить пакет]]></Val>
          </Tgt>
        </Str>
        <Disp Icon="Str" />
      </Item>
      <Item ItemId=";extensions/sql-database-projects/dist/common/constants.appSettingPrompt" ItemType="0" PsrId="308" Leaf="true">
        <Str Cat="Text">
          <Val><![CDATA[Would you like to update Azure Function local.settings.json with the new connection string?]]></Val>
          <Tgt Cat="Text" Stat="Loc" Orig="New">
            <Val><![CDATA[Обновить функцию Azure local.settings.json с помощью новой строки подключения?]]></Val>
          </Tgt>
        </Str>
        <Disp Icon="Str" />
      </Item>
      <Item ItemId=";extensions/sql-database-projects/dist/common/constants.at" ItemType="0" PsrId="308" Leaf="true">
        <Str Cat="Text">
          <Val><![CDATA[at]]></Val>
          <Tgt Cat="Text" Stat="Loc" Orig="New">
            <Val><![CDATA[в]]></Val>
          </Tgt>
        </Str>
        <Disp Icon="Str" />
      </Item>
      <Item ItemId=";extensions/sql-database-projects/dist/common/constants.browseButtonText" ItemType="0" PsrId="308" Leaf="true">
        <Str Cat="Text">
          <Val><![CDATA[Browse folder]]></Val>
          <Tgt Cat="Text" Stat="Loc" Orig="New">
            <Val><![CDATA[Поиск папки]]></Val>
          </Tgt>
        </Str>
        <Disp Icon="Str" />
      </Item>
      <Item ItemId=";extensions/sql-database-projects/dist/common/constants.browseEllipsis" ItemType="0" PsrId="308" Leaf="true">
        <Str Cat="Text">
          <Val><![CDATA[Browse...]]></Val>
          <Tgt Cat="Text" Stat="Loc" Orig="New">
            <Val><![CDATA[Обзор...]]></Val>
          </Tgt>
        </Str>
        <Disp Icon="Str" />
      </Item>
      <Item ItemId=";extensions/sql-database-projects/dist/common/constants.browseForProfile" ItemType="0" PsrId="308" Leaf="true">
        <Str Cat="Text">
          <Val><![CDATA[Browse for profile]]></Val>
          <Tgt Cat="Text" Stat="Loc" Orig="New">
            <Val><![CDATA[Поиск профиля]]></Val>
          </Tgt>
        </Str>
        <Disp Icon="Str" />
      </Item>
      <Item ItemId=";extensions/sql-database-projects/dist/common/constants.buildAction" ItemType="0" PsrId="308" Leaf="true">
        <Str Cat="Text">
          <Val><![CDATA[Build]]></Val>
          <Tgt Cat="Text" Stat="Loc" Orig="New">
            <Val><![CDATA[Создать]]></Val>
          </Tgt>
        </Str>
        <Disp Icon="Str" />
      </Item>
      <Item ItemId=";extensions/sql-database-projects/dist/common/constants.buildFailedCannotStartSchemaCompare" ItemType="0" PsrId="308" Leaf="true">
        <Str Cat="Text">
          <Val><![CDATA[Schema compare could not start because build failed]]></Val>
          <Tgt Cat="Text" Stat="Loc" Orig="New">
            <Val><![CDATA[Не удалось начать сравнение схем, поскольку произошел сбой сборки]]></Val>
          </Tgt>
        </Str>
        <Disp Icon="Str" />
      </Item>
      <Item ItemId=";extensions/sql-database-projects/dist/common/constants.cancelButtonText" ItemType="0" PsrId="308" Leaf="true">
        <Str Cat="Text">
          <Val><![CDATA[Cancel]]></Val>
          <Tgt Cat="Text" Stat="Loc" Orig="New">
            <Val><![CDATA[Отмена]]></Val>
          </Tgt>
        </Str>
        <Disp Icon="Str" />
      </Item>
      <Item ItemId=";extensions/sql-database-projects/dist/common/constants.cannotResolvePath" ItemType="0" PsrId="308" Leaf="true">
        <Str Cat="Text">
          <Val><![CDATA[Cannot resolve path {0}]]></Val>
          <Tgt Cat="Text" Stat="Loc" Orig="New">
            <Val><![CDATA[Не удается сопоставить путь {0}]]></Val>
          </Tgt>
        </Str>
        <Disp Icon="Str" />
      </Item>
      <Item ItemId=";extensions/sql-database-projects/dist/common/constants.cantAddCircularProjectReference" ItemType="0" PsrId="308" Leaf="true">
        <Str Cat="Text">
          <Val><![CDATA[A reference to project '{0}' cannot be added. Adding this project as a reference would cause a circular dependency]]></Val>
          <Tgt Cat="Text" Stat="Loc" Orig="New">
            <Val><![CDATA[Не удается добавить ссылку на проект "{0}". Добавление этого проекта в виде ссылки может породить циклическую зависимость]]></Val>
          </Tgt>
        </Str>
        <Disp Icon="Str" />
      </Item>
      <Item ItemId=";extensions/sql-database-projects/dist/common/constants.changeTargetPlatformAction" ItemType="0" PsrId="308" Leaf="true">
        <Str Cat="Text">
          <Val><![CDATA[Change Target Platform]]></Val>
          <Tgt Cat="Text" Stat="Loc" Orig="New">
            <Val><![CDATA[Изменить целевую платформу]]></Val>
          </Tgt>
        </Str>
        <Disp Icon="Str" />
      </Item>
      <Item ItemId=";extensions/sql-database-projects/dist/common/constants.chooseAction" ItemType="0" PsrId="308" Leaf="true">
        <Str Cat="Text">
          <Val><![CDATA[Choose action]]></Val>
          <Tgt Cat="Text" Stat="Loc" Orig="New">
            <Val><![CDATA[Выберите действие]]></Val>
          </Tgt>
        </Str>
        <Disp Icon="Str" />
      </Item>
      <Item ItemId=";extensions/sql-database-projects/dist/common/constants.chooseSqlcmdVarsToModify" ItemType="0" PsrId="308" Leaf="true">
        <Str Cat="Text">
          <Val><![CDATA[Choose SQLCMD variables to modify]]></Val>
          <Tgt Cat="Text" Stat="Loc" Orig="New">
            <Val><![CDATA[Выберите переменные SQLCMD для изменения]]></Val>
          </Tgt>
        </Str>
        <Disp Icon="Str" />
      </Item>
      <Item ItemId=";extensions/sql-database-projects/dist/common/constants.cicularProjectReference" ItemType="0" PsrId="308" Leaf="true">
        <Str Cat="Text">
          <Val><![CDATA[Circular reference from project {0} to project {1}]]></Val>
          <Tgt Cat="Text" Stat="Loc" Orig="New">
            <Val><![CDATA[Циклическая ссылка из проекта {0} на проект {1}]]></Val>
          </Tgt>
        </Str>
        <Disp Icon="Str" />
      </Item>
      <Item ItemId=";extensions/sql-database-projects/dist/common/constants.cleaningDockerImagesMessage" ItemType="0" PsrId="308" Leaf="true">
        <Str Cat="Text">
          <Val><![CDATA[Cleaning existing deployments...]]></Val>
          <Tgt Cat="Text" Stat="Loc" Orig="New">
            <Val><![CDATA[Очистка существующих развертываний...]]></Val>
          </Tgt>
        </Str>
        <Disp Icon="Str" />
      </Item>
      <Item ItemId=";extensions/sql-database-projects/dist/common/constants.confirmPassword" ItemType="0" PsrId="308" Leaf="true">
        <Str Cat="Text">
          <Val><![CDATA[Confirm SQL server admin password]]></Val>
<<<<<<< HEAD
=======
          <Tgt Cat="Text" Stat="Loc" Orig="New">
            <Val><![CDATA[Подтвердите пароль администратора SQL Server]]></Val>
          </Tgt>
>>>>>>> f1803184
        </Str>
        <Disp Icon="Str" />
      </Item>
      <Item ItemId=";extensions/sql-database-projects/dist/common/constants.connectingToSqlServerOnDockerMessage" ItemType="0" PsrId="308" Leaf="true">
        <Str Cat="Text">
          <Val><![CDATA[Connecting to SQL Server on Docker]]></Val>
          <Tgt Cat="Text" Stat="Loc" Orig="New">
            <Val><![CDATA[Подключение к SQL Server в Docker]]></Val>
          </Tgt>
        </Str>
        <Disp Icon="Str" />
      </Item>
      <Item ItemId=";extensions/sql-database-projects/dist/common/constants.connectionFailedError" ItemType="0" PsrId="308" Leaf="true">
        <Str Cat="Text">
          <Val><![CDATA[Connection failed error: '{0}']]></Val>
          <Tgt Cat="Text" Stat="Loc" Orig="New">
            <Val><![CDATA[Ошибка подключения: "{0}"]]></Val>
          </Tgt>
        </Str>
        <Disp Icon="Str" />
      </Item>
      <Item ItemId=";extensions/sql-database-projects/dist/common/constants.connectionRadioButtonLabel" ItemType="0" PsrId="308" Leaf="true">
        <Str Cat="Text">
          <Val><![CDATA[Connections]]></Val>
          <Tgt Cat="Text" Stat="Loc" Orig="New">
            <Val><![CDATA[Подключения]]></Val>
          </Tgt>
        </Str>
        <Disp Icon="Str" />
      </Item>
      <Item ItemId=";extensions/sql-database-projects/dist/common/constants.connectionStringSetting" ItemType="0" PsrId="308" Leaf="true">
        <Str Cat="Text">
          <Val><![CDATA[Connection string setting name]]></Val>
          <Tgt Cat="Text" Stat="Loc" Orig="New">
            <Val><![CDATA[Имя параметра строки подключения]]></Val>
          </Tgt>
        </Str>
        <Disp Icon="Str" />
      </Item>
      <Item ItemId=";extensions/sql-database-projects/dist/common/constants.connectionStringSettingPlaceholder" ItemType="0" PsrId="308" Leaf="true">
        <Str Cat="Text">
          <Val><![CDATA[Connection string setting specified in "local.settings.json"]]></Val>
          <Tgt Cat="Text" Stat="Loc" Orig="New">
            <Val><![CDATA[Параметр строки подключения указан в "local.settings.js".]]></Val>
          </Tgt>
        </Str>
        <Disp Icon="Str" />
      </Item>
      <Item ItemId=";extensions/sql-database-projects/dist/common/constants.createNew" ItemType="0" PsrId="308" Leaf="true">
        <Str Cat="Text">
          <Val><![CDATA[Create New]]></Val>
          <Tgt Cat="Text" Stat="Loc" Orig="New">
            <Val><![CDATA[Создать]]></Val>
          </Tgt>
          <Prev Cat="Text">
            <Val><![CDATA[<Create New>]]></Val>
          </Prev>
        </Str>
        <Disp Icon="Str" />
      </Item>
      <Item ItemId=";extensions/sql-database-projects/dist/common/constants.createNewLocalAppSetting" ItemType="0" PsrId="308" Leaf="true">
        <Str Cat="Text">
          <Val><![CDATA[Create new local app setting]]></Val>
<<<<<<< HEAD
=======
          <Tgt Cat="Text" Stat="Loc" Orig="New">
            <Val><![CDATA[Создать новый параметр локального приложения]]></Val>
          </Tgt>
>>>>>>> f1803184
        </Str>
        <Disp Icon="Str" />
      </Item>
      <Item ItemId=";extensions/sql-database-projects/dist/common/constants.createProjectDialogOkButtonText" ItemType="0" PsrId="308" Leaf="true">
        <Str Cat="Text">
          <Val><![CDATA[Create]]></Val>
          <Tgt Cat="Text" Stat="Loc" Orig="New">
            <Val><![CDATA[Создать]]></Val>
          </Tgt>
        </Str>
        <Disp Icon="Str" />
      </Item>
      <Item ItemId=";extensions/sql-database-projects/dist/common/constants.createProjectFromDatabaseDialogName" ItemType="0" PsrId="308" Leaf="true">
        <Str Cat="Text">
          <Val><![CDATA[Create project from database]]></Val>
          <Tgt Cat="Text" Stat="Loc" Orig="New">
            <Val><![CDATA[Создать проект из базы данных]]></Val>
          </Tgt>
        </Str>
        <Disp Icon="Str" />
      </Item>
      <Item ItemId=";extensions/sql-database-projects/dist/common/constants.createProjectSettings" ItemType="0" PsrId="308" Leaf="true">
        <Str Cat="Text">
          <Val><![CDATA[Settings]]></Val>
          <Tgt Cat="Text" Stat="Loc" Orig="New">
            <Val><![CDATA[Параметры]]></Val>
          </Tgt>
        </Str>
        <Disp Icon="Str" />
      </Item>
      <Item ItemId=";extensions/sql-database-projects/dist/common/constants.creatingDeploymentSettingsMessage" ItemType="0" PsrId="308" Leaf="true">
        <Str Cat="Text">
          <Val><![CDATA[Creating deployment settings ...]]></Val>
          <Tgt Cat="Text" Stat="Loc" Orig="New">
            <Val><![CDATA[Создание параметров развертывания...]]></Val>
          </Tgt>
        </Str>
        <Disp Icon="Str" />
      </Item>
      <Item ItemId=";extensions/sql-database-projects/dist/common/constants.currentTargetPlatform" ItemType="0" PsrId="308" Leaf="true">
        <Str Cat="Text">
          <Val><![CDATA[Target platform of the project {0} is now {1}]]></Val>
          <Tgt Cat="Text" Stat="Loc" Orig="New">
            <Val><![CDATA[Текущая целевая платформа проекта {0}: {1}]]></Val>
          </Tgt>
        </Str>
        <Disp Icon="Str" />
      </Item>
      <Item ItemId=";extensions/sql-database-projects/dist/common/constants.dacpacFileLocationRequired" ItemType="0" PsrId="308" Leaf="true">
        <Str Cat="Text">
          <Val><![CDATA[Dacpac file location is required for adding a reference to a database]]></Val>
          <Tgt Cat="Text" Stat="Loc" Orig="New">
            <Val><![CDATA[Для добавления ссылки на базу данных требуется расположение файла DACPAC]]></Val>
          </Tgt>
        </Str>
        <Disp Icon="Str" />
      </Item>
      <Item ItemId=";extensions/sql-database-projects/dist/common/constants.dacpacFiles" ItemType="0" PsrId="308" Leaf="true">
        <Str Cat="Text">
          <Val><![CDATA[dacpac Files]]></Val>
          <Tgt Cat="Text" Stat="Loc" Orig="New">
            <Val><![CDATA[Файлы DACPAC]]></Val>
          </Tgt>
        </Str>
        <Disp Icon="Str" />
      </Item>
      <Item ItemId=";extensions/sql-database-projects/dist/common/constants.dacpacNotOnSameDrive" ItemType="0" PsrId="308" Leaf="true">
        <Str Cat="Text">
          <Val><![CDATA[Dacpac references need to be located on the same drive as the project file. The project file is located at {0}]]></Val>
          <Tgt Cat="Text" Stat="Loc" Orig="New">
            <Val><![CDATA[Ссылки DACPAC должны располагаться на том же диске, что и файл проекта. Файл проекта расположен в {0}]]></Val>
          </Tgt>
        </Str>
        <Disp Icon="Str" />
      </Item>
      <Item ItemId=";extensions/sql-database-projects/dist/common/constants.dacpacText" ItemType="0" PsrId="308" Leaf="true">
        <Str Cat="Text">
          <Val><![CDATA[Data-tier application (.dacpac)]]></Val>
          <Tgt Cat="Text" Stat="Loc" Orig="New">
            <Val><![CDATA[Приложение уровня данных (.dacpac)]]></Val>
          </Tgt>
        </Str>
        <Disp Icon="Str" />
      </Item>
      <Item ItemId=";extensions/sql-database-projects/dist/common/constants.dataSource" ItemType="0" PsrId="308" Leaf="true">
        <Str Cat="Text">
          <Val><![CDATA[Data Source]]></Val>
          <Tgt Cat="Text" Stat="Loc" Orig="New">
            <Val><![CDATA[Источник данных]]></Val>
          </Tgt>
        </Str>
        <Disp Icon="Str" />
      </Item>
      <Item ItemId=";extensions/sql-database-projects/dist/common/constants.dataSourceDropdownTitle" ItemType="0" PsrId="308" Leaf="true">
        <Str Cat="Text">
          <Val><![CDATA[Data source]]></Val>
          <Tgt Cat="Text" Stat="Loc" Orig="New">
            <Val><![CDATA[Источник данных]]></Val>
          </Tgt>
        </Str>
        <Disp Icon="Str" />
      </Item>
      <Item ItemId=";extensions/sql-database-projects/dist/common/constants.dataSourceRadioButtonLabel" ItemType="0" PsrId="308" Leaf="true">
        <Str Cat="Text">
          <Val><![CDATA[Data sources]]></Val>
          <Tgt Cat="Text" Stat="Loc" Orig="New">
            <Val><![CDATA[Источники данных]]></Val>
          </Tgt>
        </Str>
        <Disp Icon="Str" />
      </Item>
      <Item ItemId=";extensions/sql-database-projects/dist/common/constants.dataSourcesNodeName" ItemType="0" PsrId="308" Leaf="true">
        <Str Cat="Text">
          <Val><![CDATA[Data Sources]]></Val>
          <Tgt Cat="Text" Stat="Loc" Orig="New">
            <Val><![CDATA[Источники данных]]></Val>
          </Tgt>
        </Str>
        <Disp Icon="Str" />
      </Item>
      <Item ItemId=";extensions/sql-database-projects/dist/common/constants.databaseLocation" ItemType="0" PsrId="308" Leaf="true">
        <Str Cat="Text">
          <Val><![CDATA[Database location is required for adding a reference to a database]]></Val>
          <Tgt Cat="Text" Stat="Loc" Orig="New">
            <Val><![CDATA[Для добавления ссылки на базу данных требуется расположение базы данных]]></Val>
          </Tgt>
        </Str>
        <Disp Icon="Str" />
      </Item>
      <Item ItemId=";extensions/sql-database-projects/dist/common/constants.databaseName" ItemType="0" PsrId="308" Leaf="true">
        <Str Cat="Text">
          <Val><![CDATA[Database name]]></Val>
          <Tgt Cat="Text" Stat="Loc" Orig="New">
            <Val><![CDATA[Имя базы данных]]></Val>
          </Tgt>
        </Str>
        <Disp Icon="Str" />
      </Item>
      <Item ItemId=";extensions/sql-database-projects/dist/common/constants.databaseNameLabel" ItemType="0" PsrId="308" Leaf="true">
        <Str Cat="Text">
          <Val><![CDATA[Database]]></Val>
          <Tgt Cat="Text" Stat="Loc" Orig="New">
            <Val><![CDATA[База данных]]></Val>
          </Tgt>
        </Str>
        <Disp Icon="Str" />
      </Item>
      <Item ItemId=";extensions/sql-database-projects/dist/common/constants.databaseNameRequired" ItemType="0" PsrId="308" Leaf="true">
        <Str Cat="Text">
          <Val><![CDATA[Database name is required for adding a reference to a different database]]></Val>
          <Tgt Cat="Text" Stat="Loc" Orig="New">
            <Val><![CDATA[Для добавления ссылки на другую базу данных требуется имя базы данных]]></Val>
          </Tgt>
        </Str>
        <Disp Icon="Str" />
      </Item>
      <Item ItemId=";extensions/sql-database-projects/dist/common/constants.databaseNameRequiredVariableOptional" ItemType="0" PsrId="308" Leaf="true">
        <Str Cat="Text">
          <Val><![CDATA[A database name is required. The database variable is optional.]]></Val>
          <Tgt Cat="Text" Stat="Loc" Orig="New">
            <Val><![CDATA[Имя базы данных является обязательным. Переменная базы данных не является обязательной.]]></Val>
          </Tgt>
        </Str>
        <Disp Icon="Str" />
      </Item>
      <Item ItemId=";extensions/sql-database-projects/dist/common/constants.databaseNameServerNameVariableRequired" ItemType="0" PsrId="308" Leaf="true">
        <Str Cat="Text">
          <Val><![CDATA[A database name, server name, and server variable are required. The database variable is optional]]></Val>
          <Tgt Cat="Text" Stat="Loc" Orig="New">
            <Val><![CDATA[Требуются имя базы данных, имя сервера и переменная сервера. Переменная базы данных не является обязательной]]></Val>
          </Tgt>
        </Str>
        <Disp Icon="Str" />
      </Item>
      <Item ItemId=";extensions/sql-database-projects/dist/common/constants.databaseProject" ItemType="0" PsrId="308" Leaf="true">
        <Str Cat="Text">
          <Val><![CDATA[Database project]]></Val>
          <Tgt Cat="Text" Stat="Loc" Orig="New">
            <Val><![CDATA[Проект базы данных]]></Val>
          </Tgt>
        </Str>
        <Disp Icon="Str" />
      </Item>
      <Item ItemId=";extensions/sql-database-projects/dist/common/constants.databaseReferenceAlreadyExists" ItemType="0" PsrId="308" Leaf="true">
        <Str Cat="Text">
          <Val><![CDATA[A reference to this database already exists in this project]]></Val>
          <Tgt Cat="Text" Stat="Loc" Orig="New">
            <Val><![CDATA[Ссылка на эту базу данных уже существует в этом проекте]]></Val>
          </Tgt>
        </Str>
        <Disp Icon="Str" />
      </Item>
      <Item ItemId=";extensions/sql-database-projects/dist/common/constants.databaseReferenceTypeRequired" ItemType="0" PsrId="308" Leaf="true">
        <Str Cat="Text">
          <Val><![CDATA[Database reference type is required for adding a reference to a database]]></Val>
          <Tgt Cat="Text" Stat="Loc" Orig="New">
            <Val><![CDATA[Для добавления ссылки на базу данных требуется тип ссылки на базу данных]]></Val>
          </Tgt>
        </Str>
        <Disp Icon="Str" />
      </Item>
      <Item ItemId=";extensions/sql-database-projects/dist/common/constants.databaseReferencesNodeName" ItemType="0" PsrId="308" Leaf="true">
        <Str Cat="Text">
          <Val><![CDATA[Database References]]></Val>
          <Tgt Cat="Text" Stat="Loc" Orig="New">
            <Val><![CDATA[Ссылки на базы данных]]></Val>
          </Tgt>
        </Str>
        <Disp Icon="Str" />
      </Item>
      <Item ItemId=";extensions/sql-database-projects/dist/common/constants.databaseSelectionRequired" ItemType="0" PsrId="308" Leaf="true">
        <Str Cat="Text">
          <Val><![CDATA[Database selection is required to create a project from a database]]></Val>
          <Tgt Cat="Text" Stat="Loc" Orig="New">
            <Val><![CDATA[Для создания проекта из базы данных требуется выбрать базу данных]]></Val>
          </Tgt>
        </Str>
        <Disp Icon="Str" />
      </Item>
      <Item ItemId=";extensions/sql-database-projects/dist/common/constants.databaseVariable" ItemType="0" PsrId="308" Leaf="true">
        <Str Cat="Text">
          <Val><![CDATA[Database variable]]></Val>
          <Tgt Cat="Text" Stat="Loc" Orig="New">
            <Val><![CDATA[Переменная базы данных]]></Val>
          </Tgt>
        </Str>
        <Disp Icon="Str" />
      </Item>
      <Item ItemId=";extensions/sql-database-projects/dist/common/constants.dataworkspace.projectDirectoryAlreadyExistError" ItemType="0" PsrId="308" Leaf="true">
        <Str Cat="Text">
          <Val><![CDATA[There is already a directory named '{0}' in the selected location: '{1}'.]]></Val>
          <Tgt Cat="Text" Stat="Loc" Orig="New">
            <Val><![CDATA[Каталог с именем "{0}" уже существует в выбранном расположении: "{1}".]]></Val>
          </Tgt>
        </Str>
        <Disp Icon="Str" />
      </Item>
      <Item ItemId=";extensions/sql-database-projects/dist/common/constants.dataworkspace.projectParentDirectoryNotExistError" ItemType="0" PsrId="308" Leaf="true">
        <Str Cat="Text">
          <Val><![CDATA[The selected project location '{0}' does not exist or is not a directory.]]></Val>
          <Tgt Cat="Text" Stat="Loc" Orig="New">
            <Val><![CDATA[Выбранное расположение проекта "{0}" не существует или не является каталогом.]]></Val>
          </Tgt>
        </Str>
        <Disp Icon="Str" />
      </Item>
      <Item ItemId=";extensions/sql-database-projects/dist/common/constants.default" ItemType="0" PsrId="308" Leaf="true">
        <Str Cat="Text">
          <Val><![CDATA[default]]></Val>
          <Tgt Cat="Text" Stat="Loc" Orig="New">
            <Val><![CDATA[по умолчанию]]></Val>
          </Tgt>
        </Str>
        <Disp Icon="Str" />
      </Item>
      <Item ItemId=";extensions/sql-database-projects/dist/common/constants.defaultProjectNameStarter" ItemType="0" PsrId="308" Leaf="true">
        <Str Cat="Text">
          <Val><![CDATA[DatabaseProject]]></Val>
          <Tgt Cat="Text" Stat="Loc" Orig="New">
            <Val><![CDATA[DatabaseProject]]></Val>
          </Tgt>
        </Str>
        <Disp Icon="Str" />
      </Item>
      <Item ItemId=";extensions/sql-database-projects/dist/common/constants.deleteAction" ItemType="0" PsrId="308" Leaf="true">
        <Str Cat="Text">
          <Val><![CDATA[Delete]]></Val>
          <Tgt Cat="Text" Stat="Loc" Orig="New">
            <Val><![CDATA[Удалить]]></Val>
          </Tgt>
        </Str>
        <Disp Icon="Str" />
      </Item>
      <Item ItemId=";extensions/sql-database-projects/dist/common/constants.deleteConfirmation" ItemType="0" PsrId="308" Leaf="true">
        <Str Cat="Text">
          <Val><![CDATA[Are you sure you want to delete {0}?]]></Val>
          <Tgt Cat="Text" Stat="Loc" Orig="New">
            <Val><![CDATA[Вы действительно хотите удалить {0}?]]></Val>
          </Tgt>
        </Str>
        <Disp Icon="Str" />
      </Item>
      <Item ItemId=";extensions/sql-database-projects/dist/common/constants.deleteConfirmationContents" ItemType="0" PsrId="308" Leaf="true">
        <Str Cat="Text">
          <Val><![CDATA[Are you sure you want to delete {0} and all of its contents?]]></Val>
          <Tgt Cat="Text" Stat="Loc" Orig="New">
            <Val><![CDATA[Действительно удалить {0} и все его содержимое?]]></Val>
          </Tgt>
        </Str>
        <Disp Icon="Str" />
      </Item>
      <Item ItemId=";extensions/sql-database-projects/dist/common/constants.deleteReferenceConfirmation" ItemType="0" PsrId="308" Leaf="true">
        <Str Cat="Text">
          <Val><![CDATA[Are you sure you want to delete the reference to {0}?]]></Val>
          <Tgt Cat="Text" Stat="Loc" Orig="New">
            <Val><![CDATA[Вы действительно хотите удалить ссылку на {0}?]]></Val>
          </Tgt>
        </Str>
        <Disp Icon="Str" />
      </Item>
      <Item ItemId=";extensions/sql-database-projects/dist/common/constants.deployAppSettingUpdateFailed" ItemType="0" PsrId="308" Leaf="true">
        <Str Cat="Text">
          <Val><![CDATA[Failed to update app setting '{0}']]></Val>
          <Tgt Cat="Text" Stat="Loc" Orig="New">
            <Val><![CDATA[Не удалось обновить параметр приложения "{0}"]]></Val>
          </Tgt>
        </Str>
        <Disp Icon="Str" />
      </Item>
      <Item ItemId=";extensions/sql-database-projects/dist/common/constants.deployAppSettingUpdating" ItemType="0" PsrId="308" Leaf="true">
        <Str Cat="Text">
          <Val><![CDATA[Updating app setting: '{0}']]></Val>
          <Tgt Cat="Text" Stat="Loc" Orig="New">
            <Val><![CDATA[Идет обновление параметра приложения: "{0}"]]></Val>
          </Tgt>
        </Str>
        <Disp Icon="Str" />
      </Item>
      <Item ItemId=";extensions/sql-database-projects/dist/common/constants.deployDbTaskName" ItemType="0" PsrId="308" Leaf="true">
        <Str Cat="Text">
          <Val><![CDATA[Deploying SQL Db Project Locally]]></Val>
          <Tgt Cat="Text" Stat="Loc" Orig="New">
            <Val><![CDATA[Локальное развертывание проекта базы данных SQL]]></Val>
          </Tgt>
        </Str>
        <Disp Icon="Str" />
      </Item>
      <Item ItemId=";extensions/sql-database-projects/dist/common/constants.deployProjectFailedMessage" ItemType="0" PsrId="308" Leaf="true">
        <Str Cat="Text">
          <Val><![CDATA[Failed to open a connection to the deployed database']]></Val>
          <Tgt Cat="Text" Stat="Loc" Orig="New">
            <Val><![CDATA[Не удалось открыть подключение к развернутой базе данных]]></Val>
          </Tgt>
        </Str>
        <Disp Icon="Str" />
      </Item>
      <Item ItemId=";extensions/sql-database-projects/dist/common/constants.deployProjectSucceed" ItemType="0" PsrId="308" Leaf="true">
        <Str Cat="Text">
          <Val><![CDATA[Database project deployed successfully]]></Val>
          <Tgt Cat="Text" Stat="Loc" Orig="New">
            <Val><![CDATA[Проект базы данных успешно развернут]]></Val>
          </Tgt>
        </Str>
        <Disp Icon="Str" />
      </Item>
      <Item ItemId=";extensions/sql-database-projects/dist/common/constants.deployScriptExists" ItemType="0" PsrId="308" Leaf="true">
        <Str Cat="Text">
          <Val><![CDATA[A {0} script already exists. The new script will not be included in build.]]></Val>
          <Tgt Cat="Text" Stat="Loc" Orig="New">
            <Val><![CDATA[Сценарий {0} уже существует. Новый сценарий не будет включен в сборку.]]></Val>
          </Tgt>
        </Str>
        <Disp Icon="Str" />
      </Item>
      <Item ItemId=";extensions/sql-database-projects/dist/common/constants.differentDbDifferentServer" ItemType="0" PsrId="308" Leaf="true">
        <Str Cat="Text">
          <Val><![CDATA[Different database, different server]]></Val>
          <Tgt Cat="Text" Stat="Loc" Orig="New">
            <Val><![CDATA[Другая база данных, другой сервер]]></Val>
          </Tgt>
        </Str>
        <Disp Icon="Str" />
      </Item>
      <Item ItemId=";extensions/sql-database-projects/dist/common/constants.differentDbSameServer" ItemType="0" PsrId="308" Leaf="true">
        <Str Cat="Text">
          <Val><![CDATA[Different database, same server]]></Val>
          <Tgt Cat="Text" Stat="Loc" Orig="New">
            <Val><![CDATA[Другая база данных, тот же сервер]]></Val>
          </Tgt>
        </Str>
        <Disp Icon="Str" />
      </Item>
      <Item ItemId=";extensions/sql-database-projects/dist/common/constants.dockerContainerCreatedMessage" ItemType="0" PsrId="308" Leaf="true">
        <Str Cat="Text">
          <Val><![CDATA[Docker created id: '{0}']]></Val>
          <Tgt Cat="Text" Stat="Loc" Orig="New">
            <Val><![CDATA[Создан идентификатор Docker: "{0}"]]></Val>
          </Tgt>
        </Str>
        <Disp Icon="Str" />
      </Item>
      <Item ItemId=";extensions/sql-database-projects/dist/common/constants.dockerContainerFailedToRunErrorMessage" ItemType="0" PsrId="308" Leaf="true">
        <Str Cat="Text">
          <Val><![CDATA[Failed to run the docker container]]></Val>
          <Tgt Cat="Text" Stat="Loc" Orig="New">
            <Val><![CDATA[Не удалось запустить контейнер Docker]]></Val>
          </Tgt>
        </Str>
        <Disp Icon="Str" />
      </Item>
      <Item ItemId=";extensions/sql-database-projects/dist/common/constants.dockerContainerNotRunningErrorMessage" ItemType="0" PsrId="308" Leaf="true">
        <Str Cat="Text">
          <Val><![CDATA[Docker container is not running]]></Val>
          <Tgt Cat="Text" Stat="Loc" Orig="New">
            <Val><![CDATA[Контейнер Docker не запущен]]></Val>
          </Tgt>
        </Str>
        <Disp Icon="Str" />
      </Item>
      <Item ItemId=";extensions/sql-database-projects/dist/common/constants.dockerLogMessage" ItemType="0" PsrId="308" Leaf="true">
        <Str Cat="Text">
          <Val><![CDATA[Docker logs: '{0}']]></Val>
          <Tgt Cat="Text" Stat="Loc" Orig="New">
            <Val><![CDATA[Журналы Docker: "{0}"]]></Val>
          </Tgt>
        </Str>
        <Disp Icon="Str" />
      </Item>
      <Item ItemId=";extensions/sql-database-projects/dist/common/constants.dockerNotRunningError" ItemType="0" PsrId="308" Leaf="true">
        <Str Cat="Text">
          <Val><![CDATA[Failed to verify docker. Please make sure docker is installed and running. Error: '{0}']]></Val>
<<<<<<< HEAD
=======
          <Tgt Cat="Text" Stat="Loc" Orig="New">
            <Val><![CDATA[Не удалось проверить Docker. Убедитесь, что инструмент Docker установлен и работает. Ошибка: "{0}"]]></Val>
          </Tgt>
>>>>>>> f1803184
        </Str>
        <Disp Icon="Str" />
      </Item>
      <Item ItemId=";extensions/sql-database-projects/dist/common/constants.done" ItemType="0" PsrId="308" Leaf="true">
        <Str Cat="Text">
          <Val><![CDATA[Done]]></Val>
          <Tgt Cat="Text" Stat="Loc" Orig="New">
            <Val><![CDATA[Готово]]></Val>
          </Tgt>
        </Str>
        <Disp Icon="Str" />
      </Item>
      <Item ItemId=";extensions/sql-database-projects/dist/common/constants.dontUseProfile" ItemType="0" PsrId="308" Leaf="true">
        <Str Cat="Text">
          <Val><![CDATA[Don't use profile]]></Val>
          <Tgt Cat="Text" Stat="Loc" Orig="New">
            <Val><![CDATA[Не использовать профиль]]></Val>
          </Tgt>
        </Str>
        <Disp Icon="Str" />
      </Item>
      <Item ItemId=";extensions/sql-database-projects/dist/common/constants.edgeProjectTypeDescription" ItemType="0" PsrId="308" Leaf="true">
        <Str Cat="Text">
          <Val><![CDATA[Start with the core pieces to develop and publish schemas for SQL Edge]]></Val>
          <Tgt Cat="Text" Stat="Loc" Orig="New">
            <Val><![CDATA[Начните с основных частей, чтобы разработать и опубликовать схемы для SQL для пограничных вычислений]]></Val>
          </Tgt>
        </Str>
        <Disp Icon="Str" />
      </Item>
      <Item ItemId=";extensions/sql-database-projects/dist/common/constants.edgeProjectTypeDisplayName" ItemType="0" PsrId="308" Leaf="true">
        <Str Cat="Text">
          <Val><![CDATA[SQL Edge]]></Val>
          <Tgt Cat="Text" Stat="Loc" Orig="New">
            <Val><![CDATA[SQL для пограничных вычислений]]></Val>
          </Tgt>
        </Str>
        <Disp Icon="Str" />
      </Item>
      <Item ItemId=";extensions/sql-database-projects/dist/common/constants.emptyProjectTypeDescription" ItemType="0" PsrId="308" Leaf="true">
        <Str Cat="Text">
          <Val><![CDATA[Develop and publish schemas for SQL databases starting from an empty project]]></Val>
          <Tgt Cat="Text" Stat="Loc" Orig="New">
            <Val><![CDATA[Разработка и публикация схем для баз данных SQL, начиная с пустого проекта]]></Val>
          </Tgt>
        </Str>
        <Disp Icon="Str" />
      </Item>
      <Item ItemId=";extensions/sql-database-projects/dist/common/constants.emptyProjectTypeDisplayName" ItemType="0" PsrId="308" Leaf="true">
        <Str Cat="Text">
          <Val><![CDATA[SQL Database]]></Val>
          <Tgt Cat="Text" Stat="Loc" Orig="New">
            <Val><![CDATA[База данных SQL]]></Val>
          </Tgt>
        </Str>
        <Disp Icon="Str" />
      </Item>
      <Item ItemId=";extensions/sql-database-projects/dist/common/constants.enterConnStringTemplateDescription" ItemType="0" PsrId="308" Leaf="true">
        <Str Cat="Text">
          <Val><![CDATA[Enter a template for SQL connection string]]></Val>
          <Tgt Cat="Text" Stat="Loc" Orig="New">
            <Val><![CDATA[Введите шаблон для строки подключения SQL]]></Val>
          </Tgt>
        </Str>
        <Disp Icon="Str" />
      </Item>
      <Item ItemId=";extensions/sql-database-projects/dist/common/constants.enterConnectionString" ItemType="0" PsrId="308" Leaf="true">
        <Str Cat="Text">
          <Val><![CDATA[Enter connection string]]></Val>
          <Tgt Cat="Text" Stat="Loc" Orig="New">
<<<<<<< HEAD
            <Val><![CDATA[Ввести строку подключения]]></Val>
=======
            <Val><![CDATA[Введите строку подключения]]></Val>
>>>>>>> f1803184
          </Tgt>
        </Str>
        <Disp Icon="Str" />
      </Item>
      <Item ItemId=";extensions/sql-database-projects/dist/common/constants.enterConnectionStringEnvName" ItemType="0" PsrId="308" Leaf="true">
        <Str Cat="Text">
          <Val><![CDATA[Enter connection string environment variable name]]></Val>
          <Tgt Cat="Text" Stat="Loc" Orig="New">
            <Val><![CDATA[Введите имя переменной среды для строки подключения]]></Val>
          </Tgt>
        </Str>
        <Disp Icon="Str" />
      </Item>
      <Item ItemId=";extensions/sql-database-projects/dist/common/constants.enterConnectionStringEnvNameDescription" ItemType="0" PsrId="308" Leaf="true">
        <Str Cat="Text">
          <Val><![CDATA[Enter environment variable for SQL connection string]]></Val>
          <Tgt Cat="Text" Stat="Loc" Orig="New">
            <Val><![CDATA[Укажите переменную среды для строки подключения SQL]]></Val>
          </Tgt>
        </Str>
        <Disp Icon="Str" />
      </Item>
      <Item ItemId=";extensions/sql-database-projects/dist/common/constants.enterConnectionStringSettingName" ItemType="0" PsrId="308" Leaf="true">
        <Str Cat="Text">
          <Val><![CDATA[Enter connection string setting name]]></Val>
<<<<<<< HEAD
=======
          <Tgt Cat="Text" Stat="Loc" Orig="New">
            <Val><![CDATA[Введите имя параметра строки подключения]]></Val>
          </Tgt>
>>>>>>> f1803184
        </Str>
        <Disp Icon="Str" />
      </Item>
      <Item ItemId=";extensions/sql-database-projects/dist/common/constants.enterConnectionStringTemplate" ItemType="0" PsrId="308" Leaf="true">
        <Str Cat="Text">
          <Val><![CDATA[Enter connection string template]]></Val>
          <Tgt Cat="Text" Stat="Loc" Orig="New">
            <Val><![CDATA[Введите шаблон строки подключения]]></Val>
          </Tgt>
        </Str>
        <Disp Icon="Str" />
      </Item>
      <Item ItemId=";extensions/sql-database-projects/dist/common/constants.enterNewDatabaseName" ItemType="0" PsrId="308" Leaf="true">
        <Str Cat="Text">
          <Val><![CDATA[Enter new database name]]></Val>
          <Tgt Cat="Text" Stat="Loc" Orig="New">
            <Val><![CDATA[Введите новое имя базы данных]]></Val>
          </Tgt>
        </Str>
        <Disp Icon="Str" />
      </Item>
      <Item ItemId=";extensions/sql-database-projects/dist/common/constants.enterNewValueForVar" ItemType="0" PsrId="308" Leaf="true">
        <Str Cat="Text">
          <Val><![CDATA[Enter new value for variable '{0}']]></Val>
          <Tgt Cat="Text" Stat="Loc" Orig="New">
            <Val><![CDATA[Введите новое значение для переменной "{0}"]]></Val>
          </Tgt>
        </Str>
        <Disp Icon="Str" />
      </Item>
      <Item ItemId=";extensions/sql-database-projects/dist/common/constants.enterPassword" ItemType="0" PsrId="308" Leaf="true">
        <Str Cat="Text">
          <Val><![CDATA[Enter SQL Server admin password]]></Val>
<<<<<<< HEAD
          <Tgt Cat="Text" Stat="Update" Orig="New">
            <Val><![CDATA[Введите пароль.]]></Val>
=======
          <Tgt Cat="Text" Stat="Loc" Orig="New">
            <Val><![CDATA[Введите пароль администратора SQL Server]]></Val>
>>>>>>> f1803184
          </Tgt>
          <Prev Cat="Text">
            <Val><![CDATA[Enter password]]></Val>
          </Prev>
        </Str>
        <Disp Icon="Str" />
      </Item>
      <Item ItemId=";extensions/sql-database-projects/dist/common/constants.enterPortNumber" ItemType="0" PsrId="308" Leaf="true">
        <Str Cat="Text">
          <Val><![CDATA[Enter SQL server port number or press enter to use the default value]]></Val>
<<<<<<< HEAD
          <Tgt Cat="Text" Stat="Update" Orig="New">
            <Val><![CDATA[Введите номер порта или нажмите клавишу ВВОД, чтобы использовать значение по умолчанию]]></Val>
=======
          <Tgt Cat="Text" Stat="Loc" Orig="New">
            <Val><![CDATA[Введите номер порта SQL Server или нажмите клавишу ВВОД, чтобы использовать значение по умолчанию]]></Val>
>>>>>>> f1803184
          </Tgt>
          <Prev Cat="Text">
            <Val><![CDATA[Enter port number or press enter to use the default value]]></Val>
          </Prev>
        </Str>
        <Disp Icon="Str" />
      </Item>
      <Item ItemId=";extensions/sql-database-projects/dist/common/constants.enterSystemDbName" ItemType="0" PsrId="308" Leaf="true">
        <Str Cat="Text">
          <Val><![CDATA[Enter a database name for this system database]]></Val>
          <Tgt Cat="Text" Stat="Loc" Orig="New">
            <Val><![CDATA[Введите имя базы данных для этой системной базы данных]]></Val>
          </Tgt>
        </Str>
        <Disp Icon="Str" />
      </Item>
      <Item ItemId=";extensions/sql-database-projects/dist/common/constants.errorFindingBuildFilesLocation" ItemType="0" PsrId="308" Leaf="true">
        <Str Cat="Text">
          <Val><![CDATA[Error finding build files location: {0}]]></Val>
          <Tgt Cat="Text" Stat="Loc" Orig="New">
            <Val><![CDATA[Ошибка при поиске расположения файлов сборки: {0}]]></Val>
          </Tgt>
        </Str>
        <Disp Icon="Str" />
      </Item>
      <Item ItemId=";extensions/sql-database-projects/dist/common/constants.exampleUsage" ItemType="0" PsrId="308" Leaf="true">
        <Str Cat="Text">
          <Val><![CDATA[Example Usage]]></Val>
          <Tgt Cat="Text" Stat="Loc" Orig="New">
            <Val><![CDATA[Пример использования]]></Val>
          </Tgt>
        </Str>
        <Disp Icon="Str" />
      </Item>
      <Item ItemId=";extensions/sql-database-projects/dist/common/constants.excludeAction" ItemType="0" PsrId="308" Leaf="true">
        <Str Cat="Text">
          <Val><![CDATA[Exclude]]></Val>
          <Tgt Cat="Text" Stat="Loc" Orig="New">
            <Val><![CDATA[Исключить]]></Val>
          </Tgt>
        </Str>
        <Disp Icon="Str" />
      </Item>
      <Item ItemId=";extensions/sql-database-projects/dist/common/constants.externalStream" ItemType="0" PsrId="308" Leaf="true">
        <Str Cat="Text">
          <Val><![CDATA[External Stream]]></Val>
          <Tgt Cat="Text" Stat="Loc" Orig="New">
            <Val><![CDATA[Внешний поток]]></Val>
          </Tgt>
        </Str>
        <Disp Icon="Str" />
      </Item>
      <Item ItemId=";extensions/sql-database-projects/dist/common/constants.externalStreamingJobFriendlyName" ItemType="0" PsrId="308" Leaf="true">
        <Str Cat="Text">
          <Val><![CDATA[External Streaming Job]]></Val>
          <Tgt Cat="Text" Stat="Loc" Orig="New">
            <Val><![CDATA[Задание внешней потоковой передачи]]></Val>
          </Tgt>
        </Str>
        <Disp Icon="Str" />
      </Item>
      <Item ItemId=";extensions/sql-database-projects/dist/common/constants.externalStreamingJobValidationPassed" ItemType="0" PsrId="308" Leaf="true">
        <Str Cat="Text">
          <Val><![CDATA[Validation of external streaming job passed.]]></Val>
          <Tgt Cat="Text" Stat="Loc" Orig="New">
            <Val><![CDATA[Проверка задания внешней потоковой передачи успешно пройдена.]]></Val>
          </Tgt>
        </Str>
        <Disp Icon="Str" />
      </Item>
      <Item ItemId=";extensions/sql-database-projects/dist/common/constants.extractTargetRequired" ItemType="0" PsrId="308" Leaf="true">
        <Str Cat="Text">
          <Val><![CDATA[Target information for extract is required to create database project.]]></Val>
          <Tgt Cat="Text" Stat="Loc" Orig="New">
            <Val><![CDATA[Для создания проекта базы данных требуется целевая информация для извлечения.]]></Val>
          </Tgt>
        </Str>
        <Disp Icon="Str" />
      </Item>
      <Item ItemId=";extensions/sql-database-projects/dist/common/constants.failedToParse" ItemType="0" PsrId="308" Leaf="true">
        <Str Cat="Text">
          <Val><![CDATA[Failed to parse "{0}": {1}.]]></Val>
          <Tgt Cat="Text" Stat="Loc" Orig="New">
            <Val><![CDATA[Не удалось проанализировать "{0}": {1}.]]></Val>
          </Tgt>
        </Str>
        <Disp Icon="Str" />
      </Item>
      <Item ItemId=";extensions/sql-database-projects/dist/common/constants.file" ItemType="0" PsrId="308" Leaf="true">
        <Str Cat="Text">
          <Val><![CDATA[File]]></Val>
          <Tgt Cat="Text" Stat="Loc" Orig="New">
            <Val><![CDATA[Файл]]></Val>
          </Tgt>
        </Str>
        <Disp Icon="Str" />
      </Item>
      <Item ItemId=";extensions/sql-database-projects/dist/common/constants.fileAlreadyExists" ItemType="0" PsrId="308" Leaf="true">
        <Str Cat="Text">
          <Val><![CDATA[A file with the name '{0}' already exists on disk at this location. Please choose another name.]]></Val>
          <Tgt Cat="Text" Stat="Loc" Orig="New">
            <Val><![CDATA[Файл с именем "{0}" уже существует на диске в данном расположении. Выберите другое имя.]]></Val>
          </Tgt>
        </Str>
        <Disp Icon="Str" />
      </Item>
      <Item ItemId=";extensions/sql-database-projects/dist/common/constants.fileFormat" ItemType="0" PsrId="308" Leaf="true">
        <Str Cat="Text">
          <Val><![CDATA[File Format]]></Val>
          <Tgt Cat="Text" Stat="Loc" Orig="New">
            <Val><![CDATA[Формат файла]]></Val>
          </Tgt>
        </Str>
        <Disp Icon="Str" />
      </Item>
      <Item ItemId=";extensions/sql-database-projects/dist/common/constants.fileObject" ItemType="0" PsrId="308" Leaf="true">
        <Str Cat="Text">
          <Val><![CDATA[file]]></Val>
          <Tgt Cat="Text" Stat="Loc" Orig="New">
            <Val><![CDATA[файл]]></Val>
          </Tgt>
        </Str>
        <Disp Icon="Str" />
      </Item>
      <Item ItemId=";extensions/sql-database-projects/dist/common/constants.fileOrFolderDoesNotExist" ItemType="0" PsrId="308" Leaf="true">
        <Str Cat="Text">
          <Val><![CDATA[File or directory '{0}' doesn't exist]]></Val>
          <Tgt Cat="Text" Stat="Loc" Orig="New">
            <Val><![CDATA[Файл или каталог "{0}" не существует]]></Val>
          </Tgt>
        </Str>
        <Disp Icon="Str" />
      </Item>
      <Item ItemId=";extensions/sql-database-projects/dist/common/constants.flat" ItemType="0" PsrId="308" Leaf="true">
        <Str Cat="Text">
          <Val><![CDATA[Flat]]></Val>
          <Tgt Cat="Text" Stat="Loc" Orig="New">
            <Val><![CDATA[Без иерархии]]></Val>
          </Tgt>
        </Str>
        <Disp Icon="Str" />
      </Item>
      <Item ItemId=";extensions/sql-database-projects/dist/common/constants.folderAlreadyExists" ItemType="0" PsrId="308" Leaf="true">
        <Str Cat="Text">
          <Val><![CDATA[A folder with the name '{0}' already exists on disk at this location. Please choose another name.]]></Val>
          <Tgt Cat="Text" Stat="Loc" Orig="New">
            <Val><![CDATA[Папка с именем "{0}" уже существует на диске в данном расположении. Выберите другое имя.]]></Val>
          </Tgt>
        </Str>
        <Disp Icon="Str" />
      </Item>
      <Item ItemId=";extensions/sql-database-projects/dist/common/constants.folderAlreadyExistsChooseNewLocation" ItemType="0" PsrId="308" Leaf="true">
        <Str Cat="Text">
          <Val><![CDATA[A folder with the name '{0}' already exists on disk at this location. Please choose another location.]]></Val>
          <Tgt Cat="Text" Stat="Loc" Orig="New">
            <Val><![CDATA[Папка с именем "{0}" уже существует на диске в этом расположении. Выберите другое расположение.]]></Val>
          </Tgt>
        </Str>
        <Disp Icon="Str" />
      </Item>
      <Item ItemId=";extensions/sql-database-projects/dist/common/constants.folderFriendlyName" ItemType="0" PsrId="308" Leaf="true">
        <Str Cat="Text">
          <Val><![CDATA[Folder]]></Val>
          <Tgt Cat="Text" Stat="Loc" Orig="New">
            <Val><![CDATA[Папка]]></Val>
          </Tgt>
        </Str>
        <Disp Icon="Str" />
      </Item>
      <Item ItemId=";extensions/sql-database-projects/dist/common/constants.folderObject" ItemType="0" PsrId="308" Leaf="true">
        <Str Cat="Text">
          <Val><![CDATA[folder]]></Val>
          <Tgt Cat="Text" Stat="Loc" Orig="New">
            <Val><![CDATA[папка]]></Val>
          </Tgt>
        </Str>
        <Disp Icon="Str" />
      </Item>
      <Item ItemId=";extensions/sql-database-projects/dist/common/constants.folderStructureLabel" ItemType="0" PsrId="308" Leaf="true">
        <Str Cat="Text">
          <Val><![CDATA[Folder structure]]></Val>
          <Tgt Cat="Text" Stat="Loc" Orig="New">
            <Val><![CDATA[Структура папок]]></Val>
          </Tgt>
        </Str>
        <Disp Icon="Str" />
      </Item>
      <Item ItemId=";extensions/sql-database-projects/dist/common/constants.generateScriptButtonText" ItemType="0" PsrId="308" Leaf="true">
        <Str Cat="Text">
          <Val><![CDATA[Generate Script]]></Val>
          <Tgt Cat="Text" Stat="Loc" Orig="New">
            <Val><![CDATA[Создать сценарий]]></Val>
          </Tgt>
        </Str>
        <Disp Icon="Str" />
      </Item>
      <Item ItemId=";extensions/sql-database-projects/dist/common/constants.generatingProjectFailed" ItemType="0" PsrId="308" Leaf="true">
        <Str Cat="Text">
          <Val><![CDATA[Generating project via AutoRest failed: {0}]]></Val>
<<<<<<< HEAD
=======
          <Tgt Cat="Text" Stat="Loc" Orig="New">
            <Val><![CDATA[Ошибка формирования проекта через AutoRest: {0}]]></Val>
          </Tgt>
>>>>>>> f1803184
        </Str>
        <Disp Icon="Str" />
      </Item>
      <Item ItemId=";extensions/sql-database-projects/dist/common/constants.hr" ItemType="0" PsrId="308" Leaf="true">
        <Str Cat="Text">
          <Val><![CDATA[hr]]></Val>
          <Tgt Cat="Text" Stat="Loc" Orig="New">
            <Val><![CDATA[ч]]></Val>
          </Tgt>
        </Str>
        <Disp Icon="Str" />
      </Item>
      <Item ItemId=";extensions/sql-database-projects/dist/common/constants.input" ItemType="0" PsrId="308" Leaf="true">
        <Str Cat="Text">
          <Val><![CDATA[Input]]></Val>
          <Tgt Cat="Text" Stat="Loc" Orig="New">
            <Val><![CDATA[Ввод]]></Val>
          </Tgt>
        </Str>
        <Disp Icon="Str" />
      </Item>
      <Item ItemId=";extensions/sql-database-projects/dist/common/constants.invalidDataSchemaProvider" ItemType="0" PsrId="308" Leaf="true">
        <Str Cat="Text">
          <Val><![CDATA[Invalid DSP in .sqlproj file]]></Val>
          <Tgt Cat="Text" Stat="Loc" Orig="New">
            <Val><![CDATA[Недопустимый DSP в файле SQLPROJ]]></Val>
          </Tgt>
        </Str>
        <Disp Icon="Str" />
      </Item>
      <Item ItemId=";extensions/sql-database-projects/dist/common/constants.invalidDatabaseReference" ItemType="0" PsrId="308" Leaf="true">
        <Str Cat="Text">
          <Val><![CDATA[Invalid database reference in .sqlproj file]]></Val>
          <Tgt Cat="Text" Stat="Loc" Orig="New">
            <Val><![CDATA[Недопустимая ссылка на базу данных в файле SQLPROJ]]></Val>
          </Tgt>
        </Str>
        <Disp Icon="Str" />
      </Item>
      <Item ItemId=";extensions/sql-database-projects/dist/common/constants.invalidGuid" ItemType="0" PsrId="308" Leaf="true">
        <Str Cat="Text">
          <Val><![CDATA[Specified GUID is invalid: {0}]]></Val>
          <Tgt Cat="Text" Stat="Loc" Orig="New">
            <Val><![CDATA[Указан недопустимый GUID: {0}]]></Val>
          </Tgt>
        </Str>
        <Disp Icon="Str" />
      </Item>
      <Item ItemId=";extensions/sql-database-projects/dist/common/constants.invalidInput" ItemType="0" PsrId="308" Leaf="true">
        <Str Cat="Text">
          <Val><![CDATA[Invalid input: {0}]]></Val>
          <Tgt Cat="Text" Stat="Loc" Orig="New">
            <Val><![CDATA[Недопустимые входные данные: {0}]]></Val>
          </Tgt>
        </Str>
        <Disp Icon="Str" />
      </Item>
      <Item ItemId=";extensions/sql-database-projects/dist/common/constants.invalidProjectReload" ItemType="0" PsrId="308" Leaf="true">
        <Str Cat="Text">
          <Val><![CDATA[Cannot access provided database project. Only valid, open database projects can be reloaded.]]></Val>
          <Tgt Cat="Text" Stat="Loc" Orig="New">
            <Val><![CDATA[Не удается получить доступ к указанному проекту базы данных. Перезагрузить можно только допустимые открытые проекты баз данных.]]></Val>
          </Tgt>
        </Str>
        <Disp Icon="Str" />
      </Item>
      <Item ItemId=";extensions/sql-database-projects/dist/common/constants.invalidPropertyValue" ItemType="0" PsrId="308" Leaf="true">
        <Str Cat="Text">
          <Val><![CDATA[Invalid value specified for the property '{0}' in .sqlproj file]]></Val>
          <Tgt Cat="Text" Stat="Loc" Orig="New">
            <Val><![CDATA[Указано недопустимое значение для свойства: "{0}" в файле SQLPROJ]]></Val>
          </Tgt>
        </Str>
        <Disp Icon="Str" />
      </Item>
      <Item ItemId=";extensions/sql-database-projects/dist/common/constants.invalidSQLPassword" ItemType="0" PsrId="308" Leaf="true">
        <Str Cat="Text">
          <Val><![CDATA[SQL Server password doesn't meet the password complexity requirement. For more information see https://docs.microsoft.com/sql/relational-databases/security/password-policy]]></Val>
<<<<<<< HEAD
=======
          <Tgt Cat="Text" Stat="Loc" Orig="New">
            <Val><![CDATA[Пароль SQL Server не соответствует требованиям к сложности пароля. Дополнительные сведения см. по адресу https://docs.microsoft.com/sql/relational-databases/security/password-policy]]></Val>
          </Tgt>
>>>>>>> f1803184
        </Str>
        <Disp Icon="Str" />
      </Item>
      <Item ItemId=";extensions/sql-database-projects/dist/common/constants.invalidSqlConnectionString" ItemType="0" PsrId="308" Leaf="true">
        <Str Cat="Text">
          <Val><![CDATA[Invalid SQL connection string]]></Val>
          <Tgt Cat="Text" Stat="Loc" Orig="New">
            <Val><![CDATA[Недействительная строка подключения SQL]]></Val>
          </Tgt>
        </Str>
        <Disp Icon="Str" />
      </Item>
      <Item ItemId=";extensions/sql-database-projects/dist/common/constants.invalidTargetPlatform" ItemType="0" PsrId="308" Leaf="true">
        <Str Cat="Text">
          <Val><![CDATA[Invalid target platform: {0}. Supported target platforms: {1}]]></Val>
          <Tgt Cat="Text" Stat="Loc" Orig="New">
            <Val><![CDATA[Недопустимая целевая платформа: {0}. Поддерживаемые целевые платформы: {1}]]></Val>
          </Tgt>
        </Str>
        <Disp Icon="Str" />
      </Item>
      <Item ItemId=";extensions/sql-database-projects/dist/common/constants.jsonParseError" ItemType="0" PsrId="308" Leaf="true">
        <Str Cat="Text">
          <Val><![CDATA[{0} near line "{1}", column "{2}"]]></Val>
          <Tgt Cat="Text" Stat="Loc" Orig="New">
            <Val><![CDATA[{0} около строки "{1}", столбец "{2}"]]></Val>
          </Tgt>
        </Str>
        <Disp Icon="Str" />
      </Item>
      <Item ItemId=";extensions/sql-database-projects/dist/common/constants.loadProfilePlaceholderText" ItemType="0" PsrId="308" Leaf="true">
        <Str Cat="Text">
          <Val><![CDATA[Load profile...]]></Val>
          <Tgt Cat="Text" Stat="Loc" Orig="New">
            <Val><![CDATA[Профиль нагрузки...]]></Val>
          </Tgt>
        </Str>
        <Disp Icon="Str" />
      </Item>
      <Item ItemId=";extensions/sql-database-projects/dist/common/constants.location" ItemType="0" PsrId="308" Leaf="true">
        <Str Cat="Text">
          <Val><![CDATA[Location]]></Val>
          <Tgt Cat="Text" Stat="Loc" Orig="New">
            <Val><![CDATA[Расположение]]></Val>
          </Tgt>
        </Str>
        <Disp Icon="Str" />
      </Item>
      <Item ItemId=";extensions/sql-database-projects/dist/common/constants.min" ItemType="0" PsrId="308" Leaf="true">
        <Str Cat="Text">
          <Val><![CDATA[min]]></Val>
          <Tgt Cat="Text" Stat="Loc" Orig="New">
            <Val><![CDATA[мин]]></Val>
          </Tgt>
        </Str>
        <Disp Icon="Str" />
      </Item>
      <Item ItemId=";extensions/sql-database-projects/dist/common/constants.missingVersion" ItemType="0" PsrId="308" Leaf="true">
        <Str Cat="Text">
          <Val><![CDATA[Missing 'version' entry in {0}]]></Val>
          <Tgt Cat="Text" Stat="Loc" Orig="New">
            <Val><![CDATA[Отсутствует запись "version" в {0}]]></Val>
          </Tgt>
        </Str>
        <Disp Icon="Str" />
      </Item>
      <Item ItemId=";extensions/sql-database-projects/dist/common/constants.msec" ItemType="0" PsrId="308" Leaf="true">
        <Str Cat="Text">
          <Val><![CDATA[msec]]></Val>
          <Tgt Cat="Text" Stat="Loc" Orig="New">
            <Val><![CDATA[мс]]></Val>
          </Tgt>
        </Str>
        <Disp Icon="Str" />
      </Item>
      <Item ItemId=";extensions/sql-database-projects/dist/common/constants.multipleMostDeploymentScripts" ItemType="0" PsrId="308" Leaf="true">
        <Str Cat="Text">
          <Val><![CDATA[Unexpected number of {0} files: {1}]]></Val>
<<<<<<< HEAD
=======
          <Tgt Cat="Text" Stat="Loc" Orig="New">
            <Val><![CDATA[Непредвиденное количество файлов {0}: {1}]]></Val>
          </Tgt>
>>>>>>> f1803184
        </Str>
        <Disp Icon="Str" />
      </Item>
      <Item ItemId=";extensions/sql-database-projects/dist/common/constants.multipleSqlProjFilesSelected" ItemType="0" PsrId="308" Leaf="true">
        <Str Cat="Text">
          <Val><![CDATA[Multiple .sqlproj files selected; please select only one.]]></Val>
          <Tgt Cat="Text" Stat="Loc" Orig="New">
            <Val><![CDATA[Выбрано несколько файлов. sqlproj. Выберите только один файл.]]></Val>
          </Tgt>
        </Str>
        <Disp Icon="Str" />
      </Item>
      <Item ItemId=";extensions/sql-database-projects/dist/common/constants.nameMustNotBeEmpty" ItemType="0" PsrId="308" Leaf="true">
        <Str Cat="Text">
          <Val><![CDATA[Name must not be empty]]></Val>
          <Tgt Cat="Text" Stat="Loc" Orig="New">
            <Val><![CDATA[Поле имени не может быть пустым.]]></Val>
          </Tgt>
        </Str>
        <Disp Icon="Str" />
      </Item>
      <Item ItemId=";extensions/sql-database-projects/dist/common/constants.new" ItemType="0" PsrId="308" Leaf="true">
        <Str Cat="Text">
          <Val><![CDATA[New]]></Val>
          <Tgt Cat="Text" Stat="Loc" Orig="New">
            <Val><![CDATA[Создать]]></Val>
          </Tgt>
        </Str>
        <Disp Icon="Str" />
      </Item>
      <Item ItemId=";extensions/sql-database-projects/dist/common/constants.newObjectNamePrompt" ItemType="0" PsrId="308" Leaf="true">
        <Str Cat="Text">
          <Val><![CDATA[New {0} name:]]></Val>
          <Tgt Cat="Text" Stat="Loc" Orig="New">
            <Val><![CDATA[Новое имя {0}:]]></Val>
          </Tgt>
        </Str>
        <Disp Icon="Str" />
      </Item>
      <Item ItemId=";extensions/sql-database-projects/dist/common/constants.noAzureFunctionsInFile" ItemType="0" PsrId="308" Leaf="true">
        <Str Cat="Text">
          <Val><![CDATA[No Azure functions in the current active file]]></Val>
          <Tgt Cat="Text" Stat="Loc" Orig="New">
            <Val><![CDATA[Нет функций Azure в текущем активном файле]]></Val>
          </Tgt>
        </Str>
        <Disp Icon="Str" />
      </Item>
      <Item ItemId=";extensions/sql-database-projects/dist/common/constants.noAzureFunctionsProjectsInWorkspace" ItemType="0" PsrId="308" Leaf="true">
        <Str Cat="Text">
          <Val><![CDATA[No Azure functions projects found in the workspace]]></Val>
          <Tgt Cat="Text" Stat="Loc" Orig="New">
            <Val><![CDATA[В рабочей области не найдены проекты функций Azure]]></Val>
          </Tgt>
        </Str>
        <Disp Icon="Str" />
      </Item>
      <Item ItemId=";extensions/sql-database-projects/dist/common/constants.noDataSourcesFile" ItemType="0" PsrId="308" Leaf="true">
        <Str Cat="Text">
          <Val><![CDATA[No {0} found]]></Val>
          <Tgt Cat="Text" Stat="Loc" Orig="New">
            <Val><![CDATA[Не обнаружено {0}]]></Val>
          </Tgt>
        </Str>
        <Disp Icon="Str" />
      </Item>
      <Item ItemId=";extensions/sql-database-projects/dist/common/constants.noDataSourcesText" ItemType="0" PsrId="308" Leaf="true">
        <Str Cat="Text">
          <Val><![CDATA[No data sources in this project]]></Val>
          <Tgt Cat="Text" Stat="Loc" Orig="New">
            <Val><![CDATA[В этом проекте нет источников данных]]></Val>
          </Tgt>
        </Str>
        <Disp Icon="Str" />
      </Item>
      <Item ItemId=";extensions/sql-database-projects/dist/common/constants.noFileExist" ItemType="0" PsrId="308" Leaf="true">
        <Str Cat="Text">
          <Val><![CDATA[File {0} doesn't exist]]></Val>
          <Tgt Cat="Text" Stat="Loc" Orig="New">
            <Val><![CDATA[Файл {0} не существует]]></Val>
          </Tgt>
        </Str>
        <Disp Icon="Str" />
      </Item>
      <Item ItemId=";extensions/sql-database-projects/dist/common/constants.noSqlProjFilesSelected" ItemType="0" PsrId="308" Leaf="true">
        <Str Cat="Text">
          <Val><![CDATA[No .sqlproj file selected; please select one.]]></Val>
          <Tgt Cat="Text" Stat="Loc" Orig="New">
            <Val><![CDATA[Файл sqlproj не выбран. Выберите один из них.]]></Val>
          </Tgt>
        </Str>
        <Disp Icon="Str" />
      </Item>
      <Item ItemId=";extensions/sql-database-projects/dist/common/constants.noString" ItemType="0" PsrId="308" Leaf="true">
        <Str Cat="Text">
          <Val><![CDATA[No]]></Val>
          <Tgt Cat="Text" Stat="Loc" Orig="New">
            <Val><![CDATA[Нет]]></Val>
          </Tgt>
        </Str>
        <Disp Icon="Str" />
      </Item>
      <Item ItemId=";extensions/sql-database-projects/dist/common/constants.noStringDefault" ItemType="0" PsrId="308" Leaf="true">
        <Str Cat="Text">
          <Val><![CDATA[No (default)]]></Val>
          <Tgt Cat="Text" Stat="Loc" Orig="New">
            <Val><![CDATA[Нет (по умолчанию)]]></Val>
          </Tgt>
        </Str>
        <Disp Icon="Str" />
      </Item>
      <Item ItemId=";extensions/sql-database-projects/dist/common/constants.nodeButNotAutorestFound" ItemType="0" PsrId="308" Leaf="true">
        <Str Cat="Text">
          <Val><![CDATA[Autorest tool not found in system path, but found Node.js.  Running via npx.  Please execute 'npm install autorest -g' to install permanently.]]></Val>
<<<<<<< HEAD
=======
          <Tgt Cat="Text" Stat="Loc" Orig="New">
            <Val><![CDATA[Инструмент Autorest не найден в системном пути, но найдена платформа Node.js. Запуск через npx. Выполните команду "npm install autorest -g" для постоянной установки.]]></Val>
          </Tgt>
>>>>>>> f1803184
        </Str>
        <Disp Icon="Str" />
      </Item>
      <Item ItemId=";extensions/sql-database-projects/dist/common/constants.nodeNotFound" ItemType="0" PsrId="308" Leaf="true">
        <Str Cat="Text">
          <Val><![CDATA[Neither autorest nor Node.js (npx) found in system path.  Please install Node.js for autorest generation to work.]]></Val>
<<<<<<< HEAD
=======
          <Tgt Cat="Text" Stat="Loc" Orig="New">
            <Val><![CDATA[В системном пути не найдены autorest и Node.js (npx). Установите Node.js, чтобы можно было использовать формирование autorest.]]></Val>
          </Tgt>
>>>>>>> f1803184
        </Str>
        <Disp Icon="Str" />
      </Item>
      <Item ItemId=";extensions/sql-database-projects/dist/common/constants.notValidVariableName" ItemType="0" PsrId="308" Leaf="true">
        <Str Cat="Text">
          <Val><![CDATA[The variable name '{0}' is not valid.]]></Val>
          <Tgt Cat="Text" Stat="Loc" Orig="New">
            <Val><![CDATA[Недопустимое имя переменной "{0}".]]></Val>
          </Tgt>
        </Str>
        <Disp Icon="Str" />
      </Item>
      <Item ItemId=";extensions/sql-database-projects/dist/common/constants.objectType" ItemType="0" PsrId="308" Leaf="true">
        <Str Cat="Text">
          <Val><![CDATA[Object Type]]></Val>
          <Tgt Cat="Text" Stat="Loc" Orig="New">
            <Val><![CDATA[Тип объекта]]></Val>
          </Tgt>
        </Str>
        <Disp Icon="Str" />
      </Item>
      <Item ItemId=";extensions/sql-database-projects/dist/common/constants.okString" ItemType="0" PsrId="308" Leaf="true">
        <Str Cat="Text">
          <Val><![CDATA[Ok]]></Val>
          <Tgt Cat="Text" Stat="Loc" Orig="New">
            <Val><![CDATA[ОК]]></Val>
          </Tgt>
        </Str>
        <Disp Icon="Str" />
      </Item>
      <Item ItemId=";extensions/sql-database-projects/dist/common/constants.output" ItemType="0" PsrId="308" Leaf="true">
        <Str Cat="Text">
          <Val><![CDATA[Output]]></Val>
          <Tgt Cat="Text" Stat="Loc" Orig="New">
            <Val><![CDATA[Выходные данные]]></Val>
          </Tgt>
        </Str>
        <Disp Icon="Str" />
      </Item>
      <Item ItemId=";extensions/sql-database-projects/dist/common/constants.outsideFolderPath" ItemType="0" PsrId="308" Leaf="true">
        <Str Cat="Text">
          <Val><![CDATA[Items with absolute path outside project folder are not supported. Please make sure the paths in the project file are relative to project folder.]]></Val>
          <Tgt Cat="Text" Stat="Loc" Orig="New">
            <Val><![CDATA[Элементы с абсолютным путем вне папки проекта не поддерживаются. Убедитесь, что пути в файле проекта указаны относительно папки проекта.]]></Val>
          </Tgt>
        </Str>
        <Disp Icon="Str" />
      </Item>
      <Item ItemId=";extensions/sql-database-projects/dist/common/constants.parentTreeItemUnknown" ItemType="0" PsrId="308" Leaf="true">
        <Str Cat="Text">
          <Val><![CDATA[Cannot access parent of provided tree item]]></Val>
          <Tgt Cat="Text" Stat="Loc" Orig="New">
            <Val><![CDATA[Не удается получить доступ к предоставленному родительскому элементу дерева]]></Val>
          </Tgt>
        </Str>
        <Disp Icon="Str" />
      </Item>
      <Item ItemId=";extensions/sql-database-projects/dist/common/constants.passwordNotMatch" ItemType="0" PsrId="308" Leaf="true">
        <Str Cat="Text">
          <Val><![CDATA[SQL Server password doesn't match the confirmation password]]></Val>
<<<<<<< HEAD
=======
          <Tgt Cat="Text" Stat="Loc" Orig="New">
            <Val><![CDATA[Пароль SQL Server не совпадает с подтверждением]]></Val>
          </Tgt>
>>>>>>> f1803184
        </Str>
        <Disp Icon="Str" />
      </Item>
      <Item ItemId=";extensions/sql-database-projects/dist/common/constants.portMustNotBeNumber" ItemType="0" PsrId="308" Leaf="true">
        <Str Cat="Text">
          <Val><![CDATA[Port must a be number]]></Val>
          <Tgt Cat="Text" Stat="Loc" Orig="New">
            <Val><![CDATA[Порт должен быть числом]]></Val>
          </Tgt>
        </Str>
        <Disp Icon="Str" />
      </Item>
      <Item ItemId=";extensions/sql-database-projects/dist/common/constants.postDeployScriptFriendlyName" ItemType="0" PsrId="308" Leaf="true">
        <Str Cat="Text">
          <Val><![CDATA[Script.PostDeployment]]></Val>
          <Tgt Cat="Text" Stat="Loc" Orig="New">
            <Val><![CDATA[Script.PostDeployment]]></Val>
          </Tgt>
        </Str>
        <Disp Icon="Str" />
      </Item>
      <Item ItemId=";extensions/sql-database-projects/dist/common/constants.preDeployScriptFriendlyName" ItemType="0" PsrId="308" Leaf="true">
        <Str Cat="Text">
          <Val><![CDATA[Script.PreDeployment]]></Val>
          <Tgt Cat="Text" Stat="Loc" Orig="New">
            <Val><![CDATA[Script.PreDeployment]]></Val>
          </Tgt>
        </Str>
        <Disp Icon="Str" />
      </Item>
      <Item ItemId=";extensions/sql-database-projects/dist/common/constants.prePostDeployCount" ItemType="0" PsrId="308" Leaf="true">
        <Str Cat="Text">
          <Val><![CDATA[To successfully build, update the project to have one pre-deployment script and/or one post-deployment script]]></Val>
          <Tgt Cat="Text" Stat="Loc" Orig="New">
            <Val><![CDATA[Для успешной сборки обновите проект, добавив в него один сценарий перед развертыванием и/или один сценарий после развертывания.]]></Val>
          </Tgt>
        </Str>
        <Disp Icon="Str" />
      </Item>
      <Item ItemId=";extensions/sql-database-projects/dist/common/constants.profile" ItemType="0" PsrId="308" Leaf="true">
        <Str Cat="Text">
          <Val><![CDATA[Profile]]></Val>
          <Tgt Cat="Text" Stat="Loc" Orig="New">
            <Val><![CDATA[Профиль]]></Val>
          </Tgt>
        </Str>
        <Disp Icon="Str" />
      </Item>
      <Item ItemId=";extensions/sql-database-projects/dist/common/constants.profileReadError" ItemType="0" PsrId="308" Leaf="true">
        <Str Cat="Text">
          <Val><![CDATA[Error loading the publish profile. {0}]]></Val>
          <Tgt Cat="Text" Stat="Loc" Orig="New">
            <Val><![CDATA[Ошибка при загрузке профиля публикации. {0}]]></Val>
          </Tgt>
          <Prev Cat="Text">
            <Val><![CDATA[Could not load the profile file.]]></Val>
          </Prev>
        </Str>
        <Disp Icon="Str" />
      </Item>
      <Item ItemId=";extensions/sql-database-projects/dist/common/constants.projBuildFailed" ItemType="0" PsrId="308" Leaf="true">
        <Str Cat="Text">
          <Val><![CDATA[Build failed. Check output pane for more details. {0}]]></Val>
          <Tgt Cat="Text" Stat="Loc" Orig="New">
            <Val><![CDATA[Ошибка сборки. Дополнительные сведения см. в области вывода. {0}]]></Val>
          </Tgt>
        </Str>
        <Disp Icon="Str" />
      </Item>
      <Item ItemId=";extensions/sql-database-projects/dist/common/constants.projectAlreadyExists" ItemType="0" PsrId="308" Leaf="true">
        <Str Cat="Text">
          <Val><![CDATA[A project named {0} already exists in {1}.]]></Val>
          <Tgt Cat="Text" Stat="Loc" Orig="New">
            <Val><![CDATA[Проект с именем {0} уже существует в {1}.]]></Val>
          </Tgt>
        </Str>
        <Disp Icon="Str" />
      </Item>
      <Item ItemId=";extensions/sql-database-projects/dist/common/constants.projectAlreadyOpened" ItemType="0" PsrId="308" Leaf="true">
        <Str Cat="Text">
          <Val><![CDATA[Project '{0}' is already opened.]]></Val>
          <Tgt Cat="Text" Stat="Loc" Orig="New">
            <Val><![CDATA[Проект "{0}" уже открыт.]]></Val>
          </Tgt>
        </Str>
        <Disp Icon="Str" />
      </Item>
      <Item ItemId=";extensions/sql-database-projects/dist/common/constants.projectLocString" ItemType="0" PsrId="308" Leaf="true">
        <Str Cat="Text">
          <Val><![CDATA[Project]]></Val>
          <Tgt Cat="Text" Stat="Loc" Orig="New">
            <Val><![CDATA[Проект]]></Val>
          </Tgt>
        </Str>
        <Disp Icon="Str" />
      </Item>
      <Item ItemId=";extensions/sql-database-projects/dist/common/constants.projectLocationPlaceholderText" ItemType="0" PsrId="308" Leaf="true">
        <Str Cat="Text">
          <Val><![CDATA[Select location to create project]]></Val>
          <Tgt Cat="Text" Stat="Loc" Orig="New">
            <Val><![CDATA[Выберите расположение для создания проекта]]></Val>
          </Tgt>
        </Str>
        <Disp Icon="Str" />
      </Item>
      <Item ItemId=";extensions/sql-database-projects/dist/common/constants.projectNameLabel" ItemType="0" PsrId="308" Leaf="true">
        <Str Cat="Text">
          <Val><![CDATA[Name]]></Val>
          <Tgt Cat="Text" Stat="Loc" Orig="New">
            <Val><![CDATA[Имя]]></Val>
          </Tgt>
        </Str>
        <Disp Icon="Str" />
      </Item>
      <Item ItemId=";extensions/sql-database-projects/dist/common/constants.projectNamePlaceholderText" ItemType="0" PsrId="308" Leaf="true">
        <Str Cat="Text">
          <Val><![CDATA[Enter project name]]></Val>
          <Tgt Cat="Text" Stat="Loc" Orig="New">
            <Val><![CDATA[Введите имя проекта]]></Val>
          </Tgt>
        </Str>
        <Disp Icon="Str" />
      </Item>
      <Item ItemId=";extensions/sql-database-projects/dist/common/constants.publish" ItemType="0" PsrId="308" Leaf="true">
        <Str Cat="Text">
          <Val><![CDATA[Publish]]></Val>
          <Tgt Cat="Text" Stat="Loc" Orig="New">
            <Val><![CDATA[Опубликовать]]></Val>
          </Tgt>
        </Str>
        <Disp Icon="Str" />
      </Item>
      <Item ItemId=";extensions/sql-database-projects/dist/common/constants.publishAction" ItemType="0" PsrId="308" Leaf="true">
        <Str Cat="Text">
          <Val><![CDATA[Publish]]></Val>
          <Tgt Cat="Text" Stat="Loc" Orig="New">
            <Val><![CDATA[Опубликовать]]></Val>
          </Tgt>
        </Str>
        <Disp Icon="Str" />
      </Item>
      <Item ItemId=";extensions/sql-database-projects/dist/common/constants.publishDialogName" ItemType="0" PsrId="308" Leaf="true">
        <Str Cat="Text">
          <Val><![CDATA[Publish project]]></Val>
          <Tgt Cat="Text" Stat="Loc" Orig="New">
            <Val><![CDATA[Опубликовать проект]]></Val>
          </Tgt>
        </Str>
        <Disp Icon="Str" />
      </Item>
      <Item ItemId=";extensions/sql-database-projects/dist/common/constants.publishSettingsFiles" ItemType="0" PsrId="308" Leaf="true">
        <Str Cat="Text">
          <Val><![CDATA[Publish Settings File]]></Val>
          <Tgt Cat="Text" Stat="Loc" Orig="New">
            <Val><![CDATA[Опубликовать файл параметров]]></Val>
          </Tgt>
        </Str>
        <Disp Icon="Str" />
      </Item>
      <Item ItemId=";extensions/sql-database-projects/dist/common/constants.publishToContainerFailed" ItemType="0" PsrId="308" Leaf="true">
        <Str Cat="Text">
          <Val><![CDATA[Failed to publish to container. Check output pane for more details. {0}]]></Val>
<<<<<<< HEAD
=======
          <Tgt Cat="Text" Stat="Loc" Orig="New">
            <Val><![CDATA[Не удалось опубликовать контейнер. Дополнительные сведения см. в области вывода. {0}]]></Val>
          </Tgt>
>>>>>>> f1803184
        </Str>
        <Disp Icon="Str" />
      </Item>
      <Item ItemId=";extensions/sql-database-projects/dist/common/constants.publishToDockerContainer" ItemType="0" PsrId="308" Leaf="true">
        <Str Cat="Text">
          <Val><![CDATA[Publish to new server in a container]]></Val>
<<<<<<< HEAD
          <Tgt Cat="Text" Stat="Update" Orig="New">
            <Val><![CDATA[Опубликовать в контейнер Docker]]></Val>
=======
          <Tgt Cat="Text" Stat="Loc" Orig="New">
            <Val><![CDATA[Опубликовать на новом сервере в контейнере]]></Val>
>>>>>>> f1803184
          </Tgt>
          <Prev Cat="Text">
            <Val><![CDATA[Publish to docker container]]></Val>
          </Prev>
        </Str>
        <Disp Icon="Str" />
      </Item>
      <Item ItemId=";extensions/sql-database-projects/dist/common/constants.publishToExistingServer" ItemType="0" PsrId="308" Leaf="true">
        <Str Cat="Text">
          <Val><![CDATA[Publish to existing server]]></Val>
          <Tgt Cat="Text" Stat="Loc" Orig="New">
            <Val><![CDATA[Опубликовать на существующем сервере]]></Val>
          </Tgt>
        </Str>
        <Disp Icon="Str" />
      </Item>
      <Item ItemId=";extensions/sql-database-projects/dist/common/constants.referenceRadioButtonsGroupTitle" ItemType="0" PsrId="308" Leaf="true">
        <Str Cat="Text">
          <Val><![CDATA[Type]]></Val>
          <Tgt Cat="Text" Stat="Loc" Orig="New">
            <Val><![CDATA[Тип]]></Val>
          </Tgt>
        </Str>
        <Disp Icon="Str" />
      </Item>
      <Item ItemId=";extensions/sql-database-projects/dist/common/constants.referenceType" ItemType="0" PsrId="308" Leaf="true">
        <Str Cat="Text">
          <Val><![CDATA[Reference type]]></Val>
          <Tgt Cat="Text" Stat="Loc" Orig="New">
            <Val><![CDATA[Тип ссылки]]></Val>
          </Tgt>
        </Str>
        <Disp Icon="Str" />
      </Item>
      <Item ItemId=";extensions/sql-database-projects/dist/common/constants.reloadProject" ItemType="0" PsrId="308" Leaf="true">
        <Str Cat="Text">
          <Val><![CDATA[Would you like to reload your database project?]]></Val>
          <Tgt Cat="Text" Stat="Loc" Orig="New">
            <Val><![CDATA[Вы хотите перезагрузить проект базы данных?]]></Val>
          </Tgt>
        </Str>
        <Disp Icon="Str" />
      </Item>
      <Item ItemId=";extensions/sql-database-projects/dist/common/constants.reloadValuesFromProjectButtonTitle" ItemType="0" PsrId="308" Leaf="true">
        <Str Cat="Text">
          <Val><![CDATA[Reload values from project]]></Val>
          <Tgt Cat="Text" Stat="Loc" Orig="New">
            <Val><![CDATA[Перезагрузить значения из проекта]]></Val>
          </Tgt>
        </Str>
        <Disp Icon="Str" />
      </Item>
      <Item ItemId=";extensions/sql-database-projects/dist/common/constants.resetAllVars" ItemType="0" PsrId="308" Leaf="true">
        <Str Cat="Text">
          <Val><![CDATA[Reset all variables]]></Val>
          <Tgt Cat="Text" Stat="Loc" Orig="New">
            <Val><![CDATA[Сбросить все переменные]]></Val>
          </Tgt>
        </Str>
        <Disp Icon="Str" />
      </Item>
      <Item ItemId=";extensions/sql-database-projects/dist/common/constants.retryFailedMessage" ItemType="0" PsrId="308" Leaf="true">
        <Str Cat="Text">
          <Val><![CDATA[Operation '{0}' failed. Re-trying... Current Result: {1}. Error: '{2}']]></Val>
          <Tgt Cat="Text" Stat="Loc" Orig="New">
            <Val><![CDATA[Не удалось выполнить операцию "{0}". Повторная попытка... Текущий результат: {1}. Ошибка: "{2}"]]></Val>
          </Tgt>
        </Str>
        <Disp Icon="Str" />
      </Item>
      <Item ItemId=";extensions/sql-database-projects/dist/common/constants.retryMessage" ItemType="0" PsrId="308" Leaf="true">
        <Str Cat="Text">
          <Val><![CDATA[Operation '{0}' failed. Re-trying... Error: '{1}']]></Val>
          <Tgt Cat="Text" Stat="Loc" Orig="New">
            <Val><![CDATA[Не удалось выполнить операцию "{0}". Повторная попытка... Ошибка: "{1}"]]></Val>
          </Tgt>
        </Str>
        <Disp Icon="Str" />
      </Item>
      <Item ItemId=";extensions/sql-database-projects/dist/common/constants.retryRunMessage" ItemType="0" PsrId="308" Leaf="true">
        <Str Cat="Text">
          <Val><![CDATA[Running operation '{2}' Attempt {0} of {1}]]></Val>
          <Tgt Cat="Text" Stat="Loc" Orig="New">
            <Val><![CDATA[Выполнение операции "{2}". Попытка {0} из {1}]]></Val>
          </Tgt>
        </Str>
        <Disp Icon="Str" />
      </Item>
      <Item ItemId=";extensions/sql-database-projects/dist/common/constants.retrySucceedMessage" ItemType="0" PsrId="308" Leaf="true">
        <Str Cat="Text">
          <Val><![CDATA[Operation '{0}' completed successfully. Result: {1}]]></Val>
          <Tgt Cat="Text" Stat="Loc" Orig="New">
            <Val><![CDATA[Операция "{0}" успешно завершена. Результат: {1}]]></Val>
          </Tgt>
        </Str>
        <Disp Icon="Str" />
      </Item>
      <Item ItemId=";extensions/sql-database-projects/dist/common/constants.retryWaitMessage" ItemType="0" PsrId="308" Leaf="true">
        <Str Cat="Text">
          <Val><![CDATA[Waiting for {0} seconds before another attempt for operation '{1}']]></Val>
          <Tgt Cat="Text" Stat="Loc" Orig="New">
            <Val><![CDATA[Ожидание {0} сек. до выполнения другой попытки операции "{1}"]]></Val>
          </Tgt>
        </Str>
        <Disp Icon="Str" />
      </Item>
      <Item ItemId=";extensions/sql-database-projects/dist/common/constants.runningDockerMessage" ItemType="0" PsrId="308" Leaf="true">
        <Str Cat="Text">
          <Val><![CDATA[Building and running the docker container ...]]></Val>
          <Tgt Cat="Text" Stat="Loc" Orig="New">
            <Val><![CDATA[Создание и запуск контейнера Docker...]]></Val>
          </Tgt>
        </Str>
        <Disp Icon="Str" />
      </Item>
      <Item ItemId=";extensions/sql-database-projects/dist/common/constants.sameDatabase" ItemType="0" PsrId="308" Leaf="true">
        <Str Cat="Text">
          <Val><![CDATA[Same database]]></Val>
          <Tgt Cat="Text" Stat="Loc" Orig="New">
            <Val><![CDATA[Та же база данных]]></Val>
          </Tgt>
        </Str>
        <Disp Icon="Str" />
      </Item>
      <Item ItemId=";extensions/sql-database-projects/dist/common/constants.schema" ItemType="0" PsrId="308" Leaf="true">
        <Str Cat="Text">
          <Val><![CDATA[Schema]]></Val>
          <Tgt Cat="Text" Stat="Loc" Orig="New">
            <Val><![CDATA[Схема]]></Val>
          </Tgt>
        </Str>
        <Disp Icon="Str" />
      </Item>
      <Item ItemId=";extensions/sql-database-projects/dist/common/constants.schemaCompareAction" ItemType="0" PsrId="308" Leaf="true">
        <Str Cat="Text">
          <Val><![CDATA[Schema Compare]]></Val>
          <Tgt Cat="Text" Stat="Loc" Orig="New">
            <Val><![CDATA[Сравнение схем]]></Val>
          </Tgt>
        </Str>
        <Disp Icon="Str" />
      </Item>
      <Item ItemId=";extensions/sql-database-projects/dist/common/constants.schemaCompareNotInstalled" ItemType="0" PsrId="308" Leaf="true">
        <Str Cat="Text">
          <Val><![CDATA[Schema compare extension installation is required to run schema compare]]></Val>
          <Tgt Cat="Text" Stat="Loc" Orig="New">
            <Val><![CDATA[Для запуска сравнения схем требуется установка расширения сравнения схемы]]></Val>
          </Tgt>
        </Str>
        <Disp Icon="Str" />
      </Item>
      <Item ItemId=";extensions/sql-database-projects/dist/common/constants.schemaObjectType" ItemType="0" PsrId="308" Leaf="true">
        <Str Cat="Text">
          <Val><![CDATA[Schema/Object Type]]></Val>
          <Tgt Cat="Text" Stat="Loc" Orig="New">
            <Val><![CDATA[Схема или тип объекта]]></Val>
          </Tgt>
        </Str>
        <Disp Icon="Str" />
      </Item>
      <Item ItemId=";extensions/sql-database-projects/dist/common/constants.scriptFriendlyName" ItemType="0" PsrId="308" Leaf="true">
        <Str Cat="Text">
          <Val><![CDATA[Script]]></Val>
          <Tgt Cat="Text" Stat="Loc" Orig="New">
            <Val><![CDATA[Сценарий]]></Val>
          </Tgt>
        </Str>
        <Disp Icon="Str" />
      </Item>
      <Item ItemId=";extensions/sql-database-projects/dist/common/constants.sec" ItemType="0" PsrId="308" Leaf="true">
        <Str Cat="Text">
          <Val><![CDATA[sec]]></Val>
          <Tgt Cat="Text" Stat="Loc" Orig="New">
            <Val><![CDATA[с]]></Val>
          </Tgt>
        </Str>
        <Disp Icon="Str" />
      </Item>
      <Item ItemId=";extensions/sql-database-projects/dist/common/constants.selectAzureFunction" ItemType="0" PsrId="308" Leaf="true">
        <Str Cat="Text">
          <Val><![CDATA[Select an Azure function in the current file to add SQL binding to]]></Val>
          <Tgt Cat="Text" Stat="Loc" Orig="New">
            <Val><![CDATA[Выберите функцию Azure в текущем файле, чтобы добавить привязку SQL]]></Val>
          </Tgt>
        </Str>
        <Disp Icon="Str" />
      </Item>
      <Item ItemId=";extensions/sql-database-projects/dist/common/constants.selectBaseImage" ItemType="0" PsrId="308" Leaf="true">
        <Str Cat="Text">
          <Val><![CDATA[Select the base SQL Server docker image]]></Val>
<<<<<<< HEAD
=======
          <Tgt Cat="Text" Stat="Loc" Orig="New">
            <Val><![CDATA[Выберите базовый образ Docker SQL Server]]></Val>
          </Tgt>
>>>>>>> f1803184
        </Str>
        <Disp Icon="Str" />
      </Item>
      <Item ItemId=";extensions/sql-database-projects/dist/common/constants.selectBindingType" ItemType="0" PsrId="308" Leaf="true">
        <Str Cat="Text">
          <Val><![CDATA[Select type of binding]]></Val>
          <Tgt Cat="Text" Stat="Loc" Orig="New">
            <Val><![CDATA[Выберите тип привязки]]></Val>
          </Tgt>
        </Str>
        <Disp Icon="Str" />
      </Item>
      <Item ItemId=";extensions/sql-database-projects/dist/common/constants.selectConnection" ItemType="0" PsrId="308" Leaf="true">
        <Str Cat="Text">
          <Val><![CDATA[Select connection]]></Val>
          <Tgt Cat="Text" Stat="Loc" Orig="New">
            <Val><![CDATA[Выберите подключение]]></Val>
          </Tgt>
        </Str>
        <Disp Icon="Str" />
      </Item>
      <Item ItemId=";extensions/sql-database-projects/dist/common/constants.selectDacpac" ItemType="0" PsrId="308" Leaf="true">
        <Str Cat="Text">
          <Val><![CDATA[Select .dacpac]]></Val>
          <Tgt Cat="Text" Stat="Loc" Orig="New">
            <Val><![CDATA[Выберите файл DACPAC]]></Val>
          </Tgt>
        </Str>
        <Disp Icon="Str" />
      </Item>
      <Item ItemId=";extensions/sql-database-projects/dist/common/constants.selectDatabase" ItemType="0" PsrId="308" Leaf="true">
        <Str Cat="Text">
          <Val><![CDATA[Select database]]></Val>
          <Tgt Cat="Text" Stat="Loc" Orig="New">
            <Val><![CDATA[Выберите базу данных.]]></Val>
          </Tgt>
        </Str>
        <Disp Icon="Str" />
      </Item>
      <Item ItemId=";extensions/sql-database-projects/dist/common/constants.selectFolderStructure" ItemType="0" PsrId="308" Leaf="true">
        <Str Cat="Text">
          <Val><![CDATA[Select folder structure]]></Val>
          <Tgt Cat="Text" Stat="Loc" Orig="New">
            <Val><![CDATA[Выбор структуры папок]]></Val>
          </Tgt>
        </Str>
        <Disp Icon="Str" />
      </Item>
      <Item ItemId=";extensions/sql-database-projects/dist/common/constants.selectProfile" ItemType="0" PsrId="308" Leaf="true">
        <Str Cat="Text">
          <Val><![CDATA[Select Profile]]></Val>
          <Tgt Cat="Text" Stat="Loc" Orig="New">
            <Val><![CDATA[Выберите профиль]]></Val>
          </Tgt>
          <Prev Cat="Text">
            <Val><![CDATA[Select publish profile to load]]></Val>
          </Prev>
        </Str>
        <Disp Icon="Str" />
      </Item>
      <Item ItemId=";extensions/sql-database-projects/dist/common/constants.selectProfileToUse" ItemType="0" PsrId="308" Leaf="true">
        <Str Cat="Text">
          <Val><![CDATA[Select publish profile to load]]></Val>
          <Tgt Cat="Text" Stat="Loc" Orig="New">
            <Val><![CDATA[Выберите профиль публикации для загрузки]]></Val>
          </Tgt>
        </Str>
        <Disp Icon="Str" />
      </Item>
      <Item ItemId=";extensions/sql-database-projects/dist/common/constants.selectProjectLocation" ItemType="0" PsrId="308" Leaf="true">
        <Str Cat="Text">
          <Val><![CDATA[Select project location]]></Val>
          <Tgt Cat="Text" Stat="Loc" Orig="New">
            <Val><![CDATA[Выбрать расположение проекта]]></Val>
          </Tgt>
        </Str>
        <Disp Icon="Str" />
      </Item>
      <Item ItemId=";extensions/sql-database-projects/dist/common/constants.selectPublishOption" ItemType="0" PsrId="308" Leaf="true">
        <Str Cat="Text">
          <Val><![CDATA[Select where to publish the project to]]></Val>
          <Tgt Cat="Text" Stat="Loc" Orig="New">
            <Val><![CDATA[Выберите место публикации проекта.]]></Val>
          </Tgt>
        </Str>
        <Disp Icon="Str" />
      </Item>
      <Item ItemId=";extensions/sql-database-projects/dist/common/constants.selectSetting" ItemType="0" PsrId="308" Leaf="true">
        <Str Cat="Text">
          <Val><![CDATA[Select SQL connection string setting from local.settings.json]]></Val>
          <Tgt Cat="Text" Stat="Loc" Orig="New">
            <Val><![CDATA[Выберите параметр строки подключения SQL из local.settings.json.]]></Val>
          </Tgt>
        </Str>
        <Disp Icon="Str" />
      </Item>
      <Item ItemId=";extensions/sql-database-projects/dist/common/constants.selectSpecFile" ItemType="0" PsrId="308" Leaf="true">
        <Str Cat="Text">
          <Val><![CDATA[Select OpenAPI/Swagger spec file]]></Val>
<<<<<<< HEAD
=======
          <Tgt Cat="Text" Stat="Loc" Orig="New">
            <Val><![CDATA[Выберите файл спецификации OpenAPI/Swagger]]></Val>
          </Tgt>
>>>>>>> f1803184
        </Str>
        <Disp Icon="Str" />
      </Item>
      <Item ItemId=";extensions/sql-database-projects/dist/common/constants.selectString" ItemType="0" PsrId="308" Leaf="true">
        <Str Cat="Text">
          <Val><![CDATA[Select]]></Val>
          <Tgt Cat="Text" Stat="Loc" Orig="New">
            <Val><![CDATA[Выбрать]]></Val>
          </Tgt>
        </Str>
        <Disp Icon="Str" />
      </Item>
      <Item ItemId=";extensions/sql-database-projects/dist/common/constants.selectTargetPlatform" ItemType="0" PsrId="308" Leaf="true">
        <Str Cat="Text">
          <Val><![CDATA[Current target platform: {0}. Select new target platform]]></Val>
          <Tgt Cat="Text" Stat="Loc" Orig="New">
            <Val><![CDATA[Текущая целевая платформа: {0}. Выберите новую целевую платформу]]></Val>
          </Tgt>
        </Str>
        <Disp Icon="Str" />
      </Item>
      <Item ItemId=";extensions/sql-database-projects/dist/common/constants.server" ItemType="0" PsrId="308" Leaf="true">
        <Str Cat="Text">
          <Val><![CDATA[Server]]></Val>
          <Tgt Cat="Text" Stat="Loc" Orig="New">
            <Val><![CDATA[Сервер]]></Val>
          </Tgt>
        </Str>
        <Disp Icon="Str" />
      </Item>
      <Item ItemId=";extensions/sql-database-projects/dist/common/constants.serverName" ItemType="0" PsrId="308" Leaf="true">
        <Str Cat="Text">
          <Val><![CDATA[Server name]]></Val>
          <Tgt Cat="Text" Stat="Loc" Orig="New">
            <Val><![CDATA[Имя сервера]]></Val>
          </Tgt>
        </Str>
        <Disp Icon="Str" />
      </Item>
      <Item ItemId=";extensions/sql-database-projects/dist/common/constants.serverVariable" ItemType="0" PsrId="308" Leaf="true">
        <Str Cat="Text">
          <Val><![CDATA[Server variable]]></Val>
          <Tgt Cat="Text" Stat="Loc" Orig="New">
            <Val><![CDATA[Переменная сервера]]></Val>
          </Tgt>
        </Str>
        <Disp Icon="Str" />
      </Item>
      <Item ItemId=";extensions/sql-database-projects/dist/common/constants.sourceDatabase" ItemType="0" PsrId="308" Leaf="true">
        <Str Cat="Text">
          <Val><![CDATA[Source database]]></Val>
          <Tgt Cat="Text" Stat="Loc" Orig="New">
            <Val><![CDATA[База данных-источник]]></Val>
          </Tgt>
        </Str>
        <Disp Icon="Str" />
      </Item>
      <Item ItemId=";extensions/sql-database-projects/dist/common/constants.specSelectionText" ItemType="0" PsrId="308" Leaf="true">
        <Str Cat="Text">
          <Val><![CDATA[OpenAPI/Swagger spec]]></Val>
<<<<<<< HEAD
=======
          <Tgt Cat="Text" Stat="Loc" Orig="New">
            <Val><![CDATA[Спецификация OpenAPI/Swagger]]></Val>
          </Tgt>
>>>>>>> f1803184
        </Str>
        <Disp Icon="Str" />
      </Item>
      <Item ItemId=";extensions/sql-database-projects/dist/common/constants.sqlCmdTableLabel" ItemType="0" PsrId="308" Leaf="true">
        <Str Cat="Text">
          <Val><![CDATA[SQLCMD Variables]]></Val>
          <Tgt Cat="Text" Stat="Loc" Orig="New">
            <Val><![CDATA[Переменные SQLCMD]]></Val>
          </Tgt>
        </Str>
        <Disp Icon="Str" />
      </Item>
      <Item ItemId=";extensions/sql-database-projects/dist/common/constants.sqlCmdValueColumn" ItemType="0" PsrId="308" Leaf="true">
        <Str Cat="Text">
          <Val><![CDATA[Value]]></Val>
          <Tgt Cat="Text" Stat="Loc" Orig="New">
            <Val><![CDATA[Значение]]></Val>
          </Tgt>
        </Str>
        <Disp Icon="Str" />
      </Item>
      <Item ItemId=";extensions/sql-database-projects/dist/common/constants.sqlCmdVariableColumn" ItemType="0" PsrId="308" Leaf="true">
        <Str Cat="Text">
          <Val><![CDATA[Name]]></Val>
          <Tgt Cat="Text" Stat="Loc" Orig="New">
            <Val><![CDATA[Имя]]></Val>
          </Tgt>
        </Str>
        <Disp Icon="Str" />
      </Item>
      <Item ItemId=";extensions/sql-database-projects/dist/common/constants.sqlConnectionStringFriendly" ItemType="0" PsrId="308" Leaf="true">
        <Str Cat="Text">
          <Val><![CDATA[SQL connection string]]></Val>
          <Tgt Cat="Text" Stat="Loc" Orig="New">
            <Val><![CDATA[Строка подключения SQL]]></Val>
          </Tgt>
        </Str>
        <Disp Icon="Str" />
      </Item>
      <Item ItemId=";extensions/sql-database-projects/dist/common/constants.sqlDatabaseProjects.Install" ItemType="0" PsrId="308" Leaf="true">
        <Str Cat="Text">
          <Val><![CDATA[Install]]></Val>
          <Tgt Cat="Text" Stat="Loc" Orig="New">
            <Val><![CDATA[Установить]]></Val>
          </Tgt>
        </Str>
        <Disp Icon="Str" />
      </Item>
      <Item ItemId=";extensions/sql-database-projects/dist/common/constants.sqlDatabaseProjects.NetCoreInstallationConfirmation" ItemType="0" PsrId="308" Leaf="true">
        <Str Cat="Text">
          <Val><![CDATA[The .NET Core SDK cannot be located. Project build will not work. Please install .NET Core SDK version 3.1 or update the .NET Core SDK location in settings if already installed.]]></Val>
          <Tgt Cat="Text" Stat="Loc" Orig="New">
            <Val><![CDATA[Не удается найти пакет SDK для .NET Core. Сборка проекта работать не будет. Установите пакет SDK для .NET Core версии 3.1 или, если поддерживаемая версия уже установлена, обновите ее расположение в разделе параметров.]]></Val>
          </Tgt>
        </Str>
        <Disp Icon="Str" />
      </Item>
      <Item ItemId=";extensions/sql-database-projects/dist/common/constants.sqlDatabaseProjects.UpdateNetCoreLocation" ItemType="0" PsrId="308" Leaf="true">
        <Str Cat="Text">
          <Val><![CDATA[Update Location]]></Val>
          <Tgt Cat="Text" Stat="Loc" Orig="New">
            <Val><![CDATA[Обновить расположение]]></Val>
          </Tgt>
        </Str>
        <Disp Icon="Str" />
      </Item>
      <Item ItemId=";extensions/sql-database-projects/dist/common/constants.sqlDatabaseProjects.doNotAskAgain" ItemType="0" PsrId="308" Leaf="true">
        <Str Cat="Text">
          <Val><![CDATA[Don't Ask Again]]></Val>
          <Tgt Cat="Text" Stat="Loc" Orig="New">
            <Val><![CDATA[Больше не спрашивать]]></Val>
          </Tgt>
        </Str>
        <Disp Icon="Str" />
      </Item>
      <Item ItemId=";extensions/sql-database-projects/dist/common/constants.sqlDatabaseProjects.outputChannel" ItemType="0" PsrId="308" Leaf="true">
        <Str Cat="Text">
          <Val><![CDATA[Database Projects]]></Val>
          <Tgt Cat="Text" Stat="Loc" Orig="New">
            <Val><![CDATA[Проекты баз данных]]></Val>
          </Tgt>
        </Str>
        <Disp Icon="Str" />
      </Item>
      <Item ItemId=";extensions/sql-database-projects/dist/common/constants.sqlTableOrViewToQuery" ItemType="0" PsrId="308" Leaf="true">
        <Str Cat="Text">
          <Val><![CDATA[SQL table or view to query]]></Val>
          <Tgt Cat="Text" Stat="Loc" Orig="New">
            <Val><![CDATA[Таблица или представление SQL для запроса]]></Val>
          </Tgt>
        </Str>
        <Disp Icon="Str" />
      </Item>
      <Item ItemId=";extensions/sql-database-projects/dist/common/constants.sqlTableToUpsert" ItemType="0" PsrId="308" Leaf="true">
        <Str Cat="Text">
          <Val><![CDATA[SQL table to upsert into]]></Val>
          <Tgt Cat="Text" Stat="Loc" Orig="New">
            <Val><![CDATA[Таблица SQL для Upsert]]></Val>
          </Tgt>
        </Str>
        <Disp Icon="Str" />
      </Item>
      <Item ItemId=";extensions/sql-database-projects/dist/common/constants.storedProcedureFriendlyName" ItemType="0" PsrId="308" Leaf="true">
        <Str Cat="Text">
          <Val><![CDATA[Stored Procedure]]></Val>
          <Tgt Cat="Text" Stat="Loc" Orig="New">
            <Val><![CDATA[Хранимая процедура]]></Val>
          </Tgt>
        </Str>
        <Disp Icon="Str" />
      </Item>
      <Item ItemId=";extensions/sql-database-projects/dist/common/constants.suppressMissingDependenciesErrors" ItemType="0" PsrId="308" Leaf="true">
        <Str Cat="Text">
          <Val><![CDATA[Suppress errors caused by unresolved references in the referenced project]]></Val>
          <Tgt Cat="Text" Stat="Loc" Orig="New">
            <Val><![CDATA[Отключить вывод ошибок, вызванных неразрешенными ссылками в проекте на который имеется ссылка]]></Val>
          </Tgt>
        </Str>
        <Disp Icon="Str" />
      </Item>
      <Item ItemId=";extensions/sql-database-projects/dist/common/constants.systemDatabase" ItemType="0" PsrId="308" Leaf="true">
        <Str Cat="Text">
          <Val><![CDATA[System database]]></Val>
          <Tgt Cat="Text" Stat="Loc" Orig="New">
            <Val><![CDATA[Системная база данных]]></Val>
          </Tgt>
        </Str>
        <Disp Icon="Str" />
      </Item>
      <Item ItemId=";extensions/sql-database-projects/dist/common/constants.systemDatabaseReferenceRequired" ItemType="0" PsrId="308" Leaf="true">
        <Str Cat="Text">
          <Val><![CDATA[System database selection is required for adding a reference to a system database]]></Val>
          <Tgt Cat="Text" Stat="Loc" Orig="New">
            <Val><![CDATA[Для добавления ссылки в системную базу данных требуется выбрать системную базу данных]]></Val>
          </Tgt>
        </Str>
        <Disp Icon="Str" />
      </Item>
      <Item ItemId=";extensions/sql-database-projects/dist/common/constants.tableFriendlyName" ItemType="0" PsrId="308" Leaf="true">
        <Str Cat="Text">
          <Val><![CDATA[Table]]></Val>
          <Tgt Cat="Text" Stat="Loc" Orig="New">
            <Val><![CDATA[Таблицы]]></Val>
          </Tgt>
        </Str>
        <Disp Icon="Str" />
      </Item>
      <Item ItemId=";extensions/sql-database-projects/dist/common/constants.targetConnectionLabel" ItemType="0" PsrId="308" Leaf="true">
        <Str Cat="Text">
          <Val><![CDATA[Connection]]></Val>
          <Tgt Cat="Text" Stat="Loc" Orig="New">
            <Val><![CDATA[Подключение]]></Val>
          </Tgt>
        </Str>
        <Disp Icon="Str" />
      </Item>
      <Item ItemId=";extensions/sql-database-projects/dist/common/constants.targetProject" ItemType="0" PsrId="308" Leaf="true">
        <Str Cat="Text">
          <Val><![CDATA[Target project]]></Val>
          <Tgt Cat="Text" Stat="Loc" Orig="New">
            <Val><![CDATA[Целевой проект]]></Val>
          </Tgt>
        </Str>
        <Disp Icon="Str" />
      </Item>
      <Item ItemId=";extensions/sql-database-projects/dist/common/constants.taskFailedError.error" ItemType="0" PsrId="308" Leaf="true">
        <Str Cat="Text">
          <Val><![CDATA[Failed to complete task '{0}'. Error: {1}]]></Val>
          <Tgt Cat="Text" Stat="Loc" Orig="New">
            <Val><![CDATA[Не удалось выполнить задачу "{0}". Ошибка: {1}]]></Val>
          </Tgt>
        </Str>
        <Disp Icon="Str" />
      </Item>
      <Item ItemId=";extensions/sql-database-projects/dist/common/constants.unableToCreatePublishConnection" ItemType="0" PsrId="308" Leaf="true">
        <Str Cat="Text">
          <Val><![CDATA[Unable to construct connection: {0}]]></Val>
          <Tgt Cat="Text" Stat="Loc" Orig="New">
            <Val><![CDATA[Не удалось создать подключение: {0}]]></Val>
          </Tgt>
        </Str>
        <Disp Icon="Str" />
      </Item>
      <Item ItemId=";extensions/sql-database-projects/dist/common/constants.unableToFindFile" ItemType="0" PsrId="308" Leaf="true">
        <Str Cat="Text">
          <Val><![CDATA[Unable to find {1} with path '{0}']]></Val>
          <Tgt Cat="Text" Stat="Loc" Orig="New">
            <Val><![CDATA[Не удается найти "{1}" с путем "{0}"]]></Val>
          </Tgt>
        </Str>
        <Disp Icon="Str" />
      </Item>
      <Item ItemId=";extensions/sql-database-projects/dist/common/constants.unableToFindReference" ItemType="0" PsrId="308" Leaf="true">
        <Str Cat="Text">
          <Val><![CDATA[Unable to find database reference {0}]]></Val>
          <Tgt Cat="Text" Stat="Loc" Orig="New">
            <Val><![CDATA[Не удалось найти ссылку на базу данных {0}]]></Val>
          </Tgt>
        </Str>
        <Disp Icon="Str" />
      </Item>
      <Item ItemId=";extensions/sql-database-projects/dist/common/constants.unableToFindSqlCmdVariable" ItemType="0" PsrId="308" Leaf="true">
        <Str Cat="Text">
          <Val><![CDATA[Unable to find SQLCMD variable '{0}']]></Val>
          <Tgt Cat="Text" Stat="Loc" Orig="New">
            <Val><![CDATA[Не удалось найти переменную SQLCMD "{0}"]]></Val>
          </Tgt>
        </Str>
        <Disp Icon="Str" />
      </Item>
      <Item ItemId=";extensions/sql-database-projects/dist/common/constants.unableToPerformAction" ItemType="0" PsrId="308" Leaf="true">
        <Str Cat="Text">
          <Val><![CDATA[Unable to locate '{0}' target: '{1}']]></Val>
          <Tgt Cat="Text" Stat="Loc" Orig="New">
            <Val><![CDATA[Не удалось найти "{0}", цель: "{1}"]]></Val>
          </Tgt>
        </Str>
        <Disp Icon="Str" />
      </Item>
      <Item ItemId=";extensions/sql-database-projects/dist/common/constants.unexpectedProjectContext" ItemType="0" PsrId="308" Leaf="true">
        <Str Cat="Text">
          <Val><![CDATA[Unable to establish project context.  Command invoked from unexpected location: {0}]]></Val>
          <Tgt Cat="Text" Stat="Loc" Orig="New">
            <Val><![CDATA[Не удалось установить контекст проекта.  Команда вызвана из неожиданного расположения: {0}]]></Val>
          </Tgt>
        </Str>
        <Disp Icon="Str" />
      </Item>
      <Item ItemId=";extensions/sql-database-projects/dist/common/constants.unknownDataSourceType" ItemType="0" PsrId="308" Leaf="true">
        <Str Cat="Text">
          <Val><![CDATA[Unknown data source type: ]]></Val>
          <Tgt Cat="Text" Stat="Loc" Orig="New">
            <Val><![CDATA[Неизвестный тип источника данных: ]]></Val>
          </Tgt>
        </Str>
        <Disp Icon="Str" />
      </Item>
      <Item ItemId=";extensions/sql-database-projects/dist/common/constants.unrecognizedDataSourcesVersion" ItemType="0" PsrId="308" Leaf="true">
        <Str Cat="Text">
          <Val><![CDATA[Unrecognized version: ]]></Val>
          <Tgt Cat="Text" Stat="Loc" Orig="New">
            <Val><![CDATA[Нераспознанная версия: ]]></Val>
          </Tgt>
        </Str>
        <Disp Icon="Str" />
      </Item>
      <Item ItemId=";extensions/sql-database-projects/dist/common/constants.updateProjectDatabaseReferencesForRoundTrip" ItemType="0" PsrId="308" Leaf="true">
        <Str Cat="Text">
          <Val><![CDATA[The system database references need to be updated to build this project. If the project is created in SSDT, it will continue to work in both tools. Do you want to update the project?]]></Val>
          <Tgt Cat="Text" Stat="Loc" Orig="New">
            <Val><![CDATA[Для сборки этого проекта необходимо обновить ссылки на системные базы данных. Если проект создан в SSDT, он продолжит работать в обоих инструментах. Вы хотите обновить проект?]]></Val>
          </Tgt>
          <Prev Cat="Text">
            <Val><![CDATA[To build this project, Azure Data Studio needs to update system database references. If the project is created in SSDT, it will continue to work in both tools. Do you want Azure Data Studio to update the project?]]></Val>
          </Prev>
        </Str>
        <Disp Icon="Str" />
      </Item>
      <Item ItemId=";extensions/sql-database-projects/dist/common/constants.updateProjectForRoundTrip" ItemType="0" PsrId="308" Leaf="true">
        <Str Cat="Text">
          <Val><![CDATA[The targets, references, and system database references need to be updated to build this project. If the project is created in SSDT, it will continue to work in both tools. Do you want to update the project?]]></Val>
          <Tgt Cat="Text" Stat="Loc" Orig="New">
            <Val><![CDATA[Для сборки этого проекта необходимо обновить целевые объекты, ссылки и ссылки на системные базы данных. Если проект создан в SSDT, он продолжит работать в обоих инструментах. Вы хотите обновить проект?]]></Val>
          </Tgt>
          <Prev Cat="Text">
            <Val><![CDATA[To build this project, Azure Data Studio needs to update targets, references, and system database references. If the project is created in SSDT, it will continue to work in both tools. Do you want Azure Data Studio to update the project?]]></Val>
          </Prev>
        </Str>
        <Disp Icon="Str" />
      </Item>
      <Item ItemId=";extensions/sql-database-projects/dist/common/constants.valueCannotBeEmpty" ItemType="0" PsrId="308" Leaf="true">
        <Str Cat="Text">
          <Val><![CDATA[Value cannot be empty]]></Val>
          <Tgt Cat="Text" Stat="Loc" Orig="New">
            <Val><![CDATA[Значение не может быть пустым.]]></Val>
          </Tgt>
        </Str>
        <Disp Icon="Str" />
      </Item>
      <Item ItemId=";extensions/sql-database-projects/dist/common/constants.valueMustNotBeEmpty" ItemType="0" PsrId="308" Leaf="true">
        <Str Cat="Text">
          <Val><![CDATA[Value must not be empty]]></Val>
          <Tgt Cat="Text" Stat="Loc" Orig="New">
            <Val><![CDATA[Значение не должно быть пустым]]></Val>
          </Tgt>
        </Str>
        <Disp Icon="Str" />
      </Item>
      <Item ItemId=";extensions/sql-database-projects/dist/common/constants.viewFriendlyName" ItemType="0" PsrId="308" Leaf="true">
        <Str Cat="Text">
          <Val><![CDATA[View]]></Val>
          <Tgt Cat="Text" Stat="Loc" Orig="New">
            <Val><![CDATA[Представление]]></Val>
          </Tgt>
        </Str>
        <Disp Icon="Str" />
      </Item>
      <Item ItemId=";extensions/sql-database-projects/dist/common/constants.yesString" ItemType="0" PsrId="308" Leaf="true">
        <Str Cat="Text">
          <Val><![CDATA[Yes]]></Val>
          <Tgt Cat="Text" Stat="Loc" Orig="New">
            <Val><![CDATA[Да]]></Val>
          </Tgt>
        </Str>
        <Disp Icon="Str" />
      </Item>
      <Item ItemId=";extensions/sql-database-projects/dist/tools/netcoreTool.sqlDatabaseProject.RunCommand.ErroredOut" ItemType="0" PsrId="308" Leaf="true">
        <Str Cat="Text">
          <Val><![CDATA[	>>> {0}   … errored out: {1}]]></Val>
          <Tgt Cat="Text" Stat="Loc" Orig="New">
            <Val><![CDATA[	>>> {0}   … выдал ошибку: {1}]]></Val>
          </Tgt>
        </Str>
        <Disp Icon="Str" />
      </Item>
      <Item ItemId=";extensions/sql-database-projects/dist/tools/shellExecutionHelper.sqlDatabaseProjects.RunCommand.stderr" ItemType="0" PsrId="308" Leaf="true">
        <Str Cat="Text">
          <Val><![CDATA[    stderr: ]]></Val>
          <Tgt Cat="Text" Stat="Loc" Orig="New">
            <Val><![CDATA[    stderr: ]]></Val>
          </Tgt>
        </Str>
        <Disp Icon="Str" />
      </Item>
      <Item ItemId=";extensions/sql-database-projects/dist/tools/shellExecutionHelper.sqlDatabaseProjects.RunCommand.stdout" ItemType="0" PsrId="308" Leaf="true">
        <Str Cat="Text">
          <Val><![CDATA[    stdout: ]]></Val>
          <Tgt Cat="Text" Stat="Loc" Orig="New">
            <Val><![CDATA[    stdout: ]]></Val>
          </Tgt>
        </Str>
        <Disp Icon="Str" />
      </Item>
      <Item ItemId=";extensions/sql-database-projects/package.sqlDatabaseProjects.Settings" ItemType="0" PsrId="308" Leaf="true">
        <Str Cat="Text">
          <Val><![CDATA[Database Projects]]></Val>
          <Tgt Cat="Text" Stat="Loc" Orig="New">
            <Val><![CDATA[Проекты баз данных]]></Val>
          </Tgt>
        </Str>
        <Disp Icon="Str" />
      </Item>
      <Item ItemId=";extensions/sql-database-projects/package.sqlDatabaseProjects.addDatabaseReference" ItemType="0" PsrId="308" Leaf="true">
        <Str Cat="Text">
          <Val><![CDATA[Add Database Reference]]></Val>
          <Tgt Cat="Text" Stat="Loc" Orig="New">
            <Val><![CDATA[Добавить ссылку на базу данных]]></Val>
          </Tgt>
        </Str>
        <Disp Icon="Str" />
      </Item>
      <Item ItemId=";extensions/sql-database-projects/package.sqlDatabaseProjects.addSqlBinding" ItemType="0" PsrId="308" Leaf="true">
        <Str Cat="Text">
          <Val><![CDATA[Add SQL Binding]]></Val>
          <Tgt Cat="Text" Stat="Loc" Orig="New">
            <Val><![CDATA[Добавить привязку SQL]]></Val>
          </Tgt>
        </Str>
        <Disp Icon="Str" />
      </Item>
      <Item ItemId=";extensions/sql-database-projects/package.sqlDatabaseProjects.autorestSqlVersion" ItemType="0" PsrId="308" Leaf="true">
        <Str Cat="Text">
          <Val><![CDATA[Which version of Autorest.Sql to use from NPM.  Latest will be used if not set.]]></Val>
<<<<<<< HEAD
=======
          <Tgt Cat="Text" Stat="Loc" Orig="New">
            <Val><![CDATA[Какую версию Autorest.Sql использовать из NPM. Если значение не задано, будет использоваться последняя версия.]]></Val>
          </Tgt>
>>>>>>> f1803184
        </Str>
        <Disp Icon="Str" />
      </Item>
      <Item ItemId=";extensions/sql-database-projects/package.sqlDatabaseProjects.build" ItemType="0" PsrId="308" Leaf="true">
        <Str Cat="Text">
          <Val><![CDATA[Build]]></Val>
          <Tgt Cat="Text" Stat="Loc" Orig="New">
            <Val><![CDATA[Сборка]]></Val>
          </Tgt>
        </Str>
        <Disp Icon="Str" />
      </Item>
      <Item ItemId=";extensions/sql-database-projects/package.sqlDatabaseProjects.changeTargetPlatform" ItemType="0" PsrId="308" Leaf="true">
        <Str Cat="Text">
          <Val><![CDATA[Change Target Platform]]></Val>
          <Tgt Cat="Text" Stat="Loc" Orig="New">
            <Val><![CDATA[Изменить целевую платформу]]></Val>
          </Tgt>
        </Str>
        <Disp Icon="Str" />
      </Item>
      <Item ItemId=";extensions/sql-database-projects/package.sqlDatabaseProjects.close" ItemType="0" PsrId="308" Leaf="true">
        <Str Cat="Text">
          <Val><![CDATA[Close Database Project]]></Val>
          <Tgt Cat="Text" Stat="Loc" Orig="New">
            <Val><![CDATA[Закрыть проект базы данных]]></Val>
          </Tgt>
        </Str>
        <Disp Icon="Str" />
      </Item>
      <Item ItemId=";extensions/sql-database-projects/package.sqlDatabaseProjects.createProjectFromDatabase" ItemType="0" PsrId="308" Leaf="true">
        <Str Cat="Text">
          <Val><![CDATA[Create Project From Database]]></Val>
          <Tgt Cat="Text" Stat="Loc" Orig="New">
            <Val><![CDATA[Создать проект из базы данных]]></Val>
          </Tgt>
        </Str>
        <Disp Icon="Str" />
      </Item>
      <Item ItemId=";extensions/sql-database-projects/package.sqlDatabaseProjects.delete" ItemType="0" PsrId="308" Leaf="true">
        <Str Cat="Text">
          <Val><![CDATA[Delete]]></Val>
          <Tgt Cat="Text" Stat="Loc" Orig="New">
            <Val><![CDATA[Удалить]]></Val>
          </Tgt>
        </Str>
        <Disp Icon="Str" />
      </Item>
      <Item ItemId=";extensions/sql-database-projects/package.sqlDatabaseProjects.description" ItemType="0" PsrId="308" Leaf="true">
        <Str Cat="Text">
          <Val><![CDATA[Design and publish SQL database schemas]]></Val>
          <Tgt Cat="Text" Stat="Loc" Orig="New">
            <Val><![CDATA[Разработка и публикация схем базы данных SQL]]></Val>
          </Tgt>
        </Str>
        <Disp Icon="Str" />
      </Item>
      <Item ItemId=";extensions/sql-database-projects/package.sqlDatabaseProjects.displayName" ItemType="0" PsrId="308" Leaf="true">
        <Str Cat="Text">
          <Val><![CDATA[Database Projects]]></Val>
          <Tgt Cat="Text" Stat="Loc" Orig="New">
            <Val><![CDATA[Проекты баз данных]]></Val>
          </Tgt>
        </Str>
        <Disp Icon="Str" />
      </Item>
      <Item ItemId=";extensions/sql-database-projects/package.sqlDatabaseProjects.editProjectFile" ItemType="0" PsrId="308" Leaf="true">
        <Str Cat="Text">
          <Val><![CDATA[Edit .sqlproj File]]></Val>
          <Tgt Cat="Text" Stat="Loc" Orig="New">
            <Val><![CDATA[Изменить файл .sqlproj]]></Val>
          </Tgt>
        </Str>
        <Disp Icon="Str" />
      </Item>
      <Item ItemId=";extensions/sql-database-projects/package.sqlDatabaseProjects.exclude" ItemType="0" PsrId="308" Leaf="true">
        <Str Cat="Text">
          <Val><![CDATA[Exclude from project]]></Val>
          <Tgt Cat="Text" Stat="Loc" Orig="New">
            <Val><![CDATA[Исключить из проекта]]></Val>
          </Tgt>
        </Str>
        <Disp Icon="Str" />
      </Item>
      <Item ItemId=";extensions/sql-database-projects/package.sqlDatabaseProjects.generateProjectFromOpenApiSpec" ItemType="0" PsrId="308" Leaf="true">
        <Str Cat="Text">
          <Val><![CDATA[Generate SQL Project from OpenAPI/Swagger spec]]></Val>
<<<<<<< HEAD
=======
          <Tgt Cat="Text" Stat="Loc" Orig="New">
            <Val><![CDATA[Сформировать проект SQL из спецификации OpenAPI/Swagger]]></Val>
          </Tgt>
>>>>>>> f1803184
        </Str>
        <Disp Icon="Str" />
      </Item>
      <Item ItemId=";extensions/sql-database-projects/package.sqlDatabaseProjects.netCoreDoNotAsk" ItemType="0" PsrId="308" Leaf="true">
        <Str Cat="Text">
          <Val><![CDATA[Whether to prompt the user to install .NET Core when not detected.]]></Val>
          <Tgt Cat="Text" Stat="Loc" Orig="New">
            <Val><![CDATA[Следует ли предлагать пользователю установить .NET Core, если он не будет обнаружен.]]></Val>
          </Tgt>
        </Str>
        <Disp Icon="Str" />
      </Item>
      <Item ItemId=";extensions/sql-database-projects/package.sqlDatabaseProjects.netCoreInstallLocation" ItemType="0" PsrId="308" Leaf="true">
        <Str Cat="Text">
          <Val><![CDATA[Full path to .NET Core SDK on the machine.]]></Val>
          <Tgt Cat="Text" Stat="Loc" Orig="New">
            <Val><![CDATA[Полный путь к пакету SDK для .NET Core на компьютере.]]></Val>
          </Tgt>
        </Str>
        <Disp Icon="Str" />
      </Item>
      <Item ItemId=";extensions/sql-database-projects/package.sqlDatabaseProjects.new" ItemType="0" PsrId="308" Leaf="true">
        <Str Cat="Text">
          <Val><![CDATA[New Database Project]]></Val>
          <Tgt Cat="Text" Stat="Loc" Orig="New">
            <Val><![CDATA[Новый проект базы данных]]></Val>
          </Tgt>
        </Str>
        <Disp Icon="Str" />
      </Item>
      <Item ItemId=";extensions/sql-database-projects/package.sqlDatabaseProjects.newExternalStreamingJob" ItemType="0" PsrId="308" Leaf="true">
        <Str Cat="Text">
          <Val><![CDATA[Add External Streaming Job]]></Val>
          <Tgt Cat="Text" Stat="Loc" Orig="New">
            <Val><![CDATA[Добавить задание внешней потоковой передачи]]></Val>
          </Tgt>
        </Str>
        <Disp Icon="Str" />
      </Item>
      <Item ItemId=";extensions/sql-database-projects/package.sqlDatabaseProjects.newFolder" ItemType="0" PsrId="308" Leaf="true">
        <Str Cat="Text">
          <Val><![CDATA[Add Folder]]></Val>
          <Tgt Cat="Text" Stat="Loc" Orig="New">
            <Val><![CDATA[Добавить папку]]></Val>
          </Tgt>
        </Str>
        <Disp Icon="Str" />
      </Item>
      <Item ItemId=";extensions/sql-database-projects/package.sqlDatabaseProjects.newItem" ItemType="0" PsrId="308" Leaf="true">
        <Str Cat="Text">
          <Val><![CDATA[Add Item...]]></Val>
          <Tgt Cat="Text" Stat="Loc" Orig="New">
            <Val><![CDATA[Добавить элемент...]]></Val>
          </Tgt>
        </Str>
        <Disp Icon="Str" />
      </Item>
      <Item ItemId=";extensions/sql-database-projects/package.sqlDatabaseProjects.newPostDeploymentScript" ItemType="0" PsrId="308" Leaf="true">
        <Str Cat="Text">
          <Val><![CDATA[Add Post-Deployment Script]]></Val>
          <Tgt Cat="Text" Stat="Loc" Orig="New">
            <Val><![CDATA[Добавить сценарий, выполняемый после развертывания]]></Val>
          </Tgt>
        </Str>
        <Disp Icon="Str" />
      </Item>
      <Item ItemId=";extensions/sql-database-projects/package.sqlDatabaseProjects.newPreDeploymentScript" ItemType="0" PsrId="308" Leaf="true">
        <Str Cat="Text">
          <Val><![CDATA[Add Pre-Deployment Script]]></Val>
          <Tgt Cat="Text" Stat="Loc" Orig="New">
            <Val><![CDATA[Добавить сценарий, выполняемый перед развертыванием]]></Val>
          </Tgt>
        </Str>
        <Disp Icon="Str" />
      </Item>
      <Item ItemId=";extensions/sql-database-projects/package.sqlDatabaseProjects.newScript" ItemType="0" PsrId="308" Leaf="true">
        <Str Cat="Text">
          <Val><![CDATA[Add Script]]></Val>
          <Tgt Cat="Text" Stat="Loc" Orig="New">
            <Val><![CDATA[Добавить сценарий]]></Val>
          </Tgt>
        </Str>
        <Disp Icon="Str" />
      </Item>
      <Item ItemId=";extensions/sql-database-projects/package.sqlDatabaseProjects.newStoredProcedure" ItemType="0" PsrId="308" Leaf="true">
        <Str Cat="Text">
          <Val><![CDATA[Add Stored Procedure]]></Val>
          <Tgt Cat="Text" Stat="Loc" Orig="New">
            <Val><![CDATA[Добавить хранимую процедуру]]></Val>
          </Tgt>
        </Str>
        <Disp Icon="Str" />
      </Item>
      <Item ItemId=";extensions/sql-database-projects/package.sqlDatabaseProjects.newTable" ItemType="0" PsrId="308" Leaf="true">
        <Str Cat="Text">
          <Val><![CDATA[Add Table]]></Val>
          <Tgt Cat="Text" Stat="Loc" Orig="New">
            <Val><![CDATA[Добавить таблицу]]></Val>
          </Tgt>
        </Str>
        <Disp Icon="Str" />
      </Item>
      <Item ItemId=";extensions/sql-database-projects/package.sqlDatabaseProjects.newView" ItemType="0" PsrId="308" Leaf="true">
        <Str Cat="Text">
          <Val><![CDATA[Add View]]></Val>
          <Tgt Cat="Text" Stat="Loc" Orig="New">
            <Val><![CDATA[Добавить представление]]></Val>
          </Tgt>
        </Str>
        <Disp Icon="Str" />
      </Item>
      <Item ItemId=";extensions/sql-database-projects/package.sqlDatabaseProjects.nodejsDoNotAsk" ItemType="0" PsrId="308" Leaf="true">
        <Str Cat="Text">
          <Val><![CDATA[Whether to prompt the user to install Node.js when not detected.]]></Val>
<<<<<<< HEAD
=======
          <Tgt Cat="Text" Stat="Loc" Orig="New">
            <Val><![CDATA[Предлагать ли пользователю установить платформу Node.js, если она не обнаружена.]]></Val>
          </Tgt>
>>>>>>> f1803184
        </Str>
        <Disp Icon="Str" />
      </Item>
      <Item ItemId=";extensions/sql-database-projects/package.sqlDatabaseProjects.open" ItemType="0" PsrId="308" Leaf="true">
        <Str Cat="Text">
          <Val><![CDATA[Open Database Project]]></Val>
          <Tgt Cat="Text" Stat="Loc" Orig="New">
            <Val><![CDATA[Открыть проект базы данных]]></Val>
          </Tgt>
        </Str>
        <Disp Icon="Str" />
      </Item>
      <Item ItemId=";extensions/sql-database-projects/package.sqlDatabaseProjects.openContainingFolder" ItemType="0" PsrId="308" Leaf="true">
        <Str Cat="Text">
          <Val><![CDATA[Open Containing Folder]]></Val>
          <Tgt Cat="Text" Stat="Loc" Orig="New">
            <Val><![CDATA[Открыть содержащую папку]]></Val>
          </Tgt>
        </Str>
        <Disp Icon="Str" />
      </Item>
      <Item ItemId=";extensions/sql-database-projects/package.sqlDatabaseProjects.properties" ItemType="0" PsrId="308" Leaf="true">
        <Str Cat="Text">
          <Val><![CDATA[Properties]]></Val>
          <Tgt Cat="Text" Stat="Loc" Orig="New">
            <Val><![CDATA[Свойства]]></Val>
          </Tgt>
        </Str>
        <Disp Icon="Str" />
      </Item>
      <Item ItemId=";extensions/sql-database-projects/package.sqlDatabaseProjects.publish" ItemType="0" PsrId="308" Leaf="true">
        <Str Cat="Text">
          <Val><![CDATA[Publish]]></Val>
          <Tgt Cat="Text" Stat="Loc" Orig="New">
            <Val><![CDATA[Опубликовать]]></Val>
          </Tgt>
        </Str>
        <Disp Icon="Str" />
      </Item>
      <Item ItemId=";extensions/sql-database-projects/package.sqlDatabaseProjects.schemaCompare" ItemType="0" PsrId="308" Leaf="true">
        <Str Cat="Text">
          <Val><![CDATA[Schema Compare]]></Val>
          <Tgt Cat="Text" Stat="Loc" Orig="New">
            <Val><![CDATA[Сравнение схем]]></Val>
          </Tgt>
        </Str>
        <Disp Icon="Str" />
      </Item>
      <Item ItemId=";extensions/sql-database-projects/package.sqlDatabaseProjects.validateExternalStreamingJob" ItemType="0" PsrId="308" Leaf="true">
        <Str Cat="Text">
          <Val><![CDATA[Validate External Streaming Job]]></Val>
          <Tgt Cat="Text" Stat="Loc" Orig="New">
            <Val><![CDATA[Проверка задания внешней потоковой передачи]]></Val>
          </Tgt>
        </Str>
        <Disp Icon="Str" />
      </Item>
      <Item ItemId=";extensions/sql-database-projects/package.sqlDatabaseProjects.welcome" ItemType="0" PsrId="308" Leaf="true">
        <Str Cat="Text">
          <Val><![CDATA[No database projects currently open.]D;]A;[New Project]5D;(command:sqlDatabaseProjects.new)]D;]A;[Open Project]5D;(command:sqlDatabaseProjects.open)]D;]A;[Create Project From Database]5D;(command:sqlDatabaseProjects.importDatabase)]]></Val>
          <Tgt Cat="Text" Stat="Loc" Orig="New">
            <Val><![CDATA[В настоящее время нет открытых проектов баз данных.]D;]A;[Новый проект]5D;(command:sqlDatabaseProjects.new)]D;]A;[Открыть проект]5D;(command:sqlDatabaseProjects.open)]D;]A;[Создать проект из базы данных]5D;(command:sqlDatabaseProjects.importDatabase)]]></Val>
          </Tgt>
        </Str>
        <Disp Icon="Str" />
      </Item>
      <Item ItemId=";extensions/sql-database-projects/package.title.projectsView" ItemType="0" PsrId="308" Leaf="true">
        <Str Cat="Text">
          <Val><![CDATA[Projects]]></Val>
          <Tgt Cat="Text" Stat="Loc" Orig="New">
            <Val><![CDATA[Проекты]]></Val>
          </Tgt>
        </Str>
        <Disp Icon="Str" />
      </Item>
    </Item>
  </Item>
</LCX><|MERGE_RESOLUTION|>--- conflicted
+++ resolved
@@ -91,12 +91,9 @@
       <Item ItemId=";extensions/sql-database-projects/dist/common/constants.SettingAlreadyExists" ItemType="0" PsrId="308" Leaf="true">
         <Str Cat="Text">
           <Val><![CDATA[Local app setting '{0}' already exists. Overwrite?]]></Val>
-<<<<<<< HEAD
-=======
           <Tgt Cat="Text" Stat="Loc" Orig="New">
             <Val><![CDATA[Параметр локального приложения "{0}" уже существует. Перезаписать его?]]></Val>
           </Tgt>
->>>>>>> f1803184
         </Str>
         <Disp Icon="Str" />
       </Item>
@@ -328,12 +325,9 @@
       <Item ItemId=";extensions/sql-database-projects/dist/common/constants.confirmPassword" ItemType="0" PsrId="308" Leaf="true">
         <Str Cat="Text">
           <Val><![CDATA[Confirm SQL server admin password]]></Val>
-<<<<<<< HEAD
-=======
           <Tgt Cat="Text" Stat="Loc" Orig="New">
             <Val><![CDATA[Подтвердите пароль администратора SQL Server]]></Val>
           </Tgt>
->>>>>>> f1803184
         </Str>
         <Disp Icon="Str" />
       </Item>
@@ -397,12 +391,9 @@
       <Item ItemId=";extensions/sql-database-projects/dist/common/constants.createNewLocalAppSetting" ItemType="0" PsrId="308" Leaf="true">
         <Str Cat="Text">
           <Val><![CDATA[Create new local app setting]]></Val>
-<<<<<<< HEAD
-=======
           <Tgt Cat="Text" Stat="Loc" Orig="New">
             <Val><![CDATA[Создать новый параметр локального приложения]]></Val>
           </Tgt>
->>>>>>> f1803184
         </Str>
         <Disp Icon="Str" />
       </Item>
@@ -814,12 +805,9 @@
       <Item ItemId=";extensions/sql-database-projects/dist/common/constants.dockerNotRunningError" ItemType="0" PsrId="308" Leaf="true">
         <Str Cat="Text">
           <Val><![CDATA[Failed to verify docker. Please make sure docker is installed and running. Error: '{0}']]></Val>
-<<<<<<< HEAD
-=======
           <Tgt Cat="Text" Stat="Loc" Orig="New">
             <Val><![CDATA[Не удалось проверить Docker. Убедитесь, что инструмент Docker установлен и работает. Ошибка: "{0}"]]></Val>
           </Tgt>
->>>>>>> f1803184
         </Str>
         <Disp Icon="Str" />
       </Item>
@@ -890,11 +878,7 @@
         <Str Cat="Text">
           <Val><![CDATA[Enter connection string]]></Val>
           <Tgt Cat="Text" Stat="Loc" Orig="New">
-<<<<<<< HEAD
-            <Val><![CDATA[Ввести строку подключения]]></Val>
-=======
             <Val><![CDATA[Введите строку подключения]]></Val>
->>>>>>> f1803184
           </Tgt>
         </Str>
         <Disp Icon="Str" />
@@ -920,12 +904,9 @@
       <Item ItemId=";extensions/sql-database-projects/dist/common/constants.enterConnectionStringSettingName" ItemType="0" PsrId="308" Leaf="true">
         <Str Cat="Text">
           <Val><![CDATA[Enter connection string setting name]]></Val>
-<<<<<<< HEAD
-=======
           <Tgt Cat="Text" Stat="Loc" Orig="New">
             <Val><![CDATA[Введите имя параметра строки подключения]]></Val>
           </Tgt>
->>>>>>> f1803184
         </Str>
         <Disp Icon="Str" />
       </Item>
@@ -959,13 +940,8 @@
       <Item ItemId=";extensions/sql-database-projects/dist/common/constants.enterPassword" ItemType="0" PsrId="308" Leaf="true">
         <Str Cat="Text">
           <Val><![CDATA[Enter SQL Server admin password]]></Val>
-<<<<<<< HEAD
-          <Tgt Cat="Text" Stat="Update" Orig="New">
-            <Val><![CDATA[Введите пароль.]]></Val>
-=======
           <Tgt Cat="Text" Stat="Loc" Orig="New">
             <Val><![CDATA[Введите пароль администратора SQL Server]]></Val>
->>>>>>> f1803184
           </Tgt>
           <Prev Cat="Text">
             <Val><![CDATA[Enter password]]></Val>
@@ -976,13 +952,8 @@
       <Item ItemId=";extensions/sql-database-projects/dist/common/constants.enterPortNumber" ItemType="0" PsrId="308" Leaf="true">
         <Str Cat="Text">
           <Val><![CDATA[Enter SQL server port number or press enter to use the default value]]></Val>
-<<<<<<< HEAD
-          <Tgt Cat="Text" Stat="Update" Orig="New">
-            <Val><![CDATA[Введите номер порта или нажмите клавишу ВВОД, чтобы использовать значение по умолчанию]]></Val>
-=======
           <Tgt Cat="Text" Stat="Loc" Orig="New">
             <Val><![CDATA[Введите номер порта SQL Server или нажмите клавишу ВВОД, чтобы использовать значение по умолчанию]]></Val>
->>>>>>> f1803184
           </Tgt>
           <Prev Cat="Text">
             <Val><![CDATA[Enter port number or press enter to use the default value]]></Val>
@@ -1182,12 +1153,9 @@
       <Item ItemId=";extensions/sql-database-projects/dist/common/constants.generatingProjectFailed" ItemType="0" PsrId="308" Leaf="true">
         <Str Cat="Text">
           <Val><![CDATA[Generating project via AutoRest failed: {0}]]></Val>
-<<<<<<< HEAD
-=======
           <Tgt Cat="Text" Stat="Loc" Orig="New">
             <Val><![CDATA[Ошибка формирования проекта через AutoRest: {0}]]></Val>
           </Tgt>
->>>>>>> f1803184
         </Str>
         <Disp Icon="Str" />
       </Item>
@@ -1266,12 +1234,9 @@
       <Item ItemId=";extensions/sql-database-projects/dist/common/constants.invalidSQLPassword" ItemType="0" PsrId="308" Leaf="true">
         <Str Cat="Text">
           <Val><![CDATA[SQL Server password doesn't meet the password complexity requirement. For more information see https://docs.microsoft.com/sql/relational-databases/security/password-policy]]></Val>
-<<<<<<< HEAD
-=======
           <Tgt Cat="Text" Stat="Loc" Orig="New">
             <Val><![CDATA[Пароль SQL Server не соответствует требованиям к сложности пароля. Дополнительные сведения см. по адресу https://docs.microsoft.com/sql/relational-databases/security/password-policy]]></Val>
           </Tgt>
->>>>>>> f1803184
         </Str>
         <Disp Icon="Str" />
       </Item>
@@ -1350,12 +1315,9 @@
       <Item ItemId=";extensions/sql-database-projects/dist/common/constants.multipleMostDeploymentScripts" ItemType="0" PsrId="308" Leaf="true">
         <Str Cat="Text">
           <Val><![CDATA[Unexpected number of {0} files: {1}]]></Val>
-<<<<<<< HEAD
-=======
           <Tgt Cat="Text" Stat="Loc" Orig="New">
             <Val><![CDATA[Непредвиденное количество файлов {0}: {1}]]></Val>
           </Tgt>
->>>>>>> f1803184
         </Str>
         <Disp Icon="Str" />
       </Item>
@@ -1470,24 +1432,18 @@
       <Item ItemId=";extensions/sql-database-projects/dist/common/constants.nodeButNotAutorestFound" ItemType="0" PsrId="308" Leaf="true">
         <Str Cat="Text">
           <Val><![CDATA[Autorest tool not found in system path, but found Node.js.  Running via npx.  Please execute 'npm install autorest -g' to install permanently.]]></Val>
-<<<<<<< HEAD
-=======
           <Tgt Cat="Text" Stat="Loc" Orig="New">
             <Val><![CDATA[Инструмент Autorest не найден в системном пути, но найдена платформа Node.js. Запуск через npx. Выполните команду "npm install autorest -g" для постоянной установки.]]></Val>
           </Tgt>
->>>>>>> f1803184
         </Str>
         <Disp Icon="Str" />
       </Item>
       <Item ItemId=";extensions/sql-database-projects/dist/common/constants.nodeNotFound" ItemType="0" PsrId="308" Leaf="true">
         <Str Cat="Text">
           <Val><![CDATA[Neither autorest nor Node.js (npx) found in system path.  Please install Node.js for autorest generation to work.]]></Val>
-<<<<<<< HEAD
-=======
           <Tgt Cat="Text" Stat="Loc" Orig="New">
             <Val><![CDATA[В системном пути не найдены autorest и Node.js (npx). Установите Node.js, чтобы можно было использовать формирование autorest.]]></Val>
           </Tgt>
->>>>>>> f1803184
         </Str>
         <Disp Icon="Str" />
       </Item>
@@ -1548,12 +1504,9 @@
       <Item ItemId=";extensions/sql-database-projects/dist/common/constants.passwordNotMatch" ItemType="0" PsrId="308" Leaf="true">
         <Str Cat="Text">
           <Val><![CDATA[SQL Server password doesn't match the confirmation password]]></Val>
-<<<<<<< HEAD
-=======
           <Tgt Cat="Text" Stat="Loc" Orig="New">
             <Val><![CDATA[Пароль SQL Server не совпадает с подтверждением]]></Val>
           </Tgt>
->>>>>>> f1803184
         </Str>
         <Disp Icon="Str" />
       </Item>
@@ -1716,25 +1669,17 @@
       <Item ItemId=";extensions/sql-database-projects/dist/common/constants.publishToContainerFailed" ItemType="0" PsrId="308" Leaf="true">
         <Str Cat="Text">
           <Val><![CDATA[Failed to publish to container. Check output pane for more details. {0}]]></Val>
-<<<<<<< HEAD
-=======
           <Tgt Cat="Text" Stat="Loc" Orig="New">
             <Val><![CDATA[Не удалось опубликовать контейнер. Дополнительные сведения см. в области вывода. {0}]]></Val>
           </Tgt>
->>>>>>> f1803184
         </Str>
         <Disp Icon="Str" />
       </Item>
       <Item ItemId=";extensions/sql-database-projects/dist/common/constants.publishToDockerContainer" ItemType="0" PsrId="308" Leaf="true">
         <Str Cat="Text">
           <Val><![CDATA[Publish to new server in a container]]></Val>
-<<<<<<< HEAD
-          <Tgt Cat="Text" Stat="Update" Orig="New">
-            <Val><![CDATA[Опубликовать в контейнер Docker]]></Val>
-=======
           <Tgt Cat="Text" Stat="Loc" Orig="New">
             <Val><![CDATA[Опубликовать на новом сервере в контейнере]]></Val>
->>>>>>> f1803184
           </Tgt>
           <Prev Cat="Text">
             <Val><![CDATA[Publish to docker container]]></Val>
@@ -1925,12 +1870,9 @@
       <Item ItemId=";extensions/sql-database-projects/dist/common/constants.selectBaseImage" ItemType="0" PsrId="308" Leaf="true">
         <Str Cat="Text">
           <Val><![CDATA[Select the base SQL Server docker image]]></Val>
-<<<<<<< HEAD
-=======
           <Tgt Cat="Text" Stat="Loc" Orig="New">
             <Val><![CDATA[Выберите базовый образ Docker SQL Server]]></Val>
           </Tgt>
->>>>>>> f1803184
         </Str>
         <Disp Icon="Str" />
       </Item>
@@ -2030,12 +1972,9 @@
       <Item ItemId=";extensions/sql-database-projects/dist/common/constants.selectSpecFile" ItemType="0" PsrId="308" Leaf="true">
         <Str Cat="Text">
           <Val><![CDATA[Select OpenAPI/Swagger spec file]]></Val>
-<<<<<<< HEAD
-=======
           <Tgt Cat="Text" Stat="Loc" Orig="New">
             <Val><![CDATA[Выберите файл спецификации OpenAPI/Swagger]]></Val>
           </Tgt>
->>>>>>> f1803184
         </Str>
         <Disp Icon="Str" />
       </Item>
@@ -2096,12 +2035,9 @@
       <Item ItemId=";extensions/sql-database-projects/dist/common/constants.specSelectionText" ItemType="0" PsrId="308" Leaf="true">
         <Str Cat="Text">
           <Val><![CDATA[OpenAPI/Swagger spec]]></Val>
-<<<<<<< HEAD
-=======
           <Tgt Cat="Text" Stat="Loc" Orig="New">
             <Val><![CDATA[Спецификация OpenAPI/Swagger]]></Val>
           </Tgt>
->>>>>>> f1803184
         </Str>
         <Disp Icon="Str" />
       </Item>
@@ -2465,12 +2401,9 @@
       <Item ItemId=";extensions/sql-database-projects/package.sqlDatabaseProjects.autorestSqlVersion" ItemType="0" PsrId="308" Leaf="true">
         <Str Cat="Text">
           <Val><![CDATA[Which version of Autorest.Sql to use from NPM.  Latest will be used if not set.]]></Val>
-<<<<<<< HEAD
-=======
           <Tgt Cat="Text" Stat="Loc" Orig="New">
             <Val><![CDATA[Какую версию Autorest.Sql использовать из NPM. Если значение не задано, будет использоваться последняя версия.]]></Val>
           </Tgt>
->>>>>>> f1803184
         </Str>
         <Disp Icon="Str" />
       </Item>
@@ -2558,12 +2491,9 @@
       <Item ItemId=";extensions/sql-database-projects/package.sqlDatabaseProjects.generateProjectFromOpenApiSpec" ItemType="0" PsrId="308" Leaf="true">
         <Str Cat="Text">
           <Val><![CDATA[Generate SQL Project from OpenAPI/Swagger spec]]></Val>
-<<<<<<< HEAD
-=======
           <Tgt Cat="Text" Stat="Loc" Orig="New">
             <Val><![CDATA[Сформировать проект SQL из спецификации OpenAPI/Swagger]]></Val>
           </Tgt>
->>>>>>> f1803184
         </Str>
         <Disp Icon="Str" />
       </Item>
@@ -2678,12 +2608,9 @@
       <Item ItemId=";extensions/sql-database-projects/package.sqlDatabaseProjects.nodejsDoNotAsk" ItemType="0" PsrId="308" Leaf="true">
         <Str Cat="Text">
           <Val><![CDATA[Whether to prompt the user to install Node.js when not detected.]]></Val>
-<<<<<<< HEAD
-=======
           <Tgt Cat="Text" Stat="Loc" Orig="New">
             <Val><![CDATA[Предлагать ли пользователю установить платформу Node.js, если она не обнаружена.]]></Val>
           </Tgt>
->>>>>>> f1803184
         </Str>
         <Disp Icon="Str" />
       </Item>
