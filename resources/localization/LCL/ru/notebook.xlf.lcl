--- conflicted
+++ resolved
@@ -1233,24 +1233,18 @@
       <Item ItemId=";extensions/notebook/dist/dialog/managePackages/addNewPackageTab.managePackages.installCompleteText" ItemType="0" PsrId="308" Leaf="true">
         <Str Cat="Text">
           <Val><![CDATA[Package installed]]></Val>
-<<<<<<< HEAD
-=======
           <Tgt Cat="Text" Stat="Loc" Orig="New">
             <Val><![CDATA[Пакет установлен.]]></Val>
           </Tgt>
->>>>>>> c378c023
         </Str>
         <Disp Icon="Str" />
       </Item>
       <Item ItemId=";extensions/notebook/dist/dialog/managePackages/addNewPackageTab.managePackages.installProgressText" ItemType="0" PsrId="308" Leaf="true">
         <Str Cat="Text">
           <Val><![CDATA[Installing package]]></Val>
-<<<<<<< HEAD
-=======
           <Tgt Cat="Text" Stat="Loc" Orig="New">
             <Val><![CDATA[Идет установка пакета]]></Val>
           </Tgt>
->>>>>>> c378c023
         </Str>
         <Disp Icon="Str" />
       </Item>
@@ -1440,12 +1434,9 @@
       <Item ItemId=";extensions/notebook/dist/dialog/managePackages/installedPackagesTab.managePackages.uninstallProgressText" ItemType="0" PsrId="308" Leaf="true">
         <Str Cat="Text">
           <Val><![CDATA[Uninstalling package]]></Val>
-<<<<<<< HEAD
-=======
           <Tgt Cat="Text" Stat="Loc" Orig="New">
             <Val><![CDATA[Идет удаление пакета]]></Val>
           </Tgt>
->>>>>>> c378c023
         </Str>
         <Disp Icon="Str" />
       </Item>
