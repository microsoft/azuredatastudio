--- conflicted
+++ resolved
@@ -664,12 +664,9 @@
       <Item ItemId=";extensions/sql-migration/dist/constants/strings.sql.migration.cutover.error" ItemType="0" PsrId="308" Leaf="true">
         <Str Cat="Text">
           <Val><![CDATA[An error occurred while initiating cutover.]]></Val>
-<<<<<<< HEAD
-=======
           <Tgt Cat="Text" Stat="Loc" Orig="New">
             <Val><![CDATA[При запуске прямой миграции произошла ошибка.]]></Val>
           </Tgt>
->>>>>>> f1803184
         </Str>
         <Disp Icon="Str" />
       </Item>
@@ -2395,36 +2392,27 @@
       <Item ItemId=";extensions/sql-migration/dist/constants/strings.sql.migration.resume.contine" ItemType="0" PsrId="308" Leaf="true">
         <Str Cat="Text">
           <Val><![CDATA[Continue last migration attempt...]]></Val>
-<<<<<<< HEAD
-=======
           <Tgt Cat="Text" Stat="Loc" Orig="New">
             <Val><![CDATA[Продолжить последнюю попытку миграции...]]></Val>
           </Tgt>
->>>>>>> f1803184
         </Str>
         <Disp Icon="Str" />
       </Item>
       <Item ItemId=";extensions/sql-migration/dist/constants/strings.sql.migration.resume.start" ItemType="0" PsrId="308" Leaf="true">
         <Str Cat="Text">
           <Val><![CDATA[Start with migration assessment again (recommended)]]></Val>
-<<<<<<< HEAD
-=======
           <Tgt Cat="Text" Stat="Loc" Orig="New">
             <Val><![CDATA[Снова начать оценку миграции (рекомендуется)]]></Val>
           </Tgt>
->>>>>>> f1803184
         </Str>
         <Disp Icon="Str" />
       </Item>
       <Item ItemId=";extensions/sql-migration/dist/constants/strings.sql.migration.resume.title" ItemType="0" PsrId="308" Leaf="true">
         <Str Cat="Text">
           <Val><![CDATA[Run migration workflow again]]></Val>
-<<<<<<< HEAD
-=======
           <Tgt Cat="Text" Stat="Loc" Orig="New">
             <Val><![CDATA[Снова запустить рабочий процесс миграции]]></Val>
           </Tgt>
->>>>>>> f1803184
         </Str>
         <Disp Icon="Str" />
       </Item>
@@ -2467,12 +2455,9 @@
       <Item ItemId=";extensions/sql-migration/dist/constants/strings.sql.migration.saved.assessment.result" ItemType="0" PsrId="308" Leaf="true">
         <Str Cat="Text">
           <Val><![CDATA[Saved assessment result]]></Val>
-<<<<<<< HEAD
-=======
           <Tgt Cat="Text" Stat="Loc" Orig="New">
             <Val><![CDATA[Сохраненный результат оценки]]></Val>
           </Tgt>
->>>>>>> f1803184
         </Str>
         <Disp Icon="Str" />
       </Item>
