﻿<?xml version="1.0" encoding="utf-8"?>
<LCX SchemaVersion="6.0" Name="D:\a\1\s\resources\xlf\en\arc.xlf" PsrId="308" FileType="1" SrcCul="en-US" TgtCul="ru-RU" xmlns="http://schemas.microsoft.com/locstudio/2006/6/lcx">
  <OwnedComments>
    <Cmt Name="Dev" />
    <Cmt Name="LcxAdmin" />
    <Cmt Name="Rccx" />
  </OwnedComments>
  <Settings Name="@SettingsPath@\default.lss" Type="Lss" />
  <Item ItemId=";Xliff file" ItemType="0" PsrId="308" Leaf="false">
    <Disp Icon="Expand" Expand="true" Disp="true" LocTbl="false" />
    <Item ItemId=";Xliff Resources" ItemType="0" PsrId="308" Leaf="false">
      <Disp Icon="Str" Disp="true" LocTbl="false" />
      <Item ItemId=";extensions/arc/dist/localizedConstants.arc.addingWorkerNodes" ItemType="0" PsrId="308" Leaf="true">
        <Str Cat="Text">
          <Val><![CDATA[adding worker nodes]]></Val>
          <Tgt Cat="Text" Stat="Loc" Orig="New">
            <Val><![CDATA[добавление рабочих узлов]]></Val>
          </Tgt>
        </Str>
        <Disp Icon="Str" />
      </Item>
      <Item ItemId=";extensions/arc/dist/localizedConstants.arc.arcDeploymentDeprecation" ItemType="0" PsrId="308" Leaf="true">
        <Str Cat="Text">
          <Val><![CDATA[The Arc Deployment extension has been replaced by the Arc extension and has been uninstalled.]]></Val>
          <Tgt Cat="Text" Stat="Loc" Orig="New">
            <Val><![CDATA[Расширение развертывания Arc было заменено расширением Arc и было удалено.]]></Val>
          </Tgt>
        </Str>
        <Disp Icon="Str" />
      </Item>
      <Item ItemId=";extensions/arc/dist/localizedConstants.arc.arcResources" ItemType="0" PsrId="308" Leaf="true">
        <Str Cat="Text">
          <Val><![CDATA[Azure Arc Resources]]></Val>
          <Tgt Cat="Text" Stat="Loc" Orig="New">
            <Val><![CDATA[Ресурсы Azure Arc]]></Val>
          </Tgt>
        </Str>
        <Disp Icon="Str" />
      </Item>
      <Item ItemId=";extensions/arc/dist/localizedConstants.arc.available" ItemType="0" PsrId="308" Leaf="true">
        <Str Cat="Text">
          <Val><![CDATA[Available]]></Val>
          <Tgt Cat="Text" Stat="Loc" Orig="New">
            <Val><![CDATA[Доступно]]></Val>
          </Tgt>
        </Str>
        <Disp Icon="Str" />
      </Item>
      <Item ItemId=";extensions/arc/dist/localizedConstants.arc.backup" ItemType="0" PsrId="308" Leaf="true">
        <Str Cat="Text">
          <Val><![CDATA[Backup]]></Val>
          <Tgt Cat="Text" Stat="Loc" Orig="New">
            <Val><![CDATA[Резервное копирование]]></Val>
          </Tgt>
        </Str>
        <Disp Icon="Str" />
      </Item>
      <Item ItemId=";extensions/arc/dist/localizedConstants.arc.backupsStorage" ItemType="0" PsrId="308" Leaf="true">
        <Str Cat="Text">
          <Val><![CDATA[{0} backups]]></Val>
          <Tgt Cat="Text" Stat="Loc" Orig="New">
            <Val><![CDATA[Резервные копии: {0}]]></Val>
          </Tgt>
        </Str>
        <Disp Icon="Str" />
      </Item>
      <Item ItemId=";extensions/arc/dist/localizedConstants.arc.cancel" ItemType="0" PsrId="308" Leaf="true">
        <Str Cat="Text">
          <Val><![CDATA[Cancel]]></Val>
          <Tgt Cat="Text" Stat="Loc" Orig="New">
            <Val><![CDATA[Отмена]]></Val>
          </Tgt>
        </Str>
        <Disp Icon="Str" />
      </Item>
      <Item ItemId=";extensions/arc/dist/localizedConstants.arc.clickTheNewSupportRequestButton" ItemType="0" PsrId="308" Leaf="true">
        <Str Cat="Text">
          <Val><![CDATA[Click the new support request button to file a support request in the Azure Portal.]]></Val>
          <Tgt Cat="Text" Stat="Loc" Orig="New">
            <Val><![CDATA[Нажмите кнопку "Новый запрос в службу поддержки", чтобы отправить запрос в службу поддержки на портале Azure.]]></Val>
          </Tgt>
        </Str>
        <Disp Icon="Str" />
      </Item>
      <Item ItemId=";extensions/arc/dist/localizedConstants.arc.clickTheTroubleshootButton" ItemType="0" PsrId="308" Leaf="true">
        <Str Cat="Text">
          <Val><![CDATA[Click the troubleshoot button to open the Azure Arc {0} troubleshooting notebook.]]></Val>
          <Tgt Cat="Text" Stat="Loc" Orig="New">
            <Val><![CDATA[Нажмите кнопку "Устранение неполадок", чтобы открыть записную книжку по устранению неполадок в Azure Arc {0}.]]></Val>
          </Tgt>
        </Str>
        <Disp Icon="Str" />
      </Item>
      <Item ItemId=";extensions/arc/dist/localizedConstants.arc.compute" ItemType="0" PsrId="308" Leaf="true">
        <Str Cat="Text">
          <Val><![CDATA[Compute]]></Val>
          <Tgt Cat="Text" Stat="Loc" Orig="New">
            <Val><![CDATA[Вычислительный]]></Val>
          </Tgt>
        </Str>
        <Disp Icon="Str" />
      </Item>
      <Item ItemId=";extensions/arc/dist/localizedConstants.arc.computeAndStorage" ItemType="0" PsrId="308" Leaf="true">
        <Str Cat="Text">
          <Val><![CDATA[Compute + Storage]]></Val>
          <Tgt Cat="Text" Stat="Loc" Orig="New">
            <Val><![CDATA[Вычислительная среда и хранилище]]></Val>
          </Tgt>
        </Str>
        <Disp Icon="Str" />
      </Item>
      <Item ItemId=";extensions/arc/dist/localizedConstants.arc.computeAndStorageDescriptionPartFive" ItemType="0" PsrId="308" Leaf="true">
        <Str Cat="Text">
          <Val><![CDATA[there are sufficient resources available]]></Val>
          <Tgt Cat="Text" Stat="Loc" Orig="New">
            <Val><![CDATA[достаточно доступных ресурсов]]></Val>
          </Tgt>
        </Str>
        <Disp Icon="Str" />
      </Item>
      <Item ItemId=";extensions/arc/dist/localizedConstants.arc.computeAndStorageDescriptionPartFour" ItemType="0" PsrId="308" Leaf="true">
        <Str Cat="Text">
          <Val><![CDATA[Before doing so, you need to ensure]]></Val>
          <Tgt Cat="Text" Stat="Loc" Orig="New">
            <Val><![CDATA[Перед этим необходимо убедиться, что]]></Val>
          </Tgt>
        </Str>
        <Disp Icon="Str" />
      </Item>
      <Item ItemId=";extensions/arc/dist/localizedConstants.arc.computeAndStorageDescriptionPartSix" ItemType="0" PsrId="308" Leaf="true">
        <Str Cat="Text">
          <Val><![CDATA[in your Kubernetes cluster to honor this configuration.]]></Val>
          <Tgt Cat="Text" Stat="Loc" Orig="New">
            <Val><![CDATA[в кластере Kubernetes, чтобы соблюдать эту конфигурацию.]]></Val>
          </Tgt>
        </Str>
        <Disp Icon="Str" />
      </Item>
      <Item ItemId=";extensions/arc/dist/localizedConstants.arc.computeAndStorageDescriptionPartThree" ItemType="0" PsrId="308" Leaf="true">
        <Str Cat="Text">
          <Val><![CDATA[without downtime and by]]></Val>
          <Tgt Cat="Text" Stat="Loc" Orig="New">
            <Val><![CDATA[без простоев и]]></Val>
          </Tgt>
        </Str>
        <Disp Icon="Str" />
      </Item>
      <Item ItemId=";extensions/arc/dist/localizedConstants.arc.condition" ItemType="0" PsrId="308" Leaf="true">
        <Str Cat="Text">
          <Val><![CDATA[Condition]]></Val>
          <Tgt Cat="Text" Stat="Loc" Orig="New">
            <Val><![CDATA[Условие]]></Val>
          </Tgt>
        </Str>
        <Disp Icon="Str" />
      </Item>
      <Item ItemId=";extensions/arc/dist/localizedConstants.arc.configurationCoordinatorNode" ItemType="0" PsrId="308" Leaf="true">
        <Str Cat="Text">
          <Val><![CDATA[Configuration]]></Val>
          <Tgt Cat="Text" Stat="Loc" Orig="New">
            <Val><![CDATA[Конфигурация]]></Val>
          </Tgt>
        </Str>
        <Disp Icon="Str" />
      </Item>
      <Item ItemId=";extensions/arc/dist/localizedConstants.arc.configurationPerNode" ItemType="0" PsrId="308" Leaf="true">
        <Str Cat="Text">
          <Val><![CDATA[Configuration (per node)]]></Val>
          <Tgt Cat="Text" Stat="Loc" Orig="New">
            <Val><![CDATA[Конфигурация (по каждому узлу)]]></Val>
          </Tgt>
        </Str>
        <Disp Icon="Str" />
      </Item>
      <Item ItemId=";extensions/arc/dist/localizedConstants.arc.confirmNewPassword" ItemType="0" PsrId="308" Leaf="true">
        <Str Cat="Text">
          <Val><![CDATA[Confirm the new password]]></Val>
          <Tgt Cat="Text" Stat="Loc" Orig="New">
            <Val><![CDATA[Подтвердите новый пароль]]></Val>
          </Tgt>
        </Str>
        <Disp Icon="Str" />
      </Item>
      <Item ItemId=";extensions/arc/dist/localizedConstants.arc.connecToServer" ItemType="0" PsrId="308" Leaf="true">
        <Str Cat="Text">
          <Val><![CDATA[Connect to Server]]></Val>
          <Tgt Cat="Text" Stat="Loc" Orig="New">
            <Val><![CDATA[Подключиться к серверу]]></Val>
          </Tgt>
        </Str>
        <Disp Icon="Str" />
      </Item>
      <Item ItemId=";extensions/arc/dist/localizedConstants.arc.connect" ItemType="0" PsrId="308" Leaf="true">
        <Str Cat="Text">
          <Val><![CDATA[Connect]]></Val>
          <Tgt Cat="Text" Stat="Loc" Orig="New">
            <Val><![CDATA[Подключиться]]></Val>
          </Tgt>
        </Str>
        <Disp Icon="Str" />
      </Item>
      <Item ItemId=";extensions/arc/dist/localizedConstants.arc.connectToController" ItemType="0" PsrId="308" Leaf="true">
        <Str Cat="Text">
          <Val><![CDATA[Connect to Existing Controller]]></Val>
          <Tgt Cat="Text" Stat="Loc" Orig="New">
            <Val><![CDATA[Подключение к существующему контроллеру]]></Val>
          </Tgt>
        </Str>
        <Disp Icon="Str" />
      </Item>
      <Item ItemId=";extensions/arc/dist/localizedConstants.arc.connectToControllerFailed" ItemType="0" PsrId="308" Leaf="true">
        <Str Cat="Text">
          <Val><![CDATA[Could not connect to controller {0}. {1}]]></Val>
          <Tgt Cat="Text" Stat="Loc" Orig="New">
            <Val><![CDATA[Не удалось подключиться к контроллеру {0}. {1}]]></Val>
          </Tgt>
        </Str>
        <Disp Icon="Str" />
      </Item>
      <Item ItemId=";extensions/arc/dist/localizedConstants.arc.connectToMSSql" ItemType="0" PsrId="308" Leaf="true">
        <Str Cat="Text">
          <Val><![CDATA[Connect to SQL managed instance - Azure Arc ({0})]]></Val>
          <Tgt Cat="Text" Stat="Loc" Orig="New">
            <Val><![CDATA[Подключиться к управляемому экземпляру SQL — Azure Arc ({0})]]></Val>
          </Tgt>
        </Str>
        <Disp Icon="Str" />
      </Item>
      <Item ItemId=";extensions/arc/dist/localizedConstants.arc.connectToMSSqlFailed" ItemType="0" PsrId="308" Leaf="true">
        <Str Cat="Text">
          <Val><![CDATA[Could not connect to SQL managed instance - Azure Arc Instance {0}. {1}]]></Val>
          <Tgt Cat="Text" Stat="Loc" Orig="New">
            <Val><![CDATA[Не удалось подключиться к управляемому экземпляру SQL — экземпляр Azure Arc {0}. {1}]]></Val>
          </Tgt>
        </Str>
        <Disp Icon="Str" />
      </Item>
      <Item ItemId=";extensions/arc/dist/localizedConstants.arc.connectToPGSql" ItemType="0" PsrId="308" Leaf="true">
        <Str Cat="Text">
          <Val><![CDATA[Connect to PostgreSQL Hyperscale - Azure Arc ({0})]]></Val>
          <Tgt Cat="Text" Stat="Loc" Orig="New">
            <Val><![CDATA[Подключиться к гипермасштабированию PostgreSQL — Azure Arc ({0})]]></Val>
          </Tgt>
        </Str>
        <Disp Icon="Str" />
      </Item>
      <Item ItemId=";extensions/arc/dist/localizedConstants.arc.connectToPGSqlFailed" ItemType="0" PsrId="308" Leaf="true">
        <Str Cat="Text">
          <Val><![CDATA[Could not connect to PostgreSQL Hyperscale - Azure Arc Instance {0}. {1}]]></Val>
          <Tgt Cat="Text" Stat="Loc" Orig="New">
            <Val><![CDATA[Не удалось подключиться к гипермасштабированию PostgreSQL {0} — экземпляр Azure Arc. {1}]]></Val>
          </Tgt>
        </Str>
        <Disp Icon="Str" />
      </Item>
      <Item ItemId=";extensions/arc/dist/localizedConstants.arc.connectToPostgresDescription" ItemType="0" PsrId="308" Leaf="true">
        <Str Cat="Text">
          <Val><![CDATA[A connection to the server is required to show and set database engine settings, which will require the PostgreSQL Extension to be installed.]]></Val>
          <Tgt Cat="Text" Stat="Loc" Orig="New">
            <Val><![CDATA[Для отображения и настройки параметров ядра СУБД требуется подключение к серверу, которое потребует установки расширения PostgreSQL.]]></Val>
          </Tgt>
        </Str>
        <Disp Icon="Str" />
      </Item>
      <Item ItemId=";extensions/arc/dist/localizedConstants.arc.connectionMode" ItemType="0" PsrId="308" Leaf="true">
        <Str Cat="Text">
          <Val><![CDATA[Connection Mode]]></Val>
          <Tgt Cat="Text" Stat="Loc" Orig="New">
            <Val><![CDATA[Режим подключения]]></Val>
          </Tgt>
        </Str>
        <Disp Icon="Str" />
      </Item>
      <Item ItemId=";extensions/arc/dist/localizedConstants.arc.connectionString" ItemType="0" PsrId="308" InstFlg="true" Leaf="true">
        <Str Cat="Text">
          <Val><![CDATA[Connection string for {0}]]></Val>
          <Tgt Cat="Text" Stat="Loc" Orig="New">
            <Val><![CDATA[Строка подключения для {0}]]></Val>
          </Tgt>
        </Str>
        <Disp Icon="Str" />
      </Item>
      <Item ItemId=";extensions/arc/dist/localizedConstants.arc.connectionStrings" ItemType="0" PsrId="308" Leaf="true">
        <Str Cat="Text">
          <Val><![CDATA[Connection Strings]]></Val>
          <Tgt Cat="Text" Stat="Loc" Orig="New">
            <Val><![CDATA[Строки подключения]]></Val>
          </Tgt>
        </Str>
        <Disp Icon="Str" />
      </Item>
      <Item ItemId=";extensions/arc/dist/localizedConstants.arc.containerReady" ItemType="0" PsrId="308" Leaf="true">
        <Str Cat="Text">
          <Val><![CDATA[Pod containers are ready.]]></Val>
          <Tgt Cat="Text" Stat="Loc" Orig="New">
            <Val><![CDATA[Контейнеры Pod готовы.]]></Val>
          </Tgt>
        </Str>
        <Disp Icon="Str" />
      </Item>
      <Item ItemId=";extensions/arc/dist/localizedConstants.arc.controllerClusterContext" ItemType="0" PsrId="308" Leaf="true">
        <Str Cat="Text">
          <Val><![CDATA[Cluster Context]]></Val>
          <Tgt Cat="Text" Stat="Loc" Orig="New">
            <Val><![CDATA[Контекст кластера]]></Val>
          </Tgt>
        </Str>
        <Disp Icon="Str" />
      </Item>
      <Item ItemId=";extensions/arc/dist/localizedConstants.arc.controllerDashboard" ItemType="0" PsrId="308" Leaf="true">
        <Str Cat="Text">
          <Val><![CDATA[Azure Arc Data Controller Dashboard (Preview) - {0}]]></Val>
          <Tgt Cat="Text" Stat="Loc" Orig="New">
            <Val><![CDATA[Панель мониторинга контроллера данных Azure Arc (предварительная версия) — {0}]]></Val>
          </Tgt>
        </Str>
        <Disp Icon="Str" />
      </Item>
      <Item ItemId=";extensions/arc/dist/localizedConstants.arc.controllerKubeConfig" ItemType="0" PsrId="308" Leaf="true">
        <Str Cat="Text">
          <Val><![CDATA[Kube Config File Path]]></Val>
          <Tgt Cat="Text" Stat="Loc" Orig="New">
            <Val><![CDATA[Путь к файлу kube config]]></Val>
          </Tgt>
        </Str>
        <Disp Icon="Str" />
      </Item>
      <Item ItemId=";extensions/arc/dist/localizedConstants.arc.controllerName" ItemType="0" PsrId="308" Leaf="true">
        <Str Cat="Text">
          <Val><![CDATA[Name]]></Val>
          <Tgt Cat="Text" Stat="Loc" Orig="New">
            <Val><![CDATA[Имя]]></Val>
          </Tgt>
        </Str>
        <Disp Icon="Str" />
      </Item>
      <Item ItemId=";extensions/arc/dist/localizedConstants.arc.controllerNameDescription" ItemType="0" PsrId="308" Leaf="true">
        <Str Cat="Text">
          <Val><![CDATA[The name to display in the tree view, this is not applied to the controller itself.]]></Val>
          <Tgt Cat="Text" Stat="Loc" Orig="New">
            <Val><![CDATA[Имя, отображаемое в представлении в виде дерева. Оно не применяется к самому контроллеру.]]></Val>
          </Tgt>
        </Str>
        <Disp Icon="Str" />
      </Item>
      <Item ItemId=";extensions/arc/dist/localizedConstants.arc.controllerPassword" ItemType="0" PsrId="308" Leaf="true">
        <Str Cat="Text">
          <Val><![CDATA[Controller Password]]></Val>
          <Tgt Cat="Text" Stat="Loc" Orig="New">
            <Val><![CDATA[Пароль контроллера]]></Val>
          </Tgt>
        </Str>
        <Disp Icon="Str" />
      </Item>
      <Item ItemId=";extensions/arc/dist/localizedConstants.arc.controllerUrl" ItemType="0" PsrId="308" Leaf="true">
        <Str Cat="Text">
          <Val><![CDATA[Controller URL]]></Val>
          <Tgt Cat="Text" Stat="Loc" Orig="New">
            <Val><![CDATA[URL-адрес контроллера]]></Val>
          </Tgt>
        </Str>
        <Disp Icon="Str" />
      </Item>
      <Item ItemId=";extensions/arc/dist/localizedConstants.arc.controllerUrlDescription" ItemType="0" PsrId="308" Leaf="true">
        <Str Cat="Text">
          <Val><![CDATA[The Controller URL is necessary if there are multiple clusters with the same namespace - this should generally not be necessary.]]></Val>
          <Tgt Cat="Text" Stat="Loc" Orig="New">
            <Val><![CDATA[URL-адрес контроллера необходим при наличии нескольких кластеров с одним и тем же пространством имен. Обычно это не требуется.]]></Val>
          </Tgt>
        </Str>
        <Disp Icon="Str" />
      </Item>
      <Item ItemId=";extensions/arc/dist/localizedConstants.arc.controllerUrlPlaceholder" ItemType="0" PsrId="308" Leaf="true">
        <Str Cat="Text">
          <Val><![CDATA[https://<IP or hostname>:<port>]]></Val>
          <Tgt Cat="Text" Stat="Loc" Orig="New">
            <Val><![CDATA[https://<IP-адрес или имя узла>:<port>]]></Val>
          </Tgt>
        </Str>
        <Disp Icon="Str" />
      </Item>
      <Item ItemId=";extensions/arc/dist/localizedConstants.arc.controllerUsername" ItemType="0" PsrId="308" Leaf="true">
        <Str Cat="Text">
          <Val><![CDATA[Controller Username]]></Val>
          <Tgt Cat="Text" Stat="Loc" Orig="New">
            <Val><![CDATA[Имя пользователя контроллера]]></Val>
          </Tgt>
        </Str>
        <Disp Icon="Str" />
      </Item>
      <Item ItemId=";extensions/arc/dist/localizedConstants.arc.coordinator" ItemType="0" PsrId="308" Leaf="true">
        <Str Cat="Text">
          <Val><![CDATA[Coordinator]]></Val>
          <Tgt Cat="Text" Stat="Loc" Orig="New">
            <Val><![CDATA[Координатор]]></Val>
          </Tgt>
        </Str>
        <Disp Icon="Str" />
      </Item>
      <Item ItemId=";extensions/arc/dist/localizedConstants.arc.coordinatorCoresLimit" ItemType="0" PsrId="308" Leaf="true">
        <Str Cat="Text">
          <Val><![CDATA[Coordinator Node CPU limit]]></Val>
          <Tgt Cat="Text" Stat="Loc" Orig="New">
            <Val><![CDATA[Предел ЦП для узла-координатора]]></Val>
          </Tgt>
        </Str>
        <Disp Icon="Str" />
      </Item>
      <Item ItemId=";extensions/arc/dist/localizedConstants.arc.coordinatorCoresRequest" ItemType="0" PsrId="308" Leaf="true">
        <Str Cat="Text">
          <Val><![CDATA[Coordinator Node CPU request]]></Val>
          <Tgt Cat="Text" Stat="Loc" Orig="New">
            <Val><![CDATA[Запрос ЦП для узла-координатора]]></Val>
          </Tgt>
        </Str>
        <Disp Icon="Str" />
      </Item>
      <Item ItemId=";extensions/arc/dist/localizedConstants.arc.coordinatorEndpoint" ItemType="0" PsrId="308" Leaf="true">
        <Str Cat="Text">
          <Val><![CDATA[Coordinator endpoint]]></Val>
          <Tgt Cat="Text" Stat="Loc" Orig="New">
            <Val><![CDATA[Конечная точка координатора]]></Val>
          </Tgt>
        </Str>
        <Disp Icon="Str" />
      </Item>
      <Item ItemId=";extensions/arc/dist/localizedConstants.arc.coordinatorMemoryLimit" ItemType="0" PsrId="308" Leaf="true">
        <Str Cat="Text">
          <Val><![CDATA[Coordinator Node Memory limit (in GB)]]></Val>
          <Tgt Cat="Text" Stat="Loc" Orig="New">
            <Val><![CDATA[Предельный объем памяти узла-координатора (в ГБ)]]></Val>
          </Tgt>
        </Str>
        <Disp Icon="Str" />
      </Item>
      <Item ItemId=";extensions/arc/dist/localizedConstants.arc.coordinatorMemoryRequest" ItemType="0" PsrId="308" Leaf="true">
        <Str Cat="Text">
          <Val><![CDATA[Coordinator Node Memory request (in GB)]]></Val>
          <Tgt Cat="Text" Stat="Loc" Orig="New">
            <Val><![CDATA[Запрос памяти узла-координатора (в ГБ)]]></Val>
          </Tgt>
        </Str>
        <Disp Icon="Str" />
      </Item>
      <Item ItemId=";extensions/arc/dist/localizedConstants.arc.coordinatorNode" ItemType="0" PsrId="308" Leaf="true">
        <Str Cat="Text">
          <Val><![CDATA[Coordinator Node]]></Val>
          <Tgt Cat="Text" Stat="Loc" Orig="New">
            <Val><![CDATA[Узел-координатор]]></Val>
          </Tgt>
        </Str>
        <Disp Icon="Str" />
      </Item>
      <Item ItemId=";extensions/arc/dist/localizedConstants.arc.coordinatorNodeConfigurationInformation" ItemType="0" PsrId="308" Leaf="true">
        <Str Cat="Text">
          <Val><![CDATA[You can configure the number of CPU cores and storage size that will apply to the coordinator node. Adjust the number of CPU cores and memory settings for your server group. To reset the requests and/or limits, pass in empty value.]]></Val>
          <Tgt Cat="Text" Stat="Loc" Orig="New">
            <Val><![CDATA[Можно настроить количество ядер ЦП и размер хранилища, которые будут применяться к узлу-координатору. Настройте количество ядер ЦП и параметры памяти для группы серверов. Чтобы сбросить запросы и/или ограничения, передайте пустое значение.]]></Val>
          </Tgt>
        </Str>
        <Disp Icon="Str" />
      </Item>
      <Item ItemId=";extensions/arc/dist/localizedConstants.arc.coordinatorNodeParameters" ItemType="0" PsrId="308" Leaf="true">
        <Str Cat="Text">
          <Val><![CDATA[Coordinator Node Parameters]]></Val>
          <Tgt Cat="Text" Stat="Loc" Orig="New">
            <Val><![CDATA[Параметры узла-координатора]]></Val>
          </Tgt>
        </Str>
        <Disp Icon="Str" />
      </Item>
      <Item ItemId=";extensions/arc/dist/localizedConstants.arc.coordinatorNodeParametersDescription" ItemType="0" PsrId="308" Leaf="true">
        <Str Cat="Text">
          <Val><![CDATA[ These server parameters of the Coordinator node can be set to custom (non-default) values. Search to find parameters.]]></Val>
          <Tgt Cat="Text" Stat="Loc" Orig="New">
            <Val><![CDATA[ Этим параметрам сервера узла-координатора могут быть присвоены настраиваемые (нестандартные) значения. Выполните поиск, чтобы найти параметры.]]></Val>
          </Tgt>
        </Str>
        <Disp Icon="Str" />
      </Item>
      <Item ItemId=";extensions/arc/dist/localizedConstants.arc.copiedToClipboard" ItemType="0" PsrId="308" Leaf="true">
        <Str Cat="Text">
          <Val><![CDATA[{0} copied to clipboard]]></Val>
          <Tgt Cat="Text" Stat="Loc" Orig="New">
            <Val><![CDATA[{0} — скопировано в буфер обмена]]></Val>
          </Tgt>
        </Str>
        <Disp Icon="Str" />
      </Item>
      <Item ItemId=";extensions/arc/dist/localizedConstants.arc.copyConnectionStringToClipboard" ItemType="0" PsrId="308" InstFlg="true" Leaf="true">
        <Str Cat="Text">
          <Val><![CDATA[Copy {0} Connection String to clipboard]]></Val>
          <Tgt Cat="Text" Stat="Loc" Orig="New">
            <Val><![CDATA[Копировать строку подключения {0} в буфер обмена]]></Val>
          </Tgt>
        </Str>
        <Disp Icon="Str" />
      </Item>
      <Item ItemId=";extensions/arc/dist/localizedConstants.arc.copyValueToClipboard" ItemType="0" PsrId="308" InstFlg="true" Leaf="true">
        <Str Cat="Text">
          <Val><![CDATA[Copy {0} to clipboard]]></Val>
          <Tgt Cat="Text" Stat="Loc" Orig="New">
            <Val><![CDATA[Копировать {0} в буфер обмена]]></Val>
          </Tgt>
        </Str>
        <Disp Icon="Str" />
      </Item>
      <Item ItemId=";extensions/arc/dist/localizedConstants.arc.coresLimit" ItemType="0" PsrId="308" Leaf="true">
        <Str Cat="Text">
          <Val><![CDATA[CPU limit]]></Val>
          <Tgt Cat="Text" Stat="Loc" Orig="New">
            <Val><![CDATA[Ограничение на использование ЦП]]></Val>
          </Tgt>
        </Str>
        <Disp Icon="Str" />
      </Item>
      <Item ItemId=";extensions/arc/dist/localizedConstants.arc.coresRequest" ItemType="0" PsrId="308" Leaf="true">
        <Str Cat="Text">
          <Val><![CDATA[CPU request]]></Val>
          <Tgt Cat="Text" Stat="Loc" Orig="New">
            <Val><![CDATA[Запрос ЦП]]></Val>
          </Tgt>
        </Str>
        <Disp Icon="Str" />
      </Item>
      <Item ItemId=";extensions/arc/dist/localizedConstants.arc.couldNotFindAzureResource" ItemType="0" PsrId="308" Leaf="true">
        <Str Cat="Text">
          <Val><![CDATA[Could not find Azure resource for {0}]]></Val>
          <Tgt Cat="Text" Stat="Loc" Orig="New">
            <Val><![CDATA[Не удалось найти ресурс Azure для {0}]]></Val>
          </Tgt>
        </Str>
        <Disp Icon="Str" />
      </Item>
      <Item ItemId=";extensions/arc/dist/localizedConstants.arc.couldNotFindControllerRegistration" ItemType="0" PsrId="308" Leaf="true">
        <Str Cat="Text">
          <Val><![CDATA[Could not find controller registration.]]></Val>
          <Tgt Cat="Text" Stat="Loc" Orig="New">
            <Val><![CDATA[Не удалось найти регистрацию контроллера.]]></Val>
          </Tgt>
        </Str>
        <Disp Icon="Str" />
      </Item>
      <Item ItemId=";extensions/arc/dist/localizedConstants.arc.createNew" ItemType="0" PsrId="308" Leaf="true">
        <Str Cat="Text">
          <Val><![CDATA[New Instance]]></Val>
          <Tgt Cat="Text" Stat="Loc" Orig="New">
            <Val><![CDATA[Новый экземпляр]]></Val>
          </Tgt>
        </Str>
        <Disp Icon="Str" />
      </Item>
      <Item ItemId=";extensions/arc/dist/localizedConstants.arc.dataController" ItemType="0" PsrId="308" Leaf="true">
        <Str Cat="Text">
          <Val><![CDATA[Data controller]]></Val>
          <Tgt Cat="Text" Stat="Loc" Orig="New">
            <Val><![CDATA[Контроллер данных]]></Val>
          </Tgt>
        </Str>
        <Disp Icon="Str" />
      </Item>
      <Item ItemId=";extensions/arc/dist/localizedConstants.arc.dataControllersType" ItemType="0" PsrId="308" Leaf="true">
        <Str Cat="Text">
          <Val><![CDATA[Azure Arc Data Controller]]></Val>
          <Tgt Cat="Text" Stat="Loc" Orig="New">
            <Val><![CDATA[Контроллер данных Azure Arc]]></Val>
          </Tgt>
        </Str>
        <Disp Icon="Str" />
      </Item>
      <Item ItemId=";extensions/arc/dist/localizedConstants.arc.dataStorage" ItemType="0" PsrId="308" Leaf="true">
        <Str Cat="Text">
          <Val><![CDATA[{0} data]]></Val>
          <Tgt Cat="Text" Stat="Loc" Orig="New">
            <Val><![CDATA[Данные: {0}]]></Val>
          </Tgt>
        </Str>
        <Disp Icon="Str" />
      </Item>
      <Item ItemId=";extensions/arc/dist/localizedConstants.arc.databaseCreated" ItemType="0" PsrId="308" Leaf="true">
        <Str Cat="Text">
          <Val><![CDATA[Database {0} created]]></Val>
          <Tgt Cat="Text" Stat="Loc" Orig="New">
            <Val><![CDATA[База данных {0} создана]]></Val>
          </Tgt>
        </Str>
        <Disp Icon="Str" />
      </Item>
      <Item ItemId=";extensions/arc/dist/localizedConstants.arc.databaseCreationFailed" ItemType="0" PsrId="308" Leaf="true">
        <Str Cat="Text">
          <Val><![CDATA[Failed to create database {0}. {1}]]></Val>
          <Tgt Cat="Text" Stat="Loc" Orig="New">
            <Val><![CDATA[Не удалось создать базу данных {0}. {1}]]></Val>
          </Tgt>
        </Str>
        <Disp Icon="Str" />
      </Item>
      <Item ItemId=";extensions/arc/dist/localizedConstants.arc.databaseName" ItemType="0" PsrId="308" Leaf="true">
        <Str Cat="Text">
          <Val><![CDATA[Database name]]></Val>
          <Tgt Cat="Text" Stat="Loc" Orig="New">
            <Val><![CDATA[Имя базы данных]]></Val>
          </Tgt>
        </Str>
        <Disp Icon="Str" />
      </Item>
      <Item ItemId=";extensions/arc/dist/localizedConstants.arc.databases" ItemType="0" PsrId="308" Leaf="true">
        <Str Cat="Text">
          <Val><![CDATA[Databases]]></Val>
          <Tgt Cat="Text" Stat="Loc" Orig="New">
            <Val><![CDATA[Базы данных]]></Val>
          </Tgt>
        </Str>
        <Disp Icon="Str" />
      </Item>
      <Item ItemId=";extensions/arc/dist/localizedConstants.arc.defaultControllerName" ItemType="0" PsrId="308" Leaf="true">
        <Str Cat="Text">
          <Val><![CDATA[arc-dc]]></Val>
          <Tgt Cat="Text" Stat="Loc" Orig="New">
            <Val><![CDATA[arc-dc]]></Val>
          </Tgt>
        </Str>
        <Disp Icon="Str" />
      </Item>
      <Item ItemId=";extensions/arc/dist/localizedConstants.arc.delete" ItemType="0" PsrId="308" Leaf="true">
        <Str Cat="Text">
          <Val><![CDATA[Delete]]></Val>
          <Tgt Cat="Text" Stat="Loc" Orig="New">
            <Val><![CDATA[Удалить]]></Val>
          </Tgt>
        </Str>
        <Disp Icon="Str" />
      </Item>
      <Item ItemId=";extensions/arc/dist/localizedConstants.arc.deletingInstance" ItemType="0" PsrId="308" Leaf="true">
        <Str Cat="Text">
          <Val><![CDATA[Deleting instance '{0}'...]]></Val>
          <Tgt Cat="Text" Stat="Loc" Orig="New">
            <Val><![CDATA[Удаляется экземпляр "{0}"...]]></Val>
          </Tgt>
        </Str>
        <Disp Icon="Str" />
      </Item>
      <Item ItemId=";extensions/arc/dist/localizedConstants.arc.description" ItemType="0" PsrId="308" Leaf="true">
        <Str Cat="Text">
          <Val><![CDATA[Description]]></Val>
          <Tgt Cat="Text" Stat="Loc" Orig="New">
            <Val><![CDATA[Описание]]></Val>
          </Tgt>
        </Str>
        <Disp Icon="Str" />
      </Item>
      <Item ItemId=";extensions/arc/dist/localizedConstants.arc.details" ItemType="0" PsrId="308" Leaf="true">
        <Str Cat="Text">
          <Val><![CDATA[Details]]></Val>
          <Tgt Cat="Text" Stat="Loc" Orig="New">
            <Val><![CDATA[Подробные сведения]]></Val>
          </Tgt>
        </Str>
        <Disp Icon="Str" />
      </Item>
      <Item ItemId=";extensions/arc/dist/localizedConstants.arc.diagnoseAndSolveProblems" ItemType="0" PsrId="308" Leaf="true">
        <Str Cat="Text">
          <Val><![CDATA[Diagnose and solve problems]]></Val>
          <Tgt Cat="Text" Stat="Loc" Orig="New">
            <Val><![CDATA[Диагностика и решение проблем]]></Val>
          </Tgt>
        </Str>
        <Disp Icon="Str" />
      </Item>
      <Item ItemId=";extensions/arc/dist/localizedConstants.arc.direct" ItemType="0" PsrId="308" Leaf="true">
        <Str Cat="Text">
          <Val><![CDATA[Direct]]></Val>
          <Tgt Cat="Text" Stat="Loc" Orig="New">
            <Val><![CDATA[Прямой]]></Val>
          </Tgt>
        </Str>
        <Disp Icon="Str" />
      </Item>
      <Item ItemId=";extensions/arc/dist/localizedConstants.arc.discard" ItemType="0" PsrId="308" Leaf="true">
        <Str Cat="Text">
          <Val><![CDATA[Discard]]></Val>
          <Tgt Cat="Text" Stat="Loc" Orig="New">
            <Val><![CDATA[Отменить]]></Val>
          </Tgt>
        </Str>
        <Disp Icon="Str" />
      </Item>
      <Item ItemId=";extensions/arc/dist/localizedConstants.arc.drop" ItemType="0" PsrId="308" Leaf="true">
        <Str Cat="Text">
          <Val><![CDATA[Drop]]></Val>
          <Tgt Cat="Text" Stat="Loc" Orig="New">
            <Val><![CDATA[Удалить]]></Val>
          </Tgt>
        </Str>
        <Disp Icon="Str" />
      </Item>
      <Item ItemId=";extensions/arc/dist/localizedConstants.arc.dropMultipleExtensions" ItemType="0" PsrId="308" Leaf="true">
        <Str Cat="Text">
          <Val><![CDATA[Currently dropping another extension, try again once that is completed.]]></Val>
          <Tgt Cat="Text" Stat="Loc" Orig="New">
            <Val><![CDATA[Сейчас выполняется удаление другого расширения. Повторите попытку после его завершения.]]></Val>
          </Tgt>
        </Str>
        <Disp Icon="Str" />
      </Item>
      <Item ItemId=";extensions/arc/dist/localizedConstants.arc.emergency" ItemType="0" PsrId="308" Leaf="true">
        <Str Cat="Text">
          <Val><![CDATA[Emergency]]></Val>
          <Tgt Cat="Text" Stat="Loc" Orig="New">
            <Val><![CDATA[Аварийный режим]]></Val>
          </Tgt>
        </Str>
        <Disp Icon="Str" />
      </Item>
      <Item ItemId=";extensions/arc/dist/localizedConstants.arc.endpoint" ItemType="0" PsrId="308" Leaf="true">
        <Str Cat="Text">
          <Val><![CDATA[Endpoint]]></Val>
          <Tgt Cat="Text" Stat="Loc" Orig="New">
            <Val><![CDATA[Конечная точка]]></Val>
          </Tgt>
        </Str>
        <Disp Icon="Str" />
      </Item>
      <Item ItemId=";extensions/arc/dist/localizedConstants.arc.enterANonEmptyPassword" ItemType="0" PsrId="308" Leaf="true">
        <Str Cat="Text">
          <Val><![CDATA[Enter a non empty password or press escape to exit.]]></Val>
          <Tgt Cat="Text" Stat="Loc" Orig="New">
            <Val><![CDATA[Введите непустой пароль или нажмите клавишу ESC, чтобы выйти.]]></Val>
          </Tgt>
        </Str>
        <Disp Icon="Str" />
      </Item>
      <Item ItemId=";extensions/arc/dist/localizedConstants.arc.enterNewPassword" ItemType="0" PsrId="308" Leaf="true">
        <Str Cat="Text">
          <Val><![CDATA[Enter a new password]]></Val>
          <Tgt Cat="Text" Stat="Loc" Orig="New">
            <Val><![CDATA[Введите новый пароль]]></Val>
          </Tgt>
        </Str>
        <Disp Icon="Str" />
      </Item>
      <Item ItemId=";extensions/arc/dist/localizedConstants.arc.errorConnectingToController" ItemType="0" PsrId="308" Leaf="true">
        <Str Cat="Text">
          <Val><![CDATA[Error connecting to controller. {0}]]></Val>
          <Tgt Cat="Text" Stat="Loc" Orig="New">
            <Val><![CDATA[Ошибка при подключении к контроллеру. {0}]]></Val>
          </Tgt>
        </Str>
        <Disp Icon="Str" />
      </Item>
      <Item ItemId=";extensions/arc/dist/localizedConstants.arc.errorVerifyingPassword" ItemType="0" PsrId="308" Leaf="true">
        <Str Cat="Text">
          <Val><![CDATA[Error encountered while verifying password. {0}]]></Val>
          <Tgt Cat="Text" Stat="Loc" Orig="New">
            <Val><![CDATA[При проверке пароля произошла ошибка. {0}]]></Val>
          </Tgt>
        </Str>
        <Disp Icon="Str" />
      </Item>
      <Item ItemId=";extensions/arc/dist/localizedConstants.arc.extensionInstallationFailed" ItemType="0" PsrId="308" Leaf="true">
        <Str Cat="Text">
          <Val><![CDATA[Failed to install extension {0}.]]></Val>
          <Tgt Cat="Text" Stat="Loc" Orig="New">
            <Val><![CDATA[Расширение {0} не установлено.]]></Val>
          </Tgt>
        </Str>
        <Disp Icon="Str" />
      </Item>
      <Item ItemId=";extensions/arc/dist/localizedConstants.arc.extensionInstalled" ItemType="0" PsrId="308" Leaf="true">
        <Str Cat="Text">
          <Val><![CDATA[Extension '{0}' has been installed.]]></Val>
          <Tgt Cat="Text" Stat="Loc" Orig="New">
            <Val><![CDATA[Расширение "{0}" установлено.]]></Val>
          </Tgt>
        </Str>
        <Disp Icon="Str" />
      </Item>
      <Item ItemId=";extensions/arc/dist/localizedConstants.arc.extensionName" ItemType="0" PsrId="308" Leaf="true">
        <Str Cat="Text">
          <Val><![CDATA[Extension name]]></Val>
          <Tgt Cat="Text" Stat="Loc" Orig="New">
            <Val><![CDATA[Имя расширения]]></Val>
          </Tgt>
        </Str>
        <Disp Icon="Str" />
      </Item>
      <Item ItemId=";extensions/arc/dist/localizedConstants.arc.extensionsAddDialog" ItemType="0" PsrId="308" Leaf="true">
        <Str Cat="Text">
          <Val><![CDATA[PostgreSQL provides the ability to extend the functionality of your database by using extensions.]]></Val>
          <Tgt Cat="Text" Stat="Loc" Orig="New">
            <Val><![CDATA[PostgreSQL обеспечивает возможность расширения функциональных возможностей базы данных с помощью расширений.]]></Val>
          </Tgt>
        </Str>
        <Disp Icon="Str" />
      </Item>
      <Item ItemId=";extensions/arc/dist/localizedConstants.arc.extensionsAddErrorrMessage" ItemType="0" PsrId="308" Leaf="true">
        <Str Cat="Text">
          <Val><![CDATA[Value should be either of the following: ({0}).]]></Val>
          <Tgt Cat="Text" Stat="Loc" Orig="New">
            <Val><![CDATA[Допустимые значения: ({0}).]]></Val>
          </Tgt>
        </Str>
        <Disp Icon="Str" />
      </Item>
      <Item ItemId=";extensions/arc/dist/localizedConstants.arc.extensionsAddFunction" ItemType="0" PsrId="308" Leaf="true">
        <Str Cat="Text">
          <Val><![CDATA[Some extensions must be loaded into PostgreSQL at startup time before they can be used. To edit, type in comma separated list of valid extensions: ({0}).]]></Val>
          <Tgt Cat="Text" Stat="Loc" Orig="New">
            <Val><![CDATA[Некоторые расширения необходимо загрузить в PostgreSQL во время запуска, прежде чем их можно будет использовать. Чтобы изменить список расширений, укажите допустимые расширения, разделенные запятыми: ({0}).]]></Val>
          </Tgt>
        </Str>
        <Disp Icon="Str" />
      </Item>
      <Item ItemId=";extensions/arc/dist/localizedConstants.arc.extensionsAddList" ItemType="0" PsrId="308" Leaf="true">
        <Str Cat="Text">
          <Val><![CDATA[Extensions]]></Val>
          <Tgt Cat="Text" Stat="Loc" Orig="New">
            <Val><![CDATA[Расширения]]></Val>
          </Tgt>
        </Str>
        <Disp Icon="Str" />
      </Item>
      <Item ItemId=";extensions/arc/dist/localizedConstants.arc.extensionsAdded" ItemType="0" PsrId="308" Leaf="true">
        <Str Cat="Text">
          <Val><![CDATA[Extensions '{0}' added]]></Val>
          <Tgt Cat="Text" Stat="Loc" Orig="New">
            <Val><![CDATA[Добавлены расширения "{0}"]]></Val>
          </Tgt>
        </Str>
        <Disp Icon="Str" />
      </Item>
      <Item ItemId=";extensions/arc/dist/localizedConstants.arc.extensionsDescription" ItemType="0" PsrId="308" Leaf="true">
        <Str Cat="Text">
          <Val><![CDATA[PostgreSQL provides the ability to extend the functionality of your database by using extensions. Extensions allow for bundling multiple related SQL objects together in a single package that can be loaded or removed from your database with a single command. After being loaded in the database, extensions can function like built-in features.]]></Val>
          <Tgt Cat="Text" Stat="Loc" Orig="New">
            <Val><![CDATA[PostgreSQL предоставляет возможность расширять функциональность базы данных с помощью расширений. Расширения позволяют объединять несколько связанных объектов SQL в один пакет, который можно загрузить или удалить из базы данных с помощью одной команды. После загрузки в базу данных расширения могут работать как встроенные функции.]]></Val>
          </Tgt>
        </Str>
        <Disp Icon="Str" />
      </Item>
      <Item ItemId=";extensions/arc/dist/localizedConstants.arc.extensionsDropped" ItemType="0" PsrId="308" Leaf="true">
        <Str Cat="Text">
          <Val><![CDATA[Extensions '{0}' dropped]]></Val>
          <Tgt Cat="Text" Stat="Loc" Orig="New">
            <Val><![CDATA[Расширения "{0}" удалены]]></Val>
          </Tgt>
        </Str>
        <Disp Icon="Str" />
      </Item>
      <Item ItemId=";extensions/arc/dist/localizedConstants.arc.extensionsFunction" ItemType="0" PsrId="308" Leaf="true">
        <Str Cat="Text">
          <Val><![CDATA[Some extensions must be loaded into PostgreSQL at startup time before they can be used. These preloaded extensions can be viewed and edited  below.]]></Val>
          <Tgt Cat="Text" Stat="Loc" Orig="New">
            <Val><![CDATA[Некоторые расширения необходимо загрузить в PostgreSQL во время запуска, прежде чем их можно будет использовать. Эти предварительно загруженные расширения можно просмотреть и отредактировать ниже.]]></Val>
          </Tgt>
        </Str>
        <Disp Icon="Str" />
      </Item>
      <Item ItemId=";extensions/arc/dist/localizedConstants.arc.extensionsLearnMore" ItemType="0" PsrId="308" Leaf="true">
        <Str Cat="Text">
          <Val><![CDATA[Learn more about PostgreSQL extensions.]]></Val>
          <Tgt Cat="Text" Stat="Loc" Orig="New">
            <Val><![CDATA[Дополнительные сведения о расширениях PostgreSQL.]]></Val>
          </Tgt>
        </Str>
        <Disp Icon="Str" />
      </Item>
      <Item ItemId=";extensions/arc/dist/localizedConstants.arc.extensionsTableLabel" ItemType="0" PsrId="308" Leaf="true">
        <Str Cat="Text">
          <Val><![CDATA[Table of preloaded extensions.]]></Val>
          <Tgt Cat="Text" Stat="Loc" Orig="New">
            <Val><![CDATA[Таблица предварительно загруженных расширений.]]></Val>
          </Tgt>
        </Str>
        <Disp Icon="Str" />
      </Item>
      <Item ItemId=";extensions/arc/dist/localizedConstants.arc.extensionsTableLoading" ItemType="0" PsrId="308" Leaf="true">
        <Str Cat="Text">
          <Val><![CDATA[Table of preloaded extensions are loading.]]></Val>
          <Tgt Cat="Text" Stat="Loc" Orig="New">
            <Val><![CDATA[Таблица предварительно загруженных расширений загружается.]]></Val>
          </Tgt>
        </Str>
        <Disp Icon="Str" />
      </Item>
      <Item ItemId=";extensions/arc/dist/localizedConstants.arc.extensionsTableLoadingComplete" ItemType="0" PsrId="308" Leaf="true">
        <Str Cat="Text">
          <Val><![CDATA[Preloaded extensions can now be viewed.]]></Val>
          <Tgt Cat="Text" Stat="Loc" Orig="New">
            <Val><![CDATA[Теперь можно просмотреть предварительно загруженные расширения.]]></Val>
          </Tgt>
        </Str>
        <Disp Icon="Str" />
      </Item>
      <Item ItemId=";extensions/arc/dist/localizedConstants.arc.externalEndpoint" ItemType="0" PsrId="308" Leaf="true">
        <Str Cat="Text">
          <Val><![CDATA[External Endpoint]]></Val>
          <Tgt Cat="Text" Stat="Loc" Orig="New">
            <Val><![CDATA[Внешняя конечная точка]]></Val>
          </Tgt>
        </Str>
        <Disp Icon="Str" />
      </Item>
      <Item ItemId=";extensions/arc/dist/localizedConstants.arc.failed" ItemType="0" PsrId="308" Leaf="true">
        <Str Cat="Text">
          <Val><![CDATA[Failed]]></Val>
          <Tgt Cat="Text" Stat="Loc" Orig="New">
            <Val><![CDATA[Сбой]]></Val>
          </Tgt>
        </Str>
        <Disp Icon="Str" />
      </Item>
      <Item ItemId=";extensions/arc/dist/localizedConstants.arc.feedback" ItemType="0" PsrId="308" Leaf="true">
        <Str Cat="Text">
          <Val><![CDATA[Feedback]]></Val>
          <Tgt Cat="Text" Stat="Loc" Orig="New">
            <Val><![CDATA[Отзывы]]></Val>
          </Tgt>
        </Str>
        <Disp Icon="Str" />
      </Item>
      <Item ItemId=";extensions/arc/dist/localizedConstants.arc.fetchConfigFailed" ItemType="0" PsrId="308" Leaf="true">
        <Str Cat="Text">
          <Val><![CDATA[An unexpected error occurred retrieving the config for '{0}'. {1}]]></Val>
          <Tgt Cat="Text" Stat="Loc" Orig="New">
            <Val><![CDATA[Произошла непредвиденная ошибка при извлечении конфигурации для "{0}". {1}]]></Val>
          </Tgt>
        </Str>
        <Disp Icon="Str" />
      </Item>
      <Item ItemId=";extensions/arc/dist/localizedConstants.arc.fetchDatabasesFailed" ItemType="0" PsrId="308" Leaf="true">
        <Str Cat="Text">
          <Val><![CDATA[An unexpected error occurred retrieving the databases for '{0}'. {1}]]></Val>
          <Tgt Cat="Text" Stat="Loc" Orig="New">
            <Val><![CDATA[Произошла непредвиденная ошибка при извлечении баз данных для "{0}". {1}]]></Val>
          </Tgt>
        </Str>
        <Disp Icon="Str" />
      </Item>
      <Item ItemId=";extensions/arc/dist/localizedConstants.arc.fetchEndpointsFailed" ItemType="0" PsrId="308" Leaf="true">
        <Str Cat="Text">
          <Val><![CDATA[An unexpected error occurred retrieving the endpoints for '{0}'. {1}]]></Val>
          <Tgt Cat="Text" Stat="Loc" Orig="New">
            <Val><![CDATA[Произошла непредвиденная ошибка при извлечении конечных точек для "{0}". {1}]]></Val>
          </Tgt>
        </Str>
        <Disp Icon="Str" />
      </Item>
      <Item ItemId=";extensions/arc/dist/localizedConstants.arc.fetchEngineSettingsFailed" ItemType="0" PsrId="308" Leaf="true">
        <Str Cat="Text">
          <Val><![CDATA[An unexpected error occurred retrieving the engine settings for '{0}'. {1}]]></Val>
          <Tgt Cat="Text" Stat="Loc" Orig="New">
            <Val><![CDATA[Произошла непредвиденная ошибка при извлечении параметров обработчика для "{0}". {1}]]></Val>
          </Tgt>
        </Str>
        <Disp Icon="Str" />
      </Item>
      <Item ItemId=";extensions/arc/dist/localizedConstants.arc.fetchRegistrationsFailed" ItemType="0" PsrId="308" Leaf="true">
        <Str Cat="Text">
          <Val><![CDATA[An unexpected error occurred retrieving the registrations for '{0}'. {1}]]></Val>
          <Tgt Cat="Text" Stat="Loc" Orig="New">
            <Val><![CDATA[Произошла непредвиденная ошибка при извлечении регистраций для "{0}". {1}]]></Val>
          </Tgt>
        </Str>
        <Disp Icon="Str" />
      </Item>
      <Item ItemId=";extensions/arc/dist/localizedConstants.arc.fullyQualifiedDomain" ItemType="0" PsrId="308" Leaf="true">
        <Str Cat="Text">
          <Val><![CDATA[Fully qualified domain]]></Val>
          <Tgt Cat="Text" Stat="Loc" Orig="New">
            <Val><![CDATA[Полное доменное имя]]></Val>
          </Tgt>
        </Str>
        <Disp Icon="Str" />
      </Item>
      <Item ItemId=";extensions/arc/dist/localizedConstants.arc.grafanaDashboard" ItemType="0" PsrId="308" Leaf="true">
        <Str Cat="Text">
          <Val><![CDATA[Grafana Dashboard]]></Val>
          <Tgt Cat="Text" Stat="Loc" Orig="New">
            <Val><![CDATA[Панель мониторинга Grafana]]></Val>
          </Tgt>
        </Str>
        <Disp Icon="Str" />
      </Item>
      <Item ItemId=";extensions/arc/dist/localizedConstants.arc.grafanaDashboardDescription" ItemType="0" PsrId="308" Leaf="true">
        <Str Cat="Text">
          <Val><![CDATA[Dashboard for viewing metrics]]></Val>
          <Tgt Cat="Text" Stat="Loc" Orig="New">
            <Val><![CDATA[Панель мониторинга для просмотра метрик]]></Val>
          </Tgt>
        </Str>
        <Disp Icon="Str" />
      </Item>
      <Item ItemId=";extensions/arc/dist/localizedConstants.arc.indirect" ItemType="0" PsrId="308" Leaf="true">
        <Str Cat="Text">
          <Val><![CDATA[Indirect]]></Val>
          <Tgt Cat="Text" Stat="Loc" Orig="New">
            <Val><![CDATA[Косвенный]]></Val>
          </Tgt>
        </Str>
        <Disp Icon="Str" />
      </Item>
      <Item ItemId=";extensions/arc/dist/localizedConstants.arc.installingExtension" ItemType="0" PsrId="308" Leaf="true">
        <Str Cat="Text">
          <Val><![CDATA[Installing extension '{0}'...]]></Val>
          <Tgt Cat="Text" Stat="Loc" Orig="New">
            <Val><![CDATA[Установка расширения "{0}"…]]></Val>
          </Tgt>
        </Str>
        <Disp Icon="Str" />
      </Item>
      <Item ItemId=";extensions/arc/dist/localizedConstants.arc.instanceDeleted" ItemType="0" PsrId="308" Leaf="true">
        <Str Cat="Text">
          <Val><![CDATA[Instance '{0}' deleted]]></Val>
          <Tgt Cat="Text" Stat="Loc" Orig="New">
            <Val><![CDATA[Экземпляр "{0}" удален]]></Val>
          </Tgt>
        </Str>
        <Disp Icon="Str" />
      </Item>
      <Item ItemId=";extensions/arc/dist/localizedConstants.arc.instanceDeletionFailed" ItemType="0" PsrId="308" Leaf="true">
        <Str Cat="Text">
          <Val><![CDATA[Failed to delete instance {0}. {1}]]></Val>
          <Tgt Cat="Text" Stat="Loc" Orig="New">
            <Val><![CDATA[Не удалось удалить экземпляр {0}. {1}]]></Val>
          </Tgt>
        </Str>
        <Disp Icon="Str" />
      </Item>
      <Item ItemId=";extensions/arc/dist/localizedConstants.arc.instanceDeletionWarning" ItemType="0" PsrId="308" Leaf="true">
        <Str Cat="Text">
          <Val><![CDATA[Warning! Deleting an instance is permanent and cannot be undone. To delete the instance '{0}' type the name '{0}' below to proceed.]]></Val>
          <Tgt Cat="Text" Stat="Loc" Orig="New">
            <Val><![CDATA[Предупреждение! Удаление экземпляра является окончательным и не может быть отменено. Чтобы удалить экземпляр "{0}" введите имя "{0}" ниже для продолжения.]]></Val>
          </Tgt>
        </Str>
        <Disp Icon="Str" />
      </Item>
      <Item ItemId=";extensions/arc/dist/localizedConstants.arc.instanceUpdateFailed" ItemType="0" PsrId="308" Leaf="true">
        <Str Cat="Text">
          <Val><![CDATA[Failed to update instance {0}. {1}]]></Val>
          <Tgt Cat="Text" Stat="Loc" Orig="New">
            <Val><![CDATA[Не удалось обновить экземпляр {0}. {1}]]></Val>
          </Tgt>
        </Str>
        <Disp Icon="Str" />
      </Item>
      <Item ItemId=";extensions/arc/dist/localizedConstants.arc.instanceUpdated" ItemType="0" PsrId="308" Leaf="true">
        <Str Cat="Text">
          <Val><![CDATA[Instance '{0}' updated]]></Val>
          <Tgt Cat="Text" Stat="Loc" Orig="New">
            <Val><![CDATA[Экземпляр "{0}" обновлен]]></Val>
          </Tgt>
        </Str>
        <Disp Icon="Str" />
      </Item>
      <Item ItemId=";extensions/arc/dist/localizedConstants.arc.invalidConfigPath" ItemType="0" PsrId="308" Leaf="true">
        <Str Cat="Text">
          <Val><![CDATA[Invalid config path]]></Val>
          <Tgt Cat="Text" Stat="Loc" Orig="New">
            <Val><![CDATA[Недопустимый путь к конфигурации]]></Val>
          </Tgt>
        </Str>
        <Disp Icon="Str" />
      </Item>
      <Item ItemId=";extensions/arc/dist/localizedConstants.arc.invalidInstanceDeletionName" ItemType="0" PsrId="308" Leaf="true">
        <Str Cat="Text">
          <Val><![CDATA[The value '{0}' does not match the instance name. Try again or press escape to exit]]></Val>
          <Tgt Cat="Text" Stat="Loc" Orig="New">
            <Val><![CDATA[Значение "{0}" не соответствует имени экземпляра. Повторите попытку или нажмите клавишу ESC, чтобы выйти]]></Val>
          </Tgt>
        </Str>
        <Disp Icon="Str" />
      </Item>
      <Item ItemId=";extensions/arc/dist/localizedConstants.arc.issuesDetected" ItemType="0" PsrId="308" Leaf="true">
        <Str Cat="Text">
          <Val><![CDATA[Issues Detected]]></Val>
          <Tgt Cat="Text" Stat="Loc" Orig="New">
            <Val><![CDATA[Обнаруженные проблемы]]></Val>
          </Tgt>
        </Str>
        <Disp Icon="Str" />
      </Item>
      <Item ItemId=";extensions/arc/dist/localizedConstants.arc.kibanaDashboard" ItemType="0" PsrId="308" Leaf="true">
        <Str Cat="Text">
          <Val><![CDATA[Kibana Dashboard]]></Val>
          <Tgt Cat="Text" Stat="Loc" Orig="New">
            <Val><![CDATA[Панель мониторинга Kibana]]></Val>
          </Tgt>
        </Str>
        <Disp Icon="Str" />
      </Item>
      <Item ItemId=";extensions/arc/dist/localizedConstants.arc.kibanaDashboardDescription" ItemType="0" PsrId="308" Leaf="true">
        <Str Cat="Text">
          <Val><![CDATA[Dashboard for viewing logs]]></Val>
          <Tgt Cat="Text" Stat="Loc" Orig="New">
            <Val><![CDATA[Панель мониторинга для просмотра журналов]]></Val>
          </Tgt>
        </Str>
        <Disp Icon="Str" />
      </Item>
      <Item ItemId=";extensions/arc/dist/localizedConstants.arc.lastTransition" ItemType="0" PsrId="308" Leaf="true">
        <Str Cat="Text">
          <Val><![CDATA[Last transition]]></Val>
          <Tgt Cat="Text" Stat="Loc" Orig="New">
            <Val><![CDATA[Последний переход]]></Val>
          </Tgt>
        </Str>
        <Disp Icon="Str" />
      </Item>
      <Item ItemId=";extensions/arc/dist/localizedConstants.arc.learnAboutNodeParameters" ItemType="0" PsrId="308" Leaf="true">
        <Str Cat="Text">
          <Val><![CDATA[Learn more about database engine settings for Azure Arc-enabled PostgreSQL Hyperscale]]></Val>
          <Tgt Cat="Text" Stat="Loc" Orig="New">
            <Val><![CDATA[Дополнительные сведения о параметрах ядра СУБД для гипермасштабирования PostgreSQL с поддержкой Azure Arc]]></Val>
          </Tgt>
        </Str>
        <Disp Icon="Str" />
      </Item>
      <Item ItemId=";extensions/arc/dist/localizedConstants.arc.learnAboutPostgresClients" ItemType="0" PsrId="308" Leaf="true">
        <Str Cat="Text">
          <Val><![CDATA[Learn more about Azure PostgreSQL Hyperscale client interfaces]]></Val>
          <Tgt Cat="Text" Stat="Loc" Orig="New">
            <Val><![CDATA[Дополнительные сведения о клиентских интерфейсах гипермасштабирования PostgreSQL Azure]]></Val>
          </Tgt>
        </Str>
        <Disp Icon="Str" />
      </Item>
      <Item ItemId=";extensions/arc/dist/localizedConstants.arc.learnMore" ItemType="0" PsrId="308" Leaf="true">
        <Str Cat="Text">
          <Val><![CDATA[Learn More.]]></Val>
          <Tgt Cat="Text" Stat="Loc" Orig="New">
            <Val><![CDATA[Дополнительные сведения.]]></Val>
          </Tgt>
        </Str>
        <Disp Icon="Str" />
      </Item>
      <Item ItemId=";extensions/arc/dist/localizedConstants.arc.loadExtensions" ItemType="0" PsrId="308" Leaf="true">
        <Str Cat="Text">
          <Val><![CDATA[Load extensions]]></Val>
          <Tgt Cat="Text" Stat="Loc" Orig="New">
            <Val><![CDATA[Загрузить расширения]]></Val>
          </Tgt>
        </Str>
        <Disp Icon="Str" />
      </Item>
      <Item ItemId=";extensions/arc/dist/localizedConstants.arc.loading" ItemType="0" PsrId="308" Leaf="true">
        <Str Cat="Text">
          <Val><![CDATA[Loading...]]></Val>
          <Tgt Cat="Text" Stat="Loc" Orig="New">
            <Val><![CDATA[Загрузка…]]></Val>
          </Tgt>
        </Str>
        <Disp Icon="Str" />
      </Item>
      <Item ItemId=";extensions/arc/dist/localizedConstants.arc.loadingClusterContextCompleted" ItemType="0" PsrId="308" Leaf="true">
        <Str Cat="Text">
          <Val><![CDATA[Loading cluster contexts completed]]></Val>
          <Tgt Cat="Text" Stat="Loc" Orig="New">
            <Val><![CDATA[Загрузка контекстов кластера завершена]]></Val>
          </Tgt>
        </Str>
        <Disp Icon="Str" />
      </Item>
      <Item ItemId=";extensions/arc/dist/localizedConstants.arc.loadingClusterContextsError" ItemType="0" PsrId="308" Leaf="true">
        <Str Cat="Text">
          <Val><![CDATA[Error loading cluster contexts. {0}]]></Val>
          <Tgt Cat="Text" Stat="Loc" Orig="New">
            <Val><![CDATA[Ошибка при загрузке контекстов кластера. {0}]]></Val>
          </Tgt>
        </Str>
        <Disp Icon="Str" />
      </Item>
      <Item ItemId=";extensions/arc/dist/localizedConstants.arc.logStorage" ItemType="0" PsrId="308" Leaf="true">
        <Str Cat="Text">
          <Val><![CDATA[{0} log]]></Val>
          <Tgt Cat="Text" Stat="Loc" Orig="New">
            <Val><![CDATA[Журнал {0}]]></Val>
          </Tgt>
        </Str>
        <Disp Icon="Str" />
      </Item>
      <Item ItemId=";extensions/arc/dist/localizedConstants.arc.loginFailed" ItemType="0" PsrId="308" Leaf="true">
        <Str Cat="Text">
          <Val><![CDATA[Error logging into controller - wrong username or password]]></Val>
          <Tgt Cat="Text" Stat="Loc" Orig="New">
            <Val><![CDATA[Ошибка входа в систему контроллера: неправильное имя пользователя или пароль]]></Val>
          </Tgt>
        </Str>
        <Disp Icon="Str" />
      </Item>
      <Item ItemId=";extensions/arc/dist/localizedConstants.arc.memoryLimit" ItemType="0" PsrId="308" Leaf="true">
        <Str Cat="Text">
          <Val><![CDATA[Memory limit (in GB)]]></Val>
          <Tgt Cat="Text" Stat="Loc" Orig="New">
            <Val><![CDATA[Предельный объем памяти (в ГБ)]]></Val>
          </Tgt>
        </Str>
        <Disp Icon="Str" />
      </Item>
      <Item ItemId=";extensions/arc/dist/localizedConstants.arc.memoryRequest" ItemType="0" PsrId="308" Leaf="true">
        <Str Cat="Text">
          <Val><![CDATA[Memory request (in GB)]]></Val>
          <Tgt Cat="Text" Stat="Loc" Orig="New">
            <Val><![CDATA[Запрошенная память (в ГБ)]]></Val>
          </Tgt>
        </Str>
        <Disp Icon="Str" />
      </Item>
      <Item ItemId=";extensions/arc/dist/localizedConstants.arc.miaaAdmin" ItemType="0" PsrId="308" Leaf="true">
        <Str Cat="Text">
          <Val><![CDATA[Managed instance admin]]></Val>
          <Tgt Cat="Text" Stat="Loc" Orig="New">
            <Val><![CDATA[Администратор управляемого экземпляра]]></Val>
          </Tgt>
        </Str>
        <Disp Icon="Str" />
      </Item>
      <Item ItemId=";extensions/arc/dist/localizedConstants.arc.miaaComputeAndStorageDescriptionPartOne" ItemType="0" PsrId="308" Leaf="true">
        <Str Cat="Text">
          <Val><![CDATA[You can scale your Azure SQL managed instance - Azure Arc by]]></Val>
          <Tgt Cat="Text" Stat="Loc" Orig="New">
            <Val><![CDATA[Вы можете масштабировать управляемый экземпляр SQL Azure — Azure Arc с помощью]]></Val>
          </Tgt>
        </Str>
        <Disp Icon="Str" />
      </Item>
      <Item ItemId=";extensions/arc/dist/localizedConstants.arc.miaaConnectionRequired" ItemType="0" PsrId="308" Leaf="true">
        <Str Cat="Text">
          <Val><![CDATA[A connection is required to list the databases on this instance.]]></Val>
          <Tgt Cat="Text" Stat="Loc" Orig="New">
            <Val><![CDATA[Для перечисления баз данных в этом экземпляре требуется подключение.]]></Val>
          </Tgt>
        </Str>
        <Disp Icon="Str" />
      </Item>
      <Item ItemId=";extensions/arc/dist/localizedConstants.arc.miaaDashboard" ItemType="0" PsrId="308" Leaf="true">
        <Str Cat="Text">
          <Val><![CDATA[SQL managed instance - Azure Arc Dashboard (Preview) - {0}]]></Val>
          <Tgt Cat="Text" Stat="Loc" Orig="New">
            <Val><![CDATA[Управляемый экземпляр SQL — панель мониторинга Azure Arc (предварительная версия) — {0}]]></Val>
          </Tgt>
        </Str>
        <Disp Icon="Str" />
      </Item>
      <Item ItemId=";extensions/arc/dist/localizedConstants.arc.miaaProviderName" ItemType="0" PsrId="308" Leaf="true">
        <Str Cat="Text">
          <Val><![CDATA[MSSQL]]></Val>
          <Tgt Cat="Text" Stat="Loc" Orig="New">
            <Val><![CDATA[MSSQL]]></Val>
          </Tgt>
        </Str>
        <Disp Icon="Str" />
      </Item>
      <Item ItemId=";extensions/arc/dist/localizedConstants.arc.miaaType" ItemType="0" PsrId="308" Leaf="true">
        <Str Cat="Text">
          <Val><![CDATA[SQL managed instance - Azure Arc]]></Val>
          <Tgt Cat="Text" Stat="Loc" Orig="New">
            <Val><![CDATA[Управляемый экземпляр SQL — Azure Arc]]></Val>
          </Tgt>
        </Str>
        <Disp Icon="Str" />
      </Item>
      <Item ItemId=";extensions/arc/dist/localizedConstants.arc.missingExtension" ItemType="0" PsrId="308" Leaf="true">
        <Str Cat="Text">
          <Val><![CDATA[The {0} extension is required to view engine settings. Do you wish to install it now?]]></Val>
          <Tgt Cat="Text" Stat="Loc" Orig="New">
            <Val><![CDATA[Для просмотра параметров модуля требуется расширение {0}. Вы хотите установить его сейчас?]]></Val>
          </Tgt>
        </Str>
        <Disp Icon="Str" />
      </Item>
      <Item ItemId=";extensions/arc/dist/localizedConstants.arc.monitor" ItemType="0" PsrId="308" Leaf="true">
        <Str Cat="Text">
          <Val><![CDATA[Monitor]]></Val>
          <Tgt Cat="Text" Stat="Loc" Orig="New">
            <Val><![CDATA[Монитор]]></Val>
          </Tgt>
        </Str>
        <Disp Icon="Str" />
      </Item>
      <Item ItemId=";extensions/arc/dist/localizedConstants.arc.name" ItemType="0" PsrId="308" Leaf="true">
        <Str Cat="Text">
          <Val><![CDATA[Name]]></Val>
          <Tgt Cat="Text" Stat="Loc" Orig="New">
            <Val><![CDATA[Имя]]></Val>
          </Tgt>
        </Str>
        <Disp Icon="Str" />
      </Item>
      <Item ItemId=";extensions/arc/dist/localizedConstants.arc.namespace" ItemType="0" PsrId="308" Leaf="true">
        <Str Cat="Text">
          <Val><![CDATA[Namespace]]></Val>
          <Tgt Cat="Text" Stat="Loc" Orig="New">
            <Val><![CDATA[Пространство имен]]></Val>
          </Tgt>
        </Str>
        <Disp Icon="Str" />
      </Item>
      <Item ItemId=";extensions/arc/dist/localizedConstants.arc.networking" ItemType="0" PsrId="308" Leaf="true">
        <Str Cat="Text">
          <Val><![CDATA[Networking]]></Val>
          <Tgt Cat="Text" Stat="Loc" Orig="New">
            <Val><![CDATA[Сеть]]></Val>
          </Tgt>
        </Str>
        <Disp Icon="Str" />
      </Item>
      <Item ItemId=";extensions/arc/dist/localizedConstants.arc.newDatabase" ItemType="0" PsrId="308" Leaf="true">
        <Str Cat="Text">
          <Val><![CDATA[New Database]]></Val>
          <Tgt Cat="Text" Stat="Loc" Orig="New">
            <Val><![CDATA[Новая база данных]]></Val>
          </Tgt>
        </Str>
        <Disp Icon="Str" />
      </Item>
      <Item ItemId=";extensions/arc/dist/localizedConstants.arc.newSupportRequest" ItemType="0" PsrId="308" Leaf="true">
        <Str Cat="Text">
          <Val><![CDATA[New support request]]></Val>
          <Tgt Cat="Text" Stat="Loc" Orig="New">
            <Val><![CDATA[Новый запрос на поддержку]]></Val>
          </Tgt>
        </Str>
        <Disp Icon="Str" />
      </Item>
      <Item ItemId=";extensions/arc/dist/localizedConstants.arc.no" ItemType="0" PsrId="308" Leaf="true">
        <Str Cat="Text">
          <Val><![CDATA[No]]></Val>
          <Tgt Cat="Text" Stat="Loc" Orig="New">
            <Val><![CDATA[Нет]]></Val>
          </Tgt>
        </Str>
        <Disp Icon="Str" />
      </Item>
      <Item ItemId=";extensions/arc/dist/localizedConstants.arc.noExtensions" ItemType="0" PsrId="308" Leaf="true">
        <Str Cat="Text">
          <Val><![CDATA[No extensions listed in configuration.]]></Val>
          <Tgt Cat="Text" Stat="Loc" Orig="New">
            <Val><![CDATA[В конфигурации не перечислены расширения.]]></Val>
          </Tgt>
        </Str>
        <Disp Icon="Str" />
      </Item>
      <Item ItemId=";extensions/arc/dist/localizedConstants.arc.noExternalEndpoint" ItemType="0" PsrId="308" Leaf="true">
        <Str Cat="Text">
          <Val><![CDATA[No External Endpoint has been configured so this information isn't available.]]></Val>
          <Tgt Cat="Text" Stat="Loc" Orig="New">
            <Val><![CDATA[Нет настроенных внешних конечных точек, поэтому эти сведения недоступны.]]></Val>
          </Tgt>
        </Str>
        <Disp Icon="Str" />
      </Item>
      <Item ItemId=";extensions/arc/dist/localizedConstants.arc.noInstancesAvailable" ItemType="0" PsrId="308" Leaf="true">
        <Str Cat="Text">
          <Val><![CDATA[No instances available]]></Val>
          <Tgt Cat="Text" Stat="Loc" Orig="New">
            <Val><![CDATA[Нет доступных экземпляров]]></Val>
          </Tgt>
        </Str>
        <Disp Icon="Str" />
      </Item>
      <Item ItemId=";extensions/arc/dist/localizedConstants.arc.noNodeParametersFound" ItemType="0" PsrId="308" Leaf="true">
        <Str Cat="Text">
          <Val><![CDATA[No worker server parameters found...]]></Val>
          <Tgt Cat="Text" Stat="Loc" Orig="New">
            <Val><![CDATA[Параметры сервера рабочих ролей не найдены…]]></Val>
          </Tgt>
        </Str>
        <Disp Icon="Str" />
      </Item>
      <Item ItemId=";extensions/arc/dist/localizedConstants.arc.noPodIssuesDetected" ItemType="0" PsrId="308" Leaf="true">
        <Str Cat="Text">
          <Val><![CDATA[There aren’t any known issues affecting this PostgreSQL Hyperscale instance.]]></Val>
          <Tgt Cat="Text" Stat="Loc" Orig="New">
            <Val><![CDATA[Нет известных проблем, затрагивающих этот экземпляр гипермасштабирования PostgreSQL.]]></Val>
          </Tgt>
        </Str>
        <Disp Icon="Str" />
      </Item>
      <Item ItemId=";extensions/arc/dist/localizedConstants.arc.noWorkerPods" ItemType="0" PsrId="308" Leaf="true">
        <Str Cat="Text">
          <Val><![CDATA[No worker pods in this configuration.]]></Val>
          <Tgt Cat="Text" Stat="Loc" Orig="New">
            <Val><![CDATA[В этой конфигурации нет рабочих экземпляров pod.]]></Val>
          </Tgt>
        </Str>
        <Disp Icon="Str" />
      </Item>
      <Item ItemId=";extensions/arc/dist/localizedConstants.arc.node" ItemType="0" PsrId="308" Leaf="true">
        <Str Cat="Text">
          <Val><![CDATA[node]]></Val>
          <Tgt Cat="Text" Stat="Loc" Orig="New">
            <Val><![CDATA[узел]]></Val>
          </Tgt>
        </Str>
        <Disp Icon="Str" />
      </Item>
      <Item ItemId=";extensions/arc/dist/localizedConstants.arc.nodeConfiguration" ItemType="0" PsrId="308" Leaf="true">
        <Str Cat="Text">
          <Val><![CDATA[Node configuration]]></Val>
          <Tgt Cat="Text" Stat="Loc" Orig="New">
            <Val><![CDATA[Конфигурация узла]]></Val>
          </Tgt>
        </Str>
        <Disp Icon="Str" />
      </Item>
      <Item ItemId=";extensions/arc/dist/localizedConstants.arc.nodes" ItemType="0" PsrId="308" Leaf="true">
        <Str Cat="Text">
          <Val><![CDATA[nodes]]></Val>
          <Tgt Cat="Text" Stat="Loc" Orig="New">
            <Val><![CDATA[узлы]]></Val>
          </Tgt>
        </Str>
        <Disp Icon="Str" />
      </Item>
      <Item ItemId=";extensions/arc/dist/localizedConstants.arc.notConfigured" ItemType="0" PsrId="308" Leaf="true">
        <Str Cat="Text">
          <Val><![CDATA[Not Configured]]></Val>
          <Tgt Cat="Text" Stat="Loc" Orig="New">
            <Val><![CDATA[Не настроено]]></Val>
          </Tgt>
        </Str>
        <Disp Icon="Str" />
      </Item>
      <Item ItemId=";extensions/arc/dist/localizedConstants.arc.notReady" ItemType="0" PsrId="308" Leaf="true">
        <Str Cat="Text">
          <Val><![CDATA[Not Ready]]></Val>
          <Tgt Cat="Text" Stat="Loc" Orig="New">
            <Val><![CDATA[Не готово]]></Val>
          </Tgt>
        </Str>
        <Disp Icon="Str" />
      </Item>
      <Item ItemId=";extensions/arc/dist/localizedConstants.arc.numVCore" ItemType="0" PsrId="308" Leaf="true">
        <Str Cat="Text">
          <Val><![CDATA[{0} vCore]]></Val>
          <Tgt Cat="Text" Stat="Loc" Orig="New">
            <Val><![CDATA[{0} виртуальное ядро]]></Val>
          </Tgt>
        </Str>
        <Disp Icon="Str" />
      </Item>
      <Item ItemId=";extensions/arc/dist/localizedConstants.arc.numVCores" ItemType="0" PsrId="308" Leaf="true">
        <Str Cat="Text">
          <Val><![CDATA[{0} vCores]]></Val>
          <Tgt Cat="Text" Stat="Loc" Orig="New">
            <Val><![CDATA[Виртуальных ядер: {0}]]></Val>
          </Tgt>
        </Str>
        <Disp Icon="Str" />
      </Item>
      <Item ItemId=";extensions/arc/dist/localizedConstants.arc.numberOfIssuesDetected" ItemType="0" PsrId="308" Leaf="true">
        <Str Cat="Text">
          <Val><![CDATA[• {0} ({1} issues)]]></Val>
          <Tgt Cat="Text" Stat="Loc" Orig="New">
            <Val><![CDATA[• {0} (проблем: {1})]]></Val>
          </Tgt>
        </Str>
        <Disp Icon="Str" />
      </Item>
      <Item ItemId=";extensions/arc/dist/localizedConstants.arc.off" ItemType="0" PsrId="308" Leaf="true">
        <Str Cat="Text">
          <Val><![CDATA[Off]]></Val>
          <Tgt Cat="Text" Stat="Loc" Orig="New">
            <Val><![CDATA[Выкл.]]></Val>
          </Tgt>
        </Str>
        <Disp Icon="Str" />
      </Item>
      <Item ItemId=";extensions/arc/dist/localizedConstants.arc.offline" ItemType="0" PsrId="308" Leaf="true">
        <Str Cat="Text">
          <Val><![CDATA[Offline]]></Val>
          <Tgt Cat="Text" Stat="Loc" Orig="New">
            <Val><![CDATA[Вне сети]]></Val>
          </Tgt>
        </Str>
        <Disp Icon="Str" />
      </Item>
      <Item ItemId=";extensions/arc/dist/localizedConstants.arc.ok" ItemType="0" PsrId="308" Leaf="true">
        <Str Cat="Text">
          <Val><![CDATA[Ok]]></Val>
          <Tgt Cat="Text" Stat="Loc" Orig="New">
            <Val><![CDATA[ОК]]></Val>
          </Tgt>
        </Str>
        <Disp Icon="Str" />
      </Item>
      <Item ItemId=";extensions/arc/dist/localizedConstants.arc.on" ItemType="0" PsrId="308" Leaf="true">
        <Str Cat="Text">
          <Val><![CDATA[On]]></Val>
          <Tgt Cat="Text" Stat="Loc" Orig="New">
            <Val><![CDATA[Вкл.]]></Val>
          </Tgt>
        </Str>
        <Disp Icon="Str" />
      </Item>
      <Item ItemId=";extensions/arc/dist/localizedConstants.arc.online" ItemType="0" PsrId="308" Leaf="true">
        <Str Cat="Text">
          <Val><![CDATA[Online]]></Val>
          <Tgt Cat="Text" Stat="Loc" Orig="New">
            <Val><![CDATA[В Интернете]]></Val>
          </Tgt>
        </Str>
        <Disp Icon="Str" />
      </Item>
      <Item ItemId=";extensions/arc/dist/localizedConstants.arc.openDashboardFailed" ItemType="0" PsrId="308" Leaf="true">
        <Str Cat="Text">
          <Val><![CDATA[Error opening dashboard. {0}]]></Val>
          <Tgt Cat="Text" Stat="Loc" Orig="New">
            <Val><![CDATA[Ошибка при открытии панели мониторинга. {0}]]></Val>
          </Tgt>
        </Str>
        <Disp Icon="Str" />
      </Item>
      <Item ItemId=";extensions/arc/dist/localizedConstants.arc.openInAzurePortal" ItemType="0" PsrId="308" Leaf="true">
        <Str Cat="Text">
          <Val><![CDATA[Open in Azure Portal]]></Val>
          <Tgt Cat="Text" Stat="Loc" Orig="New">
            <Val><![CDATA[Открыть на портале Azure]]></Val>
          </Tgt>
        </Str>
        <Disp Icon="Str" />
      </Item>
      <Item ItemId=";extensions/arc/dist/localizedConstants.arc.overview" ItemType="0" PsrId="308" Leaf="true">
        <Str Cat="Text">
          <Val><![CDATA[Overview]]></Val>
          <Tgt Cat="Text" Stat="Loc" Orig="New">
            <Val><![CDATA[Обзор]]></Val>
          </Tgt>
        </Str>
        <Disp Icon="Str" />
      </Item>
      <Item ItemId=";extensions/arc/dist/localizedConstants.arc.pageDiscardFailed" ItemType="0" PsrId="308" Leaf="true">
        <Str Cat="Text">
          <Val><![CDATA[Failed to discard user input. {0}]]></Val>
          <Tgt Cat="Text" Stat="Loc" Orig="New">
            <Val><![CDATA[Не удалось отменить ввод пользователя. {0}]]></Val>
          </Tgt>
        </Str>
        <Disp Icon="Str" />
      </Item>
      <Item ItemId=";extensions/arc/dist/localizedConstants.arc.parameterName" ItemType="0" PsrId="308" Leaf="true">
        <Str Cat="Text">
          <Val><![CDATA[Parameter Name]]></Val>
          <Tgt Cat="Text" Stat="Loc" Orig="New">
            <Val><![CDATA[Имя параметра]]></Val>
          </Tgt>
        </Str>
        <Disp Icon="Str" />
      </Item>
      <Item ItemId=";extensions/arc/dist/localizedConstants.arc.password" ItemType="0" PsrId="308" Leaf="true">
        <Str Cat="Text">
          <Val><![CDATA[Password]]></Val>
          <Tgt Cat="Text" Stat="Loc" Orig="New">
            <Val><![CDATA[Пароль]]></Val>
          </Tgt>
        </Str>
        <Disp Icon="Str" />
      </Item>
      <Item ItemId=";extensions/arc/dist/localizedConstants.arc.passwordAcquisitionFailed" ItemType="0" PsrId="308" Leaf="true">
        <Str Cat="Text">
          <Val><![CDATA[Failed to acquire password. {0}]]></Val>
          <Tgt Cat="Text" Stat="Loc" Orig="New">
            <Val><![CDATA[Не удалось получить пароль. {0}]]></Val>
          </Tgt>
        </Str>
        <Disp Icon="Str" />
      </Item>
      <Item ItemId=";extensions/arc/dist/localizedConstants.arc.passwordReset" ItemType="0" PsrId="308" Leaf="true">
        <Str Cat="Text">
          <Val><![CDATA[Password reset successfully]]></Val>
          <Tgt Cat="Text" Stat="Loc" Orig="New">
            <Val><![CDATA[Пароль успешно сброшен]]></Val>
          </Tgt>
        </Str>
        <Disp Icon="Str" />
      </Item>
      <Item ItemId=";extensions/arc/dist/localizedConstants.arc.passwordResetFailed" ItemType="0" PsrId="308" Leaf="true">
        <Str Cat="Text">
          <Val><![CDATA[Failed to reset password. {0}]]></Val>
          <Tgt Cat="Text" Stat="Loc" Orig="New">
            <Val><![CDATA[Не удалось сбросить пароль. {0}]]></Val>
          </Tgt>
        </Str>
        <Disp Icon="Str" />
      </Item>
      <Item ItemId=";extensions/arc/dist/localizedConstants.arc.passwordToController" ItemType="0" PsrId="308" Leaf="true">
        <Str Cat="Text">
          <Val><![CDATA[Provide Password to Controller]]></Val>
          <Tgt Cat="Text" Stat="Loc" Orig="New">
            <Val><![CDATA[Укажите пароль для контроллера]]></Val>
          </Tgt>
        </Str>
        <Disp Icon="Str" />
      </Item>
      <Item ItemId=";extensions/arc/dist/localizedConstants.arc.pending" ItemType="0" PsrId="308" Leaf="true">
        <Str Cat="Text">
          <Val><![CDATA[Pending]]></Val>
          <Tgt Cat="Text" Stat="Loc" Orig="New">
            <Val><![CDATA[Ожидание]]></Val>
          </Tgt>
        </Str>
        <Disp Icon="Str" />
      </Item>
      <Item ItemId=";extensions/arc/dist/localizedConstants.arc.pgConnectionRequired" ItemType="0" PsrId="308" Leaf="true">
        <Str Cat="Text">
          <Val><![CDATA[A connection is required to show and set database engine settings.]]></Val>
          <Tgt Cat="Text" Stat="Loc" Orig="New">
            <Val><![CDATA[Для отображения и настройки параметров ядра СУБД требуется подключение.]]></Val>
          </Tgt>
        </Str>
        <Disp Icon="Str" />
      </Item>
      <Item ItemId=";extensions/arc/dist/localizedConstants.arc.pgSqlType" ItemType="0" PsrId="308" Leaf="true">
        <Str Cat="Text">
          <Val><![CDATA[PostgreSQL Hyperscale - Azure Arc]]></Val>
          <Tgt Cat="Text" Stat="Loc" Orig="New">
            <Val><![CDATA[Гипермасштабирование PostgreSQL — Azure Arc]]></Val>
          </Tgt>
        </Str>
        <Disp Icon="Str" />
      </Item>
      <Item ItemId=";extensions/arc/dist/localizedConstants.arc.podConditionsTable" ItemType="0" PsrId="308" Leaf="true">
        <Str Cat="Text">
          <Val><![CDATA[Pod conditions table]]></Val>
          <Tgt Cat="Text" Stat="Loc" Orig="New">
            <Val><![CDATA[Таблица условий pod]]></Val>
          </Tgt>
        </Str>
        <Disp Icon="Str" />
      </Item>
      <Item ItemId=";extensions/arc/dist/localizedConstants.arc.podInitialized" ItemType="0" PsrId="308" Leaf="true">
        <Str Cat="Text">
          <Val><![CDATA[Pod is initialized.]]></Val>
          <Tgt Cat="Text" Stat="Loc" Orig="New">
            <Val><![CDATA[Объект pod инициализирован.]]></Val>
          </Tgt>
        </Str>
        <Disp Icon="Str" />
      </Item>
      <Item ItemId=";extensions/arc/dist/localizedConstants.arc.podIssuesDetected" ItemType="0" PsrId="308" Leaf="true">
        <Str Cat="Text">
          <Val><![CDATA[The pods listed below are experiencing issues that may affect performance or availability.]]></Val>
          <Tgt Cat="Text" Stat="Loc" Orig="New">
            <Val><![CDATA[В указанных ниже объектах pod возникли проблемы, которые могут повлиять на производительность или доступность.]]></Val>
          </Tgt>
        </Str>
        <Disp Icon="Str" />
      </Item>
      <Item ItemId=";extensions/arc/dist/localizedConstants.arc.podReady" ItemType="0" PsrId="308" Leaf="true">
        <Str Cat="Text">
          <Val><![CDATA[Pod is ready.]]></Val>
          <Tgt Cat="Text" Stat="Loc" Orig="New">
            <Val><![CDATA[Объект pod готов.]]></Val>
          </Tgt>
        </Str>
        <Disp Icon="Str" />
      </Item>
      <Item ItemId=";extensions/arc/dist/localizedConstants.arc.podScheduled" ItemType="0" PsrId="308" Leaf="true">
        <Str Cat="Text">
          <Val><![CDATA[Pod is schedulable.]]></Val>
          <Tgt Cat="Text" Stat="Loc" Orig="New">
            <Val><![CDATA[Объект pod может быть добавлен в расписание.]]></Val>
          </Tgt>
        </Str>
        <Disp Icon="Str" />
      </Item>
      <Item ItemId=";extensions/arc/dist/localizedConstants.arc.podsPresent" ItemType="0" PsrId="308" Leaf="true">
        <Str Cat="Text">
          <Val><![CDATA[Pods Present]]></Val>
          <Tgt Cat="Text" Stat="Loc" Orig="New">
            <Val><![CDATA[Число имеющихся объектов pod]]></Val>
          </Tgt>
        </Str>
        <Disp Icon="Str" />
      </Item>
      <Item ItemId=";extensions/arc/dist/localizedConstants.arc.podsReady" ItemType="0" PsrId="308" Leaf="true">
        <Str Cat="Text">
          <Val><![CDATA[pods ready]]></Val>
          <Tgt Cat="Text" Stat="Loc" Orig="New">
            <Val><![CDATA[объекты pod готовы]]></Val>
          </Tgt>
        </Str>
        <Disp Icon="Str" />
      </Item>
      <Item ItemId=";extensions/arc/dist/localizedConstants.arc.podsUsedDescription" ItemType="0" PsrId="308" Leaf="true">
        <Str Cat="Text">
          <Val><![CDATA[Select a pod in the dropdown below for detailed health information.]]></Val>
          <Tgt Cat="Text" Stat="Loc" Orig="New">
            <Val><![CDATA[Выберите pod в раскрывающемся списке ниже, чтобы получить подробные сведения о работоспособности.]]></Val>
          </Tgt>
        </Str>
        <Disp Icon="Str" />
      </Item>
      <Item ItemId=";extensions/arc/dist/localizedConstants.arc.podsUsedDescriptionAria" ItemType="0" PsrId="308" Leaf="true">
        <Str Cat="Text">
          <Val><![CDATA[Select a pod in the dropdown below for detailed health information]]></Val>
          <Tgt Cat="Text" Stat="Loc" Orig="New">
            <Val><![CDATA[Выберите pod в раскрывающемся списке ниже, чтобы получить подробные сведения о работоспособности]]></Val>
          </Tgt>
        </Str>
        <Disp Icon="Str" />
      </Item>
      <Item ItemId=";extensions/arc/dist/localizedConstants.arc.postgres.computeAndStorageDescriptionPartTwo" ItemType="0" PsrId="308" Leaf="true">
        <Str Cat="Text">
          <Val><![CDATA[PostgreSQL Hyperscale server group by]]></Val>
          <Tgt Cat="Text" Stat="Loc" Orig="New">
            <Val><![CDATA[Группирование серверов гипермасштабирования PostgreSQL по]]></Val>
          </Tgt>
        </Str>
        <Disp Icon="Str" />
      </Item>
      <Item ItemId=";extensions/arc/dist/localizedConstants.arc.postgresAdminUsername" ItemType="0" PsrId="308" Leaf="true">
        <Str Cat="Text">
          <Val><![CDATA[Admin username]]></Val>
          <Tgt Cat="Text" Stat="Loc" Orig="New">
            <Val><![CDATA[Имя администратора]]></Val>
          </Tgt>
        </Str>
        <Disp Icon="Str" />
      </Item>
      <Item ItemId=";extensions/arc/dist/localizedConstants.arc.postgresArcProductName" ItemType="0" PsrId="308" Leaf="true">
        <Str Cat="Text">
          <Val><![CDATA[Azure Database for PostgreSQL - Azure Arc]]></Val>
          <Tgt Cat="Text" Stat="Loc" Orig="New">
            <Val><![CDATA[База данных Azure для PostgreSQL — Azure Arc]]></Val>
          </Tgt>
        </Str>
        <Disp Icon="Str" />
      </Item>
      <Item ItemId=";extensions/arc/dist/localizedConstants.arc.postgresComputeAndStorageDescriptionPartOne" ItemType="0" PsrId="308" Leaf="true">
        <Str Cat="Text">
          <Val><![CDATA[You can scale your Azure Arc-enabled]]></Val>
          <Tgt Cat="Text" Stat="Loc" Orig="New">
            <Val><![CDATA[Вы можете масштабировать поддерживающий Azure Arc…]]></Val>
          </Tgt>
        </Str>
        <Disp Icon="Str" />
      </Item>
      <Item ItemId=";extensions/arc/dist/localizedConstants.arc.postgresDashboard" ItemType="0" PsrId="308" Leaf="true">
        <Str Cat="Text">
          <Val><![CDATA[PostgreSQL Hyperscale - Azure Arc Dashboard (Preview) - {0}]]></Val>
          <Tgt Cat="Text" Stat="Loc" Orig="New">
            <Val><![CDATA[Гипермасштабирование PostgreSQL — панель мониторинга Azure Arc (предварительная версия) — {0}]]></Val>
          </Tgt>
        </Str>
        <Disp Icon="Str" />
      </Item>
      <Item ItemId=";extensions/arc/dist/localizedConstants.arc.postgresExtension" ItemType="0" PsrId="308" Leaf="true">
        <Str Cat="Text">
          <Val><![CDATA[microsoft.azuredatastudio-postgresql]]></Val>
          <Tgt Cat="Text" Stat="Loc" Orig="New">
            <Val><![CDATA[microsoft.azuredatastudio-postgresql]]></Val>
          </Tgt>
        </Str>
        <Disp Icon="Str" />
      </Item>
      <Item ItemId=";extensions/arc/dist/localizedConstants.arc.postgresProviderName" ItemType="0" PsrId="308" Leaf="true">
        <Str Cat="Text">
          <Val><![CDATA[PGSQL]]></Val>
          <Tgt Cat="Text" Stat="Loc" Orig="New">
            <Val><![CDATA[PGSQL]]></Val>
          </Tgt>
        </Str>
        <Disp Icon="Str" />
      </Item>
      <Item ItemId=";extensions/arc/dist/localizedConstants.arc.postgresVersion" ItemType="0" PsrId="308" Leaf="true">
        <Str Cat="Text">
          <Val><![CDATA[PostgreSQL version]]></Val>
          <Tgt Cat="Text" Stat="Loc" Orig="New">
            <Val><![CDATA[Версия PostgreSQL]]></Val>
          </Tgt>
        </Str>
        <Disp Icon="Str" />
      </Item>
      <Item ItemId=";extensions/arc/dist/localizedConstants.arc.preloaded Extensions" ItemType="0" PsrId="308" Leaf="true">
        <Str Cat="Text">
          <Val><![CDATA[Preloaded Extensions]]></Val>
          <Tgt Cat="Text" Stat="Loc" Orig="New">
            <Val><![CDATA[Предварительно загруженные расширения]]></Val>
          </Tgt>
        </Str>
        <Disp Icon="Str" />
      </Item>
      <Item ItemId=";extensions/arc/dist/localizedConstants.arc.properties" ItemType="0" PsrId="308" Leaf="true">
        <Str Cat="Text">
          <Val><![CDATA[Properties]]></Val>
          <Tgt Cat="Text" Stat="Loc" Orig="New">
            <Val><![CDATA[Свойства]]></Val>
          </Tgt>
        </Str>
        <Disp Icon="Str" />
      </Item>
      <Item ItemId=";extensions/arc/dist/localizedConstants.arc.ram" ItemType="0" PsrId="308" Leaf="true">
        <Str Cat="Text">
          <Val><![CDATA[RAM]]></Val>
          <Tgt Cat="Text" Stat="Loc" Orig="New">
            <Val><![CDATA[ОЗУ]]></Val>
          </Tgt>
        </Str>
        <Disp Icon="Str" />
      </Item>
      <Item ItemId=";extensions/arc/dist/localizedConstants.arc.rangeSetting" ItemType="0" PsrId="308" Leaf="true">
        <Str Cat="Text">
          <Val><![CDATA[Value is expected to be in the range {0} - {1}]]></Val>
          <Tgt Cat="Text" Stat="Loc" Orig="New">
            <Val><![CDATA[Значение должно находиться в диапазоне от {0} до {1}]]></Val>
          </Tgt>
        </Str>
        <Disp Icon="Str" />
      </Item>
      <Item ItemId=";extensions/arc/dist/localizedConstants.arc.ready" ItemType="0" PsrId="308" Leaf="true">
        <Str Cat="Text">
          <Val><![CDATA[Ready]]></Val>
          <Tgt Cat="Text" Stat="Loc" Orig="New">
            <Val><![CDATA[Готово]]></Val>
          </Tgt>
        </Str>
        <Disp Icon="Str" />
      </Item>
      <Item ItemId=";extensions/arc/dist/localizedConstants.arc.recovering" ItemType="0" PsrId="308" Leaf="true">
        <Str Cat="Text">
          <Val><![CDATA[Recovering]]></Val>
          <Tgt Cat="Text" Stat="Loc" Orig="New">
            <Val><![CDATA[Восстановление по журналу]]></Val>
          </Tgt>
        </Str>
        <Disp Icon="Str" />
      </Item>
      <Item ItemId=";extensions/arc/dist/localizedConstants.arc.recoveringPending" ItemType="0" PsrId="308" Leaf="true">
        <Str Cat="Text">
          <Val><![CDATA[Recovery Pending]]></Val>
          <Tgt Cat="Text" Stat="Loc" Orig="New">
            <Val><![CDATA[Ожидание восстановления]]></Val>
          </Tgt>
        </Str>
        <Disp Icon="Str" />
      </Item>
      <Item ItemId=";extensions/arc/dist/localizedConstants.arc.refresh" ItemType="0" PsrId="308" Leaf="true">
        <Str Cat="Text">
          <Val><![CDATA[Refresh]]></Val>
          <Tgt Cat="Text" Stat="Loc" Orig="New">
            <Val><![CDATA[Обновить]]></Val>
          </Tgt>
        </Str>
        <Disp Icon="Str" />
      </Item>
      <Item ItemId=";extensions/arc/dist/localizedConstants.arc.refreshFailed" ItemType="0" PsrId="308" Leaf="true">
        <Str Cat="Text">
          <Val><![CDATA[Refresh failed. {0}]]></Val>
          <Tgt Cat="Text" Stat="Loc" Orig="New">
            <Val><![CDATA[Обновление не выполнено. {0}]]></Val>
          </Tgt>
        </Str>
        <Disp Icon="Str" />
      </Item>
      <Item ItemId=";extensions/arc/dist/localizedConstants.arc.refreshToEnterCredentials" ItemType="0" PsrId="308" Leaf="true">
        <Str Cat="Text">
          <Val><![CDATA[Refresh node to enter credentials]]></Val>
          <Tgt Cat="Text" Stat="Loc" Orig="New">
            <Val><![CDATA[Обновите узел, чтобы ввести учетные данные]]></Val>
          </Tgt>
        </Str>
        <Disp Icon="Str" />
      </Item>
      <Item ItemId=";extensions/arc/dist/localizedConstants.arc.region" ItemType="0" PsrId="308" Leaf="true">
        <Str Cat="Text">
          <Val><![CDATA[Region]]></Val>
          <Tgt Cat="Text" Stat="Loc" Orig="New">
            <Val><![CDATA[Регион]]></Val>
          </Tgt>
        </Str>
        <Disp Icon="Str" />
      </Item>
      <Item ItemId=";extensions/arc/dist/localizedConstants.arc.rememberPassword" ItemType="0" PsrId="308" Leaf="true">
        <Str Cat="Text">
          <Val><![CDATA[Remember Password]]></Val>
          <Tgt Cat="Text" Stat="Loc" Orig="New">
            <Val><![CDATA[Запомнить пароль]]></Val>
          </Tgt>
        </Str>
        <Disp Icon="Str" />
      </Item>
      <Item ItemId=";extensions/arc/dist/localizedConstants.arc.resetAllToDefault" ItemType="0" PsrId="308" Leaf="true">
        <Str Cat="Text">
          <Val><![CDATA[Reset all to default]]></Val>
          <Tgt Cat="Text" Stat="Loc" Orig="New">
            <Val><![CDATA[Сбросить все к значениям по умолчанию]]></Val>
          </Tgt>
        </Str>
        <Disp Icon="Str" />
      </Item>
      <Item ItemId=";extensions/arc/dist/localizedConstants.arc.resetFailed" ItemType="0" PsrId="308" Leaf="true">
        <Str Cat="Text">
          <Val><![CDATA[Reset failed. {0}]]></Val>
          <Tgt Cat="Text" Stat="Loc" Orig="New">
            <Val><![CDATA[Сбой сброса. {0}]]></Val>
          </Tgt>
        </Str>
        <Disp Icon="Str" />
      </Item>
      <Item ItemId=";extensions/arc/dist/localizedConstants.arc.resetPassword" ItemType="0" PsrId="308" Leaf="true">
        <Str Cat="Text">
          <Val><![CDATA[Reset Password]]></Val>
          <Tgt Cat="Text" Stat="Loc" Orig="New">
            <Val><![CDATA[Сброс пароля]]></Val>
          </Tgt>
        </Str>
        <Disp Icon="Str" />
      </Item>
      <Item ItemId=";extensions/arc/dist/localizedConstants.arc.resetToDefault" ItemType="0" PsrId="308" Leaf="true">
        <Str Cat="Text">
          <Val><![CDATA[Reset to default]]></Val>
          <Tgt Cat="Text" Stat="Loc" Orig="New">
            <Val><![CDATA[Восстановить значения по умолчанию]]></Val>
          </Tgt>
        </Str>
        <Disp Icon="Str" />
      </Item>
      <Item ItemId=";extensions/arc/dist/localizedConstants.arc.resourceGroup" ItemType="0" PsrId="308" Leaf="true">
        <Str Cat="Text">
          <Val><![CDATA[Resource Group]]></Val>
          <Tgt Cat="Text" Stat="Loc" Orig="New">
            <Val><![CDATA[Группа ресурсов]]></Val>
          </Tgt>
        </Str>
        <Disp Icon="Str" />
      </Item>
      <Item ItemId=";extensions/arc/dist/localizedConstants.arc.resourceHealth" ItemType="0" PsrId="308" Leaf="true">
        <Str Cat="Text">
          <Val><![CDATA[Resource health]]></Val>
          <Tgt Cat="Text" Stat="Loc" Orig="New">
            <Val><![CDATA[Работоспособность ресурсов]]></Val>
          </Tgt>
        </Str>
        <Disp Icon="Str" />
      </Item>
      <Item ItemId=";extensions/arc/dist/localizedConstants.arc.resourceHealthDescription" ItemType="0" PsrId="308" Leaf="true">
        <Str Cat="Text">
          <Val><![CDATA[Resource health can tell you if your resource is running as expected.]]></Val>
          <Tgt Cat="Text" Stat="Loc" Orig="New">
            <Val><![CDATA[Функция "Работоспособность ресурсов" позволит вам понять, правильно ли работает ваш ресурс.]]></Val>
          </Tgt>
        </Str>
        <Disp Icon="Str" />
      </Item>
      <Item ItemId=";extensions/arc/dist/localizedConstants.arc.restoring" ItemType="0" PsrId="308" Leaf="true">
        <Str Cat="Text">
          <Val><![CDATA[Restoring]]></Val>
          <Tgt Cat="Text" Stat="Loc" Orig="New">
            <Val><![CDATA[Восстановление]]></Val>
          </Tgt>
        </Str>
        <Disp Icon="Str" />
      </Item>
      <Item ItemId=";extensions/arc/dist/localizedConstants.arc.running" ItemType="0" PsrId="308" Leaf="true">
        <Str Cat="Text">
          <Val><![CDATA[Running]]></Val>
          <Tgt Cat="Text" Stat="Loc" Orig="New">
            <Val><![CDATA[Выполняется]]></Val>
          </Tgt>
        </Str>
        <Disp Icon="Str" />
      </Item>
      <Item ItemId=";extensions/arc/dist/localizedConstants.arc.save" ItemType="0" PsrId="308" Leaf="true">
        <Str Cat="Text">
          <Val><![CDATA[Save]]></Val>
          <Tgt Cat="Text" Stat="Loc" Orig="New">
            <Val><![CDATA[Сохранить]]></Val>
          </Tgt>
        </Str>
        <Disp Icon="Str" />
      </Item>
      <Item ItemId=";extensions/arc/dist/localizedConstants.arc.scalingCompute" ItemType="0" PsrId="308" Leaf="true">
        <Str Cat="Text">
          <Val><![CDATA[scaling compute vCores and memory.]]></Val>
          <Tgt Cat="Text" Stat="Loc" Orig="New">
            <Val><![CDATA[масштабирование виртуальных ядер и памяти вычисления.]]></Val>
          </Tgt>
        </Str>
        <Disp Icon="Str" />
      </Item>
      <Item ItemId=";extensions/arc/dist/localizedConstants.arc.searchToFilter" ItemType="0" PsrId="308" Leaf="true">
        <Str Cat="Text">
          <Val><![CDATA[Search to filter items...]]></Val>
          <Tgt Cat="Text" Stat="Loc" Orig="New">
            <Val><![CDATA[Поиск для фильтрации элементов...]]></Val>
          </Tgt>
        </Str>
        <Disp Icon="Str" />
      </Item>
      <Item ItemId=";extensions/arc/dist/localizedConstants.arc.security" ItemType="0" PsrId="308" Leaf="true">
        <Str Cat="Text">
          <Val><![CDATA[Security]]></Val>
          <Tgt Cat="Text" Stat="Loc" Orig="New">
            <Val><![CDATA[Безопасность]]></Val>
          </Tgt>
        </Str>
        <Disp Icon="Str" />
      </Item>
      <Item ItemId=";extensions/arc/dist/localizedConstants.arc.selectConnectionString" ItemType="0" PsrId="308" Leaf="true">
        <Str Cat="Text">
          <Val><![CDATA[Select from available client connection strings below.]]></Val>
          <Tgt Cat="Text" Stat="Loc" Orig="New">
            <Val><![CDATA[Выберите строку подключения клиента из доступных строк ниже.]]></Val>
          </Tgt>
        </Str>
        <Disp Icon="Str" />
      </Item>
      <Item ItemId=";extensions/arc/dist/localizedConstants.arc.serverEndpoint" ItemType="0" PsrId="308" Leaf="true">
        <Str Cat="Text">
          <Val><![CDATA[Server Endpoint]]></Val>
          <Tgt Cat="Text" Stat="Loc" Orig="New">
            <Val><![CDATA[Конечная точка сервера]]></Val>
          </Tgt>
        </Str>
        <Disp Icon="Str" />
      </Item>
      <Item ItemId=";extensions/arc/dist/localizedConstants.arc.serverGroupNodes" ItemType="0" PsrId="308" Leaf="true">
        <Str Cat="Text">
          <Val><![CDATA[Server group nodes]]></Val>
          <Tgt Cat="Text" Stat="Loc" Orig="New">
            <Val><![CDATA[Узлы группы серверов]]></Val>
          </Tgt>
        </Str>
        <Disp Icon="Str" />
      </Item>
      <Item ItemId=";extensions/arc/dist/localizedConstants.arc.serverGroupType" ItemType="0" PsrId="308" Leaf="true">
        <Str Cat="Text">
          <Val><![CDATA[Server group type]]></Val>
          <Tgt Cat="Text" Stat="Loc" Orig="New">
            <Val><![CDATA[Тип группы серверов]]></Val>
          </Tgt>
        </Str>
        <Disp Icon="Str" />
      </Item>
      <Item ItemId=";extensions/arc/dist/localizedConstants.arc.serviceEndpoints" ItemType="0" PsrId="308" Leaf="true">
        <Str Cat="Text">
          <Val><![CDATA[Service endpoints]]></Val>
          <Tgt Cat="Text" Stat="Loc" Orig="New">
            <Val><![CDATA[Конечные точки службы]]></Val>
          </Tgt>
        </Str>
        <Disp Icon="Str" />
      </Item>
      <Item ItemId=";extensions/arc/dist/localizedConstants.arc.serviceEndpointsTable" ItemType="0" PsrId="308" Leaf="true">
        <Str Cat="Text">
          <Val><![CDATA[Service endpoints table]]></Val>
          <Tgt Cat="Text" Stat="Loc" Orig="New">
            <Val><![CDATA[Таблица конечных точек службы]]></Val>
          </Tgt>
        </Str>
        <Disp Icon="Str" />
      </Item>
      <Item ItemId=";extensions/arc/dist/localizedConstants.arc.settings" ItemType="0" PsrId="308" Leaf="true">
        <Str Cat="Text">
          <Val><![CDATA[Settings]]></Val>
          <Tgt Cat="Text" Stat="Loc" Orig="New">
            <Val><![CDATA[Параметры]]></Val>
          </Tgt>
        </Str>
        <Disp Icon="Str" />
      </Item>
      <Item ItemId=";extensions/arc/dist/localizedConstants.arc.state" ItemType="0" PsrId="308" Leaf="true">
        <Str Cat="Text">
          <Val><![CDATA[State]]></Val>
          <Tgt Cat="Text" Stat="Loc" Orig="New">
            <Val><![CDATA[Состояние]]></Val>
          </Tgt>
        </Str>
        <Disp Icon="Str" />
      </Item>
      <Item ItemId=";extensions/arc/dist/localizedConstants.arc.status" ItemType="0" PsrId="308" Leaf="true">
        <Str Cat="Text">
          <Val><![CDATA[Status]]></Val>
          <Tgt Cat="Text" Stat="Loc" Orig="New">
            <Val><![CDATA[Состояние]]></Val>
          </Tgt>
        </Str>
        <Disp Icon="Str" />
      </Item>
      <Item ItemId=";extensions/arc/dist/localizedConstants.arc.storagePerNode" ItemType="0" PsrId="308" Leaf="true">
        <Str Cat="Text">
          <Val><![CDATA[storage per node]]></Val>
          <Tgt Cat="Text" Stat="Loc" Orig="New">
            <Val><![CDATA[размер хранилища на узел]]></Val>
          </Tgt>
        </Str>
        <Disp Icon="Str" />
      </Item>
      <Item ItemId=";extensions/arc/dist/localizedConstants.arc.subscriptionId" ItemType="0" PsrId="308" Leaf="true">
        <Str Cat="Text">
          <Val><![CDATA[Subscription ID]]></Val>
          <Tgt Cat="Text" Stat="Loc" Orig="New">
            <Val><![CDATA[Идентификатор подписки]]></Val>
          </Tgt>
        </Str>
        <Disp Icon="Str" />
      </Item>
      <Item ItemId=";extensions/arc/dist/localizedConstants.arc.supportAndTroubleshooting" ItemType="0" PsrId="308" Leaf="true">
        <Str Cat="Text">
          <Val><![CDATA[Support + troubleshooting]]></Val>
          <Tgt Cat="Text" Stat="Loc" Orig="New">
            <Val><![CDATA[Поддержка и устранение неполадок]]></Val>
          </Tgt>
        </Str>
        <Disp Icon="Str" />
      </Item>
      <Item ItemId=";extensions/arc/dist/localizedConstants.arc.supportRequestNote" ItemType="0" PsrId="308" Leaf="true">
        <Str Cat="Text">
          <Val><![CDATA[Note that the resource configuration must have been uploaded to Azure first in order to open a support request.]]></Val>
          <Tgt Cat="Text" Stat="Loc" Orig="New">
            <Val><![CDATA[Обратите внимание, что перед созданием запроса в службу поддержки необходимо предварительно отправить конфигурацию ресурса в Azure.]]></Val>
          </Tgt>
        </Str>
        <Disp Icon="Str" />
      </Item>
      <Item ItemId=";extensions/arc/dist/localizedConstants.arc.suspect" ItemType="0" PsrId="308" Leaf="true">
        <Str Cat="Text">
          <Val><![CDATA[Suspect]]></Val>
          <Tgt Cat="Text" Stat="Loc" Orig="New">
            <Val><![CDATA[Подозрительный]]></Val>
          </Tgt>
        </Str>
        <Disp Icon="Str" />
      </Item>
      <Item ItemId=";extensions/arc/dist/localizedConstants.arc.thePasswordsDoNotMatch" ItemType="0" PsrId="308" Leaf="true">
        <Str Cat="Text">
          <Val><![CDATA[The passwords do not match. Confirm the password or press escape to exit.]]></Val>
          <Tgt Cat="Text" Stat="Loc" Orig="New">
            <Val><![CDATA[Пароли не совпадают. Подтвердите пароль или нажмите клавишу ESC для выхода.]]></Val>
          </Tgt>
        </Str>
        <Disp Icon="Str" />
      </Item>
      <Item ItemId=";extensions/arc/dist/localizedConstants.arc.troubleshoot" ItemType="0" PsrId="308" Leaf="true">
        <Str Cat="Text">
          <Val><![CDATA[Troubleshoot]]></Val>
          <Tgt Cat="Text" Stat="Loc" Orig="New">
            <Val><![CDATA[Устранение неполадок]]></Val>
          </Tgt>
        </Str>
        <Disp Icon="Str" />
      </Item>
      <Item ItemId=";extensions/arc/dist/localizedConstants.arc.type" ItemType="0" PsrId="308" Leaf="true">
        <Str Cat="Text">
          <Val><![CDATA[Type]]></Val>
          <Tgt Cat="Text" Stat="Loc" Orig="New">
            <Val><![CDATA[Тип]]></Val>
          </Tgt>
        </Str>
        <Disp Icon="Str" />
      </Item>
      <Item ItemId=";extensions/arc/dist/localizedConstants.arc.unknown" ItemType="0" PsrId="308" Leaf="true">
        <Str Cat="Text">
          <Val><![CDATA[Unknown]]></Val>
          <Tgt Cat="Text" Stat="Loc" Orig="New">
            <Val><![CDATA[Неизвестно]]></Val>
          </Tgt>
        </Str>
        <Disp Icon="Str" />
      </Item>
      <Item ItemId=";extensions/arc/dist/localizedConstants.arc.unloadExtensions" ItemType="0" PsrId="308" Leaf="true">
        <Str Cat="Text">
          <Val><![CDATA[Unload extensions]]></Val>
          <Tgt Cat="Text" Stat="Loc" Orig="New">
            <Val><![CDATA[Отменить загрузку расширений]]></Val>
          </Tgt>
        </Str>
        <Disp Icon="Str" />
      </Item>
      <Item ItemId=";extensions/arc/dist/localizedConstants.arc.updateExtensionsFailed" ItemType="0" PsrId="308" Leaf="true">
        <Str Cat="Text">
          <Val><![CDATA[Editing extensions failed. {0}]]></Val>
          <Tgt Cat="Text" Stat="Loc" Orig="New">
            <Val><![CDATA[Не удалось изменить расширения. {0}]]></Val>
          </Tgt>
        </Str>
        <Disp Icon="Str" />
      </Item>
      <Item ItemId=";extensions/arc/dist/localizedConstants.arc.updated" ItemType="0" PsrId="308" Leaf="true">
        <Str Cat="Text">
          <Val><![CDATA[Updated {0}]]></Val>
          <Tgt Cat="Text" Stat="Loc" Orig="New">
            <Val><![CDATA[Обновлено: {0}]]></Val>
          </Tgt>
        </Str>
        <Disp Icon="Str" />
      </Item>
      <Item ItemId=";extensions/arc/dist/localizedConstants.arc.updatingInstance" ItemType="0" PsrId="308" Leaf="true">
        <Str Cat="Text">
          <Val><![CDATA[Updating instance '{0}'...]]></Val>
          <Tgt Cat="Text" Stat="Loc" Orig="New">
            <Val><![CDATA[Обновление экземпляра "{0}"…]]></Val>
          </Tgt>
        </Str>
        <Disp Icon="Str" />
      </Item>
      <Item ItemId=";extensions/arc/dist/localizedConstants.arc.userCancelledError" ItemType="0" PsrId="308" Leaf="true">
        <Str Cat="Text">
          <Val><![CDATA[User cancelled the dialog]]></Val>
          <Tgt Cat="Text" Stat="Loc" Orig="New">
            <Val><![CDATA[Пользователь отменил это диалоговое окно]]></Val>
          </Tgt>
        </Str>
        <Disp Icon="Str" />
      </Item>
      <Item ItemId=";extensions/arc/dist/localizedConstants.arc.username" ItemType="0" PsrId="308" Leaf="true">
        <Str Cat="Text">
          <Val><![CDATA[Username]]></Val>
          <Tgt Cat="Text" Stat="Loc" Orig="New">
            <Val><![CDATA[Имя пользователя]]></Val>
          </Tgt>
        </Str>
        <Disp Icon="Str" />
      </Item>
      <Item ItemId=";extensions/arc/dist/localizedConstants.arc.vCores" ItemType="0" PsrId="308" Leaf="true">
        <Str Cat="Text">
          <Val><![CDATA[vCores]]></Val>
          <Tgt Cat="Text" Stat="Loc" Orig="New">
            <Val><![CDATA[Виртуальные ядра]]></Val>
          </Tgt>
        </Str>
        <Disp Icon="Str" />
      </Item>
      <Item ItemId=";extensions/arc/dist/localizedConstants.arc.value" ItemType="0" PsrId="308" Leaf="true">
        <Str Cat="Text">
          <Val><![CDATA[Value]]></Val>
          <Tgt Cat="Text" Stat="Loc" Orig="New">
            <Val><![CDATA[Значение]]></Val>
          </Tgt>
        </Str>
        <Disp Icon="Str" />
      </Item>
      <Item ItemId=";extensions/arc/dist/localizedConstants.arc.worker" ItemType="0" PsrId="308" Leaf="true">
        <Str Cat="Text">
          <Val><![CDATA[Worker]]></Val>
          <Tgt Cat="Text" Stat="Loc" Orig="New">
            <Val><![CDATA[Рабочая роль]]></Val>
          </Tgt>
        </Str>
        <Disp Icon="Str" />
      </Item>
      <Item ItemId=";extensions/arc/dist/localizedConstants.arc.workerCoresLimit" ItemType="0" PsrId="308" Leaf="true">
        <Str Cat="Text">
          <Val><![CDATA[Worker Nodes CPU limit]]></Val>
          <Tgt Cat="Text" Stat="Loc" Orig="New">
            <Val><![CDATA[Ограничение ЦП для рабочих узлов]]></Val>
          </Tgt>
        </Str>
        <Disp Icon="Str" />
      </Item>
      <Item ItemId=";extensions/arc/dist/localizedConstants.arc.workerCoresRequest" ItemType="0" PsrId="308" Leaf="true">
        <Str Cat="Text">
          <Val><![CDATA[Worker Nodes CPU request]]></Val>
          <Tgt Cat="Text" Stat="Loc" Orig="New">
            <Val><![CDATA[Запрос ЦП рабочих узлов]]></Val>
          </Tgt>
        </Str>
        <Disp Icon="Str" />
      </Item>
      <Item ItemId=";extensions/arc/dist/localizedConstants.arc.workerMemoryLimit" ItemType="0" PsrId="308" Leaf="true">
        <Str Cat="Text">
          <Val><![CDATA[Worker Nodes Memory limit (in GB)]]></Val>
          <Tgt Cat="Text" Stat="Loc" Orig="New">
            <Val><![CDATA[Ограничение на объем памяти для рабочих узлов (в ГБ)]]></Val>
          </Tgt>
        </Str>
        <Disp Icon="Str" />
      </Item>
      <Item ItemId=";extensions/arc/dist/localizedConstants.arc.workerMemoryRequest" ItemType="0" PsrId="308" Leaf="true">
        <Str Cat="Text">
          <Val><![CDATA[Worker Nodes Memory request (in GB)]]></Val>
          <Tgt Cat="Text" Stat="Loc" Orig="New">
            <Val><![CDATA[Запрос памяти рабочих узлов (в ГБ)]]></Val>
          </Tgt>
        </Str>
        <Disp Icon="Str" />
      </Item>
      <Item ItemId=";extensions/arc/dist/localizedConstants.arc.workerNodeCount" ItemType="0" PsrId="308" Leaf="true">
        <Str Cat="Text">
          <Val><![CDATA[Worker node count]]></Val>
          <Tgt Cat="Text" Stat="Loc" Orig="New">
            <Val><![CDATA[Число рабочих узлов]]></Val>
          </Tgt>
        </Str>
        <Disp Icon="Str" />
      </Item>
      <Item ItemId=";extensions/arc/dist/localizedConstants.arc.workerNodeInformation" ItemType="0" PsrId="308" Leaf="true">
        <Str Cat="Text">
          <Val><![CDATA[It is possible to scale in and out your server group by reducing or increasing the number of worker nodes. The value must be 0 or greater than 1.]]></Val>
          <Tgt Cat="Text" Stat="Loc" Orig="New">
            <Val><![CDATA[Вы можете горизонтально увеличивать и уменьшать масштаб группы серверов, уменьшая или увеличивая число рабочих узлов. Значение должно быть равно 0 или превышать 1.]]></Val>
          </Tgt>
        </Str>
        <Disp Icon="Str" />
      </Item>
      <Item ItemId=";extensions/arc/dist/localizedConstants.arc.workerNodeParameters" ItemType="0" PsrId="308" Leaf="true">
        <Str Cat="Text">
          <Val><![CDATA[Worker Node Parameters]]></Val>
          <Tgt Cat="Text" Stat="Loc" Orig="New">
            <Val><![CDATA[Параметры рабочего узла]]></Val>
          </Tgt>
        </Str>
        <Disp Icon="Str" />
      </Item>
      <Item ItemId=";extensions/arc/dist/localizedConstants.arc.workerNodes" ItemType="0" PsrId="308" Leaf="true">
        <Str Cat="Text">
          <Val><![CDATA[Worker Nodes]]></Val>
          <Tgt Cat="Text" Stat="Loc" Orig="New">
            <Val><![CDATA[Рабочие узлы]]></Val>
          </Tgt>
        </Str>
        <Disp Icon="Str" />
      </Item>
      <Item ItemId=";extensions/arc/dist/localizedConstants.arc.workerNodesConfigurationInformation" ItemType="0" PsrId="308" Leaf="true">
        <Str Cat="Text">
          <Val><![CDATA[You can configure the number of CPU cores and storage size that will apply to all worker nodes. Adjust the number of CPU cores and memory settings for your server group. To reset the requests and/or limits, pass in empty value.]]></Val>
          <Tgt Cat="Text" Stat="Loc" Orig="New">
            <Val><![CDATA[Вы можете настроить количество ядер ЦП и размер хранилища, которые будут применяться ко всем рабочим узлам. Настройте количество ядер ЦП и параметры памяти для группы серверов. Чтобы сбросить запросы и/или ограничения, укажите пустое значение.]]></Val>
          </Tgt>
        </Str>
        <Disp Icon="Str" />
      </Item>
      <Item ItemId=";extensions/arc/dist/localizedConstants.arc.workerNodesDescription" ItemType="0" PsrId="308" Leaf="true">
        <Str Cat="Text">
          <Val><![CDATA[Expand your server group and scale your database by adding worker nodes.]]></Val>
          <Tgt Cat="Text" Stat="Loc" Orig="New">
            <Val><![CDATA[Разверните группу серверов и масштабируйте свою базу данных, добавив рабочие узлы.]]></Val>
          </Tgt>
        </Str>
        <Disp Icon="Str" />
      </Item>
      <Item ItemId=";extensions/arc/dist/localizedConstants.arc.workerNodesParametersDescription" ItemType="0" PsrId="308" Leaf="true">
        <Str Cat="Text">
          <Val><![CDATA[ These server parameters of the Worker nodes can be set to custom (non-default) values. Search to find parameters.]]></Val>
          <Tgt Cat="Text" Stat="Loc" Orig="New">
            <Val><![CDATA[ Для этих параметров сервера рабочих узлов могут быть заданы пользовательские значения (отличные от значений по умолчанию). Воспользуйтесь поиском, чтобы найти параметры.]]></Val>
          </Tgt>
        </Str>
        <Disp Icon="Str" />
      </Item>
      <Item ItemId=";extensions/arc/dist/localizedConstants.arc.workerOneNodeValidationMessage" ItemType="0" PsrId="308" Leaf="true">
        <Str Cat="Text">
          <Val><![CDATA[Value of 1 is not supported.]]></Val>
          <Tgt Cat="Text" Stat="Loc" Orig="New">
            <Val><![CDATA[Значение 1 не поддерживается.]]></Val>
          </Tgt>
        </Str>
        <Disp Icon="Str" />
      </Item>
      <Item ItemId=";extensions/arc/dist/localizedConstants.arc.yes" ItemType="0" PsrId="308" Leaf="true">
        <Str Cat="Text">
          <Val><![CDATA[Yes]]></Val>
          <Tgt Cat="Text" Stat="Loc" Orig="New">
            <Val><![CDATA[Да]]></Val>
          </Tgt>
        </Str>
        <Disp Icon="Str" />
      </Item>
      <Item ItemId=";extensions/arc/dist/localizedConstants.button.label" ItemType="0" PsrId="308" Leaf="true">
        <Str Cat="Text">
          <Val><![CDATA[Select]]></Val>
          <Tgt Cat="Text" Stat="Loc" Orig="New">
            <Val><![CDATA[Выбрать]]></Val>
          </Tgt>
        </Str>
        <Disp Icon="Str" />
      </Item>
      <Item ItemId=";extensions/arc/dist/localizedConstants.clusterContextConfigNoLongerValid" ItemType="0" PsrId="308" Leaf="true">
        <Str Cat="Text">
          <Val><![CDATA[The cluster context information specified by config file: {0} and cluster context: {1} is no longer valid. Error is:]D;]A;	{2}]D;]A; Do you want to update this information?]]></Val>
          <Tgt Cat="Text" Stat="Loc" Orig="New">
            <Val><![CDATA[Сведения о контексте кластера, указанные в файле конфигурации: {0} и контекст кластера: {1} больше не действительны. Ошибка:]D;]A;	{2}]D;]A; Вы хотите обновить эти сведения?]]></Val>
          </Tgt>
        </Str>
        <Disp Icon="Str" />
      </Item>
      <Item ItemId=";extensions/arc/dist/localizedConstants.clusterContextNotFound" ItemType="0" PsrId="308" Leaf="true">
        <Str Cat="Text">
          <Val><![CDATA[Cluster Context with name: {0} not found in the Kube config file]]></Val>
          <Tgt Cat="Text" Stat="Loc" Orig="New">
            <Val><![CDATA[Не удалось найти контекст кластера с именем {0} в файле kube config]]></Val>
          </Tgt>
        </Str>
        <Disp Icon="Str" />
      </Item>
      <Item ItemId=";extensions/arc/dist/localizedConstants.filePicker.browse" ItemType="0" PsrId="308" Leaf="true">
        <Str Cat="Text">
          <Val><![CDATA[Browse]]></Val>
          <Tgt Cat="Text" Stat="Loc" Orig="New">
            <Val><![CDATA[Обзор]]></Val>
          </Tgt>
        </Str>
        <Disp Icon="Str" />
      </Item>
      <Item ItemId=";extensions/arc/dist/localizedConstants.getIsPassword.unknownVariableName" ItemType="0" PsrId="308" Leaf="true">
        <Str Cat="Text">
          <Val><![CDATA[Attempt to get isPassword for unknown variable:{0}]]></Val>
          <Tgt Cat="Text" Stat="Loc" Orig="New">
            <Val><![CDATA[Попытка получить пароль (isPassword) для неизвестной переменной: {0}]]></Val>
          </Tgt>
        </Str>
        <Disp Icon="Str" />
      </Item>
      <Item ItemId=";extensions/arc/dist/localizedConstants.getVariableValue.unknownVariableName" ItemType="0" PsrId="308" Leaf="true">
        <Str Cat="Text">
          <Val><![CDATA[Attempt to get variable value for unknown variable:{0}]]></Val>
          <Tgt Cat="Text" Stat="Loc" Orig="New">
            <Val><![CDATA[Попытка получить значение переменной для неизвестной переменной: {0}]]></Val>
          </Tgt>
        </Str>
        <Disp Icon="Str" />
      </Item>
      <Item ItemId=";extensions/arc/dist/localizedConstants.noContextFound" ItemType="0" PsrId="308" Leaf="true">
        <Str Cat="Text">
          <Val><![CDATA[No 'contexts' found in the config file: {0}]]></Val>
          <Tgt Cat="Text" Stat="Loc" Orig="New">
            <Val><![CDATA[Не найдены "контексты" в файле конфигурации: {0}]]></Val>
          </Tgt>
        </Str>
        <Disp Icon="Str" />
      </Item>
      <Item ItemId=";extensions/arc/dist/localizedConstants.noControllerInfoFound" ItemType="0" PsrId="308" Leaf="true">
        <Str Cat="Text">
          <Val><![CDATA[Controller Info could not be found with name: {0}]]></Val>
          <Tgt Cat="Text" Stat="Loc" Orig="New">
            <Val><![CDATA[Не удалось найти сведения о контроллере с именем {0}]]></Val>
          </Tgt>
        </Str>
        <Disp Icon="Str" />
      </Item>
      <Item ItemId=";extensions/arc/dist/localizedConstants.noControllersConnected" ItemType="0" PsrId="308" Leaf="true">
        <Str Cat="Text">
          <Val><![CDATA[No Azure Arc controllers are currently connected. Please run the command: 'Connect to Existing Azure Arc Controller' and then try again]]></Val>
          <Tgt Cat="Text" Stat="Loc" Orig="New">
            <Val><![CDATA[Подключенные контроллеры Azure Arc отсутствуют. Выполните команду "Подключиться к существующему контроллеру Azure Arc" и повторите попытку.]]></Val>
          </Tgt>
        </Str>
        <Disp Icon="Str" />
      </Item>
      <Item ItemId=";extensions/arc/dist/localizedConstants.noCurrentClusterContext" ItemType="0" PsrId="308" Leaf="true">
        <Str Cat="Text">
          <Val><![CDATA[No current cluster context was found in the kube config file]]></Val>
          <Tgt Cat="Text" Stat="Loc" Orig="New">
            <Val><![CDATA[В файле kube config не найден текущий контекст кластера]]></Val>
          </Tgt>
        </Str>
        <Disp Icon="Str" />
      </Item>
      <Item ItemId=";extensions/arc/dist/localizedConstants.noCurrentContextFound" ItemType="0" PsrId="308" Leaf="true">
        <Str Cat="Text">
          <Val><![CDATA[No context is marked as 'current-context' in the config file: {0}]]></Val>
          <Tgt Cat="Text" Stat="Loc" Orig="New">
            <Val><![CDATA[В файле конфигурации отсутствует контекст, помеченный как "current-context": {0}]]></Val>
          </Tgt>
        </Str>
        <Disp Icon="Str" />
      </Item>
      <Item ItemId=";extensions/arc/dist/localizedConstants.noNameInContext" ItemType="0" PsrId="308" Leaf="true">
        <Str Cat="Text">
          <Val><![CDATA[No name field was found in a cluster context in the config file: {0}]]></Val>
          <Tgt Cat="Text" Stat="Loc" Orig="New">
            <Val><![CDATA[В контексте кластера в файле конфигурации не найдено поле имени: {0}]]></Val>
          </Tgt>
        </Str>
        <Disp Icon="Str" />
      </Item>
      <Item ItemId=";extensions/arc/dist/localizedConstants.noPasswordFound" ItemType="0" PsrId="308" Leaf="true">
        <Str Cat="Text">
          <Val><![CDATA[Password could not be retrieved for controller: {0} and user did not provide a password. Please retry later.]]></Val>
          <Tgt Cat="Text" Stat="Loc" Orig="New">
            <Val><![CDATA[Не удалось получить пароль для контроллера {0}, и пользователь не предоставил пароль. Повторите попытку позже.]]></Val>
          </Tgt>
        </Str>
        <Disp Icon="Str" />
      </Item>
      <Item ItemId=";extensions/arc/package.arc.agreement" ItemType="0" PsrId="308" Leaf="true">
        <Str Cat="Text">
          <Val><![CDATA[I accept {0} and {1}.]]></Val>
          <Tgt Cat="Text" Stat="Loc" Orig="New">
            <Val><![CDATA[Я принимаю {0} и {1}.]]></Val>
          </Tgt>
        </Str>
        <Disp Icon="Str" />
      </Item>
      <Item ItemId=";extensions/arc/package.arc.agreement.postgres.terms.conditions" ItemType="0" PsrId="308" Leaf="true">
        <Str Cat="Text">
          <Val><![CDATA[Azure Arc-enabled PostgreSQL Hyperscale terms and conditions]]></Val>
          <Tgt Cat="Text" Stat="Loc" Orig="New">
            <Val><![CDATA[Условия использования гипермасштабирования PostgreSQL с поддержкой Azure Arc]]></Val>
          </Tgt>
        </Str>
        <Disp Icon="Str" />
      </Item>
      <Item ItemId=";extensions/arc/package.arc.agreement.sql.help.text" ItemType="0" PsrId="308" Leaf="true">
        <Str Cat="Text">
          <Val><![CDATA[Azure Arc enabled Managed Instance provides SQL Server access and feature compatibility that can be deployed on the infrastructure of your choice. {0}]]></Val>
          <Tgt Cat="Text" Stat="Loc" Orig="New">
            <Val><![CDATA[Управляемый экземпляр с поддержкой Azure Arc предоставляет доступ к SQL Server и совместимые функции, которые можно развернуть в любой удобной инфраструктуре. {0}]]></Val>
          </Tgt>
          <Prev Cat="Text">
            <Val><![CDATA[Azure Arc enabled Managed Instance provides SQL Server access and feature compatibility that can be deployed on the infrastructure of your choice. While this service is in preview, it has some feature limitations compared to SQL Managed Instance on Azure. {0}]]></Val>
          </Prev>
        </Str>
        <Disp Icon="Str" />
      </Item>
      <Item ItemId=";extensions/arc/package.arc.agreement.sql.help.text.learn.more" ItemType="0" PsrId="308" Leaf="true">
        <Str Cat="Text">
          <Val><![CDATA[Learn more]]></Val>
          <Tgt Cat="Text" Stat="Loc" Orig="New">
            <Val><![CDATA[Дополнительные сведения]]></Val>
          </Tgt>
        </Str>
        <Disp Icon="Str" />
      </Item>
      <Item ItemId=";extensions/arc/package.arc.agreement.sql.help.text.learn.more.ariaLabel" ItemType="0" PsrId="308" Leaf="true">
        <Str Cat="Text">
          <Val><![CDATA[Learn more about Azure Arc enabled Managed Instance]]></Val>
          <Tgt Cat="Text" Stat="Loc" Orig="New">
            <Val><![CDATA[Подробнее об управляемом экземпляре с поддержкой Azure Arc]]></Val>
          </Tgt>
        </Str>
        <Disp Icon="Str" />
      </Item>
      <Item ItemId=";extensions/arc/package.arc.agreement.sql.terms.conditions" ItemType="0" PsrId="308" Leaf="true">
        <Str Cat="Text">
          <Val><![CDATA[Azure SQL managed instance - Azure Arc terms and conditions]]></Val>
          <Tgt Cat="Text" Stat="Loc" Orig="New">
            <Val><![CDATA[Управляемый экземпляр SQL Azure — условия Azure Arc]]></Val>
          </Tgt>
        </Str>
        <Disp Icon="Str" />
      </Item>
      <Item ItemId=";extensions/arc/package.arc.azure.account" ItemType="0" PsrId="308" Leaf="true">
        <Str Cat="Text">
          <Val><![CDATA[Azure account]]></Val>
          <Tgt Cat="Text" Stat="Loc" Orig="New">
            <Val><![CDATA[Учетная запись Azure]]></Val>
          </Tgt>
        </Str>
        <Disp Icon="Str" />
      </Item>
      <Item ItemId=";extensions/arc/package.arc.azure.location" ItemType="0" PsrId="308" Leaf="true">
        <Str Cat="Text">
          <Val><![CDATA[Azure location]]></Val>
          <Tgt Cat="Text" Stat="Loc" Orig="New">
            <Val><![CDATA[Расположение Azure]]></Val>
          </Tgt>
        </Str>
        <Disp Icon="Str" />
      </Item>
      <Item ItemId=";extensions/arc/package.arc.azure.resource.group" ItemType="0" PsrId="308" Leaf="true">
        <Str Cat="Text">
          <Val><![CDATA[Azure resource group]]></Val>
          <Tgt Cat="Text" Stat="Loc" Orig="New">
            <Val><![CDATA[Группа ресурсов Azure]]></Val>
          </Tgt>
        </Str>
        <Disp Icon="Str" />
      </Item>
      <Item ItemId=";extensions/arc/package.arc.azure.section.title" ItemType="0" PsrId="308" Leaf="true">
        <Str Cat="Text">
          <Val><![CDATA[Azure information]]></Val>
          <Tgt Cat="Text" Stat="Loc" Orig="New">
            <Val><![CDATA[Информация Azure]]></Val>
          </Tgt>
        </Str>
        <Disp Icon="Str" />
      </Item>
      <Item ItemId=";extensions/arc/package.arc.azure.subscription" ItemType="0" PsrId="308" Leaf="true">
        <Str Cat="Text">
          <Val><![CDATA[Azure subscription]]></Val>
          <Tgt Cat="Text" Stat="Loc" Orig="New">
            <Val><![CDATA[Подписка Azure]]></Val>
          </Tgt>
        </Str>
        <Disp Icon="Str" />
      </Item>
      <Item ItemId=";extensions/arc/package.arc.configuration.title" ItemType="0" PsrId="308" Leaf="true">
        <Str Cat="Text">
          <Val><![CDATA[Azure Arc]]></Val>
          <Tgt Cat="Text" Stat="Loc" Orig="New">
            <Val><![CDATA[Azure Arc]]></Val>
          </Tgt>
        </Str>
        <Disp Icon="Str" />
      </Item>
      <Item ItemId=";extensions/arc/package.arc.confirm.password" ItemType="0" PsrId="308" Leaf="true">
        <Str Cat="Text">
          <Val><![CDATA[Confirm password]]></Val>
          <Tgt Cat="Text" Stat="Loc" Orig="New">
            <Val><![CDATA[Подтверждение пароля]]></Val>
          </Tgt>
        </Str>
        <Disp Icon="Str" />
      </Item>
      <Item ItemId=";extensions/arc/package.arc.controller" ItemType="0" PsrId="308" Leaf="true">
        <Str Cat="Text">
          <Val><![CDATA[Target Azure Arc Controller]]></Val>
          <Tgt Cat="Text" Stat="Loc" Orig="New">
            <Val><![CDATA[Целевой контроллер Azure Arc]]></Val>
          </Tgt>
        </Str>
        <Disp Icon="Str" />
      </Item>
      <Item ItemId=";extensions/arc/package.arc.cores-limit.label" ItemType="0" PsrId="308" Leaf="true">
        <Str Cat="Text">
          <Val><![CDATA[Cores Limit]]></Val>
          <Tgt Cat="Text" Stat="Loc" Orig="New">
            <Val><![CDATA[Ограничение на число ядер]]></Val>
          </Tgt>
        </Str>
        <Disp Icon="Str" />
      </Item>
      <Item ItemId=";extensions/arc/package.arc.cores-request.label" ItemType="0" PsrId="308" Leaf="true">
        <Str Cat="Text">
          <Val><![CDATA[Cores Request]]></Val>
          <Tgt Cat="Text" Stat="Loc" Orig="New">
            <Val><![CDATA[Запрос ядер]]></Val>
          </Tgt>
        </Str>
        <Disp Icon="Str" />
      </Item>
      <Item ItemId=";extensions/arc/package.arc.data.controller.admin.account.confirm.password" ItemType="0" PsrId="308" Leaf="true">
        <Str Cat="Text">
          <Val><![CDATA[Confirm password]]></Val>
          <Tgt Cat="Text" Stat="Loc" Orig="New">
            <Val><![CDATA[Подтвердить пароль]]></Val>
          </Tgt>
        </Str>
        <Disp Icon="Str" />
      </Item>
      <Item ItemId=";extensions/arc/package.arc.data.controller.admin.account.name" ItemType="0" PsrId="308" Leaf="true">
        <Str Cat="Text">
          <Val><![CDATA[Data controller login]]></Val>
          <Tgt Cat="Text" Stat="Loc" Orig="New">
            <Val><![CDATA[Имя для входа контроллера данных]]></Val>
          </Tgt>
        </Str>
        <Disp Icon="Str" />
      </Item>
      <Item ItemId=";extensions/arc/package.arc.data.controller.admin.account.password" ItemType="0" PsrId="308" Leaf="true">
        <Str Cat="Text">
          <Val><![CDATA[Password]]></Val>
          <Tgt Cat="Text" Stat="Loc" Orig="New">
            <Val><![CDATA[Пароль]]></Val>
          </Tgt>
        </Str>
        <Disp Icon="Str" />
      </Item>
      <Item ItemId=";extensions/arc/package.arc.data.controller.admin.account.title" ItemType="0" PsrId="308" Leaf="true">
        <Str Cat="Text">
          <Val><![CDATA[Administrator account]]></Val>
          <Tgt Cat="Text" Stat="Loc" Orig="New">
            <Val><![CDATA[Учетная запись администратора]]></Val>
          </Tgt>
        </Str>
        <Disp Icon="Str" />
      </Item>
      <Item ItemId=";extensions/arc/package.arc.data.controller.agreement" ItemType="0" PsrId="308" Leaf="true">
        <Str Cat="Text">
          <Val><![CDATA[I accept {0} and {1}.]]></Val>
          <Tgt Cat="Text" Stat="Loc" Orig="New">
            <Val><![CDATA[Я принимаю {0} и {1}.]]></Val>
          </Tgt>
        </Str>
        <Disp Icon="Str" />
      </Item>
      <Item ItemId=";extensions/arc/package.arc.data.controller.cluster.config.profile" ItemType="0" PsrId="308" Leaf="true">
        <Str Cat="Text">
          <Val><![CDATA[Config profile]]></Val>
          <Tgt Cat="Text" Stat="Loc" Orig="New">
            <Val><![CDATA[Профиль конфигурации]]></Val>
          </Tgt>
        </Str>
        <Disp Icon="Str" />
      </Item>
      <Item ItemId=";extensions/arc/package.arc.data.controller.cluster.config.profile.loading" ItemType="0" PsrId="308" Leaf="true">
        <Str Cat="Text">
          <Val><![CDATA[Loading config profiles]]></Val>
          <Tgt Cat="Text" Stat="Loc" Orig="New">
            <Val><![CDATA[Загрузка профилей конфигурации]]></Val>
          </Tgt>
        </Str>
        <Disp Icon="Str" />
      </Item>
      <Item ItemId=";extensions/arc/package.arc.data.controller.cluster.config.profile.loadingcompleted" ItemType="0" PsrId="308" Leaf="true">
        <Str Cat="Text">
          <Val><![CDATA[Loading config profiles complete]]></Val>
          <Tgt Cat="Text" Stat="Loc" Orig="New">
            <Val><![CDATA[Загрузка профилей конфигурации завершена]]></Val>
          </Tgt>
        </Str>
        <Disp Icon="Str" />
      </Item>
      <Item ItemId=";extensions/arc/package.arc.data.controller.cluster.config.profile.title" ItemType="0" PsrId="308" Leaf="true">
        <Str Cat="Text">
          <Val><![CDATA[Choose the config profile]]></Val>
          <Tgt Cat="Text" Stat="Loc" Orig="New">
            <Val><![CDATA[Выберите профиль конфигурации]]></Val>
          </Tgt>
        </Str>
        <Disp Icon="Str" />
      </Item>
      <Item ItemId=";extensions/arc/package.arc.data.controller.cluster.environment.title" ItemType="0" PsrId="308" Leaf="true">
        <Str Cat="Text">
          <Val><![CDATA[What is your target existing Kubernetes cluster environment?]]></Val>
          <Tgt Cat="Text" Stat="Loc" Orig="New">
            <Val><![CDATA[Какова целевая существующая среда кластера Kubernetes?]]></Val>
          </Tgt>
        </Str>
        <Disp Icon="Str" />
      </Item>
      <Item ItemId=";extensions/arc/package.arc.data.controller.create.azureconfig.title" ItemType="0" PsrId="308" Leaf="true">
        <Str Cat="Text">
          <Val><![CDATA[Azure Configuration]]></Val>
          <Tgt Cat="Text" Stat="Loc" Orig="New">
            <Val><![CDATA[Конфигурация Azure]]></Val>
          </Tgt>
        </Str>
        <Disp Icon="Str" />
      </Item>
      <Item ItemId=";extensions/arc/package.arc.data.controller.create.controllerconfig.title" ItemType="0" PsrId="308" Leaf="true">
        <Str Cat="Text">
          <Val><![CDATA[Controller Configuration]]></Val>
          <Tgt Cat="Text" Stat="Loc" Orig="New">
            <Val><![CDATA[Конфигурация контроллера]]></Val>
          </Tgt>
        </Str>
        <Disp Icon="Str" />
      </Item>
      <Item ItemId=";extensions/arc/package.arc.data.controller.create.summary.title" ItemType="0" PsrId="308" Leaf="true">
        <Str Cat="Text">
          <Val><![CDATA[Review your configuration]]></Val>
          <Tgt Cat="Text" Stat="Loc" Orig="New">
            <Val><![CDATA[Проверьте конфигурацию]]></Val>
          </Tgt>
        </Str>
        <Disp Icon="Str" />
      </Item>
      <Item ItemId=";extensions/arc/package.arc.data.controller.details.description" ItemType="0" PsrId="308" Leaf="true">
        <Str Cat="Text">
          <Val><![CDATA[Provide a namespace, name and storage class for your Azure Arc data controller. This name will be used to identify your Arc instance for remote management and monitoring.]]></Val>
          <Tgt Cat="Text" Stat="Loc" Orig="New">
            <Val><![CDATA[Укажите пространство имен, имя и класс хранения для контроллера данных Azure Arc. Это имя будет использоваться для идентификации экземпляра Arc в целях удаленного управления и мониторинга.]]></Val>
          </Tgt>
        </Str>
        <Disp Icon="Str" />
      </Item>
      <Item ItemId=";extensions/arc/package.arc.data.controller.details.title" ItemType="0" PsrId="308" Leaf="true">
        <Str Cat="Text">
          <Val><![CDATA[Data controller details]]></Val>
          <Tgt Cat="Text" Stat="Loc" Orig="New">
            <Val><![CDATA[Сведения о контроллере данных]]></Val>
          </Tgt>
        </Str>
        <Disp Icon="Str" />
      </Item>
      <Item ItemId=";extensions/arc/package.arc.data.controller.infrastructure" ItemType="0" PsrId="308" Leaf="true">
        <Str Cat="Text">
          <Val><![CDATA[Infrastructure]]></Val>
          <Tgt Cat="Text" Stat="Loc" Orig="New">
            <Val><![CDATA[Инфраструктура]]></Val>
          </Tgt>
        </Str>
        <Disp Icon="Str" />
      </Item>
      <Item ItemId=";extensions/arc/package.arc.data.controller.kube.cluster.context" ItemType="0" PsrId="308" Leaf="true">
        <Str Cat="Text">
          <Val><![CDATA[Cluster context]]></Val>
          <Tgt Cat="Text" Stat="Loc" Orig="New">
            <Val><![CDATA[Контекст кластера]]></Val>
          </Tgt>
        </Str>
        <Disp Icon="Str" />
      </Item>
      <Item ItemId=";extensions/arc/package.arc.data.controller.location" ItemType="0" PsrId="308" Leaf="true">
        <Str Cat="Text">
          <Val><![CDATA[Location]]></Val>
          <Tgt Cat="Text" Stat="Loc" Orig="New">
            <Val><![CDATA[Расположение]]></Val>
          </Tgt>
        </Str>
        <Disp Icon="Str" />
      </Item>
      <Item ItemId=";extensions/arc/package.arc.data.controller.name" ItemType="0" PsrId="308" Leaf="true">
        <Str Cat="Text">
          <Val><![CDATA[Data controller name]]></Val>
          <Tgt Cat="Text" Stat="Loc" Orig="New">
            <Val><![CDATA[Имя контроллера данных]]></Val>
          </Tgt>
        </Str>
        <Disp Icon="Str" />
      </Item>
      <Item ItemId=";extensions/arc/package.arc.data.controller.name.validation.description" ItemType="0" PsrId="308" Leaf="true">
        <Str Cat="Text">
          <Val><![CDATA[Name must consist of lower case alphanumeric characters, '-' or '.', start/end with an alphanumeric character and be 253 characters or less in length.]]></Val>
          <Tgt Cat="Text" Stat="Loc" Orig="New">
            <Val><![CDATA[Имя должно состоять из строчных букв и цифр или дефисов "-", начинаться с буквы или цифры, заканчиваться буквой или цифрой и содержать не более 253 символов.]]></Val>
          </Tgt>
        </Str>
        <Disp Icon="Str" />
      </Item>
      <Item ItemId=";extensions/arc/package.arc.data.controller.namespace" ItemType="0" PsrId="308" Leaf="true">
        <Str Cat="Text">
          <Val><![CDATA[Data controller namespace]]></Val>
          <Tgt Cat="Text" Stat="Loc" Orig="New">
            <Val><![CDATA[Пространство имен контроллера данных]]></Val>
          </Tgt>
        </Str>
        <Disp Icon="Str" />
      </Item>
      <Item ItemId=";extensions/arc/package.arc.data.controller.namespace.validation.description" ItemType="0" PsrId="308" Leaf="true">
        <Str Cat="Text">
          <Val><![CDATA[Namespace must consist of lower case alphanumeric characters or '-', start/end with an alphanumeric character, and be 63 characters or fewer in length.]]></Val>
          <Tgt Cat="Text" Stat="Loc" Orig="New">
            <Val><![CDATA[Пространство имен должно состоять из строчных букв и цифр или дефисов "-", начинаться с буквы или цифры, заканчиваться буквой или цифрой и содержать не более 63 символов.]]></Val>
          </Tgt>
        </Str>
        <Disp Icon="Str" />
      </Item>
      <Item ItemId=";extensions/arc/package.arc.data.controller.new.wizard.title" ItemType="0" PsrId="308" Leaf="true">
        <Str Cat="Text">
          <Val><![CDATA[Create Azure Arc data controller]]></Val>
          <Tgt Cat="Text" Stat="Loc" Orig="New">
            <Val><![CDATA[Создать контроллер данных Azure Arc]]></Val>
          </Tgt>
        </Str>
        <Disp Icon="Str" />
      </Item>
      <Item ItemId=";extensions/arc/package.arc.data.controller.project.details.description" ItemType="0" PsrId="308" Leaf="true">
        <Str Cat="Text">
          <Val><![CDATA[Select the subscription to manage deployed resources and costs. Use resource groups like folders to organize and manage all your resources.]]></Val>
          <Tgt Cat="Text" Stat="Loc" Orig="New">
            <Val><![CDATA[Выберите подписку для управления развернутыми ресурсами и затратами. Используйте группы ресурсов, такие как папки, для организации всех ресурсов и управления ими.]]></Val>
          </Tgt>
        </Str>
        <Disp Icon="Str" />
      </Item>
      <Item ItemId=";extensions/arc/package.arc.data.controller.project.details.title" ItemType="0" PsrId="308" Leaf="true">
        <Str Cat="Text">
          <Val><![CDATA[Azure details]]></Val>
          <Tgt Cat="Text" Stat="Loc" Orig="New">
            <Val><![CDATA[Сведения об Azure]]></Val>
          </Tgt>
        </Str>
        <Disp Icon="Str" />
      </Item>
      <Item ItemId=";extensions/arc/package.arc.data.controller.readmore" ItemType="0" PsrId="308" Leaf="true">
        <Str Cat="Text">
          <Val><![CDATA[Read more]]></Val>
          <Tgt Cat="Text" Stat="Loc" Orig="New">
            <Val><![CDATA[Дополнительные сведения]]></Val>
          </Tgt>
        </Str>
        <Disp Icon="Str" />
      </Item>
      <Item ItemId=";extensions/arc/package.arc.data.controller.select.cluster.title" ItemType="0" PsrId="308" Leaf="true">
        <Str Cat="Text">
          <Val><![CDATA[Select from existing Kubernetes clusters]]></Val>
          <Tgt Cat="Text" Stat="Loc" Orig="New">
            <Val><![CDATA[Выбор из существующих кластеров Kubernetes]]></Val>
          </Tgt>
        </Str>
        <Disp Icon="Str" />
      </Item>
      <Item ItemId=";extensions/arc/package.arc.data.controller.summary.arc.by.microsoft" ItemType="0" PsrId="308" Leaf="true">
        <Str Cat="Text">
          <Val><![CDATA[by Microsoft]]></Val>
          <Tgt Cat="Text" Stat="Loc" Orig="New">
            <Val><![CDATA[от Майкрософт]]></Val>
          </Tgt>
        </Str>
        <Disp Icon="Str" />
      </Item>
      <Item ItemId=";extensions/arc/package.arc.data.controller.summary.arc.data.controller" ItemType="0" PsrId="308" Leaf="true">
        <Str Cat="Text">
          <Val><![CDATA[Azure Arc data controller]]></Val>
          <Tgt Cat="Text" Stat="Loc" Orig="New">
            <Val><![CDATA[Контроллер данных Azure Arc]]></Val>
          </Tgt>
        </Str>
        <Disp Icon="Str" />
      </Item>
      <Item ItemId=";extensions/arc/package.arc.data.controller.summary.arc.terms.of.use" ItemType="0" PsrId="308" Leaf="true">
        <Str Cat="Text">
          <Val><![CDATA[Terms of use]]></Val>
          <Tgt Cat="Text" Stat="Loc" Orig="New">
            <Val><![CDATA[Условия использования]]></Val>
          </Tgt>
        </Str>
        <Disp Icon="Str" />
      </Item>
      <Item ItemId=";extensions/arc/package.arc.data.controller.summary.arc.terms.privacy.policy" ItemType="0" PsrId="308" Leaf="true">
        <Str Cat="Text">
          <Val><![CDATA[Privacy policy]]></Val>
          <Tgt Cat="Text" Stat="Loc" Orig="New">
            <Val><![CDATA[Политика конфиденциальности]]></Val>
          </Tgt>
        </Str>
        <Disp Icon="Str" />
      </Item>
      <Item ItemId=";extensions/arc/package.arc.data.controller.summary.arc.terms.separator" ItemType="0" PsrId="308" Leaf="true">
        <Str Cat="Text">
          <Val><![CDATA[|]]></Val>
          <Tgt Cat="Text" Stat="Loc" Orig="New">
            <Val><![CDATA[|]]></Val>
          </Tgt>
        </Str>
        <Disp Icon="Str" />
      </Item>
      <Item ItemId=";extensions/arc/package.arc.data.controller.summary.azure" ItemType="0" PsrId="308" Leaf="true">
        <Str Cat="Text">
          <Val><![CDATA[Azure]]></Val>
          <Tgt Cat="Text" Stat="Loc" Orig="New">
            <Val><![CDATA[Azure]]></Val>
          </Tgt>
        </Str>
        <Disp Icon="Str" />
      </Item>
      <Item ItemId=";extensions/arc/package.arc.data.controller.summary.cluster.context" ItemType="0" PsrId="308" Leaf="true">
        <Str Cat="Text">
          <Val><![CDATA[Cluster context]]></Val>
          <Tgt Cat="Text" Stat="Loc" Orig="New">
            <Val><![CDATA[Контекст кластера]]></Val>
          </Tgt>
        </Str>
        <Disp Icon="Str" />
      </Item>
      <Item ItemId=";extensions/arc/package.arc.data.controller.summary.controller" ItemType="0" PsrId="308" Leaf="true">
        <Str Cat="Text">
          <Val><![CDATA[Controller]]></Val>
          <Tgt Cat="Text" Stat="Loc" Orig="New">
            <Val><![CDATA[Контроллер]]></Val>
          </Tgt>
        </Str>
        <Disp Icon="Str" />
      </Item>
      <Item ItemId=";extensions/arc/package.arc.data.controller.summary.data.controller.infrastructure" ItemType="0" PsrId="308" Leaf="true">
        <Str Cat="Text">
          <Val><![CDATA[Data controller infrastructure]]></Val>
          <Tgt Cat="Text" Stat="Loc" Orig="New">
            <Val><![CDATA[Инфраструктура контроллера данных]]></Val>
          </Tgt>
        </Str>
        <Disp Icon="Str" />
      </Item>
      <Item ItemId=";extensions/arc/package.arc.data.controller.summary.data.controller.name" ItemType="0" PsrId="308" Leaf="true">
        <Str Cat="Text">
          <Val><![CDATA[Data controller name]]></Val>
          <Tgt Cat="Text" Stat="Loc" Orig="New">
            <Val><![CDATA[Имя контроллера данных]]></Val>
          </Tgt>
        </Str>
        <Disp Icon="Str" />
      </Item>
      <Item ItemId=";extensions/arc/package.arc.data.controller.summary.data.controller.namespace" ItemType="0" PsrId="308" Leaf="true">
        <Str Cat="Text">
          <Val><![CDATA[Data controller namespace]]></Val>
          <Tgt Cat="Text" Stat="Loc" Orig="New">
            <Val><![CDATA[Пространство имен контроллера данных]]></Val>
          </Tgt>
        </Str>
        <Disp Icon="Str" />
      </Item>
      <Item ItemId=";extensions/arc/package.arc.data.controller.summary.estimated.cost.per.month" ItemType="0" PsrId="308" Leaf="true">
        <Str Cat="Text">
          <Val><![CDATA[Estimated cost per month]]></Val>
          <Tgt Cat="Text" Stat="Loc" Orig="New">
            <Val><![CDATA[Примерная стоимость в месяц]]></Val>
          </Tgt>
        </Str>
        <Disp Icon="Str" />
      </Item>
      <Item ItemId=";extensions/arc/package.arc.data.controller.summary.free" ItemType="0" PsrId="308" Leaf="true">
        <Str Cat="Text">
          <Val><![CDATA[Free]]></Val>
          <Tgt Cat="Text" Stat="Loc" Orig="New">
            <Val><![CDATA[Бесплатно]]></Val>
          </Tgt>
        </Str>
        <Disp Icon="Str" />
      </Item>
      <Item ItemId=";extensions/arc/package.arc.data.controller.summary.kube.config.file.path" ItemType="0" PsrId="308" Leaf="true">
        <Str Cat="Text">
          <Val><![CDATA[Kube config file path]]></Val>
          <Tgt Cat="Text" Stat="Loc" Orig="New">
            <Val><![CDATA[Путь к файлу kube config]]></Val>
          </Tgt>
        </Str>
        <Disp Icon="Str" />
      </Item>
      <Item ItemId=";extensions/arc/package.arc.data.controller.summary.kubernetes" ItemType="0" PsrId="308" Leaf="true">
        <Str Cat="Text">
          <Val><![CDATA[Kubernetes]]></Val>
          <Tgt Cat="Text" Stat="Loc" Orig="New">
            <Val><![CDATA[Kubernetes]]></Val>
          </Tgt>
        </Str>
        <Disp Icon="Str" />
      </Item>
      <Item ItemId=";extensions/arc/package.arc.data.controller.summary.location" ItemType="0" PsrId="308" Leaf="true">
        <Str Cat="Text">
          <Val><![CDATA[Location]]></Val>
          <Tgt Cat="Text" Stat="Loc" Orig="New">
            <Val><![CDATA[Расположение]]></Val>
          </Tgt>
        </Str>
        <Disp Icon="Str" />
      </Item>
      <Item ItemId=";extensions/arc/package.arc.data.controller.summary.profile" ItemType="0" PsrId="308" Leaf="true">
        <Str Cat="Text">
          <Val><![CDATA[Config profile]]></Val>
          <Tgt Cat="Text" Stat="Loc" Orig="New">
            <Val><![CDATA[Профиль конфигурации]]></Val>
          </Tgt>
        </Str>
        <Disp Icon="Str" />
      </Item>
      <Item ItemId=";extensions/arc/package.arc.data.controller.summary.resource.group" ItemType="0" PsrId="308" Leaf="true">
        <Str Cat="Text">
          <Val><![CDATA[Resource group]]></Val>
          <Tgt Cat="Text" Stat="Loc" Orig="New">
            <Val><![CDATA[Группа ресурсов]]></Val>
          </Tgt>
        </Str>
        <Disp Icon="Str" />
      </Item>
      <Item ItemId=";extensions/arc/package.arc.data.controller.summary.subscription" ItemType="0" PsrId="308" Leaf="true">
        <Str Cat="Text">
          <Val><![CDATA[Subscription]]></Val>
          <Tgt Cat="Text" Stat="Loc" Orig="New">
            <Val><![CDATA[Подписка]]></Val>
          </Tgt>
        </Str>
        <Disp Icon="Str" />
      </Item>
      <Item ItemId=";extensions/arc/package.arc.data.controller.summary.terms" ItemType="0" PsrId="308" Leaf="true">
        <Str Cat="Text">
          <Val><![CDATA[Terms]]></Val>
          <Tgt Cat="Text" Stat="Loc" Orig="New">
            <Val><![CDATA[Условия]]></Val>
          </Tgt>
        </Str>
        <Disp Icon="Str" />
      </Item>
      <Item ItemId=";extensions/arc/package.arc.data.controller.summary.terms.description" ItemType="0" PsrId="308" Leaf="true">
        <Str Cat="Text">
          <Val><![CDATA[By clicking 'Script to notebook', I (a) agree to the legal terms and privacy statement(s) associated with the Marketplace offering(s) listed above; (b) authorize Microsoft to bill my current payment method for the fees associated with the offering(s), with the same billing frequency as my Azure subscription; and (c) agree that Microsoft may share my contact, usage and transactional information with the provider(s) of the offering(s) for support, billing and other transactional activities. Microsoft does not provide rights for third-party offerings. For additional details see {0}.]]></Val>
          <Tgt Cat="Text" Stat="Loc" Orig="New">
            <Val><![CDATA[Нажимая кнопку "Сохранить скрипт в записную книжку", я (а) соглашаюсь с юридическими условиями и заявлениями о конфиденциальности, связанными с вышеуказанными предложениями Marketplace; (б) разрешаю корпорации Майкрософт выставлять мне счета по сборам, связанным с этими предложениями, с использованием моего текущего метода оплаты и с той же периодичностью, что и для моей подписки Azure; (в) соглашаюсь, что корпорация Майкрософт имеет право передавать мои контактные данные, а также сведения об использовании и транзакциях поставщикам предложений для целей предоставления поддержки, выставления счетов и других действий с транзакциями. Корпорация Майкрософт не предоставляет права на сторонние предложения. Дополнительные сведения см. в {0}.]]></Val>
          </Tgt>
        </Str>
        <Disp Icon="Str" />
      </Item>
      <Item ItemId=";extensions/arc/package.arc.data.controller.summary.terms.link.text" ItemType="0" PsrId="308" Leaf="true">
        <Str Cat="Text">
          <Val><![CDATA[Azure Marketplace Terms]]></Val>
          <Tgt Cat="Text" Stat="Loc" Orig="New">
            <Val><![CDATA[Условия Azure Marketplace]]></Val>
          </Tgt>
        </Str>
        <Disp Icon="Str" />
      </Item>
      <Item ItemId=";extensions/arc/package.arc.data.controller.summary.username" ItemType="0" PsrId="308" Leaf="true">
        <Str Cat="Text">
          <Val><![CDATA[Username]]></Val>
          <Tgt Cat="Text" Stat="Loc" Orig="New">
            <Val><![CDATA[Имя пользователя]]></Val>
          </Tgt>
        </Str>
        <Disp Icon="Str" />
      </Item>
      <Item ItemId=";extensions/arc/package.arc.description" ItemType="0" PsrId="308" Leaf="true">
        <Str Cat="Text">
          <Val><![CDATA[Support for Azure Arc]]></Val>
          <Tgt Cat="Text" Stat="Loc" Orig="New">
            <Val><![CDATA[Поддержка Azure Arc]]></Val>
          </Tgt>
        </Str>
        <Disp Icon="Str" />
      </Item>
      <Item ItemId=";extensions/arc/package.arc.displayName" ItemType="0" PsrId="308" Leaf="true">
        <Str Cat="Text">
          <Val><![CDATA[Azure Arc]]></Val>
          <Tgt Cat="Text" Stat="Loc" Orig="New">
            <Val><![CDATA[Azure Arc]]></Val>
          </Tgt>
        </Str>
        <Disp Icon="Str" />
      </Item>
      <Item ItemId=";extensions/arc/package.arc.memory-limit.label" ItemType="0" PsrId="308" Leaf="true">
        <Str Cat="Text">
          <Val><![CDATA[Memory Limit]]></Val>
          <Tgt Cat="Text" Stat="Loc" Orig="New">
            <Val><![CDATA[Предельный объем памяти]]></Val>
          </Tgt>
        </Str>
        <Disp Icon="Str" />
      </Item>
      <Item ItemId=";extensions/arc/package.arc.memory-request.label" ItemType="0" PsrId="308" Leaf="true">
        <Str Cat="Text">
          <Val><![CDATA[Memory Request]]></Val>
          <Tgt Cat="Text" Stat="Loc" Orig="New">
            <Val><![CDATA[Запрос памяти]]></Val>
          </Tgt>
        </Str>
        <Disp Icon="Str" />
      </Item>
      <Item ItemId=";extensions/arc/package.arc.openDashboard" ItemType="0" PsrId="308" Leaf="true">
        <Str Cat="Text">
          <Val><![CDATA[Manage]]></Val>
          <Tgt Cat="Text" Stat="Loc" Orig="New">
            <Val><![CDATA[Управление]]></Val>
          </Tgt>
        </Str>
        <Disp Icon="Str" />
      </Item>
      <Item ItemId=";extensions/arc/package.arc.password" ItemType="0" PsrId="308" Leaf="true">
        <Str Cat="Text">
          <Val><![CDATA[Password]]></Val>
          <Tgt Cat="Text" Stat="Loc" Orig="New">
            <Val><![CDATA[Пароль]]></Val>
          </Tgt>
        </Str>
        <Disp Icon="Str" />
      </Item>
      <Item ItemId=";extensions/arc/package.arc.postgres.server.group.coordinator.cores.limit.description" ItemType="0" PsrId="308" Leaf="true">
        <Str Cat="Text">
          <Val><![CDATA[The maximum number of CPU cores for the Postgres instance that can be used on the coordinator node. Fractional cores are supported.]]></Val>
          <Tgt Cat="Text" Stat="Loc" Orig="New">
            <Val><![CDATA[Максимальное числ ядер процессора для экземпляра Postgres, которое может использоваться в узле-координаторе. Поддерживается дробное количество ядер.]]></Val>
          </Tgt>
        </Str>
        <Disp Icon="Str" />
      </Item>
      <Item ItemId=";extensions/arc/package.arc.postgres.server.group.coordinator.cores.limit.label" ItemType="0" PsrId="308" Leaf="true">
        <Str Cat="Text">
          <Val><![CDATA[CPU limit]]></Val>
          <Tgt Cat="Text" Stat="Loc" Orig="New">
            <Val><![CDATA[Ограничение на использование ЦП]]></Val>
          </Tgt>
        </Str>
        <Disp Icon="Str" />
      </Item>
      <Item ItemId=";extensions/arc/package.arc.postgres.server.group.coordinator.cores.request.description" ItemType="0" PsrId="308" Leaf="true">
        <Str Cat="Text">
          <Val><![CDATA[The minimum number of CPU cores that must be available on the coordinator node to schedule the service. Fractional cores are supported.]]></Val>
          <Tgt Cat="Text" Stat="Loc" Orig="New">
            <Val><![CDATA[Минимальное число ядер процессора, которое должно быть доступно в узле-координаторе, чтобы запланировать службу. Поддерживается дробное количество ядер.]]></Val>
          </Tgt>
        </Str>
        <Disp Icon="Str" />
      </Item>
      <Item ItemId=";extensions/arc/package.arc.postgres.server.group.coordinator.cores.request.label" ItemType="0" PsrId="308" Leaf="true">
        <Str Cat="Text">
          <Val><![CDATA[CPU request]]></Val>
          <Tgt Cat="Text" Stat="Loc" Orig="New">
            <Val><![CDATA[Запрос ЦП]]></Val>
          </Tgt>
        </Str>
        <Disp Icon="Str" />
      </Item>
      <Item ItemId=";extensions/arc/package.arc.postgres.server.group.coordinator.memory.limit.description" ItemType="0" PsrId="308" Leaf="true">
        <Str Cat="Text">
          <Val><![CDATA[The memory limit of the Postgres instance on the coordinator node in GB.]]></Val>
          <Tgt Cat="Text" Stat="Loc" Orig="New">
            <Val><![CDATA[Ограничение памяти экземпляра Postgres в узле-координаторе (ГБ).]]></Val>
          </Tgt>
        </Str>
        <Disp Icon="Str" />
      </Item>
      <Item ItemId=";extensions/arc/package.arc.postgres.server.group.coordinator.memory.limit.label" ItemType="0" PsrId="308" Leaf="true">
        <Str Cat="Text">
          <Val><![CDATA[Memory limit (GB)]]></Val>
          <Tgt Cat="Text" Stat="Loc" Orig="New">
            <Val><![CDATA[Предельный объем памяти (ГБ)]]></Val>
          </Tgt>
        </Str>
        <Disp Icon="Str" />
      </Item>
      <Item ItemId=";extensions/arc/package.arc.postgres.server.group.coordinator.memory.request.description" ItemType="0" PsrId="308" Leaf="true">
        <Str Cat="Text">
          <Val><![CDATA[The memory request of the Postgres instance on the coordinator node in GB.]]></Val>
          <Tgt Cat="Text" Stat="Loc" Orig="New">
            <Val><![CDATA[Запрос памяти экземпляра Postgres в узле-координаторе (ГБ).]]></Val>
          </Tgt>
        </Str>
        <Disp Icon="Str" />
      </Item>
      <Item ItemId=";extensions/arc/package.arc.postgres.server.group.coordinator.memory.request.label" ItemType="0" PsrId="308" Leaf="true">
        <Str Cat="Text">
          <Val><![CDATA[Memory request (GB)]]></Val>
          <Tgt Cat="Text" Stat="Loc" Orig="New">
            <Val><![CDATA[Запрос памяти (ГБ)]]></Val>
          </Tgt>
        </Str>
        <Disp Icon="Str" />
      </Item>
      <Item ItemId=";extensions/arc/package.arc.postgres.server.group.engine.version" ItemType="0" PsrId="308" Leaf="true">
        <Str Cat="Text">
          <Val><![CDATA[Engine Version]]></Val>
          <Tgt Cat="Text" Stat="Loc" Orig="New">
            <Val><![CDATA[Версия подсистемы]]></Val>
          </Tgt>
        </Str>
        <Disp Icon="Str" />
      </Item>
      <Item ItemId=";extensions/arc/package.arc.postgres.server.group.extensions.description" ItemType="0" PsrId="308" Leaf="true">
        <Str Cat="Text">
          <Val><![CDATA[A comma-separated list of the Postgres extensions that should be loaded on startup. Please refer to the postgres documentation for supported values.]]></Val>
          <Tgt Cat="Text" Stat="Loc" Orig="New">
            <Val><![CDATA[Разделенный запятыми список расширений Postgres, которые должны загружаться при запуске. Поддерживаемые значения см. в документации по Postgres.]]></Val>
          </Tgt>
        </Str>
        <Disp Icon="Str" />
      </Item>
      <Item ItemId=";extensions/arc/package.arc.postgres.server.group.extensions.label" ItemType="0" PsrId="308" Leaf="true">
        <Str Cat="Text">
          <Val><![CDATA[Extensions]]></Val>
          <Tgt Cat="Text" Stat="Loc" Orig="New">
            <Val><![CDATA[Расширения]]></Val>
          </Tgt>
        </Str>
        <Disp Icon="Str" />
      </Item>
      <Item ItemId=";extensions/arc/package.arc.postgres.server.group.name" ItemType="0" PsrId="308" Leaf="true">
        <Str Cat="Text">
          <Val><![CDATA[Server group name]]></Val>
          <Tgt Cat="Text" Stat="Loc" Orig="New">
            <Val><![CDATA[Имя группы серверов]]></Val>
          </Tgt>
        </Str>
        <Disp Icon="Str" />
      </Item>
      <Item ItemId=";extensions/arc/package.arc.postgres.server.group.name.validation.description" ItemType="0" PsrId="308" Leaf="true">
        <Str Cat="Text">
          <Val><![CDATA[Server group name must consist of lower case alphanumeric characters or '-', start with a letter, end with an alphanumeric character, and be 11 characters or fewer in length.]]></Val>
          <Tgt Cat="Text" Stat="Loc" Orig="New">
            <Val><![CDATA[Имя группы серверов должно состоять из строчных букв и цифр или дефисов "-", начинаться с буквы, заканчиваться буквой или цифрой и содержать не более 11 символов.]]></Val>
          </Tgt>
        </Str>
        <Disp Icon="Str" />
      </Item>
      <Item ItemId=";extensions/arc/package.arc.postgres.server.group.port" ItemType="0" PsrId="308" Leaf="true">
        <Str Cat="Text">
          <Val><![CDATA[Port]]></Val>
          <Tgt Cat="Text" Stat="Loc" Orig="New">
            <Val><![CDATA[Порт]]></Val>
          </Tgt>
        </Str>
        <Disp Icon="Str" />
      </Item>
      <Item ItemId=";extensions/arc/package.arc.postgres.server.group.volume.size.backups.description" ItemType="0" PsrId="308" Leaf="true">
        <Str Cat="Text">
          <Val><![CDATA[The size of the storage volume to be used for backups in GB.]]></Val>
          <Tgt Cat="Text" Stat="Loc" Orig="New">
            <Val><![CDATA[Размер тома хранилища, используемого для резервных копий (ГБ).]]></Val>
          </Tgt>
        </Str>
        <Disp Icon="Str" />
      </Item>
      <Item ItemId=";extensions/arc/package.arc.postgres.server.group.volume.size.backups.label" ItemType="0" PsrId="308" Leaf="true">
        <Str Cat="Text">
          <Val><![CDATA[Volume Size GB (Backups)]]></Val>
          <Tgt Cat="Text" Stat="Loc" Orig="New">
            <Val><![CDATA[Размер тома в ГБ (резервные копии)]]></Val>
          </Tgt>
        </Str>
        <Disp Icon="Str" />
      </Item>
      <Item ItemId=";extensions/arc/package.arc.postgres.server.group.volume.size.data.description" ItemType="0" PsrId="308" Leaf="true">
        <Str Cat="Text">
          <Val><![CDATA[The size of the storage volume to be used for data in GB.]]></Val>
          <Tgt Cat="Text" Stat="Loc" Orig="New">
            <Val><![CDATA[Размер тома хранилища, используемого для данных (ГБ).]]></Val>
          </Tgt>
        </Str>
        <Disp Icon="Str" />
      </Item>
      <Item ItemId=";extensions/arc/package.arc.postgres.server.group.volume.size.data.label" ItemType="0" PsrId="308" Leaf="true">
        <Str Cat="Text">
          <Val><![CDATA[Volume Size GB (Data)]]></Val>
          <Tgt Cat="Text" Stat="Loc" Orig="New">
            <Val><![CDATA[Размер тома в ГБ (данные)]]></Val>
          </Tgt>
        </Str>
        <Disp Icon="Str" />
      </Item>
      <Item ItemId=";extensions/arc/package.arc.postgres.server.group.volume.size.logs.description" ItemType="0" PsrId="308" Leaf="true">
        <Str Cat="Text">
          <Val><![CDATA[The size of the storage volume to be used for logs in GB.]]></Val>
          <Tgt Cat="Text" Stat="Loc" Orig="New">
            <Val><![CDATA[Размер тома хранилища, используемого для журналов (ГБ).]]></Val>
          </Tgt>
        </Str>
        <Disp Icon="Str" />
      </Item>
      <Item ItemId=";extensions/arc/package.arc.postgres.server.group.volume.size.logs.label" ItemType="0" PsrId="308" Leaf="true">
        <Str Cat="Text">
          <Val><![CDATA[Volume Size GB (Logs)]]></Val>
          <Tgt Cat="Text" Stat="Loc" Orig="New">
            <Val><![CDATA[Размер тома в ГБ (журналы)]]></Val>
          </Tgt>
        </Str>
        <Disp Icon="Str" />
      </Item>
      <Item ItemId=";extensions/arc/package.arc.postgres.server.group.workers.cores.limit.description" ItemType="0" PsrId="308" Leaf="true">
        <Str Cat="Text">
          <Val><![CDATA[The maximum number of CPU cores for the Postgres instance that can be used per node. Fractional cores are supported.]]></Val>
          <Tgt Cat="Text" Stat="Loc" Orig="New">
            <Val><![CDATA[Максимальное число ядер процессора для экземпляра Postgres, которое может использоваться на узел. Поддерживается дробное количество ядер.]]></Val>
          </Tgt>
        </Str>
        <Disp Icon="Str" />
      </Item>
      <Item ItemId=";extensions/arc/package.arc.postgres.server.group.workers.cores.limit.label" ItemType="0" PsrId="308" Leaf="true">
        <Str Cat="Text">
          <Val><![CDATA[CPU limit (cores per node)]]></Val>
          <Tgt Cat="Text" Stat="Loc" Orig="New">
            <Val><![CDATA[Ограничение ЦП (ядер на узел)]]></Val>
          </Tgt>
        </Str>
        <Disp Icon="Str" />
      </Item>
      <Item ItemId=";extensions/arc/package.arc.postgres.server.group.workers.cores.request.description" ItemType="0" PsrId="308" Leaf="true">
        <Str Cat="Text">
          <Val><![CDATA[The minimum number of CPU cores that must be available per node to schedule the service. Fractional cores are supported.]]></Val>
          <Tgt Cat="Text" Stat="Loc" Orig="New">
            <Val><![CDATA[Минимальное количество ядер процессора, которое должно быть доступно каждому узлу, чтобы запланировать службу. Поддерживается дробное количество ядер.]]></Val>
          </Tgt>
        </Str>
        <Disp Icon="Str" />
      </Item>
      <Item ItemId=";extensions/arc/package.arc.postgres.server.group.workers.cores.request.label" ItemType="0" PsrId="308" Leaf="true">
        <Str Cat="Text">
          <Val><![CDATA[CPU request (cores per node)]]></Val>
          <Tgt Cat="Text" Stat="Loc" Orig="New">
            <Val><![CDATA[Запрос ЦП (ядер на узел)]]></Val>
          </Tgt>
        </Str>
        <Disp Icon="Str" />
      </Item>
      <Item ItemId=";extensions/arc/package.arc.postgres.server.group.workers.description" ItemType="0" PsrId="308" Leaf="true">
        <Str Cat="Text">
          <Val><![CDATA[The number of worker nodes to provision in a sharded cluster, or zero (the default) for single-node Postgres.]]></Val>
          <Tgt Cat="Text" Stat="Loc" Orig="New">
            <Val><![CDATA[Число рабочих узлов для подготовки в сегментированном кластере или нуль (по умолчанию) для Postgres с одним узлом.]]></Val>
          </Tgt>
        </Str>
        <Disp Icon="Str" />
      </Item>
      <Item ItemId=";extensions/arc/package.arc.postgres.server.group.workers.label" ItemType="0" PsrId="308" Leaf="true">
        <Str Cat="Text">
          <Val><![CDATA[Number of workers]]></Val>
          <Tgt Cat="Text" Stat="Loc" Orig="New">
            <Val><![CDATA[Число рабочих ролей]]></Val>
          </Tgt>
        </Str>
        <Disp Icon="Str" />
      </Item>
      <Item ItemId=";extensions/arc/package.arc.postgres.server.group.workers.memory.limit.description" ItemType="0" PsrId="308" Leaf="true">
        <Str Cat="Text">
          <Val><![CDATA[The memory limit of the Postgres instance per node in GB.]]></Val>
          <Tgt Cat="Text" Stat="Loc" Orig="New">
            <Val><![CDATA[Ограничение памяти экземпляра Postgres на узел (ГБ).]]></Val>
          </Tgt>
        </Str>
        <Disp Icon="Str" />
      </Item>
      <Item ItemId=";extensions/arc/package.arc.postgres.server.group.workers.memory.limit.label" ItemType="0" PsrId="308" Leaf="true">
        <Str Cat="Text">
          <Val><![CDATA[Memory limit (GB per node)]]></Val>
          <Tgt Cat="Text" Stat="Loc" Orig="New">
            <Val><![CDATA[Предельный объем памяти (ГБ на узел)]]></Val>
          </Tgt>
        </Str>
        <Disp Icon="Str" />
      </Item>
      <Item ItemId=";extensions/arc/package.arc.postgres.server.group.workers.memory.request.description" ItemType="0" PsrId="308" Leaf="true">
        <Str Cat="Text">
          <Val><![CDATA[The memory request of the Postgres instance per node in GB.]]></Val>
          <Tgt Cat="Text" Stat="Loc" Orig="New">
            <Val><![CDATA[Запрос памяти экземпляра Postgres на узел (ГБ).]]></Val>
          </Tgt>
        </Str>
        <Disp Icon="Str" />
      </Item>
      <Item ItemId=";extensions/arc/package.arc.postgres.server.group.workers.memory.request.label" ItemType="0" PsrId="308" Leaf="true">
        <Str Cat="Text">
          <Val><![CDATA[Memory request (GB per node)]]></Val>
          <Tgt Cat="Text" Stat="Loc" Orig="New">
            <Val><![CDATA[Запрос памяти (ГБ на узел)]]></Val>
          </Tgt>
        </Str>
        <Disp Icon="Str" />
      </Item>
      <Item ItemId=";extensions/arc/package.arc.postgres.settings.resource.coordinator.title" ItemType="0" PsrId="308" Leaf="true">
        <Str Cat="Text">
          <Val><![CDATA[Coordinator Node Compute Configuration]]></Val>
          <Tgt Cat="Text" Stat="Loc" Orig="New">
            <Val><![CDATA[Конфигурация вычисления узла-координатора]]></Val>
          </Tgt>
        </Str>
        <Disp Icon="Str" />
      </Item>
      <Item ItemId=";extensions/arc/package.arc.postgres.settings.resource.worker.title" ItemType="0" PsrId="308" Leaf="true">
        <Str Cat="Text">
          <Val><![CDATA[Worker Nodes Compute Configuration]]></Val>
          <Tgt Cat="Text" Stat="Loc" Orig="New">
            <Val><![CDATA[Конфигурация вычисления рабочих узлов]]></Val>
          </Tgt>
        </Str>
        <Disp Icon="Str" />
      </Item>
      <Item ItemId=";extensions/arc/package.arc.postgres.settings.section.title" ItemType="0" PsrId="308" Leaf="true">
        <Str Cat="Text">
          <Val><![CDATA[General settings]]></Val>
          <Tgt Cat="Text" Stat="Loc" Orig="New">
            <Val><![CDATA[Общие параметры]]></Val>
          </Tgt>
        </Str>
        <Disp Icon="Str" />
      </Item>
      <Item ItemId=";extensions/arc/package.arc.postgres.settings.storage.title" ItemType="0" PsrId="308" Leaf="true">
        <Str Cat="Text">
          <Val><![CDATA[Storage settings]]></Val>
          <Tgt Cat="Text" Stat="Loc" Orig="New">
            <Val><![CDATA[Параметры хранилища]]></Val>
          </Tgt>
        </Str>
        <Disp Icon="Str" />
      </Item>
      <Item ItemId=";extensions/arc/package.arc.postgres.storage-class.backups.description" ItemType="0" PsrId="308" Leaf="true">
        <Str Cat="Text">
          <Val><![CDATA[The storage class to be used for backup persistent volumes]]></Val>
          <Tgt Cat="Text" Stat="Loc" Orig="New">
            <Val><![CDATA[Класс хранения, используемый для постоянных томов резервных копий]]></Val>
          </Tgt>
        </Str>
        <Disp Icon="Str" />
      </Item>
      <Item ItemId=";extensions/arc/package.arc.postgres.storage-class.data.description" ItemType="0" PsrId="308" Leaf="true">
        <Str Cat="Text">
          <Val><![CDATA[The storage class to be used for data persistent volumes]]></Val>
          <Tgt Cat="Text" Stat="Loc" Orig="New">
            <Val><![CDATA[Класс хранения, используемый для постоянных томов данных]]></Val>
          </Tgt>
        </Str>
        <Disp Icon="Str" />
      </Item>
      <Item ItemId=";extensions/arc/package.arc.postgres.storage-class.logs.description" ItemType="0" PsrId="308" Leaf="true">
        <Str Cat="Text">
          <Val><![CDATA[The storage class to be used for logs persistent volumes]]></Val>
          <Tgt Cat="Text" Stat="Loc" Orig="New">
            <Val><![CDATA[Класс хранения, используемый для постоянных томов журналов]]></Val>
          </Tgt>
        </Str>
        <Disp Icon="Str" />
      </Item>
      <Item ItemId=";extensions/arc/package.arc.postgres.wizard.page1.title" ItemType="0" PsrId="308" Leaf="true">
        <Str Cat="Text">
          <Val><![CDATA[Provide Azure enabled PostgreSQL Hyperscale server group parameters]]></Val>
          <Tgt Cat="Text" Stat="Loc" Orig="New">
            <Val><![CDATA[Укажите параметры группы серверов гипермасштабирования PostgreSQL с поддержкой Azure]]></Val>
          </Tgt>
        </Str>
        <Disp Icon="Str" />
      </Item>
      <Item ItemId=";extensions/arc/package.arc.postgres.wizard.title" ItemType="0" PsrId="308" Leaf="true">
        <Str Cat="Text">
          <Val><![CDATA[Deploy an Azure Arc-enabled PostgreSQL Hyperscale server group (Preview)]]></Val>
          <Tgt Cat="Text" Stat="Loc" Orig="New">
            <Val><![CDATA[Развернуть группу серверов гипермасштабирования PostgreSQL с поддержкой Azure Arc]]></Val>
          </Tgt>
        </Str>
        <Disp Icon="Str" />
      </Item>
      <Item ItemId=";extensions/arc/package.arc.sql.connection.settings.section.title" ItemType="0" PsrId="308" Leaf="true">
        <Str Cat="Text">
          <Val><![CDATA[SQL Connection information]]></Val>
          <Tgt Cat="Text" Stat="Loc" Orig="New">
            <Val><![CDATA[Сведения о подключении SQL]]></Val>
          </Tgt>
        </Str>
        <Disp Icon="Str" />
      </Item>
      <Item ItemId=";extensions/arc/package.arc.sql.cores-limit.description" ItemType="0" PsrId="308" Leaf="true">
        <Str Cat="Text">
          <Val><![CDATA[The cores limit of the managed instance as an integer.]]></Val>
          <Tgt Cat="Text" Stat="Loc" Orig="New">
            <Val><![CDATA[Предельное количество ядер управляемого экземпляра в виде целого числа.]]></Val>
          </Tgt>
        </Str>
        <Disp Icon="Str" />
      </Item>
      <Item ItemId=";extensions/arc/package.arc.sql.cores-request.description" ItemType="0" PsrId="308" Leaf="true">
        <Str Cat="Text">
          <Val><![CDATA[The request for cores of the managed instance as an integer.]]></Val>
          <Tgt Cat="Text" Stat="Loc" Orig="New">
            <Val><![CDATA[Запрос ядер управляемого экземпляра в виде целого числа.]]></Val>
          </Tgt>
        </Str>
        <Disp Icon="Str" />
      </Item>
      <Item ItemId=";extensions/arc/package.arc.sql.dev.use.description" ItemType="0" PsrId="308" Leaf="true">
        <Str Cat="Text">
          <Val><![CDATA[Check the box to indicate this instance will be used for development or testing purposes only. This instance will not be billed.]]></Val>
          <Tgt Cat="Text" Stat="Loc" Orig="New">
            <Val><![CDATA[Установите этот флажок, чтобы указать, что этот экземпляр будет использоваться только для разработки и тестирования. За этот экземпляр не будет взиматься оплата.]]></Val>
          </Tgt>
        </Str>
        <Disp Icon="Str" />
      </Item>
      <Item ItemId=";extensions/arc/package.arc.sql.dev.use.label" ItemType="0" PsrId="308" Leaf="true">
        <Str Cat="Text">
          <Val><![CDATA[For development use only]]></Val>
          <Tgt Cat="Text" Stat="Loc" Orig="New">
            <Val><![CDATA[Только для разработки]]></Val>
          </Tgt>
        </Str>
        <Disp Icon="Str" />
      </Item>
      <Item ItemId=";extensions/arc/package.arc.sql.high.availability.description" ItemType="0" PsrId="308" Leaf="true">
        <Str Cat="Text">
          <Val><![CDATA[Enable additional replicas for high availabilty. The compute and storage configuration selected below will be applied to all replicas.]]></Val>
          <Tgt Cat="Text" Stat="Loc" Orig="New">
            <Val><![CDATA[Включите дополнительные реплики для высокого уровня доступности. Выбранная ниже конфигурация вычислений и хранилища будет применена ко всем репликам.]]></Val>
          </Tgt>
        </Str>
        <Disp Icon="Str" />
      </Item>
      <Item ItemId=";extensions/arc/package.arc.sql.high.availability.label" ItemType="0" PsrId="308" Leaf="true">
        <Str Cat="Text">
          <Val><![CDATA[High Availability]]></Val>
          <Tgt Cat="Text" Stat="Loc" Orig="New">
            <Val><![CDATA[Высокая доступность]]></Val>
          </Tgt>
        </Str>
        <Disp Icon="Str" />
      </Item>
      <Item ItemId=";extensions/arc/package.arc.sql.instance.name" ItemType="0" PsrId="308" Leaf="true">
        <Str Cat="Text">
          <Val><![CDATA[Instance name]]></Val>
          <Tgt Cat="Text" Stat="Loc" Orig="New">
            <Val><![CDATA[Имя экземпляра]]></Val>
          </Tgt>
        </Str>
        <Disp Icon="Str" />
      </Item>
      <Item ItemId=";extensions/arc/package.arc.sql.instance.settings.section.title" ItemType="0" PsrId="308" Leaf="true">
        <Str Cat="Text">
          <Val><![CDATA[SQL Instance settings]]></Val>
          <Tgt Cat="Text" Stat="Loc" Orig="New">
            <Val><![CDATA[Параметры экземпляра SQL]]></Val>
          </Tgt>
        </Str>
        <Disp Icon="Str" />
      </Item>
      <Item ItemId=";extensions/arc/package.arc.sql.invalid.instance.name" ItemType="0" PsrId="308" Leaf="true">
        <Str Cat="Text">
          <Val><![CDATA[Instance name must consist of lower case alphanumeric characters or '-', start with a letter, end with an alphanumeric character, and be 13 characters or fewer in length.]]></Val>
          <Tgt Cat="Text" Stat="Loc" Orig="New">
            <Val><![CDATA[Имя экземпляра должно состоять из строчных букв и цифр или дефисов "-", начинаться с буквы, заканчиваться буквой или цифрой и содержать не более 13 символов.]]></Val>
          </Tgt>
        </Str>
        <Disp Icon="Str" />
      </Item>
      <Item ItemId=";extensions/arc/package.arc.sql.invalid.username" ItemType="0" PsrId="308" Leaf="true">
        <Str Cat="Text">
          <Val><![CDATA[sa username is disabled, please choose another username]]></Val>
          <Tgt Cat="Text" Stat="Loc" Orig="New">
            <Val><![CDATA[Имя пользователя sa отключено, выберите другое имя пользователя]]></Val>
          </Tgt>
        </Str>
        <Disp Icon="Str" />
      </Item>
      <Item ItemId=";extensions/arc/package.arc.sql.memory-limit.description" ItemType="0" PsrId="308" Leaf="true">
        <Str Cat="Text">
          <Val><![CDATA[The limit of the capacity of the managed instance as an integer.]]></Val>
          <Tgt Cat="Text" Stat="Loc" Orig="New">
            <Val><![CDATA[Предельная емкость управляемого экземпляра в виде целого числа.]]></Val>
          </Tgt>
        </Str>
        <Disp Icon="Str" />
      </Item>
      <Item ItemId=";extensions/arc/package.arc.sql.memory-request.description" ItemType="0" PsrId="308" Leaf="true">
        <Str Cat="Text">
          <Val><![CDATA[The request for the capacity of the managed instance as an integer amount of memory in GBs.]]></Val>
          <Tgt Cat="Text" Stat="Loc" Orig="New">
            <Val><![CDATA[Запрос емкости управляемого экземпляра в виде целочисленного объема памяти в ГБ.]]></Val>
          </Tgt>
        </Str>
        <Disp Icon="Str" />
      </Item>
      <Item ItemId=";extensions/arc/package.arc.sql.one.replica" ItemType="0" PsrId="308" Leaf="true">
<<<<<<< HEAD
        <Str Cat="Text">
          <Val><![CDATA[1 replica]]></Val>
        </Str>
        <Disp Icon="Str" />
      </Item>
      <Item ItemId=";extensions/arc/package.arc.sql.service.tier.business.critical" ItemType="0" PsrId="308" Leaf="true">
        <Str Cat="Text">
          <Val><![CDATA[[PREVIEW]5D; Business Critical (Unlimited vCores and RAM, advanced high availability)]]></Val>
        </Str>
        <Disp Icon="Str" />
      </Item>
      <Item ItemId=";extensions/arc/package.arc.sql.service.tier.description" ItemType="0" PsrId="308" Leaf="true">
        <Str Cat="Text">
          <Val><![CDATA[Select from the latest vCore service tiers available for SQL Managed Instance - Azure Arc including General Purpose and Business Critical. {0}]]></Val>
        </Str>
        <Disp Icon="Str" />
      </Item>
      <Item ItemId=";extensions/arc/package.arc.sql.service.tier.general.purpose" ItemType="0" PsrId="308" Leaf="true">
        <Str Cat="Text">
          <Val><![CDATA[General Purpose (Up to 24 vCores and 128 Gi of RAM, standard high availability)]]></Val>
=======
        <Str Cat="Text">
          <Val><![CDATA[1 replica]]></Val>
          <Tgt Cat="Text" Stat="Loc" Orig="New">
            <Val><![CDATA[1 реплика]]></Val>
          </Tgt>
        </Str>
        <Disp Icon="Str" />
      </Item>
      <Item ItemId=";extensions/arc/package.arc.sql.service.tier.business.critical" ItemType="0" PsrId="308" Leaf="true">
        <Str Cat="Text">
          <Val><![CDATA[[PREVIEW]5D; Business Critical (Unlimited vCores and RAM, advanced high availability)]]></Val>
          <Tgt Cat="Text" Stat="Loc" Orig="New">
            <Val><![CDATA[[ПРЕДВАРИТЕЛЬНАЯ ВЕРСИЯ]5D; Критически важный для бизнеса (неограниченное количество виртуальных ядер и объем ОЗУ, расширенные функции высокого уровня доступности)]]></Val>
          </Tgt>
        </Str>
        <Disp Icon="Str" />
      </Item>
      <Item ItemId=";extensions/arc/package.arc.sql.service.tier.description" ItemType="0" PsrId="308" Leaf="true">
        <Str Cat="Text">
          <Val><![CDATA[Select from the latest vCore service tiers available for SQL Managed Instance - Azure Arc including General Purpose and Business Critical. {0}]]></Val>
          <Tgt Cat="Text" Stat="Loc" Orig="New">
            <Val><![CDATA[Выберите один из последних уровней служб vCore, доступных для Управляемого экземпляра SQL Managed Instance — Azure Arc, включая уровни "Общего назначения" и "Критически важный для бизнеса". {0}]]></Val>
          </Tgt>
        </Str>
        <Disp Icon="Str" />
      </Item>
      <Item ItemId=";extensions/arc/package.arc.sql.service.tier.general.purpose" ItemType="0" PsrId="308" Leaf="true">
        <Str Cat="Text">
          <Val><![CDATA[General Purpose (Up to 24 vCores and 128 Gi of RAM, standard high availability)]]></Val>
          <Tgt Cat="Text" Stat="Loc" Orig="New">
            <Val><![CDATA[Общего назначения (до 24 виртуальных ядер и 128 ГБ ОЗУ, стандартные функции высокого уровня доступности)]]></Val>
          </Tgt>
>>>>>>> f1803184
        </Str>
        <Disp Icon="Str" />
      </Item>
      <Item ItemId=";extensions/arc/package.arc.sql.service.tier.label" ItemType="0" PsrId="308" Leaf="true">
        <Str Cat="Text">
          <Val><![CDATA[Service Tier]]></Val>
          <Tgt Cat="Text" Stat="Loc" Orig="New">
            <Val><![CDATA[Уровень служб]]></Val>
          </Tgt>
        </Str>
        <Disp Icon="Str" />
      </Item>
      <Item ItemId=";extensions/arc/package.arc.sql.storage-class.data.description" ItemType="0" PsrId="308" Leaf="true">
        <Str Cat="Text">
          <Val><![CDATA[The storage class to be used for data (.mdf). If no value is specified, the default storage class will be used.]]></Val>
<<<<<<< HEAD
          <Tgt Cat="Text" Stat="Update" Orig="New">
            <Val><![CDATA[Класс хранения, используемый для данных (.mdf)]]></Val>
=======
          <Tgt Cat="Text" Stat="Loc" Orig="New">
            <Val><![CDATA[Класс хранения, используемый для данных (.mdf). Если значение не указано, будет использован класс хранения по умолчанию.]]></Val>
>>>>>>> f1803184
          </Tgt>
          <Prev Cat="Text">
            <Val><![CDATA[The storage class to be used for data (.mdf)]]></Val>
          </Prev>
        </Str>
        <Disp Icon="Str" />
      </Item>
      <Item ItemId=";extensions/arc/package.arc.sql.storage-class.dc.description" ItemType="0" PsrId="308" Leaf="true">
        <Str Cat="Text">
          <Val><![CDATA[The storage class to be used for all data and logs persistent volumes for all data controller pods that require them.]]></Val>
          <Tgt Cat="Text" Stat="Loc" Orig="New">
            <Val><![CDATA[Класс хранения, используемый для всех данных и постоянных томов журналов во всех объектах pod контроллеров данных, которым они требуются.]]></Val>
          </Tgt>
        </Str>
        <Disp Icon="Str" />
      </Item>
      <Item ItemId=";extensions/arc/package.arc.sql.storage-class.logs.description" ItemType="0" PsrId="308" Leaf="true">
        <Str Cat="Text">
          <Val><![CDATA[The storage class to be used for logs (/var/log). If no value is specified, the default storage class will be used.]]></Val>
<<<<<<< HEAD
          <Tgt Cat="Text" Stat="Update" Orig="New">
            <Val><![CDATA[Класс хранения, используемый для журналов (var/log)]]></Val>
=======
          <Tgt Cat="Text" Stat="Loc" Orig="New">
            <Val><![CDATA[Класс хранения, используемый для журналов (/var/log). Если значение не указано, будет использован класс хранения по умолчанию.]]></Val>
          </Tgt>
          <Prev Cat="Text">
            <Val><![CDATA[The storage class to be used for logs (/var/log)]]></Val>
          </Prev>
        </Str>
        <Disp Icon="Str" />
      </Item>
      <Item ItemId=";extensions/arc/package.arc.sql.three.replicas" ItemType="0" PsrId="308" Leaf="true">
        <Str Cat="Text">
          <Val><![CDATA[3 replicas]]></Val>
          <Tgt Cat="Text" Stat="Loc" Orig="New">
            <Val><![CDATA[3 реплики]]></Val>
          </Tgt>
        </Str>
        <Disp Icon="Str" />
      </Item>
      <Item ItemId=";extensions/arc/package.arc.sql.two.replicas" ItemType="0" PsrId="308" Leaf="true">
        <Str Cat="Text">
          <Val><![CDATA[2 replicas]]></Val>
          <Tgt Cat="Text" Stat="Loc" Orig="New">
            <Val><![CDATA[2 реплики]]></Val>
>>>>>>> f1803184
          </Tgt>
          <Prev Cat="Text">
            <Val><![CDATA[The storage class to be used for logs (/var/log)]]></Val>
          </Prev>
        </Str>
        <Disp Icon="Str" />
      </Item>
      <Item ItemId=";extensions/arc/package.arc.sql.three.replicas" ItemType="0" PsrId="308" Leaf="true">
        <Str Cat="Text">
          <Val><![CDATA[3 replicas]]></Val>
        </Str>
        <Disp Icon="Str" />
      </Item>
      <Item ItemId=";extensions/arc/package.arc.sql.two.replicas" ItemType="0" PsrId="308" Leaf="true">
        <Str Cat="Text">
          <Val><![CDATA[2 replicas]]></Val>
        </Str>
        <Disp Icon="Str" />
      </Item>
      <Item ItemId=";extensions/arc/package.arc.sql.username" ItemType="0" PsrId="308" Leaf="true">
        <Str Cat="Text">
          <Val><![CDATA[Username]]></Val>
          <Tgt Cat="Text" Stat="Loc" Orig="New">
            <Val><![CDATA[Имя пользователя]]></Val>
          </Tgt>
        </Str>
        <Disp Icon="Str" />
      </Item>
      <Item ItemId=";extensions/arc/package.arc.sql.wizard.page1.title" ItemType="0" PsrId="308" Leaf="true">
        <Str Cat="Text">
          <Val><![CDATA[Provide Azure SQL managed instance parameters]]></Val>
          <Tgt Cat="Text" Stat="Loc" Orig="New">
            <Val><![CDATA[Укажите параметры Управляемого экземпляра Azure SQL]]></Val>
          </Tgt>
        </Str>
        <Disp Icon="Str" />
      </Item>
      <Item ItemId=";extensions/arc/package.arc.sql.wizard.title" ItemType="0" PsrId="308" Leaf="true">
        <Str Cat="Text">
          <Val><![CDATA[Deploy Azure SQL managed instance - Azure Arc (preview)]]></Val>
          <Tgt Cat="Text" Stat="Loc" Orig="New">
            <Val><![CDATA[Развертывание Управляемого экземпляра SQL Azure — Azure Arc (предварительная версия)]]></Val>
          </Tgt>
        </Str>
        <Disp Icon="Str" />
      </Item>
      <Item ItemId=";extensions/arc/package.arc.storage-class.backups.label" ItemType="0" PsrId="308" Leaf="true">
        <Str Cat="Text">
          <Val><![CDATA[Storage Class (Backups)]]></Val>
          <Tgt Cat="Text" Stat="Loc" Orig="New">
            <Val><![CDATA[Класс хранения (резервные копии)]]></Val>
          </Tgt>
        </Str>
        <Disp Icon="Str" />
      </Item>
      <Item ItemId=";extensions/arc/package.arc.storage-class.data.label" ItemType="0" PsrId="308" Leaf="true">
        <Str Cat="Text">
          <Val><![CDATA[Storage Class (Data)]]></Val>
          <Tgt Cat="Text" Stat="Loc" Orig="New">
            <Val><![CDATA[Класс хранения (данные)]]></Val>
          </Tgt>
        </Str>
        <Disp Icon="Str" />
      </Item>
      <Item ItemId=";extensions/arc/package.arc.storage-class.dc.label" ItemType="0" PsrId="308" Leaf="true">
        <Str Cat="Text">
          <Val><![CDATA[Storage Class]]></Val>
          <Tgt Cat="Text" Stat="Loc" Orig="New">
            <Val><![CDATA[Класс хранения]]></Val>
          </Tgt>
        </Str>
        <Disp Icon="Str" />
      </Item>
      <Item ItemId=";extensions/arc/package.arc.storage-class.logs.label" ItemType="0" PsrId="308" Leaf="true">
        <Str Cat="Text">
          <Val><![CDATA[Storage Class (Logs)]]></Val>
          <Tgt Cat="Text" Stat="Loc" Orig="New">
            <Val><![CDATA[Класс хранения (журналы)]]></Val>
          </Tgt>
        </Str>
        <Disp Icon="Str" />
      </Item>
      <Item ItemId=";extensions/arc/package.arc.view.title" ItemType="0" PsrId="308" Leaf="true">
        <Str Cat="Text">
          <Val><![CDATA[Azure Arc Controllers]]></Val>
          <Tgt Cat="Text" Stat="Loc" Orig="New">
            <Val><![CDATA[Контроллеры Azure Arc]]></Val>
          </Tgt>
        </Str>
        <Disp Icon="Str" />
      </Item>
      <Item ItemId=";extensions/arc/package.arc.view.welcome.connect" ItemType="0" PsrId="308" Leaf="true">
        <Str Cat="Text">
          <Val><![CDATA[No Azure Arc controllers registered. [Learn More]5D;(https://azure.microsoft.com/services/azure-arc/)]D;]A;[Connect Controller]5D;(command:arc.connectToController)]]></Val>
          <Tgt Cat="Text" Stat="Loc" Orig="New">
            <Val><![CDATA[Контроллеры Azure Arc не зарегистрированы. [Подробнее]5D;(https://azure.microsoft.com/services/azure-arc/)]D;]A;[Подключение контроллера]5D;(command:arc.connectToController)]]></Val>
          </Tgt>
        </Str>
        <Disp Icon="Str" />
      </Item>
      <Item ItemId=";extensions/arc/package.arc.view.welcome.loading" ItemType="0" PsrId="308" Leaf="true">
        <Str Cat="Text">
          <Val><![CDATA[Loading controllers...]]></Val>
          <Tgt Cat="Text" Stat="Loc" Orig="New">
            <Val><![CDATA[Загрузка контроллеров…]]></Val>
          </Tgt>
        </Str>
        <Disp Icon="Str" />
      </Item>
      <Item ItemId=";extensions/arc/package.command.connectToController.title" ItemType="0" PsrId="308" Leaf="true">
        <Str Cat="Text">
          <Val><![CDATA[Connect to Existing Azure Arc Controller]]></Val>
          <Tgt Cat="Text" Stat="Loc" Orig="New">
            <Val><![CDATA[Подключение к существующему контроллеру Azure Arc]]></Val>
          </Tgt>
        </Str>
        <Disp Icon="Str" />
      </Item>
      <Item ItemId=";extensions/arc/package.command.createController.title" ItemType="0" PsrId="308" Leaf="true">
        <Str Cat="Text">
          <Val><![CDATA[Create New Azure Arc Controller]]></Val>
          <Tgt Cat="Text" Stat="Loc" Orig="New">
            <Val><![CDATA[Создание нового контроллера Azure Arc]]></Val>
          </Tgt>
        </Str>
        <Disp Icon="Str" />
      </Item>
      <Item ItemId=";extensions/arc/package.command.editConnection.title" ItemType="0" PsrId="308" Leaf="true">
        <Str Cat="Text">
          <Val><![CDATA[Edit Connection]]></Val>
          <Tgt Cat="Text" Stat="Loc" Orig="New">
            <Val><![CDATA[Изменение подключения]]></Val>
          </Tgt>
        </Str>
        <Disp Icon="Str" />
      </Item>
      <Item ItemId=";extensions/arc/package.command.refresh.title" ItemType="0" PsrId="308" Leaf="true">
        <Str Cat="Text">
          <Val><![CDATA[Refresh]]></Val>
          <Tgt Cat="Text" Stat="Loc" Orig="New">
            <Val><![CDATA[Обновление]]></Val>
          </Tgt>
        </Str>
        <Disp Icon="Str" />
      </Item>
      <Item ItemId=";extensions/arc/package.command.removeController.title" ItemType="0" PsrId="308" Leaf="true">
        <Str Cat="Text">
          <Val><![CDATA[Remove Controller]]></Val>
          <Tgt Cat="Text" Stat="Loc" Orig="New">
            <Val><![CDATA[Удаление контроллера]]></Val>
          </Tgt>
        </Str>
        <Disp Icon="Str" />
      </Item>
      <Item ItemId=";extensions/arc/package.cores.limit.greater.than.or.equal.to.requested.cores" ItemType="0" PsrId="308" Leaf="true">
        <Str Cat="Text">
          <Val><![CDATA[Cores limit must be greater than or equal to requested cores]]></Val>
          <Tgt Cat="Text" Stat="Loc" Orig="New">
            <Val><![CDATA[Предельное число ядер должно быть не менее запрошенного]]></Val>
          </Tgt>
        </Str>
        <Disp Icon="Str" />
      </Item>
      <Item ItemId=";extensions/arc/package.deploy.done.action" ItemType="0" PsrId="308" Leaf="true">
        <Str Cat="Text">
          <Val><![CDATA[Deploy]]></Val>
          <Tgt Cat="Text" Stat="Loc" Orig="New">
            <Val><![CDATA[Развернуть]]></Val>
          </Tgt>
        </Str>
        <Disp Icon="Str" />
      </Item>
      <Item ItemId=";extensions/arc/package.deploy.script.action" ItemType="0" PsrId="308" Leaf="true">
        <Str Cat="Text">
          <Val><![CDATA[Script to notebook]]></Val>
          <Tgt Cat="Text" Stat="Loc" Orig="New">
            <Val><![CDATA[Сохранить скрипт в записную книжку]]></Val>
          </Tgt>
        </Str>
        <Disp Icon="Str" />
      </Item>
      <Item ItemId=";extensions/arc/package.memory.limit.greater.than.or.equal.to.requested.memory" ItemType="0" PsrId="308" Leaf="true">
        <Str Cat="Text">
          <Val><![CDATA[Memory limit must be greater than or equal to requested memory]]></Val>
          <Tgt Cat="Text" Stat="Loc" Orig="New">
            <Val><![CDATA[Предельный объем памяти должен быть не менее запрошенного]]></Val>
          </Tgt>
        </Str>
        <Disp Icon="Str" />
      </Item>
      <Item ItemId=";extensions/arc/package.microsoft.agreement.privacy.statement" ItemType="0" PsrId="308" Leaf="true">
        <Str Cat="Text">
          <Val><![CDATA[Microsoft Privacy Statement]]></Val>
          <Tgt Cat="Text" Stat="Loc" Orig="New">
            <Val><![CDATA[Заявление о конфиденциальности корпорации Майкрософт]]></Val>
          </Tgt>
        </Str>
        <Disp Icon="Str" />
      </Item>
      <Item ItemId=";extensions/arc/package.requested.cores.less.than.or.equal.to.cores.limit" ItemType="0" PsrId="308" Leaf="true">
        <Str Cat="Text">
          <Val><![CDATA[Requested cores must be less than or equal to cores limit]]></Val>
          <Tgt Cat="Text" Stat="Loc" Orig="New">
            <Val><![CDATA[Число запрошенных ядер не должно превышать предельное]]></Val>
          </Tgt>
        </Str>
        <Disp Icon="Str" />
      </Item>
      <Item ItemId=";extensions/arc/package.requested.memory.less.than.or.equal.to.memory.limit" ItemType="0" PsrId="308" Leaf="true">
        <Str Cat="Text">
          <Val><![CDATA[Requested memory must be less than or equal to memory limit]]></Val>
          <Tgt Cat="Text" Stat="Loc" Orig="New">
            <Val><![CDATA[Объем запрошенной памяти не должен превышать предельный]]></Val>
          </Tgt>
        </Str>
        <Disp Icon="Str" />
      </Item>
      <Item ItemId=";extensions/arc/package.resource.type.arc.postgres.description" ItemType="0" PsrId="308" Leaf="true">
        <Str Cat="Text">
          <Val><![CDATA[Deploy PostgreSQL Hyperscale server groups into an Azure Arc environment]]></Val>
          <Tgt Cat="Text" Stat="Loc" Orig="New">
            <Val><![CDATA[Развертывание групп серверов гипермасштабирования PostgreSQL в среде Azure Arc]]></Val>
          </Tgt>
        </Str>
        <Disp Icon="Str" />
      </Item>
      <Item ItemId=";extensions/arc/package.resource.type.arc.postgres.display.name" ItemType="0" PsrId="308" Leaf="true">
        <Str Cat="Text">
          <Val><![CDATA[PostgreSQL Hyperscale server groups - Azure Arc (preview)]]></Val>
          <Tgt Cat="Text" Stat="Loc" Orig="New">
            <Val><![CDATA[Группы серверов гипермасштабирования PostgreSQL — Azure Arc (предварительная версия)]]></Val>
          </Tgt>
        </Str>
        <Disp Icon="Str" />
      </Item>
      <Item ItemId=";extensions/arc/package.resource.type.arc.sql.description" ItemType="0" PsrId="308" Leaf="true">
        <Str Cat="Text">
          <Val><![CDATA[Managed SQL Instance service for app developers in a customer-managed environment]]></Val>
          <Tgt Cat="Text" Stat="Loc" Orig="New">
            <Val><![CDATA[Управляемая служба экземпляра SQL для разработчиков приложений в управляемой клиентом среде]]></Val>
          </Tgt>
        </Str>
        <Disp Icon="Str" />
      </Item>
      <Item ItemId=";extensions/arc/package.resource.type.arc.sql.display.name" ItemType="0" PsrId="308" Leaf="true">
        <Str Cat="Text">
          <Val><![CDATA[Azure SQL managed instance - Azure Arc (preview)]]></Val>
          <Tgt Cat="Text" Stat="Loc" Orig="New">
            <Val><![CDATA[Управляемый экземпляр SQL Azure — Azure Arc (предварительная версия)]]></Val>
          </Tgt>
        </Str>
        <Disp Icon="Str" />
      </Item>
      <Item ItemId=";extensions/arc/package.resource.type.azure.arc.description" ItemType="0" PsrId="308" Leaf="true">
        <Str Cat="Text">
          <Val><![CDATA[Creates an Azure Arc data controller]]></Val>
          <Tgt Cat="Text" Stat="Loc" Orig="New">
            <Val><![CDATA[Создание контроллера данных Azure Arc]]></Val>
          </Tgt>
        </Str>
        <Disp Icon="Str" />
      </Item>
      <Item ItemId=";extensions/arc/package.resource.type.azure.arc.display.name" ItemType="0" PsrId="308" Leaf="true">
        <Str Cat="Text">
          <Val><![CDATA[Azure Arc data controller (preview)]]></Val>
          <Tgt Cat="Text" Stat="Loc" Orig="New">
            <Val><![CDATA[Контроллер данных Azure Arc (предварительная версия)]]></Val>
          </Tgt>
        </Str>
        <Disp Icon="Str" />
      </Item>
      <Item ItemId=";extensions/arc/package.should.be.integer" ItemType="0" PsrId="308" Leaf="true">
        <Str Cat="Text">
          <Val><![CDATA[Value must be an integer]]></Val>
          <Tgt Cat="Text" Stat="Loc" Orig="New">
            <Val><![CDATA[Значение должно быть целым числом]]></Val>
          </Tgt>
        </Str>
        <Disp Icon="Str" />
      </Item>
      <Item ItemId=";extensions/arc/package.worker.node.count.should.not.be.one" ItemType="0" PsrId="308" Leaf="true">
        <Str Cat="Text">
          <Val><![CDATA[Value of 1 is not supported.]]></Val>
          <Tgt Cat="Text" Stat="Loc" Orig="New">
            <Val><![CDATA[Значение 1 не поддерживается.]]></Val>
          </Tgt>
        </Str>
        <Disp Icon="Str" />
      </Item>
    </Item>
  </Item>
</LCX><|MERGE_RESOLUTION|>--- conflicted
+++ resolved
@@ -3596,61 +3596,38 @@
         <Disp Icon="Str" />
       </Item>
       <Item ItemId=";extensions/arc/package.arc.sql.one.replica" ItemType="0" PsrId="308" Leaf="true">
-<<<<<<< HEAD
         <Str Cat="Text">
           <Val><![CDATA[1 replica]]></Val>
+          <Tgt Cat="Text" Stat="Loc" Orig="New">
+            <Val><![CDATA[1 реплика]]></Val>
+          </Tgt>
         </Str>
         <Disp Icon="Str" />
       </Item>
       <Item ItemId=";extensions/arc/package.arc.sql.service.tier.business.critical" ItemType="0" PsrId="308" Leaf="true">
         <Str Cat="Text">
           <Val><![CDATA[[PREVIEW]5D; Business Critical (Unlimited vCores and RAM, advanced high availability)]]></Val>
+          <Tgt Cat="Text" Stat="Loc" Orig="New">
+            <Val><![CDATA[[ПРЕДВАРИТЕЛЬНАЯ ВЕРСИЯ]5D; Критически важный для бизнеса (неограниченное количество виртуальных ядер и объем ОЗУ, расширенные функции высокого уровня доступности)]]></Val>
+          </Tgt>
         </Str>
         <Disp Icon="Str" />
       </Item>
       <Item ItemId=";extensions/arc/package.arc.sql.service.tier.description" ItemType="0" PsrId="308" Leaf="true">
         <Str Cat="Text">
           <Val><![CDATA[Select from the latest vCore service tiers available for SQL Managed Instance - Azure Arc including General Purpose and Business Critical. {0}]]></Val>
+          <Tgt Cat="Text" Stat="Loc" Orig="New">
+            <Val><![CDATA[Выберите один из последних уровней служб vCore, доступных для Управляемого экземпляра SQL Managed Instance — Azure Arc, включая уровни "Общего назначения" и "Критически важный для бизнеса". {0}]]></Val>
+          </Tgt>
         </Str>
         <Disp Icon="Str" />
       </Item>
       <Item ItemId=";extensions/arc/package.arc.sql.service.tier.general.purpose" ItemType="0" PsrId="308" Leaf="true">
         <Str Cat="Text">
           <Val><![CDATA[General Purpose (Up to 24 vCores and 128 Gi of RAM, standard high availability)]]></Val>
-=======
-        <Str Cat="Text">
-          <Val><![CDATA[1 replica]]></Val>
-          <Tgt Cat="Text" Stat="Loc" Orig="New">
-            <Val><![CDATA[1 реплика]]></Val>
-          </Tgt>
-        </Str>
-        <Disp Icon="Str" />
-      </Item>
-      <Item ItemId=";extensions/arc/package.arc.sql.service.tier.business.critical" ItemType="0" PsrId="308" Leaf="true">
-        <Str Cat="Text">
-          <Val><![CDATA[[PREVIEW]5D; Business Critical (Unlimited vCores and RAM, advanced high availability)]]></Val>
-          <Tgt Cat="Text" Stat="Loc" Orig="New">
-            <Val><![CDATA[[ПРЕДВАРИТЕЛЬНАЯ ВЕРСИЯ]5D; Критически важный для бизнеса (неограниченное количество виртуальных ядер и объем ОЗУ, расширенные функции высокого уровня доступности)]]></Val>
-          </Tgt>
-        </Str>
-        <Disp Icon="Str" />
-      </Item>
-      <Item ItemId=";extensions/arc/package.arc.sql.service.tier.description" ItemType="0" PsrId="308" Leaf="true">
-        <Str Cat="Text">
-          <Val><![CDATA[Select from the latest vCore service tiers available for SQL Managed Instance - Azure Arc including General Purpose and Business Critical. {0}]]></Val>
-          <Tgt Cat="Text" Stat="Loc" Orig="New">
-            <Val><![CDATA[Выберите один из последних уровней служб vCore, доступных для Управляемого экземпляра SQL Managed Instance — Azure Arc, включая уровни "Общего назначения" и "Критически важный для бизнеса". {0}]]></Val>
-          </Tgt>
-        </Str>
-        <Disp Icon="Str" />
-      </Item>
-      <Item ItemId=";extensions/arc/package.arc.sql.service.tier.general.purpose" ItemType="0" PsrId="308" Leaf="true">
-        <Str Cat="Text">
-          <Val><![CDATA[General Purpose (Up to 24 vCores and 128 Gi of RAM, standard high availability)]]></Val>
           <Tgt Cat="Text" Stat="Loc" Orig="New">
             <Val><![CDATA[Общего назначения (до 24 виртуальных ядер и 128 ГБ ОЗУ, стандартные функции высокого уровня доступности)]]></Val>
           </Tgt>
->>>>>>> f1803184
         </Str>
         <Disp Icon="Str" />
       </Item>
@@ -3666,13 +3643,8 @@
       <Item ItemId=";extensions/arc/package.arc.sql.storage-class.data.description" ItemType="0" PsrId="308" Leaf="true">
         <Str Cat="Text">
           <Val><![CDATA[The storage class to be used for data (.mdf). If no value is specified, the default storage class will be used.]]></Val>
-<<<<<<< HEAD
-          <Tgt Cat="Text" Stat="Update" Orig="New">
-            <Val><![CDATA[Класс хранения, используемый для данных (.mdf)]]></Val>
-=======
           <Tgt Cat="Text" Stat="Loc" Orig="New">
             <Val><![CDATA[Класс хранения, используемый для данных (.mdf). Если значение не указано, будет использован класс хранения по умолчанию.]]></Val>
->>>>>>> f1803184
           </Tgt>
           <Prev Cat="Text">
             <Val><![CDATA[The storage class to be used for data (.mdf)]]></Val>
@@ -3692,10 +3664,6 @@
       <Item ItemId=";extensions/arc/package.arc.sql.storage-class.logs.description" ItemType="0" PsrId="308" Leaf="true">
         <Str Cat="Text">
           <Val><![CDATA[The storage class to be used for logs (/var/log). If no value is specified, the default storage class will be used.]]></Val>
-<<<<<<< HEAD
-          <Tgt Cat="Text" Stat="Update" Orig="New">
-            <Val><![CDATA[Класс хранения, используемый для журналов (var/log)]]></Val>
-=======
           <Tgt Cat="Text" Stat="Loc" Orig="New">
             <Val><![CDATA[Класс хранения, используемый для журналов (/var/log). Если значение не указано, будет использован класс хранения по умолчанию.]]></Val>
           </Tgt>
@@ -3719,23 +3687,7 @@
           <Val><![CDATA[2 replicas]]></Val>
           <Tgt Cat="Text" Stat="Loc" Orig="New">
             <Val><![CDATA[2 реплики]]></Val>
->>>>>>> f1803184
-          </Tgt>
-          <Prev Cat="Text">
-            <Val><![CDATA[The storage class to be used for logs (/var/log)]]></Val>
-          </Prev>
-        </Str>
-        <Disp Icon="Str" />
-      </Item>
-      <Item ItemId=";extensions/arc/package.arc.sql.three.replicas" ItemType="0" PsrId="308" Leaf="true">
-        <Str Cat="Text">
-          <Val><![CDATA[3 replicas]]></Val>
-        </Str>
-        <Disp Icon="Str" />
-      </Item>
-      <Item ItemId=";extensions/arc/package.arc.sql.two.replicas" ItemType="0" PsrId="308" Leaf="true">
-        <Str Cat="Text">
-          <Val><![CDATA[2 replicas]]></Val>
+          </Tgt>
         </Str>
         <Disp Icon="Str" />
       </Item>
