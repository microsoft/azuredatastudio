﻿<?xml version="1.0" encoding="utf-8"?>
<LCX SchemaVersion="6.0" Name="D:\a\1\s\resources\xlf\en\arc.xlf" PsrId="308" FileType="1" SrcCul="en-US" TgtCul="ru-RU" xmlns="http://schemas.microsoft.com/locstudio/2006/6/lcx">
  <OwnedComments>
    <Cmt Name="Dev" />
    <Cmt Name="LcxAdmin" />
    <Cmt Name="Rccx" />
  </OwnedComments>
  <Settings Name="@SettingsPath@\default.lss" Type="Lss" />
  <Item ItemId=";Xliff file" ItemType="0" PsrId="308" Leaf="false">
    <Disp Icon="Expand" Expand="true" Disp="true" LocTbl="false" />
    <Item ItemId=";Xliff Resources" ItemType="0" PsrId="308" Leaf="false">
      <Disp Icon="Str" Disp="true" LocTbl="false" />
      <Item ItemId=";extensions/arc/dist/localizedConstants.arc.addingWorkerNodes" ItemType="0" PsrId="308" Leaf="true">
        <Str Cat="Text">
          <Val><![CDATA[adding worker nodes]]></Val>
          <Tgt Cat="Text" Stat="Loc" Orig="New">
            <Val><![CDATA[добавление рабочих узлов]]></Val>
          </Tgt>
        </Str>
        <Disp Icon="Str" />
      </Item>
      <Item ItemId=";extensions/arc/dist/localizedConstants.arc.arcDeploymentDeprecation" ItemType="0" PsrId="308" Leaf="true">
        <Str Cat="Text">
          <Val><![CDATA[The Arc Deployment extension has been replaced by the Arc extension and has been uninstalled.]]></Val>
          <Tgt Cat="Text" Stat="Loc" Orig="New">
            <Val><![CDATA[Расширение развертывания Arc было заменено расширением Arc и было удалено.]]></Val>
          </Tgt>
        </Str>
        <Disp Icon="Str" />
      </Item>
      <Item ItemId=";extensions/arc/dist/localizedConstants.arc.arcResources" ItemType="0" PsrId="308" Leaf="true">
        <Str Cat="Text">
          <Val><![CDATA[Azure Arc Resources]]></Val>
          <Tgt Cat="Text" Stat="Loc" Orig="New">
            <Val><![CDATA[Ресурсы Azure Arc]]></Val>
          </Tgt>
        </Str>
        <Disp Icon="Str" />
      </Item>
      <Item ItemId=";extensions/arc/dist/localizedConstants.arc.available" ItemType="0" PsrId="308" Leaf="true">
        <Str Cat="Text">
          <Val><![CDATA[Available]]></Val>
          <Tgt Cat="Text" Stat="Loc" Orig="New">
            <Val><![CDATA[Доступно]]></Val>
          </Tgt>
        </Str>
        <Disp Icon="Str" />
      </Item>
      <Item ItemId=";extensions/arc/dist/localizedConstants.arc.backup" ItemType="0" PsrId="308" Leaf="true">
        <Str Cat="Text">
          <Val><![CDATA[Backup]]></Val>
          <Tgt Cat="Text" Stat="Loc" Orig="New">
            <Val><![CDATA[Резервное копирование]]></Val>
          </Tgt>
        </Str>
        <Disp Icon="Str" />
      </Item>
      <Item ItemId=";extensions/arc/dist/localizedConstants.arc.backupsStorage" ItemType="0" PsrId="308" Leaf="true">
        <Str Cat="Text">
          <Val><![CDATA[{0} backups]]></Val>
          <Tgt Cat="Text" Stat="Loc" Orig="New">
            <Val><![CDATA[Резервные копии: {0}]]></Val>
          </Tgt>
        </Str>
        <Disp Icon="Str" />
      </Item>
      <Item ItemId=";extensions/arc/dist/localizedConstants.arc.cancel" ItemType="0" PsrId="308" Leaf="true">
        <Str Cat="Text">
          <Val><![CDATA[Cancel]]></Val>
          <Tgt Cat="Text" Stat="Loc" Orig="New">
            <Val><![CDATA[Отмена]]></Val>
          </Tgt>
        </Str>
        <Disp Icon="Str" />
      </Item>
      <Item ItemId=";extensions/arc/dist/localizedConstants.arc.clickTheNewSupportRequestButton" ItemType="0" PsrId="308" Leaf="true">
        <Str Cat="Text">
          <Val><![CDATA[Click the new support request button to file a support request in the Azure Portal.]]></Val>
          <Tgt Cat="Text" Stat="Loc" Orig="New">
            <Val><![CDATA[Нажмите кнопку "Новый запрос в службу поддержки", чтобы отправить запрос в службу поддержки на портале Azure.]]></Val>
          </Tgt>
        </Str>
        <Disp Icon="Str" />
      </Item>
      <Item ItemId=";extensions/arc/dist/localizedConstants.arc.clickTheTroubleshootButton" ItemType="0" PsrId="308" Leaf="true">
        <Str Cat="Text">
          <Val><![CDATA[Click the troubleshoot button to open the Azure Arc {0} troubleshooting notebook.]]></Val>
          <Tgt Cat="Text" Stat="Loc" Orig="New">
            <Val><![CDATA[Нажмите кнопку "Устранение неполадок", чтобы открыть записную книжку по устранению неполадок в Azure Arc {0}.]]></Val>
          </Tgt>
        </Str>
        <Disp Icon="Str" />
      </Item>
      <Item ItemId=";extensions/arc/dist/localizedConstants.arc.compute" ItemType="0" PsrId="308" Leaf="true">
        <Str Cat="Text">
          <Val><![CDATA[Compute]]></Val>
          <Tgt Cat="Text" Stat="Loc" Orig="New">
            <Val><![CDATA[Вычислительный]]></Val>
          </Tgt>
        </Str>
        <Disp Icon="Str" />
      </Item>
      <Item ItemId=";extensions/arc/dist/localizedConstants.arc.computeAndStorage" ItemType="0" PsrId="308" Leaf="true">
        <Str Cat="Text">
          <Val><![CDATA[Compute + Storage]]></Val>
          <Tgt Cat="Text" Stat="Loc" Orig="New">
            <Val><![CDATA[Вычислительная среда и хранилище]]></Val>
          </Tgt>
        </Str>
        <Disp Icon="Str" />
      </Item>
      <Item ItemId=";extensions/arc/dist/localizedConstants.arc.computeAndStorageDescriptionPartFive" ItemType="0" PsrId="308" Leaf="true">
        <Str Cat="Text">
          <Val><![CDATA[there are sufficient resources available]]></Val>
          <Tgt Cat="Text" Stat="Loc" Orig="New">
            <Val><![CDATA[достаточно доступных ресурсов]]></Val>
          </Tgt>
        </Str>
        <Disp Icon="Str" />
      </Item>
      <Item ItemId=";extensions/arc/dist/localizedConstants.arc.computeAndStorageDescriptionPartFour" ItemType="0" PsrId="308" Leaf="true">
        <Str Cat="Text">
          <Val><![CDATA[Before doing so, you need to ensure]]></Val>
          <Tgt Cat="Text" Stat="Loc" Orig="New">
            <Val><![CDATA[Перед этим необходимо убедиться, что]]></Val>
          </Tgt>
        </Str>
        <Disp Icon="Str" />
      </Item>
      <Item ItemId=";extensions/arc/dist/localizedConstants.arc.computeAndStorageDescriptionPartSix" ItemType="0" PsrId="308" Leaf="true">
        <Str Cat="Text">
          <Val><![CDATA[in your Kubernetes cluster to honor this configuration.]]></Val>
          <Tgt Cat="Text" Stat="Loc" Orig="New">
            <Val><![CDATA[в кластере Kubernetes, чтобы соблюдать эту конфигурацию.]]></Val>
          </Tgt>
        </Str>
        <Disp Icon="Str" />
      </Item>
      <Item ItemId=";extensions/arc/dist/localizedConstants.arc.computeAndStorageDescriptionPartThree" ItemType="0" PsrId="308" Leaf="true">
        <Str Cat="Text">
          <Val><![CDATA[without downtime and by]]></Val>
          <Tgt Cat="Text" Stat="Loc" Orig="New">
            <Val><![CDATA[без простоев и]]></Val>
          </Tgt>
        </Str>
        <Disp Icon="Str" />
      </Item>
      <Item ItemId=";extensions/arc/dist/localizedConstants.arc.condition" ItemType="0" PsrId="308" Leaf="true">
        <Str Cat="Text">
          <Val><![CDATA[Condition]]></Val>
          <Tgt Cat="Text" Stat="Loc" Orig="New">
            <Val><![CDATA[Условие]]></Val>
          </Tgt>
        </Str>
        <Disp Icon="Str" />
      </Item>
      <Item ItemId=";extensions/arc/dist/localizedConstants.arc.configurationCoordinatorNode" ItemType="0" PsrId="308" Leaf="true">
        <Str Cat="Text">
          <Val><![CDATA[Configuration]]></Val>
          <Tgt Cat="Text" Stat="Loc" Orig="New">
            <Val><![CDATA[Конфигурация]]></Val>
          </Tgt>
        </Str>
        <Disp Icon="Str" />
      </Item>
      <Item ItemId=";extensions/arc/dist/localizedConstants.arc.configurationPerNode" ItemType="0" PsrId="308" Leaf="true">
        <Str Cat="Text">
          <Val><![CDATA[Configuration (per node)]]></Val>
          <Tgt Cat="Text" Stat="Loc" Orig="New">
            <Val><![CDATA[Конфигурация (по каждому узлу)]]></Val>
          </Tgt>
        </Str>
        <Disp Icon="Str" />
      </Item>
      <Item ItemId=";extensions/arc/dist/localizedConstants.arc.confirmNewPassword" ItemType="0" PsrId="308" Leaf="true">
        <Str Cat="Text">
          <Val><![CDATA[Confirm the new password]]></Val>
          <Tgt Cat="Text" Stat="Loc" Orig="New">
            <Val><![CDATA[Подтвердите новый пароль]]></Val>
          </Tgt>
        </Str>
        <Disp Icon="Str" />
      </Item>
      <Item ItemId=";extensions/arc/dist/localizedConstants.arc.connecToServer" ItemType="0" PsrId="308" Leaf="true">
        <Str Cat="Text">
          <Val><![CDATA[Connect to Server]]></Val>
          <Tgt Cat="Text" Stat="Loc" Orig="New">
            <Val><![CDATA[Подключиться к серверу]]></Val>
          </Tgt>
        </Str>
        <Disp Icon="Str" />
      </Item>
      <Item ItemId=";extensions/arc/dist/localizedConstants.arc.connect" ItemType="0" PsrId="308" Leaf="true">
        <Str Cat="Text">
          <Val><![CDATA[Connect]]></Val>
          <Tgt Cat="Text" Stat="Loc" Orig="New">
            <Val><![CDATA[Подключиться]]></Val>
          </Tgt>
        </Str>
        <Disp Icon="Str" />
      </Item>
      <Item ItemId=";extensions/arc/dist/localizedConstants.arc.connectToController" ItemType="0" PsrId="308" Leaf="true">
        <Str Cat="Text">
          <Val><![CDATA[Connect to Existing Controller]]></Val>
          <Tgt Cat="Text" Stat="Loc" Orig="New">
            <Val><![CDATA[Подключение к существующему контроллеру]]></Val>
          </Tgt>
        </Str>
        <Disp Icon="Str" />
      </Item>
      <Item ItemId=";extensions/arc/dist/localizedConstants.arc.connectToControllerFailed" ItemType="0" PsrId="308" Leaf="true">
        <Str Cat="Text">
          <Val><![CDATA[Could not connect to controller {0}. {1}]]></Val>
          <Tgt Cat="Text" Stat="Loc" Orig="New">
            <Val><![CDATA[Не удалось подключиться к контроллеру {0}. {1}]]></Val>
          </Tgt>
        </Str>
        <Disp Icon="Str" />
      </Item>
      <Item ItemId=";extensions/arc/dist/localizedConstants.arc.connectToMSSql" ItemType="0" PsrId="308" Leaf="true">
        <Str Cat="Text">
          <Val><![CDATA[Connect to SQL managed instance - Azure Arc ({0})]]></Val>
          <Tgt Cat="Text" Stat="Loc" Orig="New">
            <Val><![CDATA[Подключиться к управляемому экземпляру SQL — Azure Arc ({0})]]></Val>
          </Tgt>
        </Str>
        <Disp Icon="Str" />
      </Item>
      <Item ItemId=";extensions/arc/dist/localizedConstants.arc.connectToMSSqlFailed" ItemType="0" PsrId="308" Leaf="true">
        <Str Cat="Text">
          <Val><![CDATA[Could not connect to SQL managed instance - Azure Arc Instance {0}. {1}]]></Val>
          <Tgt Cat="Text" Stat="Loc" Orig="New">
            <Val><![CDATA[Не удалось подключиться к управляемому экземпляру SQL — экземпляр Azure Arc {0}. {1}]]></Val>
          </Tgt>
        </Str>
        <Disp Icon="Str" />
      </Item>
      <Item ItemId=";extensions/arc/dist/localizedConstants.arc.connectToPGSql" ItemType="0" PsrId="308" Leaf="true">
        <Str Cat="Text">
          <Val><![CDATA[Connect to PostgreSQL Hyperscale - Azure Arc ({0})]]></Val>
          <Tgt Cat="Text" Stat="Loc" Orig="New">
            <Val><![CDATA[Подключиться к гипермасштабированию PostgreSQL — Azure Arc ({0})]]></Val>
          </Tgt>
        </Str>
        <Disp Icon="Str" />
      </Item>
      <Item ItemId=";extensions/arc/dist/localizedConstants.arc.connectToPGSqlFailed" ItemType="0" PsrId="308" Leaf="true">
        <Str Cat="Text">
          <Val><![CDATA[Could not connect to PostgreSQL Hyperscale - Azure Arc Instance {0}. {1}]]></Val>
          <Tgt Cat="Text" Stat="Loc" Orig="New">
            <Val><![CDATA[Не удалось подключиться к гипермасштабированию PostgreSQL {0} — экземпляр Azure Arc. {1}]]></Val>
          </Tgt>
        </Str>
        <Disp Icon="Str" />
      </Item>
      <Item ItemId=";extensions/arc/dist/localizedConstants.arc.connectToPostgresDescription" ItemType="0" PsrId="308" Leaf="true">
        <Str Cat="Text">
          <Val><![CDATA[A connection to the server is required to show and set database engine settings, which will require the PostgreSQL Extension to be installed.]]></Val>
          <Tgt Cat="Text" Stat="Loc" Orig="New">
            <Val><![CDATA[Для отображения и настройки параметров ядра СУБД требуется подключение к серверу, которое потребует установки расширения PostgreSQL.]]></Val>
          </Tgt>
        </Str>
        <Disp Icon="Str" />
      </Item>
      <Item ItemId=";extensions/arc/dist/localizedConstants.arc.connectionMode" ItemType="0" PsrId="308" Leaf="true">
        <Str Cat="Text">
          <Val><![CDATA[Connection Mode]]></Val>
          <Tgt Cat="Text" Stat="Loc" Orig="New">
            <Val><![CDATA[Режим подключения]]></Val>
          </Tgt>
        </Str>
        <Disp Icon="Str" />
      </Item>
      <Item ItemId=";extensions/arc/dist/localizedConstants.arc.connectionString" ItemType="0" PsrId="308" InstFlg="true" Leaf="true">
        <Str Cat="Text">
          <Val><![CDATA[Connection string for {0}]]></Val>
<<<<<<< HEAD
          <Tgt Cat="Text" Stat="Loc" Orig="New">
            <Val><![CDATA[Строка подключения для {0}]]></Val>
          </Tgt>
=======
>>>>>>> 2e9eff7f
        </Str>
        <Disp Icon="Str" />
      </Item>
      <Item ItemId=";extensions/arc/dist/localizedConstants.arc.connectionStrings" ItemType="0" PsrId="308" Leaf="true">
        <Str Cat="Text">
          <Val><![CDATA[Connection Strings]]></Val>
          <Tgt Cat="Text" Stat="Loc" Orig="New">
            <Val><![CDATA[Строки подключения]]></Val>
          </Tgt>
        </Str>
        <Disp Icon="Str" />
      </Item>
      <Item ItemId=";extensions/arc/dist/localizedConstants.arc.containerReady" ItemType="0" PsrId="308" Leaf="true">
        <Str Cat="Text">
          <Val><![CDATA[Pod containers are ready.]]></Val>
          <Tgt Cat="Text" Stat="Loc" Orig="New">
            <Val><![CDATA[Контейнеры Pod готовы.]]></Val>
          </Tgt>
        </Str>
        <Disp Icon="Str" />
      </Item>
      <Item ItemId=";extensions/arc/dist/localizedConstants.arc.controllerClusterContext" ItemType="0" PsrId="308" Leaf="true">
        <Str Cat="Text">
          <Val><![CDATA[Cluster Context]]></Val>
          <Tgt Cat="Text" Stat="Loc" Orig="New">
            <Val><![CDATA[Контекст кластера]]></Val>
          </Tgt>
        </Str>
        <Disp Icon="Str" />
      </Item>
      <Item ItemId=";extensions/arc/dist/localizedConstants.arc.controllerDashboard" ItemType="0" PsrId="308" Leaf="true">
        <Str Cat="Text">
          <Val><![CDATA[Azure Arc Data Controller Dashboard (Preview) - {0}]]></Val>
          <Tgt Cat="Text" Stat="Loc" Orig="New">
            <Val><![CDATA[Панель мониторинга контроллера данных Azure Arc (предварительная версия) — {0}]]></Val>
          </Tgt>
        </Str>
        <Disp Icon="Str" />
      </Item>
      <Item ItemId=";extensions/arc/dist/localizedConstants.arc.controllerEndpoint" ItemType="0" PsrId="308" Leaf="true">
        <Str Cat="Text">
          <Val><![CDATA[Controller endpoint]]></Val>
          <Tgt Cat="Text" Stat="Loc" Orig="New">
            <Val><![CDATA[Конечная точка контроллера]]></Val>
          </Tgt>
        </Str>
        <Disp Icon="Str" />
      </Item>
      <Item ItemId=";extensions/arc/dist/localizedConstants.arc.controllerKubeConfig" ItemType="0" PsrId="308" Leaf="true">
        <Str Cat="Text">
          <Val><![CDATA[Kube Config File Path]]></Val>
          <Tgt Cat="Text" Stat="Loc" Orig="New">
            <Val><![CDATA[Путь к файлу kube config]]></Val>
          </Tgt>
        </Str>
        <Disp Icon="Str" />
      </Item>
      <Item ItemId=";extensions/arc/dist/localizedConstants.arc.controllerName" ItemType="0" PsrId="308" Leaf="true">
        <Str Cat="Text">
          <Val><![CDATA[Name]]></Val>
          <Tgt Cat="Text" Stat="Loc" Orig="New">
            <Val><![CDATA[Имя]]></Val>
          </Tgt>
        </Str>
        <Disp Icon="Str" />
      </Item>
      <Item ItemId=";extensions/arc/dist/localizedConstants.arc.controllerNameDescription" ItemType="0" PsrId="308" Leaf="true">
        <Str Cat="Text">
          <Val><![CDATA[The name to display in the tree view, this is not applied to the controller itself.]]></Val>
          <Tgt Cat="Text" Stat="Loc" Orig="New">
            <Val><![CDATA[Имя, отображаемое в представлении в виде дерева. Оно не применяется к самому контроллеру.]]></Val>
          </Tgt>
        </Str>
        <Disp Icon="Str" />
      </Item>
      <Item ItemId=";extensions/arc/dist/localizedConstants.arc.controllerPassword" ItemType="0" PsrId="308" Leaf="true">
        <Str Cat="Text">
          <Val><![CDATA[Controller Password]]></Val>
          <Tgt Cat="Text" Stat="Loc" Orig="New">
            <Val><![CDATA[Пароль контроллера]]></Val>
          </Tgt>
        </Str>
        <Disp Icon="Str" />
      </Item>
      <Item ItemId=";extensions/arc/dist/localizedConstants.arc.controllerUrl" ItemType="0" PsrId="308" Leaf="true">
        <Str Cat="Text">
          <Val><![CDATA[Controller URL]]></Val>
          <Tgt Cat="Text" Stat="Loc" Orig="New">
            <Val><![CDATA[URL-адрес контроллера]]></Val>
          </Tgt>
        </Str>
        <Disp Icon="Str" />
      </Item>
      <Item ItemId=";extensions/arc/dist/localizedConstants.arc.controllerUrlDescription" ItemType="0" PsrId="308" Leaf="true">
        <Str Cat="Text">
          <Val><![CDATA[The Controller URL is necessary if there are multiple clusters with the same namespace - this should generally not be necessary.]]></Val>
          <Tgt Cat="Text" Stat="Loc" Orig="New">
            <Val><![CDATA[URL-адрес контроллера необходим при наличии нескольких кластеров с одним и тем же пространством имен. Обычно это не требуется.]]></Val>
          </Tgt>
        </Str>
        <Disp Icon="Str" />
      </Item>
      <Item ItemId=";extensions/arc/dist/localizedConstants.arc.controllerUrlPlaceholder" ItemType="0" PsrId="308" Leaf="true">
        <Str Cat="Text">
          <Val><![CDATA[https://<IP or hostname>:<port>]]></Val>
          <Tgt Cat="Text" Stat="Loc" Orig="New">
            <Val><![CDATA[https://<IP-адрес или имя узла>:<port>]]></Val>
          </Tgt>
        </Str>
        <Disp Icon="Str" />
      </Item>
      <Item ItemId=";extensions/arc/dist/localizedConstants.arc.controllerUsername" ItemType="0" PsrId="308" Leaf="true">
        <Str Cat="Text">
          <Val><![CDATA[Controller Username]]></Val>
          <Tgt Cat="Text" Stat="Loc" Orig="New">
            <Val><![CDATA[Имя пользователя контроллера]]></Val>
          </Tgt>
        </Str>
        <Disp Icon="Str" />
      </Item>
      <Item ItemId=";extensions/arc/dist/localizedConstants.arc.coordinator" ItemType="0" PsrId="308" Leaf="true">
        <Str Cat="Text">
          <Val><![CDATA[Coordinator]]></Val>
          <Tgt Cat="Text" Stat="Loc" Orig="New">
            <Val><![CDATA[Координатор]]></Val>
          </Tgt>
        </Str>
        <Disp Icon="Str" />
      </Item>
      <Item ItemId=";extensions/arc/dist/localizedConstants.arc.coordinatorCoresLimit" ItemType="0" PsrId="308" Leaf="true">
        <Str Cat="Text">
          <Val><![CDATA[Coordinator Node CPU limit]]></Val>
          <Tgt Cat="Text" Stat="Loc" Orig="New">
            <Val><![CDATA[Предел ЦП для узла-координатора]]></Val>
          </Tgt>
        </Str>
        <Disp Icon="Str" />
      </Item>
      <Item ItemId=";extensions/arc/dist/localizedConstants.arc.coordinatorCoresRequest" ItemType="0" PsrId="308" Leaf="true">
        <Str Cat="Text">
          <Val><![CDATA[Coordinator Node CPU request]]></Val>
          <Tgt Cat="Text" Stat="Loc" Orig="New">
            <Val><![CDATA[Запрос ЦП для узла-координатора]]></Val>
          </Tgt>
        </Str>
        <Disp Icon="Str" />
      </Item>
      <Item ItemId=";extensions/arc/dist/localizedConstants.arc.coordinatorEndpoint" ItemType="0" PsrId="308" Leaf="true">
        <Str Cat="Text">
          <Val><![CDATA[Coordinator endpoint]]></Val>
          <Tgt Cat="Text" Stat="Loc" Orig="New">
            <Val><![CDATA[Конечная точка координатора]]></Val>
          </Tgt>
        </Str>
        <Disp Icon="Str" />
      </Item>
      <Item ItemId=";extensions/arc/dist/localizedConstants.arc.coordinatorMemoryLimit" ItemType="0" PsrId="308" Leaf="true">
        <Str Cat="Text">
          <Val><![CDATA[Coordinator Node Memory limit (in GB)]]></Val>
          <Tgt Cat="Text" Stat="Loc" Orig="New">
            <Val><![CDATA[Предельный объем памяти узла-координатора (в ГБ)]]></Val>
          </Tgt>
        </Str>
        <Disp Icon="Str" />
      </Item>
      <Item ItemId=";extensions/arc/dist/localizedConstants.arc.coordinatorMemoryRequest" ItemType="0" PsrId="308" Leaf="true">
        <Str Cat="Text">
          <Val><![CDATA[Coordinator Node Memory request (in GB)]]></Val>
          <Tgt Cat="Text" Stat="Loc" Orig="New">
            <Val><![CDATA[Запрос памяти узла-координатора (в ГБ)]]></Val>
          </Tgt>
        </Str>
        <Disp Icon="Str" />
      </Item>
      <Item ItemId=";extensions/arc/dist/localizedConstants.arc.coordinatorNode" ItemType="0" PsrId="308" Leaf="true">
        <Str Cat="Text">
          <Val><![CDATA[Coordinator Node]]></Val>
          <Tgt Cat="Text" Stat="Loc" Orig="New">
            <Val><![CDATA[Узел-координатор]]></Val>
          </Tgt>
        </Str>
        <Disp Icon="Str" />
      </Item>
      <Item ItemId=";extensions/arc/dist/localizedConstants.arc.coordinatorNodeConfigurationInformation" ItemType="0" PsrId="308" Leaf="true">
        <Str Cat="Text">
          <Val><![CDATA[You can configure the number of CPU cores and storage size that will apply to the coordinator node. Adjust the number of CPU cores and memory settings for your server group. To reset the requests and/or limits, pass in empty value.]]></Val>
          <Tgt Cat="Text" Stat="Loc" Orig="New">
            <Val><![CDATA[Можно настроить количество ядер ЦП и размер хранилища, которые будут применяться к узлу-координатору. Настройте количество ядер ЦП и параметры памяти для группы серверов. Чтобы сбросить запросы и/или ограничения, передайте пустое значение.]]></Val>
          </Tgt>
        </Str>
        <Disp Icon="Str" />
      </Item>
      <Item ItemId=";extensions/arc/dist/localizedConstants.arc.coordinatorNodeParameters" ItemType="0" PsrId="308" Leaf="true">
        <Str Cat="Text">
          <Val><![CDATA[Coordinator Node Parameters]]></Val>
          <Tgt Cat="Text" Stat="Loc" Orig="New">
            <Val><![CDATA[Параметры узла-координатора]]></Val>
          </Tgt>
        </Str>
        <Disp Icon="Str" />
      </Item>
      <Item ItemId=";extensions/arc/dist/localizedConstants.arc.coordinatorNodeParametersDescription" ItemType="0" PsrId="308" Leaf="true">
        <Str Cat="Text">
          <Val><![CDATA[ These server parameters of the Coordinator node can be set to custom (non-default) values. Search to find parameters.]]></Val>
          <Tgt Cat="Text" Stat="Loc" Orig="New">
            <Val><![CDATA[ Этим параметрам сервера узла-координатора могут быть присвоены настраиваемые (нестандартные) значения. Выполните поиск, чтобы найти параметры.]]></Val>
          </Tgt>
        </Str>
        <Disp Icon="Str" />
      </Item>
      <Item ItemId=";extensions/arc/dist/localizedConstants.arc.copiedToClipboard" ItemType="0" PsrId="308" Leaf="true">
        <Str Cat="Text">
          <Val><![CDATA[{0} copied to clipboard]]></Val>
          <Tgt Cat="Text" Stat="Loc" Orig="New">
            <Val><![CDATA[{0} — скопировано в буфер обмена]]></Val>
          </Tgt>
        </Str>
        <Disp Icon="Str" />
      </Item>
      <Item ItemId=";extensions/arc/dist/localizedConstants.arc.copyConnectionStringToClipboard" ItemType="0" PsrId="308" InstFlg="true" Leaf="true">
        <Str Cat="Text">
          <Val><![CDATA[Copy {0} Connection String to clipboard]]></Val>
          <Tgt Cat="Text" Stat="Loc" Orig="New">
            <Val><![CDATA[Копировать строку подключения {0} в буфер обмена]]></Val>
          </Tgt>
        </Str>
        <Disp Icon="Str" />
      </Item>
      <Item ItemId=";extensions/arc/dist/localizedConstants.arc.copyValueToClipboard" ItemType="0" PsrId="308" InstFlg="true" Leaf="true">
        <Str Cat="Text">
          <Val><![CDATA[Copy {0} to clipboard]]></Val>
          <Tgt Cat="Text" Stat="Loc" Orig="New">
            <Val><![CDATA[Копировать {0} в буфер обмена]]></Val>
          </Tgt>
        </Str>
        <Disp Icon="Str" />
      </Item>
      <Item ItemId=";extensions/arc/dist/localizedConstants.arc.coresLimit" ItemType="0" PsrId="308" Leaf="true">
        <Str Cat="Text">
          <Val><![CDATA[CPU limit]]></Val>
          <Tgt Cat="Text" Stat="Loc" Orig="New">
            <Val><![CDATA[Ограничение на использование ЦП]]></Val>
          </Tgt>
        </Str>
        <Disp Icon="Str" />
      </Item>
      <Item ItemId=";extensions/arc/dist/localizedConstants.arc.coresRequest" ItemType="0" PsrId="308" Leaf="true">
        <Str Cat="Text">
          <Val><![CDATA[CPU request]]></Val>
          <Tgt Cat="Text" Stat="Loc" Orig="New">
            <Val><![CDATA[Запрос ЦП]]></Val>
          </Tgt>
        </Str>
        <Disp Icon="Str" />
      </Item>
      <Item ItemId=";extensions/arc/dist/localizedConstants.arc.couldNotFindAzureResource" ItemType="0" PsrId="308" Leaf="true">
        <Str Cat="Text">
          <Val><![CDATA[Could not find Azure resource for {0}]]></Val>
          <Tgt Cat="Text" Stat="Loc" Orig="New">
            <Val><![CDATA[Не удалось найти ресурс Azure для {0}]]></Val>
          </Tgt>
        </Str>
        <Disp Icon="Str" />
      </Item>
      <Item ItemId=";extensions/arc/dist/localizedConstants.arc.couldNotFindControllerRegistration" ItemType="0" PsrId="308" Leaf="true">
        <Str Cat="Text">
          <Val><![CDATA[Could not find controller registration.]]></Val>
          <Tgt Cat="Text" Stat="Loc" Orig="New">
            <Val><![CDATA[Не удалось найти регистрацию контроллера.]]></Val>
          </Tgt>
        </Str>
        <Disp Icon="Str" />
      </Item>
      <Item ItemId=";extensions/arc/dist/localizedConstants.arc.createNew" ItemType="0" PsrId="308" Leaf="true">
        <Str Cat="Text">
          <Val><![CDATA[New Instance]]></Val>
          <Tgt Cat="Text" Stat="Loc" Orig="New">
            <Val><![CDATA[Новый экземпляр]]></Val>
          </Tgt>
        </Str>
        <Disp Icon="Str" />
      </Item>
      <Item ItemId=";extensions/arc/dist/localizedConstants.arc.dataController" ItemType="0" PsrId="308" Leaf="true">
        <Str Cat="Text">
          <Val><![CDATA[Data controller]]></Val>
          <Tgt Cat="Text" Stat="Loc" Orig="New">
            <Val><![CDATA[Контроллер данных]]></Val>
          </Tgt>
        </Str>
        <Disp Icon="Str" />
      </Item>
      <Item ItemId=";extensions/arc/dist/localizedConstants.arc.dataControllersType" ItemType="0" PsrId="308" Leaf="true">
        <Str Cat="Text">
          <Val><![CDATA[Azure Arc Data Controller]]></Val>
          <Tgt Cat="Text" Stat="Loc" Orig="New">
            <Val><![CDATA[Контроллер данных Azure Arc]]></Val>
          </Tgt>
        </Str>
        <Disp Icon="Str" />
      </Item>
      <Item ItemId=";extensions/arc/dist/localizedConstants.arc.dataStorage" ItemType="0" PsrId="308" Leaf="true">
        <Str Cat="Text">
          <Val><![CDATA[{0} data]]></Val>
          <Tgt Cat="Text" Stat="Loc" Orig="New">
            <Val><![CDATA[Данные: {0}]]></Val>
          </Tgt>
        </Str>
        <Disp Icon="Str" />
      </Item>
      <Item ItemId=";extensions/arc/dist/localizedConstants.arc.databaseCreated" ItemType="0" PsrId="308" Leaf="true">
        <Str Cat="Text">
          <Val><![CDATA[Database {0} created]]></Val>
          <Tgt Cat="Text" Stat="Loc" Orig="New">
            <Val><![CDATA[База данных {0} создана]]></Val>
          </Tgt>
        </Str>
        <Disp Icon="Str" />
      </Item>
      <Item ItemId=";extensions/arc/dist/localizedConstants.arc.databaseCreationFailed" ItemType="0" PsrId="308" Leaf="true">
        <Str Cat="Text">
          <Val><![CDATA[Failed to create database {0}. {1}]]></Val>
          <Tgt Cat="Text" Stat="Loc" Orig="New">
            <Val><![CDATA[Не удалось создать базу данных {0}. {1}]]></Val>
          </Tgt>
        </Str>
        <Disp Icon="Str" />
      </Item>
      <Item ItemId=";extensions/arc/dist/localizedConstants.arc.databaseName" ItemType="0" PsrId="308" Leaf="true">
        <Str Cat="Text">
          <Val><![CDATA[Database name]]></Val>
          <Tgt Cat="Text" Stat="Loc" Orig="New">
            <Val><![CDATA[Имя базы данных]]></Val>
          </Tgt>
        </Str>
        <Disp Icon="Str" />
      </Item>
      <Item ItemId=";extensions/arc/dist/localizedConstants.arc.databases" ItemType="0" PsrId="308" Leaf="true">
        <Str Cat="Text">
          <Val><![CDATA[Databases]]></Val>
          <Tgt Cat="Text" Stat="Loc" Orig="New">
            <Val><![CDATA[Базы данных]]></Val>
          </Tgt>
        </Str>
        <Disp Icon="Str" />
      </Item>
      <Item ItemId=";extensions/arc/dist/localizedConstants.arc.defaultControllerName" ItemType="0" PsrId="308" Leaf="true">
        <Str Cat="Text">
          <Val><![CDATA[arc-dc]]></Val>
          <Tgt Cat="Text" Stat="Loc" Orig="New">
            <Val><![CDATA[arc-dc]]></Val>
          </Tgt>
        </Str>
        <Disp Icon="Str" />
      </Item>
      <Item ItemId=";extensions/arc/dist/localizedConstants.arc.delete" ItemType="0" PsrId="308" Leaf="true">
        <Str Cat="Text">
          <Val><![CDATA[Delete]]></Val>
          <Tgt Cat="Text" Stat="Loc" Orig="New">
            <Val><![CDATA[Удалить]]></Val>
          </Tgt>
        </Str>
        <Disp Icon="Str" />
      </Item>
      <Item ItemId=";extensions/arc/dist/localizedConstants.arc.deletingInstance" ItemType="0" PsrId="308" Leaf="true">
        <Str Cat="Text">
          <Val><![CDATA[Deleting instance '{0}'...]]></Val>
          <Tgt Cat="Text" Stat="Loc" Orig="New">
            <Val><![CDATA[Удаляется экземпляр "{0}"...]]></Val>
          </Tgt>
        </Str>
        <Disp Icon="Str" />
      </Item>
      <Item ItemId=";extensions/arc/dist/localizedConstants.arc.description" ItemType="0" PsrId="308" Leaf="true">
        <Str Cat="Text">
          <Val><![CDATA[Description]]></Val>
          <Tgt Cat="Text" Stat="Loc" Orig="New">
            <Val><![CDATA[Описание]]></Val>
          </Tgt>
        </Str>
        <Disp Icon="Str" />
      </Item>
      <Item ItemId=";extensions/arc/dist/localizedConstants.arc.details" ItemType="0" PsrId="308" Leaf="true">
        <Str Cat="Text">
          <Val><![CDATA[Details]]></Val>
          <Tgt Cat="Text" Stat="Loc" Orig="New">
            <Val><![CDATA[Подробные сведения]]></Val>
          </Tgt>
        </Str>
        <Disp Icon="Str" />
      </Item>
      <Item ItemId=";extensions/arc/dist/localizedConstants.arc.diagnoseAndSolveProblems" ItemType="0" PsrId="308" Leaf="true">
        <Str Cat="Text">
          <Val><![CDATA[Diagnose and solve problems]]></Val>
          <Tgt Cat="Text" Stat="Loc" Orig="New">
            <Val><![CDATA[Диагностика и решение проблем]]></Val>
          </Tgt>
        </Str>
        <Disp Icon="Str" />
      </Item>
      <Item ItemId=";extensions/arc/dist/localizedConstants.arc.direct" ItemType="0" PsrId="308" Leaf="true">
        <Str Cat="Text">
          <Val><![CDATA[Direct]]></Val>
          <Tgt Cat="Text" Stat="Loc" Orig="New">
            <Val><![CDATA[Прямой]]></Val>
          </Tgt>
        </Str>
        <Disp Icon="Str" />
      </Item>
      <Item ItemId=";extensions/arc/dist/localizedConstants.arc.discard" ItemType="0" PsrId="308" Leaf="true">
        <Str Cat="Text">
          <Val><![CDATA[Discard]]></Val>
          <Tgt Cat="Text" Stat="Loc" Orig="New">
            <Val><![CDATA[Отменить]]></Val>
          </Tgt>
        </Str>
        <Disp Icon="Str" />
      </Item>
      <Item ItemId=";extensions/arc/dist/localizedConstants.arc.drop" ItemType="0" PsrId="308" Leaf="true">
        <Str Cat="Text">
          <Val><![CDATA[Drop]]></Val>
          <Tgt Cat="Text" Stat="Loc" Orig="New">
            <Val><![CDATA[Удалить]]></Val>
          </Tgt>
        </Str>
        <Disp Icon="Str" />
      </Item>
      <Item ItemId=";extensions/arc/dist/localizedConstants.arc.dropMultipleExtensions" ItemType="0" PsrId="308" Leaf="true">
        <Str Cat="Text">
          <Val><![CDATA[Currently dropping another extension, try again once that is completed.]]></Val>
          <Tgt Cat="Text" Stat="Loc" Orig="New">
            <Val><![CDATA[Сейчас выполняется удаление другого расширения. Повторите попытку после его завершения.]]></Val>
          </Tgt>
        </Str>
        <Disp Icon="Str" />
      </Item>
      <Item ItemId=";extensions/arc/dist/localizedConstants.arc.emergency" ItemType="0" PsrId="308" Leaf="true">
        <Str Cat="Text">
          <Val><![CDATA[Emergency]]></Val>
          <Tgt Cat="Text" Stat="Loc" Orig="New">
            <Val><![CDATA[Аварийный режим]]></Val>
          </Tgt>
        </Str>
        <Disp Icon="Str" />
      </Item>
      <Item ItemId=";extensions/arc/dist/localizedConstants.arc.endpoint" ItemType="0" PsrId="308" Leaf="true">
        <Str Cat="Text">
          <Val><![CDATA[Endpoint]]></Val>
          <Tgt Cat="Text" Stat="Loc" Orig="New">
            <Val><![CDATA[Конечная точка]]></Val>
          </Tgt>
        </Str>
        <Disp Icon="Str" />
      </Item>
      <Item ItemId=";extensions/arc/dist/localizedConstants.arc.enterANonEmptyPassword" ItemType="0" PsrId="308" Leaf="true">
        <Str Cat="Text">
          <Val><![CDATA[Enter a non empty password or press escape to exit.]]></Val>
          <Tgt Cat="Text" Stat="Loc" Orig="New">
            <Val><![CDATA[Введите непустой пароль или нажмите клавишу ESC, чтобы выйти.]]></Val>
          </Tgt>
        </Str>
        <Disp Icon="Str" />
      </Item>
      <Item ItemId=";extensions/arc/dist/localizedConstants.arc.enterNewPassword" ItemType="0" PsrId="308" Leaf="true">
        <Str Cat="Text">
          <Val><![CDATA[Enter a new password]]></Val>
          <Tgt Cat="Text" Stat="Loc" Orig="New">
            <Val><![CDATA[Введите новый пароль]]></Val>
          </Tgt>
        </Str>
        <Disp Icon="Str" />
      </Item>
      <Item ItemId=";extensions/arc/dist/localizedConstants.arc.errorConnectingToController" ItemType="0" PsrId="308" Leaf="true">
        <Str Cat="Text">
          <Val><![CDATA[Error connecting to controller. {0}]]></Val>
          <Tgt Cat="Text" Stat="Loc" Orig="New">
            <Val><![CDATA[Ошибка при подключении к контроллеру. {0}]]></Val>
          </Tgt>
        </Str>
        <Disp Icon="Str" />
      </Item>
      <Item ItemId=";extensions/arc/dist/localizedConstants.arc.errorVerifyingPassword" ItemType="0" PsrId="308" Leaf="true">
        <Str Cat="Text">
          <Val><![CDATA[Error encountered while verifying password. {0}]]></Val>
          <Tgt Cat="Text" Stat="Loc" Orig="New">
            <Val><![CDATA[При проверке пароля произошла ошибка. {0}]]></Val>
          </Tgt>
        </Str>
        <Disp Icon="Str" />
      </Item>
      <Item ItemId=";extensions/arc/dist/localizedConstants.arc.extensionInstallationFailed" ItemType="0" PsrId="308" Leaf="true">
        <Str Cat="Text">
          <Val><![CDATA[Failed to install extension {0}.]]></Val>
          <Tgt Cat="Text" Stat="Loc" Orig="New">
            <Val><![CDATA[Расширение {0} не установлено.]]></Val>
          </Tgt>
        </Str>
        <Disp Icon="Str" />
      </Item>
      <Item ItemId=";extensions/arc/dist/localizedConstants.arc.extensionInstalled" ItemType="0" PsrId="308" Leaf="true">
        <Str Cat="Text">
          <Val><![CDATA[Extension '{0}' has been installed.]]></Val>
          <Tgt Cat="Text" Stat="Loc" Orig="New">
            <Val><![CDATA[Расширение "{0}" установлено.]]></Val>
          </Tgt>
        </Str>
        <Disp Icon="Str" />
      </Item>
      <Item ItemId=";extensions/arc/dist/localizedConstants.arc.extensionName" ItemType="0" PsrId="308" Leaf="true">
        <Str Cat="Text">
          <Val><![CDATA[Extension name]]></Val>
          <Tgt Cat="Text" Stat="Loc" Orig="New">
            <Val><![CDATA[Имя расширения]]></Val>
          </Tgt>
        </Str>
        <Disp Icon="Str" />
      </Item>
      <Item ItemId=";extensions/arc/dist/localizedConstants.arc.extensionsAddDialog" ItemType="0" PsrId="308" Leaf="true">
        <Str Cat="Text">
          <Val><![CDATA[PostgreSQL provides the ability to extend the functionality of your database by using extensions.]]></Val>
          <Tgt Cat="Text" Stat="Loc" Orig="New">
            <Val><![CDATA[PostgreSQL обеспечивает возможность расширения функциональных возможностей базы данных с помощью расширений.]]></Val>
          </Tgt>
        </Str>
        <Disp Icon="Str" />
      </Item>
      <Item ItemId=";extensions/arc/dist/localizedConstants.arc.extensionsAddList" ItemType="0" PsrId="308" Leaf="true">
        <Str Cat="Text">
          <Val><![CDATA[Extensions]]></Val>
          <Tgt Cat="Text" Stat="Loc" Orig="New">
            <Val><![CDATA[Расширения]]></Val>
          </Tgt>
        </Str>
        <Disp Icon="Str" />
      </Item>
      <Item ItemId=";extensions/arc/dist/localizedConstants.arc.extensionsAdded" ItemType="0" PsrId="308" Leaf="true">
        <Str Cat="Text">
          <Val><![CDATA[Extensions '{0}' added]]></Val>
          <Tgt Cat="Text" Stat="Loc" Orig="New">
            <Val><![CDATA[Добавлены расширения "{0}"]]></Val>
          </Tgt>
        </Str>
        <Disp Icon="Str" />
      </Item>
      <Item ItemId=";extensions/arc/dist/localizedConstants.arc.extensionsDescription" ItemType="0" PsrId="308" Leaf="true">
        <Str Cat="Text">
          <Val><![CDATA[PostgreSQL provides the ability to extend the functionality of your database by using extensions. Extensions allow for bundling multiple related SQL objects together in a single package that can be loaded or removed from your database with a single command. After being loaded in the database, extensions can function like built-in features.]]></Val>
          <Tgt Cat="Text" Stat="Loc" Orig="New">
            <Val><![CDATA[PostgreSQL предоставляет возможность расширять функциональность базы данных с помощью расширений. Расширения позволяют объединять несколько связанных объектов SQL в один пакет, который можно загрузить или удалить из базы данных с помощью одной команды. После загрузки в базу данных расширения могут работать как встроенные функции.]]></Val>
          </Tgt>
        </Str>
        <Disp Icon="Str" />
      </Item>
      <Item ItemId=";extensions/arc/dist/localizedConstants.arc.extensionsDropped" ItemType="0" PsrId="308" Leaf="true">
        <Str Cat="Text">
          <Val><![CDATA[Extensions '{0}' dropped]]></Val>
          <Tgt Cat="Text" Stat="Loc" Orig="New">
            <Val><![CDATA[Расширения "{0}" удалены]]></Val>
          </Tgt>
        </Str>
        <Disp Icon="Str" />
      </Item>
      <Item ItemId=";extensions/arc/dist/localizedConstants.arc.extensionsFunction" ItemType="0" PsrId="308" Leaf="true">
        <Str Cat="Text">
          <Val><![CDATA[Some extensions must be loaded into PostgreSQL at startup time before they can be used. These preloaded extensions can be viewed and edited  below.]]></Val>
          <Tgt Cat="Text" Stat="Loc" Orig="New">
            <Val><![CDATA[Некоторые расширения необходимо загрузить в PostgreSQL во время запуска, прежде чем их можно будет использовать. Эти предварительно загруженные расширения можно просмотреть и отредактировать ниже.]]></Val>
          </Tgt>
        </Str>
        <Disp Icon="Str" />
      </Item>
      <Item ItemId=";extensions/arc/dist/localizedConstants.arc.extensionsLearnMore" ItemType="0" PsrId="308" Leaf="true">
        <Str Cat="Text">
          <Val><![CDATA[Learn more about PostgreSQL extensions.]]></Val>
          <Tgt Cat="Text" Stat="Loc" Orig="New">
            <Val><![CDATA[Дополнительные сведения о расширениях PostgreSQL.]]></Val>
          </Tgt>
        </Str>
        <Disp Icon="Str" />
      </Item>
      <Item ItemId=";extensions/arc/dist/localizedConstants.arc.extensionsTableLabel" ItemType="0" PsrId="308" Leaf="true">
        <Str Cat="Text">
          <Val><![CDATA[Table of preloaded extensions.]]></Val>
          <Tgt Cat="Text" Stat="Loc" Orig="New">
            <Val><![CDATA[Таблица предварительно загруженных расширений.]]></Val>
          </Tgt>
        </Str>
        <Disp Icon="Str" />
      </Item>
      <Item ItemId=";extensions/arc/dist/localizedConstants.arc.extensionsTableLoading" ItemType="0" PsrId="308" Leaf="true">
        <Str Cat="Text">
          <Val><![CDATA[Table of preloaded extensions are loading.]]></Val>
          <Tgt Cat="Text" Stat="Loc" Orig="New">
            <Val><![CDATA[Таблица предварительно загруженных расширений загружается.]]></Val>
          </Tgt>
        </Str>
        <Disp Icon="Str" />
      </Item>
      <Item ItemId=";extensions/arc/dist/localizedConstants.arc.extensionsTableLoadingComplete" ItemType="0" PsrId="308" Leaf="true">
        <Str Cat="Text">
          <Val><![CDATA[Preloaded extensions can now be viewed.]]></Val>
          <Tgt Cat="Text" Stat="Loc" Orig="New">
            <Val><![CDATA[Теперь можно просмотреть предварительно загруженные расширения.]]></Val>
          </Tgt>
        </Str>
        <Disp Icon="Str" />
      </Item>
      <Item ItemId=";extensions/arc/dist/localizedConstants.arc.externalEndpoint" ItemType="0" PsrId="308" Leaf="true">
        <Str Cat="Text">
          <Val><![CDATA[External Endpoint]]></Val>
          <Tgt Cat="Text" Stat="Loc" Orig="New">
            <Val><![CDATA[Внешняя конечная точка]]></Val>
          </Tgt>
        </Str>
        <Disp Icon="Str" />
      </Item>
      <Item ItemId=";extensions/arc/dist/localizedConstants.arc.failed" ItemType="0" PsrId="308" Leaf="true">
        <Str Cat="Text">
          <Val><![CDATA[Failed]]></Val>
          <Tgt Cat="Text" Stat="Loc" Orig="New">
            <Val><![CDATA[Сбой]]></Val>
          </Tgt>
        </Str>
        <Disp Icon="Str" />
      </Item>
      <Item ItemId=";extensions/arc/dist/localizedConstants.arc.feedback" ItemType="0" PsrId="308" Leaf="true">
        <Str Cat="Text">
          <Val><![CDATA[Feedback]]></Val>
          <Tgt Cat="Text" Stat="Loc" Orig="New">
            <Val><![CDATA[Отзывы]]></Val>
          </Tgt>
        </Str>
        <Disp Icon="Str" />
      </Item>
      <Item ItemId=";extensions/arc/dist/localizedConstants.arc.fetchConfigFailed" ItemType="0" PsrId="308" Leaf="true">
        <Str Cat="Text">
          <Val><![CDATA[An unexpected error occurred retrieving the config for '{0}'. {1}]]></Val>
          <Tgt Cat="Text" Stat="Loc" Orig="New">
            <Val><![CDATA[Произошла непредвиденная ошибка при извлечении конфигурации для "{0}". {1}]]></Val>
          </Tgt>
        </Str>
        <Disp Icon="Str" />
      </Item>
      <Item ItemId=";extensions/arc/dist/localizedConstants.arc.fetchDatabasesFailed" ItemType="0" PsrId="308" Leaf="true">
        <Str Cat="Text">
          <Val><![CDATA[An unexpected error occurred retrieving the databases for '{0}'. {1}]]></Val>
          <Tgt Cat="Text" Stat="Loc" Orig="New">
            <Val><![CDATA[Произошла непредвиденная ошибка при извлечении баз данных для "{0}". {1}]]></Val>
          </Tgt>
        </Str>
        <Disp Icon="Str" />
      </Item>
      <Item ItemId=";extensions/arc/dist/localizedConstants.arc.fetchEndpointsFailed" ItemType="0" PsrId="308" Leaf="true">
        <Str Cat="Text">
          <Val><![CDATA[An unexpected error occurred retrieving the endpoints for '{0}'. {1}]]></Val>
          <Tgt Cat="Text" Stat="Loc" Orig="New">
            <Val><![CDATA[Произошла непредвиденная ошибка при извлечении конечных точек для "{0}". {1}]]></Val>
          </Tgt>
        </Str>
        <Disp Icon="Str" />
      </Item>
      <Item ItemId=";extensions/arc/dist/localizedConstants.arc.fetchEngineSettingsFailed" ItemType="0" PsrId="308" Leaf="true">
        <Str Cat="Text">
          <Val><![CDATA[An unexpected error occurred retrieving the engine settings for '{0}'. {1}]]></Val>
          <Tgt Cat="Text" Stat="Loc" Orig="New">
            <Val><![CDATA[Произошла непредвиденная ошибка при извлечении параметров обработчика для "{0}". {1}]]></Val>
          </Tgt>
        </Str>
        <Disp Icon="Str" />
      </Item>
      <Item ItemId=";extensions/arc/dist/localizedConstants.arc.fetchRegistrationsFailed" ItemType="0" PsrId="308" Leaf="true">
        <Str Cat="Text">
          <Val><![CDATA[An unexpected error occurred retrieving the registrations for '{0}'. {1}]]></Val>
          <Tgt Cat="Text" Stat="Loc" Orig="New">
            <Val><![CDATA[Произошла непредвиденная ошибка при извлечении регистраций для "{0}". {1}]]></Val>
          </Tgt>
        </Str>
        <Disp Icon="Str" />
      </Item>
      <Item ItemId=";extensions/arc/dist/localizedConstants.arc.fullyQualifiedDomain" ItemType="0" PsrId="308" Leaf="true">
        <Str Cat="Text">
          <Val><![CDATA[Fully qualified domain]]></Val>
          <Tgt Cat="Text" Stat="Loc" Orig="New">
            <Val><![CDATA[Полное доменное имя]]></Val>
          </Tgt>
        </Str>
        <Disp Icon="Str" />
      </Item>
      <Item ItemId=";extensions/arc/dist/localizedConstants.arc.grafanaDashboard" ItemType="0" PsrId="308" Leaf="true">
        <Str Cat="Text">
          <Val><![CDATA[Grafana Dashboard]]></Val>
          <Tgt Cat="Text" Stat="Loc" Orig="New">
            <Val><![CDATA[Панель мониторинга Grafana]]></Val>
          </Tgt>
        </Str>
        <Disp Icon="Str" />
      </Item>
      <Item ItemId=";extensions/arc/dist/localizedConstants.arc.grafanaDashboardDescription" ItemType="0" PsrId="308" Leaf="true">
        <Str Cat="Text">
          <Val><![CDATA[Dashboard for viewing metrics]]></Val>
          <Tgt Cat="Text" Stat="Loc" Orig="New">
            <Val><![CDATA[Панель мониторинга для просмотра метрик]]></Val>
          </Tgt>
        </Str>
        <Disp Icon="Str" />
      </Item>
      <Item ItemId=";extensions/arc/dist/localizedConstants.arc.indirect" ItemType="0" PsrId="308" Leaf="true">
        <Str Cat="Text">
          <Val><![CDATA[Indirect]]></Val>
          <Tgt Cat="Text" Stat="Loc" Orig="New">
            <Val><![CDATA[Косвенный]]></Val>
          </Tgt>
        </Str>
        <Disp Icon="Str" />
      </Item>
      <Item ItemId=";extensions/arc/dist/localizedConstants.arc.installingExtension" ItemType="0" PsrId="308" Leaf="true">
        <Str Cat="Text">
          <Val><![CDATA[Installing extension '{0}'...]]></Val>
          <Tgt Cat="Text" Stat="Loc" Orig="New">
            <Val><![CDATA[Установка расширения "{0}"…]]></Val>
          </Tgt>
        </Str>
        <Disp Icon="Str" />
      </Item>
      <Item ItemId=";extensions/arc/dist/localizedConstants.arc.instanceDeleted" ItemType="0" PsrId="308" Leaf="true">
        <Str Cat="Text">
          <Val><![CDATA[Instance '{0}' deleted]]></Val>
          <Tgt Cat="Text" Stat="Loc" Orig="New">
            <Val><![CDATA[Экземпляр "{0}" удален]]></Val>
          </Tgt>
        </Str>
        <Disp Icon="Str" />
      </Item>
      <Item ItemId=";extensions/arc/dist/localizedConstants.arc.instanceDeletionFailed" ItemType="0" PsrId="308" Leaf="true">
        <Str Cat="Text">
          <Val><![CDATA[Failed to delete instance {0}. {1}]]></Val>
          <Tgt Cat="Text" Stat="Loc" Orig="New">
            <Val><![CDATA[Не удалось удалить экземпляр {0}. {1}]]></Val>
          </Tgt>
        </Str>
        <Disp Icon="Str" />
      </Item>
      <Item ItemId=";extensions/arc/dist/localizedConstants.arc.instanceDeletionWarning" ItemType="0" PsrId="308" Leaf="true">
        <Str Cat="Text">
          <Val><![CDATA[Warning! Deleting an instance is permanent and cannot be undone. To delete the instance '{0}' type the name '{0}' below to proceed.]]></Val>
          <Tgt Cat="Text" Stat="Loc" Orig="New">
            <Val><![CDATA[Предупреждение! Удаление экземпляра является окончательным и не может быть отменено. Чтобы удалить экземпляр "{0}" введите имя "{0}" ниже для продолжения.]]></Val>
          </Tgt>
        </Str>
        <Disp Icon="Str" />
      </Item>
      <Item ItemId=";extensions/arc/dist/localizedConstants.arc.instanceUpdateFailed" ItemType="0" PsrId="308" Leaf="true">
        <Str Cat="Text">
          <Val><![CDATA[Failed to update instance {0}. {1}]]></Val>
          <Tgt Cat="Text" Stat="Loc" Orig="New">
            <Val><![CDATA[Не удалось обновить экземпляр {0}. {1}]]></Val>
          </Tgt>
        </Str>
        <Disp Icon="Str" />
      </Item>
      <Item ItemId=";extensions/arc/dist/localizedConstants.arc.instanceUpdated" ItemType="0" PsrId="308" Leaf="true">
        <Str Cat="Text">
          <Val><![CDATA[Instance '{0}' updated]]></Val>
          <Tgt Cat="Text" Stat="Loc" Orig="New">
            <Val><![CDATA[Экземпляр "{0}" обновлен]]></Val>
          </Tgt>
        </Str>
        <Disp Icon="Str" />
      </Item>
      <Item ItemId=";extensions/arc/dist/localizedConstants.arc.invalidConfigPath" ItemType="0" PsrId="308" Leaf="true">
        <Str Cat="Text">
          <Val><![CDATA[Invalid config path]]></Val>
          <Tgt Cat="Text" Stat="Loc" Orig="New">
            <Val><![CDATA[Недопустимый путь к конфигурации]]></Val>
          </Tgt>
        </Str>
        <Disp Icon="Str" />
      </Item>
      <Item ItemId=";extensions/arc/dist/localizedConstants.arc.invalidInstanceDeletionName" ItemType="0" PsrId="308" Leaf="true">
        <Str Cat="Text">
          <Val><![CDATA[The value '{0}' does not match the instance name. Try again or press escape to exit]]></Val>
          <Tgt Cat="Text" Stat="Loc" Orig="New">
            <Val><![CDATA[Значение "{0}" не соответствует имени экземпляра. Повторите попытку или нажмите клавишу ESC, чтобы выйти]]></Val>
          </Tgt>
        </Str>
        <Disp Icon="Str" />
      </Item>
      <Item ItemId=";extensions/arc/dist/localizedConstants.arc.issuesDetected" ItemType="0" PsrId="308" Leaf="true">
        <Str Cat="Text">
          <Val><![CDATA[Issues Detected]]></Val>
          <Tgt Cat="Text" Stat="Loc" Orig="New">
            <Val><![CDATA[Обнаруженные проблемы]]></Val>
          </Tgt>
        </Str>
        <Disp Icon="Str" />
      </Item>
      <Item ItemId=";extensions/arc/dist/localizedConstants.arc.kibanaDashboard" ItemType="0" PsrId="308" Leaf="true">
        <Str Cat="Text">
          <Val><![CDATA[Kibana Dashboard]]></Val>
          <Tgt Cat="Text" Stat="Loc" Orig="New">
            <Val><![CDATA[Панель мониторинга Kibana]]></Val>
          </Tgt>
        </Str>
        <Disp Icon="Str" />
      </Item>
      <Item ItemId=";extensions/arc/dist/localizedConstants.arc.kibanaDashboardDescription" ItemType="0" PsrId="308" Leaf="true">
        <Str Cat="Text">
          <Val><![CDATA[Dashboard for viewing logs]]></Val>
          <Tgt Cat="Text" Stat="Loc" Orig="New">
            <Val><![CDATA[Панель мониторинга для просмотра журналов]]></Val>
          </Tgt>
        </Str>
        <Disp Icon="Str" />
      </Item>
      <Item ItemId=";extensions/arc/dist/localizedConstants.arc.lastTransition" ItemType="0" PsrId="308" Leaf="true">
        <Str Cat="Text">
          <Val><![CDATA[Last transition]]></Val>
          <Tgt Cat="Text" Stat="Loc" Orig="New">
            <Val><![CDATA[Последний переход]]></Val>
          </Tgt>
        </Str>
        <Disp Icon="Str" />
      </Item>
      <Item ItemId=";extensions/arc/dist/localizedConstants.arc.learnAboutNodeParameters" ItemType="0" PsrId="308" Leaf="true">
        <Str Cat="Text">
          <Val><![CDATA[Learn more about database engine settings for Azure Arc-enabled PostgreSQL Hyperscale]]></Val>
          <Tgt Cat="Text" Stat="Loc" Orig="New">
            <Val><![CDATA[Дополнительные сведения о параметрах ядра СУБД для гипермасштабирования PostgreSQL с поддержкой Azure Arc]]></Val>
          </Tgt>
        </Str>
        <Disp Icon="Str" />
      </Item>
      <Item ItemId=";extensions/arc/dist/localizedConstants.arc.learnAboutPostgresClients" ItemType="0" PsrId="308" Leaf="true">
        <Str Cat="Text">
          <Val><![CDATA[Learn more about Azure PostgreSQL Hyperscale client interfaces]]></Val>
          <Tgt Cat="Text" Stat="Loc" Orig="New">
            <Val><![CDATA[Дополнительные сведения о клиентских интерфейсах гипермасштабирования PostgreSQL Azure]]></Val>
          </Tgt>
        </Str>
        <Disp Icon="Str" />
      </Item>
      <Item ItemId=";extensions/arc/dist/localizedConstants.arc.learnMore" ItemType="0" PsrId="308" Leaf="true">
        <Str Cat="Text">
          <Val><![CDATA[Learn More.]]></Val>
          <Tgt Cat="Text" Stat="Loc" Orig="New">
            <Val><![CDATA[Дополнительные сведения.]]></Val>
          </Tgt>
        </Str>
        <Disp Icon="Str" />
      </Item>
      <Item ItemId=";extensions/arc/dist/localizedConstants.arc.loadExtensions" ItemType="0" PsrId="308" Leaf="true">
        <Str Cat="Text">
          <Val><![CDATA[Load extensions]]></Val>
          <Tgt Cat="Text" Stat="Loc" Orig="New">
            <Val><![CDATA[Загрузить расширения]]></Val>
          </Tgt>
        </Str>
        <Disp Icon="Str" />
      </Item>
      <Item ItemId=";extensions/arc/dist/localizedConstants.arc.loading" ItemType="0" PsrId="308" Leaf="true">
        <Str Cat="Text">
          <Val><![CDATA[Loading...]]></Val>
          <Tgt Cat="Text" Stat="Loc" Orig="New">
            <Val><![CDATA[Загрузка…]]></Val>
          </Tgt>
        </Str>
        <Disp Icon="Str" />
      </Item>
      <Item ItemId=";extensions/arc/dist/localizedConstants.arc.loadingClusterContextCompleted" ItemType="0" PsrId="308" Leaf="true">
        <Str Cat="Text">
          <Val><![CDATA[Loading cluster contexts completed]]></Val>
          <Tgt Cat="Text" Stat="Loc" Orig="New">
            <Val><![CDATA[Загрузка контекстов кластера завершена]]></Val>
          </Tgt>
        </Str>
        <Disp Icon="Str" />
      </Item>
      <Item ItemId=";extensions/arc/dist/localizedConstants.arc.loadingClusterContextsError" ItemType="0" PsrId="308" Leaf="true">
        <Str Cat="Text">
          <Val><![CDATA[Error loading cluster contexts. {0}]]></Val>
          <Tgt Cat="Text" Stat="Loc" Orig="New">
            <Val><![CDATA[Ошибка при загрузке контекстов кластера. {0}]]></Val>
          </Tgt>
        </Str>
        <Disp Icon="Str" />
      </Item>
      <Item ItemId=";extensions/arc/dist/localizedConstants.arc.logStorage" ItemType="0" PsrId="308" Leaf="true">
        <Str Cat="Text">
          <Val><![CDATA[{0} log]]></Val>
          <Tgt Cat="Text" Stat="Loc" Orig="New">
            <Val><![CDATA[Журнал {0}]]></Val>
          </Tgt>
        </Str>
        <Disp Icon="Str" />
      </Item>
      <Item ItemId=";extensions/arc/dist/localizedConstants.arc.loginFailed" ItemType="0" PsrId="308" Leaf="true">
        <Str Cat="Text">
          <Val><![CDATA[Error logging into controller - wrong username or password]]></Val>
          <Tgt Cat="Text" Stat="Loc" Orig="New">
            <Val><![CDATA[Ошибка входа в систему контроллера: неправильное имя пользователя или пароль]]></Val>
          </Tgt>
        </Str>
        <Disp Icon="Str" />
      </Item>
      <Item ItemId=";extensions/arc/dist/localizedConstants.arc.memoryLimit" ItemType="0" PsrId="308" Leaf="true">
        <Str Cat="Text">
          <Val><![CDATA[Memory limit (in GB)]]></Val>
          <Tgt Cat="Text" Stat="Loc" Orig="New">
            <Val><![CDATA[Предельный объем памяти (в ГБ)]]></Val>
          </Tgt>
        </Str>
        <Disp Icon="Str" />
      </Item>
      <Item ItemId=";extensions/arc/dist/localizedConstants.arc.memoryRequest" ItemType="0" PsrId="308" Leaf="true">
        <Str Cat="Text">
          <Val><![CDATA[Memory request (in GB)]]></Val>
          <Tgt Cat="Text" Stat="Loc" Orig="New">
            <Val><![CDATA[Запрошенная память (в ГБ)]]></Val>
          </Tgt>
        </Str>
        <Disp Icon="Str" />
      </Item>
      <Item ItemId=";extensions/arc/dist/localizedConstants.arc.miaaAdmin" ItemType="0" PsrId="308" Leaf="true">
        <Str Cat="Text">
          <Val><![CDATA[Managed instance admin]]></Val>
          <Tgt Cat="Text" Stat="Loc" Orig="New">
            <Val><![CDATA[Администратор управляемого экземпляра]]></Val>
          </Tgt>
        </Str>
        <Disp Icon="Str" />
      </Item>
      <Item ItemId=";extensions/arc/dist/localizedConstants.arc.miaaComputeAndStorageDescriptionPartOne" ItemType="0" PsrId="308" Leaf="true">
        <Str Cat="Text">
          <Val><![CDATA[You can scale your Azure SQL managed instance - Azure Arc by]]></Val>
          <Tgt Cat="Text" Stat="Loc" Orig="New">
            <Val><![CDATA[Вы можете масштабировать управляемый экземпляр SQL Azure — Azure Arc с помощью]]></Val>
          </Tgt>
        </Str>
        <Disp Icon="Str" />
      </Item>
      <Item ItemId=";extensions/arc/dist/localizedConstants.arc.miaaConnectionRequired" ItemType="0" PsrId="308" Leaf="true">
        <Str Cat="Text">
          <Val><![CDATA[A connection is required to list the databases on this instance.]]></Val>
          <Tgt Cat="Text" Stat="Loc" Orig="New">
            <Val><![CDATA[Для перечисления баз данных в этом экземпляре требуется подключение.]]></Val>
          </Tgt>
        </Str>
        <Disp Icon="Str" />
      </Item>
      <Item ItemId=";extensions/arc/dist/localizedConstants.arc.miaaDashboard" ItemType="0" PsrId="308" Leaf="true">
        <Str Cat="Text">
          <Val><![CDATA[SQL managed instance - Azure Arc Dashboard (Preview) - {0}]]></Val>
          <Tgt Cat="Text" Stat="Loc" Orig="New">
            <Val><![CDATA[Управляемый экземпляр SQL — панель мониторинга Azure Arc (предварительная версия) — {0}]]></Val>
          </Tgt>
        </Str>
        <Disp Icon="Str" />
      </Item>
      <Item ItemId=";extensions/arc/dist/localizedConstants.arc.miaaProviderName" ItemType="0" PsrId="308" Leaf="true">
        <Str Cat="Text">
          <Val><![CDATA[MSSQL]]></Val>
          <Tgt Cat="Text" Stat="Loc" Orig="New">
            <Val><![CDATA[MSSQL]]></Val>
          </Tgt>
        </Str>
        <Disp Icon="Str" />
      </Item>
      <Item ItemId=";extensions/arc/dist/localizedConstants.arc.miaaType" ItemType="0" PsrId="308" Leaf="true">
        <Str Cat="Text">
          <Val><![CDATA[SQL managed instance - Azure Arc]]></Val>
          <Tgt Cat="Text" Stat="Loc" Orig="New">
            <Val><![CDATA[Управляемый экземпляр SQL — Azure Arc]]></Val>
          </Tgt>
        </Str>
        <Disp Icon="Str" />
      </Item>
      <Item ItemId=";extensions/arc/dist/localizedConstants.arc.missingExtension" ItemType="0" PsrId="308" Leaf="true">
        <Str Cat="Text">
          <Val><![CDATA[The {0} extension is required to view engine settings. Do you wish to install it now?]]></Val>
          <Tgt Cat="Text" Stat="Loc" Orig="New">
            <Val><![CDATA[Для просмотра параметров модуля требуется расширение {0}. Вы хотите установить его сейчас?]]></Val>
          </Tgt>
        </Str>
        <Disp Icon="Str" />
      </Item>
      <Item ItemId=";extensions/arc/dist/localizedConstants.arc.monitor" ItemType="0" PsrId="308" Leaf="true">
        <Str Cat="Text">
          <Val><![CDATA[Monitor]]></Val>
          <Tgt Cat="Text" Stat="Loc" Orig="New">
            <Val><![CDATA[Монитор]]></Val>
          </Tgt>
        </Str>
        <Disp Icon="Str" />
      </Item>
      <Item ItemId=";extensions/arc/dist/localizedConstants.arc.name" ItemType="0" PsrId="308" Leaf="true">
        <Str Cat="Text">
          <Val><![CDATA[Name]]></Val>
          <Tgt Cat="Text" Stat="Loc" Orig="New">
            <Val><![CDATA[Имя]]></Val>
          </Tgt>
        </Str>
        <Disp Icon="Str" />
      </Item>
      <Item ItemId=";extensions/arc/dist/localizedConstants.arc.namespace" ItemType="0" PsrId="308" Leaf="true">
        <Str Cat="Text">
          <Val><![CDATA[Namespace]]></Val>
          <Tgt Cat="Text" Stat="Loc" Orig="New">
            <Val><![CDATA[Пространство имен]]></Val>
          </Tgt>
        </Str>
        <Disp Icon="Str" />
      </Item>
      <Item ItemId=";extensions/arc/dist/localizedConstants.arc.networking" ItemType="0" PsrId="308" Leaf="true">
        <Str Cat="Text">
          <Val><![CDATA[Networking]]></Val>
          <Tgt Cat="Text" Stat="Loc" Orig="New">
            <Val><![CDATA[Сеть]]></Val>
          </Tgt>
        </Str>
        <Disp Icon="Str" />
      </Item>
      <Item ItemId=";extensions/arc/dist/localizedConstants.arc.newDatabase" ItemType="0" PsrId="308" Leaf="true">
        <Str Cat="Text">
          <Val><![CDATA[New Database]]></Val>
          <Tgt Cat="Text" Stat="Loc" Orig="New">
            <Val><![CDATA[Новая база данных]]></Val>
          </Tgt>
        </Str>
        <Disp Icon="Str" />
      </Item>
      <Item ItemId=";extensions/arc/dist/localizedConstants.arc.newSupportRequest" ItemType="0" PsrId="308" Leaf="true">
        <Str Cat="Text">
          <Val><![CDATA[New support request]]></Val>
          <Tgt Cat="Text" Stat="Loc" Orig="New">
            <Val><![CDATA[Новый запрос на поддержку]]></Val>
          </Tgt>
        </Str>
        <Disp Icon="Str" />
      </Item>
      <Item ItemId=";extensions/arc/dist/localizedConstants.arc.no" ItemType="0" PsrId="308" Leaf="true">
        <Str Cat="Text">
          <Val><![CDATA[No]]></Val>
          <Tgt Cat="Text" Stat="Loc" Orig="New">
            <Val><![CDATA[Нет]]></Val>
          </Tgt>
        </Str>
        <Disp Icon="Str" />
      </Item>
      <Item ItemId=";extensions/arc/dist/localizedConstants.arc.noExtensions" ItemType="0" PsrId="308" Leaf="true">
        <Str Cat="Text">
          <Val><![CDATA[No extensions listed in configuration.]]></Val>
          <Tgt Cat="Text" Stat="Loc" Orig="New">
            <Val><![CDATA[В конфигурации не перечислены расширения.]]></Val>
          </Tgt>
        </Str>
        <Disp Icon="Str" />
      </Item>
      <Item ItemId=";extensions/arc/dist/localizedConstants.arc.noExternalEndpoint" ItemType="0" PsrId="308" Leaf="true">
        <Str Cat="Text">
          <Val><![CDATA[No External Endpoint has been configured so this information isn't available.]]></Val>
          <Tgt Cat="Text" Stat="Loc" Orig="New">
            <Val><![CDATA[Нет настроенных внешних конечных точек, поэтому эти сведения недоступны.]]></Val>
          </Tgt>
        </Str>
        <Disp Icon="Str" />
      </Item>
      <Item ItemId=";extensions/arc/dist/localizedConstants.arc.noInstancesAvailable" ItemType="0" PsrId="308" Leaf="true">
        <Str Cat="Text">
          <Val><![CDATA[No instances available]]></Val>
          <Tgt Cat="Text" Stat="Loc" Orig="New">
            <Val><![CDATA[Нет доступных экземпляров]]></Val>
          </Tgt>
        </Str>
        <Disp Icon="Str" />
      </Item>
      <Item ItemId=";extensions/arc/dist/localizedConstants.arc.noNodeParametersFound" ItemType="0" PsrId="308" Leaf="true">
        <Str Cat="Text">
          <Val><![CDATA[No worker server parameters found...]]></Val>
          <Tgt Cat="Text" Stat="Loc" Orig="New">
            <Val><![CDATA[Параметры сервера рабочих ролей не найдены…]]></Val>
          </Tgt>
        </Str>
        <Disp Icon="Str" />
      </Item>
      <Item ItemId=";extensions/arc/dist/localizedConstants.arc.noPodIssuesDetected" ItemType="0" PsrId="308" Leaf="true">
        <Str Cat="Text">
          <Val><![CDATA[There aren’t any known issues affecting this PostgreSQL Hyperscale instance.]]></Val>
          <Tgt Cat="Text" Stat="Loc" Orig="New">
            <Val><![CDATA[Нет известных проблем, затрагивающих этот экземпляр гипермасштабирования PostgreSQL.]]></Val>
          </Tgt>
        </Str>
        <Disp Icon="Str" />
      </Item>
      <Item ItemId=";extensions/arc/dist/localizedConstants.arc.noWorkerPods" ItemType="0" PsrId="308" Leaf="true">
        <Str Cat="Text">
          <Val><![CDATA[No worker pods in this configuration.]]></Val>
          <Tgt Cat="Text" Stat="Loc" Orig="New">
            <Val><![CDATA[В этой конфигурации нет рабочих экземпляров pod.]]></Val>
          </Tgt>
        </Str>
        <Disp Icon="Str" />
      </Item>
      <Item ItemId=";extensions/arc/dist/localizedConstants.arc.node" ItemType="0" PsrId="308" Leaf="true">
        <Str Cat="Text">
          <Val><![CDATA[node]]></Val>
          <Tgt Cat="Text" Stat="Loc" Orig="New">
            <Val><![CDATA[узел]]></Val>
          </Tgt>
        </Str>
        <Disp Icon="Str" />
      </Item>
      <Item ItemId=";extensions/arc/dist/localizedConstants.arc.nodeConfiguration" ItemType="0" PsrId="308" Leaf="true">
        <Str Cat="Text">
          <Val><![CDATA[Node configuration]]></Val>
          <Tgt Cat="Text" Stat="Loc" Orig="New">
            <Val><![CDATA[Конфигурация узла]]></Val>
          </Tgt>
        </Str>
        <Disp Icon="Str" />
      </Item>
      <Item ItemId=";extensions/arc/dist/localizedConstants.arc.nodes" ItemType="0" PsrId="308" Leaf="true">
        <Str Cat="Text">
          <Val><![CDATA[nodes]]></Val>
          <Tgt Cat="Text" Stat="Loc" Orig="New">
            <Val><![CDATA[узлы]]></Val>
          </Tgt>
        </Str>
        <Disp Icon="Str" />
      </Item>
      <Item ItemId=";extensions/arc/dist/localizedConstants.arc.notConfigured" ItemType="0" PsrId="308" Leaf="true">
        <Str Cat="Text">
          <Val><![CDATA[Not Configured]]></Val>
          <Tgt Cat="Text" Stat="Loc" Orig="New">
            <Val><![CDATA[Не настроено]]></Val>
          </Tgt>
        </Str>
        <Disp Icon="Str" />
      </Item>
      <Item ItemId=";extensions/arc/dist/localizedConstants.arc.notReady" ItemType="0" PsrId="308" Leaf="true">
        <Str Cat="Text">
          <Val><![CDATA[Not Ready]]></Val>
          <Tgt Cat="Text" Stat="Loc" Orig="New">
            <Val><![CDATA[Не готово]]></Val>
          </Tgt>
        </Str>
        <Disp Icon="Str" />
      </Item>
      <Item ItemId=";extensions/arc/dist/localizedConstants.arc.numVCore" ItemType="0" PsrId="308" Leaf="true">
        <Str Cat="Text">
          <Val><![CDATA[{0} vCore]]></Val>
          <Tgt Cat="Text" Stat="Loc" Orig="New">
            <Val><![CDATA[{0} виртуальное ядро]]></Val>
          </Tgt>
        </Str>
        <Disp Icon="Str" />
      </Item>
      <Item ItemId=";extensions/arc/dist/localizedConstants.arc.numVCores" ItemType="0" PsrId="308" Leaf="true">
        <Str Cat="Text">
          <Val><![CDATA[{0} vCores]]></Val>
          <Tgt Cat="Text" Stat="Loc" Orig="New">
            <Val><![CDATA[Виртуальных ядер: {0}]]></Val>
          </Tgt>
        </Str>
        <Disp Icon="Str" />
      </Item>
      <Item ItemId=";extensions/arc/dist/localizedConstants.arc.numberOfIssuesDetected" ItemType="0" PsrId="308" Leaf="true">
        <Str Cat="Text">
          <Val><![CDATA[• {0} ({1} issues)]]></Val>
          <Tgt Cat="Text" Stat="Loc" Orig="New">
            <Val><![CDATA[• {0} (проблем: {1})]]></Val>
          </Tgt>
        </Str>
        <Disp Icon="Str" />
      </Item>
      <Item ItemId=";extensions/arc/dist/localizedConstants.arc.off" ItemType="0" PsrId="308" Leaf="true">
        <Str Cat="Text">
          <Val><![CDATA[Off]]></Val>
          <Tgt Cat="Text" Stat="Loc" Orig="New">
            <Val><![CDATA[Выкл.]]></Val>
          </Tgt>
        </Str>
        <Disp Icon="Str" />
      </Item>
      <Item ItemId=";extensions/arc/dist/localizedConstants.arc.offline" ItemType="0" PsrId="308" Leaf="true">
        <Str Cat="Text">
          <Val><![CDATA[Offline]]></Val>
          <Tgt Cat="Text" Stat="Loc" Orig="New">
            <Val><![CDATA[Вне сети]]></Val>
          </Tgt>
        </Str>
        <Disp Icon="Str" />
      </Item>
      <Item ItemId=";extensions/arc/dist/localizedConstants.arc.ok" ItemType="0" PsrId="308" Leaf="true">
        <Str Cat="Text">
          <Val><![CDATA[Ok]]></Val>
          <Tgt Cat="Text" Stat="Loc" Orig="New">
            <Val><![CDATA[ОК]]></Val>
          </Tgt>
        </Str>
        <Disp Icon="Str" />
      </Item>
      <Item ItemId=";extensions/arc/dist/localizedConstants.arc.on" ItemType="0" PsrId="308" Leaf="true">
        <Str Cat="Text">
          <Val><![CDATA[On]]></Val>
          <Tgt Cat="Text" Stat="Loc" Orig="New">
            <Val><![CDATA[Вкл.]]></Val>
          </Tgt>
        </Str>
        <Disp Icon="Str" />
      </Item>
      <Item ItemId=";extensions/arc/dist/localizedConstants.arc.online" ItemType="0" PsrId="308" Leaf="true">
        <Str Cat="Text">
          <Val><![CDATA[Online]]></Val>
          <Tgt Cat="Text" Stat="Loc" Orig="New">
            <Val><![CDATA[В Интернете]]></Val>
          </Tgt>
        </Str>
        <Disp Icon="Str" />
      </Item>
      <Item ItemId=";extensions/arc/dist/localizedConstants.arc.openDashboardFailed" ItemType="0" PsrId="308" Leaf="true">
        <Str Cat="Text">
          <Val><![CDATA[Error opening dashboard. {0}]]></Val>
          <Tgt Cat="Text" Stat="Loc" Orig="New">
            <Val><![CDATA[Ошибка при открытии панели мониторинга. {0}]]></Val>
          </Tgt>
        </Str>
        <Disp Icon="Str" />
      </Item>
      <Item ItemId=";extensions/arc/dist/localizedConstants.arc.openInAzurePortal" ItemType="0" PsrId="308" Leaf="true">
        <Str Cat="Text">
          <Val><![CDATA[Open in Azure Portal]]></Val>
          <Tgt Cat="Text" Stat="Loc" Orig="New">
            <Val><![CDATA[Открыть на портале Azure]]></Val>
          </Tgt>
        </Str>
        <Disp Icon="Str" />
      </Item>
      <Item ItemId=";extensions/arc/dist/localizedConstants.arc.overview" ItemType="0" PsrId="308" Leaf="true">
        <Str Cat="Text">
          <Val><![CDATA[Overview]]></Val>
          <Tgt Cat="Text" Stat="Loc" Orig="New">
            <Val><![CDATA[Обзор]]></Val>
          </Tgt>
        </Str>
        <Disp Icon="Str" />
      </Item>
      <Item ItemId=";extensions/arc/dist/localizedConstants.arc.pageDiscardFailed" ItemType="0" PsrId="308" Leaf="true">
        <Str Cat="Text">
          <Val><![CDATA[Failed to discard user input. {0}]]></Val>
          <Tgt Cat="Text" Stat="Loc" Orig="New">
            <Val><![CDATA[Не удалось отменить ввод пользователя. {0}]]></Val>
          </Tgt>
        </Str>
        <Disp Icon="Str" />
      </Item>
      <Item ItemId=";extensions/arc/dist/localizedConstants.arc.parameterName" ItemType="0" PsrId="308" Leaf="true">
        <Str Cat="Text">
          <Val><![CDATA[Parameter Name]]></Val>
          <Tgt Cat="Text" Stat="Loc" Orig="New">
            <Val><![CDATA[Имя параметра]]></Val>
          </Tgt>
        </Str>
        <Disp Icon="Str" />
      </Item>
      <Item ItemId=";extensions/arc/dist/localizedConstants.arc.password" ItemType="0" PsrId="308" Leaf="true">
        <Str Cat="Text">
          <Val><![CDATA[Password]]></Val>
          <Tgt Cat="Text" Stat="Loc" Orig="New">
            <Val><![CDATA[Пароль]]></Val>
          </Tgt>
        </Str>
        <Disp Icon="Str" />
      </Item>
      <Item ItemId=";extensions/arc/dist/localizedConstants.arc.passwordAcquisitionFailed" ItemType="0" PsrId="308" Leaf="true">
        <Str Cat="Text">
          <Val><![CDATA[Failed to acquire password. {0}]]></Val>
          <Tgt Cat="Text" Stat="Loc" Orig="New">
            <Val><![CDATA[Не удалось получить пароль. {0}]]></Val>
          </Tgt>
        </Str>
        <Disp Icon="Str" />
      </Item>
      <Item ItemId=";extensions/arc/dist/localizedConstants.arc.passwordReset" ItemType="0" PsrId="308" Leaf="true">
        <Str Cat="Text">
          <Val><![CDATA[Password reset successfully]]></Val>
          <Tgt Cat="Text" Stat="Loc" Orig="New">
            <Val><![CDATA[Пароль успешно сброшен]]></Val>
          </Tgt>
        </Str>
        <Disp Icon="Str" />
      </Item>
      <Item ItemId=";extensions/arc/dist/localizedConstants.arc.passwordResetFailed" ItemType="0" PsrId="308" Leaf="true">
        <Str Cat="Text">
          <Val><![CDATA[Failed to reset password. {0}]]></Val>
          <Tgt Cat="Text" Stat="Loc" Orig="New">
            <Val><![CDATA[Не удалось сбросить пароль. {0}]]></Val>
          </Tgt>
        </Str>
        <Disp Icon="Str" />
      </Item>
      <Item ItemId=";extensions/arc/dist/localizedConstants.arc.passwordToController" ItemType="0" PsrId="308" Leaf="true">
        <Str Cat="Text">
          <Val><![CDATA[Provide Password to Controller]]></Val>
          <Tgt Cat="Text" Stat="Loc" Orig="New">
            <Val><![CDATA[Укажите пароль для контроллера]]></Val>
          </Tgt>
        </Str>
        <Disp Icon="Str" />
      </Item>
      <Item ItemId=";extensions/arc/dist/localizedConstants.arc.pending" ItemType="0" PsrId="308" Leaf="true">
        <Str Cat="Text">
          <Val><![CDATA[Pending]]></Val>
          <Tgt Cat="Text" Stat="Loc" Orig="New">
            <Val><![CDATA[Ожидание]]></Val>
          </Tgt>
        </Str>
        <Disp Icon="Str" />
      </Item>
      <Item ItemId=";extensions/arc/dist/localizedConstants.arc.pgConnectionRequired" ItemType="0" PsrId="308" Leaf="true">
        <Str Cat="Text">
          <Val><![CDATA[A connection is required to show and set database engine settings.]]></Val>
          <Tgt Cat="Text" Stat="Loc" Orig="New">
            <Val><![CDATA[Для отображения и настройки параметров ядра СУБД требуется подключение.]]></Val>
          </Tgt>
        </Str>
        <Disp Icon="Str" />
      </Item>
      <Item ItemId=";extensions/arc/dist/localizedConstants.arc.pgSqlType" ItemType="0" PsrId="308" Leaf="true">
        <Str Cat="Text">
          <Val><![CDATA[PostgreSQL Hyperscale - Azure Arc]]></Val>
          <Tgt Cat="Text" Stat="Loc" Orig="New">
            <Val><![CDATA[Гипермасштабирование PostgreSQL — Azure Arc]]></Val>
          </Tgt>
        </Str>
        <Disp Icon="Str" />
      </Item>
      <Item ItemId=";extensions/arc/dist/localizedConstants.arc.podConditionsTable" ItemType="0" PsrId="308" Leaf="true">
        <Str Cat="Text">
          <Val><![CDATA[Pod conditions table]]></Val>
          <Tgt Cat="Text" Stat="Loc" Orig="New">
            <Val><![CDATA[Таблица условий pod]]></Val>
          </Tgt>
        </Str>
        <Disp Icon="Str" />
      </Item>
      <Item ItemId=";extensions/arc/dist/localizedConstants.arc.podInitialized" ItemType="0" PsrId="308" Leaf="true">
        <Str Cat="Text">
          <Val><![CDATA[Pod is initialized.]]></Val>
          <Tgt Cat="Text" Stat="Loc" Orig="New">
            <Val><![CDATA[Объект pod инициализирован.]]></Val>
          </Tgt>
        </Str>
        <Disp Icon="Str" />
      </Item>
      <Item ItemId=";extensions/arc/dist/localizedConstants.arc.podIssuesDetected" ItemType="0" PsrId="308" Leaf="true">
        <Str Cat="Text">
          <Val><![CDATA[The pods listed below are experiencing issues that may affect performance or availability.]]></Val>
          <Tgt Cat="Text" Stat="Loc" Orig="New">
            <Val><![CDATA[В указанных ниже объектах pod возникли проблемы, которые могут повлиять на производительность или доступность.]]></Val>
          </Tgt>
        </Str>
        <Disp Icon="Str" />
      </Item>
      <Item ItemId=";extensions/arc/dist/localizedConstants.arc.podReady" ItemType="0" PsrId="308" Leaf="true">
        <Str Cat="Text">
          <Val><![CDATA[Pod is ready.]]></Val>
          <Tgt Cat="Text" Stat="Loc" Orig="New">
            <Val><![CDATA[Объект pod готов.]]></Val>
          </Tgt>
        </Str>
        <Disp Icon="Str" />
      </Item>
      <Item ItemId=";extensions/arc/dist/localizedConstants.arc.podScheduled" ItemType="0" PsrId="308" Leaf="true">
        <Str Cat="Text">
          <Val><![CDATA[Pod is schedulable.]]></Val>
          <Tgt Cat="Text" Stat="Loc" Orig="New">
            <Val><![CDATA[Объект pod может быть добавлен в расписание.]]></Val>
          </Tgt>
        </Str>
        <Disp Icon="Str" />
      </Item>
      <Item ItemId=";extensions/arc/dist/localizedConstants.arc.podsPresent" ItemType="0" PsrId="308" Leaf="true">
        <Str Cat="Text">
          <Val><![CDATA[Pods Present]]></Val>
          <Tgt Cat="Text" Stat="Loc" Orig="New">
            <Val><![CDATA[Число имеющихся объектов pod]]></Val>
          </Tgt>
        </Str>
        <Disp Icon="Str" />
      </Item>
      <Item ItemId=";extensions/arc/dist/localizedConstants.arc.podsReady" ItemType="0" PsrId="308" Leaf="true">
        <Str Cat="Text">
          <Val><![CDATA[pods ready]]></Val>
          <Tgt Cat="Text" Stat="Loc" Orig="New">
            <Val><![CDATA[объекты pod готовы]]></Val>
          </Tgt>
        </Str>
        <Disp Icon="Str" />
      </Item>
      <Item ItemId=";extensions/arc/dist/localizedConstants.arc.podsUsedDescription" ItemType="0" PsrId="308" Leaf="true">
        <Str Cat="Text">
          <Val><![CDATA[Select a pod in the dropdown below for detailed health information.]]></Val>
          <Tgt Cat="Text" Stat="Loc" Orig="New">
            <Val><![CDATA[Выберите pod в раскрывающемся списке ниже, чтобы получить подробные сведения о работоспособности.]]></Val>
          </Tgt>
        </Str>
        <Disp Icon="Str" />
      </Item>
      <Item ItemId=";extensions/arc/dist/localizedConstants.arc.podsUsedDescriptionAria" ItemType="0" PsrId="308" Leaf="true">
        <Str Cat="Text">
          <Val><![CDATA[Select a pod in the dropdown below for detailed health information]]></Val>
          <Tgt Cat="Text" Stat="Loc" Orig="New">
            <Val><![CDATA[Выберите pod в раскрывающемся списке ниже, чтобы получить подробные сведения о работоспособности]]></Val>
          </Tgt>
        </Str>
        <Disp Icon="Str" />
      </Item>
      <Item ItemId=";extensions/arc/dist/localizedConstants.arc.postgres.computeAndStorageDescriptionPartTwo" ItemType="0" PsrId="308" Leaf="true">
        <Str Cat="Text">
          <Val><![CDATA[PostgreSQL Hyperscale server group by]]></Val>
          <Tgt Cat="Text" Stat="Loc" Orig="New">
            <Val><![CDATA[Группирование серверов гипермасштабирования PostgreSQL по]]></Val>
          </Tgt>
        </Str>
        <Disp Icon="Str" />
      </Item>
      <Item ItemId=";extensions/arc/dist/localizedConstants.arc.postgresAdminUsername" ItemType="0" PsrId="308" Leaf="true">
        <Str Cat="Text">
          <Val><![CDATA[Admin username]]></Val>
          <Tgt Cat="Text" Stat="Loc" Orig="New">
            <Val><![CDATA[Имя администратора]]></Val>
          </Tgt>
        </Str>
        <Disp Icon="Str" />
      </Item>
      <Item ItemId=";extensions/arc/dist/localizedConstants.arc.postgresArcProductName" ItemType="0" PsrId="308" Leaf="true">
        <Str Cat="Text">
          <Val><![CDATA[Azure Database for PostgreSQL - Azure Arc]]></Val>
          <Tgt Cat="Text" Stat="Loc" Orig="New">
            <Val><![CDATA[База данных Azure для PostgreSQL — Azure Arc]]></Val>
          </Tgt>
        </Str>
        <Disp Icon="Str" />
      </Item>
      <Item ItemId=";extensions/arc/dist/localizedConstants.arc.postgresComputeAndStorageDescriptionPartOne" ItemType="0" PsrId="308" Leaf="true">
        <Str Cat="Text">
          <Val><![CDATA[You can scale your Azure Arc-enabled]]></Val>
          <Tgt Cat="Text" Stat="Loc" Orig="New">
            <Val><![CDATA[Вы можете масштабировать поддерживающий Azure Arc…]]></Val>
          </Tgt>
        </Str>
        <Disp Icon="Str" />
      </Item>
      <Item ItemId=";extensions/arc/dist/localizedConstants.arc.postgresDashboard" ItemType="0" PsrId="308" Leaf="true">
        <Str Cat="Text">
          <Val><![CDATA[PostgreSQL Hyperscale - Azure Arc Dashboard (Preview) - {0}]]></Val>
          <Tgt Cat="Text" Stat="Loc" Orig="New">
            <Val><![CDATA[Гипермасштабирование PostgreSQL — панель мониторинга Azure Arc (предварительная версия) — {0}]]></Val>
          </Tgt>
        </Str>
        <Disp Icon="Str" />
      </Item>
      <Item ItemId=";extensions/arc/dist/localizedConstants.arc.postgresExtension" ItemType="0" PsrId="308" Leaf="true">
        <Str Cat="Text">
          <Val><![CDATA[microsoft.azuredatastudio-postgresql]]></Val>
          <Tgt Cat="Text" Stat="Loc" Orig="New">
            <Val><![CDATA[microsoft.azuredatastudio-postgresql]]></Val>
          </Tgt>
        </Str>
        <Disp Icon="Str" />
      </Item>
      <Item ItemId=";extensions/arc/dist/localizedConstants.arc.postgresProviderName" ItemType="0" PsrId="308" Leaf="true">
        <Str Cat="Text">
          <Val><![CDATA[PGSQL]]></Val>
          <Tgt Cat="Text" Stat="Loc" Orig="New">
            <Val><![CDATA[PGSQL]]></Val>
          </Tgt>
        </Str>
        <Disp Icon="Str" />
      </Item>
      <Item ItemId=";extensions/arc/dist/localizedConstants.arc.postgresVersion" ItemType="0" PsrId="308" Leaf="true">
        <Str Cat="Text">
          <Val><![CDATA[PostgreSQL version]]></Val>
          <Tgt Cat="Text" Stat="Loc" Orig="New">
            <Val><![CDATA[Версия PostgreSQL]]></Val>
          </Tgt>
        </Str>
        <Disp Icon="Str" />
      </Item>
      <Item ItemId=";extensions/arc/dist/localizedConstants.arc.preloaded Extensions" ItemType="0" PsrId="308" Leaf="true">
        <Str Cat="Text">
          <Val><![CDATA[Preloaded Extensions]]></Val>
          <Tgt Cat="Text" Stat="Loc" Orig="New">
            <Val><![CDATA[Предварительно загруженные расширения]]></Val>
          </Tgt>
        </Str>
        <Disp Icon="Str" />
      </Item>
      <Item ItemId=";extensions/arc/dist/localizedConstants.arc.properties" ItemType="0" PsrId="308" Leaf="true">
        <Str Cat="Text">
          <Val><![CDATA[Properties]]></Val>
          <Tgt Cat="Text" Stat="Loc" Orig="New">
            <Val><![CDATA[Свойства]]></Val>
          </Tgt>
        </Str>
        <Disp Icon="Str" />
      </Item>
      <Item ItemId=";extensions/arc/dist/localizedConstants.arc.ram" ItemType="0" PsrId="308" Leaf="true">
        <Str Cat="Text">
          <Val><![CDATA[RAM]]></Val>
          <Tgt Cat="Text" Stat="Loc" Orig="New">
            <Val><![CDATA[ОЗУ]]></Val>
          </Tgt>
        </Str>
        <Disp Icon="Str" />
      </Item>
      <Item ItemId=";extensions/arc/dist/localizedConstants.arc.rangeSetting" ItemType="0" PsrId="308" Leaf="true">
        <Str Cat="Text">
          <Val><![CDATA[Value is expected to be in the range {0} - {1}]]></Val>
          <Tgt Cat="Text" Stat="Loc" Orig="New">
            <Val><![CDATA[Значение должно находиться в диапазоне от {0} до {1}]]></Val>
          </Tgt>
        </Str>
        <Disp Icon="Str" />
      </Item>
      <Item ItemId=";extensions/arc/dist/localizedConstants.arc.ready" ItemType="0" PsrId="308" Leaf="true">
        <Str Cat="Text">
          <Val><![CDATA[Ready]]></Val>
          <Tgt Cat="Text" Stat="Loc" Orig="New">
            <Val><![CDATA[Готово]]></Val>
          </Tgt>
        </Str>
        <Disp Icon="Str" />
      </Item>
      <Item ItemId=";extensions/arc/dist/localizedConstants.arc.recovering" ItemType="0" PsrId="308" Leaf="true">
        <Str Cat="Text">
          <Val><![CDATA[Recovering]]></Val>
          <Tgt Cat="Text" Stat="Loc" Orig="New">
            <Val><![CDATA[Восстановление по журналу]]></Val>
          </Tgt>
        </Str>
        <Disp Icon="Str" />
      </Item>
      <Item ItemId=";extensions/arc/dist/localizedConstants.arc.recoveringPending" ItemType="0" PsrId="308" Leaf="true">
        <Str Cat="Text">
          <Val><![CDATA[Recovery Pending]]></Val>
          <Tgt Cat="Text" Stat="Loc" Orig="New">
            <Val><![CDATA[Ожидание восстановления]]></Val>
          </Tgt>
        </Str>
        <Disp Icon="Str" />
      </Item>
      <Item ItemId=";extensions/arc/dist/localizedConstants.arc.refresh" ItemType="0" PsrId="308" Leaf="true">
        <Str Cat="Text">
          <Val><![CDATA[Refresh]]></Val>
          <Tgt Cat="Text" Stat="Loc" Orig="New">
            <Val><![CDATA[Обновить]]></Val>
          </Tgt>
        </Str>
        <Disp Icon="Str" />
      </Item>
      <Item ItemId=";extensions/arc/dist/localizedConstants.arc.refreshFailed" ItemType="0" PsrId="308" Leaf="true">
        <Str Cat="Text">
          <Val><![CDATA[Refresh failed. {0}]]></Val>
          <Tgt Cat="Text" Stat="Loc" Orig="New">
            <Val><![CDATA[Обновление не выполнено. {0}]]></Val>
          </Tgt>
        </Str>
        <Disp Icon="Str" />
      </Item>
      <Item ItemId=";extensions/arc/dist/localizedConstants.arc.refreshToEnterCredentials" ItemType="0" PsrId="308" Leaf="true">
        <Str Cat="Text">
          <Val><![CDATA[Refresh node to enter credentials]]></Val>
          <Tgt Cat="Text" Stat="Loc" Orig="New">
            <Val><![CDATA[Обновите узел, чтобы ввести учетные данные]]></Val>
          </Tgt>
        </Str>
        <Disp Icon="Str" />
      </Item>
      <Item ItemId=";extensions/arc/dist/localizedConstants.arc.region" ItemType="0" PsrId="308" Leaf="true">
        <Str Cat="Text">
          <Val><![CDATA[Region]]></Val>
          <Tgt Cat="Text" Stat="Loc" Orig="New">
            <Val><![CDATA[Регион]]></Val>
          </Tgt>
        </Str>
        <Disp Icon="Str" />
      </Item>
      <Item ItemId=";extensions/arc/dist/localizedConstants.arc.rememberPassword" ItemType="0" PsrId="308" Leaf="true">
        <Str Cat="Text">
          <Val><![CDATA[Remember Password]]></Val>
          <Tgt Cat="Text" Stat="Loc" Orig="New">
            <Val><![CDATA[Запомнить пароль]]></Val>
          </Tgt>
        </Str>
        <Disp Icon="Str" />
      </Item>
      <Item ItemId=";extensions/arc/dist/localizedConstants.arc.resetAllToDefault" ItemType="0" PsrId="308" Leaf="true">
        <Str Cat="Text">
          <Val><![CDATA[Reset all to default]]></Val>
          <Tgt Cat="Text" Stat="Loc" Orig="New">
            <Val><![CDATA[Сбросить все к значениям по умолчанию]]></Val>
          </Tgt>
        </Str>
        <Disp Icon="Str" />
      </Item>
      <Item ItemId=";extensions/arc/dist/localizedConstants.arc.resetFailed" ItemType="0" PsrId="308" Leaf="true">
        <Str Cat="Text">
          <Val><![CDATA[Reset failed. {0}]]></Val>
          <Tgt Cat="Text" Stat="Loc" Orig="New">
            <Val><![CDATA[Сбой сброса. {0}]]></Val>
          </Tgt>
        </Str>
        <Disp Icon="Str" />
      </Item>
      <Item ItemId=";extensions/arc/dist/localizedConstants.arc.resetPassword" ItemType="0" PsrId="308" Leaf="true">
        <Str Cat="Text">
          <Val><![CDATA[Reset Password]]></Val>
          <Tgt Cat="Text" Stat="Loc" Orig="New">
            <Val><![CDATA[Сброс пароля]]></Val>
          </Tgt>
        </Str>
        <Disp Icon="Str" />
      </Item>
      <Item ItemId=";extensions/arc/dist/localizedConstants.arc.resetToDefault" ItemType="0" PsrId="308" Leaf="true">
        <Str Cat="Text">
          <Val><![CDATA[Reset to default]]></Val>
          <Tgt Cat="Text" Stat="Loc" Orig="New">
            <Val><![CDATA[Восстановить значения по умолчанию]]></Val>
          </Tgt>
        </Str>
        <Disp Icon="Str" />
      </Item>
      <Item ItemId=";extensions/arc/dist/localizedConstants.arc.resourceGroup" ItemType="0" PsrId="308" Leaf="true">
        <Str Cat="Text">
          <Val><![CDATA[Resource Group]]></Val>
          <Tgt Cat="Text" Stat="Loc" Orig="New">
            <Val><![CDATA[Группа ресурсов]]></Val>
          </Tgt>
        </Str>
        <Disp Icon="Str" />
      </Item>
      <Item ItemId=";extensions/arc/dist/localizedConstants.arc.resourceHealth" ItemType="0" PsrId="308" Leaf="true">
        <Str Cat="Text">
          <Val><![CDATA[Resource health]]></Val>
          <Tgt Cat="Text" Stat="Loc" Orig="New">
            <Val><![CDATA[Работоспособность ресурсов]]></Val>
          </Tgt>
        </Str>
        <Disp Icon="Str" />
      </Item>
      <Item ItemId=";extensions/arc/dist/localizedConstants.arc.resourceHealthDescription" ItemType="0" PsrId="308" Leaf="true">
        <Str Cat="Text">
          <Val><![CDATA[Resource health can tell you if your resource is running as expected.]]></Val>
          <Tgt Cat="Text" Stat="Loc" Orig="New">
            <Val><![CDATA[Функция "Работоспособность ресурсов" позволит вам понять, правильно ли работает ваш ресурс.]]></Val>
          </Tgt>
        </Str>
        <Disp Icon="Str" />
      </Item>
      <Item ItemId=";extensions/arc/dist/localizedConstants.arc.restoring" ItemType="0" PsrId="308" Leaf="true">
        <Str Cat="Text">
          <Val><![CDATA[Restoring]]></Val>
          <Tgt Cat="Text" Stat="Loc" Orig="New">
            <Val><![CDATA[Восстановление]]></Val>
          </Tgt>
        </Str>
        <Disp Icon="Str" />
      </Item>
      <Item ItemId=";extensions/arc/dist/localizedConstants.arc.running" ItemType="0" PsrId="308" Leaf="true">
        <Str Cat="Text">
          <Val><![CDATA[Running]]></Val>
          <Tgt Cat="Text" Stat="Loc" Orig="New">
            <Val><![CDATA[Выполняется]]></Val>
          </Tgt>
        </Str>
        <Disp Icon="Str" />
      </Item>
      <Item ItemId=";extensions/arc/dist/localizedConstants.arc.save" ItemType="0" PsrId="308" Leaf="true">
        <Str Cat="Text">
          <Val><![CDATA[Save]]></Val>
          <Tgt Cat="Text" Stat="Loc" Orig="New">
            <Val><![CDATA[Сохранить]]></Val>
          </Tgt>
        </Str>
        <Disp Icon="Str" />
      </Item>
      <Item ItemId=";extensions/arc/dist/localizedConstants.arc.scalingCompute" ItemType="0" PsrId="308" Leaf="true">
        <Str Cat="Text">
          <Val><![CDATA[scaling compute vCores and memory.]]></Val>
          <Tgt Cat="Text" Stat="Loc" Orig="New">
            <Val><![CDATA[масштабирование виртуальных ядер и памяти вычисления.]]></Val>
          </Tgt>
        </Str>
        <Disp Icon="Str" />
      </Item>
      <Item ItemId=";extensions/arc/dist/localizedConstants.arc.searchToFilter" ItemType="0" PsrId="308" Leaf="true">
        <Str Cat="Text">
          <Val><![CDATA[Search to filter items...]]></Val>
          <Tgt Cat="Text" Stat="Loc" Orig="New">
            <Val><![CDATA[Поиск для фильтрации элементов...]]></Val>
          </Tgt>
        </Str>
        <Disp Icon="Str" />
      </Item>
      <Item ItemId=";extensions/arc/dist/localizedConstants.arc.security" ItemType="0" PsrId="308" Leaf="true">
        <Str Cat="Text">
          <Val><![CDATA[Security]]></Val>
          <Tgt Cat="Text" Stat="Loc" Orig="New">
            <Val><![CDATA[Безопасность]]></Val>
          </Tgt>
        </Str>
        <Disp Icon="Str" />
      </Item>
      <Item ItemId=";extensions/arc/dist/localizedConstants.arc.selectConnectionString" ItemType="0" PsrId="308" Leaf="true">
        <Str Cat="Text">
          <Val><![CDATA[Select from available client connection strings below.]]></Val>
          <Tgt Cat="Text" Stat="Loc" Orig="New">
            <Val><![CDATA[Выберите строку подключения клиента из доступных строк ниже.]]></Val>
          </Tgt>
        </Str>
        <Disp Icon="Str" />
      </Item>
      <Item ItemId=";extensions/arc/dist/localizedConstants.arc.serverEndpoint" ItemType="0" PsrId="308" Leaf="true">
        <Str Cat="Text">
          <Val><![CDATA[Server Endpoint]]></Val>
          <Tgt Cat="Text" Stat="Loc" Orig="New">
            <Val><![CDATA[Конечная точка сервера]]></Val>
          </Tgt>
        </Str>
        <Disp Icon="Str" />
      </Item>
      <Item ItemId=";extensions/arc/dist/localizedConstants.arc.serverGroupNodes" ItemType="0" PsrId="308" Leaf="true">
        <Str Cat="Text">
          <Val><![CDATA[Server group nodes]]></Val>
          <Tgt Cat="Text" Stat="Loc" Orig="New">
            <Val><![CDATA[Узлы группы серверов]]></Val>
          </Tgt>
        </Str>
        <Disp Icon="Str" />
      </Item>
      <Item ItemId=";extensions/arc/dist/localizedConstants.arc.serverGroupType" ItemType="0" PsrId="308" Leaf="true">
        <Str Cat="Text">
          <Val><![CDATA[Server group type]]></Val>
          <Tgt Cat="Text" Stat="Loc" Orig="New">
            <Val><![CDATA[Тип группы серверов]]></Val>
          </Tgt>
        </Str>
        <Disp Icon="Str" />
      </Item>
      <Item ItemId=";extensions/arc/dist/localizedConstants.arc.serviceEndpoints" ItemType="0" PsrId="308" Leaf="true">
        <Str Cat="Text">
          <Val><![CDATA[Service endpoints]]></Val>
          <Tgt Cat="Text" Stat="Loc" Orig="New">
            <Val><![CDATA[Конечные точки службы]]></Val>
          </Tgt>
        </Str>
        <Disp Icon="Str" />
      </Item>
      <Item ItemId=";extensions/arc/dist/localizedConstants.arc.serviceEndpointsTable" ItemType="0" PsrId="308" Leaf="true">
        <Str Cat="Text">
          <Val><![CDATA[Service endpoints table]]></Val>
          <Tgt Cat="Text" Stat="Loc" Orig="New">
            <Val><![CDATA[Таблица конечных точек службы]]></Val>
          </Tgt>
        </Str>
        <Disp Icon="Str" />
      </Item>
      <Item ItemId=";extensions/arc/dist/localizedConstants.arc.settings" ItemType="0" PsrId="308" Leaf="true">
        <Str Cat="Text">
          <Val><![CDATA[Settings]]></Val>
          <Tgt Cat="Text" Stat="Loc" Orig="New">
            <Val><![CDATA[Параметры]]></Val>
          </Tgt>
        </Str>
        <Disp Icon="Str" />
      </Item>
      <Item ItemId=";extensions/arc/dist/localizedConstants.arc.state" ItemType="0" PsrId="308" Leaf="true">
        <Str Cat="Text">
          <Val><![CDATA[State]]></Val>
          <Tgt Cat="Text" Stat="Loc" Orig="New">
            <Val><![CDATA[Состояние]]></Val>
          </Tgt>
        </Str>
        <Disp Icon="Str" />
      </Item>
      <Item ItemId=";extensions/arc/dist/localizedConstants.arc.status" ItemType="0" PsrId="308" Leaf="true">
        <Str Cat="Text">
          <Val><![CDATA[Status]]></Val>
          <Tgt Cat="Text" Stat="Loc" Orig="New">
            <Val><![CDATA[Состояние]]></Val>
          </Tgt>
        </Str>
        <Disp Icon="Str" />
      </Item>
      <Item ItemId=";extensions/arc/dist/localizedConstants.arc.storagePerNode" ItemType="0" PsrId="308" Leaf="true">
        <Str Cat="Text">
          <Val><![CDATA[storage per node]]></Val>
          <Tgt Cat="Text" Stat="Loc" Orig="New">
            <Val><![CDATA[размер хранилища на узел]]></Val>
          </Tgt>
        </Str>
        <Disp Icon="Str" />
      </Item>
      <Item ItemId=";extensions/arc/dist/localizedConstants.arc.subscriptionId" ItemType="0" PsrId="308" Leaf="true">
        <Str Cat="Text">
          <Val><![CDATA[Subscription ID]]></Val>
          <Tgt Cat="Text" Stat="Loc" Orig="New">
            <Val><![CDATA[Идентификатор подписки]]></Val>
          </Tgt>
        </Str>
        <Disp Icon="Str" />
      </Item>
      <Item ItemId=";extensions/arc/dist/localizedConstants.arc.supportAndTroubleshooting" ItemType="0" PsrId="308" Leaf="true">
        <Str Cat="Text">
          <Val><![CDATA[Support + troubleshooting]]></Val>
          <Tgt Cat="Text" Stat="Loc" Orig="New">
            <Val><![CDATA[Поддержка и устранение неполадок]]></Val>
          </Tgt>
        </Str>
        <Disp Icon="Str" />
      </Item>
      <Item ItemId=";extensions/arc/dist/localizedConstants.arc.supportRequestNote" ItemType="0" PsrId="308" Leaf="true">
        <Str Cat="Text">
          <Val><![CDATA[Note that the resource configuration must have been uploaded to Azure first in order to open a support request.]]></Val>
          <Tgt Cat="Text" Stat="Loc" Orig="New">
            <Val><![CDATA[Обратите внимание, что перед созданием запроса в службу поддержки необходимо предварительно отправить конфигурацию ресурса в Azure.]]></Val>
          </Tgt>
        </Str>
        <Disp Icon="Str" />
      </Item>
      <Item ItemId=";extensions/arc/dist/localizedConstants.arc.suspect" ItemType="0" PsrId="308" Leaf="true">
        <Str Cat="Text">
          <Val><![CDATA[Suspect]]></Val>
          <Tgt Cat="Text" Stat="Loc" Orig="New">
            <Val><![CDATA[Подозрительный]]></Val>
          </Tgt>
        </Str>
        <Disp Icon="Str" />
      </Item>
      <Item ItemId=";extensions/arc/dist/localizedConstants.arc.thePasswordsDoNotMatch" ItemType="0" PsrId="308" Leaf="true">
        <Str Cat="Text">
          <Val><![CDATA[The passwords do not match. Confirm the password or press escape to exit.]]></Val>
          <Tgt Cat="Text" Stat="Loc" Orig="New">
            <Val><![CDATA[Пароли не совпадают. Подтвердите пароль или нажмите клавишу ESC для выхода.]]></Val>
          </Tgt>
        </Str>
        <Disp Icon="Str" />
      </Item>
      <Item ItemId=";extensions/arc/dist/localizedConstants.arc.troubleshoot" ItemType="0" PsrId="308" Leaf="true">
        <Str Cat="Text">
          <Val><![CDATA[Troubleshoot]]></Val>
          <Tgt Cat="Text" Stat="Loc" Orig="New">
            <Val><![CDATA[Устранение неполадок]]></Val>
          </Tgt>
        </Str>
        <Disp Icon="Str" />
      </Item>
      <Item ItemId=";extensions/arc/dist/localizedConstants.arc.type" ItemType="0" PsrId="308" Leaf="true">
        <Str Cat="Text">
          <Val><![CDATA[Type]]></Val>
          <Tgt Cat="Text" Stat="Loc" Orig="New">
            <Val><![CDATA[Тип]]></Val>
          </Tgt>
        </Str>
        <Disp Icon="Str" />
      </Item>
      <Item ItemId=";extensions/arc/dist/localizedConstants.arc.unknown" ItemType="0" PsrId="308" Leaf="true">
        <Str Cat="Text">
          <Val><![CDATA[Unknown]]></Val>
          <Tgt Cat="Text" Stat="Loc" Orig="New">
            <Val><![CDATA[Неизвестно]]></Val>
          </Tgt>
        </Str>
        <Disp Icon="Str" />
      </Item>
      <Item ItemId=";extensions/arc/dist/localizedConstants.arc.unloadExtensions" ItemType="0" PsrId="308" Leaf="true">
        <Str Cat="Text">
          <Val><![CDATA[Unload extensions]]></Val>
          <Tgt Cat="Text" Stat="Loc" Orig="New">
            <Val><![CDATA[Отменить загрузку расширений]]></Val>
          </Tgt>
        </Str>
        <Disp Icon="Str" />
      </Item>
      <Item ItemId=";extensions/arc/dist/localizedConstants.arc.updateExtensionsFailed" ItemType="0" PsrId="308" Leaf="true">
        <Str Cat="Text">
          <Val><![CDATA[Editing extensions failed. {0}]]></Val>
          <Tgt Cat="Text" Stat="Loc" Orig="New">
            <Val><![CDATA[Не удалось изменить расширения. {0}]]></Val>
          </Tgt>
        </Str>
        <Disp Icon="Str" />
      </Item>
      <Item ItemId=";extensions/arc/dist/localizedConstants.arc.updated" ItemType="0" PsrId="308" Leaf="true">
        <Str Cat="Text">
          <Val><![CDATA[Updated {0}]]></Val>
          <Tgt Cat="Text" Stat="Loc" Orig="New">
            <Val><![CDATA[Обновлено: {0}]]></Val>
          </Tgt>
        </Str>
        <Disp Icon="Str" />
      </Item>
      <Item ItemId=";extensions/arc/dist/localizedConstants.arc.updatingInstance" ItemType="0" PsrId="308" Leaf="true">
        <Str Cat="Text">
          <Val><![CDATA[Updating instance '{0}'...]]></Val>
          <Tgt Cat="Text" Stat="Loc" Orig="New">
            <Val><![CDATA[Обновление экземпляра "{0}"…]]></Val>
          </Tgt>
        </Str>
        <Disp Icon="Str" />
      </Item>
      <Item ItemId=";extensions/arc/dist/localizedConstants.arc.userCancelledError" ItemType="0" PsrId="308" Leaf="true">
        <Str Cat="Text">
          <Val><![CDATA[User cancelled the dialog]]></Val>
          <Tgt Cat="Text" Stat="Loc" Orig="New">
            <Val><![CDATA[Пользователь отменил это диалоговое окно]]></Val>
          </Tgt>
        </Str>
        <Disp Icon="Str" />
      </Item>
      <Item ItemId=";extensions/arc/dist/localizedConstants.arc.username" ItemType="0" PsrId="308" Leaf="true">
        <Str Cat="Text">
          <Val><![CDATA[Username]]></Val>
          <Tgt Cat="Text" Stat="Loc" Orig="New">
            <Val><![CDATA[Имя пользователя]]></Val>
          </Tgt>
        </Str>
        <Disp Icon="Str" />
      </Item>
      <Item ItemId=";extensions/arc/dist/localizedConstants.arc.vCores" ItemType="0" PsrId="308" Leaf="true">
        <Str Cat="Text">
          <Val><![CDATA[vCores]]></Val>
          <Tgt Cat="Text" Stat="Loc" Orig="New">
            <Val><![CDATA[Виртуальные ядра]]></Val>
          </Tgt>
        </Str>
        <Disp Icon="Str" />
      </Item>
      <Item ItemId=";extensions/arc/dist/localizedConstants.arc.value" ItemType="0" PsrId="308" Leaf="true">
        <Str Cat="Text">
          <Val><![CDATA[Value]]></Val>
          <Tgt Cat="Text" Stat="Loc" Orig="New">
            <Val><![CDATA[Значение]]></Val>
          </Tgt>
        </Str>
        <Disp Icon="Str" />
      </Item>
      <Item ItemId=";extensions/arc/dist/localizedConstants.arc.worker" ItemType="0" PsrId="308" Leaf="true">
        <Str Cat="Text">
          <Val><![CDATA[Worker]]></Val>
          <Tgt Cat="Text" Stat="Loc" Orig="New">
            <Val><![CDATA[Рабочая роль]]></Val>
          </Tgt>
        </Str>
        <Disp Icon="Str" />
      </Item>
      <Item ItemId=";extensions/arc/dist/localizedConstants.arc.workerCoresLimit" ItemType="0" PsrId="308" Leaf="true">
        <Str Cat="Text">
          <Val><![CDATA[Worker Nodes CPU limit]]></Val>
          <Tgt Cat="Text" Stat="Loc" Orig="New">
            <Val><![CDATA[Ограничение ЦП для рабочих узлов]]></Val>
          </Tgt>
        </Str>
        <Disp Icon="Str" />
      </Item>
      <Item ItemId=";extensions/arc/dist/localizedConstants.arc.workerCoresRequest" ItemType="0" PsrId="308" Leaf="true">
        <Str Cat="Text">
          <Val><![CDATA[Worker Nodes CPU request]]></Val>
          <Tgt Cat="Text" Stat="Loc" Orig="New">
            <Val><![CDATA[Запрос ЦП рабочих узлов]]></Val>
          </Tgt>
        </Str>
        <Disp Icon="Str" />
      </Item>
      <Item ItemId=";extensions/arc/dist/localizedConstants.arc.workerMemoryLimit" ItemType="0" PsrId="308" Leaf="true">
        <Str Cat="Text">
          <Val><![CDATA[Worker Nodes Memory limit (in GB)]]></Val>
          <Tgt Cat="Text" Stat="Loc" Orig="New">
            <Val><![CDATA[Ограничение на объем памяти для рабочих узлов (в ГБ)]]></Val>
          </Tgt>
        </Str>
        <Disp Icon="Str" />
      </Item>
      <Item ItemId=";extensions/arc/dist/localizedConstants.arc.workerMemoryRequest" ItemType="0" PsrId="308" Leaf="true">
        <Str Cat="Text">
          <Val><![CDATA[Worker Nodes Memory request (in GB)]]></Val>
          <Tgt Cat="Text" Stat="Loc" Orig="New">
            <Val><![CDATA[Запрос памяти рабочих узлов (в ГБ)]]></Val>
          </Tgt>
        </Str>
        <Disp Icon="Str" />
      </Item>
      <Item ItemId=";extensions/arc/dist/localizedConstants.arc.workerNodeCount" ItemType="0" PsrId="308" Leaf="true">
        <Str Cat="Text">
          <Val><![CDATA[Worker node count]]></Val>
          <Tgt Cat="Text" Stat="Loc" Orig="New">
            <Val><![CDATA[Число рабочих узлов]]></Val>
          </Tgt>
        </Str>
        <Disp Icon="Str" />
      </Item>
      <Item ItemId=";extensions/arc/dist/localizedConstants.arc.workerNodeInformation" ItemType="0" PsrId="308" Leaf="true">
        <Str Cat="Text">
          <Val><![CDATA[It is possible to scale in and out your server group by reducing or increasing the number of worker nodes. The value must be 0 or greater than 1.]]></Val>
          <Tgt Cat="Text" Stat="Loc" Orig="New">
            <Val><![CDATA[Вы можете горизонтально увеличивать и уменьшать масштаб группы серверов, уменьшая или увеличивая число рабочих узлов. Значение должно быть равно 0 или превышать 1.]]></Val>
          </Tgt>
        </Str>
        <Disp Icon="Str" />
      </Item>
      <Item ItemId=";extensions/arc/dist/localizedConstants.arc.workerNodeParameters" ItemType="0" PsrId="308" Leaf="true">
        <Str Cat="Text">
          <Val><![CDATA[Worker Node Parameters]]></Val>
          <Tgt Cat="Text" Stat="Loc" Orig="New">
            <Val><![CDATA[Параметры рабочего узла]]></Val>
          </Tgt>
        </Str>
        <Disp Icon="Str" />
      </Item>
      <Item ItemId=";extensions/arc/dist/localizedConstants.arc.workerNodes" ItemType="0" PsrId="308" Leaf="true">
        <Str Cat="Text">
          <Val><![CDATA[Worker Nodes]]></Val>
          <Tgt Cat="Text" Stat="Loc" Orig="New">
            <Val><![CDATA[Рабочие узлы]]></Val>
          </Tgt>
        </Str>
        <Disp Icon="Str" />
      </Item>
      <Item ItemId=";extensions/arc/dist/localizedConstants.arc.workerNodesConfigurationInformation" ItemType="0" PsrId="308" Leaf="true">
        <Str Cat="Text">
          <Val><![CDATA[You can configure the number of CPU cores and storage size that will apply to all worker nodes. Adjust the number of CPU cores and memory settings for your server group. To reset the requests and/or limits, pass in empty value.]]></Val>
          <Tgt Cat="Text" Stat="Loc" Orig="New">
            <Val><![CDATA[Вы можете настроить количество ядер ЦП и размер хранилища, которые будут применяться ко всем рабочим узлам. Настройте количество ядер ЦП и параметры памяти для группы серверов. Чтобы сбросить запросы и/или ограничения, укажите пустое значение.]]></Val>
          </Tgt>
        </Str>
        <Disp Icon="Str" />
      </Item>
      <Item ItemId=";extensions/arc/dist/localizedConstants.arc.workerNodesDescription" ItemType="0" PsrId="308" Leaf="true">
        <Str Cat="Text">
          <Val><![CDATA[Expand your server group and scale your database by adding worker nodes.]]></Val>
          <Tgt Cat="Text" Stat="Loc" Orig="New">
            <Val><![CDATA[Разверните группу серверов и масштабируйте свою базу данных, добавив рабочие узлы.]]></Val>
          </Tgt>
        </Str>
        <Disp Icon="Str" />
      </Item>
      <Item ItemId=";extensions/arc/dist/localizedConstants.arc.workerNodesParametersDescription" ItemType="0" PsrId="308" Leaf="true">
        <Str Cat="Text">
          <Val><![CDATA[ These server parameters of the Worker nodes can be set to custom (non-default) values. Search to find parameters.]]></Val>
          <Tgt Cat="Text" Stat="Loc" Orig="New">
            <Val><![CDATA[ Для этих параметров сервера рабочих узлов могут быть заданы пользовательские значения (отличные от значений по умолчанию). Воспользуйтесь поиском, чтобы найти параметры.]]></Val>
          </Tgt>
        </Str>
        <Disp Icon="Str" />
      </Item>
      <Item ItemId=";extensions/arc/dist/localizedConstants.arc.workerOneNodeValidationMessage" ItemType="0" PsrId="308" Leaf="true">
        <Str Cat="Text">
          <Val><![CDATA[Value of 1 is not supported.]]></Val>
          <Tgt Cat="Text" Stat="Loc" Orig="New">
            <Val><![CDATA[Значение 1 не поддерживается.]]></Val>
          </Tgt>
        </Str>
        <Disp Icon="Str" />
      </Item>
      <Item ItemId=";extensions/arc/dist/localizedConstants.arc.yes" ItemType="0" PsrId="308" Leaf="true">
        <Str Cat="Text">
          <Val><![CDATA[Yes]]></Val>
          <Tgt Cat="Text" Stat="Loc" Orig="New">
            <Val><![CDATA[Да]]></Val>
          </Tgt>
        </Str>
        <Disp Icon="Str" />
      </Item>
      <Item ItemId=";extensions/arc/dist/localizedConstants.button.label" ItemType="0" PsrId="308" Leaf="true">
        <Str Cat="Text">
          <Val><![CDATA[Select]]></Val>
          <Tgt Cat="Text" Stat="Loc" Orig="New">
            <Val><![CDATA[Выбрать]]></Val>
          </Tgt>
        </Str>
        <Disp Icon="Str" />
      </Item>
      <Item ItemId=";extensions/arc/dist/localizedConstants.clusterContextConfigNoLongerValid" ItemType="0" PsrId="308" Leaf="true">
        <Str Cat="Text">
          <Val><![CDATA[The cluster context information specified by config file: {0} and cluster context: {1} is no longer valid. Error is:]D;]A;	{2}]D;]A; Do you want to update this information?]]></Val>
          <Tgt Cat="Text" Stat="Loc" Orig="New">
            <Val><![CDATA[Сведения о контексте кластера, указанные в файле конфигурации: {0} и контекст кластера: {1} больше не действительны. Ошибка:]D;]A;	{2}]D;]A; Вы хотите обновить эти сведения?]]></Val>
          </Tgt>
        </Str>
        <Disp Icon="Str" />
      </Item>
      <Item ItemId=";extensions/arc/dist/localizedConstants.clusterContextNotFound" ItemType="0" PsrId="308" Leaf="true">
        <Str Cat="Text">
          <Val><![CDATA[Cluster Context with name: {0} not found in the Kube config file]]></Val>
          <Tgt Cat="Text" Stat="Loc" Orig="New">
            <Val><![CDATA[Не удалось найти контекст кластера с именем {0} в файле kube config]]></Val>
          </Tgt>
        </Str>
        <Disp Icon="Str" />
      </Item>
      <Item ItemId=";extensions/arc/dist/localizedConstants.filePicker.browse" ItemType="0" PsrId="308" Leaf="true">
        <Str Cat="Text">
          <Val><![CDATA[Browse]]></Val>
          <Tgt Cat="Text" Stat="Loc" Orig="New">
            <Val><![CDATA[Обзор]]></Val>
          </Tgt>
        </Str>
        <Disp Icon="Str" />
      </Item>
      <Item ItemId=";extensions/arc/dist/localizedConstants.getIsPassword.unknownVariableName" ItemType="0" PsrId="308" Leaf="true">
        <Str Cat="Text">
          <Val><![CDATA[Attempt to get isPassword for unknown variable:{0}]]></Val>
          <Tgt Cat="Text" Stat="Loc" Orig="New">
            <Val><![CDATA[Попытка получить пароль (isPassword) для неизвестной переменной: {0}]]></Val>
          </Tgt>
        </Str>
        <Disp Icon="Str" />
      </Item>
      <Item ItemId=";extensions/arc/dist/localizedConstants.getVariableValue.unknownVariableName" ItemType="0" PsrId="308" Leaf="true">
        <Str Cat="Text">
          <Val><![CDATA[Attempt to get variable value for unknown variable:{0}]]></Val>
          <Tgt Cat="Text" Stat="Loc" Orig="New">
            <Val><![CDATA[Попытка получить значение переменной для неизвестной переменной: {0}]]></Val>
          </Tgt>
        </Str>
        <Disp Icon="Str" />
      </Item>
      <Item ItemId=";extensions/arc/dist/localizedConstants.noContextFound" ItemType="0" PsrId="308" Leaf="true">
        <Str Cat="Text">
          <Val><![CDATA[No 'contexts' found in the config file: {0}]]></Val>
          <Tgt Cat="Text" Stat="Loc" Orig="New">
            <Val><![CDATA[Не найдены "контексты" в файле конфигурации: {0}]]></Val>
          </Tgt>
        </Str>
        <Disp Icon="Str" />
      </Item>
      <Item ItemId=";extensions/arc/dist/localizedConstants.noControllerInfoFound" ItemType="0" PsrId="308" Leaf="true">
        <Str Cat="Text">
          <Val><![CDATA[Controller Info could not be found with name: {0}]]></Val>
          <Tgt Cat="Text" Stat="Loc" Orig="New">
            <Val><![CDATA[Не удалось найти сведения о контроллере с именем {0}]]></Val>
          </Tgt>
        </Str>
        <Disp Icon="Str" />
      </Item>
      <Item ItemId=";extensions/arc/dist/localizedConstants.noControllersConnected" ItemType="0" PsrId="308" Leaf="true">
        <Str Cat="Text">
          <Val><![CDATA[No Azure Arc controllers are currently connected. Please run the command: 'Connect to Existing Azure Arc Controller' and then try again]]></Val>
          <Tgt Cat="Text" Stat="Loc" Orig="New">
            <Val><![CDATA[Подключенные контроллеры Azure Arc отсутствуют. Выполните команду "Подключиться к существующему контроллеру Azure Arc" и повторите попытку.]]></Val>
          </Tgt>
        </Str>
        <Disp Icon="Str" />
      </Item>
      <Item ItemId=";extensions/arc/dist/localizedConstants.noCurrentClusterContext" ItemType="0" PsrId="308" Leaf="true">
        <Str Cat="Text">
          <Val><![CDATA[No current cluster context was found in the kube config file]]></Val>
          <Tgt Cat="Text" Stat="Loc" Orig="New">
            <Val><![CDATA[В файле kube config не найден текущий контекст кластера]]></Val>
          </Tgt>
        </Str>
        <Disp Icon="Str" />
      </Item>
      <Item ItemId=";extensions/arc/dist/localizedConstants.noCurrentContextFound" ItemType="0" PsrId="308" Leaf="true">
        <Str Cat="Text">
          <Val><![CDATA[No context is marked as 'current-context' in the config file: {0}]]></Val>
          <Tgt Cat="Text" Stat="Loc" Orig="New">
            <Val><![CDATA[В файле конфигурации отсутствует контекст, помеченный как "current-context": {0}]]></Val>
          </Tgt>
        </Str>
        <Disp Icon="Str" />
      </Item>
      <Item ItemId=";extensions/arc/dist/localizedConstants.noNameInContext" ItemType="0" PsrId="308" Leaf="true">
        <Str Cat="Text">
          <Val><![CDATA[No name field was found in a cluster context in the config file: {0}]]></Val>
          <Tgt Cat="Text" Stat="Loc" Orig="New">
            <Val><![CDATA[В контексте кластера в файле конфигурации не найдено поле имени: {0}]]></Val>
          </Tgt>
        </Str>
        <Disp Icon="Str" />
      </Item>
      <Item ItemId=";extensions/arc/dist/localizedConstants.noPasswordFound" ItemType="0" PsrId="308" Leaf="true">
        <Str Cat="Text">
          <Val><![CDATA[Password could not be retrieved for controller: {0} and user did not provide a password. Please retry later.]]></Val>
          <Tgt Cat="Text" Stat="Loc" Orig="New">
            <Val><![CDATA[Не удалось получить пароль для контроллера {0}, и пользователь не предоставил пароль. Повторите попытку позже.]]></Val>
          </Tgt>
        </Str>
        <Disp Icon="Str" />
      </Item>
      <Item ItemId=";extensions/arc/package.arc.agreement" ItemType="0" PsrId="308" Leaf="true">
        <Str Cat="Text">
          <Val><![CDATA[I accept {0} and {1}.]]></Val>
          <Tgt Cat="Text" Stat="Loc" Orig="New">
            <Val><![CDATA[Я принимаю {0} и {1}.]]></Val>
          </Tgt>
        </Str>
        <Disp Icon="Str" />
      </Item>
      <Item ItemId=";extensions/arc/package.arc.agreement.postgres.terms.conditions" ItemType="0" PsrId="308" Leaf="true">
        <Str Cat="Text">
          <Val><![CDATA[Azure Arc-enabled PostgreSQL Hyperscale terms and conditions]]></Val>
          <Tgt Cat="Text" Stat="Loc" Orig="New">
            <Val><![CDATA[Условия использования гипермасштабирования PostgreSQL с поддержкой Azure Arc]]></Val>
          </Tgt>
        </Str>
        <Disp Icon="Str" />
      </Item>
      <Item ItemId=";extensions/arc/package.arc.agreement.sql.help.text" ItemType="0" PsrId="308" Leaf="true">
        <Str Cat="Text">
          <Val><![CDATA[Azure Arc enabled Managed Instance provides SQL Server access and feature compatibility that can be deployed on the infrastructure of your choice. While this service is in preview, it has some feature limitations compared to SQL Managed Instance on Azure. {0}]]></Val>
          <Tgt Cat="Text" Stat="Loc" Orig="New">
            <Val><![CDATA[Управляемый экземпляр с поддержкой Azure Arc предоставляет доступ к SQL Server и совместимость функций SQL Server, которые могут быть развернуты в выбранной инфраструктуре. Пока эта служба находится в предварительной версии, у нее есть некоторые ограничения по сравнению с Управляемым экземпляром SQL в Azure. {0}]]></Val>
          </Tgt>
        </Str>
        <Disp Icon="Str" />
      </Item>
      <Item ItemId=";extensions/arc/package.arc.agreement.sql.help.text.learn.more" ItemType="0" PsrId="308" Leaf="true">
        <Str Cat="Text">
          <Val><![CDATA[Learn more]]></Val>
          <Tgt Cat="Text" Stat="Loc" Orig="New">
            <Val><![CDATA[Дополнительные сведения]]></Val>
          </Tgt>
        </Str>
        <Disp Icon="Str" />
      </Item>
      <Item ItemId=";extensions/arc/package.arc.agreement.sql.help.text.learn.more.ariaLabel" ItemType="0" PsrId="308" Leaf="true">
        <Str Cat="Text">
          <Val><![CDATA[Learn more about Azure Arc enabled Managed Instance]]></Val>
          <Tgt Cat="Text" Stat="Loc" Orig="New">
            <Val><![CDATA[Подробнее об управляемом экземпляре с поддержкой Azure Arc]]></Val>
          </Tgt>
        </Str>
        <Disp Icon="Str" />
      </Item>
      <Item ItemId=";extensions/arc/package.arc.agreement.sql.terms.conditions" ItemType="0" PsrId="308" Leaf="true">
        <Str Cat="Text">
          <Val><![CDATA[Azure SQL managed instance - Azure Arc terms and conditions]]></Val>
          <Tgt Cat="Text" Stat="Loc" Orig="New">
            <Val><![CDATA[Управляемый экземпляр SQL Azure — условия Azure Arc]]></Val>
          </Tgt>
        </Str>
        <Disp Icon="Str" />
      </Item>
      <Item ItemId=";extensions/arc/package.arc.azure.account" ItemType="0" PsrId="308" Leaf="true">
        <Str Cat="Text">
          <Val><![CDATA[Azure account]]></Val>
          <Tgt Cat="Text" Stat="Loc" Orig="New">
            <Val><![CDATA[Учетная запись Azure]]></Val>
          </Tgt>
        </Str>
        <Disp Icon="Str" />
      </Item>
      <Item ItemId=";extensions/arc/package.arc.azure.location" ItemType="0" PsrId="308" Leaf="true">
        <Str Cat="Text">
          <Val><![CDATA[Azure location]]></Val>
          <Tgt Cat="Text" Stat="Loc" Orig="New">
            <Val><![CDATA[Расположение Azure]]></Val>
          </Tgt>
        </Str>
        <Disp Icon="Str" />
      </Item>
      <Item ItemId=";extensions/arc/package.arc.azure.resource.group" ItemType="0" PsrId="308" Leaf="true">
        <Str Cat="Text">
          <Val><![CDATA[Azure resource group]]></Val>
          <Tgt Cat="Text" Stat="Loc" Orig="New">
            <Val><![CDATA[Группа ресурсов Azure]]></Val>
          </Tgt>
        </Str>
        <Disp Icon="Str" />
      </Item>
      <Item ItemId=";extensions/arc/package.arc.azure.section.title" ItemType="0" PsrId="308" Leaf="true">
        <Str Cat="Text">
          <Val><![CDATA[Azure information]]></Val>
          <Tgt Cat="Text" Stat="Loc" Orig="New">
            <Val><![CDATA[Информация Azure]]></Val>
          </Tgt>
        </Str>
        <Disp Icon="Str" />
      </Item>
      <Item ItemId=";extensions/arc/package.arc.azure.subscription" ItemType="0" PsrId="308" Leaf="true">
        <Str Cat="Text">
          <Val><![CDATA[Azure subscription]]></Val>
          <Tgt Cat="Text" Stat="Loc" Orig="New">
            <Val><![CDATA[Подписка Azure]]></Val>
          </Tgt>
        </Str>
        <Disp Icon="Str" />
      </Item>
      <Item ItemId=";extensions/arc/package.arc.configuration.title" ItemType="0" PsrId="308" Leaf="true">
        <Str Cat="Text">
          <Val><![CDATA[Azure Arc]]></Val>
          <Tgt Cat="Text" Stat="Loc" Orig="New">
            <Val><![CDATA[Azure Arc]]></Val>
          </Tgt>
        </Str>
        <Disp Icon="Str" />
      </Item>
      <Item ItemId=";extensions/arc/package.arc.confirm.password" ItemType="0" PsrId="308" Leaf="true">
        <Str Cat="Text">
          <Val><![CDATA[Confirm password]]></Val>
          <Tgt Cat="Text" Stat="Loc" Orig="New">
            <Val><![CDATA[Подтверждение пароля]]></Val>
          </Tgt>
        </Str>
        <Disp Icon="Str" />
      </Item>
      <Item ItemId=";extensions/arc/package.arc.controller" ItemType="0" PsrId="308" Leaf="true">
        <Str Cat="Text">
          <Val><![CDATA[Target Azure Arc Controller]]></Val>
          <Tgt Cat="Text" Stat="Loc" Orig="New">
            <Val><![CDATA[Целевой контроллер Azure Arc]]></Val>
          </Tgt>
        </Str>
        <Disp Icon="Str" />
      </Item>
      <Item ItemId=";extensions/arc/package.arc.cores-limit.label" ItemType="0" PsrId="308" Leaf="true">
        <Str Cat="Text">
          <Val><![CDATA[Cores Limit]]></Val>
          <Tgt Cat="Text" Stat="Loc" Orig="New">
            <Val><![CDATA[Ограничение на число ядер]]></Val>
          </Tgt>
        </Str>
        <Disp Icon="Str" />
      </Item>
      <Item ItemId=";extensions/arc/package.arc.cores-request.label" ItemType="0" PsrId="308" Leaf="true">
        <Str Cat="Text">
          <Val><![CDATA[Cores Request]]></Val>
          <Tgt Cat="Text" Stat="Loc" Orig="New">
            <Val><![CDATA[Запрос ядер]]></Val>
          </Tgt>
        </Str>
        <Disp Icon="Str" />
      </Item>
      <Item ItemId=";extensions/arc/package.arc.data.controller.admin.account.confirm.password" ItemType="0" PsrId="308" Leaf="true">
        <Str Cat="Text">
          <Val><![CDATA[Confirm password]]></Val>
          <Tgt Cat="Text" Stat="Loc" Orig="New">
            <Val><![CDATA[Подтвердить пароль]]></Val>
          </Tgt>
        </Str>
        <Disp Icon="Str" />
      </Item>
      <Item ItemId=";extensions/arc/package.arc.data.controller.admin.account.name" ItemType="0" PsrId="308" Leaf="true">
        <Str Cat="Text">
          <Val><![CDATA[Data controller login]]></Val>
          <Tgt Cat="Text" Stat="Loc" Orig="New">
            <Val><![CDATA[Имя для входа контроллера данных]]></Val>
          </Tgt>
        </Str>
        <Disp Icon="Str" />
      </Item>
      <Item ItemId=";extensions/arc/package.arc.data.controller.admin.account.password" ItemType="0" PsrId="308" Leaf="true">
        <Str Cat="Text">
          <Val><![CDATA[Password]]></Val>
          <Tgt Cat="Text" Stat="Loc" Orig="New">
            <Val><![CDATA[Пароль]]></Val>
          </Tgt>
        </Str>
        <Disp Icon="Str" />
      </Item>
      <Item ItemId=";extensions/arc/package.arc.data.controller.admin.account.title" ItemType="0" PsrId="308" Leaf="true">
        <Str Cat="Text">
          <Val><![CDATA[Administrator account]]></Val>
          <Tgt Cat="Text" Stat="Loc" Orig="New">
            <Val><![CDATA[Учетная запись администратора]]></Val>
          </Tgt>
        </Str>
        <Disp Icon="Str" />
      </Item>
      <Item ItemId=";extensions/arc/package.arc.data.controller.agreement" ItemType="0" PsrId="308" Leaf="true">
        <Str Cat="Text">
          <Val><![CDATA[I accept {0} and {1}.]]></Val>
          <Tgt Cat="Text" Stat="Loc" Orig="New">
            <Val><![CDATA[Я принимаю {0} и {1}.]]></Val>
          </Tgt>
        </Str>
        <Disp Icon="Str" />
      </Item>
      <Item ItemId=";extensions/arc/package.arc.data.controller.cluster.config.profile" ItemType="0" PsrId="308" Leaf="true">
        <Str Cat="Text">
          <Val><![CDATA[Config profile]]></Val>
          <Tgt Cat="Text" Stat="Loc" Orig="New">
            <Val><![CDATA[Профиль конфигурации]]></Val>
          </Tgt>
        </Str>
        <Disp Icon="Str" />
      </Item>
      <Item ItemId=";extensions/arc/package.arc.data.controller.cluster.config.profile.loading" ItemType="0" PsrId="308" Leaf="true">
        <Str Cat="Text">
          <Val><![CDATA[Loading config profiles]]></Val>
          <Tgt Cat="Text" Stat="Loc" Orig="New">
            <Val><![CDATA[Загрузка профилей конфигурации]]></Val>
          </Tgt>
        </Str>
        <Disp Icon="Str" />
      </Item>
      <Item ItemId=";extensions/arc/package.arc.data.controller.cluster.config.profile.loadingcompleted" ItemType="0" PsrId="308" Leaf="true">
        <Str Cat="Text">
          <Val><![CDATA[Loading config profiles complete]]></Val>
          <Tgt Cat="Text" Stat="Loc" Orig="New">
            <Val><![CDATA[Загрузка профилей конфигурации завершена]]></Val>
          </Tgt>
        </Str>
        <Disp Icon="Str" />
      </Item>
      <Item ItemId=";extensions/arc/package.arc.data.controller.cluster.config.profile.title" ItemType="0" PsrId="308" Leaf="true">
        <Str Cat="Text">
          <Val><![CDATA[Choose the config profile]]></Val>
          <Tgt Cat="Text" Stat="Loc" Orig="New">
            <Val><![CDATA[Выберите профиль конфигурации]]></Val>
          </Tgt>
        </Str>
        <Disp Icon="Str" />
      </Item>
      <Item ItemId=";extensions/arc/package.arc.data.controller.cluster.environment.title" ItemType="0" PsrId="308" Leaf="true">
        <Str Cat="Text">
          <Val><![CDATA[What is your target existing Kubernetes cluster environment?]]></Val>
          <Tgt Cat="Text" Stat="Loc" Orig="New">
            <Val><![CDATA[Какова целевая существующая среда кластера Kubernetes?]]></Val>
          </Tgt>
        </Str>
        <Disp Icon="Str" />
      </Item>
      <Item ItemId=";extensions/arc/package.arc.data.controller.create.azureconfig.title" ItemType="0" PsrId="308" Leaf="true">
        <Str Cat="Text">
          <Val><![CDATA[Azure Configuration]]></Val>
          <Tgt Cat="Text" Stat="Loc" Orig="New">
            <Val><![CDATA[Конфигурация Azure]]></Val>
          </Tgt>
        </Str>
        <Disp Icon="Str" />
      </Item>
      <Item ItemId=";extensions/arc/package.arc.data.controller.create.controllerconfig.title" ItemType="0" PsrId="308" Leaf="true">
        <Str Cat="Text">
          <Val><![CDATA[Controller Configuration]]></Val>
          <Tgt Cat="Text" Stat="Loc" Orig="New">
            <Val><![CDATA[Конфигурация контроллера]]></Val>
          </Tgt>
        </Str>
        <Disp Icon="Str" />
      </Item>
      <Item ItemId=";extensions/arc/package.arc.data.controller.create.summary.title" ItemType="0" PsrId="308" Leaf="true">
        <Str Cat="Text">
          <Val><![CDATA[Review your configuration]]></Val>
          <Tgt Cat="Text" Stat="Loc" Orig="New">
            <Val><![CDATA[Проверьте конфигурацию]]></Val>
          </Tgt>
        </Str>
        <Disp Icon="Str" />
      </Item>
      <Item ItemId=";extensions/arc/package.arc.data.controller.details.description" ItemType="0" PsrId="308" Leaf="true">
        <Str Cat="Text">
          <Val><![CDATA[Provide a namespace, name and storage class for your Azure Arc data controller. This name will be used to identify your Arc instance for remote management and monitoring.]]></Val>
          <Tgt Cat="Text" Stat="Loc" Orig="New">
            <Val><![CDATA[Укажите пространство имен, имя и класс хранения для контроллера данных Azure Arc. Это имя будет использоваться для идентификации экземпляра Arc в целях удаленного управления и мониторинга.]]></Val>
          </Tgt>
        </Str>
        <Disp Icon="Str" />
      </Item>
      <Item ItemId=";extensions/arc/package.arc.data.controller.details.title" ItemType="0" PsrId="308" Leaf="true">
        <Str Cat="Text">
          <Val><![CDATA[Data controller details]]></Val>
          <Tgt Cat="Text" Stat="Loc" Orig="New">
            <Val><![CDATA[Сведения о контроллере данных]]></Val>
          </Tgt>
        </Str>
        <Disp Icon="Str" />
      </Item>
      <Item ItemId=";extensions/arc/package.arc.data.controller.kube.cluster.context" ItemType="0" PsrId="308" Leaf="true">
        <Str Cat="Text">
          <Val><![CDATA[Cluster context]]></Val>
          <Tgt Cat="Text" Stat="Loc" Orig="New">
            <Val><![CDATA[Контекст кластера]]></Val>
          </Tgt>
        </Str>
        <Disp Icon="Str" />
      </Item>
      <Item ItemId=";extensions/arc/package.arc.data.controller.location" ItemType="0" PsrId="308" Leaf="true">
        <Str Cat="Text">
          <Val><![CDATA[Location]]></Val>
          <Tgt Cat="Text" Stat="Loc" Orig="New">
            <Val><![CDATA[Расположение]]></Val>
          </Tgt>
        </Str>
        <Disp Icon="Str" />
      </Item>
      <Item ItemId=";extensions/arc/package.arc.data.controller.name" ItemType="0" PsrId="308" Leaf="true">
        <Str Cat="Text">
          <Val><![CDATA[Data controller name]]></Val>
          <Tgt Cat="Text" Stat="Loc" Orig="New">
            <Val><![CDATA[Имя контроллера данных]]></Val>
          </Tgt>
        </Str>
        <Disp Icon="Str" />
      </Item>
      <Item ItemId=";extensions/arc/package.arc.data.controller.name.validation.description" ItemType="0" PsrId="308" Leaf="true">
        <Str Cat="Text">
          <Val><![CDATA[Name must consist of lower case alphanumeric characters, '-' or '.', start/end with an alphanumeric character and be 253 characters or less in length.]]></Val>
          <Tgt Cat="Text" Stat="Loc" Orig="New">
            <Val><![CDATA[Имя должно состоять из строчных букв и цифр или дефисов "-", начинаться с буквы или цифры, заканчиваться буквой или цифрой и содержать не более 253 символов.]]></Val>
          </Tgt>
        </Str>
        <Disp Icon="Str" />
      </Item>
      <Item ItemId=";extensions/arc/package.arc.data.controller.namespace" ItemType="0" PsrId="308" Leaf="true">
        <Str Cat="Text">
          <Val><![CDATA[Data controller namespace]]></Val>
          <Tgt Cat="Text" Stat="Loc" Orig="New">
            <Val><![CDATA[Пространство имен контроллера данных]]></Val>
          </Tgt>
        </Str>
        <Disp Icon="Str" />
      </Item>
      <Item ItemId=";extensions/arc/package.arc.data.controller.namespace.validation.description" ItemType="0" PsrId="308" Leaf="true">
        <Str Cat="Text">
          <Val><![CDATA[Namespace must consist of lower case alphanumeric characters or '-', start/end with an alphanumeric character, and be 63 characters or fewer in length.]]></Val>
          <Tgt Cat="Text" Stat="Loc" Orig="New">
            <Val><![CDATA[Пространство имен должно состоять из строчных букв и цифр или дефисов "-", начинаться с буквы или цифры, заканчиваться буквой или цифрой и содержать не более 63 символов.]]></Val>
          </Tgt>
        </Str>
        <Disp Icon="Str" />
      </Item>
      <Item ItemId=";extensions/arc/package.arc.data.controller.new.wizard.title" ItemType="0" PsrId="308" Leaf="true">
        <Str Cat="Text">
          <Val><![CDATA[Create Azure Arc data controller]]></Val>
          <Tgt Cat="Text" Stat="Loc" Orig="New">
            <Val><![CDATA[Создать контроллер данных Azure Arc]]></Val>
          </Tgt>
        </Str>
        <Disp Icon="Str" />
      </Item>
      <Item ItemId=";extensions/arc/package.arc.data.controller.project.details.description" ItemType="0" PsrId="308" Leaf="true">
        <Str Cat="Text">
          <Val><![CDATA[Select the subscription to manage deployed resources and costs. Use resource groups like folders to organize and manage all your resources.]]></Val>
          <Tgt Cat="Text" Stat="Loc" Orig="New">
            <Val><![CDATA[Выберите подписку для управления развернутыми ресурсами и затратами. Используйте группы ресурсов, такие как папки, для организации всех ресурсов и управления ими.]]></Val>
          </Tgt>
        </Str>
        <Disp Icon="Str" />
      </Item>
      <Item ItemId=";extensions/arc/package.arc.data.controller.project.details.title" ItemType="0" PsrId="308" Leaf="true">
        <Str Cat="Text">
          <Val><![CDATA[Azure details]]></Val>
          <Tgt Cat="Text" Stat="Loc" Orig="New">
            <Val><![CDATA[Сведения об Azure]]></Val>
          </Tgt>
        </Str>
        <Disp Icon="Str" />
      </Item>
      <Item ItemId=";extensions/arc/package.arc.data.controller.readmore" ItemType="0" PsrId="308" Leaf="true">
        <Str Cat="Text">
          <Val><![CDATA[Read more]]></Val>
          <Tgt Cat="Text" Stat="Loc" Orig="New">
            <Val><![CDATA[Дополнительные сведения]]></Val>
          </Tgt>
        </Str>
        <Disp Icon="Str" />
      </Item>
      <Item ItemId=";extensions/arc/package.arc.data.controller.select.cluster.title" ItemType="0" PsrId="308" Leaf="true">
        <Str Cat="Text">
          <Val><![CDATA[Select from existing Kubernetes clusters]]></Val>
          <Tgt Cat="Text" Stat="Loc" Orig="New">
            <Val><![CDATA[Выбор из существующих кластеров Kubernetes]]></Val>
          </Tgt>
        </Str>
        <Disp Icon="Str" />
      </Item>
      <Item ItemId=";extensions/arc/package.arc.data.controller.summary.arc.by.microsoft" ItemType="0" PsrId="308" Leaf="true">
        <Str Cat="Text">
          <Val><![CDATA[by Microsoft]]></Val>
          <Tgt Cat="Text" Stat="Loc" Orig="New">
            <Val><![CDATA[от Майкрософт]]></Val>
          </Tgt>
        </Str>
        <Disp Icon="Str" />
      </Item>
      <Item ItemId=";extensions/arc/package.arc.data.controller.summary.arc.data.controller" ItemType="0" PsrId="308" Leaf="true">
        <Str Cat="Text">
          <Val><![CDATA[Azure Arc data controller]]></Val>
          <Tgt Cat="Text" Stat="Loc" Orig="New">
            <Val><![CDATA[Контроллер данных Azure Arc]]></Val>
          </Tgt>
        </Str>
        <Disp Icon="Str" />
      </Item>
      <Item ItemId=";extensions/arc/package.arc.data.controller.summary.arc.terms.of.use" ItemType="0" PsrId="308" Leaf="true">
        <Str Cat="Text">
          <Val><![CDATA[Terms of use]]></Val>
          <Tgt Cat="Text" Stat="Loc" Orig="New">
            <Val><![CDATA[Условия использования]]></Val>
          </Tgt>
        </Str>
        <Disp Icon="Str" />
      </Item>
      <Item ItemId=";extensions/arc/package.arc.data.controller.summary.arc.terms.privacy.policy" ItemType="0" PsrId="308" Leaf="true">
        <Str Cat="Text">
          <Val><![CDATA[Privacy policy]]></Val>
          <Tgt Cat="Text" Stat="Loc" Orig="New">
            <Val><![CDATA[Политика конфиденциальности]]></Val>
          </Tgt>
        </Str>
        <Disp Icon="Str" />
      </Item>
      <Item ItemId=";extensions/arc/package.arc.data.controller.summary.arc.terms.separator" ItemType="0" PsrId="308" Leaf="true">
        <Str Cat="Text">
          <Val><![CDATA[|]]></Val>
          <Tgt Cat="Text" Stat="Loc" Orig="New">
            <Val><![CDATA[|]]></Val>
          </Tgt>
        </Str>
        <Disp Icon="Str" />
      </Item>
      <Item ItemId=";extensions/arc/package.arc.data.controller.summary.azure" ItemType="0" PsrId="308" Leaf="true">
        <Str Cat="Text">
          <Val><![CDATA[Azure]]></Val>
          <Tgt Cat="Text" Stat="Loc" Orig="New">
            <Val><![CDATA[Azure]]></Val>
          </Tgt>
        </Str>
        <Disp Icon="Str" />
      </Item>
      <Item ItemId=";extensions/arc/package.arc.data.controller.summary.cluster.context" ItemType="0" PsrId="308" Leaf="true">
        <Str Cat="Text">
          <Val><![CDATA[Cluster context]]></Val>
          <Tgt Cat="Text" Stat="Loc" Orig="New">
            <Val><![CDATA[Контекст кластера]]></Val>
          </Tgt>
        </Str>
        <Disp Icon="Str" />
      </Item>
      <Item ItemId=";extensions/arc/package.arc.data.controller.summary.controller" ItemType="0" PsrId="308" Leaf="true">
        <Str Cat="Text">
          <Val><![CDATA[Controller]]></Val>
          <Tgt Cat="Text" Stat="Loc" Orig="New">
            <Val><![CDATA[Контроллер]]></Val>
          </Tgt>
        </Str>
        <Disp Icon="Str" />
      </Item>
      <Item ItemId=";extensions/arc/package.arc.data.controller.summary.data.controller.name" ItemType="0" PsrId="308" Leaf="true">
        <Str Cat="Text">
          <Val><![CDATA[Data controller name]]></Val>
          <Tgt Cat="Text" Stat="Loc" Orig="New">
            <Val><![CDATA[Имя контроллера данных]]></Val>
          </Tgt>
        </Str>
        <Disp Icon="Str" />
      </Item>
      <Item ItemId=";extensions/arc/package.arc.data.controller.summary.data.controller.namespace" ItemType="0" PsrId="308" Leaf="true">
        <Str Cat="Text">
          <Val><![CDATA[Data controller namespace]]></Val>
          <Tgt Cat="Text" Stat="Loc" Orig="New">
            <Val><![CDATA[Пространство имен контроллера данных]]></Val>
          </Tgt>
        </Str>
        <Disp Icon="Str" />
      </Item>
      <Item ItemId=";extensions/arc/package.arc.data.controller.summary.estimated.cost.per.month" ItemType="0" PsrId="308" Leaf="true">
        <Str Cat="Text">
          <Val><![CDATA[Estimated cost per month]]></Val>
          <Tgt Cat="Text" Stat="Loc" Orig="New">
            <Val><![CDATA[Примерная стоимость в месяц]]></Val>
          </Tgt>
        </Str>
        <Disp Icon="Str" />
      </Item>
      <Item ItemId=";extensions/arc/package.arc.data.controller.summary.free" ItemType="0" PsrId="308" Leaf="true">
        <Str Cat="Text">
          <Val><![CDATA[Free]]></Val>
          <Tgt Cat="Text" Stat="Loc" Orig="New">
            <Val><![CDATA[Бесплатно]]></Val>
          </Tgt>
        </Str>
        <Disp Icon="Str" />
      </Item>
      <Item ItemId=";extensions/arc/package.arc.data.controller.summary.kube.config.file.path" ItemType="0" PsrId="308" Leaf="true">
        <Str Cat="Text">
          <Val><![CDATA[Kube config file path]]></Val>
          <Tgt Cat="Text" Stat="Loc" Orig="New">
            <Val><![CDATA[Путь к файлу kube config]]></Val>
          </Tgt>
        </Str>
        <Disp Icon="Str" />
      </Item>
      <Item ItemId=";extensions/arc/package.arc.data.controller.summary.kubernetes" ItemType="0" PsrId="308" Leaf="true">
        <Str Cat="Text">
          <Val><![CDATA[Kubernetes]]></Val>
          <Tgt Cat="Text" Stat="Loc" Orig="New">
            <Val><![CDATA[Kubernetes]]></Val>
          </Tgt>
        </Str>
        <Disp Icon="Str" />
      </Item>
      <Item ItemId=";extensions/arc/package.arc.data.controller.summary.location" ItemType="0" PsrId="308" Leaf="true">
        <Str Cat="Text">
          <Val><![CDATA[Location]]></Val>
          <Tgt Cat="Text" Stat="Loc" Orig="New">
            <Val><![CDATA[Расположение]]></Val>
          </Tgt>
        </Str>
        <Disp Icon="Str" />
      </Item>
      <Item ItemId=";extensions/arc/package.arc.data.controller.summary.profile" ItemType="0" PsrId="308" Leaf="true">
        <Str Cat="Text">
          <Val><![CDATA[Config profile]]></Val>
          <Tgt Cat="Text" Stat="Loc" Orig="New">
            <Val><![CDATA[Профиль конфигурации]]></Val>
          </Tgt>
        </Str>
        <Disp Icon="Str" />
      </Item>
      <Item ItemId=";extensions/arc/package.arc.data.controller.summary.resource.group" ItemType="0" PsrId="308" Leaf="true">
        <Str Cat="Text">
          <Val><![CDATA[Resource group]]></Val>
          <Tgt Cat="Text" Stat="Loc" Orig="New">
            <Val><![CDATA[Группа ресурсов]]></Val>
          </Tgt>
        </Str>
        <Disp Icon="Str" />
      </Item>
      <Item ItemId=";extensions/arc/package.arc.data.controller.summary.subscription" ItemType="0" PsrId="308" Leaf="true">
        <Str Cat="Text">
          <Val><![CDATA[Subscription]]></Val>
          <Tgt Cat="Text" Stat="Loc" Orig="New">
            <Val><![CDATA[Подписка]]></Val>
          </Tgt>
        </Str>
        <Disp Icon="Str" />
      </Item>
      <Item ItemId=";extensions/arc/package.arc.data.controller.summary.terms" ItemType="0" PsrId="308" Leaf="true">
        <Str Cat="Text">
          <Val><![CDATA[Terms]]></Val>
          <Tgt Cat="Text" Stat="Loc" Orig="New">
            <Val><![CDATA[Условия]]></Val>
          </Tgt>
        </Str>
        <Disp Icon="Str" />
      </Item>
      <Item ItemId=";extensions/arc/package.arc.data.controller.summary.terms.description" ItemType="0" PsrId="308" Leaf="true">
        <Str Cat="Text">
          <Val><![CDATA[By clicking 'Script to notebook', I (a) agree to the legal terms and privacy statement(s) associated with the Marketplace offering(s) listed above; (b) authorize Microsoft to bill my current payment method for the fees associated with the offering(s), with the same billing frequency as my Azure subscription; and (c) agree that Microsoft may share my contact, usage and transactional information with the provider(s) of the offering(s) for support, billing and other transactional activities. Microsoft does not provide rights for third-party offerings. For additional details see {0}.]]></Val>
          <Tgt Cat="Text" Stat="Loc" Orig="New">
            <Val><![CDATA[Нажимая кнопку "Сохранить скрипт в записную книжку", я (а) соглашаюсь с юридическими условиями и заявлениями о конфиденциальности, связанными с вышеуказанными предложениями Marketplace; (б) разрешаю корпорации Майкрософт выставлять мне счета по сборам, связанным с этими предложениями, с использованием моего текущего метода оплаты и с той же периодичностью, что и для моей подписки Azure; (в) соглашаюсь, что корпорация Майкрософт имеет право передавать мои контактные данные, а также сведения об использовании и транзакциях поставщикам предложений для целей предоставления поддержки, выставления счетов и других действий с транзакциями. Корпорация Майкрософт не предоставляет права на сторонние предложения. Дополнительные сведения см. в {0}.]]></Val>
          </Tgt>
        </Str>
        <Disp Icon="Str" />
      </Item>
      <Item ItemId=";extensions/arc/package.arc.data.controller.summary.terms.link.text" ItemType="0" PsrId="308" Leaf="true">
        <Str Cat="Text">
          <Val><![CDATA[Azure Marketplace Terms]]></Val>
          <Tgt Cat="Text" Stat="Loc" Orig="New">
            <Val><![CDATA[Условия Azure Marketplace]]></Val>
          </Tgt>
        </Str>
        <Disp Icon="Str" />
      </Item>
      <Item ItemId=";extensions/arc/package.arc.data.controller.summary.username" ItemType="0" PsrId="308" Leaf="true">
        <Str Cat="Text">
          <Val><![CDATA[Username]]></Val>
          <Tgt Cat="Text" Stat="Loc" Orig="New">
            <Val><![CDATA[Имя пользователя]]></Val>
          </Tgt>
        </Str>
        <Disp Icon="Str" />
      </Item>
      <Item ItemId=";extensions/arc/package.arc.description" ItemType="0" PsrId="308" Leaf="true">
        <Str Cat="Text">
          <Val><![CDATA[Support for Azure Arc]]></Val>
          <Tgt Cat="Text" Stat="Loc" Orig="New">
            <Val><![CDATA[Поддержка Azure Arc]]></Val>
          </Tgt>
        </Str>
        <Disp Icon="Str" />
      </Item>
      <Item ItemId=";extensions/arc/package.arc.displayName" ItemType="0" PsrId="308" Leaf="true">
        <Str Cat="Text">
          <Val><![CDATA[Azure Arc]]></Val>
          <Tgt Cat="Text" Stat="Loc" Orig="New">
            <Val><![CDATA[Azure Arc]]></Val>
          </Tgt>
        </Str>
        <Disp Icon="Str" />
      </Item>
      <Item ItemId=";extensions/arc/package.arc.memory-limit.label" ItemType="0" PsrId="308" Leaf="true">
        <Str Cat="Text">
          <Val><![CDATA[Memory Limit]]></Val>
          <Tgt Cat="Text" Stat="Loc" Orig="New">
            <Val><![CDATA[Предельный объем памяти]]></Val>
          </Tgt>
        </Str>
        <Disp Icon="Str" />
      </Item>
      <Item ItemId=";extensions/arc/package.arc.memory-request.label" ItemType="0" PsrId="308" Leaf="true">
        <Str Cat="Text">
          <Val><![CDATA[Memory Request]]></Val>
          <Tgt Cat="Text" Stat="Loc" Orig="New">
            <Val><![CDATA[Запрос памяти]]></Val>
          </Tgt>
        </Str>
        <Disp Icon="Str" />
      </Item>
      <Item ItemId=";extensions/arc/package.arc.openDashboard" ItemType="0" PsrId="308" Leaf="true">
        <Str Cat="Text">
          <Val><![CDATA[Manage]]></Val>
          <Tgt Cat="Text" Stat="Loc" Orig="New">
            <Val><![CDATA[Управление]]></Val>
          </Tgt>
        </Str>
        <Disp Icon="Str" />
      </Item>
      <Item ItemId=";extensions/arc/package.arc.password" ItemType="0" PsrId="308" Leaf="true">
        <Str Cat="Text">
          <Val><![CDATA[Password]]></Val>
          <Tgt Cat="Text" Stat="Loc" Orig="New">
            <Val><![CDATA[Пароль]]></Val>
          </Tgt>
        </Str>
        <Disp Icon="Str" />
      </Item>
      <Item ItemId=";extensions/arc/package.arc.postgres.server.group.coordinator.cores.limit.description" ItemType="0" PsrId="308" Leaf="true">
        <Str Cat="Text">
          <Val><![CDATA[The maximum number of CPU cores for the Postgres instance that can be used on the coordinator node. Fractional cores are supported.]]></Val>
          <Tgt Cat="Text" Stat="Loc" Orig="New">
            <Val><![CDATA[Максимальное числ ядер процессора для экземпляра Postgres, которое может использоваться в узле-координаторе. Поддерживается дробное количество ядер.]]></Val>
          </Tgt>
        </Str>
        <Disp Icon="Str" />
      </Item>
      <Item ItemId=";extensions/arc/package.arc.postgres.server.group.coordinator.cores.limit.label" ItemType="0" PsrId="308" Leaf="true">
        <Str Cat="Text">
          <Val><![CDATA[CPU limit]]></Val>
          <Tgt Cat="Text" Stat="Loc" Orig="New">
            <Val><![CDATA[Ограничение на использование ЦП]]></Val>
          </Tgt>
        </Str>
        <Disp Icon="Str" />
      </Item>
      <Item ItemId=";extensions/arc/package.arc.postgres.server.group.coordinator.cores.request.description" ItemType="0" PsrId="308" Leaf="true">
        <Str Cat="Text">
          <Val><![CDATA[The minimum number of CPU cores that must be available on the coordinator node to schedule the service. Fractional cores are supported.]]></Val>
          <Tgt Cat="Text" Stat="Loc" Orig="New">
            <Val><![CDATA[Минимальное число ядер процессора, которое должно быть доступно в узле-координаторе, чтобы запланировать службу. Поддерживается дробное количество ядер.]]></Val>
          </Tgt>
        </Str>
        <Disp Icon="Str" />
      </Item>
      <Item ItemId=";extensions/arc/package.arc.postgres.server.group.coordinator.cores.request.label" ItemType="0" PsrId="308" Leaf="true">
        <Str Cat="Text">
          <Val><![CDATA[CPU request]]></Val>
          <Tgt Cat="Text" Stat="Loc" Orig="New">
            <Val><![CDATA[Запрос ЦП]]></Val>
          </Tgt>
        </Str>
        <Disp Icon="Str" />
      </Item>
      <Item ItemId=";extensions/arc/package.arc.postgres.server.group.coordinator.memory.limit.description" ItemType="0" PsrId="308" Leaf="true">
        <Str Cat="Text">
          <Val><![CDATA[The memory limit of the Postgres instance on the coordinator node in GB.]]></Val>
          <Tgt Cat="Text" Stat="Loc" Orig="New">
            <Val><![CDATA[Ограничение памяти экземпляра Postgres в узле-координаторе (ГБ).]]></Val>
          </Tgt>
        </Str>
        <Disp Icon="Str" />
      </Item>
      <Item ItemId=";extensions/arc/package.arc.postgres.server.group.coordinator.memory.limit.label" ItemType="0" PsrId="308" Leaf="true">
        <Str Cat="Text">
          <Val><![CDATA[Memory limit (GB)]]></Val>
          <Tgt Cat="Text" Stat="Loc" Orig="New">
            <Val><![CDATA[Предельный объем памяти (ГБ)]]></Val>
          </Tgt>
        </Str>
        <Disp Icon="Str" />
      </Item>
      <Item ItemId=";extensions/arc/package.arc.postgres.server.group.coordinator.memory.request.description" ItemType="0" PsrId="308" Leaf="true">
        <Str Cat="Text">
          <Val><![CDATA[The memory request of the Postgres instance on the coordinator node in GB.]]></Val>
          <Tgt Cat="Text" Stat="Loc" Orig="New">
            <Val><![CDATA[Запрос памяти экземпляра Postgres в узле-координаторе (ГБ).]]></Val>
          </Tgt>
        </Str>
        <Disp Icon="Str" />
      </Item>
      <Item ItemId=";extensions/arc/package.arc.postgres.server.group.coordinator.memory.request.label" ItemType="0" PsrId="308" Leaf="true">
        <Str Cat="Text">
          <Val><![CDATA[Memory request (GB)]]></Val>
          <Tgt Cat="Text" Stat="Loc" Orig="New">
            <Val><![CDATA[Запрос памяти (ГБ)]]></Val>
          </Tgt>
        </Str>
        <Disp Icon="Str" />
      </Item>
      <Item ItemId=";extensions/arc/package.arc.postgres.server.group.engine.version" ItemType="0" PsrId="308" Leaf="true">
        <Str Cat="Text">
          <Val><![CDATA[Engine Version]]></Val>
          <Tgt Cat="Text" Stat="Loc" Orig="New">
            <Val><![CDATA[Версия подсистемы]]></Val>
          </Tgt>
        </Str>
        <Disp Icon="Str" />
      </Item>
      <Item ItemId=";extensions/arc/package.arc.postgres.server.group.extensions.description" ItemType="0" PsrId="308" Leaf="true">
        <Str Cat="Text">
          <Val><![CDATA[A comma-separated list of the Postgres extensions that should be loaded on startup. Please refer to the postgres documentation for supported values.]]></Val>
          <Tgt Cat="Text" Stat="Loc" Orig="New">
            <Val><![CDATA[Разделенный запятыми список расширений Postgres, которые должны загружаться при запуске. Поддерживаемые значения см. в документации по Postgres.]]></Val>
          </Tgt>
        </Str>
        <Disp Icon="Str" />
      </Item>
      <Item ItemId=";extensions/arc/package.arc.postgres.server.group.extensions.label" ItemType="0" PsrId="308" Leaf="true">
        <Str Cat="Text">
          <Val><![CDATA[Extensions]]></Val>
          <Tgt Cat="Text" Stat="Loc" Orig="New">
            <Val><![CDATA[Расширения]]></Val>
          </Tgt>
        </Str>
        <Disp Icon="Str" />
      </Item>
      <Item ItemId=";extensions/arc/package.arc.postgres.server.group.name" ItemType="0" PsrId="308" Leaf="true">
        <Str Cat="Text">
          <Val><![CDATA[Server group name]]></Val>
          <Tgt Cat="Text" Stat="Loc" Orig="New">
            <Val><![CDATA[Имя группы серверов]]></Val>
          </Tgt>
        </Str>
        <Disp Icon="Str" />
      </Item>
      <Item ItemId=";extensions/arc/package.arc.postgres.server.group.name.validation.description" ItemType="0" PsrId="308" Leaf="true">
        <Str Cat="Text">
          <Val><![CDATA[Server group name must consist of lower case alphanumeric characters or '-', start with a letter, end with an alphanumeric character, and be 11 characters or fewer in length.]]></Val>
          <Tgt Cat="Text" Stat="Loc" Orig="New">
            <Val><![CDATA[Имя группы серверов должно состоять из строчных букв и цифр или дефисов "-", начинаться с буквы, заканчиваться буквой или цифрой и содержать не более 11 символов.]]></Val>
          </Tgt>
        </Str>
        <Disp Icon="Str" />
      </Item>
      <Item ItemId=";extensions/arc/package.arc.postgres.server.group.port" ItemType="0" PsrId="308" Leaf="true">
        <Str Cat="Text">
          <Val><![CDATA[Port]]></Val>
          <Tgt Cat="Text" Stat="Loc" Orig="New">
            <Val><![CDATA[Порт]]></Val>
          </Tgt>
        </Str>
        <Disp Icon="Str" />
      </Item>
      <Item ItemId=";extensions/arc/package.arc.postgres.server.group.volume.size.backups.description" ItemType="0" PsrId="308" Leaf="true">
        <Str Cat="Text">
          <Val><![CDATA[The size of the storage volume to be used for backups in GB.]]></Val>
          <Tgt Cat="Text" Stat="Loc" Orig="New">
            <Val><![CDATA[Размер тома хранилища, используемого для резервных копий (ГБ).]]></Val>
          </Tgt>
        </Str>
        <Disp Icon="Str" />
      </Item>
      <Item ItemId=";extensions/arc/package.arc.postgres.server.group.volume.size.backups.label" ItemType="0" PsrId="308" Leaf="true">
        <Str Cat="Text">
          <Val><![CDATA[Volume Size GB (Backups)]]></Val>
          <Tgt Cat="Text" Stat="Loc" Orig="New">
            <Val><![CDATA[Размер тома в ГБ (резервные копии)]]></Val>
          </Tgt>
        </Str>
        <Disp Icon="Str" />
      </Item>
      <Item ItemId=";extensions/arc/package.arc.postgres.server.group.volume.size.data.description" ItemType="0" PsrId="308" Leaf="true">
        <Str Cat="Text">
          <Val><![CDATA[The size of the storage volume to be used for data in GB.]]></Val>
          <Tgt Cat="Text" Stat="Loc" Orig="New">
            <Val><![CDATA[Размер тома хранилища, используемого для данных (ГБ).]]></Val>
          </Tgt>
        </Str>
        <Disp Icon="Str" />
      </Item>
      <Item ItemId=";extensions/arc/package.arc.postgres.server.group.volume.size.data.label" ItemType="0" PsrId="308" Leaf="true">
        <Str Cat="Text">
          <Val><![CDATA[Volume Size GB (Data)]]></Val>
          <Tgt Cat="Text" Stat="Loc" Orig="New">
            <Val><![CDATA[Размер тома в ГБ (данные)]]></Val>
          </Tgt>
        </Str>
        <Disp Icon="Str" />
      </Item>
      <Item ItemId=";extensions/arc/package.arc.postgres.server.group.volume.size.logs.description" ItemType="0" PsrId="308" Leaf="true">
        <Str Cat="Text">
          <Val><![CDATA[The size of the storage volume to be used for logs in GB.]]></Val>
          <Tgt Cat="Text" Stat="Loc" Orig="New">
            <Val><![CDATA[Размер тома хранилища, используемого для журналов (ГБ).]]></Val>
          </Tgt>
        </Str>
        <Disp Icon="Str" />
      </Item>
      <Item ItemId=";extensions/arc/package.arc.postgres.server.group.volume.size.logs.label" ItemType="0" PsrId="308" Leaf="true">
        <Str Cat="Text">
          <Val><![CDATA[Volume Size GB (Logs)]]></Val>
          <Tgt Cat="Text" Stat="Loc" Orig="New">
            <Val><![CDATA[Размер тома в ГБ (журналы)]]></Val>
          </Tgt>
        </Str>
        <Disp Icon="Str" />
      </Item>
      <Item ItemId=";extensions/arc/package.arc.postgres.server.group.workers.cores.limit.description" ItemType="0" PsrId="308" Leaf="true">
        <Str Cat="Text">
          <Val><![CDATA[The maximum number of CPU cores for the Postgres instance that can be used per node. Fractional cores are supported.]]></Val>
          <Tgt Cat="Text" Stat="Loc" Orig="New">
            <Val><![CDATA[Максимальное число ядер процессора для экземпляра Postgres, которое может использоваться на узел. Поддерживается дробное количество ядер.]]></Val>
          </Tgt>
        </Str>
        <Disp Icon="Str" />
      </Item>
      <Item ItemId=";extensions/arc/package.arc.postgres.server.group.workers.cores.limit.label" ItemType="0" PsrId="308" Leaf="true">
        <Str Cat="Text">
          <Val><![CDATA[CPU limit (cores per node)]]></Val>
          <Tgt Cat="Text" Stat="Loc" Orig="New">
            <Val><![CDATA[Ограничение ЦП (ядер на узел)]]></Val>
          </Tgt>
        </Str>
        <Disp Icon="Str" />
      </Item>
      <Item ItemId=";extensions/arc/package.arc.postgres.server.group.workers.cores.request.description" ItemType="0" PsrId="308" Leaf="true">
        <Str Cat="Text">
          <Val><![CDATA[The minimum number of CPU cores that must be available per node to schedule the service. Fractional cores are supported.]]></Val>
          <Tgt Cat="Text" Stat="Loc" Orig="New">
            <Val><![CDATA[Минимальное количество ядер процессора, которое должно быть доступно каждому узлу, чтобы запланировать службу. Поддерживается дробное количество ядер.]]></Val>
          </Tgt>
        </Str>
        <Disp Icon="Str" />
      </Item>
      <Item ItemId=";extensions/arc/package.arc.postgres.server.group.workers.cores.request.label" ItemType="0" PsrId="308" Leaf="true">
        <Str Cat="Text">
          <Val><![CDATA[CPU request (cores per node)]]></Val>
          <Tgt Cat="Text" Stat="Loc" Orig="New">
            <Val><![CDATA[Запрос ЦП (ядер на узел)]]></Val>
          </Tgt>
        </Str>
        <Disp Icon="Str" />
      </Item>
      <Item ItemId=";extensions/arc/package.arc.postgres.server.group.workers.description" ItemType="0" PsrId="308" Leaf="true">
        <Str Cat="Text">
          <Val><![CDATA[The number of worker nodes to provision in a sharded cluster, or zero (the default) for single-node Postgres.]]></Val>
          <Tgt Cat="Text" Stat="Loc" Orig="New">
            <Val><![CDATA[Число рабочих узлов для подготовки в сегментированном кластере или нуль (по умолчанию) для Postgres с одним узлом.]]></Val>
          </Tgt>
        </Str>
        <Disp Icon="Str" />
      </Item>
      <Item ItemId=";extensions/arc/package.arc.postgres.server.group.workers.label" ItemType="0" PsrId="308" Leaf="true">
        <Str Cat="Text">
          <Val><![CDATA[Number of workers]]></Val>
          <Tgt Cat="Text" Stat="Loc" Orig="New">
            <Val><![CDATA[Число рабочих ролей]]></Val>
          </Tgt>
        </Str>
        <Disp Icon="Str" />
      </Item>
      <Item ItemId=";extensions/arc/package.arc.postgres.server.group.workers.memory.limit.description" ItemType="0" PsrId="308" Leaf="true">
        <Str Cat="Text">
          <Val><![CDATA[The memory limit of the Postgres instance per node in GB.]]></Val>
          <Tgt Cat="Text" Stat="Loc" Orig="New">
            <Val><![CDATA[Ограничение памяти экземпляра Postgres на узел (ГБ).]]></Val>
          </Tgt>
        </Str>
        <Disp Icon="Str" />
      </Item>
      <Item ItemId=";extensions/arc/package.arc.postgres.server.group.workers.memory.limit.label" ItemType="0" PsrId="308" Leaf="true">
        <Str Cat="Text">
          <Val><![CDATA[Memory limit (GB per node)]]></Val>
          <Tgt Cat="Text" Stat="Loc" Orig="New">
            <Val><![CDATA[Предельный объем памяти (ГБ на узел)]]></Val>
          </Tgt>
        </Str>
        <Disp Icon="Str" />
      </Item>
      <Item ItemId=";extensions/arc/package.arc.postgres.server.group.workers.memory.request.description" ItemType="0" PsrId="308" Leaf="true">
        <Str Cat="Text">
          <Val><![CDATA[The memory request of the Postgres instance per node in GB.]]></Val>
          <Tgt Cat="Text" Stat="Loc" Orig="New">
            <Val><![CDATA[Запрос памяти экземпляра Postgres на узел (ГБ).]]></Val>
          </Tgt>
        </Str>
        <Disp Icon="Str" />
      </Item>
      <Item ItemId=";extensions/arc/package.arc.postgres.server.group.workers.memory.request.label" ItemType="0" PsrId="308" Leaf="true">
        <Str Cat="Text">
          <Val><![CDATA[Memory request (GB per node)]]></Val>
          <Tgt Cat="Text" Stat="Loc" Orig="New">
            <Val><![CDATA[Запрос памяти (ГБ на узел)]]></Val>
          </Tgt>
        </Str>
        <Disp Icon="Str" />
      </Item>
      <Item ItemId=";extensions/arc/package.arc.postgres.settings.resource.coordinator.title" ItemType="0" PsrId="308" Leaf="true">
        <Str Cat="Text">
          <Val><![CDATA[Coordinator Node Compute Configuration]]></Val>
          <Tgt Cat="Text" Stat="Loc" Orig="New">
            <Val><![CDATA[Конфигурация вычисления узла-координатора]]></Val>
          </Tgt>
        </Str>
        <Disp Icon="Str" />
      </Item>
      <Item ItemId=";extensions/arc/package.arc.postgres.settings.resource.worker.title" ItemType="0" PsrId="308" Leaf="true">
        <Str Cat="Text">
          <Val><![CDATA[Worker Nodes Compute Configuration]]></Val>
          <Tgt Cat="Text" Stat="Loc" Orig="New">
            <Val><![CDATA[Конфигурация вычисления рабочих узлов]]></Val>
          </Tgt>
        </Str>
        <Disp Icon="Str" />
      </Item>
      <Item ItemId=";extensions/arc/package.arc.postgres.settings.section.title" ItemType="0" PsrId="308" Leaf="true">
        <Str Cat="Text">
          <Val><![CDATA[General settings]]></Val>
          <Tgt Cat="Text" Stat="Loc" Orig="New">
            <Val><![CDATA[Общие параметры]]></Val>
          </Tgt>
        </Str>
        <Disp Icon="Str" />
      </Item>
      <Item ItemId=";extensions/arc/package.arc.postgres.settings.storage.title" ItemType="0" PsrId="308" Leaf="true">
        <Str Cat="Text">
          <Val><![CDATA[Storage settings]]></Val>
          <Tgt Cat="Text" Stat="Loc" Orig="New">
            <Val><![CDATA[Параметры хранилища]]></Val>
          </Tgt>
        </Str>
        <Disp Icon="Str" />
      </Item>
      <Item ItemId=";extensions/arc/package.arc.postgres.storage-class.backups.description" ItemType="0" PsrId="308" Leaf="true">
        <Str Cat="Text">
          <Val><![CDATA[The storage class to be used for backup persistent volumes]]></Val>
          <Tgt Cat="Text" Stat="Loc" Orig="New">
            <Val><![CDATA[Класс хранения, используемый для постоянных томов резервных копий]]></Val>
          </Tgt>
        </Str>
        <Disp Icon="Str" />
      </Item>
      <Item ItemId=";extensions/arc/package.arc.postgres.storage-class.data.description" ItemType="0" PsrId="308" Leaf="true">
        <Str Cat="Text">
          <Val><![CDATA[The storage class to be used for data persistent volumes]]></Val>
          <Tgt Cat="Text" Stat="Loc" Orig="New">
            <Val><![CDATA[Класс хранения, используемый для постоянных томов данных]]></Val>
          </Tgt>
        </Str>
        <Disp Icon="Str" />
      </Item>
      <Item ItemId=";extensions/arc/package.arc.postgres.storage-class.logs.description" ItemType="0" PsrId="308" Leaf="true">
        <Str Cat="Text">
          <Val><![CDATA[The storage class to be used for logs persistent volumes]]></Val>
          <Tgt Cat="Text" Stat="Loc" Orig="New">
            <Val><![CDATA[Класс хранения, используемый для постоянных томов журналов]]></Val>
          </Tgt>
        </Str>
        <Disp Icon="Str" />
      </Item>
      <Item ItemId=";extensions/arc/package.arc.postgres.wizard.page1.title" ItemType="0" PsrId="308" Leaf="true">
        <Str Cat="Text">
          <Val><![CDATA[Provide Azure enabled PostgreSQL Hyperscale server group parameters]]></Val>
          <Tgt Cat="Text" Stat="Loc" Orig="New">
            <Val><![CDATA[Укажите параметры группы серверов гипермасштабирования PostgreSQL с поддержкой Azure]]></Val>
          </Tgt>
        </Str>
        <Disp Icon="Str" />
      </Item>
      <Item ItemId=";extensions/arc/package.arc.postgres.wizard.title" ItemType="0" PsrId="308" Leaf="true">
        <Str Cat="Text">
          <Val><![CDATA[Deploy an Azure Arc-enabled PostgreSQL Hyperscale server group (Preview)]]></Val>
          <Tgt Cat="Text" Stat="Loc" Orig="New">
            <Val><![CDATA[Развернуть группу серверов гипермасштабирования PostgreSQL с поддержкой Azure Arc]]></Val>
          </Tgt>
        </Str>
        <Disp Icon="Str" />
      </Item>
      <Item ItemId=";extensions/arc/package.arc.sql.connection.settings.section.title" ItemType="0" PsrId="308" Leaf="true">
        <Str Cat="Text">
          <Val><![CDATA[SQL Connection information]]></Val>
          <Tgt Cat="Text" Stat="Loc" Orig="New">
            <Val><![CDATA[Сведения о подключении SQL]]></Val>
          </Tgt>
        </Str>
        <Disp Icon="Str" />
      </Item>
      <Item ItemId=";extensions/arc/package.arc.sql.cores-limit.description" ItemType="0" PsrId="308" Leaf="true">
        <Str Cat="Text">
          <Val><![CDATA[The cores limit of the managed instance as an integer.]]></Val>
          <Tgt Cat="Text" Stat="Loc" Orig="New">
            <Val><![CDATA[Предельное количество ядер управляемого экземпляра в виде целого числа.]]></Val>
          </Tgt>
        </Str>
        <Disp Icon="Str" />
      </Item>
      <Item ItemId=";extensions/arc/package.arc.sql.cores-request.description" ItemType="0" PsrId="308" Leaf="true">
        <Str Cat="Text">
          <Val><![CDATA[The request for cores of the managed instance as an integer.]]></Val>
          <Tgt Cat="Text" Stat="Loc" Orig="New">
            <Val><![CDATA[Запрос ядер управляемого экземпляра в виде целого числа.]]></Val>
          </Tgt>
        </Str>
        <Disp Icon="Str" />
      </Item>
      <Item ItemId=";extensions/arc/package.arc.sql.instance.name" ItemType="0" PsrId="308" Leaf="true">
        <Str Cat="Text">
          <Val><![CDATA[Instance name]]></Val>
          <Tgt Cat="Text" Stat="Loc" Orig="New">
            <Val><![CDATA[Имя экземпляра]]></Val>
          </Tgt>
        </Str>
        <Disp Icon="Str" />
      </Item>
      <Item ItemId=";extensions/arc/package.arc.sql.instance.settings.section.title" ItemType="0" PsrId="308" Leaf="true">
        <Str Cat="Text">
          <Val><![CDATA[SQL Instance settings]]></Val>
          <Tgt Cat="Text" Stat="Loc" Orig="New">
            <Val><![CDATA[Параметры экземпляра SQL]]></Val>
          </Tgt>
        </Str>
        <Disp Icon="Str" />
      </Item>
      <Item ItemId=";extensions/arc/package.arc.sql.invalid.instance.name" ItemType="0" PsrId="308" Leaf="true">
        <Str Cat="Text">
          <Val><![CDATA[Instance name must consist of lower case alphanumeric characters or '-', start with a letter, end with an alphanumeric character, and be 13 characters or fewer in length.]]></Val>
          <Tgt Cat="Text" Stat="Loc" Orig="New">
            <Val><![CDATA[Имя экземпляра должно состоять из строчных букв и цифр или дефисов "-", начинаться с буквы, заканчиваться буквой или цифрой и содержать не более 13 символов.]]></Val>
          </Tgt>
        </Str>
        <Disp Icon="Str" />
      </Item>
      <Item ItemId=";extensions/arc/package.arc.sql.invalid.username" ItemType="0" PsrId="308" Leaf="true">
        <Str Cat="Text">
          <Val><![CDATA[sa username is disabled, please choose another username]]></Val>
          <Tgt Cat="Text" Stat="Loc" Orig="New">
            <Val><![CDATA[Имя пользователя sa отключено, выберите другое имя пользователя]]></Val>
          </Tgt>
        </Str>
        <Disp Icon="Str" />
      </Item>
      <Item ItemId=";extensions/arc/package.arc.sql.memory-limit.description" ItemType="0" PsrId="308" Leaf="true">
        <Str Cat="Text">
          <Val><![CDATA[The limit of the capacity of the managed instance as an integer.]]></Val>
          <Tgt Cat="Text" Stat="Loc" Orig="New">
            <Val><![CDATA[Предельная емкость управляемого экземпляра в виде целого числа.]]></Val>
          </Tgt>
        </Str>
        <Disp Icon="Str" />
      </Item>
      <Item ItemId=";extensions/arc/package.arc.sql.memory-request.description" ItemType="0" PsrId="308" Leaf="true">
        <Str Cat="Text">
          <Val><![CDATA[The request for the capacity of the managed instance as an integer amount of memory in GBs.]]></Val>
          <Tgt Cat="Text" Stat="Loc" Orig="New">
            <Val><![CDATA[Запрос емкости управляемого экземпляра в виде целочисленного объема памяти в ГБ.]]></Val>
          </Tgt>
        </Str>
        <Disp Icon="Str" />
      </Item>
      <Item ItemId=";extensions/arc/package.arc.sql.replicas.description" ItemType="0" PsrId="308" Leaf="true">
        <Str Cat="Text">
          <Val><![CDATA[The number of SQL Managed Instance replicas that will be deployed in your Kubernetes cluster for high availability purposes]]></Val>
          <Tgt Cat="Text" Stat="Loc" Orig="New">
            <Val><![CDATA[Число реплик Управляемого экземпляра SQL, которые будут развернуты в кластере Kubernetes для обеспечения высокого уровня доступности]]></Val>
          </Tgt>
        </Str>
        <Disp Icon="Str" />
      </Item>
      <Item ItemId=";extensions/arc/package.arc.sql.replicas.label" ItemType="0" PsrId="308" Leaf="true">
        <Str Cat="Text">
          <Val><![CDATA[Replicas]]></Val>
          <Tgt Cat="Text" Stat="Loc" Orig="New">
            <Val><![CDATA[Реплики]]></Val>
          </Tgt>
        </Str>
        <Disp Icon="Str" />
      </Item>
      <Item ItemId=";extensions/arc/package.arc.sql.storage-class.data.description" ItemType="0" PsrId="308" Leaf="true">
        <Str Cat="Text">
          <Val><![CDATA[The storage class to be used for data (.mdf)]]></Val>
          <Tgt Cat="Text" Stat="Loc" Orig="New">
            <Val><![CDATA[Класс хранения, используемый для данных (.mdf)]]></Val>
          </Tgt>
        </Str>
        <Disp Icon="Str" />
      </Item>
      <Item ItemId=";extensions/arc/package.arc.sql.storage-class.dc.description" ItemType="0" PsrId="308" Leaf="true">
        <Str Cat="Text">
          <Val><![CDATA[The storage class to be used for all data and logs persistent volumes for all data controller pods that require them.]]></Val>
          <Tgt Cat="Text" Stat="Loc" Orig="New">
            <Val><![CDATA[Класс хранения, используемый для всех данных и постоянных томов журналов во всех объектах pod контроллеров данных, которым они требуются.]]></Val>
          </Tgt>
        </Str>
        <Disp Icon="Str" />
      </Item>
      <Item ItemId=";extensions/arc/package.arc.sql.storage-class.logs.description" ItemType="0" PsrId="308" Leaf="true">
        <Str Cat="Text">
          <Val><![CDATA[The storage class to be used for logs (/var/log)]]></Val>
          <Tgt Cat="Text" Stat="Loc" Orig="New">
            <Val><![CDATA[Класс хранения, используемый для журналов (var/log)]]></Val>
          </Tgt>
        </Str>
        <Disp Icon="Str" />
      </Item>
      <Item ItemId=";extensions/arc/package.arc.sql.username" ItemType="0" PsrId="308" Leaf="true">
        <Str Cat="Text">
          <Val><![CDATA[Username]]></Val>
          <Tgt Cat="Text" Stat="Loc" Orig="New">
            <Val><![CDATA[Имя пользователя]]></Val>
          </Tgt>
        </Str>
        <Disp Icon="Str" />
      </Item>
      <Item ItemId=";extensions/arc/package.arc.sql.wizard.page1.title" ItemType="0" PsrId="308" Leaf="true">
        <Str Cat="Text">
          <Val><![CDATA[Provide Azure SQL managed instance parameters]]></Val>
          <Tgt Cat="Text" Stat="Loc" Orig="New">
            <Val><![CDATA[Укажите параметры Управляемого экземпляра Azure SQL]]></Val>
          </Tgt>
        </Str>
        <Disp Icon="Str" />
      </Item>
      <Item ItemId=";extensions/arc/package.arc.sql.wizard.title" ItemType="0" PsrId="308" Leaf="true">
        <Str Cat="Text">
          <Val><![CDATA[Deploy Azure SQL managed instance - Azure Arc (preview)]]></Val>
          <Tgt Cat="Text" Stat="Loc" Orig="New">
            <Val><![CDATA[Развертывание Управляемого экземпляра SQL Azure — Azure Arc (предварительная версия)]]></Val>
          </Tgt>
        </Str>
        <Disp Icon="Str" />
      </Item>
      <Item ItemId=";extensions/arc/package.arc.storage-class.backups.label" ItemType="0" PsrId="308" Leaf="true">
        <Str Cat="Text">
          <Val><![CDATA[Storage Class (Backups)]]></Val>
          <Tgt Cat="Text" Stat="Loc" Orig="New">
            <Val><![CDATA[Класс хранения (резервные копии)]]></Val>
          </Tgt>
        </Str>
        <Disp Icon="Str" />
      </Item>
      <Item ItemId=";extensions/arc/package.arc.storage-class.data.label" ItemType="0" PsrId="308" Leaf="true">
        <Str Cat="Text">
          <Val><![CDATA[Storage Class (Data)]]></Val>
          <Tgt Cat="Text" Stat="Loc" Orig="New">
            <Val><![CDATA[Класс хранения (данные)]]></Val>
          </Tgt>
        </Str>
        <Disp Icon="Str" />
      </Item>
      <Item ItemId=";extensions/arc/package.arc.storage-class.dc.label" ItemType="0" PsrId="308" Leaf="true">
        <Str Cat="Text">
          <Val><![CDATA[Storage Class]]></Val>
          <Tgt Cat="Text" Stat="Loc" Orig="New">
            <Val><![CDATA[Класс хранения]]></Val>
          </Tgt>
        </Str>
        <Disp Icon="Str" />
      </Item>
      <Item ItemId=";extensions/arc/package.arc.storage-class.logs.label" ItemType="0" PsrId="308" Leaf="true">
        <Str Cat="Text">
          <Val><![CDATA[Storage Class (Logs)]]></Val>
          <Tgt Cat="Text" Stat="Loc" Orig="New">
            <Val><![CDATA[Класс хранения (журналы)]]></Val>
          </Tgt>
        </Str>
        <Disp Icon="Str" />
      </Item>
      <Item ItemId=";extensions/arc/package.arc.view.title" ItemType="0" PsrId="308" Leaf="true">
        <Str Cat="Text">
          <Val><![CDATA[Azure Arc Controllers]]></Val>
          <Tgt Cat="Text" Stat="Loc" Orig="New">
            <Val><![CDATA[Контроллеры Azure Arc]]></Val>
          </Tgt>
        </Str>
        <Disp Icon="Str" />
      </Item>
      <Item ItemId=";extensions/arc/package.arc.view.welcome.connect" ItemType="0" PsrId="308" Leaf="true">
        <Str Cat="Text">
          <Val><![CDATA[No Azure Arc controllers registered. [Learn More]5D;(https://azure.microsoft.com/services/azure-arc/)]D;]A;[Connect Controller]5D;(command:arc.connectToController)]]></Val>
          <Tgt Cat="Text" Stat="Loc" Orig="New">
            <Val><![CDATA[Контроллеры Azure Arc не зарегистрированы. [Подробнее]5D;(https://azure.microsoft.com/services/azure-arc/)]D;]A;[Подключение контроллера]5D;(command:arc.connectToController)]]></Val>
          </Tgt>
        </Str>
        <Disp Icon="Str" />
      </Item>
      <Item ItemId=";extensions/arc/package.arc.view.welcome.loading" ItemType="0" PsrId="308" Leaf="true">
        <Str Cat="Text">
          <Val><![CDATA[Loading controllers...]]></Val>
          <Tgt Cat="Text" Stat="Loc" Orig="New">
            <Val><![CDATA[Загрузка контроллеров…]]></Val>
          </Tgt>
        </Str>
        <Disp Icon="Str" />
      </Item>
      <Item ItemId=";extensions/arc/package.command.connectToController.title" ItemType="0" PsrId="308" Leaf="true">
        <Str Cat="Text">
          <Val><![CDATA[Connect to Existing Azure Arc Controller]]></Val>
          <Tgt Cat="Text" Stat="Loc" Orig="New">
            <Val><![CDATA[Подключение к существующему контроллеру Azure Arc]]></Val>
          </Tgt>
        </Str>
        <Disp Icon="Str" />
      </Item>
      <Item ItemId=";extensions/arc/package.command.createController.title" ItemType="0" PsrId="308" Leaf="true">
        <Str Cat="Text">
          <Val><![CDATA[Create New Azure Arc Controller]]></Val>
          <Tgt Cat="Text" Stat="Loc" Orig="New">
            <Val><![CDATA[Создание нового контроллера Azure Arc]]></Val>
          </Tgt>
        </Str>
        <Disp Icon="Str" />
      </Item>
      <Item ItemId=";extensions/arc/package.command.editConnection.title" ItemType="0" PsrId="308" Leaf="true">
        <Str Cat="Text">
          <Val><![CDATA[Edit Connection]]></Val>
          <Tgt Cat="Text" Stat="Loc" Orig="New">
            <Val><![CDATA[Изменение подключения]]></Val>
          </Tgt>
        </Str>
        <Disp Icon="Str" />
      </Item>
      <Item ItemId=";extensions/arc/package.command.refresh.title" ItemType="0" PsrId="308" Leaf="true">
        <Str Cat="Text">
          <Val><![CDATA[Refresh]]></Val>
          <Tgt Cat="Text" Stat="Loc" Orig="New">
            <Val><![CDATA[Обновление]]></Val>
          </Tgt>
        </Str>
        <Disp Icon="Str" />
      </Item>
      <Item ItemId=";extensions/arc/package.command.removeController.title" ItemType="0" PsrId="308" Leaf="true">
        <Str Cat="Text">
          <Val><![CDATA[Remove Controller]]></Val>
          <Tgt Cat="Text" Stat="Loc" Orig="New">
            <Val><![CDATA[Удаление контроллера]]></Val>
          </Tgt>
        </Str>
        <Disp Icon="Str" />
      </Item>
      <Item ItemId=";extensions/arc/package.cores.limit.greater.than.or.equal.to.requested.cores" ItemType="0" PsrId="308" Leaf="true">
        <Str Cat="Text">
          <Val><![CDATA[Cores limit must be greater than or equal to requested cores]]></Val>
          <Tgt Cat="Text" Stat="Loc" Orig="New">
            <Val><![CDATA[Предельное число ядер должно быть не менее запрошенного]]></Val>
          </Tgt>
        </Str>
        <Disp Icon="Str" />
      </Item>
      <Item ItemId=";extensions/arc/package.deploy.done.action" ItemType="0" PsrId="308" Leaf="true">
        <Str Cat="Text">
          <Val><![CDATA[Deploy]]></Val>
          <Tgt Cat="Text" Stat="Loc" Orig="New">
            <Val><![CDATA[Развернуть]]></Val>
          </Tgt>
        </Str>
        <Disp Icon="Str" />
      </Item>
      <Item ItemId=";extensions/arc/package.deploy.script.action" ItemType="0" PsrId="308" Leaf="true">
        <Str Cat="Text">
          <Val><![CDATA[Script to notebook]]></Val>
          <Tgt Cat="Text" Stat="Loc" Orig="New">
            <Val><![CDATA[Сохранить скрипт в записную книжку]]></Val>
          </Tgt>
        </Str>
        <Disp Icon="Str" />
      </Item>
      <Item ItemId=";extensions/arc/package.memory.limit.greater.than.or.equal.to.requested.memory" ItemType="0" PsrId="308" Leaf="true">
        <Str Cat="Text">
          <Val><![CDATA[Memory limit must be greater than or equal to requested memory]]></Val>
          <Tgt Cat="Text" Stat="Loc" Orig="New">
            <Val><![CDATA[Предельный объем памяти должен быть не менее запрошенного]]></Val>
          </Tgt>
        </Str>
        <Disp Icon="Str" />
      </Item>
      <Item ItemId=";extensions/arc/package.microsoft.agreement.privacy.statement" ItemType="0" PsrId="308" Leaf="true">
        <Str Cat="Text">
          <Val><![CDATA[Microsoft Privacy Statement]]></Val>
          <Tgt Cat="Text" Stat="Loc" Orig="New">
            <Val><![CDATA[Заявление о конфиденциальности корпорации Майкрософт]]></Val>
          </Tgt>
        </Str>
        <Disp Icon="Str" />
      </Item>
      <Item ItemId=";extensions/arc/package.requested.cores.less.than.or.equal.to.cores.limit" ItemType="0" PsrId="308" Leaf="true">
        <Str Cat="Text">
          <Val><![CDATA[Requested cores must be less than or equal to cores limit]]></Val>
          <Tgt Cat="Text" Stat="Loc" Orig="New">
            <Val><![CDATA[Число запрошенных ядер не должно превышать предельное]]></Val>
          </Tgt>
        </Str>
        <Disp Icon="Str" />
      </Item>
      <Item ItemId=";extensions/arc/package.requested.memory.less.than.or.equal.to.memory.limit" ItemType="0" PsrId="308" Leaf="true">
        <Str Cat="Text">
          <Val><![CDATA[Requested memory must be less than or equal to memory limit]]></Val>
          <Tgt Cat="Text" Stat="Loc" Orig="New">
            <Val><![CDATA[Объем запрошенной памяти не должен превышать предельный]]></Val>
          </Tgt>
        </Str>
        <Disp Icon="Str" />
      </Item>
      <Item ItemId=";extensions/arc/package.resource.type.arc.postgres.description" ItemType="0" PsrId="308" Leaf="true">
        <Str Cat="Text">
          <Val><![CDATA[Deploy PostgreSQL Hyperscale server groups into an Azure Arc environment]]></Val>
          <Tgt Cat="Text" Stat="Loc" Orig="New">
            <Val><![CDATA[Развертывание групп серверов гипермасштабирования PostgreSQL в среде Azure Arc]]></Val>
          </Tgt>
        </Str>
        <Disp Icon="Str" />
      </Item>
      <Item ItemId=";extensions/arc/package.resource.type.arc.postgres.display.name" ItemType="0" PsrId="308" Leaf="true">
        <Str Cat="Text">
          <Val><![CDATA[PostgreSQL Hyperscale server groups - Azure Arc (preview)]]></Val>
          <Tgt Cat="Text" Stat="Loc" Orig="New">
            <Val><![CDATA[Группы серверов гипермасштабирования PostgreSQL — Azure Arc (предварительная версия)]]></Val>
          </Tgt>
        </Str>
        <Disp Icon="Str" />
      </Item>
      <Item ItemId=";extensions/arc/package.resource.type.arc.sql.description" ItemType="0" PsrId="308" Leaf="true">
        <Str Cat="Text">
          <Val><![CDATA[Managed SQL Instance service for app developers in a customer-managed environment]]></Val>
          <Tgt Cat="Text" Stat="Loc" Orig="New">
            <Val><![CDATA[Управляемая служба экземпляра SQL для разработчиков приложений в управляемой клиентом среде]]></Val>
          </Tgt>
        </Str>
        <Disp Icon="Str" />
      </Item>
      <Item ItemId=";extensions/arc/package.resource.type.arc.sql.display.name" ItemType="0" PsrId="308" Leaf="true">
        <Str Cat="Text">
          <Val><![CDATA[Azure SQL managed instance - Azure Arc (preview)]]></Val>
          <Tgt Cat="Text" Stat="Loc" Orig="New">
            <Val><![CDATA[Управляемый экземпляр SQL Azure — Azure Arc (предварительная версия)]]></Val>
          </Tgt>
        </Str>
        <Disp Icon="Str" />
      </Item>
      <Item ItemId=";extensions/arc/package.resource.type.azure.arc.description" ItemType="0" PsrId="308" Leaf="true">
        <Str Cat="Text">
          <Val><![CDATA[Creates an Azure Arc data controller]]></Val>
          <Tgt Cat="Text" Stat="Loc" Orig="New">
            <Val><![CDATA[Создание контроллера данных Azure Arc]]></Val>
          </Tgt>
        </Str>
        <Disp Icon="Str" />
      </Item>
      <Item ItemId=";extensions/arc/package.resource.type.azure.arc.display.name" ItemType="0" PsrId="308" Leaf="true">
        <Str Cat="Text">
          <Val><![CDATA[Azure Arc data controller (preview)]]></Val>
          <Tgt Cat="Text" Stat="Loc" Orig="New">
            <Val><![CDATA[Контроллер данных Azure Arc (предварительная версия)]]></Val>
          </Tgt>
        </Str>
        <Disp Icon="Str" />
      </Item>
      <Item ItemId=";extensions/arc/package.should.be.integer" ItemType="0" PsrId="308" Leaf="true">
        <Str Cat="Text">
          <Val><![CDATA[Value must be an integer]]></Val>
          <Tgt Cat="Text" Stat="Loc" Orig="New">
            <Val><![CDATA[Значение должно быть целым числом]]></Val>
          </Tgt>
        </Str>
        <Disp Icon="Str" />
      </Item>
      <Item ItemId=";extensions/arc/package.worker.node.count.should.not.be.one" ItemType="0" PsrId="308" Leaf="true">
        <Str Cat="Text">
          <Val><![CDATA[Value of 1 is not supported.]]></Val>
          <Tgt Cat="Text" Stat="Loc" Orig="New">
            <Val><![CDATA[Значение 1 не поддерживается.]]></Val>
          </Tgt>
        </Str>
        <Disp Icon="Str" />
      </Item>
    </Item>
  </Item>
</LCX><|MERGE_RESOLUTION|>--- conflicted
+++ resolved
@@ -1,4 +1,4 @@
-﻿<?xml version="1.0" encoding="utf-8"?>
+<?xml version="1.0" encoding="utf-8"?>
 <LCX SchemaVersion="6.0" Name="D:\a\1\s\resources\xlf\en\arc.xlf" PsrId="308" FileType="1" SrcCul="en-US" TgtCul="ru-RU" xmlns="http://schemas.microsoft.com/locstudio/2006/6/lcx">
   <OwnedComments>
     <Cmt Name="Dev" />
@@ -274,12 +274,9 @@
       <Item ItemId=";extensions/arc/dist/localizedConstants.arc.connectionString" ItemType="0" PsrId="308" InstFlg="true" Leaf="true">
         <Str Cat="Text">
           <Val><![CDATA[Connection string for {0}]]></Val>
-<<<<<<< HEAD
           <Tgt Cat="Text" Stat="Loc" Orig="New">
             <Val><![CDATA[Строка подключения для {0}]]></Val>
           </Tgt>
-=======
->>>>>>> 2e9eff7f
         </Str>
         <Disp Icon="Str" />
       </Item>
