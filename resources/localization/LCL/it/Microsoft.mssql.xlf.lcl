--- conflicted
+++ resolved
@@ -16,6 +16,7 @@
     <Item ItemId=";Xliff Resources" ItemType="0" PsrId="308" Leaf="false">
       <Disp Icon="Str" Disp="true" LocTbl="false" />
       <Item ItemId=";@extensions/Microsoft.mssql/dist/objectManagement/localizedConstants.objectManagement.ApplicationRoleTypeDisplayNa" ItemType="0" PsrId="308" Leaf="false">
+      <Item ItemId=";@extensions/Microsoft.mssql/dist/objectManagement/localizedConstants.objectManagement.ApplicationRoleTypeDisplayNa" ItemType="0" PsrId="308" Leaf="false">
         <Disp Icon="Dir" LocTbl="false" />
         <Item ItemId=";(...) me" ItemType="0" PsrId="308" Leaf="true">
           <Str Cat="Text">
@@ -51,6 +52,40 @@
       <Item ItemId=";@extensions/Microsoft.mssql/dist/objectManagement/localizedConstants.objectManagement.ObjectSelectionMethodDialog_" ItemType="0" PsrId="308" Leaf="false">
         <Disp Icon="Dir" LocTbl="false" />
         <Item ItemId=";(...) AllObjectsOfSchema" ItemType="0" PsrId="308" Leaf="true">
+        <Item ItemId=";(...) me" ItemType="0" PsrId="308" Leaf="true">
+          <Str Cat="Text">
+            <Val><![CDATA[application role]]></Val>
+            <Tgt Cat="Text" Stat="Loc" Orig="New">
+              <Val><![CDATA[ruolo applicazione]]></Val>
+            </Tgt>
+          </Str>
+          <Disp Icon="Str" />
+        </Item>
+        <Item ItemId=";(...) meInTitle" ItemType="0" PsrId="308" Leaf="true">
+          <Str Cat="Text">
+            <Val><![CDATA[Application Role]]></Val>
+            <Tgt Cat="Text" Stat="Loc" Orig="New">
+              <Val><![CDATA[Ruolo applicazione]]></Val>
+            </Tgt>
+          </Str>
+          <Disp Icon="Str" />
+        </Item>
+      </Item>
+      <Item ItemId=";@extensions/Microsoft.mssql/dist/objectManagement/localizedConstants.objectManagement.DatabaseRoleTypeDisplayNameI" ItemType="0" PsrId="308" Leaf="false">
+        <Disp Icon="Dir" LocTbl="false" />
+        <Item ItemId=";(...) nTitle" ItemType="0" PsrId="308" Leaf="true">
+          <Str Cat="Text">
+            <Val><![CDATA[Database Role]]></Val>
+            <Tgt Cat="Text" Stat="Loc" Orig="New">
+              <Val><![CDATA[Ruolo del database]]></Val>
+            </Tgt>
+          </Str>
+          <Disp Icon="Str" />
+        </Item>
+      </Item>
+      <Item ItemId=";@extensions/Microsoft.mssql/dist/objectManagement/localizedConstants.objectManagement.ObjectSelectionMethodDialog_" ItemType="0" PsrId="308" Leaf="false">
+        <Disp Icon="Dir" LocTbl="false" />
+        <Item ItemId=";(...) AllObjectsOfSchema" ItemType="0" PsrId="308" Leaf="true">
           <Str Cat="Text">
             <Val><![CDATA[All objects belonging to a schema]]></Val>
             <Tgt Cat="Text" Stat="Loc" Orig="New">
@@ -60,6 +95,7 @@
           <Disp Icon="Str" />
         </Item>
         <Item ItemId=";(...) AllObjectsOfTypes" ItemType="0" PsrId="308" Leaf="true">
+        <Item ItemId=";(...) AllObjectsOfTypes" ItemType="0" PsrId="308" Leaf="true">
           <Str Cat="Text">
             <Val><![CDATA[All objects of certain types]]></Val>
             <Tgt Cat="Text" Stat="Loc" Orig="New">
@@ -69,6 +105,7 @@
           <Disp Icon="Str" />
         </Item>
         <Item ItemId=";(...) SelectSchemaDropdownLabel" ItemType="0" PsrId="308" Leaf="true">
+        <Item ItemId=";(...) SelectSchemaDropdownLabel" ItemType="0" PsrId="308" Leaf="true">
           <Str Cat="Text">
             <Val><![CDATA[Schema]]></Val>
             <Tgt Cat="Text" Stat="Loc" Orig="New">
@@ -78,6 +115,7 @@
           <Disp Icon="Str" />
         </Item>
         <Item ItemId=";(...) SpecificObjects" ItemType="0" PsrId="308" Leaf="true">
+        <Item ItemId=";(...) SpecificObjects" ItemType="0" PsrId="308" Leaf="true">
           <Str Cat="Text">
             <Val><![CDATA[Specific objects…]]></Val>
             <Tgt Cat="Text" Stat="Loc" Orig="New">
@@ -86,6 +124,17 @@
           </Str>
           <Disp Icon="Str" />
         </Item>
+        <Item ItemId=";(...) TypeLabel" ItemType="0" PsrId="308" Leaf="true">
+          <Str Cat="Text">
+            <Val><![CDATA[How do you want to add objects?]]></Val>
+            <Tgt Cat="Text" Stat="Loc" Orig="New">
+              <Val><![CDATA[Scegliere la modalità per aggiungere gli oggetti]]></Val>
+            </Tgt>
+          </Str>
+          <Disp Icon="Str" />
+        </Item>
+      </Item>
+      <Item ItemId=";@extensions/Microsoft.mssql/dist/objectManagement/localizedConstants.objectManagement.ServerRoleTypeDisplayNameInT" ItemType="0" PsrId="308" Leaf="false">
         <Item ItemId=";(...) TypeLabel" ItemType="0" PsrId="308" Leaf="true">
           <Str Cat="Text">
             <Val><![CDATA[How do you want to add objects?]]></Val>
@@ -218,12 +267,9 @@
         <Item ItemId=";(...) copedOptionsColumnHeader" ItemType="0" PsrId="308" Leaf="true">
           <Str Cat="Text">
             <Val><![CDATA[Database Scoped Options]]></Val>
-<<<<<<< HEAD
             <Tgt Cat="Text" Stat="Loc" Orig="New">
               <Val><![CDATA[Opzioni con ambito database]]></Val>
             </Tgt>
-=======
->>>>>>> 60bff012
           </Str>
           <Disp Icon="Str" />
         </Item>
@@ -347,12 +393,9 @@
         <Item ItemId=";(...) ccessText" ItemType="0" PsrId="308" Leaf="true">
           <Str Cat="Text">
             <Val><![CDATA[Restrict Access]]></Val>
-<<<<<<< HEAD
             <Tgt Cat="Text" Stat="Loc" Orig="New">
               <Val><![CDATA[Limitazione accesso]]></Val>
             </Tgt>
-=======
->>>>>>> 60bff012
           </Str>
           <Disp Icon="Str" />
         </Item>
@@ -362,12 +405,9 @@
         <Item ItemId=";(...) aryText" ItemType="0" PsrId="308" Leaf="true">
           <Str Cat="Text">
             <Val><![CDATA[Set Secondary same as Primary]]></Val>
-<<<<<<< HEAD
             <Tgt Cat="Text" Stat="Loc" Orig="New">
               <Val><![CDATA[Imposta secondario come primario]]></Val>
             </Tgt>
-=======
->>>>>>> 60bff012
           </Str>
           <Disp Icon="Str" />
         </Item>
@@ -413,12 +453,9 @@
         <Item ItemId=";(...) rimaryColumnHeader" ItemType="0" PsrId="308" Leaf="true">
           <Str Cat="Text">
             <Val><![CDATA[Value for Primary]]></Val>
-<<<<<<< HEAD
             <Tgt Cat="Text" Stat="Loc" Orig="New">
               <Val><![CDATA[Valore per primario]]></Val>
             </Tgt>
-=======
->>>>>>> 60bff012
           </Str>
           <Disp Icon="Str" />
         </Item>
@@ -428,12 +465,9 @@
         <Item ItemId=";(...) econdaryColumnHeader" ItemType="0" PsrId="308" Leaf="true">
           <Str Cat="Text">
             <Val><![CDATA[Value for Secondary]]></Val>
-<<<<<<< HEAD
             <Tgt Cat="Text" Stat="Loc" Orig="New">
               <Val><![CDATA[Valore per il secondario]]></Val>
             </Tgt>
-=======
->>>>>>> 60bff012
           </Str>
           <Disp Icon="Str" />
         </Item>
@@ -514,7 +548,6 @@
             <Val><![CDATA[Enforce password policy]]></Val>
             <Tgt Cat="Text" Stat="Loc" Orig="New">
               <Val><![CDATA[Applica criteri password]]></Val>
-<<<<<<< HEAD
             </Tgt>
           </Str>
           <Disp Icon="Str" />
@@ -527,14 +560,11 @@
             <Val><![CDATA[Old password cannot be empty.]]></Val>
             <Tgt Cat="Text" Stat="Loc" Orig="New">
               <Val><![CDATA[La vecchia password non può essere vuota.]]></Val>
-=======
->>>>>>> 60bff012
-            </Tgt>
-          </Str>
-          <Disp Icon="Str" />
-        </Item>
-      </Item>
-<<<<<<< HEAD
+            </Tgt>
+          </Str>
+          <Disp Icon="Str" />
+        </Item>
+      </Item>
       <Item ItemId=";@extensions/Microsoft.mssql/dist/objectManagement/localizedConstants.objectManagement.login.permissionToConnectLab" ItemType="0" PsrId="308" Leaf="false">
         <Disp Icon="Dir" LocTbl="false" />
         <Item ItemId=";(...) el" ItemType="0" PsrId="308" Leaf="true">
@@ -542,21 +572,11 @@
             <Val><![CDATA[Permission to connect to database engine]]></Val>
             <Tgt Cat="Text" Stat="Loc" Orig="New">
               <Val><![CDATA[Autorizzazione per la connessione al motore di database]]></Val>
-=======
-      <Item ItemId=";@extensions/Microsoft.mssql/dist/objectManagement/localizedConstants.objectManagement.login.oldPasswordCannotBeEmp" ItemType="0" PsrId="308" Leaf="false">
-        <Disp Icon="Dir" LocTbl="false" />
-        <Item ItemId=";(...) tyError" ItemType="0" PsrId="308" Leaf="true">
-          <Str Cat="Text">
-            <Val><![CDATA[Old password cannot be empty.]]></Val>
-            <Tgt Cat="Text" Stat="Loc" Orig="New">
-              <Val><![CDATA[La vecchia password non può essere vuota.]]></Val>
->>>>>>> 60bff012
-            </Tgt>
-          </Str>
-          <Disp Icon="Str" />
-        </Item>
-      </Item>
-<<<<<<< HEAD
+            </Tgt>
+          </Str>
+          <Disp Icon="Str" />
+        </Item>
+      </Item>
       <Item ItemId=";@extensions/Microsoft.mssql/dist/objectManagement/localizedConstants.objectManagement.login.windowsAuthenticationT" ItemType="0" PsrId="308" Leaf="false">
         <Disp Icon="Dir" LocTbl="false" />
         <Item ItemId=";(...) ype" ItemType="0" PsrId="308" Leaf="true">
@@ -564,21 +584,11 @@
             <Val><![CDATA[Windows Authentication]]></Val>
             <Tgt Cat="Text" Stat="Loc" Orig="New">
               <Val><![CDATA[Autenticazione di Windows]]></Val>
-=======
-      <Item ItemId=";@extensions/Microsoft.mssql/dist/objectManagement/localizedConstants.objectManagement.login.permissionToConnectLab" ItemType="0" PsrId="308" Leaf="false">
-        <Disp Icon="Dir" LocTbl="false" />
-        <Item ItemId=";(...) el" ItemType="0" PsrId="308" Leaf="true">
-          <Str Cat="Text">
-            <Val><![CDATA[Permission to connect to database engine]]></Val>
-            <Tgt Cat="Text" Stat="Loc" Orig="New">
-              <Val><![CDATA[Autorizzazione per la connessione al motore di database]]></Val>
->>>>>>> 60bff012
-            </Tgt>
-          </Str>
-          <Disp Icon="Str" />
-        </Item>
-      </Item>
-<<<<<<< HEAD
+            </Tgt>
+          </Str>
+          <Disp Icon="Str" />
+        </Item>
+      </Item>
       <Item ItemId=";@extensions/Microsoft.mssql/dist/objectManagement/localizedConstants.objectManagement.objectSelectionMethodDialogT" ItemType="0" PsrId="308" Leaf="false">
         <Disp Icon="Dir" LocTbl="false" />
         <Item ItemId=";(...) itle" ItemType="0" PsrId="308" Leaf="true">
@@ -586,47 +596,17 @@
             <Val><![CDATA[Add Objects]]></Val>
             <Tgt Cat="Text" Stat="Loc" Orig="New">
               <Val><![CDATA[Aggiungi oggetti]]></Val>
-=======
-      <Item ItemId=";@extensions/Microsoft.mssql/dist/objectManagement/localizedConstants.objectManagement.login.windowsAuthenticationT" ItemType="0" PsrId="308" Leaf="false">
-        <Disp Icon="Dir" LocTbl="false" />
-        <Item ItemId=";(...) ype" ItemType="0" PsrId="308" Leaf="true">
-          <Str Cat="Text">
-            <Val><![CDATA[Windows Authentication]]></Val>
-            <Tgt Cat="Text" Stat="Loc" Orig="New">
-              <Val><![CDATA[Autenticazione di Windows]]></Val>
->>>>>>> 60bff012
-            </Tgt>
-          </Str>
-          <Disp Icon="Str" />
-        </Item>
-      </Item>
-<<<<<<< HEAD
+            </Tgt>
+          </Str>
+          <Disp Icon="Str" />
+        </Item>
+      </Item>
       <Item ItemId=";@extensions/Microsoft.mssql/dist/objectManagement/localizedConstants.objectManagement.openObjectPropertiesDialogEr" ItemType="0" PsrId="308" Leaf="false">
         <Disp Icon="Dir" LocTbl="false" />
         <Item ItemId=";(...) ror" ItemType="0" PsrId="308" InstFlg="true" Leaf="true">
           <Str Cat="Text">
             <Val><![CDATA[An error occurred while opening the properties dialog for {0}: {1}. {2}]]></Val>
             <Tgt Cat="Text" Stat="Loc" Orig="New">
-=======
-      <Item ItemId=";@extensions/Microsoft.mssql/dist/objectManagement/localizedConstants.objectManagement.objectSelectionMethodDialogT" ItemType="0" PsrId="308" Leaf="false">
-        <Disp Icon="Dir" LocTbl="false" />
-        <Item ItemId=";(...) itle" ItemType="0" PsrId="308" Leaf="true">
-          <Str Cat="Text">
-            <Val><![CDATA[Add Objects]]></Val>
-            <Tgt Cat="Text" Stat="Loc" Orig="New">
-              <Val><![CDATA[Aggiungi oggetti]]></Val>
-            </Tgt>
-          </Str>
-          <Disp Icon="Str" />
-        </Item>
-      </Item>
-      <Item ItemId=";@extensions/Microsoft.mssql/dist/objectManagement/localizedConstants.objectManagement.openObjectPropertiesDialogEr" ItemType="0" PsrId="308" Leaf="false">
-        <Disp Icon="Dir" LocTbl="false" />
-        <Item ItemId=";(...) ror" ItemType="0" PsrId="308" InstFlg="true" Leaf="true">
-          <Str Cat="Text">
-            <Val><![CDATA[An error occurred while opening the properties dialog for {0}: {1}. {2}]]></Val>
-            <Tgt Cat="Text" Stat="Loc" Orig="New">
->>>>>>> 60bff012
               <Val><![CDATA[Errore durante l'apertura della finestra di dialogo delle proprietà per {0}: {1}. {2}]]></Val>
             </Tgt>
           </Str>
@@ -638,12 +618,9 @@
         <Item ItemId=";(...) nputError" ItemType="0" PsrId="308" Leaf="true">
           <Str Cat="Text">
             <Val><![CDATA[Maximum server memory cannot be lower than minimum server memory]]></Val>
-<<<<<<< HEAD
             <Tgt Cat="Text" Stat="Loc" Orig="New">
               <Val><![CDATA[La memoria massima del server non può essere inferiore alla memoria minima del server]]></Val>
             </Tgt>
-=======
->>>>>>> 60bff012
           </Str>
           <Disp Icon="Str" />
         </Item>
@@ -817,31 +794,35 @@
         <Disp Icon="Str" />
       </Item>
       <Item ItemId=";extensions/Microsoft.mssql/dist/main.mssql.reloadChoice" ItemType="0" PsrId="308" Leaf="true">
+      <Item ItemId=";extensions/Microsoft.mssql/dist/main.mssql.reloadChoice" ItemType="0" PsrId="308" Leaf="true">
         <Str Cat="Text">
           <Val><![CDATA[Reload Azure Data Studio]]></Val>
+          <Val><![CDATA[Reload Azure Data Studio]]></Val>
           <Tgt Cat="Text" Stat="Loc" Orig="New">
             <Val><![CDATA[Scaricare Azure Data Studio]]></Val>
+            <Val><![CDATA[Scaricare Azure Data Studio]]></Val>
           </Tgt>
         </Str>
         <Disp Icon="Str" />
       </Item>
       <Item ItemId=";extensions/Microsoft.mssql/dist/main.mssql.reloadPrompt" ItemType="0" PsrId="308" Leaf="true">
+      <Item ItemId=";extensions/Microsoft.mssql/dist/main.mssql.reloadPrompt" ItemType="0" PsrId="308" Leaf="true">
         <Str Cat="Text">
           <Val><![CDATA[This setting requires Azure Data Studio to be reloaded to take into effect.]]></Val>
-<<<<<<< HEAD
           <Tgt Cat="Text" Stat="Loc" Orig="New">
             <Val><![CDATA[Per rendere effettiva questa impostazione, è necessario ricaricare Azure Data Studio.]]></Val>
           </Tgt>
-=======
->>>>>>> 60bff012
         </Str>
         <Disp Icon="Str" />
       </Item>
       <Item ItemId=";extensions/Microsoft.mssql/dist/main.mssql.searchServers" ItemType="0" PsrId="308" Leaf="true">
+      <Item ItemId=";extensions/Microsoft.mssql/dist/main.mssql.searchServers" ItemType="0" PsrId="308" Leaf="true">
         <Str Cat="Text">
           <Val><![CDATA[Search Server Names]]></Val>
+          <Val><![CDATA[Search Server Names]]></Val>
           <Tgt Cat="Text" Stat="Loc" Orig="New">
             <Val><![CDATA[Nomi dei server di ricerca]]></Val>
+            <Val><![CDATA[Nomi dei server di ricerca]]></Val>
           </Tgt>
         </Str>
         <Disp Icon="Str" />
@@ -995,6 +976,16 @@
           <Val><![CDATA[Apply]]></Val>
           <Tgt Cat="Text" Stat="Loc" Orig="New">
             <Val><![CDATA[Applica]]></Val>
+            <Val><![CDATA[Avanzate]]></Val>
+          </Tgt>
+        </Str>
+        <Disp Icon="Str" />
+      </Item>
+      <Item ItemId=";extensions/Microsoft.mssql/dist/objectManagement/localizedConstants.objectManagement.applyUpdatesLabel" ItemType="0" PsrId="308" Leaf="true">
+        <Str Cat="Text">
+          <Val><![CDATA[Apply]]></Val>
+          <Tgt Cat="Text" Stat="Loc" Orig="New">
+            <Val><![CDATA[Applica]]></Val>
           </Tgt>
         </Str>
         <Disp Icon="Str" />
@@ -1053,6 +1044,15 @@
         </Str>
         <Disp Icon="Str" />
       </Item>
+      <Item ItemId=";extensions/Microsoft.mssql/dist/objectManagement/localizedConstants.objectManagement.closeConnections" ItemType="0" PsrId="308" Leaf="true">
+        <Str Cat="Text">
+          <Val><![CDATA[Close existing connections]]></Val>
+          <Tgt Cat="Text" Stat="Loc" Orig="New">
+            <Val><![CDATA[Chiudi connessioni esistenti]]></Val>
+          </Tgt>
+        </Str>
+        <Disp Icon="Str" />
+      </Item>
       <Item ItemId=";extensions/Microsoft.mssql/dist/objectManagement/localizedConstants.objectManagement.collationLabel" ItemType="0" PsrId="308" Leaf="true">
         <Str Cat="Text">
           <Val><![CDATA[Collation]]></Val>
@@ -1065,12 +1065,9 @@
       <Item ItemId=";extensions/Microsoft.mssql/dist/objectManagement/localizedConstants.objectManagement.collationNotValidError" ItemType="0" PsrId="308" Leaf="true">
         <Str Cat="Text">
           <Val><![CDATA[The selected collation '{0}' is not valid. Please choose a different collation.]]></Val>
-<<<<<<< HEAD
           <Tgt Cat="Text" Stat="Loc" Orig="New">
             <Val><![CDATA[Le regole di confronto selezionate '{0}' non sono valide. Scegliere regole di confronto diverse.]]></Val>
           </Tgt>
-=======
->>>>>>> 60bff012
         </Str>
         <Disp Icon="Str" />
       </Item>
@@ -1119,6 +1116,15 @@
         </Str>
         <Disp Icon="Str" />
       </Item>
+      <Item ItemId=";extensions/Microsoft.mssql/dist/objectManagement/localizedConstants.objectManagement.createObjectLabel" ItemType="0" PsrId="308" Leaf="true">
+        <Str Cat="Text">
+          <Val><![CDATA[Create]]></Val>
+          <Tgt Cat="Text" Stat="Loc" Orig="New">
+            <Val><![CDATA[Crea]]></Val>
+          </Tgt>
+        </Str>
+        <Disp Icon="Str" />
+      </Item>
       <Item ItemId=";extensions/Microsoft.mssql/dist/objectManagement/localizedConstants.objectManagement.createObjectOperationName" ItemType="0" PsrId="308" InstFlg="true" Leaf="true">
         <Str Cat="Text">
           <Val><![CDATA[Create {0}]]></Val>
@@ -1138,71 +1144,94 @@
         <Disp Icon="Str" />
       </Item>
       <Item ItemId=";extensions/Microsoft.mssql/dist/objectManagement/localizedConstants.objectManagement.databaseDetails" ItemType="0" PsrId="308" Leaf="true">
+      <Item ItemId=";extensions/Microsoft.mssql/dist/objectManagement/localizedConstants.objectManagement.databaseDetails" ItemType="0" PsrId="308" Leaf="true">
         <Str Cat="Text">
           <Val><![CDATA[Database Details]]></Val>
+          <Val><![CDATA[Database Details]]></Val>
           <Tgt Cat="Text" Stat="Loc" Orig="New">
             <Val><![CDATA[Dettagli database]]></Val>
+            <Val><![CDATA[Dettagli database]]></Val>
           </Tgt>
         </Str>
         <Disp Icon="Str" />
       </Item>
       <Item ItemId=";extensions/Microsoft.mssql/dist/objectManagement/localizedConstants.objectManagement.databaseFileGroup" ItemType="0" PsrId="308" Leaf="true">
+      <Item ItemId=";extensions/Microsoft.mssql/dist/objectManagement/localizedConstants.objectManagement.databaseFileGroup" ItemType="0" PsrId="308" Leaf="true">
         <Str Cat="Text">
           <Val><![CDATA[File Group]]></Val>
+          <Val><![CDATA[File Group]]></Val>
           <Tgt Cat="Text" Stat="Loc" Orig="New">
             <Val><![CDATA[Gruppo di file]]></Val>
+            <Val><![CDATA[Gruppo di file]]></Val>
           </Tgt>
         </Str>
         <Disp Icon="Str" />
       </Item>
       <Item ItemId=";extensions/Microsoft.mssql/dist/objectManagement/localizedConstants.objectManagement.databaseFileName" ItemType="0" PsrId="308" Leaf="true">
+      <Item ItemId=";extensions/Microsoft.mssql/dist/objectManagement/localizedConstants.objectManagement.databaseFileName" ItemType="0" PsrId="308" Leaf="true">
         <Str Cat="Text">
           <Val><![CDATA[Name]]></Val>
+          <Val><![CDATA[Name]]></Val>
           <Tgt Cat="Text" Stat="Loc" Orig="New">
             <Val><![CDATA[Nome]]></Val>
+            <Val><![CDATA[Nome]]></Val>
           </Tgt>
         </Str>
         <Disp Icon="Str" />
       </Item>
       <Item ItemId=";extensions/Microsoft.mssql/dist/objectManagement/localizedConstants.objectManagement.databaseFilePath" ItemType="0" PsrId="308" Leaf="true">
+      <Item ItemId=";extensions/Microsoft.mssql/dist/objectManagement/localizedConstants.objectManagement.databaseFilePath" ItemType="0" PsrId="308" Leaf="true">
         <Str Cat="Text">
           <Val><![CDATA[Path]]></Val>
+          <Val><![CDATA[Path]]></Val>
           <Tgt Cat="Text" Stat="Loc" Orig="New">
             <Val><![CDATA[Percorso]]></Val>
+            <Val><![CDATA[Percorso]]></Val>
           </Tgt>
         </Str>
         <Disp Icon="Str" />
       </Item>
       <Item ItemId=";extensions/Microsoft.mssql/dist/objectManagement/localizedConstants.objectManagement.databaseFileType" ItemType="0" PsrId="308" Leaf="true">
+      <Item ItemId=";extensions/Microsoft.mssql/dist/objectManagement/localizedConstants.objectManagement.databaseFileType" ItemType="0" PsrId="308" Leaf="true">
         <Str Cat="Text">
           <Val><![CDATA[Type]]></Val>
+          <Val><![CDATA[Type]]></Val>
           <Tgt Cat="Text" Stat="Loc" Orig="New">
             <Val><![CDATA[Tipo]]></Val>
+            <Val><![CDATA[Tipo]]></Val>
           </Tgt>
         </Str>
         <Disp Icon="Str" />
       </Item>
       <Item ItemId=";extensions/Microsoft.mssql/dist/objectManagement/localizedConstants.objectManagement.databaseFiles" ItemType="0" PsrId="308" Leaf="true">
+      <Item ItemId=";extensions/Microsoft.mssql/dist/objectManagement/localizedConstants.objectManagement.databaseFiles" ItemType="0" PsrId="308" Leaf="true">
         <Str Cat="Text">
           <Val><![CDATA[Database Files]]></Val>
+          <Val><![CDATA[Database Files]]></Val>
           <Tgt Cat="Text" Stat="Loc" Orig="New">
             <Val><![CDATA[File di database]]></Val>
+            <Val><![CDATA[File di database]]></Val>
           </Tgt>
         </Str>
         <Disp Icon="Str" />
       </Item>
       <Item ItemId=";extensions/Microsoft.mssql/dist/objectManagement/localizedConstants.objectManagement.databaseProperties.mbUnitText" ItemType="0" PsrId="308" Leaf="true">
+      <Item ItemId=";extensions/Microsoft.mssql/dist/objectManagement/localizedConstants.objectManagement.databaseProperties.mbUnitText" ItemType="0" PsrId="308" Leaf="true">
         <Str Cat="Text">
           <Val><![CDATA[{0} MB]]></Val>
+          <Val><![CDATA[{0} MB]]></Val>
           <Tgt Cat="Text" Stat="Loc" Orig="New">
             <Val><![CDATA[{0} MB]]></Val>
+            <Val><![CDATA[{0} MB]]></Val>
           </Tgt>
         </Str>
         <Disp Icon="Str" />
       </Item>
       <Item ItemId=";extensions/Microsoft.mssql/dist/objectManagement/localizedConstants.objectManagement.databaseProperties.memoryUsed" ItemType="0" PsrId="308" Leaf="true">
+      <Item ItemId=";extensions/Microsoft.mssql/dist/objectManagement/localizedConstants.objectManagement.databaseProperties.memoryUsed" ItemType="0" PsrId="308" Leaf="true">
         <Str Cat="Text">
           <Val><![CDATA[Memory Used By Memory Optimized Objects]]></Val>
+          <Val><![CDATA[Memory Used By Memory Optimized Objects]]></Val>
           <Tgt Cat="Text" Stat="Loc" Orig="New">
             <Val><![CDATA[Memoria usata dagli oggetti con ottimizzazione per la memoria]]></Val>
           </Tgt>
@@ -1214,6 +1243,16 @@
           <Val><![CDATA[Name]]></Val>
           <Tgt Cat="Text" Stat="Loc" Orig="New">
             <Val><![CDATA[Nome]]></Val>
+            <Val><![CDATA[Memoria usata dagli oggetti con ottimizzazione per la memoria]]></Val>
+          </Tgt>
+        </Str>
+        <Disp Icon="Str" />
+      </Item>
+      <Item ItemId=";extensions/Microsoft.mssql/dist/objectManagement/localizedConstants.objectManagement.databaseProperties.name" ItemType="0" PsrId="308" Leaf="true">
+        <Str Cat="Text">
+          <Val><![CDATA[Name]]></Val>
+          <Tgt Cat="Text" Stat="Loc" Orig="New">
+            <Val><![CDATA[Nome]]></Val>
           </Tgt>
         </Str>
         <Disp Icon="Str" />
@@ -1237,21 +1276,24 @@
         <Disp Icon="Str" />
       </Item>
       <Item ItemId=";extensions/Microsoft.mssql/dist/objectManagement/localizedConstants.objectManagement.databaseProperties.status" ItemType="0" PsrId="308" Leaf="true">
+      <Item ItemId=";extensions/Microsoft.mssql/dist/objectManagement/localizedConstants.objectManagement.databaseProperties.status" ItemType="0" PsrId="308" Leaf="true">
         <Str Cat="Text">
           <Val><![CDATA[Status]]></Val>
+          <Val><![CDATA[Status]]></Val>
           <Tgt Cat="Text" Stat="Loc" Orig="New">
             <Val><![CDATA[Stato]]></Val>
+            <Val><![CDATA[Stato]]></Val>
           </Tgt>
         </Str>
         <Disp Icon="Str" />
       </Item>
       <Item ItemId=";extensions/Microsoft.mssql/dist/objectManagement/localizedConstants.objectManagement.deleteBackupHistory" ItemType="0" PsrId="308" Leaf="true">
+      <Item ItemId=";extensions/Microsoft.mssql/dist/objectManagement/localizedConstants.objectManagement.deleteBackupHistory" ItemType="0" PsrId="308" Leaf="true">
         <Str Cat="Text">
           <Val><![CDATA[Delete backup and restore history information for database]]></Val>
-<<<<<<< HEAD
           <Tgt Cat="Text" Stat="Loc" Orig="New">
             <Val><![CDATA[Eliminare informazioni cronologia di backup e ripristino per database]]></Val>
-=======
+          </Tgt>
         </Str>
         <Disp Icon="Str" />
       </Item>
@@ -1260,50 +1302,43 @@
           <Val><![CDATA[Deny]]></Val>
           <Tgt Cat="Text" Stat="Loc" Orig="New">
             <Val><![CDATA[Nega]]></Val>
->>>>>>> 60bff012
-          </Tgt>
-        </Str>
-        <Disp Icon="Str" />
-      </Item>
-<<<<<<< HEAD
-      <Item ItemId=";extensions/Microsoft.mssql/dist/objectManagement/localizedConstants.objectManagement.denyColumnHeader" ItemType="0" PsrId="308" Leaf="true">
-        <Str Cat="Text">
-          <Val><![CDATA[Deny]]></Val>
-          <Tgt Cat="Text" Stat="Loc" Orig="New">
-            <Val><![CDATA[Nega]]></Val>
-=======
+          </Tgt>
+        </Str>
+        <Disp Icon="Str" />
+      </Item>
       <Item ItemId=";extensions/Microsoft.mssql/dist/objectManagement/localizedConstants.objectManagement.detachButtonLabel" ItemType="0" PsrId="308" Leaf="true">
         <Str Cat="Text">
           <Val><![CDATA[Detach]]></Val>
           <Tgt Cat="Text" Stat="Loc" Orig="New">
             <Val><![CDATA[Scollega]]></Val>
->>>>>>> 60bff012
-          </Tgt>
-        </Str>
-        <Disp Icon="Str" />
-      </Item>
-<<<<<<< HEAD
-      <Item ItemId=";extensions/Microsoft.mssql/dist/objectManagement/localizedConstants.objectManagement.detachButtonLabel" ItemType="0" PsrId="308" Leaf="true">
-        <Str Cat="Text">
-          <Val><![CDATA[Detach]]></Val>
-          <Tgt Cat="Text" Stat="Loc" Orig="New">
-            <Val><![CDATA[Scollega]]></Val>
-=======
+          </Tgt>
+        </Str>
+        <Disp Icon="Str" />
+      </Item>
       <Item ItemId=";extensions/Microsoft.mssql/dist/objectManagement/localizedConstants.objectManagement.detachDatabaseDialogTitle" ItemType="0" PsrId="308" Leaf="true">
         <Str Cat="Text">
           <Val><![CDATA[Detach Database - {0} (Preview)]]></Val>
+          <Tgt Cat="Text" Stat="Loc" Orig="New">
+            <Val><![CDATA[Scollega database - {0} (anteprima)]]></Val>
+          </Tgt>
         </Str>
         <Disp Icon="Str" />
       </Item>
       <Item ItemId=";extensions/Microsoft.mssql/dist/objectManagement/localizedConstants.objectManagement.detachDatabaseOptions" ItemType="0" PsrId="308" Leaf="true">
         <Str Cat="Text">
           <Val><![CDATA[Detach Database Options]]></Val>
+          <Tgt Cat="Text" Stat="Loc" Orig="New">
+            <Val><![CDATA[Opzioni di scollegamento del database]]></Val>
+          </Tgt>
         </Str>
         <Disp Icon="Str" />
       </Item>
       <Item ItemId=";extensions/Microsoft.mssql/dist/objectManagement/localizedConstants.objectManagement.detachDropConnections" ItemType="0" PsrId="308" Leaf="true">
         <Str Cat="Text">
           <Val><![CDATA[Drop connnections]]></Val>
+          <Tgt Cat="Text" Stat="Loc" Orig="New">
+            <Val><![CDATA[Eliminare le connessioni]]></Val>
+          </Tgt>
         </Str>
         <Disp Icon="Str" />
       </Item>
@@ -1312,179 +1347,78 @@
           <Val><![CDATA[Update statistics]]></Val>
           <Tgt Cat="Text" Stat="Loc" Orig="New">
             <Val><![CDATA[Aggiorna statistiche]]></Val>
->>>>>>> 60bff012
-          </Tgt>
-        </Str>
-        <Disp Icon="Str" />
-      </Item>
-<<<<<<< HEAD
-      <Item ItemId=";extensions/Microsoft.mssql/dist/objectManagement/localizedConstants.objectManagement.detachDatabaseDialogTitle" ItemType="0" PsrId="308" Leaf="true">
-        <Str Cat="Text">
-          <Val><![CDATA[Detach Database - {0} (Preview)]]></Val>
-          <Tgt Cat="Text" Stat="Loc" Orig="New">
-            <Val><![CDATA[Scollega database - {0} (anteprima)]]></Val>
-=======
+          </Tgt>
+        </Str>
+        <Disp Icon="Str" />
+      </Item>
       <Item ItemId=";extensions/Microsoft.mssql/dist/objectManagement/localizedConstants.objectManagement.dropButtonLabel" ItemType="0" PsrId="308" Leaf="true">
         <Str Cat="Text">
           <Val><![CDATA[Drop]]></Val>
           <Tgt Cat="Text" Stat="Loc" Orig="New">
             <Val><![CDATA[Escludi]]></Val>
->>>>>>> 60bff012
-          </Tgt>
-        </Str>
-        <Disp Icon="Str" />
-      </Item>
-<<<<<<< HEAD
-      <Item ItemId=";extensions/Microsoft.mssql/dist/objectManagement/localizedConstants.objectManagement.detachDatabaseOptions" ItemType="0" PsrId="308" Leaf="true">
-        <Str Cat="Text">
-          <Val><![CDATA[Detach Database Options]]></Val>
-          <Tgt Cat="Text" Stat="Loc" Orig="New">
-            <Val><![CDATA[Opzioni di scollegamento del database]]></Val>
-=======
+          </Tgt>
+        </Str>
+        <Disp Icon="Str" />
+      </Item>
       <Item ItemId=";extensions/Microsoft.mssql/dist/objectManagement/localizedConstants.objectManagement.dropDatabaseDialogTitle" ItemType="0" PsrId="308" Leaf="true">
         <Str Cat="Text">
           <Val><![CDATA[Drop Database - {0} (Preview)]]></Val>
           <Tgt Cat="Text" Stat="Loc" Orig="New">
             <Val><![CDATA[Escludi database - {0} (anteprima)]]></Val>
->>>>>>> 60bff012
-          </Tgt>
-        </Str>
-        <Disp Icon="Str" />
-      </Item>
-<<<<<<< HEAD
-      <Item ItemId=";extensions/Microsoft.mssql/dist/objectManagement/localizedConstants.objectManagement.detachDropConnections" ItemType="0" PsrId="308" Leaf="true">
-        <Str Cat="Text">
-          <Val><![CDATA[Drop connnections]]></Val>
-          <Tgt Cat="Text" Stat="Loc" Orig="New">
-            <Val><![CDATA[Eliminare le connessioni]]></Val>
-=======
+          </Tgt>
+        </Str>
+        <Disp Icon="Str" />
+      </Item>
       <Item ItemId=";extensions/Microsoft.mssql/dist/objectManagement/localizedConstants.objectManagement.dropDatabaseOptions" ItemType="0" PsrId="308" Leaf="true">
         <Str Cat="Text">
           <Val><![CDATA[Drop Database Options]]></Val>
           <Tgt Cat="Text" Stat="Loc" Orig="New">
             <Val><![CDATA[Escludi opzioni database]]></Val>
->>>>>>> 60bff012
-          </Tgt>
-        </Str>
-        <Disp Icon="Str" />
-      </Item>
-<<<<<<< HEAD
-      <Item ItemId=";extensions/Microsoft.mssql/dist/objectManagement/localizedConstants.objectManagement.detachUpdateStatistics" ItemType="0" PsrId="308" Leaf="true">
-        <Str Cat="Text">
-          <Val><![CDATA[Update statistics]]></Val>
-          <Tgt Cat="Text" Stat="Loc" Orig="New">
-            <Val><![CDATA[Aggiorna statistiche]]></Val>
-=======
+          </Tgt>
+        </Str>
+        <Disp Icon="Str" />
+      </Item>
       <Item ItemId=";extensions/Microsoft.mssql/dist/objectManagement/localizedConstants.objectManagement.dropLoginConfirmation" ItemType="0" PsrId="308" Leaf="true">
         <Str Cat="Text">
           <Val><![CDATA[Dropping server logins does not drop the database users associated with the logins. To complete the process, drop the users in each database. It may be necessary to first transfer the ownership of schemas to new users.]]></Val>
           <Tgt Cat="Text" Stat="Loc" Orig="New">
             <Val><![CDATA[L'esclusione degli accessi ai server non comporta l'esclusione degli utenti di database associati agli accessi. Per completare l'operazione è necessario escludere gli utenti in ogni database. Potrebbe essere prima necessario trasferire la proprietà degli schemi a nuovi utenti.]]></Val>
->>>>>>> 60bff012
-          </Tgt>
-        </Str>
-        <Disp Icon="Str" />
-      </Item>
-<<<<<<< HEAD
-      <Item ItemId=";extensions/Microsoft.mssql/dist/objectManagement/localizedConstants.objectManagement.dropButtonLabel" ItemType="0" PsrId="308" Leaf="true">
-        <Str Cat="Text">
-          <Val><![CDATA[Drop]]></Val>
-          <Tgt Cat="Text" Stat="Loc" Orig="New">
-            <Val><![CDATA[Escludi]]></Val>
-=======
+          </Tgt>
+        </Str>
+        <Disp Icon="Str" />
+      </Item>
       <Item ItemId=";extensions/Microsoft.mssql/dist/objectManagement/localizedConstants.objectManagement.dropObjectConfirmation" ItemType="0" PsrId="308" InstFlg="true" Leaf="true">
         <Str Cat="Text">
           <Val><![CDATA[Are you sure you want to drop the {0}: {1}?]]></Val>
           <Tgt Cat="Text" Stat="Loc" Orig="New">
             <Val><![CDATA[Escludere {0}: {1}?]]></Val>
->>>>>>> 60bff012
-          </Tgt>
-        </Str>
-        <Disp Icon="Str" />
-      </Item>
-<<<<<<< HEAD
-      <Item ItemId=";extensions/Microsoft.mssql/dist/objectManagement/localizedConstants.objectManagement.dropDatabaseDialogTitle" ItemType="0" PsrId="308" Leaf="true">
-        <Str Cat="Text">
-          <Val><![CDATA[Drop Database - {0} (Preview)]]></Val>
-          <Tgt Cat="Text" Stat="Loc" Orig="New">
-            <Val><![CDATA[Escludi database - {0} (anteprima)]]></Val>
-=======
+          </Tgt>
+        </Str>
+        <Disp Icon="Str" />
+      </Item>
       <Item ItemId=";extensions/Microsoft.mssql/dist/objectManagement/localizedConstants.objectManagement.dropObjectError" ItemType="0" PsrId="308" InstFlg="true" Leaf="true">
         <Str Cat="Text">
           <Val><![CDATA[An error occurred while dropping the {0}: {1}. {2}]]></Val>
           <Tgt Cat="Text" Stat="Loc" Orig="New">
             <Val><![CDATA[Si è verificato un errore durante l'esclusione di {0}: {1}. {2}]]></Val>
->>>>>>> 60bff012
-          </Tgt>
-        </Str>
-        <Disp Icon="Str" />
-      </Item>
-<<<<<<< HEAD
-      <Item ItemId=";extensions/Microsoft.mssql/dist/objectManagement/localizedConstants.objectManagement.dropDatabaseOptions" ItemType="0" PsrId="308" Leaf="true">
-        <Str Cat="Text">
-          <Val><![CDATA[Drop Database Options]]></Val>
-          <Tgt Cat="Text" Stat="Loc" Orig="New">
-            <Val><![CDATA[Escludi opzioni database]]></Val>
-=======
+          </Tgt>
+        </Str>
+        <Disp Icon="Str" />
+      </Item>
       <Item ItemId=";extensions/Microsoft.mssql/dist/objectManagement/localizedConstants.objectManagement.dropObjectOperationName" ItemType="0" PsrId="308" InstFlg="true" Leaf="true">
         <Str Cat="Text">
           <Val><![CDATA[Drop {0} '{1}']]></Val>
           <Tgt Cat="Text" Stat="Loc" Orig="New">
             <Val><![CDATA[Escludi {0} '{1}']]></Val>
->>>>>>> 60bff012
-          </Tgt>
-        </Str>
-        <Disp Icon="Str" />
-      </Item>
-<<<<<<< HEAD
-      <Item ItemId=";extensions/Microsoft.mssql/dist/objectManagement/localizedConstants.objectManagement.dropLoginConfirmation" ItemType="0" PsrId="308" Leaf="true">
-        <Str Cat="Text">
-          <Val><![CDATA[Dropping server logins does not drop the database users associated with the logins. To complete the process, drop the users in each database. It may be necessary to first transfer the ownership of schemas to new users.]]></Val>
-          <Tgt Cat="Text" Stat="Loc" Orig="New">
-            <Val><![CDATA[L'esclusione degli accessi ai server non comporta l'esclusione degli utenti di database associati agli accessi. Per completare l'operazione è necessario escludere gli utenti in ogni database. Potrebbe essere prima necessario trasferire la proprietà degli schemi a nuovi utenti.]]></Val>
-=======
+          </Tgt>
+        </Str>
+        <Disp Icon="Str" />
+      </Item>
       <Item ItemId=";extensions/Microsoft.mssql/dist/objectManagement/localizedConstants.objectManagement.editionLabel" ItemType="0" PsrId="308" Leaf="true">
         <Str Cat="Text">
           <Val><![CDATA[Edition]]></Val>
           <Tgt Cat="Text" Stat="Loc" Orig="New">
             <Val><![CDATA[Edizione]]></Val>
->>>>>>> 60bff012
-          </Tgt>
-        </Str>
-        <Disp Icon="Str" />
-      </Item>
-      <Item ItemId=";extensions/Microsoft.mssql/dist/objectManagement/localizedConstants.objectManagement.dropObjectConfirmation" ItemType="0" PsrId="308" InstFlg="true" Leaf="true">
-        <Str Cat="Text">
-          <Val><![CDATA[Are you sure you want to drop the {0}: {1}?]]></Val>
-          <Tgt Cat="Text" Stat="Loc" Orig="New">
-            <Val><![CDATA[Escludere {0}: {1}?]]></Val>
-          </Tgt>
-        </Str>
-        <Disp Icon="Str" />
-      </Item>
-      <Item ItemId=";extensions/Microsoft.mssql/dist/objectManagement/localizedConstants.objectManagement.dropObjectError" ItemType="0" PsrId="308" InstFlg="true" Leaf="true">
-        <Str Cat="Text">
-          <Val><![CDATA[An error occurred while dropping the {0}: {1}. {2}]]></Val>
-          <Tgt Cat="Text" Stat="Loc" Orig="New">
-            <Val><![CDATA[Si è verificato un errore durante l'esclusione di {0}: {1}. {2}]]></Val>
-          </Tgt>
-        </Str>
-        <Disp Icon="Str" />
-      </Item>
-      <Item ItemId=";extensions/Microsoft.mssql/dist/objectManagement/localizedConstants.objectManagement.dropObjectOperationName" ItemType="0" PsrId="308" InstFlg="true" Leaf="true">
-        <Str Cat="Text">
-          <Val><![CDATA[Drop {0} '{1}']]></Val>
-          <Tgt Cat="Text" Stat="Loc" Orig="New">
-            <Val><![CDATA[Escludi {0} '{1}']]></Val>
-          </Tgt>
-        </Str>
-        <Disp Icon="Str" />
-      </Item>
-      <Item ItemId=";extensions/Microsoft.mssql/dist/objectManagement/localizedConstants.objectManagement.editionLabel" ItemType="0" PsrId="308" Leaf="true">
-        <Str Cat="Text">
-          <Val><![CDATA[Edition]]></Val>
-          <Tgt Cat="Text" Stat="Loc" Orig="New">
-            <Val><![CDATA[Edizione]]></Val>
           </Tgt>
         </Str>
         <Disp Icon="Str" />
@@ -1498,7 +1432,6 @@
         </Str>
         <Disp Icon="Str" />
       </Item>
-<<<<<<< HEAD
       <Item ItemId=";extensions/Microsoft.mssql/dist/objectManagement/localizedConstants.objectManagement.explicitPermissionsTableLabel" ItemType="0" PsrId="308" Leaf="true">
         <Str Cat="Text">
           <Val><![CDATA[Explicit permissions for selected securable]]></Val>
@@ -1508,8 +1441,6 @@
         </Str>
         <Disp Icon="Str" />
       </Item>
-=======
->>>>>>> 60bff012
       <Item ItemId=";extensions/Microsoft.mssql/dist/objectManagement/localizedConstants.objectManagement.filterSectionTitle" ItemType="0" PsrId="308" Leaf="true">
         <Str Cat="Text">
           <Val><![CDATA[Filters]]></Val>
@@ -1853,31 +1784,28 @@
         <Disp Icon="Str" />
       </Item>
       <Item ItemId=";extensions/Microsoft.mssql/dist/objectManagement/localizedConstants.objectManagement.noDialogFoundError" ItemType="0" PsrId="308" Leaf="true">
+      <Item ItemId=";extensions/Microsoft.mssql/dist/objectManagement/localizedConstants.objectManagement.noDialogFoundError" ItemType="0" PsrId="308" Leaf="true">
         <Str Cat="Text">
           <Val><![CDATA[Could not find a supported dialog for node type '{0}' and object type '{1}'.]]></Val>
-<<<<<<< HEAD
           <Tgt Cat="Text" Stat="Loc" Orig="New">
             <Val><![CDATA[Impossibile trovare una finestra di dialogo supportata per il tipo di nodo '{0}' e il tipo di oggetto '{1}'.]]></Val>
           </Tgt>
-=======
->>>>>>> 60bff012
         </Str>
         <Disp Icon="Str" />
       </Item>
       <Item ItemId=";extensions/Microsoft.mssql/dist/objectManagement/localizedConstants.objectManagement.objectPropertiesDialogTitle" ItemType="0" PsrId="308" InstFlg="true" Leaf="true">
+      <Item ItemId=";extensions/Microsoft.mssql/dist/objectManagement/localizedConstants.objectManagement.objectPropertiesDialogTitle" ItemType="0" PsrId="308" InstFlg="true" Leaf="true">
         <Str Cat="Text">
           <Val><![CDATA[{0} Properties (Preview) - {1}]]></Val>
-<<<<<<< HEAD
           <Tgt Cat="Text" Stat="Loc" Orig="New">
             <Val><![CDATA[{0} Proprietà (anteprima) - {1}]]></Val>
-=======
-          <Tgt Cat="Text" Stat="Update" Orig="New">
-            <Val><![CDATA[{0} - {1} (Anteprima)]]></Val>
->>>>>>> 60bff012
           </Tgt>
           <Prev Cat="Text">
             <Val><![CDATA[{0} - {1} (Preview)]]></Val>
           </Prev>
+          <Prev Cat="Text">
+            <Val><![CDATA[{0} - {1} (Preview)]]></Val>
+          </Prev>
         </Str>
         <Disp Icon="Str" />
       </Item>
@@ -1909,9 +1837,9 @@
         <Disp Icon="Str" />
       </Item>
       <Item ItemId=";extensions/Microsoft.mssql/dist/objectManagement/localizedConstants.objectManagement.openDetachDatabaseDialogError" ItemType="0" PsrId="308" InstFlg="true" Leaf="true">
+      <Item ItemId=";extensions/Microsoft.mssql/dist/objectManagement/localizedConstants.objectManagement.openDetachDatabaseDialogError" ItemType="0" PsrId="308" InstFlg="true" Leaf="true">
         <Str Cat="Text">
           <Val><![CDATA[An error occurred while opening the detach database dialog. {0}]]></Val>
-<<<<<<< HEAD
           <Tgt Cat="Text" Stat="Loc" Orig="New">
             <Val><![CDATA[Errore durante l'apertura della finestra di dialogo Scollega database. {0}]]></Val>
           </Tgt>
@@ -1922,15 +1850,6 @@
         <Str Cat="Text">
           <Val><![CDATA[An error occurred while opening the drop database dialog. {0}]]></Val>
           <Tgt Cat="Text" Stat="Loc" Orig="New">
-=======
-        </Str>
-        <Disp Icon="Str" />
-      </Item>
-      <Item ItemId=";extensions/Microsoft.mssql/dist/objectManagement/localizedConstants.objectManagement.openDropDatabaseDialogError" ItemType="0" PsrId="308" InstFlg="true" Leaf="true">
-        <Str Cat="Text">
-          <Val><![CDATA[An error occurred while opening the drop database dialog. {0}]]></Val>
-          <Tgt Cat="Text" Stat="Loc" Orig="New">
->>>>>>> 60bff012
             <Val><![CDATA[Errore durante l'apertura della finestra di dialogo Escludi database. {0}]]></Val>
           </Tgt>
         </Str>
@@ -2113,17 +2032,15 @@
       <Item ItemId=";extensions/Microsoft.mssql/dist/objectManagement/localizedConstants.objectManagement.reservedStorageSizeInMB" ItemType="0" PsrId="308" Leaf="true">
         <Str Cat="Text">
           <Val><![CDATA[Reserved Storage Size (MB)]]></Val>
-<<<<<<< HEAD
           <Tgt Cat="Text" Stat="Loc" Orig="New">
             <Val><![CDATA[Dimensioni spazio di archiviazione riservato in (MB)]]></Val>
-=======
-          <Tgt Cat="Text" Stat="Update" Orig="New">
-            <Val><![CDATA[Dimensioni di archiviazione riservate]]></Val>
->>>>>>> 60bff012
           </Tgt>
           <Prev Cat="Text">
             <Val><![CDATA[Reserved Storage Size]]></Val>
           </Prev>
+          <Prev Cat="Text">
+            <Val><![CDATA[Reserved Storage Size]]></Val>
+          </Prev>
         </Str>
         <Disp Icon="Str" />
       </Item>
@@ -2191,14 +2108,12 @@
         <Disp Icon="Str" />
       </Item>
       <Item ItemId=";extensions/Microsoft.mssql/dist/objectManagement/localizedConstants.objectManagement.storageSpaceUsageInMB" ItemType="0" PsrId="308" Leaf="true">
+      <Item ItemId=";extensions/Microsoft.mssql/dist/objectManagement/localizedConstants.objectManagement.storageSpaceUsageInMB" ItemType="0" PsrId="308" Leaf="true">
         <Str Cat="Text">
           <Val><![CDATA[Storage Space Usage (MB)]]></Val>
-<<<<<<< HEAD
           <Tgt Cat="Text" Stat="Loc" Orig="New">
             <Val><![CDATA[Utilizzo dello spazio di archiviazione (MB)]]></Val>
           </Tgt>
-=======
->>>>>>> 60bff012
         </Str>
         <Disp Icon="Str" />
       </Item>
@@ -2514,17 +2429,15 @@
       <Item ItemId=";extensions/Microsoft.mssql/dist/ui/localizedConstants.mssql.ui.loadingDialog" ItemType="0" PsrId="308" Leaf="true">
         <Str Cat="Text">
           <Val><![CDATA[Loading dialog completed]]></Val>
-<<<<<<< HEAD
           <Tgt Cat="Text" Stat="Loc" Orig="New">
             <Val><![CDATA[Caricamento della finestra di dialogo completato]]></Val>
-=======
-          <Tgt Cat="Text" Stat="Update" Orig="New">
-            <Val><![CDATA[Caricamento della finestra di dialogo in corso...]]></Val>
->>>>>>> 60bff012
           </Tgt>
           <Prev Cat="Text">
             <Val><![CDATA[Loading dialog...]]></Val>
           </Prev>
+          <Prev Cat="Text">
+            <Val><![CDATA[Loading dialog...]]></Val>
+          </Prev>
         </Str>
         <Disp Icon="Str" />
       </Item>
@@ -3572,12 +3485,9 @@
       <Item ItemId=";extensions/Microsoft.mssql/package.mssql.enableConnectionPooling" ItemType="0" PsrId="308" Leaf="true">
         <Str Cat="Text">
           <Val><![CDATA[Enables connection pooling on MSSQL connections to improve overall performance of Azure Data Studio connectivity. This setting is enabled by default. Azure Data Studio is required to be relaunched when the value is changed.]]></Val>
-<<<<<<< HEAD
           <Tgt Cat="Text" Stat="Loc" Orig="New">
             <Val><![CDATA[Abilita il pool di connessioni nelle connessioni MSSQL per migliorare le prestazioni complessive della connettività Azure Data Studio. Questa impostazione è abilitata per impostazione predefinita. È necessario riavviare Azure Data Studio quando il valore viene modificato.]]></Val>
           </Tgt>
-=======
->>>>>>> 60bff012
         </Str>
         <Disp Icon="Str" />
       </Item>
@@ -4281,18 +4191,21 @@
         <Disp Icon="Str" />
       </Item>
       <Item ItemId=";extensions/Microsoft.mssql/package.title.designTable" ItemType="0" PsrId="308" Leaf="true">
+      <Item ItemId=";extensions/Microsoft.mssql/package.title.designTable" ItemType="0" PsrId="308" Leaf="true">
         <Str Cat="Text">
           <Val><![CDATA[Design]]></Val>
+          <Val><![CDATA[Design]]></Val>
           <Tgt Cat="Text" Stat="Loc" Orig="New">
             <Val><![CDATA[Progettazione]]></Val>
+            <Val><![CDATA[Progettazione]]></Val>
           </Tgt>
         </Str>
         <Disp Icon="Str" />
       </Item>
       <Item ItemId=";extensions/Microsoft.mssql/package.title.detachDatabase" ItemType="0" PsrId="308" Leaf="true">
+      <Item ItemId=";extensions/Microsoft.mssql/package.title.detachDatabase" ItemType="0" PsrId="308" Leaf="true">
         <Str Cat="Text">
           <Val><![CDATA[Detach (Preview)]]></Val>
-<<<<<<< HEAD
           <Tgt Cat="Text" Stat="Loc" Orig="New">
             <Val><![CDATA[Scollega (anteprima)]]></Val>
           </Tgt>
@@ -4313,16 +4226,6 @@
           <Val><![CDATA[New Database (Preview)]]></Val>
           <Tgt Cat="Text" Stat="Loc" Orig="New">
             <Val><![CDATA[Nuovo database (anteprima)]]></Val>
-=======
-        </Str>
-        <Disp Icon="Str" />
-      </Item>
-      <Item ItemId=";extensions/Microsoft.mssql/package.title.dropObject" ItemType="0" PsrId="308" Leaf="true">
-        <Str Cat="Text">
-          <Val><![CDATA[Drop (Preview)]]></Val>
-          <Tgt Cat="Text" Stat="Loc" Orig="New">
-            <Val><![CDATA[Escludi (anteprima)]]></Val>
->>>>>>> 60bff012
           </Tgt>
         </Str>
         <Disp Icon="Str" />
@@ -4336,17 +4239,15 @@
       <Item ItemId=";extensions/Microsoft.mssql/package.title.newObject" ItemType="0" PsrId="308" Leaf="true">
         <Str Cat="Text">
           <Val><![CDATA[New (Preview)]]></Val>
-<<<<<<< HEAD
           <Tgt Cat="Text" Stat="Loc" Orig="New">
             <Val><![CDATA[Nuovo (anteprima)]]></Val>
-=======
-          <Tgt Cat="Text" Stat="Update" Orig="New">
-            <Val><![CDATA[Nuovo]]></Val>
->>>>>>> 60bff012
           </Tgt>
           <Prev Cat="Text">
             <Val><![CDATA[New]]></Val>
           </Prev>
+          <Prev Cat="Text">
+            <Val><![CDATA[New]]></Val>
+          </Prev>
         </Str>
         <Disp Icon="Str" />
       </Item>
@@ -4374,17 +4275,15 @@
       <Item ItemId=";extensions/Microsoft.mssql/package.title.renameObject" ItemType="0" PsrId="308" Leaf="true">
         <Str Cat="Text">
           <Val><![CDATA[Rename (Preview)]]></Val>
-<<<<<<< HEAD
           <Tgt Cat="Text" Stat="Loc" Orig="New">
             <Val><![CDATA[Rinomina (anteprima)]]></Val>
-=======
-          <Tgt Cat="Text" Stat="Update" Orig="New">
-            <Val><![CDATA[Rinomina]]></Val>
->>>>>>> 60bff012
           </Tgt>
           <Prev Cat="Text">
             <Val><![CDATA[Rename]]></Val>
           </Prev>
+          <Prev Cat="Text">
+            <Val><![CDATA[Rename]]></Val>
+          </Prev>
         </Str>
         <Disp Icon="Str" />
       </Item>
