--- conflicted
+++ resolved
@@ -300,13 +300,8 @@
       <Item ItemId=";extensions/Microsoft.notebook/dist/common/localizedConstants.duplicateFileError" ItemType="0" PsrId="308" Leaf="true">
         <Str Cat="Text">
           <Val><![CDATA[File {0} already exists in the destination folder {1} ]A; The file has been renamed to {2} to prevent data loss.]]></Val>
-<<<<<<< HEAD
           <Tgt Cat="Text" Stat="Loc" Orig="New">
             <Val><![CDATA[Il file {0} esiste già nella cartella di destinazione {1}]A; Il file è stato rinominato in {2} per evitare la perdita di dati.]]></Val>
-=======
-          <Tgt Cat="Text" Stat="Update" Orig="New">
-            <Val><![CDATA[Il file {0} esiste già nella cartella di destinazione {1} ]D;]A; Il file è stato rinominato in {2} per evitare la perdita di dati.]]></Val>
->>>>>>> 60bff012
           </Tgt>
           <Prev Cat="Text">
             <Val><![CDATA[File {0} already exists in the destination folder {1} ]D;]A; The file has been renamed to {2} to prevent data loss.]]></Val>
