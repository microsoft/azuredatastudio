--- conflicted
+++ resolved
@@ -229,13 +229,8 @@
       <Item ItemId=";extensions/Microsoft.azcli/dist/localizedConstants.az.failedToParseReleaseInfo" ItemType="0" PsrId="308" Leaf="true">
         <Str Cat="Text">
           <Val><![CDATA[Failed to parse the JSON of contents at: {0}.]A;File contents:]A;{1}]A;Error: {2}]]></Val>
-<<<<<<< HEAD
           <Tgt Cat="Text" Stat="Loc" Orig="New">
             <Val><![CDATA[Non è stato possibile analizzare il JSON dei contenuti in: {0}.]A;Contenuti file:]A;{1}]A;Errore: {2}]]></Val>
-=======
-          <Tgt Cat="Text" Stat="Update" Orig="New">
-            <Val><![CDATA[Non è stato possibile analizzare il JSON dei contenuti in: {0}.]D;]A;Contenuti file:]D;]A;{1}]D;]A;Errore: {2}]]></Val>
->>>>>>> 60bff012
           </Tgt>
           <Prev Cat="Text">
             <Val><![CDATA[Failed to parse the JSON of contents at: {0}.]D;]A;File contents:]D;]A;{1}]D;]A;Error: {2}]]></Val>
@@ -354,13 +349,8 @@
       <Item ItemId=";extensions/Microsoft.azcli/dist/localizedConstants.az.noDownloadLink" ItemType="0" PsrId="308" Leaf="true">
         <Str Cat="Text">
           <Val><![CDATA[No download link available for platform '{0}']A;Release info: ${1}]]></Val>
-<<<<<<< HEAD
           <Tgt Cat="Text" Stat="Loc" Orig="New">
             <Val><![CDATA[Nessun collegamento di download disponibile per la piattaforma '{0}']A;Informazioni sulla versione: ${1}]]></Val>
-=======
-          <Tgt Cat="Text" Stat="Update" Orig="New">
-            <Val><![CDATA[Nessun collegamento di download disponibile per la piattaforma '{0}']D;]A;Informazioni sulla versione: ${1}]]></Val>
->>>>>>> 60bff012
           </Tgt>
           <Prev Cat="Text">
             <Val><![CDATA[No download link available for platform '{0}']D;]A;Release info: ${1}]]></Val>
@@ -371,13 +361,8 @@
       <Item ItemId=";extensions/Microsoft.azcli/dist/localizedConstants.az.noReleaseVersion" ItemType="0" PsrId="308" Leaf="true">
         <Str Cat="Text">
           <Val><![CDATA[No release version available for platform '{0}']A;Release info: ${1}]]></Val>
-<<<<<<< HEAD
           <Tgt Cat="Text" Stat="Loc" Orig="New">
             <Val><![CDATA[Nessuna versione release disponibile per la piattaforma '{0}']A;Informazioni sulla versione: ${1}]]></Val>
-=======
-          <Tgt Cat="Text" Stat="Update" Orig="New">
-            <Val><![CDATA[Nessuna versione release disponibile per la piattaforma '{0}']D;]A;Informazioni sulla versione: ${1}]]></Val>
->>>>>>> 60bff012
           </Tgt>
           <Prev Cat="Text">
             <Val><![CDATA[No release version available for platform '{0}']D;]A;Release info: ${1}]]></Val>
