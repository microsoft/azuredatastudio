﻿<?xml version="1.0" encoding="utf-8"?>
<LCX SchemaVersion="6.0" Name="Microsoft.resource-deployment.xlf" PsrId="308" FileType="1" SrcCul="en-US" TgtCul="it-IT" xmlns="http://schemas.microsoft.com/locstudio/2006/6/lcx">
  <Props>
    <Str Name="BranchName" Val="" />
    <Str Name="BuildNumber" Val="" />
    <Str Name="ProductName" Val="" />
  </Props>
  <OwnedComments>
    <Cmt Name="Dev" />
    <Cmt Name="LcxAdmin" />
    <Cmt Name="Rccx" />
  </OwnedComments>
  <Settings Name="@SettingsPath@\default.lss" Type="LSS" />
  <Item ItemId=";Xliff file" ItemType="0" PsrId="308" Leaf="false">
    <Disp Icon="Expand" Expand="true" Disp="true" LocTbl="false" />
    <Item ItemId=";Xliff Resources" ItemType="0" PsrId="308" Leaf="false">
      <Disp Icon="Str" Disp="true" LocTbl="false" />
      <Item ItemId=";@extensions/Microsoft.resource-deployment/dist/localizedConstants.resourceDeployment.discoverPathOrAdditionalInfor" ItemType="0" PsrId="308" Leaf="false">
        <Disp Icon="Dir" LocTbl="false" />
        <Item ItemId=";(...) mation" ItemType="0" PsrId="308" Leaf="true">
          <Str Cat="Text">
            <Val><![CDATA[Discovered Path or Additional Information]]></Val>
            <Tgt Cat="Text" Stat="Loc" Orig="New">
              <Val><![CDATA[Percorso individuato o altre informazioni]]></Val>
            </Tgt>
          </Str>
          <Disp Icon="Str" />
        </Item>
      </Item>
      <Item ItemId=";@extensions/Microsoft.resource-deployment/dist/localizedConstants.resourceTypePickerDialog.resourceSearchPlacehold" ItemType="0" PsrId="308" Leaf="false">
        <Disp Icon="Dir" LocTbl="false" />
        <Item ItemId=";(...) er" ItemType="0" PsrId="308" Leaf="true">
          <Str Cat="Text">
            <Val><![CDATA[Filter resources...]]></Val>
            <Tgt Cat="Text" Stat="Loc" Orig="New">
              <Val><![CDATA[Filtra risorse...]]></Val>
            </Tgt>
          </Str>
          <Disp Icon="Str" />
        </Item>
      </Item>
      <Item ItemId=";@extensions/Microsoft.resource-deployment/dist/localizedConstants.resourceTypePickerDialog.resourceTypeCategoriesS" ItemType="0" PsrId="308" Leaf="false">
        <Disp Icon="Dir" LocTbl="false" />
        <Item ItemId=";(...) qlServer" ItemType="0" PsrId="308" Leaf="true">
          <Str Cat="Text">
            <Val><![CDATA[SQL Server]]></Val>
            <Tgt Cat="Text" Stat="Loc" Orig="New">
              <Val><![CDATA[SQL Server]]></Val>
            </Tgt>
          </Str>
          <Disp Icon="Str" />
        </Item>
      </Item>
      <Item ItemId=";@extensions/Microsoft.resource-deployment/dist/localizedConstants.resourceTypePickerDialog.resourceTypeCategoryOnC" ItemType="0" PsrId="308" Leaf="false">
        <Disp Icon="Dir" LocTbl="false" />
        <Item ItemId=";(...) loud" ItemType="0" PsrId="308" Leaf="true">
          <Str Cat="Text">
            <Val><![CDATA[Cloud]]></Val>
            <Tgt Cat="Text" Stat="Loc" Orig="New">
              <Val><![CDATA[Cloud]]></Val>
            </Tgt>
          </Str>
          <Disp Icon="Str" />
        </Item>
      </Item>
      <Item ItemId=";@extensions/Microsoft.resource-deployment/dist/localizedConstants.resourceTypePickerDialog.resourceTypeCategoryOnH" ItemType="0" PsrId="308" Leaf="false">
        <Disp Icon="Dir" LocTbl="false" />
        <Item ItemId=";(...) ybrid" ItemType="0" PsrId="308" Leaf="true">
          <Str Cat="Text">
            <Val><![CDATA[Hybrid]]></Val>
            <Tgt Cat="Text" Stat="Loc" Orig="New">
              <Val><![CDATA[Ibrido]]></Val>
            </Tgt>
          </Str>
          <Disp Icon="Str" />
        </Item>
      </Item>
      <Item ItemId=";@extensions/Microsoft.resource-deployment/dist/localizedConstants.resourceTypePickerDialog.resourceTypeCategoryOnP" ItemType="0" PsrId="308" Leaf="false">
        <Disp Icon="Dir" LocTbl="false" />
        <Item ItemId=";(...) ostgreSql" ItemType="0" PsrId="308" Leaf="true">
          <Str Cat="Text">
            <Val><![CDATA[PostgreSQL]]></Val>
            <Tgt Cat="Text" Stat="Loc" Orig="New">
              <Val><![CDATA[PostgreSQL]]></Val>
            </Tgt>
          </Str>
          <Disp Icon="Str" />
        </Item>
        <Item ItemId=";(...) rem" ItemType="0" PsrId="308" Leaf="true">
          <Str Cat="Text">
            <Val><![CDATA[On-premises]]></Val>
            <Tgt Cat="Text" Stat="Loc" Orig="New">
              <Val><![CDATA[Locale]]></Val>
            </Tgt>
          </Str>
          <Disp Icon="Str" />
        </Item>
      </Item>
      <Item ItemId=";@extensions/Microsoft.resource-deployment/dist/services/platformService.platformService.RunStreamedCommand.ExitedW" ItemType="0" PsrId="308" Leaf="false">
        <Disp Icon="Dir" LocTbl="false" />
        <Item ItemId=";(...) ithCode" ItemType="0" PsrId="308" Leaf="true">
          <Str Cat="Text">
            <Val><![CDATA[    >>> {0}    … exited with code: {1}]]></Val>
            <Tgt Cat="Text" Stat="Loc" Orig="New">
              <Val><![CDATA[    >>> {0}    … terminato con codice: {1}]]></Val>
            </Tgt>
          </Str>
          <Disp Icon="Str" />
        </Item>
        <Item ItemId=";(...) ithSignal" ItemType="0" PsrId="308" Leaf="true">
          <Str Cat="Text">
            <Val><![CDATA[    >>> {0}   … exited with signal: {1}]]></Val>
            <Tgt Cat="Text" Stat="Loc" Orig="New">
              <Val><![CDATA[    >>> {0}   … terminato con segnale: {1}]]></Val>
            </Tgt>
          </Str>
          <Disp Icon="Str" />
        </Item>
      </Item>
      <Item ItemId=";@extensions/Microsoft.resource-deployment/dist/services/tools/azCliTool.resourceDeployment.AziCli.AddingAzureCliRe" ItemType="0" PsrId="308" Leaf="false">
        <Disp Icon="Dir" LocTbl="false" />
        <Item ItemId=";(...) positoryInformation" ItemType="0" PsrId="308" Leaf="true">
          <Str Cat="Text">
            <Val><![CDATA[adding the azure-cli repository information …]]></Val>
            <Tgt Cat="Text" Stat="Loc" Orig="New">
              <Val><![CDATA[aggiunta delle informazioni sul repository azure-cli…]]></Val>
            </Tgt>
          </Str>
          <Disp Icon="Str" />
        </Item>
      </Item>
      <Item ItemId=";@extensions/Microsoft.resource-deployment/dist/services/tools/azCliTool.resourceDeployment.AziCli.DeletingPrevious" ItemType="0" PsrId="308" Leaf="false">
        <Disp Icon="Dir" LocTbl="false" />
        <Item ItemId=";(...) AzureCli.msi" ItemType="0" PsrId="308" Leaf="true">
          <Str Cat="Text">
            <Val><![CDATA[deleting previously downloaded azurecli.msi if one exists …]]></Val>
            <Tgt Cat="Text" Stat="Loc" Orig="New">
              <Val><![CDATA[eliminazione del file azurecli.msi scaricato in precedenza se presente…]]></Val>
            </Tgt>
          </Str>
          <Disp Icon="Str" />
        </Item>
      </Item>
      <Item ItemId=";@extensions/Microsoft.resource-deployment/dist/services/tools/azCliTool.resourceDeployment.AziCli.DisplayingInstal" ItemType="0" PsrId="308" Leaf="false">
        <Disp Icon="Dir" LocTbl="false" />
        <Item ItemId=";(...) lationLog" ItemType="0" PsrId="308" Leaf="true">
          <Str Cat="Text">
            <Val><![CDATA[displaying the installation log …]]></Val>
            <Tgt Cat="Text" Stat="Loc" Orig="New">
              <Val><![CDATA[visualizzazione del log di installazione…]]></Val>
            </Tgt>
          </Str>
          <Disp Icon="Str" />
        </Item>
      </Item>
      <Item ItemId=";@extensions/Microsoft.resource-deployment/dist/services/tools/azCliTool.resourceDeployment.AziCli.DownloadAndInsta" ItemType="0" PsrId="308" Leaf="false">
        <Disp Icon="Dir" LocTbl="false" />
        <Item ItemId=";(...) llingSigningKey" ItemType="0" PsrId="308" Leaf="true">
          <Str Cat="Text">
            <Val><![CDATA[downloading and installing the signing key for azure-cli …]]></Val>
            <Tgt Cat="Text" Stat="Loc" Orig="New">
              <Val><![CDATA[download e installazione della chiave di firma per azure-cli…]]></Val>
            </Tgt>
          </Str>
          <Disp Icon="Str" />
        </Item>
      </Item>
      <Item ItemId=";@extensions/Microsoft.resource-deployment/dist/services/tools/azCliTool.resourceDeployment.AziCli.DownloadingAndIn" ItemType="0" PsrId="308" Leaf="false">
        <Disp Icon="Dir" LocTbl="false" />
        <Item ItemId=";(...) stallingAzureCli" ItemType="0" PsrId="308" Leaf="true">
          <Str Cat="Text">
            <Val><![CDATA[downloading azurecli.msi and installing azure-cli …]]></Val>
            <Tgt Cat="Text" Stat="Loc" Orig="New">
              <Val><![CDATA[download di azurecli.msi e installazione di azure-cli…]]></Val>
            </Tgt>
          </Str>
          <Disp Icon="Str" />
        </Item>
      </Item>
      <Item ItemId=";@extensions/Microsoft.resource-deployment/dist/services/tools/azCliTool.resourceDeployment.AziCli.InstallingAzureC" ItemType="0" PsrId="308" Leaf="false">
        <Disp Icon="Dir" LocTbl="false" />
        <Item ItemId=";(...) li" ItemType="0" PsrId="308" Leaf="true">
          <Str Cat="Text">
            <Val><![CDATA[installing azure-cli …]]></Val>
            <Tgt Cat="Text" Stat="Loc" Orig="New">
              <Val><![CDATA[installazione di azure-cli…]]></Val>
            </Tgt>
          </Str>
          <Disp Icon="Str" />
        </Item>
      </Item>
      <Item ItemId=";@extensions/Microsoft.resource-deployment/dist/services/tools/azCliTool.resourceDeployment.AziCli.UpdatingBrewRepo" ItemType="0" PsrId="308" Leaf="false">
        <Disp Icon="Dir" LocTbl="false" />
        <Item ItemId=";(...) sitory" ItemType="0" PsrId="308" Leaf="true">
          <Str Cat="Text">
            <Val><![CDATA[updating your brew repository for azure-cli installation …]]></Val>
            <Tgt Cat="Text" Stat="Loc" Orig="New">
              <Val><![CDATA[aggiornamento del repository brew per l'installazione di azure-cli…]]></Val>
            </Tgt>
          </Str>
          <Disp Icon="Str" />
        </Item>
      </Item>
      <Item ItemId=";@extensions/Microsoft.resource-deployment/dist/services/tools/kubeCtlTool.resourceDeployment.Kubectl.AddingKubectl" ItemType="0" PsrId="308" Leaf="false">
        <Disp Icon="Dir" LocTbl="false" />
        <Item ItemId=";(...) RepositoryInformation" ItemType="0" PsrId="308" Leaf="true">
          <Str Cat="Text">
            <Val><![CDATA[adding the kubectl repository information …]]></Val>
            <Tgt Cat="Text" Stat="Loc" Orig="New">
              <Val><![CDATA[aggiunta delle informazioni sul repository kubectl…]]></Val>
            </Tgt>
          </Str>
          <Disp Icon="Str" />
        </Item>
      </Item>
      <Item ItemId=";@extensions/Microsoft.resource-deployment/dist/services/tools/kubeCtlTool.resourceDeployment.Kubectl.BackupCurrent" ItemType="0" PsrId="308" Leaf="false">
        <Disp Icon="Dir" LocTbl="false" />
        <Item ItemId=";(...) Binary" ItemType="0" PsrId="308" Leaf="true">
          <Str Cat="Text">
            <Val><![CDATA[backing up any existing kubectl in the install location …]]></Val>
            <Tgt Cat="Text" Stat="Loc" Orig="New">
              <Val><![CDATA[backup di eventuali strumenti kubectl esistenti nel percorso di installazione…]]></Val>
            </Tgt>
          </Str>
          <Disp Icon="Str" />
        </Item>
      </Item>
      <Item ItemId=";@extensions/Microsoft.resource-deployment/dist/services/tools/kubeCtlTool.resourceDeployment.Kubectl.CleaningUpOld" ItemType="0" PsrId="308" Leaf="false">
        <Disp Icon="Dir" LocTbl="false" />
        <Item ItemId=";(...) Backups" ItemType="0" PsrId="308" Leaf="true">
          <Str Cat="Text">
            <Val><![CDATA[cleaning up any previously backed up version in the install location if they exist …]]></Val>
            <Tgt Cat="Text" Stat="Loc" Orig="New">
              <Val><![CDATA[pulizia delle versioni di cui è stato eseguito il backup in precedenza nel percorso di installazione, se presenti…]]></Val>
            </Tgt>
          </Str>
          <Disp Icon="Str" />
        </Item>
      </Item>
      <Item ItemId=";@extensions/Microsoft.resource-deployment/dist/services/tools/kubeCtlTool.resourceDeployment.Kubectl.DeletePreviou" ItemType="0" PsrId="308" Leaf="false">
        <Disp Icon="Dir" LocTbl="false" />
        <Item ItemId=";(...) sDownloadedKubectl" ItemType="0" PsrId="308" Leaf="true">
          <Str Cat="Text">
            <Val><![CDATA[deleting previously downloaded kubectl if one exists …]]></Val>
            <Tgt Cat="Text" Stat="Loc" Orig="New">
              <Val><![CDATA[eliminazione di kubectl scaricato in precedenza se presente…]]></Val>
            </Tgt>
          </Str>
          <Disp Icon="Str" />
        </Item>
        <Item ItemId=";(...) sDownloadedKubectl.exe" ItemType="0" PsrId="308" Leaf="true">
          <Str Cat="Text">
            <Val><![CDATA[deleting previously downloaded kubectl.exe if one exists …]]></Val>
            <Tgt Cat="Text" Stat="Loc" Orig="New">
              <Val><![CDATA[eliminazione di kubectl.exe scaricato in precedenza se presente…]]></Val>
            </Tgt>
          </Str>
          <Disp Icon="Str" />
        </Item>
      </Item>
      <Item ItemId=";@extensions/Microsoft.resource-deployment/dist/services/tools/kubeCtlTool.resourceDeployment.Kubectl.DownloadAndIn" ItemType="0" PsrId="308" Leaf="false">
        <Disp Icon="Dir" LocTbl="false" />
        <Item ItemId=";(...) stallingSigningKey" ItemType="0" PsrId="308" Leaf="true">
          <Str Cat="Text">
            <Val><![CDATA[downloading and installing the signing key for kubectl …]]></Val>
            <Tgt Cat="Text" Stat="Loc" Orig="New">
              <Val><![CDATA[download e installazione della chiave di firma per kubectl…]]></Val>
            </Tgt>
          </Str>
          <Disp Icon="Str" />
        </Item>
      </Item>
      <Item ItemId=";@extensions/Microsoft.resource-deployment/dist/services/tools/kubeCtlTool.resourceDeployment.Kubectl.DownloadingAn" ItemType="0" PsrId="308" Leaf="false">
        <Disp Icon="Dir" LocTbl="false" />
        <Item ItemId=";(...) dInstallingKubectl" ItemType="0" PsrId="308" Leaf="true">
          <Str Cat="Text">
            <Val><![CDATA[downloading and installing the latest kubectl.exe …]]></Val>
            <Tgt Cat="Text" Stat="Loc" Orig="New">
              <Val><![CDATA[download e installazione del file kubectl.exe più recente…]]></Val>
            </Tgt>
          </Str>
          <Disp Icon="Str" />
        </Item>
      </Item>
      <Item ItemId=";@extensions/Microsoft.resource-deployment/dist/services/tools/kubeCtlTool.resourceDeployment.Kubectl.DownloadingKu" ItemType="0" PsrId="308" Leaf="false">
        <Disp Icon="Dir" LocTbl="false" />
        <Item ItemId=";(...) bectl" ItemType="0" PsrId="308" Leaf="true">
          <Str Cat="Text">
            <Val><![CDATA[downloading the latest kubectl release …]]></Val>
            <Tgt Cat="Text" Stat="Loc" Orig="New">
              <Val><![CDATA[download della versione più recente di kubectl…]]></Val>
            </Tgt>
          </Str>
          <Disp Icon="Str" />
        </Item>
      </Item>
      <Item ItemId=";@extensions/Microsoft.resource-deployment/dist/services/tools/kubeCtlTool.resourceDeployment.Kubectl.InstallingKub" ItemType="0" PsrId="308" Leaf="false">
        <Disp Icon="Dir" LocTbl="false" />
        <Item ItemId=";(...) eCtl" ItemType="0" PsrId="308" Leaf="true">
          <Str Cat="Text">
            <Val><![CDATA[installing kubectl …]]></Val>
            <Tgt Cat="Text" Stat="Loc" Orig="New">
              <Val><![CDATA[installazione di kubectl…]]></Val>
            </Tgt>
          </Str>
          <Disp Icon="Str" />
        </Item>
        <Item ItemId=";(...) ectl" ItemType="0" PsrId="308" Leaf="true">
          <Str Cat="Text">
            <Val><![CDATA[installing kubectl …]]></Val>
            <Tgt Cat="Text" Stat="Loc" Orig="New">
              <Val><![CDATA[installazione di kubectl…]]></Val>
            </Tgt>
          </Str>
          <Disp Icon="Str" />
        </Item>
      </Item>
      <Item ItemId=";@extensions/Microsoft.resource-deployment/dist/services/tools/kubeCtlTool.resourceDeployment.Kubectl.MakingExecuta" ItemType="0" PsrId="308" Leaf="false">
        <Disp Icon="Dir" LocTbl="false" />
        <Item ItemId=";(...) ble" ItemType="0" PsrId="308" Leaf="true">
          <Str Cat="Text">
            <Val><![CDATA[making kubectl executable …]]></Val>
            <Tgt Cat="Text" Stat="Loc" Orig="New">
              <Val><![CDATA[creazione dell'eseguibile di kubectl…]]></Val>
            </Tgt>
          </Str>
          <Disp Icon="Str" />
        </Item>
      </Item>
      <Item ItemId=";@extensions/Microsoft.resource-deployment/dist/services/tools/kubeCtlTool.resourceDeployment.Kubectl.MoveToSystemP" ItemType="0" PsrId="308" Leaf="false">
        <Disp Icon="Dir" LocTbl="false" />
        <Item ItemId=";(...) ath" ItemType="0" PsrId="308" Leaf="true">
          <Str Cat="Text">
            <Val><![CDATA[moving kubectl into the install location in the PATH …]]></Val>
            <Tgt Cat="Text" Stat="Loc" Orig="New">
              <Val><![CDATA[spostamento di kubectl nel percorso di installazione nella variabile PATH…]]></Val>
            </Tgt>
          </Str>
          <Disp Icon="Str" />
        </Item>
      </Item>
      <Item ItemId=";@extensions/Microsoft.resource-deployment/dist/services/tools/kubeCtlTool.resourceDeployment.Kubectl.UpdatingBrewR" ItemType="0" PsrId="308" Leaf="false">
        <Disp Icon="Dir" LocTbl="false" />
        <Item ItemId=";(...) epository" ItemType="0" PsrId="308" Leaf="true">
          <Str Cat="Text">
            <Val><![CDATA[updating your brew repository for kubectl installation …]]></Val>
            <Tgt Cat="Text" Stat="Loc" Orig="New">
              <Val><![CDATA[aggiornamento del repository brew per l'installazione di kubectl…]]></Val>
            </Tgt>
          </Str>
          <Disp Icon="Str" />
        </Item>
      </Item>
      <Item ItemId=";@extensions/Microsoft.resource-deployment/dist/services/tools/kubeCtlTool.resourceDeployment.invalidKubectlVersion" ItemType="0" PsrId="308" Leaf="false">
        <Disp Icon="Dir" LocTbl="false" />
        <Item ItemId=";(...) Output" ItemType="0" PsrId="308" Leaf="true">
          <Str Cat="Text">
            <Val><![CDATA[Unable to parse the kubectl version command output: "{0}"]]></Val>
            <Tgt Cat="Text" Stat="Loc" Orig="New">
              <Val><![CDATA[Non è possibile analizzare l'output del comando della versione di kubectl: "{0}"]]></Val>
            </Tgt>
          </Str>
          <Disp Icon="Str" />
        </Item>
      </Item>
      <Item ItemId=";@extensions/Microsoft.resource-deployment/dist/services/tools/toolBase.deploymentDialog.ToolInformationalMessage.B" ItemType="0" PsrId="308" Leaf="false">
        <Disp Icon="Dir" LocTbl="false" />
        <Item ItemId=";(...) rew" ItemType="0" PsrId="308" Leaf="true">
          <Str Cat="Text">
            <Val><![CDATA[•	brew is needed for deployment of the tools and needs to be pre-installed before necessary tools can be deployed]]></Val>
            <Tgt Cat="Text" Stat="Loc" Orig="New">
              <Val><![CDATA[•	brew è necessario per la distribuzione degli strumenti e deve essere pre-installato prima di poter distribuire gli strumenti necessari]]></Val>
            </Tgt>
          </Str>
          <Disp Icon="Str" />
        </Item>
      </Item>
      <Item ItemId=";@extensions/Microsoft.resource-deployment/dist/services/tools/toolBase.deploymentDialog.ToolInformationalMessage.C" ItemType="0" PsrId="308" Leaf="false">
        <Disp Icon="Dir" LocTbl="false" />
        <Item ItemId=";(...) url" ItemType="0" PsrId="308" Leaf="true">
          <Str Cat="Text">
            <Val><![CDATA[•	curl is needed for installation and needs to be pre-installed before necessary tools can be deployed]]></Val>
            <Tgt Cat="Text" Stat="Loc" Orig="New">
              <Val><![CDATA[•	curl è necessario per l'installazione e deve essere pre-installato prima di poter distribuire gli strumenti necessari]]></Val>
            </Tgt>
          </Str>
          <Disp Icon="Str" />
        </Item>
      </Item>
      <Item ItemId=";@extensions/Microsoft.resource-deployment/dist/services/tools/toolBase.toolBase.addInstallationSearchPathsToSystem" ItemType="0" PsrId="308" Leaf="false">
        <Disp Icon="Dir" LocTbl="false" />
        <Item ItemId=";(...) Path.SearchPaths" ItemType="0" PsrId="308" Leaf="true">
          <Str Cat="Text">
            <Val><![CDATA[Search Paths for tool '{0}': {1}]]></Val>
            <Tgt Cat="Text" Stat="Loc" Orig="New">
              <Val><![CDATA[Percorsi di ricerca per lo strumento '{0}': {1}]]></Val>
            </Tgt>
          </Str>
          <Disp Icon="Str" />
        </Item>
      </Item>
      <Item ItemId=";@extensions/Microsoft.resource-deployment/dist/services/tools/toolBase.toolBase.getPip3InstallationLocation.Locati" ItemType="0" PsrId="308" Leaf="false">
        <Disp Icon="Dir" LocTbl="false" />
        <Item ItemId=";(...) onNotFound" ItemType="0" PsrId="308" Leaf="true">
          <Str Cat="Text">
            <Val><![CDATA[   Could not find 'Location' in the output:]]></Val>
            <Tgt Cat="Text" Stat="Loc" Orig="New">
              <Val><![CDATA[   Non è stato possibile trovare 'Location' nell'output:]]></Val>
            </Tgt>
          </Str>
          <Disp Icon="Str" />
        </Item>
      </Item>
      <Item ItemId=";@extensions/Microsoft.resource-deployment/dist/ui/deployAzureSQLDBWizard/constants.deployAzureSQLDB.AzureAccountDr" ItemType="0" PsrId="308" Leaf="false">
        <Disp Icon="Dir" LocTbl="false" />
        <Item ItemId=";(...) opdownLabel" ItemType="0" PsrId="308" Leaf="true">
          <Str Cat="Text">
            <Val><![CDATA[Azure account]]></Val>
            <Tgt Cat="Text" Stat="Loc" Orig="New">
              <Val><![CDATA[Account Azure]]></Val>
            </Tgt>
          </Str>
          <Disp Icon="Str" />
        </Item>
      </Item>
      <Item ItemId=";@extensions/Microsoft.resource-deployment/dist/ui/deployAzureSQLDBWizard/constants.deployAzureSQLDB.AzureDatabaseS" ItemType="0" PsrId="308" Leaf="false">
        <Disp Icon="Dir" LocTbl="false" />
        <Item ItemId=";(...) erversDropdownLabel" ItemType="0" PsrId="308" Leaf="true">
          <Str Cat="Text">
            <Val><![CDATA[Server]]></Val>
            <Tgt Cat="Text" Stat="Loc" Orig="New">
              <Val><![CDATA[Server]]></Val>
            </Tgt>
          </Str>
          <Disp Icon="Str" />
        </Item>
      </Item>
      <Item ItemId=";@extensions/Microsoft.resource-deployment/dist/ui/deployAzureSQLDBWizard/constants.deployAzureSQLDB.AzureSettingsP" ItemType="0" PsrId="308" Leaf="false">
        <Disp Icon="Dir" LocTbl="false" />
        <Item ItemId=";(...) ageTitle" ItemType="0" PsrId="308" Leaf="true">
          <Str Cat="Text">
            <Val><![CDATA[Azure SQL Database - Azure account settings]]></Val>
            <Tgt Cat="Text" Stat="Loc" Orig="New">
              <Val><![CDATA[Database SQL di Azure - Impostazioni dell'account Azure]]></Val>
            </Tgt>
          </Str>
          <Disp Icon="Str" />
        </Item>
      </Item>
      <Item ItemId=";@extensions/Microsoft.resource-deployment/dist/ui/deployAzureSQLDBWizard/constants.deployAzureSQLDB.AzureSettingsS" ItemType="0" PsrId="308" Leaf="false">
        <Disp Icon="Dir" LocTbl="false" />
        <Item ItemId=";(...) ummaryPageTitle" ItemType="0" PsrId="308" Leaf="true">
          <Str Cat="Text">
            <Val><![CDATA[Azure account settings]]></Val>
            <Tgt Cat="Text" Stat="Loc" Orig="New">
              <Val><![CDATA[Impostazioni dell'account Azure]]></Val>
            </Tgt>
          </Str>
          <Disp Icon="Str" />
        </Item>
      </Item>
      <Item ItemId=";@extensions/Microsoft.resource-deployment/dist/ui/deployAzureSQLDBWizard/constants.deployAzureSQLDB.AzureSubscript" ItemType="0" PsrId="308" Leaf="false">
        <Disp Icon="Dir" LocTbl="false" />
        <Item ItemId=";(...) ionDropdownLabel" ItemType="0" PsrId="308" Leaf="true">
          <Str Cat="Text">
            <Val><![CDATA[Subscription]]></Val>
            <Tgt Cat="Text" Stat="Loc" Orig="New">
              <Val><![CDATA[Sottoscrizione]]></Val>
            </Tgt>
          </Str>
          <Disp Icon="Str" />
        </Item>
      </Item>
      <Item ItemId=";@extensions/Microsoft.resource-deployment/dist/ui/deployAzureSQLDBWizard/constants.deployAzureSQLDB.CollationNameL" ItemType="0" PsrId="308" Leaf="false">
        <Disp Icon="Dir" LocTbl="false" />
        <Item ItemId=";(...) abel" ItemType="0" PsrId="308" Leaf="true">
          <Str Cat="Text">
            <Val><![CDATA[Database collation]]></Val>
            <Tgt Cat="Text" Stat="Loc" Orig="New">
              <Val><![CDATA[Regole di confronto database]]></Val>
            </Tgt>
          </Str>
          <Disp Icon="Str" />
        </Item>
      </Item>
      <Item ItemId=";@extensions/Microsoft.resource-deployment/dist/ui/deployAzureSQLDBWizard/constants.deployAzureSQLDB.CollationNameS" ItemType="0" PsrId="308" Leaf="false">
        <Disp Icon="Dir" LocTbl="false" />
        <Item ItemId=";(...) ummaryLabel" ItemType="0" PsrId="308" Leaf="true">
          <Str Cat="Text">
            <Val><![CDATA[Collation for database]]></Val>
            <Tgt Cat="Text" Stat="Loc" Orig="New">
              <Val><![CDATA[Regole di confronto per il database]]></Val>
            </Tgt>
          </Str>
          <Disp Icon="Str" />
        </Item>
      </Item>
      <Item ItemId=";@extensions/Microsoft.resource-deployment/dist/ui/deployAzureSQLDBWizard/constants.deployAzureSQLDB.DatabaseNameLa" ItemType="0" PsrId="308" Leaf="false">
        <Disp Icon="Dir" LocTbl="false" />
        <Item ItemId=";(...) bel" ItemType="0" PsrId="308" Leaf="true">
          <Str Cat="Text">
            <Val><![CDATA[SQL database name]]></Val>
            <Tgt Cat="Text" Stat="Loc" Orig="New">
              <Val><![CDATA[Nome del database SQL]]></Val>
            </Tgt>
          </Str>
          <Disp Icon="Str" />
        </Item>
      </Item>
      <Item ItemId=";@extensions/Microsoft.resource-deployment/dist/ui/deployAzureSQLDBWizard/constants.deployAzureSQLDB.DatabaseSettin" ItemType="0" PsrId="308" Leaf="false">
        <Disp Icon="Dir" LocTbl="false" />
        <Item ItemId=";(...) gsPageTitle" ItemType="0" PsrId="308" Leaf="true">
          <Str Cat="Text">
            <Val><![CDATA[Database settings]]></Val>
            <Tgt Cat="Text" Stat="Loc" Orig="New">
              <Val><![CDATA[Impostazioni database]]></Val>
            </Tgt>
          </Str>
          <Disp Icon="Str" />
        </Item>
      </Item>
      <Item ItemId=";@extensions/Microsoft.resource-deployment/dist/ui/deployAzureSQLDBWizard/constants.deployAzureSQLDB.EndIpAddressLa" ItemType="0" PsrId="308" Leaf="false">
        <Disp Icon="Dir" LocTbl="false" />
        <Item ItemId=";(...) bel" ItemType="0" PsrId="308" Leaf="true">
          <Str Cat="Text">
            <Val><![CDATA[Max IP address in firewall IP range]]></Val>
            <Tgt Cat="Text" Stat="Loc" Orig="New">
              <Val><![CDATA[Indirizzo IP massimo nell'intervallo IP del firewall]]></Val>
            </Tgt>
          </Str>
          <Disp Icon="Str" />
        </Item>
      </Item>
      <Item ItemId=";@extensions/Microsoft.resource-deployment/dist/ui/deployAzureSQLDBWizard/constants.deployAzureSQLDB.EndIpAddressSh" ItemType="0" PsrId="308" Leaf="false">
        <Disp Icon="Dir" LocTbl="false" />
        <Item ItemId=";(...) ortLabel" ItemType="0" PsrId="308" Leaf="true">
          <Str Cat="Text">
            <Val><![CDATA[Max IP address]]></Val>
            <Tgt Cat="Text" Stat="Loc" Orig="New">
              <Val><![CDATA[Indirizzo IP massimo]]></Val>
            </Tgt>
          </Str>
          <Disp Icon="Str" />
        </Item>
      </Item>
      <Item ItemId=";@extensions/Microsoft.resource-deployment/dist/ui/deployAzureSQLDBWizard/constants.deployAzureSQLDB.FirewallRuleDe" ItemType="0" PsrId="308" Leaf="false">
        <Disp Icon="Dir" LocTbl="false" />
        <Item ItemId=";(...) scription" ItemType="0" PsrId="308" Leaf="true">
          <Str Cat="Text">
            <Val><![CDATA[Create a firewall rule for your local client IP in order to connect to your database through Azure Data Studio after creation is completed.]]></Val>
            <Tgt Cat="Text" Stat="Loc" Orig="New">
              <Val><![CDATA[Creare una regola del firewall per l'indirizzo IP client locale per connettersi al database tramite Azure Data Studio dopo il completamento della creazione.]]></Val>
            </Tgt>
          </Str>
          <Disp Icon="Str" />
        </Item>
      </Item>
      <Item ItemId=";@extensions/Microsoft.resource-deployment/dist/ui/deployAzureSQLDBWizard/constants.deployAzureSQLDB.FirewallRuleNa" ItemType="0" PsrId="308" Leaf="false">
        <Disp Icon="Dir" LocTbl="false" />
        <Item ItemId=";(...) meLabel" ItemType="0" PsrId="308" Leaf="true">
          <Str Cat="Text">
            <Val><![CDATA[Firewall rule name]]></Val>
            <Tgt Cat="Text" Stat="Loc" Orig="New">
              <Val><![CDATA[Nome regola del firewall]]></Val>
            </Tgt>
          </Str>
          <Disp Icon="Str" />
        </Item>
      </Item>
      <Item ItemId=";@extensions/Microsoft.resource-deployment/dist/ui/deployAzureSQLDBWizard/constants.deployAzureSQLDB.FirewallToggle" ItemType="0" PsrId="308" Leaf="false">
        <Disp Icon="Dir" LocTbl="false" />
        <Item ItemId=";(...) Label" ItemType="0" PsrId="308" Leaf="true">
          <Str Cat="Text">
            <Val><![CDATA[Create a firewall rule]]></Val>
            <Tgt Cat="Text" Stat="Loc" Orig="New">
              <Val><![CDATA[Crea una regola del firewall]]></Val>
            </Tgt>
          </Str>
          <Disp Icon="Str" />
        </Item>
      </Item>
      <Item ItemId=";@extensions/Microsoft.resource-deployment/dist/ui/deployAzureSQLDBWizard/constants.deployAzureSQLDB.IpAddressInfoL" ItemType="0" PsrId="308" Leaf="false">
        <Disp Icon="Dir" LocTbl="false" />
        <Item ItemId=";(...) abel" ItemType="0" PsrId="308" Leaf="true">
          <Str Cat="Text">
            <Val><![CDATA[Enter IP addresses in IPv4 format.]]></Val>
            <Tgt Cat="Text" Stat="Loc" Orig="New">
              <Val><![CDATA[Immettere gli indirizzi IP in formato IPv4.]]></Val>
            </Tgt>
          </Str>
          <Disp Icon="Str" />
        </Item>
      </Item>
      <Item ItemId=";@extensions/Microsoft.resource-deployment/dist/ui/deployAzureSQLDBWizard/constants.deployAzureSQLDB.MissingRequire" ItemType="0" PsrId="308" Leaf="false">
        <Disp Icon="Dir" LocTbl="false" />
        <Item ItemId=";(...) dInfoError" ItemType="0" PsrId="308" Leaf="true">
          <Str Cat="Text">
            <Val><![CDATA[Please fill out the required fields marked with red asterisks.]]></Val>
            <Tgt Cat="Text" Stat="Loc" Orig="New">
              <Val><![CDATA[Compilare i campi obbligatori contrassegnati con asterischi rossi.]]></Val>
            </Tgt>
          </Str>
          <Disp Icon="Str" />
        </Item>
      </Item>
      <Item ItemId=";@extensions/Microsoft.resource-deployment/dist/ui/deployAzureSQLDBWizard/constants.deployAzureSQLDB.ScriptToNotebo" ItemType="0" PsrId="308" Leaf="false">
        <Disp Icon="Dir" LocTbl="false" />
        <Item ItemId=";(...) ok" ItemType="0" PsrId="308" Leaf="true">
          <Str Cat="Text">
            <Val><![CDATA[Script to Notebook]]></Val>
            <Tgt Cat="Text" Stat="Loc" Orig="New">
              <Val><![CDATA[Genera script nel notebook]]></Val>
            </Tgt>
          </Str>
          <Disp Icon="Str" />
        </Item>
      </Item>
      <Item ItemId=";@extensions/Microsoft.resource-deployment/dist/ui/deployAzureSQLDBWizard/constants.deployAzureSQLDB.StartIpAddress" ItemType="0" PsrId="308" Leaf="false">
        <Disp Icon="Dir" LocTbl="false" />
        <Item ItemId=";(...) Label" ItemType="0" PsrId="308" Leaf="true">
          <Str Cat="Text">
            <Val><![CDATA[Min IP address in firewall IP range]]></Val>
            <Tgt Cat="Text" Stat="Loc" Orig="New">
              <Val><![CDATA[Indirizzo IP minimo nell'intervallo IP del firewall]]></Val>
            </Tgt>
          </Str>
          <Disp Icon="Str" />
        </Item>
        <Item ItemId=";(...) ShortLabel" ItemType="0" PsrId="308" Leaf="true">
          <Str Cat="Text">
            <Val><![CDATA[Min IP address]]></Val>
            <Tgt Cat="Text" Stat="Loc" Orig="New">
              <Val><![CDATA[Indirizzo IP minimo]]></Val>
            </Tgt>
          </Str>
          <Disp Icon="Str" />
        </Item>
      </Item>
      <Item ItemId=";@extensions/Microsoft.resource-deployment/dist/ui/deployAzureSQLDBWizard/pages/azureSettingsPage.deployAzureSQLDB." ItemType="0" PsrId="308" Leaf="false">
        <Disp Icon="Dir" LocTbl="false" />
        <Item ItemId=";(...) NoServerError" ItemType="0" PsrId="308" Leaf="true">
          <Str Cat="Text">
            <Val><![CDATA[No servers found in current subscription.]A;Select a different subscription containing at least one server]]></Val>
<<<<<<< HEAD
            <Tgt Cat="Text" Stat="Loc" Orig="New">
              <Val><![CDATA[Non sono stati trovati server nella sottoscrizione corrente.]A;Selezionare una sottoscrizione diversa contenente almeno un server]]></Val>
=======
          </Str>
          <Disp Icon="Str" />
        </Item>
        <Item ItemId=";(...) NoServerLabel" ItemType="0" PsrId="308" Leaf="true">
          <Str Cat="Text">
            <Val><![CDATA[No servers found]]></Val>
            <Tgt Cat="Text" Stat="Loc" Orig="New">
              <Val><![CDATA[Nessun server trovato]]></Val>
>>>>>>> 60bff012
            </Tgt>
          </Str>
          <Disp Icon="Str" />
        </Item>
<<<<<<< HEAD
        <Item ItemId=";(...) NoServerLabel" ItemType="0" PsrId="308" Leaf="true">
          <Str Cat="Text">
            <Val><![CDATA[No servers found]]></Val>
            <Tgt Cat="Text" Stat="Loc" Orig="New">
              <Val><![CDATA[Nessun server trovato]]></Val>
=======
        <Item ItemId=";(...) azureSignInError" ItemType="0" PsrId="308" Leaf="true">
          <Str Cat="Text">
            <Val><![CDATA[Sign in to an Azure account first]]></Val>
            <Tgt Cat="Text" Stat="Loc" Orig="New">
              <Val><![CDATA[Accedere prima a un account Azure]]></Val>
>>>>>>> 60bff012
            </Tgt>
          </Str>
          <Disp Icon="Str" />
        </Item>
<<<<<<< HEAD
        <Item ItemId=";(...) azureSignInError" ItemType="0" PsrId="308" Leaf="true">
          <Str Cat="Text">
            <Val><![CDATA[Sign in to an Azure account first]]></Val>
            <Tgt Cat="Text" Stat="Loc" Orig="New">
              <Val><![CDATA[Accedere prima a un account Azure]]></Val>
=======
      </Item>
      <Item ItemId=";@extensions/Microsoft.resource-deployment/dist/ui/deployAzureSQLDBWizard/pages/databaseSettingsPage.deployAzureSQL" ItemType="0" PsrId="308" Leaf="false">
        <Disp Icon="Dir" LocTbl="false" />
        <Item ItemId=";(...) DB.DBCollationLengthError" ItemType="0" PsrId="308" Leaf="true">
          <Str Cat="Text">
            <Val><![CDATA[Collation name must be between 1 and 100 characters long.]]></Val>
            <Tgt Cat="Text" Stat="Loc" Orig="New">
              <Val><![CDATA[La lunghezza del nome delle regole di confronto deve essere compresa tra 1 e 100 caratteri.]]></Val>
>>>>>>> 60bff012
            </Tgt>
          </Str>
          <Disp Icon="Str" />
        </Item>
<<<<<<< HEAD
      </Item>
      <Item ItemId=";@extensions/Microsoft.resource-deployment/dist/ui/deployAzureSQLDBWizard/pages/databaseSettingsPage.deployAzureSQL" ItemType="0" PsrId="308" Leaf="false">
        <Disp Icon="Dir" LocTbl="false" />
        <Item ItemId=";(...) DB.DBCollationLengthError" ItemType="0" PsrId="308" Leaf="true">
          <Str Cat="Text">
            <Val><![CDATA[Collation name must be between 1 and 100 characters long.]]></Val>
            <Tgt Cat="Text" Stat="Loc" Orig="New">
              <Val><![CDATA[La lunghezza del nome delle regole di confronto deve essere compresa tra 1 e 100 caratteri.]]></Val>
=======
        <Item ItemId=";(...) DB.DBCollationOnlyNumericNameError" ItemType="0" PsrId="308" Leaf="true">
          <Str Cat="Text">
            <Val><![CDATA[Collation name cannot contain only numbers.]]></Val>
            <Tgt Cat="Text" Stat="Loc" Orig="New">
              <Val><![CDATA[Il nome delle regole di confronto non può contenere solo numeri.]]></Val>
>>>>>>> 60bff012
            </Tgt>
          </Str>
          <Disp Icon="Str" />
        </Item>
<<<<<<< HEAD
        <Item ItemId=";(...) DB.DBCollationOnlyNumericNameError" ItemType="0" PsrId="308" Leaf="true">
          <Str Cat="Text">
            <Val><![CDATA[Collation name cannot contain only numbers.]]></Val>
            <Tgt Cat="Text" Stat="Loc" Orig="New">
              <Val><![CDATA[Il nome delle regole di confronto non può contenere solo numeri.]]></Val>
=======
        <Item ItemId=";(...) DB.DBCollationSpecialCharError" ItemType="0" PsrId="308" Leaf="true">
          <Str Cat="Text">
            <Val><![CDATA[Collation name cannot contain special characters \/""[]5D;:|<>+=;,?*@&, .]]></Val>
            <Tgt Cat="Text" Stat="Loc" Orig="New">
              <Val><![CDATA[Il nome delle regole di confronto non può contenere i caratteri speciali seguenti: \/""[]5D;:|<>+=;,?*@&, .]]></Val>
>>>>>>> 60bff012
            </Tgt>
          </Str>
          <Disp Icon="Str" />
        </Item>
<<<<<<< HEAD
        <Item ItemId=";(...) DB.DBCollationSpecialCharError" ItemType="0" PsrId="308" Leaf="true">
          <Str Cat="Text">
            <Val><![CDATA[Collation name cannot contain special characters \/""[]5D;:|<>+=;,?*@&, .]]></Val>
            <Tgt Cat="Text" Stat="Loc" Orig="New">
              <Val><![CDATA[Il nome delle regole di confronto non può contenere i caratteri speciali seguenti: \/""[]5D;:|<>+=;,?*@&, .]]></Val>
=======
        <Item ItemId=";(...) DB.DBFirewallLengthError" ItemType="0" PsrId="308" Leaf="true">
          <Str Cat="Text">
            <Val><![CDATA[Firewall name must be between 1 and 100 characters long.]]></Val>
            <Tgt Cat="Text" Stat="Loc" Orig="New">
              <Val><![CDATA[La lunghezza del nome del firewall deve essere compresa tra 1 e 100 caratteri.]]></Val>
>>>>>>> 60bff012
            </Tgt>
          </Str>
          <Disp Icon="Str" />
        </Item>
<<<<<<< HEAD
        <Item ItemId=";(...) DB.DBFirewallLengthError" ItemType="0" PsrId="308" Leaf="true">
          <Str Cat="Text">
            <Val><![CDATA[Firewall name must be between 1 and 100 characters long.]]></Val>
            <Tgt Cat="Text" Stat="Loc" Orig="New">
              <Val><![CDATA[La lunghezza del nome del firewall deve essere compresa tra 1 e 100 caratteri.]]></Val>
=======
        <Item ItemId=";(...) DB.DBFirewallOnlyNumericNameError" ItemType="0" PsrId="308" Leaf="true">
          <Str Cat="Text">
            <Val><![CDATA[Firewall name cannot contain only numbers.]]></Val>
            <Tgt Cat="Text" Stat="Loc" Orig="New">
              <Val><![CDATA[Il nome del firewall non può contenere solo numeri.]]></Val>
>>>>>>> 60bff012
            </Tgt>
          </Str>
          <Disp Icon="Str" />
        </Item>
<<<<<<< HEAD
        <Item ItemId=";(...) DB.DBFirewallOnlyNumericNameError" ItemType="0" PsrId="308" Leaf="true">
          <Str Cat="Text">
            <Val><![CDATA[Firewall name cannot contain only numbers.]]></Val>
            <Tgt Cat="Text" Stat="Loc" Orig="New">
              <Val><![CDATA[Il nome del firewall non può contenere solo numeri.]]></Val>
=======
        <Item ItemId=";(...) DB.DBFirewallSpecialCharError" ItemType="0" PsrId="308" Leaf="true">
          <Str Cat="Text">
            <Val><![CDATA[Firewall name cannot contain special characters \/""[]5D;:|<>+=;,?*@&, .]]></Val>
            <Tgt Cat="Text" Stat="Loc" Orig="New">
              <Val><![CDATA[Il nome del firewall non può contenere i caratteri speciali seguenti: \/""[]5D;:|<>+=;,?*@&, .]]></Val>
>>>>>>> 60bff012
            </Tgt>
          </Str>
          <Disp Icon="Str" />
        </Item>
<<<<<<< HEAD
        <Item ItemId=";(...) DB.DBFirewallSpecialCharError" ItemType="0" PsrId="308" Leaf="true">
          <Str Cat="Text">
            <Val><![CDATA[Firewall name cannot contain special characters \/""[]5D;:|<>+=;,?*@&, .]]></Val>
            <Tgt Cat="Text" Stat="Loc" Orig="New">
              <Val><![CDATA[Il nome del firewall non può contenere i caratteri speciali seguenti: \/""[]5D;:|<>+=;,?*@&, .]]></Val>
=======
        <Item ItemId=";(...) DB.DBFirewallUpperCaseError" ItemType="0" PsrId="308" Leaf="true">
          <Str Cat="Text">
            <Val><![CDATA[Upper case letters are not allowed for firewall name]]></Val>
            <Tgt Cat="Text" Stat="Loc" Orig="New">
              <Val><![CDATA[Le lettere maiuscole non consentite per il nome del firewall]]></Val>
>>>>>>> 60bff012
            </Tgt>
          </Str>
          <Disp Icon="Str" />
        </Item>
<<<<<<< HEAD
        <Item ItemId=";(...) DB.DBFirewallUpperCaseError" ItemType="0" PsrId="308" Leaf="true">
          <Str Cat="Text">
            <Val><![CDATA[Upper case letters are not allowed for firewall name]]></Val>
            <Tgt Cat="Text" Stat="Loc" Orig="New">
              <Val><![CDATA[Le lettere maiuscole non consentite per il nome del firewall]]></Val>
=======
        <Item ItemId=";(...) DB.DBMaxIpInvalidError" ItemType="0" PsrId="308" Leaf="true">
          <Str Cat="Text">
            <Val><![CDATA[Max Ip address is invalid]]></Val>
            <Tgt Cat="Text" Stat="Loc" Orig="New">
              <Val><![CDATA[L'indirizzo IP massimo non è valido]]></Val>
>>>>>>> 60bff012
            </Tgt>
          </Str>
          <Disp Icon="Str" />
        </Item>
<<<<<<< HEAD
        <Item ItemId=";(...) DB.DBMaxIpInvalidError" ItemType="0" PsrId="308" Leaf="true">
          <Str Cat="Text">
            <Val><![CDATA[Max Ip address is invalid]]></Val>
            <Tgt Cat="Text" Stat="Loc" Orig="New">
              <Val><![CDATA[L'indirizzo IP massimo non è valido]]></Val>
=======
        <Item ItemId=";(...) DB.DBMinIpInvalidError" ItemType="0" PsrId="308" Leaf="true">
          <Str Cat="Text">
            <Val><![CDATA[Min Ip address is invalid]]></Val>
            <Tgt Cat="Text" Stat="Loc" Orig="New">
              <Val><![CDATA[L'indirizzo IP minimo non è valido]]></Val>
>>>>>>> 60bff012
            </Tgt>
          </Str>
          <Disp Icon="Str" />
        </Item>
<<<<<<< HEAD
        <Item ItemId=";(...) DB.DBMinIpInvalidError" ItemType="0" PsrId="308" Leaf="true">
          <Str Cat="Text">
            <Val><![CDATA[Min Ip address is invalid]]></Val>
            <Tgt Cat="Text" Stat="Loc" Orig="New">
              <Val><![CDATA[L'indirizzo IP minimo non è valido]]></Val>
=======
        <Item ItemId=";(...) DB.DBNameExistsError" ItemType="0" PsrId="308" Leaf="true">
          <Str Cat="Text">
            <Val><![CDATA[Database name must be unique in the current server.]]></Val>
            <Tgt Cat="Text" Stat="Loc" Orig="New">
              <Val><![CDATA[Il nome del database deve essere univoco nel server corrente.]]></Val>
>>>>>>> 60bff012
            </Tgt>
          </Str>
          <Disp Icon="Str" />
        </Item>
<<<<<<< HEAD
        <Item ItemId=";(...) DB.DBNameExistsError" ItemType="0" PsrId="308" Leaf="true">
          <Str Cat="Text">
            <Val><![CDATA[Database name must be unique in the current server.]]></Val>
            <Tgt Cat="Text" Stat="Loc" Orig="New">
              <Val><![CDATA[Il nome del database deve essere univoco nel server corrente.]]></Val>
=======
        <Item ItemId=";(...) DB.DBNameLengthError" ItemType="0" PsrId="308" Leaf="true">
          <Str Cat="Text">
            <Val><![CDATA[Database name must be between 1 and 100 characters long.]]></Val>
            <Tgt Cat="Text" Stat="Loc" Orig="New">
              <Val><![CDATA[La lunghezza del nome del database deve essere compresa tra 1 e 100 caratteri.]]></Val>
>>>>>>> 60bff012
            </Tgt>
          </Str>
          <Disp Icon="Str" />
        </Item>
<<<<<<< HEAD
        <Item ItemId=";(...) DB.DBNameLengthError" ItemType="0" PsrId="308" Leaf="true">
          <Str Cat="Text">
            <Val><![CDATA[Database name must be between 1 and 100 characters long.]]></Val>
            <Tgt Cat="Text" Stat="Loc" Orig="New">
              <Val><![CDATA[La lunghezza del nome del database deve essere compresa tra 1 e 100 caratteri.]]></Val>
=======
        <Item ItemId=";(...) DB.DBNameOnlyNumericNameError" ItemType="0" PsrId="308" Leaf="true">
          <Str Cat="Text">
            <Val><![CDATA[Database name cannot contain only numbers.]]></Val>
            <Tgt Cat="Text" Stat="Loc" Orig="New">
              <Val><![CDATA[Il nome del database non può contenere solo numeri.]]></Val>
>>>>>>> 60bff012
            </Tgt>
          </Str>
          <Disp Icon="Str" />
        </Item>
<<<<<<< HEAD
        <Item ItemId=";(...) DB.DBNameOnlyNumericNameError" ItemType="0" PsrId="308" Leaf="true">
          <Str Cat="Text">
            <Val><![CDATA[Database name cannot contain only numbers.]]></Val>
            <Tgt Cat="Text" Stat="Loc" Orig="New">
              <Val><![CDATA[Il nome del database non può contenere solo numeri.]]></Val>
=======
        <Item ItemId=";(...) DB.DBNameSpecialCharError" ItemType="0" PsrId="308" Leaf="true">
          <Str Cat="Text">
            <Val><![CDATA[Database name cannot contain special characters \/""[]5D;:|<>+=;,?*@&, .]]></Val>
            <Tgt Cat="Text" Stat="Loc" Orig="New">
              <Val><![CDATA[Il nome del database non può contenere i caratteri speciali seguenti: \/""[]5D;:|<>+=;,?*@&, .]]></Val>
>>>>>>> 60bff012
            </Tgt>
          </Str>
          <Disp Icon="Str" />
        </Item>
<<<<<<< HEAD
        <Item ItemId=";(...) DB.DBNameSpecialCharError" ItemType="0" PsrId="308" Leaf="true">
          <Str Cat="Text">
            <Val><![CDATA[Database name cannot contain special characters \/""[]5D;:|<>+=;,?*@&, .]]></Val>
            <Tgt Cat="Text" Stat="Loc" Orig="New">
              <Val><![CDATA[Il nome del database non può contenere i caratteri speciali seguenti: \/""[]5D;:|<>+=;,?*@&, .]]></Val>
=======
      </Item>
      <Item ItemId=";@extensions/Microsoft.resource-deployment/dist/ui/deployAzureSQLVMWizard/constants.deployAzureSQLVM.AzureAccountDr" ItemType="0" PsrId="308" Leaf="false">
        <Disp Icon="Dir" LocTbl="false" />
        <Item ItemId=";(...) opdownLabel" ItemType="0" PsrId="308" Leaf="true">
          <Str Cat="Text">
            <Val><![CDATA[Azure Account]]></Val>
            <Tgt Cat="Text" Stat="Loc" Orig="New">
              <Val><![CDATA[Account Azure]]></Val>
>>>>>>> 60bff012
            </Tgt>
          </Str>
          <Disp Icon="Str" />
        </Item>
      </Item>
<<<<<<< HEAD
      <Item ItemId=";@extensions/Microsoft.resource-deployment/dist/ui/deployAzureSQLVMWizard/constants.deployAzureSQLVM.AzureAccountDr" ItemType="0" PsrId="308" Leaf="false">
        <Disp Icon="Dir" LocTbl="false" />
        <Item ItemId=";(...) opdownLabel" ItemType="0" PsrId="308" Leaf="true">
          <Str Cat="Text">
            <Val><![CDATA[Azure Account]]></Val>
            <Tgt Cat="Text" Stat="Loc" Orig="New">
              <Val><![CDATA[Account Azure]]></Val>
=======
      <Item ItemId=";@extensions/Microsoft.resource-deployment/dist/ui/deployAzureSQLVMWizard/constants.deployAzureSQLVM.AzureRegionDro" ItemType="0" PsrId="308" Leaf="false">
        <Disp Icon="Dir" LocTbl="false" />
        <Item ItemId=";(...) pdownLabel" ItemType="0" PsrId="308" Leaf="true">
          <Str Cat="Text">
            <Val><![CDATA[Region]]></Val>
            <Tgt Cat="Text" Stat="Loc" Orig="New">
              <Val><![CDATA[Area]]></Val>
>>>>>>> 60bff012
            </Tgt>
          </Str>
          <Disp Icon="Str" />
        </Item>
      </Item>
<<<<<<< HEAD
      <Item ItemId=";@extensions/Microsoft.resource-deployment/dist/ui/deployAzureSQLVMWizard/constants.deployAzureSQLVM.AzureRegionDro" ItemType="0" PsrId="308" Leaf="false">
        <Disp Icon="Dir" LocTbl="false" />
        <Item ItemId=";(...) pdownLabel" ItemType="0" PsrId="308" Leaf="true">
          <Str Cat="Text">
            <Val><![CDATA[Region]]></Val>
            <Tgt Cat="Text" Stat="Loc" Orig="New">
              <Val><![CDATA[Area]]></Val>
=======
      <Item ItemId=";@extensions/Microsoft.resource-deployment/dist/ui/deployAzureSQLVMWizard/constants.deployAzureSQLVM.AzureSettingsP" ItemType="0" PsrId="308" Leaf="false">
        <Disp Icon="Dir" LocTbl="false" />
        <Item ItemId=";(...) ageTitle" ItemType="0" PsrId="308" Leaf="true">
          <Str Cat="Text">
            <Val><![CDATA[Azure settings]]></Val>
            <Tgt Cat="Text" Stat="Loc" Orig="New">
              <Val><![CDATA[Impostazioni di Azure]]></Val>
>>>>>>> 60bff012
            </Tgt>
          </Str>
          <Disp Icon="Str" />
        </Item>
      </Item>
<<<<<<< HEAD
      <Item ItemId=";@extensions/Microsoft.resource-deployment/dist/ui/deployAzureSQLVMWizard/constants.deployAzureSQLVM.AzureSettingsP" ItemType="0" PsrId="308" Leaf="false">
        <Disp Icon="Dir" LocTbl="false" />
        <Item ItemId=";(...) ageTitle" ItemType="0" PsrId="308" Leaf="true">
          <Str Cat="Text">
            <Val><![CDATA[Azure settings]]></Val>
            <Tgt Cat="Text" Stat="Loc" Orig="New">
              <Val><![CDATA[Impostazioni di Azure]]></Val>
=======
      <Item ItemId=";@extensions/Microsoft.resource-deployment/dist/ui/deployAzureSQLVMWizard/constants.deployAzureSQLVM.AzureSubscript" ItemType="0" PsrId="308" Leaf="false">
        <Disp Icon="Dir" LocTbl="false" />
        <Item ItemId=";(...) ionDropdownLabel" ItemType="0" PsrId="308" Leaf="true">
          <Str Cat="Text">
            <Val><![CDATA[Subscription]]></Val>
            <Tgt Cat="Text" Stat="Loc" Orig="New">
              <Val><![CDATA[Sottoscrizione]]></Val>
>>>>>>> 60bff012
            </Tgt>
          </Str>
          <Disp Icon="Str" />
        </Item>
      </Item>
<<<<<<< HEAD
      <Item ItemId=";@extensions/Microsoft.resource-deployment/dist/ui/deployAzureSQLVMWizard/constants.deployAzureSQLVM.AzureSubscript" ItemType="0" PsrId="308" Leaf="false">
        <Disp Icon="Dir" LocTbl="false" />
        <Item ItemId=";(...) ionDropdownLabel" ItemType="0" PsrId="308" Leaf="true">
          <Str Cat="Text">
            <Val><![CDATA[Subscription]]></Val>
            <Tgt Cat="Text" Stat="Loc" Orig="New">
              <Val><![CDATA[Sottoscrizione]]></Val>
=======
      <Item ItemId=";@extensions/Microsoft.resource-deployment/dist/ui/deployAzureSQLVMWizard/constants.deployAzureSQLVM.MissingRequire" ItemType="0" PsrId="308" Leaf="false">
        <Disp Icon="Dir" LocTbl="false" />
        <Item ItemId=";(...) dInfoError" ItemType="0" PsrId="308" Leaf="true">
          <Str Cat="Text">
            <Val><![CDATA[Please fill out the required fields marked with red asterisks.]]></Val>
            <Tgt Cat="Text" Stat="Loc" Orig="New">
              <Val><![CDATA[Compilare i campi obbligatori contrassegnati con asterischi rossi.]]></Val>
>>>>>>> 60bff012
            </Tgt>
          </Str>
          <Disp Icon="Str" />
        </Item>
      </Item>
<<<<<<< HEAD
      <Item ItemId=";@extensions/Microsoft.resource-deployment/dist/ui/deployAzureSQLVMWizard/constants.deployAzureSQLVM.MissingRequire" ItemType="0" PsrId="308" Leaf="false">
        <Disp Icon="Dir" LocTbl="false" />
        <Item ItemId=";(...) dInfoError" ItemType="0" PsrId="308" Leaf="true">
          <Str Cat="Text">
            <Val><![CDATA[Please fill out the required fields marked with red asterisks.]]></Val>
            <Tgt Cat="Text" Stat="Loc" Orig="New">
              <Val><![CDATA[Compilare i campi obbligatori contrassegnati con asterischi rossi.]]></Val>
=======
      <Item ItemId=";@extensions/Microsoft.resource-deployment/dist/ui/deployAzureSQLVMWizard/constants.deployAzureSQLVM.NetworkSetting" ItemType="0" PsrId="308" Leaf="false">
        <Disp Icon="Dir" LocTbl="false" />
        <Item ItemId=";(...) sNewSubnet" ItemType="0" PsrId="308" Leaf="true">
          <Str Cat="Text">
            <Val><![CDATA[New subnet]]></Val>
            <Tgt Cat="Text" Stat="Loc" Orig="New">
              <Val><![CDATA[Nuova subnet]]></Val>
            </Tgt>
          </Str>
          <Disp Icon="Str" />
        </Item>
        <Item ItemId=";(...) sNewVirtualNetwork" ItemType="0" PsrId="308" Leaf="true">
          <Str Cat="Text">
            <Val><![CDATA[New virtual network]]></Val>
            <Tgt Cat="Text" Stat="Loc" Orig="New">
              <Val><![CDATA[Nuova rete virtuale]]></Val>
            </Tgt>
          </Str>
          <Disp Icon="Str" />
        </Item>
        <Item ItemId=";(...) sPageDescription" ItemType="0" PsrId="308" Leaf="true">
          <Str Cat="Text">
            <Val><![CDATA[Configure network settings]]></Val>
            <Tgt Cat="Text" Stat="Loc" Orig="New">
              <Val><![CDATA[Configura impostazioni di rete]]></Val>
            </Tgt>
          </Str>
          <Disp Icon="Str" />
        </Item>
        <Item ItemId=";(...) sPageTitle" ItemType="0" PsrId="308" Leaf="true">
          <Str Cat="Text">
            <Val><![CDATA[Networking]]></Val>
            <Tgt Cat="Text" Stat="Loc" Orig="New">
              <Val><![CDATA[Rete]]></Val>
            </Tgt>
          </Str>
          <Disp Icon="Str" />
        </Item>
        <Item ItemId=";(...) sUseExistingPublicIp" ItemType="0" PsrId="308" Leaf="true">
          <Str Cat="Text">
            <Val><![CDATA[New public ip]]></Val>
            <Tgt Cat="Text" Stat="Loc" Orig="New">
              <Val><![CDATA[Nuovo indirizzo IP pubblico]]></Val>
>>>>>>> 60bff012
            </Tgt>
          </Str>
          <Disp Icon="Str" />
        </Item>
      </Item>
<<<<<<< HEAD
      <Item ItemId=";@extensions/Microsoft.resource-deployment/dist/ui/deployAzureSQLVMWizard/constants.deployAzureSQLVM.NetworkSetting" ItemType="0" PsrId="308" Leaf="false">
        <Disp Icon="Dir" LocTbl="false" />
        <Item ItemId=";(...) sNewSubnet" ItemType="0" PsrId="308" Leaf="true">
          <Str Cat="Text">
            <Val><![CDATA[New subnet]]></Val>
            <Tgt Cat="Text" Stat="Loc" Orig="New">
              <Val><![CDATA[Nuova subnet]]></Val>
            </Tgt>
          </Str>
          <Disp Icon="Str" />
        </Item>
        <Item ItemId=";(...) sNewVirtualNetwork" ItemType="0" PsrId="308" Leaf="true">
          <Str Cat="Text">
            <Val><![CDATA[New virtual network]]></Val>
            <Tgt Cat="Text" Stat="Loc" Orig="New">
              <Val><![CDATA[Nuova rete virtuale]]></Val>
            </Tgt>
          </Str>
          <Disp Icon="Str" />
        </Item>
        <Item ItemId=";(...) sPageDescription" ItemType="0" PsrId="308" Leaf="true">
          <Str Cat="Text">
            <Val><![CDATA[Configure network settings]]></Val>
            <Tgt Cat="Text" Stat="Loc" Orig="New">
              <Val><![CDATA[Configura impostazioni di rete]]></Val>
            </Tgt>
          </Str>
          <Disp Icon="Str" />
        </Item>
        <Item ItemId=";(...) sPageTitle" ItemType="0" PsrId="308" Leaf="true">
          <Str Cat="Text">
            <Val><![CDATA[Networking]]></Val>
            <Tgt Cat="Text" Stat="Loc" Orig="New">
              <Val><![CDATA[Rete]]></Val>
            </Tgt>
          </Str>
          <Disp Icon="Str" />
        </Item>
        <Item ItemId=";(...) sUseExistingPublicIp" ItemType="0" PsrId="308" Leaf="true">
          <Str Cat="Text">
            <Val><![CDATA[New public ip]]></Val>
            <Tgt Cat="Text" Stat="Loc" Orig="New">
              <Val><![CDATA[Nuovo indirizzo IP pubblico]]></Val>
=======
      <Item ItemId=";@extensions/Microsoft.resource-deployment/dist/ui/deployAzureSQLVMWizard/constants.deployAzureSQLVM.PublicIPDropdo" ItemType="0" PsrId="308" Leaf="false">
        <Disp Icon="Dir" LocTbl="false" />
        <Item ItemId=";(...) wnLabel" ItemType="0" PsrId="308" Leaf="true">
          <Str Cat="Text">
            <Val><![CDATA[Public IP]]></Val>
            <Tgt Cat="Text" Stat="Loc" Orig="New">
              <Val><![CDATA[IP pubblico]]></Val>
>>>>>>> 60bff012
            </Tgt>
          </Str>
          <Disp Icon="Str" />
        </Item>
      </Item>
<<<<<<< HEAD
      <Item ItemId=";@extensions/Microsoft.resource-deployment/dist/ui/deployAzureSQLVMWizard/constants.deployAzureSQLVM.PublicIPDropdo" ItemType="0" PsrId="308" Leaf="false">
        <Disp Icon="Dir" LocTbl="false" />
        <Item ItemId=";(...) wnLabel" ItemType="0" PsrId="308" Leaf="true">
          <Str Cat="Text">
            <Val><![CDATA[Public IP]]></Val>
            <Tgt Cat="Text" Stat="Loc" Orig="New">
              <Val><![CDATA[IP pubblico]]></Val>
=======
      <Item ItemId=";@extensions/Microsoft.resource-deployment/dist/ui/deployAzureSQLVMWizard/constants.deployAzureSQLVM.ScriptToNotebo" ItemType="0" PsrId="308" Leaf="false">
        <Disp Icon="Dir" LocTbl="false" />
        <Item ItemId=";(...) ok" ItemType="0" PsrId="308" Leaf="true">
          <Str Cat="Text">
            <Val><![CDATA[Script to Notebook]]></Val>
            <Tgt Cat="Text" Stat="Loc" Orig="New">
              <Val><![CDATA[Genera script nel notebook]]></Val>
>>>>>>> 60bff012
            </Tgt>
          </Str>
          <Disp Icon="Str" />
        </Item>
      </Item>
<<<<<<< HEAD
      <Item ItemId=";@extensions/Microsoft.resource-deployment/dist/ui/deployAzureSQLVMWizard/constants.deployAzureSQLVM.ScriptToNotebo" ItemType="0" PsrId="308" Leaf="false">
        <Disp Icon="Dir" LocTbl="false" />
        <Item ItemId=";(...) ok" ItemType="0" PsrId="308" Leaf="true">
          <Str Cat="Text">
            <Val><![CDATA[Script to Notebook]]></Val>
            <Tgt Cat="Text" Stat="Loc" Orig="New">
              <Val><![CDATA[Genera script nel notebook]]></Val>
=======
      <Item ItemId=";@extensions/Microsoft.resource-deployment/dist/ui/deployAzureSQLVMWizard/constants.deployAzureSQLVM.SqlAuthenticat" ItemType="0" PsrId="308" Leaf="false">
        <Disp Icon="Dir" LocTbl="false" />
        <Item ItemId=";(...) ionConfirmPasswordLabel" ItemType="0" PsrId="308" Leaf="true">
          <Str Cat="Text">
            <Val><![CDATA[Confirm password]]></Val>
            <Tgt Cat="Text" Stat="Loc" Orig="New">
              <Val><![CDATA[Conferma password]]></Val>
            </Tgt>
          </Str>
          <Disp Icon="Str" />
        </Item>
        <Item ItemId=";(...) ionPasswordLabel" ItemType="0" PsrId="308" Leaf="true">
          <Str Cat="Text">
            <Val><![CDATA[Password]]></Val>
            <Tgt Cat="Text" Stat="Loc" Orig="New">
              <Val><![CDATA[Password]]></Val>
            </Tgt>
          </Str>
          <Disp Icon="Str" />
        </Item>
        <Item ItemId=";(...) ionUsernameLabel" ItemType="0" PsrId="308" Leaf="true">
          <Str Cat="Text">
            <Val><![CDATA[Username]]></Val>
            <Tgt Cat="Text" Stat="Loc" Orig="New">
              <Val><![CDATA[Nome utente]]></Val>
>>>>>>> 60bff012
            </Tgt>
          </Str>
          <Disp Icon="Str" />
        </Item>
      </Item>
<<<<<<< HEAD
      <Item ItemId=";@extensions/Microsoft.resource-deployment/dist/ui/deployAzureSQLVMWizard/constants.deployAzureSQLVM.SqlAuthenticat" ItemType="0" PsrId="308" Leaf="false">
        <Disp Icon="Dir" LocTbl="false" />
        <Item ItemId=";(...) ionConfirmPasswordLabel" ItemType="0" PsrId="308" Leaf="true">
          <Str Cat="Text">
            <Val><![CDATA[Confirm password]]></Val>
            <Tgt Cat="Text" Stat="Loc" Orig="New">
              <Val><![CDATA[Conferma password]]></Val>
            </Tgt>
          </Str>
          <Disp Icon="Str" />
        </Item>
        <Item ItemId=";(...) ionPasswordLabel" ItemType="0" PsrId="308" Leaf="true">
          <Str Cat="Text">
            <Val><![CDATA[Password]]></Val>
            <Tgt Cat="Text" Stat="Loc" Orig="New">
              <Val><![CDATA[Password]]></Val>
            </Tgt>
          </Str>
          <Disp Icon="Str" />
        </Item>
        <Item ItemId=";(...) ionUsernameLabel" ItemType="0" PsrId="308" Leaf="true">
          <Str Cat="Text">
            <Val><![CDATA[Username]]></Val>
            <Tgt Cat="Text" Stat="Loc" Orig="New">
              <Val><![CDATA[Nome utente]]></Val>
=======
      <Item ItemId=";@extensions/Microsoft.resource-deployment/dist/ui/deployAzureSQLVMWizard/constants.deployAzureSQLVM.SqlConnectivit" ItemType="0" PsrId="308" Leaf="false">
        <Disp Icon="Dir" LocTbl="false" />
        <Item ItemId=";(...) yTypeDropdownLabel" ItemType="0" PsrId="308" Leaf="true">
          <Str Cat="Text">
            <Val><![CDATA[SQL connectivity]]></Val>
            <Tgt Cat="Text" Stat="Loc" Orig="New">
              <Val><![CDATA[Connettività SQL]]></Val>
>>>>>>> 60bff012
            </Tgt>
          </Str>
          <Disp Icon="Str" />
        </Item>
      </Item>
<<<<<<< HEAD
      <Item ItemId=";@extensions/Microsoft.resource-deployment/dist/ui/deployAzureSQLVMWizard/constants.deployAzureSQLVM.SqlConnectivit" ItemType="0" PsrId="308" Leaf="false">
        <Disp Icon="Dir" LocTbl="false" />
        <Item ItemId=";(...) yTypeDropdownLabel" ItemType="0" PsrId="308" Leaf="true">
          <Str Cat="Text">
            <Val><![CDATA[SQL connectivity]]></Val>
            <Tgt Cat="Text" Stat="Loc" Orig="New">
              <Val><![CDATA[Connettività SQL]]></Val>
=======
      <Item ItemId=";@extensions/Microsoft.resource-deployment/dist/ui/deployAzureSQLVMWizard/constants.deployAzureSQLVM.SqlEnableSQLAu" ItemType="0" PsrId="308" Leaf="false">
        <Disp Icon="Dir" LocTbl="false" />
        <Item ItemId=";(...) thenticationLabel" ItemType="0" PsrId="308" Leaf="true">
          <Str Cat="Text">
            <Val><![CDATA[Enable SQL authentication]]></Val>
            <Tgt Cat="Text" Stat="Loc" Orig="New">
              <Val><![CDATA[Abilita autenticazione SQL]]></Val>
>>>>>>> 60bff012
            </Tgt>
          </Str>
          <Disp Icon="Str" />
        </Item>
      </Item>
<<<<<<< HEAD
      <Item ItemId=";@extensions/Microsoft.resource-deployment/dist/ui/deployAzureSQLVMWizard/constants.deployAzureSQLVM.SqlEnableSQLAu" ItemType="0" PsrId="308" Leaf="false">
        <Disp Icon="Dir" LocTbl="false" />
        <Item ItemId=";(...) thenticationLabel" ItemType="0" PsrId="308" Leaf="true">
          <Str Cat="Text">
            <Val><![CDATA[Enable SQL authentication]]></Val>
            <Tgt Cat="Text" Stat="Loc" Orig="New">
              <Val><![CDATA[Abilita autenticazione SQL]]></Val>
=======
      <Item ItemId=";@extensions/Microsoft.resource-deployment/dist/ui/deployAzureSQLVMWizard/constants.deployAzureSQLVM.SqlServerSetti" ItemType="0" PsrId="308" Leaf="false">
        <Disp Icon="Dir" LocTbl="false" />
        <Item ItemId=";(...) ngsPageTitle" ItemType="0" PsrId="308" Leaf="true">
          <Str Cat="Text">
            <Val><![CDATA[SQL Servers settings]]></Val>
            <Tgt Cat="Text" Stat="Loc" Orig="New">
              <Val><![CDATA[Impostazioni istanze di SQL Server]]></Val>
>>>>>>> 60bff012
            </Tgt>
          </Str>
          <Disp Icon="Str" />
        </Item>
      </Item>
<<<<<<< HEAD
      <Item ItemId=";@extensions/Microsoft.resource-deployment/dist/ui/deployAzureSQLVMWizard/constants.deployAzureSQLVM.SqlServerSetti" ItemType="0" PsrId="308" Leaf="false">
        <Disp Icon="Dir" LocTbl="false" />
        <Item ItemId=";(...) ngsPageTitle" ItemType="0" PsrId="308" Leaf="true">
          <Str Cat="Text">
            <Val><![CDATA[SQL Servers settings]]></Val>
            <Tgt Cat="Text" Stat="Loc" Orig="New">
              <Val><![CDATA[Impostazioni istanze di SQL Server]]></Val>
=======
      <Item ItemId=";@extensions/Microsoft.resource-deployment/dist/ui/deployAzureSQLVMWizard/constants.deployAzureSQLVM.SubnetDropdown" ItemType="0" PsrId="308" Leaf="false">
        <Disp Icon="Dir" LocTbl="false" />
        <Item ItemId=";(...) Label" ItemType="0" PsrId="308" Leaf="true">
          <Str Cat="Text">
            <Val><![CDATA[Subnet]]></Val>
            <Tgt Cat="Text" Stat="Loc" Orig="New">
              <Val><![CDATA[Subnet]]></Val>
>>>>>>> 60bff012
            </Tgt>
          </Str>
          <Disp Icon="Str" />
        </Item>
      </Item>
<<<<<<< HEAD
      <Item ItemId=";@extensions/Microsoft.resource-deployment/dist/ui/deployAzureSQLVMWizard/constants.deployAzureSQLVM.SubnetDropdown" ItemType="0" PsrId="308" Leaf="false">
        <Disp Icon="Dir" LocTbl="false" />
        <Item ItemId=";(...) Label" ItemType="0" PsrId="308" Leaf="true">
          <Str Cat="Text">
            <Val><![CDATA[Subnet]]></Val>
            <Tgt Cat="Text" Stat="Loc" Orig="New">
              <Val><![CDATA[Subnet]]></Val>
=======
      <Item ItemId=";@extensions/Microsoft.resource-deployment/dist/ui/deployAzureSQLVMWizard/constants.deployAzureSQLVM.VirtualNetwork" ItemType="0" PsrId="308" Leaf="false">
        <Disp Icon="Dir" LocTbl="false" />
        <Item ItemId=";(...) DropdownLabel" ItemType="0" PsrId="308" Leaf="true">
          <Str Cat="Text">
            <Val><![CDATA[Virtual Network]]></Val>
            <Tgt Cat="Text" Stat="Loc" Orig="New">
              <Val><![CDATA[Rete virtuale]]></Val>
>>>>>>> 60bff012
            </Tgt>
          </Str>
          <Disp Icon="Str" />
        </Item>
      </Item>
<<<<<<< HEAD
      <Item ItemId=";@extensions/Microsoft.resource-deployment/dist/ui/deployAzureSQLVMWizard/constants.deployAzureSQLVM.VirtualNetwork" ItemType="0" PsrId="308" Leaf="false">
        <Disp Icon="Dir" LocTbl="false" />
        <Item ItemId=";(...) DropdownLabel" ItemType="0" PsrId="308" Leaf="true">
          <Str Cat="Text">
            <Val><![CDATA[Virtual Network]]></Val>
            <Tgt Cat="Text" Stat="Loc" Orig="New">
              <Val><![CDATA[Rete virtuale]]></Val>
=======
      <Item ItemId=";@extensions/Microsoft.resource-deployment/dist/ui/deployAzureSQLVMWizard/constants.deployAzureSQLVM.VmAdminConfirm" ItemType="0" PsrId="308" Leaf="false">
        <Disp Icon="Dir" LocTbl="false" />
        <Item ItemId=";(...) PasswordTextBoxLabel" ItemType="0" PsrId="308" Leaf="true">
          <Str Cat="Text">
            <Val><![CDATA[Confirm password]]></Val>
            <Tgt Cat="Text" Stat="Loc" Orig="New">
              <Val><![CDATA[Confermare password]]></Val>
>>>>>>> 60bff012
            </Tgt>
          </Str>
          <Disp Icon="Str" />
        </Item>
      </Item>
<<<<<<< HEAD
      <Item ItemId=";@extensions/Microsoft.resource-deployment/dist/ui/deployAzureSQLVMWizard/constants.deployAzureSQLVM.VmAdminConfirm" ItemType="0" PsrId="308" Leaf="false">
        <Disp Icon="Dir" LocTbl="false" />
        <Item ItemId=";(...) PasswordTextBoxLabel" ItemType="0" PsrId="308" Leaf="true">
          <Str Cat="Text">
            <Val><![CDATA[Confirm password]]></Val>
            <Tgt Cat="Text" Stat="Loc" Orig="New">
              <Val><![CDATA[Confermare password]]></Val>
=======
      <Item ItemId=";@extensions/Microsoft.resource-deployment/dist/ui/deployAzureSQLVMWizard/constants.deployAzureSQLVM.VmAdminPasswor" ItemType="0" PsrId="308" Leaf="false">
        <Disp Icon="Dir" LocTbl="false" />
        <Item ItemId=";(...) dTextBoxLabel" ItemType="0" PsrId="308" Leaf="true">
          <Str Cat="Text">
            <Val><![CDATA[Administrator account password]]></Val>
            <Tgt Cat="Text" Stat="Loc" Orig="New">
              <Val><![CDATA[Password dell'account amministratore]]></Val>
>>>>>>> 60bff012
            </Tgt>
          </Str>
          <Disp Icon="Str" />
        </Item>
      </Item>
<<<<<<< HEAD
      <Item ItemId=";@extensions/Microsoft.resource-deployment/dist/ui/deployAzureSQLVMWizard/constants.deployAzureSQLVM.VmAdminPasswor" ItemType="0" PsrId="308" Leaf="false">
        <Disp Icon="Dir" LocTbl="false" />
        <Item ItemId=";(...) dTextBoxLabel" ItemType="0" PsrId="308" Leaf="true">
          <Str Cat="Text">
            <Val><![CDATA[Administrator account password]]></Val>
            <Tgt Cat="Text" Stat="Loc" Orig="New">
              <Val><![CDATA[Password dell'account amministratore]]></Val>
=======
      <Item ItemId=";@extensions/Microsoft.resource-deployment/dist/ui/deployAzureSQLVMWizard/constants.deployAzureSQLVM.VmAdminUsernam" ItemType="0" PsrId="308" Leaf="false">
        <Disp Icon="Dir" LocTbl="false" />
        <Item ItemId=";(...) eTextBoxLabel" ItemType="0" PsrId="308" Leaf="true">
          <Str Cat="Text">
            <Val><![CDATA[Administrator account username]]></Val>
            <Tgt Cat="Text" Stat="Loc" Orig="New">
              <Val><![CDATA[Nome utente dell'account amministratore]]></Val>
>>>>>>> 60bff012
            </Tgt>
          </Str>
          <Disp Icon="Str" />
        </Item>
      </Item>
<<<<<<< HEAD
      <Item ItemId=";@extensions/Microsoft.resource-deployment/dist/ui/deployAzureSQLVMWizard/constants.deployAzureSQLVM.VmAdminUsernam" ItemType="0" PsrId="308" Leaf="false">
        <Disp Icon="Dir" LocTbl="false" />
        <Item ItemId=";(...) eTextBoxLabel" ItemType="0" PsrId="308" Leaf="true">
          <Str Cat="Text">
            <Val><![CDATA[Administrator account username]]></Val>
            <Tgt Cat="Text" Stat="Loc" Orig="New">
              <Val><![CDATA[Nome utente dell'account amministratore]]></Val>
            </Tgt>
          </Str>
          <Disp Icon="Str" />
        </Item>
      </Item>
=======
>>>>>>> 60bff012
      <Item ItemId=";@extensions/Microsoft.resource-deployment/dist/ui/deployAzureSQLVMWizard/constants.deployAzureSQLVM.VmImageDropdow" ItemType="0" PsrId="308" Leaf="false">
        <Disp Icon="Dir" LocTbl="false" />
        <Item ItemId=";(...) nLabel" ItemType="0" PsrId="308" Leaf="true">
          <Str Cat="Text">
            <Val><![CDATA[Image]]></Val>
            <Tgt Cat="Text" Stat="Loc" Orig="New">
              <Val><![CDATA[Immagine]]></Val>
            </Tgt>
          </Str>
          <Disp Icon="Str" />
        </Item>
<<<<<<< HEAD
      </Item>
      <Item ItemId=";@extensions/Microsoft.resource-deployment/dist/ui/deployAzureSQLVMWizard/constants.deployAzureSQLVM.VmImageVersion" ItemType="0" PsrId="308" Leaf="false">
        <Disp Icon="Dir" LocTbl="false" />
        <Item ItemId=";(...) DropdownLabel" ItemType="0" PsrId="308" Leaf="true">
          <Str Cat="Text">
            <Val><![CDATA[Image Version]]></Val>
            <Tgt Cat="Text" Stat="Loc" Orig="New">
              <Val><![CDATA[Versione immagine]]></Val>
            </Tgt>
          </Str>
          <Disp Icon="Str" />
        </Item>
      </Item>
      <Item ItemId=";@extensions/Microsoft.resource-deployment/dist/ui/deployAzureSQLVMWizard/constants.deployAzureSQLVM.VmNameTextBoxL" ItemType="0" PsrId="308" Leaf="false">
        <Disp Icon="Dir" LocTbl="false" />
        <Item ItemId=";(...) abel" ItemType="0" PsrId="308" Leaf="true">
          <Str Cat="Text">
            <Val><![CDATA[Virtual machine name]]></Val>
            <Tgt Cat="Text" Stat="Loc" Orig="New">
              <Val><![CDATA[Nome macchina virtuale]]></Val>
=======
      </Item>
      <Item ItemId=";@extensions/Microsoft.resource-deployment/dist/ui/deployAzureSQLVMWizard/constants.deployAzureSQLVM.VmImageVersion" ItemType="0" PsrId="308" Leaf="false">
        <Disp Icon="Dir" LocTbl="false" />
        <Item ItemId=";(...) DropdownLabel" ItemType="0" PsrId="308" Leaf="true">
          <Str Cat="Text">
            <Val><![CDATA[Image Version]]></Val>
            <Tgt Cat="Text" Stat="Loc" Orig="New">
              <Val><![CDATA[Versione immagine]]></Val>
>>>>>>> 60bff012
            </Tgt>
          </Str>
          <Disp Icon="Str" />
        </Item>
      </Item>
<<<<<<< HEAD
      <Item ItemId=";@extensions/Microsoft.resource-deployment/dist/ui/deployAzureSQLVMWizard/constants.deployAzureSQLVM.VmRDPAllowChec" ItemType="0" PsrId="308" Leaf="false">
        <Disp Icon="Dir" LocTbl="false" />
        <Item ItemId=";(...) kboxLabel" ItemType="0" PsrId="308" Leaf="true">
          <Str Cat="Text">
            <Val><![CDATA[Enable Remote Desktop (RDP) inbound port (3389)]]></Val>
            <Tgt Cat="Text" Stat="Loc" Orig="New">
              <Val><![CDATA[Abilita porta in ingresso Desktop remoto (RDP) (3389)]]></Val>
=======
      <Item ItemId=";@extensions/Microsoft.resource-deployment/dist/ui/deployAzureSQLVMWizard/constants.deployAzureSQLVM.VmNameTextBoxL" ItemType="0" PsrId="308" Leaf="false">
        <Disp Icon="Dir" LocTbl="false" />
        <Item ItemId=";(...) abel" ItemType="0" PsrId="308" Leaf="true">
          <Str Cat="Text">
            <Val><![CDATA[Virtual machine name]]></Val>
            <Tgt Cat="Text" Stat="Loc" Orig="New">
              <Val><![CDATA[Nome macchina virtuale]]></Val>
>>>>>>> 60bff012
            </Tgt>
          </Str>
          <Disp Icon="Str" />
        </Item>
      </Item>
<<<<<<< HEAD
      <Item ItemId=";@extensions/Microsoft.resource-deployment/dist/ui/deployAzureSQLVMWizard/constants.deployAzureSQLVM.VmSizeDropdown" ItemType="0" PsrId="308" Leaf="false">
        <Disp Icon="Dir" LocTbl="false" />
        <Item ItemId=";(...) Label" ItemType="0" PsrId="308" Leaf="true">
          <Str Cat="Text">
            <Val><![CDATA[Size]]></Val>
            <Tgt Cat="Text" Stat="Loc" Orig="New">
              <Val><![CDATA[Dimensioni]]></Val>
=======
      <Item ItemId=";@extensions/Microsoft.resource-deployment/dist/ui/deployAzureSQLVMWizard/constants.deployAzureSQLVM.VmRDPAllowChec" ItemType="0" PsrId="308" Leaf="false">
        <Disp Icon="Dir" LocTbl="false" />
        <Item ItemId=";(...) kboxLabel" ItemType="0" PsrId="308" Leaf="true">
          <Str Cat="Text">
            <Val><![CDATA[Enable Remote Desktop (RDP) inbound port (3389)]]></Val>
            <Tgt Cat="Text" Stat="Loc" Orig="New">
              <Val><![CDATA[Abilita porta in ingresso Desktop remoto (RDP) (3389)]]></Val>
>>>>>>> 60bff012
            </Tgt>
          </Str>
          <Disp Icon="Str" />
        </Item>
      </Item>
<<<<<<< HEAD
      <Item ItemId=";@extensions/Microsoft.resource-deployment/dist/ui/deployAzureSQLVMWizard/constants.deployAzureSQLVM.VmSkuDropdownL" ItemType="0" PsrId="308" Leaf="false">
        <Disp Icon="Dir" LocTbl="false" />
        <Item ItemId=";(...) abel" ItemType="0" PsrId="308" Leaf="true">
          <Str Cat="Text">
            <Val><![CDATA[Image SKU]]></Val>
            <Tgt Cat="Text" Stat="Loc" Orig="New">
              <Val><![CDATA[SKU immagine]]></Val>
=======
      <Item ItemId=";@extensions/Microsoft.resource-deployment/dist/ui/deployAzureSQLVMWizard/constants.deployAzureSQLVM.VmSizeDropdown" ItemType="0" PsrId="308" Leaf="false">
        <Disp Icon="Dir" LocTbl="false" />
        <Item ItemId=";(...) Label" ItemType="0" PsrId="308" Leaf="true">
          <Str Cat="Text">
            <Val><![CDATA[Size]]></Val>
            <Tgt Cat="Text" Stat="Loc" Orig="New">
              <Val><![CDATA[Dimensioni]]></Val>
>>>>>>> 60bff012
            </Tgt>
          </Str>
          <Disp Icon="Str" />
        </Item>
      </Item>
<<<<<<< HEAD
      <Item ItemId=";@extensions/Microsoft.resource-deployment/dist/ui/deployAzureSQLVMWizard/constants.deployeAzureSQLVM.VmSettingsPag" ItemType="0" PsrId="308" Leaf="false">
        <Disp Icon="Dir" LocTbl="false" />
        <Item ItemId=";(...) eTitle" ItemType="0" PsrId="308" Leaf="true">
          <Str Cat="Text">
            <Val><![CDATA[Virtual machine settings]]></Val>
            <Tgt Cat="Text" Stat="Loc" Orig="New">
              <Val><![CDATA[Impostazioni macchina virtuale]]></Val>
=======
      <Item ItemId=";@extensions/Microsoft.resource-deployment/dist/ui/deployAzureSQLVMWizard/constants.deployAzureSQLVM.VmSkuDropdownL" ItemType="0" PsrId="308" Leaf="false">
        <Disp Icon="Dir" LocTbl="false" />
        <Item ItemId=";(...) abel" ItemType="0" PsrId="308" Leaf="true">
          <Str Cat="Text">
            <Val><![CDATA[Image SKU]]></Val>
            <Tgt Cat="Text" Stat="Loc" Orig="New">
              <Val><![CDATA[SKU immagine]]></Val>
>>>>>>> 60bff012
            </Tgt>
          </Str>
          <Disp Icon="Str" />
        </Item>
      </Item>
<<<<<<< HEAD
      <Item ItemId=";@extensions/Microsoft.resource-deployment/dist/ui/deployAzureSQLVMWizard/constants.deployeAzureSQLVM.VmSizeLearnMo" ItemType="0" PsrId="308" Leaf="false">
        <Disp Icon="Dir" LocTbl="false" />
        <Item ItemId=";(...) reLabel" ItemType="0" PsrId="308" Leaf="true">
          <Str Cat="Text">
            <Val><![CDATA[Click here to learn more about pricing and supported VM sizes]]></Val>
            <Tgt Cat="Text" Stat="Loc" Orig="New">
              <Val><![CDATA[Fare clic qui per altre informazioni sui prezzi e sulle dimensioni di macchina virtuale supportate]]></Val>
=======
      <Item ItemId=";@extensions/Microsoft.resource-deployment/dist/ui/deployAzureSQLVMWizard/constants.deployeAzureSQLVM.VmSettingsPag" ItemType="0" PsrId="308" Leaf="false">
        <Disp Icon="Dir" LocTbl="false" />
        <Item ItemId=";(...) eTitle" ItemType="0" PsrId="308" Leaf="true">
          <Str Cat="Text">
            <Val><![CDATA[Virtual machine settings]]></Val>
            <Tgt Cat="Text" Stat="Loc" Orig="New">
              <Val><![CDATA[Impostazioni macchina virtuale]]></Val>
>>>>>>> 60bff012
            </Tgt>
          </Str>
          <Disp Icon="Str" />
        </Item>
      </Item>
<<<<<<< HEAD
      <Item ItemId=";@extensions/Microsoft.resource-deployment/dist/ui/deployAzureSQLVMWizard/deployAzureSQLVMWizardModel.sqlVMDeployme" ItemType="0" PsrId="308" Leaf="false">
        <Disp Icon="Dir" LocTbl="false" />
        <Item ItemId=";(...) ntWizard.PasswordLengthError" ItemType="0" PsrId="308" Leaf="true">
          <Str Cat="Text">
            <Val><![CDATA[Password must be between 12 and 123 characters long.]]></Val>
            <Tgt Cat="Text" Stat="Loc" Orig="New">
              <Val><![CDATA[La lunghezza della password deve essere compresa tra 12 e 123 caratteri.]]></Val>
            </Tgt>
          </Str>
          <Disp Icon="Str" />
        </Item>
        <Item ItemId=";(...) ntWizard.PasswordSpecialCharRequirementError" ItemType="0" PsrId="308" Leaf="true">
          <Str Cat="Text">
            <Val><![CDATA[Password must have 3 of the following: 1 lower case character, 1 upper case character, 1 number, and 1 special character.]]></Val>
            <Tgt Cat="Text" Stat="Loc" Orig="New">
              <Val><![CDATA[La password deve contenere tre dei caratteri seguenti: un carattere minuscolo, un carattere maiuscolo, un numero e un carattere speciale.]]></Val>
=======
      <Item ItemId=";@extensions/Microsoft.resource-deployment/dist/ui/deployAzureSQLVMWizard/constants.deployeAzureSQLVM.VmSizeLearnMo" ItemType="0" PsrId="308" Leaf="false">
        <Disp Icon="Dir" LocTbl="false" />
        <Item ItemId=";(...) reLabel" ItemType="0" PsrId="308" Leaf="true">
          <Str Cat="Text">
            <Val><![CDATA[Click here to learn more about pricing and supported VM sizes]]></Val>
            <Tgt Cat="Text" Stat="Loc" Orig="New">
              <Val><![CDATA[Fare clic qui per altre informazioni sui prezzi e sulle dimensioni di macchina virtuale supportate]]></Val>
>>>>>>> 60bff012
            </Tgt>
          </Str>
          <Disp Icon="Str" />
        </Item>
      </Item>
<<<<<<< HEAD
      <Item ItemId=";@extensions/Microsoft.resource-deployment/dist/ui/deployAzureSQLVMWizard/pages/networkSettingsPage.deployAzureSQLV" ItemType="0" PsrId="308" Leaf="false">
        <Disp Icon="Dir" LocTbl="false" />
        <Item ItemId=";(...) M.NewPipError" ItemType="0" PsrId="308" Leaf="true">
          <Str Cat="Text">
            <Val><![CDATA[Create a new new public Ip]]></Val>
            <Tgt Cat="Text" Stat="Loc" Orig="New">
              <Val><![CDATA[Crea un nuovo indirizzo IP pubblico]]></Val>
=======
      <Item ItemId=";@extensions/Microsoft.resource-deployment/dist/ui/deployAzureSQLVMWizard/deployAzureSQLVMWizardModel.sqlVMDeployme" ItemType="0" PsrId="308" Leaf="false">
        <Disp Icon="Dir" LocTbl="false" />
        <Item ItemId=";(...) ntWizard.PasswordLengthError" ItemType="0" PsrId="308" Leaf="true">
          <Str Cat="Text">
            <Val><![CDATA[Password must be between 12 and 123 characters long.]]></Val>
            <Tgt Cat="Text" Stat="Loc" Orig="New">
              <Val><![CDATA[La lunghezza della password deve essere compresa tra 12 e 123 caratteri.]]></Val>
>>>>>>> 60bff012
            </Tgt>
          </Str>
          <Disp Icon="Str" />
        </Item>
<<<<<<< HEAD
        <Item ItemId=";(...) M.NewPipPlaceholder" ItemType="0" PsrId="308" Leaf="true">
          <Str Cat="Text">
            <Val><![CDATA[Enter name for new public IP]]></Val>
            <Tgt Cat="Text" Stat="Loc" Orig="New">
              <Val><![CDATA[Immettere il nome per il nuovo indirizzo IP pubblico]]></Val>
            </Tgt>
          </Str>
          <Disp Icon="Str" />
        </Item>
        <Item ItemId=";(...) M.NewSubnetError" ItemType="0" PsrId="308" Leaf="true">
          <Str Cat="Text">
            <Val><![CDATA[Create a new sub network]]></Val>
            <Tgt Cat="Text" Stat="Loc" Orig="New">
              <Val><![CDATA[Crea una nuova subnet]]></Val>
            </Tgt>
          </Str>
          <Disp Icon="Str" />
        </Item>
        <Item ItemId=";(...) M.NewSubnetPlaceholder" ItemType="0" PsrId="308" Leaf="true">
          <Str Cat="Text">
            <Val><![CDATA[Enter name for new subnet]]></Val>
            <Tgt Cat="Text" Stat="Loc" Orig="New">
              <Val><![CDATA[Immettere il nome per la nuova subnet]]></Val>
            </Tgt>
          </Str>
          <Disp Icon="Str" />
        </Item>
        <Item ItemId=";(...) M.NewVnetError" ItemType="0" PsrId="308" Leaf="true">
          <Str Cat="Text">
            <Val><![CDATA[Create a new virtual network]]></Val>
            <Tgt Cat="Text" Stat="Loc" Orig="New">
              <Val><![CDATA[Crea una nuova rete virtuale]]></Val>
            </Tgt>
          </Str>
          <Disp Icon="Str" />
        </Item>
        <Item ItemId=";(...) M.NewVnetPlaceholder" ItemType="0" PsrId="308" Leaf="true">
          <Str Cat="Text">
            <Val><![CDATA[Enter name for new virtual network]]></Val>
            <Tgt Cat="Text" Stat="Loc" Orig="New">
              <Val><![CDATA[Immettere il nome per la nuova rete virtuale]]></Val>
            </Tgt>
          </Str>
          <Disp Icon="Str" />
        </Item>
        <Item ItemId=";(...) M.PipNameError" ItemType="0" PsrId="308" Leaf="true">
          <Str Cat="Text">
            <Val><![CDATA[Public IP name must be between 1 and 80 characters long]]></Val>
            <Tgt Cat="Text" Stat="Loc" Orig="New">
              <Val><![CDATA[La lunghezza del nome dell'indirizzo IP pubblico deve essere compresa tra 1 e 80 caratteri]]></Val>
            </Tgt>
          </Str>
          <Disp Icon="Str" />
        </Item>
        <Item ItemId=";(...) M.SubnetNameLengthError" ItemType="0" PsrId="308" Leaf="true">
          <Str Cat="Text">
            <Val><![CDATA[Subnet name must be between 1 and 80 characters long]]></Val>
            <Tgt Cat="Text" Stat="Loc" Orig="New">
              <Val><![CDATA[La lunghezza del nome della subnet deve essere compresa tra 1 e 80 caratteri]]></Val>
            </Tgt>
          </Str>
          <Disp Icon="Str" />
        </Item>
        <Item ItemId=";(...) M.VnetNameLengthError" ItemType="0" PsrId="308" Leaf="true">
          <Str Cat="Text">
            <Val><![CDATA[Virtual Network name must be between 2 and 64 characters long]]></Val>
            <Tgt Cat="Text" Stat="Loc" Orig="New">
              <Val><![CDATA[La lunghezza del nome della rete virtuale deve essere compresa tra 2 e 64 caratteri]]></Val>
=======
        <Item ItemId=";(...) ntWizard.PasswordSpecialCharRequirementError" ItemType="0" PsrId="308" Leaf="true">
          <Str Cat="Text">
            <Val><![CDATA[Password must have 3 of the following: 1 lower case character, 1 upper case character, 1 number, and 1 special character.]]></Val>
            <Tgt Cat="Text" Stat="Loc" Orig="New">
              <Val><![CDATA[La password deve contenere tre dei caratteri seguenti: un carattere minuscolo, un carattere maiuscolo, un numero e un carattere speciale.]]></Val>
>>>>>>> 60bff012
            </Tgt>
          </Str>
          <Disp Icon="Str" />
        </Item>
      </Item>
<<<<<<< HEAD
=======
      <Item ItemId=";@extensions/Microsoft.resource-deployment/dist/ui/deployAzureSQLVMWizard/pages/networkSettingsPage.deployAzureSQLV" ItemType="0" PsrId="308" Leaf="false">
        <Disp Icon="Dir" LocTbl="false" />
        <Item ItemId=";(...) M.NewPipError" ItemType="0" PsrId="308" Leaf="true">
          <Str Cat="Text">
            <Val><![CDATA[Create a new new public Ip]]></Val>
            <Tgt Cat="Text" Stat="Loc" Orig="New">
              <Val><![CDATA[Crea un nuovo indirizzo IP pubblico]]></Val>
            </Tgt>
          </Str>
          <Disp Icon="Str" />
        </Item>
        <Item ItemId=";(...) M.NewPipPlaceholder" ItemType="0" PsrId="308" Leaf="true">
          <Str Cat="Text">
            <Val><![CDATA[Enter name for new public IP]]></Val>
            <Tgt Cat="Text" Stat="Loc" Orig="New">
              <Val><![CDATA[Immettere il nome per il nuovo indirizzo IP pubblico]]></Val>
            </Tgt>
          </Str>
          <Disp Icon="Str" />
        </Item>
        <Item ItemId=";(...) M.NewSubnetError" ItemType="0" PsrId="308" Leaf="true">
          <Str Cat="Text">
            <Val><![CDATA[Create a new sub network]]></Val>
            <Tgt Cat="Text" Stat="Loc" Orig="New">
              <Val><![CDATA[Crea una nuova subnet]]></Val>
            </Tgt>
          </Str>
          <Disp Icon="Str" />
        </Item>
        <Item ItemId=";(...) M.NewSubnetPlaceholder" ItemType="0" PsrId="308" Leaf="true">
          <Str Cat="Text">
            <Val><![CDATA[Enter name for new subnet]]></Val>
            <Tgt Cat="Text" Stat="Loc" Orig="New">
              <Val><![CDATA[Immettere il nome per la nuova subnet]]></Val>
            </Tgt>
          </Str>
          <Disp Icon="Str" />
        </Item>
        <Item ItemId=";(...) M.NewVnetError" ItemType="0" PsrId="308" Leaf="true">
          <Str Cat="Text">
            <Val><![CDATA[Create a new virtual network]]></Val>
            <Tgt Cat="Text" Stat="Loc" Orig="New">
              <Val><![CDATA[Crea una nuova rete virtuale]]></Val>
            </Tgt>
          </Str>
          <Disp Icon="Str" />
        </Item>
        <Item ItemId=";(...) M.NewVnetPlaceholder" ItemType="0" PsrId="308" Leaf="true">
          <Str Cat="Text">
            <Val><![CDATA[Enter name for new virtual network]]></Val>
            <Tgt Cat="Text" Stat="Loc" Orig="New">
              <Val><![CDATA[Immettere il nome per la nuova rete virtuale]]></Val>
            </Tgt>
          </Str>
          <Disp Icon="Str" />
        </Item>
        <Item ItemId=";(...) M.PipNameError" ItemType="0" PsrId="308" Leaf="true">
          <Str Cat="Text">
            <Val><![CDATA[Public IP name must be between 1 and 80 characters long]]></Val>
            <Tgt Cat="Text" Stat="Loc" Orig="New">
              <Val><![CDATA[La lunghezza del nome dell'indirizzo IP pubblico deve essere compresa tra 1 e 80 caratteri]]></Val>
            </Tgt>
          </Str>
          <Disp Icon="Str" />
        </Item>
        <Item ItemId=";(...) M.SubnetNameLengthError" ItemType="0" PsrId="308" Leaf="true">
          <Str Cat="Text">
            <Val><![CDATA[Subnet name must be between 1 and 80 characters long]]></Val>
            <Tgt Cat="Text" Stat="Loc" Orig="New">
              <Val><![CDATA[La lunghezza del nome della subnet deve essere compresa tra 1 e 80 caratteri]]></Val>
            </Tgt>
          </Str>
          <Disp Icon="Str" />
        </Item>
        <Item ItemId=";(...) M.VnetNameLengthError" ItemType="0" PsrId="308" Leaf="true">
          <Str Cat="Text">
            <Val><![CDATA[Virtual Network name must be between 2 and 64 characters long]]></Val>
            <Tgt Cat="Text" Stat="Loc" Orig="New">
              <Val><![CDATA[La lunghezza del nome della rete virtuale deve essere compresa tra 2 e 64 caratteri]]></Val>
            </Tgt>
          </Str>
          <Disp Icon="Str" />
        </Item>
      </Item>
>>>>>>> 60bff012
      <Item ItemId=";@extensions/Microsoft.resource-deployment/dist/ui/deployAzureSQLVMWizard/pages/sqlServerSettingsPage.deployAzureSQ" ItemType="0" PsrId="308" Leaf="false">
        <Disp Icon="Dir" LocTbl="false" />
        <Item ItemId=";(...) LVM.LocalConnectivityDropdownOption" ItemType="0" PsrId="308" Leaf="true">
          <Str Cat="Text">
            <Val><![CDATA[Local (inside VM only)]]></Val>
            <Tgt Cat="Text" Stat="Loc" Orig="New">
              <Val><![CDATA[Locale (solo all'interno della macchina virtuale)]]></Val>
            </Tgt>
          </Str>
          <Disp Icon="Str" />
        </Item>
        <Item ItemId=";(...) LVM.PrivateConnectivityDropdownOptionDefault" ItemType="0" PsrId="308" Leaf="true">
          <Str Cat="Text">
            <Val><![CDATA[Private (within Virtual Network)]]></Val>
            <Tgt Cat="Text" Stat="Loc" Orig="New">
              <Val><![CDATA[Privata (solo all'interno della rete virtuale)]]></Val>
            </Tgt>
          </Str>
          <Disp Icon="Str" />
        </Item>
        <Item ItemId=";(...) LVM.PublicConnectivityDropdownOption" ItemType="0" PsrId="308" Leaf="true">
          <Str Cat="Text">
            <Val><![CDATA[Public (Internet)]]></Val>
            <Tgt Cat="Text" Stat="Loc" Orig="New">
              <Val><![CDATA[Pubblica (Internet)]]></Val>
            </Tgt>
          </Str>
          <Disp Icon="Str" />
        </Item>
        <Item ItemId=";(...) LVM.SqlConfirmPasswordError" ItemType="0" PsrId="308" Leaf="true">
          <Str Cat="Text">
            <Val><![CDATA[Password and confirm password must match.]]></Val>
            <Tgt Cat="Text" Stat="Loc" Orig="New">
              <Val><![CDATA[La password e la password di conferma devono corrispondere.]]></Val>
            </Tgt>
          </Str>
          <Disp Icon="Str" />
        </Item>
        <Item ItemId=";(...) LVM.SqlUsernameLengthError" ItemType="0" PsrId="308" Leaf="true">
          <Str Cat="Text">
            <Val><![CDATA[Username must be between 2 and 128 characters long.]]></Val>
            <Tgt Cat="Text" Stat="Loc" Orig="New">
              <Val><![CDATA[La lunghezza del nome utente deve essere compresa tra 2 e 128 caratteri.]]></Val>
            </Tgt>
          </Str>
          <Disp Icon="Str" />
        </Item>
        <Item ItemId=";(...) LVM.SqlUsernameSpecialCharError" ItemType="0" PsrId="308" Leaf="true">
          <Str Cat="Text">
            <Val><![CDATA[Username cannot contain special characters \/""[]5D;:|<>+=;,?* .]]></Val>
            <Tgt Cat="Text" Stat="Loc" Orig="New">
              <Val><![CDATA[Il nome utente non può contenere i caratteri speciali \/""[]5D;:|<>+=;,?* .]]></Val>
            </Tgt>
          </Str>
          <Disp Icon="Str" />
        </Item>
      </Item>
      <Item ItemId=";@extensions/Microsoft.resource-deployment/dist/ui/deployAzureSQLVMWizard/pages/vmSettingsPage.deployAzureSQLVM.VMC" ItemType="0" PsrId="308" Leaf="false">
        <Disp Icon="Dir" LocTbl="false" />
        <Item ItemId=";(...) onfirmPasswordError" ItemType="0" PsrId="308" Leaf="true">
          <Str Cat="Text">
            <Val><![CDATA[Password and confirm password must match.]]></Val>
            <Tgt Cat="Text" Stat="Loc" Orig="New">
              <Val><![CDATA[La password e la password di conferma devono corrispondere.]]></Val>
            </Tgt>
          </Str>
          <Disp Icon="Str" />
        </Item>
      </Item>
      <Item ItemId=";@extensions/Microsoft.resource-deployment/dist/ui/deployAzureSQLVMWizard/pages/vmSettingsPage.deployAzureSQLVM.VMU" ItemType="0" PsrId="308" Leaf="false">
        <Disp Icon="Dir" LocTbl="false" />
        <Item ItemId=";(...) sernameLengthError" ItemType="0" PsrId="308" Leaf="true">
          <Str Cat="Text">
            <Val><![CDATA[Username must be between 1 and 20 characters long.]]></Val>
            <Tgt Cat="Text" Stat="Loc" Orig="New">
              <Val><![CDATA[La lunghezza del nome utente deve essere compresa tra 1 e 20 caratteri.]]></Val>
            </Tgt>
          </Str>
          <Disp Icon="Str" />
        </Item>
        <Item ItemId=";(...) sernameReservedWordsError" ItemType="0" PsrId="308" Leaf="true">
          <Str Cat="Text">
            <Val><![CDATA[Username must not include reserved words.]]></Val>
            <Tgt Cat="Text" Stat="Loc" Orig="New">
              <Val><![CDATA[Il nome utente non deve includere parole riservate.]]></Val>
            </Tgt>
          </Str>
          <Disp Icon="Str" />
        </Item>
        <Item ItemId=";(...) sernameSpecialCharError" ItemType="0" PsrId="308" Leaf="true">
          <Str Cat="Text">
            <Val><![CDATA[Username cannot contain special characters \/""[]5D;:|<>+=;,?*@& .]]></Val>
            <Tgt Cat="Text" Stat="Loc" Orig="New">
              <Val><![CDATA[Il nome utente non può contenere i caratteri speciali seguenti: \/""[]5D;:|<>+=;,?*@& .]]></Val>
            </Tgt>
          </Str>
          <Disp Icon="Str" />
        </Item>
        <Item ItemId=";(...) sernameSuffixError" ItemType="0" PsrId="308" Leaf="true">
          <Str Cat="Text">
            <Val><![CDATA[Username cannot end with period]]></Val>
            <Tgt Cat="Text" Stat="Loc" Orig="New">
              <Val><![CDATA[Il nome utente non può terminare con un punto]]></Val>
            </Tgt>
          </Str>
          <Disp Icon="Str" />
        </Item>
      </Item>
      <Item ItemId=";@extensions/Microsoft.resource-deployment/dist/ui/deployAzureSQLVMWizard/pages/vmSettingsPage.deployAzureSQLVM.VNa" ItemType="0" PsrId="308" Leaf="false">
        <Disp Icon="Dir" LocTbl="false" />
        <Item ItemId=";(...) meExistsError" ItemType="0" PsrId="308" Leaf="true">
          <Str Cat="Text">
            <Val><![CDATA[Virtual machine name must be unique in the current resource group.]]></Val>
            <Tgt Cat="Text" Stat="Loc" Orig="New">
              <Val><![CDATA[Il nome della macchina virtuale deve essere univoco nel gruppo di risorse corrente.]]></Val>
            </Tgt>
          </Str>
          <Disp Icon="Str" />
        </Item>
        <Item ItemId=";(...) meOnlyNumericNameError" ItemType="0" PsrId="308" Leaf="true">
          <Str Cat="Text">
            <Val><![CDATA[Virtual machine name cannot contain only numbers.]]></Val>
            <Tgt Cat="Text" Stat="Loc" Orig="New">
              <Val><![CDATA[Il nome macchina virtuale non può contenere solo numeri.]]></Val>
            </Tgt>
          </Str>
          <Disp Icon="Str" />
        </Item>
        <Item ItemId=";(...) mePrefixSuffixError" ItemType="0" PsrId="308" Leaf="true">
          <Str Cat="Text">
            <Val><![CDATA[Virtual machine name Can't start with underscore. Can't end with period or hyphen]]></Val>
            <Tgt Cat="Text" Stat="Loc" Orig="New">
              <Val><![CDATA[Il nome della macchina virtuale non può iniziare con un carattere di sottolineatura e non può terminare con un punto o un trattino]]></Val>
            </Tgt>
          </Str>
          <Disp Icon="Str" />
        </Item>
        <Item ItemId=";(...) meSpecialCharError" ItemType="0" PsrId="308" Leaf="true">
          <Str Cat="Text">
            <Val><![CDATA[Virtual machine name cannot contain special characters \/""[]5D;:|<>+=;,?*@&, .]]></Val>
            <Tgt Cat="Text" Stat="Loc" Orig="New">
              <Val><![CDATA[Il nome della macchina virtuale non può contenere i caratteri speciali seguenti: \/""[]5D;:|<>+=;,?*@&, .]]></Val>
            </Tgt>
          </Str>
          <Disp Icon="Str" />
        </Item>
      </Item>
      <Item ItemId=";@extensions/Microsoft.resource-deployment/dist/ui/deployAzureSQLVMWizard/pages/vmSettingsPage.deployAzureSQLVM.Vna" ItemType="0" PsrId="308" Leaf="false">
        <Disp Icon="Dir" LocTbl="false" />
        <Item ItemId=";(...) meLengthError" ItemType="0" PsrId="308" Leaf="true">
          <Str Cat="Text">
            <Val><![CDATA[Virtual machine name must be between 1 and 15 characters long.]]></Val>
            <Tgt Cat="Text" Stat="Loc" Orig="New">
              <Val><![CDATA[La lunghezza del nome della macchina virtuale deve essere compresa tra 1 e 15 caratteri.]]></Val>
            </Tgt>
          </Str>
          <Disp Icon="Str" />
        </Item>
      </Item>
      <Item ItemId=";@extensions/Microsoft.resource-deployment/dist/ui/deployAzureSQLVMWizard/pages/vmSettingsPage.deployAzureSQLVM.vmD" ItemType="0" PsrId="308" Leaf="false">
        <Disp Icon="Dir" LocTbl="false" />
        <Item ItemId=";(...) ropdownSizeError" ItemType="0" PsrId="308" Leaf="true">
          <Str Cat="Text">
            <Val><![CDATA[Select a valid virtual machine size.]]></Val>
            <Tgt Cat="Text" Stat="Loc" Orig="New">
              <Val><![CDATA[Selezionare dimensioni di macchina virtuale valide.]]></Val>
            </Tgt>
          </Str>
          <Disp Icon="Str" />
        </Item>
      </Item>
      <Item ItemId=";@extensions/Microsoft.resource-deployment/dist/ui/notebookWizard/notebookWizardAutoSummaryPage.notebookWizard.auto" ItemType="0" PsrId="308" Leaf="false">
        <Disp Icon="Dir" LocTbl="false" />
        <Item ItemId=";(...) SummaryPageTitle" ItemType="0" PsrId="308" Leaf="true">
          <Str Cat="Text">
            <Val><![CDATA[Review your configuration]]></Val>
            <Tgt Cat="Text" Stat="Loc" Orig="New">
              <Val><![CDATA[Verificare la configurazione]]></Val>
            </Tgt>
          </Str>
          <Disp Icon="Str" />
        </Item>
      </Item>
      <Item ItemId=";@extensions/Microsoft.resource-deployment/dist/ui/pageLessDeploymentModel.resourceDeployment.DownloadAndLaunchTask" ItemType="0" PsrId="308" Leaf="false">
        <Disp Icon="Dir" LocTbl="false" />
        <Item ItemId=";(...) Name" ItemType="0" PsrId="308" Leaf="true">
          <Str Cat="Text">
            <Val><![CDATA[Download and launch installer, URL: {0}]]></Val>
            <Tgt Cat="Text" Stat="Loc" Orig="New">
              <Val><![CDATA[Scarica e avvia il programma di installazione. URL: {0}]]></Val>
            </Tgt>
          </Str>
          <Disp Icon="Str" />
        </Item>
      </Item>
      <Item ItemId=";@extensions/Microsoft.resource-deployment/dist/ui/toolsAndEulaSettingsPage.deploymentDialog.ToolDoesNotMeetVersion" ItemType="0" PsrId="308" Leaf="false">
        <Disp Icon="Dir" LocTbl="false" />
        <Item ItemId=";(...) Requirement" ItemType="0" PsrId="308" Leaf="true">
          <Str Cat="Text">
            <Val><![CDATA['{0}' [ {1} ]5D; does not meet the minimum version requirement, please uninstall it and restart Azure Data Studio.]]></Val>
            <Tgt Cat="Text" Stat="Loc" Orig="New">
              <Val><![CDATA['{0}' [ {1} ]5D; non soddisfa il requisito di versione minima. Disinstallarlo e riavviare Azure Data Studio.]]></Val>
            </Tgt>
          </Str>
          <Disp Icon="Str" />
        </Item>
      </Item>
      <Item ItemId=";@extensions/Microsoft.resource-deployment/dist/ui/toolsAndEulaSettingsPage.deploymentDialog.VersionInformationDebu" ItemType="0" PsrId="308" Leaf="false">
        <Disp Icon="Dir" LocTbl="false" />
        <Item ItemId=";(...) gHint" ItemType="0" PsrId="308" Leaf="true">
          <Str Cat="Text">
            <Val><![CDATA[You will need to restart Azure Data Studio if the tools are installed manually to pick up the change. You may find additional details in 'Deployments' and 'Azure Data CLI' output channels]]></Val>
            <Tgt Cat="Text" Stat="Loc" Orig="New">
              <Val><![CDATA[È necessario riavviare Azure Data Studio se gli strumenti vengono installati manualmente per rilevare la modifica. È possibile trovare ulteriori dettagli nei canali di output 'Distribuzioni' e 'Interfaccia della riga di comando di Azure Data']]></Val>
            </Tgt>
          </Str>
          <Disp Icon="Str" />
        </Item>
      </Item>
      <Item ItemId=";@extensions/Microsoft.resource-deployment/dist/ui/toolsAndEulaSettingsPage.deploymentDialog.loadingRequiredToolsCo" ItemType="0" PsrId="308" Leaf="false">
        <Disp Icon="Dir" LocTbl="false" />
        <Item ItemId=";(...) mpleted" ItemType="0" PsrId="308" Leaf="true">
          <Str Cat="Text">
            <Val><![CDATA[Loading required tools information completed]]></Val>
            <Tgt Cat="Text" Stat="Loc" Orig="New">
              <Val><![CDATA[Caricamento delle informazioni sugli strumenti necessari completato]]></Val>
            </Tgt>
          </Str>
          <Disp Icon="Str" />
        </Item>
      </Item>
      <Item ItemId=";extensions/Microsoft.resource-deployment/dist/localizedConstants.UnknownFieldTypeError" ItemType="0" PsrId="308" Leaf="true">
        <Str Cat="Text">
          <Val><![CDATA[Unknown field type: "{0}"]]></Val>
          <Tgt Cat="Text" Stat="Loc" Orig="New">
            <Val><![CDATA[Tipo di campo sconosciuto: "{0}"]]></Val>
          </Tgt>
        </Str>
        <Disp Icon="Str" />
      </Item>
      <Item ItemId=";extensions/Microsoft.resource-deployment/dist/localizedConstants.azdataEulaDeclined" ItemType="0" PsrId="308" Leaf="true">
        <Str Cat="Text">
          <Val><![CDATA[Deployment cannot continue. Azure Data CLI license terms were declined.You can either Accept EULA to continue or Cancel this operation]]></Val>
          <Tgt Cat="Text" Stat="Loc" Orig="New">
            <Val><![CDATA[La distribuzione non può continuare. Le condizioni di licenza dell'interfaccia della riga di comando di Azure Data sono state rifiutate. È possibile accettare il contratto di licenza per continuare oppure annullare questa operazione]]></Val>
          </Tgt>
        </Str>
        <Disp Icon="Str" />
      </Item>
      <Item ItemId=";extensions/Microsoft.resource-deployment/dist/localizedConstants.azdataEulaNotAccepted" ItemType="0" PsrId="308" Leaf="true">
        <Str Cat="Text">
          <Val><![CDATA[Deployment cannot continue. Azure Data CLI license terms have not yet been accepted. Please accept the EULA to enable the features that requires Azure Data CLI.]]></Val>
          <Tgt Cat="Text" Stat="Loc" Orig="New">
            <Val><![CDATA[La distribuzione non può continuare. Le condizioni di licenza dell'interfaccia della riga di comando di Azure Data non sono ancora state accettate. Accettare il contratto di licenza per abilitare le funzionalità che richiedono l'interfaccia della riga di comando di Azure Data.]]></Val>
          </Tgt>
        </Str>
        <Disp Icon="Str" />
      </Item>
      <Item ItemId=";extensions/Microsoft.resource-deployment/dist/localizedConstants.azure.account" ItemType="0" PsrId="308" Leaf="true">
        <Str Cat="Text">
          <Val><![CDATA[Azure Account]]></Val>
          <Tgt Cat="Text" Stat="Loc" Orig="New">
            <Val><![CDATA[Account Azure]]></Val>
          </Tgt>
        </Str>
        <Disp Icon="Str" />
      </Item>
      <Item ItemId=";extensions/Microsoft.resource-deployment/dist/localizedConstants.azure.account.location" ItemType="0" PsrId="308" Leaf="true">
        <Str Cat="Text">
          <Val><![CDATA[Azure Location]]></Val>
          <Tgt Cat="Text" Stat="Loc" Orig="New">
            <Val><![CDATA[Località di Azure]]></Val>
          </Tgt>
        </Str>
        <Disp Icon="Str" />
      </Item>
      <Item ItemId=";extensions/Microsoft.resource-deployment/dist/localizedConstants.azure.account.resourceGroup" ItemType="0" PsrId="308" Leaf="true">
        <Str Cat="Text">
          <Val><![CDATA[Resource Group]]></Val>
          <Tgt Cat="Text" Stat="Loc" Orig="New">
            <Val><![CDATA[Gruppo di risorse]]></Val>
          </Tgt>
        </Str>
        <Disp Icon="Str" />
      </Item>
      <Item ItemId=";extensions/Microsoft.resource-deployment/dist/localizedConstants.azure.account.subscription" ItemType="0" PsrId="308" Leaf="true">
        <Str Cat="Text">
          <Val><![CDATA[Subscription (selected subset)]]></Val>
          <Tgt Cat="Text" Stat="Loc" Orig="New">
            <Val><![CDATA[Sottoscrizione (subset selezionato)]]></Val>
          </Tgt>
        </Str>
        <Disp Icon="Str" />
      </Item>
      <Item ItemId=";extensions/Microsoft.resource-deployment/dist/localizedConstants.azure.account.subscriptionDescription" ItemType="0" PsrId="308" Leaf="true">
        <Str Cat="Text">
          <Val><![CDATA[Change the currently selected subscriptions through the 'Select Subscriptions' action on an account listed in the 'Azure' tree view of the 'Connections' viewlet]]></Val>
          <Tgt Cat="Text" Stat="Loc" Orig="New">
            <Val><![CDATA[Modificare le sottoscrizioni attualmente selezionate tramite l'azione 'Seleziona sottoscrizioni' in un account elencato nella visualizzazione albero 'Azure' del viewlet 'Connessioni']]></Val>
          </Tgt>
        </Str>
        <Disp Icon="Str" />
      </Item>
      <Item ItemId=";extensions/Microsoft.resource-deployment/dist/localizedConstants.azure.no" ItemType="0" PsrId="308" Leaf="true">
        <Str Cat="Text">
          <Val><![CDATA[No]]></Val>
          <Tgt Cat="Text" Stat="Loc" Orig="New">
            <Val><![CDATA[No]]></Val>
          </Tgt>
        </Str>
        <Disp Icon="Str" />
      </Item>
      <Item ItemId=";extensions/Microsoft.resource-deployment/dist/localizedConstants.azure.refresh" ItemType="0" PsrId="308" Leaf="true">
        <Str Cat="Text">
          <Val><![CDATA[Refresh]]></Val>
          <Tgt Cat="Text" Stat="Loc" Orig="New">
            <Val><![CDATA[Aggiorna]]></Val>
          </Tgt>
        </Str>
        <Disp Icon="Str" />
      </Item>
      <Item ItemId=";extensions/Microsoft.resource-deployment/dist/localizedConstants.azure.resourceGroup.NewResourceGroupAriaLabel" ItemType="0" PsrId="308" Leaf="true">
        <Str Cat="Text">
          <Val><![CDATA[New resource group name]]></Val>
          <Tgt Cat="Text" Stat="Loc" Orig="New">
            <Val><![CDATA[Nuovo nome del gruppo di risorse]]></Val>
          </Tgt>
        </Str>
        <Disp Icon="Str" />
      </Item>
      <Item ItemId=";extensions/Microsoft.resource-deployment/dist/localizedConstants.azure.resourceGroup.createNewResourceGroup" ItemType="0" PsrId="308" Leaf="true">
        <Str Cat="Text">
          <Val><![CDATA[Create a new resource group]]></Val>
          <Tgt Cat="Text" Stat="Loc" Orig="New">
            <Val><![CDATA[Crea un nuovo gruppo di risorse]]></Val>
          </Tgt>
        </Str>
        <Disp Icon="Str" />
      </Item>
      <Item ItemId=";extensions/Microsoft.resource-deployment/dist/localizedConstants.azure.signin" ItemType="0" PsrId="308" Leaf="true">
        <Str Cat="Text">
          <Val><![CDATA[Sign in…]]></Val>
          <Tgt Cat="Text" Stat="Loc" Orig="New">
            <Val><![CDATA[Accedi…]]></Val>
          </Tgt>
        </Str>
        <Disp Icon="Str" />
      </Item>
      <Item ItemId=";extensions/Microsoft.resource-deployment/dist/localizedConstants.azure.yes" ItemType="0" PsrId="308" Leaf="true">
        <Str Cat="Text">
          <Val><![CDATA[Yes]]></Val>
          <Tgt Cat="Text" Stat="Loc" Orig="New">
            <Val><![CDATA[Sì]]></Val>
          </Tgt>
        </Str>
        <Disp Icon="Str" />
      </Item>
      <Item ItemId=";extensions/Microsoft.resource-deployment/dist/localizedConstants.button.label" ItemType="0" PsrId="308" Leaf="true">
        <Str Cat="Text">
          <Val><![CDATA[Select]]></Val>
          <Tgt Cat="Text" Stat="Loc" Orig="New">
            <Val><![CDATA[Seleziona]]></Val>
          </Tgt>
        </Str>
        <Disp Icon="Str" />
      </Item>
      <Item ItemId=";extensions/Microsoft.resource-deployment/dist/localizedConstants.deployCluster.Realm" ItemType="0" PsrId="308" Leaf="true">
        <Str Cat="Text">
          <Val><![CDATA[Realm]]></Val>
          <Tgt Cat="Text" Stat="Loc" Orig="New">
            <Val><![CDATA[Area di autenticazione]]></Val>
          </Tgt>
        </Str>
        <Disp Icon="Str" />
      </Item>
      <Item ItemId=";extensions/Microsoft.resource-deployment/dist/localizedConstants.deploymentDialog.InstallingTool" ItemType="0" PsrId="308" Leaf="true">
        <Str Cat="Text">
          <Val><![CDATA[Required tool '{0}' [ {1} ]5D; is being installed now.]]></Val>
          <Tgt Cat="Text" Stat="Loc" Orig="New">
            <Val><![CDATA[È in corso l'installazione dello strumento necessario '{0}' [ {1} ]5D;.]]></Val>
          </Tgt>
        </Str>
        <Disp Icon="Str" />
      </Item>
      <Item ItemId=";extensions/Microsoft.resource-deployment/dist/localizedConstants.deploymentDialog.RecheckEulaButton" ItemType="0" PsrId="308" Leaf="true">
        <Str Cat="Text">
          <Val><![CDATA[Accept EULA & Select]]></Val>
          <Tgt Cat="Text" Stat="Loc" Orig="New">
            <Val><![CDATA[Accetta contratto di licenza e seleziona]]></Val>
          </Tgt>
        </Str>
        <Disp Icon="Str" />
      </Item>
      <Item ItemId=";extensions/Microsoft.resource-deployment/dist/localizedConstants.filePicker.browse" ItemType="0" PsrId="308" Leaf="true">
        <Str Cat="Text">
          <Val><![CDATA[Browse]]></Val>
          <Tgt Cat="Text" Stat="Loc" Orig="New">
            <Val><![CDATA[Sfoglia]]></Val>
          </Tgt>
        </Str>
        <Disp Icon="Str" />
      </Item>
      <Item ItemId=";extensions/Microsoft.resource-deployment/dist/localizedConstants.getIsPassword.unknownVariableName" ItemType="0" PsrId="308" Leaf="true">
        <Str Cat="Text">
          <Val><![CDATA[Attempt to get isPassword for unknown variable:{0}]]></Val>
          <Tgt Cat="Text" Stat="Loc" Orig="New">
            <Val><![CDATA[Tentativo di ottenere isPassword per la variabile sconosciuta: {0}]]></Val>
          </Tgt>
        </Str>
        <Disp Icon="Str" />
      </Item>
      <Item ItemId=";extensions/Microsoft.resource-deployment/dist/localizedConstants.getVariableValue.unknownVariableName" ItemType="0" PsrId="308" Leaf="true">
        <Str Cat="Text">
          <Val><![CDATA[Attempt to get variable value for unknown variable:{0}]]></Val>
          <Tgt Cat="Text" Stat="Loc" Orig="New">
            <Val><![CDATA[Tentativo di ottenere il valore della variabile per la variabile sconosciuta: {0}]]></Val>
          </Tgt>
        </Str>
        <Disp Icon="Str" />
      </Item>
      <Item ItemId=";extensions/Microsoft.resource-deployment/dist/localizedConstants.kubeConfigClusterPicker.clusterContextNotFound" ItemType="0" PsrId="308" Leaf="true">
        <Str Cat="Text">
          <Val><![CDATA[No cluster context information found]]></Val>
          <Tgt Cat="Text" Stat="Loc" Orig="New">
            <Val><![CDATA[Non sono state trovate informazioni sul contesto del cluster]]></Val>
          </Tgt>
        </Str>
        <Disp Icon="Str" />
      </Item>
      <Item ItemId=";extensions/Microsoft.resource-deployment/dist/localizedConstants.kubeConfigClusterPicker.kubeConfigFilePath" ItemType="0" PsrId="308" Leaf="true">
        <Str Cat="Text">
          <Val><![CDATA[Kube config file path]]></Val>
          <Tgt Cat="Text" Stat="Loc" Orig="New">
            <Val><![CDATA[Percorso del file di configurazione kube]]></Val>
          </Tgt>
        </Str>
        <Disp Icon="Str" />
      </Item>
      <Item ItemId=";extensions/Microsoft.resource-deployment/dist/localizedConstants.optionsNotDefined" ItemType="0" PsrId="308" Leaf="true">
        <Str Cat="Text">
          <Val><![CDATA[FieldInfo.options was not defined for field type: {0}]]></Val>
          <Tgt Cat="Text" Stat="Loc" Orig="New">
            <Val><![CDATA[FieldInfo.options non è stato definito per il tipo di campo: {0}]]></Val>
          </Tgt>
        </Str>
        <Disp Icon="Str" />
      </Item>
      <Item ItemId=";extensions/Microsoft.resource-deployment/dist/localizedConstants.optionsNotObjectOrArray" ItemType="0" PsrId="308" Leaf="true">
        <Str Cat="Text">
          <Val><![CDATA[FieldInfo.options must be an object if it is not an array]]></Val>
          <Tgt Cat="Text" Stat="Loc" Orig="New">
            <Val><![CDATA[FieldInfo.options deve essere un oggetto se non è una matrice]]></Val>
          </Tgt>
        </Str>
        <Disp Icon="Str" />
      </Item>
      <Item ItemId=";extensions/Microsoft.resource-deployment/dist/localizedConstants.optionsSource.alreadyDefined" ItemType="0" PsrId="308" Leaf="true">
        <Str Cat="Text">
          <Val><![CDATA[Options Source with id:{0} is already defined]]></Val>
          <Tgt Cat="Text" Stat="Loc" Orig="New">
            <Val><![CDATA[L'origine opzioni con ID: {0} è già stata definita]]></Val>
          </Tgt>
        </Str>
        <Disp Icon="Str" />
      </Item>
      <Item ItemId=";extensions/Microsoft.resource-deployment/dist/localizedConstants.optionsSource.notDefined" ItemType="0" PsrId="308" Leaf="true">
        <Str Cat="Text">
          <Val><![CDATA[No Options Source defined for id: {0}]]></Val>
          <Tgt Cat="Text" Stat="Loc" Orig="New">
            <Val><![CDATA[Nessuna origine opzioni definita per l'ID: {0}]]></Val>
          </Tgt>
        </Str>
        <Disp Icon="Str" />
      </Item>
      <Item ItemId=";extensions/Microsoft.resource-deployment/dist/localizedConstants.optionsTypeNotFound" ItemType="0" PsrId="308" Leaf="true">
        <Str Cat="Text">
          <Val><![CDATA[When FieldInfo.options is an object it must have 'optionsType' property]]></Val>
          <Tgt Cat="Text" Stat="Loc" Orig="New">
            <Val><![CDATA[Quando FieldInfo.options è un oggetto, deve avere la proprietà 'optionsType']]></Val>
          </Tgt>
        </Str>
        <Disp Icon="Str" />
      </Item>
      <Item ItemId=";extensions/Microsoft.resource-deployment/dist/localizedConstants.optionsTypeRadioOrDropdown" ItemType="0" PsrId="308" Leaf="true">
        <Str Cat="Text">
          <Val><![CDATA[When optionsType is not {0} then it must be {1}]]></Val>
          <Tgt Cat="Text" Stat="Loc" Orig="New">
            <Val><![CDATA[Quando optionsType non è {0}, deve essere {1}]]></Val>
          </Tgt>
        </Str>
        <Disp Icon="Str" />
      </Item>
      <Item ItemId=";extensions/Microsoft.resource-deployment/dist/localizedConstants.resourceDeployment.BackgroundExecutionFailed" ItemType="0" PsrId="308" Leaf="true">
        <Str Cat="Text">
          <Val><![CDATA[The task "{0}" has failed.]]></Val>
          <Tgt Cat="Text" Stat="Loc" Orig="New">
            <Val><![CDATA[L'attività "{0}" non è riuscita.]]></Val>
          </Tgt>
        </Str>
        <Disp Icon="Str" />
      </Item>
      <Item ItemId=";extensions/Microsoft.resource-deployment/dist/localizedConstants.resourceDeployment.Description" ItemType="0" PsrId="308" Leaf="true">
        <Str Cat="Text">
          <Val><![CDATA[Description]]></Val>
          <Tgt Cat="Text" Stat="Loc" Orig="New">
            <Val><![CDATA[Descrizione]]></Val>
          </Tgt>
        </Str>
        <Disp Icon="Str" />
      </Item>
      <Item ItemId=";extensions/Microsoft.resource-deployment/dist/localizedConstants.resourceDeployment.FailedToOpenNotebook" ItemType="0" PsrId="308" Leaf="true">
        <Str Cat="Text">
          <Val><![CDATA[An error occurred opening the output notebook. {1}{2}.]]></Val>
          <Tgt Cat="Text" Stat="Loc" Orig="New">
            <Val><![CDATA[Si è verificato un errore durante l'apertura del notebook di output. {1}{2}.]]></Val>
          </Tgt>
        </Str>
        <Disp Icon="Str" />
      </Item>
      <Item ItemId=";extensions/Microsoft.resource-deployment/dist/localizedConstants.resourceDeployment.InstallTools" ItemType="0" PsrId="308" Leaf="true">
        <Str Cat="Text">
          <Val><![CDATA[Install tools]]></Val>
          <Tgt Cat="Text" Stat="Loc" Orig="New">
            <Val><![CDATA[Installa strumenti]]></Val>
          </Tgt>
        </Str>
        <Disp Icon="Str" />
      </Item>
      <Item ItemId=";extensions/Microsoft.resource-deployment/dist/localizedConstants.resourceDeployment.Options" ItemType="0" PsrId="308" Leaf="true">
        <Str Cat="Text">
          <Val><![CDATA[Options]]></Val>
          <Tgt Cat="Text" Stat="Loc" Orig="New">
            <Val><![CDATA[Opzioni]]></Val>
          </Tgt>
        </Str>
        <Disp Icon="Str" />
      </Item>
      <Item ItemId=";extensions/Microsoft.resource-deployment/dist/localizedConstants.resourceDeployment.RequiredVersion" ItemType="0" PsrId="308" Leaf="true">
        <Str Cat="Text">
          <Val><![CDATA[Required Version]]></Val>
          <Tgt Cat="Text" Stat="Loc" Orig="New">
            <Val><![CDATA[Versione richiesta]]></Val>
          </Tgt>
        </Str>
        <Disp Icon="Str" />
      </Item>
      <Item ItemId=";extensions/Microsoft.resource-deployment/dist/localizedConstants.resourceDeployment.Status" ItemType="0" PsrId="308" Leaf="true">
        <Str Cat="Text">
          <Val><![CDATA[Status]]></Val>
          <Tgt Cat="Text" Stat="Loc" Orig="New">
            <Val><![CDATA[Stato]]></Val>
          </Tgt>
        </Str>
        <Disp Icon="Str" />
      </Item>
      <Item ItemId=";extensions/Microsoft.resource-deployment/dist/localizedConstants.resourceDeployment.TaskFailedWithNoOutputNotebook" ItemType="0" PsrId="308" Leaf="true">
        <Str Cat="Text">
          <Val><![CDATA[The task "{0}" failed and no output Notebook was generated.]]></Val>
          <Tgt Cat="Text" Stat="Loc" Orig="New">
            <Val><![CDATA[L'attività "{0}" non è riuscita e non è stato generato alcun notebook di output.]]></Val>
          </Tgt>
        </Str>
        <Disp Icon="Str" />
      </Item>
      <Item ItemId=";extensions/Microsoft.resource-deployment/dist/localizedConstants.resourceDeployment.Tool" ItemType="0" PsrId="308" Leaf="true">
        <Str Cat="Text">
          <Val><![CDATA[Tool]]></Val>
          <Tgt Cat="Text" Stat="Loc" Orig="New">
            <Val><![CDATA[Strumento]]></Val>
          </Tgt>
        </Str>
        <Disp Icon="Str" />
      </Item>
      <Item ItemId=";extensions/Microsoft.resource-deployment/dist/localizedConstants.resourceDeployment.Version" ItemType="0" PsrId="308" Leaf="true">
        <Str Cat="Text">
          <Val><![CDATA[Version]]></Val>
          <Tgt Cat="Text" Stat="Loc" Orig="New">
            <Val><![CDATA[Versione]]></Val>
          </Tgt>
        </Str>
        <Disp Icon="Str" />
      </Item>
      <Item ItemId=";extensions/Microsoft.resource-deployment/dist/localizedConstants.resourceDeployment.ViewErrorDetail" ItemType="0" PsrId="308" Leaf="true">
        <Str Cat="Text">
          <Val><![CDATA[View error detail]]></Val>
          <Tgt Cat="Text" Stat="Loc" Orig="New">
            <Val><![CDATA[Visualizza dettagli dell'errore]]></Val>
          </Tgt>
        </Str>
        <Disp Icon="Str" />
      </Item>
      <Item ItemId=";extensions/Microsoft.resource-deployment/dist/localizedConstants.resourceDeployment.extensionRequiredPrompt" ItemType="0" PsrId="308" Leaf="true">
        <Str Cat="Text">
          <Val><![CDATA[The '{0}' extension is required to deploy this resource, do you want to install it now?]]></Val>
          <Tgt Cat="Text" Stat="Loc" Orig="New">
            <Val><![CDATA[L'estensione "{0}" è necessaria per distribuire la risorsa, si vuole installarla subito?]]></Val>
          </Tgt>
        </Str>
        <Disp Icon="Str" />
      </Item>
      <Item ItemId=";extensions/Microsoft.resource-deployment/dist/localizedConstants.resourceDeployment.install" ItemType="0" PsrId="308" Leaf="true">
        <Str Cat="Text">
          <Val><![CDATA[Install]]></Val>
          <Tgt Cat="Text" Stat="Loc" Orig="New">
            <Val><![CDATA[Installa]]></Val>
          </Tgt>
        </Str>
        <Disp Icon="Str" />
      </Item>
      <Item ItemId=";extensions/Microsoft.resource-deployment/dist/localizedConstants.resourceDeployment.installingExtension" ItemType="0" PsrId="308" Leaf="true">
        <Str Cat="Text">
          <Val><![CDATA[Installing extension '{0}'...]]></Val>
          <Tgt Cat="Text" Stat="Loc" Orig="New">
            <Val><![CDATA[Installazione dell'estensione "{0}" in corso...]]></Val>
          </Tgt>
        </Str>
        <Disp Icon="Str" />
      </Item>
      <Item ItemId=";extensions/Microsoft.resource-deployment/dist/localizedConstants.resourceDeployment.requiredTools" ItemType="0" PsrId="308" Leaf="true">
        <Str Cat="Text">
          <Val><![CDATA[Required tools]]></Val>
          <Tgt Cat="Text" Stat="Loc" Orig="New">
            <Val><![CDATA[Strumenti necessari]]></Val>
          </Tgt>
        </Str>
        <Disp Icon="Str" />
      </Item>
      <Item ItemId=";extensions/Microsoft.resource-deployment/dist/localizedConstants.resourceDeployment.unknownExtension" ItemType="0" PsrId="308" Leaf="true">
        <Str Cat="Text">
          <Val><![CDATA[Unknown extension '{0}']]></Val>
          <Tgt Cat="Text" Stat="Loc" Orig="New">
            <Val><![CDATA[Estensione "{0}" sconosciuta]]></Val>
          </Tgt>
        </Str>
        <Disp Icon="Str" />
      </Item>
      <Item ItemId=";extensions/Microsoft.resource-deployment/dist/localizedConstants.resourceTypePickerDialog.resourceTypeCategoryAll" ItemType="0" PsrId="308" Leaf="true">
        <Str Cat="Text">
          <Val><![CDATA[All]]></Val>
          <Tgt Cat="Text" Stat="Loc" Orig="New">
            <Val><![CDATA[Tutto]]></Val>
          </Tgt>
        </Str>
        <Disp Icon="Str" />
      </Item>
      <Item ItemId=";extensions/Microsoft.resource-deployment/dist/localizedConstants.resourceTypePickerDialog.tagsListViewTitle" ItemType="0" PsrId="308" Leaf="true">
        <Str Cat="Text">
          <Val><![CDATA[Categories]]></Val>
          <Tgt Cat="Text" Stat="Loc" Orig="New">
            <Val><![CDATA[Categorie]]></Val>
          </Tgt>
        </Str>
        <Disp Icon="Str" />
      </Item>
      <Item ItemId=";extensions/Microsoft.resource-deployment/dist/localizedConstants.resourceTypePickerDialog.title" ItemType="0" PsrId="308" Leaf="true">
        <Str Cat="Text">
          <Val><![CDATA[Select the deployment options]]></Val>
          <Tgt Cat="Text" Stat="Loc" Orig="New">
            <Val><![CDATA[Seleziona le opzioni di distribuzione]]></Val>
          </Tgt>
        </Str>
        <Disp Icon="Str" />
      </Item>
      <Item ItemId=";extensions/Microsoft.resource-deployment/dist/localizedConstants.ui.DeployButton" ItemType="0" PsrId="308" Leaf="true">
        <Str Cat="Text">
          <Val><![CDATA[Run]]></Val>
          <Tgt Cat="Text" Stat="Loc" Orig="New">
            <Val><![CDATA[Esegui]]></Val>
          </Tgt>
        </Str>
        <Disp Icon="Str" />
      </Item>
      <Item ItemId=";extensions/Microsoft.resource-deployment/dist/localizedConstants.ui.ScriptToNotebookButton" ItemType="0" PsrId="308" Leaf="true">
        <Str Cat="Text">
          <Val><![CDATA[Script]]></Val>
          <Tgt Cat="Text" Stat="Loc" Orig="New">
            <Val><![CDATA[Script]]></Val>
          </Tgt>
        </Str>
        <Disp Icon="Str" />
      </Item>
      <Item ItemId=";extensions/Microsoft.resource-deployment/dist/localizedConstants.validation.multipleValidationErrors" ItemType="0" PsrId="308" Leaf="true">
        <Str Cat="Text">
          <Val><![CDATA[There are some errors on this page, click 'Show Details' to view the errors.]]></Val>
          <Tgt Cat="Text" Stat="Loc" Orig="New">
            <Val><![CDATA[In questa pagina sono presenti alcuni errori. Per visualizzarli, fare clic su 'Mostra dettagli'.]]></Val>
          </Tgt>
        </Str>
        <Disp Icon="Str" />
      </Item>
      <Item ItemId=";extensions/Microsoft.resource-deployment/dist/localizedConstants.valueProvider.alreadyDefined" ItemType="0" PsrId="308" Leaf="true">
        <Str Cat="Text">
          <Val><![CDATA[Value Provider with id:{0} is already defined]]></Val>
          <Tgt Cat="Text" Stat="Loc" Orig="New">
            <Val><![CDATA[Il provider di valori con ID: {0} è già stato definito]]></Val>
          </Tgt>
        </Str>
        <Disp Icon="Str" />
      </Item>
      <Item ItemId=";extensions/Microsoft.resource-deployment/dist/localizedConstants.valueProvider.notDefined" ItemType="0" PsrId="308" Leaf="true">
        <Str Cat="Text">
          <Val><![CDATA[No Value Provider defined for id: {0}]]></Val>
          <Tgt Cat="Text" Stat="Loc" Orig="New">
            <Val><![CDATA[Nessun provider di valori definito per l'ID: {0}]]></Val>
          </Tgt>
        </Str>
        <Disp Icon="Str" />
      </Item>
      <Item ItemId=";extensions/Microsoft.resource-deployment/dist/main.resourceDeployment.UnknownResourceType" ItemType="0" PsrId="308" Leaf="true">
        <Str Cat="Text">
          <Val><![CDATA[The resource type: {0} is not defined]]></Val>
          <Tgt Cat="Text" Stat="Loc" Orig="New">
            <Val><![CDATA[Il tipo di risorsa {0} non è definito]]></Val>
          </Tgt>
        </Str>
        <Disp Icon="Str" />
      </Item>
      <Item ItemId=";extensions/Microsoft.resource-deployment/dist/services/notebookService.resourceDeployment.notebookNotFound" ItemType="0" PsrId="308" Leaf="true">
        <Str Cat="Text">
          <Val><![CDATA[The notebook {0} does not exist]]></Val>
          <Tgt Cat="Text" Stat="Loc" Orig="New">
            <Val><![CDATA[Il notebook {0} non esiste]]></Val>
          </Tgt>
        </Str>
        <Disp Icon="Str" />
      </Item>
      <Item ItemId=";extensions/Microsoft.resource-deployment/dist/services/platformService.platformService.RunCommand.ErroredOut" ItemType="0" PsrId="308" Leaf="true">
        <Str Cat="Text">
          <Val><![CDATA[	>>> {0}   … errored out: {1}]]></Val>
          <Tgt Cat="Text" Stat="Loc" Orig="New">
            <Val><![CDATA[	>>> {0}   … ha restituito un errore: {1}]]></Val>
          </Tgt>
        </Str>
        <Disp Icon="Str" />
      </Item>
      <Item ItemId=";extensions/Microsoft.resource-deployment/dist/services/platformService.platformService.RunCommand.IgnoringError" ItemType="0" PsrId="308" Leaf="true">
        <Str Cat="Text">
          <Val><![CDATA[	>>> Ignoring error in execution and continuing tool deployment]]></Val>
          <Tgt Cat="Text" Stat="Loc" Orig="New">
            <Val><![CDATA[	>>> Ignorare l'errore durante l'esecuzione e continuare la distribuzione dello strumento]]></Val>
          </Tgt>
        </Str>
        <Disp Icon="Str" />
      </Item>
      <Item ItemId=";extensions/Microsoft.resource-deployment/dist/services/platformService.platformService.RunCommand.stderr" ItemType="0" PsrId="308" Leaf="true">
        <Str Cat="Text">
          <Val><![CDATA[    stderr: ]]></Val>
          <Tgt Cat="Text" Stat="Loc" Orig="New">
            <Val><![CDATA[    stderr: ]]></Val>
          </Tgt>
        </Str>
        <Disp Icon="Str" />
      </Item>
      <Item ItemId=";extensions/Microsoft.resource-deployment/dist/services/platformService.platformService.RunCommand.stdout" ItemType="0" PsrId="308" Leaf="true">
        <Str Cat="Text">
          <Val><![CDATA[    stdout: ]]></Val>
          <Tgt Cat="Text" Stat="Loc" Orig="New">
            <Val><![CDATA[    stdout: ]]></Val>
          </Tgt>
        </Str>
        <Disp Icon="Str" />
      </Item>
      <Item ItemId=";extensions/Microsoft.resource-deployment/dist/services/platformService.resourceDeployment.outputChannel" ItemType="0" PsrId="308" Leaf="true">
        <Str Cat="Text">
          <Val><![CDATA[Deployments]]></Val>
          <Tgt Cat="Text" Stat="Loc" Orig="New">
            <Val><![CDATA[Distribuzioni]]></Val>
          </Tgt>
        </Str>
        <Disp Icon="Str" />
      </Item>
      <Item ItemId=";extensions/Microsoft.resource-deployment/dist/services/resourceTypeService.downloadError" ItemType="0" PsrId="308" Leaf="true">
        <Str Cat="Text">
          <Val><![CDATA[Download failed, status code: {0}, message: {1}]]></Val>
          <Tgt Cat="Text" Stat="Loc" Orig="New">
            <Val><![CDATA[Download non riuscito. Codice di stato: {0}. Messaggio: {1}]]></Val>
          </Tgt>
        </Str>
        <Disp Icon="Str" />
      </Item>
      <Item ItemId=";extensions/Microsoft.resource-deployment/dist/services/tools/azCliTool.resourceDeployment.AzCLIDescription" ItemType="0" PsrId="308" Leaf="true">
        <Str Cat="Text">
          <Val><![CDATA[Manages Azure resources]]></Val>
          <Tgt Cat="Text" Stat="Loc" Orig="New">
            <Val><![CDATA[Gestisce le risorse di Azure]]></Val>
          </Tgt>
          <Prev Cat="Text">
            <Val><![CDATA[A command-line tool for managing Azure resources]]></Val>
          </Prev>
        </Str>
        <Disp Icon="Str" />
      </Item>
      <Item ItemId=";extensions/Microsoft.resource-deployment/dist/services/tools/azCliTool.resourceDeployment.AzCLIDisplayName" ItemType="0" PsrId="308" Leaf="true">
        <Str Cat="Text">
          <Val><![CDATA[Azure CLI]]></Val>
          <Tgt Cat="Text" Stat="Loc" Orig="New">
            <Val><![CDATA[Interfaccia della riga di comando di Azure]]></Val>
          </Tgt>
        </Str>
        <Disp Icon="Str" />
      </Item>
      <Item ItemId=";extensions/Microsoft.resource-deployment/dist/services/tools/azCliTool.resourceDeployment.AziCli.AptGetPackages" ItemType="0" PsrId="308" Leaf="true">
        <Str Cat="Text">
          <Val><![CDATA[getting packages needed for azure-cli installation …]]></Val>
          <Tgt Cat="Text" Stat="Loc" Orig="New">
            <Val><![CDATA[recupero dei pacchetti necessari per l'installazione di azure-cli…]]></Val>
          </Tgt>
        </Str>
        <Disp Icon="Str" />
      </Item>
      <Item ItemId=";extensions/Microsoft.resource-deployment/dist/services/tools/azCliTool.resourceDeployment.AziCli.AptGetUpdate" ItemType="0" PsrId="308" Leaf="true">
        <Str Cat="Text">
          <Val><![CDATA[updating repository information before installing azure-cli …]]></Val>
          <Tgt Cat="Text" Stat="Loc" Orig="New">
            <Val><![CDATA[aggiornamento delle informazioni sul repository prima dell'installazione di azure-cli…]]></Val>
          </Tgt>
        </Str>
        <Disp Icon="Str" />
      </Item>
      <Item ItemId=";extensions/Microsoft.resource-deployment/dist/services/tools/azCliTool.resourceDeployment.AziCli.AptGetUpdateAgain" ItemType="0" PsrId="308" Leaf="true">
        <Str Cat="Text">
          <Val><![CDATA[updating repository information again for azure-cli …]]></Val>
          <Tgt Cat="Text" Stat="Loc" Orig="New">
            <Val><![CDATA[nuovo aggiornamento delle informazioni sul repository per azure-cli…]]></Val>
          </Tgt>
        </Str>
        <Disp Icon="Str" />
      </Item>
      <Item ItemId=";extensions/Microsoft.resource-deployment/dist/services/tools/azCliTool.resourceDeployment.AziCli.ScriptedInstall" ItemType="0" PsrId="308" Leaf="true">
        <Str Cat="Text">
          <Val><![CDATA[download and invoking script to install azure-cli …]]></Val>
          <Tgt Cat="Text" Stat="Loc" Orig="New">
            <Val><![CDATA[download e chiamata dello script per l'installazione di azure-cli…]]></Val>
          </Tgt>
        </Str>
        <Disp Icon="Str" />
      </Item>
      <Item ItemId=";extensions/Microsoft.resource-deployment/dist/services/tools/dockerTool.resourceDeployment.DockerDescription" ItemType="0" PsrId="308" Leaf="true">
        <Str Cat="Text">
          <Val><![CDATA[Packages and runs applications in isolated containers]]></Val>
          <Tgt Cat="Text" Stat="Loc" Orig="New">
            <Val><![CDATA[Crea i pacchetti delle applicazioni ed esegue le applicazioni in contenitori isolati]]></Val>
          </Tgt>
          <Prev Cat="Text">
            <Val><![CDATA[Provides the ability to package and run an application in isolated containers]]></Val>
          </Prev>
        </Str>
        <Disp Icon="Str" />
      </Item>
      <Item ItemId=";extensions/Microsoft.resource-deployment/dist/services/tools/dockerTool.resourceDeployment.DockerDisplayName" ItemType="0" PsrId="308" Leaf="true">
        <Str Cat="Text">
          <Val><![CDATA[docker]]></Val>
          <Tgt Cat="Text" Stat="Loc" Orig="New">
            <Val><![CDATA[Docker]]></Val>
          </Tgt>
        </Str>
        <Disp Icon="Str" />
      </Item>
      <Item ItemId=";extensions/Microsoft.resource-deployment/dist/services/tools/kubeCtlTool.resourceDeployment.KubeCtlDescription" ItemType="0" PsrId="308" Leaf="true">
        <Str Cat="Text">
          <Val><![CDATA[Runs commands against Kubernetes clusters]]></Val>
          <Tgt Cat="Text" Stat="Loc" Orig="New">
            <Val><![CDATA[Esegue i comandi su cluster Kubernetes]]></Val>
          </Tgt>
          <Prev Cat="Text">
            <Val><![CDATA[A command-line tool allows you to run commands against Kubernetes clusters]]></Val>
          </Prev>
        </Str>
        <Disp Icon="Str" />
      </Item>
      <Item ItemId=";extensions/Microsoft.resource-deployment/dist/services/tools/kubeCtlTool.resourceDeployment.KubeCtlDisplayName" ItemType="0" PsrId="308" Leaf="true">
        <Str Cat="Text">
          <Val><![CDATA[kubectl]]></Val>
          <Tgt Cat="Text" Stat="Loc" Orig="New">
            <Val><![CDATA[kubectl]]></Val>
          </Tgt>
        </Str>
        <Disp Icon="Str" />
      </Item>
      <Item ItemId=";extensions/Microsoft.resource-deployment/dist/services/tools/kubeCtlTool.resourceDeployment.Kubectl.AptGetPackages" ItemType="0" PsrId="308" Leaf="true">
        <Str Cat="Text">
          <Val><![CDATA[getting packages needed for kubectl installation …]]></Val>
          <Tgt Cat="Text" Stat="Loc" Orig="New">
            <Val><![CDATA[recupero dei pacchetti necessari per l'installazione di kubectl…]]></Val>
          </Tgt>
        </Str>
        <Disp Icon="Str" />
      </Item>
      <Item ItemId=";extensions/Microsoft.resource-deployment/dist/services/tools/kubeCtlTool.resourceDeployment.Kubectl.AptGetUpdate" ItemType="0" PsrId="308" Leaf="true">
        <Str Cat="Text">
          <Val><![CDATA[updating repository information …]]></Val>
          <Tgt Cat="Text" Stat="Loc" Orig="New">
            <Val><![CDATA[aggiornamento delle informazioni sul repository…]]></Val>
          </Tgt>
        </Str>
        <Disp Icon="Str" />
      </Item>
      <Item ItemId=";extensions/Microsoft.resource-deployment/dist/services/tools/toolBase.deployCluster.GetToolVersionError" ItemType="0" PsrId="308" Leaf="true">
        <Str Cat="Text">
          <Val><![CDATA[Error retrieving version information.{0}Invalid output received, get version command output: '{1}' ]]></Val>
          <Tgt Cat="Text" Stat="Loc" Orig="New">
            <Val><![CDATA[Errore durante il recupero delle informazioni sulla versione.{0}È stato ricevuto un output non valido. Ottenere l'output del comando della versione: '{1}' ]]></Val>
          </Tgt>
          <Prev Cat="Text">
            <Val><![CDATA[Error retrieving version information.{0}Error: {1}{0}stdout: {2} ]]></Val>
          </Prev>
        </Str>
        <Disp Icon="Str" />
      </Item>
      <Item ItemId=";extensions/Microsoft.resource-deployment/dist/services/tools/toolBase.deployCluster.GetToolVersionErrorInformation" ItemType="0" PsrId="308" Leaf="true">
        <Str Cat="Text">
          <Val><![CDATA[Error retrieving version information. See output channel '{0}' for more details]]></Val>
          <Tgt Cat="Text" Stat="Loc" Orig="New">
            <Val><![CDATA[Errore durante il recupero delle informazioni sulla versione. Per altri dettagli, vedere il canale di output '{0}']]></Val>
          </Tgt>
        </Str>
        <Disp Icon="Str" />
      </Item>
      <Item ItemId=";extensions/Microsoft.resource-deployment/dist/services/tools/toolBase.deploymentDialog.ToolStatus.Error" ItemType="0" PsrId="308" Leaf="true">
        <Str Cat="Text">
          <Val><![CDATA[Error]]></Val>
          <Tgt Cat="Text" Stat="Loc" Orig="New">
            <Val><![CDATA[Errore]]></Val>
          </Tgt>
        </Str>
        <Disp Icon="Str" />
      </Item>
      <Item ItemId=";extensions/Microsoft.resource-deployment/dist/services/tools/toolBase.deploymentDialog.ToolStatus.Failed" ItemType="0" PsrId="308" Leaf="true">
        <Str Cat="Text">
          <Val><![CDATA[Failed]]></Val>
          <Tgt Cat="Text" Stat="Loc" Orig="New">
            <Val><![CDATA[Operazione non riuscita]]></Val>
          </Tgt>
        </Str>
        <Disp Icon="Str" />
      </Item>
      <Item ItemId=";extensions/Microsoft.resource-deployment/dist/services/tools/toolBase.deploymentDialog.ToolStatus.Installed" ItemType="0" PsrId="308" Leaf="true">
        <Str Cat="Text">
          <Val><![CDATA[Installed]]></Val>
          <Tgt Cat="Text" Stat="Loc" Orig="New">
            <Val><![CDATA[Installato]]></Val>
          </Tgt>
        </Str>
        <Disp Icon="Str" />
      </Item>
      <Item ItemId=";extensions/Microsoft.resource-deployment/dist/services/tools/toolBase.deploymentDialog.ToolStatus.Installing" ItemType="0" PsrId="308" Leaf="true">
        <Str Cat="Text">
          <Val><![CDATA[Installing…]]></Val>
          <Tgt Cat="Text" Stat="Loc" Orig="New">
            <Val><![CDATA[Installazione…]]></Val>
          </Tgt>
        </Str>
        <Disp Icon="Str" />
      </Item>
      <Item ItemId=";extensions/Microsoft.resource-deployment/dist/services/tools/toolBase.deploymentDialog.ToolStatus.NotInstalled" ItemType="0" PsrId="308" Leaf="true">
        <Str Cat="Text">
          <Val><![CDATA[Not Installed]]></Val>
          <Tgt Cat="Text" Stat="Loc" Orig="New">
            <Val><![CDATA[Non installato]]></Val>
          </Tgt>
        </Str>
        <Disp Icon="Str" />
      </Item>
      <Item ItemId=";extensions/Microsoft.resource-deployment/dist/services/tools/toolBase.toolBase.InstallError" ItemType="0" PsrId="308" Leaf="true">
        <Str Cat="Text">
          <Val><![CDATA[Error installing tool '{0}' [ {1} ]5D;.{2}Error: {3}{2}See output channel '{4}' for more details]]></Val>
          <Tgt Cat="Text" Stat="Loc" Orig="New">
            <Val><![CDATA[Errore durante l'installazione dello strumento '{0}' [ {1} ]5D;.{2}Errore: {3}{2}Per altri dettagli, vedere il canale di output '{4}']]></Val>
          </Tgt>
        </Str>
        <Disp Icon="Str" />
      </Item>
      <Item ItemId=";extensions/Microsoft.resource-deployment/dist/services/tools/toolBase.toolBase.InstallErrorInformation" ItemType="0" PsrId="308" Leaf="true">
        <Str Cat="Text">
          <Val><![CDATA[Error installing tool. See output channel '{0}' for more details]]></Val>
          <Tgt Cat="Text" Stat="Loc" Orig="New">
            <Val><![CDATA[Errore durante l'installazione dello strumento. Per altri dettagli, vedere il canale di output '{0}']]></Val>
          </Tgt>
        </Str>
        <Disp Icon="Str" />
      </Item>
      <Item ItemId=";extensions/Microsoft.resource-deployment/dist/services/tools/toolBase.toolBase.InstallFailInformation" ItemType="0" PsrId="308" Leaf="true">
        <Str Cat="Text">
          <Val><![CDATA[Failed to detect version post installation. See output channel '{0}' for more details]]></Val>
          <Tgt Cat="Text" Stat="Loc" Orig="New">
            <Val><![CDATA[Non è stato possibile rilevare la versione dopo l'installazione. Per altri dettagli, vedere il canale di output '{0}']]></Val>
          </Tgt>
        </Str>
        <Disp Icon="Str" />
      </Item>
      <Item ItemId=";extensions/Microsoft.resource-deployment/dist/services/tools/toolBase.toolBase.InstallFailed" ItemType="0" PsrId="308" Leaf="true">
        <Str Cat="Text">
          <Val><![CDATA[Installation commands completed but version of tool '{0}' could not be detected so our installation attempt has failed. Detection Error: {1}{2}Cleaning up previous installations would help.]]></Val>
          <Tgt Cat="Text" Stat="Loc" Orig="New">
            <Val><![CDATA[I comandi di installazione sono stati completati ma non è stato possibile rilevare la versione dello strumento '{0}', quindi il tentativo di installazione non è riuscito. Errore di rilevamento: {1}{2}Può essere utile pulire le installazioni precedenti.]]></Val>
          </Tgt>
        </Str>
        <Disp Icon="Str" />
      </Item>
      <Item ItemId=";extensions/Microsoft.resource-deployment/dist/services/tools/toolBase.toolBase.ManualUninstallCommand" ItemType="0" PsrId="308" Leaf="true">
        <Str Cat="Text">
          <Val><![CDATA[ A possibly way to uninstall is using this command:{0}   >{1}]]></Val>
          <Tgt Cat="Text" Stat="Loc" Orig="New">
            <Val><![CDATA[ Un modo possibile per eseguire la disinstallazione è usare questo comando: {0}   >{1}]]></Val>
          </Tgt>
        </Str>
        <Disp Icon="Str" />
      </Item>
      <Item ItemId=";extensions/Microsoft.resource-deployment/dist/services/tools/toolBase.toolBase.SeeOutputChannel" ItemType="0" PsrId="308" Leaf="true">
        <Str Cat="Text">
          <Val><![CDATA[{0}See output channel '{1}' for more details]]></Val>
          <Tgt Cat="Text" Stat="Loc" Orig="New">
            <Val><![CDATA[Per altri dettagli, {0}vedere il canale di output '{1}']]></Val>
          </Tgt>
        </Str>
        <Disp Icon="Str" />
      </Item>
      <Item ItemId=";extensions/Microsoft.resource-deployment/dist/services/tools/toolBase.toolBase.getPip3InstallationLocation.Output" ItemType="0" PsrId="308" Leaf="true">
        <Str Cat="Text">
          <Val><![CDATA[   output:]]></Val>
          <Tgt Cat="Text" Stat="Loc" Orig="New">
            <Val><![CDATA[   output:]]></Val>
          </Tgt>
        </Str>
        <Disp Icon="Str" />
      </Item>
      <Item ItemId=";extensions/Microsoft.resource-deployment/dist/services/tools/toolBase.toolBase.installCore.CannotInstallTool" ItemType="0" PsrId="308" Leaf="true">
        <Str Cat="Text">
          <Val><![CDATA[Cannot install tool:{0}::{1} as installation commands are unknown for your OS distribution, Please install {0} manually before proceeding]]></Val>
          <Tgt Cat="Text" Stat="Loc" Orig="New">
            <Val><![CDATA[Non è possibile installare lo strumento: {0}::{1} poiché i comandi di installazione sono sconosciuti per la distribuzione del sistema operativo. Installare {0} manualmente prima di procedere]]></Val>
          </Tgt>
        </Str>
        <Disp Icon="Str" />
      </Item>
      <Item ItemId=";extensions/Microsoft.resource-deployment/dist/ui/deployAzureSQLDBWizard/constants.deployAzureSQLDB.NewSQLDBTitle" ItemType="0" PsrId="308" Leaf="true">
        <Str Cat="Text">
          <Val><![CDATA[Deploy Azure SQL DB]]></Val>
          <Tgt Cat="Text" Stat="Loc" Orig="New">
            <Val><![CDATA[Distribuisci database SQL di Azure]]></Val>
          </Tgt>
        </Str>
        <Disp Icon="Str" />
      </Item>
      <Item ItemId=";extensions/Microsoft.resource-deployment/dist/ui/deployAzureSQLDBWizard/constants.deployAzureSQLDB.ResourceGroup" ItemType="0" PsrId="308" Leaf="true">
        <Str Cat="Text">
          <Val><![CDATA[Resource group]]></Val>
          <Tgt Cat="Text" Stat="Loc" Orig="New">
            <Val><![CDATA[Gruppo di risorse]]></Val>
          </Tgt>
        </Str>
        <Disp Icon="Str" />
      </Item>
      <Item ItemId=";extensions/Microsoft.resource-deployment/dist/ui/deployAzureSQLVMWizard/constants.deployAzureSQLVM.NewSQLVMTitle" ItemType="0" PsrId="308" Leaf="true">
        <Str Cat="Text">
          <Val><![CDATA[Deploy Azure SQL VM]]></Val>
          <Tgt Cat="Text" Stat="Loc" Orig="New">
            <Val><![CDATA[Distribuisci macchina virtuale SQL di Azure]]></Val>
          </Tgt>
        </Str>
        <Disp Icon="Str" />
      </Item>
      <Item ItemId=";extensions/Microsoft.resource-deployment/dist/ui/deployAzureSQLVMWizard/constants.deployAzureSQLVM.ResourceGroup" ItemType="0" PsrId="308" Leaf="true">
        <Str Cat="Text">
          <Val><![CDATA[Resource Group]]></Val>
          <Tgt Cat="Text" Stat="Loc" Orig="New">
            <Val><![CDATA[Gruppo di risorse]]></Val>
          </Tgt>
        </Str>
        <Disp Icon="Str" />
      </Item>
      <Item ItemId=";extensions/Microsoft.resource-deployment/dist/ui/deployAzureSQLVMWizard/constants.deployAzureSQLVM.SqlPortLabel" ItemType="0" PsrId="308" Leaf="true">
        <Str Cat="Text">
          <Val><![CDATA[Port]]></Val>
          <Tgt Cat="Text" Stat="Loc" Orig="New">
            <Val><![CDATA[Porta]]></Val>
          </Tgt>
        </Str>
        <Disp Icon="Str" />
      </Item>
      <Item ItemId=";extensions/Microsoft.resource-deployment/dist/ui/deploymentInputDialog.deploymentDialog.OkButtonText" ItemType="0" PsrId="308" Leaf="true">
        <Str Cat="Text">
          <Val><![CDATA[OK]]></Val>
          <Tgt Cat="Text" Stat="Loc" Orig="New">
            <Val><![CDATA[OK]]></Val>
          </Tgt>
        </Str>
        <Disp Icon="Str" />
      </Item>
      <Item ItemId=";extensions/Microsoft.resource-deployment/dist/ui/deploymentInputDialog.deploymentDialog.OpenNotebook" ItemType="0" PsrId="308" Leaf="true">
        <Str Cat="Text">
          <Val><![CDATA[Open Notebook]]></Val>
          <Tgt Cat="Text" Stat="Loc" Orig="New">
            <Val><![CDATA[Apri notebook]]></Val>
          </Tgt>
        </Str>
        <Disp Icon="Str" />
      </Item>
      <Item ItemId=";extensions/Microsoft.resource-deployment/dist/ui/deploymentInputDialog.notebookType" ItemType="0" PsrId="308" Leaf="true">
        <Str Cat="Text">
          <Val><![CDATA[Notebook type]]></Val>
          <Tgt Cat="Text" Stat="Loc" Orig="New">
            <Val><![CDATA[Tipo di notebook]]></Val>
          </Tgt>
        </Str>
        <Disp Icon="Str" />
      </Item>
      <Item ItemId=";extensions/Microsoft.resource-deployment/dist/ui/modelViewUtils.azure.accessError" ItemType="0" PsrId="308" Leaf="true">
        <Str Cat="Text">
          <Val><![CDATA[]A; Error Details: {0}.]]></Val>
<<<<<<< HEAD
          <Tgt Cat="Text" Stat="Loc" Orig="New">
            <Val><![CDATA[]A; Dettagli dell'errore: {0}.]]></Val>
=======
          <Tgt Cat="Text" Stat="Update" Orig="New">
            <Val><![CDATA[]D;]A; Dettagli dell'errore: {0}.]]></Val>
>>>>>>> 60bff012
          </Tgt>
          <Prev Cat="Text">
            <Val><![CDATA[]D;]A; Error Details: {0}.]]></Val>
          </Prev>
        </Str>
        <Disp Icon="Str" />
      </Item>
      <Item ItemId=";extensions/Microsoft.resource-deployment/dist/ui/modelViewUtils.azure.accounts.accountNotFoundError" ItemType="0" PsrId="308" Leaf="true">
        <Str Cat="Text">
          <Val><![CDATA[The selected account '{0}' is no longer available. Click sign in to add it again or select a different account.]]></Val>
          <Tgt Cat="Text" Stat="Loc" Orig="New">
            <Val><![CDATA[L'account selezionato '{0}' non è più disponibile. Fare clic su Accedi per aggiungerlo di nuovo o selezionare un account diverso.]]></Val>
          </Tgt>
        </Str>
        <Disp Icon="Str" />
      </Item>
      <Item ItemId=";extensions/Microsoft.resource-deployment/dist/ui/modelViewUtils.azure.accounts.accountStaleError" ItemType="0" PsrId="308" Leaf="true">
        <Str Cat="Text">
          <Val><![CDATA[The access token for selected account '{0}' is no longer valid. Please click the sign in button and refresh the account or select a different account.]]></Val>
          <Tgt Cat="Text" Stat="Loc" Orig="New">
            <Val><![CDATA[Il token di accesso per l'account selezionato '{0}' non è più valido. Fare clic sul pulsante Accedi per aggiornare l'account o selezionare un account diverso.]]></Val>
          </Tgt>
        </Str>
        <Disp Icon="Str" />
      </Item>
      <Item ItemId=";extensions/Microsoft.resource-deployment/dist/ui/modelViewUtils.azure.accounts.unexpectedAccountsError" ItemType="0" PsrId="308" Leaf="true">
        <Str Cat="Text">
          <Val><![CDATA[Unexpected error fetching accounts: {0}]]></Val>
          <Tgt Cat="Text" Stat="Loc" Orig="New">
            <Val><![CDATA[Errore imprevisto durante il recupero degli account: {0}]]></Val>
          </Tgt>
        </Str>
        <Disp Icon="Str" />
      </Item>
      <Item ItemId=";extensions/Microsoft.resource-deployment/dist/ui/modelViewUtils.azure.accounts.unexpectedResourceGroupsError" ItemType="0" PsrId="308" Leaf="true">
        <Str Cat="Text">
          <Val><![CDATA[Unexpected error fetching resource groups for subscription {0}: {1}]]></Val>
          <Tgt Cat="Text" Stat="Loc" Orig="New">
            <Val><![CDATA[Errore imprevisto durante il recupero dei gruppi di risorse per la sottoscrizione {0}: {1}]]></Val>
          </Tgt>
        </Str>
        <Disp Icon="Str" />
      </Item>
      <Item ItemId=";extensions/Microsoft.resource-deployment/dist/ui/modelViewUtils.azure.accounts.unexpectedSubscriptionsError" ItemType="0" PsrId="308" Leaf="true">
        <Str Cat="Text">
          <Val><![CDATA[Unexpected error fetching subscriptions for account {0}: {1}]]></Val>
          <Tgt Cat="Text" Stat="Loc" Orig="New">
            <Val><![CDATA[Errore imprevisto durante il recupero delle sottoscrizioni per l'account {0}: {1}]]></Val>
          </Tgt>
        </Str>
        <Disp Icon="Str" />
      </Item>
      <Item ItemId=";extensions/Microsoft.resource-deployment/dist/ui/modelViewUtils.fileChecker.FileNotFound" ItemType="0" PsrId="308" Leaf="true">
        <Str Cat="Text">
          <Val><![CDATA[File: {0} not found. Please select a kube config file.]]></Val>
          <Tgt Cat="Text" Stat="Loc" Orig="New">
            <Val><![CDATA[File: {0} non trovato. Selezionare un file di configurazione kube.]]></Val>
          </Tgt>
        </Str>
        <Disp Icon="Str" />
      </Item>
      <Item ItemId=";extensions/Microsoft.resource-deployment/dist/ui/modelViewUtils.fileChecker.NotFile" ItemType="0" PsrId="308" Leaf="true">
        <Str Cat="Text">
          <Val><![CDATA[Path: {0} is not a file, please select a valid kube config file.]]></Val>
          <Tgt Cat="Text" Stat="Loc" Orig="New">
            <Val><![CDATA[Il percorso: {0} non è un file. Selezionare un file di configurazione kube valido.]]></Val>
          </Tgt>
        </Str>
        <Disp Icon="Str" />
      </Item>
      <Item ItemId=";extensions/Microsoft.resource-deployment/dist/ui/modelViewUtils.getClusterContexts.errorFetchingClusters" ItemType="0" PsrId="308" Leaf="true">
        <Str Cat="Text">
          <Val><![CDATA[An error ocurred while loading or parsing the config file:{0}, error is:{1}]]></Val>
          <Tgt Cat="Text" Stat="Loc" Orig="New">
            <Val><![CDATA[Si è verificato un errore durante il caricamento o l'analisi del file di configurazione: {0}, errore: {1}]]></Val>
          </Tgt>
        </Str>
        <Disp Icon="Str" />
      </Item>
      <Item ItemId=";extensions/Microsoft.resource-deployment/dist/ui/modelViewUtils.invalidSQLPassword" ItemType="0" PsrId="308" Leaf="true">
        <Str Cat="Text">
          <Val><![CDATA[{0} doesn't meet the password complexity requirement. For more information: https://docs.microsoft.com/sql/relational-databases/security/password-policy]]></Val>
          <Tgt Cat="Text" Stat="Loc" Orig="New">
            <Val><![CDATA[{0} non è conforme al requisito di complessità delle password. Per altre informazioni, vedere: https://docs.microsoft.com/sql/relational-databases/security/password-policy]]></Val>
          </Tgt>
        </Str>
        <Disp Icon="Str" />
      </Item>
      <Item ItemId=";extensions/Microsoft.resource-deployment/dist/ui/modelViewUtils.passwordNotMatch" ItemType="0" PsrId="308" Leaf="true">
        <Str Cat="Text">
          <Val><![CDATA[{0} doesn't match the confirmation password]]></Val>
          <Tgt Cat="Text" Stat="Loc" Orig="New">
            <Val><![CDATA[{0} non corrisponde alla password di conferma]]></Val>
          </Tgt>
        </Str>
        <Disp Icon="Str" />
      </Item>
      <Item ItemId=";extensions/Microsoft.resource-deployment/dist/ui/modelViewUtils.resourceDeployment.errorFetchingStorageClasses" ItemType="0" PsrId="308" Leaf="true">
        <Str Cat="Text">
          <Val><![CDATA[Unexpected error fetching available kubectl storage classes : {0}]]></Val>
          <Tgt Cat="Text" Stat="Loc" Orig="New">
            <Val><![CDATA[Errore imprevisto durante il recupero delle classi di archiviazione kubectl disponibili: {0}]]></Val>
          </Tgt>
        </Str>
        <Disp Icon="Str" />
      </Item>
      <Item ItemId=";extensions/Microsoft.resource-deployment/dist/ui/pageLessDeploymentModel.resourceDeployment.DownloadCompleteText" ItemType="0" PsrId="308" Leaf="true">
        <Str Cat="Text">
          <Val><![CDATA[Successfully downloaded: {0}]]></Val>
          <Tgt Cat="Text" Stat="Loc" Orig="New">
            <Val><![CDATA[Download di {0} completato]]></Val>
          </Tgt>
        </Str>
        <Disp Icon="Str" />
      </Item>
      <Item ItemId=";extensions/Microsoft.resource-deployment/dist/ui/pageLessDeploymentModel.resourceDeployment.DownloadingText" ItemType="0" PsrId="308" Leaf="true">
        <Str Cat="Text">
          <Val><![CDATA[Downloading from: {0}]]></Val>
          <Tgt Cat="Text" Stat="Loc" Orig="New">
            <Val><![CDATA[Download da {0}]]></Val>
          </Tgt>
        </Str>
        <Disp Icon="Str" />
      </Item>
      <Item ItemId=";extensions/Microsoft.resource-deployment/dist/ui/pageLessDeploymentModel.resourceDeployment.LaunchingProgramText" ItemType="0" PsrId="308" Leaf="true">
        <Str Cat="Text">
          <Val><![CDATA[Launching: {0}]]></Val>
          <Tgt Cat="Text" Stat="Loc" Orig="New">
            <Val><![CDATA[Avvio di {0}]]></Val>
          </Tgt>
        </Str>
        <Disp Icon="Str" />
      </Item>
      <Item ItemId=";extensions/Microsoft.resource-deployment/dist/ui/pageLessDeploymentModel.resourceDeployment.ProgramLaunchedText" ItemType="0" PsrId="308" Leaf="true">
        <Str Cat="Text">
          <Val><![CDATA[Successfully launched: {0}]]></Val>
          <Tgt Cat="Text" Stat="Loc" Orig="New">
            <Val><![CDATA[Avvio di {0} completato]]></Val>
          </Tgt>
        </Str>
        <Disp Icon="Str" />
      </Item>
      <Item ItemId=";extensions/Microsoft.resource-deployment/dist/ui/resourceTypePickerDialog.deploymentDialog.deploymentOptions" ItemType="0" PsrId="308" Leaf="true">
        <Str Cat="Text">
          <Val><![CDATA[Deployment options]]></Val>
          <Tgt Cat="Text" Stat="Loc" Orig="New">
            <Val><![CDATA[Opzioni di distribuzione]]></Val>
          </Tgt>
        </Str>
        <Disp Icon="Str" />
      </Item>
      <Item ItemId=";extensions/Microsoft.resource-deployment/dist/ui/toolsAndEulaSettingsPage.deploymentDialog.FailedEulaValidation" ItemType="0" PsrId="308" Leaf="true">
        <Str Cat="Text">
          <Val><![CDATA[To proceed, you must accept the terms of the End User License Agreement(EULA)]]></Val>
          <Tgt Cat="Text" Stat="Loc" Orig="New">
            <Val><![CDATA[Per procedere è necessario accettare le condizioni del contratto di licenza]]></Val>
          </Tgt>
        </Str>
        <Disp Icon="Str" />
      </Item>
      <Item ItemId=";extensions/Microsoft.resource-deployment/dist/ui/toolsAndEulaSettingsPage.deploymentDialog.FailedToolsInstallation" ItemType="0" PsrId="308" Leaf="true">
        <Str Cat="Text">
          <Val><![CDATA[Some tools were still not discovered. Please make sure that they are installed, running and discoverable]]></Val>
          <Tgt Cat="Text" Stat="Loc" Orig="New">
            <Val><![CDATA[Alcuni strumenti non sono stati ancora individuati. Assicurarsi che siano installati, in esecuzione e individuabili]]></Val>
          </Tgt>
        </Str>
        <Disp Icon="Str" />
      </Item>
      <Item ItemId=";extensions/Microsoft.resource-deployment/dist/ui/toolsAndEulaSettingsPage.deploymentDialog.InstallToolsHintMany" ItemType="0" PsrId="308" Leaf="true">
        <Str Cat="Text">
          <Val><![CDATA[Tools: {0} are not installed, you can click the "{1}" button to install them.]]></Val>
          <Tgt Cat="Text" Stat="Loc" Orig="New">
            <Val><![CDATA[Gli strumenti: {0} non sono installati. È possibile fare clic sul pulsante "{1}" per installarli.]]></Val>
          </Tgt>
        </Str>
        <Disp Icon="Str" />
      </Item>
      <Item ItemId=";extensions/Microsoft.resource-deployment/dist/ui/toolsAndEulaSettingsPage.deploymentDialog.InstallToolsHintOne" ItemType="0" PsrId="308" Leaf="true">
        <Str Cat="Text">
          <Val><![CDATA[Tool: {0} is not installed, you can click the "{1}" button to install it.]]></Val>
          <Tgt Cat="Text" Stat="Loc" Orig="New">
            <Val><![CDATA[Lo strumento: {0} non è installato. È possibile fare clic sul pulsante "{1}" per installarlo.]]></Val>
          </Tgt>
        </Str>
        <Disp Icon="Str" />
      </Item>
      <Item ItemId=";extensions/Microsoft.resource-deployment/dist/ui/toolsAndEulaSettingsPage.deploymentDialog.InstalledTools" ItemType="0" PsrId="308" Leaf="true">
        <Str Cat="Text">
          <Val><![CDATA[All required tools are installed now.]]></Val>
          <Tgt Cat="Text" Stat="Loc" Orig="New">
            <Val><![CDATA[Tutti gli strumenti necessari sono ora installati.]]></Val>
          </Tgt>
        </Str>
        <Disp Icon="Str" />
      </Item>
      <Item ItemId=";extensions/Microsoft.resource-deployment/dist/ui/toolsAndEulaSettingsPage.deploymentDialog.NoRequiredTool" ItemType="0" PsrId="308" Leaf="true">
        <Str Cat="Text">
          <Val><![CDATA[No tools required]]></Val>
          <Tgt Cat="Text" Stat="Loc" Orig="New">
            <Val><![CDATA[Non sono richiesti strumenti]]></Val>
          </Tgt>
        </Str>
        <Disp Icon="Str" />
      </Item>
      <Item ItemId=";extensions/Microsoft.resource-deployment/dist/ui/toolsAndEulaSettingsPage.deploymentDialog.PendingInstallation" ItemType="0" PsrId="308" Leaf="true">
        <Str Cat="Text">
          <Val><![CDATA[Following tools: {0} were still not discovered. Please make sure that they are installed, running and discoverable]]></Val>
          <Tgt Cat="Text" Stat="Loc" Orig="New">
            <Val><![CDATA[Gli strumenti seguenti: {0} non sono ancora stati individuati. Assicurarsi che siano installati, in esecuzione e individuabili]]></Val>
          </Tgt>
        </Str>
        <Disp Icon="Str" />
      </Item>
      <Item ItemId=";extensions/Microsoft.resource-deployment/dist/ui/toolsAndEulaSettingsPage.deploymentDialog.ToolInformation" ItemType="0" PsrId="308" Leaf="true">
        <Str Cat="Text">
          <Val><![CDATA['{0}' was not discovered and automated installation is not currently supported. Install '{0}' manually or ensure it is started and discoverable. Once done please restart Azure Data Studio. See [{1}]5D; .]]></Val>
          <Tgt Cat="Text" Stat="Loc" Orig="New">
            <Val><![CDATA['{0}' non è stato individuato e l'installazione automatica non è attualmente supportata. Installare '{0}' manualmente o assicurarsi che sia avviato ed individuabile. Al termine, riavviare Azure Data Studio. Vedere [{1}]5D;.]]></Val>
          </Tgt>
        </Str>
        <Disp Icon="Str" />
      </Item>
      <Item ItemId=";extensions/Microsoft.resource-deployment/dist/ui/toolsAndEulaSettingsPage.deploymentDialog.loadingRequiredTools" ItemType="0" PsrId="308" Leaf="true">
        <Str Cat="Text">
          <Val><![CDATA[Loading required tools information]]></Val>
          <Tgt Cat="Text" Stat="Loc" Orig="New">
            <Val><![CDATA[Caricamento delle informazioni sugli strumenti necessari]]></Val>
          </Tgt>
        </Str>
        <Disp Icon="Str" />
      </Item>
      <Item ItemId=";extensions/Microsoft.resource-deployment/dist/ui/toolsAndEulaSettingsPage.notebookWizard.toolsAndEulaPageTitle" ItemType="0" PsrId="308" Leaf="true">
        <Str Cat="Text">
          <Val><![CDATA[Deployment pre-requisites]]></Val>
          <Tgt Cat="Text" Stat="Loc" Orig="New">
            <Val><![CDATA[Prerequisiti di distribuzione]]></Val>
          </Tgt>
        </Str>
        <Disp Icon="Str" />
      </Item>
      <Item ItemId=";extensions/Microsoft.resource-deployment/dist/ui/toolsAndEulaSettingsPage.resourceDeployment.AgreementTitle" ItemType="0" PsrId="308" Leaf="true">
        <Str Cat="Text">
          <Val><![CDATA[Accept terms of use]]></Val>
          <Tgt Cat="Text" Stat="Loc" Orig="New">
            <Val><![CDATA[Accettare le condizioni per l'utilizzo]]></Val>
          </Tgt>
        </Str>
        <Disp Icon="Str" />
      </Item>
      <Item ItemId=";extensions/Microsoft.resource-deployment/package.azdata-install-location-description" ItemType="0" PsrId="308" Leaf="true">
        <Str Cat="Text">
          <Val><![CDATA[Location of the azdata package used for the install command]]></Val>
          <Tgt Cat="Text" Stat="Loc" Orig="New">
            <Val><![CDATA[Percorso del pacchetto azdata usato per il comando di installazione]]></Val>
          </Tgt>
        </Str>
        <Disp Icon="Str" />
      </Item>
      <Item ItemId=";extensions/Microsoft.resource-deployment/package.azure-sql-mi-agreement" ItemType="0" PsrId="308" Leaf="true">
        <Str Cat="Text">
          <Val><![CDATA[I accept {0} and {1}.]]></Val>
          <Tgt Cat="Text" Stat="Loc" Orig="New">
            <Val><![CDATA[Accetto {0} e {1}.]]></Val>
          </Tgt>
        </Str>
        <Disp Icon="Str" />
      </Item>
      <Item ItemId=";extensions/Microsoft.resource-deployment/package.azure-sql-mi-agreement-eula" ItemType="0" PsrId="308" Leaf="true">
        <Str Cat="Text">
          <Val><![CDATA[Azure SQL MI License Terms]]></Val>
          <Tgt Cat="Text" Stat="Loc" Orig="New">
            <Val><![CDATA[Condizioni di licenza dell'Istanza gestita di SQL di Azure]]></Val>
          </Tgt>
        </Str>
        <Disp Icon="Str" />
      </Item>
      <Item ItemId=";extensions/Microsoft.resource-deployment/package.azure-sql-mi-display-description" ItemType="0" PsrId="308" Leaf="true">
        <Str Cat="Text">
          <Val><![CDATA[Create a SQL Managed Instance in either Azure or a customer-managed environment]]></Val>
          <Tgt Cat="Text" Stat="Loc" Orig="New">
            <Val><![CDATA[Creare un'Istanza gestita di SQL in Azure o in un ambiente gestito dal cliente]]></Val>
          </Tgt>
        </Str>
        <Disp Icon="Str" />
      </Item>
      <Item ItemId=";extensions/Microsoft.resource-deployment/package.azure-sql-mi-display-name" ItemType="0" PsrId="308" Leaf="true">
        <Str Cat="Text">
          <Val><![CDATA[Azure SQL managed instance]]></Val>
          <Tgt Cat="Text" Stat="Loc" Orig="New">
            <Val><![CDATA[Istanza gestita di SQL di Azure]]></Val>
          </Tgt>
        </Str>
        <Disp Icon="Str" />
      </Item>
      <Item ItemId=";extensions/Microsoft.resource-deployment/package.azure-sql-mi-help-text" ItemType="0" PsrId="308" Leaf="true">
        <Str Cat="Text">
          <Val><![CDATA[Azure SQL Managed Instance provides full SQL Server access and feature compatibility for migrating SQL Servers to Azure, or developing new applications. {0}.]]></Val>
          <Tgt Cat="Text" Stat="Loc" Orig="New">
            <Val><![CDATA[L'Istanza gestita di SQL di Azure fornisce l'accesso completo a SQL Server e la compatibilità delle funzionalità per la migrazione delle istanze di SQL Server ad Azure o lo sviluppo di nuove applicazioni. {0}.]]></Val>
          </Tgt>
        </Str>
        <Disp Icon="Str" />
      </Item>
      <Item ItemId=";extensions/Microsoft.resource-deployment/package.azure-sql-mi-help-text-learn-more" ItemType="0" PsrId="308" Leaf="true">
        <Str Cat="Text">
          <Val><![CDATA[Learn More]]></Val>
          <Tgt Cat="Text" Stat="Loc" Orig="New">
            <Val><![CDATA[Altre informazioni]]></Val>
          </Tgt>
        </Str>
        <Disp Icon="Str" />
      </Item>
      <Item ItemId=";extensions/Microsoft.resource-deployment/package.azure-sql-mi-okButton-text" ItemType="0" PsrId="308" Leaf="true">
        <Str Cat="Text">
          <Val><![CDATA[Open in Portal]]></Val>
          <Tgt Cat="Text" Stat="Loc" Orig="New">
            <Val><![CDATA[Apri nel portale]]></Val>
          </Tgt>
        </Str>
        <Disp Icon="Str" />
      </Item>
      <Item ItemId=";extensions/Microsoft.resource-deployment/package.azure-sql-mi-resource-type-option-label" ItemType="0" PsrId="308" Leaf="true">
        <Str Cat="Text">
          <Val><![CDATA[Resource Type]]></Val>
          <Tgt Cat="Text" Stat="Loc" Orig="New">
            <Val><![CDATA[Tipo di risorsa]]></Val>
          </Tgt>
        </Str>
        <Disp Icon="Str" />
      </Item>
      <Item ItemId=";extensions/Microsoft.resource-deployment/package.azure-sqldb-agreement" ItemType="0" PsrId="308" Leaf="true">
        <Str Cat="Text">
          <Val><![CDATA[I accept {0}, {1} and {2}.]]></Val>
          <Tgt Cat="Text" Stat="Loc" Orig="New">
            <Val><![CDATA[Accetto {0}, {1} e {2}.]]></Val>
          </Tgt>
        </Str>
        <Disp Icon="Str" />
      </Item>
      <Item ItemId=";extensions/Microsoft.resource-deployment/package.azure-sqldb-agreement-azdata-eula" ItemType="0" PsrId="308" Leaf="true">
        <Str Cat="Text">
          <Val><![CDATA[azdata License Terms]]></Val>
          <Tgt Cat="Text" Stat="Loc" Orig="New">
            <Val><![CDATA[Condizioni di licenza di azdata]]></Val>
          </Tgt>
        </Str>
        <Disp Icon="Str" />
      </Item>
      <Item ItemId=";extensions/Microsoft.resource-deployment/package.azure-sqldb-agreement-sqldb-eula" ItemType="0" PsrId="308" Leaf="true">
        <Str Cat="Text">
          <Val><![CDATA[Azure SQL DB License Terms]]></Val>
          <Tgt Cat="Text" Stat="Loc" Orig="New">
            <Val><![CDATA[Condizioni di licenza del Database SQL di Azure]]></Val>
          </Tgt>
        </Str>
        <Disp Icon="Str" />
      </Item>
      <Item ItemId=";extensions/Microsoft.resource-deployment/package.azure-sqldb-description" ItemType="0" PsrId="308" Leaf="true">
        <Str Cat="Text">
          <Val><![CDATA[Create a SQL database, database server, or elastic pool in Azure.]]></Val>
          <Tgt Cat="Text" Stat="Loc" Orig="New">
            <Val><![CDATA[Creare un database SQL, un server di database o un pool elastico in Azure.]]></Val>
          </Tgt>
        </Str>
        <Disp Icon="Str" />
      </Item>
      <Item ItemId=";extensions/Microsoft.resource-deployment/package.azure-sqldb-display-name" ItemType="0" PsrId="308" Leaf="true">
        <Str Cat="Text">
          <Val><![CDATA[Azure SQL Database]]></Val>
          <Tgt Cat="Text" Stat="Loc" Orig="New">
            <Val><![CDATA[Database SQL di Azure]]></Val>
          </Tgt>
        </Str>
        <Disp Icon="Str" />
      </Item>
      <Item ItemId=";extensions/Microsoft.resource-deployment/package.azure-sqldb-notebook-ok-button-text" ItemType="0" PsrId="308" Leaf="true">
        <Str Cat="Text">
          <Val><![CDATA[Select]]></Val>
          <Tgt Cat="Text" Stat="Loc" Orig="New">
            <Val><![CDATA[Seleziona]]></Val>
          </Tgt>
        </Str>
        <Disp Icon="Str" />
      </Item>
      <Item ItemId=";extensions/Microsoft.resource-deployment/package.azure-sqldb-portal-ok-button-text" ItemType="0" PsrId="308" Leaf="true">
        <Str Cat="Text">
          <Val><![CDATA[Create in Azure portal]]></Val>
          <Tgt Cat="Text" Stat="Loc" Orig="New">
            <Val><![CDATA[Crea nel portale di Azure]]></Val>
          </Tgt>
        </Str>
        <Disp Icon="Str" />
      </Item>
      <Item ItemId=";extensions/Microsoft.resource-deployment/package.azure-sqlvm-agreement" ItemType="0" PsrId="308" Leaf="true">
        <Str Cat="Text">
          <Val><![CDATA[I accept {0}, {1} and {2}.]]></Val>
          <Tgt Cat="Text" Stat="Loc" Orig="New">
            <Val><![CDATA[Accetto {0}, {1} e {2}.]]></Val>
          </Tgt>
        </Str>
        <Disp Icon="Str" />
      </Item>
      <Item ItemId=";extensions/Microsoft.resource-deployment/package.azure-sqlvm-agreement-azdata-eula" ItemType="0" PsrId="308" Leaf="true">
        <Str Cat="Text">
          <Val><![CDATA[azdata License Terms]]></Val>
          <Tgt Cat="Text" Stat="Loc" Orig="New">
            <Val><![CDATA[Condizioni di licenza di azdata]]></Val>
          </Tgt>
        </Str>
        <Disp Icon="Str" />
      </Item>
      <Item ItemId=";extensions/Microsoft.resource-deployment/package.azure-sqlvm-agreement-sqlvm-eula" ItemType="0" PsrId="308" Leaf="true">
        <Str Cat="Text">
          <Val><![CDATA[Azure SQL VM License Terms]]></Val>
          <Tgt Cat="Text" Stat="Loc" Orig="New">
            <Val><![CDATA[Condizioni di licenza della macchina virtuale SQL di Azure]]></Val>
          </Tgt>
        </Str>
        <Disp Icon="Str" />
      </Item>
      <Item ItemId=";extensions/Microsoft.resource-deployment/package.azure-sqlvm-azure-account-page-label" ItemType="0" PsrId="308" Leaf="true">
        <Str Cat="Text">
          <Val><![CDATA[Azure information]]></Val>
          <Tgt Cat="Text" Stat="Loc" Orig="New">
            <Val><![CDATA[Informazioni su Azure]]></Val>
          </Tgt>
        </Str>
        <Disp Icon="Str" />
      </Item>
      <Item ItemId=";extensions/Microsoft.resource-deployment/package.azure-sqlvm-azure-location-label" ItemType="0" PsrId="308" Leaf="true">
        <Str Cat="Text">
          <Val><![CDATA[Azure locations]]></Val>
          <Tgt Cat="Text" Stat="Loc" Orig="New">
            <Val><![CDATA[Località di Azure]]></Val>
          </Tgt>
        </Str>
        <Disp Icon="Str" />
      </Item>
      <Item ItemId=";extensions/Microsoft.resource-deployment/package.azure-sqlvm-deploy-dialog-action-text" ItemType="0" PsrId="308" Leaf="true">
        <Str Cat="Text">
          <Val><![CDATA[Script to notebook]]></Val>
          <Tgt Cat="Text" Stat="Loc" Orig="New">
            <Val><![CDATA[Genera script nel notebook]]></Val>
          </Tgt>
        </Str>
        <Disp Icon="Str" />
      </Item>
      <Item ItemId=";extensions/Microsoft.resource-deployment/package.azure-sqlvm-deploy-dialog-title" ItemType="0" PsrId="308" Leaf="true">
        <Str Cat="Text">
          <Val><![CDATA[Deploy Azure SQL virtual machine]]></Val>
          <Tgt Cat="Text" Stat="Loc" Orig="New">
            <Val><![CDATA[Distribuisci macchina virtuale SQL di Azure]]></Val>
          </Tgt>
        </Str>
        <Disp Icon="Str" />
      </Item>
      <Item ItemId=";extensions/Microsoft.resource-deployment/package.azure-sqlvm-description" ItemType="0" PsrId="308" Leaf="true">
        <Str Cat="Text">
          <Val><![CDATA[Create SQL virtual machines on Azure. Best for migrations and applications requiring OS-level access.]]></Val>
          <Tgt Cat="Text" Stat="Loc" Orig="New">
            <Val><![CDATA[Creare macchine virtuali SQL in Azure. Ideale per le migrazioni e le applicazioni che richiedono l'accesso a livello di sistema operativo.]]></Val>
          </Tgt>
        </Str>
        <Disp Icon="Str" />
      </Item>
      <Item ItemId=";extensions/Microsoft.resource-deployment/package.azure-sqlvm-display-name" ItemType="0" PsrId="308" Leaf="true">
        <Str Cat="Text">
          <Val><![CDATA[SQL Server on Azure Virtual Machine]]></Val>
          <Tgt Cat="Text" Stat="Loc" Orig="New">
            <Val><![CDATA[SQL Server per la macchina virtuale di Azure]]></Val>
          </Tgt>
        </Str>
        <Disp Icon="Str" />
      </Item>
      <Item ItemId=";extensions/Microsoft.resource-deployment/package.azure-sqlvm-image-label" ItemType="0" PsrId="308" Leaf="true">
        <Str Cat="Text">
          <Val><![CDATA[Image]]></Val>
          <Tgt Cat="Text" Stat="Loc" Orig="New">
            <Val><![CDATA[Immagine]]></Val>
          </Tgt>
        </Str>
        <Disp Icon="Str" />
      </Item>
      <Item ItemId=";extensions/Microsoft.resource-deployment/package.azure-sqlvm-image-sku-label" ItemType="0" PsrId="308" Leaf="true">
        <Str Cat="Text">
          <Val><![CDATA[VM image SKU]]></Val>
          <Tgt Cat="Text" Stat="Loc" Orig="New">
            <Val><![CDATA[SKU dell'immagine della macchina virtuale]]></Val>
          </Tgt>
        </Str>
        <Disp Icon="Str" />
      </Item>
      <Item ItemId=";extensions/Microsoft.resource-deployment/package.azure-sqlvm-password-confirm-label" ItemType="0" PsrId="308" Leaf="true">
        <Str Cat="Text">
          <Val><![CDATA[Confirm password]]></Val>
          <Tgt Cat="Text" Stat="Loc" Orig="New">
            <Val><![CDATA[Confermare password]]></Val>
          </Tgt>
        </Str>
        <Disp Icon="Str" />
      </Item>
      <Item ItemId=";extensions/Microsoft.resource-deployment/package.azure-sqlvm-password-label" ItemType="0" PsrId="308" Leaf="true">
        <Str Cat="Text">
          <Val><![CDATA[Password]]></Val>
          <Tgt Cat="Text" Stat="Loc" Orig="New">
            <Val><![CDATA[Password]]></Val>
          </Tgt>
        </Str>
        <Disp Icon="Str" />
      </Item>
      <Item ItemId=";extensions/Microsoft.resource-deployment/package.azure-sqlvm-publisher-label" ItemType="0" PsrId="308" Leaf="true">
        <Str Cat="Text">
          <Val><![CDATA[Publisher]]></Val>
          <Tgt Cat="Text" Stat="Loc" Orig="New">
            <Val><![CDATA[Editore]]></Val>
          </Tgt>
        </Str>
        <Disp Icon="Str" />
      </Item>
      <Item ItemId=";extensions/Microsoft.resource-deployment/package.azure-sqlvm-storage-accountname-label" ItemType="0" PsrId="308" Leaf="true">
        <Str Cat="Text">
          <Val><![CDATA[Storage account name]]></Val>
          <Tgt Cat="Text" Stat="Loc" Orig="New">
            <Val><![CDATA[Nome account di archiviazione]]></Val>
          </Tgt>
        </Str>
        <Disp Icon="Str" />
      </Item>
      <Item ItemId=";extensions/Microsoft.resource-deployment/package.azure-sqlvm-storage-page-lable" ItemType="0" PsrId="308" Leaf="true">
        <Str Cat="Text">
          <Val><![CDATA[Storage account]]></Val>
          <Tgt Cat="Text" Stat="Loc" Orig="New">
            <Val><![CDATA[Account di archiviazione]]></Val>
          </Tgt>
        </Str>
        <Disp Icon="Str" />
      </Item>
      <Item ItemId=";extensions/Microsoft.resource-deployment/package.azure-sqlvm-storage-sku-label" ItemType="0" PsrId="308" Leaf="true">
        <Str Cat="Text">
          <Val><![CDATA[Storage account SKU type]]></Val>
          <Tgt Cat="Text" Stat="Loc" Orig="New">
            <Val><![CDATA[Tipo di SKU dell'account di archiviazione]]></Val>
          </Tgt>
        </Str>
        <Disp Icon="Str" />
      </Item>
      <Item ItemId=";extensions/Microsoft.resource-deployment/package.azure-sqlvm-username-label" ItemType="0" PsrId="308" Leaf="true">
        <Str Cat="Text">
          <Val><![CDATA[Username]]></Val>
          <Tgt Cat="Text" Stat="Loc" Orig="New">
            <Val><![CDATA[Nome utente]]></Val>
          </Tgt>
        </Str>
        <Disp Icon="Str" />
      </Item>
      <Item ItemId=";extensions/Microsoft.resource-deployment/package.azure-sqlvm-vm-administrator-account-page-label" ItemType="0" PsrId="308" Leaf="true">
        <Str Cat="Text">
          <Val><![CDATA[Administrator account]]></Val>
          <Tgt Cat="Text" Stat="Loc" Orig="New">
            <Val><![CDATA[Account amministratore]]></Val>
          </Tgt>
        </Str>
        <Disp Icon="Str" />
      </Item>
      <Item ItemId=";extensions/Microsoft.resource-deployment/package.azure-sqlvm-vm-information-page-label" ItemType="0" PsrId="308" Leaf="true">
        <Str Cat="Text">
          <Val><![CDATA[VM information]]></Val>
          <Tgt Cat="Text" Stat="Loc" Orig="New">
            <Val><![CDATA[Informazioni sulla macchina virtuale]]></Val>
          </Tgt>
        </Str>
        <Disp Icon="Str" />
      </Item>
      <Item ItemId=";extensions/Microsoft.resource-deployment/package.azure-sqlvm-vm-summary-page-label" ItemType="0" PsrId="308" Leaf="true">
        <Str Cat="Text">
          <Val><![CDATA[Summary]]></Val>
          <Tgt Cat="Text" Stat="Loc" Orig="New">
            <Val><![CDATA[Riepilogo]]></Val>
          </Tgt>
        </Str>
        <Disp Icon="Str" />
      </Item>
      <Item ItemId=";extensions/Microsoft.resource-deployment/package.azure-sqlvm-vmname-label" ItemType="0" PsrId="308" Leaf="true">
        <Str Cat="Text">
          <Val><![CDATA[Virtual machine name]]></Val>
          <Tgt Cat="Text" Stat="Loc" Orig="New">
            <Val><![CDATA[Nome macchina virtuale]]></Val>
          </Tgt>
        </Str>
        <Disp Icon="Str" />
      </Item>
      <Item ItemId=";extensions/Microsoft.resource-deployment/package.azure-sqlvm-vmsize-label" ItemType="0" PsrId="308" Leaf="true">
        <Str Cat="Text">
          <Val><![CDATA[Size]]></Val>
          <Tgt Cat="Text" Stat="Loc" Orig="New">
            <Val><![CDATA[Dimensioni]]></Val>
          </Tgt>
        </Str>
        <Disp Icon="Str" />
      </Item>
      <Item ItemId=";extensions/Microsoft.resource-deployment/package.deploy-resource-command-category" ItemType="0" PsrId="308" Leaf="true">
        <Str Cat="Text">
          <Val><![CDATA[Deployment]]></Val>
          <Tgt Cat="Text" Stat="Loc" Orig="New">
            <Val><![CDATA[Distribuzione]]></Val>
          </Tgt>
        </Str>
        <Disp Icon="Str" />
      </Item>
      <Item ItemId=";extensions/Microsoft.resource-deployment/package.deploy-resource-command-name" ItemType="0" PsrId="308" Leaf="true">
        <Str Cat="Text">
          <Val><![CDATA[New Deployment…]]></Val>
          <Tgt Cat="Text" Stat="Loc" Orig="New">
            <Val><![CDATA[Nuova distribuzione…]]></Val>
          </Tgt>
          <Prev Cat="Text">
            <Val><![CDATA[Deploy SQL Server…]]></Val>
          </Prev>
        </Str>
        <Disp Icon="Str" />
      </Item>
      <Item ItemId=";extensions/Microsoft.resource-deployment/package.deployment.configuration.title" ItemType="0" PsrId="308" Leaf="true">
        <Str Cat="Text">
          <Val><![CDATA[Deployment configuration]]></Val>
          <Tgt Cat="Text" Stat="Loc" Orig="New">
            <Val><![CDATA[Configurazione della distribuzione]]></Val>
          </Tgt>
        </Str>
        <Disp Icon="Str" />
      </Item>
      <Item ItemId=";extensions/Microsoft.resource-deployment/package.docker-confirm-sql-password-field" ItemType="0" PsrId="308" Leaf="true">
        <Str Cat="Text">
          <Val><![CDATA[Confirm password]]></Val>
          <Tgt Cat="Text" Stat="Loc" Orig="New">
            <Val><![CDATA[Conferma password]]></Val>
          </Tgt>
        </Str>
        <Disp Icon="Str" />
      </Item>
      <Item ItemId=";extensions/Microsoft.resource-deployment/package.docker-container-name-field" ItemType="0" PsrId="308" Leaf="true">
        <Str Cat="Text">
          <Val><![CDATA[Container name]]></Val>
          <Tgt Cat="Text" Stat="Loc" Orig="New">
            <Val><![CDATA[Nome del contenitore]]></Val>
          </Tgt>
        </Str>
        <Disp Icon="Str" />
      </Item>
      <Item ItemId=";extensions/Microsoft.resource-deployment/package.docker-sql-2017-title" ItemType="0" PsrId="308" Leaf="true">
        <Str Cat="Text">
          <Val><![CDATA[Deploy SQL Server 2017 container images]]></Val>
          <Tgt Cat="Text" Stat="Loc" Orig="New">
            <Val><![CDATA[Distribuisci immagini del contenitore di SQL Server 2017]]></Val>
          </Tgt>
          <Prev Cat="Text">
            <Val><![CDATA[Deploy SQL Server 2017 container images with docker]]></Val>
          </Prev>
        </Str>
        <Disp Icon="Str" />
      </Item>
      <Item ItemId=";extensions/Microsoft.resource-deployment/package.docker-sql-2019-title" ItemType="0" PsrId="308" Leaf="true">
        <Str Cat="Text">
          <Val><![CDATA[Deploy SQL Server 2019 container images]]></Val>
          <Tgt Cat="Text" Stat="Loc" Orig="New">
            <Val><![CDATA[Distribuisci immagini del contenitore di SQL Server 2019]]></Val>
          </Tgt>
          <Prev Cat="Text">
            <Val><![CDATA[Deploy SQL Server 2019 container images with docker]]></Val>
          </Prev>
        </Str>
        <Disp Icon="Str" />
      </Item>
      <Item ItemId=";extensions/Microsoft.resource-deployment/package.docker-sql-2022-title" ItemType="0" PsrId="308" Leaf="true">
        <Str Cat="Text">
          <Val><![CDATA[Deploy SQL Server 2022 container images]]></Val>
          <Tgt Cat="Text" Stat="Loc" Orig="New">
            <Val><![CDATA[Distribuire le immagini del contenitore di SQL Server 2022]]></Val>
          </Tgt>
          <Prev Cat="Text">
            <Val><![CDATA[Deploy SQL Server 2022 Preview container images]]></Val>
          </Prev>
        </Str>
        <Disp Icon="Str" />
      </Item>
      <Item ItemId=";extensions/Microsoft.resource-deployment/package.docker-sql-password-field" ItemType="0" PsrId="308" Leaf="true">
        <Str Cat="Text">
          <Val><![CDATA[SQL Server password]]></Val>
          <Tgt Cat="Text" Stat="Loc" Orig="New">
            <Val><![CDATA[Password di SQL Server]]></Val>
          </Tgt>
        </Str>
        <Disp Icon="Str" />
      </Item>
      <Item ItemId=";extensions/Microsoft.resource-deployment/package.docker-sql-port-field" ItemType="0" PsrId="308" Leaf="true">
        <Str Cat="Text">
          <Val><![CDATA[Port]]></Val>
          <Tgt Cat="Text" Stat="Loc" Orig="New">
            <Val><![CDATA[Porta]]></Val>
          </Tgt>
        </Str>
        <Disp Icon="Str" />
      </Item>
      <Item ItemId=";extensions/Microsoft.resource-deployment/package.extension-description" ItemType="0" PsrId="308" Leaf="true">
        <Str Cat="Text">
          <Val><![CDATA[Provides a notebook-based experience to deploy Microsoft SQL Server]]></Val>
          <Tgt Cat="Text" Stat="Loc" Orig="New">
            <Val><![CDATA[Offre un'esperienza basata su notebook per la distribuzione di Microsoft SQL Server]]></Val>
          </Tgt>
        </Str>
        <Disp Icon="Str" />
      </Item>
      <Item ItemId=";extensions/Microsoft.resource-deployment/package.extension-displayName" ItemType="0" PsrId="308" Leaf="true">
        <Str Cat="Text">
          <Val><![CDATA[SQL Server Deployment extension for Azure Data Studio]]></Val>
          <Tgt Cat="Text" Stat="Loc" Orig="New">
            <Val><![CDATA[Estensione Distribuzione SQL Server per Azure Data Studio]]></Val>
          </Tgt>
        </Str>
        <Disp Icon="Str" />
      </Item>
      <Item ItemId=";extensions/Microsoft.resource-deployment/package.microsoft-privacy-statement" ItemType="0" PsrId="308" Leaf="true">
        <Str Cat="Text">
          <Val><![CDATA[Microsoft Privacy Statement]]></Val>
          <Tgt Cat="Text" Stat="Loc" Orig="New">
            <Val><![CDATA[Informativa sulla privacy di Microsoft]]></Val>
          </Tgt>
        </Str>
        <Disp Icon="Str" />
      </Item>
      <Item ItemId=";extensions/Microsoft.resource-deployment/package.resource-type-display-name" ItemType="0" PsrId="308" Leaf="true">
        <Str Cat="Text">
          <Val><![CDATA[Resource Type]]></Val>
          <Tgt Cat="Text" Stat="Loc" Orig="New">
            <Val><![CDATA[Tipo di risorsa]]></Val>
          </Tgt>
        </Str>
        <Disp Icon="Str" />
      </Item>
      <Item ItemId=";extensions/Microsoft.resource-deployment/package.resource-type-sql-image-description" ItemType="0" PsrId="308" Leaf="true">
        <Str Cat="Text">
          <Val><![CDATA[Run SQL Server container image with docker]]></Val>
          <Tgt Cat="Text" Stat="Loc" Orig="New">
            <Val><![CDATA[Esegue l'immagine del contenitore di SQL Server con Docker]]></Val>
          </Tgt>
        </Str>
        <Disp Icon="Str" />
      </Item>
      <Item ItemId=";extensions/Microsoft.resource-deployment/package.resource-type-sql-image-display-name" ItemType="0" PsrId="308" Leaf="true">
        <Str Cat="Text">
          <Val><![CDATA[SQL Server container image]]></Val>
          <Tgt Cat="Text" Stat="Loc" Orig="New">
            <Val><![CDATA[Immagine del contenitore di SQL Server]]></Val>
          </Tgt>
        </Str>
        <Disp Icon="Str" />
      </Item>
      <Item ItemId=";extensions/Microsoft.resource-deployment/package.resource-type-sql-windows-setup-description" ItemType="0" PsrId="308" Leaf="true">
        <Str Cat="Text">
          <Val><![CDATA[Run SQL Server on Windows, select a version to get started.]]></Val>
          <Tgt Cat="Text" Stat="Loc" Orig="New">
            <Val><![CDATA[Consente di eseguire SQL Server in Windows. Selezionare una versione per iniziare.]]></Val>
          </Tgt>
        </Str>
        <Disp Icon="Str" />
      </Item>
      <Item ItemId=";extensions/Microsoft.resource-deployment/package.resource-type-sql-windows-setup-display-name" ItemType="0" PsrId="308" Leaf="true">
        <Str Cat="Text">
          <Val><![CDATA[SQL Server on Windows]]></Val>
          <Tgt Cat="Text" Stat="Loc" Orig="New">
            <Val><![CDATA[SQL Server in Windows]]></Val>
          </Tgt>
        </Str>
        <Disp Icon="Str" />
      </Item>
      <Item ItemId=";extensions/Microsoft.resource-deployment/package.sql-2017-display-name" ItemType="0" PsrId="308" Leaf="true">
        <Str Cat="Text">
          <Val><![CDATA[SQL Server 2017]]></Val>
          <Tgt Cat="Text" Stat="Loc" Orig="New">
            <Val><![CDATA[SQL Server 2017]]></Val>
          </Tgt>
        </Str>
        <Disp Icon="Str" />
      </Item>
      <Item ItemId=";extensions/Microsoft.resource-deployment/package.sql-2019-display-name" ItemType="0" PsrId="308" Leaf="true">
        <Str Cat="Text">
          <Val><![CDATA[SQL Server 2019]]></Val>
          <Tgt Cat="Text" Stat="Loc" Orig="New">
            <Val><![CDATA[SQL Server 2019]]></Val>
          </Tgt>
          <Prev Cat="Text">
            <Val><![CDATA[SQL Server 2019 RC]]></Val>
          </Prev>
        </Str>
        <Disp Icon="Str" />
      </Item>
      <Item ItemId=";extensions/Microsoft.resource-deployment/package.sql-2022-display-name" ItemType="0" PsrId="308" Leaf="true">
        <Str Cat="Text">
          <Val><![CDATA[SQL Server 2022]]></Val>
          <Tgt Cat="Text" Stat="Loc" Orig="New">
            <Val><![CDATA[SQL Server 2022]]></Val>
          </Tgt>
          <Prev Cat="Text">
            <Val><![CDATA[SQL Server 2022 Preview]]></Val>
          </Prev>
        </Str>
        <Disp Icon="Str" />
      </Item>
      <Item ItemId=";extensions/Microsoft.resource-deployment/package.sql-azure-database-server-display-name" ItemType="0" PsrId="308" Leaf="true">
        <Str Cat="Text">
          <Val><![CDATA[Database Server]]></Val>
          <Tgt Cat="Text" Stat="Loc" Orig="New">
            <Val><![CDATA[Server di database]]></Val>
          </Tgt>
        </Str>
        <Disp Icon="Str" />
      </Item>
      <Item ItemId=";extensions/Microsoft.resource-deployment/package.sql-azure-elastic-pool-display-name" ItemType="0" PsrId="308" Leaf="true">
        <Str Cat="Text">
          <Val><![CDATA[Elastic Pool]]></Val>
          <Tgt Cat="Text" Stat="Loc" Orig="New">
            <Val><![CDATA[Pool elastico]]></Val>
          </Tgt>
        </Str>
        <Disp Icon="Str" />
      </Item>
      <Item ItemId=";extensions/Microsoft.resource-deployment/package.sql-azure-single-database-display-name" ItemType="0" PsrId="308" Leaf="true">
        <Str Cat="Text">
          <Val><![CDATA[Single Database]]></Val>
          <Tgt Cat="Text" Stat="Loc" Orig="New">
            <Val><![CDATA[Database singolo]]></Val>
          </Tgt>
        </Str>
        <Disp Icon="Str" />
      </Item>
      <Item ItemId=";extensions/Microsoft.resource-deployment/package.version-display-name" ItemType="0" PsrId="308" Leaf="true">
        <Str Cat="Text">
          <Val><![CDATA[Version]]></Val>
          <Tgt Cat="Text" Stat="Loc" Orig="New">
            <Val><![CDATA[Versione]]></Val>
          </Tgt>
        </Str>
        <Disp Icon="Str" />
      </Item>
    </Item>
  </Item>
</LCX><|MERGE_RESOLUTION|>--- conflicted
+++ resolved
@@ -641,10 +641,9 @@
         <Item ItemId=";(...) NoServerError" ItemType="0" PsrId="308" Leaf="true">
           <Str Cat="Text">
             <Val><![CDATA[No servers found in current subscription.]A;Select a different subscription containing at least one server]]></Val>
-<<<<<<< HEAD
             <Tgt Cat="Text" Stat="Loc" Orig="New">
               <Val><![CDATA[Non sono stati trovati server nella sottoscrizione corrente.]A;Selezionare una sottoscrizione diversa contenente almeno un server]]></Val>
-=======
+            </Tgt>
           </Str>
           <Disp Icon="Str" />
         </Item>
@@ -653,35 +652,19 @@
             <Val><![CDATA[No servers found]]></Val>
             <Tgt Cat="Text" Stat="Loc" Orig="New">
               <Val><![CDATA[Nessun server trovato]]></Val>
->>>>>>> 60bff012
-            </Tgt>
-          </Str>
-          <Disp Icon="Str" />
-        </Item>
-<<<<<<< HEAD
-        <Item ItemId=";(...) NoServerLabel" ItemType="0" PsrId="308" Leaf="true">
-          <Str Cat="Text">
-            <Val><![CDATA[No servers found]]></Val>
-            <Tgt Cat="Text" Stat="Loc" Orig="New">
-              <Val><![CDATA[Nessun server trovato]]></Val>
-=======
+            </Tgt>
+          </Str>
+          <Disp Icon="Str" />
+        </Item>
         <Item ItemId=";(...) azureSignInError" ItemType="0" PsrId="308" Leaf="true">
           <Str Cat="Text">
             <Val><![CDATA[Sign in to an Azure account first]]></Val>
             <Tgt Cat="Text" Stat="Loc" Orig="New">
               <Val><![CDATA[Accedere prima a un account Azure]]></Val>
->>>>>>> 60bff012
-            </Tgt>
-          </Str>
-          <Disp Icon="Str" />
-        </Item>
-<<<<<<< HEAD
-        <Item ItemId=";(...) azureSignInError" ItemType="0" PsrId="308" Leaf="true">
-          <Str Cat="Text">
-            <Val><![CDATA[Sign in to an Azure account first]]></Val>
-            <Tgt Cat="Text" Stat="Loc" Orig="New">
-              <Val><![CDATA[Accedere prima a un account Azure]]></Val>
-=======
+            </Tgt>
+          </Str>
+          <Disp Icon="Str" />
+        </Item>
       </Item>
       <Item ItemId=";@extensions/Microsoft.resource-deployment/dist/ui/deployAzureSQLDBWizard/pages/databaseSettingsPage.deployAzureSQL" ItemType="0" PsrId="308" Leaf="false">
         <Disp Icon="Dir" LocTbl="false" />
@@ -690,225 +673,118 @@
             <Val><![CDATA[Collation name must be between 1 and 100 characters long.]]></Val>
             <Tgt Cat="Text" Stat="Loc" Orig="New">
               <Val><![CDATA[La lunghezza del nome delle regole di confronto deve essere compresa tra 1 e 100 caratteri.]]></Val>
->>>>>>> 60bff012
-            </Tgt>
-          </Str>
-          <Disp Icon="Str" />
-        </Item>
-<<<<<<< HEAD
-      </Item>
-      <Item ItemId=";@extensions/Microsoft.resource-deployment/dist/ui/deployAzureSQLDBWizard/pages/databaseSettingsPage.deployAzureSQL" ItemType="0" PsrId="308" Leaf="false">
-        <Disp Icon="Dir" LocTbl="false" />
-        <Item ItemId=";(...) DB.DBCollationLengthError" ItemType="0" PsrId="308" Leaf="true">
-          <Str Cat="Text">
-            <Val><![CDATA[Collation name must be between 1 and 100 characters long.]]></Val>
-            <Tgt Cat="Text" Stat="Loc" Orig="New">
-              <Val><![CDATA[La lunghezza del nome delle regole di confronto deve essere compresa tra 1 e 100 caratteri.]]></Val>
-=======
+            </Tgt>
+          </Str>
+          <Disp Icon="Str" />
+        </Item>
         <Item ItemId=";(...) DB.DBCollationOnlyNumericNameError" ItemType="0" PsrId="308" Leaf="true">
           <Str Cat="Text">
             <Val><![CDATA[Collation name cannot contain only numbers.]]></Val>
             <Tgt Cat="Text" Stat="Loc" Orig="New">
               <Val><![CDATA[Il nome delle regole di confronto non può contenere solo numeri.]]></Val>
->>>>>>> 60bff012
-            </Tgt>
-          </Str>
-          <Disp Icon="Str" />
-        </Item>
-<<<<<<< HEAD
-        <Item ItemId=";(...) DB.DBCollationOnlyNumericNameError" ItemType="0" PsrId="308" Leaf="true">
-          <Str Cat="Text">
-            <Val><![CDATA[Collation name cannot contain only numbers.]]></Val>
-            <Tgt Cat="Text" Stat="Loc" Orig="New">
-              <Val><![CDATA[Il nome delle regole di confronto non può contenere solo numeri.]]></Val>
-=======
+            </Tgt>
+          </Str>
+          <Disp Icon="Str" />
+        </Item>
         <Item ItemId=";(...) DB.DBCollationSpecialCharError" ItemType="0" PsrId="308" Leaf="true">
           <Str Cat="Text">
             <Val><![CDATA[Collation name cannot contain special characters \/""[]5D;:|<>+=;,?*@&, .]]></Val>
             <Tgt Cat="Text" Stat="Loc" Orig="New">
               <Val><![CDATA[Il nome delle regole di confronto non può contenere i caratteri speciali seguenti: \/""[]5D;:|<>+=;,?*@&, .]]></Val>
->>>>>>> 60bff012
-            </Tgt>
-          </Str>
-          <Disp Icon="Str" />
-        </Item>
-<<<<<<< HEAD
-        <Item ItemId=";(...) DB.DBCollationSpecialCharError" ItemType="0" PsrId="308" Leaf="true">
-          <Str Cat="Text">
-            <Val><![CDATA[Collation name cannot contain special characters \/""[]5D;:|<>+=;,?*@&, .]]></Val>
-            <Tgt Cat="Text" Stat="Loc" Orig="New">
-              <Val><![CDATA[Il nome delle regole di confronto non può contenere i caratteri speciali seguenti: \/""[]5D;:|<>+=;,?*@&, .]]></Val>
-=======
+            </Tgt>
+          </Str>
+          <Disp Icon="Str" />
+        </Item>
         <Item ItemId=";(...) DB.DBFirewallLengthError" ItemType="0" PsrId="308" Leaf="true">
           <Str Cat="Text">
             <Val><![CDATA[Firewall name must be between 1 and 100 characters long.]]></Val>
             <Tgt Cat="Text" Stat="Loc" Orig="New">
               <Val><![CDATA[La lunghezza del nome del firewall deve essere compresa tra 1 e 100 caratteri.]]></Val>
->>>>>>> 60bff012
-            </Tgt>
-          </Str>
-          <Disp Icon="Str" />
-        </Item>
-<<<<<<< HEAD
-        <Item ItemId=";(...) DB.DBFirewallLengthError" ItemType="0" PsrId="308" Leaf="true">
-          <Str Cat="Text">
-            <Val><![CDATA[Firewall name must be between 1 and 100 characters long.]]></Val>
-            <Tgt Cat="Text" Stat="Loc" Orig="New">
-              <Val><![CDATA[La lunghezza del nome del firewall deve essere compresa tra 1 e 100 caratteri.]]></Val>
-=======
+            </Tgt>
+          </Str>
+          <Disp Icon="Str" />
+        </Item>
         <Item ItemId=";(...) DB.DBFirewallOnlyNumericNameError" ItemType="0" PsrId="308" Leaf="true">
           <Str Cat="Text">
             <Val><![CDATA[Firewall name cannot contain only numbers.]]></Val>
             <Tgt Cat="Text" Stat="Loc" Orig="New">
               <Val><![CDATA[Il nome del firewall non può contenere solo numeri.]]></Val>
->>>>>>> 60bff012
-            </Tgt>
-          </Str>
-          <Disp Icon="Str" />
-        </Item>
-<<<<<<< HEAD
-        <Item ItemId=";(...) DB.DBFirewallOnlyNumericNameError" ItemType="0" PsrId="308" Leaf="true">
-          <Str Cat="Text">
-            <Val><![CDATA[Firewall name cannot contain only numbers.]]></Val>
-            <Tgt Cat="Text" Stat="Loc" Orig="New">
-              <Val><![CDATA[Il nome del firewall non può contenere solo numeri.]]></Val>
-=======
+            </Tgt>
+          </Str>
+          <Disp Icon="Str" />
+        </Item>
         <Item ItemId=";(...) DB.DBFirewallSpecialCharError" ItemType="0" PsrId="308" Leaf="true">
           <Str Cat="Text">
             <Val><![CDATA[Firewall name cannot contain special characters \/""[]5D;:|<>+=;,?*@&, .]]></Val>
             <Tgt Cat="Text" Stat="Loc" Orig="New">
               <Val><![CDATA[Il nome del firewall non può contenere i caratteri speciali seguenti: \/""[]5D;:|<>+=;,?*@&, .]]></Val>
->>>>>>> 60bff012
-            </Tgt>
-          </Str>
-          <Disp Icon="Str" />
-        </Item>
-<<<<<<< HEAD
-        <Item ItemId=";(...) DB.DBFirewallSpecialCharError" ItemType="0" PsrId="308" Leaf="true">
-          <Str Cat="Text">
-            <Val><![CDATA[Firewall name cannot contain special characters \/""[]5D;:|<>+=;,?*@&, .]]></Val>
-            <Tgt Cat="Text" Stat="Loc" Orig="New">
-              <Val><![CDATA[Il nome del firewall non può contenere i caratteri speciali seguenti: \/""[]5D;:|<>+=;,?*@&, .]]></Val>
-=======
+            </Tgt>
+          </Str>
+          <Disp Icon="Str" />
+        </Item>
         <Item ItemId=";(...) DB.DBFirewallUpperCaseError" ItemType="0" PsrId="308" Leaf="true">
           <Str Cat="Text">
             <Val><![CDATA[Upper case letters are not allowed for firewall name]]></Val>
             <Tgt Cat="Text" Stat="Loc" Orig="New">
               <Val><![CDATA[Le lettere maiuscole non consentite per il nome del firewall]]></Val>
->>>>>>> 60bff012
-            </Tgt>
-          </Str>
-          <Disp Icon="Str" />
-        </Item>
-<<<<<<< HEAD
-        <Item ItemId=";(...) DB.DBFirewallUpperCaseError" ItemType="0" PsrId="308" Leaf="true">
-          <Str Cat="Text">
-            <Val><![CDATA[Upper case letters are not allowed for firewall name]]></Val>
-            <Tgt Cat="Text" Stat="Loc" Orig="New">
-              <Val><![CDATA[Le lettere maiuscole non consentite per il nome del firewall]]></Val>
-=======
+            </Tgt>
+          </Str>
+          <Disp Icon="Str" />
+        </Item>
         <Item ItemId=";(...) DB.DBMaxIpInvalidError" ItemType="0" PsrId="308" Leaf="true">
           <Str Cat="Text">
             <Val><![CDATA[Max Ip address is invalid]]></Val>
             <Tgt Cat="Text" Stat="Loc" Orig="New">
               <Val><![CDATA[L'indirizzo IP massimo non è valido]]></Val>
->>>>>>> 60bff012
-            </Tgt>
-          </Str>
-          <Disp Icon="Str" />
-        </Item>
-<<<<<<< HEAD
-        <Item ItemId=";(...) DB.DBMaxIpInvalidError" ItemType="0" PsrId="308" Leaf="true">
-          <Str Cat="Text">
-            <Val><![CDATA[Max Ip address is invalid]]></Val>
-            <Tgt Cat="Text" Stat="Loc" Orig="New">
-              <Val><![CDATA[L'indirizzo IP massimo non è valido]]></Val>
-=======
+            </Tgt>
+          </Str>
+          <Disp Icon="Str" />
+        </Item>
         <Item ItemId=";(...) DB.DBMinIpInvalidError" ItemType="0" PsrId="308" Leaf="true">
           <Str Cat="Text">
             <Val><![CDATA[Min Ip address is invalid]]></Val>
             <Tgt Cat="Text" Stat="Loc" Orig="New">
               <Val><![CDATA[L'indirizzo IP minimo non è valido]]></Val>
->>>>>>> 60bff012
-            </Tgt>
-          </Str>
-          <Disp Icon="Str" />
-        </Item>
-<<<<<<< HEAD
-        <Item ItemId=";(...) DB.DBMinIpInvalidError" ItemType="0" PsrId="308" Leaf="true">
-          <Str Cat="Text">
-            <Val><![CDATA[Min Ip address is invalid]]></Val>
-            <Tgt Cat="Text" Stat="Loc" Orig="New">
-              <Val><![CDATA[L'indirizzo IP minimo non è valido]]></Val>
-=======
+            </Tgt>
+          </Str>
+          <Disp Icon="Str" />
+        </Item>
         <Item ItemId=";(...) DB.DBNameExistsError" ItemType="0" PsrId="308" Leaf="true">
           <Str Cat="Text">
             <Val><![CDATA[Database name must be unique in the current server.]]></Val>
             <Tgt Cat="Text" Stat="Loc" Orig="New">
               <Val><![CDATA[Il nome del database deve essere univoco nel server corrente.]]></Val>
->>>>>>> 60bff012
-            </Tgt>
-          </Str>
-          <Disp Icon="Str" />
-        </Item>
-<<<<<<< HEAD
-        <Item ItemId=";(...) DB.DBNameExistsError" ItemType="0" PsrId="308" Leaf="true">
-          <Str Cat="Text">
-            <Val><![CDATA[Database name must be unique in the current server.]]></Val>
-            <Tgt Cat="Text" Stat="Loc" Orig="New">
-              <Val><![CDATA[Il nome del database deve essere univoco nel server corrente.]]></Val>
-=======
+            </Tgt>
+          </Str>
+          <Disp Icon="Str" />
+        </Item>
         <Item ItemId=";(...) DB.DBNameLengthError" ItemType="0" PsrId="308" Leaf="true">
           <Str Cat="Text">
             <Val><![CDATA[Database name must be between 1 and 100 characters long.]]></Val>
             <Tgt Cat="Text" Stat="Loc" Orig="New">
               <Val><![CDATA[La lunghezza del nome del database deve essere compresa tra 1 e 100 caratteri.]]></Val>
->>>>>>> 60bff012
-            </Tgt>
-          </Str>
-          <Disp Icon="Str" />
-        </Item>
-<<<<<<< HEAD
-        <Item ItemId=";(...) DB.DBNameLengthError" ItemType="0" PsrId="308" Leaf="true">
-          <Str Cat="Text">
-            <Val><![CDATA[Database name must be between 1 and 100 characters long.]]></Val>
-            <Tgt Cat="Text" Stat="Loc" Orig="New">
-              <Val><![CDATA[La lunghezza del nome del database deve essere compresa tra 1 e 100 caratteri.]]></Val>
-=======
+            </Tgt>
+          </Str>
+          <Disp Icon="Str" />
+        </Item>
         <Item ItemId=";(...) DB.DBNameOnlyNumericNameError" ItemType="0" PsrId="308" Leaf="true">
           <Str Cat="Text">
             <Val><![CDATA[Database name cannot contain only numbers.]]></Val>
             <Tgt Cat="Text" Stat="Loc" Orig="New">
               <Val><![CDATA[Il nome del database non può contenere solo numeri.]]></Val>
->>>>>>> 60bff012
-            </Tgt>
-          </Str>
-          <Disp Icon="Str" />
-        </Item>
-<<<<<<< HEAD
-        <Item ItemId=";(...) DB.DBNameOnlyNumericNameError" ItemType="0" PsrId="308" Leaf="true">
-          <Str Cat="Text">
-            <Val><![CDATA[Database name cannot contain only numbers.]]></Val>
-            <Tgt Cat="Text" Stat="Loc" Orig="New">
-              <Val><![CDATA[Il nome del database non può contenere solo numeri.]]></Val>
-=======
+            </Tgt>
+          </Str>
+          <Disp Icon="Str" />
+        </Item>
         <Item ItemId=";(...) DB.DBNameSpecialCharError" ItemType="0" PsrId="308" Leaf="true">
           <Str Cat="Text">
             <Val><![CDATA[Database name cannot contain special characters \/""[]5D;:|<>+=;,?*@&, .]]></Val>
             <Tgt Cat="Text" Stat="Loc" Orig="New">
               <Val><![CDATA[Il nome del database non può contenere i caratteri speciali seguenti: \/""[]5D;:|<>+=;,?*@&, .]]></Val>
->>>>>>> 60bff012
-            </Tgt>
-          </Str>
-          <Disp Icon="Str" />
-        </Item>
-<<<<<<< HEAD
-        <Item ItemId=";(...) DB.DBNameSpecialCharError" ItemType="0" PsrId="308" Leaf="true">
-          <Str Cat="Text">
-            <Val><![CDATA[Database name cannot contain special characters \/""[]5D;:|<>+=;,?*@&, .]]></Val>
-            <Tgt Cat="Text" Stat="Loc" Orig="New">
-              <Val><![CDATA[Il nome del database non può contenere i caratteri speciali seguenti: \/""[]5D;:|<>+=;,?*@&, .]]></Val>
-=======
+            </Tgt>
+          </Str>
+          <Disp Icon="Str" />
+        </Item>
       </Item>
       <Item ItemId=";@extensions/Microsoft.resource-deployment/dist/ui/deployAzureSQLVMWizard/constants.deployAzureSQLVM.AzureAccountDr" ItemType="0" PsrId="308" Leaf="false">
         <Disp Icon="Dir" LocTbl="false" />
@@ -917,21 +793,11 @@
             <Val><![CDATA[Azure Account]]></Val>
             <Tgt Cat="Text" Stat="Loc" Orig="New">
               <Val><![CDATA[Account Azure]]></Val>
->>>>>>> 60bff012
-            </Tgt>
-          </Str>
-          <Disp Icon="Str" />
-        </Item>
-      </Item>
-<<<<<<< HEAD
-      <Item ItemId=";@extensions/Microsoft.resource-deployment/dist/ui/deployAzureSQLVMWizard/constants.deployAzureSQLVM.AzureAccountDr" ItemType="0" PsrId="308" Leaf="false">
-        <Disp Icon="Dir" LocTbl="false" />
-        <Item ItemId=";(...) opdownLabel" ItemType="0" PsrId="308" Leaf="true">
-          <Str Cat="Text">
-            <Val><![CDATA[Azure Account]]></Val>
-            <Tgt Cat="Text" Stat="Loc" Orig="New">
-              <Val><![CDATA[Account Azure]]></Val>
-=======
+            </Tgt>
+          </Str>
+          <Disp Icon="Str" />
+        </Item>
+      </Item>
       <Item ItemId=";@extensions/Microsoft.resource-deployment/dist/ui/deployAzureSQLVMWizard/constants.deployAzureSQLVM.AzureRegionDro" ItemType="0" PsrId="308" Leaf="false">
         <Disp Icon="Dir" LocTbl="false" />
         <Item ItemId=";(...) pdownLabel" ItemType="0" PsrId="308" Leaf="true">
@@ -939,21 +805,11 @@
             <Val><![CDATA[Region]]></Val>
             <Tgt Cat="Text" Stat="Loc" Orig="New">
               <Val><![CDATA[Area]]></Val>
->>>>>>> 60bff012
-            </Tgt>
-          </Str>
-          <Disp Icon="Str" />
-        </Item>
-      </Item>
-<<<<<<< HEAD
-      <Item ItemId=";@extensions/Microsoft.resource-deployment/dist/ui/deployAzureSQLVMWizard/constants.deployAzureSQLVM.AzureRegionDro" ItemType="0" PsrId="308" Leaf="false">
-        <Disp Icon="Dir" LocTbl="false" />
-        <Item ItemId=";(...) pdownLabel" ItemType="0" PsrId="308" Leaf="true">
-          <Str Cat="Text">
-            <Val><![CDATA[Region]]></Val>
-            <Tgt Cat="Text" Stat="Loc" Orig="New">
-              <Val><![CDATA[Area]]></Val>
-=======
+            </Tgt>
+          </Str>
+          <Disp Icon="Str" />
+        </Item>
+      </Item>
       <Item ItemId=";@extensions/Microsoft.resource-deployment/dist/ui/deployAzureSQLVMWizard/constants.deployAzureSQLVM.AzureSettingsP" ItemType="0" PsrId="308" Leaf="false">
         <Disp Icon="Dir" LocTbl="false" />
         <Item ItemId=";(...) ageTitle" ItemType="0" PsrId="308" Leaf="true">
@@ -961,21 +817,11 @@
             <Val><![CDATA[Azure settings]]></Val>
             <Tgt Cat="Text" Stat="Loc" Orig="New">
               <Val><![CDATA[Impostazioni di Azure]]></Val>
->>>>>>> 60bff012
-            </Tgt>
-          </Str>
-          <Disp Icon="Str" />
-        </Item>
-      </Item>
-<<<<<<< HEAD
-      <Item ItemId=";@extensions/Microsoft.resource-deployment/dist/ui/deployAzureSQLVMWizard/constants.deployAzureSQLVM.AzureSettingsP" ItemType="0" PsrId="308" Leaf="false">
-        <Disp Icon="Dir" LocTbl="false" />
-        <Item ItemId=";(...) ageTitle" ItemType="0" PsrId="308" Leaf="true">
-          <Str Cat="Text">
-            <Val><![CDATA[Azure settings]]></Val>
-            <Tgt Cat="Text" Stat="Loc" Orig="New">
-              <Val><![CDATA[Impostazioni di Azure]]></Val>
-=======
+            </Tgt>
+          </Str>
+          <Disp Icon="Str" />
+        </Item>
+      </Item>
       <Item ItemId=";@extensions/Microsoft.resource-deployment/dist/ui/deployAzureSQLVMWizard/constants.deployAzureSQLVM.AzureSubscript" ItemType="0" PsrId="308" Leaf="false">
         <Disp Icon="Dir" LocTbl="false" />
         <Item ItemId=";(...) ionDropdownLabel" ItemType="0" PsrId="308" Leaf="true">
@@ -983,21 +829,11 @@
             <Val><![CDATA[Subscription]]></Val>
             <Tgt Cat="Text" Stat="Loc" Orig="New">
               <Val><![CDATA[Sottoscrizione]]></Val>
->>>>>>> 60bff012
-            </Tgt>
-          </Str>
-          <Disp Icon="Str" />
-        </Item>
-      </Item>
-<<<<<<< HEAD
-      <Item ItemId=";@extensions/Microsoft.resource-deployment/dist/ui/deployAzureSQLVMWizard/constants.deployAzureSQLVM.AzureSubscript" ItemType="0" PsrId="308" Leaf="false">
-        <Disp Icon="Dir" LocTbl="false" />
-        <Item ItemId=";(...) ionDropdownLabel" ItemType="0" PsrId="308" Leaf="true">
-          <Str Cat="Text">
-            <Val><![CDATA[Subscription]]></Val>
-            <Tgt Cat="Text" Stat="Loc" Orig="New">
-              <Val><![CDATA[Sottoscrizione]]></Val>
-=======
+            </Tgt>
+          </Str>
+          <Disp Icon="Str" />
+        </Item>
+      </Item>
       <Item ItemId=";@extensions/Microsoft.resource-deployment/dist/ui/deployAzureSQLVMWizard/constants.deployAzureSQLVM.MissingRequire" ItemType="0" PsrId="308" Leaf="false">
         <Disp Icon="Dir" LocTbl="false" />
         <Item ItemId=";(...) dInfoError" ItemType="0" PsrId="308" Leaf="true">
@@ -1005,21 +841,11 @@
             <Val><![CDATA[Please fill out the required fields marked with red asterisks.]]></Val>
             <Tgt Cat="Text" Stat="Loc" Orig="New">
               <Val><![CDATA[Compilare i campi obbligatori contrassegnati con asterischi rossi.]]></Val>
->>>>>>> 60bff012
-            </Tgt>
-          </Str>
-          <Disp Icon="Str" />
-        </Item>
-      </Item>
-<<<<<<< HEAD
-      <Item ItemId=";@extensions/Microsoft.resource-deployment/dist/ui/deployAzureSQLVMWizard/constants.deployAzureSQLVM.MissingRequire" ItemType="0" PsrId="308" Leaf="false">
-        <Disp Icon="Dir" LocTbl="false" />
-        <Item ItemId=";(...) dInfoError" ItemType="0" PsrId="308" Leaf="true">
-          <Str Cat="Text">
-            <Val><![CDATA[Please fill out the required fields marked with red asterisks.]]></Val>
-            <Tgt Cat="Text" Stat="Loc" Orig="New">
-              <Val><![CDATA[Compilare i campi obbligatori contrassegnati con asterischi rossi.]]></Val>
-=======
+            </Tgt>
+          </Str>
+          <Disp Icon="Str" />
+        </Item>
+      </Item>
       <Item ItemId=";@extensions/Microsoft.resource-deployment/dist/ui/deployAzureSQLVMWizard/constants.deployAzureSQLVM.NetworkSetting" ItemType="0" PsrId="308" Leaf="false">
         <Disp Icon="Dir" LocTbl="false" />
         <Item ItemId=";(...) sNewSubnet" ItemType="0" PsrId="308" Leaf="true">
@@ -1063,57 +889,11 @@
             <Val><![CDATA[New public ip]]></Val>
             <Tgt Cat="Text" Stat="Loc" Orig="New">
               <Val><![CDATA[Nuovo indirizzo IP pubblico]]></Val>
->>>>>>> 60bff012
-            </Tgt>
-          </Str>
-          <Disp Icon="Str" />
-        </Item>
-      </Item>
-<<<<<<< HEAD
-      <Item ItemId=";@extensions/Microsoft.resource-deployment/dist/ui/deployAzureSQLVMWizard/constants.deployAzureSQLVM.NetworkSetting" ItemType="0" PsrId="308" Leaf="false">
-        <Disp Icon="Dir" LocTbl="false" />
-        <Item ItemId=";(...) sNewSubnet" ItemType="0" PsrId="308" Leaf="true">
-          <Str Cat="Text">
-            <Val><![CDATA[New subnet]]></Val>
-            <Tgt Cat="Text" Stat="Loc" Orig="New">
-              <Val><![CDATA[Nuova subnet]]></Val>
-            </Tgt>
-          </Str>
-          <Disp Icon="Str" />
-        </Item>
-        <Item ItemId=";(...) sNewVirtualNetwork" ItemType="0" PsrId="308" Leaf="true">
-          <Str Cat="Text">
-            <Val><![CDATA[New virtual network]]></Val>
-            <Tgt Cat="Text" Stat="Loc" Orig="New">
-              <Val><![CDATA[Nuova rete virtuale]]></Val>
-            </Tgt>
-          </Str>
-          <Disp Icon="Str" />
-        </Item>
-        <Item ItemId=";(...) sPageDescription" ItemType="0" PsrId="308" Leaf="true">
-          <Str Cat="Text">
-            <Val><![CDATA[Configure network settings]]></Val>
-            <Tgt Cat="Text" Stat="Loc" Orig="New">
-              <Val><![CDATA[Configura impostazioni di rete]]></Val>
-            </Tgt>
-          </Str>
-          <Disp Icon="Str" />
-        </Item>
-        <Item ItemId=";(...) sPageTitle" ItemType="0" PsrId="308" Leaf="true">
-          <Str Cat="Text">
-            <Val><![CDATA[Networking]]></Val>
-            <Tgt Cat="Text" Stat="Loc" Orig="New">
-              <Val><![CDATA[Rete]]></Val>
-            </Tgt>
-          </Str>
-          <Disp Icon="Str" />
-        </Item>
-        <Item ItemId=";(...) sUseExistingPublicIp" ItemType="0" PsrId="308" Leaf="true">
-          <Str Cat="Text">
-            <Val><![CDATA[New public ip]]></Val>
-            <Tgt Cat="Text" Stat="Loc" Orig="New">
-              <Val><![CDATA[Nuovo indirizzo IP pubblico]]></Val>
-=======
+            </Tgt>
+          </Str>
+          <Disp Icon="Str" />
+        </Item>
+      </Item>
       <Item ItemId=";@extensions/Microsoft.resource-deployment/dist/ui/deployAzureSQLVMWizard/constants.deployAzureSQLVM.PublicIPDropdo" ItemType="0" PsrId="308" Leaf="false">
         <Disp Icon="Dir" LocTbl="false" />
         <Item ItemId=";(...) wnLabel" ItemType="0" PsrId="308" Leaf="true">
@@ -1121,21 +901,11 @@
             <Val><![CDATA[Public IP]]></Val>
             <Tgt Cat="Text" Stat="Loc" Orig="New">
               <Val><![CDATA[IP pubblico]]></Val>
->>>>>>> 60bff012
-            </Tgt>
-          </Str>
-          <Disp Icon="Str" />
-        </Item>
-      </Item>
-<<<<<<< HEAD
-      <Item ItemId=";@extensions/Microsoft.resource-deployment/dist/ui/deployAzureSQLVMWizard/constants.deployAzureSQLVM.PublicIPDropdo" ItemType="0" PsrId="308" Leaf="false">
-        <Disp Icon="Dir" LocTbl="false" />
-        <Item ItemId=";(...) wnLabel" ItemType="0" PsrId="308" Leaf="true">
-          <Str Cat="Text">
-            <Val><![CDATA[Public IP]]></Val>
-            <Tgt Cat="Text" Stat="Loc" Orig="New">
-              <Val><![CDATA[IP pubblico]]></Val>
-=======
+            </Tgt>
+          </Str>
+          <Disp Icon="Str" />
+        </Item>
+      </Item>
       <Item ItemId=";@extensions/Microsoft.resource-deployment/dist/ui/deployAzureSQLVMWizard/constants.deployAzureSQLVM.ScriptToNotebo" ItemType="0" PsrId="308" Leaf="false">
         <Disp Icon="Dir" LocTbl="false" />
         <Item ItemId=";(...) ok" ItemType="0" PsrId="308" Leaf="true">
@@ -1143,21 +913,11 @@
             <Val><![CDATA[Script to Notebook]]></Val>
             <Tgt Cat="Text" Stat="Loc" Orig="New">
               <Val><![CDATA[Genera script nel notebook]]></Val>
->>>>>>> 60bff012
-            </Tgt>
-          </Str>
-          <Disp Icon="Str" />
-        </Item>
-      </Item>
-<<<<<<< HEAD
-      <Item ItemId=";@extensions/Microsoft.resource-deployment/dist/ui/deployAzureSQLVMWizard/constants.deployAzureSQLVM.ScriptToNotebo" ItemType="0" PsrId="308" Leaf="false">
-        <Disp Icon="Dir" LocTbl="false" />
-        <Item ItemId=";(...) ok" ItemType="0" PsrId="308" Leaf="true">
-          <Str Cat="Text">
-            <Val><![CDATA[Script to Notebook]]></Val>
-            <Tgt Cat="Text" Stat="Loc" Orig="New">
-              <Val><![CDATA[Genera script nel notebook]]></Val>
-=======
+            </Tgt>
+          </Str>
+          <Disp Icon="Str" />
+        </Item>
+      </Item>
       <Item ItemId=";@extensions/Microsoft.resource-deployment/dist/ui/deployAzureSQLVMWizard/constants.deployAzureSQLVM.SqlAuthenticat" ItemType="0" PsrId="308" Leaf="false">
         <Disp Icon="Dir" LocTbl="false" />
         <Item ItemId=";(...) ionConfirmPasswordLabel" ItemType="0" PsrId="308" Leaf="true">
@@ -1183,335 +943,179 @@
             <Val><![CDATA[Username]]></Val>
             <Tgt Cat="Text" Stat="Loc" Orig="New">
               <Val><![CDATA[Nome utente]]></Val>
->>>>>>> 60bff012
-            </Tgt>
-          </Str>
-          <Disp Icon="Str" />
-        </Item>
-      </Item>
-<<<<<<< HEAD
-      <Item ItemId=";@extensions/Microsoft.resource-deployment/dist/ui/deployAzureSQLVMWizard/constants.deployAzureSQLVM.SqlAuthenticat" ItemType="0" PsrId="308" Leaf="false">
-        <Disp Icon="Dir" LocTbl="false" />
-        <Item ItemId=";(...) ionConfirmPasswordLabel" ItemType="0" PsrId="308" Leaf="true">
+            </Tgt>
+          </Str>
+          <Disp Icon="Str" />
+        </Item>
+      </Item>
+      <Item ItemId=";@extensions/Microsoft.resource-deployment/dist/ui/deployAzureSQLVMWizard/constants.deployAzureSQLVM.SqlConnectivit" ItemType="0" PsrId="308" Leaf="false">
+        <Disp Icon="Dir" LocTbl="false" />
+        <Item ItemId=";(...) yTypeDropdownLabel" ItemType="0" PsrId="308" Leaf="true">
+          <Str Cat="Text">
+            <Val><![CDATA[SQL connectivity]]></Val>
+            <Tgt Cat="Text" Stat="Loc" Orig="New">
+              <Val><![CDATA[Connettività SQL]]></Val>
+            </Tgt>
+          </Str>
+          <Disp Icon="Str" />
+        </Item>
+      </Item>
+      <Item ItemId=";@extensions/Microsoft.resource-deployment/dist/ui/deployAzureSQLVMWizard/constants.deployAzureSQLVM.SqlEnableSQLAu" ItemType="0" PsrId="308" Leaf="false">
+        <Disp Icon="Dir" LocTbl="false" />
+        <Item ItemId=";(...) thenticationLabel" ItemType="0" PsrId="308" Leaf="true">
+          <Str Cat="Text">
+            <Val><![CDATA[Enable SQL authentication]]></Val>
+            <Tgt Cat="Text" Stat="Loc" Orig="New">
+              <Val><![CDATA[Abilita autenticazione SQL]]></Val>
+            </Tgt>
+          </Str>
+          <Disp Icon="Str" />
+        </Item>
+      </Item>
+      <Item ItemId=";@extensions/Microsoft.resource-deployment/dist/ui/deployAzureSQLVMWizard/constants.deployAzureSQLVM.SqlServerSetti" ItemType="0" PsrId="308" Leaf="false">
+        <Disp Icon="Dir" LocTbl="false" />
+        <Item ItemId=";(...) ngsPageTitle" ItemType="0" PsrId="308" Leaf="true">
+          <Str Cat="Text">
+            <Val><![CDATA[SQL Servers settings]]></Val>
+            <Tgt Cat="Text" Stat="Loc" Orig="New">
+              <Val><![CDATA[Impostazioni istanze di SQL Server]]></Val>
+            </Tgt>
+          </Str>
+          <Disp Icon="Str" />
+        </Item>
+      </Item>
+      <Item ItemId=";@extensions/Microsoft.resource-deployment/dist/ui/deployAzureSQLVMWizard/constants.deployAzureSQLVM.SubnetDropdown" ItemType="0" PsrId="308" Leaf="false">
+        <Disp Icon="Dir" LocTbl="false" />
+        <Item ItemId=";(...) Label" ItemType="0" PsrId="308" Leaf="true">
+          <Str Cat="Text">
+            <Val><![CDATA[Subnet]]></Val>
+            <Tgt Cat="Text" Stat="Loc" Orig="New">
+              <Val><![CDATA[Subnet]]></Val>
+            </Tgt>
+          </Str>
+          <Disp Icon="Str" />
+        </Item>
+      </Item>
+      <Item ItemId=";@extensions/Microsoft.resource-deployment/dist/ui/deployAzureSQLVMWizard/constants.deployAzureSQLVM.VirtualNetwork" ItemType="0" PsrId="308" Leaf="false">
+        <Disp Icon="Dir" LocTbl="false" />
+        <Item ItemId=";(...) DropdownLabel" ItemType="0" PsrId="308" Leaf="true">
+          <Str Cat="Text">
+            <Val><![CDATA[Virtual Network]]></Val>
+            <Tgt Cat="Text" Stat="Loc" Orig="New">
+              <Val><![CDATA[Rete virtuale]]></Val>
+            </Tgt>
+          </Str>
+          <Disp Icon="Str" />
+        </Item>
+      </Item>
+      <Item ItemId=";@extensions/Microsoft.resource-deployment/dist/ui/deployAzureSQLVMWizard/constants.deployAzureSQLVM.VmAdminConfirm" ItemType="0" PsrId="308" Leaf="false">
+        <Disp Icon="Dir" LocTbl="false" />
+        <Item ItemId=";(...) PasswordTextBoxLabel" ItemType="0" PsrId="308" Leaf="true">
           <Str Cat="Text">
             <Val><![CDATA[Confirm password]]></Val>
             <Tgt Cat="Text" Stat="Loc" Orig="New">
-              <Val><![CDATA[Conferma password]]></Val>
-            </Tgt>
-          </Str>
-          <Disp Icon="Str" />
-        </Item>
-        <Item ItemId=";(...) ionPasswordLabel" ItemType="0" PsrId="308" Leaf="true">
-          <Str Cat="Text">
-            <Val><![CDATA[Password]]></Val>
-            <Tgt Cat="Text" Stat="Loc" Orig="New">
-              <Val><![CDATA[Password]]></Val>
-            </Tgt>
-          </Str>
-          <Disp Icon="Str" />
-        </Item>
-        <Item ItemId=";(...) ionUsernameLabel" ItemType="0" PsrId="308" Leaf="true">
-          <Str Cat="Text">
-            <Val><![CDATA[Username]]></Val>
-            <Tgt Cat="Text" Stat="Loc" Orig="New">
-              <Val><![CDATA[Nome utente]]></Val>
-=======
-      <Item ItemId=";@extensions/Microsoft.resource-deployment/dist/ui/deployAzureSQLVMWizard/constants.deployAzureSQLVM.SqlConnectivit" ItemType="0" PsrId="308" Leaf="false">
-        <Disp Icon="Dir" LocTbl="false" />
-        <Item ItemId=";(...) yTypeDropdownLabel" ItemType="0" PsrId="308" Leaf="true">
-          <Str Cat="Text">
-            <Val><![CDATA[SQL connectivity]]></Val>
-            <Tgt Cat="Text" Stat="Loc" Orig="New">
-              <Val><![CDATA[Connettività SQL]]></Val>
->>>>>>> 60bff012
-            </Tgt>
-          </Str>
-          <Disp Icon="Str" />
-        </Item>
-      </Item>
-<<<<<<< HEAD
-      <Item ItemId=";@extensions/Microsoft.resource-deployment/dist/ui/deployAzureSQLVMWizard/constants.deployAzureSQLVM.SqlConnectivit" ItemType="0" PsrId="308" Leaf="false">
-        <Disp Icon="Dir" LocTbl="false" />
-        <Item ItemId=";(...) yTypeDropdownLabel" ItemType="0" PsrId="308" Leaf="true">
-          <Str Cat="Text">
-            <Val><![CDATA[SQL connectivity]]></Val>
-            <Tgt Cat="Text" Stat="Loc" Orig="New">
-              <Val><![CDATA[Connettività SQL]]></Val>
-=======
-      <Item ItemId=";@extensions/Microsoft.resource-deployment/dist/ui/deployAzureSQLVMWizard/constants.deployAzureSQLVM.SqlEnableSQLAu" ItemType="0" PsrId="308" Leaf="false">
-        <Disp Icon="Dir" LocTbl="false" />
-        <Item ItemId=";(...) thenticationLabel" ItemType="0" PsrId="308" Leaf="true">
-          <Str Cat="Text">
-            <Val><![CDATA[Enable SQL authentication]]></Val>
-            <Tgt Cat="Text" Stat="Loc" Orig="New">
-              <Val><![CDATA[Abilita autenticazione SQL]]></Val>
->>>>>>> 60bff012
-            </Tgt>
-          </Str>
-          <Disp Icon="Str" />
-        </Item>
-      </Item>
-<<<<<<< HEAD
-      <Item ItemId=";@extensions/Microsoft.resource-deployment/dist/ui/deployAzureSQLVMWizard/constants.deployAzureSQLVM.SqlEnableSQLAu" ItemType="0" PsrId="308" Leaf="false">
-        <Disp Icon="Dir" LocTbl="false" />
-        <Item ItemId=";(...) thenticationLabel" ItemType="0" PsrId="308" Leaf="true">
-          <Str Cat="Text">
-            <Val><![CDATA[Enable SQL authentication]]></Val>
-            <Tgt Cat="Text" Stat="Loc" Orig="New">
-              <Val><![CDATA[Abilita autenticazione SQL]]></Val>
-=======
-      <Item ItemId=";@extensions/Microsoft.resource-deployment/dist/ui/deployAzureSQLVMWizard/constants.deployAzureSQLVM.SqlServerSetti" ItemType="0" PsrId="308" Leaf="false">
-        <Disp Icon="Dir" LocTbl="false" />
-        <Item ItemId=";(...) ngsPageTitle" ItemType="0" PsrId="308" Leaf="true">
-          <Str Cat="Text">
-            <Val><![CDATA[SQL Servers settings]]></Val>
-            <Tgt Cat="Text" Stat="Loc" Orig="New">
-              <Val><![CDATA[Impostazioni istanze di SQL Server]]></Val>
->>>>>>> 60bff012
-            </Tgt>
-          </Str>
-          <Disp Icon="Str" />
-        </Item>
-      </Item>
-<<<<<<< HEAD
-      <Item ItemId=";@extensions/Microsoft.resource-deployment/dist/ui/deployAzureSQLVMWizard/constants.deployAzureSQLVM.SqlServerSetti" ItemType="0" PsrId="308" Leaf="false">
-        <Disp Icon="Dir" LocTbl="false" />
-        <Item ItemId=";(...) ngsPageTitle" ItemType="0" PsrId="308" Leaf="true">
-          <Str Cat="Text">
-            <Val><![CDATA[SQL Servers settings]]></Val>
-            <Tgt Cat="Text" Stat="Loc" Orig="New">
-              <Val><![CDATA[Impostazioni istanze di SQL Server]]></Val>
-=======
-      <Item ItemId=";@extensions/Microsoft.resource-deployment/dist/ui/deployAzureSQLVMWizard/constants.deployAzureSQLVM.SubnetDropdown" ItemType="0" PsrId="308" Leaf="false">
+              <Val><![CDATA[Confermare password]]></Val>
+            </Tgt>
+          </Str>
+          <Disp Icon="Str" />
+        </Item>
+      </Item>
+      <Item ItemId=";@extensions/Microsoft.resource-deployment/dist/ui/deployAzureSQLVMWizard/constants.deployAzureSQLVM.VmAdminPasswor" ItemType="0" PsrId="308" Leaf="false">
+        <Disp Icon="Dir" LocTbl="false" />
+        <Item ItemId=";(...) dTextBoxLabel" ItemType="0" PsrId="308" Leaf="true">
+          <Str Cat="Text">
+            <Val><![CDATA[Administrator account password]]></Val>
+            <Tgt Cat="Text" Stat="Loc" Orig="New">
+              <Val><![CDATA[Password dell'account amministratore]]></Val>
+            </Tgt>
+          </Str>
+          <Disp Icon="Str" />
+        </Item>
+      </Item>
+      <Item ItemId=";@extensions/Microsoft.resource-deployment/dist/ui/deployAzureSQLVMWizard/constants.deployAzureSQLVM.VmAdminUsernam" ItemType="0" PsrId="308" Leaf="false">
+        <Disp Icon="Dir" LocTbl="false" />
+        <Item ItemId=";(...) eTextBoxLabel" ItemType="0" PsrId="308" Leaf="true">
+          <Str Cat="Text">
+            <Val><![CDATA[Administrator account username]]></Val>
+            <Tgt Cat="Text" Stat="Loc" Orig="New">
+              <Val><![CDATA[Nome utente dell'account amministratore]]></Val>
+            </Tgt>
+          </Str>
+          <Disp Icon="Str" />
+        </Item>
+      </Item>
+      <Item ItemId=";@extensions/Microsoft.resource-deployment/dist/ui/deployAzureSQLVMWizard/constants.deployAzureSQLVM.VmImageDropdow" ItemType="0" PsrId="308" Leaf="false">
+        <Disp Icon="Dir" LocTbl="false" />
+        <Item ItemId=";(...) nLabel" ItemType="0" PsrId="308" Leaf="true">
+          <Str Cat="Text">
+            <Val><![CDATA[Image]]></Val>
+            <Tgt Cat="Text" Stat="Loc" Orig="New">
+              <Val><![CDATA[Immagine]]></Val>
+            </Tgt>
+          </Str>
+          <Disp Icon="Str" />
+        </Item>
+      </Item>
+      <Item ItemId=";@extensions/Microsoft.resource-deployment/dist/ui/deployAzureSQLVMWizard/constants.deployAzureSQLVM.VmImageVersion" ItemType="0" PsrId="308" Leaf="false">
+        <Disp Icon="Dir" LocTbl="false" />
+        <Item ItemId=";(...) DropdownLabel" ItemType="0" PsrId="308" Leaf="true">
+          <Str Cat="Text">
+            <Val><![CDATA[Image Version]]></Val>
+            <Tgt Cat="Text" Stat="Loc" Orig="New">
+              <Val><![CDATA[Versione immagine]]></Val>
+            </Tgt>
+          </Str>
+          <Disp Icon="Str" />
+        </Item>
+      </Item>
+      <Item ItemId=";@extensions/Microsoft.resource-deployment/dist/ui/deployAzureSQLVMWizard/constants.deployAzureSQLVM.VmNameTextBoxL" ItemType="0" PsrId="308" Leaf="false">
+        <Disp Icon="Dir" LocTbl="false" />
+        <Item ItemId=";(...) abel" ItemType="0" PsrId="308" Leaf="true">
+          <Str Cat="Text">
+            <Val><![CDATA[Virtual machine name]]></Val>
+            <Tgt Cat="Text" Stat="Loc" Orig="New">
+              <Val><![CDATA[Nome macchina virtuale]]></Val>
+            </Tgt>
+          </Str>
+          <Disp Icon="Str" />
+        </Item>
+      </Item>
+      <Item ItemId=";@extensions/Microsoft.resource-deployment/dist/ui/deployAzureSQLVMWizard/constants.deployAzureSQLVM.VmRDPAllowChec" ItemType="0" PsrId="308" Leaf="false">
+        <Disp Icon="Dir" LocTbl="false" />
+        <Item ItemId=";(...) kboxLabel" ItemType="0" PsrId="308" Leaf="true">
+          <Str Cat="Text">
+            <Val><![CDATA[Enable Remote Desktop (RDP) inbound port (3389)]]></Val>
+            <Tgt Cat="Text" Stat="Loc" Orig="New">
+              <Val><![CDATA[Abilita porta in ingresso Desktop remoto (RDP) (3389)]]></Val>
+            </Tgt>
+          </Str>
+          <Disp Icon="Str" />
+        </Item>
+      </Item>
+      <Item ItemId=";@extensions/Microsoft.resource-deployment/dist/ui/deployAzureSQLVMWizard/constants.deployAzureSQLVM.VmSizeDropdown" ItemType="0" PsrId="308" Leaf="false">
         <Disp Icon="Dir" LocTbl="false" />
         <Item ItemId=";(...) Label" ItemType="0" PsrId="308" Leaf="true">
           <Str Cat="Text">
-            <Val><![CDATA[Subnet]]></Val>
-            <Tgt Cat="Text" Stat="Loc" Orig="New">
-              <Val><![CDATA[Subnet]]></Val>
->>>>>>> 60bff012
-            </Tgt>
-          </Str>
-          <Disp Icon="Str" />
-        </Item>
-      </Item>
-<<<<<<< HEAD
-      <Item ItemId=";@extensions/Microsoft.resource-deployment/dist/ui/deployAzureSQLVMWizard/constants.deployAzureSQLVM.SubnetDropdown" ItemType="0" PsrId="308" Leaf="false">
-        <Disp Icon="Dir" LocTbl="false" />
-        <Item ItemId=";(...) Label" ItemType="0" PsrId="308" Leaf="true">
-          <Str Cat="Text">
-            <Val><![CDATA[Subnet]]></Val>
-            <Tgt Cat="Text" Stat="Loc" Orig="New">
-              <Val><![CDATA[Subnet]]></Val>
-=======
-      <Item ItemId=";@extensions/Microsoft.resource-deployment/dist/ui/deployAzureSQLVMWizard/constants.deployAzureSQLVM.VirtualNetwork" ItemType="0" PsrId="308" Leaf="false">
-        <Disp Icon="Dir" LocTbl="false" />
-        <Item ItemId=";(...) DropdownLabel" ItemType="0" PsrId="308" Leaf="true">
-          <Str Cat="Text">
-            <Val><![CDATA[Virtual Network]]></Val>
-            <Tgt Cat="Text" Stat="Loc" Orig="New">
-              <Val><![CDATA[Rete virtuale]]></Val>
->>>>>>> 60bff012
-            </Tgt>
-          </Str>
-          <Disp Icon="Str" />
-        </Item>
-      </Item>
-<<<<<<< HEAD
-      <Item ItemId=";@extensions/Microsoft.resource-deployment/dist/ui/deployAzureSQLVMWizard/constants.deployAzureSQLVM.VirtualNetwork" ItemType="0" PsrId="308" Leaf="false">
-        <Disp Icon="Dir" LocTbl="false" />
-        <Item ItemId=";(...) DropdownLabel" ItemType="0" PsrId="308" Leaf="true">
-          <Str Cat="Text">
-            <Val><![CDATA[Virtual Network]]></Val>
-            <Tgt Cat="Text" Stat="Loc" Orig="New">
-              <Val><![CDATA[Rete virtuale]]></Val>
-=======
-      <Item ItemId=";@extensions/Microsoft.resource-deployment/dist/ui/deployAzureSQLVMWizard/constants.deployAzureSQLVM.VmAdminConfirm" ItemType="0" PsrId="308" Leaf="false">
-        <Disp Icon="Dir" LocTbl="false" />
-        <Item ItemId=";(...) PasswordTextBoxLabel" ItemType="0" PsrId="308" Leaf="true">
-          <Str Cat="Text">
-            <Val><![CDATA[Confirm password]]></Val>
-            <Tgt Cat="Text" Stat="Loc" Orig="New">
-              <Val><![CDATA[Confermare password]]></Val>
->>>>>>> 60bff012
-            </Tgt>
-          </Str>
-          <Disp Icon="Str" />
-        </Item>
-      </Item>
-<<<<<<< HEAD
-      <Item ItemId=";@extensions/Microsoft.resource-deployment/dist/ui/deployAzureSQLVMWizard/constants.deployAzureSQLVM.VmAdminConfirm" ItemType="0" PsrId="308" Leaf="false">
-        <Disp Icon="Dir" LocTbl="false" />
-        <Item ItemId=";(...) PasswordTextBoxLabel" ItemType="0" PsrId="308" Leaf="true">
-          <Str Cat="Text">
-            <Val><![CDATA[Confirm password]]></Val>
-            <Tgt Cat="Text" Stat="Loc" Orig="New">
-              <Val><![CDATA[Confermare password]]></Val>
-=======
-      <Item ItemId=";@extensions/Microsoft.resource-deployment/dist/ui/deployAzureSQLVMWizard/constants.deployAzureSQLVM.VmAdminPasswor" ItemType="0" PsrId="308" Leaf="false">
-        <Disp Icon="Dir" LocTbl="false" />
-        <Item ItemId=";(...) dTextBoxLabel" ItemType="0" PsrId="308" Leaf="true">
-          <Str Cat="Text">
-            <Val><![CDATA[Administrator account password]]></Val>
-            <Tgt Cat="Text" Stat="Loc" Orig="New">
-              <Val><![CDATA[Password dell'account amministratore]]></Val>
->>>>>>> 60bff012
-            </Tgt>
-          </Str>
-          <Disp Icon="Str" />
-        </Item>
-      </Item>
-<<<<<<< HEAD
-      <Item ItemId=";@extensions/Microsoft.resource-deployment/dist/ui/deployAzureSQLVMWizard/constants.deployAzureSQLVM.VmAdminPasswor" ItemType="0" PsrId="308" Leaf="false">
-        <Disp Icon="Dir" LocTbl="false" />
-        <Item ItemId=";(...) dTextBoxLabel" ItemType="0" PsrId="308" Leaf="true">
-          <Str Cat="Text">
-            <Val><![CDATA[Administrator account password]]></Val>
-            <Tgt Cat="Text" Stat="Loc" Orig="New">
-              <Val><![CDATA[Password dell'account amministratore]]></Val>
-=======
-      <Item ItemId=";@extensions/Microsoft.resource-deployment/dist/ui/deployAzureSQLVMWizard/constants.deployAzureSQLVM.VmAdminUsernam" ItemType="0" PsrId="308" Leaf="false">
-        <Disp Icon="Dir" LocTbl="false" />
-        <Item ItemId=";(...) eTextBoxLabel" ItemType="0" PsrId="308" Leaf="true">
-          <Str Cat="Text">
-            <Val><![CDATA[Administrator account username]]></Val>
-            <Tgt Cat="Text" Stat="Loc" Orig="New">
-              <Val><![CDATA[Nome utente dell'account amministratore]]></Val>
->>>>>>> 60bff012
-            </Tgt>
-          </Str>
-          <Disp Icon="Str" />
-        </Item>
-      </Item>
-<<<<<<< HEAD
-      <Item ItemId=";@extensions/Microsoft.resource-deployment/dist/ui/deployAzureSQLVMWizard/constants.deployAzureSQLVM.VmAdminUsernam" ItemType="0" PsrId="308" Leaf="false">
-        <Disp Icon="Dir" LocTbl="false" />
-        <Item ItemId=";(...) eTextBoxLabel" ItemType="0" PsrId="308" Leaf="true">
-          <Str Cat="Text">
-            <Val><![CDATA[Administrator account username]]></Val>
-            <Tgt Cat="Text" Stat="Loc" Orig="New">
-              <Val><![CDATA[Nome utente dell'account amministratore]]></Val>
-            </Tgt>
-          </Str>
-          <Disp Icon="Str" />
-        </Item>
-      </Item>
-=======
->>>>>>> 60bff012
-      <Item ItemId=";@extensions/Microsoft.resource-deployment/dist/ui/deployAzureSQLVMWizard/constants.deployAzureSQLVM.VmImageDropdow" ItemType="0" PsrId="308" Leaf="false">
-        <Disp Icon="Dir" LocTbl="false" />
-        <Item ItemId=";(...) nLabel" ItemType="0" PsrId="308" Leaf="true">
-          <Str Cat="Text">
-            <Val><![CDATA[Image]]></Val>
-            <Tgt Cat="Text" Stat="Loc" Orig="New">
-              <Val><![CDATA[Immagine]]></Val>
-            </Tgt>
-          </Str>
-          <Disp Icon="Str" />
-        </Item>
-<<<<<<< HEAD
-      </Item>
-      <Item ItemId=";@extensions/Microsoft.resource-deployment/dist/ui/deployAzureSQLVMWizard/constants.deployAzureSQLVM.VmImageVersion" ItemType="0" PsrId="308" Leaf="false">
-        <Disp Icon="Dir" LocTbl="false" />
-        <Item ItemId=";(...) DropdownLabel" ItemType="0" PsrId="308" Leaf="true">
-          <Str Cat="Text">
-            <Val><![CDATA[Image Version]]></Val>
-            <Tgt Cat="Text" Stat="Loc" Orig="New">
-              <Val><![CDATA[Versione immagine]]></Val>
-            </Tgt>
-          </Str>
-          <Disp Icon="Str" />
-        </Item>
-      </Item>
-      <Item ItemId=";@extensions/Microsoft.resource-deployment/dist/ui/deployAzureSQLVMWizard/constants.deployAzureSQLVM.VmNameTextBoxL" ItemType="0" PsrId="308" Leaf="false">
+            <Val><![CDATA[Size]]></Val>
+            <Tgt Cat="Text" Stat="Loc" Orig="New">
+              <Val><![CDATA[Dimensioni]]></Val>
+            </Tgt>
+          </Str>
+          <Disp Icon="Str" />
+        </Item>
+      </Item>
+      <Item ItemId=";@extensions/Microsoft.resource-deployment/dist/ui/deployAzureSQLVMWizard/constants.deployAzureSQLVM.VmSkuDropdownL" ItemType="0" PsrId="308" Leaf="false">
         <Disp Icon="Dir" LocTbl="false" />
         <Item ItemId=";(...) abel" ItemType="0" PsrId="308" Leaf="true">
           <Str Cat="Text">
-            <Val><![CDATA[Virtual machine name]]></Val>
-            <Tgt Cat="Text" Stat="Loc" Orig="New">
-              <Val><![CDATA[Nome macchina virtuale]]></Val>
-=======
-      </Item>
-      <Item ItemId=";@extensions/Microsoft.resource-deployment/dist/ui/deployAzureSQLVMWizard/constants.deployAzureSQLVM.VmImageVersion" ItemType="0" PsrId="308" Leaf="false">
-        <Disp Icon="Dir" LocTbl="false" />
-        <Item ItemId=";(...) DropdownLabel" ItemType="0" PsrId="308" Leaf="true">
-          <Str Cat="Text">
-            <Val><![CDATA[Image Version]]></Val>
-            <Tgt Cat="Text" Stat="Loc" Orig="New">
-              <Val><![CDATA[Versione immagine]]></Val>
->>>>>>> 60bff012
-            </Tgt>
-          </Str>
-          <Disp Icon="Str" />
-        </Item>
-      </Item>
-<<<<<<< HEAD
-      <Item ItemId=";@extensions/Microsoft.resource-deployment/dist/ui/deployAzureSQLVMWizard/constants.deployAzureSQLVM.VmRDPAllowChec" ItemType="0" PsrId="308" Leaf="false">
-        <Disp Icon="Dir" LocTbl="false" />
-        <Item ItemId=";(...) kboxLabel" ItemType="0" PsrId="308" Leaf="true">
-          <Str Cat="Text">
-            <Val><![CDATA[Enable Remote Desktop (RDP) inbound port (3389)]]></Val>
-            <Tgt Cat="Text" Stat="Loc" Orig="New">
-              <Val><![CDATA[Abilita porta in ingresso Desktop remoto (RDP) (3389)]]></Val>
-=======
-      <Item ItemId=";@extensions/Microsoft.resource-deployment/dist/ui/deployAzureSQLVMWizard/constants.deployAzureSQLVM.VmNameTextBoxL" ItemType="0" PsrId="308" Leaf="false">
-        <Disp Icon="Dir" LocTbl="false" />
-        <Item ItemId=";(...) abel" ItemType="0" PsrId="308" Leaf="true">
-          <Str Cat="Text">
-            <Val><![CDATA[Virtual machine name]]></Val>
-            <Tgt Cat="Text" Stat="Loc" Orig="New">
-              <Val><![CDATA[Nome macchina virtuale]]></Val>
->>>>>>> 60bff012
-            </Tgt>
-          </Str>
-          <Disp Icon="Str" />
-        </Item>
-      </Item>
-<<<<<<< HEAD
-      <Item ItemId=";@extensions/Microsoft.resource-deployment/dist/ui/deployAzureSQLVMWizard/constants.deployAzureSQLVM.VmSizeDropdown" ItemType="0" PsrId="308" Leaf="false">
-        <Disp Icon="Dir" LocTbl="false" />
-        <Item ItemId=";(...) Label" ItemType="0" PsrId="308" Leaf="true">
-          <Str Cat="Text">
-            <Val><![CDATA[Size]]></Val>
-            <Tgt Cat="Text" Stat="Loc" Orig="New">
-              <Val><![CDATA[Dimensioni]]></Val>
-=======
-      <Item ItemId=";@extensions/Microsoft.resource-deployment/dist/ui/deployAzureSQLVMWizard/constants.deployAzureSQLVM.VmRDPAllowChec" ItemType="0" PsrId="308" Leaf="false">
-        <Disp Icon="Dir" LocTbl="false" />
-        <Item ItemId=";(...) kboxLabel" ItemType="0" PsrId="308" Leaf="true">
-          <Str Cat="Text">
-            <Val><![CDATA[Enable Remote Desktop (RDP) inbound port (3389)]]></Val>
-            <Tgt Cat="Text" Stat="Loc" Orig="New">
-              <Val><![CDATA[Abilita porta in ingresso Desktop remoto (RDP) (3389)]]></Val>
->>>>>>> 60bff012
-            </Tgt>
-          </Str>
-          <Disp Icon="Str" />
-        </Item>
-      </Item>
-<<<<<<< HEAD
-      <Item ItemId=";@extensions/Microsoft.resource-deployment/dist/ui/deployAzureSQLVMWizard/constants.deployAzureSQLVM.VmSkuDropdownL" ItemType="0" PsrId="308" Leaf="false">
-        <Disp Icon="Dir" LocTbl="false" />
-        <Item ItemId=";(...) abel" ItemType="0" PsrId="308" Leaf="true">
-          <Str Cat="Text">
             <Val><![CDATA[Image SKU]]></Val>
             <Tgt Cat="Text" Stat="Loc" Orig="New">
               <Val><![CDATA[SKU immagine]]></Val>
-=======
-      <Item ItemId=";@extensions/Microsoft.resource-deployment/dist/ui/deployAzureSQLVMWizard/constants.deployAzureSQLVM.VmSizeDropdown" ItemType="0" PsrId="308" Leaf="false">
-        <Disp Icon="Dir" LocTbl="false" />
-        <Item ItemId=";(...) Label" ItemType="0" PsrId="308" Leaf="true">
-          <Str Cat="Text">
-            <Val><![CDATA[Size]]></Val>
-            <Tgt Cat="Text" Stat="Loc" Orig="New">
-              <Val><![CDATA[Dimensioni]]></Val>
->>>>>>> 60bff012
-            </Tgt>
-          </Str>
-          <Disp Icon="Str" />
-        </Item>
-      </Item>
-<<<<<<< HEAD
+            </Tgt>
+          </Str>
+          <Disp Icon="Str" />
+        </Item>
+      </Item>
       <Item ItemId=";@extensions/Microsoft.resource-deployment/dist/ui/deployAzureSQLVMWizard/constants.deployeAzureSQLVM.VmSettingsPag" ItemType="0" PsrId="308" Leaf="false">
         <Disp Icon="Dir" LocTbl="false" />
         <Item ItemId=";(...) eTitle" ItemType="0" PsrId="308" Leaf="true">
@@ -1519,21 +1123,11 @@
             <Val><![CDATA[Virtual machine settings]]></Val>
             <Tgt Cat="Text" Stat="Loc" Orig="New">
               <Val><![CDATA[Impostazioni macchina virtuale]]></Val>
-=======
-      <Item ItemId=";@extensions/Microsoft.resource-deployment/dist/ui/deployAzureSQLVMWizard/constants.deployAzureSQLVM.VmSkuDropdownL" ItemType="0" PsrId="308" Leaf="false">
-        <Disp Icon="Dir" LocTbl="false" />
-        <Item ItemId=";(...) abel" ItemType="0" PsrId="308" Leaf="true">
-          <Str Cat="Text">
-            <Val><![CDATA[Image SKU]]></Val>
-            <Tgt Cat="Text" Stat="Loc" Orig="New">
-              <Val><![CDATA[SKU immagine]]></Val>
->>>>>>> 60bff012
-            </Tgt>
-          </Str>
-          <Disp Icon="Str" />
-        </Item>
-      </Item>
-<<<<<<< HEAD
+            </Tgt>
+          </Str>
+          <Disp Icon="Str" />
+        </Item>
+      </Item>
       <Item ItemId=";@extensions/Microsoft.resource-deployment/dist/ui/deployAzureSQLVMWizard/constants.deployeAzureSQLVM.VmSizeLearnMo" ItemType="0" PsrId="308" Leaf="false">
         <Disp Icon="Dir" LocTbl="false" />
         <Item ItemId=";(...) reLabel" ItemType="0" PsrId="308" Leaf="true">
@@ -1541,21 +1135,11 @@
             <Val><![CDATA[Click here to learn more about pricing and supported VM sizes]]></Val>
             <Tgt Cat="Text" Stat="Loc" Orig="New">
               <Val><![CDATA[Fare clic qui per altre informazioni sui prezzi e sulle dimensioni di macchina virtuale supportate]]></Val>
-=======
-      <Item ItemId=";@extensions/Microsoft.resource-deployment/dist/ui/deployAzureSQLVMWizard/constants.deployeAzureSQLVM.VmSettingsPag" ItemType="0" PsrId="308" Leaf="false">
-        <Disp Icon="Dir" LocTbl="false" />
-        <Item ItemId=";(...) eTitle" ItemType="0" PsrId="308" Leaf="true">
-          <Str Cat="Text">
-            <Val><![CDATA[Virtual machine settings]]></Val>
-            <Tgt Cat="Text" Stat="Loc" Orig="New">
-              <Val><![CDATA[Impostazioni macchina virtuale]]></Val>
->>>>>>> 60bff012
-            </Tgt>
-          </Str>
-          <Disp Icon="Str" />
-        </Item>
-      </Item>
-<<<<<<< HEAD
+            </Tgt>
+          </Str>
+          <Disp Icon="Str" />
+        </Item>
+      </Item>
       <Item ItemId=";@extensions/Microsoft.resource-deployment/dist/ui/deployAzureSQLVMWizard/deployAzureSQLVMWizardModel.sqlVMDeployme" ItemType="0" PsrId="308" Leaf="false">
         <Disp Icon="Dir" LocTbl="false" />
         <Item ItemId=";(...) ntWizard.PasswordLengthError" ItemType="0" PsrId="308" Leaf="true">
@@ -1572,21 +1156,11 @@
             <Val><![CDATA[Password must have 3 of the following: 1 lower case character, 1 upper case character, 1 number, and 1 special character.]]></Val>
             <Tgt Cat="Text" Stat="Loc" Orig="New">
               <Val><![CDATA[La password deve contenere tre dei caratteri seguenti: un carattere minuscolo, un carattere maiuscolo, un numero e un carattere speciale.]]></Val>
-=======
-      <Item ItemId=";@extensions/Microsoft.resource-deployment/dist/ui/deployAzureSQLVMWizard/constants.deployeAzureSQLVM.VmSizeLearnMo" ItemType="0" PsrId="308" Leaf="false">
-        <Disp Icon="Dir" LocTbl="false" />
-        <Item ItemId=";(...) reLabel" ItemType="0" PsrId="308" Leaf="true">
-          <Str Cat="Text">
-            <Val><![CDATA[Click here to learn more about pricing and supported VM sizes]]></Val>
-            <Tgt Cat="Text" Stat="Loc" Orig="New">
-              <Val><![CDATA[Fare clic qui per altre informazioni sui prezzi e sulle dimensioni di macchina virtuale supportate]]></Val>
->>>>>>> 60bff012
-            </Tgt>
-          </Str>
-          <Disp Icon="Str" />
-        </Item>
-      </Item>
-<<<<<<< HEAD
+            </Tgt>
+          </Str>
+          <Disp Icon="Str" />
+        </Item>
+      </Item>
       <Item ItemId=";@extensions/Microsoft.resource-deployment/dist/ui/deployAzureSQLVMWizard/pages/networkSettingsPage.deployAzureSQLV" ItemType="0" PsrId="308" Leaf="false">
         <Disp Icon="Dir" LocTbl="false" />
         <Item ItemId=";(...) M.NewPipError" ItemType="0" PsrId="308" Leaf="true">
@@ -1594,20 +1168,10 @@
             <Val><![CDATA[Create a new new public Ip]]></Val>
             <Tgt Cat="Text" Stat="Loc" Orig="New">
               <Val><![CDATA[Crea un nuovo indirizzo IP pubblico]]></Val>
-=======
-      <Item ItemId=";@extensions/Microsoft.resource-deployment/dist/ui/deployAzureSQLVMWizard/deployAzureSQLVMWizardModel.sqlVMDeployme" ItemType="0" PsrId="308" Leaf="false">
-        <Disp Icon="Dir" LocTbl="false" />
-        <Item ItemId=";(...) ntWizard.PasswordLengthError" ItemType="0" PsrId="308" Leaf="true">
-          <Str Cat="Text">
-            <Val><![CDATA[Password must be between 12 and 123 characters long.]]></Val>
-            <Tgt Cat="Text" Stat="Loc" Orig="New">
-              <Val><![CDATA[La lunghezza della password deve essere compresa tra 12 e 123 caratteri.]]></Val>
->>>>>>> 60bff012
-            </Tgt>
-          </Str>
-          <Disp Icon="Str" />
-        </Item>
-<<<<<<< HEAD
+            </Tgt>
+          </Str>
+          <Disp Icon="Str" />
+        </Item>
         <Item ItemId=";(...) M.NewPipPlaceholder" ItemType="0" PsrId="308" Leaf="true">
           <Str Cat="Text">
             <Val><![CDATA[Enter name for new public IP]]></Val>
@@ -1676,105 +1240,11 @@
             <Val><![CDATA[Virtual Network name must be between 2 and 64 characters long]]></Val>
             <Tgt Cat="Text" Stat="Loc" Orig="New">
               <Val><![CDATA[La lunghezza del nome della rete virtuale deve essere compresa tra 2 e 64 caratteri]]></Val>
-=======
-        <Item ItemId=";(...) ntWizard.PasswordSpecialCharRequirementError" ItemType="0" PsrId="308" Leaf="true">
-          <Str Cat="Text">
-            <Val><![CDATA[Password must have 3 of the following: 1 lower case character, 1 upper case character, 1 number, and 1 special character.]]></Val>
-            <Tgt Cat="Text" Stat="Loc" Orig="New">
-              <Val><![CDATA[La password deve contenere tre dei caratteri seguenti: un carattere minuscolo, un carattere maiuscolo, un numero e un carattere speciale.]]></Val>
->>>>>>> 60bff012
-            </Tgt>
-          </Str>
-          <Disp Icon="Str" />
-        </Item>
-      </Item>
-<<<<<<< HEAD
-=======
-      <Item ItemId=";@extensions/Microsoft.resource-deployment/dist/ui/deployAzureSQLVMWizard/pages/networkSettingsPage.deployAzureSQLV" ItemType="0" PsrId="308" Leaf="false">
-        <Disp Icon="Dir" LocTbl="false" />
-        <Item ItemId=";(...) M.NewPipError" ItemType="0" PsrId="308" Leaf="true">
-          <Str Cat="Text">
-            <Val><![CDATA[Create a new new public Ip]]></Val>
-            <Tgt Cat="Text" Stat="Loc" Orig="New">
-              <Val><![CDATA[Crea un nuovo indirizzo IP pubblico]]></Val>
-            </Tgt>
-          </Str>
-          <Disp Icon="Str" />
-        </Item>
-        <Item ItemId=";(...) M.NewPipPlaceholder" ItemType="0" PsrId="308" Leaf="true">
-          <Str Cat="Text">
-            <Val><![CDATA[Enter name for new public IP]]></Val>
-            <Tgt Cat="Text" Stat="Loc" Orig="New">
-              <Val><![CDATA[Immettere il nome per il nuovo indirizzo IP pubblico]]></Val>
-            </Tgt>
-          </Str>
-          <Disp Icon="Str" />
-        </Item>
-        <Item ItemId=";(...) M.NewSubnetError" ItemType="0" PsrId="308" Leaf="true">
-          <Str Cat="Text">
-            <Val><![CDATA[Create a new sub network]]></Val>
-            <Tgt Cat="Text" Stat="Loc" Orig="New">
-              <Val><![CDATA[Crea una nuova subnet]]></Val>
-            </Tgt>
-          </Str>
-          <Disp Icon="Str" />
-        </Item>
-        <Item ItemId=";(...) M.NewSubnetPlaceholder" ItemType="0" PsrId="308" Leaf="true">
-          <Str Cat="Text">
-            <Val><![CDATA[Enter name for new subnet]]></Val>
-            <Tgt Cat="Text" Stat="Loc" Orig="New">
-              <Val><![CDATA[Immettere il nome per la nuova subnet]]></Val>
-            </Tgt>
-          </Str>
-          <Disp Icon="Str" />
-        </Item>
-        <Item ItemId=";(...) M.NewVnetError" ItemType="0" PsrId="308" Leaf="true">
-          <Str Cat="Text">
-            <Val><![CDATA[Create a new virtual network]]></Val>
-            <Tgt Cat="Text" Stat="Loc" Orig="New">
-              <Val><![CDATA[Crea una nuova rete virtuale]]></Val>
-            </Tgt>
-          </Str>
-          <Disp Icon="Str" />
-        </Item>
-        <Item ItemId=";(...) M.NewVnetPlaceholder" ItemType="0" PsrId="308" Leaf="true">
-          <Str Cat="Text">
-            <Val><![CDATA[Enter name for new virtual network]]></Val>
-            <Tgt Cat="Text" Stat="Loc" Orig="New">
-              <Val><![CDATA[Immettere il nome per la nuova rete virtuale]]></Val>
-            </Tgt>
-          </Str>
-          <Disp Icon="Str" />
-        </Item>
-        <Item ItemId=";(...) M.PipNameError" ItemType="0" PsrId="308" Leaf="true">
-          <Str Cat="Text">
-            <Val><![CDATA[Public IP name must be between 1 and 80 characters long]]></Val>
-            <Tgt Cat="Text" Stat="Loc" Orig="New">
-              <Val><![CDATA[La lunghezza del nome dell'indirizzo IP pubblico deve essere compresa tra 1 e 80 caratteri]]></Val>
-            </Tgt>
-          </Str>
-          <Disp Icon="Str" />
-        </Item>
-        <Item ItemId=";(...) M.SubnetNameLengthError" ItemType="0" PsrId="308" Leaf="true">
-          <Str Cat="Text">
-            <Val><![CDATA[Subnet name must be between 1 and 80 characters long]]></Val>
-            <Tgt Cat="Text" Stat="Loc" Orig="New">
-              <Val><![CDATA[La lunghezza del nome della subnet deve essere compresa tra 1 e 80 caratteri]]></Val>
-            </Tgt>
-          </Str>
-          <Disp Icon="Str" />
-        </Item>
-        <Item ItemId=";(...) M.VnetNameLengthError" ItemType="0" PsrId="308" Leaf="true">
-          <Str Cat="Text">
-            <Val><![CDATA[Virtual Network name must be between 2 and 64 characters long]]></Val>
-            <Tgt Cat="Text" Stat="Loc" Orig="New">
-              <Val><![CDATA[La lunghezza del nome della rete virtuale deve essere compresa tra 2 e 64 caratteri]]></Val>
-            </Tgt>
-          </Str>
-          <Disp Icon="Str" />
-        </Item>
-      </Item>
->>>>>>> 60bff012
+            </Tgt>
+          </Str>
+          <Disp Icon="Str" />
+        </Item>
+      </Item>
       <Item ItemId=";@extensions/Microsoft.resource-deployment/dist/ui/deployAzureSQLVMWizard/pages/sqlServerSettingsPage.deployAzureSQ" ItemType="0" PsrId="308" Leaf="false">
         <Disp Icon="Dir" LocTbl="false" />
         <Item ItemId=";(...) LVM.LocalConnectivityDropdownOption" ItemType="0" PsrId="308" Leaf="true">
@@ -2885,13 +2355,8 @@
       <Item ItemId=";extensions/Microsoft.resource-deployment/dist/ui/modelViewUtils.azure.accessError" ItemType="0" PsrId="308" Leaf="true">
         <Str Cat="Text">
           <Val><![CDATA[]A; Error Details: {0}.]]></Val>
-<<<<<<< HEAD
           <Tgt Cat="Text" Stat="Loc" Orig="New">
             <Val><![CDATA[]A; Dettagli dell'errore: {0}.]]></Val>
-=======
-          <Tgt Cat="Text" Stat="Update" Orig="New">
-            <Val><![CDATA[]D;]A; Dettagli dell'errore: {0}.]]></Val>
->>>>>>> 60bff012
           </Tgt>
           <Prev Cat="Text">
             <Val><![CDATA[]D;]A; Error Details: {0}.]]></Val>
