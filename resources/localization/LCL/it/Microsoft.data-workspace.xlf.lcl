﻿<?xml version="1.0" encoding="utf-8"?>
<LCX SchemaVersion="6.0" Name="D:\a\1\s\resources\xlf\en\Microsoft.data-workspace.xlf" PsrId="308" FileType="1" SrcCul="en-US" TgtCul="it-IT" xmlns="http://schemas.microsoft.com/locstudio/2006/6/lcx">
  <OwnedComments>
    <Cmt Name="Dev" />
    <Cmt Name="LcxAdmin" />
    <Cmt Name="Rccx" />
  </OwnedComments>
  <Settings Name="@SettingsPath@\default.lss" Type="Lss" />
  <Item ItemId=";Xliff file" ItemType="0" PsrId="308" Leaf="false">
    <Disp Icon="Expand" Expand="true" Disp="true" LocTbl="false" />
    <Item ItemId=";Xliff Resources" ItemType="0" PsrId="308" Leaf="false">
      <Disp Icon="Str" Disp="true" LocTbl="false" />
      <Item ItemId=";@extensions/Microsoft.data-workspace/dist/common/constants.++CODE++60dc6b3745804caa2d48a35dbb7306bb3f4f05286e7f9de" ItemType="0" PsrId="308" Leaf="false">
        <Disp Icon="Dir" LocTbl="false" />
        <Item ItemId=";(...) 259423f6abe87ec8f" ItemType="0" PsrId="308" Leaf="true">
          <Str Cat="Text">
            <Val><![CDATA[Select]]></Val>
            <Tgt Cat="Text" Stat="Loc" Orig="New">
              <Val><![CDATA[Seleziona]]></Val>
            </Tgt>
          </Str>
          <Disp Icon="Str" />
        </Item>
      </Item>
      <Item ItemId=";extensions/Microsoft.data-workspace/dist/common/constants.AllProjectTypes" ItemType="0" PsrId="308" Leaf="true">
        <Str Cat="Text">
          <Val><![CDATA[All Project Types]]></Val>
          <Tgt Cat="Text" Stat="Loc" Orig="New">
            <Val><![CDATA[Tutti tipi di progetto]]></Val>
          </Tgt>
        </Str>
        <Disp Icon="Str" />
      </Item>
      <Item ItemId=";extensions/Microsoft.data-workspace/dist/common/constants.LocalDevInfo" ItemType="0" PsrId="308" Leaf="true">
        <Str Cat="Text">
          <Val><![CDATA[Click "Learn more" button for more information about local development experience to {0}]]></Val>
          <Tgt Cat="Text" Stat="Loc" Orig="New">
            <Val><![CDATA[Fare clic sul pulsante "Altre informazioni" per altre informazioni sull'esperienza di sviluppo locale per {0}]]></Val>
          </Tgt>
        </Str>
        <Disp Icon="Str" />
      </Item>
      <Item ItemId=";extensions/Microsoft.data-workspace/dist/common/constants.UnknownProjectTypeError" ItemType="0" PsrId="308" Leaf="true">
        <Str Cat="Text">
          <Val><![CDATA[No provider was found for project type with id: '{0}']]></Val>
          <Tgt Cat="Text" Stat="Loc" Orig="New">
            <Val><![CDATA[Non è stato trovato alcun provider per il tipo di progetto con ID: '{0}']]></Val>
          </Tgt>
        </Str>
        <Disp Icon="Str" />
      </Item>
      <Item ItemId=";extensions/Microsoft.data-workspace/dist/common/constants.UnknownProjectsError" ItemType="0" PsrId="308" Leaf="true">
        <Str Cat="Text">
          <Val><![CDATA[No provider was found for the following projects: {0}]]></Val>
          <Tgt Cat="Text" Stat="Loc" Orig="New">
            <Val><![CDATA[Non è stato trovato alcun provider per i progetti seguenti: {0}]]></Val>
          </Tgt>
        </Str>
        <Disp Icon="Str" />
      </Item>
      <Item ItemId=";extensions/Microsoft.data-workspace/dist/common/constants.activateExtensionFailed" ItemType="0" PsrId="308" Leaf="true">
        <Str Cat="Text">
          <Val><![CDATA[Failed to load the project provider extension '{0}'. Error message: {1}]]></Val>
          <Tgt Cat="Text" Stat="Loc" Orig="New">
            <Val><![CDATA[Non è stato possibile caricare l'estensione del provider di progetti '{0}'. Messaggio di errore: {1}]]></Val>
          </Tgt>
        </Str>
        <Disp Icon="Str" />
      </Item>
      <Item ItemId=";extensions/Microsoft.data-workspace/dist/common/constants.dataworksapce.local" ItemType="0" PsrId="308" Leaf="true">
        <Str Cat="Text">
          <Val><![CDATA[Local]]></Val>
          <Tgt Cat="Text" Stat="Loc" Orig="New">
            <Val><![CDATA[Locale]]></Val>
          </Tgt>
        </Str>
        <Disp Icon="Str" />
      </Item>
      <Item ItemId=";extensions/Microsoft.data-workspace/dist/common/constants.dataworksapce.refresh" ItemType="0" PsrId="308" Leaf="true">
        <Str Cat="Text">
          <Val><![CDATA[Refresh]]></Val>
          <Tgt Cat="Text" Stat="Loc" Orig="New">
            <Val><![CDATA[Aggiorna]]></Val>
          </Tgt>
        </Str>
        <Disp Icon="Str" />
      </Item>
      <Item ItemId=";extensions/Microsoft.data-workspace/dist/common/constants.dataworkspace.NewProjectDialogTitle" ItemType="0" PsrId="308" Leaf="true">
        <Str Cat="Text">
          <Val><![CDATA[Create new database project]]></Val>
          <Tgt Cat="Text" Stat="Loc" Orig="New">
            <Val><![CDATA[Creare un nuovo progetto di database]]></Val>
          </Tgt>
          <Prev Cat="Text">
            <Val><![CDATA[Create new project]]></Val>
          </Prev>
        </Str>
        <Disp Icon="Str" />
      </Item>
      <Item ItemId=";extensions/Microsoft.data-workspace/dist/common/constants.dataworkspace.Type" ItemType="0" PsrId="308" Leaf="true">
        <Str Cat="Text">
          <Val><![CDATA[Type]]></Val>
          <Tgt Cat="Text" Stat="Loc" Orig="New">
            <Val><![CDATA[Tipo]]></Val>
          </Tgt>
        </Str>
        <Disp Icon="Str" />
      </Item>
      <Item ItemId=";extensions/Microsoft.data-workspace/dist/common/constants.dataworkspace.browse" ItemType="0" PsrId="308" Leaf="true">
        <Str Cat="Text">
          <Val><![CDATA[Browse]]></Val>
          <Tgt Cat="Text" Stat="Loc" Orig="New">
            <Val><![CDATA[Sfoglia]]></Val>
          </Tgt>
        </Str>
        <Disp Icon="Str" />
      </Item>
      <Item ItemId=";extensions/Microsoft.data-workspace/dist/common/constants.dataworkspace.browseEllipsis" ItemType="0" PsrId="308" Leaf="true">
        <Str Cat="Text">
          <Val><![CDATA[Browse...]]></Val>
          <Tgt Cat="Text" Stat="Loc" Orig="New">
            <Val><![CDATA[Sfoglia...]]></Val>
          </Tgt>
        </Str>
        <Disp Icon="Str" />
      </Item>
      <Item ItemId=";extensions/Microsoft.data-workspace/dist/common/constants.dataworkspace.cloneParentDirectoryNotExistError" ItemType="0" PsrId="308" Leaf="true">
        <Str Cat="Text">
          <Val><![CDATA[The selected clone path '{0}' does not exist or is not a directory.]]></Val>
          <Tgt Cat="Text" Stat="Loc" Orig="New">
            <Val><![CDATA[Il percorso di clonazione selezionato '{0}' non esiste o non è una directory.]]></Val>
          </Tgt>
        </Str>
        <Disp Icon="Str" />
      </Item>
      <Item ItemId=";extensions/Microsoft.data-workspace/dist/common/constants.dataworkspace.create" ItemType="0" PsrId="308" Leaf="true">
        <Str Cat="Text">
          <Val><![CDATA[Create]]></Val>
          <Tgt Cat="Text" Stat="Loc" Orig="New">
            <Val><![CDATA[Crea]]></Val>
          </Tgt>
        </Str>
        <Disp Icon="Str" />
      </Item>
      <Item ItemId=";extensions/Microsoft.data-workspace/dist/common/constants.dataworkspace.default" ItemType="0" PsrId="308" Leaf="true">
        <Str Cat="Text">
          <Val><![CDATA[Default]]></Val>
          <Tgt Cat="Text" Stat="Loc" Orig="New">
            <Val><![CDATA[Predefinito]]></Val>
          </Tgt>
        </Str>
        <Disp Icon="Str" />
      </Item>
      <Item ItemId=";extensions/Microsoft.data-workspace/dist/common/constants.dataworkspace.enterProjectName" ItemType="0" PsrId="308" Leaf="true">
        <Str Cat="Text">
          <Val><![CDATA[Enter Project Name]]></Val>
          <Tgt Cat="Text" Stat="Loc" Orig="New">
            <Val><![CDATA[Immettere il nome del progetto]]></Val>
          </Tgt>
        </Str>
        <Disp Icon="Str" />
      </Item>
      <Item ItemId=";extensions/Microsoft.data-workspace/dist/common/constants.dataworkspace.fileNotExistError" ItemType="0" PsrId="308" Leaf="true">
        <Str Cat="Text">
          <Val><![CDATA[The selected {0} file '{1}' does not exist or is not a file.]]></Val>
          <Tgt Cat="Text" Stat="Loc" Orig="New">
            <Val><![CDATA[Il file {0} selezionato '{1}' non esiste o non è un file.]]></Val>
          </Tgt>
        </Str>
        <Disp Icon="Str" />
      </Item>
      <Item ItemId=";extensions/Microsoft.data-workspace/dist/common/constants.dataworkspace.gitRepoUrlPlaceholder" ItemType="0" PsrId="308" Leaf="true">
        <Str Cat="Text">
          <Val><![CDATA[Enter remote git repository URL]]></Val>
          <Tgt Cat="Text" Stat="Loc" Orig="New">
            <Val><![CDATA[Immettere l'URL del repository GIT remoto]]></Val>
          </Tgt>
        </Str>
        <Disp Icon="Str" />
      </Item>
      <Item ItemId=";extensions/Microsoft.data-workspace/dist/common/constants.dataworkspace.gitRepoUrlTitle" ItemType="0" PsrId="308" Leaf="true">
        <Str Cat="Text">
          <Val><![CDATA[Git repository URL]]></Val>
          <Tgt Cat="Text" Stat="Loc" Orig="New">
            <Val><![CDATA[URL del repository GIT]]></Val>
          </Tgt>
        </Str>
        <Disp Icon="Str" />
      </Item>
      <Item ItemId=";extensions/Microsoft.data-workspace/dist/common/constants.dataworkspace.learnMore" ItemType="0" PsrId="308" Leaf="true">
        <Str Cat="Text">
          <Val><![CDATA[Learn More]]></Val>
          <Tgt Cat="Text" Stat="Loc" Orig="New">
            <Val><![CDATA[Altre informazioni]]></Val>
          </Tgt>
        </Str>
        <Disp Icon="Str" />
      </Item>
      <Item ItemId=";extensions/Microsoft.data-workspace/dist/common/constants.dataworkspace.localClonePathPlaceholder" ItemType="0" PsrId="308" Leaf="true">
        <Str Cat="Text">
          <Val><![CDATA[Select location to clone repository locally]]></Val>
          <Tgt Cat="Text" Stat="Loc" Orig="New">
            <Val><![CDATA[Selezionare il percorso per clonare il repository in locale]]></Val>
          </Tgt>
        </Str>
        <Disp Icon="Str" />
      </Item>
      <Item ItemId=";extensions/Microsoft.data-workspace/dist/common/constants.dataworkspace.localClonePathTitle" ItemType="0" PsrId="308" Leaf="true">
        <Str Cat="Text">
          <Val><![CDATA[Local clone path]]></Val>
          <Tgt Cat="Text" Stat="Loc" Orig="New">
            <Val><![CDATA[Percorso clonazione locale]]></Val>
          </Tgt>
        </Str>
        <Disp Icon="Str" />
      </Item>
      <Item ItemId=";extensions/Microsoft.data-workspace/dist/common/constants.dataworkspace.locationSelectorTitle" ItemType="0" PsrId="308" Leaf="true">
        <Str Cat="Text">
          <Val><![CDATA[Location]]></Val>
          <Tgt Cat="Text" Stat="Loc" Orig="New">
            <Val><![CDATA[Percorso]]></Val>
          </Tgt>
        </Str>
        <Disp Icon="Str" />
      </Item>
      <Item ItemId=";extensions/Microsoft.data-workspace/dist/common/constants.dataworkspace.nameCannotBeEmpty" ItemType="0" PsrId="308" Leaf="true">
        <Str Cat="Text">
          <Val><![CDATA[Name cannot be empty]]></Val>
          <Tgt Cat="Text" Stat="Loc" Orig="New">
            <Val><![CDATA[Il nome non può essere vuoto.]]></Val>
          </Tgt>
        </Str>
        <Disp Icon="Str" />
      </Item>
      <Item ItemId=";extensions/Microsoft.data-workspace/dist/common/constants.dataworkspace.no" ItemType="0" PsrId="308" Leaf="true">
        <Str Cat="Text">
          <Val><![CDATA[No]]></Val>
          <Tgt Cat="Text" Stat="Loc" Orig="New">
            <Val><![CDATA[No]]></Val>
          </Tgt>
        </Str>
        <Disp Icon="Str" />
      </Item>
      <Item ItemId=";extensions/Microsoft.data-workspace/dist/common/constants.dataworkspace.ok" ItemType="0" PsrId="308" Leaf="true">
        <Str Cat="Text">
          <Val><![CDATA[OK]]></Val>
          <Tgt Cat="Text" Stat="Loc" Orig="New">
            <Val><![CDATA[OK]]></Val>
          </Tgt>
        </Str>
        <Disp Icon="Str" />
      </Item>
      <Item ItemId=";extensions/Microsoft.data-workspace/dist/common/constants.dataworkspace.open" ItemType="0" PsrId="308" Leaf="true">
        <Str Cat="Text">
          <Val><![CDATA[Open]]></Val>
          <Tgt Cat="Text" Stat="Loc" Orig="New">
            <Val><![CDATA[Apri]]></Val>
          </Tgt>
        </Str>
        <Disp Icon="Str" />
      </Item>
      <Item ItemId=";extensions/Microsoft.data-workspace/dist/common/constants.dataworkspace.openExistingDialogTitle" ItemType="0" PsrId="308" Leaf="true">
        <Str Cat="Text">
          <Val><![CDATA[Open Existing Project]]></Val>
          <Tgt Cat="Text" Stat="Loc" Orig="New">
            <Val><![CDATA[Apri progetto esistente]]></Val>
          </Tgt>
        </Str>
        <Disp Icon="Str" />
      </Item>
      <Item ItemId=";extensions/Microsoft.data-workspace/dist/common/constants.dataworkspace.project" ItemType="0" PsrId="308" Leaf="true">
        <Str Cat="Text">
          <Val><![CDATA[Project]]></Val>
          <Tgt Cat="Text" Stat="Loc" Orig="New">
            <Val><![CDATA[Progetto]]></Val>
          </Tgt>
        </Str>
        <Disp Icon="Str" />
      </Item>
      <Item ItemId=";extensions/Microsoft.data-workspace/dist/common/constants.dataworkspace.projectAlreadyOpened" ItemType="0" PsrId="308" Leaf="true">
        <Str Cat="Text">
          <Val><![CDATA[Project '{0}' is already opened.]]></Val>
          <Tgt Cat="Text" Stat="Loc" Orig="New">
            <Val><![CDATA[Il progetto '{0}' è già aperto.]]></Val>
          </Tgt>
        </Str>
        <Disp Icon="Str" />
      </Item>
      <Item ItemId=";extensions/Microsoft.data-workspace/dist/common/constants.dataworkspace.projectDirectoryAlreadyExistError" ItemType="0" PsrId="308" Leaf="true">
        <Str Cat="Text">
          <Val><![CDATA[There is already a directory named '{0}' in the selected location: '{1}'.]]></Val>
          <Tgt Cat="Text" Stat="Loc" Orig="New">
            <Val><![CDATA[Esiste già una directory denominata '{0}' nel percorso selezionato: '{1}'.]]></Val>
          </Tgt>
        </Str>
        <Disp Icon="Str" />
      </Item>
      <Item ItemId=";extensions/Microsoft.data-workspace/dist/common/constants.dataworkspace.projectDirectoryAlreadyExistErrorShort" ItemType="0" PsrId="308" Leaf="true">
        <Str Cat="Text">
          <Val><![CDATA[Directory '{0}' already exists in the selected location, please choose another]]></Val>
          <Tgt Cat="Text" Stat="Loc" Orig="New">
            <Val><![CDATA[La directory '{0}' esiste già nel percorso selezionato, sceglierne un altro]]></Val>
          </Tgt>
        </Str>
        <Disp Icon="Str" />
      </Item>
      <Item ItemId=";extensions/Microsoft.data-workspace/dist/common/constants.dataworkspace.projectFilePlaceholder" ItemType="0" PsrId="308" Leaf="true">
        <Str Cat="Text">
          <Val><![CDATA[Select project file]]></Val>
          <Tgt Cat="Text" Stat="Loc" Orig="New">
            <Val><![CDATA[Seleziona file di progetto]]></Val>
          </Tgt>
        </Str>
        <Disp Icon="Str" />
      </Item>
      <Item ItemId=";extensions/Microsoft.data-workspace/dist/common/constants.dataworkspace.projectFileTitle" ItemType="0" PsrId="308" Leaf="true">
        <Str Cat="Text">
          <Val><![CDATA[Project file]]></Val>
          <Tgt Cat="Text" Stat="Loc" Orig="New">
            <Val><![CDATA[File di progetto]]></Val>
          </Tgt>
        </Str>
        <Disp Icon="Str" />
      </Item>
      <Item ItemId=";extensions/Microsoft.data-workspace/dist/common/constants.dataworkspace.projectLocationPlaceholder" ItemType="0" PsrId="308" Leaf="true">
        <Str Cat="Text">
          <Val><![CDATA[Select location to create project]]></Val>
          <Tgt Cat="Text" Stat="Loc" Orig="New">
            <Val><![CDATA[Selezionare il percorso per creare il progetto]]></Val>
          </Tgt>
        </Str>
        <Disp Icon="Str" />
      </Item>
      <Item ItemId=";extensions/Microsoft.data-workspace/dist/common/constants.dataworkspace.projectLocationTitle" ItemType="0" PsrId="308" Leaf="true">
        <Str Cat="Text">
          <Val><![CDATA[Location]]></Val>
          <Tgt Cat="Text" Stat="Loc" Orig="New">
            <Val><![CDATA[Posizione]]></Val>
          </Tgt>
        </Str>
        <Disp Icon="Str" />
      </Item>
      <Item ItemId=";extensions/Microsoft.data-workspace/dist/common/constants.dataworkspace.projectNamePlaceholder" ItemType="0" PsrId="308" Leaf="true">
        <Str Cat="Text">
          <Val><![CDATA[Enter project name]]></Val>
          <Tgt Cat="Text" Stat="Loc" Orig="New">
            <Val><![CDATA[Immettere il nome del progetto]]></Val>
          </Tgt>
        </Str>
        <Disp Icon="Str" />
      </Item>
      <Item ItemId=";extensions/Microsoft.data-workspace/dist/common/constants.dataworkspace.projectNameTitle" ItemType="0" PsrId="308" Leaf="true">
        <Str Cat="Text">
          <Val><![CDATA[Name]]></Val>
          <Tgt Cat="Text" Stat="Loc" Orig="New">
            <Val><![CDATA[Nome]]></Val>
          </Tgt>
        </Str>
        <Disp Icon="Str" />
      </Item>
      <Item ItemId=";extensions/Microsoft.data-workspace/dist/common/constants.dataworkspace.projectParentDirectoryNotExistError" ItemType="0" PsrId="308" Leaf="true">
        <Str Cat="Text">
          <Val><![CDATA[The selected project location '{0}' does not exist or is not a directory.]]></Val>
          <Tgt Cat="Text" Stat="Loc" Orig="New">
            <Val><![CDATA[Il percorso del progetto selezionato '{0}' non esiste o non è una directory.]]></Val>
          </Tgt>
        </Str>
        <Disp Icon="Str" />
      </Item>
      <Item ItemId=";extensions/Microsoft.data-workspace/dist/common/constants.dataworkspace.remoteGitRepo" ItemType="0" PsrId="308" Leaf="true">
        <Str Cat="Text">
          <Val><![CDATA[Remote git repository]]></Val>
          <Tgt Cat="Text" Stat="Loc" Orig="New">
            <Val><![CDATA[Repository GIT remoto]]></Val>
          </Tgt>
        </Str>
        <Disp Icon="Str" />
      </Item>
      <Item ItemId=";extensions/Microsoft.data-workspace/dist/common/constants.dataworkspace.restartConfirmation" ItemType="0" PsrId="308" Leaf="true">
        <Str Cat="Text">
          <Val><![CDATA[Azure Data Studio needs to be restarted for the project to be added to the workspace. Restart now?]]></Val>
          <Tgt Cat="Text" Stat="Loc" Orig="New">
            <Val><![CDATA[È necessario riavviare Azure Data Studio per aggiungere il progetto all'area di lavoro. Riavvia ora?]]></Val>
          </Tgt>
          <Prev Cat="Text">
            <Val><![CDATA[Azure Data Studio needs to be restarted for the project to be created and added to the workspace, do this now?]]></Val>
          </Prev>
        </Str>
        <Disp Icon="Str" />
      </Item>
      <Item ItemId=";extensions/Microsoft.data-workspace/dist/common/constants.dataworkspace.sdkLearnMorePlaceholder" ItemType="0" PsrId="308" Leaf="true">
        <Str Cat="Text">
          <Val><![CDATA[Click "Learn More" button for more information about SDK-style projects]]></Val>
          <Tgt Cat="Text" Stat="Loc" Orig="New">
            <Val><![CDATA[Fare clic sul pulsante "Altre informazioni" per altre informazioni sui progetti in stile SDK]]></Val>
          </Tgt>
        </Str>
        <Disp Icon="Str" />
      </Item>
      <Item ItemId=";extensions/Microsoft.data-workspace/dist/common/constants.dataworkspace.sdkStyleProject" ItemType="0" PsrId="308" Leaf="true">
        <Str Cat="Text">
          <Val><![CDATA[SDK-style project (Preview)]]></Val>
          <Tgt Cat="Text" Stat="Loc" Orig="New">
            <Val><![CDATA[Progetto in stile SDK (Anteprima)]]></Val>
          </Tgt>
        </Str>
        <Disp Icon="Str" />
      </Item>
      <Item ItemId=";extensions/Microsoft.data-workspace/dist/common/constants.dataworkspace.select" ItemType="0" PsrId="308" Leaf="true">
        <Str Cat="Text">
          <Val><![CDATA[Select]]></Val>
          <Tgt Cat="Text" Stat="Loc" Orig="New">
            <Val><![CDATA[Seleziona]]></Val>
          </Tgt>
        </Str>
        <Disp Icon="Str" />
      </Item>
      <Item ItemId=";extensions/Microsoft.data-workspace/dist/common/constants.dataworkspace.selectProjectLocation" ItemType="0" PsrId="308" Leaf="true">
        <Str Cat="Text">
          <Val><![CDATA[Select Project Location]]></Val>
          <Tgt Cat="Text" Stat="Loc" Orig="New">
            <Val><![CDATA[Seleziona percorso del progetto]]></Val>
          </Tgt>
        </Str>
        <Disp Icon="Str" />
      </Item>
      <Item ItemId=";extensions/Microsoft.data-workspace/dist/common/constants.dataworkspace.selectProjectType" ItemType="0" PsrId="308" Leaf="true">
        <Str Cat="Text">
          <Val><![CDATA[Select Database Project Type]]></Val>
          <Tgt Cat="Text" Stat="Loc" Orig="New">
            <Val><![CDATA[Selezionare il tipo di progetto di database]]></Val>
          </Tgt>
          <Prev Cat="Text">
            <Val><![CDATA[Select Project Type]]></Val>
          </Prev>
        </Str>
        <Disp Icon="Str" />
      </Item>
      <Item ItemId=";extensions/Microsoft.data-workspace/dist/common/constants.dataworkspace.selectTargetPlatform" ItemType="0" PsrId="308" Leaf="true">
        <Str Cat="Text">
          <Val><![CDATA[Select Target Platform]]></Val>
          <Tgt Cat="Text" Stat="Loc" Orig="New">
            <Val><![CDATA[Selezione della piattaforma di destinazione]]></Val>
          </Tgt>
        </Str>
        <Disp Icon="Str" />
      </Item>
      <Item ItemId=";extensions/Microsoft.data-workspace/dist/common/constants.dataworkspace.targetPlatform" ItemType="0" PsrId="308" Leaf="true">
        <Str Cat="Text">
          <Val><![CDATA[Target Platform]]></Val>
          <Tgt Cat="Text" Stat="Loc" Orig="New">
            <Val><![CDATA[Piattaforma di destinazione]]></Val>
          </Tgt>
        </Str>
        <Disp Icon="Str" />
      </Item>
      <Item ItemId=";extensions/Microsoft.data-workspace/dist/common/constants.dataworkspace.workspacePlaceholder" ItemType="0" PsrId="308" Leaf="true">
        <Str Cat="Text">
          <Val><![CDATA[Select workspace ({0}) file]]></Val>
          <Tgt Cat="Text" Stat="Loc" Orig="New">
            <Val><![CDATA[Selezionare un file dell'area di lavoro ({0})]]></Val>
          </Tgt>
        </Str>
        <Disp Icon="Str" />
      </Item>
      <Item ItemId=";extensions/Microsoft.data-workspace/dist/common/constants.dataworkspace.yesRecommended" ItemType="0" PsrId="308" Leaf="true">
        <Str Cat="Text">
          <Val><![CDATA[Yes (Recommended)]]></Val>
          <Tgt Cat="Text" Stat="Loc" Orig="New">
            <Val><![CDATA[Sì (Scelta consigliata)]]></Val>
          </Tgt>
        </Str>
        <Disp Icon="Str" />
      </Item>
      <Item ItemId=";extensions/Microsoft.data-workspace/dist/common/constants.dragAndDropNotSupported" ItemType="0" PsrId="308" Leaf="true">
        <Str Cat="Text">
          <Val><![CDATA[This project type does not support drag and drop.]]></Val>
          <Tgt Cat="Text" Stat="Loc" Orig="New">
            <Val><![CDATA[Questo tipo di progetto non supporta il trascinamento della selezione.]]></Val>
          </Tgt>
        </Str>
        <Disp Icon="Str" />
      </Item>
      <Item ItemId=";extensions/Microsoft.data-workspace/dist/common/constants.fileDoesNotExist" ItemType="0" PsrId="308" Leaf="true">
        <Str Cat="Text">
          <Val><![CDATA[File '{0}' doesn't exist]]></Val>
          <Tgt Cat="Text" Stat="Loc" Orig="New">
            <Val><![CDATA[Il file '{0}' non esiste]]></Val>
          </Tgt>
        </Str>
        <Disp Icon="Str" />
      </Item>
      <Item ItemId=";extensions/Microsoft.data-workspace/dist/common/constants.filenameEndingInPeriodErrorMessage" ItemType="0" PsrId="308" Leaf="true">
        <Str Cat="Text">
          <Val><![CDATA[File name cannot end with a period]]></Val>
          <Tgt Cat="Text" Stat="Loc" Orig="New">
            <Val><![CDATA[Il nome file non può terminare con un punto]]></Val>
          </Tgt>
        </Str>
        <Disp Icon="Str" />
      </Item>
      <Item ItemId=";extensions/Microsoft.data-workspace/dist/common/constants.gitCloneError" ItemType="0" PsrId="308" Leaf="true">
        <Str Cat="Text">
          <Val><![CDATA[Error during git clone. View git output for more details]]></Val>
          <Tgt Cat="Text" Stat="Loc" Orig="New">
            <Val><![CDATA[Errore durante il comando git clone. Per altri dettagli, visualizzare l'output git]]></Val>
          </Tgt>
        </Str>
        <Disp Icon="Str" />
      </Item>
      <Item ItemId=";extensions/Microsoft.data-workspace/dist/common/constants.gitCloneMessage" ItemType="0" PsrId="308" Leaf="true">
        <Str Cat="Text">
          <Val><![CDATA[Cloning git repository '{0}'...]]></Val>
          <Tgt Cat="Text" Stat="Loc" Orig="New">
            <Val><![CDATA[Clonazione del repository GIT '{0}'...]]></Val>
          </Tgt>
        </Str>
        <Disp Icon="Str" />
      </Item>
      <Item ItemId=";extensions/Microsoft.data-workspace/dist/common/constants.invalidFileCharsErrorMessage" ItemType="0" PsrId="308" Leaf="true">
        <Str Cat="Text">
          <Val><![CDATA[Invalid file characters]]></Val>
          <Tgt Cat="Text" Stat="Loc" Orig="New">
            <Val><![CDATA[Caratteri di file non validi]]></Val>
          </Tgt>
        </Str>
        <Disp Icon="Str" />
      </Item>
      <Item ItemId=";extensions/Microsoft.data-workspace/dist/common/constants.noPreviousData" ItemType="0" PsrId="308" Leaf="true">
        <Str Cat="Text">
          <Val><![CDATA[Prior {0} for the current project will appear here, please run to see the results.]]></Val>
          <Tgt Cat="Text" Stat="Loc" Orig="New">
            <Val><![CDATA[{0} precedenti per il progetto corrente verranno visualizzati qui. Eseguire per visualizzare i risultati.]]></Val>
          </Tgt>
        </Str>
        <Disp Icon="Str" />
      </Item>
      <Item ItemId=";extensions/Microsoft.data-workspace/dist/common/constants.noProjectProvidingExtensionsInstalled" ItemType="0" PsrId="308" Leaf="true">
        <Str Cat="Text">
          <Val><![CDATA[No database project extensions are installed. Please install a database project extension to use this feature.]]></Val>
          <Tgt Cat="Text" Stat="Loc" Orig="New">
            <Val><![CDATA[Non sono installate estensioni di progetto di database. Installare un'estensione di progetto di database per usare questa funzionalità.]]></Val>
          </Tgt>
        </Str>
        <Disp Icon="Str" />
      </Item>
      <Item ItemId=";extensions/Microsoft.data-workspace/dist/common/constants.onlyMovingOneFileIsSupported" ItemType="0" PsrId="308" Leaf="true">
        <Str Cat="Text">
          <Val><![CDATA[Only moving one file at a time is supported.]]></Val>
          <Tgt Cat="Text" Stat="Loc" Orig="New">
            <Val><![CDATA[È supportato solo lo spostamento di un file alla volta.]]></Val>
          </Tgt>
        </Str>
        <Disp Icon="Str" />
      </Item>
      <Item ItemId=";extensions/Microsoft.data-workspace/dist/common/constants.openedProjectsUndefinedAfterRefresh" ItemType="0" PsrId="308" Leaf="true">
        <Str Cat="Text">
          <Val><![CDATA[List of opened projects should not be undefined after refresh from disk.]]></Val>
          <Tgt Cat="Text" Stat="Loc" Orig="New">
            <Val><![CDATA[L'elenco dei progetti aperti non deve essere indefinito dopo l'aggiornamento dal disco.]]></Val>
          </Tgt>
        </Str>
        <Disp Icon="Str" />
      </Item>
      <Item ItemId=";extensions/Microsoft.data-workspace/dist/common/constants.projectFailedToLoad" ItemType="0" PsrId="308" Leaf="true">
        <Str Cat="Text">
          <Val><![CDATA[Project '{0}' failed to load: {1}  To view more details, [open the developer console]5D;(command:workbench.action.toggleDevTools).]]></Val>
          <Tgt Cat="Text" Stat="Loc" Orig="New">
            <Val><![CDATA[Non è stato possibile caricare il progetto '{0}': {1}  Per visualizzare altri dettagli, [open the developer console]5D;(command:workbench.action.toggleDevTools).]]></Val>
          </Tgt>
        </Str>
        <Disp Icon="Str" />
      </Item>
      <Item ItemId=";extensions/Microsoft.data-workspace/dist/common/constants.projectNameNull" ItemType="0" PsrId="308" Leaf="true">
        <Str Cat="Text">
          <Val><![CDATA[Project name is null]]></Val>
          <Tgt Cat="Text" Stat="Loc" Orig="New">
            <Val><![CDATA[Il nome del progetto è Null]]></Val>
          </Tgt>
        </Str>
        <Disp Icon="Str" />
      </Item>
      <Item ItemId=";extensions/Microsoft.data-workspace/dist/common/constants.reservedValueErrorMessage" ItemType="0" PsrId="308" Leaf="true">
        <Str Cat="Text">
          <Val><![CDATA[Reserved file name. Choose another name and try again]]></Val>
          <Tgt Cat="Text" Stat="Loc" Orig="New">
            <Val><![CDATA[Nome file riservato. Scegliere un altro nome e riprovare]]></Val>
          </Tgt>
        </Str>
        <Disp Icon="Str" />
      </Item>
      <Item ItemId=";extensions/Microsoft.data-workspace/dist/common/constants.reservedWindowsFilenameErrorMessage" ItemType="0" PsrId="308" Leaf="true">
        <Str Cat="Text">
          <Val><![CDATA[This file name is reserved for use by Windows. Choose another name and try again]]></Val>
          <Tgt Cat="Text" Stat="Loc" Orig="New">
            <Val><![CDATA[Questo nome file è riservato per l'uso da parte di Windows. Scegliere un altro nome e riprovare]]></Val>
          </Tgt>
        </Str>
        <Disp Icon="Str" />
      </Item>
      <Item ItemId=";extensions/Microsoft.data-workspace/dist/common/constants.tooLongFilenameErrorMessage" ItemType="0" PsrId="308" Leaf="true">
        <Str Cat="Text">
          <Val><![CDATA[File name cannot be over 255 characters]]></Val>
          <Tgt Cat="Text" Stat="Loc" Orig="New">
            <Val><![CDATA[Il nome del file non può contenere più di 255 caratteri]]></Val>
          </Tgt>
        </Str>
        <Disp Icon="Str" />
      </Item>
      <Item ItemId=";extensions/Microsoft.data-workspace/dist/common/constants.trailingWhitespaceErrorMessage" ItemType="0" PsrId="308" Leaf="true">
        <Str Cat="Text">
          <Val><![CDATA[File name cannot start or end with whitespace]]></Val>
          <Tgt Cat="Text" Stat="Loc" Orig="New">
            <Val><![CDATA[Il nome file può iniziare o terminare con uno spazio vuoto]]></Val>
          </Tgt>
          <Prev Cat="Text">
            <Val><![CDATA[File name cannot end with a whitespace]]></Val>
          </Prev>
        </Str>
        <Disp Icon="Str" />
      </Item>
      <Item ItemId=";extensions/Microsoft.data-workspace/dist/common/constants.undefinedFilenameErrorMessage" ItemType="0" PsrId="308" Leaf="true">
        <Str Cat="Text">
          <Val><![CDATA[Undefined name]]></Val>
          <Tgt Cat="Text" Stat="Loc" Orig="New">
            <Val><![CDATA[Nome non definito]]></Val>
          </Tgt>
        </Str>
        <Disp Icon="Str" />
      </Item>
      <Item ItemId=";extensions/Microsoft.data-workspace/dist/common/constants.whitespaceFilenameErrorMessage" ItemType="0" PsrId="308" Leaf="true">
        <Str Cat="Text">
          <Val><![CDATA[File name cannot be whitespace]]></Val>
          <Tgt Cat="Text" Stat="Loc" Orig="New">
            <Val><![CDATA[Il nome file non può essere vuoto]]></Val>
          </Tgt>
        </Str>
        <Disp Icon="Str" />
      </Item>
      <Item ItemId=";extensions/Microsoft.data-workspace/package.close-workspace-command" ItemType="0" PsrId="308" Leaf="true">
        <Str Cat="Text">
          <Val><![CDATA[Close Workspace]]></Val>
          <Tgt Cat="Text" Stat="Loc" Orig="New">
            <Val><![CDATA[Chiudi area di lavoro]]></Val>
          </Tgt>
        </Str>
        <Disp Icon="Str" />
      </Item>
      <Item ItemId=";extensions/Microsoft.data-workspace/package.data-workspace-view-container-name" ItemType="0" PsrId="308" Leaf="true">
        <Str Cat="Text">
          <Val><![CDATA[Database Projects]]></Val>
          <Tgt Cat="Text" Stat="Loc" Orig="New">
            <Val><![CDATA[Progetti di database]]></Val>
          </Tgt>
          <Prev Cat="Text">
            <Val><![CDATA[Projects]]></Val>
          </Prev>
        </Str>
        <Disp Icon="Str" />
      </Item>
      <Item ItemId=";extensions/Microsoft.data-workspace/package.main-view-name" ItemType="0" PsrId="308" Leaf="true">
        <Str Cat="Text">
          <Val><![CDATA[Database Projects]]></Val>
          <Tgt Cat="Text" Stat="Loc" Orig="New">
            <Val><![CDATA[Progetti di database]]></Val>
          </Tgt>
          <Prev Cat="Text">
            <Val><![CDATA[Projects]]></Val>
          </Prev>
        </Str>
        <Disp Icon="Str" />
      </Item>
      <Item ItemId=";extensions/Microsoft.data-workspace/package.manage-project-command" ItemType="0" PsrId="308" Leaf="true">
        <Str Cat="Text">
          <Val><![CDATA[Manage]]></Val>
          <Tgt Cat="Text" Stat="Loc" Orig="New">
            <Val><![CDATA[Gestire]]></Val>
          </Tgt>
        </Str>
        <Disp Icon="Str" />
      </Item>
      <Item ItemId=";extensions/Microsoft.data-workspace/package.new-command" ItemType="0" PsrId="308" Leaf="true">
        <Str Cat="Text">
          <Val><![CDATA[New]]></Val>
          <Tgt Cat="Text" Stat="Loc" Orig="New">
            <Val><![CDATA[Nuovo]]></Val>
          </Tgt>
        </Str>
        <Disp Icon="Str" />
      </Item>
      <Item ItemId=";extensions/Microsoft.data-workspace/package.open-existing-command" ItemType="0" PsrId="308" Leaf="true">
        <Str Cat="Text">
          <Val><![CDATA[Open existing]]></Val>
          <Tgt Cat="Text" Stat="Loc" Orig="New">
            <Val><![CDATA[Apri esistente]]></Val>
          </Tgt>
        </Str>
        <Disp Icon="Str" />
      </Item>
      <Item ItemId=";extensions/Microsoft.data-workspace/package.projects-view-no-project-content" ItemType="0" PsrId="308" Leaf="true">
        <Str Cat="Text">
          <Val><![CDATA[No projects open in current workspace.]A;[Create new]5D;(command:projects.new)]A;[Open existing]5D;(command:projects.openExisting)]A;To learn more about projects [read our docs]5D;(https://aka.ms/azuredatastudio-projects).]A;]]></Val>
<<<<<<< HEAD
          <Tgt Cat="Text" Stat="Loc" Orig="New">
            <Val><![CDATA[Nessun progetto aperto nell'area di lavoro corrente.]A;[Crea nuovo]5D;(comando: projects.new)]A;[Apri esistente]5D;(comando: projects.openExisting)]A;Per altre informazioni sui progetti [vedere la documentazione]5D;(https://aka.ms/azuredatastudio-projects).]A;]]></Val>
=======
          <Tgt Cat="Text" Stat="Update" Orig="New">
            <Val><![CDATA[Nessun progetto aperto nell'area di lavoro corrente.]D;]A;[Crea nuovo]5D; (comando: projects.new)]D;]A;[Apri esistente]5D; (comando: projects.openExisting)]D;]A;Per altre informazioni sui progetti [vedere la documentazione]5D; (https://aka.ms/azuredatastudio-projects).]D;]A;]]></Val>
>>>>>>> 60bff012
          </Tgt>
          <Prev Cat="Text">
            <Val><![CDATA[No projects open in current workspace.]D;]A;[Create new]5D;(command:projects.new)]D;]A;[Open existing]5D;(command:projects.openExisting)]D;]A;To learn more about projects [read our docs]5D;(https://aka.ms/azuredatastudio-projects).]D;]A;]]></Val>
          </Prev>
        </Str>
        <Disp Icon="Str" />
      </Item>
      <Item ItemId=";extensions/Microsoft.data-workspace/package.projects-view-no-workspace-content" ItemType="0" PsrId="308" Leaf="true">
        <Str Cat="Text">
          <Val><![CDATA[Create new or open existing to get started.]A;[Create new]5D;(command:projects.new)]A;[Open existing]5D;(command:projects.openExisting)]A;To learn more about projects [read our docs]5D;(https://aka.ms/azuredatastudio-projects).]]></Val>
<<<<<<< HEAD
          <Tgt Cat="Text" Stat="Loc" Orig="New">
            <Val><![CDATA[Per iniziare, creare un nuovo progetto o aprirne uno esistente.]A;[Crea nuovo]5D;(comando: projects.new)]A;[Apri esistente]5D;(comando: projects.openExisting)]A;Per altre informazioni sui progetti [vedere la documentazione]5D;(https://aka.ms/azuredatastudio-projects).]]></Val>
=======
          <Tgt Cat="Text" Stat="Update" Orig="New">
            <Val><![CDATA[Per iniziare, creare un nuovo progetto o aprirne uno esistente.]D;]A;[Crea nuovo]5D; (comando: projects.new)]D;]A;[Apri esistente]5D; (comando: projects.openExisting)]D;]A;Per altre informazioni sui progetti [vedere la documentazione]5D; (https://aka.ms/azuredatastudio-projects).]]></Val>
>>>>>>> 60bff012
          </Tgt>
          <Prev Cat="Text">
            <Val><![CDATA[Create new or open existing to get started.]D;]A;[Create new]5D;(command:projects.new)]D;]A;[Open existing]5D;(command:projects.openExisting)]D;]A;To learn more about projects [read our docs]5D;(https://aka.ms/azuredatastudio-projects).]]></Val>
          </Prev>
        </Str>
        <Disp Icon="Str" />
      </Item>
      <Item ItemId=";extensions/Microsoft.data-workspace/package.projects.defaultProjectSaveLocation" ItemType="0" PsrId="308" Leaf="true">
        <Str Cat="Text">
          <Val><![CDATA[Full path to folder where new projects are saved by default.]]></Val>
          <Tgt Cat="Text" Stat="Loc" Orig="New">
            <Val><![CDATA[Percorso completo della cartella in cui vengono salvati i nuovi progetti per impostazione predefinita.]]></Val>
          </Tgt>
        </Str>
        <Disp Icon="Str" />
      </Item>
      <Item ItemId=";extensions/Microsoft.data-workspace/package.projects.excludedProjectsDescription" ItemType="0" PsrId="308" Leaf="true">
        <Str Cat="Text">
          <Val><![CDATA[List of projects in the workspace to exclude from the projects viewlet]]></Val>
          <Tgt Cat="Text" Stat="Loc" Orig="New">
            <Val><![CDATA[Elenco dei progetti nell'area di lavoro da escludere dal viewlet dei progetti]]></Val>
          </Tgt>
        </Str>
        <Disp Icon="Str" />
      </Item>
      <Item ItemId=";extensions/Microsoft.data-workspace/package.projects.showNotAddedProjectsInWorkspacePrompt" ItemType="0" PsrId="308" Leaf="true">
        <Str Cat="Text">
          <Val><![CDATA[Always show information message when the current workspace folders contain projects that have not been added to the workspace's projects.]]></Val>
          <Tgt Cat="Text" Stat="Loc" Orig="New">
            <Val><![CDATA[Mostra sempre un messaggio informativo quando le cartelle dell'area di lavoro correnti contengono progetti che non sono stati aggiunti ai progetti dell'area di lavoro.]]></Val>
          </Tgt>
        </Str>
        <Disp Icon="Str" />
      </Item>
      <Item ItemId=";extensions/Microsoft.data-workspace/package.refresh-workspace-command" ItemType="0" PsrId="308" Leaf="true">
        <Str Cat="Text">
          <Val><![CDATA[Refresh]]></Val>
          <Tgt Cat="Text" Stat="Loc" Orig="New">
            <Val><![CDATA[Aggiorna]]></Val>
          </Tgt>
        </Str>
        <Disp Icon="Str" />
      </Item>
      <Item ItemId=";extensions/Microsoft.data-workspace/package.remove-project-command" ItemType="0" PsrId="308" Leaf="true">
        <Str Cat="Text">
          <Val><![CDATA[Remove Project]]></Val>
          <Tgt Cat="Text" Stat="Loc" Orig="New">
            <Val><![CDATA[Rimuovi progetto]]></Val>
          </Tgt>
        </Str>
        <Disp Icon="Str" />
      </Item>
    </Item>
  </Item>
</LCX><|MERGE_RESOLUTION|>--- conflicted
+++ resolved
@@ -700,13 +700,8 @@
       <Item ItemId=";extensions/Microsoft.data-workspace/package.projects-view-no-project-content" ItemType="0" PsrId="308" Leaf="true">
         <Str Cat="Text">
           <Val><![CDATA[No projects open in current workspace.]A;[Create new]5D;(command:projects.new)]A;[Open existing]5D;(command:projects.openExisting)]A;To learn more about projects [read our docs]5D;(https://aka.ms/azuredatastudio-projects).]A;]]></Val>
-<<<<<<< HEAD
           <Tgt Cat="Text" Stat="Loc" Orig="New">
             <Val><![CDATA[Nessun progetto aperto nell'area di lavoro corrente.]A;[Crea nuovo]5D;(comando: projects.new)]A;[Apri esistente]5D;(comando: projects.openExisting)]A;Per altre informazioni sui progetti [vedere la documentazione]5D;(https://aka.ms/azuredatastudio-projects).]A;]]></Val>
-=======
-          <Tgt Cat="Text" Stat="Update" Orig="New">
-            <Val><![CDATA[Nessun progetto aperto nell'area di lavoro corrente.]D;]A;[Crea nuovo]5D; (comando: projects.new)]D;]A;[Apri esistente]5D; (comando: projects.openExisting)]D;]A;Per altre informazioni sui progetti [vedere la documentazione]5D; (https://aka.ms/azuredatastudio-projects).]D;]A;]]></Val>
->>>>>>> 60bff012
           </Tgt>
           <Prev Cat="Text">
             <Val><![CDATA[No projects open in current workspace.]D;]A;[Create new]5D;(command:projects.new)]D;]A;[Open existing]5D;(command:projects.openExisting)]D;]A;To learn more about projects [read our docs]5D;(https://aka.ms/azuredatastudio-projects).]D;]A;]]></Val>
@@ -717,13 +712,8 @@
       <Item ItemId=";extensions/Microsoft.data-workspace/package.projects-view-no-workspace-content" ItemType="0" PsrId="308" Leaf="true">
         <Str Cat="Text">
           <Val><![CDATA[Create new or open existing to get started.]A;[Create new]5D;(command:projects.new)]A;[Open existing]5D;(command:projects.openExisting)]A;To learn more about projects [read our docs]5D;(https://aka.ms/azuredatastudio-projects).]]></Val>
-<<<<<<< HEAD
           <Tgt Cat="Text" Stat="Loc" Orig="New">
             <Val><![CDATA[Per iniziare, creare un nuovo progetto o aprirne uno esistente.]A;[Crea nuovo]5D;(comando: projects.new)]A;[Apri esistente]5D;(comando: projects.openExisting)]A;Per altre informazioni sui progetti [vedere la documentazione]5D;(https://aka.ms/azuredatastudio-projects).]]></Val>
-=======
-          <Tgt Cat="Text" Stat="Update" Orig="New">
-            <Val><![CDATA[Per iniziare, creare un nuovo progetto o aprirne uno esistente.]D;]A;[Crea nuovo]5D; (comando: projects.new)]D;]A;[Apri esistente]5D; (comando: projects.openExisting)]D;]A;Per altre informazioni sui progetti [vedere la documentazione]5D; (https://aka.ms/azuredatastudio-projects).]]></Val>
->>>>>>> 60bff012
           </Tgt>
           <Prev Cat="Text">
             <Val><![CDATA[Create new or open existing to get started.]D;]A;[Create new]5D;(command:projects.new)]D;]A;[Open existing]5D;(command:projects.openExisting)]D;]A;To learn more about projects [read our docs]5D;(https://aka.ms/azuredatastudio-projects).]]></Val>
