﻿<?xml version="1.0" encoding="utf-8"?>
<LCX SchemaVersion="6.0" Name="D:\a\1\s\resources\xlf\en\Microsoft.sql-database-projects.xlf" PsrId="308" FileType="1" SrcCul="en-US" TgtCul="es-ES" xmlns="http://schemas.microsoft.com/locstudio/2006/6/lcx">
  <OwnedComments>
    <Cmt Name="Dev" />
    <Cmt Name="LcxAdmin" />
    <Cmt Name="Rccx" />
  </OwnedComments>
  <Settings Name="@SettingsPath@\default.lss" Type="Lss" />
  <Item ItemId=";Xliff file" ItemType="0" PsrId="308" Leaf="false">
    <Disp Icon="Expand" Expand="true" Disp="true" LocTbl="false" />
    <Item ItemId=";Xliff Resources" ItemType="0" PsrId="308" Leaf="false">
      <Disp Icon="Str" Disp="true" LocTbl="false" />
      <Item ItemId=";@extensions/Microsoft.sql-database-projects/dist/common/constants.++CODE++031a8f0f659df890dfd53c92e45295b0f14c9971" ItemType="0" PsrId="308" Leaf="false">
        <Disp Icon="Dir" LocTbl="false" />
        <Item ItemId=";(...) 85bae46e168831e403b273f7" ItemType="0" PsrId="308" Leaf="true">
          <Str Cat="Text">
            <Val><![CDATA[Failed]]></Val>
            <Tgt Cat="Text" Stat="Loc" Orig="New">
              <Val><![CDATA[Error]]></Val>
            </Tgt>
          </Str>
          <Disp Icon="Str" />
        </Item>
      </Item>
      <Item ItemId=";@extensions/Microsoft.sql-database-projects/dist/common/constants.++CODE++1b52f3a2e15148731314bf167145c54565ed2385" ItemType="0" PsrId="308" Leaf="false">
        <Disp Icon="Dir" LocTbl="false" />
        <Item ItemId=";(...) a862b5eb7771eaf719e4f82e" ItemType="0" PsrId="308" Leaf="true">
          <Str Cat="Text">
            <Val><![CDATA[hr]]></Val>
            <Tgt Cat="Text" Stat="Loc" Orig="New">
              <Val><![CDATA[h]]></Val>
            </Tgt>
          </Str>
          <Disp Icon="Str" />
        </Item>
      </Item>
      <Item ItemId=";@extensions/Microsoft.sql-database-projects/dist/common/constants.++CODE++1f6fa6f69d185e6086d04e7330361bf9001a3b8d" ItemType="0" PsrId="308" Leaf="false">
        <Disp Icon="Dir" LocTbl="false" />
        <Item ItemId=";(...) 0ce511171055dc34eb90c1c5" ItemType="0" PsrId="308" Leaf="true">
          <Str Cat="Text">
            <Val><![CDATA[min]]></Val>
            <Tgt Cat="Text" Stat="Loc" Orig="New">
              <Val><![CDATA[min]]></Val>
            </Tgt>
          </Str>
          <Disp Icon="Str" />
        </Item>
      </Item>
      <Item ItemId=";@extensions/Microsoft.sql-database-projects/dist/common/constants.++CODE++33b93476cf597a3330653b66a658983d892ac264" ItemType="0" PsrId="308" Leaf="false">
        <Disp Icon="Dir" LocTbl="false" />
        <Item ItemId=";(...) b5d6029a2dc642b9b1f30870" ItemType="0" PsrId="308" Leaf="true">
          <Str Cat="Text">
            <Val><![CDATA[Time]]></Val>
            <Tgt Cat="Text" Stat="Loc" Orig="New">
              <Val><![CDATA[Hora]]></Val>
            </Tgt>
          </Str>
          <Disp Icon="Str" />
        </Item>
      </Item>
      <Item ItemId=";@extensions/Microsoft.sql-database-projects/dist/common/constants.++CODE++37a8eec1ce19687d132fe29051dca629d164e2c4" ItemType="0" PsrId="308" Leaf="false">
        <Disp Icon="Dir" LocTbl="false" />
        <Item ItemId=";(...) 958ba141d5f4133a33f0688f" ItemType="0" PsrId="308" Leaf="true">
          <Str Cat="Text">
            <Val><![CDATA[default]]></Val>
            <Tgt Cat="Text" Stat="Loc" Orig="New">
              <Val><![CDATA[predeterminado]]></Val>
            </Tgt>
          </Str>
          <Disp Icon="Str" />
        </Item>
      </Item>
      <Item ItemId=";@extensions/Microsoft.sql-database-projects/dist/common/constants.++CODE++3f3427aca58e7fc32ec5cbdb6672708a22cf4718" ItemType="0" PsrId="308" Leaf="false">
        <Disp Icon="Dir" LocTbl="false" />
        <Item ItemId=";(...) 7860405366a7c07144c668d9" ItemType="0" PsrId="308" Leaf="true">
          <Str Cat="Text">
            <Val><![CDATA[file]]></Val>
            <Tgt Cat="Text" Stat="Loc" Orig="New">
              <Val><![CDATA[archivo]]></Val>
            </Tgt>
          </Str>
          <Disp Icon="Str" />
        </Item>
      </Item>
      <Item ItemId=";@extensions/Microsoft.sql-database-projects/dist/common/constants.++CODE++6ecc3df6bffdd06c58cd4f6e276929e119c8f653" ItemType="0" PsrId="308" Leaf="false">
        <Disp Icon="Dir" LocTbl="false" />
        <Item ItemId=";(...) c53f5a6a5a5e66dfa1c3fc93" ItemType="0" PsrId="308" Leaf="true">
          <Str Cat="Text">
            <Val><![CDATA[Move]]></Val>
            <Tgt Cat="Text" Stat="Loc" Orig="New">
              <Val><![CDATA[Mover]]></Val>
            </Tgt>
          </Str>
          <Disp Icon="Str" />
        </Item>
      </Item>
      <Item ItemId=";@extensions/Microsoft.sql-database-projects/dist/common/constants.++CODE++920e413c7d411b61ef3e8c63b1cb6ad058d5f95f" ItemType="0" PsrId="308" Leaf="false">
        <Disp Icon="Dir" LocTbl="false" />
        <Item ItemId=";(...) 8b481dbafe60248387d8c355" ItemType="0" PsrId="308" Leaf="true">
          <Str Cat="Text">
            <Val><![CDATA[Status]]></Val>
            <Tgt Cat="Text" Stat="Loc" Orig="New">
              <Val><![CDATA[Estado]]></Val>
            </Tgt>
          </Str>
          <Disp Icon="Str" />
        </Item>
      </Item>
      <Item ItemId=";@extensions/Microsoft.sql-database-projects/dist/common/constants.++CODE++99c40ab405926cb5ad1def9cff4d7ce624f8f8ab" ItemType="0" PsrId="308" Leaf="false">
        <Disp Icon="Dir" LocTbl="false" />
        <Item ItemId=";(...) fff4e85f655347fcb949d08e" ItemType="0" PsrId="308" Leaf="true">
          <Str Cat="Text">
            <Val><![CDATA[Date]]></Val>
            <Tgt Cat="Text" Stat="Loc" Orig="New">
              <Val><![CDATA[Fecha]]></Val>
            </Tgt>
          </Str>
          <Disp Icon="Str" />
        </Item>
      </Item>
      <Item ItemId=";@extensions/Microsoft.sql-database-projects/dist/common/constants.++CODE++add93534eeb463800fe0ed0946048d33636dd2a0" ItemType="0" PsrId="308" Leaf="false">
        <Disp Icon="Dir" LocTbl="false" />
        <Item ItemId=";(...) 14fab92e8a37f77ce98c740b" ItemType="0" PsrId="308" Leaf="true">
          <Str Cat="Text">
            <Val><![CDATA[sec]]></Val>
            <Tgt Cat="Text" Stat="Loc" Orig="New">
              <Val><![CDATA[s]]></Val>
            </Tgt>
          </Str>
          <Disp Icon="Str" />
        </Item>
      </Item>
      <Item ItemId=";@extensions/Microsoft.sql-database-projects/dist/common/constants.++CODE++b1d6b91b67c2afa5e322988d9462638d354ddf8a" ItemType="0" PsrId="308" Leaf="false">
        <Disp Icon="Dir" LocTbl="false" />
        <Item ItemId=";(...) 1ef79dba987f815c22b4baee" ItemType="0" PsrId="308" Leaf="true">
          <Str Cat="Text">
            <Val><![CDATA[at]]></Val>
            <Tgt Cat="Text" Stat="Loc" Orig="New">
              <Val><![CDATA[en]]></Val>
            </Tgt>
          </Str>
          <Disp Icon="Str" />
        </Item>
      </Item>
      <Item ItemId=";@extensions/Microsoft.sql-database-projects/dist/common/constants.++CODE++b2c1822878838eb52770e9845b4582d503d975b4" ItemType="0" PsrId="308" Leaf="false">
        <Disp Icon="Dir" LocTbl="false" />
        <Item ItemId=";(...) 84897b83048ea841e0c5c6b6" ItemType="0" PsrId="308" Leaf="true">
          <Str Cat="Text">
            <Val><![CDATA[msec]]></Val>
            <Tgt Cat="Text" Stat="Loc" Orig="New">
              <Val><![CDATA[ms]]></Val>
            </Tgt>
          </Str>
          <Disp Icon="Str" />
        </Item>
      </Item>
      <Item ItemId=";@extensions/Microsoft.sql-database-projects/dist/common/constants.++CODE++c88a0b907419a70c27ab7c1f8e5fb54441a4d9c3" ItemType="0" PsrId="308" Leaf="false">
        <Disp Icon="Dir" LocTbl="false" />
        <Item ItemId=";(...) 567e4c928fa7b2091194aecf" ItemType="0" PsrId="308" Leaf="true">
          <Str Cat="Text">
            <Val><![CDATA[Success]]></Val>
            <Tgt Cat="Text" Stat="Loc" Orig="New">
              <Val><![CDATA[Correcto]]></Val>
            </Tgt>
          </Str>
          <Disp Icon="Str" />
        </Item>
      </Item>
      <Item ItemId=";@extensions/Microsoft.sql-database-projects/dist/common/constants.++CODE++eb0cc5d4abfad6f62ea7a9c502352824ac2f6a26" ItemType="0" PsrId="308" Leaf="false">
        <Disp Icon="Dir" LocTbl="false" />
        <Item ItemId=";(...) 3ef9c8b96b795df59f8f6870" ItemType="0" PsrId="308" Leaf="true">
          <Str Cat="Text">
            <Val><![CDATA[folder]]></Val>
            <Tgt Cat="Text" Stat="Loc" Orig="New">
              <Val><![CDATA[carpeta]]></Val>
            </Tgt>
          </Str>
          <Disp Icon="Str" />
        </Item>
      </Item>
      <Item ItemId=";@extensions/Microsoft.sql-database-projects/dist/common/constants.sqlDatabaseProjects.DotnetInstallationConfirmati" ItemType="0" PsrId="308" Leaf="false">
        <Disp Icon="Dir" LocTbl="false" />
        <Item ItemId=";(...) on" ItemType="0" PsrId="308" Leaf="true">
          <Str Cat="Text">
            <Val><![CDATA[The .NET SDK cannot be located. Project build will not work. Please install .NET 6 SDK or higher or update the .NET SDK location in settings if already installed.]]></Val>
            <Tgt Cat="Text" Stat="Loc" Orig="New">
              <Val><![CDATA[El SDK de .NET no puede ser localizado. La creación del proyecto no funcionará. Instale el SDK de .NET 6 o superior o actualice la ubicación del SDK de .NET en la configuración si ya está instalado.]]></Val>
            </Tgt>
          </Str>
          <Disp Icon="Str" />
        </Item>
      </Item>
      <Item ItemId=";@extensions/Microsoft.sql-database-projects/dist/common/constants.sqlDatabaseProjects.NetCoreSupportedVersionInsta" ItemType="0" PsrId="308" Leaf="false">
        <Disp Icon="Dir" LocTbl="false" />
        <Item ItemId=";(...) llationConfirmation" ItemType="0" PsrId="308" Leaf="true">
          <Str Cat="Text">
            <Val><![CDATA[Currently installed .NET SDK version is {0}, which is not supported. Project build will not work. Please install .NET 6 SDK or higher or update the .NET SDK supported version location in settings if already installed.]]></Val>
            <Tgt Cat="Text" Stat="Loc" Orig="New">
              <Val><![CDATA[La versión del SDK de .NET instalada actualmente es {0}, que no es compatible. La creación del proyecto no funcionará. Instale el SDK de .NET 6 o superior o actualice la ubicación de la versión compatible del SDK de .NET en la configuración si ya está instalado.]]></Val>
            </Tgt>
          </Str>
          <Disp Icon="Str" />
        </Item>
      </Item>
      <Item ItemId=";@extensions/Microsoft.sql-database-projects/dist/tools/shellExecutionHelper.sqlDatabaseProjects.RunStreamedCommand" ItemType="0" PsrId="308" Leaf="false">
        <Disp Icon="Dir" LocTbl="false" />
        <Item ItemId=";(...) .ExitedWithCode" ItemType="0" PsrId="308" Leaf="true">
          <Str Cat="Text">
            <Val><![CDATA[    >>> {0}    … exited with code: {1}]]></Val>
            <Tgt Cat="Text" Stat="Loc" Orig="New">
              <Val><![CDATA[    >>> {0}    … cerrado con el código {1}]]></Val>
            </Tgt>
          </Str>
          <Disp Icon="Str" />
        </Item>
        <Item ItemId=";(...) .ExitedWithSignal" ItemType="0" PsrId="308" Leaf="true">
          <Str Cat="Text">
            <Val><![CDATA[    >>> {0}   … exited with signal: {1}]]></Val>
            <Tgt Cat="Text" Stat="Loc" Orig="New">
              <Val><![CDATA[    >>> {0}   … cerrado con la señal {1}]]></Val>
            </Tgt>
          </Str>
          <Disp Icon="Str" />
        </Item>
      </Item>
      <Item ItemId=";extensions/Microsoft.sql-database-projects/dist/common/constants.BuildHistory" ItemType="0" PsrId="308" Leaf="true">
        <Str Cat="Text">
          <Val><![CDATA[Build History]]></Val>
          <Tgt Cat="Text" Stat="Loc" Orig="New">
            <Val><![CDATA[Historial de compilación]]></Val>
          </Tgt>
        </Str>
        <Disp Icon="Str" />
      </Item>
      <Item ItemId=";extensions/Microsoft.sql-database-projects/dist/common/constants.InProgress" ItemType="0" PsrId="308" Leaf="true">
        <Str Cat="Text">
          <Val><![CDATA[In progress]]></Val>
          <Tgt Cat="Text" Stat="Loc" Orig="New">
            <Val><![CDATA[En curso]]></Val>
          </Tgt>
        </Str>
        <Disp Icon="Str" />
      </Item>
      <Item ItemId=";extensions/Microsoft.sql-database-projects/dist/common/constants.PublishHistory" ItemType="0" PsrId="308" Leaf="true">
        <Str Cat="Text">
          <Val><![CDATA[Publish History]]></Val>
          <Tgt Cat="Text" Stat="Loc" Orig="New">
            <Val><![CDATA[Historial de publicación]]></Val>
          </Tgt>
        </Str>
        <Disp Icon="Str" />
      </Item>
      <Item ItemId=";extensions/Microsoft.sql-database-projects/dist/common/constants.TargetDatabase" ItemType="0" PsrId="308" Leaf="true">
        <Str Cat="Text">
          <Val><![CDATA[Target Database]]></Val>
          <Tgt Cat="Text" Stat="Loc" Orig="New">
            <Val><![CDATA[Base de datos de destino]]></Val>
          </Tgt>
        </Str>
        <Disp Icon="Str" />
      </Item>
      <Item ItemId=";extensions/Microsoft.sql-database-projects/dist/common/constants.TargetPlatform" ItemType="0" PsrId="308" Leaf="true">
        <Str Cat="Text">
          <Val><![CDATA[Target Platform]]></Val>
          <Tgt Cat="Text" Stat="Loc" Orig="New">
            <Val><![CDATA[Plataforma de destino]]></Val>
          </Tgt>
        </Str>
        <Disp Icon="Str" />
      </Item>
      <Item ItemId=";extensions/Microsoft.sql-database-projects/dist/common/constants.TargetServer" ItemType="0" PsrId="308" Leaf="true">
        <Str Cat="Text">
          <Val><![CDATA[Target Server]]></Val>
          <Tgt Cat="Text" Stat="Loc" Orig="New">
            <Val><![CDATA[Servidor de destino]]></Val>
          </Tgt>
        </Str>
        <Disp Icon="Str" />
      </Item>
      <Item ItemId=";extensions/Microsoft.sql-database-projects/dist/common/constants.actionLabel" ItemType="0" PsrId="308" Leaf="true">
        <Str Cat="Text">
          <Val><![CDATA[Action]]></Val>
          <Tgt Cat="Text" Stat="Loc" Orig="New">
            <Val><![CDATA[Acción]]></Val>
          </Tgt>
        </Str>
        <Disp Icon="Str" />
      </Item>
      <Item ItemId=";extensions/Microsoft.sql-database-projects/dist/common/constants.addDatabaseReferenceOkButtonText" ItemType="0" PsrId="308" Leaf="true">
        <Str Cat="Text">
          <Val><![CDATA[Add reference]]></Val>
          <Tgt Cat="Text" Stat="Loc" Orig="New">
            <Val><![CDATA[Agregar una referencia]]></Val>
          </Tgt>
        </Str>
        <Disp Icon="Str" />
      </Item>
      <Item ItemId=";extensions/Microsoft.sql-database-projects/dist/common/constants.addDatabaseReferencedialogName" ItemType="0" PsrId="308" Leaf="true">
        <Str Cat="Text">
          <Val><![CDATA[Add database reference]]></Val>
          <Tgt Cat="Text" Stat="Loc" Orig="New">
            <Val><![CDATA[Agregar referencia de base de datos]]></Val>
          </Tgt>
        </Str>
        <Disp Icon="Str" />
      </Item>
      <Item ItemId=";extensions/Microsoft.sql-database-projects/dist/common/constants.addItemAction" ItemType="0" PsrId="308" Leaf="true">
        <Str Cat="Text">
          <Val><![CDATA[Add Item]]></Val>
          <Tgt Cat="Text" Stat="Loc" Orig="New">
            <Val><![CDATA[Agregar elemento]]></Val>
          </Tgt>
        </Str>
        <Disp Icon="Str" />
      </Item>
      <Item ItemId=";extensions/Microsoft.sql-database-projects/dist/common/constants.addSqlCmdVariableWithoutDefaultValue" ItemType="0" PsrId="308" Leaf="true">
        <Str Cat="Text">
          <Val><![CDATA[Add SQLCMD variable '{0}' to project without default value?]]></Val>
          <Tgt Cat="Text" Stat="Loc" Orig="New">
            <Val><![CDATA[¿Agregar la variable SQLCMD ''{0}'' al proyecto sin el valor predeterminado?]]></Val>
          </Tgt>
        </Str>
        <Disp Icon="Str" />
      </Item>
      <Item ItemId=";extensions/Microsoft.sql-database-projects/dist/common/constants.advancedOptionsButton" ItemType="0" PsrId="308" Leaf="true">
        <Str Cat="Text">
          <Val><![CDATA[Advanced...]]></Val>
          <Tgt Cat="Text" Stat="Loc" Orig="New">
            <Val><![CDATA[Avanzado...]]></Val>
          </Tgt>
        </Str>
        <Disp Icon="Str" />
      </Item>
      <Item ItemId=";extensions/Microsoft.sql-database-projects/dist/common/constants.advancedPublishOptions" ItemType="0" PsrId="308" Leaf="true">
        <Str Cat="Text">
          <Val><![CDATA[Advanced Publish Options]]></Val>
          <Tgt Cat="Text" Stat="Loc" Orig="New">
            <Val><![CDATA[Opciones avanzadas de publicación]]></Val>
          </Tgt>
        </Str>
        <Disp Icon="Str" />
      </Item>
      <Item ItemId=";extensions/Microsoft.sql-database-projects/dist/common/constants.appSettingPrompt" ItemType="0" PsrId="308" Leaf="true">
        <Str Cat="Text">
          <Val><![CDATA[Would you like to update Azure Function local.settings.json with the new connection string?]]></Val>
          <Tgt Cat="Text" Stat="Loc" Orig="New">
            <Val><![CDATA[¿Desea actualizar la función de Azure local.settings.json con la nueva cadena de conexión?]]></Val>
          </Tgt>
        </Str>
        <Disp Icon="Str" />
      </Item>
      <Item ItemId=";extensions/Microsoft.sql-database-projects/dist/common/constants.applyConfirmation" ItemType="0" PsrId="308" Leaf="true">
        <Str Cat="Text">
          <Val><![CDATA[Are you sure you want to update the target project?]]></Val>
          <Tgt Cat="Text" Stat="Loc" Orig="New">
            <Val><![CDATA[¿Está seguro de que desea actualizar el proyecto de destino?]]></Val>
          </Tgt>
        </Str>
        <Disp Icon="Str" />
      </Item>
      <Item ItemId=";extensions/Microsoft.sql-database-projects/dist/common/constants.applyError" ItemType="0" PsrId="308" Leaf="true">
        <Str Cat="Text">
          <Val><![CDATA[There was an error updating the project: {0}]]></Val>
          <Tgt Cat="Text" Stat="Loc" Orig="New">
            <Val><![CDATA[Error al actualizar el proyecto: {0}]]></Val>
          </Tgt>
        </Str>
        <Disp Icon="Str" />
      </Item>
      <Item ItemId=";extensions/Microsoft.sql-database-projects/dist/common/constants.applySuccess" ItemType="0" PsrId="308" Leaf="true">
        <Str Cat="Text">
          <Val><![CDATA[Project was successfully updated.]]></Val>
          <Tgt Cat="Text" Stat="Loc" Orig="New">
            <Val><![CDATA[El proyecto se actualizó correctamente.]]></Val>
          </Tgt>
        </Str>
        <Disp Icon="Str" />
      </Item>
      <Item ItemId=";extensions/Microsoft.sql-database-projects/dist/common/constants.artifactReference" ItemType="0" PsrId="308" Leaf="true">
        <Str Cat="Text">
          <Val><![CDATA[Artifact Reference]]></Val>
          <Tgt Cat="Text" Stat="Loc" Orig="New">
            <Val><![CDATA[Referencia de artefacto]]></Val>
          </Tgt>
        </Str>
        <Disp Icon="Str" />
      </Item>
      <Item ItemId=";extensions/Microsoft.sql-database-projects/dist/common/constants.autorestProjectName" ItemType="0" PsrId="308" Leaf="true">
        <Str Cat="Text">
          <Val><![CDATA[New SQL project name]]></Val>
          <Tgt Cat="Text" Stat="Loc" Orig="New">
            <Val><![CDATA[Nombre del nuevo proyecto SQL]]></Val>
          </Tgt>
        </Str>
        <Disp Icon="Str" />
      </Item>
      <Item ItemId=";extensions/Microsoft.sql-database-projects/dist/common/constants.azureAccounts" ItemType="0" PsrId="308" Leaf="true">
        <Str Cat="Text">
          <Val><![CDATA[Azure accounts]]></Val>
          <Tgt Cat="Text" Stat="Loc" Orig="New">
            <Val><![CDATA[Cuentas de Azure]]></Val>
          </Tgt>
        </Str>
        <Disp Icon="Str" />
      </Item>
      <Item ItemId=";extensions/Microsoft.sql-database-projects/dist/common/constants.azureAddAccount" ItemType="0" PsrId="308" Leaf="true">
        <Str Cat="Text">
          <Val><![CDATA[Add an Account...]]></Val>
          <Tgt Cat="Text" Stat="Loc" Orig="New">
            <Val><![CDATA[Agregar una cuenta...]]></Val>
          </Tgt>
        </Str>
        <Disp Icon="Str" />
      </Item>
      <Item ItemId=";extensions/Microsoft.sql-database-projects/dist/common/constants.azureServerName" ItemType="0" PsrId="308" Leaf="true">
        <Str Cat="Text">
          <Val><![CDATA[Azure SQL server name]]></Val>
          <Tgt Cat="Text" Stat="Loc" Orig="New">
            <Val><![CDATA[Nombre del servidor de Azure SQL]]></Val>
          </Tgt>
        </Str>
        <Disp Icon="Str" />
      </Item>
      <Item ItemId=";extensions/Microsoft.sql-database-projects/dist/common/constants.azureSqlServerCreated" ItemType="0" PsrId="308" Leaf="true">
        <Str Cat="Text">
          <Val><![CDATA[Azure SQL Server '{0}' created]]></Val>
          <Tgt Cat="Text" Stat="Loc" Orig="New">
            <Val><![CDATA[Azure SQL Server \"{0}\" creado]]></Val>
          </Tgt>
        </Str>
        <Disp Icon="Str" />
      </Item>
      <Item ItemId=";extensions/Microsoft.sql-database-projects/dist/common/constants.azureSubscription" ItemType="0" PsrId="308" Leaf="true">
        <Str Cat="Text">
          <Val><![CDATA[Azure subscription]]></Val>
          <Tgt Cat="Text" Stat="Loc" Orig="New">
            <Val><![CDATA[Suscripción a Azure]]></Val>
          </Tgt>
        </Str>
        <Disp Icon="Str" />
      </Item>
      <Item ItemId=";extensions/Microsoft.sql-database-projects/dist/common/constants.baseDockerImage" ItemType="0" PsrId="308" Leaf="true">
        <Str Cat="Text">
          <Val><![CDATA[Base {0} Docker image]]></Val>
          <Tgt Cat="Text" Stat="Loc" Orig="New">
            <Val><![CDATA[Imagen de Docker base {0}]]></Val>
          </Tgt>
          <Prev Cat="Text">
            <Val><![CDATA[Base SQL Server Docker image]]></Val>
          </Prev>
        </Str>
        <Disp Icon="Str" />
      </Item>
      <Item ItemId=";extensions/Microsoft.sql-database-projects/dist/common/constants.browseButtonText" ItemType="0" PsrId="308" Leaf="true">
        <Str Cat="Text">
          <Val><![CDATA[Browse folder]]></Val>
          <Tgt Cat="Text" Stat="Loc" Orig="New">
            <Val><![CDATA[Examinar carpeta]]></Val>
          </Tgt>
        </Str>
        <Disp Icon="Str" />
      </Item>
      <Item ItemId=";extensions/Microsoft.sql-database-projects/dist/common/constants.browseEllipsis" ItemType="0" PsrId="308" Leaf="true">
        <Str Cat="Text">
          <Val><![CDATA[Browse...]]></Val>
          <Tgt Cat="Text" Stat="Loc" Orig="New">
            <Val><![CDATA[Examinar...]]></Val>
          </Tgt>
        </Str>
        <Disp Icon="Str" />
      </Item>
      <Item ItemId=";extensions/Microsoft.sql-database-projects/dist/common/constants.browseForProfile" ItemType="0" PsrId="308" Leaf="true">
        <Str Cat="Text">
          <Val><![CDATA[Browse for profile]]></Val>
          <Tgt Cat="Text" Stat="Loc" Orig="New">
            <Val><![CDATA[Buscar perfil]]></Val>
          </Tgt>
        </Str>
        <Disp Icon="Str" />
      </Item>
      <Item ItemId=";extensions/Microsoft.sql-database-projects/dist/common/constants.buildAction" ItemType="0" PsrId="308" Leaf="true">
        <Str Cat="Text">
          <Val><![CDATA[Build]]></Val>
          <Tgt Cat="Text" Stat="Loc" Orig="New">
            <Val><![CDATA[Compilar]]></Val>
          </Tgt>
        </Str>
        <Disp Icon="Str" />
      </Item>
      <Item ItemId=";extensions/Microsoft.sql-database-projects/dist/common/constants.buildElements" ItemType="0" PsrId="308" Leaf="true">
        <Str Cat="Text">
          <Val><![CDATA[Build Elements]]></Val>
          <Tgt Cat="Text" Stat="Loc" Orig="New">
            <Val><![CDATA[Elementos de compilación]]></Val>
          </Tgt>
        </Str>
        <Disp Icon="Str" />
      </Item>
      <Item ItemId=";extensions/Microsoft.sql-database-projects/dist/common/constants.buildFailedCannotStartSchemaCompare" ItemType="0" PsrId="308" Leaf="true">
        <Str Cat="Text">
          <Val><![CDATA[Schema compare could not start because build failed]]></Val>
          <Tgt Cat="Text" Stat="Loc" Orig="New">
            <Val><![CDATA[No se pudo iniciar la comparación de esquemas debido a un error de compilación.]]></Val>
          </Tgt>
        </Str>
        <Disp Icon="Str" />
      </Item>
      <Item ItemId=";extensions/Microsoft.sql-database-projects/dist/common/constants.cancelButtonText" ItemType="0" PsrId="308" Leaf="true">
        <Str Cat="Text">
          <Val><![CDATA[Cancel]]></Val>
          <Tgt Cat="Text" Stat="Loc" Orig="New">
            <Val><![CDATA[Cancelar]]></Val>
          </Tgt>
        </Str>
        <Disp Icon="Str" />
      </Item>
      <Item ItemId=";extensions/Microsoft.sql-database-projects/dist/common/constants.cannotResolvePath" ItemType="0" PsrId="308" Leaf="true">
        <Str Cat="Text">
          <Val><![CDATA[Cannot resolve path {0}]]></Val>
          <Tgt Cat="Text" Stat="Loc" Orig="New">
            <Val><![CDATA[No se puede resolver la ruta {0}.]]></Val>
          </Tgt>
        </Str>
        <Disp Icon="Str" />
      </Item>
      <Item ItemId=";extensions/Microsoft.sql-database-projects/dist/common/constants.cantAddCircularProjectReference" ItemType="0" PsrId="308" Leaf="true">
        <Str Cat="Text">
          <Val><![CDATA[A reference to project '{0}' cannot be added. Adding this project as a reference would cause a circular dependency]]></Val>
          <Tgt Cat="Text" Stat="Loc" Orig="New">
            <Val><![CDATA[No se puede agregar una referencia al proyecto "{0}". Si se agrega este proyecto como una referencia, se dará lugar a una dependencia circular.]]></Val>
          </Tgt>
        </Str>
        <Disp Icon="Str" />
      </Item>
      <Item ItemId=";extensions/Microsoft.sql-database-projects/dist/common/constants.changeTargetPlatformAction" ItemType="0" PsrId="308" Leaf="true">
        <Str Cat="Text">
          <Val><![CDATA[Change Target Platform]]></Val>
          <Tgt Cat="Text" Stat="Loc" Orig="New">
            <Val><![CDATA[Cambiar plataforma de destino]]></Val>
          </Tgt>
        </Str>
        <Disp Icon="Str" />
      </Item>
      <Item ItemId=";extensions/Microsoft.sql-database-projects/dist/common/constants.checkoutOutputMessage" ItemType="0" PsrId="308" Leaf="true">
        <Str Cat="Text">
          <Val><![CDATA[Check output pane for more details]]></Val>
          <Tgt Cat="Text" Stat="Loc" Orig="New">
            <Val><![CDATA[Compruebe el panel de salida para obtener más detalles.]]></Val>
          </Tgt>
          <Prev Cat="Text">
            <Val><![CDATA[Check output pane for more details.]]></Val>
          </Prev>
        </Str>
        <Disp Icon="Str" />
      </Item>
      <Item ItemId=";extensions/Microsoft.sql-database-projects/dist/common/constants.chooseAction" ItemType="0" PsrId="308" Leaf="true">
        <Str Cat="Text">
          <Val><![CDATA[Choose action]]></Val>
          <Tgt Cat="Text" Stat="Loc" Orig="New">
            <Val><![CDATA[Elegir acción]]></Val>
          </Tgt>
        </Str>
        <Disp Icon="Str" />
      </Item>
      <Item ItemId=";extensions/Microsoft.sql-database-projects/dist/common/constants.chooseSqlcmdVarsToModify" ItemType="0" PsrId="308" Leaf="true">
        <Str Cat="Text">
          <Val><![CDATA[Choose SQLCMD variables to modify]]></Val>
          <Tgt Cat="Text" Stat="Loc" Orig="New">
            <Val><![CDATA[Elija las variables de SQLCMD que quiere modificar.]]></Val>
          </Tgt>
        </Str>
        <Disp Icon="Str" />
      </Item>
      <Item ItemId=";extensions/Microsoft.sql-database-projects/dist/common/constants.cicularProjectReference" ItemType="0" PsrId="308" Leaf="true">
        <Str Cat="Text">
          <Val><![CDATA[Circular reference from project {0} to project {1}]]></Val>
          <Tgt Cat="Text" Stat="Loc" Orig="New">
            <Val><![CDATA[Referencia circular del proyecto {0}al proyecto {1}]]></Val>
          </Tgt>
        </Str>
        <Disp Icon="Str" />
      </Item>
      <Item ItemId=";extensions/Microsoft.sql-database-projects/dist/common/constants.cleaningDockerImagesMessage" ItemType="0" PsrId="308" Leaf="true">
        <Str Cat="Text">
          <Val><![CDATA[Cleaning existing deployments...]]></Val>
          <Tgt Cat="Text" Stat="Loc" Orig="New">
            <Val><![CDATA[Limpiando las implementaciones existentes...]]></Val>
          </Tgt>
        </Str>
        <Disp Icon="Str" />
      </Item>
      <Item ItemId=";extensions/Microsoft.sql-database-projects/dist/common/constants.compareActionRadiButtonLabel" ItemType="0" PsrId="308" Leaf="true">
        <Str Cat="Text">
          <Val><![CDATA[View changes in Schema Compare]]></Val>
          <Tgt Cat="Text" Stat="Loc" Orig="New">
            <Val><![CDATA[Ver cambios en Comparación de esquemas]]></Val>
          </Tgt>
        </Str>
        <Disp Icon="Str" />
      </Item>
      <Item ItemId=";extensions/Microsoft.sql-database-projects/dist/common/constants.confirmPassword" ItemType="0" PsrId="308" Leaf="true">
        <Str Cat="Text">
          <Val><![CDATA[Confirm {0} admin password]]></Val>
          <Tgt Cat="Text" Stat="Loc" Orig="New">
            <Val><![CDATA[Confirmar la contraseña de administrador de {0}]]></Val>
          </Tgt>
          <Prev Cat="Text">
            <Val><![CDATA[Confirm SQL server admin password]]></Val>
          </Prev>
        </Str>
        <Disp Icon="Str" />
      </Item>
      <Item ItemId=";extensions/Microsoft.sql-database-projects/dist/common/constants.confirmServerPassword" ItemType="0" PsrId="308" Leaf="true">
        <Str Cat="Text">
          <Val><![CDATA[Confirm {0} admin password]]></Val>
          <Tgt Cat="Text" Stat="Loc" Orig="New">
            <Val><![CDATA[Confirmar la contraseña de administrador de {0}]]></Val>
          </Tgt>
          <Prev Cat="Text">
            <Val><![CDATA[Confirm SQL Server admin password]]></Val>
          </Prev>
        </Str>
        <Disp Icon="Str" />
      </Item>
      <Item ItemId=";extensions/Microsoft.sql-database-projects/dist/common/constants.connectingToSqlServerMessage" ItemType="0" PsrId="308" Leaf="true">
        <Str Cat="Text">
          <Val><![CDATA[Connecting to SQL Server]]></Val>
          <Tgt Cat="Text" Stat="Loc" Orig="New">
            <Val><![CDATA[Conexión a SQL Server]]></Val>
          </Tgt>
        </Str>
        <Disp Icon="Str" />
      </Item>
      <Item ItemId=";extensions/Microsoft.sql-database-projects/dist/common/constants.connectionFailedError" ItemType="0" PsrId="308" Leaf="true">
        <Str Cat="Text">
          <Val><![CDATA[Connection failed error: '{0}']]></Val>
          <Tgt Cat="Text" Stat="Loc" Orig="New">
            <Val><![CDATA[Error en la conexión: "{0}"]]></Val>
          </Tgt>
        </Str>
        <Disp Icon="Str" />
      </Item>
      <Item ItemId=";extensions/Microsoft.sql-database-projects/dist/common/constants.connectionRadioButtonLabel" ItemType="0" PsrId="308" Leaf="true">
        <Str Cat="Text">
          <Val><![CDATA[Connections]]></Val>
          <Tgt Cat="Text" Stat="Loc" Orig="New">
            <Val><![CDATA[Conexiones]]></Val>
          </Tgt>
        </Str>
        <Disp Icon="Str" />
      </Item>
      <Item ItemId=";extensions/Microsoft.sql-database-projects/dist/common/constants.containerAlreadyExistForProject" ItemType="0" PsrId="308" Leaf="true">
        <Str Cat="Text">
          <Val><![CDATA[Containers already exist for this project. Do you want to delete them before deploying a new one?]]></Val>
          <Tgt Cat="Text" Stat="Loc" Orig="New">
            <Val><![CDATA[Ya existen contenedores para este proyecto. ¿Quiere eliminarlos antes de implementar uno nuevo?]]></Val>
          </Tgt>
          <Prev Cat="Text">
            <Val><![CDATA[Other servers on container already exist for the project. Do you want to delete them?]]></Val>
          </Prev>
        </Str>
        <Disp Icon="Str" />
      </Item>
      <Item ItemId=";extensions/Microsoft.sql-database-projects/dist/common/constants.convertToSdkStyleConfirmation" ItemType="0" PsrId="308" Leaf="true">
        <Str Cat="Text">
          <Val><![CDATA[The project '{0}' will not be fully compatible with SSDT after conversion. A backup copy of the project file will be created in the project folder prior to conversion. More information is available at https://aka.ms/sqlprojsdk. Continue with converting to SDK-style project?]]></Val>
          <Tgt Cat="Text" Stat="Loc" Orig="New">
            <Val><![CDATA[El proyecto '{0}' no será totalmente compatible con SSDT después de la conversión. Se creará una copia de seguridad del archivo de proyecto en la carpeta del proyecto antes de la conversión. Hay más información disponible en https://aka.ms/sqlprojsdk. ¿Desea continuar con la conversión al proyecto de estilo SDK?]]></Val>
          </Tgt>
        </Str>
        <Disp Icon="Str" />
      </Item>
      <Item ItemId=";extensions/Microsoft.sql-database-projects/dist/common/constants.createNew" ItemType="0" PsrId="308" Leaf="true">
        <Str Cat="Text">
          <Val><![CDATA[Create New]]></Val>
          <Tgt Cat="Text" Stat="Loc" Orig="New">
            <Val><![CDATA[Crear nuevo]]></Val>
          </Tgt>
          <Prev Cat="Text">
            <Val><![CDATA[<Create New>]]></Val>
          </Prev>
        </Str>
        <Disp Icon="Str" />
      </Item>
      <Item ItemId=";extensions/Microsoft.sql-database-projects/dist/common/constants.createProjectDialogOkButtonText" ItemType="0" PsrId="308" Leaf="true">
        <Str Cat="Text">
          <Val><![CDATA[Create]]></Val>
          <Tgt Cat="Text" Stat="Loc" Orig="New">
            <Val><![CDATA[Crear]]></Val>
          </Tgt>
        </Str>
        <Disp Icon="Str" />
      </Item>
      <Item ItemId=";extensions/Microsoft.sql-database-projects/dist/common/constants.createProjectFromDatabaseDialogName" ItemType="0" PsrId="308" Leaf="true">
        <Str Cat="Text">
          <Val><![CDATA[Create project from database]]></Val>
          <Tgt Cat="Text" Stat="Loc" Orig="New">
            <Val><![CDATA[Creación de un proyecto a partir de una base de datos]]></Val>
          </Tgt>
        </Str>
        <Disp Icon="Str" />
      </Item>
      <Item ItemId=";extensions/Microsoft.sql-database-projects/dist/common/constants.createProjectSettings" ItemType="0" PsrId="308" Leaf="true">
        <Str Cat="Text">
          <Val><![CDATA[Settings]]></Val>
          <Tgt Cat="Text" Stat="Loc" Orig="New">
            <Val><![CDATA[Configuración]]></Val>
          </Tgt>
        </Str>
        <Disp Icon="Str" />
      </Item>
      <Item ItemId=";extensions/Microsoft.sql-database-projects/dist/common/constants.creatingAzureSqlServer" ItemType="0" PsrId="308" Leaf="true">
        <Str Cat="Text">
          <Val><![CDATA[Creating Azure SQL Server '{0}' ...]]></Val>
          <Tgt Cat="Text" Stat="Loc" Orig="New">
            <Val><![CDATA[Creando Azure SQL Server \"{0}\"...]]></Val>
          </Tgt>
        </Str>
        <Disp Icon="Str" />
      </Item>
      <Item ItemId=";extensions/Microsoft.sql-database-projects/dist/common/constants.creatingDeploymentSettingsMessage" ItemType="0" PsrId="308" Leaf="true">
        <Str Cat="Text">
          <Val><![CDATA[Creating deployment settings ...]]></Val>
          <Tgt Cat="Text" Stat="Loc" Orig="New">
            <Val><![CDATA[Creando la configuración de implementación...]]></Val>
          </Tgt>
        </Str>
        <Disp Icon="Str" />
      </Item>
      <Item ItemId=";extensions/Microsoft.sql-database-projects/dist/common/constants.currentTargetPlatform" ItemType="0" PsrId="308" Leaf="true">
        <Str Cat="Text">
          <Val><![CDATA[Target platform of the project {0} is now {1}]]></Val>
          <Tgt Cat="Text" Stat="Loc" Orig="New">
            <Val><![CDATA[La plataforma de destino del proyecto {0} ahora es {1}.]]></Val>
          </Tgt>
        </Str>
        <Disp Icon="Str" />
      </Item>
      <Item ItemId=";extensions/Microsoft.sql-database-projects/dist/common/constants.dacpacFileLocationRequired" ItemType="0" PsrId="308" Leaf="true">
        <Str Cat="Text">
          <Val><![CDATA[Dacpac file location is required for adding a reference to a database]]></Val>
          <Tgt Cat="Text" Stat="Loc" Orig="New">
            <Val><![CDATA[La ubicación del archivo .dacpac es necesaria para agregar una referencia a una base de datos]]></Val>
          </Tgt>
        </Str>
        <Disp Icon="Str" />
      </Item>
      <Item ItemId=";extensions/Microsoft.sql-database-projects/dist/common/constants.dacpacFiles" ItemType="0" PsrId="308" Leaf="true">
        <Str Cat="Text">
          <Val><![CDATA[dacpac Files]]></Val>
          <Tgt Cat="Text" Stat="Loc" Orig="New">
            <Val><![CDATA[Archivos .dacpac]]></Val>
          </Tgt>
        </Str>
        <Disp Icon="Str" />
      </Item>
      <Item ItemId=";extensions/Microsoft.sql-database-projects/dist/common/constants.dacpacNotOnSameDrive" ItemType="0" PsrId="308" Leaf="true">
        <Str Cat="Text">
          <Val><![CDATA[Dacpac references need to be located on the same drive as the project file. The project file is located at {0}]]></Val>
          <Tgt Cat="Text" Stat="Loc" Orig="New">
            <Val><![CDATA[Las referencias de DACPAC deben encontrarse en la misma unidad de disco que el archivo del proyecto. Este se encuentra en {0}.]]></Val>
          </Tgt>
          <Prev Cat="Text">
            <Val><![CDATA[Dacpac references need to be located on the same drive as the project file.]]></Val>
          </Prev>
        </Str>
        <Disp Icon="Str" />
      </Item>
      <Item ItemId=";extensions/Microsoft.sql-database-projects/dist/common/constants.dacpacReferenceElement" ItemType="0" PsrId="308" Leaf="true">
        <Str Cat="Text">
          <Val><![CDATA[Dacpac reference]]></Val>
          <Tgt Cat="Text" Stat="Loc" Orig="New">
            <Val><![CDATA[Referencia DACPAC]]></Val>
          </Tgt>
        </Str>
        <Disp Icon="Str" />
      </Item>
      <Item ItemId=";extensions/Microsoft.sql-database-projects/dist/common/constants.dacpacText" ItemType="0" PsrId="308" Leaf="true">
        <Str Cat="Text">
          <Val><![CDATA[Data-tier application (.dacpac)]]></Val>
          <Tgt Cat="Text" Stat="Loc" Orig="New">
            <Val><![CDATA[Aplicación de capa de datos (.dacpac)]]></Val>
          </Tgt>
        </Str>
        <Disp Icon="Str" />
      </Item>
      <Item ItemId=";extensions/Microsoft.sql-database-projects/dist/common/constants.dataSource" ItemType="0" PsrId="308" Leaf="true">
        <Str Cat="Text">
          <Val><![CDATA[Data Source]]></Val>
          <Tgt Cat="Text" Stat="Loc" Orig="New">
            <Val><![CDATA[Origen de datos]]></Val>
          </Tgt>
        </Str>
        <Disp Icon="Str" />
      </Item>
      <Item ItemId=";extensions/Microsoft.sql-database-projects/dist/common/constants.dataSourceDropdownTitle" ItemType="0" PsrId="308" Leaf="true">
        <Str Cat="Text">
          <Val><![CDATA[Data source]]></Val>
          <Tgt Cat="Text" Stat="Loc" Orig="New">
            <Val><![CDATA[Origen de datos]]></Val>
          </Tgt>
        </Str>
        <Disp Icon="Str" />
      </Item>
      <Item ItemId=";extensions/Microsoft.sql-database-projects/dist/common/constants.dataSourceRadioButtonLabel" ItemType="0" PsrId="308" Leaf="true">
        <Str Cat="Text">
          <Val><![CDATA[Data sources]]></Val>
          <Tgt Cat="Text" Stat="Loc" Orig="New">
            <Val><![CDATA[Orígenes de datos]]></Val>
          </Tgt>
        </Str>
        <Disp Icon="Str" />
      </Item>
      <Item ItemId=";extensions/Microsoft.sql-database-projects/dist/common/constants.databaseLocation" ItemType="0" PsrId="308" Leaf="true">
        <Str Cat="Text">
          <Val><![CDATA[Database location is required for adding a reference to a database]]></Val>
          <Tgt Cat="Text" Stat="Loc" Orig="New">
            <Val><![CDATA[La ubicación de la base de datos es necesaria para agregar una referencia a una base de datos.]]></Val>
          </Tgt>
        </Str>
        <Disp Icon="Str" />
      </Item>
      <Item ItemId=";extensions/Microsoft.sql-database-projects/dist/common/constants.databaseName" ItemType="0" PsrId="308" Leaf="true">
        <Str Cat="Text">
          <Val><![CDATA[Database name]]></Val>
          <Tgt Cat="Text" Stat="Loc" Orig="New">
            <Val><![CDATA[Nombre de la base de datos]]></Val>
          </Tgt>
        </Str>
        <Disp Icon="Str" />
      </Item>
      <Item ItemId=";extensions/Microsoft.sql-database-projects/dist/common/constants.databaseNameLabel" ItemType="0" PsrId="308" Leaf="true">
        <Str Cat="Text">
          <Val><![CDATA[Database]]></Val>
          <Tgt Cat="Text" Stat="Loc" Orig="New">
            <Val><![CDATA[Base de datos]]></Val>
          </Tgt>
        </Str>
        <Disp Icon="Str" />
      </Item>
      <Item ItemId=";extensions/Microsoft.sql-database-projects/dist/common/constants.databaseNameRequired" ItemType="0" PsrId="308" Leaf="true">
        <Str Cat="Text">
          <Val><![CDATA[Database name is required for adding a reference to a different database]]></Val>
          <Tgt Cat="Text" Stat="Loc" Orig="New">
            <Val><![CDATA[El nombre de la base de datos es necesaria para agregar una referencia a otra base de datos.]]></Val>
          </Tgt>
        </Str>
        <Disp Icon="Str" />
      </Item>
      <Item ItemId=";extensions/Microsoft.sql-database-projects/dist/common/constants.databaseNameRequiredVariableOptional" ItemType="0" PsrId="308" Leaf="true">
        <Str Cat="Text">
          <Val><![CDATA[A database name is required. The database variable is optional.]]></Val>
          <Tgt Cat="Text" Stat="Loc" Orig="New">
            <Val><![CDATA[Se requiere un nombre de base de datos. La variable de base de datos es opcional.]]></Val>
          </Tgt>
        </Str>
        <Disp Icon="Str" />
      </Item>
      <Item ItemId=";extensions/Microsoft.sql-database-projects/dist/common/constants.databaseNameServerNameVariableRequired" ItemType="0" PsrId="308" Leaf="true">
        <Str Cat="Text">
          <Val><![CDATA[A database name, server name, and server variable are required. The database variable is optional]]></Val>
          <Tgt Cat="Text" Stat="Loc" Orig="New">
            <Val><![CDATA[Se requiere un nombre de base de datos, un nombre de servidor y una versión de servidor. La variable de base de datos es opcional.]]></Val>
          </Tgt>
        </Str>
        <Disp Icon="Str" />
      </Item>
      <Item ItemId=";extensions/Microsoft.sql-database-projects/dist/common/constants.databaseProject" ItemType="0" PsrId="308" Leaf="true">
        <Str Cat="Text">
          <Val><![CDATA[Database project]]></Val>
          <Tgt Cat="Text" Stat="Loc" Orig="New">
            <Val><![CDATA[Proyecto de base de datos]]></Val>
          </Tgt>
        </Str>
        <Disp Icon="Str" />
      </Item>
      <Item ItemId=";extensions/Microsoft.sql-database-projects/dist/common/constants.databaseReferenceAlreadyExists" ItemType="0" PsrId="308" Leaf="true">
        <Str Cat="Text">
          <Val><![CDATA[A reference to this database already exists in this project]]></Val>
          <Tgt Cat="Text" Stat="Loc" Orig="New">
            <Val><![CDATA[Ya existe una referencia a esta base de datos en este proyecto.]]></Val>
          </Tgt>
        </Str>
        <Disp Icon="Str" />
      </Item>
      <Item ItemId=";extensions/Microsoft.sql-database-projects/dist/common/constants.databaseReferenceTypeRequired" ItemType="0" PsrId="308" Leaf="true">
        <Str Cat="Text">
          <Val><![CDATA[Database reference type is required for adding a reference to a database]]></Val>
          <Tgt Cat="Text" Stat="Loc" Orig="New">
            <Val><![CDATA[El tipo de referencia de la base de datos es necesaria para agregar una referencia a una base de datos.]]></Val>
          </Tgt>
        </Str>
        <Disp Icon="Str" />
      </Item>
      <Item ItemId=";extensions/Microsoft.sql-database-projects/dist/common/constants.databaseReferencesNodeName" ItemType="0" PsrId="308" Leaf="true">
        <Str Cat="Text">
          <Val><![CDATA[Database References]]></Val>
          <Tgt Cat="Text" Stat="Loc" Orig="New">
            <Val><![CDATA[Referencias de base de datos]]></Val>
          </Tgt>
        </Str>
        <Disp Icon="Str" />
      </Item>
      <Item ItemId=";extensions/Microsoft.sql-database-projects/dist/common/constants.databaseSelectionRequired" ItemType="0" PsrId="308" Leaf="true">
        <Str Cat="Text">
          <Val><![CDATA[Database selection is required to create a project from a database]]></Val>
          <Tgt Cat="Text" Stat="Loc" Orig="New">
            <Val><![CDATA[La selección de base de datos es necesaria para crear un proyecto a partir de una base de datos.]]></Val>
          </Tgt>
        </Str>
        <Disp Icon="Str" />
      </Item>
      <Item ItemId=";extensions/Microsoft.sql-database-projects/dist/common/constants.databaseVariable" ItemType="0" PsrId="308" Leaf="true">
        <Str Cat="Text">
          <Val><![CDATA[Database variable]]></Val>
          <Tgt Cat="Text" Stat="Loc" Orig="New">
            <Val><![CDATA[Variable de base de datos]]></Val>
          </Tgt>
        </Str>
        <Disp Icon="Str" />
      </Item>
      <Item ItemId=";extensions/Microsoft.sql-database-projects/dist/common/constants.dataworkspace.projectDirectoryAlreadyExistError" ItemType="0" PsrId="308" Leaf="true">
        <Str Cat="Text">
          <Val><![CDATA[There is already a directory named '{0}' in the selected location: '{1}'.]]></Val>
          <Tgt Cat="Text" Stat="Loc" Orig="New">
            <Val><![CDATA[Ya hay un directorio llamado "{0}" en la ubicación seleccionada: "{1}".]]></Val>
          </Tgt>
        </Str>
        <Disp Icon="Str" />
      </Item>
      <Item ItemId=";extensions/Microsoft.sql-database-projects/dist/common/constants.dataworkspace.projectParentDirectoryNotExistError" ItemType="0" PsrId="308" Leaf="true">
        <Str Cat="Text">
          <Val><![CDATA[The selected project location '{0}' does not exist or is not a directory.]]></Val>
          <Tgt Cat="Text" Stat="Loc" Orig="New">
            <Val><![CDATA[La ubicación del proyecto seleccionado, "{0}", no existe o no es un directorio.]]></Val>
          </Tgt>
        </Str>
        <Disp Icon="Str" />
      </Item>
      <Item ItemId=";extensions/Microsoft.sql-database-projects/dist/common/constants.defaultProjectNameStarter" ItemType="0" PsrId="308" Leaf="true">
        <Str Cat="Text">
          <Val><![CDATA[DatabaseProject]]></Val>
          <Tgt Cat="Text" Stat="Loc" Orig="New">
            <Val><![CDATA[DatabaseProject]]></Val>
          </Tgt>
        </Str>
        <Disp Icon="Str" />
      </Item>
      <Item ItemId=";extensions/Microsoft.sql-database-projects/dist/common/constants.defaultQuickPickItem" ItemType="0" PsrId="308" Leaf="true">
        <Str Cat="Text">
          <Val><![CDATA[Default - image defined as default in the container registry]]></Val>
          <Tgt Cat="Text" Stat="Loc" Orig="New">
            <Val><![CDATA[Valor predeterminado: imagen definida como predeterminada en el registro de contenedor]]></Val>
          </Tgt>
        </Str>
        <Disp Icon="Str" />
      </Item>
      <Item ItemId=";extensions/Microsoft.sql-database-projects/dist/common/constants.deleteAction" ItemType="0" PsrId="308" Leaf="true">
        <Str Cat="Text">
          <Val><![CDATA[Delete]]></Val>
          <Tgt Cat="Text" Stat="Loc" Orig="New">
            <Val><![CDATA[Eliminar]]></Val>
          </Tgt>
        </Str>
        <Disp Icon="Str" />
      </Item>
      <Item ItemId=";extensions/Microsoft.sql-database-projects/dist/common/constants.deleteConfirmation" ItemType="0" PsrId="308" Leaf="true">
        <Str Cat="Text">
          <Val><![CDATA[Are you sure you want to delete {0}?]]></Val>
          <Tgt Cat="Text" Stat="Loc" Orig="New">
            <Val><![CDATA[¿Está seguro de que desea eliminar {0}?]]></Val>
          </Tgt>
        </Str>
        <Disp Icon="Str" />
      </Item>
      <Item ItemId=";extensions/Microsoft.sql-database-projects/dist/common/constants.deleteConfirmationContents" ItemType="0" PsrId="308" Leaf="true">
        <Str Cat="Text">
          <Val><![CDATA[Are you sure you want to delete {0} and all of its contents?]]></Val>
          <Tgt Cat="Text" Stat="Loc" Orig="New">
            <Val><![CDATA[¿Confirma que quiere eliminar {0} y todo su contenido?]]></Val>
          </Tgt>
        </Str>
        <Disp Icon="Str" />
      </Item>
      <Item ItemId=";extensions/Microsoft.sql-database-projects/dist/common/constants.deleteReferenceConfirmation" ItemType="0" PsrId="308" Leaf="true">
        <Str Cat="Text">
          <Val><![CDATA[Are you sure you want to delete the reference to {0}?]]></Val>
          <Tgt Cat="Text" Stat="Loc" Orig="New">
            <Val><![CDATA[¿Confirma que quiere eliminar la referencia {0}?]]></Val>
          </Tgt>
        </Str>
        <Disp Icon="Str" />
      </Item>
      <Item ItemId=";extensions/Microsoft.sql-database-projects/dist/common/constants.deleteSqlCmdVariableConfirmation" ItemType="0" PsrId="308" Leaf="true">
        <Str Cat="Text">
          <Val><![CDATA[Are you sure you want to delete the SQLCMD Variable '{0}'?]]></Val>
          <Tgt Cat="Text" Stat="Loc" Orig="New">
            <Val><![CDATA[¿Está seguro de que quiere eliminar la variable "{0}" de SQLCMD?]]></Val>
          </Tgt>
        </Str>
        <Disp Icon="Str" />
      </Item>
      <Item ItemId=";extensions/Microsoft.sql-database-projects/dist/common/constants.deployAppSettingUpdateFailed" ItemType="0" PsrId="308" Leaf="true">
        <Str Cat="Text">
          <Val><![CDATA[Failed to update app setting '{0}']]></Val>
          <Tgt Cat="Text" Stat="Loc" Orig="New">
            <Val><![CDATA[No se pudo actualizar la configuración de la aplicación "{0}"]]></Val>
          </Tgt>
        </Str>
        <Disp Icon="Str" />
      </Item>
      <Item ItemId=";extensions/Microsoft.sql-database-projects/dist/common/constants.deployAppSettingUpdating" ItemType="0" PsrId="308" Leaf="true">
        <Str Cat="Text">
          <Val><![CDATA[Updating app setting: '{0}']]></Val>
          <Tgt Cat="Text" Stat="Loc" Orig="New">
            <Val><![CDATA[Actualizando la configuración de la aplicación: "{0}"]]></Val>
          </Tgt>
        </Str>
        <Disp Icon="Str" />
      </Item>
      <Item ItemId=";extensions/Microsoft.sql-database-projects/dist/common/constants.deployDbTaskName" ItemType="0" PsrId="308" Leaf="true">
        <Str Cat="Text">
          <Val><![CDATA[Deploying SQL Db Project Locally]]></Val>
          <Tgt Cat="Text" Stat="Loc" Orig="New">
            <Val><![CDATA[Implementando el proyecto de base de datos SQL localmente]]></Val>
          </Tgt>
        </Str>
        <Disp Icon="Str" />
      </Item>
      <Item ItemId=";extensions/Microsoft.sql-database-projects/dist/common/constants.deployProjectFailedMessage" ItemType="0" PsrId="308" Leaf="true">
        <Str Cat="Text">
          <Val><![CDATA[Failed to open a connection to the deployed database']]></Val>
          <Tgt Cat="Text" Stat="Loc" Orig="New">
            <Val><![CDATA[No se pudo abrir una conexión a la base de datos implementada"]]></Val>
          </Tgt>
        </Str>
        <Disp Icon="Str" />
      </Item>
      <Item ItemId=";extensions/Microsoft.sql-database-projects/dist/common/constants.deployScriptExists" ItemType="0" PsrId="308" Leaf="true">
        <Str Cat="Text">
          <Val><![CDATA[A {0} script already exists. The new script will not be included in build.]]></Val>
          <Tgt Cat="Text" Stat="Loc" Orig="New">
            <Val><![CDATA[Ya existe un script {0}. El nuevo script no se incluirá en la compilación.]]></Val>
          </Tgt>
        </Str>
        <Disp Icon="Str" />
      </Item>
      <Item ItemId=";extensions/Microsoft.sql-database-projects/dist/common/constants.differentDbDifferentServer" ItemType="0" PsrId="308" Leaf="true">
        <Str Cat="Text">
          <Val><![CDATA[Different database, different server]]></Val>
          <Tgt Cat="Text" Stat="Loc" Orig="New">
            <Val><![CDATA[Base de datos diferente, servidor diferente]]></Val>
          </Tgt>
        </Str>
        <Disp Icon="Str" />
      </Item>
      <Item ItemId=";extensions/Microsoft.sql-database-projects/dist/common/constants.differentDbSameServer" ItemType="0" PsrId="308" Leaf="true">
        <Str Cat="Text">
          <Val><![CDATA[Different database, same server]]></Val>
          <Tgt Cat="Text" Stat="Loc" Orig="New">
            <Val><![CDATA[Base de datos diferente, mismo servidor]]></Val>
          </Tgt>
        </Str>
        <Disp Icon="Str" />
      </Item>
      <Item ItemId=";extensions/Microsoft.sql-database-projects/dist/common/constants.dockerContainerCreatedMessage" ItemType="0" PsrId="308" Leaf="true">
        <Str Cat="Text">
          <Val><![CDATA[Docker created id: '{0}']]></Val>
          <Tgt Cat="Text" Stat="Loc" Orig="New">
            <Val><![CDATA[Identificador creado por el Docker: "{0}"]]></Val>
          </Tgt>
        </Str>
        <Disp Icon="Str" />
      </Item>
      <Item ItemId=";extensions/Microsoft.sql-database-projects/dist/common/constants.dockerContainerFailedToRunErrorMessage" ItemType="0" PsrId="308" Leaf="true">
        <Str Cat="Text">
          <Val><![CDATA[Failed to run the docker container]]></Val>
          <Tgt Cat="Text" Stat="Loc" Orig="New">
            <Val><![CDATA[Error al ejecutar el contenedor Docker]]></Val>
          </Tgt>
        </Str>
        <Disp Icon="Str" />
      </Item>
      <Item ItemId=";extensions/Microsoft.sql-database-projects/dist/common/constants.dockerContainerNotRunningErrorMessage" ItemType="0" PsrId="308" Leaf="true">
        <Str Cat="Text">
          <Val><![CDATA[Docker container is not running]]></Val>
          <Tgt Cat="Text" Stat="Loc" Orig="New">
            <Val><![CDATA[El contenedor Docker no se está ejecutando]]></Val>
          </Tgt>
        </Str>
        <Disp Icon="Str" />
      </Item>
      <Item ItemId=";extensions/Microsoft.sql-database-projects/dist/common/constants.dockerImageEulaMessage" ItemType="0" PsrId="308" Leaf="true">
        <Str Cat="Text">
          <Val><![CDATA[License Agreement:]]></Val>
          <Tgt Cat="Text" Stat="Loc" Orig="New">
            <Val><![CDATA[Contrato de licencia:]]></Val>
          </Tgt>
        </Str>
        <Disp Icon="Str" />
      </Item>
      <Item ItemId=";extensions/Microsoft.sql-database-projects/dist/common/constants.dockerImageMessage" ItemType="0" PsrId="308" Leaf="true">
        <Str Cat="Text">
          <Val><![CDATA[Docker Image:]]></Val>
          <Tgt Cat="Text" Stat="Loc" Orig="New">
            <Val><![CDATA[Imagen de Docker:]]></Val>
          </Tgt>
        </Str>
        <Disp Icon="Str" />
      </Item>
      <Item ItemId=";extensions/Microsoft.sql-database-projects/dist/common/constants.dockerImagesPlaceHolder" ItemType="0" PsrId="308" Leaf="true">
        <Str Cat="Text">
          <Val><![CDATA[Use {0} on local arm64/Apple Silicon]]></Val>
          <Tgt Cat="Text" Stat="Loc" Orig="New">
            <Val><![CDATA[Usar {0} en arm64/Apple Silicon local]]></Val>
          </Tgt>
        </Str>
        <Disp Icon="Str" />
      </Item>
      <Item ItemId=";extensions/Microsoft.sql-database-projects/dist/common/constants.dockerLogMessage" ItemType="0" PsrId="308" Leaf="true">
        <Str Cat="Text">
          <Val><![CDATA[Docker logs: '{0}']]></Val>
          <Tgt Cat="Text" Stat="Loc" Orig="New">
            <Val><![CDATA[Registros de Docker: "{0}"]]></Val>
          </Tgt>
        </Str>
        <Disp Icon="Str" />
      </Item>
      <Item ItemId=";extensions/Microsoft.sql-database-projects/dist/common/constants.dockerNotRunningError" ItemType="0" PsrId="308" Leaf="true">
        <Str Cat="Text">
          <Val><![CDATA[Failed to verify docker. Please make sure docker is installed and running. Error: '{0}']]></Val>
          <Tgt Cat="Text" Stat="Loc" Orig="New">
            <Val><![CDATA[No se pudo comprobar el Docker. Asegúrese de que el Docker está instalado y se está ejecutando. Error: ' {0} ']]></Val>
          </Tgt>
        </Str>
        <Disp Icon="Str" />
      </Item>
      <Item ItemId=";extensions/Microsoft.sql-database-projects/dist/common/constants.done" ItemType="0" PsrId="308" Leaf="true">
        <Str Cat="Text">
          <Val><![CDATA[Done]]></Val>
          <Tgt Cat="Text" Stat="Loc" Orig="New">
            <Val><![CDATA[Listo]]></Val>
          </Tgt>
        </Str>
        <Disp Icon="Str" />
      </Item>
      <Item ItemId=";extensions/Microsoft.sql-database-projects/dist/common/constants.dontUseProfile" ItemType="0" PsrId="308" Leaf="true">
        <Str Cat="Text">
          <Val><![CDATA[Don't use profile]]></Val>
          <Tgt Cat="Text" Stat="Loc" Orig="New">
            <Val><![CDATA[No usar perfil]]></Val>
          </Tgt>
        </Str>
        <Disp Icon="Str" />
      </Item>
      <Item ItemId=";extensions/Microsoft.sql-database-projects/dist/common/constants.downloadError" ItemType="0" PsrId="308" Leaf="true">
        <Str Cat="Text">
          <Val><![CDATA[Download error]]></Val>
          <Tgt Cat="Text" Stat="Loc" Orig="New">
            <Val><![CDATA[Error de descarga]]></Val>
          </Tgt>
        </Str>
        <Disp Icon="Str" />
      </Item>
      <Item ItemId=";extensions/Microsoft.sql-database-projects/dist/common/constants.downloadProgress" ItemType="0" PsrId="308" Leaf="true">
        <Str Cat="Text">
          <Val><![CDATA[Download progress]]></Val>
          <Tgt Cat="Text" Stat="Loc" Orig="New">
            <Val><![CDATA[Progreso de la descarga]]></Val>
          </Tgt>
        </Str>
        <Disp Icon="Str" />
      </Item>
      <Item ItemId=";extensions/Microsoft.sql-database-projects/dist/common/constants.downloading" ItemType="0" PsrId="308" Leaf="true">
        <Str Cat="Text">
          <Val><![CDATA[Downloading]]></Val>
          <Tgt Cat="Text" Stat="Loc" Orig="New">
            <Val><![CDATA[Descargando]]></Val>
          </Tgt>
        </Str>
        <Disp Icon="Str" />
      </Item>
      <Item ItemId=";extensions/Microsoft.sql-database-projects/dist/common/constants.downloadingFromTo" ItemType="0" PsrId="308" Leaf="true">
        <Str Cat="Text">
          <Val><![CDATA[Downloading from {0} to {1}]]></Val>
          <Tgt Cat="Text" Stat="Loc" Orig="New">
            <Val><![CDATA[Descargando {0} de {1}]]></Val>
          </Tgt>
        </Str>
        <Disp Icon="Str" />
      </Item>
      <Item ItemId=";extensions/Microsoft.sql-database-projects/dist/common/constants.downloadingNuget" ItemType="0" PsrId="308" Leaf="true">
        <Str Cat="Text">
          <Val><![CDATA[Downloading {0} nuget to get build DLLs ]]></Val>
          <Tgt Cat="Text" Stat="Loc" Orig="New">
            <Val><![CDATA[Descargando {0} nget para obtener archivos DLL de compilación ]]></Val>
          </Tgt>
        </Str>
        <Disp Icon="Str" />
      </Item>
      <Item ItemId=";extensions/Microsoft.sql-database-projects/dist/common/constants.edgeEulaAgreementTitle" ItemType="0" PsrId="308" Leaf="true">
        <Str Cat="Text">
          <Val><![CDATA[Microsoft Azure SQL Edge License Agreement]]></Val>
          <Tgt Cat="Text" Stat="Loc" Orig="New">
            <Val><![CDATA[Contrato de licencia de Microsoft Azure SQL Edge]]></Val>
          </Tgt>
        </Str>
        <Disp Icon="Str" />
      </Item>
      <Item ItemId=";extensions/Microsoft.sql-database-projects/dist/common/constants.edgeProjectTypeDescription" ItemType="0" PsrId="308" Leaf="true">
        <Str Cat="Text">
          <Val><![CDATA[Start with the core pieces to develop and publish schemas for Azure SQL Edge Database]]></Val>
          <Tgt Cat="Text" Stat="Loc" Orig="New">
            <Val><![CDATA[Comience con las partes principales para desarrollar y publicar esquemas para Azure SQL Edge Database.]]></Val>
          </Tgt>
          <Prev Cat="Text">
            <Val><![CDATA[Start with the core pieces to develop and publish schemas for SQL Edge]]></Val>
          </Prev>
        </Str>
        <Disp Icon="Str" />
      </Item>
      <Item ItemId=";extensions/Microsoft.sql-database-projects/dist/common/constants.edgeProjectTypeDisplayName" ItemType="0" PsrId="308" Leaf="true">
        <Str Cat="Text">
          <Val><![CDATA[Azure SQL Edge Database]]></Val>
          <Tgt Cat="Text" Stat="Loc" Orig="New">
            <Val><![CDATA[Azure SQL Edge Database]]></Val>
          </Tgt>
          <Prev Cat="Text">
            <Val><![CDATA[SQL Edge]]></Val>
          </Prev>
        </Str>
        <Disp Icon="Str" />
      </Item>
      <Item ItemId=";extensions/Microsoft.sql-database-projects/dist/common/constants.emptyAzureDbProjectTypeDescription" ItemType="0" PsrId="308" Leaf="true">
        <Str Cat="Text">
          <Val><![CDATA[Develop and publish schemas for Azure SQL Database starting from an empty project]]></Val>
          <Tgt Cat="Text" Stat="Loc" Orig="New">
            <Val><![CDATA[Permite desarrollar y publicar esquemas para Azure SQL Database a partir de un proyecto vacío.]]></Val>
          </Tgt>
        </Str>
        <Disp Icon="Str" />
      </Item>
      <Item ItemId=";extensions/Microsoft.sql-database-projects/dist/common/constants.emptyAzureDbProjectTypeDisplayName" ItemType="0" PsrId="308" Leaf="true">
        <Str Cat="Text">
          <Val><![CDATA[Azure SQL Database]]></Val>
          <Tgt Cat="Text" Stat="Loc" Orig="New">
            <Val><![CDATA[Azure SQL Database]]></Val>
          </Tgt>
        </Str>
        <Disp Icon="Str" />
      </Item>
      <Item ItemId=";extensions/Microsoft.sql-database-projects/dist/common/constants.emptyProjectTypeDescription" ItemType="0" PsrId="308" Leaf="true">
        <Str Cat="Text">
          <Val><![CDATA[Develop and publish schemas for SQL Server databases starting from an empty project]]></Val>
          <Tgt Cat="Text" Stat="Loc" Orig="New">
            <Val><![CDATA[Desarrolle y publique esquemas para bases de datos SQL Server a partir de un proyecto vacío.]]></Val>
          </Tgt>
          <Prev Cat="Text">
            <Val><![CDATA[Develop and publish schemas for SQL databases starting from an empty project]]></Val>
          </Prev>
        </Str>
        <Disp Icon="Str" />
      </Item>
      <Item ItemId=";extensions/Microsoft.sql-database-projects/dist/common/constants.emptyProjectTypeDisplayName" ItemType="0" PsrId="308" Leaf="true">
        <Str Cat="Text">
          <Val><![CDATA[SQL Server Database]]></Val>
          <Tgt Cat="Text" Stat="Loc" Orig="New">
            <Val><![CDATA[Base de datos de SQL Server]]></Val>
          </Tgt>
          <Prev Cat="Text">
            <Val><![CDATA[SQL Database]]></Val>
          </Prev>
        </Str>
        <Disp Icon="Str" />
      </Item>
      <Item ItemId=";extensions/Microsoft.sql-database-projects/dist/common/constants.emptySdkProjectTypeDescription" ItemType="0" PsrId="308" Leaf="true">
        <Str Cat="Text">
          <Val><![CDATA[Develop and publish schemas for SQL databases with Microsoft.Build.Sql (preview), starting from an empty SDK-style project.]]></Val>
          <Tgt Cat="Text" Stat="Loc" Orig="New">
            <Val><![CDATA[Desarrolle y publique esquemas para bases de datos SQL con Microsoft.Build.Sql (versión preliminar), a partir de un proyecto vacío de estilo SDK.]]></Val>
          </Tgt>
        </Str>
        <Disp Icon="Str" />
      </Item>
      <Item ItemId=";extensions/Microsoft.sql-database-projects/dist/common/constants.emptySdkProjectTypeDisplayName" ItemType="0" PsrId="308" Leaf="true">
        <Str Cat="Text">
          <Val><![CDATA[SQL Database (SDK)]]></Val>
          <Tgt Cat="Text" Stat="Loc" Orig="New">
            <Val><![CDATA[SQL Database (SDK)]]></Val>
          </Tgt>
        </Str>
        <Disp Icon="Str" />
      </Item>
      <Item ItemId=";extensions/Microsoft.sql-database-projects/dist/common/constants.enterConnStringTemplateDescription" ItemType="0" PsrId="308" Leaf="true">
        <Str Cat="Text">
          <Val><![CDATA[Enter a template for SQL connection string]]></Val>
          <Tgt Cat="Text" Stat="Loc" Orig="New">
            <Val><![CDATA[Escriba una plantilla para la cadena de conexión de SQL]]></Val>
          </Tgt>
        </Str>
        <Disp Icon="Str" />
      </Item>
      <Item ItemId=";extensions/Microsoft.sql-database-projects/dist/common/constants.enterConnectionStringEnvName" ItemType="0" PsrId="308" Leaf="true">
        <Str Cat="Text">
          <Val><![CDATA[Enter connection string environment variable name]]></Val>
          <Tgt Cat="Text" Stat="Loc" Orig="New">
            <Val><![CDATA[Escriba el nombre de variable de entorno de la cadena de conexión]]></Val>
          </Tgt>
        </Str>
        <Disp Icon="Str" />
      </Item>
      <Item ItemId=";extensions/Microsoft.sql-database-projects/dist/common/constants.enterConnectionStringEnvNameDescription" ItemType="0" PsrId="308" Leaf="true">
        <Str Cat="Text">
          <Val><![CDATA[Enter environment variable for SQL connection string]]></Val>
          <Tgt Cat="Text" Stat="Loc" Orig="New">
            <Val><![CDATA[Escriba la variable de entorno de la cadena de conexión SQL]]></Val>
          </Tgt>
        </Str>
        <Disp Icon="Str" />
      </Item>
      <Item ItemId=";extensions/Microsoft.sql-database-projects/dist/common/constants.enterConnectionStringTemplate" ItemType="0" PsrId="308" Leaf="true">
        <Str Cat="Text">
          <Val><![CDATA[Enter connection string template]]></Val>
          <Tgt Cat="Text" Stat="Loc" Orig="New">
            <Val><![CDATA[Escriba la plantilla de la cadena de conexión.]]></Val>
          </Tgt>
        </Str>
        <Disp Icon="Str" />
      </Item>
      <Item ItemId=";extensions/Microsoft.sql-database-projects/dist/common/constants.enterNewDatabaseName" ItemType="0" PsrId="308" Leaf="true">
        <Str Cat="Text">
          <Val><![CDATA[Enter new database name]]></Val>
          <Tgt Cat="Text" Stat="Loc" Orig="New">
            <Val><![CDATA[Escriba el nombre de la nueva base de datos.]]></Val>
          </Tgt>
        </Str>
        <Disp Icon="Str" />
      </Item>
      <Item ItemId=";extensions/Microsoft.sql-database-projects/dist/common/constants.enterNewName" ItemType="0" PsrId="308" Leaf="true">
        <Str Cat="Text">
          <Val><![CDATA[Enter new name]]></Val>
          <Tgt Cat="Text" Stat="Loc" Orig="New">
            <Val><![CDATA[Introducir un nombre nuevo]]></Val>
          </Tgt>
        </Str>
        <Disp Icon="Str" />
      </Item>
      <Item ItemId=";extensions/Microsoft.sql-database-projects/dist/common/constants.enterNewSqlCmdVariableDefaultValue" ItemType="0" PsrId="308" Leaf="true">
        <Str Cat="Text">
          <Val><![CDATA[Enter default value for SQLCMD variable '{0}']]></Val>
          <Tgt Cat="Text" Stat="Loc" Orig="New">
            <Val><![CDATA[Escribir el valor predeterminado para la variable "{0}" de SQLCMDSQLCMD]]></Val>
          </Tgt>
        </Str>
        <Disp Icon="Str" />
      </Item>
      <Item ItemId=";extensions/Microsoft.sql-database-projects/dist/common/constants.enterNewSqlCmdVariableName" ItemType="0" PsrId="308" Leaf="true">
        <Str Cat="Text">
          <Val><![CDATA[Enter new SQLCMD Variable name]]></Val>
          <Tgt Cat="Text" Stat="Loc" Orig="New">
            <Val><![CDATA[Escribir el nuevo nombre de variable de SQLCMD]]></Val>
          </Tgt>
        </Str>
        <Disp Icon="Str" />
      </Item>
      <Item ItemId=";extensions/Microsoft.sql-database-projects/dist/common/constants.enterNewValueForVar" ItemType="0" PsrId="308" Leaf="true">
        <Str Cat="Text">
          <Val><![CDATA[Enter new default value for variable '{0}']]></Val>
          <Tgt Cat="Text" Stat="Loc" Orig="New">
            <Val><![CDATA[Escribe un nuevo valor predeterminado para la variable "{0}".]]></Val>
          </Tgt>
          <Prev Cat="Text">
            <Val><![CDATA[Enter new value for variable '{0}']]></Val>
          </Prev>
        </Str>
        <Disp Icon="Str" />
      </Item>
      <Item ItemId=";extensions/Microsoft.sql-database-projects/dist/common/constants.enterPassword" ItemType="0" PsrId="308" Leaf="true">
        <Str Cat="Text">
          <Val><![CDATA[Enter {0} admin password]]></Val>
          <Tgt Cat="Text" Stat="Loc" Orig="New">
            <Val><![CDATA[Escriba la contraseña del administrador {0}]]></Val>
          </Tgt>
          <Prev Cat="Text">
            <Val><![CDATA[Enter SQL Server admin password]]></Val>
          </Prev>
        </Str>
        <Disp Icon="Str" />
      </Item>
      <Item ItemId=";extensions/Microsoft.sql-database-projects/dist/common/constants.enterPortNumber" ItemType="0" PsrId="308" Leaf="true">
        <Str Cat="Text">
          <Val><![CDATA[Enter {0} port number or press enter to use the default value]]></Val>
          <Tgt Cat="Text" Stat="Loc" Orig="New">
            <Val><![CDATA[Escriba el número de puerto {0} o presione Entrar para usar el valor predeterminado]]></Val>
          </Tgt>
          <Prev Cat="Text">
            <Val><![CDATA[Enter SQL server port number or press enter to use the default value]]></Val>
          </Prev>
        </Str>
        <Disp Icon="Str" />
      </Item>
      <Item ItemId=";extensions/Microsoft.sql-database-projects/dist/common/constants.enterSystemDbName" ItemType="0" PsrId="308" Leaf="true">
        <Str Cat="Text">
          <Val><![CDATA[Enter a database name for this system database]]></Val>
          <Tgt Cat="Text" Stat="Loc" Orig="New">
            <Val><![CDATA[Escriba un nombre para esta base de datos del sistema.]]></Val>
          </Tgt>
        </Str>
        <Disp Icon="Str" />
      </Item>
      <Item ItemId=";extensions/Microsoft.sql-database-projects/dist/common/constants.enterUser" ItemType="0" PsrId="308" Leaf="true">
        <Str Cat="Text">
          <Val><![CDATA[Enter {0} admin user name]]></Val>
          <Tgt Cat="Text" Stat="Loc" Orig="New">
            <Val><![CDATA[Escriba nombre de usuario del administrador {0}]]></Val>
          </Tgt>
        </Str>
        <Disp Icon="Str" />
      </Item>
      <Item ItemId=";extensions/Microsoft.sql-database-projects/dist/common/constants.equalComparison" ItemType="0" PsrId="308" Leaf="true">
        <Str Cat="Text">
          <Val><![CDATA[The project is already up to date with the database.]]></Val>
          <Tgt Cat="Text" Stat="Loc" Orig="New">
            <Val><![CDATA[El proyecto ya está actualizado con la base de datos.]]></Val>
          </Tgt>
        </Str>
        <Disp Icon="Str" />
      </Item>
      <Item ItemId=";extensions/Microsoft.sql-database-projects/dist/common/constants.errorAddingDatabaseReference" ItemType="0" PsrId="308" Leaf="true">
        <Str Cat="Text">
          <Val><![CDATA[Error adding database reference to {0}. Error: {1}]]></Val>
          <Tgt Cat="Text" Stat="Loc" Orig="New">
            <Val><![CDATA[Ha ocurrido un error al agregar referencia de base de datos a {0}. Error: {1}]]></Val>
          </Tgt>
        </Str>
        <Disp Icon="Str" />
      </Item>
      <Item ItemId=";extensions/Microsoft.sql-database-projects/dist/common/constants.errorDownloading" ItemType="0" PsrId="308" Leaf="true">
        <Str Cat="Text">
          <Val><![CDATA[Error downloading {0}. Error: {1}]]></Val>
          <Tgt Cat="Text" Stat="Loc" Orig="New">
            <Val><![CDATA[Error al descargar {0}. Error: {1}]]></Val>
          </Tgt>
        </Str>
        <Disp Icon="Str" />
      </Item>
      <Item ItemId=";extensions/Microsoft.sql-database-projects/dist/common/constants.errorExtracting" ItemType="0" PsrId="308" Leaf="true">
        <Str Cat="Text">
          <Val><![CDATA[Error extracting files from {0}. Error: {1}]]></Val>
          <Tgt Cat="Text" Stat="Loc" Orig="New">
            <Val><![CDATA[Error al extraer archivos de {0}. Error: {1}]]></Val>
          </Tgt>
        </Str>
        <Disp Icon="Str" />
      </Item>
      <Item ItemId=";extensions/Microsoft.sql-database-projects/dist/common/constants.errorFindingBuildFilesLocation" ItemType="0" PsrId="308" Leaf="true">
        <Str Cat="Text">
          <Val><![CDATA[Error finding build files location: {0}]]></Val>
          <Tgt Cat="Text" Stat="Loc" Orig="New">
            <Val><![CDATA[Error al buscar la ubicación de los archivos de compilación: {0}]]></Val>
          </Tgt>
        </Str>
        <Disp Icon="Str" />
      </Item>
      <Item ItemId=";extensions/Microsoft.sql-database-projects/dist/common/constants.errorMovingFile" ItemType="0" PsrId="308" Leaf="true">
        <Str Cat="Text">
          <Val><![CDATA[Error when moving file from {0} to {1}. Error: {2}]]></Val>
          <Tgt Cat="Text" Stat="Loc" Orig="New">
            <Val><![CDATA[Error al mover el archivo de {0} a {1}. Error: {2}]]></Val>
          </Tgt>
        </Str>
        <Disp Icon="Str" />
      </Item>
      <Item ItemId=";extensions/Microsoft.sql-database-projects/dist/common/constants.errorNotSupportedInVsCode" ItemType="0" PsrId="308" Leaf="true">
        <Str Cat="Text">
          <Val><![CDATA[Error: {0} is not currently supported in SQL Database Projects for VS Code.]]></Val>
          <Tgt Cat="Text" Stat="Loc" Orig="New">
            <Val><![CDATA[Error: {0} no se admite actualmente en los proyectos de bases de datos SQL para VS Code.]]></Val>
          </Tgt>
        </Str>
        <Disp Icon="Str" />
      </Item>
      <Item ItemId=";extensions/Microsoft.sql-database-projects/dist/common/constants.errorPrefix" ItemType="0" PsrId="308" Leaf="true">
        <Str Cat="Text">
          <Val><![CDATA[Error: {0}]]></Val>
          <Tgt Cat="Text" Stat="Loc" Orig="New">
            <Val><![CDATA[Error: {0}]]></Val>
          </Tgt>
        </Str>
        <Disp Icon="Str" />
      </Item>
      <Item ItemId=";extensions/Microsoft.sql-database-projects/dist/common/constants.errorReadingProjectGuid" ItemType="0" PsrId="308" Leaf="true">
        <Str Cat="Text">
          <Val><![CDATA[Error trying to read {0} of project '{1}'. {2}]]></Val>
          <Tgt Cat="Text" Stat="Loc" Orig="New">
            <Val><![CDATA[Ha ocurrido un error al intentar leer {0} del proyecto "{1}". {2}]]></Val>
          </Tgt>
          <Prev Cat="Text">
            <Val><![CDATA[Error trying to read {0} of project '{1}']]></Val>
          </Prev>
        </Str>
        <Disp Icon="Str" />
      </Item>
      <Item ItemId=";extensions/Microsoft.sql-database-projects/dist/common/constants.errorRenamingFile" ItemType="0" PsrId="308" Leaf="true">
        <Str Cat="Text">
          <Val><![CDATA[Error when renaming file from {0} to {1}. Error: {2}]]></Val>
          <Tgt Cat="Text" Stat="Loc" Orig="New">
            <Val><![CDATA[Error al cambiar el nombre del archivo de {0} a {1}. Error: {2}]]></Val>
          </Tgt>
        </Str>
        <Disp Icon="Str" />
      </Item>
      <Item ItemId=";extensions/Microsoft.sql-database-projects/dist/common/constants.errorRetrievingBuildFiles" ItemType="0" PsrId="308" Leaf="true">
        <Str Cat="Text">
          <Val><![CDATA[Could not build project. Error retrieving files needed to build.]]></Val>
          <Tgt Cat="Text" Stat="Loc" Orig="New">
            <Val><![CDATA[No se pudo compilar el proyecto. Error al recuperar los archivos necesarios para compilar.]]></Val>
          </Tgt>
        </Str>
        <Disp Icon="Str" />
      </Item>
      <Item ItemId=";extensions/Microsoft.sql-database-projects/dist/common/constants.eulaAgreementTemplate" ItemType="0" PsrId="308" InstFlg="true" Leaf="true">
        <Str Cat="Text">
          <Val><![CDATA[I accept the {0}.]]></Val>
          <Tgt Cat="Text" Stat="Loc" Orig="New">
            <Val><![CDATA[Acepto el {0}.]]></Val>
          </Tgt>
        </Str>
        <Disp Icon="Str" />
      </Item>
      <Item ItemId=";extensions/Microsoft.sql-database-projects/dist/common/constants.eulaAgreementText" ItemType="0" PsrId="308" InstFlg="true" Leaf="true">
        <Str Cat="Text">
          <Val><![CDATA[I accept the {0}.]]></Val>
          <Tgt Cat="Text" Stat="Loc" Orig="New">
            <Val><![CDATA[Acepto el {0}.]]></Val>
          </Tgt>
        </Str>
        <Disp Icon="Str" />
      </Item>
      <Item ItemId=";extensions/Microsoft.sql-database-projects/dist/common/constants.eulaAgreementTitle" ItemType="0" PsrId="308" Leaf="true">
        <Str Cat="Text">
          <Val><![CDATA[Microsoft SQL Server License Agreement]]></Val>
          <Tgt Cat="Text" Stat="Loc" Orig="New">
            <Val><![CDATA[Contrato de licencia de Microsoft SQL Server]]></Val>
          </Tgt>
        </Str>
        <Disp Icon="Str" />
      </Item>
      <Item ItemId=";extensions/Microsoft.sql-database-projects/dist/common/constants.exampleUsage" ItemType="0" PsrId="308" Leaf="true">
        <Str Cat="Text">
          <Val><![CDATA[Example Usage]]></Val>
          <Tgt Cat="Text" Stat="Loc" Orig="New">
            <Val><![CDATA[Ejemplo de uso]]></Val>
          </Tgt>
        </Str>
        <Disp Icon="Str" />
      </Item>
      <Item ItemId=";extensions/Microsoft.sql-database-projects/dist/common/constants.excludeAction" ItemType="0" PsrId="308" Leaf="true">
        <Str Cat="Text">
          <Val><![CDATA[Exclude]]></Val>
          <Tgt Cat="Text" Stat="Loc" Orig="New">
            <Val><![CDATA[Excluir]]></Val>
          </Tgt>
        </Str>
        <Disp Icon="Str" />
      </Item>
      <Item ItemId=";extensions/Microsoft.sql-database-projects/dist/common/constants.excludeFolderNotSupported" ItemType="0" PsrId="308" Leaf="true">
        <Str Cat="Text">
          <Val><![CDATA[Excluding folders is not yet supported]]></Val>
          <Tgt Cat="Text" Stat="Loc" Orig="New">
            <Val><![CDATA[Aún no es posible excluir carpetas]]></Val>
          </Tgt>
        </Str>
        <Disp Icon="Str" />
      </Item>
      <Item ItemId=";extensions/Microsoft.sql-database-projects/dist/common/constants.excludeObjectTypes" ItemType="0" PsrId="308" Leaf="true">
        <Str Cat="Text">
          <Val><![CDATA[Exclude Object Types]]></Val>
          <Tgt Cat="Text" Stat="Loc" Orig="New">
            <Val><![CDATA[Excluir tipos de objeto]]></Val>
          </Tgt>
        </Str>
        <Disp Icon="Str" />
      </Item>
      <Item ItemId=";extensions/Microsoft.sql-database-projects/dist/common/constants.externalStream" ItemType="0" PsrId="308" Leaf="true">
        <Str Cat="Text">
          <Val><![CDATA[External Stream]]></Val>
          <Tgt Cat="Text" Stat="Loc" Orig="New">
            <Val><![CDATA[Flujo externo]]></Val>
          </Tgt>
        </Str>
        <Disp Icon="Str" />
      </Item>
      <Item ItemId=";extensions/Microsoft.sql-database-projects/dist/common/constants.externalStreamingJobFriendlyName" ItemType="0" PsrId="308" Leaf="true">
        <Str Cat="Text">
          <Val><![CDATA[External Streaming Job]]></Val>
          <Tgt Cat="Text" Stat="Loc" Orig="New">
            <Val><![CDATA[Trabajo de streaming externo]]></Val>
          </Tgt>
        </Str>
        <Disp Icon="Str" />
      </Item>
      <Item ItemId=";extensions/Microsoft.sql-database-projects/dist/common/constants.externalStreamingJobValidationPassed" ItemType="0" PsrId="308" Leaf="true">
        <Str Cat="Text">
          <Val><![CDATA[Validation of external streaming job passed.]]></Val>
          <Tgt Cat="Text" Stat="Loc" Orig="New">
            <Val><![CDATA[Se ha superado la validación del trabajo de streaming externo.]]></Val>
          </Tgt>
        </Str>
        <Disp Icon="Str" />
      </Item>
      <Item ItemId=";extensions/Microsoft.sql-database-projects/dist/common/constants.extractTargetRequired" ItemType="0" PsrId="308" Leaf="true">
        <Str Cat="Text">
          <Val><![CDATA[Target information for extract is required to create database project.]]></Val>
          <Tgt Cat="Text" Stat="Loc" Orig="New">
            <Val><![CDATA[La información de destino para la extracción es necesaria para crear un proyecto de base de datos.]]></Val>
          </Tgt>
        </Str>
        <Disp Icon="Str" />
      </Item>
      <Item ItemId=";extensions/Microsoft.sql-database-projects/dist/common/constants.extractingDacFxDlls" ItemType="0" PsrId="308" Leaf="true">
        <Str Cat="Text">
          <Val><![CDATA[Extracting DacFx build DLLs to {0}]]></Val>
          <Tgt Cat="Text" Stat="Loc" Orig="New">
            <Val><![CDATA[Extrayendo archivos DLL de compilación de DacFx en {0}]]></Val>
          </Tgt>
          <Prev Cat="Text">
            <Val><![CDATA[Extracting DacFx build DLLs]]></Val>
          </Prev>
        </Str>
        <Disp Icon="Str" />
      </Item>
      <Item ItemId=";extensions/Microsoft.sql-database-projects/dist/common/constants.file" ItemType="0" PsrId="308" Leaf="true">
        <Str Cat="Text">
          <Val><![CDATA[File]]></Val>
          <Tgt Cat="Text" Stat="Loc" Orig="New">
            <Val><![CDATA[Archivo]]></Val>
          </Tgt>
        </Str>
        <Disp Icon="Str" />
      </Item>
      <Item ItemId=";extensions/Microsoft.sql-database-projects/dist/common/constants.fileAlreadyExists" ItemType="0" PsrId="308" Leaf="true">
        <Str Cat="Text">
          <Val><![CDATA[A file with the name '{0}' already exists on disk at this location. Please choose another name.]]></Val>
          <Tgt Cat="Text" Stat="Loc" Orig="New">
            <Val><![CDATA[Ya existe un archivo con el nombre "{0}" en el disco en esta ubicación. Elija otro nombre.]]></Val>
          </Tgt>
        </Str>
        <Disp Icon="Str" />
      </Item>
      <Item ItemId=";extensions/Microsoft.sql-database-projects/dist/common/constants.fileFormat" ItemType="0" PsrId="308" Leaf="true">
        <Str Cat="Text">
          <Val><![CDATA[File Format]]></Val>
          <Tgt Cat="Text" Stat="Loc" Orig="New">
            <Val><![CDATA[Formato de archivo]]></Val>
          </Tgt>
        </Str>
        <Disp Icon="Str" />
      </Item>
      <Item ItemId=";extensions/Microsoft.sql-database-projects/dist/common/constants.fileOrFolderDoesNotExist" ItemType="0" PsrId="308" Leaf="true">
        <Str Cat="Text">
          <Val><![CDATA[File or directory '{0}' doesn't exist]]></Val>
          <Tgt Cat="Text" Stat="Loc" Orig="New">
            <Val><![CDATA[El archivo o directorio "{0}" no existe.]]></Val>
          </Tgt>
        </Str>
        <Disp Icon="Str" />
      </Item>
      <Item ItemId=";extensions/Microsoft.sql-database-projects/dist/common/constants.flat" ItemType="0" PsrId="308" Leaf="true">
        <Str Cat="Text">
          <Val><![CDATA[Flat]]></Val>
          <Tgt Cat="Text" Stat="Loc" Orig="New">
            <Val><![CDATA[Plano]]></Val>
          </Tgt>
        </Str>
        <Disp Icon="Str" />
      </Item>
      <Item ItemId=";extensions/Microsoft.sql-database-projects/dist/common/constants.folderAlreadyExists" ItemType="0" PsrId="308" Leaf="true">
        <Str Cat="Text">
          <Val><![CDATA[A folder with the name '{0}' already exists on disk at this location. Please choose another name.]]></Val>
          <Tgt Cat="Text" Stat="Loc" Orig="New">
            <Val><![CDATA[Ya existe una carpeta con el nombre "{0}" en el disco en esta ubicación. Elija otro nombre.]]></Val>
          </Tgt>
        </Str>
        <Disp Icon="Str" />
      </Item>
      <Item ItemId=";extensions/Microsoft.sql-database-projects/dist/common/constants.folderAlreadyExistsChooseNewLocation" ItemType="0" PsrId="308" Leaf="true">
        <Str Cat="Text">
          <Val><![CDATA[A folder with the name '{0}' already exists on disk at this location. Please choose another location.]]></Val>
          <Tgt Cat="Text" Stat="Loc" Orig="New">
            <Val><![CDATA[Ya existe una carpeta con el nombre "{0}" en el disco en esta ubicación. Elija otra ubicación.]]></Val>
          </Tgt>
        </Str>
        <Disp Icon="Str" />
      </Item>
      <Item ItemId=";extensions/Microsoft.sql-database-projects/dist/common/constants.folderElements" ItemType="0" PsrId="308" Leaf="true">
        <Str Cat="Text">
          <Val><![CDATA[Folder Elements]]></Val>
          <Tgt Cat="Text" Stat="Loc" Orig="New">
            <Val><![CDATA[Elementos de carpeta]]></Val>
          </Tgt>
        </Str>
        <Disp Icon="Str" />
      </Item>
      <Item ItemId=";extensions/Microsoft.sql-database-projects/dist/common/constants.folderFriendlyName" ItemType="0" PsrId="308" Leaf="true">
        <Str Cat="Text">
          <Val><![CDATA[Folder]]></Val>
          <Tgt Cat="Text" Stat="Loc" Orig="New">
            <Val><![CDATA[Carpeta]]></Val>
          </Tgt>
        </Str>
        <Disp Icon="Str" />
      </Item>
      <Item ItemId=";extensions/Microsoft.sql-database-projects/dist/common/constants.folderStructureLabel" ItemType="0" PsrId="308" Leaf="true">
        <Str Cat="Text">
          <Val><![CDATA[Folder structure]]></Val>
          <Tgt Cat="Text" Stat="Loc" Orig="New">
            <Val><![CDATA[Estructura de carpetas]]></Val>
          </Tgt>
        </Str>
        <Disp Icon="Str" />
      </Item>
      <Item ItemId=";extensions/Microsoft.sql-database-projects/dist/common/constants.generateScriptButtonText" ItemType="0" PsrId="308" Leaf="true">
        <Str Cat="Text">
          <Val><![CDATA[Generate Script]]></Val>
          <Tgt Cat="Text" Stat="Loc" Orig="New">
            <Val><![CDATA[Generar script]]></Val>
          </Tgt>
        </Str>
        <Disp Icon="Str" />
      </Item>
      <Item ItemId=";extensions/Microsoft.sql-database-projects/dist/common/constants.generatingProjectFailed" ItemType="0" PsrId="308" Leaf="true">
        <Str Cat="Text">
          <Val><![CDATA[Generating project via AutoRest failed.  Check output pane for more details. Error: {0}]]></Val>
          <Tgt Cat="Text" Stat="Loc" Orig="New">
            <Val><![CDATA[Error al generar el proyecto a través de AutoRest.  Compruebe el panel de salida para obtener más detalles. Error: {0}]]></Val>
          </Tgt>
          <Prev Cat="Text">
            <Val><![CDATA[Generating project via AutoRest failed: {0}]]></Val>
          </Prev>
        </Str>
        <Disp Icon="Str" />
      </Item>
      <Item ItemId=";extensions/Microsoft.sql-database-projects/dist/common/constants.generatingProjectFromAutorest" ItemType="0" PsrId="308" Leaf="true">
        <Str Cat="Text">
          <Val><![CDATA[Generating new SQL project from {0}...  Check output window for details.]]></Val>
          <Tgt Cat="Text" Stat="Loc" Orig="New">
            <Val><![CDATA[Generando nuevo proyecto SQL desde {0}...  Compruebe la ventana de resultados para obtener más detalles.]]></Val>
          </Tgt>
        </Str>
        <Disp Icon="Str" />
      </Item>
      <Item ItemId=";extensions/Microsoft.sql-database-projects/dist/common/constants.imageTag" ItemType="0" PsrId="308" Leaf="true">
        <Str Cat="Text">
          <Val><![CDATA[Image tag]]></Val>
          <Tgt Cat="Text" Stat="Loc" Orig="New">
            <Val><![CDATA[Etiqueta de imagen]]></Val>
          </Tgt>
        </Str>
        <Disp Icon="Str" />
      </Item>
      <Item ItemId=";extensions/Microsoft.sql-database-projects/dist/common/constants.importElements" ItemType="0" PsrId="308" Leaf="true">
        <Str Cat="Text">
          <Val><![CDATA[Import Elements]]></Val>
          <Tgt Cat="Text" Stat="Loc" Orig="New">
            <Val><![CDATA[Importar elementos]]></Val>
          </Tgt>
        </Str>
        <Disp Icon="Str" />
      </Item>
      <Item ItemId=";extensions/Microsoft.sql-database-projects/dist/common/constants.include" ItemType="0" PsrId="308" Leaf="true">
        <Str Cat="Text">
          <Val><![CDATA[Include]]></Val>
          <Tgt Cat="Text" Stat="Loc" Orig="New">
            <Val><![CDATA[Incluir]]></Val>
          </Tgt>
        </Str>
        <Disp Icon="Str" />
      </Item>
      <Item ItemId=";extensions/Microsoft.sql-database-projects/dist/common/constants.includePermissionsInProject" ItemType="0" PsrId="308" Leaf="true">
        <Str Cat="Text">
          <Val><![CDATA[Include permissions in project]]></Val>
          <Tgt Cat="Text" Stat="Loc" Orig="New">
            <Val><![CDATA[Incluir permisos en el proyecto]]></Val>
          </Tgt>
        </Str>
        <Disp Icon="Str" />
      </Item>
      <Item ItemId=";extensions/Microsoft.sql-database-projects/dist/common/constants.includePermissionsLabel" ItemType="0" PsrId="308" Leaf="true">
        <Str Cat="Text">
          <Val><![CDATA[Include permissions]]></Val>
          <Tgt Cat="Text" Stat="Loc" Orig="New">
            <Val><![CDATA[Incluir permisos]]></Val>
          </Tgt>
        </Str>
        <Disp Icon="Str" />
      </Item>
      <Item ItemId=";extensions/Microsoft.sql-database-projects/dist/common/constants.installGlobally" ItemType="0" PsrId="308" Leaf="true">
        <Str Cat="Text">
          <Val><![CDATA[Install globally]]></Val>
          <Tgt Cat="Text" Stat="Loc" Orig="New">
            <Val><![CDATA[Instalar globalmente]]></Val>
          </Tgt>
        </Str>
        <Disp Icon="Str" />
      </Item>
      <Item ItemId=";extensions/Microsoft.sql-database-projects/dist/common/constants.invalidDataSchemaProvider" ItemType="0" PsrId="308" Leaf="true">
        <Str Cat="Text">
          <Val><![CDATA[Invalid DSP in .sqlproj file]]></Val>
          <Tgt Cat="Text" Stat="Loc" Orig="New">
            <Val><![CDATA[Hay un DSP no válido en el archivo .sqlproj.]]></Val>
          </Tgt>
        </Str>
        <Disp Icon="Str" />
      </Item>
      <Item ItemId=";extensions/Microsoft.sql-database-projects/dist/common/constants.invalidDatabaseReference" ItemType="0" PsrId="308" Leaf="true">
        <Str Cat="Text">
          <Val><![CDATA[Invalid database reference in .sqlproj file]]></Val>
          <Tgt Cat="Text" Stat="Loc" Orig="New">
            <Val><![CDATA[Hay una referencia de base de datos no válida en el archivo .sqlproj.]]></Val>
          </Tgt>
        </Str>
        <Disp Icon="Str" />
      </Item>
      <Item ItemId=";extensions/Microsoft.sql-database-projects/dist/common/constants.invalidGuid" ItemType="0" PsrId="308" Leaf="true">
        <Str Cat="Text">
          <Val><![CDATA[Specified GUID is invalid: {0}]]></Val>
          <Tgt Cat="Text" Stat="Loc" Orig="New">
            <Val><![CDATA[El GUID especificado no es válido: {0}]]></Val>
          </Tgt>
        </Str>
        <Disp Icon="Str" />
      </Item>
      <Item ItemId=";extensions/Microsoft.sql-database-projects/dist/common/constants.invalidInput" ItemType="0" PsrId="308" Leaf="true">
        <Str Cat="Text">
          <Val><![CDATA[Invalid input: {0}]]></Val>
          <Tgt Cat="Text" Stat="Loc" Orig="New">
            <Val><![CDATA[Entrada no válida: "{0}"]]></Val>
          </Tgt>
        </Str>
        <Disp Icon="Str" />
      </Item>
      <Item ItemId=";extensions/Microsoft.sql-database-projects/dist/common/constants.invalidProjectReload" ItemType="0" PsrId="308" Leaf="true">
        <Str Cat="Text">
          <Val><![CDATA[Cannot access provided database project. Only valid, open database projects can be reloaded.]]></Val>
          <Tgt Cat="Text" Stat="Loc" Orig="New">
            <Val><![CDATA[No se puede acceder al proyecto de base de datos proporcionado. Solo se pueden volver a cargar los proyectos de base de datos abiertos válidos.]]></Val>
          </Tgt>
        </Str>
        <Disp Icon="Str" />
      </Item>
      <Item ItemId=";extensions/Microsoft.sql-database-projects/dist/common/constants.invalidPropertyValueInSqlProj" ItemType="0" PsrId="308" Leaf="true">
        <Str Cat="Text">
          <Val><![CDATA[Invalid value specified for the property '{0}' in .sqlproj file]]></Val>
          <Tgt Cat="Text" Stat="Loc" Orig="New">
            <Val><![CDATA[Se ha especificado un valor no válido para la propiedad \"{0}\" en el archivo .sqlproj.]]></Val>
          </Tgt>
        </Str>
        <Disp Icon="Str" />
      </Item>
      <Item ItemId=";extensions/Microsoft.sql-database-projects/dist/common/constants.invalidPropertyValueProvided" ItemType="0" PsrId="308" Leaf="true">
        <Str Cat="Text">
          <Val><![CDATA[Project property value '{0} is invalid]]></Val>
          <Tgt Cat="Text" Stat="Loc" Orig="New">
            <Val><![CDATA[El valor de propiedad de proyecto '{0}' no es válido]]></Val>
          </Tgt>
        </Str>
        <Disp Icon="Str" />
      </Item>
      <Item ItemId=";extensions/Microsoft.sql-database-projects/dist/common/constants.invalidSQLPassword" ItemType="0" PsrId="308" Leaf="true">
        <Str Cat="Text">
          <Val><![CDATA[{0} password doesn't meet the password complexity requirement. For more information see https://docs.microsoft.com/sql/relational-databases/security/password-policy]]></Val>
          <Tgt Cat="Text" Stat="Loc" Orig="New">
            <Val><![CDATA[La contraseña de {0} no cumple el requisito de complejidad de la contraseña. Para obtener más información, consulte https://docs.microsoft.com/sql/relational-databases/security/password-policy]]></Val>
          </Tgt>
          <Prev Cat="Text">
            <Val><![CDATA[SQL Server password doesn't meet the password complexity requirement. For more information see https://docs.microsoft.com/sql/relational-databases/security/password-policy]]></Val>
          </Prev>
        </Str>
        <Disp Icon="Str" />
      </Item>
      <Item ItemId=";extensions/Microsoft.sql-database-projects/dist/common/constants.invalidSqlConnectionString" ItemType="0" PsrId="308" Leaf="true">
        <Str Cat="Text">
          <Val><![CDATA[Invalid SQL connection string]]></Val>
          <Tgt Cat="Text" Stat="Loc" Orig="New">
            <Val><![CDATA[Cadena de conexión SQL no válida]]></Val>
          </Tgt>
        </Str>
        <Disp Icon="Str" />
      </Item>
      <Item ItemId=";extensions/Microsoft.sql-database-projects/dist/common/constants.invalidTargetPlatform" ItemType="0" PsrId="308" Leaf="true">
        <Str Cat="Text">
          <Val><![CDATA[Invalid target platform: {0}. Supported target platforms: {1}]]></Val>
          <Tgt Cat="Text" Stat="Loc" Orig="New">
            <Val><![CDATA[Plataforma de destino no válida: {0}. Plataformas de destino admitidas: {1}]]></Val>
          </Tgt>
        </Str>
        <Disp Icon="Str" />
      </Item>
      <Item ItemId=";extensions/Microsoft.sql-database-projects/dist/common/constants.learnMore" ItemType="0" PsrId="308" Leaf="true">
        <Str Cat="Text">
          <Val><![CDATA[Learn More]]></Val>
          <Tgt Cat="Text" Stat="Loc" Orig="New">
            <Val><![CDATA[Más información]]></Val>
          </Tgt>
        </Str>
        <Disp Icon="Str" />
      </Item>
      <Item ItemId=";extensions/Microsoft.sql-database-projects/dist/common/constants.loadProfilePlaceholderText" ItemType="0" PsrId="308" Leaf="true">
        <Str Cat="Text">
          <Val><![CDATA[Load profile...]]></Val>
          <Tgt Cat="Text" Stat="Loc" Orig="New">
            <Val><![CDATA[Perfil de carga...]]></Val>
          </Tgt>
        </Str>
        <Disp Icon="Str" />
      </Item>
      <Item ItemId=";extensions/Microsoft.sql-database-projects/dist/common/constants.location" ItemType="0" PsrId="308" Leaf="true">
        <Str Cat="Text">
          <Val><![CDATA[Location]]></Val>
          <Tgt Cat="Text" Stat="Loc" Orig="New">
            <Val><![CDATA[Ubicación]]></Val>
          </Tgt>
        </Str>
        <Disp Icon="Str" />
      </Item>
      <Item ItemId=";extensions/Microsoft.sql-database-projects/dist/common/constants.missingVersion" ItemType="0" PsrId="308" Leaf="true">
        <Str Cat="Text">
          <Val><![CDATA[Missing 'version' entry in {0}]]></Val>
          <Tgt Cat="Text" Stat="Loc" Orig="New">
            <Val><![CDATA[Falta la entrada "version" en {0}.]]></Val>
          </Tgt>
        </Str>
        <Disp Icon="Str" />
      </Item>
      <Item ItemId=";extensions/Microsoft.sql-database-projects/dist/common/constants.moveConfirmationPrompt" ItemType="0" PsrId="308" Leaf="true">
        <Str Cat="Text">
          <Val><![CDATA[Are you sure you want to move {0} to {1}?]]></Val>
          <Tgt Cat="Text" Stat="Loc" Orig="New">
            <Val><![CDATA[¿Seguro que quiere mover {0} a {1}?]]></Val>
          </Tgt>
        </Str>
        <Disp Icon="Str" />
      </Item>
      <Item ItemId=";extensions/Microsoft.sql-database-projects/dist/common/constants.movingFilesBetweenProjectsNotSupported" ItemType="0" PsrId="308" Leaf="true">
        <Str Cat="Text">
          <Val><![CDATA[Moving files between projects is not supported]]></Val>
          <Tgt Cat="Text" Stat="Loc" Orig="New">
            <Val><![CDATA[No se admite el movimiento de archivos entre proyectos]]></Val>
          </Tgt>
        </Str>
        <Disp Icon="Str" />
      </Item>
      <Item ItemId=";extensions/Microsoft.sql-database-projects/dist/common/constants.multipleMostDeploymentScripts" ItemType="0" PsrId="308" Leaf="true">
        <Str Cat="Text">
          <Val><![CDATA[Unexpected number of {0} files: {1}]]></Val>
          <Tgt Cat="Text" Stat="Loc" Orig="New">
            <Val><![CDATA[Número inesperado de {0} archivos: {1}]]></Val>
          </Tgt>
        </Str>
        <Disp Icon="Str" />
      </Item>
      <Item ItemId=";extensions/Microsoft.sql-database-projects/dist/common/constants.multipleSqlProjFilesSelected" ItemType="0" PsrId="308" Leaf="true">
        <Str Cat="Text">
          <Val><![CDATA[Multiple .sqlproj files selected; please select only one.]]></Val>
          <Tgt Cat="Text" Stat="Loc" Orig="New">
            <Val><![CDATA[Se han seleccionado varios archivos .sqlproj; seleccione solo uno.]]></Val>
          </Tgt>
        </Str>
        <Disp Icon="Str" />
      </Item>
      <Item ItemId=";extensions/Microsoft.sql-database-projects/dist/common/constants.nameMustNotBeEmpty" ItemType="0" PsrId="308" Leaf="true">
        <Str Cat="Text">
          <Val><![CDATA[Name must not be empty]]></Val>
          <Tgt Cat="Text" Stat="Loc" Orig="New">
            <Val><![CDATA[El nombre no puede estar en blanco]]></Val>
          </Tgt>
        </Str>
        <Disp Icon="Str" />
      </Item>
      <Item ItemId=";extensions/Microsoft.sql-database-projects/dist/common/constants.new" ItemType="0" PsrId="308" Leaf="true">
        <Str Cat="Text">
          <Val><![CDATA[New]]></Val>
          <Tgt Cat="Text" Stat="Loc" Orig="New">
            <Val><![CDATA[Nuevo]]></Val>
          </Tgt>
        </Str>
        <Disp Icon="Str" />
      </Item>
      <Item ItemId=";extensions/Microsoft.sql-database-projects/dist/common/constants.newObjectNamePrompt" ItemType="0" PsrId="308" Leaf="true">
        <Str Cat="Text">
          <Val><![CDATA[New {0} name:]]></Val>
          <Tgt Cat="Text" Stat="Loc" Orig="New">
            <Val><![CDATA[Nuevo nombre de {0}:]]></Val>
          </Tgt>
        </Str>
        <Disp Icon="Str" />
      </Item>
      <Item ItemId=";extensions/Microsoft.sql-database-projects/dist/common/constants.noDataSourcesFile" ItemType="0" PsrId="308" Leaf="true">
        <Str Cat="Text">
          <Val><![CDATA[No {0} found]]></Val>
          <Tgt Cat="Text" Stat="Loc" Orig="New">
            <Val><![CDATA[No se ha encontrado ningún {0}.]]></Val>
          </Tgt>
        </Str>
        <Disp Icon="Str" />
      </Item>
      <Item ItemId=";extensions/Microsoft.sql-database-projects/dist/common/constants.noDataSourcesText" ItemType="0" PsrId="308" Leaf="true">
        <Str Cat="Text">
          <Val><![CDATA[No data sources in this project]]></Val>
          <Tgt Cat="Text" Stat="Loc" Orig="New">
            <Val><![CDATA[No hay ningún origen de datos en este proyecto.]]></Val>
          </Tgt>
        </Str>
        <Disp Icon="Str" />
      </Item>
      <Item ItemId=";extensions/Microsoft.sql-database-projects/dist/common/constants.noFileExist" ItemType="0" PsrId="308" Leaf="true">
        <Str Cat="Text">
          <Val><![CDATA[File {0} doesn't exist]]></Val>
          <Tgt Cat="Text" Stat="Loc" Orig="New">
            <Val><![CDATA[El archivo {0} no existe.]]></Val>
          </Tgt>
        </Str>
        <Disp Icon="Str" />
      </Item>
      <Item ItemId=";extensions/Microsoft.sql-database-projects/dist/common/constants.noSchemaCompareExtension" ItemType="0" PsrId="308" Leaf="true">
        <Str Cat="Text">
          <Val><![CDATA[The Schema Compare extension must be installed to a update a project from a database.]]></Val>
          <Tgt Cat="Text" Stat="Loc" Orig="New">
            <Val><![CDATA[La extensión Comparación de esquemas debe instalarse en una actualización de un proyecto desde una base de datos.]]></Val>
          </Tgt>
        </Str>
        <Disp Icon="Str" />
      </Item>
      <Item ItemId=";extensions/Microsoft.sql-database-projects/dist/common/constants.noSqlFilesGenerated" ItemType="0" PsrId="308" Leaf="true">
        <Str Cat="Text">
          <Val><![CDATA[No .sql files were generated by Autorest. Please confirm that your spec contains model definitions, or check the output log for details.]]></Val>
          <Tgt Cat="Text" Stat="Loc" Orig="New">
            <Val><![CDATA[Autorest no generó ningún archivo .sql. Confirme que la especificación contiene definiciones de modelo o consulte el registro de salida para más detalles.]]></Val>
          </Tgt>
        </Str>
        <Disp Icon="Str" />
      </Item>
      <Item ItemId=";extensions/Microsoft.sql-database-projects/dist/common/constants.noSqlProjFile" ItemType="0" PsrId="308" Leaf="true">
        <Str Cat="Text">
          <Val><![CDATA[The selected project file does not exist]]></Val>
          <Tgt Cat="Text" Stat="Loc" Orig="New">
            <Val><![CDATA[El archivo de proyecto seleccionado no existe]]></Val>
          </Tgt>
        </Str>
        <Disp Icon="Str" />
      </Item>
      <Item ItemId=";extensions/Microsoft.sql-database-projects/dist/common/constants.noSqlProjFilesSelected" ItemType="0" PsrId="308" Leaf="true">
        <Str Cat="Text">
          <Val><![CDATA[No .sqlproj file selected; please select one.]]></Val>
          <Tgt Cat="Text" Stat="Loc" Orig="New">
            <Val><![CDATA[No se ha seleccionado ningún archivo .sqlproj; seleccione uno.]]></Val>
          </Tgt>
        </Str>
        <Disp Icon="Str" />
      </Item>
      <Item ItemId=";extensions/Microsoft.sql-database-projects/dist/common/constants.noString" ItemType="0" PsrId="308" Leaf="true">
        <Str Cat="Text">
          <Val><![CDATA[No]]></Val>
          <Tgt Cat="Text" Stat="Loc" Orig="New">
            <Val><![CDATA[No]]></Val>
          </Tgt>
        </Str>
        <Disp Icon="Str" />
      </Item>
      <Item ItemId=";extensions/Microsoft.sql-database-projects/dist/common/constants.noStringDefault" ItemType="0" PsrId="308" Leaf="true">
        <Str Cat="Text">
          <Val><![CDATA[No (default)]]></Val>
          <Tgt Cat="Text" Stat="Loc" Orig="New">
            <Val><![CDATA[No (valor predeterminado)]]></Val>
          </Tgt>
        </Str>
        <Disp Icon="Str" />
      </Item>
      <Item ItemId=";extensions/Microsoft.sql-database-projects/dist/common/constants.nodeButNotAutorestFound" ItemType="0" PsrId="308" Leaf="true">
        <Str Cat="Text">
          <Val><![CDATA[Autorest tool not found in system path, but found Node.js.  Prompting user for how to proceed.  Execute 'npm install autorest -g' to install permanently and avoid this message.]]></Val>
          <Tgt Cat="Text" Stat="Loc" Orig="New">
            <Val><![CDATA[No se encontró la herramienta Autorest en la ruta de acceso del sistema, pero se encontró Node.js.  Se solicita al usuario cómo continuar.  Ejecute "npm install autorest -g" para instalar de forma permanente y evitar este mensaje.]]></Val>
          </Tgt>
          <Prev Cat="Text">
            <Val><![CDATA[Autorest tool not found in system path, but found Node.js.  Running via npx.  Please execute 'npm install autorest -g' to install permanently.]]></Val>
          </Prev>
        </Str>
        <Disp Icon="Str" />
      </Item>
      <Item ItemId=";extensions/Microsoft.sql-database-projects/dist/common/constants.nodeButNotAutorestFoundPrompt" ItemType="0" PsrId="308" Leaf="true">
        <Str Cat="Text">
          <Val><![CDATA[Autorest is not installed. To proceed, choose whether to run Autorest from a temporary location via 'npx' or install Autorest globally then run.]]></Val>
          <Tgt Cat="Text" Stat="Loc" Orig="New">
            <Val><![CDATA[Autorest no está instalado. Para continuar, elija si quiere ejecutar Autorest desde una ubicación temporal mediante 'npx' o instalar Autorest globalmente y, después, ejecutarlo.]]></Val>
          </Tgt>
        </Str>
        <Disp Icon="Str" />
      </Item>
      <Item ItemId=";extensions/Microsoft.sql-database-projects/dist/common/constants.nodeNotFound" ItemType="0" PsrId="308" Leaf="true">
        <Str Cat="Text">
          <Val><![CDATA[Neither Autorest nor Node.js (npx) found in system path.  Please install Node.js for Autorest generation to work.]]></Val>
          <Tgt Cat="Text" Stat="Loc" Orig="New">
            <Val><![CDATA[No se encontraron Autorest ni Node.js (npx) en la ruta de acceso del sistema. Instale Node.js para que funcione Autorest.]]></Val>
          </Tgt>
          <Prev Cat="Text">
            <Val><![CDATA[Neither autorest nor Node.js (npx) found in system path.  Please install Node.js for autorest generation to work.]]></Val>
          </Prev>
        </Str>
        <Disp Icon="Str" />
      </Item>
      <Item ItemId=";extensions/Microsoft.sql-database-projects/dist/common/constants.noneElements" ItemType="0" PsrId="308" Leaf="true">
        <Str Cat="Text">
          <Val><![CDATA[None Elements]]></Val>
          <Tgt Cat="Text" Stat="Loc" Orig="New">
            <Val><![CDATA[Ningún elemento]]></Val>
          </Tgt>
        </Str>
        <Disp Icon="Str" />
      </Item>
      <Item ItemId=";extensions/Microsoft.sql-database-projects/dist/common/constants.nupkgNamePlaceholder" ItemType="0" PsrId="308" Leaf="true">
        <Str Cat="Text">
          <Val><![CDATA[NuGet package name]]></Val>
          <Tgt Cat="Text" Stat="Loc" Orig="New">
            <Val><![CDATA[Nombre del paquete NuGet]]></Val>
          </Tgt>
        </Str>
        <Disp Icon="Str" />
      </Item>
      <Item ItemId=";extensions/Microsoft.sql-database-projects/dist/common/constants.nupkgText" ItemType="0" PsrId="308" Leaf="true">
        <Str Cat="Text">
          <Val><![CDATA[Published data-tier application (.nupkg)]]></Val>
          <Tgt Cat="Text" Stat="Loc" Orig="New">
            <Val><![CDATA[Aplicación de capa de datos publicada (.nupkg)]]></Val>
          </Tgt>
        </Str>
        <Disp Icon="Str" />
      </Item>
      <Item ItemId=";extensions/Microsoft.sql-database-projects/dist/common/constants.objectType" ItemType="0" PsrId="308" Leaf="true">
        <Str Cat="Text">
          <Val><![CDATA[Object Type]]></Val>
          <Tgt Cat="Text" Stat="Loc" Orig="New">
            <Val><![CDATA[Tipo de objeto]]></Val>
          </Tgt>
        </Str>
        <Disp Icon="Str" />
      </Item>
      <Item ItemId=";extensions/Microsoft.sql-database-projects/dist/common/constants.okString" ItemType="0" PsrId="308" Leaf="true">
        <Str Cat="Text">
          <Val><![CDATA[Ok]]></Val>
          <Tgt Cat="Text" Stat="Loc" Orig="New">
            <Val><![CDATA[Aceptar]]></Val>
          </Tgt>
        </Str>
        <Disp Icon="Str" />
      </Item>
      <Item ItemId=";extensions/Microsoft.sql-database-projects/dist/common/constants.onlyMoveFilesFoldersSupported" ItemType="0" PsrId="308" Leaf="true">
        <Str Cat="Text">
          <Val><![CDATA[Only moving files and folders are supported]]></Val>
          <Tgt Cat="Text" Stat="Loc" Orig="New">
            <Val><![CDATA[Solo se admite el movimiento de archivos y carpetas]]></Val>
          </Tgt>
        </Str>
        <Disp Icon="Str" />
      </Item>
      <Item ItemId=";extensions/Microsoft.sql-database-projects/dist/common/constants.openEulaString" ItemType="0" PsrId="308" Leaf="true">
        <Str Cat="Text">
          <Val><![CDATA[Open License Agreement]]></Val>
          <Tgt Cat="Text" Stat="Loc" Orig="New">
            <Val><![CDATA[Abrir contrato de licencia]]></Val>
          </Tgt>
        </Str>
        <Disp Icon="Str" />
      </Item>
      <Item ItemId=";extensions/Microsoft.sql-database-projects/dist/common/constants.optionDescription" ItemType="0" PsrId="308" Leaf="true">
        <Str Cat="Text">
          <Val><![CDATA[Option Description]]></Val>
          <Tgt Cat="Text" Stat="Loc" Orig="New">
            <Val><![CDATA[Descripción de la opción]]></Val>
          </Tgt>
        </Str>
        <Disp Icon="Str" />
      </Item>
      <Item ItemId=";extensions/Microsoft.sql-database-projects/dist/common/constants.optionName" ItemType="0" PsrId="308" Leaf="true">
        <Str Cat="Text">
          <Val><![CDATA[Option Name]]></Val>
          <Tgt Cat="Text" Stat="Loc" Orig="New">
            <Val><![CDATA[Nombre de la opción]]></Val>
          </Tgt>
        </Str>
        <Disp Icon="Str" />
      </Item>
      <Item ItemId=";extensions/Microsoft.sql-database-projects/dist/common/constants.optionNotFoundWarningMessage" ItemType="0" PsrId="308" Leaf="true">
        <Str Cat="Text">
          <Val><![CDATA[label: {0} does not exist in the options value name lookup]]></Val>
          <Tgt Cat="Text" Stat="Loc" Orig="New">
            <Val><![CDATA[etiqueta: {0} no existe en la búsqueda de nombre de valor de opciones]]></Val>
          </Tgt>
        </Str>
        <Disp Icon="Str" />
      </Item>
      <Item ItemId=";extensions/Microsoft.sql-database-projects/dist/common/constants.outsideFolderPath" ItemType="0" PsrId="308" Leaf="true">
        <Str Cat="Text">
          <Val><![CDATA[Items with absolute path outside project folder are not supported. Please make sure the paths in the project file are relative to project folder.]]></Val>
          <Tgt Cat="Text" Stat="Loc" Orig="New">
            <Val><![CDATA[No se admiten elementos con ruta absolutas fuera de la carpeta del proyecto. Asegúrese de que las rutas del archivo de proyecto son relativas a la carpeta del proyecto.]]></Val>
          </Tgt>
        </Str>
        <Disp Icon="Str" />
      </Item>
      <Item ItemId=";extensions/Microsoft.sql-database-projects/dist/common/constants.packageReference" ItemType="0" PsrId="308" Leaf="true">
        <Str Cat="Text">
          <Val><![CDATA[Package Reference]]></Val>
          <Tgt Cat="Text" Stat="Loc" Orig="New">
            <Val><![CDATA[Referencia de paquete]]></Val>
          </Tgt>
        </Str>
        <Disp Icon="Str" />
      </Item>
      <Item ItemId=";extensions/Microsoft.sql-database-projects/dist/common/constants.parentTreeItemUnknown" ItemType="0" PsrId="308" Leaf="true">
        <Str Cat="Text">
          <Val><![CDATA[Cannot access parent of provided tree item]]></Val>
          <Tgt Cat="Text" Stat="Loc" Orig="New">
            <Val><![CDATA[No se puede acceder al elemento primario del elemento de árbol proporcionado.]]></Val>
          </Tgt>
        </Str>
        <Disp Icon="Str" />
      </Item>
      <Item ItemId=";extensions/Microsoft.sql-database-projects/dist/common/constants.passwordNotMatch" ItemType="0" PsrId="308" Leaf="true">
        <Str Cat="Text">
          <Val><![CDATA[{0} password doesn't match the confirmation password]]></Val>
          <Tgt Cat="Text" Stat="Loc" Orig="New">
            <Val><![CDATA[La contraseña de {0} no coincide con la contraseña de confirmación.]]></Val>
          </Tgt>
          <Prev Cat="Text">
            <Val><![CDATA[SQL Server password doesn't match the confirmation password]]></Val>
          </Prev>
        </Str>
        <Disp Icon="Str" />
      </Item>
      <Item ItemId=";extensions/Microsoft.sql-database-projects/dist/common/constants.portMustNotBeNumber" ItemType="0" PsrId="308" Leaf="true">
        <Str Cat="Text">
          <Val><![CDATA[Port must a be number]]></Val>
          <Tgt Cat="Text" Stat="Loc" Orig="New">
            <Val><![CDATA[El puerto debe ser un número]]></Val>
          </Tgt>
        </Str>
        <Disp Icon="Str" />
      </Item>
      <Item ItemId=";extensions/Microsoft.sql-database-projects/dist/common/constants.postDeployElements" ItemType="0" PsrId="308" Leaf="true">
        <Str Cat="Text">
          <Val><![CDATA[PostDeploy Elements]]></Val>
          <Tgt Cat="Text" Stat="Loc" Orig="New">
            <Val><![CDATA[Elementos posteriores a la implementación]]></Val>
          </Tgt>
        </Str>
        <Disp Icon="Str" />
      </Item>
      <Item ItemId=";extensions/Microsoft.sql-database-projects/dist/common/constants.postDeployScriptFriendlyName" ItemType="0" PsrId="308" Leaf="true">
        <Str Cat="Text">
          <Val><![CDATA[Script.PostDeployment]]></Val>
          <Tgt Cat="Text" Stat="Loc" Orig="New">
            <Val><![CDATA[Script.PostDeployment]]></Val>
          </Tgt>
        </Str>
        <Disp Icon="Str" />
      </Item>
      <Item ItemId=";extensions/Microsoft.sql-database-projects/dist/common/constants.preDeployElements" ItemType="0" PsrId="308" Leaf="true">
        <Str Cat="Text">
          <Val><![CDATA[PreDeploy Elements]]></Val>
          <Tgt Cat="Text" Stat="Loc" Orig="New">
            <Val><![CDATA[Elementos anteriores a la implementación]]></Val>
          </Tgt>
        </Str>
        <Disp Icon="Str" />
      </Item>
      <Item ItemId=";extensions/Microsoft.sql-database-projects/dist/common/constants.preDeployScriptFriendlyName" ItemType="0" PsrId="308" Leaf="true">
        <Str Cat="Text">
          <Val><![CDATA[Script.PreDeployment]]></Val>
          <Tgt Cat="Text" Stat="Loc" Orig="New">
            <Val><![CDATA[Script.PreDeployment]]></Val>
          </Tgt>
        </Str>
        <Disp Icon="Str" />
      </Item>
      <Item ItemId=";extensions/Microsoft.sql-database-projects/dist/common/constants.prePostDeployCount" ItemType="0" PsrId="308" Leaf="true">
        <Str Cat="Text">
          <Val><![CDATA[To successfully build, update the project to have one pre-deployment script and/or one post-deployment script]]></Val>
          <Tgt Cat="Text" Stat="Loc" Orig="New">
            <Val><![CDATA[Para realizar una compilación correcta, actualice el proyecto para que tenga un script anterior a la implementación o un script posterior a la implementación.]]></Val>
          </Tgt>
        </Str>
        <Disp Icon="Str" />
      </Item>
      <Item ItemId=";extensions/Microsoft.sql-database-projects/dist/common/constants.profile" ItemType="0" PsrId="308" Leaf="true">
        <Str Cat="Text">
          <Val><![CDATA[Profile]]></Val>
          <Tgt Cat="Text" Stat="Loc" Orig="New">
            <Val><![CDATA[Perfil]]></Val>
          </Tgt>
        </Str>
        <Disp Icon="Str" />
      </Item>
      <Item ItemId=";extensions/Microsoft.sql-database-projects/dist/common/constants.profileReadError" ItemType="0" PsrId="308" Leaf="true">
        <Str Cat="Text">
          <Val><![CDATA[Error loading the publish profile. {0}]]></Val>
          <Tgt Cat="Text" Stat="Loc" Orig="New">
            <Val><![CDATA[Error al cargar el perfil de publicación. {0}]]></Val>
          </Tgt>
          <Prev Cat="Text">
            <Val><![CDATA[Could not load the profile file.]]></Val>
          </Prev>
        </Str>
        <Disp Icon="Str" />
      </Item>
      <Item ItemId=";extensions/Microsoft.sql-database-projects/dist/common/constants.projBuildFailed" ItemType="0" PsrId="308" Leaf="true">
        <Str Cat="Text">
          <Val><![CDATA[Build failed. Check output pane for more details. {0}]]></Val>
          <Tgt Cat="Text" Stat="Loc" Orig="New">
            <Val><![CDATA[Error de compilación. Compruebe el panel de salida para obtener más detalles. {0}]]></Val>
          </Tgt>
        </Str>
        <Disp Icon="Str" />
      </Item>
      <Item ItemId=";extensions/Microsoft.sql-database-projects/dist/common/constants.projectAlreadyExists" ItemType="0" PsrId="308" Leaf="true">
        <Str Cat="Text">
          <Val><![CDATA[A project named {0} already exists in {1}.]]></Val>
          <Tgt Cat="Text" Stat="Loc" Orig="New">
            <Val><![CDATA[Ya existe un proyecto con el nombre {0} en {1}.]]></Val>
          </Tgt>
        </Str>
        <Disp Icon="Str" />
      </Item>
      <Item ItemId=";extensions/Microsoft.sql-database-projects/dist/common/constants.projectAlreadyOpened" ItemType="0" PsrId="308" Leaf="true">
        <Str Cat="Text">
          <Val><![CDATA[Project '{0}' is already opened.]]></Val>
          <Tgt Cat="Text" Stat="Loc" Orig="New">
            <Val><![CDATA[El proyecto "{0}" ya está abierto.]]></Val>
          </Tgt>
        </Str>
        <Disp Icon="Str" />
      </Item>
      <Item ItemId=";extensions/Microsoft.sql-database-projects/dist/common/constants.projectLocString" ItemType="0" PsrId="308" Leaf="true">
        <Str Cat="Text">
          <Val><![CDATA[Project]]></Val>
          <Tgt Cat="Text" Stat="Loc" Orig="New">
            <Val><![CDATA[Proyecto]]></Val>
          </Tgt>
        </Str>
        <Disp Icon="Str" />
      </Item>
      <Item ItemId=";extensions/Microsoft.sql-database-projects/dist/common/constants.projectLocationLabel" ItemType="0" PsrId="308" Leaf="true">
        <Str Cat="Text">
          <Val><![CDATA[Location]]></Val>
          <Tgt Cat="Text" Stat="Loc" Orig="New">
            <Val><![CDATA[Ubicación]]></Val>
          </Tgt>
        </Str>
        <Disp Icon="Str" />
      </Item>
      <Item ItemId=";extensions/Microsoft.sql-database-projects/dist/common/constants.projectLocationPlaceholderText" ItemType="0" PsrId="308" Leaf="true">
        <Str Cat="Text">
          <Val><![CDATA[Select location to create project]]></Val>
          <Tgt Cat="Text" Stat="Loc" Orig="New">
            <Val><![CDATA[Seleccione la ubicación para crear el proyecto.]]></Val>
          </Tgt>
        </Str>
        <Disp Icon="Str" />
      </Item>
      <Item ItemId=";extensions/Microsoft.sql-database-projects/dist/common/constants.projectNameLabel" ItemType="0" PsrId="308" Leaf="true">
        <Str Cat="Text">
          <Val><![CDATA[Name]]></Val>
          <Tgt Cat="Text" Stat="Loc" Orig="New">
            <Val><![CDATA[Nombre]]></Val>
          </Tgt>
        </Str>
        <Disp Icon="Str" />
      </Item>
      <Item ItemId=";extensions/Microsoft.sql-database-projects/dist/common/constants.projectNamePlaceholderText" ItemType="0" PsrId="308" Leaf="true">
        <Str Cat="Text">
          <Val><![CDATA[Enter project name]]></Val>
          <Tgt Cat="Text" Stat="Loc" Orig="New">
            <Val><![CDATA[Escriba el nombre del proyecto.]]></Val>
          </Tgt>
        </Str>
        <Disp Icon="Str" />
      </Item>
      <Item ItemId=";extensions/Microsoft.sql-database-projects/dist/common/constants.projectNeedsUpdatingForCrossPlat" ItemType="0" PsrId="308" Leaf="true">
        <Str Cat="Text">
          <Val><![CDATA[The targets, references, and system database references need to be updated to build the project '{0}'.]]></Val>
          <Tgt Cat="Text" Stat="Loc" Orig="New">
            <Val><![CDATA[Es necesario actualizar los destinos, las referencias y las referencias de la base de datos del sistema para crear el proyecto "{0}".]]></Val>
          </Tgt>
        </Str>
        <Disp Icon="Str" />
      </Item>
      <Item ItemId=";extensions/Microsoft.sql-database-projects/dist/common/constants.projectReferenceElement" ItemType="0" PsrId="308" Leaf="true">
        <Str Cat="Text">
          <Val><![CDATA[Project reference]]></Val>
          <Tgt Cat="Text" Stat="Loc" Orig="New">
            <Val><![CDATA[Referencia de proyecto]]></Val>
          </Tgt>
        </Str>
        <Disp Icon="Str" />
      </Item>
      <Item ItemId=";extensions/Microsoft.sql-database-projects/dist/common/constants.projectReferenceNameElement" ItemType="0" PsrId="308" Leaf="true">
        <Str Cat="Text">
          <Val><![CDATA[Project reference name element]]></Val>
          <Tgt Cat="Text" Stat="Loc" Orig="New">
            <Val><![CDATA[Elemento de nombre de referencia del proyecto]]></Val>
          </Tgt>
        </Str>
        <Disp Icon="Str" />
      </Item>
      <Item ItemId=";extensions/Microsoft.sql-database-projects/dist/common/constants.projectToUpdatePlaceholderText" ItemType="0" PsrId="308" Leaf="true">
        <Str Cat="Text">
          <Val><![CDATA[Select project file]]></Val>
          <Tgt Cat="Text" Stat="Loc" Orig="New">
            <Val><![CDATA[Seleccionar el archivo del proyecto]]></Val>
          </Tgt>
        </Str>
        <Disp Icon="Str" />
      </Item>
      <Item ItemId=";extensions/Microsoft.sql-database-projects/dist/common/constants.projectUpdatedToSdkStyle" ItemType="0" PsrId="308" Leaf="true">
        <Str Cat="Text">
          <Val><![CDATA[The project {0} has been updated to be an SDK-style project. Click 'Learn More' for details on the Microsoft.Build.Sql SDK and ways to simplify the project file.]]></Val>
          <Tgt Cat="Text" Stat="Loc" Orig="New">
            <Val><![CDATA[El proyecto {0} se ha actualizado para que sea un proyecto de estilo SDK. Haga clic en \"Más información\" para obtener detalles sobre el SDK de Microsoft.Build.Sql y las formas de simplificar el archivo de proyecto.]]></Val>
          </Tgt>
        </Str>
        <Disp Icon="Str" />
      </Item>
      <Item ItemId=";extensions/Microsoft.sql-database-projects/dist/common/constants.publish" ItemType="0" PsrId="308" Leaf="true">
        <Str Cat="Text">
          <Val><![CDATA[Publish]]></Val>
          <Tgt Cat="Text" Stat="Loc" Orig="New">
            <Val><![CDATA[Publicar]]></Val>
          </Tgt>
        </Str>
        <Disp Icon="Str" />
      </Item>
      <Item ItemId=";extensions/Microsoft.sql-database-projects/dist/common/constants.publishAction" ItemType="0" PsrId="308" Leaf="true">
        <Str Cat="Text">
          <Val><![CDATA[Publish]]></Val>
          <Tgt Cat="Text" Stat="Loc" Orig="New">
            <Val><![CDATA[Publicar]]></Val>
          </Tgt>
        </Str>
        <Disp Icon="Str" />
      </Item>
      <Item ItemId=";extensions/Microsoft.sql-database-projects/dist/common/constants.publishDialogName" ItemType="0" PsrId="308" Leaf="true">
        <Str Cat="Text">
          <Val><![CDATA[Publish project]]></Val>
          <Tgt Cat="Text" Stat="Loc" Orig="New">
            <Val><![CDATA[Publicación del proyecto]]></Val>
          </Tgt>
        </Str>
        <Disp Icon="Str" />
      </Item>
      <Item ItemId=";extensions/Microsoft.sql-database-projects/dist/common/constants.publishOptions" ItemType="0" PsrId="308" Leaf="true">
        <Str Cat="Text">
          <Val><![CDATA[Publish Options]]></Val>
          <Tgt Cat="Text" Stat="Loc" Orig="New">
            <Val><![CDATA[Opciones de publicación]]></Val>
          </Tgt>
        </Str>
        <Disp Icon="Str" />
      </Item>
      <Item ItemId=";extensions/Microsoft.sql-database-projects/dist/common/constants.publishProfileElements" ItemType="0" PsrId="308" Leaf="true">
        <Str Cat="Text">
          <Val><![CDATA[Publish profile elements]]></Val>
          <Tgt Cat="Text" Stat="Loc" Orig="New">
            <Val><![CDATA[Publicar elementos de perfil]]></Val>
          </Tgt>
        </Str>
        <Disp Icon="Str" />
      </Item>
      <Item ItemId=";extensions/Microsoft.sql-database-projects/dist/common/constants.publishProfileFriendlyName" ItemType="0" PsrId="308" Leaf="true">
        <Str Cat="Text">
          <Val><![CDATA[Publish Profile]]></Val>
          <Tgt Cat="Text" Stat="Loc" Orig="New">
            <Val><![CDATA[Perfil de publicación]]></Val>
          </Tgt>
        </Str>
        <Disp Icon="Str" />
      </Item>
      <Item ItemId=";extensions/Microsoft.sql-database-projects/dist/common/constants.publishProjectSucceed" ItemType="0" PsrId="308" Leaf="true">
        <Str Cat="Text">
          <Val><![CDATA[Database project published successfully]]></Val>
          <Tgt Cat="Text" Stat="Loc" Orig="New">
            <Val><![CDATA[Proyecto de base de datos publicado correctamente]]></Val>
          </Tgt>
        </Str>
        <Disp Icon="Str" />
      </Item>
      <Item ItemId=";extensions/Microsoft.sql-database-projects/dist/common/constants.publishSettingsFiles" ItemType="0" PsrId="308" Leaf="true">
        <Str Cat="Text">
          <Val><![CDATA[Publish Settings File]]></Val>
          <Tgt Cat="Text" Stat="Loc" Orig="New">
            <Val><![CDATA[Archivo de configuración de publicación]]></Val>
          </Tgt>
        </Str>
        <Disp Icon="Str" />
      </Item>
      <Item ItemId=";extensions/Microsoft.sql-database-projects/dist/common/constants.publishTo" ItemType="0" PsrId="308" Leaf="true">
        <Str Cat="Text">
          <Val><![CDATA[Publish Target]]></Val>
          <Tgt Cat="Text" Stat="Loc" Orig="New">
            <Val><![CDATA[Publicar destino]]></Val>
          </Tgt>
        </Str>
        <Disp Icon="Str" />
      </Item>
      <Item ItemId=";extensions/Microsoft.sql-database-projects/dist/common/constants.publishToAzureEmulator" ItemType="0" PsrId="308" Leaf="true">
        <Str Cat="Text">
          <Val><![CDATA[Publish to new Azure SQL Database emulator]]></Val>
          <Tgt Cat="Text" Stat="Loc" Orig="New">
            <Val><![CDATA[Publicar en el nuevo emulador de Azure SQL Database]]></Val>
          </Tgt>
        </Str>
        <Disp Icon="Str" />
      </Item>
      <Item ItemId=";extensions/Microsoft.sql-database-projects/dist/common/constants.publishToContainerFailed" ItemType="0" PsrId="308" Leaf="true">
        <Str Cat="Text">
          <Val><![CDATA[Failed to publish to container. {0}]]></Val>
          <Tgt Cat="Text" Stat="Loc" Orig="New">
            <Val><![CDATA[No se pudo publicar en el contenedor. {0}]]></Val>
          </Tgt>
          <Prev Cat="Text">
            <Val><![CDATA[Failed to publish to container. Check output pane for more details. {0}]]></Val>
          </Prev>
        </Str>
        <Disp Icon="Str" />
      </Item>
      <Item ItemId=";extensions/Microsoft.sql-database-projects/dist/common/constants.publishToDockerContainer" ItemType="0" PsrId="308" Leaf="true">
        <Str Cat="Text">
          <Val><![CDATA[Publish to new {0} local development container]]></Val>
          <Tgt Cat="Text" Stat="Loc" Orig="New">
            <Val><![CDATA[Publicar en el nuevo contenedor de desarrollo local de {0}]]></Val>
          </Tgt>
          <Prev Cat="Text">
            <Val><![CDATA[Publish to new server in a container]]></Val>
          </Prev>
        </Str>
        <Disp Icon="Str" />
      </Item>
      <Item ItemId=";extensions/Microsoft.sql-database-projects/dist/common/constants.publishToDockerContainerPreview" ItemType="0" PsrId="308" Leaf="true">
        <Str Cat="Text">
          <Val><![CDATA[Publish to new {0} local development container (Preview)]]></Val>
          <Tgt Cat="Text" Stat="Loc" Orig="New">
            <Val><![CDATA[Publicar en el nuevo contenedor de desarrollo local de {0} (versión preliminar)]]></Val>
          </Tgt>
        </Str>
        <Disp Icon="Str" />
      </Item>
      <Item ItemId=";extensions/Microsoft.sql-database-projects/dist/common/constants.publishToExistingServer" ItemType="0" PsrId="308" Leaf="true">
        <Str Cat="Text">
          <Val><![CDATA[Publish to an existing {0}]]></Val>
          <Tgt Cat="Text" Stat="Loc" Orig="New">
            <Val><![CDATA[Publicar en un {0} existente]]></Val>
          </Tgt>
          <Prev Cat="Text">
            <Val><![CDATA[Publish to existing server]]></Val>
          </Prev>
        </Str>
        <Disp Icon="Str" />
      </Item>
      <Item ItemId=";extensions/Microsoft.sql-database-projects/dist/common/constants.publishToNewAzureServer" ItemType="0" PsrId="308" Leaf="true">
        <Str Cat="Text">
          <Val><![CDATA[Publish to new Azure SQL logical server (Preview)]]></Val>
          <Tgt Cat="Text" Stat="Loc" Orig="New">
            <Val><![CDATA[Publicar en nuevo servidor lógico de Azure SQL (versión preliminar)]]></Val>
          </Tgt>
          <Prev Cat="Text">
            <Val><![CDATA[Publish to new Azure SQL logical server]]></Val>
          </Prev>
        </Str>
        <Disp Icon="Str" />
      </Item>
      <Item ItemId=";extensions/Microsoft.sql-database-projects/dist/common/constants.publishToNewAzureServerFailed" ItemType="0" PsrId="308" Leaf="true">
        <Str Cat="Text">
          <Val><![CDATA[Failed to publish to new Azure SQL server. {0}]]></Val>
          <Tgt Cat="Text" Stat="Loc" Orig="New">
            <Val><![CDATA[No se pudo publicar en el nuevo servidor de Azure SQL. {0}]]></Val>
          </Tgt>
        </Str>
        <Disp Icon="Str" />
      </Item>
      <Item ItemId=";extensions/Microsoft.sql-database-projects/dist/common/constants.publishingProjectMessage" ItemType="0" PsrId="308" Leaf="true">
        <Str Cat="Text">
          <Val><![CDATA[Publishing project in a container...]]></Val>
          <Tgt Cat="Text" Stat="Loc" Orig="New">
            <Val><![CDATA[Publicando proyecto en un contenedor...]]></Val>
          </Tgt>
        </Str>
        <Disp Icon="Str" />
      </Item>
      <Item ItemId=";extensions/Microsoft.sql-database-projects/dist/common/constants.referenceRadioButtonsGroupTitle" ItemType="0" PsrId="308" Leaf="true">
        <Str Cat="Text">
          <Val><![CDATA[Referenced Database Type]]></Val>
          <Tgt Cat="Text" Stat="Loc" Orig="New">
            <Val><![CDATA[Tipo de base de datos al que se hace referencia]]></Val>
          </Tgt>
          <Prev Cat="Text">
            <Val><![CDATA[Type]]></Val>
          </Prev>
        </Str>
        <Disp Icon="Str" />
      </Item>
      <Item ItemId=";extensions/Microsoft.sql-database-projects/dist/common/constants.referenceTypeRadioButtonsGroupTitle" ItemType="0" PsrId="308" Leaf="true">
        <Str Cat="Text">
          <Val><![CDATA[Reference Type]]></Val>
          <Tgt Cat="Text" Stat="Loc" Orig="New">
            <Val><![CDATA[Tipo de referencia]]></Val>
          </Tgt>
        </Str>
        <Disp Icon="Str" />
      </Item>
      <Item ItemId=";extensions/Microsoft.sql-database-projects/dist/common/constants.referencedDatabaseType" ItemType="0" PsrId="308" Leaf="true">
        <Str Cat="Text">
          <Val><![CDATA[Referenced Database type]]></Val>
          <Tgt Cat="Text" Stat="Loc" Orig="New">
            <Val><![CDATA[Tipo de base de datos al que se hace referencia]]></Val>
          </Tgt>
        </Str>
        <Disp Icon="Str" />
      </Item>
      <Item ItemId=";extensions/Microsoft.sql-database-projects/dist/common/constants.reloadProject" ItemType="0" PsrId="308" Leaf="true">
        <Str Cat="Text">
          <Val><![CDATA[Would you like to reload your database project?]]></Val>
          <Tgt Cat="Text" Stat="Loc" Orig="New">
            <Val><![CDATA[¿Quiere volver a cargar el proyecto de base de datos?]]></Val>
          </Tgt>
        </Str>
        <Disp Icon="Str" />
      </Item>
      <Item ItemId=";extensions/Microsoft.sql-database-projects/dist/common/constants.reset" ItemType="0" PsrId="308" Leaf="true">
        <Str Cat="Text">
          <Val><![CDATA[Reset]]></Val>
          <Tgt Cat="Text" Stat="Loc" Orig="New">
            <Val><![CDATA[Restablecer]]></Val>
          </Tgt>
        </Str>
        <Disp Icon="Str" />
      </Item>
      <Item ItemId=";extensions/Microsoft.sql-database-projects/dist/common/constants.resetAllVars" ItemType="0" PsrId="308" Leaf="true">
        <Str Cat="Text">
          <Val><![CDATA[Reset all variables]]></Val>
          <Tgt Cat="Text" Stat="Loc" Orig="New">
            <Val><![CDATA[Restablecer todas las variables]]></Val>
          </Tgt>
        </Str>
        <Disp Icon="Str" />
      </Item>
      <Item ItemId=";extensions/Microsoft.sql-database-projects/dist/common/constants.resourceGroup" ItemType="0" PsrId="308" Leaf="true">
        <Str Cat="Text">
          <Val><![CDATA[Resource group]]></Val>
          <Tgt Cat="Text" Stat="Loc" Orig="New">
            <Val><![CDATA[Grupo de recursos]]></Val>
          </Tgt>
        </Str>
        <Disp Icon="Str" />
      </Item>
      <Item ItemId=";extensions/Microsoft.sql-database-projects/dist/common/constants.retryFailedMessage" ItemType="0" PsrId="308" Leaf="true">
        <Str Cat="Text">
          <Val><![CDATA[Operation '{0}' failed. Re-trying... Current Result: {1}. Error: '{2}']]></Val>
          <Tgt Cat="Text" Stat="Loc" Orig="New">
            <Val><![CDATA[Error en la operación "{0}". Volviendo a intentarlo... Resultado actual: {1}. Error: "{2}"]]></Val>
          </Tgt>
        </Str>
        <Disp Icon="Str" />
      </Item>
      <Item ItemId=";extensions/Microsoft.sql-database-projects/dist/common/constants.retryMessage" ItemType="0" PsrId="308" Leaf="true">
        <Str Cat="Text">
          <Val><![CDATA[Operation '{0}' failed. Re-trying... Error: '{1}' ]]></Val>
          <Tgt Cat="Text" Stat="Loc" Orig="New">
            <Val><![CDATA[Error en la operación \"{0}\". Volviendo a intentarlo... Error: \"{1}\" ]]></Val>
          </Tgt>
          <Prev Cat="Text">
            <Val><![CDATA[Operation '{0}' failed. Re-trying... Error: '{1}']]></Val>
          </Prev>
        </Str>
        <Disp Icon="Str" />
      </Item>
      <Item ItemId=";extensions/Microsoft.sql-database-projects/dist/common/constants.retryRunMessage" ItemType="0" PsrId="308" Leaf="true">
        <Str Cat="Text">
          <Val><![CDATA[Running operation '{2}' Attempt {0} of {1}]]></Val>
          <Tgt Cat="Text" Stat="Loc" Orig="New">
            <Val><![CDATA[Se está ejecutando la operación "{2}". Intento {0} de {1}]]></Val>
          </Tgt>
        </Str>
        <Disp Icon="Str" />
      </Item>
      <Item ItemId=";extensions/Microsoft.sql-database-projects/dist/common/constants.retrySucceedMessage" ItemType="0" PsrId="308" Leaf="true">
        <Str Cat="Text">
          <Val><![CDATA[Operation '{0}' completed successfully. Result: {1}]]></Val>
          <Tgt Cat="Text" Stat="Loc" Orig="New">
            <Val><![CDATA[La operación "{0}" se completó correctamente. Resultado: {1}]]></Val>
          </Tgt>
        </Str>
        <Disp Icon="Str" />
      </Item>
      <Item ItemId=";extensions/Microsoft.sql-database-projects/dist/common/constants.retryWaitMessage" ItemType="0" PsrId="308" Leaf="true">
        <Str Cat="Text">
          <Val><![CDATA[Waiting for {0} seconds before another attempt for operation '{1}']]></Val>
          <Tgt Cat="Text" Stat="Loc" Orig="New">
            <Val><![CDATA[Esperando {0} segundos antes de otro intento de la operación "{1}"]]></Val>
          </Tgt>
        </Str>
        <Disp Icon="Str" />
      </Item>
      <Item ItemId=";extensions/Microsoft.sql-database-projects/dist/common/constants.revertSqlCmdVarsButtonTitle" ItemType="0" PsrId="308" Leaf="true">
        <Str Cat="Text">
          <Val><![CDATA[Revert values to project defaults]]></Val>
          <Tgt Cat="Text" Stat="Loc" Orig="New">
            <Val><![CDATA[Revertir los valores a los predeterminados del proyecto]]></Val>
          </Tgt>
        </Str>
        <Disp Icon="Str" />
      </Item>
      <Item ItemId=";extensions/Microsoft.sql-database-projects/dist/common/constants.runViaNpx" ItemType="0" PsrId="308" Leaf="true">
        <Str Cat="Text">
          <Val><![CDATA[Run via npx]]></Val>
          <Tgt Cat="Text" Stat="Loc" Orig="New">
            <Val><![CDATA[Ejecutar mediante npx]]></Val>
          </Tgt>
        </Str>
        <Disp Icon="Str" />
      </Item>
      <Item ItemId=";extensions/Microsoft.sql-database-projects/dist/common/constants.runningDockerMessage" ItemType="0" PsrId="308" Leaf="true">
        <Str Cat="Text">
          <Val><![CDATA[Running the docker container ...]]></Val>
          <Tgt Cat="Text" Stat="Loc" Orig="New">
            <Val><![CDATA[Ejecutando el contenedor Docker...]]></Val>
          </Tgt>
          <Prev Cat="Text">
            <Val><![CDATA[Building and running the docker container ...]]></Val>
          </Prev>
        </Str>
        <Disp Icon="Str" />
      </Item>
      <Item ItemId=";extensions/Microsoft.sql-database-projects/dist/common/constants.sameDatabase" ItemType="0" PsrId="308" Leaf="true">
        <Str Cat="Text">
          <Val><![CDATA[Same database]]></Val>
          <Tgt Cat="Text" Stat="Loc" Orig="New">
            <Val><![CDATA[Misma base de datos]]></Val>
          </Tgt>
        </Str>
        <Disp Icon="Str" />
      </Item>
      <Item ItemId=";extensions/Microsoft.sql-database-projects/dist/common/constants.save" ItemType="0" PsrId="308" Leaf="true">
        <Str Cat="Text">
          <Val><![CDATA[Save]]></Val>
          <Tgt Cat="Text" Stat="Loc" Orig="New">
            <Val><![CDATA[Guardar]]></Val>
          </Tgt>
        </Str>
        <Disp Icon="Str" />
      </Item>
      <Item ItemId=";extensions/Microsoft.sql-database-projects/dist/common/constants.saveProfile" ItemType="0" PsrId="308" Leaf="true">
        <Str Cat="Text">
          <Val><![CDATA[Would you like to save the settings in a profile (.publish.xml)?]]></Val>
          <Tgt Cat="Text" Stat="Loc" Orig="New">
            <Val><![CDATA[¿Desea guardar la configuración en un perfil (.publish.xml)?]]></Val>
          </Tgt>
        </Str>
        <Disp Icon="Str" />
      </Item>
      <Item ItemId=";extensions/Microsoft.sql-database-projects/dist/common/constants.saveProfileAsButtonText" ItemType="0" PsrId="308" Leaf="true">
        <Str Cat="Text">
          <Val><![CDATA[Save As...]]></Val>
          <Tgt Cat="Text" Stat="Loc" Orig="New">
            <Val><![CDATA[Guardar como...]]></Val>
          </Tgt>
          <Prev Cat="Text">
            <Val><![CDATA[Save Profile as...]]></Val>
          </Prev>
        </Str>
        <Disp Icon="Str" />
      </Item>
      <Item ItemId=";extensions/Microsoft.sql-database-projects/dist/common/constants.schema" ItemType="0" PsrId="308" Leaf="true">
        <Str Cat="Text">
          <Val><![CDATA[Schema]]></Val>
          <Tgt Cat="Text" Stat="Loc" Orig="New">
            <Val><![CDATA[Esquema]]></Val>
          </Tgt>
        </Str>
        <Disp Icon="Str" />
      </Item>
      <Item ItemId=";extensions/Microsoft.sql-database-projects/dist/common/constants.schemaCompare.compareErrorMessage" ItemType="0" PsrId="308" Leaf="true">
        <Str Cat="Text">
          <Val><![CDATA[Schema Compare failed: {0}]]></Val>
          <Tgt Cat="Text" Stat="Loc" Orig="New">
            <Val><![CDATA[Error en la comparación de esquemas: {0}]]></Val>
          </Tgt>
        </Str>
        <Disp Icon="Str" />
      </Item>
      <Item ItemId=";extensions/Microsoft.sql-database-projects/dist/common/constants.schemaCompareAction" ItemType="0" PsrId="308" Leaf="true">
        <Str Cat="Text">
          <Val><![CDATA[Schema Compare]]></Val>
          <Tgt Cat="Text" Stat="Loc" Orig="New">
            <Val><![CDATA[Comparación de esquemas]]></Val>
          </Tgt>
        </Str>
        <Disp Icon="Str" />
      </Item>
      <Item ItemId=";extensions/Microsoft.sql-database-projects/dist/common/constants.schemaCompareNotInstalled" ItemType="0" PsrId="308" Leaf="true">
        <Str Cat="Text">
          <Val><![CDATA[Schema compare extension installation is required to run schema compare]]></Val>
          <Tgt Cat="Text" Stat="Loc" Orig="New">
            <Val><![CDATA[Se requiere la instalación de la extensión de comparación de esquemas para ejecutar la comparación de esquemas.]]></Val>
          </Tgt>
        </Str>
        <Disp Icon="Str" />
      </Item>
      <Item ItemId=";extensions/Microsoft.sql-database-projects/dist/common/constants.schemaObjectType" ItemType="0" PsrId="308" Leaf="true">
        <Str Cat="Text">
          <Val><![CDATA[Schema/Object Type]]></Val>
          <Tgt Cat="Text" Stat="Loc" Orig="New">
            <Val><![CDATA[Tipo de esquema u objeto]]></Val>
          </Tgt>
        </Str>
        <Disp Icon="Str" />
      </Item>
      <Item ItemId=";extensions/Microsoft.sql-database-projects/dist/common/constants.scriptFriendlyName" ItemType="0" PsrId="308" Leaf="true">
        <Str Cat="Text">
          <Val><![CDATA[Script]]></Val>
          <Tgt Cat="Text" Stat="Loc" Orig="New">
            <Val><![CDATA[Script]]></Val>
          </Tgt>
        </Str>
        <Disp Icon="Str" />
      </Item>
      <Item ItemId=";extensions/Microsoft.sql-database-projects/dist/common/constants.sdkLearnMorePlaceholder" ItemType="0" PsrId="308" Leaf="true">
        <Str Cat="Text">
          <Val><![CDATA[Click "Learn More" button for more information about SDK-style projects]]></Val>
          <Tgt Cat="Text" Stat="Loc" Orig="New">
            <Val><![CDATA[Haga clic en el botón "Más información" para obtener más información sobre los proyectos de estilo SDK]]></Val>
          </Tgt>
        </Str>
        <Disp Icon="Str" />
      </Item>
      <Item ItemId=";extensions/Microsoft.sql-database-projects/dist/common/constants.sdkStyleProject" ItemType="0" PsrId="308" Leaf="true">
        <Str Cat="Text">
          <Val><![CDATA[SDK-style project (Preview)]]></Val>
          <Tgt Cat="Text" Stat="Loc" Orig="New">
            <Val><![CDATA[Proyecto de estilo SDK (versión preliminar)]]></Val>
          </Tgt>
          <Prev Cat="Text">
            <Val><![CDATA[SDK-style project]]></Val>
          </Prev>
        </Str>
        <Disp Icon="Str" />
      </Item>
      <Item ItemId=";extensions/Microsoft.sql-database-projects/dist/common/constants.selectBaseImage" ItemType="0" PsrId="308" Leaf="true">
        <Str Cat="Text">
          <Val><![CDATA[Select the base {0} docker image]]></Val>
          <Tgt Cat="Text" Stat="Loc" Orig="New">
            <Val><![CDATA[Seleccionar la imagen base {0} de Docker]]></Val>
          </Tgt>
          <Prev Cat="Text">
            <Val><![CDATA[Select the base SQL Server docker image]]></Val>
          </Prev>
        </Str>
        <Disp Icon="Str" />
      </Item>
      <Item ItemId=";extensions/Microsoft.sql-database-projects/dist/common/constants.selectConnection" ItemType="0" PsrId="308" Leaf="true">
        <Str Cat="Text">
          <Val><![CDATA[Select connection]]></Val>
          <Tgt Cat="Text" Stat="Loc" Orig="New">
            <Val><![CDATA[Seleccionar conexión]]></Val>
          </Tgt>
        </Str>
        <Disp Icon="Str" />
      </Item>
      <Item ItemId=";extensions/Microsoft.sql-database-projects/dist/common/constants.selectDacpac" ItemType="0" PsrId="308" Leaf="true">
        <Str Cat="Text">
          <Val><![CDATA[Select .dacpac]]></Val>
          <Tgt Cat="Text" Stat="Loc" Orig="New">
            <Val><![CDATA[Seleccione .dacpac.]]></Val>
          </Tgt>
        </Str>
        <Disp Icon="Str" />
      </Item>
      <Item ItemId=";extensions/Microsoft.sql-database-projects/dist/common/constants.selectDatabase" ItemType="0" PsrId="308" Leaf="true">
        <Str Cat="Text">
          <Val><![CDATA[Select database]]></Val>
          <Tgt Cat="Text" Stat="Loc" Orig="New">
            <Val><![CDATA[Seleccionar base de datos]]></Val>
          </Tgt>
        </Str>
        <Disp Icon="Str" />
      </Item>
      <Item ItemId=";extensions/Microsoft.sql-database-projects/dist/common/constants.selectFileString" ItemType="0" PsrId="308" Leaf="true">
        <Str Cat="Text">
          <Val><![CDATA[Select File]]></Val>
          <Tgt Cat="Text" Stat="Loc" Orig="New">
            <Val><![CDATA[Seleccionar archivo]]></Val>
          </Tgt>
        </Str>
        <Disp Icon="Str" />
      </Item>
      <Item ItemId=";extensions/Microsoft.sql-database-projects/dist/common/constants.selectFolderStructure" ItemType="0" PsrId="308" Leaf="true">
        <Str Cat="Text">
          <Val><![CDATA[Select folder structure]]></Val>
          <Tgt Cat="Text" Stat="Loc" Orig="New">
            <Val><![CDATA[Seleccione la estructura de carpetas]]></Val>
          </Tgt>
        </Str>
        <Disp Icon="Str" />
      </Item>
      <Item ItemId=";extensions/Microsoft.sql-database-projects/dist/common/constants.selectImageTag" ItemType="0" PsrId="308" Leaf="true">
        <Str Cat="Text">
          <Val><![CDATA[Select the image tag or press enter to use the default value]]></Val>
          <Tgt Cat="Text" Stat="Loc" Orig="New">
            <Val><![CDATA[Seleccione la etiqueta de imagen o presione Entrar para usar el valor predeterminado]]></Val>
          </Tgt>
        </Str>
        <Disp Icon="Str" />
      </Item>
      <Item ItemId=";extensions/Microsoft.sql-database-projects/dist/common/constants.selectProfile" ItemType="0" PsrId="308" Leaf="true">
        <Str Cat="Text">
          <Val><![CDATA[Select Profile]]></Val>
          <Tgt Cat="Text" Stat="Loc" Orig="New">
            <Val><![CDATA[Seleccionar perfil]]></Val>
          </Tgt>
          <Prev Cat="Text">
            <Val><![CDATA[Select publish profile to load]]></Val>
          </Prev>
        </Str>
        <Disp Icon="Str" />
      </Item>
      <Item ItemId=";extensions/Microsoft.sql-database-projects/dist/common/constants.selectProfileToUse" ItemType="0" PsrId="308" Leaf="true">
        <Str Cat="Text">
          <Val><![CDATA[Select publish profile to load]]></Val>
          <Tgt Cat="Text" Stat="Loc" Orig="New">
            <Val><![CDATA[Seleccionar el perfil de publicación que se va a cargar.]]></Val>
          </Tgt>
        </Str>
        <Disp Icon="Str" />
      </Item>
      <Item ItemId=";extensions/Microsoft.sql-database-projects/dist/common/constants.selectProjectLocation" ItemType="0" PsrId="308" Leaf="true">
        <Str Cat="Text">
          <Val><![CDATA[Select project location]]></Val>
          <Tgt Cat="Text" Stat="Loc" Orig="New">
            <Val><![CDATA[Seleccione la ubicación del proyecto]]></Val>
          </Tgt>
        </Str>
        <Disp Icon="Str" />
      </Item>
      <Item ItemId=";extensions/Microsoft.sql-database-projects/dist/common/constants.selectPublishOption" ItemType="0" PsrId="308" Leaf="true">
        <Str Cat="Text">
          <Val><![CDATA[Select where to publish the project to]]></Val>
          <Tgt Cat="Text" Stat="Loc" Orig="New">
            <Val><![CDATA[Seleccione dónde publicar el proyecto]]></Val>
          </Tgt>
        </Str>
        <Disp Icon="Str" />
      </Item>
      <Item ItemId=";extensions/Microsoft.sql-database-projects/dist/common/constants.selectSpecFile" ItemType="0" PsrId="308" Leaf="true">
        <Str Cat="Text">
          <Val><![CDATA[Select OpenAPI/Swagger spec file]]></Val>
          <Tgt Cat="Text" Stat="Loc" Orig="New">
            <Val><![CDATA[Seleccionar archivo de especificación de OpenAPI/Swagger]]></Val>
          </Tgt>
        </Str>
        <Disp Icon="Str" />
      </Item>
      <Item ItemId=";extensions/Microsoft.sql-database-projects/dist/common/constants.selectString" ItemType="0" PsrId="308" Leaf="true">
        <Str Cat="Text">
          <Val><![CDATA[Select]]></Val>
          <Tgt Cat="Text" Stat="Loc" Orig="New">
            <Val><![CDATA[Seleccionar]]></Val>
          </Tgt>
        </Str>
        <Disp Icon="Str" />
      </Item>
      <Item ItemId=";extensions/Microsoft.sql-database-projects/dist/common/constants.selectTargetPlatform" ItemType="0" PsrId="308" Leaf="true">
        <Str Cat="Text">
          <Val><![CDATA[Current target platform: {0}. Select new target platform]]></Val>
          <Tgt Cat="Text" Stat="Loc" Orig="New">
            <Val><![CDATA[Plataforma de destino actual: {0}. Seleccione una nueva plataforma de destino.]]></Val>
          </Tgt>
        </Str>
        <Disp Icon="Str" />
      </Item>
      <Item ItemId=";extensions/Microsoft.sql-database-projects/dist/common/constants.server" ItemType="0" PsrId="308" Leaf="true">
        <Str Cat="Text">
          <Val><![CDATA[Server]]></Val>
          <Tgt Cat="Text" Stat="Loc" Orig="New">
            <Val><![CDATA[Servidor]]></Val>
          </Tgt>
        </Str>
        <Disp Icon="Str" />
      </Item>
      <Item ItemId=";extensions/Microsoft.sql-database-projects/dist/common/constants.serverCreated" ItemType="0" PsrId="308" Leaf="true">
        <Str Cat="Text">
          <Val><![CDATA[Server created]]></Val>
          <Tgt Cat="Text" Stat="Loc" Orig="New">
            <Val><![CDATA[Servidor creado]]></Val>
          </Tgt>
        </Str>
        <Disp Icon="Str" />
      </Item>
      <Item ItemId=";extensions/Microsoft.sql-database-projects/dist/common/constants.serverName" ItemType="0" PsrId="308" Leaf="true">
        <Str Cat="Text">
          <Val><![CDATA[Server name]]></Val>
          <Tgt Cat="Text" Stat="Loc" Orig="New">
            <Val><![CDATA[Nombre del servidor]]></Val>
          </Tgt>
        </Str>
        <Disp Icon="Str" />
      </Item>
      <Item ItemId=";extensions/Microsoft.sql-database-projects/dist/common/constants.serverPassword" ItemType="0" PsrId="308" Leaf="true">
        <Str Cat="Text">
          <Val><![CDATA[{0} admin password]]></Val>
          <Tgt Cat="Text" Stat="Loc" Orig="New">
            <Val><![CDATA[Contraseña de administrador {0}]]></Val>
          </Tgt>
          <Prev Cat="Text">
            <Val><![CDATA[SQL Server admin password]]></Val>
          </Prev>
        </Str>
        <Disp Icon="Str" />
      </Item>
      <Item ItemId=";extensions/Microsoft.sql-database-projects/dist/common/constants.serverPortNumber" ItemType="0" PsrId="308" Leaf="true">
        <Str Cat="Text">
          <Val><![CDATA[{0} port number]]></Val>
          <Tgt Cat="Text" Stat="Loc" Orig="New">
            <Val><![CDATA[Número de puerto {0}]]></Val>
          </Tgt>
          <Prev Cat="Text">
            <Val><![CDATA[SQL server port number]]></Val>
          </Prev>
        </Str>
        <Disp Icon="Str" />
      </Item>
      <Item ItemId=";extensions/Microsoft.sql-database-projects/dist/common/constants.serverVariable" ItemType="0" PsrId="308" Leaf="true">
        <Str Cat="Text">
          <Val><![CDATA[Server variable]]></Val>
          <Tgt Cat="Text" Stat="Loc" Orig="New">
            <Val><![CDATA[Variable de servidor]]></Val>
          </Tgt>
        </Str>
        <Disp Icon="Str" />
      </Item>
      <Item ItemId=";extensions/Microsoft.sql-database-projects/dist/common/constants.sourceDatabase" ItemType="0" PsrId="308" Leaf="true">
        <Str Cat="Text">
          <Val><![CDATA[Source database]]></Val>
          <Tgt Cat="Text" Stat="Loc" Orig="New">
            <Val><![CDATA[Base de datos de origen]]></Val>
          </Tgt>
        </Str>
        <Disp Icon="Str" />
      </Item>
      <Item ItemId=";extensions/Microsoft.sql-database-projects/dist/common/constants.specSelectionText" ItemType="0" PsrId="308" Leaf="true">
        <Str Cat="Text">
          <Val><![CDATA[OpenAPI/Swagger spec]]></Val>
          <Tgt Cat="Text" Stat="Loc" Orig="New">
            <Val><![CDATA[Especificación de OpenAPI/Swagger]]></Val>
          </Tgt>
        </Str>
        <Disp Icon="Str" />
      </Item>
      <Item ItemId=";extensions/Microsoft.sql-database-projects/dist/common/constants.sqlCmdTableLabel" ItemType="0" PsrId="308" Leaf="true">
        <Str Cat="Text">
          <Val><![CDATA[SQLCMD Variables]]></Val>
          <Tgt Cat="Text" Stat="Loc" Orig="New">
            <Val><![CDATA[Variables SQLCMD]]></Val>
          </Tgt>
        </Str>
        <Disp Icon="Str" />
      </Item>
      <Item ItemId=";extensions/Microsoft.sql-database-projects/dist/common/constants.sqlCmdValueColumn" ItemType="0" PsrId="308" Leaf="true">
        <Str Cat="Text">
          <Val><![CDATA[Value]]></Val>
          <Tgt Cat="Text" Stat="Loc" Orig="New">
            <Val><![CDATA[Valor]]></Val>
          </Tgt>
        </Str>
        <Disp Icon="Str" />
      </Item>
      <Item ItemId=";extensions/Microsoft.sql-database-projects/dist/common/constants.sqlCmdVariableColumn" ItemType="0" PsrId="308" Leaf="true">
        <Str Cat="Text">
          <Val><![CDATA[Name]]></Val>
          <Tgt Cat="Text" Stat="Loc" Orig="New">
            <Val><![CDATA[Nombre]]></Val>
          </Tgt>
        </Str>
        <Disp Icon="Str" />
      </Item>
      <Item ItemId=";extensions/Microsoft.sql-database-projects/dist/common/constants.sqlConnectionStringFriendly" ItemType="0" PsrId="308" Leaf="true">
        <Str Cat="Text">
          <Val><![CDATA[SQL connection string]]></Val>
          <Tgt Cat="Text" Stat="Loc" Orig="New">
            <Val><![CDATA[Cadena de conexión SQL]]></Val>
          </Tgt>
        </Str>
        <Disp Icon="Str" />
      </Item>
      <Item ItemId=";extensions/Microsoft.sql-database-projects/dist/common/constants.sqlDatabaseProjects.Install" ItemType="0" PsrId="308" Leaf="true">
        <Str Cat="Text">
          <Val><![CDATA[Install]]></Val>
          <Tgt Cat="Text" Stat="Loc" Orig="New">
            <Val><![CDATA[Instalar]]></Val>
          </Tgt>
        </Str>
        <Disp Icon="Str" />
      </Item>
      <Item ItemId=";extensions/Microsoft.sql-database-projects/dist/common/constants.sqlDatabaseProjects.UpdateDotnetLocation" ItemType="0" PsrId="308" Leaf="true">
        <Str Cat="Text">
          <Val><![CDATA[Update Location]]></Val>
          <Tgt Cat="Text" Stat="Loc" Orig="New">
            <Val><![CDATA[Actualizar ubicación]]></Val>
          </Tgt>
        </Str>
        <Disp Icon="Str" />
      </Item>
      <Item ItemId=";extensions/Microsoft.sql-database-projects/dist/common/constants.sqlDatabaseProjects.doNotAskAgain" ItemType="0" PsrId="308" Leaf="true">
        <Str Cat="Text">
          <Val><![CDATA[Don't Ask Again]]></Val>
          <Tgt Cat="Text" Stat="Loc" Orig="New">
            <Val><![CDATA[No volver a preguntar]]></Val>
          </Tgt>
        </Str>
        <Disp Icon="Str" />
      </Item>
      <Item ItemId=";extensions/Microsoft.sql-database-projects/dist/common/constants.sqlDatabaseProjects.outputChannel" ItemType="0" PsrId="308" Leaf="true">
        <Str Cat="Text">
          <Val><![CDATA[Database Projects]]></Val>
          <Tgt Cat="Text" Stat="Loc" Orig="New">
            <Val><![CDATA[Proyectos de base de datos]]></Val>
          </Tgt>
        </Str>
        <Disp Icon="Str" />
      </Item>
      <Item ItemId=";extensions/Microsoft.sql-database-projects/dist/common/constants.sqlcmdVariableAlreadyExists" ItemType="0" PsrId="308" Leaf="true">
        <Str Cat="Text">
          <Val><![CDATA[A SQLCMD Variable with the same name already exists in this project]]></Val>
          <Tgt Cat="Text" Stat="Loc" Orig="New">
            <Val><![CDATA[Ya existe una variable de SQLCMD con el mismo nombre en este proyecto]]></Val>
          </Tgt>
        </Str>
        <Disp Icon="Str" />
      </Item>
      <Item ItemId=";extensions/Microsoft.sql-database-projects/dist/common/constants.sqlcmdVariableNameCannotBeWhitespace" ItemType="0" PsrId="308" Leaf="true">
        <Str Cat="Text">
          <Val><![CDATA[SQLCMD variable name '{0}' cannot contain whitespace]]></Val>
          <Tgt Cat="Text" Stat="Loc" Orig="New">
            <Val><![CDATA[El nombre de variable SQLCMD "{0}" no puede contener espacios en blanco]]></Val>
          </Tgt>
        </Str>
        <Disp Icon="Str" />
      </Item>
      <Item ItemId=";extensions/Microsoft.sql-database-projects/dist/common/constants.sqlcmdVariableNameCannotContainIllegalChars" ItemType="0" PsrId="308" Leaf="true">
        <Str Cat="Text">
          <Val><![CDATA[SQLCMD variable name '{0}' cannot contain any of the following characters: {1}]]></Val>
          <Tgt Cat="Text" Stat="Loc" Orig="New">
            <Val><![CDATA[El nombre de la variable SQLCMD "{0}" no puede contener ninguno de los caracteres siguientes: {1}]]></Val>
          </Tgt>
        </Str>
        <Disp Icon="Str" />
      </Item>
      <Item ItemId=";extensions/Microsoft.sql-database-projects/dist/common/constants.sqlcmdVariablesNodeName" ItemType="0" PsrId="308" Leaf="true">
        <Str Cat="Text">
          <Val><![CDATA[SQLCMD Variables]]></Val>
          <Tgt Cat="Text" Stat="Loc" Orig="New">
            <Val><![CDATA[Variables SQLCMD]]></Val>
          </Tgt>
        </Str>
        <Disp Icon="Str" />
      </Item>
      <Item ItemId=";extensions/Microsoft.sql-database-projects/dist/common/constants.storedProcedureFriendlyName" ItemType="0" PsrId="308" Leaf="true">
        <Str Cat="Text">
          <Val><![CDATA[Stored Procedure]]></Val>
          <Tgt Cat="Text" Stat="Loc" Orig="New">
            <Val><![CDATA[Procedimiento almacenado]]></Val>
          </Tgt>
        </Str>
        <Disp Icon="Str" />
      </Item>
      <Item ItemId=";extensions/Microsoft.sql-database-projects/dist/common/constants.suppressMissingDependenciesErrors" ItemType="0" PsrId="308" Leaf="true">
        <Str Cat="Text">
          <Val><![CDATA[Suppress errors caused by unresolved references in the referenced project]]></Val>
          <Tgt Cat="Text" Stat="Loc" Orig="New">
            <Val><![CDATA[Suprimir errores causados por referencias sin resolver en el proyecto al que se hace referencia]]></Val>
          </Tgt>
        </Str>
        <Disp Icon="Str" />
      </Item>
      <Item ItemId=";extensions/Microsoft.sql-database-projects/dist/common/constants.systemDatabase" ItemType="0" PsrId="308" Leaf="true">
        <Str Cat="Text">
          <Val><![CDATA[System database]]></Val>
          <Tgt Cat="Text" Stat="Loc" Orig="New">
            <Val><![CDATA[Base de datos del sistema]]></Val>
          </Tgt>
        </Str>
        <Disp Icon="Str" />
      </Item>
      <Item ItemId=";extensions/Microsoft.sql-database-projects/dist/common/constants.systemDatabaseReferenceRequired" ItemType="0" PsrId="308" Leaf="true">
        <Str Cat="Text">
          <Val><![CDATA[System database selection is required for adding a reference to a system database]]></Val>
          <Tgt Cat="Text" Stat="Loc" Orig="New">
            <Val><![CDATA[La selección de la base de datos del sistema es necesaria para agregar una referencia a una base de datos del sistema.]]></Val>
          </Tgt>
        </Str>
        <Disp Icon="Str" />
      </Item>
      <Item ItemId=";extensions/Microsoft.sql-database-projects/dist/common/constants.tableFriendlyName" ItemType="0" PsrId="308" Leaf="true">
        <Str Cat="Text">
          <Val><![CDATA[Table]]></Val>
          <Tgt Cat="Text" Stat="Loc" Orig="New">
            <Val><![CDATA[Tabla]]></Val>
          </Tgt>
        </Str>
        <Disp Icon="Str" />
      </Item>
      <Item ItemId=";extensions/Microsoft.sql-database-projects/dist/common/constants.targetConnectionLabel" ItemType="0" PsrId="308" Leaf="true">
        <Str Cat="Text">
          <Val><![CDATA[Connection]]></Val>
          <Tgt Cat="Text" Stat="Loc" Orig="New">
            <Val><![CDATA[Conexión]]></Val>
          </Tgt>
        </Str>
        <Disp Icon="Str" />
      </Item>
      <Item ItemId=";extensions/Microsoft.sql-database-projects/dist/common/constants.targetProject" ItemType="0" PsrId="308" Leaf="true">
        <Str Cat="Text">
          <Val><![CDATA[Target project]]></Val>
          <Tgt Cat="Text" Stat="Loc" Orig="New">
            <Val><![CDATA[Proyecto de destino]]></Val>
          </Tgt>
        </Str>
        <Disp Icon="Str" />
      </Item>
      <Item ItemId=";extensions/Microsoft.sql-database-projects/dist/common/constants.taskFailedError.error" ItemType="0" PsrId="308" Leaf="true">
        <Str Cat="Text">
          <Val><![CDATA[Failed to complete task '{0}'. Error: {1}]]></Val>
          <Tgt Cat="Text" Stat="Loc" Orig="New">
            <Val><![CDATA[No se pudo completar la tarea '{0}'. Error: {1}]]></Val>
          </Tgt>
        </Str>
        <Disp Icon="Str" />
      </Item>
      <Item ItemId=";extensions/Microsoft.sql-database-projects/dist/common/constants.unableToCreatePublishConnection" ItemType="0" PsrId="308" Leaf="true">
        <Str Cat="Text">
          <Val><![CDATA[Unable to construct connection: {0}]]></Val>
          <Tgt Cat="Text" Stat="Loc" Orig="New">
            <Val><![CDATA[No se puede construir la conexión: {0}.]]></Val>
          </Tgt>
        </Str>
        <Disp Icon="Str" />
      </Item>
      <Item ItemId=";extensions/Microsoft.sql-database-projects/dist/common/constants.unableToFindFile" ItemType="0" PsrId="308" Leaf="true">
        <Str Cat="Text">
          <Val><![CDATA[Unable to find {1} with path '{0}']]></Val>
          <Tgt Cat="Text" Stat="Loc" Orig="New">
            <Val><![CDATA[No se encuentra {1}con la ruta "{0}".]]></Val>
          </Tgt>
        </Str>
        <Disp Icon="Str" />
      </Item>
      <Item ItemId=";extensions/Microsoft.sql-database-projects/dist/common/constants.unableToFindReference" ItemType="0" PsrId="308" Leaf="true">
        <Str Cat="Text">
          <Val><![CDATA[Unable to find database reference {0}]]></Val>
          <Tgt Cat="Text" Stat="Loc" Orig="New">
            <Val><![CDATA[No se encuentra la referencia de base de datos {0}.]]></Val>
          </Tgt>
        </Str>
        <Disp Icon="Str" />
      </Item>
      <Item ItemId=";extensions/Microsoft.sql-database-projects/dist/common/constants.unableToFindSqlCmdVariable" ItemType="0" PsrId="308" Leaf="true">
        <Str Cat="Text">
          <Val><![CDATA[Unable to find SQLCMD variable '{0}']]></Val>
          <Tgt Cat="Text" Stat="Loc" Orig="New">
            <Val><![CDATA[No se encuentra la variable SQLCMD "{0}".]]></Val>
          </Tgt>
        </Str>
        <Disp Icon="Str" />
      </Item>
      <Item ItemId=";extensions/Microsoft.sql-database-projects/dist/common/constants.unableToPerformAction" ItemType="0" PsrId="308" Leaf="true">
        <Str Cat="Text">
          <Val><![CDATA[Unable to locate '{0}' target: '{1}'. {2}]]></Val>
          <Tgt Cat="Text" Stat="Loc" Orig="New">
            <Val><![CDATA[No se ha podido localizar "{0}" objetivo: "{1}". {2}]]></Val>
          </Tgt>
          <Prev Cat="Text">
            <Val><![CDATA[Unable to locate '{0}' target: '{1}']]></Val>
          </Prev>
        </Str>
        <Disp Icon="Str" />
      </Item>
      <Item ItemId=";extensions/Microsoft.sql-database-projects/dist/common/constants.unexpectedProjectContext" ItemType="0" PsrId="308" Leaf="true">
        <Str Cat="Text">
          <Val><![CDATA[Unable to establish project context.  Command invoked from unexpected location: {0}]]></Val>
          <Tgt Cat="Text" Stat="Loc" Orig="New">
            <Val><![CDATA[No se puede establecer el contexto del proyecto. Comando invocado desde una ubicación inesperada: {0}]]></Val>
          </Tgt>
        </Str>
        <Disp Icon="Str" />
      </Item>
      <Item ItemId=";extensions/Microsoft.sql-database-projects/dist/common/constants.unhandledDeleteType" ItemType="0" PsrId="308" Leaf="true">
        <Str Cat="Text">
          <Val><![CDATA[Unhandled item type during exclude: '{0}]]></Val>
          <Tgt Cat="Text" Stat="Loc" Orig="New">
            <Val><![CDATA[Tipo de elemento no controlado durante la exclusión: '{0}]]></Val>
          </Tgt>
          <Prev Cat="Text">
            <Val><![CDATA[Unhandled item type during delete: '{0}]]></Val>
          </Prev>
        </Str>
        <Disp Icon="Str" />
      </Item>
      <Item ItemId=";extensions/Microsoft.sql-database-projects/dist/common/constants.unhandledMoveNode" ItemType="0" PsrId="308" Leaf="true">
        <Str Cat="Text">
          <Val><![CDATA[Unhandled node type for move]]></Val>
          <Tgt Cat="Text" Stat="Loc" Orig="New">
            <Val><![CDATA[Tipo de nodo no controlado para mover]]></Val>
          </Tgt>
        </Str>
        <Disp Icon="Str" />
      </Item>
      <Item ItemId=";extensions/Microsoft.sql-database-projects/dist/common/constants.unknownDataSourceType" ItemType="0" PsrId="308" Leaf="true">
        <Str Cat="Text">
          <Val><![CDATA[Unknown data source type: ]]></Val>
          <Tgt Cat="Text" Stat="Loc" Orig="New">
            <Val><![CDATA[Tipo de origen de datos desconocido:]]></Val>
          </Tgt>
        </Str>
        <Disp Icon="Str" />
      </Item>
      <Item ItemId=";extensions/Microsoft.sql-database-projects/dist/common/constants.unrecognizedDataSourcesVersion" ItemType="0" PsrId="308" Leaf="true">
        <Str Cat="Text">
          <Val><![CDATA[Unrecognized version: ]]></Val>
          <Tgt Cat="Text" Stat="Loc" Orig="New">
            <Val><![CDATA[Versión no reconocida:]]></Val>
          </Tgt>
        </Str>
        <Disp Icon="Str" />
      </Item>
      <Item ItemId=";extensions/Microsoft.sql-database-projects/dist/common/constants.updateAction" ItemType="0" PsrId="308" Leaf="true">
        <Str Cat="Text">
          <Val><![CDATA[Update action]]></Val>
          <Tgt Cat="Text" Stat="Loc" Orig="New">
            <Val><![CDATA[Acción de actualización]]></Val>
          </Tgt>
        </Str>
        <Disp Icon="Str" />
      </Item>
      <Item ItemId=";extensions/Microsoft.sql-database-projects/dist/common/constants.updateActionRadiButtonLabel" ItemType="0" PsrId="308" Leaf="true">
        <Str Cat="Text">
          <Val><![CDATA[Apply all changes]]></Val>
          <Tgt Cat="Text" Stat="Loc" Orig="New">
            <Val><![CDATA[Aplicar todos los cambios]]></Val>
          </Tgt>
        </Str>
        <Disp Icon="Str" />
      </Item>
      <Item ItemId=";extensions/Microsoft.sql-database-projects/dist/common/constants.updateProjectDatabaseReferencesForRoundTrip" ItemType="0" PsrId="308" Leaf="true">
        <Str Cat="Text">
          <Val><![CDATA[The system database references need to be updated to build the project '{0}'. If the project was created in SSDT, it will continue to work in both tools. Do you want to update the project?]]></Val>
          <Tgt Cat="Text" Stat="Loc" Orig="New">
            <Val><![CDATA[Las referencias de base de datos del sistema deben actualizarse para compilar el proyecto “{0}”. Si el proyecto se creó en SSDT, seguirá funcionando en ambas herramientas. ¿Desea actualizar el proyecto?]]></Val>
          </Tgt>
          <Prev Cat="Text">
            <Val><![CDATA[The system database references need to be updated to build this project. If the project is created in SSDT, it will continue to work in both tools. Do you want to update the project?]]></Val>
          </Prev>
        </Str>
        <Disp Icon="Str" />
      </Item>
      <Item ItemId=";extensions/Microsoft.sql-database-projects/dist/common/constants.updateProjectForCrossPlatform" ItemType="0" PsrId="308" Leaf="true">
        <Str Cat="Text">
          <Val><![CDATA[{0} If the project was created in SSDT, it will continue to work in both tools. Do you want to update the project?]]></Val>
          <Tgt Cat="Text" Stat="Loc" Orig="New">
            <Val><![CDATA[{0} Si el proyecto se creó en SSDT, seguirá funcionando en ambas herramientas. ¿Desea actualizar el proyecto?]]></Val>
          </Tgt>
        </Str>
        <Disp Icon="Str" />
      </Item>
      <Item ItemId=";extensions/Microsoft.sql-database-projects/dist/common/constants.updateProjectForCrossPlatformShort" ItemType="0" PsrId="308" Leaf="true">
        <Str Cat="Text">
          <Val><![CDATA[Update {0} for cross-platform support?]]></Val>
          <Tgt Cat="Text" Stat="Loc" Orig="New">
            <Val><![CDATA[¿Desea actualizar {0} la compatibilidad multiplataforma?]]></Val>
          </Tgt>
        </Str>
        <Disp Icon="Str" />
      </Item>
      <Item ItemId=";extensions/Microsoft.sql-database-projects/dist/common/constants.updateProjectFromDatabaseDialogName" ItemType="0" PsrId="308" Leaf="true">
        <Str Cat="Text">
          <Val><![CDATA[Update project from database]]></Val>
          <Tgt Cat="Text" Stat="Loc" Orig="New">
            <Val><![CDATA[Actualizar proyecto a partir de base de datos]]></Val>
          </Tgt>
        </Str>
        <Disp Icon="Str" />
      </Item>
      <Item ItemId=";extensions/Microsoft.sql-database-projects/dist/common/constants.updateText" ItemType="0" PsrId="308" Leaf="true">
        <Str Cat="Text">
          <Val><![CDATA[Update]]></Val>
          <Tgt Cat="Text" Stat="Loc" Orig="New">
            <Val><![CDATA[Actualizar]]></Val>
          </Tgt>
        </Str>
        <Disp Icon="Str" />
      </Item>
      <Item ItemId=";extensions/Microsoft.sql-database-projects/dist/common/constants.updatedToSdkStyleError" ItemType="0" PsrId="308" Leaf="true">
        <Str Cat="Text">
          <Val><![CDATA[Converting the project {0} to SDK-style was unsuccessful. Changes to the .sqlproj have been rolled back.]]></Val>
          <Tgt Cat="Text" Stat="Loc" Orig="New">
            <Val><![CDATA[No se pudo convertir el proyecto {0} al estilo SDK. Se han revertido los cambios realizados en .sqlproj.]]></Val>
          </Tgt>
        </Str>
        <Disp Icon="Str" />
      </Item>
      <Item ItemId=";extensions/Microsoft.sql-database-projects/dist/common/constants.updatingProjectFromDatabase" ItemType="0" PsrId="308" Leaf="true">
        <Str Cat="Text">
          <Val><![CDATA[Updating {0} from {1}...]]></Val>
          <Tgt Cat="Text" Stat="Loc" Orig="New">
            <Val><![CDATA[Actualizando {0} desde {1}...]]></Val>
          </Tgt>
        </Str>
        <Disp Icon="Str" />
      </Item>
      <Item ItemId=";extensions/Microsoft.sql-database-projects/dist/common/constants.userSelectionCancelled" ItemType="0" PsrId="308" Leaf="true">
        <Str Cat="Text">
          <Val><![CDATA[User has cancelled selection for how to run autorest.]]></Val>
          <Tgt Cat="Text" Stat="Loc" Orig="New">
            <Val><![CDATA[El usuario ha cancelado la selección de cómo ejecutar autorest.]]></Val>
          </Tgt>
        </Str>
        <Disp Icon="Str" />
      </Item>
      <Item ItemId=";extensions/Microsoft.sql-database-projects/dist/common/constants.userSelectionInstallGlobally" ItemType="0" PsrId="308" Leaf="true">
        <Str Cat="Text">
          <Val><![CDATA[User selected to install autorest gloablly.  Installing now...]]></Val>
          <Tgt Cat="Text" Stat="Loc" Orig="New">
            <Val><![CDATA[Usuario seleccionado para instalar autorest de manera global.  Instalando ahora...]]></Val>
          </Tgt>
        </Str>
        <Disp Icon="Str" />
      </Item>
      <Item ItemId=";extensions/Microsoft.sql-database-projects/dist/common/constants.userSelectionRunNpx" ItemType="0" PsrId="308" Leaf="true">
        <Str Cat="Text">
          <Val><![CDATA[User selected to run via npx.]]></Val>
          <Tgt Cat="Text" Stat="Loc" Orig="New">
            <Val><![CDATA[Usuario seleccionado para ejecutarse a través de npx.]]></Val>
          </Tgt>
        </Str>
        <Disp Icon="Str" />
      </Item>
      <Item ItemId=";extensions/Microsoft.sql-database-projects/dist/common/constants.valueCannotBeEmpty" ItemType="0" PsrId="308" Leaf="true">
        <Str Cat="Text">
          <Val><![CDATA[Value cannot be empty]]></Val>
          <Tgt Cat="Text" Stat="Loc" Orig="New">
            <Val><![CDATA[El valor no puede estar vacío]]></Val>
          </Tgt>
        </Str>
        <Disp Icon="Str" />
      </Item>
      <Item ItemId=";extensions/Microsoft.sql-database-projects/dist/common/constants.version" ItemType="0" PsrId="308" Leaf="true">
        <Str Cat="Text">
          <Val><![CDATA[Version]]></Val>
          <Tgt Cat="Text" Stat="Loc" Orig="New">
            <Val><![CDATA[Versión]]></Val>
          </Tgt>
        </Str>
        <Disp Icon="Str" />
      </Item>
      <Item ItemId=";extensions/Microsoft.sql-database-projects/dist/common/constants.versionMustNotBeEmpty" ItemType="0" PsrId="308" Leaf="true">
        <Str Cat="Text">
          <Val><![CDATA[Version must not be empty]]></Val>
          <Tgt Cat="Text" Stat="Loc" Orig="New">
            <Val><![CDATA[La versión no puede estar vacía]]></Val>
          </Tgt>
        </Str>
        <Disp Icon="Str" />
      </Item>
      <Item ItemId=";extensions/Microsoft.sql-database-projects/dist/common/constants.versionPlaceholder" ItemType="0" PsrId="308" Leaf="true">
        <Str Cat="Text">
          <Val><![CDATA[NuGet package version]]></Val>
          <Tgt Cat="Text" Stat="Loc" Orig="New">
            <Val><![CDATA[Versión del paquete NuGet]]></Val>
          </Tgt>
        </Str>
        <Disp Icon="Str" />
      </Item>
      <Item ItemId=";extensions/Microsoft.sql-database-projects/dist/common/constants.viewFriendlyName" ItemType="0" PsrId="308" Leaf="true">
        <Str Cat="Text">
          <Val><![CDATA[View]]></Val>
          <Tgt Cat="Text" Stat="Loc" Orig="New">
            <Val><![CDATA[Vista]]></Val>
          </Tgt>
        </Str>
        <Disp Icon="Str" />
      </Item>
      <Item ItemId=";extensions/Microsoft.sql-database-projects/dist/common/constants.yesRecommended" ItemType="0" PsrId="308" Leaf="true">
        <Str Cat="Text">
          <Val><![CDATA[Yes (Recommended)]]></Val>
          <Tgt Cat="Text" Stat="Loc" Orig="New">
            <Val><![CDATA[Sí (recomendado)]]></Val>
          </Tgt>
        </Str>
        <Disp Icon="Str" />
      </Item>
      <Item ItemId=";extensions/Microsoft.sql-database-projects/dist/common/constants.yesString" ItemType="0" PsrId="308" Leaf="true">
        <Str Cat="Text">
          <Val><![CDATA[Yes]]></Val>
          <Tgt Cat="Text" Stat="Loc" Orig="New">
            <Val><![CDATA[Sí]]></Val>
          </Tgt>
        </Str>
        <Disp Icon="Str" />
      </Item>
      <Item ItemId=";extensions/Microsoft.sql-database-projects/dist/tools/netcoreTool.sqlDatabaseProject.RunCommand.ErroredOut" ItemType="0" PsrId="308" Leaf="true">
        <Str Cat="Text">
          <Val><![CDATA[	>>> {0}   … errored out: {1}]]></Val>
          <Tgt Cat="Text" Stat="Loc" Orig="New">
            <Val><![CDATA[	>>> {0}   … errores: {1}]]></Val>
          </Tgt>
        </Str>
        <Disp Icon="Str" />
      </Item>
      <Item ItemId=";extensions/Microsoft.sql-database-projects/dist/tools/shellExecutionHelper.sqlDatabaseProjects.RunCommand.stderr" ItemType="0" PsrId="308" Leaf="true">
        <Str Cat="Text">
          <Val><![CDATA[    stderr: ]]></Val>
          <Tgt Cat="Text" Stat="Loc" Orig="New">
            <Val><![CDATA[    stderr: ]]></Val>
          </Tgt>
        </Str>
        <Disp Icon="Str" />
      </Item>
      <Item ItemId=";extensions/Microsoft.sql-database-projects/dist/tools/shellExecutionHelper.sqlDatabaseProjects.RunCommand.stdout" ItemType="0" PsrId="308" Leaf="true">
        <Str Cat="Text">
          <Val><![CDATA[    stdout: ]]></Val>
          <Tgt Cat="Text" Stat="Loc" Orig="New">
            <Val><![CDATA[    stdout: ]]></Val>
          </Tgt>
        </Str>
        <Disp Icon="Str" />
      </Item>
      <Item ItemId=";extensions/Microsoft.sql-database-projects/package.sqlDatabaseProjects.Settings" ItemType="0" PsrId="308" Leaf="true">
        <Str Cat="Text">
          <Val><![CDATA[Database Projects]]></Val>
          <Tgt Cat="Text" Stat="Loc" Orig="New">
            <Val><![CDATA[Proyectos de base de datos]]></Val>
          </Tgt>
        </Str>
        <Disp Icon="Str" />
      </Item>
      <Item ItemId=";extensions/Microsoft.sql-database-projects/package.sqlDatabaseProjects.addDatabaseReference" ItemType="0" PsrId="308" Leaf="true">
        <Str Cat="Text">
          <Val><![CDATA[Add Database Reference]]></Val>
          <Tgt Cat="Text" Stat="Loc" Orig="New">
            <Val><![CDATA[Agregar referencia de base de datos]]></Val>
          </Tgt>
        </Str>
        <Disp Icon="Str" />
      </Item>
      <Item ItemId=";extensions/Microsoft.sql-database-projects/package.sqlDatabaseProjects.addExistingItem" ItemType="0" PsrId="308" Leaf="true">
        <Str Cat="Text">
          <Val><![CDATA[Add Existing Item...]]></Val>
          <Tgt Cat="Text" Stat="Loc" Orig="New">
            <Val><![CDATA[Agregar elemento existente...]]></Val>
          </Tgt>
        </Str>
        <Disp Icon="Str" />
      </Item>
      <Item ItemId=";extensions/Microsoft.sql-database-projects/package.sqlDatabaseProjects.addSqlCmdVariable" ItemType="0" PsrId="308" Leaf="true">
        <Str Cat="Text">
          <Val><![CDATA[Add SQLCMD Variable]]></Val>
          <Tgt Cat="Text" Stat="Loc" Orig="New">
            <Val><![CDATA[Nombre de variable de SQLCMD]]></Val>
          </Tgt>
        </Str>
        <Disp Icon="Str" />
      </Item>
      <Item ItemId=";extensions/Microsoft.sql-database-projects/package.sqlDatabaseProjects.autorestSqlVersion" ItemType="0" PsrId="308" Leaf="true">
        <Str Cat="Text">
          <Val><![CDATA[Which version of Autorest.Sql to use from NPM.  Latest will be used if not set.]]></Val>
          <Tgt Cat="Text" Stat="Loc" Orig="New">
            <Val><![CDATA[Qué versión de Autorest.Sql se va a usar desde NPM. Si no se establece, se usará la versión más reciente.]]></Val>
          </Tgt>
        </Str>
        <Disp Icon="Str" />
      </Item>
      <Item ItemId=";extensions/Microsoft.sql-database-projects/package.sqlDatabaseProjects.build" ItemType="0" PsrId="308" Leaf="true">
        <Str Cat="Text">
          <Val><![CDATA[Build]]></Val>
          <Tgt Cat="Text" Stat="Loc" Orig="New">
            <Val><![CDATA[Compilar]]></Val>
          </Tgt>
        </Str>
        <Disp Icon="Str" />
      </Item>
      <Item ItemId=";extensions/Microsoft.sql-database-projects/package.sqlDatabaseProjects.changeTargetPlatform" ItemType="0" PsrId="308" Leaf="true">
        <Str Cat="Text">
          <Val><![CDATA[Change Target Platform]]></Val>
          <Tgt Cat="Text" Stat="Loc" Orig="New">
            <Val><![CDATA[Cambiar plataforma de destino]]></Val>
          </Tgt>
        </Str>
        <Disp Icon="Str" />
      </Item>
      <Item ItemId=";extensions/Microsoft.sql-database-projects/package.sqlDatabaseProjects.close" ItemType="0" PsrId="308" Leaf="true">
        <Str Cat="Text">
          <Val><![CDATA[Close Database Project]]></Val>
          <Tgt Cat="Text" Stat="Loc" Orig="New">
            <Val><![CDATA[Cerrar proyecto de base de datos]]></Val>
          </Tgt>
        </Str>
        <Disp Icon="Str" />
      </Item>
      <Item ItemId=";extensions/Microsoft.sql-database-projects/package.sqlDatabaseProjects.collapseProjectNodes" ItemType="0" PsrId="308" Leaf="true">
        <Str Cat="Text">
          <Val><![CDATA[Whether project nodes start collapsed]]></Val>
          <Tgt Cat="Text" Stat="Loc" Orig="New">
            <Val><![CDATA[Si los nodos del proyecto se inician contraídos]]></Val>
          </Tgt>
        </Str>
        <Disp Icon="Str" />
      </Item>
      <Item ItemId=";extensions/Microsoft.sql-database-projects/package.sqlDatabaseProjects.convertToSdkStyleProject" ItemType="0" PsrId="308" Leaf="true">
        <Str Cat="Text">
          <Val><![CDATA[Convert to SDK-style project]]></Val>
          <Tgt Cat="Text" Stat="Loc" Orig="New">
            <Val><![CDATA[Convertir a proyecto de estilo SDK]]></Val>
          </Tgt>
        </Str>
        <Disp Icon="Str" />
      </Item>
      <Item ItemId=";extensions/Microsoft.sql-database-projects/package.sqlDatabaseProjects.createProjectFromDatabase" ItemType="0" PsrId="308" Leaf="true">
        <Str Cat="Text">
          <Val><![CDATA[Create Project From Database]]></Val>
          <Tgt Cat="Text" Stat="Loc" Orig="New">
            <Val><![CDATA[Crear proyecto a partir de base de datos]]></Val>
          </Tgt>
        </Str>
        <Disp Icon="Str" />
      </Item>
      <Item ItemId=";extensions/Microsoft.sql-database-projects/package.sqlDatabaseProjects.delete" ItemType="0" PsrId="308" Leaf="true">
        <Str Cat="Text">
          <Val><![CDATA[Delete]]></Val>
          <Tgt Cat="Text" Stat="Loc" Orig="New">
            <Val><![CDATA[Eliminar]]></Val>
          </Tgt>
        </Str>
        <Disp Icon="Str" />
      </Item>
      <Item ItemId=";extensions/Microsoft.sql-database-projects/package.sqlDatabaseProjects.description" ItemType="0" PsrId="308" Leaf="true">
        <Str Cat="Text">
          <Val><![CDATA[Design and publish SQL database schemas]]></Val>
          <Tgt Cat="Text" Stat="Loc" Orig="New">
            <Val><![CDATA[Diseñe y publique esquemas de base de datos SQL.]]></Val>
          </Tgt>
        </Str>
        <Disp Icon="Str" />
      </Item>
      <Item ItemId=";extensions/Microsoft.sql-database-projects/package.sqlDatabaseProjects.displayName" ItemType="0" PsrId="308" Leaf="true">
        <Str Cat="Text">
          <Val><![CDATA[Database Projects]]></Val>
          <Tgt Cat="Text" Stat="Loc" Orig="New">
            <Val><![CDATA[Proyecto de base de datos]]></Val>
          </Tgt>
        </Str>
        <Disp Icon="Str" />
      </Item>
      <Item ItemId=";extensions/Microsoft.sql-database-projects/package.sqlDatabaseProjects.dotnetInstallLocation" ItemType="0" PsrId="308" Leaf="true">
        <Str Cat="Text">
          <Val><![CDATA[Full path to .NET SDK on the machine. For example, if dotnet.exe is located at C:\folder1\dotnet\dotnet.exe, set the path for this setting to C:\folder1\dotnet]]></Val>
          <Tgt Cat="Text" Stat="Loc" Orig="New">
            <Val><![CDATA[Ruta de acceso completa al SDK de .NET en la máquina. Por ejemplo, si dotnet.exe se encuentra en C:\folder1\dotnet\dotnet.exe, establezca la ruta de acceso de esta configuración en C:\folder1\dotnet.]]></Val>
          </Tgt>
          <Prev Cat="Text">
            <Val><![CDATA[Full path to .NET SDK on the machine.]]></Val>
          </Prev>
        </Str>
        <Disp Icon="Str" />
      </Item>
      <Item ItemId=";extensions/Microsoft.sql-database-projects/package.sqlDatabaseProjects.edit" ItemType="0" PsrId="308" Leaf="true">
        <Str Cat="Text">
          <Val><![CDATA[Edit]]></Val>
          <Tgt Cat="Text" Stat="Loc" Orig="New">
            <Val><![CDATA[Editar]]></Val>
          </Tgt>
        </Str>
        <Disp Icon="Str" />
      </Item>
      <Item ItemId=";extensions/Microsoft.sql-database-projects/package.sqlDatabaseProjects.editProjectFile" ItemType="0" PsrId="308" Leaf="true">
        <Str Cat="Text">
          <Val><![CDATA[Edit .sqlproj File]]></Val>
          <Tgt Cat="Text" Stat="Loc" Orig="New">
            <Val><![CDATA[Editar archivo. sqlproj]]></Val>
          </Tgt>
        </Str>
        <Disp Icon="Str" />
      </Item>
      <Item ItemId=";extensions/Microsoft.sql-database-projects/package.sqlDatabaseProjects.enablePreviewFeatures" ItemType="0" PsrId="308" Leaf="true">
        <Str Cat="Text">
          <Val><![CDATA[Enable preview SQL Database Projects features]]></Val>
          <Tgt Cat="Text" Stat="Loc" Orig="New">
            <Val><![CDATA[Habilitar características de vista previa de proyectos de SQL Database]]></Val>
          </Tgt>
        </Str>
        <Disp Icon="Str" />
      </Item>
      <Item ItemId=";extensions/Microsoft.sql-database-projects/package.sqlDatabaseProjects.exclude" ItemType="0" PsrId="308" Leaf="true">
        <Str Cat="Text">
          <Val><![CDATA[Exclude from project]]></Val>
          <Tgt Cat="Text" Stat="Loc" Orig="New">
            <Val><![CDATA[Excluir del proyecto]]></Val>
          </Tgt>
        </Str>
        <Disp Icon="Str" />
      </Item>
      <Item ItemId=";extensions/Microsoft.sql-database-projects/package.sqlDatabaseProjects.generateProjectFromOpenApiSpec" ItemType="0" PsrId="308" Leaf="true">
        <Str Cat="Text">
          <Val><![CDATA[Generate SQL Project from OpenAPI/Swagger spec (Preview)]]></Val>
          <Tgt Cat="Text" Stat="Loc" Orig="New">
            <Val><![CDATA[Generar un proyecto SQL a partir de la especificación OpenAPI/Swagger (versión preliminar)]]></Val>
          </Tgt>
          <Prev Cat="Text">
            <Val><![CDATA[Generate SQL Project from OpenAPI/Swagger spec]]></Val>
          </Prev>
        </Str>
        <Disp Icon="Str" />
      </Item>
      <Item ItemId=";extensions/Microsoft.sql-database-projects/package.sqlDatabaseProjects.microsoftBuildSqlVersion" ItemType="0" PsrId="308" Leaf="true">
        <Str Cat="Text">
          <Val><![CDATA[Which version of Microsoft.Build.Sql SDK to use for building legacy sql projects. Example: 0.1.7-preview]]></Val>
          <Tgt Cat="Text" Stat="Loc" Orig="New">
            <Val><![CDATA[Versión del SDK de Microsoft.Build.Sql que se va a usar para compilar proyectos de SQL heredados. Ejemplo: 0.1.7-preview]]></Val>
          </Tgt>
          <Prev Cat="Text">
            <Val><![CDATA[Which version of Microsoft.Build.Sql SDK to use for building legacy sql projects. Example: 0.1.3-preview]]></Val>
          </Prev>
        </Str>
        <Disp Icon="Str" />
      </Item>
      <Item ItemId=";extensions/Microsoft.sql-database-projects/package.sqlDatabaseProjects.netCoreDoNotAsk" ItemType="0" PsrId="308" Leaf="true">
        <Str Cat="Text">
          <Val><![CDATA[Whether to prompt the user to install .NET SDK when not detected.]]></Val>
          <Tgt Cat="Text" Stat="Loc" Orig="New">
            <Val><![CDATA[Si se pide al usuario que instale el SDK de .NET cuando no se detecta.]]></Val>
          </Tgt>
          <Prev Cat="Text">
            <Val><![CDATA[Whether to prompt the user to install .NET Core when not detected.]]></Val>
          </Prev>
        </Str>
        <Disp Icon="Str" />
      </Item>
      <Item ItemId=";extensions/Microsoft.sql-database-projects/package.sqlDatabaseProjects.new" ItemType="0" PsrId="308" Leaf="true">
        <Str Cat="Text">
          <Val><![CDATA[New Database Project]]></Val>
          <Tgt Cat="Text" Stat="Loc" Orig="New">
            <Val><![CDATA[Nuevo proyecto de base de datos]]></Val>
          </Tgt>
        </Str>
        <Disp Icon="Str" />
      </Item>
      <Item ItemId=";extensions/Microsoft.sql-database-projects/package.sqlDatabaseProjects.newExternalStreamingJob" ItemType="0" PsrId="308" Leaf="true">
        <Str Cat="Text">
          <Val><![CDATA[Add External Streaming Job]]></Val>
          <Tgt Cat="Text" Stat="Loc" Orig="New">
            <Val><![CDATA[Agregar trabajo de streaming externo]]></Val>
          </Tgt>
        </Str>
        <Disp Icon="Str" />
      </Item>
      <Item ItemId=";extensions/Microsoft.sql-database-projects/package.sqlDatabaseProjects.newFolder" ItemType="0" PsrId="308" Leaf="true">
        <Str Cat="Text">
          <Val><![CDATA[Add Folder]]></Val>
          <Tgt Cat="Text" Stat="Loc" Orig="New">
            <Val><![CDATA[Agregar carpeta]]></Val>
          </Tgt>
        </Str>
        <Disp Icon="Str" />
      </Item>
      <Item ItemId=";extensions/Microsoft.sql-database-projects/package.sqlDatabaseProjects.newItem" ItemType="0" PsrId="308" Leaf="true">
        <Str Cat="Text">
          <Val><![CDATA[Add Item...]]></Val>
          <Tgt Cat="Text" Stat="Loc" Orig="New">
            <Val><![CDATA[Agregar elemento...]]></Val>
          </Tgt>
        </Str>
        <Disp Icon="Str" />
      </Item>
      <Item ItemId=";extensions/Microsoft.sql-database-projects/package.sqlDatabaseProjects.newPostDeploymentScript" ItemType="0" PsrId="308" Leaf="true">
        <Str Cat="Text">
          <Val><![CDATA[Add Post-Deployment Script]]></Val>
          <Tgt Cat="Text" Stat="Loc" Orig="New">
            <Val><![CDATA[Agregar script posterior a la implementación]]></Val>
          </Tgt>
        </Str>
        <Disp Icon="Str" />
      </Item>
      <Item ItemId=";extensions/Microsoft.sql-database-projects/package.sqlDatabaseProjects.newPreDeploymentScript" ItemType="0" PsrId="308" Leaf="true">
        <Str Cat="Text">
          <Val><![CDATA[Add Pre-Deployment Script]]></Val>
          <Tgt Cat="Text" Stat="Loc" Orig="New">
            <Val><![CDATA[Agregar script anterior a la implementación]]></Val>
          </Tgt>
        </Str>
        <Disp Icon="Str" />
      </Item>
      <Item ItemId=";extensions/Microsoft.sql-database-projects/package.sqlDatabaseProjects.newPublishProfile" ItemType="0" PsrId="308" Leaf="true">
        <Str Cat="Text">
          <Val><![CDATA[Add Publish Profile]]></Val>
          <Tgt Cat="Text" Stat="Loc" Orig="New">
            <Val><![CDATA[Agregar perfil de publicación]]></Val>
          </Tgt>
        </Str>
        <Disp Icon="Str" />
      </Item>
      <Item ItemId=";extensions/Microsoft.sql-database-projects/package.sqlDatabaseProjects.newScript" ItemType="0" PsrId="308" Leaf="true">
        <Str Cat="Text">
          <Val><![CDATA[Add Script]]></Val>
          <Tgt Cat="Text" Stat="Loc" Orig="New">
            <Val><![CDATA[Agregar script]]></Val>
          </Tgt>
        </Str>
        <Disp Icon="Str" />
      </Item>
      <Item ItemId=";extensions/Microsoft.sql-database-projects/package.sqlDatabaseProjects.newStoredProcedure" ItemType="0" PsrId="308" Leaf="true">
        <Str Cat="Text">
          <Val><![CDATA[Add Stored Procedure]]></Val>
          <Tgt Cat="Text" Stat="Loc" Orig="New">
            <Val><![CDATA[Agregar procedimiento almacenado]]></Val>
          </Tgt>
        </Str>
        <Disp Icon="Str" />
      </Item>
      <Item ItemId=";extensions/Microsoft.sql-database-projects/package.sqlDatabaseProjects.newTable" ItemType="0" PsrId="308" Leaf="true">
        <Str Cat="Text">
          <Val><![CDATA[Add Table]]></Val>
          <Tgt Cat="Text" Stat="Loc" Orig="New">
            <Val><![CDATA[Agregar tabla]]></Val>
          </Tgt>
        </Str>
        <Disp Icon="Str" />
      </Item>
      <Item ItemId=";extensions/Microsoft.sql-database-projects/package.sqlDatabaseProjects.newView" ItemType="0" PsrId="308" Leaf="true">
        <Str Cat="Text">
          <Val><![CDATA[Add View]]></Val>
          <Tgt Cat="Text" Stat="Loc" Orig="New">
            <Val><![CDATA[Agregar vista]]></Val>
          </Tgt>
        </Str>
        <Disp Icon="Str" />
      </Item>
      <Item ItemId=";extensions/Microsoft.sql-database-projects/package.sqlDatabaseProjects.nodejsDoNotAsk" ItemType="0" PsrId="308" Leaf="true">
        <Str Cat="Text">
          <Val><![CDATA[Whether to prompt the user to install Node.js when not detected.]]></Val>
          <Tgt Cat="Text" Stat="Loc" Orig="New">
            <Val><![CDATA[Indique si se pide al usuario que instale Node.js cuando no se detecte.]]></Val>
          </Tgt>
        </Str>
        <Disp Icon="Str" />
      </Item>
      <Item ItemId=";extensions/Microsoft.sql-database-projects/package.sqlDatabaseProjects.open" ItemType="0" PsrId="308" Leaf="true">
        <Str Cat="Text">
          <Val><![CDATA[Open Database Project]]></Val>
          <Tgt Cat="Text" Stat="Loc" Orig="New">
            <Val><![CDATA[Abrir proyecto de base de datos]]></Val>
          </Tgt>
        </Str>
        <Disp Icon="Str" />
      </Item>
      <Item ItemId=";extensions/Microsoft.sql-database-projects/package.sqlDatabaseProjects.openContainingFolder" ItemType="0" PsrId="308" Leaf="true">
        <Str Cat="Text">
          <Val><![CDATA[Open Containing Folder]]></Val>
          <Tgt Cat="Text" Stat="Loc" Orig="New">
            <Val><![CDATA[Abrir carpeta contenedora]]></Val>
          </Tgt>
        </Str>
        <Disp Icon="Str" />
      </Item>
      <Item ItemId=";extensions/Microsoft.sql-database-projects/package.sqlDatabaseProjects.openInDesigner" ItemType="0" PsrId="308" Leaf="true">
        <Str Cat="Text">
          <Val><![CDATA[Open in Designer]]></Val>
          <Tgt Cat="Text" Stat="Loc" Orig="New">
            <Val><![CDATA[Abrir en el Diseñador]]></Val>
          </Tgt>
        </Str>
        <Disp Icon="Str" />
      </Item>
      <Item ItemId=";extensions/Microsoft.sql-database-projects/package.sqlDatabaseProjects.openReferencedSqlProject" ItemType="0" PsrId="308" Leaf="true">
        <Str Cat="Text">
          <Val><![CDATA[Open project]]></Val>
          <Tgt Cat="Text" Stat="Loc" Orig="New">
            <Val><![CDATA[Abrir proyecto]]></Val>
          </Tgt>
        </Str>
        <Disp Icon="Str" />
      </Item>
      <Item ItemId=";extensions/Microsoft.sql-database-projects/package.sqlDatabaseProjects.properties" ItemType="0" PsrId="308" Leaf="true">
        <Str Cat="Text">
          <Val><![CDATA[Properties]]></Val>
          <Tgt Cat="Text" Stat="Loc" Orig="New">
            <Val><![CDATA[Propiedades]]></Val>
          </Tgt>
        </Str>
        <Disp Icon="Str" />
      </Item>
      <Item ItemId=";extensions/Microsoft.sql-database-projects/package.sqlDatabaseProjects.publish" ItemType="0" PsrId="308" Leaf="true">
        <Str Cat="Text">
          <Val><![CDATA[Publish]]></Val>
          <Tgt Cat="Text" Stat="Loc" Orig="New">
            <Val><![CDATA[Publicar]]></Val>
          </Tgt>
        </Str>
        <Disp Icon="Str" />
      </Item>
      <Item ItemId=";extensions/Microsoft.sql-database-projects/package.sqlDatabaseProjects.rename" ItemType="0" PsrId="308" Leaf="true">
        <Str Cat="Text">
          <Val><![CDATA[Rename]]></Val>
          <Tgt Cat="Text" Stat="Loc" Orig="New">
            <Val><![CDATA[Cambiar nombre]]></Val>
          </Tgt>
        </Str>
        <Disp Icon="Str" />
      </Item>
      <Item ItemId=";extensions/Microsoft.sql-database-projects/package.sqlDatabaseProjects.schemaCompare" ItemType="0" PsrId="308" Leaf="true">
        <Str Cat="Text">
          <Val><![CDATA[Schema Compare]]></Val>
          <Tgt Cat="Text" Stat="Loc" Orig="New">
            <Val><![CDATA[Comparación de esquemas]]></Val>
          </Tgt>
        </Str>
        <Disp Icon="Str" />
      </Item>
      <Item ItemId=";extensions/Microsoft.sql-database-projects/package.sqlDatabaseProjects.updateProjectFromDatabase" ItemType="0" PsrId="308" Leaf="true">
        <Str Cat="Text">
          <Val><![CDATA[Update Project From Database]]></Val>
          <Tgt Cat="Text" Stat="Loc" Orig="New">
            <Val><![CDATA[Actualizar proyecto a partir de base de datos]]></Val>
          </Tgt>
        </Str>
        <Disp Icon="Str" />
      </Item>
      <Item ItemId=";extensions/Microsoft.sql-database-projects/package.sqlDatabaseProjects.validateExternalStreamingJob" ItemType="0" PsrId="308" Leaf="true">
        <Str Cat="Text">
          <Val><![CDATA[Validate External Streaming Job]]></Val>
          <Tgt Cat="Text" Stat="Loc" Orig="New">
            <Val><![CDATA[Validar trabajo de streaming externo]]></Val>
          </Tgt>
        </Str>
        <Disp Icon="Str" />
      </Item>
      <Item ItemId=";extensions/Microsoft.sql-database-projects/package.sqlDatabaseProjects.welcome" ItemType="0" PsrId="308" Leaf="true">
        <Str Cat="Text">
          <Val><![CDATA[No database projects currently open.]A;[New Project]5D;(command:sqlDatabaseProjects.new)]A;[Open Project]5D;(command:sqlDatabaseProjects.open)]A;[Create Project From Database]5D;(command:sqlDatabaseProjects.importDatabase)]]></Val>
<<<<<<< HEAD
          <Tgt Cat="Text" Stat="Loc" Orig="New">
            <Val><![CDATA[Actualmente, no hay ningún proyecto de base de datos abierto.]A;[Nuevo proyecto]5D;(command:sqlDatabaseProjects.new)]A;[Abrir proyecto]5D;(command:sqlDatabaseProjects.open)]A;[Crear proyecto a partir de base de datos]5D;(command:sqlDatabaseProjects.importDatabase)]]></Val>
=======
          <Tgt Cat="Text" Stat="Update" Orig="New">
            <Val><![CDATA[Actualmente, no hay ningún proyecto de base de datos abierto.]D;]A;[Nuevo proyecto]5D;(command:sqlDatabaseProjects.new)]D;]A;[Abrir proyecto]5D;(command:sqlDatabaseProjects.open)]D;]A;[Crear proyecto a partir de base de datos]5D;(command:sqlDatabaseProjects.importDatabase)]]></Val>
>>>>>>> 60bff012
          </Tgt>
          <Prev Cat="Text">
            <Val><![CDATA[No database projects currently open.]D;]A;[New Project]5D;(command:sqlDatabaseProjects.new)]D;]A;[Open Project]5D;(command:sqlDatabaseProjects.open)]D;]A;[Create Project From Database]5D;(command:sqlDatabaseProjects.importDatabase)]]></Val>
          </Prev>
        </Str>
        <Disp Icon="Str" />
      </Item>
      <Item ItemId=";extensions/Microsoft.sql-database-projects/package.title.projectsView" ItemType="0" PsrId="308" Leaf="true">
        <Str Cat="Text">
          <Val><![CDATA[Projects]]></Val>
          <Tgt Cat="Text" Stat="Loc" Orig="New">
            <Val><![CDATA[Proyectos]]></Val>
          </Tgt>
        </Str>
        <Disp Icon="Str" />
      </Item>
    </Item>
  </Item>
</LCX><|MERGE_RESOLUTION|>--- conflicted
+++ resolved
@@ -3952,13 +3952,8 @@
       <Item ItemId=";extensions/Microsoft.sql-database-projects/package.sqlDatabaseProjects.welcome" ItemType="0" PsrId="308" Leaf="true">
         <Str Cat="Text">
           <Val><![CDATA[No database projects currently open.]A;[New Project]5D;(command:sqlDatabaseProjects.new)]A;[Open Project]5D;(command:sqlDatabaseProjects.open)]A;[Create Project From Database]5D;(command:sqlDatabaseProjects.importDatabase)]]></Val>
-<<<<<<< HEAD
           <Tgt Cat="Text" Stat="Loc" Orig="New">
             <Val><![CDATA[Actualmente, no hay ningún proyecto de base de datos abierto.]A;[Nuevo proyecto]5D;(command:sqlDatabaseProjects.new)]A;[Abrir proyecto]5D;(command:sqlDatabaseProjects.open)]A;[Crear proyecto a partir de base de datos]5D;(command:sqlDatabaseProjects.importDatabase)]]></Val>
-=======
-          <Tgt Cat="Text" Stat="Update" Orig="New">
-            <Val><![CDATA[Actualmente, no hay ningún proyecto de base de datos abierto.]D;]A;[Nuevo proyecto]5D;(command:sqlDatabaseProjects.new)]D;]A;[Abrir proyecto]5D;(command:sqlDatabaseProjects.open)]D;]A;[Crear proyecto a partir de base de datos]5D;(command:sqlDatabaseProjects.importDatabase)]]></Val>
->>>>>>> 60bff012
           </Tgt>
           <Prev Cat="Text">
             <Val><![CDATA[No database projects currently open.]D;]A;[New Project]5D;(command:sqlDatabaseProjects.new)]D;]A;[Open Project]5D;(command:sqlDatabaseProjects.open)]D;]A;[Create Project From Database]5D;(command:sqlDatabaseProjects.importDatabase)]]></Val>
