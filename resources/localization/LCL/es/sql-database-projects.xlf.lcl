﻿<?xml version="1.0" encoding="utf-8"?>
<LCX SchemaVersion="6.0" Name="D:\a\1\s\resources\xlf\en\sql-database-projects.xlf" PsrId="308" FileType="1" SrcCul="en-US" TgtCul="es-ES" xmlns="http://schemas.microsoft.com/locstudio/2006/6/lcx">
  <OwnedComments>
    <Cmt Name="Dev" />
    <Cmt Name="LcxAdmin" />
    <Cmt Name="Rccx" />
  </OwnedComments>
  <Settings Name="@SettingsPath@\default.lss" Type="Lss" />
  <Item ItemId=";Xliff file" ItemType="0" PsrId="308" Leaf="false">
    <Disp Icon="Expand" Expand="true" Disp="true" LocTbl="false" />
    <Item ItemId=";Xliff Resources" ItemType="0" PsrId="308" Leaf="false">
      <Disp Icon="Str" Disp="true" LocTbl="false" />
      <Item ItemId=";@extensions/sql-database-projects/dist/common/constants.sqlDatabaseProjects.NetCoreSupportedVersionInstallationCon" ItemType="0" PsrId="308" Leaf="false">
        <Disp Icon="Dir" LocTbl="false" />
        <Item ItemId=";(...) firmation" ItemType="0" PsrId="308" Leaf="true">
          <Str Cat="Text">
            <Val><![CDATA[Currently installed .NET Core SDK version is {0}, which is not supported. Project build will not work. Please install .NET Core SDK version 3.1 or update the .NET Core SDK supported version location in settings if already installed.]]></Val>
            <Tgt Cat="Text" Stat="Loc" Orig="New">
              <Val><![CDATA[La versión de SDK de .NET Core instalada actualmente es {0}, la cual no es compatible. La compilación del proyecto no funcionará. Instale la versión 3.1 de SDK de .NET Core o actualice la ubicación de la versión compatible de SDK de .NET Core en la configuración si ya está instalada.]]></Val>
            </Tgt>
          </Str>
          <Disp Icon="Str" />
        </Item>
      </Item>
      <Item ItemId=";@extensions/sql-database-projects/dist/tools/shellExecutionHelper.sqlDatabaseProjects.RunStreamedCommand.ExitedWit" ItemType="0" PsrId="308" Leaf="false">
        <Disp Icon="Dir" LocTbl="false" />
        <Item ItemId=";(...) hCode" ItemType="0" PsrId="308" Leaf="true">
          <Str Cat="Text">
            <Val><![CDATA[    >>> {0}    … exited with code: {1}]]></Val>
            <Tgt Cat="Text" Stat="Loc" Orig="New">
              <Val><![CDATA[    >>> {0}    … cerrado con el código {1}]]></Val>
            </Tgt>
          </Str>
          <Disp Icon="Str" />
        </Item>
        <Item ItemId=";(...) hSignal" ItemType="0" PsrId="308" Leaf="true">
          <Str Cat="Text">
            <Val><![CDATA[    >>> {0}   … exited with signal: {1}]]></Val>
            <Tgt Cat="Text" Stat="Loc" Orig="New">
              <Val><![CDATA[    >>> {0}   … cerrado con la señal {1}]]></Val>
            </Tgt>
          </Str>
          <Disp Icon="Str" />
        </Item>
      </Item>
      <Item ItemId=";extensions/sql-database-projects/dist/common/constants.BuildHistory" ItemType="0" PsrId="308" Leaf="true">
        <Str Cat="Text">
          <Val><![CDATA[Build History]]></Val>
          <Tgt Cat="Text" Stat="Loc" Orig="New">
            <Val><![CDATA[Historial de compilación]]></Val>
          </Tgt>
        </Str>
        <Disp Icon="Str" />
      </Item>
      <Item ItemId=";extensions/sql-database-projects/dist/common/constants.Date" ItemType="0" PsrId="308" Leaf="true">
        <Str Cat="Text">
          <Val><![CDATA[Date]]></Val>
          <Tgt Cat="Text" Stat="Loc" Orig="New">
            <Val><![CDATA[Fecha]]></Val>
          </Tgt>
        </Str>
        <Disp Icon="Str" />
      </Item>
      <Item ItemId=";extensions/sql-database-projects/dist/common/constants.Failed" ItemType="0" PsrId="308" Leaf="true">
        <Str Cat="Text">
          <Val><![CDATA[Failed]]></Val>
          <Tgt Cat="Text" Stat="Loc" Orig="New">
            <Val><![CDATA[Error]]></Val>
          </Tgt>
        </Str>
        <Disp Icon="Str" />
      </Item>
      <Item ItemId=";extensions/sql-database-projects/dist/common/constants.InProgress" ItemType="0" PsrId="308" Leaf="true">
        <Str Cat="Text">
          <Val><![CDATA[In progress]]></Val>
          <Tgt Cat="Text" Stat="Loc" Orig="New">
            <Val><![CDATA[En curso]]></Val>
          </Tgt>
        </Str>
        <Disp Icon="Str" />
      </Item>
      <Item ItemId=";extensions/sql-database-projects/dist/common/constants.PublishHistory" ItemType="0" PsrId="308" Leaf="true">
        <Str Cat="Text">
          <Val><![CDATA[Publish History]]></Val>
          <Tgt Cat="Text" Stat="Loc" Orig="New">
            <Val><![CDATA[Historial de publicación]]></Val>
          </Tgt>
        </Str>
        <Disp Icon="Str" />
      </Item>
      <Item ItemId=";extensions/sql-database-projects/dist/common/constants.SettingAlreadyExists" ItemType="0" PsrId="308" Leaf="true">
        <Str Cat="Text">
          <Val><![CDATA[Local app setting '{0}' already exists. Overwrite?]]></Val>
          <Tgt Cat="Text" Stat="Loc" Orig="New">
            <Val><![CDATA[La configuración de la aplicación local "{0}" ya existe. Sobrescribir?]]></Val>
          </Tgt>
        </Str>
        <Disp Icon="Str" />
      </Item>
      <Item ItemId=";extensions/sql-database-projects/dist/common/constants.Status" ItemType="0" PsrId="308" Leaf="true">
        <Str Cat="Text">
          <Val><![CDATA[Status]]></Val>
          <Tgt Cat="Text" Stat="Loc" Orig="New">
            <Val><![CDATA[Estado]]></Val>
          </Tgt>
        </Str>
        <Disp Icon="Str" />
      </Item>
      <Item ItemId=";extensions/sql-database-projects/dist/common/constants.Success" ItemType="0" PsrId="308" Leaf="true">
        <Str Cat="Text">
          <Val><![CDATA[Success]]></Val>
          <Tgt Cat="Text" Stat="Loc" Orig="New">
            <Val><![CDATA[Correcto]]></Val>
          </Tgt>
        </Str>
        <Disp Icon="Str" />
      </Item>
      <Item ItemId=";extensions/sql-database-projects/dist/common/constants.TargetDatabase" ItemType="0" PsrId="308" Leaf="true">
        <Str Cat="Text">
          <Val><![CDATA[Target Database]]></Val>
          <Tgt Cat="Text" Stat="Loc" Orig="New">
            <Val><![CDATA[Base de datos de destino]]></Val>
          </Tgt>
        </Str>
        <Disp Icon="Str" />
      </Item>
      <Item ItemId=";extensions/sql-database-projects/dist/common/constants.TargetPlatform" ItemType="0" PsrId="308" Leaf="true">
        <Str Cat="Text">
          <Val><![CDATA[Target Platform]]></Val>
          <Tgt Cat="Text" Stat="Loc" Orig="New">
            <Val><![CDATA[Plataforma de destino]]></Val>
          </Tgt>
        </Str>
        <Disp Icon="Str" />
      </Item>
      <Item ItemId=";extensions/sql-database-projects/dist/common/constants.TargetServer" ItemType="0" PsrId="308" Leaf="true">
        <Str Cat="Text">
          <Val><![CDATA[Target Server]]></Val>
          <Tgt Cat="Text" Stat="Loc" Orig="New">
            <Val><![CDATA[Servidor de destino]]></Val>
          </Tgt>
        </Str>
        <Disp Icon="Str" />
      </Item>
      <Item ItemId=";extensions/sql-database-projects/dist/common/constants.Time" ItemType="0" PsrId="308" Leaf="true">
        <Str Cat="Text">
          <Val><![CDATA[Time]]></Val>
          <Tgt Cat="Text" Stat="Loc" Orig="New">
            <Val><![CDATA[Hora]]></Val>
          </Tgt>
        </Str>
        <Disp Icon="Str" />
      </Item>
      <Item ItemId=";extensions/sql-database-projects/dist/common/constants.addDatabaseReferenceOkButtonText" ItemType="0" PsrId="308" Leaf="true">
        <Str Cat="Text">
          <Val><![CDATA[Add reference]]></Val>
          <Tgt Cat="Text" Stat="Loc" Orig="New">
            <Val><![CDATA[Agregar una referencia]]></Val>
          </Tgt>
        </Str>
        <Disp Icon="Str" />
      </Item>
      <Item ItemId=";extensions/sql-database-projects/dist/common/constants.addDatabaseReferencedialogName" ItemType="0" PsrId="308" Leaf="true">
        <Str Cat="Text">
          <Val><![CDATA[Add database reference]]></Val>
          <Tgt Cat="Text" Stat="Loc" Orig="New">
            <Val><![CDATA[Agregar referencia de base de datos]]></Val>
          </Tgt>
        </Str>
        <Disp Icon="Str" />
      </Item>
      <Item ItemId=";extensions/sql-database-projects/dist/common/constants.addItemAction" ItemType="0" PsrId="308" Leaf="true">
        <Str Cat="Text">
          <Val><![CDATA[Add Item]]></Val>
          <Tgt Cat="Text" Stat="Loc" Orig="New">
            <Val><![CDATA[Agregar elemento]]></Val>
          </Tgt>
        </Str>
        <Disp Icon="Str" />
      </Item>
      <Item ItemId=";extensions/sql-database-projects/dist/common/constants.addPackage" ItemType="0" PsrId="308" Leaf="true">
        <Str Cat="Text">
          <Val><![CDATA[Add Package]]></Val>
          <Tgt Cat="Text" Stat="Loc" Orig="New">
            <Val><![CDATA[Agregar paquete]]></Val>
          </Tgt>
        </Str>
        <Disp Icon="Str" />
      </Item>
      <Item ItemId=";extensions/sql-database-projects/dist/common/constants.addPackageReferenceMessage" ItemType="0" PsrId="308" Leaf="true">
        <Str Cat="Text">
          <Val><![CDATA[To use SQL bindings, ensure your Azure Functions project has a reference to {0}]]></Val>
          <Tgt Cat="Text" Stat="Loc" Orig="New">
            <Val><![CDATA[Para usar enlaces SQL, asegúrese de que el proyecto de Azure Functions tiene una referencia a {0}]]></Val>
          </Tgt>
        </Str>
        <Disp Icon="Str" />
      </Item>
      <Item ItemId=";extensions/sql-database-projects/dist/common/constants.appSettingPrompt" ItemType="0" PsrId="308" Leaf="true">
        <Str Cat="Text">
          <Val><![CDATA[Would you like to update Azure Function local.settings.json with the new connection string?]]></Val>
          <Tgt Cat="Text" Stat="Loc" Orig="New">
            <Val><![CDATA[¿Desea actualizar la función de Azure local.settings.json con la nueva cadena de conexión?]]></Val>
          </Tgt>
        </Str>
        <Disp Icon="Str" />
      </Item>
      <Item ItemId=";extensions/sql-database-projects/dist/common/constants.at" ItemType="0" PsrId="308" Leaf="true">
        <Str Cat="Text">
          <Val><![CDATA[at]]></Val>
          <Tgt Cat="Text" Stat="Loc" Orig="New">
            <Val><![CDATA[en]]></Val>
          </Tgt>
        </Str>
        <Disp Icon="Str" />
      </Item>
      <Item ItemId=";extensions/sql-database-projects/dist/common/constants.autorestProjectName" ItemType="0" PsrId="308" Leaf="true">
        <Str Cat="Text">
          <Val><![CDATA[New SQL project name]]></Val>
          <Tgt Cat="Text" Stat="Loc" Orig="New">
            <Val><![CDATA[Nombre del nuevo proyecto SQL]]></Val>
          </Tgt>
        </Str>
        <Disp Icon="Str" />
      </Item>
      <Item ItemId=";extensions/sql-database-projects/dist/common/constants.browseButtonText" ItemType="0" PsrId="308" Leaf="true">
        <Str Cat="Text">
          <Val><![CDATA[Browse folder]]></Val>
          <Tgt Cat="Text" Stat="Loc" Orig="New">
            <Val><![CDATA[Examinar carpeta]]></Val>
          </Tgt>
        </Str>
        <Disp Icon="Str" />
      </Item>
      <Item ItemId=";extensions/sql-database-projects/dist/common/constants.browseEllipsis" ItemType="0" PsrId="308" Leaf="true">
        <Str Cat="Text">
          <Val><![CDATA[Browse...]]></Val>
          <Tgt Cat="Text" Stat="Loc" Orig="New">
            <Val><![CDATA[Examine...]]></Val>
          </Tgt>
        </Str>
        <Disp Icon="Str" />
      </Item>
      <Item ItemId=";extensions/sql-database-projects/dist/common/constants.browseForProfile" ItemType="0" PsrId="308" Leaf="true">
        <Str Cat="Text">
          <Val><![CDATA[Browse for profile]]></Val>
          <Tgt Cat="Text" Stat="Loc" Orig="New">
            <Val><![CDATA[Buscar perfil]]></Val>
          </Tgt>
        </Str>
        <Disp Icon="Str" />
      </Item>
      <Item ItemId=";extensions/sql-database-projects/dist/common/constants.buildAction" ItemType="0" PsrId="308" Leaf="true">
        <Str Cat="Text">
          <Val><![CDATA[Build]]></Val>
          <Tgt Cat="Text" Stat="Loc" Orig="New">
            <Val><![CDATA[Compilar]]></Val>
          </Tgt>
        </Str>
        <Disp Icon="Str" />
      </Item>
      <Item ItemId=";extensions/sql-database-projects/dist/common/constants.buildFailedCannotStartSchemaCompare" ItemType="0" PsrId="308" Leaf="true">
        <Str Cat="Text">
          <Val><![CDATA[Schema compare could not start because build failed]]></Val>
          <Tgt Cat="Text" Stat="Loc" Orig="New">
            <Val><![CDATA[No se pudo iniciar la comparación de esquemas debido a un error de compilación.]]></Val>
          </Tgt>
        </Str>
        <Disp Icon="Str" />
      </Item>
      <Item ItemId=";extensions/sql-database-projects/dist/common/constants.cancelButtonText" ItemType="0" PsrId="308" Leaf="true">
        <Str Cat="Text">
          <Val><![CDATA[Cancel]]></Val>
          <Tgt Cat="Text" Stat="Loc" Orig="New">
            <Val><![CDATA[Cancelar]]></Val>
          </Tgt>
        </Str>
        <Disp Icon="Str" />
      </Item>
      <Item ItemId=";extensions/sql-database-projects/dist/common/constants.cannotResolvePath" ItemType="0" PsrId="308" Leaf="true">
        <Str Cat="Text">
          <Val><![CDATA[Cannot resolve path {0}]]></Val>
          <Tgt Cat="Text" Stat="Loc" Orig="New">
            <Val><![CDATA[No se puede resolver la ruta {0}.]]></Val>
          </Tgt>
        </Str>
        <Disp Icon="Str" />
      </Item>
      <Item ItemId=";extensions/sql-database-projects/dist/common/constants.cantAddCircularProjectReference" ItemType="0" PsrId="308" Leaf="true">
        <Str Cat="Text">
          <Val><![CDATA[A reference to project '{0}' cannot be added. Adding this project as a reference would cause a circular dependency]]></Val>
          <Tgt Cat="Text" Stat="Loc" Orig="New">
            <Val><![CDATA[No se puede agregar una referencia al proyecto "{0}". Si se agrega este proyecto como una referencia, se dará lugar a una dependencia circular.]]></Val>
          </Tgt>
        </Str>
        <Disp Icon="Str" />
      </Item>
      <Item ItemId=";extensions/sql-database-projects/dist/common/constants.changeTargetPlatformAction" ItemType="0" PsrId="308" Leaf="true">
        <Str Cat="Text">
          <Val><![CDATA[Change Target Platform]]></Val>
          <Tgt Cat="Text" Stat="Loc" Orig="New">
            <Val><![CDATA[Cambiar plataforma de destino]]></Val>
          </Tgt>
        </Str>
        <Disp Icon="Str" />
      </Item>
      <Item ItemId=";extensions/sql-database-projects/dist/common/constants.checkoutOutputMessage" ItemType="0" PsrId="308" Leaf="true">
        <Str Cat="Text">
<<<<<<< HEAD
          <Val><![CDATA[Check output pane for more details.]]></Val>
          <Tgt Cat="Text" Stat="Loc" Orig="New">
            <Val><![CDATA[Compruebe el panel de salida para obtener más detalles.]]></Val>
          </Tgt>
=======
          <Val><![CDATA[Check output pane for more details]]></Val>
          <Tgt Cat="Text" Stat="Loc" Orig="New">
            <Val><![CDATA[Compruebe el panel de salida para obtener más detalles.]]></Val>
          </Tgt>
          <Prev Cat="Text">
            <Val><![CDATA[Check output pane for more details.]]></Val>
          </Prev>
>>>>>>> 4ba192a5
        </Str>
        <Disp Icon="Str" />
      </Item>
      <Item ItemId=";extensions/sql-database-projects/dist/common/constants.chooseAction" ItemType="0" PsrId="308" Leaf="true">
        <Str Cat="Text">
          <Val><![CDATA[Choose action]]></Val>
          <Tgt Cat="Text" Stat="Loc" Orig="New">
            <Val><![CDATA[Elegir acción]]></Val>
          </Tgt>
        </Str>
        <Disp Icon="Str" />
      </Item>
      <Item ItemId=";extensions/sql-database-projects/dist/common/constants.chooseSqlcmdVarsToModify" ItemType="0" PsrId="308" Leaf="true">
        <Str Cat="Text">
          <Val><![CDATA[Choose SQLCMD variables to modify]]></Val>
          <Tgt Cat="Text" Stat="Loc" Orig="New">
            <Val><![CDATA[Elija las variables de SQLCMD que quiere modificar.]]></Val>
          </Tgt>
        </Str>
        <Disp Icon="Str" />
      </Item>
      <Item ItemId=";extensions/sql-database-projects/dist/common/constants.cicularProjectReference" ItemType="0" PsrId="308" Leaf="true">
        <Str Cat="Text">
          <Val><![CDATA[Circular reference from project {0} to project {1}]]></Val>
          <Tgt Cat="Text" Stat="Loc" Orig="New">
            <Val><![CDATA[Referencia circular del proyecto {0}al proyecto {1}]]></Val>
          </Tgt>
        </Str>
        <Disp Icon="Str" />
      </Item>
      <Item ItemId=";extensions/sql-database-projects/dist/common/constants.cleaningDockerImagesMessage" ItemType="0" PsrId="308" Leaf="true">
        <Str Cat="Text">
          <Val><![CDATA[Cleaning existing deployments...]]></Val>
          <Tgt Cat="Text" Stat="Loc" Orig="New">
            <Val><![CDATA[Limpiando las implementaciones existentes...]]></Val>
          </Tgt>
        </Str>
        <Disp Icon="Str" />
      </Item>
      <Item ItemId=";extensions/sql-database-projects/dist/common/constants.confirmPassword" ItemType="0" PsrId="308" Leaf="true">
        <Str Cat="Text">
          <Val><![CDATA[Confirm SQL server admin password]]></Val>
          <Tgt Cat="Text" Stat="Loc" Orig="New">
            <Val><![CDATA[Confirmar contraseña de administrador de SQL Server]]></Val>
          </Tgt>
        </Str>
        <Disp Icon="Str" />
      </Item>
      <Item ItemId=";extensions/sql-database-projects/dist/common/constants.connectingToSqlServerOnDockerMessage" ItemType="0" PsrId="308" Leaf="true">
        <Str Cat="Text">
          <Val><![CDATA[Connecting to SQL Server on Docker]]></Val>
          <Tgt Cat="Text" Stat="Loc" Orig="New">
            <Val><![CDATA[Conexión a SQL Server en Docker]]></Val>
          </Tgt>
        </Str>
        <Disp Icon="Str" />
      </Item>
      <Item ItemId=";extensions/sql-database-projects/dist/common/constants.connectionFailedError" ItemType="0" PsrId="308" Leaf="true">
        <Str Cat="Text">
          <Val><![CDATA[Connection failed error: '{0}']]></Val>
          <Tgt Cat="Text" Stat="Loc" Orig="New">
            <Val><![CDATA[Error en la conexión: "{0}"]]></Val>
          </Tgt>
        </Str>
        <Disp Icon="Str" />
      </Item>
      <Item ItemId=";extensions/sql-database-projects/dist/common/constants.connectionRadioButtonLabel" ItemType="0" PsrId="308" Leaf="true">
        <Str Cat="Text">
          <Val><![CDATA[Connections]]></Val>
          <Tgt Cat="Text" Stat="Loc" Orig="New">
            <Val><![CDATA[Conexiones]]></Val>
          </Tgt>
        </Str>
        <Disp Icon="Str" />
      </Item>
      <Item ItemId=";extensions/sql-database-projects/dist/common/constants.connectionStringSetting" ItemType="0" PsrId="308" Leaf="true">
        <Str Cat="Text">
          <Val><![CDATA[Connection string setting name]]></Val>
          <Tgt Cat="Text" Stat="Loc" Orig="New">
            <Val><![CDATA[Nombre de configuración de la cadena de conexión]]></Val>
          </Tgt>
        </Str>
        <Disp Icon="Str" />
      </Item>
      <Item ItemId=";extensions/sql-database-projects/dist/common/constants.connectionStringSettingPlaceholder" ItemType="0" PsrId="308" Leaf="true">
        <Str Cat="Text">
          <Val><![CDATA[Connection string setting specified in "local.settings.json"]]></Val>
          <Tgt Cat="Text" Stat="Loc" Orig="New">
            <Val><![CDATA[La configuración de cadena de conexión está especificada en "local.settings.json"]]></Val>
          </Tgt>
        </Str>
        <Disp Icon="Str" />
      </Item>
      <Item ItemId=";extensions/sql-database-projects/dist/common/constants.containerAlreadyExistForProject" ItemType="0" PsrId="308" Leaf="true">
        <Str Cat="Text">
<<<<<<< HEAD
          <Val><![CDATA[Other servers on container already exist for the project. Do you want to delete them?']]></Val>
          <Tgt Cat="Text" Stat="Loc" Orig="New">
            <Val><![CDATA[Ya existen otros servidores en el contenedor para el proyecto. ¿Desea eliminarlos?']]></Val>
          </Tgt>
=======
          <Val><![CDATA[Other servers on container already exist for the project. Do you want to delete them?]]></Val>
          <Tgt Cat="Text" Stat="Loc" Orig="New">
            <Val><![CDATA[Ya existen otros servidores en el contenedor para el proyecto. ¿Quiere eliminarlos?']]></Val>
          </Tgt>
          <Prev Cat="Text">
            <Val><![CDATA[Other servers on container already exist for the project. Do you want to delete them?']]></Val>
          </Prev>
>>>>>>> 4ba192a5
        </Str>
        <Disp Icon="Str" />
      </Item>
      <Item ItemId=";extensions/sql-database-projects/dist/common/constants.createNew" ItemType="0" PsrId="308" Leaf="true">
        <Str Cat="Text">
          <Val><![CDATA[Create New]]></Val>
          <Tgt Cat="Text" Stat="Loc" Orig="New">
            <Val><![CDATA[Crear nuevo]]></Val>
          </Tgt>
          <Prev Cat="Text">
            <Val><![CDATA[<Create New>]]></Val>
          </Prev>
        </Str>
        <Disp Icon="Str" />
      </Item>
      <Item ItemId=";extensions/sql-database-projects/dist/common/constants.createNewLocalAppSetting" ItemType="0" PsrId="308" Leaf="true">
        <Str Cat="Text">
          <Val><![CDATA[Create new local app setting]]></Val>
          <Tgt Cat="Text" Stat="Loc" Orig="New">
            <Val><![CDATA[Crear nueva configuración de aplicación local]]></Val>
          </Tgt>
        </Str>
        <Disp Icon="Str" />
      </Item>
      <Item ItemId=";extensions/sql-database-projects/dist/common/constants.createProjectDialogOkButtonText" ItemType="0" PsrId="308" Leaf="true">
        <Str Cat="Text">
          <Val><![CDATA[Create]]></Val>
          <Tgt Cat="Text" Stat="Loc" Orig="New">
            <Val><![CDATA[Crear]]></Val>
          </Tgt>
        </Str>
        <Disp Icon="Str" />
      </Item>
      <Item ItemId=";extensions/sql-database-projects/dist/common/constants.createProjectFromDatabaseDialogName" ItemType="0" PsrId="308" Leaf="true">
        <Str Cat="Text">
          <Val><![CDATA[Create project from database]]></Val>
          <Tgt Cat="Text" Stat="Loc" Orig="New">
            <Val><![CDATA[Creación de un proyecto a partir de una base de datos]]></Val>
          </Tgt>
        </Str>
        <Disp Icon="Str" />
      </Item>
      <Item ItemId=";extensions/sql-database-projects/dist/common/constants.createProjectSettings" ItemType="0" PsrId="308" Leaf="true">
        <Str Cat="Text">
          <Val><![CDATA[Settings]]></Val>
          <Tgt Cat="Text" Stat="Loc" Orig="New">
            <Val><![CDATA[Configuración]]></Val>
          </Tgt>
        </Str>
        <Disp Icon="Str" />
      </Item>
      <Item ItemId=";extensions/sql-database-projects/dist/common/constants.creatingDeploymentSettingsMessage" ItemType="0" PsrId="308" Leaf="true">
        <Str Cat="Text">
          <Val><![CDATA[Creating deployment settings ...]]></Val>
          <Tgt Cat="Text" Stat="Loc" Orig="New">
            <Val><![CDATA[Creando la configuración de implementación...]]></Val>
          </Tgt>
        </Str>
        <Disp Icon="Str" />
      </Item>
      <Item ItemId=";extensions/sql-database-projects/dist/common/constants.currentTargetPlatform" ItemType="0" PsrId="308" Leaf="true">
        <Str Cat="Text">
          <Val><![CDATA[Target platform of the project {0} is now {1}]]></Val>
          <Tgt Cat="Text" Stat="Loc" Orig="New">
            <Val><![CDATA[La plataforma de destino del proyecto {0} ahora es {1}.]]></Val>
          </Tgt>
        </Str>
        <Disp Icon="Str" />
      </Item>
      <Item ItemId=";extensions/sql-database-projects/dist/common/constants.dacpacFileLocationRequired" ItemType="0" PsrId="308" Leaf="true">
        <Str Cat="Text">
          <Val><![CDATA[Dacpac file location is required for adding a reference to a database]]></Val>
          <Tgt Cat="Text" Stat="Loc" Orig="New">
            <Val><![CDATA[La ubicación del archivo .dacpac es necesaria para agregar una referencia a una base de datos]]></Val>
          </Tgt>
        </Str>
        <Disp Icon="Str" />
      </Item>
      <Item ItemId=";extensions/sql-database-projects/dist/common/constants.dacpacFiles" ItemType="0" PsrId="308" Leaf="true">
        <Str Cat="Text">
          <Val><![CDATA[dacpac Files]]></Val>
          <Tgt Cat="Text" Stat="Loc" Orig="New">
            <Val><![CDATA[Archivos .dacpac]]></Val>
          </Tgt>
        </Str>
        <Disp Icon="Str" />
      </Item>
      <Item ItemId=";extensions/sql-database-projects/dist/common/constants.dacpacNotOnSameDrive" ItemType="0" PsrId="308" Leaf="true">
        <Str Cat="Text">
          <Val><![CDATA[Dacpac references need to be located on the same drive as the project file. The project file is located at {0}]]></Val>
          <Tgt Cat="Text" Stat="Loc" Orig="New">
            <Val><![CDATA[Las referencias de DACPAC deben encontrarse en la misma unidad de disco que el archivo del proyecto. Este se encuentra en {0}.]]></Val>
          </Tgt>
        </Str>
        <Disp Icon="Str" />
      </Item>
      <Item ItemId=";extensions/sql-database-projects/dist/common/constants.dacpacText" ItemType="0" PsrId="308" Leaf="true">
        <Str Cat="Text">
          <Val><![CDATA[Data-tier application (.dacpac)]]></Val>
          <Tgt Cat="Text" Stat="Loc" Orig="New">
            <Val><![CDATA[Aplicación de capa de datos (.dacpac)]]></Val>
          </Tgt>
        </Str>
        <Disp Icon="Str" />
      </Item>
      <Item ItemId=";extensions/sql-database-projects/dist/common/constants.dataSource" ItemType="0" PsrId="308" Leaf="true">
        <Str Cat="Text">
          <Val><![CDATA[Data Source]]></Val>
          <Tgt Cat="Text" Stat="Loc" Orig="New">
            <Val><![CDATA[Origen de datos]]></Val>
          </Tgt>
        </Str>
        <Disp Icon="Str" />
      </Item>
      <Item ItemId=";extensions/sql-database-projects/dist/common/constants.dataSourceDropdownTitle" ItemType="0" PsrId="308" Leaf="true">
        <Str Cat="Text">
          <Val><![CDATA[Data source]]></Val>
          <Tgt Cat="Text" Stat="Loc" Orig="New">
            <Val><![CDATA[Origen de datos]]></Val>
          </Tgt>
        </Str>
        <Disp Icon="Str" />
      </Item>
      <Item ItemId=";extensions/sql-database-projects/dist/common/constants.dataSourceRadioButtonLabel" ItemType="0" PsrId="308" Leaf="true">
        <Str Cat="Text">
          <Val><![CDATA[Data sources]]></Val>
          <Tgt Cat="Text" Stat="Loc" Orig="New">
            <Val><![CDATA[Orígenes de datos]]></Val>
          </Tgt>
        </Str>
        <Disp Icon="Str" />
      </Item>
      <Item ItemId=";extensions/sql-database-projects/dist/common/constants.dataSourcesNodeName" ItemType="0" PsrId="308" Leaf="true">
        <Str Cat="Text">
          <Val><![CDATA[Data Sources]]></Val>
          <Tgt Cat="Text" Stat="Loc" Orig="New">
            <Val><![CDATA[Orígenes de datos]]></Val>
          </Tgt>
        </Str>
        <Disp Icon="Str" />
      </Item>
      <Item ItemId=";extensions/sql-database-projects/dist/common/constants.databaseLocation" ItemType="0" PsrId="308" Leaf="true">
        <Str Cat="Text">
          <Val><![CDATA[Database location is required for adding a reference to a database]]></Val>
          <Tgt Cat="Text" Stat="Loc" Orig="New">
            <Val><![CDATA[La ubicación de la base de datos es necesaria para agregar una referencia a una base de datos.]]></Val>
          </Tgt>
        </Str>
        <Disp Icon="Str" />
      </Item>
      <Item ItemId=";extensions/sql-database-projects/dist/common/constants.databaseName" ItemType="0" PsrId="308" Leaf="true">
        <Str Cat="Text">
          <Val><![CDATA[Database name]]></Val>
          <Tgt Cat="Text" Stat="Loc" Orig="New">
            <Val><![CDATA[Nombre de la base de datos]]></Val>
          </Tgt>
        </Str>
        <Disp Icon="Str" />
      </Item>
      <Item ItemId=";extensions/sql-database-projects/dist/common/constants.databaseNameLabel" ItemType="0" PsrId="308" Leaf="true">
        <Str Cat="Text">
          <Val><![CDATA[Database]]></Val>
          <Tgt Cat="Text" Stat="Loc" Orig="New">
            <Val><![CDATA[Base de datos]]></Val>
          </Tgt>
        </Str>
        <Disp Icon="Str" />
      </Item>
      <Item ItemId=";extensions/sql-database-projects/dist/common/constants.databaseNameRequired" ItemType="0" PsrId="308" Leaf="true">
        <Str Cat="Text">
          <Val><![CDATA[Database name is required for adding a reference to a different database]]></Val>
          <Tgt Cat="Text" Stat="Loc" Orig="New">
            <Val><![CDATA[El nombre de la base de datos es necesaria para agregar una referencia a otra base de datos.]]></Val>
          </Tgt>
        </Str>
        <Disp Icon="Str" />
      </Item>
      <Item ItemId=";extensions/sql-database-projects/dist/common/constants.databaseNameRequiredVariableOptional" ItemType="0" PsrId="308" Leaf="true">
        <Str Cat="Text">
          <Val><![CDATA[A database name is required. The database variable is optional.]]></Val>
          <Tgt Cat="Text" Stat="Loc" Orig="New">
            <Val><![CDATA[Se requiere un nombre de base de datos. La variable de base de datos es opcional.]]></Val>
          </Tgt>
        </Str>
        <Disp Icon="Str" />
      </Item>
      <Item ItemId=";extensions/sql-database-projects/dist/common/constants.databaseNameServerNameVariableRequired" ItemType="0" PsrId="308" Leaf="true">
        <Str Cat="Text">
          <Val><![CDATA[A database name, server name, and server variable are required. The database variable is optional]]></Val>
          <Tgt Cat="Text" Stat="Loc" Orig="New">
            <Val><![CDATA[Se requiere un nombre de base de datos, un nombre de servidor y una versión de servidor. La variable de base de datos es opcional.]]></Val>
          </Tgt>
        </Str>
        <Disp Icon="Str" />
      </Item>
      <Item ItemId=";extensions/sql-database-projects/dist/common/constants.databaseProject" ItemType="0" PsrId="308" Leaf="true">
        <Str Cat="Text">
          <Val><![CDATA[Database project]]></Val>
          <Tgt Cat="Text" Stat="Loc" Orig="New">
            <Val><![CDATA[Proyecto de base de datos]]></Val>
          </Tgt>
        </Str>
        <Disp Icon="Str" />
      </Item>
      <Item ItemId=";extensions/sql-database-projects/dist/common/constants.databaseReferenceAlreadyExists" ItemType="0" PsrId="308" Leaf="true">
        <Str Cat="Text">
          <Val><![CDATA[A reference to this database already exists in this project]]></Val>
          <Tgt Cat="Text" Stat="Loc" Orig="New">
            <Val><![CDATA[Ya existe una referencia a esta base de datos en este proyecto.]]></Val>
          </Tgt>
        </Str>
        <Disp Icon="Str" />
      </Item>
      <Item ItemId=";extensions/sql-database-projects/dist/common/constants.databaseReferenceTypeRequired" ItemType="0" PsrId="308" Leaf="true">
        <Str Cat="Text">
          <Val><![CDATA[Database reference type is required for adding a reference to a database]]></Val>
          <Tgt Cat="Text" Stat="Loc" Orig="New">
            <Val><![CDATA[El tipo de referencia de la base de datos es necesaria para agregar una referencia a una base de datos.]]></Val>
          </Tgt>
        </Str>
        <Disp Icon="Str" />
      </Item>
      <Item ItemId=";extensions/sql-database-projects/dist/common/constants.databaseReferencesNodeName" ItemType="0" PsrId="308" Leaf="true">
        <Str Cat="Text">
          <Val><![CDATA[Database References]]></Val>
          <Tgt Cat="Text" Stat="Loc" Orig="New">
            <Val><![CDATA[Referencias de base de datos]]></Val>
          </Tgt>
        </Str>
        <Disp Icon="Str" />
      </Item>
      <Item ItemId=";extensions/sql-database-projects/dist/common/constants.databaseSelectionRequired" ItemType="0" PsrId="308" Leaf="true">
        <Str Cat="Text">
          <Val><![CDATA[Database selection is required to create a project from a database]]></Val>
          <Tgt Cat="Text" Stat="Loc" Orig="New">
            <Val><![CDATA[La selección de base de datos es necesaria para crear un proyecto a partir de una base de datos.]]></Val>
          </Tgt>
        </Str>
        <Disp Icon="Str" />
      </Item>
      <Item ItemId=";extensions/sql-database-projects/dist/common/constants.databaseVariable" ItemType="0" PsrId="308" Leaf="true">
        <Str Cat="Text">
          <Val><![CDATA[Database variable]]></Val>
          <Tgt Cat="Text" Stat="Loc" Orig="New">
            <Val><![CDATA[Variable de base de datos]]></Val>
          </Tgt>
        </Str>
        <Disp Icon="Str" />
      </Item>
      <Item ItemId=";extensions/sql-database-projects/dist/common/constants.dataworkspace.projectDirectoryAlreadyExistError" ItemType="0" PsrId="308" Leaf="true">
        <Str Cat="Text">
          <Val><![CDATA[There is already a directory named '{0}' in the selected location: '{1}'.]]></Val>
          <Tgt Cat="Text" Stat="Loc" Orig="New">
            <Val><![CDATA[Ya hay un directorio llamado "{0}" en la ubicación seleccionada: "{1}".]]></Val>
          </Tgt>
        </Str>
        <Disp Icon="Str" />
      </Item>
      <Item ItemId=";extensions/sql-database-projects/dist/common/constants.dataworkspace.projectParentDirectoryNotExistError" ItemType="0" PsrId="308" Leaf="true">
        <Str Cat="Text">
          <Val><![CDATA[The selected project location '{0}' does not exist or is not a directory.]]></Val>
          <Tgt Cat="Text" Stat="Loc" Orig="New">
            <Val><![CDATA[La ubicación del proyecto seleccionado, "{0}", no existe o no es un directorio.]]></Val>
          </Tgt>
        </Str>
        <Disp Icon="Str" />
      </Item>
      <Item ItemId=";extensions/sql-database-projects/dist/common/constants.default" ItemType="0" PsrId="308" Leaf="true">
        <Str Cat="Text">
          <Val><![CDATA[default]]></Val>
          <Tgt Cat="Text" Stat="Loc" Orig="New">
            <Val><![CDATA[Predeterminado]]></Val>
          </Tgt>
        </Str>
        <Disp Icon="Str" />
      </Item>
      <Item ItemId=";extensions/sql-database-projects/dist/common/constants.defaultProjectNameStarter" ItemType="0" PsrId="308" Leaf="true">
        <Str Cat="Text">
          <Val><![CDATA[DatabaseProject]]></Val>
          <Tgt Cat="Text" Stat="Loc" Orig="New">
            <Val><![CDATA[DatabaseProject]]></Val>
          </Tgt>
        </Str>
        <Disp Icon="Str" />
      </Item>
      <Item ItemId=";extensions/sql-database-projects/dist/common/constants.deleteAction" ItemType="0" PsrId="308" Leaf="true">
        <Str Cat="Text">
          <Val><![CDATA[Delete]]></Val>
          <Tgt Cat="Text" Stat="Loc" Orig="New">
            <Val><![CDATA[Eliminar]]></Val>
          </Tgt>
        </Str>
        <Disp Icon="Str" />
      </Item>
      <Item ItemId=";extensions/sql-database-projects/dist/common/constants.deleteConfirmation" ItemType="0" PsrId="308" Leaf="true">
        <Str Cat="Text">
          <Val><![CDATA[Are you sure you want to delete {0}?]]></Val>
          <Tgt Cat="Text" Stat="Loc" Orig="New">
            <Val><![CDATA[¿Está seguro de que desea eliminar {0}?]]></Val>
          </Tgt>
        </Str>
        <Disp Icon="Str" />
      </Item>
      <Item ItemId=";extensions/sql-database-projects/dist/common/constants.deleteConfirmationContents" ItemType="0" PsrId="308" Leaf="true">
        <Str Cat="Text">
          <Val><![CDATA[Are you sure you want to delete {0} and all of its contents?]]></Val>
          <Tgt Cat="Text" Stat="Loc" Orig="New">
            <Val><![CDATA[¿Confirma que quiere eliminar {0} y todo su contenido?]]></Val>
          </Tgt>
        </Str>
        <Disp Icon="Str" />
      </Item>
      <Item ItemId=";extensions/sql-database-projects/dist/common/constants.deleteReferenceConfirmation" ItemType="0" PsrId="308" Leaf="true">
        <Str Cat="Text">
          <Val><![CDATA[Are you sure you want to delete the reference to {0}?]]></Val>
          <Tgt Cat="Text" Stat="Loc" Orig="New">
            <Val><![CDATA[¿Confirma que quiere eliminar la referencia {0}?]]></Val>
          </Tgt>
        </Str>
        <Disp Icon="Str" />
      </Item>
      <Item ItemId=";extensions/sql-database-projects/dist/common/constants.deployAppSettingUpdateFailed" ItemType="0" PsrId="308" Leaf="true">
        <Str Cat="Text">
          <Val><![CDATA[Failed to update app setting '{0}']]></Val>
          <Tgt Cat="Text" Stat="Loc" Orig="New">
            <Val><![CDATA[No se pudo actualizar la configuración de la aplicación "{0}"]]></Val>
          </Tgt>
        </Str>
        <Disp Icon="Str" />
      </Item>
      <Item ItemId=";extensions/sql-database-projects/dist/common/constants.deployAppSettingUpdating" ItemType="0" PsrId="308" Leaf="true">
        <Str Cat="Text">
          <Val><![CDATA[Updating app setting: '{0}']]></Val>
          <Tgt Cat="Text" Stat="Loc" Orig="New">
            <Val><![CDATA[Actualizando la configuración de la aplicación: "{0}"]]></Val>
          </Tgt>
        </Str>
        <Disp Icon="Str" />
      </Item>
      <Item ItemId=";extensions/sql-database-projects/dist/common/constants.deployDbTaskName" ItemType="0" PsrId="308" Leaf="true">
        <Str Cat="Text">
          <Val><![CDATA[Deploying SQL Db Project Locally]]></Val>
          <Tgt Cat="Text" Stat="Loc" Orig="New">
            <Val><![CDATA[Implementando el proyecto de base de datos SQL localmente]]></Val>
          </Tgt>
        </Str>
        <Disp Icon="Str" />
      </Item>
      <Item ItemId=";extensions/sql-database-projects/dist/common/constants.deployProjectFailedMessage" ItemType="0" PsrId="308" Leaf="true">
        <Str Cat="Text">
          <Val><![CDATA[Failed to open a connection to the deployed database']]></Val>
          <Tgt Cat="Text" Stat="Loc" Orig="New">
            <Val><![CDATA[No se pudo abrir una conexión a la base de datos implementada"]]></Val>
          </Tgt>
        </Str>
        <Disp Icon="Str" />
      </Item>
      <Item ItemId=";extensions/sql-database-projects/dist/common/constants.deployScriptExists" ItemType="0" PsrId="308" Leaf="true">
        <Str Cat="Text">
          <Val><![CDATA[A {0} script already exists. The new script will not be included in build.]]></Val>
          <Tgt Cat="Text" Stat="Loc" Orig="New">
            <Val><![CDATA[Ya existe un script {0}. El nuevo script no se incluirá en la compilación.]]></Val>
          </Tgt>
        </Str>
        <Disp Icon="Str" />
      </Item>
      <Item ItemId=";extensions/sql-database-projects/dist/common/constants.differentDbDifferentServer" ItemType="0" PsrId="308" Leaf="true">
        <Str Cat="Text">
          <Val><![CDATA[Different database, different server]]></Val>
          <Tgt Cat="Text" Stat="Loc" Orig="New">
            <Val><![CDATA[Base de datos diferente, servidor diferente]]></Val>
          </Tgt>
        </Str>
        <Disp Icon="Str" />
      </Item>
      <Item ItemId=";extensions/sql-database-projects/dist/common/constants.differentDbSameServer" ItemType="0" PsrId="308" Leaf="true">
        <Str Cat="Text">
          <Val><![CDATA[Different database, same server]]></Val>
          <Tgt Cat="Text" Stat="Loc" Orig="New">
            <Val><![CDATA[Base de datos diferente, mismo servidor]]></Val>
          </Tgt>
        </Str>
        <Disp Icon="Str" />
      </Item>
      <Item ItemId=";extensions/sql-database-projects/dist/common/constants.dockerContainerCreatedMessage" ItemType="0" PsrId="308" Leaf="true">
        <Str Cat="Text">
          <Val><![CDATA[Docker created id: '{0}']]></Val>
          <Tgt Cat="Text" Stat="Loc" Orig="New">
            <Val><![CDATA[Identificador creado por el Docker: "{0}"]]></Val>
          </Tgt>
        </Str>
        <Disp Icon="Str" />
      </Item>
      <Item ItemId=";extensions/sql-database-projects/dist/common/constants.dockerContainerFailedToRunErrorMessage" ItemType="0" PsrId="308" Leaf="true">
        <Str Cat="Text">
          <Val><![CDATA[Failed to run the docker container]]></Val>
          <Tgt Cat="Text" Stat="Loc" Orig="New">
            <Val><![CDATA[Error al ejecutar el contenedor de Docker]]></Val>
          </Tgt>
        </Str>
        <Disp Icon="Str" />
      </Item>
      <Item ItemId=";extensions/sql-database-projects/dist/common/constants.dockerContainerNotRunningErrorMessage" ItemType="0" PsrId="308" Leaf="true">
        <Str Cat="Text">
          <Val><![CDATA[Docker container is not running]]></Val>
          <Tgt Cat="Text" Stat="Loc" Orig="New">
            <Val><![CDATA[El contenedor de Docker no se está ejecutando]]></Val>
          </Tgt>
        </Str>
        <Disp Icon="Str" />
      </Item>
      <Item ItemId=";extensions/sql-database-projects/dist/common/constants.dockerLogMessage" ItemType="0" PsrId="308" Leaf="true">
        <Str Cat="Text">
          <Val><![CDATA[Docker logs: '{0}']]></Val>
          <Tgt Cat="Text" Stat="Loc" Orig="New">
            <Val><![CDATA[Registros de Docker: "{0}"]]></Val>
          </Tgt>
        </Str>
        <Disp Icon="Str" />
      </Item>
      <Item ItemId=";extensions/sql-database-projects/dist/common/constants.dockerNotRunningError" ItemType="0" PsrId="308" Leaf="true">
        <Str Cat="Text">
          <Val><![CDATA[Failed to verify docker. Please make sure docker is installed and running. Error: '{0}']]></Val>
          <Tgt Cat="Text" Stat="Loc" Orig="New">
            <Val><![CDATA[No se pudo comprobar el Docker. Asegúrese de que el Docker está instalado y se está ejecutando. Error: ' {0} ']]></Val>
          </Tgt>
        </Str>
        <Disp Icon="Str" />
      </Item>
      <Item ItemId=";extensions/sql-database-projects/dist/common/constants.done" ItemType="0" PsrId="308" Leaf="true">
        <Str Cat="Text">
          <Val><![CDATA[Done]]></Val>
          <Tgt Cat="Text" Stat="Loc" Orig="New">
            <Val><![CDATA[Hecho]]></Val>
          </Tgt>
        </Str>
        <Disp Icon="Str" />
      </Item>
      <Item ItemId=";extensions/sql-database-projects/dist/common/constants.dontUseProfile" ItemType="0" PsrId="308" Leaf="true">
        <Str Cat="Text">
          <Val><![CDATA[Don't use profile]]></Val>
          <Tgt Cat="Text" Stat="Loc" Orig="New">
            <Val><![CDATA[No usar perfil]]></Val>
          </Tgt>
        </Str>
        <Disp Icon="Str" />
      </Item>
      <Item ItemId=";extensions/sql-database-projects/dist/common/constants.edgeProjectTypeDescription" ItemType="0" PsrId="308" Leaf="true">
        <Str Cat="Text">
          <Val><![CDATA[Start with the core pieces to develop and publish schemas for SQL Edge]]></Val>
          <Tgt Cat="Text" Stat="Loc" Orig="New">
            <Val><![CDATA[Comience con las partes principales para desarrollar y publicar esquemas para SQL Edge.]]></Val>
          </Tgt>
        </Str>
        <Disp Icon="Str" />
      </Item>
      <Item ItemId=";extensions/sql-database-projects/dist/common/constants.edgeProjectTypeDisplayName" ItemType="0" PsrId="308" Leaf="true">
        <Str Cat="Text">
          <Val><![CDATA[SQL Edge]]></Val>
          <Tgt Cat="Text" Stat="Loc" Orig="New">
            <Val><![CDATA[SQL Edge]]></Val>
          </Tgt>
        </Str>
        <Disp Icon="Str" />
      </Item>
      <Item ItemId=";extensions/sql-database-projects/dist/common/constants.emptyProjectTypeDescription" ItemType="0" PsrId="308" Leaf="true">
        <Str Cat="Text">
          <Val><![CDATA[Develop and publish schemas for SQL databases starting from an empty project]]></Val>
          <Tgt Cat="Text" Stat="Loc" Orig="New">
            <Val><![CDATA[Desarrolle y publique esquemas para bases de datos SQL a partir de un proyecto vacío.]]></Val>
          </Tgt>
        </Str>
        <Disp Icon="Str" />
      </Item>
      <Item ItemId=";extensions/sql-database-projects/dist/common/constants.emptyProjectTypeDisplayName" ItemType="0" PsrId="308" Leaf="true">
        <Str Cat="Text">
          <Val><![CDATA[SQL Database]]></Val>
          <Tgt Cat="Text" Stat="Loc" Orig="New">
            <Val><![CDATA[Base de datos SQL]]></Val>
          </Tgt>
        </Str>
        <Disp Icon="Str" />
      </Item>
      <Item ItemId=";extensions/sql-database-projects/dist/common/constants.enterConnStringTemplateDescription" ItemType="0" PsrId="308" Leaf="true">
        <Str Cat="Text">
          <Val><![CDATA[Enter a template for SQL connection string]]></Val>
          <Tgt Cat="Text" Stat="Loc" Orig="New">
            <Val><![CDATA[Escriba una plantilla para la cadena de conexión de SQL]]></Val>
          </Tgt>
        </Str>
        <Disp Icon="Str" />
      </Item>
      <Item ItemId=";extensions/sql-database-projects/dist/common/constants.enterConnectionString" ItemType="0" PsrId="308" Leaf="true">
        <Str Cat="Text">
          <Val><![CDATA[Enter connection string]]></Val>
          <Tgt Cat="Text" Stat="Loc" Orig="New">
            <Val><![CDATA[Escriba la cadena de conexión.]]></Val>
          </Tgt>
        </Str>
        <Disp Icon="Str" />
      </Item>
      <Item ItemId=";extensions/sql-database-projects/dist/common/constants.enterConnectionStringEnvName" ItemType="0" PsrId="308" Leaf="true">
        <Str Cat="Text">
          <Val><![CDATA[Enter connection string environment variable name]]></Val>
          <Tgt Cat="Text" Stat="Loc" Orig="New">
            <Val><![CDATA[Escriba el nombre de variable de entorno de la cadena de conexión]]></Val>
          </Tgt>
        </Str>
        <Disp Icon="Str" />
      </Item>
      <Item ItemId=";extensions/sql-database-projects/dist/common/constants.enterConnectionStringEnvNameDescription" ItemType="0" PsrId="308" Leaf="true">
        <Str Cat="Text">
          <Val><![CDATA[Enter environment variable for SQL connection string]]></Val>
          <Tgt Cat="Text" Stat="Loc" Orig="New">
            <Val><![CDATA[Escriba la variable de entorno de la cadena de conexión SQL]]></Val>
          </Tgt>
        </Str>
        <Disp Icon="Str" />
      </Item>
      <Item ItemId=";extensions/sql-database-projects/dist/common/constants.enterConnectionStringSettingName" ItemType="0" PsrId="308" Leaf="true">
        <Str Cat="Text">
          <Val><![CDATA[Enter connection string setting name]]></Val>
          <Tgt Cat="Text" Stat="Loc" Orig="New">
            <Val><![CDATA[Escriba el nombre de la configuración de la cadena de conexión]]></Val>
          </Tgt>
        </Str>
        <Disp Icon="Str" />
      </Item>
      <Item ItemId=";extensions/sql-database-projects/dist/common/constants.enterConnectionStringTemplate" ItemType="0" PsrId="308" Leaf="true">
        <Str Cat="Text">
          <Val><![CDATA[Enter connection string template]]></Val>
          <Tgt Cat="Text" Stat="Loc" Orig="New">
            <Val><![CDATA[Escriba la plantilla de la cadena de conexión.]]></Val>
          </Tgt>
        </Str>
        <Disp Icon="Str" />
      </Item>
      <Item ItemId=";extensions/sql-database-projects/dist/common/constants.enterNewDatabaseName" ItemType="0" PsrId="308" Leaf="true">
        <Str Cat="Text">
          <Val><![CDATA[Enter new database name]]></Val>
          <Tgt Cat="Text" Stat="Loc" Orig="New">
            <Val><![CDATA[Escriba el nombre de la nueva base de datos.]]></Val>
          </Tgt>
        </Str>
        <Disp Icon="Str" />
      </Item>
      <Item ItemId=";extensions/sql-database-projects/dist/common/constants.enterNewValueForVar" ItemType="0" PsrId="308" Leaf="true">
        <Str Cat="Text">
          <Val><![CDATA[Enter new value for variable '{0}']]></Val>
          <Tgt Cat="Text" Stat="Loc" Orig="New">
            <Val><![CDATA[Escriba un nuevo valor para la variable "{0}".]]></Val>
          </Tgt>
        </Str>
        <Disp Icon="Str" />
      </Item>
      <Item ItemId=";extensions/sql-database-projects/dist/common/constants.enterPassword" ItemType="0" PsrId="308" Leaf="true">
        <Str Cat="Text">
          <Val><![CDATA[Enter SQL Server admin password]]></Val>
          <Tgt Cat="Text" Stat="Loc" Orig="New">
            <Val><![CDATA[Introduzca la contraseña de administrador de SQL Server]]></Val>
          </Tgt>
          <Prev Cat="Text">
            <Val><![CDATA[Enter password]]></Val>
          </Prev>
        </Str>
        <Disp Icon="Str" />
      </Item>
      <Item ItemId=";extensions/sql-database-projects/dist/common/constants.enterPortNumber" ItemType="0" PsrId="308" Leaf="true">
        <Str Cat="Text">
          <Val><![CDATA[Enter SQL server port number or press enter to use the default value]]></Val>
          <Tgt Cat="Text" Stat="Loc" Orig="New">
            <Val><![CDATA[Escriba el número de puerto de SQL Server o presione Entrar para usar el valor predeterminado.]]></Val>
          </Tgt>
          <Prev Cat="Text">
            <Val><![CDATA[Enter port number or press enter to use the default value]]></Val>
          </Prev>
        </Str>
        <Disp Icon="Str" />
      </Item>
      <Item ItemId=";extensions/sql-database-projects/dist/common/constants.enterSystemDbName" ItemType="0" PsrId="308" Leaf="true">
        <Str Cat="Text">
          <Val><![CDATA[Enter a database name for this system database]]></Val>
          <Tgt Cat="Text" Stat="Loc" Orig="New">
            <Val><![CDATA[Escriba un nombre para esta base de datos del sistema.]]></Val>
          </Tgt>
        </Str>
        <Disp Icon="Str" />
      </Item>
      <Item ItemId=";extensions/sql-database-projects/dist/common/constants.errorFindingBuildFilesLocation" ItemType="0" PsrId="308" Leaf="true">
        <Str Cat="Text">
          <Val><![CDATA[Error finding build files location: {0}]]></Val>
          <Tgt Cat="Text" Stat="Loc" Orig="New">
            <Val><![CDATA[Error al buscar la ubicación de los archivos de compilación: {0}]]></Val>
          </Tgt>
        </Str>
        <Disp Icon="Str" />
      </Item>
      <Item ItemId=";extensions/sql-database-projects/dist/common/constants.exampleUsage" ItemType="0" PsrId="308" Leaf="true">
        <Str Cat="Text">
          <Val><![CDATA[Example Usage]]></Val>
          <Tgt Cat="Text" Stat="Loc" Orig="New">
            <Val><![CDATA[Ejemplo de uso]]></Val>
          </Tgt>
        </Str>
        <Disp Icon="Str" />
      </Item>
      <Item ItemId=";extensions/sql-database-projects/dist/common/constants.excludeAction" ItemType="0" PsrId="308" Leaf="true">
        <Str Cat="Text">
          <Val><![CDATA[Exclude]]></Val>
          <Tgt Cat="Text" Stat="Loc" Orig="New">
            <Val><![CDATA[Excluir]]></Val>
          </Tgt>
        </Str>
        <Disp Icon="Str" />
      </Item>
      <Item ItemId=";extensions/sql-database-projects/dist/common/constants.externalStream" ItemType="0" PsrId="308" Leaf="true">
        <Str Cat="Text">
          <Val><![CDATA[External Stream]]></Val>
          <Tgt Cat="Text" Stat="Loc" Orig="New">
            <Val><![CDATA[Flujo externo]]></Val>
          </Tgt>
        </Str>
        <Disp Icon="Str" />
      </Item>
      <Item ItemId=";extensions/sql-database-projects/dist/common/constants.externalStreamingJobFriendlyName" ItemType="0" PsrId="308" Leaf="true">
        <Str Cat="Text">
          <Val><![CDATA[External Streaming Job]]></Val>
          <Tgt Cat="Text" Stat="Loc" Orig="New">
            <Val><![CDATA[Trabajo de streaming externo]]></Val>
          </Tgt>
        </Str>
        <Disp Icon="Str" />
      </Item>
      <Item ItemId=";extensions/sql-database-projects/dist/common/constants.externalStreamingJobValidationPassed" ItemType="0" PsrId="308" Leaf="true">
        <Str Cat="Text">
          <Val><![CDATA[Validation of external streaming job passed.]]></Val>
          <Tgt Cat="Text" Stat="Loc" Orig="New">
            <Val><![CDATA[Se ha superado la validación del trabajo de streaming externo.]]></Val>
          </Tgt>
        </Str>
        <Disp Icon="Str" />
      </Item>
      <Item ItemId=";extensions/sql-database-projects/dist/common/constants.extractTargetRequired" ItemType="0" PsrId="308" Leaf="true">
        <Str Cat="Text">
          <Val><![CDATA[Target information for extract is required to create database project.]]></Val>
          <Tgt Cat="Text" Stat="Loc" Orig="New">
            <Val><![CDATA[La información de destino para la extracción es necesaria para crear un proyecto de base de datos.]]></Val>
          </Tgt>
        </Str>
        <Disp Icon="Str" />
      </Item>
      <Item ItemId=";extensions/sql-database-projects/dist/common/constants.failedToParse" ItemType="0" PsrId="308" Leaf="true">
        <Str Cat="Text">
          <Val><![CDATA[Failed to parse "{0}": {1}.]]></Val>
          <Tgt Cat="Text" Stat="Loc" Orig="New">
            <Val><![CDATA[No se pudo analizar "{0}": {1}.]]></Val>
          </Tgt>
        </Str>
        <Disp Icon="Str" />
      </Item>
      <Item ItemId=";extensions/sql-database-projects/dist/common/constants.file" ItemType="0" PsrId="308" Leaf="true">
        <Str Cat="Text">
          <Val><![CDATA[File]]></Val>
          <Tgt Cat="Text" Stat="Loc" Orig="New">
            <Val><![CDATA[Archivo]]></Val>
          </Tgt>
        </Str>
        <Disp Icon="Str" />
      </Item>
      <Item ItemId=";extensions/sql-database-projects/dist/common/constants.fileAlreadyExists" ItemType="0" PsrId="308" Leaf="true">
        <Str Cat="Text">
          <Val><![CDATA[A file with the name '{0}' already exists on disk at this location. Please choose another name.]]></Val>
          <Tgt Cat="Text" Stat="Loc" Orig="New">
            <Val><![CDATA[Ya existe un archivo con el nombre "{0}" en el disco en esta ubicación. Elija otro nombre.]]></Val>
          </Tgt>
        </Str>
        <Disp Icon="Str" />
      </Item>
      <Item ItemId=";extensions/sql-database-projects/dist/common/constants.fileFormat" ItemType="0" PsrId="308" Leaf="true">
        <Str Cat="Text">
          <Val><![CDATA[File Format]]></Val>
          <Tgt Cat="Text" Stat="Loc" Orig="New">
            <Val><![CDATA[Formato de archivo]]></Val>
          </Tgt>
        </Str>
        <Disp Icon="Str" />
      </Item>
      <Item ItemId=";extensions/sql-database-projects/dist/common/constants.fileObject" ItemType="0" PsrId="308" Leaf="true">
        <Str Cat="Text">
          <Val><![CDATA[file]]></Val>
          <Tgt Cat="Text" Stat="Loc" Orig="New">
            <Val><![CDATA[archivo]]></Val>
          </Tgt>
        </Str>
        <Disp Icon="Str" />
      </Item>
      <Item ItemId=";extensions/sql-database-projects/dist/common/constants.fileOrFolderDoesNotExist" ItemType="0" PsrId="308" Leaf="true">
        <Str Cat="Text">
          <Val><![CDATA[File or directory '{0}' doesn't exist]]></Val>
          <Tgt Cat="Text" Stat="Loc" Orig="New">
            <Val><![CDATA[El archivo o directorio "{0}" no existe.]]></Val>
          </Tgt>
        </Str>
        <Disp Icon="Str" />
      </Item>
      <Item ItemId=";extensions/sql-database-projects/dist/common/constants.flat" ItemType="0" PsrId="308" Leaf="true">
        <Str Cat="Text">
          <Val><![CDATA[Flat]]></Val>
          <Tgt Cat="Text" Stat="Loc" Orig="New">
            <Val><![CDATA[Plano]]></Val>
          </Tgt>
        </Str>
        <Disp Icon="Str" />
      </Item>
      <Item ItemId=";extensions/sql-database-projects/dist/common/constants.folderAlreadyExists" ItemType="0" PsrId="308" Leaf="true">
        <Str Cat="Text">
          <Val><![CDATA[A folder with the name '{0}' already exists on disk at this location. Please choose another name.]]></Val>
          <Tgt Cat="Text" Stat="Loc" Orig="New">
            <Val><![CDATA[Ya existe una carpeta con el nombre "{0}" en el disco en esta ubicación. Elija otro nombre.]]></Val>
          </Tgt>
        </Str>
        <Disp Icon="Str" />
      </Item>
      <Item ItemId=";extensions/sql-database-projects/dist/common/constants.folderAlreadyExistsChooseNewLocation" ItemType="0" PsrId="308" Leaf="true">
        <Str Cat="Text">
          <Val><![CDATA[A folder with the name '{0}' already exists on disk at this location. Please choose another location.]]></Val>
          <Tgt Cat="Text" Stat="Loc" Orig="New">
            <Val><![CDATA[Ya existe una carpeta con el nombre "{0}" en el disco en esta ubicación. Elija otra ubicación.]]></Val>
          </Tgt>
        </Str>
        <Disp Icon="Str" />
      </Item>
      <Item ItemId=";extensions/sql-database-projects/dist/common/constants.folderFriendlyName" ItemType="0" PsrId="308" Leaf="true">
        <Str Cat="Text">
          <Val><![CDATA[Folder]]></Val>
          <Tgt Cat="Text" Stat="Loc" Orig="New">
            <Val><![CDATA[Carpeta]]></Val>
          </Tgt>
        </Str>
        <Disp Icon="Str" />
      </Item>
      <Item ItemId=";extensions/sql-database-projects/dist/common/constants.folderObject" ItemType="0" PsrId="308" Leaf="true">
        <Str Cat="Text">
          <Val><![CDATA[folder]]></Val>
          <Tgt Cat="Text" Stat="Loc" Orig="New">
            <Val><![CDATA[carpeta]]></Val>
          </Tgt>
        </Str>
        <Disp Icon="Str" />
      </Item>
      <Item ItemId=";extensions/sql-database-projects/dist/common/constants.folderStructureLabel" ItemType="0" PsrId="308" Leaf="true">
        <Str Cat="Text">
          <Val><![CDATA[Folder structure]]></Val>
          <Tgt Cat="Text" Stat="Loc" Orig="New">
            <Val><![CDATA[Estructura de carpetas]]></Val>
          </Tgt>
        </Str>
        <Disp Icon="Str" />
      </Item>
      <Item ItemId=";extensions/sql-database-projects/dist/common/constants.generateScriptButtonText" ItemType="0" PsrId="308" Leaf="true">
        <Str Cat="Text">
          <Val><![CDATA[Generate Script]]></Val>
          <Tgt Cat="Text" Stat="Loc" Orig="New">
            <Val><![CDATA[Generar script]]></Val>
          </Tgt>
        </Str>
        <Disp Icon="Str" />
      </Item>
      <Item ItemId=";extensions/sql-database-projects/dist/common/constants.generatingProjectFailed" ItemType="0" PsrId="308" Leaf="true">
        <Str Cat="Text">
          <Val><![CDATA[Generating project via AutoRest failed.  Check output pane for more details. Error: {0}]]></Val>
          <Tgt Cat="Text" Stat="Loc" Orig="New">
            <Val><![CDATA[Error al generar el proyecto a través de AutoRest.  Compruebe el panel de salida para obtener más detalles. Error: {0}]]></Val>
          </Tgt>
          <Prev Cat="Text">
            <Val><![CDATA[Generating project via AutoRest failed: {0}]]></Val>
          </Prev>
        </Str>
        <Disp Icon="Str" />
      </Item>
      <Item ItemId=";extensions/sql-database-projects/dist/common/constants.generatingProjectFromAutorest" ItemType="0" PsrId="308" Leaf="true">
        <Str Cat="Text">
          <Val><![CDATA[Generating new SQL project from {0}...  Check output window for details.]]></Val>
          <Tgt Cat="Text" Stat="Loc" Orig="New">
            <Val><![CDATA[Generando nuevo proyecto SQL desde {0}...  Compruebe la ventana de resultados para obtener más detalles.]]></Val>
          </Tgt>
        </Str>
        <Disp Icon="Str" />
      </Item>
      <Item ItemId=";extensions/sql-database-projects/dist/common/constants.hr" ItemType="0" PsrId="308" Leaf="true">
        <Str Cat="Text">
          <Val><![CDATA[hr]]></Val>
          <Tgt Cat="Text" Stat="Loc" Orig="New">
            <Val><![CDATA[h]]></Val>
          </Tgt>
        </Str>
        <Disp Icon="Str" />
      </Item>
      <Item ItemId=";extensions/sql-database-projects/dist/common/constants.input" ItemType="0" PsrId="308" Leaf="true">
        <Str Cat="Text">
          <Val><![CDATA[Input]]></Val>
          <Tgt Cat="Text" Stat="Loc" Orig="New">
            <Val><![CDATA[Input]]></Val>
          </Tgt>
        </Str>
        <Disp Icon="Str" />
      </Item>
      <Item ItemId=";extensions/sql-database-projects/dist/common/constants.installGlobally" ItemType="0" PsrId="308" Leaf="true">
        <Str Cat="Text">
          <Val><![CDATA[Install globally]]></Val>
          <Tgt Cat="Text" Stat="Loc" Orig="New">
            <Val><![CDATA[Instalar globalmente]]></Val>
          </Tgt>
        </Str>
        <Disp Icon="Str" />
      </Item>
      <Item ItemId=";extensions/sql-database-projects/dist/common/constants.invalidDataSchemaProvider" ItemType="0" PsrId="308" Leaf="true">
        <Str Cat="Text">
          <Val><![CDATA[Invalid DSP in .sqlproj file]]></Val>
          <Tgt Cat="Text" Stat="Loc" Orig="New">
            <Val><![CDATA[Hay un DSP no válido en el archivo .sqlproj.]]></Val>
          </Tgt>
        </Str>
        <Disp Icon="Str" />
      </Item>
      <Item ItemId=";extensions/sql-database-projects/dist/common/constants.invalidDatabaseReference" ItemType="0" PsrId="308" Leaf="true">
        <Str Cat="Text">
          <Val><![CDATA[Invalid database reference in .sqlproj file]]></Val>
          <Tgt Cat="Text" Stat="Loc" Orig="New">
            <Val><![CDATA[Hay una referencia de base de datos no válida en el archivo .sqlproj.]]></Val>
          </Tgt>
        </Str>
        <Disp Icon="Str" />
      </Item>
      <Item ItemId=";extensions/sql-database-projects/dist/common/constants.invalidGuid" ItemType="0" PsrId="308" Leaf="true">
        <Str Cat="Text">
          <Val><![CDATA[Specified GUID is invalid: {0}]]></Val>
          <Tgt Cat="Text" Stat="Loc" Orig="New">
            <Val><![CDATA[El GUID especificado no es válido: {0}]]></Val>
          </Tgt>
        </Str>
        <Disp Icon="Str" />
      </Item>
      <Item ItemId=";extensions/sql-database-projects/dist/common/constants.invalidInput" ItemType="0" PsrId="308" Leaf="true">
        <Str Cat="Text">
          <Val><![CDATA[Invalid input: {0}]]></Val>
          <Tgt Cat="Text" Stat="Loc" Orig="New">
            <Val><![CDATA[Entrada no válida: "{0}"]]></Val>
          </Tgt>
        </Str>
        <Disp Icon="Str" />
      </Item>
      <Item ItemId=";extensions/sql-database-projects/dist/common/constants.invalidProjectReload" ItemType="0" PsrId="308" Leaf="true">
        <Str Cat="Text">
          <Val><![CDATA[Cannot access provided database project. Only valid, open database projects can be reloaded.]]></Val>
          <Tgt Cat="Text" Stat="Loc" Orig="New">
            <Val><![CDATA[No se puede acceder al proyecto de base de datos proporcionado. Solo se pueden volver a cargar los proyectos de base de datos abiertos válidos.]]></Val>
          </Tgt>
        </Str>
        <Disp Icon="Str" />
      </Item>
      <Item ItemId=";extensions/sql-database-projects/dist/common/constants.invalidPropertyValue" ItemType="0" PsrId="308" Leaf="true">
        <Str Cat="Text">
          <Val><![CDATA[Invalid value specified for the property '{0}' in .sqlproj file]]></Val>
          <Tgt Cat="Text" Stat="Loc" Orig="New">
            <Val><![CDATA[Se ha especificado un valor no válido para la propiedad "{0}" en el archivo .sqlproj.]]></Val>
          </Tgt>
        </Str>
        <Disp Icon="Str" />
      </Item>
      <Item ItemId=";extensions/sql-database-projects/dist/common/constants.invalidSQLPassword" ItemType="0" PsrId="308" Leaf="true">
        <Str Cat="Text">
          <Val><![CDATA[SQL Server password doesn't meet the password complexity requirement. For more information see https://docs.microsoft.com/sql/relational-databases/security/password-policy]]></Val>
          <Tgt Cat="Text" Stat="Loc" Orig="New">
            <Val><![CDATA[La contraseña de SQL Server no cumple el requisito de complejidad de la contraseña. Para obtener más información, consulte https://docs.microsoft.com/sql/relational-databases/security/password-policy]]></Val>
          </Tgt>
        </Str>
        <Disp Icon="Str" />
      </Item>
      <Item ItemId=";extensions/sql-database-projects/dist/common/constants.invalidSqlConnectionString" ItemType="0" PsrId="308" Leaf="true">
        <Str Cat="Text">
          <Val><![CDATA[Invalid SQL connection string]]></Val>
          <Tgt Cat="Text" Stat="Loc" Orig="New">
            <Val><![CDATA[Cadena de conexión SQL no válida]]></Val>
          </Tgt>
        </Str>
        <Disp Icon="Str" />
      </Item>
      <Item ItemId=";extensions/sql-database-projects/dist/common/constants.invalidTargetPlatform" ItemType="0" PsrId="308" Leaf="true">
        <Str Cat="Text">
          <Val><![CDATA[Invalid target platform: {0}. Supported target platforms: {1}]]></Val>
          <Tgt Cat="Text" Stat="Loc" Orig="New">
            <Val><![CDATA[Plataforma de destino no válida: {0}. Plataformas de destino admitidas: {1}]]></Val>
          </Tgt>
        </Str>
        <Disp Icon="Str" />
      </Item>
      <Item ItemId=";extensions/sql-database-projects/dist/common/constants.jsonParseError" ItemType="0" PsrId="308" Leaf="true">
        <Str Cat="Text">
          <Val><![CDATA[{0} near line "{1}", column "{2}"]]></Val>
          <Tgt Cat="Text" Stat="Loc" Orig="New">
            <Val><![CDATA[{0} cerca de la línea "{1}", columna "{2}"]]></Val>
          </Tgt>
        </Str>
        <Disp Icon="Str" />
      </Item>
      <Item ItemId=";extensions/sql-database-projects/dist/common/constants.loadProfilePlaceholderText" ItemType="0" PsrId="308" Leaf="true">
        <Str Cat="Text">
          <Val><![CDATA[Load profile...]]></Val>
          <Tgt Cat="Text" Stat="Loc" Orig="New">
            <Val><![CDATA[Perfil de carga...]]></Val>
          </Tgt>
        </Str>
        <Disp Icon="Str" />
      </Item>
      <Item ItemId=";extensions/sql-database-projects/dist/common/constants.location" ItemType="0" PsrId="308" Leaf="true">
        <Str Cat="Text">
          <Val><![CDATA[Location]]></Val>
          <Tgt Cat="Text" Stat="Loc" Orig="New">
            <Val><![CDATA[Ubicación]]></Val>
          </Tgt>
        </Str>
        <Disp Icon="Str" />
      </Item>
      <Item ItemId=";extensions/sql-database-projects/dist/common/constants.min" ItemType="0" PsrId="308" Leaf="true">
        <Str Cat="Text">
          <Val><![CDATA[min]]></Val>
          <Tgt Cat="Text" Stat="Loc" Orig="New">
            <Val><![CDATA[min]]></Val>
          </Tgt>
        </Str>
        <Disp Icon="Str" />
      </Item>
      <Item ItemId=";extensions/sql-database-projects/dist/common/constants.missingVersion" ItemType="0" PsrId="308" Leaf="true">
        <Str Cat="Text">
          <Val><![CDATA[Missing 'version' entry in {0}]]></Val>
          <Tgt Cat="Text" Stat="Loc" Orig="New">
            <Val><![CDATA[Falta la entrada "version" en {0}.]]></Val>
          </Tgt>
        </Str>
        <Disp Icon="Str" />
      </Item>
      <Item ItemId=";extensions/sql-database-projects/dist/common/constants.moreInformation" ItemType="0" PsrId="308" Leaf="true">
        <Str Cat="Text">
          <Val><![CDATA[More Information]]></Val>
          <Tgt Cat="Text" Stat="Loc" Orig="New">
            <Val><![CDATA[Más información]]></Val>
          </Tgt>
        </Str>
        <Disp Icon="Str" />
      </Item>
      <Item ItemId=";extensions/sql-database-projects/dist/common/constants.msec" ItemType="0" PsrId="308" Leaf="true">
        <Str Cat="Text">
          <Val><![CDATA[msec]]></Val>
          <Tgt Cat="Text" Stat="Loc" Orig="New">
            <Val><![CDATA[ms]]></Val>
          </Tgt>
        </Str>
        <Disp Icon="Str" />
      </Item>
      <Item ItemId=";extensions/sql-database-projects/dist/common/constants.multipleMostDeploymentScripts" ItemType="0" PsrId="308" Leaf="true">
        <Str Cat="Text">
          <Val><![CDATA[Unexpected number of {0} files: {1}]]></Val>
          <Tgt Cat="Text" Stat="Loc" Orig="New">
            <Val><![CDATA[Número inesperado de {0} archivos: {1}]]></Val>
          </Tgt>
        </Str>
        <Disp Icon="Str" />
      </Item>
      <Item ItemId=";extensions/sql-database-projects/dist/common/constants.multipleSqlProjFilesSelected" ItemType="0" PsrId="308" Leaf="true">
        <Str Cat="Text">
          <Val><![CDATA[Multiple .sqlproj files selected; please select only one.]]></Val>
          <Tgt Cat="Text" Stat="Loc" Orig="New">
            <Val><![CDATA[Se han seleccionado varios archivos .sqlproj; seleccione solo uno.]]></Val>
          </Tgt>
        </Str>
        <Disp Icon="Str" />
      </Item>
      <Item ItemId=";extensions/sql-database-projects/dist/common/constants.nameMustNotBeEmpty" ItemType="0" PsrId="308" Leaf="true">
        <Str Cat="Text">
          <Val><![CDATA[Name must not be empty]]></Val>
          <Tgt Cat="Text" Stat="Loc" Orig="New">
            <Val><![CDATA[El nombre no puede estar en blanco]]></Val>
          </Tgt>
        </Str>
        <Disp Icon="Str" />
      </Item>
      <Item ItemId=";extensions/sql-database-projects/dist/common/constants.new" ItemType="0" PsrId="308" Leaf="true">
        <Str Cat="Text">
          <Val><![CDATA[New]]></Val>
          <Tgt Cat="Text" Stat="Loc" Orig="New">
            <Val><![CDATA[Nuevo]]></Val>
          </Tgt>
        </Str>
        <Disp Icon="Str" />
      </Item>
      <Item ItemId=";extensions/sql-database-projects/dist/common/constants.newObjectNamePrompt" ItemType="0" PsrId="308" Leaf="true">
        <Str Cat="Text">
          <Val><![CDATA[New {0} name:]]></Val>
          <Tgt Cat="Text" Stat="Loc" Orig="New">
            <Val><![CDATA[Nuevo nombre de {0}:]]></Val>
          </Tgt>
        </Str>
        <Disp Icon="Str" />
      </Item>
      <Item ItemId=";extensions/sql-database-projects/dist/common/constants.noAzureFunctionsInFile" ItemType="0" PsrId="308" Leaf="true">
        <Str Cat="Text">
          <Val><![CDATA[No Azure functions in the current active file]]></Val>
          <Tgt Cat="Text" Stat="Loc" Orig="New">
            <Val><![CDATA[No hay funciones Azure en el archivo activo actual]]></Val>
          </Tgt>
        </Str>
        <Disp Icon="Str" />
      </Item>
      <Item ItemId=";extensions/sql-database-projects/dist/common/constants.noAzureFunctionsProjectsInWorkspace" ItemType="0" PsrId="308" Leaf="true">
        <Str Cat="Text">
          <Val><![CDATA[No Azure functions projects found in the workspace]]></Val>
          <Tgt Cat="Text" Stat="Loc" Orig="New">
            <Val><![CDATA[No se encontró ningún proyecto de Azure Functions en el área de trabajo]]></Val>
          </Tgt>
        </Str>
        <Disp Icon="Str" />
      </Item>
      <Item ItemId=";extensions/sql-database-projects/dist/common/constants.noDataSourcesFile" ItemType="0" PsrId="308" Leaf="true">
        <Str Cat="Text">
          <Val><![CDATA[No {0} found]]></Val>
          <Tgt Cat="Text" Stat="Loc" Orig="New">
            <Val><![CDATA[No se ha encontrado ningún {0}.]]></Val>
          </Tgt>
        </Str>
        <Disp Icon="Str" />
      </Item>
      <Item ItemId=";extensions/sql-database-projects/dist/common/constants.noDataSourcesText" ItemType="0" PsrId="308" Leaf="true">
        <Str Cat="Text">
          <Val><![CDATA[No data sources in this project]]></Val>
          <Tgt Cat="Text" Stat="Loc" Orig="New">
            <Val><![CDATA[No hay ningún origen de datos en este proyecto.]]></Val>
          </Tgt>
        </Str>
        <Disp Icon="Str" />
      </Item>
      <Item ItemId=";extensions/sql-database-projects/dist/common/constants.noFileExist" ItemType="0" PsrId="308" Leaf="true">
        <Str Cat="Text">
          <Val><![CDATA[File {0} doesn't exist]]></Val>
          <Tgt Cat="Text" Stat="Loc" Orig="New">
            <Val><![CDATA[El archivo {0} no existe.]]></Val>
          </Tgt>
        </Str>
        <Disp Icon="Str" />
      </Item>
      <Item ItemId=";extensions/sql-database-projects/dist/common/constants.noSqlFilesGenerated" ItemType="0" PsrId="308" Leaf="true">
        <Str Cat="Text">
          <Val><![CDATA[No .sql files were generated by Autorest. Please confirm that your spec contains model definitions, or check the output log for details.]]></Val>
          <Tgt Cat="Text" Stat="Loc" Orig="New">
            <Val><![CDATA[Autorest no generó ningún archivo .sql. Confirme que la especificación contiene definiciones de modelo o consulte el registro de salida para más detalles.]]></Val>
          </Tgt>
        </Str>
        <Disp Icon="Str" />
      </Item>
      <Item ItemId=";extensions/sql-database-projects/dist/common/constants.noSqlProjFilesSelected" ItemType="0" PsrId="308" Leaf="true">
        <Str Cat="Text">
          <Val><![CDATA[No .sqlproj file selected; please select one.]]></Val>
          <Tgt Cat="Text" Stat="Loc" Orig="New">
            <Val><![CDATA[No se ha seleccionado ningún archivo .sqlproj; seleccione uno.]]></Val>
          </Tgt>
        </Str>
        <Disp Icon="Str" />
      </Item>
      <Item ItemId=";extensions/sql-database-projects/dist/common/constants.noString" ItemType="0" PsrId="308" Leaf="true">
        <Str Cat="Text">
          <Val><![CDATA[No]]></Val>
          <Tgt Cat="Text" Stat="Loc" Orig="New">
            <Val><![CDATA[No]]></Val>
          </Tgt>
        </Str>
        <Disp Icon="Str" />
      </Item>
      <Item ItemId=";extensions/sql-database-projects/dist/common/constants.noStringDefault" ItemType="0" PsrId="308" Leaf="true">
        <Str Cat="Text">
          <Val><![CDATA[No (default)]]></Val>
          <Tgt Cat="Text" Stat="Loc" Orig="New">
            <Val><![CDATA[No (valor predeterminado)]]></Val>
          </Tgt>
        </Str>
        <Disp Icon="Str" />
      </Item>
      <Item ItemId=";extensions/sql-database-projects/dist/common/constants.nodeButNotAutorestFound" ItemType="0" PsrId="308" Leaf="true">
        <Str Cat="Text">
          <Val><![CDATA[Autorest tool not found in system path, but found Node.js.  Running via npx.  Please execute 'npm install autorest -g' to install permanently.]]></Val>
          <Tgt Cat="Text" Stat="Loc" Orig="New">
            <Val><![CDATA[No se encontró la herramienta Autorest en la ruta de acceso del sistema, pero se encontró Node.js.  Se ejecuta a través de npx.  Ejecute "npm install autorest -g" para instalarlo de forma permanente.]]></Val>
          </Tgt>
        </Str>
        <Disp Icon="Str" />
      </Item>
      <Item ItemId=";extensions/sql-database-projects/dist/common/constants.nodeButNotAutorestFoundPrompt" ItemType="0" PsrId="308" Leaf="true">
        <Str Cat="Text">
          <Val><![CDATA[Autorest is not installed. To proceed, choose whether to run Autorest from a temporary location via 'npx' or install Autorest globally then run.]]></Val>
          <Tgt Cat="Text" Stat="Loc" Orig="New">
            <Val><![CDATA[Autorest no está instalado. Para continuar, elija si quiere ejecutar Autorest desde una ubicación temporal mediante 'npx' o instalar Autorest globalmente y, después, ejecutarlo.]]></Val>
          </Tgt>
        </Str>
        <Disp Icon="Str" />
      </Item>
      <Item ItemId=";extensions/sql-database-projects/dist/common/constants.nodeNotFound" ItemType="0" PsrId="308" Leaf="true">
        <Str Cat="Text">
          <Val><![CDATA[Neither Autorest nor Node.js (npx) found in system path.  Please install Node.js for Autorest generation to work.]]></Val>
          <Tgt Cat="Text" Stat="Loc" Orig="New">
            <Val><![CDATA[No se encontraron Autorest ni Node.js (npx) en la ruta de acceso del sistema. Instale Node.js para que funcione Autorest.]]></Val>
          </Tgt>
          <Prev Cat="Text">
            <Val><![CDATA[Neither autorest nor Node.js (npx) found in system path.  Please install Node.js for autorest generation to work.]]></Val>
          </Prev>
        </Str>
        <Disp Icon="Str" />
      </Item>
      <Item ItemId=";extensions/sql-database-projects/dist/common/constants.notValidVariableName" ItemType="0" PsrId="308" Leaf="true">
        <Str Cat="Text">
          <Val><![CDATA[The variable name '{0}' is not valid.]]></Val>
          <Tgt Cat="Text" Stat="Loc" Orig="New">
            <Val><![CDATA[El nombre de variable '{0}' no es válido.]]></Val>
          </Tgt>
        </Str>
        <Disp Icon="Str" />
      </Item>
      <Item ItemId=";extensions/sql-database-projects/dist/common/constants.objectType" ItemType="0" PsrId="308" Leaf="true">
        <Str Cat="Text">
          <Val><![CDATA[Object Type]]></Val>
          <Tgt Cat="Text" Stat="Loc" Orig="New">
            <Val><![CDATA[Tipo de objeto]]></Val>
          </Tgt>
        </Str>
        <Disp Icon="Str" />
      </Item>
      <Item ItemId=";extensions/sql-database-projects/dist/common/constants.okString" ItemType="0" PsrId="308" Leaf="true">
        <Str Cat="Text">
          <Val><![CDATA[Ok]]></Val>
          <Tgt Cat="Text" Stat="Loc" Orig="New">
            <Val><![CDATA[Aceptar]]></Val>
          </Tgt>
        </Str>
        <Disp Icon="Str" />
      </Item>
      <Item ItemId=";extensions/sql-database-projects/dist/common/constants.output" ItemType="0" PsrId="308" Leaf="true">
        <Str Cat="Text">
          <Val><![CDATA[Output]]></Val>
          <Tgt Cat="Text" Stat="Loc" Orig="New">
            <Val><![CDATA[Resultado]]></Val>
          </Tgt>
        </Str>
        <Disp Icon="Str" />
      </Item>
      <Item ItemId=";extensions/sql-database-projects/dist/common/constants.outsideFolderPath" ItemType="0" PsrId="308" Leaf="true">
        <Str Cat="Text">
          <Val><![CDATA[Items with absolute path outside project folder are not supported. Please make sure the paths in the project file are relative to project folder.]]></Val>
          <Tgt Cat="Text" Stat="Loc" Orig="New">
            <Val><![CDATA[No se admiten elementos con ruta absolutas fuera de la carpeta del proyecto. Asegúrese de que las rutas del archivo de proyecto son relativas a la carpeta del proyecto.]]></Val>
          </Tgt>
        </Str>
        <Disp Icon="Str" />
      </Item>
      <Item ItemId=";extensions/sql-database-projects/dist/common/constants.parentTreeItemUnknown" ItemType="0" PsrId="308" Leaf="true">
        <Str Cat="Text">
          <Val><![CDATA[Cannot access parent of provided tree item]]></Val>
          <Tgt Cat="Text" Stat="Loc" Orig="New">
            <Val><![CDATA[No se puede acceder al elemento primario del elemento de árbol proporcionado.]]></Val>
          </Tgt>
        </Str>
        <Disp Icon="Str" />
      </Item>
      <Item ItemId=";extensions/sql-database-projects/dist/common/constants.passwordNotMatch" ItemType="0" PsrId="308" Leaf="true">
        <Str Cat="Text">
          <Val><![CDATA[SQL Server password doesn't match the confirmation password]]></Val>
          <Tgt Cat="Text" Stat="Loc" Orig="New">
            <Val><![CDATA[La contraseña de SQL Server no coincide con la contraseña de confirmación.]]></Val>
          </Tgt>
        </Str>
        <Disp Icon="Str" />
      </Item>
      <Item ItemId=";extensions/sql-database-projects/dist/common/constants.portMustNotBeNumber" ItemType="0" PsrId="308" Leaf="true">
        <Str Cat="Text">
          <Val><![CDATA[Port must a be number]]></Val>
          <Tgt Cat="Text" Stat="Loc" Orig="New">
            <Val><![CDATA[El puerto debe ser un número]]></Val>
          </Tgt>
        </Str>
        <Disp Icon="Str" />
      </Item>
      <Item ItemId=";extensions/sql-database-projects/dist/common/constants.postDeployScriptFriendlyName" ItemType="0" PsrId="308" Leaf="true">
        <Str Cat="Text">
          <Val><![CDATA[Script.PostDeployment]]></Val>
          <Tgt Cat="Text" Stat="Loc" Orig="New">
            <Val><![CDATA[Script.PostDeployment]]></Val>
          </Tgt>
        </Str>
        <Disp Icon="Str" />
      </Item>
      <Item ItemId=";extensions/sql-database-projects/dist/common/constants.preDeployScriptFriendlyName" ItemType="0" PsrId="308" Leaf="true">
        <Str Cat="Text">
          <Val><![CDATA[Script.PreDeployment]]></Val>
          <Tgt Cat="Text" Stat="Loc" Orig="New">
            <Val><![CDATA[Script.PreDeployment]]></Val>
          </Tgt>
        </Str>
        <Disp Icon="Str" />
      </Item>
      <Item ItemId=";extensions/sql-database-projects/dist/common/constants.prePostDeployCount" ItemType="0" PsrId="308" Leaf="true">
        <Str Cat="Text">
          <Val><![CDATA[To successfully build, update the project to have one pre-deployment script and/or one post-deployment script]]></Val>
          <Tgt Cat="Text" Stat="Loc" Orig="New">
            <Val><![CDATA[Para realizar una compilación correcta, actualice el proyecto para que tenga un script anterior a la implementación o un script posterior a la implementación.]]></Val>
          </Tgt>
        </Str>
        <Disp Icon="Str" />
      </Item>
      <Item ItemId=";extensions/sql-database-projects/dist/common/constants.profile" ItemType="0" PsrId="308" Leaf="true">
        <Str Cat="Text">
          <Val><![CDATA[Profile]]></Val>
          <Tgt Cat="Text" Stat="Loc" Orig="New">
            <Val><![CDATA[Perfil]]></Val>
          </Tgt>
        </Str>
        <Disp Icon="Str" />
      </Item>
      <Item ItemId=";extensions/sql-database-projects/dist/common/constants.profileReadError" ItemType="0" PsrId="308" Leaf="true">
        <Str Cat="Text">
          <Val><![CDATA[Error loading the publish profile. {0}]]></Val>
          <Tgt Cat="Text" Stat="Loc" Orig="New">
            <Val><![CDATA[Error al cargar el perfil de publicación. {0}]]></Val>
          </Tgt>
          <Prev Cat="Text">
            <Val><![CDATA[Could not load the profile file.]]></Val>
          </Prev>
        </Str>
        <Disp Icon="Str" />
      </Item>
      <Item ItemId=";extensions/sql-database-projects/dist/common/constants.projBuildFailed" ItemType="0" PsrId="308" Leaf="true">
        <Str Cat="Text">
          <Val><![CDATA[Build failed. Check output pane for more details. {0}]]></Val>
          <Tgt Cat="Text" Stat="Loc" Orig="New">
            <Val><![CDATA[Error de compilación. Compruebe el panel de salida para obtener más detalles. {0}]]></Val>
          </Tgt>
        </Str>
        <Disp Icon="Str" />
      </Item>
      <Item ItemId=";extensions/sql-database-projects/dist/common/constants.projectAlreadyExists" ItemType="0" PsrId="308" Leaf="true">
        <Str Cat="Text">
          <Val><![CDATA[A project named {0} already exists in {1}.]]></Val>
          <Tgt Cat="Text" Stat="Loc" Orig="New">
            <Val><![CDATA[Ya existe un proyecto con el nombre {0} en {1}.]]></Val>
          </Tgt>
        </Str>
        <Disp Icon="Str" />
      </Item>
      <Item ItemId=";extensions/sql-database-projects/dist/common/constants.projectAlreadyOpened" ItemType="0" PsrId="308" Leaf="true">
        <Str Cat="Text">
          <Val><![CDATA[Project '{0}' is already opened.]]></Val>
          <Tgt Cat="Text" Stat="Loc" Orig="New">
            <Val><![CDATA[El proyecto "{0}" ya está abierto.]]></Val>
          </Tgt>
        </Str>
        <Disp Icon="Str" />
      </Item>
      <Item ItemId=";extensions/sql-database-projects/dist/common/constants.projectLocString" ItemType="0" PsrId="308" Leaf="true">
        <Str Cat="Text">
          <Val><![CDATA[Project]]></Val>
          <Tgt Cat="Text" Stat="Loc" Orig="New">
            <Val><![CDATA[Proyecto]]></Val>
          </Tgt>
        </Str>
        <Disp Icon="Str" />
      </Item>
      <Item ItemId=";extensions/sql-database-projects/dist/common/constants.projectLocationPlaceholderText" ItemType="0" PsrId="308" Leaf="true">
        <Str Cat="Text">
          <Val><![CDATA[Select location to create project]]></Val>
          <Tgt Cat="Text" Stat="Loc" Orig="New">
            <Val><![CDATA[Seleccione la ubicación para crear el proyecto.]]></Val>
          </Tgt>
        </Str>
        <Disp Icon="Str" />
      </Item>
      <Item ItemId=";extensions/sql-database-projects/dist/common/constants.projectNameLabel" ItemType="0" PsrId="308" Leaf="true">
        <Str Cat="Text">
          <Val><![CDATA[Name]]></Val>
          <Tgt Cat="Text" Stat="Loc" Orig="New">
            <Val><![CDATA[Nombre]]></Val>
          </Tgt>
        </Str>
        <Disp Icon="Str" />
      </Item>
      <Item ItemId=";extensions/sql-database-projects/dist/common/constants.projectNamePlaceholderText" ItemType="0" PsrId="308" Leaf="true">
        <Str Cat="Text">
          <Val><![CDATA[Enter project name]]></Val>
          <Tgt Cat="Text" Stat="Loc" Orig="New">
            <Val><![CDATA[Escriba el nombre del proyecto.]]></Val>
          </Tgt>
        </Str>
        <Disp Icon="Str" />
      </Item>
      <Item ItemId=";extensions/sql-database-projects/dist/common/constants.publish" ItemType="0" PsrId="308" Leaf="true">
        <Str Cat="Text">
          <Val><![CDATA[Publish]]></Val>
          <Tgt Cat="Text" Stat="Loc" Orig="New">
            <Val><![CDATA[Publicar]]></Val>
          </Tgt>
        </Str>
        <Disp Icon="Str" />
      </Item>
      <Item ItemId=";extensions/sql-database-projects/dist/common/constants.publishAction" ItemType="0" PsrId="308" Leaf="true">
        <Str Cat="Text">
          <Val><![CDATA[Publish]]></Val>
          <Tgt Cat="Text" Stat="Loc" Orig="New">
            <Val><![CDATA[Publicar]]></Val>
          </Tgt>
        </Str>
        <Disp Icon="Str" />
      </Item>
      <Item ItemId=";extensions/sql-database-projects/dist/common/constants.publishDialogName" ItemType="0" PsrId="308" Leaf="true">
        <Str Cat="Text">
          <Val><![CDATA[Publish project]]></Val>
          <Tgt Cat="Text" Stat="Loc" Orig="New">
            <Val><![CDATA[Publicación del proyecto]]></Val>
          </Tgt>
        </Str>
        <Disp Icon="Str" />
      </Item>
      <Item ItemId=";extensions/sql-database-projects/dist/common/constants.publishProjectSucceed" ItemType="0" PsrId="308" Leaf="true">
        <Str Cat="Text">
          <Val><![CDATA[Database project published successfully]]></Val>
          <Tgt Cat="Text" Stat="Loc" Orig="New">
            <Val><![CDATA[Proyecto de base de datos publicado correctamente]]></Val>
          </Tgt>
        </Str>
        <Disp Icon="Str" />
      </Item>
      <Item ItemId=";extensions/sql-database-projects/dist/common/constants.publishSettingsFiles" ItemType="0" PsrId="308" Leaf="true">
        <Str Cat="Text">
          <Val><![CDATA[Publish Settings File]]></Val>
          <Tgt Cat="Text" Stat="Loc" Orig="New">
            <Val><![CDATA[Archivo de configuración de publicación]]></Val>
          </Tgt>
        </Str>
        <Disp Icon="Str" />
      </Item>
      <Item ItemId=";extensions/sql-database-projects/dist/common/constants.publishToContainerFailed" ItemType="0" PsrId="308" Leaf="true">
        <Str Cat="Text">
          <Val><![CDATA[Failed to publish to container. {0}]]></Val>
          <Tgt Cat="Text" Stat="Loc" Orig="New">
            <Val><![CDATA[No se pudo publicar en el contenedor. {0}]]></Val>
          </Tgt>
          <Prev Cat="Text">
            <Val><![CDATA[Failed to publish to container. Check output pane for more details. {0}]]></Val>
          </Prev>
        </Str>
        <Disp Icon="Str" />
      </Item>
      <Item ItemId=";extensions/sql-database-projects/dist/common/constants.publishToDockerContainer" ItemType="0" PsrId="308" Leaf="true">
        <Str Cat="Text">
          <Val><![CDATA[Publish to new server in a container]]></Val>
          <Tgt Cat="Text" Stat="Loc" Orig="New">
            <Val><![CDATA[Publicar en un nuevo servidor en un contenedor]]></Val>
          </Tgt>
          <Prev Cat="Text">
            <Val><![CDATA[Publish to docker container]]></Val>
          </Prev>
        </Str>
        <Disp Icon="Str" />
      </Item>
      <Item ItemId=";extensions/sql-database-projects/dist/common/constants.publishToExistingServer" ItemType="0" PsrId="308" Leaf="true">
        <Str Cat="Text">
          <Val><![CDATA[Publish to existing server]]></Val>
          <Tgt Cat="Text" Stat="Loc" Orig="New">
            <Val><![CDATA[Publicar en un servidor existente]]></Val>
          </Tgt>
        </Str>
        <Disp Icon="Str" />
      </Item>
      <Item ItemId=";extensions/sql-database-projects/dist/common/constants.publishingProjectMessage" ItemType="0" PsrId="308" Leaf="true">
        <Str Cat="Text">
          <Val><![CDATA[Publishing project in a container...]]></Val>
          <Tgt Cat="Text" Stat="Loc" Orig="New">
            <Val><![CDATA[Publicando proyecto en un contenedor...]]></Val>
          </Tgt>
        </Str>
        <Disp Icon="Str" />
      </Item>
      <Item ItemId=";extensions/sql-database-projects/dist/common/constants.referenceRadioButtonsGroupTitle" ItemType="0" PsrId="308" Leaf="true">
        <Str Cat="Text">
          <Val><![CDATA[Type]]></Val>
          <Tgt Cat="Text" Stat="Loc" Orig="New">
            <Val><![CDATA[Tipo]]></Val>
          </Tgt>
        </Str>
        <Disp Icon="Str" />
      </Item>
      <Item ItemId=";extensions/sql-database-projects/dist/common/constants.referenceType" ItemType="0" PsrId="308" Leaf="true">
        <Str Cat="Text">
          <Val><![CDATA[Reference type]]></Val>
          <Tgt Cat="Text" Stat="Loc" Orig="New">
            <Val><![CDATA[Tipo de referencia]]></Val>
          </Tgt>
        </Str>
        <Disp Icon="Str" />
      </Item>
      <Item ItemId=";extensions/sql-database-projects/dist/common/constants.reloadProject" ItemType="0" PsrId="308" Leaf="true">
        <Str Cat="Text">
          <Val><![CDATA[Would you like to reload your database project?]]></Val>
          <Tgt Cat="Text" Stat="Loc" Orig="New">
            <Val><![CDATA[¿Quiere volver a cargar el proyecto de base de datos?]]></Val>
          </Tgt>
        </Str>
        <Disp Icon="Str" />
      </Item>
      <Item ItemId=";extensions/sql-database-projects/dist/common/constants.reloadValuesFromProjectButtonTitle" ItemType="0" PsrId="308" Leaf="true">
        <Str Cat="Text">
          <Val><![CDATA[Reload values from project]]></Val>
          <Tgt Cat="Text" Stat="Loc" Orig="New">
            <Val><![CDATA[Recarga de los valores del proyecto]]></Val>
          </Tgt>
        </Str>
        <Disp Icon="Str" />
      </Item>
      <Item ItemId=";extensions/sql-database-projects/dist/common/constants.resetAllVars" ItemType="0" PsrId="308" Leaf="true">
        <Str Cat="Text">
          <Val><![CDATA[Reset all variables]]></Val>
          <Tgt Cat="Text" Stat="Loc" Orig="New">
            <Val><![CDATA[Restablecer todas las variables]]></Val>
          </Tgt>
        </Str>
        <Disp Icon="Str" />
      </Item>
      <Item ItemId=";extensions/sql-database-projects/dist/common/constants.retryFailedMessage" ItemType="0" PsrId="308" Leaf="true">
        <Str Cat="Text">
          <Val><![CDATA[Operation '{0}' failed. Re-trying... Current Result: {1}. Error: '{2}']]></Val>
          <Tgt Cat="Text" Stat="Loc" Orig="New">
            <Val><![CDATA[Error en la operación "{0}". Volviendo a intentarlo... Resultado actual: {1}. Error: "{2}"]]></Val>
          </Tgt>
        </Str>
        <Disp Icon="Str" />
      </Item>
      <Item ItemId=";extensions/sql-database-projects/dist/common/constants.retryMessage" ItemType="0" PsrId="308" Leaf="true">
        <Str Cat="Text">
          <Val><![CDATA[Operation '{0}' failed. Re-trying... Error: '{1}']]></Val>
          <Tgt Cat="Text" Stat="Loc" Orig="New">
            <Val><![CDATA[Error en la operación "{0}". Volviendo a intentarlo... Error: "{1}"]]></Val>
          </Tgt>
        </Str>
        <Disp Icon="Str" />
      </Item>
      <Item ItemId=";extensions/sql-database-projects/dist/common/constants.retryRunMessage" ItemType="0" PsrId="308" Leaf="true">
        <Str Cat="Text">
          <Val><![CDATA[Running operation '{2}' Attempt {0} of {1}]]></Val>
          <Tgt Cat="Text" Stat="Loc" Orig="New">
            <Val><![CDATA[Se está ejecutando la operación "{2}". Intento {0} de {1}]]></Val>
          </Tgt>
        </Str>
        <Disp Icon="Str" />
      </Item>
      <Item ItemId=";extensions/sql-database-projects/dist/common/constants.retrySucceedMessage" ItemType="0" PsrId="308" Leaf="true">
        <Str Cat="Text">
          <Val><![CDATA[Operation '{0}' completed successfully. Result: {1}]]></Val>
          <Tgt Cat="Text" Stat="Loc" Orig="New">
            <Val><![CDATA[La operación "{0}" se completó correctamente. Resultado: {1}]]></Val>
          </Tgt>
        </Str>
        <Disp Icon="Str" />
      </Item>
      <Item ItemId=";extensions/sql-database-projects/dist/common/constants.retryWaitMessage" ItemType="0" PsrId="308" Leaf="true">
        <Str Cat="Text">
          <Val><![CDATA[Waiting for {0} seconds before another attempt for operation '{1}']]></Val>
          <Tgt Cat="Text" Stat="Loc" Orig="New">
            <Val><![CDATA[Esperando {0} segundos antes de otro intento de la operación "{1}"]]></Val>
          </Tgt>
        </Str>
        <Disp Icon="Str" />
      </Item>
      <Item ItemId=";extensions/sql-database-projects/dist/common/constants.runViaNpx" ItemType="0" PsrId="308" Leaf="true">
        <Str Cat="Text">
          <Val><![CDATA[Run via npx]]></Val>
          <Tgt Cat="Text" Stat="Loc" Orig="New">
            <Val><![CDATA[Ejecutar mediante npx]]></Val>
          </Tgt>
        </Str>
        <Disp Icon="Str" />
      </Item>
      <Item ItemId=";extensions/sql-database-projects/dist/common/constants.runningDockerMessage" ItemType="0" PsrId="308" Leaf="true">
        <Str Cat="Text">
          <Val><![CDATA[Building and running the docker container ...]]></Val>
          <Tgt Cat="Text" Stat="Loc" Orig="New">
            <Val><![CDATA[Compilando y ejecutando el contenedor de Docker...]]></Val>
          </Tgt>
        </Str>
        <Disp Icon="Str" />
      </Item>
      <Item ItemId=";extensions/sql-database-projects/dist/common/constants.sameDatabase" ItemType="0" PsrId="308" Leaf="true">
        <Str Cat="Text">
          <Val><![CDATA[Same database]]></Val>
          <Tgt Cat="Text" Stat="Loc" Orig="New">
            <Val><![CDATA[Misma base de datos]]></Val>
          </Tgt>
        </Str>
        <Disp Icon="Str" />
      </Item>
      <Item ItemId=";extensions/sql-database-projects/dist/common/constants.save" ItemType="0" PsrId="308" Leaf="true">
        <Str Cat="Text">
          <Val><![CDATA[Save]]></Val>
          <Tgt Cat="Text" Stat="Loc" Orig="New">
            <Val><![CDATA[Guardar]]></Val>
          </Tgt>
        </Str>
        <Disp Icon="Str" />
      </Item>
      <Item ItemId=";extensions/sql-database-projects/dist/common/constants.saveChangesInFile" ItemType="0" PsrId="308" Leaf="true">
        <Str Cat="Text">
          <Val><![CDATA[There are unsaved changes in the current file. Save now?]]></Val>
          <Tgt Cat="Text" Stat="Loc" Orig="New">
            <Val><![CDATA[Hay cambios no guardados en el archivo actual. ¿Quiere guardar ahora?]]></Val>
          </Tgt>
        </Str>
        <Disp Icon="Str" />
      </Item>
      <Item ItemId=";extensions/sql-database-projects/dist/common/constants.schema" ItemType="0" PsrId="308" Leaf="true">
        <Str Cat="Text">
          <Val><![CDATA[Schema]]></Val>
          <Tgt Cat="Text" Stat="Loc" Orig="New">
            <Val><![CDATA[Esquema]]></Val>
          </Tgt>
        </Str>
        <Disp Icon="Str" />
      </Item>
      <Item ItemId=";extensions/sql-database-projects/dist/common/constants.schemaCompareAction" ItemType="0" PsrId="308" Leaf="true">
        <Str Cat="Text">
          <Val><![CDATA[Schema Compare]]></Val>
          <Tgt Cat="Text" Stat="Loc" Orig="New">
            <Val><![CDATA[Comparar esquemas]]></Val>
          </Tgt>
        </Str>
        <Disp Icon="Str" />
      </Item>
      <Item ItemId=";extensions/sql-database-projects/dist/common/constants.schemaCompareNotInstalled" ItemType="0" PsrId="308" Leaf="true">
        <Str Cat="Text">
          <Val><![CDATA[Schema compare extension installation is required to run schema compare]]></Val>
          <Tgt Cat="Text" Stat="Loc" Orig="New">
            <Val><![CDATA[Se requiere la instalación de la extensión de comparación de esquemas para ejecutar la comparación de esquemas.]]></Val>
          </Tgt>
        </Str>
        <Disp Icon="Str" />
      </Item>
      <Item ItemId=";extensions/sql-database-projects/dist/common/constants.schemaObjectType" ItemType="0" PsrId="308" Leaf="true">
        <Str Cat="Text">
          <Val><![CDATA[Schema/Object Type]]></Val>
          <Tgt Cat="Text" Stat="Loc" Orig="New">
            <Val><![CDATA[Tipo de esquema u objeto]]></Val>
          </Tgt>
        </Str>
        <Disp Icon="Str" />
      </Item>
      <Item ItemId=";extensions/sql-database-projects/dist/common/constants.scriptFriendlyName" ItemType="0" PsrId="308" Leaf="true">
        <Str Cat="Text">
          <Val><![CDATA[Script]]></Val>
          <Tgt Cat="Text" Stat="Loc" Orig="New">
            <Val><![CDATA[Script]]></Val>
          </Tgt>
        </Str>
        <Disp Icon="Str" />
      </Item>
      <Item ItemId=";extensions/sql-database-projects/dist/common/constants.sec" ItemType="0" PsrId="308" Leaf="true">
        <Str Cat="Text">
          <Val><![CDATA[sec]]></Val>
          <Tgt Cat="Text" Stat="Loc" Orig="New">
            <Val><![CDATA[s]]></Val>
          </Tgt>
        </Str>
        <Disp Icon="Str" />
      </Item>
      <Item ItemId=";extensions/sql-database-projects/dist/common/constants.selectAzureFunction" ItemType="0" PsrId="308" Leaf="true">
        <Str Cat="Text">
          <Val><![CDATA[Select an Azure function in the current file to add SQL binding to]]></Val>
          <Tgt Cat="Text" Stat="Loc" Orig="New">
            <Val><![CDATA[Seleccione una función de Azure en el archivo actual a la que agregar el enlace de SQL.]]></Val>
          </Tgt>
        </Str>
        <Disp Icon="Str" />
      </Item>
      <Item ItemId=";extensions/sql-database-projects/dist/common/constants.selectBaseImage" ItemType="0" PsrId="308" Leaf="true">
        <Str Cat="Text">
          <Val><![CDATA[Select the base SQL Server docker image]]></Val>
          <Tgt Cat="Text" Stat="Loc" Orig="New">
            <Val><![CDATA[Seleccione la imagen base de Docker SQL Server.]]></Val>
          </Tgt>
        </Str>
        <Disp Icon="Str" />
      </Item>
      <Item ItemId=";extensions/sql-database-projects/dist/common/constants.selectBindingType" ItemType="0" PsrId="308" Leaf="true">
        <Str Cat="Text">
          <Val><![CDATA[Select type of binding]]></Val>
          <Tgt Cat="Text" Stat="Loc" Orig="New">
            <Val><![CDATA[Seleccione el tipo de enlace]]></Val>
          </Tgt>
        </Str>
        <Disp Icon="Str" />
      </Item>
      <Item ItemId=";extensions/sql-database-projects/dist/common/constants.selectConnection" ItemType="0" PsrId="308" Leaf="true">
        <Str Cat="Text">
          <Val><![CDATA[Select connection]]></Val>
          <Tgt Cat="Text" Stat="Loc" Orig="New">
            <Val><![CDATA[Seleccionar conexión]]></Val>
          </Tgt>
        </Str>
        <Disp Icon="Str" />
      </Item>
      <Item ItemId=";extensions/sql-database-projects/dist/common/constants.selectDacpac" ItemType="0" PsrId="308" Leaf="true">
        <Str Cat="Text">
          <Val><![CDATA[Select .dacpac]]></Val>
          <Tgt Cat="Text" Stat="Loc" Orig="New">
            <Val><![CDATA[Seleccione .dacpac.]]></Val>
          </Tgt>
        </Str>
        <Disp Icon="Str" />
      </Item>
      <Item ItemId=";extensions/sql-database-projects/dist/common/constants.selectDatabase" ItemType="0" PsrId="308" Leaf="true">
        <Str Cat="Text">
          <Val><![CDATA[Select database]]></Val>
          <Tgt Cat="Text" Stat="Loc" Orig="New">
            <Val><![CDATA[Seleccionar base de datos]]></Val>
          </Tgt>
        </Str>
        <Disp Icon="Str" />
      </Item>
      <Item ItemId=";extensions/sql-database-projects/dist/common/constants.selectFolderStructure" ItemType="0" PsrId="308" Leaf="true">
        <Str Cat="Text">
          <Val><![CDATA[Select folder structure]]></Val>
          <Tgt Cat="Text" Stat="Loc" Orig="New">
            <Val><![CDATA[Seleccione la estructura de carpetas]]></Val>
          </Tgt>
        </Str>
        <Disp Icon="Str" />
      </Item>
      <Item ItemId=";extensions/sql-database-projects/dist/common/constants.selectProfile" ItemType="0" PsrId="308" Leaf="true">
        <Str Cat="Text">
          <Val><![CDATA[Select Profile]]></Val>
          <Tgt Cat="Text" Stat="Loc" Orig="New">
            <Val><![CDATA[Seleccionar perfil]]></Val>
          </Tgt>
          <Prev Cat="Text">
            <Val><![CDATA[Select publish profile to load]]></Val>
          </Prev>
        </Str>
        <Disp Icon="Str" />
      </Item>
      <Item ItemId=";extensions/sql-database-projects/dist/common/constants.selectProfileToUse" ItemType="0" PsrId="308" Leaf="true">
        <Str Cat="Text">
          <Val><![CDATA[Select publish profile to load]]></Val>
          <Tgt Cat="Text" Stat="Loc" Orig="New">
            <Val><![CDATA[Seleccionar el perfil de publicación que se va a cargar.]]></Val>
          </Tgt>
        </Str>
        <Disp Icon="Str" />
      </Item>
      <Item ItemId=";extensions/sql-database-projects/dist/common/constants.selectProjectLocation" ItemType="0" PsrId="308" Leaf="true">
        <Str Cat="Text">
          <Val><![CDATA[Select project location]]></Val>
          <Tgt Cat="Text" Stat="Loc" Orig="New">
            <Val><![CDATA[Seleccione la ubicación del proyecto]]></Val>
          </Tgt>
        </Str>
        <Disp Icon="Str" />
      </Item>
      <Item ItemId=";extensions/sql-database-projects/dist/common/constants.selectPublishOption" ItemType="0" PsrId="308" Leaf="true">
        <Str Cat="Text">
          <Val><![CDATA[Select where to publish the project to]]></Val>
          <Tgt Cat="Text" Stat="Loc" Orig="New">
            <Val><![CDATA[Seleccione dónde publicar el proyecto]]></Val>
          </Tgt>
        </Str>
        <Disp Icon="Str" />
      </Item>
      <Item ItemId=";extensions/sql-database-projects/dist/common/constants.selectSetting" ItemType="0" PsrId="308" Leaf="true">
        <Str Cat="Text">
          <Val><![CDATA[Select SQL connection string setting from local.settings.json]]></Val>
          <Tgt Cat="Text" Stat="Loc" Orig="New">
            <Val><![CDATA[Seleccione la configuración de la cadena de conexión SQL de local.settings.jsen]]></Val>
          </Tgt>
        </Str>
        <Disp Icon="Str" />
      </Item>
      <Item ItemId=";extensions/sql-database-projects/dist/common/constants.selectSpecFile" ItemType="0" PsrId="308" Leaf="true">
        <Str Cat="Text">
          <Val><![CDATA[Select OpenAPI/Swagger spec file]]></Val>
          <Tgt Cat="Text" Stat="Loc" Orig="New">
            <Val><![CDATA[Seleccionar archivo de especificación de OpenAPI/Swagger]]></Val>
          </Tgt>
        </Str>
        <Disp Icon="Str" />
      </Item>
      <Item ItemId=";extensions/sql-database-projects/dist/common/constants.selectString" ItemType="0" PsrId="308" Leaf="true">
        <Str Cat="Text">
          <Val><![CDATA[Select]]></Val>
          <Tgt Cat="Text" Stat="Loc" Orig="New">
            <Val><![CDATA[Seleccionar]]></Val>
          </Tgt>
        </Str>
        <Disp Icon="Str" />
      </Item>
      <Item ItemId=";extensions/sql-database-projects/dist/common/constants.selectTargetPlatform" ItemType="0" PsrId="308" Leaf="true">
        <Str Cat="Text">
          <Val><![CDATA[Current target platform: {0}. Select new target platform]]></Val>
          <Tgt Cat="Text" Stat="Loc" Orig="New">
            <Val><![CDATA[Plataforma de destino actual: {0}. Seleccione una nueva plataforma de destino.]]></Val>
          </Tgt>
        </Str>
        <Disp Icon="Str" />
      </Item>
      <Item ItemId=";extensions/sql-database-projects/dist/common/constants.server" ItemType="0" PsrId="308" Leaf="true">
        <Str Cat="Text">
          <Val><![CDATA[Server]]></Val>
          <Tgt Cat="Text" Stat="Loc" Orig="New">
            <Val><![CDATA[Servidor]]></Val>
          </Tgt>
        </Str>
        <Disp Icon="Str" />
      </Item>
      <Item ItemId=";extensions/sql-database-projects/dist/common/constants.serverName" ItemType="0" PsrId="308" Leaf="true">
        <Str Cat="Text">
          <Val><![CDATA[Server name]]></Val>
          <Tgt Cat="Text" Stat="Loc" Orig="New">
            <Val><![CDATA[Nombre del servidor]]></Val>
          </Tgt>
        </Str>
        <Disp Icon="Str" />
      </Item>
      <Item ItemId=";extensions/sql-database-projects/dist/common/constants.serverVariable" ItemType="0" PsrId="308" Leaf="true">
        <Str Cat="Text">
          <Val><![CDATA[Server variable]]></Val>
          <Tgt Cat="Text" Stat="Loc" Orig="New">
            <Val><![CDATA[Variable de servidor]]></Val>
          </Tgt>
        </Str>
        <Disp Icon="Str" />
      </Item>
      <Item ItemId=";extensions/sql-database-projects/dist/common/constants.sourceDatabase" ItemType="0" PsrId="308" Leaf="true">
        <Str Cat="Text">
          <Val><![CDATA[Source database]]></Val>
          <Tgt Cat="Text" Stat="Loc" Orig="New">
            <Val><![CDATA[Base de datos de origen]]></Val>
          </Tgt>
        </Str>
        <Disp Icon="Str" />
      </Item>
      <Item ItemId=";extensions/sql-database-projects/dist/common/constants.specSelectionText" ItemType="0" PsrId="308" Leaf="true">
        <Str Cat="Text">
          <Val><![CDATA[OpenAPI/Swagger spec]]></Val>
          <Tgt Cat="Text" Stat="Loc" Orig="New">
            <Val><![CDATA[Especificación de OpenAPI/Swagger]]></Val>
          </Tgt>
        </Str>
        <Disp Icon="Str" />
      </Item>
      <Item ItemId=";extensions/sql-database-projects/dist/common/constants.sqlCmdTableLabel" ItemType="0" PsrId="308" Leaf="true">
        <Str Cat="Text">
          <Val><![CDATA[SQLCMD Variables]]></Val>
          <Tgt Cat="Text" Stat="Loc" Orig="New">
            <Val><![CDATA[Variables SQLCMD]]></Val>
          </Tgt>
        </Str>
        <Disp Icon="Str" />
      </Item>
      <Item ItemId=";extensions/sql-database-projects/dist/common/constants.sqlCmdValueColumn" ItemType="0" PsrId="308" Leaf="true">
        <Str Cat="Text">
          <Val><![CDATA[Value]]></Val>
          <Tgt Cat="Text" Stat="Loc" Orig="New">
            <Val><![CDATA[Valor]]></Val>
          </Tgt>
        </Str>
        <Disp Icon="Str" />
      </Item>
      <Item ItemId=";extensions/sql-database-projects/dist/common/constants.sqlCmdVariableColumn" ItemType="0" PsrId="308" Leaf="true">
        <Str Cat="Text">
          <Val><![CDATA[Name]]></Val>
          <Tgt Cat="Text" Stat="Loc" Orig="New">
            <Val><![CDATA[Nombre]]></Val>
          </Tgt>
        </Str>
        <Disp Icon="Str" />
      </Item>
      <Item ItemId=";extensions/sql-database-projects/dist/common/constants.sqlConnectionStringFriendly" ItemType="0" PsrId="308" Leaf="true">
        <Str Cat="Text">
          <Val><![CDATA[SQL connection string]]></Val>
          <Tgt Cat="Text" Stat="Loc" Orig="New">
            <Val><![CDATA[Cadena de conexión SQL]]></Val>
          </Tgt>
        </Str>
        <Disp Icon="Str" />
      </Item>
      <Item ItemId=";extensions/sql-database-projects/dist/common/constants.sqlDatabaseProjects.Install" ItemType="0" PsrId="308" Leaf="true">
        <Str Cat="Text">
          <Val><![CDATA[Install]]></Val>
          <Tgt Cat="Text" Stat="Loc" Orig="New">
            <Val><![CDATA[Instalar]]></Val>
          </Tgt>
        </Str>
        <Disp Icon="Str" />
      </Item>
      <Item ItemId=";extensions/sql-database-projects/dist/common/constants.sqlDatabaseProjects.NetCoreInstallationConfirmation" ItemType="0" PsrId="308" Leaf="true">
        <Str Cat="Text">
          <Val><![CDATA[The .NET Core SDK cannot be located. Project build will not work. Please install .NET Core SDK version 3.1 or update the .NET Core SDK location in settings if already installed.]]></Val>
          <Tgt Cat="Text" Stat="Loc" Orig="New">
            <Val><![CDATA[No se encuentra el SDK de .NET Core. La compilación del proyecto no funcionará. Instale la versión 3.1 de SDK de .NET Core o actualice la ubicación de la versión compatible de SDK de .NET Core en la configuración si ya está instalada.]]></Val>
          </Tgt>
        </Str>
        <Disp Icon="Str" />
      </Item>
      <Item ItemId=";extensions/sql-database-projects/dist/common/constants.sqlDatabaseProjects.UpdateNetCoreLocation" ItemType="0" PsrId="308" Leaf="true">
        <Str Cat="Text">
          <Val><![CDATA[Update Location]]></Val>
          <Tgt Cat="Text" Stat="Loc" Orig="New">
            <Val><![CDATA[Actualizar ubicación]]></Val>
          </Tgt>
        </Str>
        <Disp Icon="Str" />
      </Item>
      <Item ItemId=";extensions/sql-database-projects/dist/common/constants.sqlDatabaseProjects.doNotAskAgain" ItemType="0" PsrId="308" Leaf="true">
        <Str Cat="Text">
          <Val><![CDATA[Don't Ask Again]]></Val>
          <Tgt Cat="Text" Stat="Loc" Orig="New">
            <Val><![CDATA[No volver a preguntar]]></Val>
          </Tgt>
        </Str>
        <Disp Icon="Str" />
      </Item>
      <Item ItemId=";extensions/sql-database-projects/dist/common/constants.sqlDatabaseProjects.outputChannel" ItemType="0" PsrId="308" Leaf="true">
        <Str Cat="Text">
          <Val><![CDATA[Database Projects]]></Val>
          <Tgt Cat="Text" Stat="Loc" Orig="New">
            <Val><![CDATA[Proyecto de base de datos]]></Val>
          </Tgt>
        </Str>
        <Disp Icon="Str" />
      </Item>
      <Item ItemId=";extensions/sql-database-projects/dist/common/constants.sqlTableOrViewToQuery" ItemType="0" PsrId="308" Leaf="true">
        <Str Cat="Text">
          <Val><![CDATA[SQL table or view to query]]></Val>
          <Tgt Cat="Text" Stat="Loc" Orig="New">
            <Val><![CDATA[Tabla o vista SQL para consultar]]></Val>
          </Tgt>
        </Str>
        <Disp Icon="Str" />
      </Item>
      <Item ItemId=";extensions/sql-database-projects/dist/common/constants.sqlTableToUpsert" ItemType="0" PsrId="308" Leaf="true">
        <Str Cat="Text">
          <Val><![CDATA[SQL table to upsert into]]></Val>
          <Tgt Cat="Text" Stat="Loc" Orig="New">
            <Val><![CDATA[Tabla SQL para actualizar/insertar (upsert)]]></Val>
          </Tgt>
        </Str>
        <Disp Icon="Str" />
      </Item>
      <Item ItemId=";extensions/sql-database-projects/dist/common/constants.storedProcedureFriendlyName" ItemType="0" PsrId="308" Leaf="true">
        <Str Cat="Text">
          <Val><![CDATA[Stored Procedure]]></Val>
          <Tgt Cat="Text" Stat="Loc" Orig="New">
            <Val><![CDATA[Procedimiento almacenado]]></Val>
          </Tgt>
        </Str>
        <Disp Icon="Str" />
      </Item>
      <Item ItemId=";extensions/sql-database-projects/dist/common/constants.suppressMissingDependenciesErrors" ItemType="0" PsrId="308" Leaf="true">
        <Str Cat="Text">
          <Val><![CDATA[Suppress errors caused by unresolved references in the referenced project]]></Val>
          <Tgt Cat="Text" Stat="Loc" Orig="New">
            <Val><![CDATA[Suprimir errores causados por referencias sin resolver en el proyecto al que se hace referencia]]></Val>
          </Tgt>
        </Str>
        <Disp Icon="Str" />
      </Item>
      <Item ItemId=";extensions/sql-database-projects/dist/common/constants.systemDatabase" ItemType="0" PsrId="308" Leaf="true">
        <Str Cat="Text">
          <Val><![CDATA[System database]]></Val>
          <Tgt Cat="Text" Stat="Loc" Orig="New">
            <Val><![CDATA[Base de datos del sistema]]></Val>
          </Tgt>
        </Str>
        <Disp Icon="Str" />
      </Item>
      <Item ItemId=";extensions/sql-database-projects/dist/common/constants.systemDatabaseReferenceRequired" ItemType="0" PsrId="308" Leaf="true">
        <Str Cat="Text">
          <Val><![CDATA[System database selection is required for adding a reference to a system database]]></Val>
          <Tgt Cat="Text" Stat="Loc" Orig="New">
            <Val><![CDATA[La selección de la base de datos del sistema es necesaria para agregar una referencia a una base de datos del sistema.]]></Val>
          </Tgt>
        </Str>
        <Disp Icon="Str" />
      </Item>
      <Item ItemId=";extensions/sql-database-projects/dist/common/constants.tableFriendlyName" ItemType="0" PsrId="308" Leaf="true">
        <Str Cat="Text">
          <Val><![CDATA[Table]]></Val>
          <Tgt Cat="Text" Stat="Loc" Orig="New">
            <Val><![CDATA[Tabla]]></Val>
          </Tgt>
        </Str>
        <Disp Icon="Str" />
      </Item>
      <Item ItemId=";extensions/sql-database-projects/dist/common/constants.targetConnectionLabel" ItemType="0" PsrId="308" Leaf="true">
        <Str Cat="Text">
          <Val><![CDATA[Connection]]></Val>
          <Tgt Cat="Text" Stat="Loc" Orig="New">
            <Val><![CDATA[Conexión]]></Val>
          </Tgt>
        </Str>
        <Disp Icon="Str" />
      </Item>
      <Item ItemId=";extensions/sql-database-projects/dist/common/constants.targetProject" ItemType="0" PsrId="308" Leaf="true">
        <Str Cat="Text">
          <Val><![CDATA[Target project]]></Val>
          <Tgt Cat="Text" Stat="Loc" Orig="New">
            <Val><![CDATA[Proyecto de destino]]></Val>
          </Tgt>
        </Str>
        <Disp Icon="Str" />
      </Item>
      <Item ItemId=";extensions/sql-database-projects/dist/common/constants.taskFailedError.error" ItemType="0" PsrId="308" Leaf="true">
        <Str Cat="Text">
          <Val><![CDATA[Failed to complete task '{0}'. Error: {1}]]></Val>
          <Tgt Cat="Text" Stat="Loc" Orig="New">
            <Val><![CDATA[No se pudo completar la tarea '{0}'. Error: {1}]]></Val>
          </Tgt>
        </Str>
        <Disp Icon="Str" />
      </Item>
      <Item ItemId=";extensions/sql-database-projects/dist/common/constants.unableToCreatePublishConnection" ItemType="0" PsrId="308" Leaf="true">
        <Str Cat="Text">
          <Val><![CDATA[Unable to construct connection: {0}]]></Val>
          <Tgt Cat="Text" Stat="Loc" Orig="New">
            <Val><![CDATA[No se puede construir la conexión: {0}.]]></Val>
          </Tgt>
        </Str>
        <Disp Icon="Str" />
      </Item>
      <Item ItemId=";extensions/sql-database-projects/dist/common/constants.unableToFindFile" ItemType="0" PsrId="308" Leaf="true">
        <Str Cat="Text">
          <Val><![CDATA[Unable to find {1} with path '{0}']]></Val>
          <Tgt Cat="Text" Stat="Loc" Orig="New">
            <Val><![CDATA[No se encuentra {1}con la ruta "{0}".]]></Val>
          </Tgt>
        </Str>
        <Disp Icon="Str" />
      </Item>
      <Item ItemId=";extensions/sql-database-projects/dist/common/constants.unableToFindReference" ItemType="0" PsrId="308" Leaf="true">
        <Str Cat="Text">
          <Val><![CDATA[Unable to find database reference {0}]]></Val>
          <Tgt Cat="Text" Stat="Loc" Orig="New">
            <Val><![CDATA[No se encuentra la referencia de base de datos {0}.]]></Val>
          </Tgt>
        </Str>
        <Disp Icon="Str" />
      </Item>
      <Item ItemId=";extensions/sql-database-projects/dist/common/constants.unableToFindSqlCmdVariable" ItemType="0" PsrId="308" Leaf="true">
        <Str Cat="Text">
          <Val><![CDATA[Unable to find SQLCMD variable '{0}']]></Val>
          <Tgt Cat="Text" Stat="Loc" Orig="New">
            <Val><![CDATA[No se encuentra la variable SQLCMD "{0}".]]></Val>
          </Tgt>
        </Str>
        <Disp Icon="Str" />
      </Item>
      <Item ItemId=";extensions/sql-database-projects/dist/common/constants.unableToPerformAction" ItemType="0" PsrId="308" Leaf="true">
        <Str Cat="Text">
          <Val><![CDATA[Unable to locate '{0}' target: '{1}']]></Val>
          <Tgt Cat="Text" Stat="Loc" Orig="New">
            <Val><![CDATA[No se encuentra el destino "{0}": "{1}".]]></Val>
          </Tgt>
        </Str>
        <Disp Icon="Str" />
      </Item>
      <Item ItemId=";extensions/sql-database-projects/dist/common/constants.unexpectedProjectContext" ItemType="0" PsrId="308" Leaf="true">
        <Str Cat="Text">
          <Val><![CDATA[Unable to establish project context.  Command invoked from unexpected location: {0}]]></Val>
          <Tgt Cat="Text" Stat="Loc" Orig="New">
            <Val><![CDATA[No se puede establecer el contexto del proyecto. Comando invocado desde una ubicación inesperada: {0}]]></Val>
          </Tgt>
        </Str>
        <Disp Icon="Str" />
      </Item>
      <Item ItemId=";extensions/sql-database-projects/dist/common/constants.unknownDataSourceType" ItemType="0" PsrId="308" Leaf="true">
        <Str Cat="Text">
          <Val><![CDATA[Unknown data source type: ]]></Val>
          <Tgt Cat="Text" Stat="Loc" Orig="New">
            <Val><![CDATA[Tipo de origen de datos desconocido:]]></Val>
          </Tgt>
        </Str>
        <Disp Icon="Str" />
      </Item>
      <Item ItemId=";extensions/sql-database-projects/dist/common/constants.unrecognizedDataSourcesVersion" ItemType="0" PsrId="308" Leaf="true">
        <Str Cat="Text">
          <Val><![CDATA[Unrecognized version: ]]></Val>
          <Tgt Cat="Text" Stat="Loc" Orig="New">
            <Val><![CDATA[Versión no reconocida:]]></Val>
          </Tgt>
        </Str>
        <Disp Icon="Str" />
      </Item>
      <Item ItemId=";extensions/sql-database-projects/dist/common/constants.updateProjectDatabaseReferencesForRoundTrip" ItemType="0" PsrId="308" Leaf="true">
        <Str Cat="Text">
          <Val><![CDATA[The system database references need to be updated to build this project. If the project is created in SSDT, it will continue to work in both tools. Do you want to update the project?]]></Val>
          <Tgt Cat="Text" Stat="Loc" Orig="New">
            <Val><![CDATA[Las referencias de base de datos del sistema deben actualizarse para compilar este proyecto. Si el proyecto se crea en SSDT, seguirá funcionando en ambas herramientas. ¿Desea actualizar el proyecto?]]></Val>
          </Tgt>
          <Prev Cat="Text">
            <Val><![CDATA[To build this project, Azure Data Studio needs to update system database references. If the project is created in SSDT, it will continue to work in both tools. Do you want Azure Data Studio to update the project?]]></Val>
          </Prev>
        </Str>
        <Disp Icon="Str" />
      </Item>
      <Item ItemId=";extensions/sql-database-projects/dist/common/constants.updateProjectForRoundTrip" ItemType="0" PsrId="308" Leaf="true">
        <Str Cat="Text">
          <Val><![CDATA[The targets, references, and system database references need to be updated to build this project. If the project is created in SSDT, it will continue to work in both tools. Do you want to update the project?]]></Val>
          <Tgt Cat="Text" Stat="Loc" Orig="New">
            <Val><![CDATA[Los objetivos, las referencias y las referencias de base de datos del sistema deben actualizarse para compilar este proyecto. Si el proyecto se crea en SSDT, seguirá funcionando en ambas herramientas. ¿Desea actualizar el proyecto?]]></Val>
          </Tgt>
          <Prev Cat="Text">
            <Val><![CDATA[To build this project, Azure Data Studio needs to update targets, references, and system database references. If the project is created in SSDT, it will continue to work in both tools. Do you want Azure Data Studio to update the project?]]></Val>
          </Prev>
        </Str>
        <Disp Icon="Str" />
      </Item>
      <Item ItemId=";extensions/sql-database-projects/dist/common/constants.valueCannotBeEmpty" ItemType="0" PsrId="308" Leaf="true">
        <Str Cat="Text">
          <Val><![CDATA[Value cannot be empty]]></Val>
          <Tgt Cat="Text" Stat="Loc" Orig="New">
            <Val><![CDATA[El valor no puede estar vacío]]></Val>
          </Tgt>
        </Str>
        <Disp Icon="Str" />
      </Item>
      <Item ItemId=";extensions/sql-database-projects/dist/common/constants.valueMustNotBeEmpty" ItemType="0" PsrId="308" Leaf="true">
        <Str Cat="Text">
          <Val><![CDATA[Value must not be empty]]></Val>
          <Tgt Cat="Text" Stat="Loc" Orig="New">
            <Val><![CDATA[El valor no debe estar vacío.]]></Val>
          </Tgt>
        </Str>
        <Disp Icon="Str" />
      </Item>
      <Item ItemId=";extensions/sql-database-projects/dist/common/constants.viewFriendlyName" ItemType="0" PsrId="308" Leaf="true">
        <Str Cat="Text">
          <Val><![CDATA[View]]></Val>
          <Tgt Cat="Text" Stat="Loc" Orig="New">
            <Val><![CDATA[Ver]]></Val>
          </Tgt>
        </Str>
        <Disp Icon="Str" />
      </Item>
      <Item ItemId=";extensions/sql-database-projects/dist/common/constants.yesString" ItemType="0" PsrId="308" Leaf="true">
        <Str Cat="Text">
          <Val><![CDATA[Yes]]></Val>
          <Tgt Cat="Text" Stat="Loc" Orig="New">
            <Val><![CDATA[Sí]]></Val>
          </Tgt>
        </Str>
        <Disp Icon="Str" />
      </Item>
      <Item ItemId=";extensions/sql-database-projects/dist/tools/netcoreTool.sqlDatabaseProject.RunCommand.ErroredOut" ItemType="0" PsrId="308" Leaf="true">
        <Str Cat="Text">
          <Val><![CDATA[	>>> {0}   … errored out: {1}]]></Val>
          <Tgt Cat="Text" Stat="Loc" Orig="New">
            <Val><![CDATA[	>>> {0}   … errores: {1}]]></Val>
          </Tgt>
        </Str>
        <Disp Icon="Str" />
      </Item>
      <Item ItemId=";extensions/sql-database-projects/dist/tools/shellExecutionHelper.sqlDatabaseProjects.RunCommand.stderr" ItemType="0" PsrId="308" Leaf="true">
        <Str Cat="Text">
          <Val><![CDATA[    stderr: ]]></Val>
          <Tgt Cat="Text" Stat="Loc" Orig="New">
            <Val><![CDATA[    stderr: ]]></Val>
          </Tgt>
        </Str>
        <Disp Icon="Str" />
      </Item>
      <Item ItemId=";extensions/sql-database-projects/dist/tools/shellExecutionHelper.sqlDatabaseProjects.RunCommand.stdout" ItemType="0" PsrId="308" Leaf="true">
        <Str Cat="Text">
          <Val><![CDATA[    stdout: ]]></Val>
          <Tgt Cat="Text" Stat="Loc" Orig="New">
            <Val><![CDATA[    stdout:]]></Val>
          </Tgt>
        </Str>
        <Disp Icon="Str" />
      </Item>
      <Item ItemId=";extensions/sql-database-projects/package.sqlDatabaseProjects.Settings" ItemType="0" PsrId="308" Leaf="true">
        <Str Cat="Text">
          <Val><![CDATA[Database Projects]]></Val>
          <Tgt Cat="Text" Stat="Loc" Orig="New">
            <Val><![CDATA[Proyectos de base de datos]]></Val>
          </Tgt>
        </Str>
        <Disp Icon="Str" />
      </Item>
      <Item ItemId=";extensions/sql-database-projects/package.sqlDatabaseProjects.addDatabaseReference" ItemType="0" PsrId="308" Leaf="true">
        <Str Cat="Text">
          <Val><![CDATA[Add Database Reference]]></Val>
          <Tgt Cat="Text" Stat="Loc" Orig="New">
            <Val><![CDATA[Agregar referencia de base de datos]]></Val>
          </Tgt>
        </Str>
        <Disp Icon="Str" />
      </Item>
      <Item ItemId=";extensions/sql-database-projects/package.sqlDatabaseProjects.addSqlBinding" ItemType="0" PsrId="308" Leaf="true">
        <Str Cat="Text">
          <Val><![CDATA[Add SQL Binding]]></Val>
          <Tgt Cat="Text" Stat="Loc" Orig="New">
            <Val><![CDATA[Agregue el enlace SQL]]></Val>
          </Tgt>
        </Str>
        <Disp Icon="Str" />
      </Item>
      <Item ItemId=";extensions/sql-database-projects/package.sqlDatabaseProjects.autorestSqlVersion" ItemType="0" PsrId="308" Leaf="true">
        <Str Cat="Text">
          <Val><![CDATA[Which version of Autorest.Sql to use from NPM.  Latest will be used if not set.]]></Val>
          <Tgt Cat="Text" Stat="Loc" Orig="New">
            <Val><![CDATA[Qué versión de Autorest.Sql se va a usar desde NPM. Si no se establece, se usará la versión más reciente.]]></Val>
          </Tgt>
        </Str>
        <Disp Icon="Str" />
      </Item>
      <Item ItemId=";extensions/sql-database-projects/package.sqlDatabaseProjects.build" ItemType="0" PsrId="308" Leaf="true">
        <Str Cat="Text">
          <Val><![CDATA[Build]]></Val>
          <Tgt Cat="Text" Stat="Loc" Orig="New">
            <Val><![CDATA[Compilar]]></Val>
          </Tgt>
        </Str>
        <Disp Icon="Str" />
      </Item>
      <Item ItemId=";extensions/sql-database-projects/package.sqlDatabaseProjects.changeTargetPlatform" ItemType="0" PsrId="308" Leaf="true">
        <Str Cat="Text">
          <Val><![CDATA[Change Target Platform]]></Val>
          <Tgt Cat="Text" Stat="Loc" Orig="New">
            <Val><![CDATA[Cambiar plataforma de destino]]></Val>
          </Tgt>
        </Str>
        <Disp Icon="Str" />
      </Item>
      <Item ItemId=";extensions/sql-database-projects/package.sqlDatabaseProjects.close" ItemType="0" PsrId="308" Leaf="true">
        <Str Cat="Text">
          <Val><![CDATA[Close Database Project]]></Val>
          <Tgt Cat="Text" Stat="Loc" Orig="New">
            <Val><![CDATA[Cerrar proyecto de base de datos]]></Val>
          </Tgt>
        </Str>
        <Disp Icon="Str" />
      </Item>
      <Item ItemId=";extensions/sql-database-projects/package.sqlDatabaseProjects.createProjectFromDatabase" ItemType="0" PsrId="308" Leaf="true">
        <Str Cat="Text">
          <Val><![CDATA[Create Project From Database]]></Val>
          <Tgt Cat="Text" Stat="Loc" Orig="New">
            <Val><![CDATA[Crear proyecto a partir de base de datos]]></Val>
          </Tgt>
        </Str>
        <Disp Icon="Str" />
      </Item>
      <Item ItemId=";extensions/sql-database-projects/package.sqlDatabaseProjects.delete" ItemType="0" PsrId="308" Leaf="true">
        <Str Cat="Text">
          <Val><![CDATA[Delete]]></Val>
          <Tgt Cat="Text" Stat="Loc" Orig="New">
            <Val><![CDATA[Eliminar]]></Val>
          </Tgt>
        </Str>
        <Disp Icon="Str" />
      </Item>
      <Item ItemId=";extensions/sql-database-projects/package.sqlDatabaseProjects.description" ItemType="0" PsrId="308" Leaf="true">
        <Str Cat="Text">
          <Val><![CDATA[Design and publish SQL database schemas]]></Val>
          <Tgt Cat="Text" Stat="Loc" Orig="New">
            <Val><![CDATA[Diseñe y publique esquemas de base de datos SQL.]]></Val>
          </Tgt>
        </Str>
        <Disp Icon="Str" />
      </Item>
      <Item ItemId=";extensions/sql-database-projects/package.sqlDatabaseProjects.displayName" ItemType="0" PsrId="308" Leaf="true">
        <Str Cat="Text">
          <Val><![CDATA[Database Projects]]></Val>
          <Tgt Cat="Text" Stat="Loc" Orig="New">
            <Val><![CDATA[Proyectos de base de datos]]></Val>
          </Tgt>
        </Str>
        <Disp Icon="Str" />
      </Item>
      <Item ItemId=";extensions/sql-database-projects/package.sqlDatabaseProjects.editProjectFile" ItemType="0" PsrId="308" Leaf="true">
        <Str Cat="Text">
          <Val><![CDATA[Edit .sqlproj File]]></Val>
          <Tgt Cat="Text" Stat="Loc" Orig="New">
            <Val><![CDATA[Editar archivo. sqlproj]]></Val>
          </Tgt>
        </Str>
        <Disp Icon="Str" />
      </Item>
      <Item ItemId=";extensions/sql-database-projects/package.sqlDatabaseProjects.exclude" ItemType="0" PsrId="308" Leaf="true">
        <Str Cat="Text">
          <Val><![CDATA[Exclude from project]]></Val>
          <Tgt Cat="Text" Stat="Loc" Orig="New">
            <Val><![CDATA[Excluir del proyecto]]></Val>
          </Tgt>
        </Str>
        <Disp Icon="Str" />
      </Item>
      <Item ItemId=";extensions/sql-database-projects/package.sqlDatabaseProjects.generateProjectFromOpenApiSpec" ItemType="0" PsrId="308" Leaf="true">
        <Str Cat="Text">
          <Val><![CDATA[Generate SQL Project from OpenAPI/Swagger spec]]></Val>
          <Tgt Cat="Text" Stat="Loc" Orig="New">
            <Val><![CDATA[Generar proyecto de SQL desde las especificaciones de OpenAPI/Swagger]]></Val>
          </Tgt>
        </Str>
        <Disp Icon="Str" />
      </Item>
      <Item ItemId=";extensions/sql-database-projects/package.sqlDatabaseProjects.netCoreDoNotAsk" ItemType="0" PsrId="308" Leaf="true">
        <Str Cat="Text">
          <Val><![CDATA[Whether to prompt the user to install .NET Core when not detected.]]></Val>
          <Tgt Cat="Text" Stat="Loc" Orig="New">
            <Val><![CDATA[Indica si se pide al usuario que instale .NET Core cuando no se detecte.]]></Val>
          </Tgt>
        </Str>
        <Disp Icon="Str" />
      </Item>
      <Item ItemId=";extensions/sql-database-projects/package.sqlDatabaseProjects.netCoreInstallLocation" ItemType="0" PsrId="308" Leaf="true">
        <Str Cat="Text">
          <Val><![CDATA[Full path to .NET Core SDK on the machine.]]></Val>
          <Tgt Cat="Text" Stat="Loc" Orig="New">
            <Val><![CDATA[Ruta de acceso completa a SDK de .NET Core en la máquina.]]></Val>
          </Tgt>
        </Str>
        <Disp Icon="Str" />
      </Item>
      <Item ItemId=";extensions/sql-database-projects/package.sqlDatabaseProjects.new" ItemType="0" PsrId="308" Leaf="true">
        <Str Cat="Text">
          <Val><![CDATA[New Database Project]]></Val>
          <Tgt Cat="Text" Stat="Loc" Orig="New">
            <Val><![CDATA[Nuevo proyecto de base de datos]]></Val>
          </Tgt>
        </Str>
        <Disp Icon="Str" />
      </Item>
      <Item ItemId=";extensions/sql-database-projects/package.sqlDatabaseProjects.newExternalStreamingJob" ItemType="0" PsrId="308" Leaf="true">
        <Str Cat="Text">
          <Val><![CDATA[Add External Streaming Job]]></Val>
          <Tgt Cat="Text" Stat="Loc" Orig="New">
            <Val><![CDATA[Agregar trabajo de streaming externo]]></Val>
          </Tgt>
        </Str>
        <Disp Icon="Str" />
      </Item>
      <Item ItemId=";extensions/sql-database-projects/package.sqlDatabaseProjects.newFolder" ItemType="0" PsrId="308" Leaf="true">
        <Str Cat="Text">
          <Val><![CDATA[Add Folder]]></Val>
          <Tgt Cat="Text" Stat="Loc" Orig="New">
            <Val><![CDATA[Agregar carpeta]]></Val>
          </Tgt>
        </Str>
        <Disp Icon="Str" />
      </Item>
      <Item ItemId=";extensions/sql-database-projects/package.sqlDatabaseProjects.newItem" ItemType="0" PsrId="308" Leaf="true">
        <Str Cat="Text">
          <Val><![CDATA[Add Item...]]></Val>
          <Tgt Cat="Text" Stat="Loc" Orig="New">
            <Val><![CDATA[Agregar elemento...]]></Val>
          </Tgt>
        </Str>
        <Disp Icon="Str" />
      </Item>
      <Item ItemId=";extensions/sql-database-projects/package.sqlDatabaseProjects.newPostDeploymentScript" ItemType="0" PsrId="308" Leaf="true">
        <Str Cat="Text">
          <Val><![CDATA[Add Post-Deployment Script]]></Val>
          <Tgt Cat="Text" Stat="Loc" Orig="New">
            <Val><![CDATA[Agregar script posterior a la implementación]]></Val>
          </Tgt>
        </Str>
        <Disp Icon="Str" />
      </Item>
      <Item ItemId=";extensions/sql-database-projects/package.sqlDatabaseProjects.newPreDeploymentScript" ItemType="0" PsrId="308" Leaf="true">
        <Str Cat="Text">
          <Val><![CDATA[Add Pre-Deployment Script]]></Val>
          <Tgt Cat="Text" Stat="Loc" Orig="New">
            <Val><![CDATA[Agregar script anterior a la implementación]]></Val>
          </Tgt>
        </Str>
        <Disp Icon="Str" />
      </Item>
      <Item ItemId=";extensions/sql-database-projects/package.sqlDatabaseProjects.newScript" ItemType="0" PsrId="308" Leaf="true">
        <Str Cat="Text">
          <Val><![CDATA[Add Script]]></Val>
          <Tgt Cat="Text" Stat="Loc" Orig="New">
            <Val><![CDATA[Agregar script]]></Val>
          </Tgt>
        </Str>
        <Disp Icon="Str" />
      </Item>
      <Item ItemId=";extensions/sql-database-projects/package.sqlDatabaseProjects.newStoredProcedure" ItemType="0" PsrId="308" Leaf="true">
        <Str Cat="Text">
          <Val><![CDATA[Add Stored Procedure]]></Val>
          <Tgt Cat="Text" Stat="Loc" Orig="New">
            <Val><![CDATA[Agregar procedimiento almacenado]]></Val>
          </Tgt>
        </Str>
        <Disp Icon="Str" />
      </Item>
      <Item ItemId=";extensions/sql-database-projects/package.sqlDatabaseProjects.newTable" ItemType="0" PsrId="308" Leaf="true">
        <Str Cat="Text">
          <Val><![CDATA[Add Table]]></Val>
          <Tgt Cat="Text" Stat="Loc" Orig="New">
            <Val><![CDATA[Agregar tabla]]></Val>
          </Tgt>
        </Str>
        <Disp Icon="Str" />
      </Item>
      <Item ItemId=";extensions/sql-database-projects/package.sqlDatabaseProjects.newView" ItemType="0" PsrId="308" Leaf="true">
        <Str Cat="Text">
          <Val><![CDATA[Add View]]></Val>
          <Tgt Cat="Text" Stat="Loc" Orig="New">
            <Val><![CDATA[Agregar vista]]></Val>
          </Tgt>
        </Str>
        <Disp Icon="Str" />
      </Item>
      <Item ItemId=";extensions/sql-database-projects/package.sqlDatabaseProjects.nodejsDoNotAsk" ItemType="0" PsrId="308" Leaf="true">
        <Str Cat="Text">
          <Val><![CDATA[Whether to prompt the user to install Node.js when not detected.]]></Val>
          <Tgt Cat="Text" Stat="Loc" Orig="New">
            <Val><![CDATA[Indique si se pide al usuario que instale Node.js cuando no se detecte.]]></Val>
          </Tgt>
        </Str>
        <Disp Icon="Str" />
      </Item>
      <Item ItemId=";extensions/sql-database-projects/package.sqlDatabaseProjects.open" ItemType="0" PsrId="308" Leaf="true">
        <Str Cat="Text">
          <Val><![CDATA[Open Database Project]]></Val>
          <Tgt Cat="Text" Stat="Loc" Orig="New">
            <Val><![CDATA[Abrir proyecto de base de datos]]></Val>
          </Tgt>
        </Str>
        <Disp Icon="Str" />
      </Item>
      <Item ItemId=";extensions/sql-database-projects/package.sqlDatabaseProjects.openContainingFolder" ItemType="0" PsrId="308" Leaf="true">
        <Str Cat="Text">
          <Val><![CDATA[Open Containing Folder]]></Val>
          <Tgt Cat="Text" Stat="Loc" Orig="New">
            <Val><![CDATA[Abrir carpeta contenedora]]></Val>
          </Tgt>
        </Str>
        <Disp Icon="Str" />
      </Item>
      <Item ItemId=";extensions/sql-database-projects/package.sqlDatabaseProjects.properties" ItemType="0" PsrId="308" Leaf="true">
        <Str Cat="Text">
          <Val><![CDATA[Properties]]></Val>
          <Tgt Cat="Text" Stat="Loc" Orig="New">
            <Val><![CDATA[Propiedades]]></Val>
          </Tgt>
        </Str>
        <Disp Icon="Str" />
      </Item>
      <Item ItemId=";extensions/sql-database-projects/package.sqlDatabaseProjects.publish" ItemType="0" PsrId="308" Leaf="true">
        <Str Cat="Text">
          <Val><![CDATA[Publish]]></Val>
          <Tgt Cat="Text" Stat="Loc" Orig="New">
            <Val><![CDATA[Publicar]]></Val>
          </Tgt>
        </Str>
        <Disp Icon="Str" />
      </Item>
      <Item ItemId=";extensions/sql-database-projects/package.sqlDatabaseProjects.schemaCompare" ItemType="0" PsrId="308" Leaf="true">
        <Str Cat="Text">
          <Val><![CDATA[Schema Compare]]></Val>
          <Tgt Cat="Text" Stat="Loc" Orig="New">
            <Val><![CDATA[Comparar esquemas]]></Val>
          </Tgt>
        </Str>
        <Disp Icon="Str" />
      </Item>
      <Item ItemId=";extensions/sql-database-projects/package.sqlDatabaseProjects.validateExternalStreamingJob" ItemType="0" PsrId="308" Leaf="true">
        <Str Cat="Text">
          <Val><![CDATA[Validate External Streaming Job]]></Val>
          <Tgt Cat="Text" Stat="Loc" Orig="New">
            <Val><![CDATA[Validar trabajo de streaming externo]]></Val>
          </Tgt>
        </Str>
        <Disp Icon="Str" />
      </Item>
      <Item ItemId=";extensions/sql-database-projects/package.sqlDatabaseProjects.welcome" ItemType="0" PsrId="308" Leaf="true">
        <Str Cat="Text">
          <Val><![CDATA[No database projects currently open.]D;]A;[New Project]5D;(command:sqlDatabaseProjects.new)]D;]A;[Open Project]5D;(command:sqlDatabaseProjects.open)]D;]A;[Create Project From Database]5D;(command:sqlDatabaseProjects.importDatabase)]]></Val>
          <Tgt Cat="Text" Stat="Loc" Orig="New">
            <Val><![CDATA[Actualmente, no hay ningún proyecto de base de datos abierto.]D;]A;[Nuevo proyecto]5D;(command:sqlDatabaseProjects.new)]D;]A;[Abrir proyecto]5D;(command:sqlDatabaseProjects.open)]D;]A;[Crear proyecto a partir de base de datos]5D;(command:sqlDatabaseProjects.importDatabase)]]></Val>
          </Tgt>
        </Str>
        <Disp Icon="Str" />
      </Item>
      <Item ItemId=";extensions/sql-database-projects/package.title.projectsView" ItemType="0" PsrId="308" Leaf="true">
        <Str Cat="Text">
          <Val><![CDATA[Projects]]></Val>
          <Tgt Cat="Text" Stat="Loc" Orig="New">
            <Val><![CDATA[Proyectos]]></Val>
          </Tgt>
        </Str>
        <Disp Icon="Str" />
      </Item>
    </Item>
  </Item>
</LCX><|MERGE_RESOLUTION|>--- conflicted
+++ resolved
@@ -306,12 +306,6 @@
       </Item>
       <Item ItemId=";extensions/sql-database-projects/dist/common/constants.checkoutOutputMessage" ItemType="0" PsrId="308" Leaf="true">
         <Str Cat="Text">
-<<<<<<< HEAD
-          <Val><![CDATA[Check output pane for more details.]]></Val>
-          <Tgt Cat="Text" Stat="Loc" Orig="New">
-            <Val><![CDATA[Compruebe el panel de salida para obtener más detalles.]]></Val>
-          </Tgt>
-=======
           <Val><![CDATA[Check output pane for more details]]></Val>
           <Tgt Cat="Text" Stat="Loc" Orig="New">
             <Val><![CDATA[Compruebe el panel de salida para obtener más detalles.]]></Val>
@@ -319,7 +313,6 @@
           <Prev Cat="Text">
             <Val><![CDATA[Check output pane for more details.]]></Val>
           </Prev>
->>>>>>> 4ba192a5
         </Str>
         <Disp Icon="Str" />
       </Item>
@@ -415,12 +408,6 @@
       </Item>
       <Item ItemId=";extensions/sql-database-projects/dist/common/constants.containerAlreadyExistForProject" ItemType="0" PsrId="308" Leaf="true">
         <Str Cat="Text">
-<<<<<<< HEAD
-          <Val><![CDATA[Other servers on container already exist for the project. Do you want to delete them?']]></Val>
-          <Tgt Cat="Text" Stat="Loc" Orig="New">
-            <Val><![CDATA[Ya existen otros servidores en el contenedor para el proyecto. ¿Desea eliminarlos?']]></Val>
-          </Tgt>
-=======
           <Val><![CDATA[Other servers on container already exist for the project. Do you want to delete them?]]></Val>
           <Tgt Cat="Text" Stat="Loc" Orig="New">
             <Val><![CDATA[Ya existen otros servidores en el contenedor para el proyecto. ¿Quiere eliminarlos?']]></Val>
@@ -428,7 +415,6 @@
           <Prev Cat="Text">
             <Val><![CDATA[Other servers on container already exist for the project. Do you want to delete them?']]></Val>
           </Prev>
->>>>>>> 4ba192a5
         </Str>
         <Disp Icon="Str" />
       </Item>
