--- conflicted
+++ resolved
@@ -1320,7 +1320,6 @@
           <Val><![CDATA[This will create a Git repository in "{0}". Are you sure you want to continue?]]></Val>
           <Tgt Cat="Text" Stat="Loc" Orig="New">
             <Val><![CDATA[Esto creará un repositorio Git en "{0}". ¿Está seguro de que quiere continuar?]]></Val>
-<<<<<<< HEAD
           </Tgt>
         </Str>
         <Disp Icon="Str" />
@@ -1330,24 +1329,10 @@
           <Val><![CDATA[yes]]></Val>
           <Tgt Cat="Text" Stat="Loc" Orig="New">
             <Val><![CDATA[sí]]></Val>
-=======
->>>>>>> 60bff012
-          </Tgt>
-        </Str>
-        <Disp Icon="Str" />
-      </Item>
-<<<<<<< HEAD
-=======
-      <Item ItemId=";extensions/vscode.git/bundle.++CODE++8a798890fe93817163b10b5f7bd2ca4d25d84c52739a645a889c173eee7d9d3d" ItemType="0" PsrId="308" Leaf="true">
-        <Str Cat="Text">
-          <Val><![CDATA[yes]]></Val>
-          <Tgt Cat="Text" Stat="Loc" Orig="New">
-            <Val><![CDATA[sí]]></Val>
-          </Tgt>
-        </Str>
-        <Disp Icon="Str" />
-      </Item>
->>>>>>> 60bff012
+          </Tgt>
+        </Str>
+        <Disp Icon="Str" />
+      </Item>
       <Item ItemId=";extensions/vscode.git/bundle.++CODE++8c4d9b659312323368fa1e554a7aaf11f36cb27249a24c81435d66ffb3633e36" ItemType="0" PsrId="308" Leaf="true">
         <Str Cat="Text">
           <Val><![CDATA[Pick a stash to drop]]></Val>
@@ -1515,8 +1500,6 @@
           <Val><![CDATA[Email]]></Val>
           <Tgt Cat="Text" Stat="Loc" Orig="New">
             <Val><![CDATA[Correo electrónico]]></Val>
-<<<<<<< HEAD
-=======
           </Tgt>
         </Str>
         <Disp Icon="Str" />
@@ -1535,32 +1518,10 @@
           <Val><![CDATA[The current branch is not published to the remote. Would you like to publish it to access your changes elsewhere?]]></Val>
           <Tgt Cat="Text" Stat="Loc" Orig="New">
             <Val><![CDATA[La rama actual no está publicada en remoto. ¿Le gustaría publicarla para acceder a sus cambios en otro lugar?]]></Val>
->>>>>>> 60bff012
-          </Tgt>
-        </Str>
-        <Disp Icon="Str" />
-      </Item>
-<<<<<<< HEAD
-      <Item ItemId=";extensions/vscode.git/bundle.++CODE++96ab5dc0020f2126bcb175ec9f0fe83b01c1b357fd2a9f0a3afc3d1f2860ee85" ItemType="0" PsrId="308" Leaf="true">
-        <Str Cat="Text">
-          <Val><![CDATA["{0}" has fingerprint "{1}"]]></Val>
-          <Tgt Cat="Text" Stat="Loc" Orig="New">
-            <Val><![CDATA[“{0}” tiene la huella digital “{1}”.]]></Val>
-          </Tgt>
-        </Str>
-        <Disp Icon="Str" />
-      </Item>
-      <Item ItemId=";extensions/vscode.git/bundle.++CODE++96bbc2b6d0b5fa5726a6c8930a2bbcd4cfb8a4b95edd9f2a6666260ec402564d" ItemType="0" PsrId="308" Leaf="true">
-        <Str Cat="Text">
-          <Val><![CDATA[The current branch is not published to the remote. Would you like to publish it to access your changes elsewhere?]]></Val>
-          <Tgt Cat="Text" Stat="Loc" Orig="New">
-            <Val><![CDATA[La rama actual no está publicada en remoto. ¿Le gustaría publicarla para acceder a sus cambios en otro lugar?]]></Val>
-          </Tgt>
-        </Str>
-        <Disp Icon="Str" />
-      </Item>
-=======
->>>>>>> 60bff012
+          </Tgt>
+        </Str>
+        <Disp Icon="Str" />
+      </Item>
       <Item ItemId=";extensions/vscode.git/bundle.++CODE++96c1a5aafd493223d4edf01cfcd541cfbb69b57c438ed03db51bc3ee2510a377" ItemType="0" PsrId="308" Leaf="true">
         <Str Cat="Text">
           <Val><![CDATA[Remote name]]></Val>
@@ -1753,7 +1714,6 @@
       <Item ItemId=";extensions/vscode.git/bundle.++CODE++acfa223353d8377425be54cf045adeac692b65ffd91850a365d508179cb64ac5" ItemType="0" PsrId="308" Leaf="true">
         <Str Cat="Text">
           <Val><![CDATA[Don\'t Show Again]]></Val>
-<<<<<<< HEAD
           <Tgt Cat="Text" Stat="Loc" Orig="New">
             <Val><![CDATA[No volver a mostrar]]></Val>
           </Tgt>
@@ -1818,72 +1778,6 @@
         <Str Cat="Text">
           <Val><![CDATA[Staged Changes]]></Val>
           <Tgt Cat="Text" Stat="Loc" Orig="New">
-=======
-          <Tgt Cat="Text" Stat="Loc" Orig="New">
-            <Val><![CDATA[No volver a mostrar]]></Val>
-          </Tgt>
-        </Str>
-        <Disp Icon="Str" />
-      </Item>
-      <Item ItemId=";extensions/vscode.git/bundle.++CODE++ad33f83890a4c1ba0086d4d728279e8e61d185c14352ea3d6663449460aad18d" ItemType="0" PsrId="308" Leaf="true">
-        <Str Cat="Text">
-          <Val><![CDATA[Message (commit on "{0}")]]></Val>
-          <Tgt Cat="Text" Stat="Loc" Orig="New">
-            <Val><![CDATA[Mensaje (confirmar en "{0}")]]></Val>
-          </Tgt>
-        </Str>
-        <Disp Icon="Str" />
-      </Item>
-      <Item ItemId=";extensions/vscode.git/bundle.++CODE++ae1a589b1c95953ed140c40811e495dcbaea430a742c8f895231e3c270e852ef" ItemType="0" PsrId="308" Leaf="true">
-        <Str Cat="Text">
-          <Val><![CDATA[There are no changes to commit.]]></Val>
-          <Tgt Cat="Text" Stat="Loc" Orig="New">
-            <Val><![CDATA[No hay cambios para confirmar.]]></Val>
-          </Tgt>
-        </Str>
-        <Disp Icon="Str" />
-      </Item>
-      <Item ItemId=";extensions/vscode.git/bundle.++CODE++afd39827f783ddaf8c31a86ba2a80713ab112800005041f8819c14f5a121d6e1" ItemType="0" PsrId="308" Leaf="true">
-        <Str Cat="Text">
-          <Val><![CDATA[Please clean your repository working tree before checkout.]]></Val>
-          <Tgt Cat="Text" Stat="Loc" Orig="New">
-            <Val><![CDATA[Limpie el árbol de trabajo del repositorio antes de la desprotección.]]></Val>
-          </Tgt>
-        </Str>
-        <Disp Icon="Str" />
-      </Item>
-      <Item ItemId=";extensions/vscode.git/bundle.++CODE++b2cfea1b73b4855e2c9788d34218761d0345b040ca237bdc9d0d4fc2577e6be5" ItemType="0" PsrId="308" Leaf="true">
-        <Str Cat="Text">
-          <Val><![CDATA[Your repository has no remotes configured to push to.]]></Val>
-          <Tgt Cat="Text" Stat="Loc" Orig="New">
-            <Val><![CDATA[El repositorio no tiene remotos configurados en los que insertar.]]></Val>
-          </Tgt>
-        </Str>
-        <Disp Icon="Str" />
-      </Item>
-      <Item ItemId=";extensions/vscode.git/bundle.++CODE++b45f0ffa9a6ab73edb905b626d6fe3ed00854ca7abf7303b919cf686315b9f99" ItemType="0" PsrId="308" Leaf="true">
-        <Str Cat="Text">
-          <Val><![CDATA[The new branch will be "{0}"]]></Val>
-          <Tgt Cat="Text" Stat="Loc" Orig="New">
-            <Val><![CDATA[La nueva rama será "{0}"]]></Val>
-          </Tgt>
-        </Str>
-        <Disp Icon="Str" />
-      </Item>
-      <Item ItemId=";extensions/vscode.git/bundle.++CODE++b48ff39c2e0f5451b9b29b09c2a74d2760db230749ffd48a6e901cc91fef9a8d" ItemType="0" PsrId="308" Leaf="true">
-        <Str Cat="Text">
-          <Val><![CDATA[Deleted]]></Val>
-          <Tgt Cat="Text" Stat="Loc" Orig="New">
-            <Val><![CDATA[Eliminado]]></Val>
-          </Tgt>
-        </Str>
-        <Disp Icon="Str" />
-      </Item>
-      <Item ItemId=";extensions/vscode.git/bundle.++CODE++b5ff1947b664c6719dfbb25602ff832dd7fcfc5068944fa750a36fad11a9f7e6" ItemType="0" PsrId="308" Leaf="true">
-        <Str Cat="Text">
-          <Val><![CDATA[Staged Changes]]></Val>
-          <Tgt Cat="Text" Stat="Loc" Orig="New">
->>>>>>> 60bff012
             <Val><![CDATA[Cambios preparados]]></Val>
           </Tgt>
         </Str>
@@ -2703,11 +2597,7 @@
         <Str Cat="Text">
           <Val><![CDATA[Don\'t Pull]]></Val>
           <Tgt Cat="Text" Stat="Loc" Orig="New">
-<<<<<<< HEAD
             <Val><![CDATA[No extraer]]></Val>
-=======
-            <Val><![CDATA[No incorporar cambios con "pull"]]></Val>
->>>>>>> 60bff012
           </Tgt>
         </Str>
         <Disp Icon="Str" />
@@ -5190,13 +5080,8 @@
       <Item ItemId=";extensions/vscode.git/package.view.workbench.scm.empty" ItemType="0" PsrId="308" InstFlg="true" Leaf="true">
         <Str Cat="Text">
           <Val><![CDATA[In order to use git features, you can open a folder containing a git repository or clone from a URL.]A;[Open Folder]5D;(command:vscode.openFolder)]A;[Clone Repository]5D;(command:git.clone)]A;To learn more about how to use git and source control in Azure Data Studio [read our docs]5D;(https://aka.ms/vscode-scm).]]></Val>
-<<<<<<< HEAD
           <Tgt Cat="Text" Stat="Loc" Orig="New">
             <Val><![CDATA[Para utilizar las funciones de git, puede abrir una carpeta que contenga un repositorio git o clonar desde una URL.]A;[Abrir carpeta]5D;(command:vscode.openFolder)]A;[Clonar repositorio]5D;(command:git.clone)]A;Para obtener más información sobre cómo utilizar git y el control de origen en Azure Data Studio [lea nuestra documentación]5D;(https://aka.ms/vscode-scm).]]></Val>
-=======
-          <Tgt Cat="Text" Stat="Update" Orig="New">
-            <Val><![CDATA[Para utilizar las funciones de git, puede abrir una carpeta que contenga un repositorio git o clonar desde una URL.]D;]A;[Abrir carpeta]5D;(command:vscode.openFolder)]D;]A;[Clonar repositorio]5D;(command:git.clone)]D;]A;Para obtener más información sobre cómo utilizar git y el control de origen en Azure Data Studio [lea nuestra documentación]5D;(https://aka.ms/vscode-scm).]]></Val>
->>>>>>> 60bff012
           </Tgt>
           <Prev Cat="Text">
             <Val><![CDATA[In order to use git features, you can open a folder containing a git repository or clone from a URL.]D;]A;[Open Folder]5D;(command:vscode.openFolder)]D;]A;[Clone Repository]5D;(command:git.clone)]D;]A;To learn more about how to use git and source control in Azure Data Studio [read our docs]5D;(https://aka.ms/vscode-scm).]]></Val>
@@ -5207,13 +5092,8 @@
       <Item ItemId=";extensions/vscode.git/package.view.workbench.scm.emptyWorkspace" ItemType="0" PsrId="308" InstFlg="true" Leaf="true">
         <Str Cat="Text">
           <Val><![CDATA[The workspace currently open doesn't have any folders containing git repositories.]A;[Add Folder to Workspace]5D;(command:workbench.action.addRootFolder)]A;To learn more about how to use git and source control in Azure Data Studio [read our docs]5D;(https://aka.ms/vscode-scm).]]></Val>
-<<<<<<< HEAD
           <Tgt Cat="Text" Stat="Loc" Orig="New">
             <Val><![CDATA[El espacio de trabajo actualmente abierto no tiene ninguna carpeta que contenga repositorios git.]A;[Agregar carpeta al área de trabajo]5D;(command:workbench.action.addRootFolder)]A;Para obtener más información sobre cómo utilizar git y el control de origen en Azure Data Studio [lea nuestra documentación]5D;(https://aka.ms/vscode-scm).]]></Val>
-=======
-          <Tgt Cat="Text" Stat="Update" Orig="New">
-            <Val><![CDATA[El espacio de trabajo actualmente abierto no tiene ninguna carpeta que contenga repositorios git.]D;]A;[Agregar carpeta al área de trabajo]5D;(command:workbench.action.addRootFolder)]D;]A;Para obtener más información sobre cómo utilizar git y el control de origen en Azure Data Studio [lea nuestra documentación]5D;(https://aka.ms/vscode-scm).]]></Val>
->>>>>>> 60bff012
           </Tgt>
           <Prev Cat="Text">
             <Val><![CDATA[The workspace currently open doesn't have any folders containing git repositories.]D;]A;[Add Folder to Workspace]5D;(command:workbench.action.addRootFolder)]D;]A;To learn more about how to use git and source control in Azure Data Studio [read our docs]5D;(https://aka.ms/vscode-scm).]]></Val>
@@ -5224,13 +5104,8 @@
       <Item ItemId=";extensions/vscode.git/package.view.workbench.scm.folder" ItemType="0" PsrId="308" InstFlg="true" Leaf="true">
         <Str Cat="Text">
           <Val><![CDATA[The folder currently open doesn't have a git repository. You can initialize a repository which will enable source control features powered by git.]A;[Initialize Repository]5D;(command:git.init?%5Btrue%5D)]A;To learn more about how to use git and source control in Azure Data Studio [read our docs]5D;(https://aka.ms/vscode-scm).]]></Val>
-<<<<<<< HEAD
           <Tgt Cat="Text" Stat="Loc" Orig="New">
             <Val><![CDATA[La carpeta actualmente abierta no tiene un repositorio git. Puede inicializar un repositorio que habilitará las características de control de origen impulsadas por git.]A;[Inicializar repositorio]5D;(command:git.init?%5Btrue%5D)]A;Para obtener más información sobre el uso de git y el control del código fuente en Azure Data Studio [lea nuestra documentación]5D;(https://aka.ms/vscode-scm).]]></Val>
-=======
-          <Tgt Cat="Text" Stat="Update" Orig="New">
-            <Val><![CDATA[La carpeta actualmente abierta no tiene un repositorio git. Puede inicializar un repositorio que habilitará las características de control de origen impulsadas por git.]D;]A;[Inicializar repositorio]5D;(command:git.init?%5Btrue%5D)]D;]A;Para obtener más información sobre el uso de git y el control del código fuente en Azure Data Studio [lea nuestra documentación]5D;(https://aka.ms/vscode-scm).]]></Val>
->>>>>>> 60bff012
           </Tgt>
           <Prev Cat="Text">
             <Val><![CDATA[The folder currently open doesn't have a git repository. You can initialize a repository which will enable source control features powered by git.]D;]A;[Initialize Repository]5D;(command:git.init?%5Btrue%5D)]D;]A;To learn more about how to use git and source control in Azure Data Studio [read our docs]5D;(https://aka.ms/vscode-scm).]]></Val>
@@ -5291,7 +5166,6 @@
           <Val><![CDATA[Git repositories were found in the parent folders of the workspace or the open file(s).]A;[Open Repository]5D;(command:git.openRepositoriesInParentFolders)]A;Use the [git.openRepositoryInParentFolders]5D;(command:workbench.action.openSettings?%5B%22git.openRepositoryInParentFolders%22%5D) setting to control whether git repositories in parent folders of workspace or open files are opened. To learn more [read our docs]5D;(https://aka.ms/vscode-git-repository-in-parent-folders).]]></Val>
           <Tgt Cat="Text" Stat="Loc" Orig="New">
             <Val><![CDATA[Se encontraron repositorios git en las carpetas primarias del área de trabajo o en los archivos abiertos.]A; [Abrir repositorio]5D;(command:git.openRepositoriesInParentFolders)]A; Use la configuración [git.openRepositoryInParentFolders]5D;(command:workbench.action.openSettings?%5B%22git.openRepositoryInParentFolders%22%5D) para controlar si se abren repositorios git en carpetas primarias del área de trabajo o archivos abiertos. Para obtener más información [lea nuestros documentos]5D;(https://aka.ms/vscode-git-repository-in-parent-folders).]]></Val>
-<<<<<<< HEAD
           </Tgt>
         </Str>
         <Disp Icon="Str" />
@@ -5337,68 +5211,15 @@
           <Val><![CDATA[The detected git repository is potentially unsafe as the folder is owned by someone other than the current user.]A;[Manage Unsafe Repositories]5D;(command:git.manageUnsafeRepositories)]A;To learn more about unsafe repositories [read our docs]5D;(https://aka.ms/vscode-git-unsafe-repository).]]></Val>
           <Tgt Cat="Text" Stat="Loc" Orig="New">
             <Val><![CDATA[Es posible que el repositorio GIT detectado no sea seguro, ya que la carpeta es propiedad de alguien que no es el usuario actual.]A;[Administrar repositorios no seguros]5D;(command:git.manageUnsafeRepositories)]A;Para obtener más información sobre los repositorios no seguros [consulte nuestra documentación]5D;(https://aka.ms/vscode-git-unsafe-repository).]]></Val>
-=======
->>>>>>> 60bff012
           </Tgt>
         </Str>
         <Disp Icon="Str" />
       </Item>
       <Item ItemId=";extensions/vscode.git/package.view.workbench.scm.repositoryInParentFolders" ItemType="0" PsrId="308" InstFlg="true" Leaf="true">
         <Str Cat="Text">
-<<<<<<< HEAD
           <Val><![CDATA[The workspace currently open doesn't have any folders containing git repositories. You can initialize a repository on a folder which will enable source control features powered by git.]A;[Initialize Repository]5D;(command:git.init)]A;To learn more about how to use git and source control in Azure Data Studio [read our docs]5D;(https://aka.ms/vscode-scm).]]></Val>
           <Tgt Cat="Text" Stat="Loc" Orig="New">
             <Val><![CDATA[El área de trabajo actualmente abierto no tiene ninguna carpeta que contenga repositorios git. Puede inicializar un repositorio en una carpeta que habilitará las características de control de origen impulsadas por git.]A;[Inicializar repositorio]5D;(command:git.init)]A;Para saber más sobre cómo usar git y el control de origen en Azure Data Studio [lea nuestra documentación]5D;(https://aka.ms/vscode-scm).]]></Val>
-=======
-          <Val><![CDATA[A git repository was found in the parent folders of the workspace or the open file(s).]A;[Open Repository]5D;(command:git.openRepositoriesInParentFolders)]A;Use the [git.openRepositoryInParentFolders]5D;(command:workbench.action.openSettings?%5B%22git.openRepositoryInParentFolders%22%5D) setting to control whether git repositories in parent folders of workspaces or open files are opened. To learn more [read our docs]5D;(https://aka.ms/vscode-git-repository-in-parent-folders).]]></Val>
-          <Tgt Cat="Text" Stat="Loc" Orig="New">
-            <Val><![CDATA[Se encontró un repositorio git en las carpetas primarias del área de trabajo o en los archivos abiertos.]A; [Abrir repositorio]5D;(command:git.openRepositoriesInParentFolders)]A;Use la configuración [git.openRepositoryInParentFolders]5D;(command:workbench.action.openSettings?%5B%22git.openRepositoryInParentFolders%22%5D) para controlar si se abren repositorios git en carpetas primarias de áreas de trabajo o archivos abiertos. Para obtener más información [lea nuestros documentos]5D;(https://aka.ms/vscode-git-repository-in-parent-folders).]]></Val>
-          </Tgt>
-        </Str>
-        <Disp Icon="Str" />
-      </Item>
-      <Item ItemId=";extensions/vscode.git/package.view.workbench.scm.scanFolderForRepositories" ItemType="0" PsrId="308" Leaf="true">
-        <Str Cat="Text">
-          <Val><![CDATA[Scanning folder for git repositories...]]></Val>
-          <Tgt Cat="Text" Stat="Loc" Orig="New">
-            <Val><![CDATA[Examinando la carpeta de repositorios git...]]></Val>
-          </Tgt>
-        </Str>
-        <Disp Icon="Str" />
-      </Item>
-      <Item ItemId=";extensions/vscode.git/package.view.workbench.scm.scanWorkspaceForRepositories" ItemType="0" PsrId="308" Leaf="true">
-        <Str Cat="Text">
-          <Val><![CDATA[Scanning workspace for git repositories...]]></Val>
-          <Tgt Cat="Text" Stat="Loc" Orig="New">
-            <Val><![CDATA[Examinando el área de trabajo en busca de repositorios git...]]></Val>
-          </Tgt>
-        </Str>
-        <Disp Icon="Str" />
-      </Item>
-      <Item ItemId=";extensions/vscode.git/package.view.workbench.scm.unsafeRepositories" ItemType="0" PsrId="308" InstFlg="true" Leaf="true">
-        <Str Cat="Text">
-          <Val><![CDATA[The detected git repositories are potentially unsafe as the folders are owned by someone other than the current user.]A;[Manage Unsafe Repositories]5D;(command:git.manageUnsafeRepositories)]A;To learn more about unsafe repositories [read our docs]5D;(https://aka.ms/vscode-git-unsafe-repository).]]></Val>
-          <Tgt Cat="Text" Stat="Loc" Orig="New">
-            <Val><![CDATA[Es posible que los repositorios GIT detectados no sean seguros, ya que las carpetas son propiedad de alguien que no es el usuario actual.]A;[Administrar repositorios no seguros]5D;(command:git.manageUnsafeRepositories)]A;Para obtener más información sobre los repositorios no seguros [consulte nuestra documentación]5D;(https://aka.ms/vscode-git-unsafe-repository).]]></Val>
-          </Tgt>
-        </Str>
-        <Disp Icon="Str" />
-      </Item>
-      <Item ItemId=";extensions/vscode.git/package.view.workbench.scm.unsafeRepository" ItemType="0" PsrId="308" InstFlg="true" Leaf="true">
-        <Str Cat="Text">
-          <Val><![CDATA[The detected git repository is potentially unsafe as the folder is owned by someone other than the current user.]A;[Manage Unsafe Repositories]5D;(command:git.manageUnsafeRepositories)]A;To learn more about unsafe repositories [read our docs]5D;(https://aka.ms/vscode-git-unsafe-repository).]]></Val>
-          <Tgt Cat="Text" Stat="Loc" Orig="New">
-            <Val><![CDATA[Es posible que el repositorio GIT detectado no sea seguro, ya que la carpeta es propiedad de alguien que no es el usuario actual.]A;[Administrar repositorios no seguros]5D;(command:git.manageUnsafeRepositories)]A;Para obtener más información sobre los repositorios no seguros [consulte nuestra documentación]5D;(https://aka.ms/vscode-git-unsafe-repository).]]></Val>
-          </Tgt>
-        </Str>
-        <Disp Icon="Str" />
-      </Item>
-      <Item ItemId=";extensions/vscode.git/package.view.workbench.scm.workspace" ItemType="0" PsrId="308" InstFlg="true" Leaf="true">
-        <Str Cat="Text">
-          <Val><![CDATA[The workspace currently open doesn't have any folders containing git repositories. You can initialize a repository on a folder which will enable source control features powered by git.]A;[Initialize Repository]5D;(command:git.init)]A;To learn more about how to use git and source control in Azure Data Studio [read our docs]5D;(https://aka.ms/vscode-scm).]]></Val>
-          <Tgt Cat="Text" Stat="Update" Orig="New">
-            <Val><![CDATA[El espacio de trabajo actualmente abierto no tiene ninguna carpeta que contenga repositorios git. Puede inicializar un repositorio en una carpeta que habilitará las características de control de origen impulsadas por git.]D;]A; [Inicializar repositorio]5D;(command:git.init)]D;]A; Para saber más sobre cómo usar git y el control de origen en Azure Data Studio [lea nuestra documentación]5D;(https://aka.ms/vscode-scm).]]></Val>
->>>>>>> 60bff012
           </Tgt>
           <Prev Cat="Text">
             <Val><![CDATA[The workspace currently open doesn't have any folders containing git repositories. You can initialize a repository on a folder which will enable source control features powered by git.]D;]A;[Initialize Repository]5D;(command:git.init)]D;]A;To learn more about how to use git and source control in Azure Data Studio [read our docs]5D;(https://aka.ms/vscode-scm).]]></Val>
