﻿<?xml version="1.0" encoding="utf-8"?>
<LCX SchemaVersion="6.0" Name="D:\a\1\s\resources\xlf\en\Microsoft.arc.xlf" PsrId="308" FileType="1" SrcCul="en-US" TgtCul="es-ES" xmlns="http://schemas.microsoft.com/locstudio/2006/6/lcx">
  <OwnedComments>
    <Cmt Name="Dev" />
    <Cmt Name="LcxAdmin" />
    <Cmt Name="Rccx" />
  </OwnedComments>
  <Settings Name="@SettingsPath@\default.lss" Type="Lss" />
  <Item ItemId=";Xliff file" ItemType="0" PsrId="308" Leaf="false">
    <Disp Icon="Expand" Expand="true" Disp="true" LocTbl="false" />
    <Item ItemId=";Xliff Resources" ItemType="0" PsrId="308" Leaf="false">
      <Disp Icon="Str" Disp="true" LocTbl="false" />
      <Item ItemId=";extensions/Microsoft.arc/dist/localizedConstants.arc.USD" ItemType="0" PsrId="308" Leaf="true">
        <Str Cat="Text">
          <Val><![CDATA[USD]]></Val>
          <Tgt Cat="Text" Stat="Loc" Orig="New">
            <Val><![CDATA[USD]]></Val>
          </Tgt>
        </Str>
        <Disp Icon="Str" />
      </Item>
      <Item ItemId=";extensions/Microsoft.arc/dist/localizedConstants.arc.apply" ItemType="0" PsrId="308" Leaf="true">
        <Str Cat="Text">
          <Val><![CDATA[Apply]]></Val>
          <Tgt Cat="Text" Stat="Loc" Orig="New">
            <Val><![CDATA[Aplicar]]></Val>
          </Tgt>
        </Str>
        <Disp Icon="Str" />
      </Item>
      <Item ItemId=";extensions/Microsoft.arc/dist/localizedConstants.arc.arcDeploymentDeprecation" ItemType="0" PsrId="308" Leaf="true">
        <Str Cat="Text">
          <Val><![CDATA[The Arc Deployment extension has been replaced by the Arc extension and has been uninstalled.]]></Val>
          <Tgt Cat="Text" Stat="Loc" Orig="New">
            <Val><![CDATA[La extensión de implementación de Arc se ha reemplazado por la extensión Arc y se ha desinstalado.]]></Val>
          </Tgt>
        </Str>
        <Disp Icon="Str" />
      </Item>
      <Item ItemId=";extensions/Microsoft.arc/dist/localizedConstants.arc.arcResources" ItemType="0" PsrId="308" Leaf="true">
        <Str Cat="Text">
          <Val><![CDATA[Azure Arc Resources]]></Val>
          <Tgt Cat="Text" Stat="Loc" Orig="New">
            <Val><![CDATA[Recursos de Azure Arc]]></Val>
          </Tgt>
        </Str>
        <Disp Icon="Str" />
      </Item>
      <Item ItemId=";extensions/Microsoft.arc/dist/localizedConstants.arc.areYouSure" ItemType="0" PsrId="308" Leaf="true">
        <Str Cat="Text">
          <Val><![CDATA[Are you sure you want to apply the selected upgrade?]]></Val>
          <Tgt Cat="Text" Stat="Loc" Orig="New">
            <Val><![CDATA[¿Está seguro de que quiere aplicar la actualización seleccionada?]]></Val>
          </Tgt>
        </Str>
        <Disp Icon="Str" />
      </Item>
      <Item ItemId=";extensions/Microsoft.arc/dist/localizedConstants.arc.available" ItemType="0" PsrId="308" Leaf="true">
        <Str Cat="Text">
          <Val><![CDATA[Available]]></Val>
          <Tgt Cat="Text" Stat="Loc" Orig="New">
            <Val><![CDATA[Disponible]]></Val>
          </Tgt>
        </Str>
        <Disp Icon="Str" />
      </Item>
      <Item ItemId=";extensions/Microsoft.arc/dist/localizedConstants.arc.availableUpgrades" ItemType="0" PsrId="308" Leaf="true">
        <Str Cat="Text">
          <Val><![CDATA[Available Upgrades]]></Val>
          <Tgt Cat="Text" Stat="Loc" Orig="New">
            <Val><![CDATA[Actualizaciones disponibles]]></Val>
          </Tgt>
        </Str>
        <Disp Icon="Str" />
      </Item>
      <Item ItemId=";extensions/Microsoft.arc/dist/localizedConstants.arc.availableUpgradesDescription" ItemType="0" PsrId="308" Leaf="true">
        <Str Cat="Text">
          <Val><![CDATA[Available upgrades for this resource are listed below. You can apply upgrades by clicking the upgrade button.]]></Val>
          <Tgt Cat="Text" Stat="Loc" Orig="New">
            <Val><![CDATA[A continuación se enumeran las actualizaciones disponibles para este recurso. Puede aplicar actualizaciones haciendo clic en el botón Actualizar.]]></Val>
          </Tgt>
          <Prev Cat="Text">
            <Val><![CDATA[Available upgrades for this resource are listed below. You can apply upgrades by selecting the upgrade button. Learn more about each of these releases at the]]></Val>
          </Prev>
        </Str>
        <Disp Icon="Str" />
      </Item>
      <Item ItemId=";extensions/Microsoft.arc/dist/localizedConstants.arc.backup" ItemType="0" PsrId="308" Leaf="true">
        <Str Cat="Text">
          <Val><![CDATA[Backup]]></Val>
          <Tgt Cat="Text" Stat="Loc" Orig="New">
            <Val><![CDATA[Copia de seguridad]]></Val>
          </Tgt>
        </Str>
        <Disp Icon="Str" />
      </Item>
      <Item ItemId=";extensions/Microsoft.arc/dist/localizedConstants.arc.backups" ItemType="0" PsrId="308" Leaf="true">
        <Str Cat="Text">
          <Val><![CDATA[Backups]]></Val>
          <Tgt Cat="Text" Stat="Loc" Orig="New">
            <Val><![CDATA[Copias de seguridad]]></Val>
          </Tgt>
        </Str>
        <Disp Icon="Str" />
      </Item>
      <Item ItemId=";extensions/Microsoft.arc/dist/localizedConstants.arc.backupsStorage" ItemType="0" PsrId="308" Leaf="true">
        <Str Cat="Text">
          <Val><![CDATA[{0} backups]]></Val>
          <Tgt Cat="Text" Stat="Loc" Orig="New">
            <Val><![CDATA[copias de seguridad de {0}]]></Val>
          </Tgt>
        </Str>
        <Disp Icon="Str" />
      </Item>
      <Item ItemId=";extensions/Microsoft.arc/dist/localizedConstants.arc.booleanfalse" ItemType="0" PsrId="308" Leaf="true">
        <Str Cat="Text">
          <Val><![CDATA[False]]></Val>
          <Tgt Cat="Text" Stat="Loc" Orig="New">
            <Val><![CDATA[False]]></Val>
          </Tgt>
        </Str>
        <Disp Icon="Str" />
      </Item>
      <Item ItemId=";extensions/Microsoft.arc/dist/localizedConstants.arc.booleantrue" ItemType="0" PsrId="308" Leaf="true">
        <Str Cat="Text">
          <Val><![CDATA[True]]></Val>
          <Tgt Cat="Text" Stat="Loc" Orig="New">
            <Val><![CDATA[True]]></Val>
          </Tgt>
        </Str>
        <Disp Icon="Str" />
      </Item>
      <Item ItemId=";extensions/Microsoft.arc/dist/localizedConstants.arc.businessCriticalLabel" ItemType="0" PsrId="308" Leaf="true">
        <Str Cat="Text">
          <Val><![CDATA[BusinessCritical]]></Val>
          <Tgt Cat="Text" Stat="Loc" Orig="New">
            <Val><![CDATA[BusinessCritical]]></Val>
          </Tgt>
        </Str>
        <Disp Icon="Str" />
      </Item>
      <Item ItemId=";extensions/Microsoft.arc/dist/localizedConstants.arc.cancel" ItemType="0" PsrId="308" Leaf="true">
        <Str Cat="Text">
          <Val><![CDATA[Cancel]]></Val>
          <Tgt Cat="Text" Stat="Loc" Orig="New">
            <Val><![CDATA[Cancelar]]></Val>
          </Tgt>
        </Str>
        <Disp Icon="Str" />
      </Item>
      <Item ItemId=";extensions/Microsoft.arc/dist/localizedConstants.arc.clickTheNewSupportRequestButton" ItemType="0" PsrId="308" Leaf="true">
        <Str Cat="Text">
          <Val><![CDATA[Click the new support request button to file a support request in the Azure Portal.]]></Val>
          <Tgt Cat="Text" Stat="Loc" Orig="New">
            <Val><![CDATA[Haga clic en el botón de nueva solicitud de soporte para archivar una solicitud de soporte en Azure Portal.]]></Val>
          </Tgt>
        </Str>
        <Disp Icon="Str" />
      </Item>
      <Item ItemId=";extensions/Microsoft.arc/dist/localizedConstants.arc.clickTheTroubleshootButton" ItemType="0" PsrId="308" Leaf="true">
        <Str Cat="Text">
          <Val><![CDATA[Click the troubleshoot button to open the Azure Arc {0} troubleshooting notebook.]]></Val>
          <Tgt Cat="Text" Stat="Loc" Orig="New">
            <Val><![CDATA[Haga clic en el botón Solucionar problemas para abrir el bloc de notas de solución de problemas de Azure Arc {0}.]]></Val>
          </Tgt>
        </Str>
        <Disp Icon="Str" />
      </Item>
      <Item ItemId=";extensions/Microsoft.arc/dist/localizedConstants.arc.compute" ItemType="0" PsrId="308" Leaf="true">
        <Str Cat="Text">
          <Val><![CDATA[Compute]]></Val>
          <Tgt Cat="Text" Stat="Loc" Orig="New">
            <Val><![CDATA[Proceso]]></Val>
          </Tgt>
        </Str>
        <Disp Icon="Str" />
      </Item>
      <Item ItemId=";extensions/Microsoft.arc/dist/localizedConstants.arc.computeAndStorage" ItemType="0" PsrId="308" Leaf="true">
        <Str Cat="Text">
          <Val><![CDATA[Compute + Storage]]></Val>
          <Tgt Cat="Text" Stat="Loc" Orig="New">
            <Val><![CDATA[Proceso y almacenamiento]]></Val>
          </Tgt>
        </Str>
        <Disp Icon="Str" />
      </Item>
      <Item ItemId=";extensions/Microsoft.arc/dist/localizedConstants.arc.computeAndStorageDescriptionPartFive" ItemType="0" PsrId="308" Leaf="true">
        <Str Cat="Text">
          <Val><![CDATA[there are sufficient resources available]]></Val>
          <Tgt Cat="Text" Stat="Loc" Orig="New">
            <Val><![CDATA[hay suficientes recursos disponibles]]></Val>
          </Tgt>
        </Str>
        <Disp Icon="Str" />
      </Item>
      <Item ItemId=";extensions/Microsoft.arc/dist/localizedConstants.arc.computeAndStorageDescriptionPartFour" ItemType="0" PsrId="308" Leaf="true">
        <Str Cat="Text">
          <Val><![CDATA[Before doing so, you need to ensure]]></Val>
          <Tgt Cat="Text" Stat="Loc" Orig="New">
            <Val><![CDATA[Antes de hacerlo, debe asegurarse]]></Val>
          </Tgt>
        </Str>
        <Disp Icon="Str" />
      </Item>
      <Item ItemId=";extensions/Microsoft.arc/dist/localizedConstants.arc.computeAndStorageDescriptionPartSix" ItemType="0" PsrId="308" Leaf="true">
        <Str Cat="Text">
          <Val><![CDATA[in your Kubernetes cluster to honor this configuration.]]></Val>
          <Tgt Cat="Text" Stat="Loc" Orig="New">
            <Val><![CDATA[en el clúster de Kubernetes para seguir esta configuración.]]></Val>
          </Tgt>
        </Str>
        <Disp Icon="Str" />
      </Item>
      <Item ItemId=";extensions/Microsoft.arc/dist/localizedConstants.arc.computeAndStorageDescriptionPartThree" ItemType="0" PsrId="308" Leaf="true">
        <Str Cat="Text">
          <Val><![CDATA[without downtime and by]]></Val>
          <Tgt Cat="Text" Stat="Loc" Orig="New">
            <Val><![CDATA[sin tiempo de inactividad y por]]></Val>
          </Tgt>
        </Str>
        <Disp Icon="Str" />
      </Item>
      <Item ItemId=";extensions/Microsoft.arc/dist/localizedConstants.arc.computeConfiguration" ItemType="0" PsrId="308" Leaf="true">
        <Str Cat="Text">
          <Val><![CDATA[Compute Configuration]]></Val>
          <Tgt Cat="Text" Stat="Loc" Orig="New">
            <Val><![CDATA[Configuración de proceso]]></Val>
          </Tgt>
        </Str>
        <Disp Icon="Str" />
      </Item>
      <Item ItemId=";extensions/Microsoft.arc/dist/localizedConstants.arc.condition" ItemType="0" PsrId="308" Leaf="true">
        <Str Cat="Text">
          <Val><![CDATA[Condition]]></Val>
          <Tgt Cat="Text" Stat="Loc" Orig="New">
            <Val><![CDATA[Condición]]></Val>
          </Tgt>
        </Str>
        <Disp Icon="Str" />
      </Item>
      <Item ItemId=";extensions/Microsoft.arc/dist/localizedConstants.arc.configurationPerNode" ItemType="0" PsrId="308" Leaf="true">
        <Str Cat="Text">
          <Val><![CDATA[Configuration]]></Val>
          <Tgt Cat="Text" Stat="Loc" Orig="New">
            <Val><![CDATA[Configuración]]></Val>
          </Tgt>
          <Prev Cat="Text">
            <Val><![CDATA[Configuration (per node)]]></Val>
          </Prev>
        </Str>
        <Disp Icon="Str" />
      </Item>
      <Item ItemId=";extensions/Microsoft.arc/dist/localizedConstants.arc.configureRP" ItemType="0" PsrId="308" Leaf="true">
        <Str Cat="Text">
          <Val><![CDATA[Configure retention policy]]></Val>
          <Tgt Cat="Text" Stat="Loc" Orig="New">
            <Val><![CDATA[Configuración de la directiva de retención]]></Val>
          </Tgt>
        </Str>
        <Disp Icon="Str" />
      </Item>
      <Item ItemId=";extensions/Microsoft.arc/dist/localizedConstants.arc.configureRetentionPolicyButton" ItemType="0" PsrId="308" Leaf="true">
        <Str Cat="Text">
          <Val><![CDATA[Configure Retention Policy]]></Val>
          <Tgt Cat="Text" Stat="Loc" Orig="New">
            <Val><![CDATA[Configuración de la directiva de retención]]></Val>
          </Tgt>
        </Str>
        <Disp Icon="Str" />
      </Item>
      <Item ItemId=";extensions/Microsoft.arc/dist/localizedConstants.arc.confirmNewPassword" ItemType="0" PsrId="308" Leaf="true">
        <Str Cat="Text">
          <Val><![CDATA[Confirm the new password]]></Val>
          <Tgt Cat="Text" Stat="Loc" Orig="New">
            <Val><![CDATA[Confirme la nueva contraseña]]></Val>
          </Tgt>
        </Str>
        <Disp Icon="Str" />
      </Item>
      <Item ItemId=";extensions/Microsoft.arc/dist/localizedConstants.arc.connect" ItemType="0" PsrId="308" Leaf="true">
        <Str Cat="Text">
          <Val><![CDATA[Connect]]></Val>
          <Tgt Cat="Text" Stat="Loc" Orig="New">
            <Val><![CDATA[Conectar]]></Val>
          </Tgt>
        </Str>
        <Disp Icon="Str" />
      </Item>
      <Item ItemId=";extensions/Microsoft.arc/dist/localizedConstants.arc.connectToController" ItemType="0" PsrId="308" Leaf="true">
        <Str Cat="Text">
          <Val><![CDATA[Connect to Existing Controller]]></Val>
          <Tgt Cat="Text" Stat="Loc" Orig="New">
            <Val><![CDATA[Conexión con el controlador existente]]></Val>
          </Tgt>
        </Str>
        <Disp Icon="Str" />
      </Item>
      <Item ItemId=";extensions/Microsoft.arc/dist/localizedConstants.arc.connectToControllerFailed" ItemType="0" PsrId="308" Leaf="true">
        <Str Cat="Text">
          <Val><![CDATA[Could not connect to controller {0}. {1}]]></Val>
          <Tgt Cat="Text" Stat="Loc" Orig="New">
            <Val><![CDATA[No se pudo conectar con el controlador {0}. {1}]]></Val>
          </Tgt>
        </Str>
        <Disp Icon="Str" />
      </Item>
      <Item ItemId=";extensions/Microsoft.arc/dist/localizedConstants.arc.connectToMSSql" ItemType="0" PsrId="308" Leaf="true">
        <Str Cat="Text">
          <Val><![CDATA[Connect to SQL managed instance - Azure Arc ({0})]]></Val>
          <Tgt Cat="Text" Stat="Loc" Orig="New">
            <Val><![CDATA[Conexión a instancia administrada de SQL: Azure Arc ({0})]]></Val>
          </Tgt>
        </Str>
        <Disp Icon="Str" />
      </Item>
      <Item ItemId=";extensions/Microsoft.arc/dist/localizedConstants.arc.connectToMSSqlFailed" ItemType="0" PsrId="308" Leaf="true">
        <Str Cat="Text">
          <Val><![CDATA[Could not connect to SQL managed instance - Azure Arc Instance {0}. {1}]]></Val>
          <Tgt Cat="Text" Stat="Loc" Orig="New">
            <Val><![CDATA[No se pudo conectar con la instancia administrada de SQL: instancia de Azure Arc {0}. {1}]]></Val>
          </Tgt>
        </Str>
        <Disp Icon="Str" />
      </Item>
      <Item ItemId=";extensions/Microsoft.arc/dist/localizedConstants.arc.connectToPGSql" ItemType="0" PsrId="308" Leaf="true">
        <Str Cat="Text">
          <Val><![CDATA[Connect to PostgreSQL server - Azure Arc ({0})]]></Val>
          <Tgt Cat="Text" Stat="Loc" Orig="New">
            <Val><![CDATA[Conexión al servidor PostgreSQL: Azure Arc ({0})]]></Val>
          </Tgt>
          <Prev Cat="Text">
            <Val><![CDATA[Connect to PostgreSQL Hyperscale - Azure Arc ({0})]]></Val>
          </Prev>
        </Str>
        <Disp Icon="Str" />
      </Item>
      <Item ItemId=";extensions/Microsoft.arc/dist/localizedConstants.arc.connectToPGSqlFailed" ItemType="0" PsrId="308" Leaf="true">
        <Str Cat="Text">
          <Val><![CDATA[Could not connect to PostgreSQL server - Azure Arc Instance {0}. {1}]]></Val>
          <Tgt Cat="Text" Stat="Loc" Orig="New">
            <Val><![CDATA[No se pudo conectar con el servidor PostgreSQL: instancia de Azure Arc {0}. {1}]]></Val>
          </Tgt>
          <Prev Cat="Text">
            <Val><![CDATA[Could not connect to PostgreSQL Hyperscale - Azure Arc Instance {0}. {1}]]></Val>
          </Prev>
        </Str>
        <Disp Icon="Str" />
      </Item>
      <Item ItemId=";extensions/Microsoft.arc/dist/localizedConstants.arc.connectToPostgresDescription" ItemType="0" PsrId="308" Leaf="true">
        <Str Cat="Text">
          <Val><![CDATA[A connection to the server is required to show and set database engine settings, which will require the PostgreSQL Extension to be installed.]]></Val>
          <Tgt Cat="Text" Stat="Loc" Orig="New">
            <Val><![CDATA[Se requiere una conexión al servidor para mostrar y establecer la configuración del motor de base de datos, lo que requerirá la instalación de la extensión PostgreSQL.]]></Val>
          </Tgt>
        </Str>
        <Disp Icon="Str" />
      </Item>
      <Item ItemId=";extensions/Microsoft.arc/dist/localizedConstants.arc.connectToServer" ItemType="0" PsrId="308" Leaf="true">
        <Str Cat="Text">
          <Val><![CDATA[Connect to Server]]></Val>
          <Tgt Cat="Text" Stat="Loc" Orig="New">
            <Val><![CDATA[Conectar al servidor]]></Val>
          </Tgt>
        </Str>
        <Disp Icon="Str" />
      </Item>
      <Item ItemId=";extensions/Microsoft.arc/dist/localizedConstants.arc.connectionMode" ItemType="0" PsrId="308" Leaf="true">
        <Str Cat="Text">
          <Val><![CDATA[Connection Mode]]></Val>
          <Tgt Cat="Text" Stat="Loc" Orig="New">
            <Val><![CDATA[Modo de conexión]]></Val>
          </Tgt>
        </Str>
        <Disp Icon="Str" />
      </Item>
      <Item ItemId=";extensions/Microsoft.arc/dist/localizedConstants.arc.connectionString" ItemType="0" PsrId="308" InstFlg="true" Leaf="true">
        <Str Cat="Text">
          <Val><![CDATA[Connection string for {0}]]></Val>
          <Tgt Cat="Text" Stat="Loc" Orig="New">
            <Val><![CDATA[Cadena de conexión para {0}]]></Val>
          </Tgt>
        </Str>
        <Disp Icon="Str" />
      </Item>
      <Item ItemId=";extensions/Microsoft.arc/dist/localizedConstants.arc.connectionStrings" ItemType="0" PsrId="308" Leaf="true">
        <Str Cat="Text">
          <Val><![CDATA[Connection Strings]]></Val>
          <Tgt Cat="Text" Stat="Loc" Orig="New">
            <Val><![CDATA[Cadenas de conexión]]></Val>
          </Tgt>
        </Str>
        <Disp Icon="Str" />
      </Item>
      <Item ItemId=";extensions/Microsoft.arc/dist/localizedConstants.arc.containerReady" ItemType="0" PsrId="308" Leaf="true">
        <Str Cat="Text">
          <Val><![CDATA[Pod containers are ready.]]></Val>
          <Tgt Cat="Text" Stat="Loc" Orig="New">
            <Val><![CDATA[Los contenedores pod están listos.]]></Val>
          </Tgt>
        </Str>
        <Disp Icon="Str" />
      </Item>
      <Item ItemId=";extensions/Microsoft.arc/dist/localizedConstants.arc.controllerClusterContext" ItemType="0" PsrId="308" Leaf="true">
        <Str Cat="Text">
          <Val><![CDATA[Cluster Context]]></Val>
          <Tgt Cat="Text" Stat="Loc" Orig="New">
            <Val><![CDATA[Contexto de clúster]]></Val>
          </Tgt>
        </Str>
        <Disp Icon="Str" />
      </Item>
      <Item ItemId=";extensions/Microsoft.arc/dist/localizedConstants.arc.controllerDashboard" ItemType="0" PsrId="308" Leaf="true">
        <Str Cat="Text">
          <Val><![CDATA[Azure Arc Data Controller Dashboard - {0}]]></Val>
          <Tgt Cat="Text" Stat="Loc" Orig="New">
            <Val><![CDATA[Panel del controlador de datos de Azure Arc: {0}]]></Val>
          </Tgt>
          <Prev Cat="Text">
            <Val><![CDATA[Azure Arc Data Controller Dashboard (Preview) - {0}]]></Val>
          </Prev>
        </Str>
        <Disp Icon="Str" />
      </Item>
      <Item ItemId=";extensions/Microsoft.arc/dist/localizedConstants.arc.controllerKubeConfig" ItemType="0" PsrId="308" Leaf="true">
        <Str Cat="Text">
          <Val><![CDATA[Kube Config File Path]]></Val>
          <Tgt Cat="Text" Stat="Loc" Orig="New">
            <Val><![CDATA[Ruta de acceso al archivo de kubeconfig]]></Val>
          </Tgt>
        </Str>
        <Disp Icon="Str" />
      </Item>
      <Item ItemId=";extensions/Microsoft.arc/dist/localizedConstants.arc.controllerName" ItemType="0" PsrId="308" Leaf="true">
        <Str Cat="Text">
          <Val><![CDATA[Name]]></Val>
          <Tgt Cat="Text" Stat="Loc" Orig="New">
            <Val><![CDATA[Nombre]]></Val>
          </Tgt>
        </Str>
        <Disp Icon="Str" />
      </Item>
      <Item ItemId=";extensions/Microsoft.arc/dist/localizedConstants.arc.controllerNameDescription" ItemType="0" PsrId="308" Leaf="true">
        <Str Cat="Text">
          <Val><![CDATA[The name to display in the tree view, this is not applied to the controller itself.]]></Val>
          <Tgt Cat="Text" Stat="Loc" Orig="New">
            <Val><![CDATA[Nombre para mostrar en la vista de árbol, que no se aplica al controlador propiamente dicho.]]></Val>
          </Tgt>
        </Str>
        <Disp Icon="Str" />
      </Item>
      <Item ItemId=";extensions/Microsoft.arc/dist/localizedConstants.arc.controllerPassword" ItemType="0" PsrId="308" Leaf="true">
        <Str Cat="Text">
          <Val><![CDATA[Controller Password]]></Val>
          <Tgt Cat="Text" Stat="Loc" Orig="New">
            <Val><![CDATA[Contraseña del controlador]]></Val>
          </Tgt>
        </Str>
        <Disp Icon="Str" />
      </Item>
      <Item ItemId=";extensions/Microsoft.arc/dist/localizedConstants.arc.controllerUrl" ItemType="0" PsrId="308" Leaf="true">
        <Str Cat="Text">
          <Val><![CDATA[Controller URL]]></Val>
          <Tgt Cat="Text" Stat="Loc" Orig="New">
            <Val><![CDATA[Dirección URL del controlador]]></Val>
          </Tgt>
        </Str>
        <Disp Icon="Str" />
      </Item>
      <Item ItemId=";extensions/Microsoft.arc/dist/localizedConstants.arc.controllerUrlDescription" ItemType="0" PsrId="308" Leaf="true">
        <Str Cat="Text">
          <Val><![CDATA[The Controller URL is necessary if there are multiple clusters with the same namespace - this should generally not be necessary.]]></Val>
          <Tgt Cat="Text" Stat="Loc" Orig="New">
            <Val><![CDATA[La dirección URL del controlador es necesaria si hay varios clústeres con el mismo espacio de nombres: normalmente no debería ser necesario.]]></Val>
          </Tgt>
        </Str>
        <Disp Icon="Str" />
      </Item>
      <Item ItemId=";extensions/Microsoft.arc/dist/localizedConstants.arc.controllerUrlPlaceholder" ItemType="0" PsrId="308" Leaf="true">
        <Str Cat="Text">
          <Val><![CDATA[https://<IP or hostname>:<port>]]></Val>
          <Tgt Cat="Text" Stat="Loc" Orig="New">
            <Val><![CDATA[https://<IP o nombre de host>:<puerto>]]></Val>
          </Tgt>
        </Str>
        <Disp Icon="Str" />
      </Item>
      <Item ItemId=";extensions/Microsoft.arc/dist/localizedConstants.arc.controllerUsername" ItemType="0" PsrId="308" Leaf="true">
        <Str Cat="Text">
          <Val><![CDATA[Controller Username]]></Val>
          <Tgt Cat="Text" Stat="Loc" Orig="New">
            <Val><![CDATA[Nombre de usuario del controlador]]></Val>
          </Tgt>
        </Str>
        <Disp Icon="Str" />
      </Item>
      <Item ItemId=";extensions/Microsoft.arc/dist/localizedConstants.arc.coordinator" ItemType="0" PsrId="308" Leaf="true">
        <Str Cat="Text">
          <Val><![CDATA[Coordinator]]></Val>
          <Tgt Cat="Text" Stat="Loc" Orig="New">
            <Val><![CDATA[Coordinador]]></Val>
          </Tgt>
        </Str>
        <Disp Icon="Str" />
      </Item>
      <Item ItemId=";extensions/Microsoft.arc/dist/localizedConstants.arc.coordinatorEndpoint" ItemType="0" PsrId="308" Leaf="true">
        <Str Cat="Text">
          <Val><![CDATA[Coordinator endpoint]]></Val>
          <Tgt Cat="Text" Stat="Loc" Orig="New">
            <Val><![CDATA[Punto de conexión del coordinador]]></Val>
          </Tgt>
        </Str>
        <Disp Icon="Str" />
      </Item>
      <Item ItemId=";extensions/Microsoft.arc/dist/localizedConstants.arc.coordinatorNodeParameters" ItemType="0" PsrId="308" Leaf="true">
        <Str Cat="Text">
          <Val><![CDATA[Coordinator Node Parameters]]></Val>
          <Tgt Cat="Text" Stat="Loc" Orig="New">
            <Val><![CDATA[Parámetros del nodo de coordinación]]></Val>
          </Tgt>
        </Str>
        <Disp Icon="Str" />
      </Item>
      <Item ItemId=";extensions/Microsoft.arc/dist/localizedConstants.arc.coordinatorNodeParametersDescription" ItemType="0" PsrId="308" Leaf="true">
        <Str Cat="Text">
          <Val><![CDATA[ These server parameters of the Coordinator node can be set to custom (non-default) values. Search to find parameters.]]></Val>
          <Tgt Cat="Text" Stat="Loc" Orig="New">
            <Val><![CDATA[ Estos parámetros de servidor del nodo de coordinación se pueden establecer en valores personalizados (no predeterminados). Buscar parámetros.]]></Val>
          </Tgt>
        </Str>
        <Disp Icon="Str" />
      </Item>
      <Item ItemId=";extensions/Microsoft.arc/dist/localizedConstants.arc.copiedToClipboard" ItemType="0" PsrId="308" Leaf="true">
        <Str Cat="Text">
          <Val><![CDATA[{0} copied to clipboard]]></Val>
          <Tgt Cat="Text" Stat="Loc" Orig="New">
            <Val><![CDATA[{0} copiado al portapapeles]]></Val>
          </Tgt>
        </Str>
        <Disp Icon="Str" />
      </Item>
      <Item ItemId=";extensions/Microsoft.arc/dist/localizedConstants.arc.copyConnectionStringToClipboard" ItemType="0" PsrId="308" InstFlg="true" Leaf="true">
        <Str Cat="Text">
          <Val><![CDATA[Copy {0} Connection String to clipboard]]></Val>
          <Tgt Cat="Text" Stat="Loc" Orig="New">
            <Val><![CDATA[Copiar cadena de conexión {0} en el portapapeles]]></Val>
          </Tgt>
        </Str>
        <Disp Icon="Str" />
      </Item>
      <Item ItemId=";extensions/Microsoft.arc/dist/localizedConstants.arc.copyValueToClipboard" ItemType="0" PsrId="308" InstFlg="true" Leaf="true">
        <Str Cat="Text">
          <Val><![CDATA[Copy {0} to clipboard]]></Val>
          <Tgt Cat="Text" Stat="Loc" Orig="New">
            <Val><![CDATA[Copiar {0} en el Portapapeles]]></Val>
          </Tgt>
        </Str>
        <Disp Icon="Str" />
      </Item>
      <Item ItemId=";extensions/Microsoft.arc/dist/localizedConstants.arc.coresLimit" ItemType="0" PsrId="308" Leaf="true">
        <Str Cat="Text">
          <Val><![CDATA[CPU limit]]></Val>
          <Tgt Cat="Text" Stat="Loc" Orig="New">
            <Val><![CDATA[Límite de CPU]]></Val>
          </Tgt>
        </Str>
        <Disp Icon="Str" />
      </Item>
      <Item ItemId=";extensions/Microsoft.arc/dist/localizedConstants.arc.coresRequest" ItemType="0" PsrId="308" Leaf="true">
        <Str Cat="Text">
          <Val><![CDATA[CPU request]]></Val>
          <Tgt Cat="Text" Stat="Loc" Orig="New">
            <Val><![CDATA[Solicitud de CPU]]></Val>
          </Tgt>
        </Str>
        <Disp Icon="Str" />
      </Item>
      <Item ItemId=";extensions/Microsoft.arc/dist/localizedConstants.arc.couldNotFindAzureResource" ItemType="0" PsrId="308" Leaf="true">
        <Str Cat="Text">
          <Val><![CDATA[Could not find Azure resource for {0}]]></Val>
          <Tgt Cat="Text" Stat="Loc" Orig="New">
            <Val><![CDATA[No se encontró el recurso de Azure para {0}]]></Val>
          </Tgt>
        </Str>
        <Disp Icon="Str" />
      </Item>
      <Item ItemId=";extensions/Microsoft.arc/dist/localizedConstants.arc.couldNotFindControllerRegistration" ItemType="0" PsrId="308" Leaf="true">
        <Str Cat="Text">
          <Val><![CDATA[Could not find controller registration.]]></Val>
          <Tgt Cat="Text" Stat="Loc" Orig="New">
            <Val><![CDATA[No se pudo encontrar el registro del controlador.]]></Val>
          </Tgt>
        </Str>
        <Disp Icon="Str" />
      </Item>
      <Item ItemId=";extensions/Microsoft.arc/dist/localizedConstants.arc.createNew" ItemType="0" PsrId="308" Leaf="true">
        <Str Cat="Text">
          <Val><![CDATA[New Instance]]></Val>
          <Tgt Cat="Text" Stat="Loc" Orig="New">
            <Val><![CDATA[Nueva instancia]]></Val>
          </Tgt>
        </Str>
        <Disp Icon="Str" />
      </Item>
      <Item ItemId=";extensions/Microsoft.arc/dist/localizedConstants.arc.currentVersion" ItemType="0" PsrId="308" Leaf="true">
        <Str Cat="Text">
          <Val><![CDATA[Current version]]></Val>
          <Tgt Cat="Text" Stat="Loc" Orig="New">
            <Val><![CDATA[Versión actual]]></Val>
          </Tgt>
        </Str>
        <Disp Icon="Str" />
      </Item>
      <Item ItemId=";extensions/Microsoft.arc/dist/localizedConstants.arc.dataController" ItemType="0" PsrId="308" Leaf="true">
        <Str Cat="Text">
          <Val><![CDATA[Data controller]]></Val>
          <Tgt Cat="Text" Stat="Loc" Orig="New">
            <Val><![CDATA[Controlador de datos]]></Val>
          </Tgt>
        </Str>
        <Disp Icon="Str" />
      </Item>
      <Item ItemId=";extensions/Microsoft.arc/dist/localizedConstants.arc.dataControllersType" ItemType="0" PsrId="308" Leaf="true">
        <Str Cat="Text">
          <Val><![CDATA[Azure Arc Data Controller]]></Val>
          <Tgt Cat="Text" Stat="Loc" Orig="New">
            <Val><![CDATA[Controlador de datos de Azure Arc]]></Val>
          </Tgt>
        </Str>
        <Disp Icon="Str" />
      </Item>
      <Item ItemId=";extensions/Microsoft.arc/dist/localizedConstants.arc.dataStorage" ItemType="0" PsrId="308" Leaf="true">
        <Str Cat="Text">
          <Val><![CDATA[{0} data]]></Val>
          <Tgt Cat="Text" Stat="Loc" Orig="New">
            <Val><![CDATA[Datos de {0}]]></Val>
          </Tgt>
        </Str>
        <Disp Icon="Str" />
      </Item>
      <Item ItemId=";extensions/Microsoft.arc/dist/localizedConstants.arc.database" ItemType="0" PsrId="308" Leaf="true">
        <Str Cat="Text">
          <Val><![CDATA[Database]]></Val>
          <Tgt Cat="Text" Stat="Loc" Orig="New">
            <Val><![CDATA[Base de datos]]></Val>
          </Tgt>
        </Str>
        <Disp Icon="Str" />
      </Item>
      <Item ItemId=";extensions/Microsoft.arc/dist/localizedConstants.arc.databaseCreated" ItemType="0" PsrId="308" Leaf="true">
        <Str Cat="Text">
          <Val><![CDATA[Database {0} created]]></Val>
          <Tgt Cat="Text" Stat="Loc" Orig="New">
            <Val><![CDATA[Base de datos {0} creada]]></Val>
          </Tgt>
        </Str>
        <Disp Icon="Str" />
      </Item>
      <Item ItemId=";extensions/Microsoft.arc/dist/localizedConstants.arc.databaseCreationFailed" ItemType="0" PsrId="308" Leaf="true">
        <Str Cat="Text">
          <Val><![CDATA[Failed to create database {0}. {1}]]></Val>
          <Tgt Cat="Text" Stat="Loc" Orig="New">
            <Val><![CDATA[No se pudo crear la base de datos {0}. {1}]]></Val>
          </Tgt>
        </Str>
        <Disp Icon="Str" />
      </Item>
      <Item ItemId=";extensions/Microsoft.arc/dist/localizedConstants.arc.databaseDetails" ItemType="0" PsrId="308" Leaf="true">
        <Str Cat="Text">
          <Val><![CDATA[Destination Details]]></Val>
          <Tgt Cat="Text" Stat="Loc" Orig="New">
            <Val><![CDATA[Detalles del destino]]></Val>
          </Tgt>
          <Prev Cat="Text">
            <Val><![CDATA[Database Details]]></Val>
          </Prev>
        </Str>
        <Disp Icon="Str" />
      </Item>
      <Item ItemId=";extensions/Microsoft.arc/dist/localizedConstants.arc.databaseDetailsText" ItemType="0" PsrId="308" Leaf="true">
        <Str Cat="Text">
          <Val><![CDATA[Enter the required settings for target database name and SQL managed instance. By default, the source managed instance is selected.]]></Val>
          <Tgt Cat="Text" Stat="Loc" Orig="New">
            <Val><![CDATA[Escriba la configuración necesaria para el nombre y la instancia administrada de la base de datos de destino. De forma predeterminada, se selecciona la instancia administrada de origen.]]></Val>
          </Tgt>
          <Prev Cat="Text">
            <Val><![CDATA[Enter the required settings for this database, including a name and a target managed instance. By default, the source instance is selected.]]></Val>
          </Prev>
        </Str>
        <Disp Icon="Str" />
      </Item>
      <Item ItemId=";extensions/Microsoft.arc/dist/localizedConstants.arc.databaseName" ItemType="0" PsrId="308" Leaf="true">
        <Str Cat="Text">
          <Val><![CDATA[Database name]]></Val>
          <Tgt Cat="Text" Stat="Loc" Orig="New">
            <Val><![CDATA[Nombre de la base de datos]]></Val>
          </Tgt>
        </Str>
        <Disp Icon="Str" />
      </Item>
      <Item ItemId=";extensions/Microsoft.arc/dist/localizedConstants.arc.databases" ItemType="0" PsrId="308" Leaf="true">
        <Str Cat="Text">
          <Val><![CDATA[Databases]]></Val>
          <Tgt Cat="Text" Stat="Loc" Orig="New">
            <Val><![CDATA[Bases de datos]]></Val>
          </Tgt>
        </Str>
        <Disp Icon="Str" />
      </Item>
      <Item ItemId=";extensions/Microsoft.arc/dist/localizedConstants.arc.defaultControllerName" ItemType="0" PsrId="308" Leaf="true">
        <Str Cat="Text">
          <Val><![CDATA[arc-dc]]></Val>
          <Tgt Cat="Text" Stat="Loc" Orig="New">
            <Val><![CDATA[arc-dc]]></Val>
          </Tgt>
        </Str>
        <Disp Icon="Str" />
      </Item>
      <Item ItemId=";extensions/Microsoft.arc/dist/localizedConstants.arc.delete" ItemType="0" PsrId="308" Leaf="true">
        <Str Cat="Text">
          <Val><![CDATA[Delete]]></Val>
          <Tgt Cat="Text" Stat="Loc" Orig="New">
            <Val><![CDATA[Eliminar]]></Val>
          </Tgt>
        </Str>
        <Disp Icon="Str" />
      </Item>
      <Item ItemId=";extensions/Microsoft.arc/dist/localizedConstants.arc.deletingInstance" ItemType="0" PsrId="308" Leaf="true">
        <Str Cat="Text">
          <Val><![CDATA[Deleting instance '{0}'...]]></Val>
          <Tgt Cat="Text" Stat="Loc" Orig="New">
            <Val><![CDATA[Eliminando instancia '{0}'...]]></Val>
          </Tgt>
        </Str>
        <Disp Icon="Str" />
      </Item>
      <Item ItemId=";extensions/Microsoft.arc/dist/localizedConstants.arc.description" ItemType="0" PsrId="308" Leaf="true">
        <Str Cat="Text">
          <Val><![CDATA[Description]]></Val>
          <Tgt Cat="Text" Stat="Loc" Orig="New">
            <Val><![CDATA[Descripción]]></Val>
          </Tgt>
        </Str>
        <Disp Icon="Str" />
      </Item>
      <Item ItemId=";extensions/Microsoft.arc/dist/localizedConstants.arc.details" ItemType="0" PsrId="308" Leaf="true">
        <Str Cat="Text">
          <Val><![CDATA[Details]]></Val>
          <Tgt Cat="Text" Stat="Loc" Orig="New">
            <Val><![CDATA[Detalles]]></Val>
          </Tgt>
        </Str>
        <Disp Icon="Str" />
      </Item>
      <Item ItemId=";extensions/Microsoft.arc/dist/localizedConstants.arc.diagnoseAndSolveProblems" ItemType="0" PsrId="308" Leaf="true">
        <Str Cat="Text">
          <Val><![CDATA[Diagnose and solve problems]]></Val>
          <Tgt Cat="Text" Stat="Loc" Orig="New">
            <Val><![CDATA[Diagnosticar y solucionar problemas]]></Val>
          </Tgt>
        </Str>
        <Disp Icon="Str" />
      </Item>
      <Item ItemId=";extensions/Microsoft.arc/dist/localizedConstants.arc.direct" ItemType="0" PsrId="308" Leaf="true">
        <Str Cat="Text">
          <Val><![CDATA[Direct]]></Val>
          <Tgt Cat="Text" Stat="Loc" Orig="New">
            <Val><![CDATA[Directa]]></Val>
          </Tgt>
        </Str>
        <Disp Icon="Str" />
      </Item>
      <Item ItemId=";extensions/Microsoft.arc/dist/localizedConstants.arc.discard" ItemType="0" PsrId="308" Leaf="true">
        <Str Cat="Text">
          <Val><![CDATA[Discard]]></Val>
          <Tgt Cat="Text" Stat="Loc" Orig="New">
            <Val><![CDATA[Descartar]]></Val>
          </Tgt>
        </Str>
        <Disp Icon="Str" />
      </Item>
      <Item ItemId=";extensions/Microsoft.arc/dist/localizedConstants.arc.drop" ItemType="0" PsrId="308" Leaf="true">
        <Str Cat="Text">
          <Val><![CDATA[Drop]]></Val>
          <Tgt Cat="Text" Stat="Loc" Orig="New">
            <Val><![CDATA[Depositar]]></Val>
          </Tgt>
        </Str>
        <Disp Icon="Str" />
      </Item>
      <Item ItemId=";extensions/Microsoft.arc/dist/localizedConstants.arc.dropMultipleExtensions" ItemType="0" PsrId="308" Leaf="true">
        <Str Cat="Text">
          <Val><![CDATA[Currently dropping another extension, try again once that is completed.]]></Val>
          <Tgt Cat="Text" Stat="Loc" Orig="New">
            <Val><![CDATA[Se está depositando otra extensión en este momento, vuelva a intentarlo una vez que se haya completado.]]></Val>
          </Tgt>
        </Str>
        <Disp Icon="Str" />
      </Item>
      <Item ItemId=";extensions/Microsoft.arc/dist/localizedConstants.arc.earliestPitrRestorePoint" ItemType="0" PsrId="308" Leaf="true">
        <Str Cat="Text">
          <Val><![CDATA[Earliest point in time]]></Val>
          <Tgt Cat="Text" Stat="Loc" Orig="New">
            <Val><![CDATA[Primer momento dado]]></Val>
          </Tgt>
          <Prev Cat="Text">
            <Val><![CDATA[Earliest PITR restore point]]></Val>
          </Prev>
        </Str>
        <Disp Icon="Str" />
      </Item>
      <Item ItemId=";extensions/Microsoft.arc/dist/localizedConstants.arc.emergency" ItemType="0" PsrId="308" Leaf="true">
        <Str Cat="Text">
          <Val><![CDATA[Emergency]]></Val>
          <Tgt Cat="Text" Stat="Loc" Orig="New">
            <Val><![CDATA[Emergencia]]></Val>
          </Tgt>
        </Str>
        <Disp Icon="Str" />
      </Item>
      <Item ItemId=";extensions/Microsoft.arc/dist/localizedConstants.arc.enableTrustServerCert" ItemType="0" PsrId="308" Leaf="true">
        <Str Cat="Text">
          <Val><![CDATA[Enable Trust Server Certificate]]></Val>
          <Tgt Cat="Text" Stat="Loc" Orig="New">
            <Val><![CDATA[Habilitar certificado de servidor de confianza]]></Val>
          </Tgt>
        </Str>
        <Disp Icon="Str" />
      </Item>
      <Item ItemId=";extensions/Microsoft.arc/dist/localizedConstants.arc.encrypt" ItemType="0" PsrId="308" Leaf="true">
        <Str Cat="Text">
          <Val><![CDATA[Encrypt]]></Val>
          <Tgt Cat="Text" Stat="Loc" Orig="New">
            <Val><![CDATA[Cifrar]]></Val>
          </Tgt>
        </Str>
        <Disp Icon="Str" />
      </Item>
      <Item ItemId=";extensions/Microsoft.arc/dist/localizedConstants.arc.encryptDescription" ItemType="0" PsrId="308" Leaf="true">
        <Str Cat="Text">
          <Val><![CDATA[When true, SQL Server uses SSL encryption for all data sent between the client and server if the server has a certificate installed.]]></Val>
          <Tgt Cat="Text" Stat="Loc" Orig="New">
            <Val><![CDATA[Cuando el valor es true, SQL Server utiliza cifrado SSL para todos los datos enviados entre el cliente y el servidor, cuando el servidor tiene instalado un certificado.]]></Val>
          </Tgt>
        </Str>
        <Disp Icon="Str" />
      </Item>
      <Item ItemId=";extensions/Microsoft.arc/dist/localizedConstants.arc.endpoint" ItemType="0" PsrId="308" Leaf="true">
        <Str Cat="Text">
          <Val><![CDATA[Endpoint]]></Val>
          <Tgt Cat="Text" Stat="Loc" Orig="New">
            <Val><![CDATA[Punto de conexión]]></Val>
          </Tgt>
        </Str>
        <Disp Icon="Str" />
      </Item>
      <Item ItemId=";extensions/Microsoft.arc/dist/localizedConstants.arc.enterANonEmptyPassword" ItemType="0" PsrId="308" Leaf="true">
        <Str Cat="Text">
          <Val><![CDATA[Enter a non empty password or press escape to exit.]]></Val>
          <Tgt Cat="Text" Stat="Loc" Orig="New">
            <Val><![CDATA[Escriba una contraseña que no esté vacía o presione ESC para salir.]]></Val>
          </Tgt>
        </Str>
        <Disp Icon="Str" />
      </Item>
      <Item ItemId=";extensions/Microsoft.arc/dist/localizedConstants.arc.enterNewPassword" ItemType="0" PsrId="308" Leaf="true">
        <Str Cat="Text">
          <Val><![CDATA[Enter a new password]]></Val>
          <Tgt Cat="Text" Stat="Loc" Orig="New">
            <Val><![CDATA[Escriba una nueva contraseña]]></Val>
          </Tgt>
        </Str>
        <Disp Icon="Str" />
      </Item>
      <Item ItemId=";extensions/Microsoft.arc/dist/localizedConstants.arc.errorConnectingToController" ItemType="0" PsrId="308" Leaf="true">
        <Str Cat="Text">
          <Val><![CDATA[Error connecting to controller. {0}]]></Val>
          <Tgt Cat="Text" Stat="Loc" Orig="New">
            <Val><![CDATA[Error al conectar con el controlador. {0}]]></Val>
          </Tgt>
        </Str>
        <Disp Icon="Str" />
      </Item>
      <Item ItemId=";extensions/Microsoft.arc/dist/localizedConstants.arc.errorGettingConnectionMode" ItemType="0" PsrId="308" Leaf="true">
        <Str Cat="Text">
          <Val><![CDATA[Error getting data controller connection mode.]]></Val>
          <Tgt Cat="Text" Stat="Loc" Orig="New">
            <Val><![CDATA[Error al obtener el modo de conexión del controlador de datos.]]></Val>
          </Tgt>
        </Str>
        <Disp Icon="Str" />
      </Item>
      <Item ItemId=";extensions/Microsoft.arc/dist/localizedConstants.arc.errorListingLogAnalyticsWorkspaces" ItemType="0" PsrId="308" Leaf="true">
        <Str Cat="Text">
          <Val><![CDATA[Error listing Log Analytics workspaces {0}]]></Val>
          <Tgt Cat="Text" Stat="Loc" Orig="New">
            <Val><![CDATA[Error al enumerar las áreas de trabajo de Log Analytics {0}]]></Val>
          </Tgt>
        </Str>
        <Disp Icon="Str" />
      </Item>
      <Item ItemId=";extensions/Microsoft.arc/dist/localizedConstants.arc.errorVerifyingPassword" ItemType="0" PsrId="308" Leaf="true">
        <Str Cat="Text">
          <Val><![CDATA[Error encountered while verifying password. {0}]]></Val>
          <Tgt Cat="Text" Stat="Loc" Orig="New">
            <Val><![CDATA[Se produjo un error al comprobar la contraseña. {0}]]></Val>
          </Tgt>
        </Str>
        <Disp Icon="Str" />
      </Item>
      <Item ItemId=";extensions/Microsoft.arc/dist/localizedConstants.arc.extensionInstallationFailed" ItemType="0" PsrId="308" Leaf="true">
        <Str Cat="Text">
          <Val><![CDATA[Failed to install extension {0}.]]></Val>
          <Tgt Cat="Text" Stat="Loc" Orig="New">
            <Val><![CDATA[No se pudo instalar la extensión {0}.]]></Val>
          </Tgt>
        </Str>
        <Disp Icon="Str" />
      </Item>
      <Item ItemId=";extensions/Microsoft.arc/dist/localizedConstants.arc.extensionInstalled" ItemType="0" PsrId="308" Leaf="true">
        <Str Cat="Text">
          <Val><![CDATA[Extension '{0}' has been installed.]]></Val>
          <Tgt Cat="Text" Stat="Loc" Orig="New">
            <Val><![CDATA[Se ha instalado la extensión '{0}'.]]></Val>
          </Tgt>
        </Str>
        <Disp Icon="Str" />
      </Item>
      <Item ItemId=";extensions/Microsoft.arc/dist/localizedConstants.arc.extensionName" ItemType="0" PsrId="308" Leaf="true">
        <Str Cat="Text">
          <Val><![CDATA[Extension name]]></Val>
          <Tgt Cat="Text" Stat="Loc" Orig="New">
            <Val><![CDATA[Nombre de la extensión]]></Val>
          </Tgt>
        </Str>
        <Disp Icon="Str" />
      </Item>
      <Item ItemId=";extensions/Microsoft.arc/dist/localizedConstants.arc.extensionsAddDialog" ItemType="0" PsrId="308" Leaf="true">
        <Str Cat="Text">
          <Val><![CDATA[PostgreSQL provides the ability to extend the functionality of your database by using extensions.]]></Val>
          <Tgt Cat="Text" Stat="Loc" Orig="New">
            <Val><![CDATA[PostgreSQL proporciona la capacidad de ampliar la funcionalidad de la base de datos mediante extensiones.]]></Val>
          </Tgt>
        </Str>
        <Disp Icon="Str" />
      </Item>
      <Item ItemId=";extensions/Microsoft.arc/dist/localizedConstants.arc.extensionsAddErrorrMessage" ItemType="0" PsrId="308" Leaf="true">
        <Str Cat="Text">
          <Val><![CDATA[Value should be either of the following: ({0}).]]></Val>
          <Tgt Cat="Text" Stat="Loc" Orig="New">
            <Val><![CDATA[El valor debe ser uno de los siguientes: ({0}).]]></Val>
          </Tgt>
        </Str>
        <Disp Icon="Str" />
      </Item>
      <Item ItemId=";extensions/Microsoft.arc/dist/localizedConstants.arc.extensionsAddFunction" ItemType="0" PsrId="308" Leaf="true">
        <Str Cat="Text">
          <Val><![CDATA[Some extensions must be loaded into PostgreSQL at startup time before they can be used. To edit, type in comma separated list of valid extensions: ({0}).]]></Val>
          <Tgt Cat="Text" Stat="Loc" Orig="New">
            <Val><![CDATA[Algunas extensiones se deben cargar en PostgreSQL durante el inicio para poder usarlas. Para editar este comportamiento, escriba una lista separada por comas de extensiones válidas: ({0}).]]></Val>
          </Tgt>
        </Str>
        <Disp Icon="Str" />
      </Item>
      <Item ItemId=";extensions/Microsoft.arc/dist/localizedConstants.arc.extensionsAddList" ItemType="0" PsrId="308" Leaf="true">
        <Str Cat="Text">
          <Val><![CDATA[Extensions]]></Val>
          <Tgt Cat="Text" Stat="Loc" Orig="New">
            <Val><![CDATA[Extensiones]]></Val>
          </Tgt>
        </Str>
        <Disp Icon="Str" />
      </Item>
      <Item ItemId=";extensions/Microsoft.arc/dist/localizedConstants.arc.extensionsAdded" ItemType="0" PsrId="308" Leaf="true">
        <Str Cat="Text">
          <Val><![CDATA[Extensions '{0}' added]]></Val>
          <Tgt Cat="Text" Stat="Loc" Orig="New">
            <Val><![CDATA[Extensiones '{0}' agregadas]]></Val>
          </Tgt>
        </Str>
        <Disp Icon="Str" />
      </Item>
      <Item ItemId=";extensions/Microsoft.arc/dist/localizedConstants.arc.extensionsDescription" ItemType="0" PsrId="308" Leaf="true">
        <Str Cat="Text">
          <Val><![CDATA[PostgreSQL provides the ability to extend the functionality of your database by using extensions. Extensions allow for bundling multiple related SQL objects together in a single package that can be loaded or removed from your database with a single command. After being loaded in the database, extensions can function like built-in features.]]></Val>
          <Tgt Cat="Text" Stat="Loc" Orig="New">
            <Val><![CDATA[PostgreSQL proporciona la capacidad de ampliar la funcionalidad de la base de datos mediante extensiones. Las extensiones permiten agrupar varios objetos SQL relacionados en un único paquete que se puede cargar o quitar de la base de datos con un solo comando. Una vez cargado en la base de datos, las extensiones pueden funcionar como características integradas.]]></Val>
          </Tgt>
        </Str>
        <Disp Icon="Str" />
      </Item>
      <Item ItemId=";extensions/Microsoft.arc/dist/localizedConstants.arc.extensionsDropped" ItemType="0" PsrId="308" Leaf="true">
        <Str Cat="Text">
          <Val><![CDATA[Extensions '{0}' dropped]]></Val>
          <Tgt Cat="Text" Stat="Loc" Orig="New">
            <Val><![CDATA[Extensiones "{0}" quitadas]]></Val>
          </Tgt>
        </Str>
        <Disp Icon="Str" />
      </Item>
      <Item ItemId=";extensions/Microsoft.arc/dist/localizedConstants.arc.extensionsFunction" ItemType="0" PsrId="308" Leaf="true">
        <Str Cat="Text">
          <Val><![CDATA[Some extensions must be loaded into PostgreSQL at startup time before they can be used. These preloaded extensions can be viewed and edited  below.]]></Val>
          <Tgt Cat="Text" Stat="Loc" Orig="New">
            <Val><![CDATA[Algunas extensiones se deben cargar en PostgreSQL en el momento del inicio para poder usarlas. Estas extensiones precargadas se pueden ver y editar a continuación.]]></Val>
          </Tgt>
        </Str>
        <Disp Icon="Str" />
      </Item>
      <Item ItemId=";extensions/Microsoft.arc/dist/localizedConstants.arc.extensionsLearnMore" ItemType="0" PsrId="308" Leaf="true">
        <Str Cat="Text">
          <Val><![CDATA[Learn more about PostgreSQL extensions.]]></Val>
          <Tgt Cat="Text" Stat="Loc" Orig="New">
            <Val><![CDATA[Más información sobre las extensiones de PostgreSQL.]]></Val>
          </Tgt>
        </Str>
        <Disp Icon="Str" />
      </Item>
      <Item ItemId=";extensions/Microsoft.arc/dist/localizedConstants.arc.extensionsTableLabel" ItemType="0" PsrId="308" Leaf="true">
        <Str Cat="Text">
          <Val><![CDATA[Table of preloaded extensions.]]></Val>
          <Tgt Cat="Text" Stat="Loc" Orig="New">
            <Val><![CDATA[Tabla de extensiones precargadas.]]></Val>
          </Tgt>
        </Str>
        <Disp Icon="Str" />
      </Item>
      <Item ItemId=";extensions/Microsoft.arc/dist/localizedConstants.arc.extensionsTableLoading" ItemType="0" PsrId="308" Leaf="true">
        <Str Cat="Text">
          <Val><![CDATA[Table of preloaded extensions are loading.]]></Val>
          <Tgt Cat="Text" Stat="Loc" Orig="New">
            <Val><![CDATA[Se está cargando la tabla de extensiones precargadas.]]></Val>
          </Tgt>
        </Str>
        <Disp Icon="Str" />
      </Item>
      <Item ItemId=";extensions/Microsoft.arc/dist/localizedConstants.arc.extensionsTableLoadingComplete" ItemType="0" PsrId="308" Leaf="true">
        <Str Cat="Text">
          <Val><![CDATA[Preloaded extensions can now be viewed.]]></Val>
          <Tgt Cat="Text" Stat="Loc" Orig="New">
            <Val><![CDATA[Ahora se pueden ver las extensiones precargadas.]]></Val>
          </Tgt>
        </Str>
        <Disp Icon="Str" />
      </Item>
      <Item ItemId=";extensions/Microsoft.arc/dist/localizedConstants.arc.externalEndpoint" ItemType="0" PsrId="308" Leaf="true">
        <Str Cat="Text">
          <Val><![CDATA[External Endpoint]]></Val>
          <Tgt Cat="Text" Stat="Loc" Orig="New">
            <Val><![CDATA[Punto de conexión externo]]></Val>
          </Tgt>
        </Str>
        <Disp Icon="Str" />
      </Item>
      <Item ItemId=";extensions/Microsoft.arc/dist/localizedConstants.arc.failed" ItemType="0" PsrId="308" Leaf="true">
        <Str Cat="Text">
          <Val><![CDATA[Failed]]></Val>
          <Tgt Cat="Text" Stat="Loc" Orig="New">
            <Val><![CDATA[Error]]></Val>
          </Tgt>
        </Str>
        <Disp Icon="Str" />
      </Item>
      <Item ItemId=";extensions/Microsoft.arc/dist/localizedConstants.arc.feedback" ItemType="0" PsrId="308" Leaf="true">
        <Str Cat="Text">
          <Val><![CDATA[Feedback]]></Val>
          <Tgt Cat="Text" Stat="Loc" Orig="New">
            <Val><![CDATA[Comentarios]]></Val>
          </Tgt>
        </Str>
        <Disp Icon="Str" />
      </Item>
      <Item ItemId=";extensions/Microsoft.arc/dist/localizedConstants.arc.fetchConfigFailed" ItemType="0" PsrId="308" Leaf="true">
        <Str Cat="Text">
          <Val><![CDATA[An unexpected error occurred retrieving the config for '{0}'. {1}]]></Val>
          <Tgt Cat="Text" Stat="Loc" Orig="New">
            <Val><![CDATA[Error inesperado al recuperar la configuración de '{0}'. {1}]]></Val>
          </Tgt>
        </Str>
        <Disp Icon="Str" />
      </Item>
      <Item ItemId=";extensions/Microsoft.arc/dist/localizedConstants.arc.fetchDatabasesFailed" ItemType="0" PsrId="308" Leaf="true">
        <Str Cat="Text">
          <Val><![CDATA[An unexpected error occurred retrieving the databases for '{0}'. {1}]]></Val>
          <Tgt Cat="Text" Stat="Loc" Orig="New">
            <Val><![CDATA[Error inesperado al recuperar las bases de datos de '{0}'. {1}]]></Val>
          </Tgt>
        </Str>
        <Disp Icon="Str" />
      </Item>
      <Item ItemId=";extensions/Microsoft.arc/dist/localizedConstants.arc.fetchEndpointsFailed" ItemType="0" PsrId="308" Leaf="true">
        <Str Cat="Text">
          <Val><![CDATA[An unexpected error occurred retrieving the endpoints for '{0}'. {1}]]></Val>
          <Tgt Cat="Text" Stat="Loc" Orig="New">
            <Val><![CDATA[Error inesperado al recuperar los puntos de conexión de '{0}'. {1}]]></Val>
          </Tgt>
        </Str>
        <Disp Icon="Str" />
      </Item>
      <Item ItemId=";extensions/Microsoft.arc/dist/localizedConstants.arc.fetchEngineSettingsFailed" ItemType="0" PsrId="308" Leaf="true">
        <Str Cat="Text">
          <Val><![CDATA[An unexpected error occurred retrieving the engine settings for '{0}'. {1}]]></Val>
          <Tgt Cat="Text" Stat="Loc" Orig="New">
            <Val><![CDATA[Error inesperado al recuperar la configuración del motor para '{0}'. {1}]]></Val>
          </Tgt>
        </Str>
        <Disp Icon="Str" />
      </Item>
      <Item ItemId=";extensions/Microsoft.arc/dist/localizedConstants.arc.fetchRegistrationsFailed" ItemType="0" PsrId="308" Leaf="true">
        <Str Cat="Text">
          <Val><![CDATA[An unexpected error occurred retrieving the registrations for '{0}'. {1}]]></Val>
          <Tgt Cat="Text" Stat="Loc" Orig="New">
            <Val><![CDATA[Error inesperado al recuperar los registros de '{0}'. {1}]]></Val>
          </Tgt>
        </Str>
        <Disp Icon="Str" />
      </Item>
      <Item ItemId=";extensions/Microsoft.arc/dist/localizedConstants.arc.fullyQualifiedDomain" ItemType="0" PsrId="308" Leaf="true">
        <Str Cat="Text">
          <Val><![CDATA[Fully qualified domain]]></Val>
          <Tgt Cat="Text" Stat="Loc" Orig="New">
            <Val><![CDATA[Nombre de dominio completo]]></Val>
          </Tgt>
        </Str>
        <Disp Icon="Str" />
      </Item>
      <Item ItemId=";extensions/Microsoft.arc/dist/localizedConstants.arc.generalPurposeLabel" ItemType="0" PsrId="308" Leaf="true">
        <Str Cat="Text">
          <Val><![CDATA[GeneralPurpose]]></Val>
          <Tgt Cat="Text" Stat="Loc" Orig="New">
            <Val><![CDATA[GeneralPurpose]]></Val>
          </Tgt>
        </Str>
        <Disp Icon="Str" />
      </Item>
      <Item ItemId=";extensions/Microsoft.arc/dist/localizedConstants.arc.grafanaDashboard" ItemType="0" PsrId="308" Leaf="true">
        <Str Cat="Text">
          <Val><![CDATA[Grafana Dashboard]]></Val>
          <Tgt Cat="Text" Stat="Loc" Orig="New">
            <Val><![CDATA[Panel de Grafana]]></Val>
          </Tgt>
        </Str>
        <Disp Icon="Str" />
      </Item>
      <Item ItemId=";extensions/Microsoft.arc/dist/localizedConstants.arc.grafanaDashboardDescription" ItemType="0" PsrId="308" Leaf="true">
        <Str Cat="Text">
          <Val><![CDATA[Dashboard for viewing metrics]]></Val>
          <Tgt Cat="Text" Stat="Loc" Orig="New">
            <Val><![CDATA[Panel para ver métricas]]></Val>
          </Tgt>
        </Str>
        <Disp Icon="Str" />
      </Item>
      <Item ItemId=";extensions/Microsoft.arc/dist/localizedConstants.arc.indirect" ItemType="0" PsrId="308" Leaf="true">
        <Str Cat="Text">
          <Val><![CDATA[Indirect]]></Val>
          <Tgt Cat="Text" Stat="Loc" Orig="New">
            <Val><![CDATA[Indirecta]]></Val>
          </Tgt>
        </Str>
        <Disp Icon="Str" />
      </Item>
      <Item ItemId=";extensions/Microsoft.arc/dist/localizedConstants.arc.installingExtension" ItemType="0" PsrId="308" Leaf="true">
        <Str Cat="Text">
          <Val><![CDATA[Installing extension '{0}'...]]></Val>
          <Tgt Cat="Text" Stat="Loc" Orig="New">
            <Val><![CDATA[Instalando la extensión "{0}"...]]></Val>
          </Tgt>
        </Str>
        <Disp Icon="Str" />
      </Item>
      <Item ItemId=";extensions/Microsoft.arc/dist/localizedConstants.arc.instance" ItemType="0" PsrId="308" Leaf="true">
        <Str Cat="Text">
          <Val><![CDATA[Instance]]></Val>
          <Tgt Cat="Text" Stat="Loc" Orig="New">
            <Val><![CDATA[Instancia]]></Val>
          </Tgt>
        </Str>
        <Disp Icon="Str" />
      </Item>
      <Item ItemId=";extensions/Microsoft.arc/dist/localizedConstants.arc.instanceDeleted" ItemType="0" PsrId="308" Leaf="true">
        <Str Cat="Text">
          <Val><![CDATA[Instance '{0}' deleted]]></Val>
          <Tgt Cat="Text" Stat="Loc" Orig="New">
            <Val><![CDATA[Instancia '{0}' eliminada]]></Val>
          </Tgt>
        </Str>
        <Disp Icon="Str" />
      </Item>
      <Item ItemId=";extensions/Microsoft.arc/dist/localizedConstants.arc.instanceDeletionFailed" ItemType="0" PsrId="308" Leaf="true">
        <Str Cat="Text">
          <Val><![CDATA[Failed to delete instance {0}. {1}]]></Val>
          <Tgt Cat="Text" Stat="Loc" Orig="New">
            <Val><![CDATA[No se pudo eliminar la instancia {0}. {1}]]></Val>
          </Tgt>
        </Str>
        <Disp Icon="Str" />
      </Item>
      <Item ItemId=";extensions/Microsoft.arc/dist/localizedConstants.arc.instanceDeletionWarning" ItemType="0" PsrId="308" Leaf="true">
        <Str Cat="Text">
          <Val><![CDATA[Warning! Deleting an instance is permanent and cannot be undone. To delete the instance '{0}' type the name '{0}' below to proceed.]]></Val>
          <Tgt Cat="Text" Stat="Loc" Orig="New">
            <Val><![CDATA[¡Advertencia! La eliminación de una instancia es permanente y no se puede deshacer. Para eliminar la instancia '{0}' escriba el nombre '{0}' a continuación.]]></Val>
          </Tgt>
        </Str>
        <Disp Icon="Str" />
      </Item>
      <Item ItemId=";extensions/Microsoft.arc/dist/localizedConstants.arc.instanceUpdateFailed" ItemType="0" PsrId="308" Leaf="true">
        <Str Cat="Text">
          <Val><![CDATA[Failed to update instance {0}. {1}]]></Val>
          <Tgt Cat="Text" Stat="Loc" Orig="New">
            <Val><![CDATA[No se pudo actualizar la instancia {0}. {1}]]></Val>
          </Tgt>
        </Str>
        <Disp Icon="Str" />
      </Item>
      <Item ItemId=";extensions/Microsoft.arc/dist/localizedConstants.arc.instanceUpdated" ItemType="0" PsrId="308" Leaf="true">
        <Str Cat="Text">
          <Val><![CDATA[Instance '{0}' updated]]></Val>
          <Tgt Cat="Text" Stat="Loc" Orig="New">
            <Val><![CDATA[Instancia '{0}' actualizada]]></Val>
          </Tgt>
        </Str>
        <Disp Icon="Str" />
      </Item>
      <Item ItemId=";extensions/Microsoft.arc/dist/localizedConstants.arc.invalidConfigPath" ItemType="0" PsrId="308" Leaf="true">
        <Str Cat="Text">
          <Val><![CDATA[Invalid config path]]></Val>
          <Tgt Cat="Text" Stat="Loc" Orig="New">
            <Val><![CDATA[Ruta de acceso de configuración no válida]]></Val>
          </Tgt>
        </Str>
        <Disp Icon="Str" />
      </Item>
      <Item ItemId=";extensions/Microsoft.arc/dist/localizedConstants.arc.invalidInstanceDeletionName" ItemType="0" PsrId="308" Leaf="true">
        <Str Cat="Text">
          <Val><![CDATA[The value '{0}' does not match the instance name. Try again or press escape to exit]]></Val>
          <Tgt Cat="Text" Stat="Loc" Orig="New">
            <Val><![CDATA[El valor '{0}' no coincide con el nombre de instancia. Inténtelo de nuevo o presione Escape para salir]]></Val>
          </Tgt>
        </Str>
        <Disp Icon="Str" />
      </Item>
      <Item ItemId=";extensions/Microsoft.arc/dist/localizedConstants.arc.issuesDetected" ItemType="0" PsrId="308" Leaf="true">
        <Str Cat="Text">
          <Val><![CDATA[Issues Detected]]></Val>
          <Tgt Cat="Text" Stat="Loc" Orig="New">
            <Val><![CDATA[Problemas detectados]]></Val>
          </Tgt>
        </Str>
        <Disp Icon="Str" />
      </Item>
      <Item ItemId=";extensions/Microsoft.arc/dist/localizedConstants.arc.kibanaDashboard" ItemType="0" PsrId="308" Leaf="true">
        <Str Cat="Text">
          <Val><![CDATA[Kibana Dashboard]]></Val>
          <Tgt Cat="Text" Stat="Loc" Orig="New">
            <Val><![CDATA[Panel de Kibana]]></Val>
          </Tgt>
        </Str>
        <Disp Icon="Str" />
      </Item>
      <Item ItemId=";extensions/Microsoft.arc/dist/localizedConstants.arc.kibanaDashboardDescription" ItemType="0" PsrId="308" Leaf="true">
        <Str Cat="Text">
          <Val><![CDATA[Dashboard for viewing logs]]></Val>
          <Tgt Cat="Text" Stat="Loc" Orig="New">
            <Val><![CDATA[Panel para ver registros]]></Val>
          </Tgt>
        </Str>
        <Disp Icon="Str" />
      </Item>
      <Item ItemId=";extensions/Microsoft.arc/dist/localizedConstants.arc.lastTransition" ItemType="0" PsrId="308" Leaf="true">
        <Str Cat="Text">
          <Val><![CDATA[Last transition]]></Val>
          <Tgt Cat="Text" Stat="Loc" Orig="New">
            <Val><![CDATA[Última transición]]></Val>
          </Tgt>
        </Str>
        <Disp Icon="Str" />
      </Item>
      <Item ItemId=";extensions/Microsoft.arc/dist/localizedConstants.arc.latestpitrRestorePoint" ItemType="0" PsrId="308" Leaf="true">
        <Str Cat="Text">
          <Val><![CDATA[Latest point in time]]></Val>
          <Tgt Cat="Text" Stat="Loc" Orig="New">
            <Val><![CDATA[Último momento dado]]></Val>
          </Tgt>
          <Prev Cat="Text">
            <Val><![CDATA[Latest PITR restore point]]></Val>
          </Prev>
        </Str>
        <Disp Icon="Str" />
      </Item>
      <Item ItemId=";extensions/Microsoft.arc/dist/localizedConstants.arc.learnAboutNodeParameters" ItemType="0" PsrId="308" Leaf="true">
        <Str Cat="Text">
          <Val><![CDATA[Learn more about database engine settings for Azure Arc-enabled PostgreSQL]]></Val>
          <Tgt Cat="Text" Stat="Loc" Orig="New">
            <Val><![CDATA[Más información sobre la configuración del motor de base de datos para PostgreSQL habilitada para Azure Arc]]></Val>
          </Tgt>
          <Prev Cat="Text">
            <Val><![CDATA[Learn more about database engine settings for Azure Arc-enabled PostgreSQL Hyperscale]]></Val>
          </Prev>
        </Str>
        <Disp Icon="Str" />
      </Item>
      <Item ItemId=";extensions/Microsoft.arc/dist/localizedConstants.arc.learnAboutPostgresClients" ItemType="0" PsrId="308" Leaf="true">
        <Str Cat="Text">
          <Val><![CDATA[Learn more about Azure PostgreSQL client interfaces]]></Val>
          <Tgt Cat="Text" Stat="Loc" Orig="New">
            <Val><![CDATA[Más información sobre las interfaces de cliente de Azure PostgreSQL]]></Val>
          </Tgt>
          <Prev Cat="Text">
            <Val><![CDATA[Learn more about Azure PostgreSQL Hyperscale client interfaces]]></Val>
          </Prev>
        </Str>
        <Disp Icon="Str" />
      </Item>
      <Item ItemId=";extensions/Microsoft.arc/dist/localizedConstants.arc.learnMore" ItemType="0" PsrId="308" Leaf="true">
        <Str Cat="Text">
          <Val><![CDATA[Learn More.]]></Val>
          <Tgt Cat="Text" Stat="Loc" Orig="New">
            <Val><![CDATA[Más información.]]></Val>
          </Tgt>
        </Str>
        <Disp Icon="Str" />
      </Item>
      <Item ItemId=";extensions/Microsoft.arc/dist/localizedConstants.arc.loadExtensions" ItemType="0" PsrId="308" Leaf="true">
        <Str Cat="Text">
          <Val><![CDATA[Load extensions]]></Val>
          <Tgt Cat="Text" Stat="Loc" Orig="New">
            <Val><![CDATA[Cargar extensiones]]></Val>
          </Tgt>
        </Str>
        <Disp Icon="Str" />
      </Item>
      <Item ItemId=";extensions/Microsoft.arc/dist/localizedConstants.arc.loading" ItemType="0" PsrId="308" Leaf="true">
        <Str Cat="Text">
          <Val><![CDATA[Loading...]]></Val>
          <Tgt Cat="Text" Stat="Loc" Orig="New">
            <Val><![CDATA[Cargando...]]></Val>
          </Tgt>
        </Str>
        <Disp Icon="Str" />
      </Item>
      <Item ItemId=";extensions/Microsoft.arc/dist/localizedConstants.arc.loadingClusterContextCompleted" ItemType="0" PsrId="308" Leaf="true">
        <Str Cat="Text">
          <Val><![CDATA[Loading cluster contexts completed]]></Val>
          <Tgt Cat="Text" Stat="Loc" Orig="New">
            <Val><![CDATA[Carga de contextos de clúster completada]]></Val>
          </Tgt>
        </Str>
        <Disp Icon="Str" />
      </Item>
      <Item ItemId=";extensions/Microsoft.arc/dist/localizedConstants.arc.loadingClusterContextsError" ItemType="0" PsrId="308" Leaf="true">
        <Str Cat="Text">
          <Val><![CDATA[Error loading cluster contexts. {0}]]></Val>
          <Tgt Cat="Text" Stat="Loc" Orig="New">
            <Val><![CDATA[Error al cargar los contextos de clúster. {0}]]></Val>
          </Tgt>
        </Str>
        <Disp Icon="Str" />
      </Item>
      <Item ItemId=";extensions/Microsoft.arc/dist/localizedConstants.arc.logStorage" ItemType="0" PsrId="308" Leaf="true">
        <Str Cat="Text">
          <Val><![CDATA[{0} log]]></Val>
          <Tgt Cat="Text" Stat="Loc" Orig="New">
            <Val><![CDATA[Registro de {0}]]></Val>
          </Tgt>
        </Str>
        <Disp Icon="Str" />
      </Item>
      <Item ItemId=";extensions/Microsoft.arc/dist/localizedConstants.arc.loginFailed" ItemType="0" PsrId="308" Leaf="true">
        <Str Cat="Text">
          <Val><![CDATA[Error logging into controller - wrong username or password]]></Val>
          <Tgt Cat="Text" Stat="Loc" Orig="New">
            <Val><![CDATA[Error al iniciar sesión en el controlador: nombre de usuario o contraseña incorrectos]]></Val>
          </Tgt>
        </Str>
        <Disp Icon="Str" />
      </Item>
      <Item ItemId=";extensions/Microsoft.arc/dist/localizedConstants.arc.memoryLimit" ItemType="0" PsrId="308" Leaf="true">
        <Str Cat="Text">
          <Val><![CDATA[Memory limit (in GB)]]></Val>
          <Tgt Cat="Text" Stat="Loc" Orig="New">
            <Val><![CDATA[Límite de memoria (en GB)]]></Val>
          </Tgt>
        </Str>
        <Disp Icon="Str" />
      </Item>
      <Item ItemId=";extensions/Microsoft.arc/dist/localizedConstants.arc.memoryRequest" ItemType="0" PsrId="308" Leaf="true">
        <Str Cat="Text">
          <Val><![CDATA[Memory request (in GB)]]></Val>
          <Tgt Cat="Text" Stat="Loc" Orig="New">
            <Val><![CDATA[Solicitud de memoria (en GB)]]></Val>
          </Tgt>
        </Str>
        <Disp Icon="Str" />
      </Item>
      <Item ItemId=";extensions/Microsoft.arc/dist/localizedConstants.arc.miaaAdmin" ItemType="0" PsrId="308" Leaf="true">
        <Str Cat="Text">
          <Val><![CDATA[Managed instance admin]]></Val>
          <Tgt Cat="Text" Stat="Loc" Orig="New">
            <Val><![CDATA[Administrador de instancia administrada]]></Val>
          </Tgt>
        </Str>
        <Disp Icon="Str" />
      </Item>
      <Item ItemId=";extensions/Microsoft.arc/dist/localizedConstants.arc.miaaBackupsDatabasesDescription" ItemType="0" PsrId="308" Leaf="true">
        <Str Cat="Text">
          <Val><![CDATA[Databases with available backups are displayed below. Restore databases to this instance or any other instance within the same custom location.]]></Val>
          <Tgt Cat="Text" Stat="Loc" Orig="New">
            <Val><![CDATA[A continuación se muestran las bases de datos con copias de seguridad disponibles. Restaure las bases de datos en esta instancia o en cualquier otra instancia dentro de la misma ubicación personalizada.]]></Val>
          </Tgt>
        </Str>
        <Disp Icon="Str" />
      </Item>
      <Item ItemId=";extensions/Microsoft.arc/dist/localizedConstants.arc.miaaComputeAndStorageDescriptionPartOne" ItemType="0" PsrId="308" Leaf="true">
        <Str Cat="Text">
          <Val><![CDATA[You can scale your Azure SQL managed instance - Azure Arc by]]></Val>
          <Tgt Cat="Text" Stat="Loc" Orig="New">
            <Val><![CDATA[Puede escalar su instancia administrada de Azure SQL: Azure Arc por]]></Val>
          </Tgt>
        </Str>
        <Disp Icon="Str" />
      </Item>
      <Item ItemId=";extensions/Microsoft.arc/dist/localizedConstants.arc.miaaConnectionRequired" ItemType="0" PsrId="308" Leaf="true">
        <Str Cat="Text">
          <Val><![CDATA[A connection is required to list the databases on this instance.]]></Val>
          <Tgt Cat="Text" Stat="Loc" Orig="New">
            <Val><![CDATA[Se necesita una conexión para enumerar las bases de datos de esta instancia.]]></Val>
          </Tgt>
        </Str>
        <Disp Icon="Str" />
      </Item>
      <Item ItemId=";extensions/Microsoft.arc/dist/localizedConstants.arc.miaaDashboard" ItemType="0" PsrId="308" Leaf="true">
        <Str Cat="Text">
          <Val><![CDATA[SQL managed instance - Azure Arc Dashboard - {0}]]></Val>
          <Tgt Cat="Text" Stat="Loc" Orig="New">
            <Val><![CDATA[Instancia administrada de SQL: panel de Azure Arc - {0}]]></Val>
          </Tgt>
          <Prev Cat="Text">
            <Val><![CDATA[SQL managed instance - Azure Arc Dashboard (Preview) - {0}]]></Val>
          </Prev>
        </Str>
        <Disp Icon="Str" />
      </Item>
      <Item ItemId=";extensions/Microsoft.arc/dist/localizedConstants.arc.miaaProviderName" ItemType="0" PsrId="308" Leaf="true">
        <Str Cat="Text">
          <Val><![CDATA[MSSQL]]></Val>
          <Tgt Cat="Text" Stat="Loc" Orig="New">
            <Val><![CDATA[MSSQL]]></Val>
          </Tgt>
        </Str>
        <Disp Icon="Str" />
      </Item>
      <Item ItemId=";extensions/Microsoft.arc/dist/localizedConstants.arc.miaaType" ItemType="0" PsrId="308" Leaf="true">
        <Str Cat="Text">
          <Val><![CDATA[SQL managed instance - Azure Arc]]></Val>
          <Tgt Cat="Text" Stat="Loc" Orig="New">
            <Val><![CDATA[Instancia administrada de SQL: Azure Arc]]></Val>
          </Tgt>
        </Str>
        <Disp Icon="Str" />
      </Item>
      <Item ItemId=";extensions/Microsoft.arc/dist/localizedConstants.arc.miaaVersionError" ItemType="0" PsrId="308" Leaf="true">
        <Str Cat="Text">
          <Val><![CDATA[Error getting SQL managed instance version number.]]></Val>
          <Tgt Cat="Text" Stat="Loc" Orig="New">
            <Val><![CDATA[Error al obtener el número de versión de la instancia administrada de SQL.]]></Val>
          </Tgt>
        </Str>
        <Disp Icon="Str" />
      </Item>
      <Item ItemId=";extensions/Microsoft.arc/dist/localizedConstants.arc.missingExtension" ItemType="0" PsrId="308" Leaf="true">
        <Str Cat="Text">
          <Val><![CDATA[The {0} extension is required to view engine settings. Do you wish to install it now?]]></Val>
          <Tgt Cat="Text" Stat="Loc" Orig="New">
            <Val><![CDATA[Se requiere la extensión {0} para ver la configuración del motor. ¿Quiere instalarlo ahora?]]></Val>
          </Tgt>
        </Str>
        <Disp Icon="Str" />
      </Item>
      <Item ItemId=";extensions/Microsoft.arc/dist/localizedConstants.arc.monitor" ItemType="0" PsrId="308" Leaf="true">
        <Str Cat="Text">
          <Val><![CDATA[Monitor]]></Val>
          <Tgt Cat="Text" Stat="Loc" Orig="New">
            <Val><![CDATA[Monitor]]></Val>
          </Tgt>
        </Str>
        <Disp Icon="Str" />
      </Item>
      <Item ItemId=";extensions/Microsoft.arc/dist/localizedConstants.arc.monitorUpgrade" ItemType="0" PsrId="308" Leaf="true">
        <Str Cat="Text">
          <Val><![CDATA[You can check the status of the upgrade by running the following command:]]></Val>
          <Tgt Cat="Text" Stat="Loc" Orig="New">
            <Val><![CDATA[Para comprobar el estado de la actualización, ejecute el siguiente comando:]]></Val>
          </Tgt>
        </Str>
        <Disp Icon="Str" />
      </Item>
      <Item ItemId=";extensions/Microsoft.arc/dist/localizedConstants.arc.msgPromptSSLCertificateValidationFailed" ItemType="0" PsrId="308" Leaf="true">
        <Str Cat="Text">
          <Val><![CDATA[Encryption was enabled on this connection, review your SSL and certificate configuration for the target SQL Server, or set 'Trust server certificate' to 'true' in the settings file. Note: A self-signed certificate offers only limited protection and is not a recommended practice for production environments. Do you want to enable 'Trust server certificate' on this connection and retry?]]></Val>
          <Tgt Cat="Text" Stat="Loc" Orig="New">
            <Val><![CDATA[El cifrado se ha habilitado en esta conexión, revise la configuración de SSL y certificado para el SQL Server de destino o establezca "Certificado de servidor de confianza" en "true" en el archivo de configuración. Nota: Un certificado autofirmado solo ofrece protección limitada y no es una práctica recomendada para entornos de producción. ¿Desea habilitar "Confiar en el certificado de servidor" en esta conexión y volver a intentarlo?]]></Val>
          </Tgt>
        </Str>
        <Disp Icon="Str" />
      </Item>
      <Item ItemId=";extensions/Microsoft.arc/dist/localizedConstants.arc.name" ItemType="0" PsrId="308" Leaf="true">
        <Str Cat="Text">
          <Val><![CDATA[Name]]></Val>
          <Tgt Cat="Text" Stat="Loc" Orig="New">
            <Val><![CDATA[Nombre]]></Val>
          </Tgt>
        </Str>
        <Disp Icon="Str" />
      </Item>
      <Item ItemId=";extensions/Microsoft.arc/dist/localizedConstants.arc.namespace" ItemType="0" PsrId="308" Leaf="true">
        <Str Cat="Text">
          <Val><![CDATA[Namespace]]></Val>
          <Tgt Cat="Text" Stat="Loc" Orig="New">
            <Val><![CDATA[Espacio de nombres]]></Val>
          </Tgt>
        </Str>
        <Disp Icon="Str" />
      </Item>
      <Item ItemId=";extensions/Microsoft.arc/dist/localizedConstants.arc.networking" ItemType="0" PsrId="308" Leaf="true">
        <Str Cat="Text">
          <Val><![CDATA[Networking]]></Val>
          <Tgt Cat="Text" Stat="Loc" Orig="New">
            <Val><![CDATA[Redes]]></Val>
          </Tgt>
        </Str>
        <Disp Icon="Str" />
      </Item>
      <Item ItemId=";extensions/Microsoft.arc/dist/localizedConstants.arc.newDatabase" ItemType="0" PsrId="308" Leaf="true">
        <Str Cat="Text">
          <Val><![CDATA[New Database]]></Val>
          <Tgt Cat="Text" Stat="Loc" Orig="New">
            <Val><![CDATA[Nueva base de datos]]></Val>
          </Tgt>
        </Str>
        <Disp Icon="Str" />
      </Item>
      <Item ItemId=";extensions/Microsoft.arc/dist/localizedConstants.arc.newSupportRequest" ItemType="0" PsrId="308" Leaf="true">
        <Str Cat="Text">
          <Val><![CDATA[New support request]]></Val>
          <Tgt Cat="Text" Stat="Loc" Orig="New">
            <Val><![CDATA[Nueva solicitud de soporte]]></Val>
          </Tgt>
        </Str>
        <Disp Icon="Str" />
      </Item>
      <Item ItemId=";extensions/Microsoft.arc/dist/localizedConstants.arc.no" ItemType="0" PsrId="308" Leaf="true">
        <Str Cat="Text">
          <Val><![CDATA[No]]></Val>
          <Tgt Cat="Text" Stat="Loc" Orig="New">
            <Val><![CDATA[No]]></Val>
          </Tgt>
        </Str>
        <Disp Icon="Str" />
      </Item>
      <Item ItemId=";extensions/Microsoft.arc/dist/localizedConstants.arc.noExtensions" ItemType="0" PsrId="308" Leaf="true">
        <Str Cat="Text">
          <Val><![CDATA[No extensions listed in configuration.]]></Val>
          <Tgt Cat="Text" Stat="Loc" Orig="New">
            <Val><![CDATA[No hay ninguna extensión enumerada en la configuración.]]></Val>
          </Tgt>
        </Str>
        <Disp Icon="Str" />
      </Item>
      <Item ItemId=";extensions/Microsoft.arc/dist/localizedConstants.arc.noExternalEndpoint" ItemType="0" PsrId="308" Leaf="true">
        <Str Cat="Text">
          <Val><![CDATA[No External Endpoint has been configured so this information isn't available.]]></Val>
          <Tgt Cat="Text" Stat="Loc" Orig="New">
            <Val><![CDATA[No se ha configurado ningún punto de conexión externo, por lo que esta información no está disponible.]]></Val>
          </Tgt>
        </Str>
        <Disp Icon="Str" />
      </Item>
      <Item ItemId=";extensions/Microsoft.arc/dist/localizedConstants.arc.noInstancesAvailable" ItemType="0" PsrId="308" Leaf="true">
        <Str Cat="Text">
          <Val><![CDATA[No instances available]]></Val>
          <Tgt Cat="Text" Stat="Loc" Orig="New">
            <Val><![CDATA[No hay instancias disponibles]]></Val>
          </Tgt>
        </Str>
        <Disp Icon="Str" />
      </Item>
      <Item ItemId=";extensions/Microsoft.arc/dist/localizedConstants.arc.noNodeParametersFound" ItemType="0" PsrId="308" Leaf="true">
        <Str Cat="Text">
          <Val><![CDATA[No worker server parameters found...]]></Val>
          <Tgt Cat="Text" Stat="Loc" Orig="New">
            <Val><![CDATA[No se encontraron parámetros de servidor de trabajo...]]></Val>
          </Tgt>
        </Str>
        <Disp Icon="Str" />
      </Item>
      <Item ItemId=";extensions/Microsoft.arc/dist/localizedConstants.arc.noPodIssuesDetected" ItemType="0" PsrId="308" Leaf="true">
        <Str Cat="Text">
          <Val><![CDATA[There aren’t any known issues affecting this PostgreSQL instance.]]></Val>
          <Tgt Cat="Text" Stat="Loc" Orig="New">
            <Val><![CDATA[No hay ningún problema conocido que afecte a esta instancia de PostgreSQL.]]></Val>
          </Tgt>
          <Prev Cat="Text">
            <Val><![CDATA[There aren’t any known issues affecting this PostgreSQL Hyperscale instance.]]></Val>
          </Prev>
        </Str>
        <Disp Icon="Str" />
      </Item>
      <Item ItemId=";extensions/Microsoft.arc/dist/localizedConstants.arc.noUpgrades" ItemType="0" PsrId="308" Leaf="true">
        <Str Cat="Text">
          <Val><![CDATA[The current version is the latest version. No upgrades available.]]></Val>
          <Tgt Cat="Text" Stat="Loc" Orig="New">
            <Val><![CDATA[La versión actual es la versión más reciente. No hay actualizaciones disponibles.]]></Val>
          </Tgt>
        </Str>
        <Disp Icon="Str" />
      </Item>
      <Item ItemId=";extensions/Microsoft.arc/dist/localizedConstants.arc.noWorkerPods" ItemType="0" PsrId="308" Leaf="true">
        <Str Cat="Text">
          <Val><![CDATA[No worker pods in this configuration.]]></Val>
          <Tgt Cat="Text" Stat="Loc" Orig="New">
            <Val><![CDATA[No hay ningún pod de trabajo en esta configuración.]]></Val>
          </Tgt>
        </Str>
        <Disp Icon="Str" />
      </Item>
      <Item ItemId=";extensions/Microsoft.arc/dist/localizedConstants.arc.node" ItemType="0" PsrId="308" Leaf="true">
        <Str Cat="Text">
          <Val><![CDATA[node]]></Val>
          <Tgt Cat="Text" Stat="Loc" Orig="New">
            <Val><![CDATA[nodo]]></Val>
          </Tgt>
        </Str>
        <Disp Icon="Str" />
      </Item>
      <Item ItemId=";extensions/Microsoft.arc/dist/localizedConstants.arc.nodes" ItemType="0" PsrId="308" Leaf="true">
        <Str Cat="Text">
          <Val><![CDATA[nodes]]></Val>
          <Tgt Cat="Text" Stat="Loc" Orig="New">
            <Val><![CDATA[nodos]]></Val>
          </Tgt>
        </Str>
        <Disp Icon="Str" />
      </Item>
      <Item ItemId=";extensions/Microsoft.arc/dist/localizedConstants.arc.notConfigured" ItemType="0" PsrId="308" Leaf="true">
        <Str Cat="Text">
          <Val><![CDATA[Not Configured]]></Val>
          <Tgt Cat="Text" Stat="Loc" Orig="New">
            <Val><![CDATA[Sin configurar]]></Val>
          </Tgt>
        </Str>
        <Disp Icon="Str" />
      </Item>
      <Item ItemId=";extensions/Microsoft.arc/dist/localizedConstants.arc.notReady" ItemType="0" PsrId="308" Leaf="true">
        <Str Cat="Text">
          <Val><![CDATA[Not Ready]]></Val>
          <Tgt Cat="Text" Stat="Loc" Orig="New">
            <Val><![CDATA[No está listo]]></Val>
          </Tgt>
        </Str>
        <Disp Icon="Str" />
      </Item>
      <Item ItemId=";extensions/Microsoft.arc/dist/localizedConstants.arc.numVCore" ItemType="0" PsrId="308" Leaf="true">
        <Str Cat="Text">
          <Val><![CDATA[{0} vCore]]></Val>
          <Tgt Cat="Text" Stat="Loc" Orig="New">
            <Val><![CDATA[{0} núcleo virtual]]></Val>
          </Tgt>
        </Str>
        <Disp Icon="Str" />
      </Item>
      <Item ItemId=";extensions/Microsoft.arc/dist/localizedConstants.arc.numVCores" ItemType="0" PsrId="308" Leaf="true">
        <Str Cat="Text">
          <Val><![CDATA[{0} vCores]]></Val>
          <Tgt Cat="Text" Stat="Loc" Orig="New">
            <Val><![CDATA[{0} núcleos virtuales]]></Val>
          </Tgt>
        </Str>
        <Disp Icon="Str" />
      </Item>
      <Item ItemId=";extensions/Microsoft.arc/dist/localizedConstants.arc.numberOfIssuesDetected" ItemType="0" PsrId="308" Leaf="true">
        <Str Cat="Text">
          <Val><![CDATA[• {0} ({1} issues)]]></Val>
          <Tgt Cat="Text" Stat="Loc" Orig="New">
            <Val><![CDATA[• {0} ({1} problemas)]]></Val>
          </Tgt>
        </Str>
        <Disp Icon="Str" />
      </Item>
      <Item ItemId=";extensions/Microsoft.arc/dist/localizedConstants.arc.off" ItemType="0" PsrId="308" Leaf="true">
        <Str Cat="Text">
          <Val><![CDATA[Off]]></Val>
          <Tgt Cat="Text" Stat="Loc" Orig="New">
            <Val><![CDATA[Desactivar]]></Val>
          </Tgt>
        </Str>
        <Disp Icon="Str" />
      </Item>
      <Item ItemId=";extensions/Microsoft.arc/dist/localizedConstants.arc.offline" ItemType="0" PsrId="308" Leaf="true">
        <Str Cat="Text">
          <Val><![CDATA[Offline]]></Val>
          <Tgt Cat="Text" Stat="Loc" Orig="New">
            <Val><![CDATA[Sin conexión]]></Val>
          </Tgt>
        </Str>
        <Disp Icon="Str" />
      </Item>
      <Item ItemId=";extensions/Microsoft.arc/dist/localizedConstants.arc.ok" ItemType="0" PsrId="308" Leaf="true">
        <Str Cat="Text">
          <Val><![CDATA[Ok]]></Val>
          <Tgt Cat="Text" Stat="Loc" Orig="New">
            <Val><![CDATA[Aceptar]]></Val>
          </Tgt>
        </Str>
        <Disp Icon="Str" />
      </Item>
      <Item ItemId=";extensions/Microsoft.arc/dist/localizedConstants.arc.on" ItemType="0" PsrId="308" Leaf="true">
        <Str Cat="Text">
          <Val><![CDATA[On]]></Val>
          <Tgt Cat="Text" Stat="Loc" Orig="New">
            <Val><![CDATA[Activar]]></Val>
          </Tgt>
        </Str>
        <Disp Icon="Str" />
      </Item>
      <Item ItemId=";extensions/Microsoft.arc/dist/localizedConstants.arc.online" ItemType="0" PsrId="308" Leaf="true">
        <Str Cat="Text">
          <Val><![CDATA[Online]]></Val>
          <Tgt Cat="Text" Stat="Loc" Orig="New">
            <Val><![CDATA[En línea]]></Val>
          </Tgt>
        </Str>
        <Disp Icon="Str" />
      </Item>
      <Item ItemId=";extensions/Microsoft.arc/dist/localizedConstants.arc.onlyNextImmediateVersion" ItemType="0" PsrId="308" Leaf="true">
        <Str Cat="Text">
          <Val><![CDATA[Currently, only upgrading to the next immediate version is supported.]]></Val>
          <Tgt Cat="Text" Stat="Loc" Orig="New">
            <Val><![CDATA[Actualmente, solo se admiten las actualizaciones a la siguiente versión inmediata.]]></Val>
          </Tgt>
        </Str>
        <Disp Icon="Str" />
      </Item>
      <Item ItemId=";extensions/Microsoft.arc/dist/localizedConstants.arc.onlyNextImmediateVersionMiaa" ItemType="0" PsrId="308" Leaf="true">
        <Str Cat="Text">
          <Val><![CDATA[The version of a SQL Managed Instance can not be newer than the version of its data controller. Currently, only upgrading to the next immediate version is supported.]]></Val>
          <Tgt Cat="Text" Stat="Loc" Orig="New">
            <Val><![CDATA[La versión de una instancia administrada de SQL no puede ser más reciente que la versión de su controlador de datos. Actualmente, sólo se admite la actualización a la siguiente versión inmediata.]]></Val>
          </Tgt>
        </Str>
        <Disp Icon="Str" />
      </Item>
      <Item ItemId=";extensions/Microsoft.arc/dist/localizedConstants.arc.openDashboardFailed" ItemType="0" PsrId="308" Leaf="true">
        <Str Cat="Text">
          <Val><![CDATA[Error opening dashboard. {0}]]></Val>
          <Tgt Cat="Text" Stat="Loc" Orig="New">
            <Val><![CDATA[Error al abrir el panel. {0}]]></Val>
          </Tgt>
        </Str>
        <Disp Icon="Str" />
      </Item>
      <Item ItemId=";extensions/Microsoft.arc/dist/localizedConstants.arc.openInAzurePortal" ItemType="0" PsrId="308" Leaf="true">
        <Str Cat="Text">
          <Val><![CDATA[Open in Azure Portal]]></Val>
          <Tgt Cat="Text" Stat="Loc" Orig="New">
            <Val><![CDATA[Abrir en Azure Portal]]></Val>
          </Tgt>
        </Str>
        <Disp Icon="Str" />
      </Item>
      <Item ItemId=";extensions/Microsoft.arc/dist/localizedConstants.arc.overview" ItemType="0" PsrId="308" Leaf="true">
        <Str Cat="Text">
          <Val><![CDATA[Overview]]></Val>
          <Tgt Cat="Text" Stat="Loc" Orig="New">
            <Val><![CDATA[Información general]]></Val>
          </Tgt>
        </Str>
        <Disp Icon="Str" />
      </Item>
      <Item ItemId=";extensions/Microsoft.arc/dist/localizedConstants.arc.pageDiscardFailed" ItemType="0" PsrId="308" Leaf="true">
        <Str Cat="Text">
          <Val><![CDATA[Failed to discard user input. {0}]]></Val>
          <Tgt Cat="Text" Stat="Loc" Orig="New">
            <Val><![CDATA[No se pudo descartar la entrada del usuario. {0}]]></Val>
          </Tgt>
        </Str>
        <Disp Icon="Str" />
      </Item>
      <Item ItemId=";extensions/Microsoft.arc/dist/localizedConstants.arc.parameterName" ItemType="0" PsrId="308" Leaf="true">
        <Str Cat="Text">
          <Val><![CDATA[Parameter Name]]></Val>
          <Tgt Cat="Text" Stat="Loc" Orig="New">
            <Val><![CDATA[Nombre de parámetro]]></Val>
          </Tgt>
        </Str>
        <Disp Icon="Str" />
      </Item>
      <Item ItemId=";extensions/Microsoft.arc/dist/localizedConstants.arc.password" ItemType="0" PsrId="308" Leaf="true">
        <Str Cat="Text">
          <Val><![CDATA[Password]]></Val>
          <Tgt Cat="Text" Stat="Loc" Orig="New">
            <Val><![CDATA[Contraseña]]></Val>
          </Tgt>
        </Str>
        <Disp Icon="Str" />
      </Item>
      <Item ItemId=";extensions/Microsoft.arc/dist/localizedConstants.arc.passwordAcquisitionFailed" ItemType="0" PsrId="308" Leaf="true">
        <Str Cat="Text">
          <Val><![CDATA[Failed to acquire password. {0}]]></Val>
          <Tgt Cat="Text" Stat="Loc" Orig="New">
            <Val><![CDATA[No se pudo adquirir la contraseña. {0}]]></Val>
          </Tgt>
        </Str>
        <Disp Icon="Str" />
      </Item>
      <Item ItemId=";extensions/Microsoft.arc/dist/localizedConstants.arc.passwordReset" ItemType="0" PsrId="308" Leaf="true">
        <Str Cat="Text">
          <Val><![CDATA[Password reset successfully]]></Val>
          <Tgt Cat="Text" Stat="Loc" Orig="New">
            <Val><![CDATA[Contraseña restablecida correctamente]]></Val>
          </Tgt>
        </Str>
        <Disp Icon="Str" />
      </Item>
      <Item ItemId=";extensions/Microsoft.arc/dist/localizedConstants.arc.passwordResetFailed" ItemType="0" PsrId="308" Leaf="true">
        <Str Cat="Text">
          <Val><![CDATA[Failed to reset password. {0}]]></Val>
          <Tgt Cat="Text" Stat="Loc" Orig="New">
            <Val><![CDATA[No se pudo restablecer la contraseña. {0}]]></Val>
          </Tgt>
        </Str>
        <Disp Icon="Str" />
      </Item>
      <Item ItemId=";extensions/Microsoft.arc/dist/localizedConstants.arc.passwordToController" ItemType="0" PsrId="308" Leaf="true">
        <Str Cat="Text">
          <Val><![CDATA[Provide Password to Controller]]></Val>
          <Tgt Cat="Text" Stat="Loc" Orig="New">
            <Val><![CDATA[Proporcionar contraseña al controlador]]></Val>
          </Tgt>
        </Str>
        <Disp Icon="Str" />
      </Item>
      <Item ItemId=";extensions/Microsoft.arc/dist/localizedConstants.arc.pending" ItemType="0" PsrId="308" Leaf="true">
        <Str Cat="Text">
          <Val><![CDATA[Pending]]></Val>
          <Tgt Cat="Text" Stat="Loc" Orig="New">
            <Val><![CDATA[Pendiente]]></Val>
          </Tgt>
        </Str>
        <Disp Icon="Str" />
      </Item>
      <Item ItemId=";extensions/Microsoft.arc/dist/localizedConstants.arc.pgConnectionRequired" ItemType="0" PsrId="308" Leaf="true">
        <Str Cat="Text">
          <Val><![CDATA[A connection is required to show and set database engine settings.]]></Val>
          <Tgt Cat="Text" Stat="Loc" Orig="New">
            <Val><![CDATA[Se necesita una conexión para mostrar y establecer la configuración del motor de base de datos.]]></Val>
          </Tgt>
        </Str>
        <Disp Icon="Str" />
      </Item>
      <Item ItemId=";extensions/Microsoft.arc/dist/localizedConstants.arc.pgSqlType" ItemType="0" PsrId="308" Leaf="true">
        <Str Cat="Text">
          <Val><![CDATA[PostgreSQL server - Azure Arc]]></Val>
          <Tgt Cat="Text" Stat="Loc" Orig="New">
            <Val><![CDATA[Servidor PostgreSQL: Azure Arc]]></Val>
          </Tgt>
          <Prev Cat="Text">
            <Val><![CDATA[PostgreSQL Hyperscale - Azure Arc]]></Val>
          </Prev>
        </Str>
        <Disp Icon="Str" />
      </Item>
      <Item ItemId=";extensions/Microsoft.arc/dist/localizedConstants.arc.pitr" ItemType="0" PsrId="308" Leaf="true">
        <Str Cat="Text">
          <Val><![CDATA[Point in time restore]]></Val>
          <Tgt Cat="Text" Stat="Loc" Orig="New">
            <Val><![CDATA[Restauración a un momento dado]]></Val>
          </Tgt>
          <Prev Cat="Text">
            <Val><![CDATA[Point-in-time restore (PITR)]]></Val>
          </Prev>
        </Str>
        <Disp Icon="Str" />
      </Item>
      <Item ItemId=";extensions/Microsoft.arc/dist/localizedConstants.arc.pitrInfo" ItemType="0" PsrId="308" Leaf="true">
        <Str Cat="Text">
          <Val><![CDATA[Specify how long you want to keep your point-in-time backups. Customize this for backup availability.]]></Val>
          <Tgt Cat="Text" Stat="Loc" Orig="New">
            <Val><![CDATA[Especifique durante cuánto tiempo desea conservar sus copias de seguridad a un momento dado. Personalice esta opción para la disponibilidad de la copia de seguridad.]]></Val>
          </Tgt>
        </Str>
        <Disp Icon="Str" />
      </Item>
      <Item ItemId=";extensions/Microsoft.arc/dist/localizedConstants.arc.podConditionsTable" ItemType="0" PsrId="308" Leaf="true">
        <Str Cat="Text">
          <Val><![CDATA[Pod conditions table]]></Val>
          <Tgt Cat="Text" Stat="Loc" Orig="New">
            <Val><![CDATA[Tabla de condiciones del pod]]></Val>
          </Tgt>
        </Str>
        <Disp Icon="Str" />
      </Item>
      <Item ItemId=";extensions/Microsoft.arc/dist/localizedConstants.arc.podInitialized" ItemType="0" PsrId="308" Leaf="true">
        <Str Cat="Text">
          <Val><![CDATA[Pod is initialized.]]></Val>
          <Tgt Cat="Text" Stat="Loc" Orig="New">
            <Val><![CDATA[Se ha inicializado el pod.]]></Val>
          </Tgt>
        </Str>
        <Disp Icon="Str" />
      </Item>
      <Item ItemId=";extensions/Microsoft.arc/dist/localizedConstants.arc.podIssuesDetected" ItemType="0" PsrId="308" Leaf="true">
        <Str Cat="Text">
          <Val><![CDATA[The pods listed below are experiencing issues that may affect performance or availability.]]></Val>
          <Tgt Cat="Text" Stat="Loc" Orig="New">
            <Val><![CDATA[Los pods que se indican a continuación están experimentando problemas que pueden afectar al rendimiento o a la disponibilidad.]]></Val>
          </Tgt>
        </Str>
        <Disp Icon="Str" />
      </Item>
      <Item ItemId=";extensions/Microsoft.arc/dist/localizedConstants.arc.podReady" ItemType="0" PsrId="308" Leaf="true">
        <Str Cat="Text">
          <Val><![CDATA[Pod is ready.]]></Val>
          <Tgt Cat="Text" Stat="Loc" Orig="New">
            <Val><![CDATA[El pod está listo.]]></Val>
          </Tgt>
        </Str>
        <Disp Icon="Str" />
      </Item>
      <Item ItemId=";extensions/Microsoft.arc/dist/localizedConstants.arc.podScheduled" ItemType="0" PsrId="308" Leaf="true">
        <Str Cat="Text">
          <Val><![CDATA[Pod is schedulable.]]></Val>
          <Tgt Cat="Text" Stat="Loc" Orig="New">
            <Val><![CDATA[El pod es programable.]]></Val>
          </Tgt>
        </Str>
        <Disp Icon="Str" />
      </Item>
      <Item ItemId=";extensions/Microsoft.arc/dist/localizedConstants.arc.podsPresent" ItemType="0" PsrId="308" Leaf="true">
        <Str Cat="Text">
          <Val><![CDATA[Pods Present]]></Val>
          <Tgt Cat="Text" Stat="Loc" Orig="New">
            <Val><![CDATA[Pods presentes]]></Val>
          </Tgt>
        </Str>
        <Disp Icon="Str" />
      </Item>
      <Item ItemId=";extensions/Microsoft.arc/dist/localizedConstants.arc.podsReady" ItemType="0" PsrId="308" Leaf="true">
        <Str Cat="Text">
          <Val><![CDATA[pods ready]]></Val>
          <Tgt Cat="Text" Stat="Loc" Orig="New">
            <Val><![CDATA[pods listos]]></Val>
          </Tgt>
        </Str>
        <Disp Icon="Str" />
      </Item>
      <Item ItemId=";extensions/Microsoft.arc/dist/localizedConstants.arc.podsUsedDescription" ItemType="0" PsrId="308" Leaf="true">
        <Str Cat="Text">
          <Val><![CDATA[Select a pod in the dropdown below for detailed health information.]]></Val>
          <Tgt Cat="Text" Stat="Loc" Orig="New">
            <Val><![CDATA[Seleccione un pod en la lista desplegable para obtener información de estado detallada.]]></Val>
          </Tgt>
        </Str>
        <Disp Icon="Str" />
      </Item>
      <Item ItemId=";extensions/Microsoft.arc/dist/localizedConstants.arc.podsUsedDescriptionAria" ItemType="0" PsrId="308" Leaf="true">
        <Str Cat="Text">
          <Val><![CDATA[Select a pod in the dropdown below for detailed health information]]></Val>
          <Tgt Cat="Text" Stat="Loc" Orig="New">
            <Val><![CDATA[Seleccione un pod en la lista desplegable para obtener información detallada sobre el estado.]]></Val>
          </Tgt>
        </Str>
        <Disp Icon="Str" />
      </Item>
      <Item ItemId=";extensions/Microsoft.arc/dist/localizedConstants.arc.postgres.computeAndStorageDescriptionPartTwo" ItemType="0" PsrId="308" Leaf="true">
        <Str Cat="Text">
          <Val><![CDATA[PostgreSQL by]]></Val>
          <Tgt Cat="Text" Stat="Loc" Orig="New">
            <Val><![CDATA[PostgreSQL por]]></Val>
          </Tgt>
          <Prev Cat="Text">
            <Val><![CDATA[PostgreSQL Hyperscale server group by]]></Val>
          </Prev>
        </Str>
        <Disp Icon="Str" />
      </Item>
      <Item ItemId=";extensions/Microsoft.arc/dist/localizedConstants.arc.postgresAdminUsername" ItemType="0" PsrId="308" Leaf="true">
        <Str Cat="Text">
          <Val><![CDATA[Admin username]]></Val>
          <Tgt Cat="Text" Stat="Loc" Orig="New">
            <Val><![CDATA[Nombre de usuario del administrador]]></Val>
          </Tgt>
        </Str>
        <Disp Icon="Str" />
      </Item>
      <Item ItemId=";extensions/Microsoft.arc/dist/localizedConstants.arc.postgresArcProductName" ItemType="0" PsrId="308" Leaf="true">
        <Str Cat="Text">
          <Val><![CDATA[Azure Database for PostgreSQL - Azure Arc]]></Val>
          <Tgt Cat="Text" Stat="Loc" Orig="New">
            <Val><![CDATA[Azure Database for PostgreSQL: Azure Arc]]></Val>
          </Tgt>
        </Str>
        <Disp Icon="Str" />
      </Item>
      <Item ItemId=";extensions/Microsoft.arc/dist/localizedConstants.arc.postgresComputeAndStorageDescriptionPartOne" ItemType="0" PsrId="308" Leaf="true">
        <Str Cat="Text">
          <Val><![CDATA[You can scale your Azure Arc-enabled]]></Val>
          <Tgt Cat="Text" Stat="Loc" Orig="New">
            <Val><![CDATA[Puede escalar Azure Arc: habilitado]]></Val>
          </Tgt>
        </Str>
        <Disp Icon="Str" />
      </Item>
      <Item ItemId=";extensions/Microsoft.arc/dist/localizedConstants.arc.postgresDashboard" ItemType="0" PsrId="308" Leaf="true">
        <Str Cat="Text">
          <Val><![CDATA[PostgreSQL server - Azure Arc Dashboard (Preview) - {0}]]></Val>
          <Tgt Cat="Text" Stat="Loc" Orig="New">
            <Val><![CDATA[Servidor PostgreSQL: panel de Azure Arc (versión preliminar) - {0}]]></Val>
          </Tgt>
          <Prev Cat="Text">
            <Val><![CDATA[PostgreSQL Hyperscale - Azure Arc Dashboard - {0}]]></Val>
          </Prev>
        </Str>
        <Disp Icon="Str" />
      </Item>
      <Item ItemId=";extensions/Microsoft.arc/dist/localizedConstants.arc.postgresExtension" ItemType="0" PsrId="308" Leaf="true">
        <Str Cat="Text">
          <Val><![CDATA[microsoft.azuredatastudio-postgresql]]></Val>
          <Tgt Cat="Text" Stat="Loc" Orig="New">
            <Val><![CDATA[microsoft.azuredatastudio-postgresql]]></Val>
          </Tgt>
        </Str>
        <Disp Icon="Str" />
      </Item>
      <Item ItemId=";extensions/Microsoft.arc/dist/localizedConstants.arc.postgresProviderName" ItemType="0" PsrId="308" Leaf="true">
        <Str Cat="Text">
          <Val><![CDATA[PGSQL]]></Val>
          <Tgt Cat="Text" Stat="Loc" Orig="New">
            <Val><![CDATA[PGSQL]]></Val>
          </Tgt>
        </Str>
        <Disp Icon="Str" />
      </Item>
      <Item ItemId=";extensions/Microsoft.arc/dist/localizedConstants.arc.postgresVersion" ItemType="0" PsrId="308" Leaf="true">
        <Str Cat="Text">
          <Val><![CDATA[PostgreSQL version]]></Val>
          <Tgt Cat="Text" Stat="Loc" Orig="New">
            <Val><![CDATA[Versión de PostgreSQL]]></Val>
          </Tgt>
        </Str>
        <Disp Icon="Str" />
      </Item>
      <Item ItemId=";extensions/Microsoft.arc/dist/localizedConstants.arc.preloaded Extensions" ItemType="0" PsrId="308" Leaf="true">
        <Str Cat="Text">
          <Val><![CDATA[Preloaded Extensions]]></Val>
          <Tgt Cat="Text" Stat="Loc" Orig="New">
            <Val><![CDATA[Extensiones cargadas]]></Val>
          </Tgt>
        </Str>
        <Disp Icon="Str" />
      </Item>
      <Item ItemId=";extensions/Microsoft.arc/dist/localizedConstants.arc.projectDetails" ItemType="0" PsrId="308" Leaf="true">
        <Str Cat="Text">
          <Val><![CDATA[Project Details]]></Val>
          <Tgt Cat="Text" Stat="Loc" Orig="New">
            <Val><![CDATA[Detalles del proyecto]]></Val>
          </Tgt>
        </Str>
        <Disp Icon="Str" />
      </Item>
      <Item ItemId=";extensions/Microsoft.arc/dist/localizedConstants.arc.projectDetailsText" ItemType="0" PsrId="308" Leaf="true">
        <Str Cat="Text">
          <Val><![CDATA[Select the subscription to manage deployed resources. Use resource groups like folders to organize and manage all your resources.]]></Val>
          <Tgt Cat="Text" Stat="Loc" Orig="New">
            <Val><![CDATA[Seleccione la suscripción para administrar los recursos implementados. Use grupos de recursos, como carpetas, para organizar y administrar todos los recursos.]]></Val>
          </Tgt>
        </Str>
        <Disp Icon="Str" />
      </Item>
      <Item ItemId=";extensions/Microsoft.arc/dist/localizedConstants.arc.properties" ItemType="0" PsrId="308" Leaf="true">
        <Str Cat="Text">
          <Val><![CDATA[Properties]]></Val>
          <Tgt Cat="Text" Stat="Loc" Orig="New">
            <Val><![CDATA[Propiedades]]></Val>
          </Tgt>
        </Str>
        <Disp Icon="Str" />
      </Item>
      <Item ItemId=";extensions/Microsoft.arc/dist/localizedConstants.arc.ram" ItemType="0" PsrId="308" Leaf="true">
        <Str Cat="Text">
          <Val><![CDATA[RAM]]></Val>
          <Tgt Cat="Text" Stat="Loc" Orig="New">
            <Val><![CDATA[RAM]]></Val>
          </Tgt>
        </Str>
        <Disp Icon="Str" />
      </Item>
      <Item ItemId=";extensions/Microsoft.arc/dist/localizedConstants.arc.rangeSetting" ItemType="0" PsrId="308" Leaf="true">
        <Str Cat="Text">
          <Val><![CDATA[Value is expected to be in the range {0} - {1}]]></Val>
          <Tgt Cat="Text" Stat="Loc" Orig="New">
            <Val><![CDATA[Se espera que el valor esté en el intervalo {0} - {1}]]></Val>
          </Tgt>
        </Str>
        <Disp Icon="Str" />
      </Item>
      <Item ItemId=";extensions/Microsoft.arc/dist/localizedConstants.arc.readMore" ItemType="0" PsrId="308" Leaf="true">
        <Str Cat="Text">
          <Val><![CDATA[Read more]]></Val>
          <Tgt Cat="Text" Stat="Loc" Orig="New">
            <Val><![CDATA[Más información]]></Val>
          </Tgt>
        </Str>
        <Disp Icon="Str" />
      </Item>
      <Item ItemId=";extensions/Microsoft.arc/dist/localizedConstants.arc.ready" ItemType="0" PsrId="308" Leaf="true">
        <Str Cat="Text">
          <Val><![CDATA[Ready]]></Val>
          <Tgt Cat="Text" Stat="Loc" Orig="New">
            <Val><![CDATA[Listo]]></Val>
          </Tgt>
        </Str>
        <Disp Icon="Str" />
      </Item>
      <Item ItemId=";extensions/Microsoft.arc/dist/localizedConstants.arc.recovering" ItemType="0" PsrId="308" Leaf="true">
        <Str Cat="Text">
          <Val><![CDATA[Recovering]]></Val>
          <Tgt Cat="Text" Stat="Loc" Orig="New">
            <Val><![CDATA[Recuperando]]></Val>
          </Tgt>
        </Str>
        <Disp Icon="Str" />
      </Item>
      <Item ItemId=";extensions/Microsoft.arc/dist/localizedConstants.arc.recoveringPending" ItemType="0" PsrId="308" Leaf="true">
        <Str Cat="Text">
          <Val><![CDATA[Recovery Pending]]></Val>
          <Tgt Cat="Text" Stat="Loc" Orig="New">
            <Val><![CDATA[Pendiente de recuperación]]></Val>
          </Tgt>
        </Str>
        <Disp Icon="Str" />
      </Item>
      <Item ItemId=";extensions/Microsoft.arc/dist/localizedConstants.arc.refresh" ItemType="0" PsrId="308" Leaf="true">
        <Str Cat="Text">
          <Val><![CDATA[Refresh]]></Val>
          <Tgt Cat="Text" Stat="Loc" Orig="New">
            <Val><![CDATA[Actualizar]]></Val>
          </Tgt>
        </Str>
        <Disp Icon="Str" />
      </Item>
      <Item ItemId=";extensions/Microsoft.arc/dist/localizedConstants.arc.refreshFailed" ItemType="0" PsrId="308" Leaf="true">
        <Str Cat="Text">
          <Val><![CDATA[Refresh failed. {0}]]></Val>
          <Tgt Cat="Text" Stat="Loc" Orig="New">
            <Val><![CDATA[Error al actualizar. {0}]]></Val>
          </Tgt>
        </Str>
        <Disp Icon="Str" />
      </Item>
      <Item ItemId=";extensions/Microsoft.arc/dist/localizedConstants.arc.refreshToEnterCredentials" ItemType="0" PsrId="308" Leaf="true">
        <Str Cat="Text">
          <Val><![CDATA[Refresh node to enter credentials]]></Val>
          <Tgt Cat="Text" Stat="Loc" Orig="New">
            <Val><![CDATA[Actualizar el nodo para especificar credenciales]]></Val>
          </Tgt>
        </Str>
        <Disp Icon="Str" />
      </Item>
      <Item ItemId=";extensions/Microsoft.arc/dist/localizedConstants.arc.region" ItemType="0" PsrId="308" Leaf="true">
        <Str Cat="Text">
          <Val><![CDATA[Region]]></Val>
          <Tgt Cat="Text" Stat="Loc" Orig="New">
            <Val><![CDATA[Región]]></Val>
          </Tgt>
        </Str>
        <Disp Icon="Str" />
      </Item>
      <Item ItemId=";extensions/Microsoft.arc/dist/localizedConstants.arc.releaseDate" ItemType="0" PsrId="308" Leaf="true">
        <Str Cat="Text">
          <Val><![CDATA[Release Date]]></Val>
          <Tgt Cat="Text" Stat="Loc" Orig="New">
            <Val><![CDATA[Fecha de lanzamiento]]></Val>
          </Tgt>
        </Str>
        <Disp Icon="Str" />
      </Item>
      <Item ItemId=";extensions/Microsoft.arc/dist/localizedConstants.arc.releaseNotes" ItemType="0" PsrId="308" Leaf="true">
        <Str Cat="Text">
          <Val><![CDATA[Release Notes]]></Val>
          <Tgt Cat="Text" Stat="Loc" Orig="New">
            <Val><![CDATA[Notas de la versión]]></Val>
          </Tgt>
        </Str>
        <Disp Icon="Str" />
      </Item>
      <Item ItemId=";extensions/Microsoft.arc/dist/localizedConstants.arc.rememberPassword" ItemType="0" PsrId="308" Leaf="true">
        <Str Cat="Text">
          <Val><![CDATA[Remember Password]]></Val>
          <Tgt Cat="Text" Stat="Loc" Orig="New">
            <Val><![CDATA[Recordar contraseña]]></Val>
          </Tgt>
        </Str>
        <Disp Icon="Str" />
      </Item>
      <Item ItemId=";extensions/Microsoft.arc/dist/localizedConstants.arc.replicaOne" ItemType="0" PsrId="308" Leaf="true">
        <Str Cat="Text">
          <Val><![CDATA[1]]></Val>
          <Tgt Cat="Text" Stat="Loc" Orig="New">
            <Val><![CDATA[1]]></Val>
          </Tgt>
        </Str>
        <Disp Icon="Str" />
      </Item>
      <Item ItemId=";extensions/Microsoft.arc/dist/localizedConstants.arc.replicaThree" ItemType="0" PsrId="308" Leaf="true">
        <Str Cat="Text">
          <Val><![CDATA[3]]></Val>
          <Tgt Cat="Text" Stat="Loc" Orig="New">
            <Val><![CDATA[3]]></Val>
          </Tgt>
        </Str>
        <Disp Icon="Str" />
      </Item>
      <Item ItemId=";extensions/Microsoft.arc/dist/localizedConstants.arc.replicaTwo" ItemType="0" PsrId="308" Leaf="true">
        <Str Cat="Text">
          <Val><![CDATA[2]]></Val>
          <Tgt Cat="Text" Stat="Loc" Orig="New">
            <Val><![CDATA[2]]></Val>
          </Tgt>
        </Str>
        <Disp Icon="Str" />
      </Item>
      <Item ItemId=";extensions/Microsoft.arc/dist/localizedConstants.arc.resetAllToDefault" ItemType="0" PsrId="308" Leaf="true">
        <Str Cat="Text">
          <Val><![CDATA[Reset all to default]]></Val>
          <Tgt Cat="Text" Stat="Loc" Orig="New">
            <Val><![CDATA[Restablecer todos los valores predeterminados]]></Val>
          </Tgt>
        </Str>
        <Disp Icon="Str" />
      </Item>
      <Item ItemId=";extensions/Microsoft.arc/dist/localizedConstants.arc.resetFailed" ItemType="0" PsrId="308" Leaf="true">
        <Str Cat="Text">
          <Val><![CDATA[Reset failed. {0}]]></Val>
          <Tgt Cat="Text" Stat="Loc" Orig="New">
            <Val><![CDATA[No se pudo restablecer. {0}]]></Val>
          </Tgt>
        </Str>
        <Disp Icon="Str" />
      </Item>
      <Item ItemId=";extensions/Microsoft.arc/dist/localizedConstants.arc.resetPassword" ItemType="0" PsrId="308" Leaf="true">
        <Str Cat="Text">
          <Val><![CDATA[Reset Password]]></Val>
          <Tgt Cat="Text" Stat="Loc" Orig="New">
            <Val><![CDATA[Restablecer contraseña]]></Val>
          </Tgt>
        </Str>
        <Disp Icon="Str" />
      </Item>
      <Item ItemId=";extensions/Microsoft.arc/dist/localizedConstants.arc.resetToDefault" ItemType="0" PsrId="308" Leaf="true">
        <Str Cat="Text">
          <Val><![CDATA[Reset to default]]></Val>
          <Tgt Cat="Text" Stat="Loc" Orig="New">
            <Val><![CDATA[Restablecer valores predeterminados]]></Val>
          </Tgt>
        </Str>
        <Disp Icon="Str" />
      </Item>
      <Item ItemId=";extensions/Microsoft.arc/dist/localizedConstants.arc.resourceGroup" ItemType="0" PsrId="308" Leaf="true">
        <Str Cat="Text">
          <Val><![CDATA[Resource Group]]></Val>
          <Tgt Cat="Text" Stat="Loc" Orig="New">
            <Val><![CDATA[Grupo de recursos]]></Val>
          </Tgt>
        </Str>
        <Disp Icon="Str" />
      </Item>
      <Item ItemId=";extensions/Microsoft.arc/dist/localizedConstants.arc.resourceHealth" ItemType="0" PsrId="308" Leaf="true">
        <Str Cat="Text">
          <Val><![CDATA[Resource health]]></Val>
          <Tgt Cat="Text" Stat="Loc" Orig="New">
            <Val><![CDATA[Estado de los recursos]]></Val>
          </Tgt>
        </Str>
        <Disp Icon="Str" />
      </Item>
      <Item ItemId=";extensions/Microsoft.arc/dist/localizedConstants.arc.resourceHealthDescription" ItemType="0" PsrId="308" Leaf="true">
        <Str Cat="Text">
          <Val><![CDATA[Resource health can tell you if your resource is running as expected.]]></Val>
          <Tgt Cat="Text" Stat="Loc" Orig="New">
            <Val><![CDATA[El estado de los recursos puede indicarle si el recurso se está ejecutando según lo esperado.]]></Val>
          </Tgt>
        </Str>
        <Disp Icon="Str" />
      </Item>
      <Item ItemId=";extensions/Microsoft.arc/dist/localizedConstants.arc.restore" ItemType="0" PsrId="308" Leaf="true">
        <Str Cat="Text">
          <Val><![CDATA[Restore]]></Val>
          <Tgt Cat="Text" Stat="Loc" Orig="New">
            <Val><![CDATA[Restaurar]]></Val>
          </Tgt>
        </Str>
        <Disp Icon="Str" />
      </Item>
      <Item ItemId=";extensions/Microsoft.arc/dist/localizedConstants.arc.restoreDatabase" ItemType="0" PsrId="308" Leaf="true">
        <Str Cat="Text">
          <Val><![CDATA[Restore Database]]></Val>
          <Tgt Cat="Text" Stat="Loc" Orig="New">
            <Val><![CDATA[Restaurar base de datos]]></Val>
          </Tgt>
        </Str>
        <Disp Icon="Str" />
      </Item>
      <Item ItemId=";extensions/Microsoft.arc/dist/localizedConstants.arc.restoreInfo" ItemType="0" PsrId="308" Leaf="true">
        <Str Cat="Text">
          <Val><![CDATA[Restore a database to an Azure Arc enabled SQL Managed Instance.]]></Val>
          <Tgt Cat="Text" Stat="Loc" Orig="New">
            <Val><![CDATA[Restaure una base de datos en una SQL Managed Instance habilitado para Azure Arc.]]></Val>
          </Tgt>
          <Prev Cat="Text">
            <Val><![CDATA[Restore a database to an Azure Arc enabled SQL Managed Instance of your choice.]]></Val>
          </Prev>
        </Str>
        <Disp Icon="Str" />
      </Item>
      <Item ItemId=";extensions/Microsoft.arc/dist/localizedConstants.arc.restorePoint" ItemType="0" PsrId="308" Leaf="true">
        <Str Cat="Text">
          <Val><![CDATA[Restore point (UTC), in a time format: 'YYYY-MM-DDTHH:MM:SSZ]]></Val>
          <Tgt Cat="Text" Stat="Loc" Orig="New">
            <Val><![CDATA[Punto de restauración (UTC), en formato de hora: 'AAAA-MM-DDTHH:MM:SSZ]]></Val>
          </Tgt>
          <Prev Cat="Text">
            <Val><![CDATA[Restore point (UTC)]]></Val>
          </Prev>
        </Str>
        <Disp Icon="Str" />
      </Item>
      <Item ItemId=";extensions/Microsoft.arc/dist/localizedConstants.arc.restorePointDetails" ItemType="0" PsrId="308" Leaf="true">
        <Str Cat="Text">
          <Val><![CDATA[Restore Point Details]]></Val>
          <Tgt Cat="Text" Stat="Loc" Orig="New">
            <Val><![CDATA[Detalles del punto de restauración]]></Val>
          </Tgt>
        </Str>
        <Disp Icon="Str" />
      </Item>
      <Item ItemId=";extensions/Microsoft.arc/dist/localizedConstants.arc.restorePointErrorrMessage" ItemType="0" PsrId="308" Leaf="true">
        <Str Cat="Text">
          <Val><![CDATA[Provide time in correct format and within range: {0} to {1}]]></Val>
          <Tgt Cat="Text" Stat="Loc" Orig="New">
            <Val><![CDATA[Proporcione la hora en el formato correcto y dentro del intervalo: {0} a {1}]]></Val>
          </Tgt>
        </Str>
        <Disp Icon="Str" />
      </Item>
      <Item ItemId=";extensions/Microsoft.arc/dist/localizedConstants.arc.restorePointText" ItemType="0" PsrId="308" Leaf="true">
        <Str Cat="Text">
          <Val><![CDATA[Enter a restore point in the specified time format within given range of earliest and latest restore time.]]></Val>
          <Tgt Cat="Text" Stat="Loc" Orig="New">
            <Val><![CDATA[Escriba un punto de restauración en el formato de hora especificado dentro del intervalo de tiempo de restauración más antiguo y más reciente.]]></Val>
          </Tgt>
        </Str>
        <Disp Icon="Str" />
      </Item>
      <Item ItemId=";extensions/Microsoft.arc/dist/localizedConstants.arc.restoreTimeWindowUpdateFailed" ItemType="0" PsrId="308" Leaf="true">
        <Str Cat="Text">
          <Val><![CDATA[Point in time restore time window update failed. {0}]]></Val>
          <Tgt Cat="Text" Stat="Loc" Orig="New">
            <Val><![CDATA[Error al actualizar la ventana de tiempo de restauración a un momento dado. {0}]]></Val>
          </Tgt>
        </Str>
        <Disp Icon="Str" />
      </Item>
      <Item ItemId=";extensions/Microsoft.arc/dist/localizedConstants.arc.restoring" ItemType="0" PsrId="308" Leaf="true">
        <Str Cat="Text">
          <Val><![CDATA[Restoring]]></Val>
          <Tgt Cat="Text" Stat="Loc" Orig="New">
            <Val><![CDATA[Restaurando]]></Val>
          </Tgt>
        </Str>
        <Disp Icon="Str" />
      </Item>
      <Item ItemId=";extensions/Microsoft.arc/dist/localizedConstants.arc.retentionDays" ItemType="0" PsrId="308" Leaf="true">
        <Str Cat="Text">
          <Val><![CDATA[Point-In-Time Recovery retention (days)]]></Val>
          <Tgt Cat="Text" Stat="Loc" Orig="New">
            <Val><![CDATA[Retención de recuperación a un momento dado (días)]]></Val>
          </Tgt>
        </Str>
        <Disp Icon="Str" />
      </Item>
      <Item ItemId=";extensions/Microsoft.arc/dist/localizedConstants.arc.running" ItemType="0" PsrId="308" Leaf="true">
        <Str Cat="Text">
          <Val><![CDATA[Running]]></Val>
          <Tgt Cat="Text" Stat="Loc" Orig="New">
            <Val><![CDATA[En ejecución]]></Val>
          </Tgt>
        </Str>
        <Disp Icon="Str" />
      </Item>
      <Item ItemId=";extensions/Microsoft.arc/dist/localizedConstants.arc.save" ItemType="0" PsrId="308" Leaf="true">
        <Str Cat="Text">
          <Val><![CDATA[Save]]></Val>
          <Tgt Cat="Text" Stat="Loc" Orig="New">
            <Val><![CDATA[Guardar]]></Val>
          </Tgt>
        </Str>
        <Disp Icon="Str" />
      </Item>
      <Item ItemId=";extensions/Microsoft.arc/dist/localizedConstants.arc.scalingCompute" ItemType="0" PsrId="308" Leaf="true">
        <Str Cat="Text">
          <Val><![CDATA[scaling compute vCores and memory.]]></Val>
          <Tgt Cat="Text" Stat="Loc" Orig="New">
            <Val><![CDATA[escalando núcleos virtuales de cálculo y memoria.]]></Val>
          </Tgt>
        </Str>
        <Disp Icon="Str" />
      </Item>
      <Item ItemId=";extensions/Microsoft.arc/dist/localizedConstants.arc.searchToFilter" ItemType="0" PsrId="308" Leaf="true">
        <Str Cat="Text">
          <Val><![CDATA[Search to filter items...]]></Val>
          <Tgt Cat="Text" Stat="Loc" Orig="New">
            <Val><![CDATA[Buscar en elementos de filtro...]]></Val>
          </Tgt>
        </Str>
        <Disp Icon="Str" />
      </Item>
      <Item ItemId=";extensions/Microsoft.arc/dist/localizedConstants.arc.security" ItemType="0" PsrId="308" Leaf="true">
        <Str Cat="Text">
          <Val><![CDATA[Security]]></Val>
          <Tgt Cat="Text" Stat="Loc" Orig="New">
            <Val><![CDATA[Seguridad]]></Val>
          </Tgt>
        </Str>
        <Disp Icon="Str" />
      </Item>
      <Item ItemId=";extensions/Microsoft.arc/dist/localizedConstants.arc.selectConnectionString" ItemType="0" PsrId="308" Leaf="true">
        <Str Cat="Text">
          <Val><![CDATA[Select from available client connection strings below.]]></Val>
          <Tgt Cat="Text" Stat="Loc" Orig="New">
            <Val><![CDATA[Seleccione una de las cadenas de conexión de cliente disponibles a continuación.]]></Val>
          </Tgt>
        </Str>
        <Disp Icon="Str" />
      </Item>
      <Item ItemId=";extensions/Microsoft.arc/dist/localizedConstants.arc.server" ItemType="0" PsrId="308" Leaf="true">
        <Str Cat="Text">
          <Val><![CDATA[Server]]></Val>
          <Tgt Cat="Text" Stat="Loc" Orig="New">
            <Val><![CDATA[Servidor]]></Val>
          </Tgt>
        </Str>
        <Disp Icon="Str" />
      </Item>
      <Item ItemId=";extensions/Microsoft.arc/dist/localizedConstants.arc.serverEndpoint" ItemType="0" PsrId="308" Leaf="true">
        <Str Cat="Text">
          <Val><![CDATA[Server Endpoint]]></Val>
          <Tgt Cat="Text" Stat="Loc" Orig="New">
            <Val><![CDATA[Punto de conexión del servidor]]></Val>
          </Tgt>
        </Str>
        <Disp Icon="Str" />
      </Item>
      <Item ItemId=";extensions/Microsoft.arc/dist/localizedConstants.arc.serverGroupType" ItemType="0" PsrId="308" Leaf="true">
        <Str Cat="Text">
          <Val><![CDATA[Server group type]]></Val>
          <Tgt Cat="Text" Stat="Loc" Orig="New">
            <Val><![CDATA[Tipo de grupo de servidores]]></Val>
          </Tgt>
        </Str>
        <Disp Icon="Str" />
      </Item>
      <Item ItemId=";extensions/Microsoft.arc/dist/localizedConstants.arc.serviceEndpoints" ItemType="0" PsrId="308" Leaf="true">
        <Str Cat="Text">
          <Val><![CDATA[Service endpoints]]></Val>
          <Tgt Cat="Text" Stat="Loc" Orig="New">
            <Val><![CDATA[Puntos de conexión de servicio]]></Val>
          </Tgt>
        </Str>
        <Disp Icon="Str" />
      </Item>
      <Item ItemId=";extensions/Microsoft.arc/dist/localizedConstants.arc.serviceEndpointsTable" ItemType="0" PsrId="308" Leaf="true">
        <Str Cat="Text">
          <Val><![CDATA[Service endpoints table]]></Val>
          <Tgt Cat="Text" Stat="Loc" Orig="New">
            <Val><![CDATA[Tabla de puntos de conexión de servicio]]></Val>
          </Tgt>
        </Str>
        <Disp Icon="Str" />
      </Item>
      <Item ItemId=";extensions/Microsoft.arc/dist/localizedConstants.arc.settings" ItemType="0" PsrId="308" Leaf="true">
        <Str Cat="Text">
          <Val><![CDATA[Settings]]></Val>
          <Tgt Cat="Text" Stat="Loc" Orig="New">
            <Val><![CDATA[Configuración]]></Val>
          </Tgt>
        </Str>
        <Disp Icon="Str" />
      </Item>
      <Item ItemId=";extensions/Microsoft.arc/dist/localizedConstants.arc.showMiaaError" ItemType="0" PsrId="308" Leaf="true">
        <Str Cat="Text">
          <Val><![CDATA[Error showing details of SQL managed instance.]]></Val>
          <Tgt Cat="Text" Stat="Loc" Orig="New">
            <Val><![CDATA[Error al mostrar los detalles de la instancia administrada por SQL.]]></Val>
          </Tgt>
        </Str>
        <Disp Icon="Str" />
      </Item>
      <Item ItemId=";extensions/Microsoft.arc/dist/localizedConstants.arc.sourceDatabase" ItemType="0" PsrId="308" Leaf="true">
        <Str Cat="Text">
          <Val><![CDATA[Source database]]></Val>
          <Tgt Cat="Text" Stat="Loc" Orig="New">
            <Val><![CDATA[Base de datos de origen]]></Val>
          </Tgt>
        </Str>
        <Disp Icon="Str" />
      </Item>
      <Item ItemId=";extensions/Microsoft.arc/dist/localizedConstants.arc.sourceDetails" ItemType="0" PsrId="308" Leaf="true">
        <Str Cat="Text">
          <Val><![CDATA[Source Details]]></Val>
          <Tgt Cat="Text" Stat="Loc" Orig="New">
            <Val><![CDATA[Detalles de origen]]></Val>
          </Tgt>
        </Str>
        <Disp Icon="Str" />
      </Item>
      <Item ItemId=";extensions/Microsoft.arc/dist/localizedConstants.arc.sourceDetailsText" ItemType="0" PsrId="308" Leaf="true">
        <Str Cat="Text">
          <Val><![CDATA[Select a backup source and provide details. Additional settings will be defaulted where possible based on the selected database.]]></Val>
          <Tgt Cat="Text" Stat="Loc" Orig="New">
            <Val><![CDATA[Seleccione un origen de copia de seguridad y proporcione detalles. La configuración adicional se establecerá de forma predeterminada siempre que sea posible en función de la base de datos seleccionada.]]></Val>
          </Tgt>
          <Prev Cat="Text">
            <Val><![CDATA[Select a backup source and provide details. Additional settings will be defaulted where possible based on the selected backup.]]></Val>
          </Prev>
        </Str>
        <Disp Icon="Str" />
      </Item>
      <Item ItemId=";extensions/Microsoft.arc/dist/localizedConstants.arc.state" ItemType="0" PsrId="308" Leaf="true">
        <Str Cat="Text">
          <Val><![CDATA[State]]></Val>
          <Tgt Cat="Text" Stat="Loc" Orig="New">
            <Val><![CDATA[Estado]]></Val>
          </Tgt>
        </Str>
        <Disp Icon="Str" />
      </Item>
      <Item ItemId=";extensions/Microsoft.arc/dist/localizedConstants.arc.status" ItemType="0" PsrId="308" Leaf="true">
        <Str Cat="Text">
          <Val><![CDATA[Status]]></Val>
          <Tgt Cat="Text" Stat="Loc" Orig="New">
            <Val><![CDATA[Estado]]></Val>
          </Tgt>
        </Str>
        <Disp Icon="Str" />
      </Item>
      <Item ItemId=";extensions/Microsoft.arc/dist/localizedConstants.arc.storagePerNode" ItemType="0" PsrId="308" Leaf="true">
        <Str Cat="Text">
          <Val><![CDATA[storage per node]]></Val>
          <Tgt Cat="Text" Stat="Loc" Orig="New">
            <Val><![CDATA[almacenamiento por nodo]]></Val>
          </Tgt>
        </Str>
        <Disp Icon="Str" />
      </Item>
      <Item ItemId=";extensions/Microsoft.arc/dist/localizedConstants.arc.subscription" ItemType="0" PsrId="308" Leaf="true">
        <Str Cat="Text">
          <Val><![CDATA[Subscription]]></Val>
          <Tgt Cat="Text" Stat="Loc" Orig="New">
            <Val><![CDATA[Suscripción]]></Val>
          </Tgt>
        </Str>
        <Disp Icon="Str" />
      </Item>
      <Item ItemId=";extensions/Microsoft.arc/dist/localizedConstants.arc.subscriptionId" ItemType="0" PsrId="308" Leaf="true">
        <Str Cat="Text">
          <Val><![CDATA[Subscription ID]]></Val>
          <Tgt Cat="Text" Stat="Loc" Orig="New">
            <Val><![CDATA[Id. de suscripción]]></Val>
          </Tgt>
        </Str>
        <Disp Icon="Str" />
      </Item>
      <Item ItemId=";extensions/Microsoft.arc/dist/localizedConstants.arc.supportAndTroubleshooting" ItemType="0" PsrId="308" Leaf="true">
        <Str Cat="Text">
          <Val><![CDATA[Support + troubleshooting]]></Val>
          <Tgt Cat="Text" Stat="Loc" Orig="New">
            <Val><![CDATA[Soporte y solución de problemas]]></Val>
          </Tgt>
        </Str>
        <Disp Icon="Str" />
      </Item>
      <Item ItemId=";extensions/Microsoft.arc/dist/localizedConstants.arc.supportRequestNote" ItemType="0" PsrId="308" Leaf="true">
        <Str Cat="Text">
          <Val><![CDATA[Note that the resource configuration must have been uploaded to Azure first in order to open a support request.]]></Val>
          <Tgt Cat="Text" Stat="Loc" Orig="New">
            <Val><![CDATA[Tenga en cuenta que la configuración de recursos debe haberse cargado en Azure primero para poder abrir una solicitud de soporte.]]></Val>
          </Tgt>
        </Str>
        <Disp Icon="Str" />
      </Item>
      <Item ItemId=";extensions/Microsoft.arc/dist/localizedConstants.arc.suspect" ItemType="0" PsrId="308" Leaf="true">
        <Str Cat="Text">
          <Val><![CDATA[Suspect]]></Val>
          <Tgt Cat="Text" Stat="Loc" Orig="New">
            <Val><![CDATA[Sospechoso]]></Val>
          </Tgt>
        </Str>
        <Disp Icon="Str" />
      </Item>
      <Item ItemId=";extensions/Microsoft.arc/dist/localizedConstants.arc.syncSecondaryToCommit" ItemType="0" PsrId="308" Leaf="true">
        <Str Cat="Text">
          <Val><![CDATA[Sync Secondary To Commit]]></Val>
          <Tgt Cat="Text" Stat="Loc" Orig="New">
            <Val><![CDATA[Sincronizar secundario para confirmar]]></Val>
          </Tgt>
        </Str>
        <Disp Icon="Str" />
      </Item>
      <Item ItemId=";extensions/Microsoft.arc/dist/localizedConstants.arc.thePasswordsDoNotMatch" ItemType="0" PsrId="308" Leaf="true">
        <Str Cat="Text">
          <Val><![CDATA[The passwords do not match. Confirm the password or press escape to exit.]]></Val>
          <Tgt Cat="Text" Stat="Loc" Orig="New">
            <Val><![CDATA[Las contraseñas no coinciden. Confirme la contraseña o presione ESC para salir.]]></Val>
          </Tgt>
        </Str>
        <Disp Icon="Str" />
      </Item>
      <Item ItemId=";extensions/Microsoft.arc/dist/localizedConstants.arc.troubleshoot" ItemType="0" PsrId="308" Leaf="true">
        <Str Cat="Text">
          <Val><![CDATA[Troubleshoot]]></Val>
          <Tgt Cat="Text" Stat="Loc" Orig="New">
            <Val><![CDATA[Solucionar problemas]]></Val>
          </Tgt>
        </Str>
        <Disp Icon="Str" />
      </Item>
      <Item ItemId=";extensions/Microsoft.arc/dist/localizedConstants.arc.trustServerCertDescription" ItemType="0" PsrId="308" Leaf="true">
        <Str Cat="Text">
          <Val><![CDATA[When true (and encrypt=true), SQL Server uses SSL encryption for all data sent between the client and server without validating the server certificate.]]></Val>
          <Tgt Cat="Text" Stat="Loc" Orig="New">
            <Val><![CDATA[Cuando es true (y encrypt=true), SQL Server usa el cifrado SSL para todos los datos enviados entre el cliente y el servidor sin validar el certificado del servidor.]]></Val>
          </Tgt>
        </Str>
        <Disp Icon="Str" />
      </Item>
      <Item ItemId=";extensions/Microsoft.arc/dist/localizedConstants.arc.trustServerCertificate" ItemType="0" PsrId="308" Leaf="true">
        <Str Cat="Text">
          <Val><![CDATA[Trust Server Certificate]]></Val>
          <Tgt Cat="Text" Stat="Loc" Orig="New">
            <Val><![CDATA[Certificado de servidor de confianza]]></Val>
          </Tgt>
        </Str>
        <Disp Icon="Str" />
      </Item>
      <Item ItemId=";extensions/Microsoft.arc/dist/localizedConstants.arc.type" ItemType="0" PsrId="308" Leaf="true">
        <Str Cat="Text">
          <Val><![CDATA[Type]]></Val>
          <Tgt Cat="Text" Stat="Loc" Orig="New">
            <Val><![CDATA[Tipo]]></Val>
          </Tgt>
        </Str>
        <Disp Icon="Str" />
      </Item>
      <Item ItemId=";extensions/Microsoft.arc/dist/localizedConstants.arc.unknown" ItemType="0" PsrId="308" Leaf="true">
        <Str Cat="Text">
          <Val><![CDATA[Unknown]]></Val>
          <Tgt Cat="Text" Stat="Loc" Orig="New">
            <Val><![CDATA[Desconocidas]]></Val>
          </Tgt>
        </Str>
        <Disp Icon="Str" />
      </Item>
      <Item ItemId=";extensions/Microsoft.arc/dist/localizedConstants.arc.unloadExtensions" ItemType="0" PsrId="308" Leaf="true">
        <Str Cat="Text">
          <Val><![CDATA[Unload extensions]]></Val>
          <Tgt Cat="Text" Stat="Loc" Orig="New">
            <Val><![CDATA[Descargar extensiones]]></Val>
          </Tgt>
        </Str>
        <Disp Icon="Str" />
      </Item>
      <Item ItemId=";extensions/Microsoft.arc/dist/localizedConstants.arc.updateExtensionsFailed" ItemType="0" PsrId="308" Leaf="true">
        <Str Cat="Text">
          <Val><![CDATA[Editing extensions failed. {0}]]></Val>
          <Tgt Cat="Text" Stat="Loc" Orig="New">
            <Val><![CDATA[Error al editar las extensiones. {0}]]></Val>
          </Tgt>
        </Str>
        <Disp Icon="Str" />
      </Item>
      <Item ItemId=";extensions/Microsoft.arc/dist/localizedConstants.arc.updated" ItemType="0" PsrId="308" Leaf="true">
        <Str Cat="Text">
          <Val><![CDATA[Updated {0}]]></Val>
          <Tgt Cat="Text" Stat="Loc" Orig="New">
            <Val><![CDATA[{0} actualizado]]></Val>
          </Tgt>
        </Str>
        <Disp Icon="Str" />
      </Item>
      <Item ItemId=";extensions/Microsoft.arc/dist/localizedConstants.arc.updatingInstance" ItemType="0" PsrId="308" Leaf="true">
        <Str Cat="Text">
          <Val><![CDATA[Updating instance '{0}'...]]></Val>
          <Tgt Cat="Text" Stat="Loc" Orig="New">
            <Val><![CDATA[Actualizando instancia '{0}'...]]></Val>
          </Tgt>
        </Str>
        <Disp Icon="Str" />
      </Item>
      <Item ItemId=";extensions/Microsoft.arc/dist/localizedConstants.arc.upgrade" ItemType="0" PsrId="308" Leaf="true">
        <Str Cat="Text">
          <Val><![CDATA[Upgrade]]></Val>
          <Tgt Cat="Text" Stat="Loc" Orig="New">
            <Val><![CDATA[Actualizar]]></Val>
          </Tgt>
        </Str>
        <Disp Icon="Str" />
      </Item>
      <Item ItemId=";extensions/Microsoft.arc/dist/localizedConstants.arc.upgradeDataController" ItemType="0" PsrId="308" Leaf="true">
        <Str Cat="Text">
          <Val><![CDATA[Upgrade Data Controller]]></Val>
          <Tgt Cat="Text" Stat="Loc" Orig="New">
            <Val><![CDATA[Actualizar controlador de datos]]></Val>
          </Tgt>
        </Str>
        <Disp Icon="Str" />
      </Item>
      <Item ItemId=";extensions/Microsoft.arc/dist/localizedConstants.arc.upgradeDialogController" ItemType="0" PsrId="308" Leaf="true">
        <Str Cat="Text">
          <Val><![CDATA[During a data controller upgrade, portions of the data control plane such as Custom Resource Definitions (CRDs) and containers may be upgraded. An upgrade of the data controller will not cause downtime for the data services (SQL Managed Instance or PostgreSQL server).]]></Val>
          <Tgt Cat="Text" Stat="Loc" Orig="New">
            <Val><![CDATA[Durante una actualización del controlador de datos, se podrán actualizar partes del plano de control de datos, tales como definiciones de recursos personalizados (CRD) y contenedores. Una actualización del controlador de datos no provocará tiempo de inactividad para los servicios de datos (SQL Managed Instance o servidor de hiperescala de PostgreSQL).]]></Val>
          </Tgt>
        </Str>
        <Disp Icon="Str" />
      </Item>
      <Item ItemId=";extensions/Microsoft.arc/dist/localizedConstants.arc.upgradeDialogMiaa" ItemType="0" PsrId="308" Leaf="true">
        <Str Cat="Text">
          <Val><![CDATA[During a SQL managed instance upgrade, portions of the data control plane such as Custom Resource Definitions (CRDs) and containers may be upgraded. An upgrade of the SQL managed instance will not cause downtime for the data services (SQL Managed Instance or PostgreSQL server).]]></Val>
          <Tgt Cat="Text" Stat="Loc" Orig="New">
            <Val><![CDATA[Durante una actualización de la instancia administrada de SQL, se pueden actualizar partes del plano de control de datos, como las definiciones de recursos personalizadas (CRD) y los contenedores. Una actualización de la instancia administrada de SQL no provocará un tiempo de inactividad para los servicios de datos (instancia administrada de SQL o servidor PostgreSQL).]]></Val>
          </Tgt>
        </Str>
        <Disp Icon="Str" />
      </Item>
      <Item ItemId=";extensions/Microsoft.arc/dist/localizedConstants.arc.upgradeManagement" ItemType="0" PsrId="308" Leaf="true">
        <Str Cat="Text">
          <Val><![CDATA[Upgrade Management]]></Val>
          <Tgt Cat="Text" Stat="Loc" Orig="New">
            <Val><![CDATA[Administración de actualizaciones]]></Val>
          </Tgt>
        </Str>
        <Disp Icon="Str" />
      </Item>
      <Item ItemId=";extensions/Microsoft.arc/dist/localizedConstants.arc.upgradeMiaa" ItemType="0" PsrId="308" Leaf="true">
        <Str Cat="Text">
          <Val><![CDATA[Upgrade SQL Managed Instance]]></Val>
          <Tgt Cat="Text" Stat="Loc" Orig="New">
            <Val><![CDATA[Actualizar la instancia administrada de SQL]]></Val>
          </Tgt>
        </Str>
        <Disp Icon="Str" />
      </Item>
      <Item ItemId=";extensions/Microsoft.arc/dist/localizedConstants.arc.upgradingController" ItemType="0" PsrId="308" Leaf="true">
        <Str Cat="Text">
          <Val><![CDATA[Data controller is being upgraded. You can check the status of the upgrade by running the following command: 'kubectl get datacontrollers -A']]></Val>
          <Tgt Cat="Text" Stat="Loc" Orig="New">
            <Val><![CDATA[Se está actualizando el controlador de datos. Para comprobar el estado de la actualización, ejecute el siguiente comando: 'kubectl get datacontrollers -A']]></Val>
          </Tgt>
        </Str>
        <Disp Icon="Str" />
      </Item>
      <Item ItemId=";extensions/Microsoft.arc/dist/localizedConstants.arc.upgradingDirectDC" ItemType="0" PsrId="308" Leaf="true">
        <Str Cat="Text">
          <Val><![CDATA[Upgrading data controller '{0}' with command 'az arcdata dc upgrade --desired-version {1} --name {0} --resource-group {2}']]></Val>
          <Tgt Cat="Text" Stat="Loc" Orig="New">
            <Val><![CDATA[Actualizando el controlador de datos “{0}” con el comando “az arcdata dc upgrade --desired-version {1} --name {0} --resource-group {2}“]]></Val>
          </Tgt>
        </Str>
        <Disp Icon="Str" />
      </Item>
      <Item ItemId=";extensions/Microsoft.arc/dist/localizedConstants.arc.upgradingDirectMiaa" ItemType="0" PsrId="308" Leaf="true">
        <Str Cat="Text">
          <Val><![CDATA[Upgrading SQL MIAA '{0}' with command 'az sql mi-arc upgrade --name {0} --resource-group {1}']]></Val>
          <Tgt Cat="Text" Stat="Loc" Orig="New">
            <Val><![CDATA[Actualizando MIAA de SQL “{0}” con el comando “az sql mi-arc upgrade --name {0} --resource-group {1}“]]></Val>
          </Tgt>
        </Str>
        <Disp Icon="Str" />
      </Item>
      <Item ItemId=";extensions/Microsoft.arc/dist/localizedConstants.arc.upgradingIndirectDC" ItemType="0" PsrId="308" Leaf="true">
        <Str Cat="Text">
          <Val><![CDATA[Upgrading data controller '{0}' with command 'az arcdata dc upgrade --desired-version {1} --name {0} --k8s-namespace {2} --use-k8s']]></Val>
          <Tgt Cat="Text" Stat="Loc" Orig="New">
            <Val><![CDATA[Actualizando el controlador de datos “{0}” con el comando “az arcdata dc upgrade --desired-version {1} --name {0} --k8s-namespace {2} --use-k8s”]]></Val>
          </Tgt>
        </Str>
        <Disp Icon="Str" />
      </Item>
      <Item ItemId=";extensions/Microsoft.arc/dist/localizedConstants.arc.upgradingIndirectMiaa" ItemType="0" PsrId="308" Leaf="true">
        <Str Cat="Text">
          <Val><![CDATA[Upgrading SQL MIAA '{0}' with command 'az sql mi-arc upgrade --name {0} --k8s-namespace {1} --use-k8s']]></Val>
          <Tgt Cat="Text" Stat="Loc" Orig="New">
            <Val><![CDATA[Actualización de MIAA de SQL “{0}” con el comando “az sql mi-arc upgrade --name {0} --k8s-namespace {1} --use-k8s”]]></Val>
          </Tgt>
        </Str>
        <Disp Icon="Str" />
      </Item>
      <Item ItemId=";extensions/Microsoft.arc/dist/localizedConstants.arc.upgradingMiaa" ItemType="0" PsrId="308" Leaf="true">
        <Str Cat="Text">
          <Val><![CDATA[SQL managed instance is being upgraded. You can check the status of the upgrade by running the following command: 'kubectl get sqlmi -A']]></Val>
          <Tgt Cat="Text" Stat="Loc" Orig="New">
            <Val><![CDATA[La instancia administrada de SQL se está actualizando. Puede comprobar el estado de la actualización ejecutando el siguiente comando: \"kubectl get sqlmi -A\"]]></Val>
          </Tgt>
        </Str>
        <Disp Icon="Str" />
      </Item>
      <Item ItemId=";extensions/Microsoft.arc/dist/localizedConstants.arc.userCancelledError" ItemType="0" PsrId="308" Leaf="true">
        <Str Cat="Text">
          <Val><![CDATA[User cancelled the dialog]]></Val>
          <Tgt Cat="Text" Stat="Loc" Orig="New">
            <Val><![CDATA[El usuario canceló el cuadro de diálogo]]></Val>
          </Tgt>
        </Str>
        <Disp Icon="Str" />
      </Item>
      <Item ItemId=";extensions/Microsoft.arc/dist/localizedConstants.arc.username" ItemType="0" PsrId="308" Leaf="true">
        <Str Cat="Text">
          <Val><![CDATA[Username]]></Val>
          <Tgt Cat="Text" Stat="Loc" Orig="New">
            <Val><![CDATA[Nombre de usuario]]></Val>
          </Tgt>
        </Str>
        <Disp Icon="Str" />
      </Item>
      <Item ItemId=";extensions/Microsoft.arc/dist/localizedConstants.arc.vCores" ItemType="0" PsrId="308" Leaf="true">
        <Str Cat="Text">
          <Val><![CDATA[vCores]]></Val>
          <Tgt Cat="Text" Stat="Loc" Orig="New">
            <Val><![CDATA[Núcleos virtuales]]></Val>
          </Tgt>
        </Str>
        <Disp Icon="Str" />
      </Item>
      <Item ItemId=";extensions/Microsoft.arc/dist/localizedConstants.arc.value" ItemType="0" PsrId="308" Leaf="true">
        <Str Cat="Text">
          <Val><![CDATA[Value]]></Val>
          <Tgt Cat="Text" Stat="Loc" Orig="New">
            <Val><![CDATA[Valor]]></Val>
          </Tgt>
        </Str>
        <Disp Icon="Str" />
      </Item>
      <Item ItemId=";extensions/Microsoft.arc/dist/localizedConstants.arc.version" ItemType="0" PsrId="308" Leaf="true">
        <Str Cat="Text">
          <Val><![CDATA[Version]]></Val>
          <Tgt Cat="Text" Stat="Loc" Orig="New">
            <Val><![CDATA[Versión]]></Val>
          </Tgt>
        </Str>
        <Disp Icon="Str" />
      </Item>
      <Item ItemId=";extensions/Microsoft.arc/dist/localizedConstants.arc.versionLog" ItemType="0" PsrId="308" Leaf="true">
        <Str Cat="Text">
          <Val><![CDATA[Learn more about each release here.]]></Val>
          <Tgt Cat="Text" Stat="Loc" Orig="New">
            <Val><![CDATA[Obtenga más información sobre cada versión aquí.]]></Val>
          </Tgt>
          <Prev Cat="Text">
            <Val><![CDATA[version log.]]></Val>
          </Prev>
        </Str>
        <Disp Icon="Str" />
      </Item>
      <Item ItemId=";extensions/Microsoft.arc/dist/localizedConstants.arc.worker" ItemType="0" PsrId="308" Leaf="true">
        <Str Cat="Text">
          <Val><![CDATA[Worker]]></Val>
          <Tgt Cat="Text" Stat="Loc" Orig="New">
            <Val><![CDATA[Trabajador]]></Val>
          </Tgt>
        </Str>
        <Disp Icon="Str" />
      </Item>
      <Item ItemId=";extensions/Microsoft.arc/dist/localizedConstants.arc.workerNodeCount" ItemType="0" PsrId="308" Leaf="true">
        <Str Cat="Text">
          <Val><![CDATA[Worker node count]]></Val>
          <Tgt Cat="Text" Stat="Loc" Orig="New">
            <Val><![CDATA[Número de nodos de trabajo]]></Val>
          </Tgt>
        </Str>
        <Disp Icon="Str" />
      </Item>
      <Item ItemId=";extensions/Microsoft.arc/dist/localizedConstants.arc.workerNodeParameters" ItemType="0" PsrId="308" Leaf="true">
        <Str Cat="Text">
          <Val><![CDATA[Worker Node Parameters]]></Val>
          <Tgt Cat="Text" Stat="Loc" Orig="New">
            <Val><![CDATA[Parámetros del nodo de trabajo]]></Val>
          </Tgt>
        </Str>
        <Disp Icon="Str" />
      </Item>
      <Item ItemId=";extensions/Microsoft.arc/dist/localizedConstants.arc.workerNodes" ItemType="0" PsrId="308" Leaf="true">
        <Str Cat="Text">
          <Val><![CDATA[Worker Nodes]]></Val>
          <Tgt Cat="Text" Stat="Loc" Orig="New">
            <Val><![CDATA[Nodos de trabajo]]></Val>
          </Tgt>
        </Str>
        <Disp Icon="Str" />
      </Item>
      <Item ItemId=";extensions/Microsoft.arc/dist/localizedConstants.arc.workerNodesParametersDescription" ItemType="0" PsrId="308" Leaf="true">
        <Str Cat="Text">
          <Val><![CDATA[ These server parameters of the Worker nodes can be set to custom (non-default) values. Search to find parameters.]]></Val>
          <Tgt Cat="Text" Stat="Loc" Orig="New">
            <Val><![CDATA[ Estos parámetros de servidor de los nodos de trabajo se pueden establecer en valores personalizados (no predeterminados). Buscar parámetros.]]></Val>
          </Tgt>
        </Str>
        <Disp Icon="Str" />
      </Item>
      <Item ItemId=";extensions/Microsoft.arc/dist/localizedConstants.arc.yes" ItemType="0" PsrId="308" Leaf="true">
        <Str Cat="Text">
          <Val><![CDATA[Yes]]></Val>
          <Tgt Cat="Text" Stat="Loc" Orig="New">
            <Val><![CDATA[Sí]]></Val>
          </Tgt>
        </Str>
        <Disp Icon="Str" />
      </Item>
      <Item ItemId=";extensions/Microsoft.arc/dist/localizedConstants.button.label" ItemType="0" PsrId="308" Leaf="true">
        <Str Cat="Text">
          <Val><![CDATA[Select]]></Val>
          <Tgt Cat="Text" Stat="Loc" Orig="New">
            <Val><![CDATA[Seleccionar]]></Val>
          </Tgt>
        </Str>
        <Disp Icon="Str" />
      </Item>
      <Item ItemId=";extensions/Microsoft.arc/dist/localizedConstants.clusterContextConfigNoLongerValid" ItemType="0" PsrId="308" Leaf="true">
        <Str Cat="Text">
          <Val><![CDATA[The cluster context information specified by config file: {0} and cluster context: {1} is no longer valid. Error is:]A;	{2}]A; Do you want to update this information?]]></Val>
          <Tgt Cat="Text" Stat="Loc" Orig="New">
            <Val><![CDATA[La información de contexto de clúster especificada por el archivo de configuración: {0} y contexto de clúster: {1} ya no es válida. Error:]A;{2}]A; ¿Desea actualizar esta información?]]></Val>
          </Tgt>
          <Prev Cat="Text">
            <Val><![CDATA[The cluster context information specified by config file: {0} and cluster context: {1} is no longer valid. Error is:]D;]A;	{2}]D;]A; Do you want to update this information?]]></Val>
          </Prev>
        </Str>
        <Disp Icon="Str" />
      </Item>
      <Item ItemId=";extensions/Microsoft.arc/dist/localizedConstants.clusterContextNotFound" ItemType="0" PsrId="308" Leaf="true">
        <Str Cat="Text">
          <Val><![CDATA[Cluster Context with name: {0} not found in the Kube config file]]></Val>
          <Tgt Cat="Text" Stat="Loc" Orig="New">
            <Val><![CDATA[No se encuentra el contexto del clúster con el nombre {0} en el archivo de configuración de Kube]]></Val>
          </Tgt>
        </Str>
        <Disp Icon="Str" />
      </Item>
      <Item ItemId=";extensions/Microsoft.arc/dist/localizedConstants.filePicker.browse" ItemType="0" PsrId="308" Leaf="true">
        <Str Cat="Text">
          <Val><![CDATA[Browse]]></Val>
          <Tgt Cat="Text" Stat="Loc" Orig="New">
            <Val><![CDATA[Examinar]]></Val>
          </Tgt>
        </Str>
        <Disp Icon="Str" />
      </Item>
      <Item ItemId=";extensions/Microsoft.arc/dist/localizedConstants.getIsPassword.unknownVariableName" ItemType="0" PsrId="308" Leaf="true">
        <Str Cat="Text">
          <Val><![CDATA[Attempt to get isPassword for unknown variable:{0}]]></Val>
          <Tgt Cat="Text" Stat="Loc" Orig="New">
            <Val><![CDATA[Intento de obtener isPassword para una variable desconocida: {0}]]></Val>
          </Tgt>
        </Str>
        <Disp Icon="Str" />
      </Item>
      <Item ItemId=";extensions/Microsoft.arc/dist/localizedConstants.getVariableValue.unknownVariableName" ItemType="0" PsrId="308" Leaf="true">
        <Str Cat="Text">
          <Val><![CDATA[Attempt to get variable value for unknown variable:{0}]]></Val>
          <Tgt Cat="Text" Stat="Loc" Orig="New">
            <Val><![CDATA[Intento de obtener un valor de variable para una variable desconocida: {0}]]></Val>
          </Tgt>
        </Str>
        <Disp Icon="Str" />
      </Item>
      <Item ItemId=";extensions/Microsoft.arc/dist/localizedConstants.noContextFound" ItemType="0" PsrId="308" Leaf="true">
        <Str Cat="Text">
          <Val><![CDATA[No 'contexts' found in the config file: {0}]]></Val>
          <Tgt Cat="Text" Stat="Loc" Orig="New">
            <Val><![CDATA[No se encontraron "contextos" en el archivo de configuración {0}]]></Val>
          </Tgt>
        </Str>
        <Disp Icon="Str" />
      </Item>
      <Item ItemId=";extensions/Microsoft.arc/dist/localizedConstants.noControllerInfoFound" ItemType="0" PsrId="308" Leaf="true">
        <Str Cat="Text">
          <Val><![CDATA[Controller Info could not be found with name: {0}]]></Val>
          <Tgt Cat="Text" Stat="Loc" Orig="New">
            <Val><![CDATA[No se encontró la información del controlador con el nombre {0}]]></Val>
          </Tgt>
        </Str>
        <Disp Icon="Str" />
      </Item>
      <Item ItemId=";extensions/Microsoft.arc/dist/localizedConstants.noControllersConnected" ItemType="0" PsrId="308" Leaf="true">
        <Str Cat="Text">
          <Val><![CDATA[No Azure Arc controllers are currently connected. Please run the command: 'Connect to Existing Azure Arc Controller' and then try again]]></Val>
          <Tgt Cat="Text" Stat="Loc" Orig="New">
            <Val><![CDATA[No hay controladores de Azure Arc conectados actualmente. Ejecute el comando: 'Conectar con el controlador de Azure Arc existente' y vuelva a intentarlo]]></Val>
          </Tgt>
        </Str>
        <Disp Icon="Str" />
      </Item>
      <Item ItemId=";extensions/Microsoft.arc/dist/localizedConstants.noCurrentClusterContext" ItemType="0" PsrId="308" Leaf="true">
        <Str Cat="Text">
          <Val><![CDATA[No current cluster context was found in the kube config file]]></Val>
          <Tgt Cat="Text" Stat="Loc" Orig="New">
            <Val><![CDATA[No se encontró ningún contexto de clúster actual en el archivo kubeconfig.]]></Val>
          </Tgt>
        </Str>
        <Disp Icon="Str" />
      </Item>
      <Item ItemId=";extensions/Microsoft.arc/dist/localizedConstants.noCurrentContextFound" ItemType="0" PsrId="308" Leaf="true">
        <Str Cat="Text">
          <Val><![CDATA[No context is marked as 'current-context' in the config file: {0}]]></Val>
          <Tgt Cat="Text" Stat="Loc" Orig="New">
            <Val><![CDATA[No hay ningún contexto marcado como 'current-context' en el archivo de configuración: {0}]]></Val>
          </Tgt>
        </Str>
        <Disp Icon="Str" />
      </Item>
      <Item ItemId=";extensions/Microsoft.arc/dist/localizedConstants.noNameInContext" ItemType="0" PsrId="308" Leaf="true">
        <Str Cat="Text">
          <Val><![CDATA[No name field was found in a cluster context in the config file: {0}]]></Val>
          <Tgt Cat="Text" Stat="Loc" Orig="New">
            <Val><![CDATA[No se encontró ningún campo de nombre en un contexto de clúster en el archivo de configuración {0}]]></Val>
          </Tgt>
        </Str>
        <Disp Icon="Str" />
      </Item>
      <Item ItemId=";extensions/Microsoft.arc/dist/localizedConstants.noPasswordFound" ItemType="0" PsrId="308" Leaf="true">
        <Str Cat="Text">
          <Val><![CDATA[Password could not be retrieved for controller: {0} and user did not provide a password. Please retry later.]]></Val>
          <Tgt Cat="Text" Stat="Loc" Orig="New">
            <Val><![CDATA[No se pudo recuperar la contraseña para el controlador {0} y el usuario no proporcionó una contraseña. Vuelva a intentarlo más tarde.]]></Val>
          </Tgt>
        </Str>
        <Disp Icon="Str" />
      </Item>
      <Item ItemId=";extensions/Microsoft.arc/package.arc.agreement" ItemType="0" PsrId="308" Leaf="true">
        <Str Cat="Text">
          <Val><![CDATA[I accept {0} and {1}.]]></Val>
          <Tgt Cat="Text" Stat="Loc" Orig="New">
            <Val><![CDATA[Acepto {0} y {1}.]]></Val>
          </Tgt>
        </Str>
        <Disp Icon="Str" />
      </Item>
      <Item ItemId=";extensions/Microsoft.arc/package.arc.agreement.help.text.azure.marketplace.terms" ItemType="0" PsrId="308" Leaf="true">
        <Str Cat="Text">
          <Val><![CDATA[Azure Marketplace Terms]]></Val>
          <Tgt Cat="Text" Stat="Loc" Orig="New">
            <Val><![CDATA[Términos de Azure Marketplace]]></Val>
          </Tgt>
        </Str>
        <Disp Icon="Str" />
      </Item>
      <Item ItemId=";extensions/Microsoft.arc/package.arc.agreement.help.text.learn.more" ItemType="0" PsrId="308" Leaf="true">
        <Str Cat="Text">
          <Val><![CDATA[Learn more]]></Val>
          <Tgt Cat="Text" Stat="Loc" Orig="New">
            <Val><![CDATA[Más información]]></Val>
          </Tgt>
        </Str>
        <Disp Icon="Str" />
      </Item>
      <Item ItemId=";extensions/Microsoft.arc/package.arc.agreement.help.text.privacy.policy" ItemType="0" PsrId="308" Leaf="true">
        <Str Cat="Text">
          <Val><![CDATA[Privacy policy]]></Val>
          <Tgt Cat="Text" Stat="Loc" Orig="New">
            <Val><![CDATA[Directiva de privacidad]]></Val>
          </Tgt>
        </Str>
        <Disp Icon="Str" />
      </Item>
      <Item ItemId=";extensions/Microsoft.arc/package.arc.agreement.help.text.terms.of.use" ItemType="0" PsrId="308" Leaf="true">
        <Str Cat="Text">
          <Val><![CDATA[Terms of use]]></Val>
          <Tgt Cat="Text" Stat="Loc" Orig="New">
            <Val><![CDATA[Términos de uso]]></Val>
          </Tgt>
        </Str>
        <Disp Icon="Str" />
      </Item>
      <Item ItemId=";extensions/Microsoft.arc/package.arc.agreement.postgres.help.text" ItemType="0" PsrId="308" Leaf="true">
        <Str Cat="Text">
          <Val><![CDATA[PostgreSQL Server - Azure Arc is one of the database engines available as part of Azure Arc-enabled data services and it can be deployed on the infrastructure of your choice. {0}. ]A; ]A; By clicking 'Script to notebook' or 'Deploy', I (a) agree to the legal terms and privacy statement(s) associated with the Marketplace offering(s) listed below; (b) authorize Microsoft to bill my current payment method for the fees associated with the offering(s), with the same billing frequency as my Azure subscription; and (c) agree that Microsoft may share my contact, usage and transactional information with the provider(s) of the offering(s) for support, billing and other transactional activities. Microsoft does not provide rights for third-party offerings. For additional details see {1}, {2}, and {3}.]]></Val>
          <Tgt Cat="Text" Stat="Loc" Orig="New">
            <Val><![CDATA[Servidor PostgreSQL: Azure Arc es uno de los motores de base de datos disponibles como parte de los servicios de datos habilitados para Azure Arc y se puede implementar en la infraestructura que prefiera. {0}. ]A;]A; Al hacer clic en "Incluir en un cuaderno" o "Implementar", (a) acepto los términos legales y las declaraciones de privacidad asociados a las ofertas de Marketplace que se enumeran a continuación; (b) autorizar a Microsoft a facturar mi método de pago actual por las tarifas asociadas a las ofertas, con la misma frecuencia de facturación que mi suscripción de Azure; y (c) aceptan que Microsoft pueda compartir mi información de contacto, uso y transaccional con los proveedores de las ofertas para soporte técnico, facturación y otras actividades transaccionales. Microsoft no proporciona derechos para ofertas de terceros. Para obtener más información, vea {1}, {2}y {3}.]]></Val>
          </Tgt>
          <Prev Cat="Text">
            <Val><![CDATA[PostgreSQL Server - Azure Arc is one of the database engines available as part of Azure Arc-enabled data services and it can be deployed on the infrastructure of your choice. {0}. ]D;]A; ]D;]A; By clicking 'Script to notebook' or 'Deploy', I (a) agree to the legal terms and privacy statement(s) associated with the Marketplace offering(s) listed below; (b) authorize Microsoft to bill my current payment method for the fees associated with the offering(s), with the same billing frequency as my Azure subscription; and (c) agree that Microsoft may share my contact, usage and transactional information with the provider(s) of the offering(s) for support, billing and other transactional activities. Microsoft does not provide rights for third-party offerings. For additional details see {1}, {2}, and {3}.]]></Val>
          </Prev>
        </Str>
        <Disp Icon="Str" />
      </Item>
      <Item ItemId=";extensions/Microsoft.arc/package.arc.agreement.postgres.help.text.learn.more.ariaLabel" ItemType="0" PsrId="308" Leaf="true">
        <Str Cat="Text">
          <Val><![CDATA[Learn more about PostgreSQL Server - Azure Arc]]></Val>
          <Tgt Cat="Text" Stat="Loc" Orig="New">
            <Val><![CDATA[Más información sobre el servidor PostgreSQL: Azure Arc]]></Val>
          </Tgt>
        </Str>
        <Disp Icon="Str" />
      </Item>
      <Item ItemId=";extensions/Microsoft.arc/package.arc.agreement.postgres.terms.conditions" ItemType="0" PsrId="308" Leaf="true">
        <Str Cat="Text">
          <Val><![CDATA[PostgreSQL Server - Azure Arc terms and conditions]]></Val>
          <Tgt Cat="Text" Stat="Loc" Orig="New">
            <Val><![CDATA[Servidor PostgreSQL: términos y condiciones de Azure Arc]]></Val>
          </Tgt>
          <Prev Cat="Text">
            <Val><![CDATA[Azure Arc-enabled PostgreSQL Hyperscale terms and conditions]]></Val>
          </Prev>
        </Str>
        <Disp Icon="Str" />
      </Item>
      <Item ItemId=";extensions/Microsoft.arc/package.arc.agreement.sql.help.text" ItemType="0" PsrId="308" Leaf="true">
        <Str Cat="Text">
          <Val><![CDATA[Azure Arc-enabled Managed Instance provides SQL Server access and feature compatibility that can be deployed on the infrastructure of your choice. {0}. ]A; ]A; By clicking 'Script to notebook' or 'Deploy', I (a) agree to the legal terms and privacy statement(s) associated with the Marketplace offering(s) listed below; (b) authorize Microsoft to bill my current payment method for the fees associated with the offering(s), with the same billing frequency as my Azure subscription; and (c) agree that Microsoft may share my contact, usage and transactional information with the provider(s) of the offering(s) for support, billing and other transactional activities. Microsoft does not provide rights for third-party offerings. For additional details see {1}, {2}, and {3}.]]></Val>
          <Tgt Cat="Text" Stat="Loc" Orig="New">
            <Val><![CDATA[Instancia administrada habilitado para Azure Arc proporciona acceso SQL Server y compatibilidad de características que se pueden implementar en la infraestructura de su elección. {0}. ]A;]A; Al hacer clic en "Incluir en un cuaderno" o "Implementar", (a) acepto los términos legales y las declaraciones de privacidad asociados a las ofertas de Marketplace que se enumeran a continuación; (b) autorizar a Microsoft a facturar mi método de pago actual por las tarifas asociadas a las ofertas, con la misma frecuencia de facturación que mi suscripción de Azure; y (c) aceptan que Microsoft pueda compartir mi información de contacto, uso y transaccional con los proveedores de las ofertas para soporte técnico, facturación y otras actividades transaccionales. Microsoft no proporciona derechos para ofertas de terceros. Para obtener más información, vea {1}, {2}y {3}.]]></Val>
          </Tgt>
          <Prev Cat="Text">
            <Val><![CDATA[Azure Arc-enabled Managed Instance provides SQL Server access and feature compatibility that can be deployed on the infrastructure of your choice. {0}. ]D;]A; ]D;]A; By clicking 'Script to notebook' or 'Deploy', I (a) agree to the legal terms and privacy statement(s) associated with the Marketplace offering(s) listed below; (b) authorize Microsoft to bill my current payment method for the fees associated with the offering(s), with the same billing frequency as my Azure subscription; and (c) agree that Microsoft may share my contact, usage and transactional information with the provider(s) of the offering(s) for support, billing and other transactional activities. Microsoft does not provide rights for third-party offerings. For additional details see {1}, {2}, and {3}.]]></Val>
          </Prev>
        </Str>
        <Disp Icon="Str" />
      </Item>
      <Item ItemId=";extensions/Microsoft.arc/package.arc.agreement.sql.help.text.learn.more.ariaLabel" ItemType="0" PsrId="308" Leaf="true">
        <Str Cat="Text">
          <Val><![CDATA[Learn more about Azure Arc-enabled Managed Instance]]></Val>
          <Tgt Cat="Text" Stat="Loc" Orig="New">
            <Val><![CDATA[Más información sobre la instancia administrada habilitada para Azure Arc]]></Val>
          </Tgt>
          <Prev Cat="Text">
            <Val><![CDATA[Learn more about Azure Arc enabled Managed Instance]]></Val>
          </Prev>
        </Str>
        <Disp Icon="Str" />
      </Item>
      <Item ItemId=";extensions/Microsoft.arc/package.arc.agreement.sql.terms.conditions" ItemType="0" PsrId="308" Leaf="true">
        <Str Cat="Text">
          <Val><![CDATA[Azure SQL managed instance - Azure Arc terms and conditions]]></Val>
          <Tgt Cat="Text" Stat="Loc" Orig="New">
            <Val><![CDATA[Azure SQL Managed Instance: términos y condiciones de Azure Arc]]></Val>
          </Tgt>
        </Str>
        <Disp Icon="Str" />
      </Item>
      <Item ItemId=";extensions/Microsoft.arc/package.arc.azure.account" ItemType="0" PsrId="308" Leaf="true">
        <Str Cat="Text">
          <Val><![CDATA[Azure account]]></Val>
          <Tgt Cat="Text" Stat="Loc" Orig="New">
            <Val><![CDATA[Cuenta de Azure]]></Val>
          </Tgt>
        </Str>
        <Disp Icon="Str" />
      </Item>
      <Item ItemId=";extensions/Microsoft.arc/package.arc.azure.location" ItemType="0" PsrId="308" Leaf="true">
        <Str Cat="Text">
          <Val><![CDATA[Azure location]]></Val>
          <Tgt Cat="Text" Stat="Loc" Orig="New">
            <Val><![CDATA[Ubicación de Azure]]></Val>
          </Tgt>
        </Str>
        <Disp Icon="Str" />
      </Item>
      <Item ItemId=";extensions/Microsoft.arc/package.arc.azure.resource.group" ItemType="0" PsrId="308" Leaf="true">
        <Str Cat="Text">
          <Val><![CDATA[Azure resource group]]></Val>
          <Tgt Cat="Text" Stat="Loc" Orig="New">
            <Val><![CDATA[Grupo de recursos de Azure]]></Val>
          </Tgt>
        </Str>
        <Disp Icon="Str" />
      </Item>
      <Item ItemId=";extensions/Microsoft.arc/package.arc.azure.section.title" ItemType="0" PsrId="308" Leaf="true">
        <Str Cat="Text">
          <Val><![CDATA[Azure information]]></Val>
          <Tgt Cat="Text" Stat="Loc" Orig="New">
            <Val><![CDATA[Información de Azure]]></Val>
          </Tgt>
        </Str>
        <Disp Icon="Str" />
      </Item>
      <Item ItemId=";extensions/Microsoft.arc/package.arc.azure.subscription" ItemType="0" PsrId="308" Leaf="true">
        <Str Cat="Text">
          <Val><![CDATA[Azure subscription]]></Val>
          <Tgt Cat="Text" Stat="Loc" Orig="New">
            <Val><![CDATA[Suscripción a Azure]]></Val>
          </Tgt>
        </Str>
        <Disp Icon="Str" />
      </Item>
      <Item ItemId=";extensions/Microsoft.arc/package.arc.configuration.title" ItemType="0" PsrId="308" Leaf="true">
        <Str Cat="Text">
          <Val><![CDATA[Azure Arc]]></Val>
          <Tgt Cat="Text" Stat="Loc" Orig="New">
            <Val><![CDATA[Azure Arc]]></Val>
          </Tgt>
        </Str>
        <Disp Icon="Str" />
      </Item>
      <Item ItemId=";extensions/Microsoft.arc/package.arc.confirm.password" ItemType="0" PsrId="308" Leaf="true">
        <Str Cat="Text">
          <Val><![CDATA[Confirm password]]></Val>
          <Tgt Cat="Text" Stat="Loc" Orig="New">
            <Val><![CDATA[Confirmar contraseña]]></Val>
          </Tgt>
        </Str>
        <Disp Icon="Str" />
      </Item>
      <Item ItemId=";extensions/Microsoft.arc/package.arc.controller" ItemType="0" PsrId="308" Leaf="true">
        <Str Cat="Text">
          <Val><![CDATA[Target Azure Arc Controller]]></Val>
          <Tgt Cat="Text" Stat="Loc" Orig="New">
            <Val><![CDATA[Controlador de destino de Azure Arc]]></Val>
          </Tgt>
        </Str>
        <Disp Icon="Str" />
      </Item>
      <Item ItemId=";extensions/Microsoft.arc/package.arc.cores-limit.label" ItemType="0" PsrId="308" Leaf="true">
        <Str Cat="Text">
          <Val><![CDATA[Cores Limit]]></Val>
          <Tgt Cat="Text" Stat="Loc" Orig="New">
            <Val><![CDATA[Límite de núcleos]]></Val>
          </Tgt>
        </Str>
        <Disp Icon="Str" />
      </Item>
      <Item ItemId=";extensions/Microsoft.arc/package.arc.cores-request.label" ItemType="0" PsrId="308" Leaf="true">
        <Str Cat="Text">
          <Val><![CDATA[Cores Request]]></Val>
          <Tgt Cat="Text" Stat="Loc" Orig="New">
            <Val><![CDATA[Solicitud de núcleos]]></Val>
          </Tgt>
        </Str>
        <Disp Icon="Str" />
      </Item>
      <Item ItemId=";extensions/Microsoft.arc/package.arc.data.controller.auto.upload.logs" ItemType="0" PsrId="308" Leaf="true">
        <Str Cat="Text">
          <Val><![CDATA[Auto-upload Logs]]></Val>
          <Tgt Cat="Text" Stat="Loc" Orig="New">
            <Val><![CDATA[Cargar los registros automáticamente]]></Val>
          </Tgt>
        </Str>
        <Disp Icon="Str" />
      </Item>
      <Item ItemId=";extensions/Microsoft.arc/package.arc.data.controller.auto.upload.logs.description" ItemType="0" PsrId="308" Leaf="true">
        <Str Cat="Text">
          <Val><![CDATA[Enable the automatic upload of logs. Direct mode only.]]></Val>
          <Tgt Cat="Text" Stat="Loc" Orig="New">
            <Val><![CDATA[Habilitar la carga automática de registros. Solo modo directo.]]></Val>
          </Tgt>
        </Str>
        <Disp Icon="Str" />
      </Item>
      <Item ItemId=";extensions/Microsoft.arc/package.arc.data.controller.auto.upload.metrics" ItemType="0" PsrId="308" Leaf="true">
        <Str Cat="Text">
          <Val><![CDATA[Auto-upload Metrics]]></Val>
          <Tgt Cat="Text" Stat="Loc" Orig="New">
            <Val><![CDATA[Cargar las métricas automáticamente]]></Val>
          </Tgt>
        </Str>
        <Disp Icon="Str" />
      </Item>
      <Item ItemId=";extensions/Microsoft.arc/package.arc.data.controller.auto.upload.metrics.description" ItemType="0" PsrId="308" Leaf="true">
        <Str Cat="Text">
          <Val><![CDATA[Enable the automatic upload of metrics. Direct mode only.]]></Val>
          <Tgt Cat="Text" Stat="Loc" Orig="New">
            <Val><![CDATA[Habilitar la carga automática de métricas. Solo modo directo.]]></Val>
          </Tgt>
        </Str>
        <Disp Icon="Str" />
      </Item>
      <Item ItemId=";extensions/Microsoft.arc/package.arc.data.controller.cluster.config.profile" ItemType="0" PsrId="308" Leaf="true">
        <Str Cat="Text">
          <Val><![CDATA[Kubernetes configuration template]]></Val>
          <Tgt Cat="Text" Stat="Loc" Orig="New">
            <Val><![CDATA[Plantilla de configuración de Kubernetes]]></Val>
          </Tgt>
          <Prev Cat="Text">
            <Val><![CDATA[Config profile]]></Val>
          </Prev>
        </Str>
        <Disp Icon="Str" />
      </Item>
      <Item ItemId=";extensions/Microsoft.arc/package.arc.data.controller.cluster.config.profile.description" ItemType="0" PsrId="308" Leaf="true">
        <Str Cat="Text">
          <Val><![CDATA[Choose the Kubernetes configuration template that matches with your Kubernetes distribution. This template provides defaults for storage class, service type, etc.]]></Val>
          <Tgt Cat="Text" Stat="Loc" Orig="New">
            <Val><![CDATA[Elija la plantilla de configuración de Kubernetes que coincida con la distribución de Kubernetes. Esta plantilla proporciona valores predeterminados para la clase de almacenamiento, el tipo de servicio, etc.]]></Val>
          </Tgt>
        </Str>
        <Disp Icon="Str" />
      </Item>
      <Item ItemId=";extensions/Microsoft.arc/package.arc.data.controller.cluster.config.profile.loading" ItemType="0" PsrId="308" Leaf="true">
        <Str Cat="Text">
          <Val><![CDATA[Loading config profiles]]></Val>
          <Tgt Cat="Text" Stat="Loc" Orig="New">
            <Val><![CDATA[Cargando perfiles de configuración]]></Val>
          </Tgt>
        </Str>
        <Disp Icon="Str" />
      </Item>
      <Item ItemId=";extensions/Microsoft.arc/package.arc.data.controller.cluster.config.profile.loadingcompleted" ItemType="0" PsrId="308" Leaf="true">
        <Str Cat="Text">
          <Val><![CDATA[Loading config profiles complete]]></Val>
          <Tgt Cat="Text" Stat="Loc" Orig="New">
            <Val><![CDATA[Carga de perfiles de configuración completada]]></Val>
          </Tgt>
        </Str>
        <Disp Icon="Str" />
      </Item>
      <Item ItemId=";extensions/Microsoft.arc/package.arc.data.controller.cluster.config.profile.title" ItemType="0" PsrId="308" Leaf="true">
        <Str Cat="Text">
          <Val><![CDATA[Choose the config profile]]></Val>
          <Tgt Cat="Text" Stat="Loc" Orig="New">
            <Val><![CDATA[Elegir el perfil de configuración]]></Val>
          </Tgt>
        </Str>
        <Disp Icon="Str" />
      </Item>
      <Item ItemId=";extensions/Microsoft.arc/package.arc.data.controller.cluster.environment.title" ItemType="0" PsrId="308" Leaf="true">
        <Str Cat="Text">
          <Val><![CDATA[What is your target existing Kubernetes cluster environment?]]></Val>
          <Tgt Cat="Text" Stat="Loc" Orig="New">
            <Val><![CDATA[¿Cuál es el entorno de clúster de Kubernetes existente de destino?]]></Val>
          </Tgt>
        </Str>
        <Disp Icon="Str" />
      </Item>
      <Item ItemId=";extensions/Microsoft.arc/package.arc.data.controller.cluster.name" ItemType="0" PsrId="308" Leaf="true">
        <Str Cat="Text">
          <Val><![CDATA[Cluster Name]]></Val>
          <Tgt Cat="Text" Stat="Loc" Orig="New">
            <Val><![CDATA[Nombre de clúster]]></Val>
          </Tgt>
        </Str>
        <Disp Icon="Str" />
      </Item>
      <Item ItemId=";extensions/Microsoft.arc/package.arc.data.controller.cluster.name.description" ItemType="0" PsrId="308" Leaf="true">
        <Str Cat="Text">
          <Val><![CDATA[The name of the cluster. Direct mode only.]]></Val>
          <Tgt Cat="Text" Stat="Loc" Orig="New">
            <Val><![CDATA[Nombre del clúster. Solo modo directo.]]></Val>
          </Tgt>
        </Str>
        <Disp Icon="Str" />
      </Item>
      <Item ItemId=";extensions/Microsoft.arc/package.arc.data.controller.connectivity.mode" ItemType="0" PsrId="308" Leaf="true">
        <Str Cat="Text">
          <Val><![CDATA[Connectivity mode]]></Val>
          <Tgt Cat="Text" Stat="Loc" Orig="New">
            <Val><![CDATA[Modo de conectividad]]></Val>
          </Tgt>
        </Str>
        <Disp Icon="Str" />
      </Item>
      <Item ItemId=";extensions/Microsoft.arc/package.arc.data.controller.create.azureconfig.title" ItemType="0" PsrId="308" Leaf="true">
        <Str Cat="Text">
          <Val><![CDATA[Azure Configuration]]></Val>
          <Tgt Cat="Text" Stat="Loc" Orig="New">
            <Val><![CDATA[Configuración de Azure]]></Val>
          </Tgt>
        </Str>
        <Disp Icon="Str" />
      </Item>
      <Item ItemId=";extensions/Microsoft.arc/package.arc.data.controller.create.controllerconfig.title" ItemType="0" PsrId="308" Leaf="true">
        <Str Cat="Text">
          <Val><![CDATA[Controller Configuration]]></Val>
          <Tgt Cat="Text" Stat="Loc" Orig="New">
            <Val><![CDATA[Configuración de controlador]]></Val>
          </Tgt>
        </Str>
        <Disp Icon="Str" />
      </Item>
      <Item ItemId=";extensions/Microsoft.arc/package.arc.data.controller.create.summary.title" ItemType="0" PsrId="308" Leaf="true">
        <Str Cat="Text">
          <Val><![CDATA[Review your configuration]]></Val>
          <Tgt Cat="Text" Stat="Loc" Orig="New">
            <Val><![CDATA[Revisión de la configuración]]></Val>
          </Tgt>
        </Str>
        <Disp Icon="Str" />
      </Item>
      <Item ItemId=";extensions/Microsoft.arc/package.arc.data.controller.custom.location" ItemType="0" PsrId="308" Leaf="true">
        <Str Cat="Text">
          <Val><![CDATA[Custom Location]]></Val>
          <Tgt Cat="Text" Stat="Loc" Orig="New">
            <Val><![CDATA[Ubicación personalizada]]></Val>
          </Tgt>
        </Str>
        <Disp Icon="Str" />
      </Item>
      <Item ItemId=";extensions/Microsoft.arc/package.arc.data.controller.custom.location.description" ItemType="0" PsrId="308" Leaf="true">
        <Str Cat="Text">
          <Val><![CDATA[The name of the custom location. Direct mode only.]]></Val>
          <Tgt Cat="Text" Stat="Loc" Orig="New">
            <Val><![CDATA[Nombre de la ubicación personalizada. Solo modo directo.]]></Val>
          </Tgt>
        </Str>
        <Disp Icon="Str" />
      </Item>
      <Item ItemId=";extensions/Microsoft.arc/package.arc.data.controller.details.description" ItemType="0" PsrId="308" Leaf="true">
        <Str Cat="Text">
          <Val><![CDATA[For indirect mode, namespace, name and storage class are required. This name will be used to identify your Arc instance for remote management and monitoring. For direct mode, custom location name is required.]]></Val>
          <Tgt Cat="Text" Stat="Loc" Orig="New">
            <Val><![CDATA[Para el modo indirecto, se requiere el espacio de nombres, el nombre y la clase de almacenamiento. Este nombre se usará para identificar la instancia de Arc para la administración y supervisión remotas. Para el modo directo, se requiere el nombre de la ubicación personalizada.]]></Val>
          </Tgt>
          <Prev Cat="Text">
            <Val><![CDATA[For indirect mode, provide a namespace, name and storage class for your Azure Arc data controller. This name will be used to identify your Arc instance for remote management and monitoring. For direct mode you do not need to provide a namespace, but please provide the custom location name.]]></Val>
          </Prev>
        </Str>
        <Disp Icon="Str" />
      </Item>
      <Item ItemId=";extensions/Microsoft.arc/package.arc.data.controller.details.title" ItemType="0" PsrId="308" Leaf="true">
        <Str Cat="Text">
          <Val><![CDATA[Data controller details]]></Val>
          <Tgt Cat="Text" Stat="Loc" Orig="New">
            <Val><![CDATA[Detalles del controlador de datos]]></Val>
          </Tgt>
        </Str>
        <Disp Icon="Str" />
      </Item>
      <Item ItemId=";extensions/Microsoft.arc/package.arc.data.controller.direct.display.name" ItemType="0" PsrId="308" Leaf="true">
        <Str Cat="Text">
          <Val><![CDATA[Direct]]></Val>
          <Tgt Cat="Text" Stat="Loc" Orig="New">
            <Val><![CDATA[Directa]]></Val>
          </Tgt>
        </Str>
        <Disp Icon="Str" />
      </Item>
      <Item ItemId=";extensions/Microsoft.arc/package.arc.data.controller.help.text" ItemType="0" PsrId="308" Leaf="true">
        <Str Cat="Text">
          <Val><![CDATA[The Kubernetes cluster must already be arc-enabled with the az connectedk8s connect command. Please use our {0} to learn more.]]></Val>
          <Tgt Cat="Text" Stat="Loc" Orig="New">
            <Val><![CDATA[El clúster de Kubernetes ya debe estar habilitado para Arc con el comando az connectedk8s connect. Use nuestra {0} para obtener más información.]]></Val>
          </Tgt>
        </Str>
        <Disp Icon="Str" />
      </Item>
      <Item ItemId=";extensions/Microsoft.arc/package.arc.data.controller.help.text.documentation.page" ItemType="0" PsrId="308" Leaf="true">
        <Str Cat="Text">
          <Val><![CDATA[documentation page]]></Val>
          <Tgt Cat="Text" Stat="Loc" Orig="New">
            <Val><![CDATA[página de documentación]]></Val>
          </Tgt>
        </Str>
        <Disp Icon="Str" />
      </Item>
      <Item ItemId=";extensions/Microsoft.arc/package.arc.data.controller.indirect.display.name" ItemType="0" PsrId="308" Leaf="true">
        <Str Cat="Text">
          <Val><![CDATA[Indirect]]></Val>
          <Tgt Cat="Text" Stat="Loc" Orig="New">
            <Val><![CDATA[Indirecta]]></Val>
          </Tgt>
        </Str>
        <Disp Icon="Str" />
      </Item>
      <Item ItemId=";extensions/Microsoft.arc/package.arc.data.controller.infrastructure" ItemType="0" PsrId="308" Leaf="true">
        <Str Cat="Text">
          <Val><![CDATA[Infrastructure]]></Val>
          <Tgt Cat="Text" Stat="Loc" Orig="New">
            <Val><![CDATA[Infraestructura]]></Val>
          </Tgt>
        </Str>
        <Disp Icon="Str" />
      </Item>
      <Item ItemId=";extensions/Microsoft.arc/package.arc.data.controller.kube.cluster.context" ItemType="0" PsrId="308" Leaf="true">
        <Str Cat="Text">
          <Val><![CDATA[Cluster context]]></Val>
          <Tgt Cat="Text" Stat="Loc" Orig="New">
            <Val><![CDATA[Contexto del clúster]]></Val>
          </Tgt>
        </Str>
        <Disp Icon="Str" />
      </Item>
      <Item ItemId=";extensions/Microsoft.arc/package.arc.data.controller.location" ItemType="0" PsrId="308" Leaf="true">
        <Str Cat="Text">
          <Val><![CDATA[Location]]></Val>
          <Tgt Cat="Text" Stat="Loc" Orig="New">
            <Val><![CDATA[Ubicación]]></Val>
          </Tgt>
        </Str>
        <Disp Icon="Str" />
      </Item>
      <Item ItemId=";extensions/Microsoft.arc/package.arc.data.controller.location.description" ItemType="0" PsrId="308" Leaf="true">
        <Str Cat="Text">
          <Val><![CDATA[Location is only used for indirect mode deployment. This field will be ignored for direct mode.]]></Val>
          <Tgt Cat="Text" Stat="Loc" Orig="New">
            <Val><![CDATA[La ubicación solo se usa para la implementación en modo indirecto. Este campo se omitirá para el modo directo.]]></Val>
          </Tgt>
        </Str>
        <Disp Icon="Str" />
      </Item>
      <Item ItemId=";extensions/Microsoft.arc/package.arc.data.controller.log.analytics.primary.key" ItemType="0" PsrId="308" Leaf="true">
        <Str Cat="Text">
          <Val><![CDATA[Log Analytics primary key]]></Val>
          <Tgt Cat="Text" Stat="Loc" Orig="New">
            <Val><![CDATA[Clave principal de Log Analytics]]></Val>
          </Tgt>
        </Str>
        <Disp Icon="Str" />
      </Item>
      <Item ItemId=";extensions/Microsoft.arc/package.arc.data.controller.log.analytics.workspace.id" ItemType="0" PsrId="308" Leaf="true">
        <Str Cat="Text">
          <Val><![CDATA[Log Analytics workspace ID]]></Val>
          <Tgt Cat="Text" Stat="Loc" Orig="New">
            <Val><![CDATA[Id. de área de trabajo de Log Analytics]]></Val>
          </Tgt>
        </Str>
        <Disp Icon="Str" />
      </Item>
      <Item ItemId=";extensions/Microsoft.arc/package.arc.data.controller.log.analytics.workspace.names" ItemType="0" PsrId="308" Leaf="true">
        <Str Cat="Text">
          <Val><![CDATA[Log Analytics workspace]]></Val>
          <Tgt Cat="Text" Stat="Loc" Orig="New">
            <Val><![CDATA[Área de trabajo de Log Analytics]]></Val>
          </Tgt>
        </Str>
        <Disp Icon="Str" />
      </Item>
      <Item ItemId=";extensions/Microsoft.arc/package.arc.data.controller.metrics.and.logs.dashboard.credentials.confirm.password" ItemType="0" PsrId="308" Leaf="true">
        <Str Cat="Text">
          <Val><![CDATA[Confirm password]]></Val>
          <Tgt Cat="Text" Stat="Loc" Orig="New">
            <Val><![CDATA[Confirmar contraseña]]></Val>
          </Tgt>
        </Str>
        <Disp Icon="Str" />
      </Item>
      <Item ItemId=";extensions/Microsoft.arc/package.arc.data.controller.metrics.and.logs.dashboard.credentials.password" ItemType="0" PsrId="308" Leaf="true">
        <Str Cat="Text">
          <Val><![CDATA[Password]]></Val>
          <Tgt Cat="Text" Stat="Loc" Orig="New">
            <Val><![CDATA[Contraseña]]></Val>
          </Tgt>
        </Str>
        <Disp Icon="Str" />
      </Item>
      <Item ItemId=";extensions/Microsoft.arc/package.arc.data.controller.metrics.and.logs.dashboard.credentials.password.description" ItemType="0" PsrId="308" Leaf="true">
        <Str Cat="Text">
          <Val><![CDATA[Enter the password that will be used to log in to the metrics and logs dashboards.]]></Val>
          <Tgt Cat="Text" Stat="Loc" Orig="New">
            <Val><![CDATA[Escriba la contraseña que se usará para iniciar sesión en los paneles de métricas y registros.]]></Val>
          </Tgt>
        </Str>
        <Disp Icon="Str" />
      </Item>
      <Item ItemId=";extensions/Microsoft.arc/package.arc.data.controller.metrics.and.logs.dashboard.credentials.title" ItemType="0" PsrId="308" Leaf="true">
        <Str Cat="Text">
          <Val><![CDATA[Metrics and Logs Dashboard Credentials]]></Val>
          <Tgt Cat="Text" Stat="Loc" Orig="New">
            <Val><![CDATA[Credenciales del panel de métricas y registros]]></Val>
          </Tgt>
        </Str>
        <Disp Icon="Str" />
      </Item>
      <Item ItemId=";extensions/Microsoft.arc/package.arc.data.controller.metrics.and.logs.dashboard.credentials.username" ItemType="0" PsrId="308" Leaf="true">
        <Str Cat="Text">
          <Val><![CDATA[Username]]></Val>
          <Tgt Cat="Text" Stat="Loc" Orig="New">
            <Val><![CDATA[Nombre de usuario]]></Val>
          </Tgt>
        </Str>
        <Disp Icon="Str" />
      </Item>
      <Item ItemId=";extensions/Microsoft.arc/package.arc.data.controller.metrics.and.logs.dashboard.credentials.username.description" ItemType="0" PsrId="308" Leaf="true">
        <Str Cat="Text">
          <Val><![CDATA[Enter the username that will be used for the metrics and logs dashboards.]]></Val>
          <Tgt Cat="Text" Stat="Loc" Orig="New">
            <Val><![CDATA[Escriba el nombre de usuario que se usará para los paneles de métricas y registros.]]></Val>
          </Tgt>
        </Str>
        <Disp Icon="Str" />
      </Item>
      <Item ItemId=";extensions/Microsoft.arc/package.arc.data.controller.name" ItemType="0" PsrId="308" Leaf="true">
        <Str Cat="Text">
          <Val><![CDATA[Data controller name]]></Val>
          <Tgt Cat="Text" Stat="Loc" Orig="New">
            <Val><![CDATA[Nombre del controlador de datos]]></Val>
          </Tgt>
        </Str>
        <Disp Icon="Str" />
      </Item>
      <Item ItemId=";extensions/Microsoft.arc/package.arc.data.controller.name.validation.description" ItemType="0" PsrId="308" Leaf="true">
        <Str Cat="Text">
          <Val><![CDATA[Name must consist of lower case alphanumeric characters, '-' or '.', start/end with an alphanumeric character and be 253 characters or less in length.]]></Val>
          <Tgt Cat="Text" Stat="Loc" Orig="New">
            <Val><![CDATA[El nombre debe constar de caracteres alfanuméricos en minúsculas, "-" o ".", empezar y terminar con un carácter alfanumérico y tener 253 caracteres de longitud o menos.]]></Val>
          </Tgt>
        </Str>
        <Disp Icon="Str" />
      </Item>
      <Item ItemId=";extensions/Microsoft.arc/package.arc.data.controller.namespace" ItemType="0" PsrId="308" Leaf="true">
        <Str Cat="Text">
          <Val><![CDATA[Data controller namespace]]></Val>
          <Tgt Cat="Text" Stat="Loc" Orig="New">
            <Val><![CDATA[Espacio de nombres del controlador de datos]]></Val>
          </Tgt>
        </Str>
        <Disp Icon="Str" />
      </Item>
      <Item ItemId=";extensions/Microsoft.arc/package.arc.data.controller.namespace.description" ItemType="0" PsrId="308" Leaf="true">
        <Str Cat="Text">
          <Val><![CDATA[Data controller namespace. Indirect mode only.]]></Val>
          <Tgt Cat="Text" Stat="Loc" Orig="New">
            <Val><![CDATA[Espacio de nombres del controlador de datos. Solo modo indirecto.]]></Val>
          </Tgt>
          <Prev Cat="Text">
            <Val><![CDATA[Indirect mode only.]]></Val>
          </Prev>
        </Str>
        <Disp Icon="Str" />
      </Item>
      <Item ItemId=";extensions/Microsoft.arc/package.arc.data.controller.namespace.validation.description" ItemType="0" PsrId="308" Leaf="true">
        <Str Cat="Text">
          <Val><![CDATA[Namespace must consist of lower case alphanumeric characters or '-', start/end with an alphanumeric character, and be 63 characters or fewer in length.]]></Val>
          <Tgt Cat="Text" Stat="Loc" Orig="New">
            <Val><![CDATA[El espacio de nombres debe incluir caracteres alfanuméricos en minúsculas o "-", empezar y terminar con una letra, y tener 63 caracteres de longitud o menos.]]></Val>
          </Tgt>
        </Str>
        <Disp Icon="Str" />
      </Item>
      <Item ItemId=";extensions/Microsoft.arc/package.arc.data.controller.new.wizard.title" ItemType="0" PsrId="308" Leaf="true">
        <Str Cat="Text">
          <Val><![CDATA[Create Azure Arc data controller]]></Val>
          <Tgt Cat="Text" Stat="Loc" Orig="New">
            <Val><![CDATA[Crear el controlador de datos de Azure Arc]]></Val>
          </Tgt>
        </Str>
        <Disp Icon="Str" />
      </Item>
      <Item ItemId=";extensions/Microsoft.arc/package.arc.data.controller.project.details.description" ItemType="0" PsrId="308" Leaf="true">
        <Str Cat="Text">
          <Val><![CDATA[Select the subscription to manage deployed resources and costs. Use resource groups like folders to organize and manage all your resources.]]></Val>
          <Tgt Cat="Text" Stat="Loc" Orig="New">
            <Val><![CDATA[Seleccione la suscripción para administrar los recursos y costos implementados. Use grupos de recursos como carpetas para organizar y administrar todos los recursos.]]></Val>
          </Tgt>
        </Str>
        <Disp Icon="Str" />
      </Item>
      <Item ItemId=";extensions/Microsoft.arc/package.arc.data.controller.project.details.title" ItemType="0" PsrId="308" Leaf="true">
        <Str Cat="Text">
          <Val><![CDATA[Azure details]]></Val>
          <Tgt Cat="Text" Stat="Loc" Orig="New">
            <Val><![CDATA[Detalles de Azure]]></Val>
          </Tgt>
        </Str>
        <Disp Icon="Str" />
      </Item>
      <Item ItemId=";extensions/Microsoft.arc/package.arc.data.controller.readmore" ItemType="0" PsrId="308" Leaf="true">
        <Str Cat="Text">
          <Val><![CDATA[Read more]]></Val>
          <Tgt Cat="Text" Stat="Loc" Orig="New">
            <Val><![CDATA[Más información]]></Val>
          </Tgt>
        </Str>
        <Disp Icon="Str" />
      </Item>
      <Item ItemId=";extensions/Microsoft.arc/package.arc.data.controller.select.cluster.title" ItemType="0" PsrId="308" Leaf="true">
        <Str Cat="Text">
          <Val><![CDATA[Select from existing Kubernetes clusters]]></Val>
          <Tgt Cat="Text" Stat="Loc" Orig="New">
            <Val><![CDATA[Seleccionar de los clústeres de Kubernetes existentes]]></Val>
          </Tgt>
        </Str>
        <Disp Icon="Str" />
      </Item>
      <Item ItemId=";extensions/Microsoft.arc/package.arc.data.controller.summary.arc.by.microsoft" ItemType="0" PsrId="308" Leaf="true">
        <Str Cat="Text">
          <Val><![CDATA[by Microsoft]]></Val>
          <Tgt Cat="Text" Stat="Loc" Orig="New">
            <Val><![CDATA[de Microsoft]]></Val>
          </Tgt>
        </Str>
        <Disp Icon="Str" />
      </Item>
      <Item ItemId=";extensions/Microsoft.arc/package.arc.data.controller.summary.arc.data.controller" ItemType="0" PsrId="308" Leaf="true">
        <Str Cat="Text">
          <Val><![CDATA[Azure Arc data controller]]></Val>
          <Tgt Cat="Text" Stat="Loc" Orig="New">
            <Val><![CDATA[Controlador de datos de Azure Arc]]></Val>
          </Tgt>
        </Str>
        <Disp Icon="Str" />
      </Item>
      <Item ItemId=";extensions/Microsoft.arc/package.arc.data.controller.summary.arc.terms.of.use" ItemType="0" PsrId="308" Leaf="true">
        <Str Cat="Text">
          <Val><![CDATA[Terms of use]]></Val>
          <Tgt Cat="Text" Stat="Loc" Orig="New">
            <Val><![CDATA[Términos de uso]]></Val>
          </Tgt>
        </Str>
        <Disp Icon="Str" />
      </Item>
      <Item ItemId=";extensions/Microsoft.arc/package.arc.data.controller.summary.arc.terms.privacy.policy" ItemType="0" PsrId="308" Leaf="true">
        <Str Cat="Text">
          <Val><![CDATA[Privacy policy]]></Val>
          <Tgt Cat="Text" Stat="Loc" Orig="New">
            <Val><![CDATA[Directiva de privacidad]]></Val>
          </Tgt>
        </Str>
        <Disp Icon="Str" />
      </Item>
      <Item ItemId=";extensions/Microsoft.arc/package.arc.data.controller.summary.arc.terms.separator" ItemType="0" PsrId="308" Leaf="true">
        <Str Cat="Text">
          <Val><![CDATA[|]]></Val>
          <Tgt Cat="Text" Stat="Loc" Orig="New">
            <Val><![CDATA[|]]></Val>
          </Tgt>
        </Str>
        <Disp Icon="Str" />
      </Item>
      <Item ItemId=";extensions/Microsoft.arc/package.arc.data.controller.summary.azure" ItemType="0" PsrId="308" Leaf="true">
        <Str Cat="Text">
          <Val><![CDATA[Azure]]></Val>
          <Tgt Cat="Text" Stat="Loc" Orig="New">
            <Val><![CDATA[Azure]]></Val>
          </Tgt>
        </Str>
        <Disp Icon="Str" />
      </Item>
      <Item ItemId=";extensions/Microsoft.arc/package.arc.data.controller.summary.cluster.context" ItemType="0" PsrId="308" Leaf="true">
        <Str Cat="Text">
          <Val><![CDATA[Cluster context]]></Val>
          <Tgt Cat="Text" Stat="Loc" Orig="New">
            <Val><![CDATA[Contexto del clúster]]></Val>
          </Tgt>
        </Str>
        <Disp Icon="Str" />
      </Item>
      <Item ItemId=";extensions/Microsoft.arc/package.arc.data.controller.summary.cluster.name" ItemType="0" PsrId="308" Leaf="true">
        <Str Cat="Text">
          <Val><![CDATA[Cluster name]]></Val>
          <Tgt Cat="Text" Stat="Loc" Orig="New">
            <Val><![CDATA[Nombre del clúster]]></Val>
          </Tgt>
        </Str>
        <Disp Icon="Str" />
      </Item>
      <Item ItemId=";extensions/Microsoft.arc/package.arc.data.controller.summary.controller" ItemType="0" PsrId="308" Leaf="true">
        <Str Cat="Text">
          <Val><![CDATA[Controller]]></Val>
          <Tgt Cat="Text" Stat="Loc" Orig="New">
            <Val><![CDATA[Controlador]]></Val>
          </Tgt>
        </Str>
        <Disp Icon="Str" />
      </Item>
      <Item ItemId=";extensions/Microsoft.arc/package.arc.data.controller.summary.data.controller.custom.location" ItemType="0" PsrId="308" Leaf="true">
        <Str Cat="Text">
          <Val><![CDATA[Data controller custom location]]></Val>
          <Tgt Cat="Text" Stat="Loc" Orig="New">
            <Val><![CDATA[Ubicación personalizada del controlador de datos]]></Val>
          </Tgt>
        </Str>
        <Disp Icon="Str" />
      </Item>
      <Item ItemId=";extensions/Microsoft.arc/package.arc.data.controller.summary.data.controller.infrastructure" ItemType="0" PsrId="308" Leaf="true">
        <Str Cat="Text">
          <Val><![CDATA[Data controller infrastructure]]></Val>
          <Tgt Cat="Text" Stat="Loc" Orig="New">
            <Val><![CDATA[Infraestructura del controlador de datos]]></Val>
          </Tgt>
        </Str>
        <Disp Icon="Str" />
      </Item>
      <Item ItemId=";extensions/Microsoft.arc/package.arc.data.controller.summary.data.controller.name" ItemType="0" PsrId="308" Leaf="true">
        <Str Cat="Text">
          <Val><![CDATA[Data controller name]]></Val>
          <Tgt Cat="Text" Stat="Loc" Orig="New">
            <Val><![CDATA[Nombre del controlador de datos]]></Val>
          </Tgt>
        </Str>
        <Disp Icon="Str" />
      </Item>
      <Item ItemId=";extensions/Microsoft.arc/package.arc.data.controller.summary.data.controller.namespace" ItemType="0" PsrId="308" Leaf="true">
        <Str Cat="Text">
          <Val><![CDATA[Data controller namespace]]></Val>
          <Tgt Cat="Text" Stat="Loc" Orig="New">
            <Val><![CDATA[Espacio de nombres del controlador de datos]]></Val>
          </Tgt>
        </Str>
        <Disp Icon="Str" />
      </Item>
      <Item ItemId=";extensions/Microsoft.arc/package.arc.data.controller.summary.estimated.cost.per.month" ItemType="0" PsrId="308" Leaf="true">
        <Str Cat="Text">
          <Val><![CDATA[Estimated cost per month]]></Val>
          <Tgt Cat="Text" Stat="Loc" Orig="New">
            <Val><![CDATA[Costo estimado al mes]]></Val>
          </Tgt>
        </Str>
        <Disp Icon="Str" />
      </Item>
      <Item ItemId=";extensions/Microsoft.arc/package.arc.data.controller.summary.free" ItemType="0" PsrId="308" Leaf="true">
        <Str Cat="Text">
          <Val><![CDATA[Free]]></Val>
          <Tgt Cat="Text" Stat="Loc" Orig="New">
            <Val><![CDATA[Gratis]]></Val>
          </Tgt>
        </Str>
        <Disp Icon="Str" />
      </Item>
      <Item ItemId=";extensions/Microsoft.arc/package.arc.data.controller.summary.kube.config.file.path" ItemType="0" PsrId="308" Leaf="true">
        <Str Cat="Text">
          <Val><![CDATA[Kube config file path]]></Val>
          <Tgt Cat="Text" Stat="Loc" Orig="New">
            <Val><![CDATA[Ruta de acceso al archivo de configuración de Kube]]></Val>
          </Tgt>
        </Str>
        <Disp Icon="Str" />
      </Item>
      <Item ItemId=";extensions/Microsoft.arc/package.arc.data.controller.summary.kubernetes" ItemType="0" PsrId="308" Leaf="true">
        <Str Cat="Text">
          <Val><![CDATA[Kubernetes]]></Val>
          <Tgt Cat="Text" Stat="Loc" Orig="New">
            <Val><![CDATA[Kubernetes]]></Val>
          </Tgt>
        </Str>
        <Disp Icon="Str" />
      </Item>
      <Item ItemId=";extensions/Microsoft.arc/package.arc.data.controller.summary.location" ItemType="0" PsrId="308" Leaf="true">
        <Str Cat="Text">
          <Val><![CDATA[Location]]></Val>
          <Tgt Cat="Text" Stat="Loc" Orig="New">
            <Val><![CDATA[Ubicación]]></Val>
          </Tgt>
        </Str>
        <Disp Icon="Str" />
      </Item>
      <Item ItemId=";extensions/Microsoft.arc/package.arc.data.controller.summary.profile" ItemType="0" PsrId="308" Leaf="true">
        <Str Cat="Text">
          <Val><![CDATA[Config profile]]></Val>
          <Tgt Cat="Text" Stat="Loc" Orig="New">
            <Val><![CDATA[Perfil de configuración]]></Val>
          </Tgt>
        </Str>
        <Disp Icon="Str" />
      </Item>
      <Item ItemId=";extensions/Microsoft.arc/package.arc.data.controller.summary.resource.group" ItemType="0" PsrId="308" Leaf="true">
        <Str Cat="Text">
          <Val><![CDATA[Resource group]]></Val>
          <Tgt Cat="Text" Stat="Loc" Orig="New">
            <Val><![CDATA[Grupo de recursos]]></Val>
          </Tgt>
        </Str>
        <Disp Icon="Str" />
      </Item>
      <Item ItemId=";extensions/Microsoft.arc/package.arc.data.controller.summary.subscription" ItemType="0" PsrId="308" Leaf="true">
        <Str Cat="Text">
          <Val><![CDATA[Subscription]]></Val>
          <Tgt Cat="Text" Stat="Loc" Orig="New">
            <Val><![CDATA[Suscripción]]></Val>
          </Tgt>
        </Str>
        <Disp Icon="Str" />
      </Item>
      <Item ItemId=";extensions/Microsoft.arc/package.arc.data.controller.summary.terms" ItemType="0" PsrId="308" Leaf="true">
        <Str Cat="Text">
          <Val><![CDATA[Terms]]></Val>
          <Tgt Cat="Text" Stat="Loc" Orig="New">
            <Val><![CDATA[Términos]]></Val>
          </Tgt>
        </Str>
        <Disp Icon="Str" />
      </Item>
      <Item ItemId=";extensions/Microsoft.arc/package.arc.data.controller.summary.terms.description" ItemType="0" PsrId="308" Leaf="true">
        <Str Cat="Text">
          <Val><![CDATA[By clicking 'Script to notebook', I (a) agree to the legal terms and privacy statement(s) associated with the Marketplace offering(s) listed above; (b) authorize Microsoft to bill my current payment method for the fees associated with the offering(s), with the same billing frequency as my Azure subscription; and (c) agree that Microsoft may share my contact, usage and transactional information with the provider(s) of the offering(s) for support, billing and other transactional activities. Microsoft does not provide rights for third-party offerings. For additional details see {0}.]]></Val>
          <Tgt Cat="Text" Stat="Loc" Orig="New">
            <Val><![CDATA[Al hacer clic en "De script a cuaderno", (a) acepto los términos legales y las declaraciones de privacidad asociados a cada oferta de Marketplace enumerada previamente; (b) autorizo a Microsoft a facturar, de acuerdo con mi método de pago actual, las cuotas relativas a las ofertas con la misma frecuencia de facturación que mi suscripción de Azure; y (c) autorizo a Microsoft a compartir mi información de contacto y los datos de transacción y uso con los proveedores de dichas ofertas para fines de soporte técnico, facturación y otras actividades transaccionales. Microsoft no proporciona derechos sobre ofertas de terceros. Para más información, consulte {0}.]]></Val>
          </Tgt>
        </Str>
        <Disp Icon="Str" />
      </Item>
      <Item ItemId=";extensions/Microsoft.arc/package.arc.data.controller.summary.terms.link.text" ItemType="0" PsrId="308" Leaf="true">
        <Str Cat="Text">
          <Val><![CDATA[Azure Marketplace Terms]]></Val>
          <Tgt Cat="Text" Stat="Loc" Orig="New">
            <Val><![CDATA[Términos de Azure Marketplace]]></Val>
          </Tgt>
        </Str>
        <Disp Icon="Str" />
      </Item>
      <Item ItemId=";extensions/Microsoft.arc/package.arc.data.controller.summary.username" ItemType="0" PsrId="308" Leaf="true">
        <Str Cat="Text">
          <Val><![CDATA[Username]]></Val>
          <Tgt Cat="Text" Stat="Loc" Orig="New">
            <Val><![CDATA[Nombre de usuario]]></Val>
          </Tgt>
        </Str>
        <Disp Icon="Str" />
      </Item>
      <Item ItemId=";extensions/Microsoft.arc/package.arc.description" ItemType="0" PsrId="308" Leaf="true">
        <Str Cat="Text">
          <Val><![CDATA[Support for Azure Arc]]></Val>
          <Tgt Cat="Text" Stat="Loc" Orig="New">
            <Val><![CDATA[Compatibilidad con Azure Arc]]></Val>
          </Tgt>
        </Str>
        <Disp Icon="Str" />
      </Item>
      <Item ItemId=";extensions/Microsoft.arc/package.arc.displayName" ItemType="0" PsrId="308" Leaf="true">
        <Str Cat="Text">
          <Val><![CDATA[Azure Arc]]></Val>
          <Tgt Cat="Text" Stat="Loc" Orig="New">
            <Val><![CDATA[Azure Arc]]></Val>
          </Tgt>
        </Str>
        <Disp Icon="Str" />
      </Item>
      <Item ItemId=";extensions/Microsoft.arc/package.arc.memory-limit.label" ItemType="0" PsrId="308" Leaf="true">
        <Str Cat="Text">
          <Val><![CDATA[Memory Limit]]></Val>
          <Tgt Cat="Text" Stat="Loc" Orig="New">
            <Val><![CDATA[Límite de memoria]]></Val>
          </Tgt>
        </Str>
        <Disp Icon="Str" />
      </Item>
      <Item ItemId=";extensions/Microsoft.arc/package.arc.memory-request.label" ItemType="0" PsrId="308" Leaf="true">
        <Str Cat="Text">
          <Val><![CDATA[Memory Request]]></Val>
          <Tgt Cat="Text" Stat="Loc" Orig="New">
            <Val><![CDATA[Solicitud de memoria]]></Val>
          </Tgt>
        </Str>
        <Disp Icon="Str" />
      </Item>
      <Item ItemId=";extensions/Microsoft.arc/package.arc.openDashboard" ItemType="0" PsrId="308" Leaf="true">
        <Str Cat="Text">
          <Val><![CDATA[Manage]]></Val>
          <Tgt Cat="Text" Stat="Loc" Orig="New">
            <Val><![CDATA[Administrar]]></Val>
          </Tgt>
        </Str>
        <Disp Icon="Str" />
      </Item>
      <Item ItemId=";extensions/Microsoft.arc/package.arc.password" ItemType="0" PsrId="308" Leaf="true">
        <Str Cat="Text">
          <Val><![CDATA[Password]]></Val>
          <Tgt Cat="Text" Stat="Loc" Orig="New">
            <Val><![CDATA[Contraseña]]></Val>
          </Tgt>
        </Str>
        <Disp Icon="Str" />
      </Item>
      <Item ItemId=";extensions/Microsoft.arc/package.arc.postgres.server.cores.limit.description" ItemType="0" PsrId="308" Leaf="true">
        <Str Cat="Text">
          <Val><![CDATA[The maximum number of CPU cores for the Postgres instance that can be used on the coordinator node. Fractional cores are supported.]]></Val>
          <Tgt Cat="Text" Stat="Loc" Orig="New">
            <Val><![CDATA[Número máximo de núcleos de CPU para la instancia de Postgres que se puede usar por nodo de coordinación. Se admiten núcleos fraccionarios.]]></Val>
          </Tgt>
        </Str>
        <Disp Icon="Str" />
      </Item>
      <Item ItemId=";extensions/Microsoft.arc/package.arc.postgres.server.cores.limit.label" ItemType="0" PsrId="308" Leaf="true">
        <Str Cat="Text">
          <Val><![CDATA[CPU limit]]></Val>
          <Tgt Cat="Text" Stat="Loc" Orig="New">
            <Val><![CDATA[Límite de CPU]]></Val>
          </Tgt>
        </Str>
        <Disp Icon="Str" />
      </Item>
      <Item ItemId=";extensions/Microsoft.arc/package.arc.postgres.server.cores.request.description" ItemType="0" PsrId="308" Leaf="true">
        <Str Cat="Text">
          <Val><![CDATA[The minimum number of CPU cores that must be available on the coordinator node to schedule the service. Fractional cores are supported.]]></Val>
          <Tgt Cat="Text" Stat="Loc" Orig="New">
            <Val><![CDATA[Número mínimo de núcleos de CPU que deben estar disponibles en el nodo de coordinación para programar el servicio. Se admiten núcleos fraccionarios.]]></Val>
          </Tgt>
        </Str>
        <Disp Icon="Str" />
      </Item>
      <Item ItemId=";extensions/Microsoft.arc/package.arc.postgres.server.cores.request.label" ItemType="0" PsrId="308" Leaf="true">
        <Str Cat="Text">
          <Val><![CDATA[CPU request]]></Val>
          <Tgt Cat="Text" Stat="Loc" Orig="New">
            <Val><![CDATA[Solicitud de CPU]]></Val>
          </Tgt>
        </Str>
        <Disp Icon="Str" />
      </Item>
      <Item ItemId=";extensions/Microsoft.arc/package.arc.postgres.server.dev.use.description" ItemType="0" PsrId="308" Leaf="true">
        <Str Cat="Text">
          <Val><![CDATA[Check the box to indicate this instance will be used for development or testing purposes only. This instance will not be billed.]]></Val>
          <Tgt Cat="Text" Stat="Loc" Orig="New">
            <Val><![CDATA[Active la casilla para indicar que esta instancia se utilizará solo con fines de prueba o desarrollo. Esta instancia no se facturará.]]></Val>
          </Tgt>
        </Str>
        <Disp Icon="Str" />
      </Item>
      <Item ItemId=";extensions/Microsoft.arc/package.arc.postgres.server.dev.use.label" ItemType="0" PsrId="308" Leaf="true">
        <Str Cat="Text">
          <Val><![CDATA[For development use only]]></Val>
          <Tgt Cat="Text" Stat="Loc" Orig="New">
            <Val><![CDATA[Solo para uso de desarrollo]]></Val>
          </Tgt>
        </Str>
        <Disp Icon="Str" />
      </Item>
      <Item ItemId=";extensions/Microsoft.arc/package.arc.postgres.server.engine.version" ItemType="0" PsrId="308" Leaf="true">
        <Str Cat="Text">
          <Val><![CDATA[Engine Version]]></Val>
          <Tgt Cat="Text" Stat="Loc" Orig="New">
            <Val><![CDATA[Versión del motor]]></Val>
          </Tgt>
        </Str>
        <Disp Icon="Str" />
      </Item>
      <Item ItemId=";extensions/Microsoft.arc/package.arc.postgres.server.extensions.description" ItemType="0" PsrId="308" Leaf="true">
        <Str Cat="Text">
          <Val><![CDATA[A comma-separated list of the Postgres extensions that should be loaded on startup. Please refer to the postgres documentation for supported values.]]></Val>
          <Tgt Cat="Text" Stat="Loc" Orig="New">
            <Val><![CDATA[Lista separada por comas de las extensiones Postgres que deben cargarse durante el inicio. Consulte la documentación de Postgres para obtener información sobre los valores admitidos.]]></Val>
          </Tgt>
        </Str>
        <Disp Icon="Str" />
      </Item>
      <Item ItemId=";extensions/Microsoft.arc/package.arc.postgres.server.extensions.label" ItemType="0" PsrId="308" Leaf="true">
        <Str Cat="Text">
          <Val><![CDATA[Extensions]]></Val>
          <Tgt Cat="Text" Stat="Loc" Orig="New">
            <Val><![CDATA[Extensiones]]></Val>
          </Tgt>
        </Str>
        <Disp Icon="Str" />
      </Item>
      <Item ItemId=";extensions/Microsoft.arc/package.arc.postgres.server.invalid.username" ItemType="0" PsrId="308" Leaf="true">
        <Str Cat="Text">
          <Val><![CDATA[That username is disabled; please choose another username.]]></Val>
          <Tgt Cat="Text" Stat="Loc" Orig="New">
            <Val><![CDATA[Ese nombre de usuario está deshabilitado; elija otro nombre de usuario.]]></Val>
          </Tgt>
        </Str>
        <Disp Icon="Str" />
      </Item>
      <Item ItemId=";extensions/Microsoft.arc/package.arc.postgres.server.memory.limit.description" ItemType="0" PsrId="308" Leaf="true">
        <Str Cat="Text">
          <Val><![CDATA[The memory limit of the Postgres instance on the coordinator node in GB.]]></Val>
          <Tgt Cat="Text" Stat="Loc" Orig="New">
            <Val><![CDATA[Límite de memoria de la instancia de Postgres en el nodo de coordinación en GB.]]></Val>
          </Tgt>
        </Str>
        <Disp Icon="Str" />
      </Item>
      <Item ItemId=";extensions/Microsoft.arc/package.arc.postgres.server.memory.limit.label" ItemType="0" PsrId="308" Leaf="true">
        <Str Cat="Text">
          <Val><![CDATA[Memory limit (GB)]]></Val>
          <Tgt Cat="Text" Stat="Loc" Orig="New">
            <Val><![CDATA[Límite de memoria (GB)]]></Val>
          </Tgt>
        </Str>
        <Disp Icon="Str" />
      </Item>
      <Item ItemId=";extensions/Microsoft.arc/package.arc.postgres.server.memory.request.description" ItemType="0" PsrId="308" Leaf="true">
        <Str Cat="Text">
          <Val><![CDATA[The memory request of the Postgres instance on the coordinator node in GB.]]></Val>
          <Tgt Cat="Text" Stat="Loc" Orig="New">
            <Val><![CDATA[Solicitud de memoria de la instancia de Postgres en el nodo de coordinación en GB.]]></Val>
          </Tgt>
        </Str>
        <Disp Icon="Str" />
      </Item>
      <Item ItemId=";extensions/Microsoft.arc/package.arc.postgres.server.memory.request.label" ItemType="0" PsrId="308" Leaf="true">
        <Str Cat="Text">
          <Val><![CDATA[Memory request (GB)]]></Val>
          <Tgt Cat="Text" Stat="Loc" Orig="New">
            <Val><![CDATA[Solicitud de memoria (GB)]]></Val>
          </Tgt>
        </Str>
        <Disp Icon="Str" />
      </Item>
      <Item ItemId=";extensions/Microsoft.arc/package.arc.postgres.server.name" ItemType="0" PsrId="308" Leaf="true">
        <Str Cat="Text">
          <Val><![CDATA[Server name]]></Val>
          <Tgt Cat="Text" Stat="Loc" Orig="New">
            <Val><![CDATA[Nombre del servidor]]></Val>
          </Tgt>
        </Str>
        <Disp Icon="Str" />
      </Item>
      <Item ItemId=";extensions/Microsoft.arc/package.arc.postgres.server.name.placeholder" ItemType="0" PsrId="308" Leaf="true">
        <Str Cat="Text">
          <Val><![CDATA[Enter server name]]></Val>
          <Tgt Cat="Text" Stat="Loc" Orig="New">
            <Val><![CDATA[Escribir un nombre del servidor]]></Val>
          </Tgt>
        </Str>
        <Disp Icon="Str" />
      </Item>
      <Item ItemId=";extensions/Microsoft.arc/package.arc.postgres.server.name.validation.description" ItemType="0" PsrId="308" Leaf="true">
        <Str Cat="Text">
          <Val><![CDATA[Server name must consist of lower case alphanumeric characters or '-', start with a letter, end with an alphanumeric character, and be 11 characters or fewer in length.]]></Val>
          <Tgt Cat="Text" Stat="Loc" Orig="New">
            <Val><![CDATA[El nombre de servidor debe constar de caracteres alfanuméricos en minúsculas o "-", empezar con una letra, terminar con un carácter alfanumérico y tener 11 caracteres o menos de longitud.]]></Val>
          </Tgt>
        </Str>
        <Disp Icon="Str" />
      </Item>
      <Item ItemId=";extensions/Microsoft.arc/package.arc.postgres.server.port" ItemType="0" PsrId="308" Leaf="true">
        <Str Cat="Text">
          <Val><![CDATA[Port]]></Val>
          <Tgt Cat="Text" Stat="Loc" Orig="New">
            <Val><![CDATA[Puerto]]></Val>
          </Tgt>
        </Str>
        <Disp Icon="Str" />
      </Item>
      <Item ItemId=";extensions/Microsoft.arc/package.arc.postgres.server.service.type" ItemType="0" PsrId="308" Leaf="true">
        <Str Cat="Text">
          <Val><![CDATA[Service type]]></Val>
          <Tgt Cat="Text" Stat="Loc" Orig="New">
            <Val><![CDATA[Tipo de servicio]]></Val>
          </Tgt>
        </Str>
        <Disp Icon="Str" />
      </Item>
      <Item ItemId=";extensions/Microsoft.arc/package.arc.postgres.server.username" ItemType="0" PsrId="308" Leaf="true">
        <Str Cat="Text">
          <Val><![CDATA[Admin username]]></Val>
          <Tgt Cat="Text" Stat="Loc" Orig="New">
            <Val><![CDATA[Nombre de usuario del administrador]]></Val>
          </Tgt>
        </Str>
        <Disp Icon="Str" />
      </Item>
      <Item ItemId=";extensions/Microsoft.arc/package.arc.postgres.server.username.placeholder" ItemType="0" PsrId="308" Leaf="true">
        <Str Cat="Text">
          <Val><![CDATA[Enter server admin login name]]></Val>
          <Tgt Cat="Text" Stat="Loc" Orig="New">
            <Val><![CDATA[Escribir el nombre de usuario del administrador del servidor]]></Val>
          </Tgt>
        </Str>
        <Disp Icon="Str" />
      </Item>
      <Item ItemId=";extensions/Microsoft.arc/package.arc.postgres.server.volume.size.backups.description" ItemType="0" PsrId="308" Leaf="true">
        <Str Cat="Text">
          <Val><![CDATA[The size of the storage volume to be used for backups in GB.]]></Val>
          <Tgt Cat="Text" Stat="Loc" Orig="New">
            <Val><![CDATA[El tamaño del volumen de almacenamiento que se usará en las copias de seguridad, en GB.]]></Val>
          </Tgt>
        </Str>
        <Disp Icon="Str" />
      </Item>
      <Item ItemId=";extensions/Microsoft.arc/package.arc.postgres.server.volume.size.backups.label" ItemType="0" PsrId="308" Leaf="true">
        <Str Cat="Text">
          <Val><![CDATA[Volume Size GB (Backups)]]></Val>
          <Tgt Cat="Text" Stat="Loc" Orig="New">
            <Val><![CDATA[Tamaño de volumen en GB (copias de seguridad)]]></Val>
          </Tgt>
        </Str>
        <Disp Icon="Str" />
      </Item>
      <Item ItemId=";extensions/Microsoft.arc/package.arc.postgres.server.volume.size.data.description" ItemType="0" PsrId="308" Leaf="true">
        <Str Cat="Text">
          <Val><![CDATA[The size of the storage volume to be used for data in GB.]]></Val>
          <Tgt Cat="Text" Stat="Loc" Orig="New">
            <Val><![CDATA[Tamaño del volumen de almacenamiento que usará para los datos en GB.]]></Val>
          </Tgt>
        </Str>
        <Disp Icon="Str" />
      </Item>
      <Item ItemId=";extensions/Microsoft.arc/package.arc.postgres.server.volume.size.data.label" ItemType="0" PsrId="308" Leaf="true">
        <Str Cat="Text">
          <Val><![CDATA[Volume Size GB (Data)]]></Val>
          <Tgt Cat="Text" Stat="Loc" Orig="New">
            <Val><![CDATA[Tamaño del volumen en GB (datos)]]></Val>
          </Tgt>
        </Str>
        <Disp Icon="Str" />
      </Item>
      <Item ItemId=";extensions/Microsoft.arc/package.arc.postgres.server.volume.size.logs.description" ItemType="0" PsrId="308" Leaf="true">
        <Str Cat="Text">
          <Val><![CDATA[The size of the storage volume to be used for logs in GB.]]></Val>
          <Tgt Cat="Text" Stat="Loc" Orig="New">
            <Val><![CDATA[El tamaño del volumen de almacenamiento que se usará para los registros, en GB.]]></Val>
          </Tgt>
        </Str>
        <Disp Icon="Str" />
      </Item>
      <Item ItemId=";extensions/Microsoft.arc/package.arc.postgres.server.volume.size.logs.label" ItemType="0" PsrId="308" Leaf="true">
        <Str Cat="Text">
          <Val><![CDATA[Volume Size GB (Logs)]]></Val>
          <Tgt Cat="Text" Stat="Loc" Orig="New">
            <Val><![CDATA[Tamaño de volumen en GB (registros)]]></Val>
          </Tgt>
        </Str>
        <Disp Icon="Str" />
      </Item>
      <Item ItemId=";extensions/Microsoft.arc/package.arc.postgres.settings.resource.compute.config.title" ItemType="0" PsrId="308" Leaf="true">
        <Str Cat="Text">
          <Val><![CDATA[Compute Configuration]]></Val>
          <Tgt Cat="Text" Stat="Loc" Orig="New">
            <Val><![CDATA[Configuración de proceso]]></Val>
          </Tgt>
        </Str>
        <Disp Icon="Str" />
      </Item>
      <Item ItemId=";extensions/Microsoft.arc/package.arc.postgres.settings.section.title" ItemType="0" PsrId="308" Leaf="true">
        <Str Cat="Text">
          <Val><![CDATA[General settings]]></Val>
          <Tgt Cat="Text" Stat="Loc" Orig="New">
            <Val><![CDATA[Configuración general]]></Val>
          </Tgt>
        </Str>
        <Disp Icon="Str" />
      </Item>
      <Item ItemId=";extensions/Microsoft.arc/package.arc.postgres.settings.storage.title" ItemType="0" PsrId="308" Leaf="true">
        <Str Cat="Text">
          <Val><![CDATA[Storage settings]]></Val>
          <Tgt Cat="Text" Stat="Loc" Orig="New">
            <Val><![CDATA[Configuración de almacenamiento]]></Val>
          </Tgt>
        </Str>
        <Disp Icon="Str" />
      </Item>
      <Item ItemId=";extensions/Microsoft.arc/package.arc.postgres.storage-class.backups.description" ItemType="0" PsrId="308" Leaf="true">
        <Str Cat="Text">
          <Val><![CDATA[The storage class to be used for backup persistent volumes]]></Val>
          <Tgt Cat="Text" Stat="Loc" Orig="New">
            <Val><![CDATA[La clase de almacenamiento que se va a usar para los volúmenes persistentes de las copias de seguridad]]></Val>
          </Tgt>
        </Str>
        <Disp Icon="Str" />
      </Item>
      <Item ItemId=";extensions/Microsoft.arc/package.arc.postgres.storage-class.data.description" ItemType="0" PsrId="308" Leaf="true">
        <Str Cat="Text">
          <Val><![CDATA[The storage class to be used for data persistent volumes]]></Val>
          <Tgt Cat="Text" Stat="Loc" Orig="New">
            <Val><![CDATA[Clase de almacenamiento que se usará para volúmenes persistentes de datos.]]></Val>
          </Tgt>
        </Str>
        <Disp Icon="Str" />
      </Item>
      <Item ItemId=";extensions/Microsoft.arc/package.arc.postgres.storage-class.logs.description" ItemType="0" PsrId="308" Leaf="true">
        <Str Cat="Text">
          <Val><![CDATA[The storage class to be used for logs persistent volumes]]></Val>
          <Tgt Cat="Text" Stat="Loc" Orig="New">
            <Val><![CDATA[La clase de almacenamiento que se va a usar para los volúmenes persistentes de registros]]></Val>
          </Tgt>
        </Str>
        <Disp Icon="Str" />
      </Item>
      <Item ItemId=";extensions/Microsoft.arc/package.arc.postgres.wizard.page1.title" ItemType="0" PsrId="308" Leaf="true">
        <Str Cat="Text">
          <Val><![CDATA[Provide PostgreSQL server parameters]]></Val>
          <Tgt Cat="Text" Stat="Loc" Orig="New">
            <Val><![CDATA[Proporcionar parámetros de servidor PostgreSQL]]></Val>
          </Tgt>
          <Prev Cat="Text">
            <Val><![CDATA[Provide Azure enabled PostgreSQL Hyperscale server group parameters]]></Val>
          </Prev>
        </Str>
        <Disp Icon="Str" />
      </Item>
      <Item ItemId=";extensions/Microsoft.arc/package.arc.postgres.wizard.title" ItemType="0" PsrId="308" Leaf="true">
        <Str Cat="Text">
          <Val><![CDATA[Deploy a PostgreSQL Server - Azure Arc (Preview)]]></Val>
          <Tgt Cat="Text" Stat="Loc" Orig="New">
            <Val><![CDATA[Implementar un servidor PostgreSQL: Azure Arc (versión preliminar)]]></Val>
          </Tgt>
          <Prev Cat="Text">
            <Val><![CDATA[Deploy an Azure Arc-enabled PostgreSQL Hyperscale server group]]></Val>
          </Prev>
        </Str>
        <Disp Icon="Str" />
      </Item>
      <Item ItemId=";extensions/Microsoft.arc/package.arc.sql.connection.settings.section.title" ItemType="0" PsrId="308" Leaf="true">
        <Str Cat="Text">
          <Val><![CDATA[SQL Connection information]]></Val>
          <Tgt Cat="Text" Stat="Loc" Orig="New">
            <Val><![CDATA[Información de conexión de SQL]]></Val>
          </Tgt>
        </Str>
        <Disp Icon="Str" />
      </Item>
      <Item ItemId=";extensions/Microsoft.arc/package.arc.sql.cores-limit.description" ItemType="0" PsrId="308" Leaf="true">
        <Str Cat="Text">
          <Val><![CDATA[The cores limit of the managed instance as an integer.]]></Val>
          <Tgt Cat="Text" Stat="Loc" Orig="New">
            <Val><![CDATA[El límite de núcleos de la instancia administrada como un entero.]]></Val>
          </Tgt>
        </Str>
        <Disp Icon="Str" />
      </Item>
      <Item ItemId=";extensions/Microsoft.arc/package.arc.sql.cores-request.description" ItemType="0" PsrId="308" Leaf="true">
        <Str Cat="Text">
          <Val><![CDATA[The request for cores of the managed instance as an integer.]]></Val>
          <Tgt Cat="Text" Stat="Loc" Orig="New">
            <Val><![CDATA[Solicitud de núcleos de la instancia administrada como un entero.]]></Val>
          </Tgt>
        </Str>
        <Disp Icon="Str" />
      </Item>
      <Item ItemId=";extensions/Microsoft.arc/package.arc.sql.cost.summary" ItemType="0" PsrId="308" Leaf="true">
        <Str Cat="Text">
          <Val><![CDATA[Cost Summary]]></Val>
          <Tgt Cat="Text" Stat="Loc" Orig="New">
            <Val><![CDATA[Resumen de costos]]></Val>
          </Tgt>
        </Str>
        <Disp Icon="Str" />
      </Item>
      <Item ItemId=";extensions/Microsoft.arc/package.arc.sql.cost.summary.additional.charge" ItemType="0" PsrId="308" Leaf="true">
        <Str Cat="Text">
          <Val><![CDATA[Additional charge per usage. See {0} for more detail.]]></Val>
          <Tgt Cat="Text" Stat="Loc" Orig="New">
            <Val><![CDATA[Cargo adicional por uso. Consulte {0} para obtener más detalles.]]></Val>
          </Tgt>
        </Str>
        <Disp Icon="Str" />
      </Item>
      <Item ItemId=";extensions/Microsoft.arc/package.arc.sql.cost.summary.admin.account" ItemType="0" PsrId="308" Leaf="true">
        <Str Cat="Text">
          <Val><![CDATA[Administrator account]]></Val>
          <Tgt Cat="Text" Stat="Loc" Orig="New">
            <Val><![CDATA[Cuenta de administrador]]></Val>
          </Tgt>
        </Str>
        <Disp Icon="Str" />
      </Item>
      <Item ItemId=";extensions/Microsoft.arc/package.arc.sql.cost.summary.azure.hybrid.benefit.discount" ItemType="0" PsrId="308" Leaf="true">
        <Str Cat="Text">
          <Val><![CDATA[Azure Hybrid Benefit discount (in USD)]]></Val>
          <Tgt Cat="Text" Stat="Loc" Orig="New">
            <Val><![CDATA[Descuento de Ventaja híbrida de Azure (en USD)]]></Val>
          </Tgt>
        </Str>
        <Disp Icon="Str" />
      </Item>
      <Item ItemId=";extensions/Microsoft.arc/package.arc.sql.cost.summary.basics" ItemType="0" PsrId="308" Leaf="true">
        <Str Cat="Text">
          <Val><![CDATA[Basics]]></Val>
          <Tgt Cat="Text" Stat="Loc" Orig="New">
            <Val><![CDATA[Datos básicos]]></Val>
          </Tgt>
        </Str>
        <Disp Icon="Str" />
      </Item>
      <Item ItemId=";extensions/Microsoft.arc/package.arc.sql.cost.summary.billable.replicas" ItemType="0" PsrId="308" Leaf="true">
        <Str Cat="Text">
          <Val><![CDATA[Billable replicas]]></Val>
          <Tgt Cat="Text" Stat="Loc" Orig="New">
            <Val><![CDATA[Réplicas facturables]]></Val>
          </Tgt>
        </Str>
        <Disp Icon="Str" />
      </Item>
      <Item ItemId=";extensions/Microsoft.arc/package.arc.sql.cost.summary.business.critical" ItemType="0" PsrId="308" Leaf="true">
        <Str Cat="Text">
          <Val><![CDATA[Business Critical]]></Val>
          <Tgt Cat="Text" Stat="Loc" Orig="New">
            <Val><![CDATA[Crítico para la empresa]]></Val>
          </Tgt>
        </Str>
        <Disp Icon="Str" />
      </Item>
      <Item ItemId=";extensions/Microsoft.arc/package.arc.sql.cost.summary.cost.vcore" ItemType="0" PsrId="308" Leaf="true">
        <Str Cat="Text">
          <Val><![CDATA[Cost per vCore (in USD)]]></Val>
          <Tgt Cat="Text" Stat="Loc" Orig="New">
            <Val><![CDATA[Costo por núcleo virtual (en USD)]]></Val>
          </Tgt>
        </Str>
        <Disp Icon="Str" />
      </Item>
      <Item ItemId=";extensions/Microsoft.arc/package.arc.sql.cost.summary.custom.location" ItemType="0" PsrId="308" Leaf="true">
        <Str Cat="Text">
          <Val><![CDATA[Custom location]]></Val>
          <Tgt Cat="Text" Stat="Loc" Orig="New">
            <Val><![CDATA[Ubicación personalizada]]></Val>
          </Tgt>
        </Str>
        <Disp Icon="Str" />
      </Item>
      <Item ItemId=";extensions/Microsoft.arc/package.arc.sql.cost.summary.estimated.cost.per.month" ItemType="0" PsrId="308" Leaf="true">
        <Str Cat="Text">
          <Val><![CDATA[Estimated cost per month]]></Val>
          <Tgt Cat="Text" Stat="Loc" Orig="New">
            <Val><![CDATA[Costo estimado al mes]]></Val>
          </Tgt>
        </Str>
        <Disp Icon="Str" />
      </Item>
      <Item ItemId=";extensions/Microsoft.arc/package.arc.sql.cost.summary.general.purpose" ItemType="0" PsrId="308" Leaf="true">
        <Str Cat="Text">
          <Val><![CDATA[General Purpose]]></Val>
          <Tgt Cat="Text" Stat="Loc" Orig="New">
            <Val><![CDATA[De uso general]]></Val>
          </Tgt>
        </Str>
        <Disp Icon="Str" />
      </Item>
      <Item ItemId=";extensions/Microsoft.arc/package.arc.sql.cost.summary.instance.name" ItemType="0" PsrId="308" Leaf="true">
        <Str Cat="Text">
          <Val><![CDATA[Instance name]]></Val>
          <Tgt Cat="Text" Stat="Loc" Orig="New">
            <Val><![CDATA[Nombre de la instancia]]></Val>
          </Tgt>
        </Str>
        <Disp Icon="Str" />
      </Item>
      <Item ItemId=";extensions/Microsoft.arc/package.arc.sql.cost.summary.managed.instance.admin.login" ItemType="0" PsrId="308" Leaf="true">
        <Str Cat="Text">
          <Val><![CDATA[Managed Instance admin login]]></Val>
          <Tgt Cat="Text" Stat="Loc" Orig="New">
            <Val><![CDATA[Inicio de sesión de administrador de instancia administrada]]></Val>
          </Tgt>
        </Str>
        <Disp Icon="Str" />
      </Item>
      <Item ItemId=";extensions/Microsoft.arc/package.arc.sql.cost.summary.pricing.details" ItemType="0" PsrId="308" Leaf="true">
        <Str Cat="Text">
          <Val><![CDATA[pricing details]]></Val>
          <Tgt Cat="Text" Stat="Loc" Orig="New">
            <Val><![CDATA[detalles de precios]]></Val>
          </Tgt>
        </Str>
        <Disp Icon="Str" />
      </Item>
      <Item ItemId=";extensions/Microsoft.arc/package.arc.sql.cost.summary.resource.group" ItemType="0" PsrId="308" Leaf="true">
        <Str Cat="Text">
          <Val><![CDATA[Resource group]]></Val>
          <Tgt Cat="Text" Stat="Loc" Orig="New">
            <Val><![CDATA[Grupo de recursos]]></Val>
          </Tgt>
        </Str>
        <Disp Icon="Str" />
      </Item>
      <Item ItemId=";extensions/Microsoft.arc/package.arc.sql.cost.summary.service.tier" ItemType="0" PsrId="308" Leaf="true">
        <Str Cat="Text">
          <Val><![CDATA[Service Tier]]></Val>
          <Tgt Cat="Text" Stat="Loc" Orig="New">
            <Val><![CDATA[Nivel de servicio]]></Val>
          </Tgt>
        </Str>
        <Disp Icon="Str" />
      </Item>
      <Item ItemId=";extensions/Microsoft.arc/package.arc.sql.cost.summary.service.tier.learn.more.description" ItemType="0" PsrId="308" Leaf="true">
        <Str Cat="Text">
          <Val><![CDATA[Select from the latest vCore service tiers available for SQL Managed Instance - Azure Arc including General Purpose and Business Critical.]]></Val>
          <Tgt Cat="Text" Stat="Loc" Orig="New">
            <Val><![CDATA[Seleccione entre los últimos niveles de servicio de núcleo virtual disponibles para SQL Managed Instance - Azure Arc, incluidos De uso general y Crítico para la empresa.]]></Val>
          </Tgt>
          <Prev Cat="Text">
            <Val><![CDATA[Select from the latest vCore service tiers available for SQL Managed Instance - Azure Arc including General Purpose and Business Critical. {0}]]></Val>
          </Prev>
        </Str>
        <Disp Icon="Str" />
      </Item>
      <Item ItemId=";extensions/Microsoft.arc/package.arc.sql.cost.summary.service.tier.learn.more.text" ItemType="0" PsrId="308" Leaf="true">
        <Str Cat="Text">
          <Val><![CDATA[Learn more]]></Val>
          <Tgt Cat="Text" Stat="Loc" Orig="New">
            <Val><![CDATA[Más información]]></Val>
          </Tgt>
        </Str>
        <Disp Icon="Str" />
      </Item>
      <Item ItemId=";extensions/Microsoft.arc/package.arc.sql.cost.summary.sql.connection.info" ItemType="0" PsrId="308" Leaf="true">
        <Str Cat="Text">
          <Val><![CDATA[SQL Connection Information]]></Val>
          <Tgt Cat="Text" Stat="Loc" Orig="New">
            <Val><![CDATA[Información de conexión de SQL]]></Val>
          </Tgt>
        </Str>
        <Disp Icon="Str" />
      </Item>
      <Item ItemId=";extensions/Microsoft.arc/package.arc.sql.cost.summary.sql.instance.settings" ItemType="0" PsrId="308" Leaf="true">
        <Str Cat="Text">
          <Val><![CDATA[SQL Instance Settings]]></Val>
          <Tgt Cat="Text" Stat="Loc" Orig="New">
            <Val><![CDATA[Configuración de la instancia de SQL]]></Val>
          </Tgt>
        </Str>
        <Disp Icon="Str" />
      </Item>
      <Item ItemId=";extensions/Microsoft.arc/package.arc.sql.cost.summary.sql.miaa" ItemType="0" PsrId="308" Leaf="true">
        <Str Cat="Text">
          <Val><![CDATA[SQL managed instance - Azure Arc]]></Val>
          <Tgt Cat="Text" Stat="Loc" Orig="New">
            <Val><![CDATA[Instancia administrada de SQL: Azure Arc]]></Val>
          </Tgt>
        </Str>
        <Disp Icon="Str" />
      </Item>
      <Item ItemId=";extensions/Microsoft.arc/package.arc.sql.cost.summary.sql.miaa.cost.summary" ItemType="0" PsrId="308" Leaf="true">
        <Str Cat="Text">
          <Val><![CDATA[SQL Managed Instance - Azure Arc Cost Summary]]></Val>
          <Tgt Cat="Text" Stat="Loc" Orig="New">
            <Val><![CDATA[SQL Managed Instance - Resumen de costos de Azure Arc]]></Val>
          </Tgt>
        </Str>
        <Disp Icon="Str" />
      </Item>
      <Item ItemId=";extensions/Microsoft.arc/package.arc.sql.cost.summary.subscription" ItemType="0" PsrId="308" Leaf="true">
        <Str Cat="Text">
          <Val><![CDATA[Subscription]]></Val>
          <Tgt Cat="Text" Stat="Loc" Orig="New">
            <Val><![CDATA[Suscripción]]></Val>
          </Tgt>
        </Str>
        <Disp Icon="Str" />
      </Item>
      <Item ItemId=";extensions/Microsoft.arc/package.arc.sql.cost.summary.vcore.limit" ItemType="0" PsrId="308" Leaf="true">
        <Str Cat="Text">
          <Val><![CDATA[CPU vCores Limit]]></Val>
          <Tgt Cat="Text" Stat="Loc" Orig="New">
            <Val><![CDATA[Límite de núcleos virtuales de CPU]]></Val>
          </Tgt>
        </Str>
        <Disp Icon="Str" />
      </Item>
      <Item ItemId=";extensions/Microsoft.arc/package.arc.sql.dev.use.description" ItemType="0" PsrId="308" Leaf="true">
        <Str Cat="Text">
          <Val><![CDATA[Check the box to indicate this instance will be used for development or testing purposes only. This instance will not be billed.]]></Val>
          <Tgt Cat="Text" Stat="Loc" Orig="New">
            <Val><![CDATA[Active la casilla para indicar que esta instancia se utilizará solo con fines de prueba o desarrollo. Esta instancia no se facturará.]]></Val>
          </Tgt>
        </Str>
        <Disp Icon="Str" />
      </Item>
      <Item ItemId=";extensions/Microsoft.arc/package.arc.sql.dev.use.label" ItemType="0" PsrId="308" Leaf="true">
        <Str Cat="Text">
          <Val><![CDATA[For development use only]]></Val>
          <Tgt Cat="Text" Stat="Loc" Orig="New">
            <Val><![CDATA[Solo para uso de desarrollo]]></Val>
          </Tgt>
        </Str>
        <Disp Icon="Str" />
      </Item>
      <Item ItemId=";extensions/Microsoft.arc/package.arc.sql.high.availability" ItemType="0" PsrId="308" Leaf="true">
        <Str Cat="Text">
          <Val><![CDATA[High availability]]></Val>
          <Tgt Cat="Text" Stat="Loc" Orig="New">
            <Val><![CDATA[Alta disponibilidad]]></Val>
          </Tgt>
        </Str>
        <Disp Icon="Str" />
      </Item>
      <Item ItemId=";extensions/Microsoft.arc/package.arc.sql.high.availability.description" ItemType="0" PsrId="308" Leaf="true">
        <Str Cat="Text">
          <Val><![CDATA[Enable additional replicas for high availabilty. The compute and storage configuration selected below will be applied to all replicas.]]></Val>
          <Tgt Cat="Text" Stat="Loc" Orig="New">
            <Val><![CDATA[Habilite réplicas adicionales para la alta disponibilidad. La configuración de proceso y almacenamiento seleccionada a continuación se aplicará a todas las réplicas.]]></Val>
          </Tgt>
          <Prev Cat="Text">
            <Val><![CDATA[Enable additional replicas for high availabilty. The compute and storage configuration selected below will be applied to all replicas. Choose from: General Purpose (Up to 24 vCores and 128 Gi of RAM, standard high availability) or [PREVIEW]5D; Business Critical (Unlimited vCores and RAM, advanced high availability).]]></Val>
          </Prev>
        </Str>
        <Disp Icon="Str" />
      </Item>
      <Item ItemId=";extensions/Microsoft.arc/package.arc.sql.instance.name" ItemType="0" PsrId="308" Leaf="true">
        <Str Cat="Text">
          <Val><![CDATA[Instance name]]></Val>
          <Tgt Cat="Text" Stat="Loc" Orig="New">
            <Val><![CDATA[Nombre de la instancia]]></Val>
          </Tgt>
        </Str>
        <Disp Icon="Str" />
      </Item>
      <Item ItemId=";extensions/Microsoft.arc/package.arc.sql.instance.name.placeholder" ItemType="0" PsrId="308" Leaf="true">
        <Str Cat="Text">
          <Val><![CDATA[Enter instance name]]></Val>
          <Tgt Cat="Text" Stat="Loc" Orig="New">
            <Val><![CDATA[Escribir nombre de la instancia]]></Val>
          </Tgt>
        </Str>
        <Disp Icon="Str" />
      </Item>
      <Item ItemId=";extensions/Microsoft.arc/package.arc.sql.instance.retention.policy.title" ItemType="0" PsrId="308" Leaf="true">
        <Str Cat="Text">
          <Val><![CDATA[SQL Instance Backup Retention Policy]]></Val>
          <Tgt Cat="Text" Stat="Loc" Orig="New">
            <Val><![CDATA[Directiva de retención de copia de seguridad de la instancia de SQL]]></Val>
          </Tgt>
        </Str>
        <Disp Icon="Str" />
      </Item>
      <Item ItemId=";extensions/Microsoft.arc/package.arc.sql.instance.settings.section.title" ItemType="0" PsrId="308" Leaf="true">
        <Str Cat="Text">
          <Val><![CDATA[SQL Instance settings]]></Val>
          <Tgt Cat="Text" Stat="Loc" Orig="New">
            <Val><![CDATA[Configuración de la instancia de SQL]]></Val>
          </Tgt>
        </Str>
        <Disp Icon="Str" />
      </Item>
      <Item ItemId=";extensions/Microsoft.arc/package.arc.sql.invalid.instance.name" ItemType="0" PsrId="308" Leaf="true">
        <Str Cat="Text">
          <Val><![CDATA[Instance name must consist of lower case alphanumeric characters or '-', start with a letter, end with an alphanumeric character, and be 13 characters or fewer in length.]]></Val>
          <Tgt Cat="Text" Stat="Loc" Orig="New">
            <Val><![CDATA[El nombre de instancia debe constar de caracteres alfanuméricos en minúsculas o "-", empezar con una letra, terminar con un carácter alfanumérico y tener 13 caracteres o menos de longitud.]]></Val>
          </Tgt>
        </Str>
        <Disp Icon="Str" />
      </Item>
      <Item ItemId=";extensions/Microsoft.arc/package.arc.sql.invalid.username" ItemType="0" PsrId="308" Leaf="true">
        <Str Cat="Text">
          <Val><![CDATA[That username is disabled; please choose another username.]]></Val>
          <Tgt Cat="Text" Stat="Loc" Orig="New">
            <Val><![CDATA[Ese nombre de usuario está deshabilitado; elija otro nombre de usuario.]]></Val>
          </Tgt>
          <Prev Cat="Text">
            <Val><![CDATA[sa username is disabled, please choose another username]]></Val>
          </Prev>
        </Str>
        <Disp Icon="Str" />
      </Item>
      <Item ItemId=";extensions/Microsoft.arc/package.arc.sql.license.type.description" ItemType="0" PsrId="308" Leaf="true">
        <Str Cat="Text">
          <Val><![CDATA[Apply the Azure Hybrid Benefit if you already own a SQL Server License]]></Val>
          <Tgt Cat="Text" Stat="Loc" Orig="New">
            <Val><![CDATA[Aplicar el Ventaja híbrida de Azure si ya tiene una licencia de SQL Server]]></Val>
          </Tgt>
        </Str>
        <Disp Icon="Str" />
      </Item>
      <Item ItemId=";extensions/Microsoft.arc/package.arc.sql.license.type.label" ItemType="0" PsrId="308" Leaf="true">
        <Str Cat="Text">
          <Val><![CDATA[I already have a SQL Server License]]></Val>
          <Tgt Cat="Text" Stat="Loc" Orig="New">
            <Val><![CDATA[Ya tengo una licencia de SQL Server]]></Val>
          </Tgt>
        </Str>
        <Disp Icon="Str" />
      </Item>
      <Item ItemId=";extensions/Microsoft.arc/package.arc.sql.memory-limit.description" ItemType="0" PsrId="308" Leaf="true">
        <Str Cat="Text">
          <Val><![CDATA[The limit of the capacity of the managed instance as an integer.]]></Val>
          <Tgt Cat="Text" Stat="Loc" Orig="New">
            <Val><![CDATA[El límite de la capacidad de la instancia administrada como un entero.]]></Val>
          </Tgt>
        </Str>
        <Disp Icon="Str" />
      </Item>
      <Item ItemId=";extensions/Microsoft.arc/package.arc.sql.memory-request.description" ItemType="0" PsrId="308" Leaf="true">
        <Str Cat="Text">
          <Val><![CDATA[The request for the capacity of the managed instance as an integer amount of memory in GBs.]]></Val>
          <Tgt Cat="Text" Stat="Loc" Orig="New">
            <Val><![CDATA[La solicitud para la capacidad de la instancia administrada como un entero de cantidad de memoria, en GB.]]></Val>
          </Tgt>
        </Str>
        <Disp Icon="Str" />
      </Item>
      <Item ItemId=";extensions/Microsoft.arc/package.arc.sql.one.replica" ItemType="0" PsrId="308" Leaf="true">
        <Str Cat="Text">
          <Val><![CDATA[1 replica]]></Val>
          <Tgt Cat="Text" Stat="Loc" Orig="New">
            <Val><![CDATA[1 réplica]]></Val>
          </Tgt>
          <Prev Cat="Text">
            <Val><![CDATA[1]]></Val>
          </Prev>
        </Str>
        <Disp Icon="Str" />
      </Item>
      <Item ItemId=";extensions/Microsoft.arc/package.arc.sql.pitr.description" ItemType="0" PsrId="308" Leaf="true">
        <Str Cat="Text">
          <Val><![CDATA[Point in time restore]]></Val>
          <Tgt Cat="Text" Stat="Loc" Orig="New">
            <Val><![CDATA[Restauración a un momento dado]]></Val>
          </Tgt>
        </Str>
        <Disp Icon="Str" />
      </Item>
      <Item ItemId=";extensions/Microsoft.arc/package.arc.sql.pitr.retention.description" ItemType="0" PsrId="308" Leaf="true">
        <Str Cat="Text">
          <Val><![CDATA[Configure retention for point-in-time backups. {0}]]></Val>
          <Tgt Cat="Text" Stat="Loc" Orig="New">
            <Val><![CDATA[Configure la retención de las copias de seguridad puntualmente. {0}]]></Val>
          </Tgt>
        </Str>
        <Disp Icon="Str" />
      </Item>
      <Item ItemId=";extensions/Microsoft.arc/package.arc.sql.readable.secondaries.description" ItemType="0" PsrId="308" Leaf="true">
        <Str Cat="Text">
          <Val><![CDATA[The number of readable secondary replicas.]]></Val>
          <Tgt Cat="Text" Stat="Loc" Orig="New">
            <Val><![CDATA[Número de réplicas secundarias legibles.]]></Val>
          </Tgt>
        </Str>
        <Disp Icon="Str" />
      </Item>
      <Item ItemId=";extensions/Microsoft.arc/package.arc.sql.readable.secondaries.label" ItemType="0" PsrId="308" Leaf="true">
        <Str Cat="Text">
          <Val><![CDATA[Readable secondary replicas]]></Val>
          <Tgt Cat="Text" Stat="Loc" Orig="New">
            <Val><![CDATA[Réplicas secundarias legibles]]></Val>
          </Tgt>
        </Str>
        <Disp Icon="Str" />
      </Item>
      <Item ItemId=";extensions/Microsoft.arc/package.arc.sql.retention.days.description" ItemType="0" PsrId="308" Leaf="true">
        <Str Cat="Text">
          <Val><![CDATA[Specify how long you want to keep your point-in-time backups.]]></Val>
          <Tgt Cat="Text" Stat="Loc" Orig="New">
            <Val><![CDATA[Especifique durante cuánto tiempo quiere conservar sus copias de seguridad a un momento dado.]]></Val>
          </Tgt>
        </Str>
        <Disp Icon="Str" />
      </Item>
      <Item ItemId=";extensions/Microsoft.arc/package.arc.sql.retention.days.label" ItemType="0" PsrId="308" Leaf="true">
        <Str Cat="Text">
          <Val><![CDATA[Point in time retention (days)]]></Val>
          <Tgt Cat="Text" Stat="Loc" Orig="New">
            <Val><![CDATA[Retención a un momento dado (días)]]></Val>
          </Tgt>
          <Prev Cat="Text">
            <Val><![CDATA[PITR retention (days)]]></Val>
          </Prev>
        </Str>
        <Disp Icon="Str" />
      </Item>
      <Item ItemId=";extensions/Microsoft.arc/package.arc.sql.service.tier.business.critical" ItemType="0" PsrId="308" Leaf="true">
        <Str Cat="Text">
          <Val><![CDATA[Business Critical (Unlimited vCores and RAM, advanced high availability)]]></Val>
          <Tgt Cat="Text" Stat="Loc" Orig="New">
            <Val><![CDATA[Crítico para la empresa (núcleos virtuales ilimitados y RAM, alta disponibilidad avanzada)]]></Val>
          </Tgt>
          <Prev Cat="Text">
            <Val><![CDATA[[PREVIEW]5D; Business Critical (Unlimited vCores and RAM, advanced high availability)]]></Val>
          </Prev>
        </Str>
        <Disp Icon="Str" />
      </Item>
      <Item ItemId=";extensions/Microsoft.arc/package.arc.sql.service.tier.description" ItemType="0" PsrId="308" Leaf="true">
        <Str Cat="Text">
          <Val><![CDATA[Select from the latest vCore service tiers available for SQL Managed Instance - Azure Arc including General Purpose and Business Critical.]]></Val>
          <Tgt Cat="Text" Stat="Loc" Orig="New">
            <Val><![CDATA[Seleccione entre los últimos niveles de servicio de núcleo virtual disponibles para SQL Managed Instance - Azure Arc, incluidos De uso general y Crítico para la empresa.]]></Val>
          </Tgt>
          <Prev Cat="Text">
            <Val><![CDATA[Select from the latest vCore service tiers available for SQL Managed Instance - Azure Arc including General Purpose and Business Critical. {0}]]></Val>
          </Prev>
        </Str>
        <Disp Icon="Str" />
      </Item>
      <Item ItemId=";extensions/Microsoft.arc/package.arc.sql.service.tier.general.purpose" ItemType="0" PsrId="308" Leaf="true">
        <Str Cat="Text">
          <Val><![CDATA[General Purpose (Up to 24 vCores and 128 Gi of RAM, standard high availability)]]></Val>
          <Tgt Cat="Text" Stat="Loc" Orig="New">
            <Val><![CDATA[De uso general (hasta 24 núcleos virtuales y 128 GI de RAM, alta disponibilidad estándar)]]></Val>
          </Tgt>
          <Prev Cat="Text">
            <Val><![CDATA[GeneralPurpose]]></Val>
          </Prev>
        </Str>
        <Disp Icon="Str" />
      </Item>
      <Item ItemId=";extensions/Microsoft.arc/package.arc.sql.service.tier.label" ItemType="0" PsrId="308" Leaf="true">
        <Str Cat="Text">
          <Val><![CDATA[Service Tier]]></Val>
          <Tgt Cat="Text" Stat="Loc" Orig="New">
            <Val><![CDATA[Nivel de servicio]]></Val>
          </Tgt>
        </Str>
        <Disp Icon="Str" />
      </Item>
      <Item ItemId=";extensions/Microsoft.arc/package.arc.sql.storage-class.backups.description" ItemType="0" PsrId="308" Leaf="true">
        <Str Cat="Text">
          <Val><![CDATA[The storage class to be used for Backups. If no value is specified, backups will be stored in same storage class assigned to Data. Must be a RWX capable storage class.]]></Val>
          <Tgt Cat="Text" Stat="Loc" Orig="New">
            <Val><![CDATA[Clase de almacenamiento que se va a usar para las copias de seguridad. Si no se especifica ningún valor, las copias de seguridad se almacenarán en la misma clase de almacenamiento asignada a Los datos. Debe ser una clase de almacenamiento compatible con RWX.]]></Val>
          </Tgt>
          <Prev Cat="Text">
            <Val><![CDATA[The storage class to be used for backup persistent volumes. If no value is specified, the default storage class will be used.]]></Val>
          </Prev>
        </Str>
        <Disp Icon="Str" />
      </Item>
      <Item ItemId=";extensions/Microsoft.arc/package.arc.sql.storage-class.data.description" ItemType="0" PsrId="308" Leaf="true">
        <Str Cat="Text">
          <Val><![CDATA[The storage class to be used for data (.mdf). If no value is specified, the default storage class will be used.]]></Val>
          <Tgt Cat="Text" Stat="Loc" Orig="New">
            <Val><![CDATA[Clase de almacenamiento que se va a usar para los datos (.mdf). Si no se especifica ningún valor, se usará la clase de almacenamiento predeterminada.]]></Val>
          </Tgt>
          <Prev Cat="Text">
            <Val><![CDATA[The storage class to be used for data (.mdf)]]></Val>
          </Prev>
        </Str>
        <Disp Icon="Str" />
      </Item>
      <Item ItemId=";extensions/Microsoft.arc/package.arc.sql.storage-class.datalogs.description" ItemType="0" PsrId="308" Leaf="true">
        <Str Cat="Text">
          <Val><![CDATA[The storage class to be used for database logs (.ldf). If no value is specified, the default storage class will be used.]]></Val>
          <Tgt Cat="Text" Stat="Loc" Orig="New">
            <Val><![CDATA[Clase de almacenamiento que se va a usar para los registros de base de datos (.ldf). Si no se especifica ningún valor, se usará la clase de almacenamiento predeterminada.]]></Val>
          </Tgt>
        </Str>
        <Disp Icon="Str" />
      </Item>
      <Item ItemId=";extensions/Microsoft.arc/package.arc.sql.storage-class.dc.description" ItemType="0" PsrId="308" Leaf="true">
        <Str Cat="Text">
          <Val><![CDATA[The storage class to be used for all data and logs persistent volumes for all data controller pods that require them.]]></Val>
          <Tgt Cat="Text" Stat="Loc" Orig="New">
            <Val><![CDATA[La clase de almacenamiento que se va a usar para todos los volúmenes persistentes de datos y registros para todos los pods de controlador de datos que los requieran.]]></Val>
          </Tgt>
        </Str>
        <Disp Icon="Str" />
      </Item>
      <Item ItemId=";extensions/Microsoft.arc/package.arc.sql.storage-class.logs.description" ItemType="0" PsrId="308" Leaf="true">
        <Str Cat="Text">
          <Val><![CDATA[The storage class to be used for logs (/var/log). If no value is specified, the default storage class will be used.]]></Val>
          <Tgt Cat="Text" Stat="Loc" Orig="New">
            <Val><![CDATA[Clase de almacenamiento que se va a usar para los registros (/var/log). Si no se especifica ningún valor, se usará la clase de almacenamiento predeterminada.]]></Val>
          </Tgt>
          <Prev Cat="Text">
            <Val><![CDATA[The storage class to be used for logs (/var/log)]]></Val>
          </Prev>
        </Str>
        <Disp Icon="Str" />
      </Item>
      <Item ItemId=";extensions/Microsoft.arc/package.arc.sql.summary.arc.by.microsoft" ItemType="0" PsrId="308" Leaf="true">
        <Str Cat="Text">
          <Val><![CDATA[by Microsoft]]></Val>
          <Tgt Cat="Text" Stat="Loc" Orig="New">
            <Val><![CDATA[de Microsoft]]></Val>
          </Tgt>
        </Str>
        <Disp Icon="Str" />
      </Item>
      <Item ItemId=";extensions/Microsoft.arc/package.arc.sql.sync.secondaries.description" ItemType="0" PsrId="308" Leaf="true">
        <Str Cat="Text">
          <Val><![CDATA[The number of synchronous replicas required to commit a transaction before the primary replica is allowed to commit. Setting this value to -1 will set the number of required synchronized secondaries to '(# of replicas - 1) / 2', rounded down.]]></Val>
          <Tgt Cat="Text" Stat="Loc" Orig="New">
            <Val><![CDATA[Número de réplicas sincrónicas necesarias para confirmar una transacción antes de que se permita la confirmación de la réplica principal. Si se establece este valor en -1, se establecerá el número de secundarios sincronizados necesarios con la fórmula: (n.º de réplicas - 1) / 2. El resultado se redondeará hacia abajo.]]></Val>
          </Tgt>
        </Str>
        <Disp Icon="Str" />
      </Item>
      <Item ItemId=";extensions/Microsoft.arc/package.arc.sql.sync.secondaries.label" ItemType="0" PsrId="308" Leaf="true">
        <Str Cat="Text">
          <Val><![CDATA[Synchronized secondaries required to commit]]></Val>
          <Tgt Cat="Text" Stat="Loc" Orig="New">
            <Val><![CDATA[Elementos secundarios sincronizados que es necesario confirmar]]></Val>
          </Tgt>
        </Str>
        <Disp Icon="Str" />
      </Item>
      <Item ItemId=";extensions/Microsoft.arc/package.arc.sql.three.replicas" ItemType="0" PsrId="308" Leaf="true">
        <Str Cat="Text">
          <Val><![CDATA[3 replicas]]></Val>
          <Tgt Cat="Text" Stat="Loc" Orig="New">
            <Val><![CDATA[3 réplicas]]></Val>
          </Tgt>
          <Prev Cat="Text">
            <Val><![CDATA[3]]></Val>
          </Prev>
        </Str>
        <Disp Icon="Str" />
      </Item>
      <Item ItemId=";extensions/Microsoft.arc/package.arc.sql.two.replicas" ItemType="0" PsrId="308" Leaf="true">
        <Str Cat="Text">
          <Val><![CDATA[2 replicas]]></Val>
          <Tgt Cat="Text" Stat="Loc" Orig="New">
            <Val><![CDATA[2 réplicas]]></Val>
          </Tgt>
          <Prev Cat="Text">
            <Val><![CDATA[2]]></Val>
          </Prev>
        </Str>
        <Disp Icon="Str" />
      </Item>
      <Item ItemId=";extensions/Microsoft.arc/package.arc.sql.username" ItemType="0" PsrId="308" Leaf="true">
        <Str Cat="Text">
          <Val><![CDATA[Managed Instance admin login]]></Val>
          <Tgt Cat="Text" Stat="Loc" Orig="New">
            <Val><![CDATA[Inicio de sesión de administrador de instancia administrada]]></Val>
          </Tgt>
          <Prev Cat="Text">
            <Val><![CDATA[Username]]></Val>
          </Prev>
        </Str>
        <Disp Icon="Str" />
      </Item>
      <Item ItemId=";extensions/Microsoft.arc/package.arc.sql.username.placeholder" ItemType="0" PsrId="308" Leaf="true">
        <Str Cat="Text">
          <Val><![CDATA[Enter admin name]]></Val>
          <Tgt Cat="Text" Stat="Loc" Orig="New">
            <Val><![CDATA[Escribir nombre del administrador]]></Val>
          </Tgt>
        </Str>
        <Disp Icon="Str" />
      </Item>
      <Item ItemId=";extensions/Microsoft.arc/package.arc.sql.volume.size.backups.description" ItemType="0" PsrId="308" Leaf="true">
        <Str Cat="Text">
          <Val><![CDATA[The size of the storage volume to be used for backups in gibibytes.]]></Val>
          <Tgt Cat="Text" Stat="Loc" Orig="New">
            <Val><![CDATA[Tamaño del volumen de almacenamiento que se va a usar para las copias de seguridad en gigabytes.]]></Val>
          </Tgt>
        </Str>
        <Disp Icon="Str" />
      </Item>
      <Item ItemId=";extensions/Microsoft.arc/package.arc.sql.volume.size.backups.label" ItemType="0" PsrId="308" Leaf="true">
        <Str Cat="Text">
          <Val><![CDATA[Volume Size in Gi (Backups)]]></Val>
          <Tgt Cat="Text" Stat="Loc" Orig="New">
            <Val><![CDATA[Tamaño del volumen en Gi (copias de seguridad)]]></Val>
          </Tgt>
        </Str>
        <Disp Icon="Str" />
      </Item>
      <Item ItemId=";extensions/Microsoft.arc/package.arc.sql.volume.size.data.description" ItemType="0" PsrId="308" Leaf="true">
        <Str Cat="Text">
          <Val><![CDATA[The size of the storage volume to be used for data in gibibytes.]]></Val>
          <Tgt Cat="Text" Stat="Loc" Orig="New">
            <Val><![CDATA[Tamaño del volumen de almacenamiento que se va a usar para los datos en gigabytes.]]></Val>
          </Tgt>
        </Str>
        <Disp Icon="Str" />
      </Item>
      <Item ItemId=";extensions/Microsoft.arc/package.arc.sql.volume.size.data.label" ItemType="0" PsrId="308" Leaf="true">
        <Str Cat="Text">
          <Val><![CDATA[Volume Size in Gi (Data)]]></Val>
          <Tgt Cat="Text" Stat="Loc" Orig="New">
            <Val><![CDATA[Tamaño del volumen en Gi (Datos)]]></Val>
          </Tgt>
        </Str>
        <Disp Icon="Str" />
      </Item>
      <Item ItemId=";extensions/Microsoft.arc/package.arc.sql.volume.size.datalogs.description" ItemType="0" PsrId="308" Leaf="true">
        <Str Cat="Text">
          <Val><![CDATA[The size of the storage volume to be used for database logs in gibibytes.]]></Val>
          <Tgt Cat="Text" Stat="Loc" Orig="New">
            <Val><![CDATA[Tamaño del volumen de almacenamiento que se va a usar para los registros de base de datos en gigabytes.]]></Val>
          </Tgt>
        </Str>
        <Disp Icon="Str" />
      </Item>
      <Item ItemId=";extensions/Microsoft.arc/package.arc.sql.volume.size.datalogs.label" ItemType="0" PsrId="308" Leaf="true">
        <Str Cat="Text">
          <Val><![CDATA[Volume Size in Gi (Database logs)]]></Val>
          <Tgt Cat="Text" Stat="Loc" Orig="New">
            <Val><![CDATA[Tamaño del volumen en Gi (registros de base de datos)]]></Val>
          </Tgt>
        </Str>
        <Disp Icon="Str" />
      </Item>
      <Item ItemId=";extensions/Microsoft.arc/package.arc.sql.volume.size.logs.description" ItemType="0" PsrId="308" Leaf="true">
        <Str Cat="Text">
          <Val><![CDATA[The size of the storage volume to be used for logs in gibibytes.]]></Val>
          <Tgt Cat="Text" Stat="Loc" Orig="New">
            <Val><![CDATA[Tamaño del volumen de almacenamiento que se va a usar para los registros en gigabytes.]]></Val>
          </Tgt>
        </Str>
        <Disp Icon="Str" />
      </Item>
      <Item ItemId=";extensions/Microsoft.arc/package.arc.sql.volume.size.logs.label" ItemType="0" PsrId="308" Leaf="true">
        <Str Cat="Text">
          <Val><![CDATA[Volume Size in Gi (Logs)]]></Val>
          <Tgt Cat="Text" Stat="Loc" Orig="New">
            <Val><![CDATA[Tamaño del volumen en Gi (Registros)]]></Val>
          </Tgt>
        </Str>
        <Disp Icon="Str" />
      </Item>
      <Item ItemId=";extensions/Microsoft.arc/package.arc.sql.wizard.page1.title" ItemType="0" PsrId="308" Leaf="true">
        <Str Cat="Text">
          <Val><![CDATA[Provide Azure SQL managed instance parameters]]></Val>
          <Tgt Cat="Text" Stat="Loc" Orig="New">
            <Val><![CDATA[Proporción de parámetros de Azure SQL Managed Instance]]></Val>
          </Tgt>
        </Str>
        <Disp Icon="Str" />
      </Item>
      <Item ItemId=";extensions/Microsoft.arc/package.arc.sql.wizard.title" ItemType="0" PsrId="308" Leaf="true">
        <Str Cat="Text">
          <Val><![CDATA[Deploy Azure SQL managed instance - Azure Arc]]></Val>
          <Tgt Cat="Text" Stat="Loc" Orig="New">
            <Val><![CDATA[Implementar Azure SQL Managed Instance: Azure Arc]]></Val>
          </Tgt>
          <Prev Cat="Text">
            <Val><![CDATA[Deploy Azure SQL managed instance - Azure Arc (preview)]]></Val>
          </Prev>
        </Str>
        <Disp Icon="Str" />
      </Item>
      <Item ItemId=";extensions/Microsoft.arc/package.arc.storage-class.backups.label" ItemType="0" PsrId="308" Leaf="true">
        <Str Cat="Text">
          <Val><![CDATA[Storage Class (Backups)]]></Val>
          <Tgt Cat="Text" Stat="Loc" Orig="New">
            <Val><![CDATA[Clase de almacenamiento (copias de seguridad)]]></Val>
          </Tgt>
        </Str>
        <Disp Icon="Str" />
      </Item>
      <Item ItemId=";extensions/Microsoft.arc/package.arc.storage-class.backups.warning" ItemType="0" PsrId="308" Leaf="true">
        <Str Cat="Text">
          <Val><![CDATA[({0})]]></Val>
          <Tgt Cat="Text" Stat="Loc" Orig="New">
            <Val><![CDATA[({0})]]></Val>
          </Tgt>
        </Str>
        <Disp Icon="Str" />
      </Item>
      <Item ItemId=";extensions/Microsoft.arc/package.arc.storage-class.backups.warning.link" ItemType="0" PsrId="308" Leaf="true">
        <Str Cat="Text">
          <Val><![CDATA[RWX capable]]></Val>
          <Tgt Cat="Text" Stat="Loc" Orig="New">
            <Val><![CDATA[Compatible con RWX]]></Val>
          </Tgt>
        </Str>
        <Disp Icon="Str" />
      </Item>
      <Item ItemId=";extensions/Microsoft.arc/package.arc.storage-class.data.label" ItemType="0" PsrId="308" Leaf="true">
        <Str Cat="Text">
          <Val><![CDATA[Storage Class (Data)]]></Val>
          <Tgt Cat="Text" Stat="Loc" Orig="New">
            <Val><![CDATA[Clase de almacenamiento (datos)]]></Val>
          </Tgt>
        </Str>
        <Disp Icon="Str" />
      </Item>
      <Item ItemId=";extensions/Microsoft.arc/package.arc.storage-class.datalogs.label" ItemType="0" PsrId="308" Leaf="true">
        <Str Cat="Text">
          <Val><![CDATA[Storage Class (Database logs)]]></Val>
          <Tgt Cat="Text" Stat="Loc" Orig="New">
            <Val><![CDATA[Clase de almacenamiento (registros de base de datos)]]></Val>
          </Tgt>
        </Str>
        <Disp Icon="Str" />
      </Item>
      <Item ItemId=";extensions/Microsoft.arc/package.arc.storage-class.dc.label" ItemType="0" PsrId="308" Leaf="true">
        <Str Cat="Text">
          <Val><![CDATA[Storage Class]]></Val>
          <Tgt Cat="Text" Stat="Loc" Orig="New">
            <Val><![CDATA[Clase de almacenamiento]]></Val>
          </Tgt>
        </Str>
        <Disp Icon="Str" />
      </Item>
      <Item ItemId=";extensions/Microsoft.arc/package.arc.storage-class.logs.label" ItemType="0" PsrId="308" Leaf="true">
        <Str Cat="Text">
          <Val><![CDATA[Storage Class (Logs)]]></Val>
          <Tgt Cat="Text" Stat="Loc" Orig="New">
            <Val><![CDATA[Clase de almacenamiento (registros)]]></Val>
          </Tgt>
        </Str>
        <Disp Icon="Str" />
      </Item>
      <Item ItemId=";extensions/Microsoft.arc/package.arc.view.title" ItemType="0" PsrId="308" Leaf="true">
        <Str Cat="Text">
          <Val><![CDATA[Azure Arc Controllers]]></Val>
          <Tgt Cat="Text" Stat="Loc" Orig="New">
            <Val><![CDATA[Controladores de Azure Arc]]></Val>
          </Tgt>
        </Str>
        <Disp Icon="Str" />
      </Item>
      <Item ItemId=";extensions/Microsoft.arc/package.arc.view.welcome.connect" ItemType="0" PsrId="308" Leaf="true">
        <Str Cat="Text">
          <Val><![CDATA[No Azure Arc controllers registered. [Learn More]5D;(https://azure.microsoft.com/services/azure-arc/)]A;[Connect Controller]5D;(command:arc.connectToController)]]></Val>
<<<<<<< HEAD
          <Tgt Cat="Text" Stat="Loc" Orig="New">
            <Val><![CDATA[No hay ningún controlador de Azure Arc registrado. [Más información]5D;(https://azure.microsoft.com/services/azure-arc/)]A;[Conectar controlador]5D;(command:arc.connectToController)]]></Val>
=======
          <Tgt Cat="Text" Stat="Update" Orig="New">
            <Val><![CDATA[No hay ningún controlador de Azure Arc registrado. [Más información]5D;(https://azure.microsoft.com/services/azure-arc/)]D;]A;[Conectar controlador]5D;(command:arc.connectToController)]]></Val>
>>>>>>> 60bff012
          </Tgt>
          <Prev Cat="Text">
            <Val><![CDATA[No Azure Arc controllers registered. [Learn More]5D;(https://azure.microsoft.com/services/azure-arc/)]D;]A;[Connect Controller]5D;(command:arc.connectToController)]]></Val>
          </Prev>
        </Str>
        <Disp Icon="Str" />
      </Item>
      <Item ItemId=";extensions/Microsoft.arc/package.arc.view.welcome.loading" ItemType="0" PsrId="308" Leaf="true">
        <Str Cat="Text">
          <Val><![CDATA[Loading controllers...]]></Val>
          <Tgt Cat="Text" Stat="Loc" Orig="New">
            <Val><![CDATA[Se están cargando los controladores...]]></Val>
          </Tgt>
        </Str>
        <Disp Icon="Str" />
      </Item>
      <Item ItemId=";extensions/Microsoft.arc/package.command.connectToController.title" ItemType="0" PsrId="308" Leaf="true">
        <Str Cat="Text">
          <Val><![CDATA[Connect to Existing Azure Arc Controller]]></Val>
          <Tgt Cat="Text" Stat="Loc" Orig="New">
            <Val><![CDATA[Conexión a un controlador existente de Azure Arc]]></Val>
          </Tgt>
        </Str>
        <Disp Icon="Str" />
      </Item>
      <Item ItemId=";extensions/Microsoft.arc/package.command.createController.title" ItemType="0" PsrId="308" Leaf="true">
        <Str Cat="Text">
          <Val><![CDATA[Create New Azure Arc Controller]]></Val>
          <Tgt Cat="Text" Stat="Loc" Orig="New">
            <Val><![CDATA[Creación de un controlador de Azure Arc]]></Val>
          </Tgt>
        </Str>
        <Disp Icon="Str" />
      </Item>
      <Item ItemId=";extensions/Microsoft.arc/package.command.editConnection.title" ItemType="0" PsrId="308" Leaf="true">
        <Str Cat="Text">
          <Val><![CDATA[Edit Connection]]></Val>
          <Tgt Cat="Text" Stat="Loc" Orig="New">
            <Val><![CDATA[Edición de la conexión]]></Val>
          </Tgt>
        </Str>
        <Disp Icon="Str" />
      </Item>
      <Item ItemId=";extensions/Microsoft.arc/package.command.estimateCostSqlMiaa.title" ItemType="0" PsrId="308" Leaf="true">
        <Str Cat="Text">
          <Val><![CDATA[Estimate Cost of SQL Managed Instance - Azure Arc]]></Val>
          <Tgt Cat="Text" Stat="Loc" Orig="New">
            <Val><![CDATA[Costo estimado de SQL Managed Instance - Azure Arc]]></Val>
          </Tgt>
        </Str>
        <Disp Icon="Str" />
      </Item>
      <Item ItemId=";extensions/Microsoft.arc/package.command.refresh.title" ItemType="0" PsrId="308" Leaf="true">
        <Str Cat="Text">
          <Val><![CDATA[Refresh]]></Val>
          <Tgt Cat="Text" Stat="Loc" Orig="New">
            <Val><![CDATA[Actualizar]]></Val>
          </Tgt>
        </Str>
        <Disp Icon="Str" />
      </Item>
      <Item ItemId=";extensions/Microsoft.arc/package.command.removeController.title" ItemType="0" PsrId="308" Leaf="true">
        <Str Cat="Text">
          <Val><![CDATA[Remove Controller]]></Val>
          <Tgt Cat="Text" Stat="Loc" Orig="New">
            <Val><![CDATA[Eliminación del controlador]]></Val>
          </Tgt>
        </Str>
        <Disp Icon="Str" />
      </Item>
      <Item ItemId=";extensions/Microsoft.arc/package.cores.limit.greater.than.or.equal.to.requested.cores" ItemType="0" PsrId="308" Leaf="true">
        <Str Cat="Text">
          <Val><![CDATA[Cores limit must be greater than or equal to requested cores]]></Val>
          <Tgt Cat="Text" Stat="Loc" Orig="New">
            <Val><![CDATA[El límite de núcleos debe ser mayor o igual que la cantidad de núcleos solicitados.]]></Val>
          </Tgt>
        </Str>
        <Disp Icon="Str" />
      </Item>
      <Item ItemId=";extensions/Microsoft.arc/package.deploy.done.action" ItemType="0" PsrId="308" Leaf="true">
        <Str Cat="Text">
          <Val><![CDATA[Deploy]]></Val>
          <Tgt Cat="Text" Stat="Loc" Orig="New">
            <Val><![CDATA[Implementar]]></Val>
          </Tgt>
        </Str>
        <Disp Icon="Str" />
      </Item>
      <Item ItemId=";extensions/Microsoft.arc/package.deploy.script.action" ItemType="0" PsrId="308" Leaf="true">
        <Str Cat="Text">
          <Val><![CDATA[Script to notebook]]></Val>
          <Tgt Cat="Text" Stat="Loc" Orig="New">
            <Val><![CDATA[De script a cuaderno]]></Val>
          </Tgt>
        </Str>
        <Disp Icon="Str" />
      </Item>
      <Item ItemId=";extensions/Microsoft.arc/package.memory.limit.greater.than.or.equal.to.requested.memory" ItemType="0" PsrId="308" Leaf="true">
        <Str Cat="Text">
          <Val><![CDATA[Memory limit must be greater than or equal to requested memory]]></Val>
          <Tgt Cat="Text" Stat="Loc" Orig="New">
            <Val><![CDATA[El límite de memoria debe ser mayor o igual que la cantidad de memoria solicitada.]]></Val>
          </Tgt>
        </Str>
        <Disp Icon="Str" />
      </Item>
      <Item ItemId=";extensions/Microsoft.arc/package.microsoft.agreement.privacy.statement" ItemType="0" PsrId="308" Leaf="true">
        <Str Cat="Text">
          <Val><![CDATA[Microsoft Privacy Statement]]></Val>
          <Tgt Cat="Text" Stat="Loc" Orig="New">
            <Val><![CDATA[Declaración de privacidad de Microsoft]]></Val>
          </Tgt>
        </Str>
        <Disp Icon="Str" />
      </Item>
      <Item ItemId=";extensions/Microsoft.arc/package.requested.cores.less.than.or.equal.to.cores.limit" ItemType="0" PsrId="308" Leaf="true">
        <Str Cat="Text">
          <Val><![CDATA[Requested cores must be less than or equal to cores limit]]></Val>
          <Tgt Cat="Text" Stat="Loc" Orig="New">
            <Val><![CDATA[La cantidad de núcleos solicitados debe ser menor o igual que el límite de núcleos.]]></Val>
          </Tgt>
        </Str>
        <Disp Icon="Str" />
      </Item>
      <Item ItemId=";extensions/Microsoft.arc/package.requested.memory.less.than.or.equal.to.memory.limit" ItemType="0" PsrId="308" Leaf="true">
        <Str Cat="Text">
          <Val><![CDATA[Requested memory must be less than or equal to memory limit]]></Val>
          <Tgt Cat="Text" Stat="Loc" Orig="New">
            <Val><![CDATA[La cantidad de memoria solicitada debe ser menor o igual que el límite de memoria.]]></Val>
          </Tgt>
        </Str>
        <Disp Icon="Str" />
      </Item>
      <Item ItemId=";extensions/Microsoft.arc/package.resource.type.arc.postgres.description" ItemType="0" PsrId="308" Leaf="true">
        <Str Cat="Text">
          <Val><![CDATA[Deploy a PostgreSQL server into an Azure Arc environment]]></Val>
          <Tgt Cat="Text" Stat="Loc" Orig="New">
            <Val><![CDATA[Implementación de un servidor PostgreSQL en un entorno de Azure Arc]]></Val>
          </Tgt>
          <Prev Cat="Text">
            <Val><![CDATA[Deploy PostgreSQL Hyperscale server groups into an Azure Arc environment]]></Val>
          </Prev>
        </Str>
        <Disp Icon="Str" />
      </Item>
      <Item ItemId=";extensions/Microsoft.arc/package.resource.type.arc.postgres.display.name" ItemType="0" PsrId="308" Leaf="true">
        <Str Cat="Text">
          <Val><![CDATA[PostgreSQL Server - Azure Arc (Preview)]]></Val>
          <Tgt Cat="Text" Stat="Loc" Orig="New">
            <Val><![CDATA[Servidor PostgreSQL: Azure Arc (versión preliminar)]]></Val>
          </Tgt>
          <Prev Cat="Text">
            <Val><![CDATA[PostgreSQL Hyperscale server groups - Azure Arc]]></Val>
          </Prev>
        </Str>
        <Disp Icon="Str" />
      </Item>
      <Item ItemId=";extensions/Microsoft.arc/package.resource.type.arc.sql.description" ItemType="0" PsrId="308" Leaf="true">
        <Str Cat="Text">
          <Val><![CDATA[Managed SQL Instance service for app developers in a customer-managed environment]]></Val>
          <Tgt Cat="Text" Stat="Loc" Orig="New">
            <Val><![CDATA[Servicio de instancia administrada de SQL para desarrolladores de aplicaciones en un entorno administrado por el cliente]]></Val>
          </Tgt>
        </Str>
        <Disp Icon="Str" />
      </Item>
      <Item ItemId=";extensions/Microsoft.arc/package.resource.type.arc.sql.display.name" ItemType="0" PsrId="308" Leaf="true">
        <Str Cat="Text">
          <Val><![CDATA[Azure SQL managed instance - Azure Arc]]></Val>
          <Tgt Cat="Text" Stat="Loc" Orig="New">
            <Val><![CDATA[Azure SQL Managed Instance: Azure Arc]]></Val>
          </Tgt>
          <Prev Cat="Text">
            <Val><![CDATA[Azure SQL managed instance - Azure Arc (preview)]]></Val>
          </Prev>
        </Str>
        <Disp Icon="Str" />
      </Item>
      <Item ItemId=";extensions/Microsoft.arc/package.resource.type.azure.arc.description" ItemType="0" PsrId="308" Leaf="true">
        <Str Cat="Text">
          <Val><![CDATA[Creates an Azure Arc data controller. Ensure that you have run az login before starting this wizard.]]></Val>
          <Tgt Cat="Text" Stat="Loc" Orig="New">
            <Val><![CDATA[Crea un controlador de datos Azure Arc. Asegúrese de que ha ejecutado az login antes de iniciar este asistente.]]></Val>
          </Tgt>
          <Prev Cat="Text">
            <Val><![CDATA[Creates an Azure Arc data controller]]></Val>
          </Prev>
        </Str>
        <Disp Icon="Str" />
      </Item>
      <Item ItemId=";extensions/Microsoft.arc/package.resource.type.azure.arc.display.name" ItemType="0" PsrId="308" Leaf="true">
        <Str Cat="Text">
          <Val><![CDATA[Azure Arc data controller]]></Val>
          <Tgt Cat="Text" Stat="Loc" Orig="New">
            <Val><![CDATA[Controlador de datos de Azure Arc]]></Val>
          </Tgt>
          <Prev Cat="Text">
            <Val><![CDATA[Azure Arc data controller (preview)]]></Val>
          </Prev>
        </Str>
        <Disp Icon="Str" />
      </Item>
      <Item ItemId=";extensions/Microsoft.arc/package.should.be.integer" ItemType="0" PsrId="308" Leaf="true">
        <Str Cat="Text">
          <Val><![CDATA[Value must be an integer]]></Val>
          <Tgt Cat="Text" Stat="Loc" Orig="New">
            <Val><![CDATA[El valor debe ser un entero]]></Val>
          </Tgt>
        </Str>
        <Disp Icon="Str" />
      </Item>
      <Item ItemId=";extensions/Microsoft.arc/package.worker.node.count.should.not.be.one" ItemType="0" PsrId="308" Leaf="true">
        <Str Cat="Text">
          <Val><![CDATA[Value of 1 is not supported.]]></Val>
          <Tgt Cat="Text" Stat="Loc" Orig="New">
            <Val><![CDATA[No se admite el valor 1.]]></Val>
          </Tgt>
        </Str>
        <Disp Icon="Str" />
      </Item>
    </Item>
  </Item>
</LCX><|MERGE_RESOLUTION|>--- conflicted
+++ resolved
@@ -5065,13 +5065,8 @@
       <Item ItemId=";extensions/Microsoft.arc/package.arc.view.welcome.connect" ItemType="0" PsrId="308" Leaf="true">
         <Str Cat="Text">
           <Val><![CDATA[No Azure Arc controllers registered. [Learn More]5D;(https://azure.microsoft.com/services/azure-arc/)]A;[Connect Controller]5D;(command:arc.connectToController)]]></Val>
-<<<<<<< HEAD
           <Tgt Cat="Text" Stat="Loc" Orig="New">
             <Val><![CDATA[No hay ningún controlador de Azure Arc registrado. [Más información]5D;(https://azure.microsoft.com/services/azure-arc/)]A;[Conectar controlador]5D;(command:arc.connectToController)]]></Val>
-=======
-          <Tgt Cat="Text" Stat="Update" Orig="New">
-            <Val><![CDATA[No hay ningún controlador de Azure Arc registrado. [Más información]5D;(https://azure.microsoft.com/services/azure-arc/)]D;]A;[Conectar controlador]5D;(command:arc.connectToController)]]></Val>
->>>>>>> 60bff012
           </Tgt>
           <Prev Cat="Text">
             <Val><![CDATA[No Azure Arc controllers registered. [Learn More]5D;(https://azure.microsoft.com/services/azure-arc/)]D;]A;[Connect Controller]5D;(command:arc.connectToController)]]></Val>
