--- conflicted
+++ resolved
@@ -349,13 +349,8 @@
       <Item ItemId=";extensions/Microsoft.azcli/dist/localizedConstants.az.noDownloadLink" ItemType="0" PsrId="308" Leaf="true">
         <Str Cat="Text">
           <Val><![CDATA[No download link available for platform '{0}']A;Release info: ${1}]]></Val>
-<<<<<<< HEAD
           <Tgt Cat="Text" Stat="Loc" Orig="New">
             <Val><![CDATA[No hay ningún vínculo de descarga disponible para la plataforma “{0}"]A;Información de la versión: ${1}]]></Val>
-=======
-          <Tgt Cat="Text" Stat="Update" Orig="New">
-            <Val><![CDATA[No hay ningún vínculo de descarga disponible para la plataforma \"{0}\"]D;]A;Información de la versión: ${1}]]></Val>
->>>>>>> 60bff012
           </Tgt>
           <Prev Cat="Text">
             <Val><![CDATA[No download link available for platform '{0}']D;]A;Release info: ${1}]]></Val>
