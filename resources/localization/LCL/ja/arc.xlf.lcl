--- conflicted
+++ resolved
@@ -3001,48 +3001,36 @@
       <Item ItemId=";extensions/arc/package.arc.data.controller.auto.upload.logs" ItemType="0" PsrId="308" Leaf="true">
         <Str Cat="Text">
           <Val><![CDATA[Auto-upload Logs]]></Val>
-<<<<<<< HEAD
-=======
           <Tgt Cat="Text" Stat="Loc" Orig="New">
             <Val><![CDATA[Auto-upload Logs]]></Val>
           </Tgt>
->>>>>>> f404edbb
         </Str>
         <Disp Icon="Str" />
       </Item>
       <Item ItemId=";extensions/arc/package.arc.data.controller.auto.upload.logs.description" ItemType="0" PsrId="308" Leaf="true">
         <Str Cat="Text">
           <Val><![CDATA[Enable the automatic upload of logs. Direct mode only.]]></Val>
-<<<<<<< HEAD
-=======
           <Tgt Cat="Text" Stat="Loc" Orig="New">
             <Val><![CDATA[ログの自動アップロードを有効にする。ダイレクト モードのみ。]]></Val>
           </Tgt>
->>>>>>> f404edbb
         </Str>
         <Disp Icon="Str" />
       </Item>
       <Item ItemId=";extensions/arc/package.arc.data.controller.auto.upload.metrics" ItemType="0" PsrId="308" Leaf="true">
         <Str Cat="Text">
           <Val><![CDATA[Auto-upload Metrics]]></Val>
-<<<<<<< HEAD
-=======
           <Tgt Cat="Text" Stat="Loc" Orig="New">
             <Val><![CDATA[Auto-upload Metrics]]></Val>
           </Tgt>
->>>>>>> f404edbb
         </Str>
         <Disp Icon="Str" />
       </Item>
       <Item ItemId=";extensions/arc/package.arc.data.controller.auto.upload.metrics.description" ItemType="0" PsrId="308" Leaf="true">
         <Str Cat="Text">
           <Val><![CDATA[Enable the automatic upload of metrics. Direct mode only.]]></Val>
-<<<<<<< HEAD
-=======
           <Tgt Cat="Text" Stat="Loc" Orig="New">
             <Val><![CDATA[メトリックの自動アップロードを有効にする。ダイレクト モードのみ。]]></Val>
           </Tgt>
->>>>>>> f404edbb
         </Str>
         <Disp Icon="Str" />
       </Item>
@@ -3128,11 +3116,10 @@
         <Disp Icon="Str" />
       </Item>
       <Item ItemId=";extensions/arc/package.arc.data.controller.custom.location" ItemType="0" PsrId="308" Leaf="true">
-<<<<<<< HEAD
         <Str Cat="Text">
           <Val><![CDATA[Custom Location]]></Val>
           <Tgt Cat="Text" Stat="Loc" Orig="New">
-            <Val><![CDATA[カスタムの場所]]></Val>
+            <Val><![CDATA[Custom Location]]></Val>
           </Tgt>
         </Str>
         <Disp Icon="Str" />
@@ -3140,38 +3127,17 @@
       <Item ItemId=";extensions/arc/package.arc.data.controller.custom.location.description" ItemType="0" PsrId="308" Leaf="true">
         <Str Cat="Text">
           <Val><![CDATA[The name of the custom location. Direct mode only.]]></Val>
+          <Tgt Cat="Text" Stat="Loc" Orig="New">
+            <Val><![CDATA[固有の地域名。ダイレクト モードのみ。]]></Val>
+          </Tgt>
         </Str>
         <Disp Icon="Str" />
       </Item>
       <Item ItemId=";extensions/arc/package.arc.data.controller.details.description" ItemType="0" PsrId="308" Leaf="true">
         <Str Cat="Text">
           <Val><![CDATA[For indirect mode, provide a namespace, name and storage class for your Azure Arc data controller. This name will be used to identify your Arc instance for remote management and monitoring. For direct mode you do not need to provide a namespace, but please provide the custom location name.]]></Val>
-          <Tgt Cat="Text" Stat="Update" Orig="New">
-            <Val><![CDATA[Azure Arc データ コントローラーの名前空間、名前、およびストレージクラスを指定します。 この名前は、リモート管理および監視用の Arc インスタンスを識別するために使用されます。 ]]></Val>
-=======
-        <Str Cat="Text">
-          <Val><![CDATA[Custom Location]]></Val>
-          <Tgt Cat="Text" Stat="Loc" Orig="New">
-            <Val><![CDATA[Custom Location]]></Val>
-          </Tgt>
-        </Str>
-        <Disp Icon="Str" />
-      </Item>
-      <Item ItemId=";extensions/arc/package.arc.data.controller.custom.location.description" ItemType="0" PsrId="308" Leaf="true">
-        <Str Cat="Text">
-          <Val><![CDATA[The name of the custom location. Direct mode only.]]></Val>
-          <Tgt Cat="Text" Stat="Loc" Orig="New">
-            <Val><![CDATA[固有の地域名。ダイレクト モードのみ。]]></Val>
-          </Tgt>
-        </Str>
-        <Disp Icon="Str" />
-      </Item>
-      <Item ItemId=";extensions/arc/package.arc.data.controller.details.description" ItemType="0" PsrId="308" Leaf="true">
-        <Str Cat="Text">
-          <Val><![CDATA[For indirect mode, provide a namespace, name and storage class for your Azure Arc data controller. This name will be used to identify your Arc instance for remote management and monitoring. For direct mode you do not need to provide a namespace, but please provide the custom location name.]]></Val>
           <Tgt Cat="Text" Stat="Loc" Orig="New">
             <Val><![CDATA[間接モードの場合は、Azure Arc データ コントローラーの名前空間、名前、ストレージ クラスを準備します。この名前は、リモート管理と監視のための Azure Arc インスタンスを識別するために使用されます。ダイレクト モードの場合、名前空間を指定する必要はありませんが、固有の地域名を指定してください。]]></Val>
->>>>>>> f404edbb
           </Tgt>
           <Prev Cat="Text">
             <Val><![CDATA[Provide a namespace, name and storage class for your Azure Arc data controller. This name will be used to identify your Arc instance for remote management and monitoring.]]></Val>
@@ -3245,12 +3211,9 @@
       <Item ItemId=";extensions/arc/package.arc.data.controller.namespace.description" ItemType="0" PsrId="308" Leaf="true">
         <Str Cat="Text">
           <Val><![CDATA[Indirect mode only.]]></Val>
-<<<<<<< HEAD
-=======
           <Tgt Cat="Text" Stat="Loc" Orig="New">
             <Val><![CDATA[間接モードのみ。]]></Val>
           </Tgt>
->>>>>>> f404edbb
         </Str>
         <Disp Icon="Str" />
       </Item>
