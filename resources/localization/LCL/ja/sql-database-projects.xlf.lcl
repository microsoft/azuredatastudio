﻿<?xml version="1.0" encoding="utf-8"?>
<LCX SchemaVersion="6.0" Name="D:\a\1\s\resources\xlf\en\sql-database-projects.xlf" PsrId="308" FileType="1" SrcCul="en-US" TgtCul="ja-JP" xmlns="http://schemas.microsoft.com/locstudio/2006/6/lcx">
  <OwnedComments>
    <Cmt Name="Dev" />
    <Cmt Name="LcxAdmin" />
    <Cmt Name="Rccx" />
  </OwnedComments>
  <Settings Name="@SettingsPath@\default.lss" Type="Lss" />
  <Item ItemId=";Xliff file" ItemType="0" PsrId="308" Leaf="false">
    <Disp Icon="Expand" Expand="true" Disp="true" LocTbl="false" />
    <Item ItemId=";Xliff Resources" ItemType="0" PsrId="308" Leaf="false">
      <Disp Icon="Str" Disp="true" LocTbl="false" />
      <Item ItemId=";@extensions/sql-database-projects/dist/common/constants.sqlDatabaseProjects.NetCoreSupportedVersionInstallationCon" ItemType="0" PsrId="308" Leaf="false">
        <Disp Icon="Dir" LocTbl="false" />
        <Item ItemId=";(...) firmation" ItemType="0" PsrId="308" Leaf="true">
          <Str Cat="Text">
            <Val><![CDATA[Currently installed .NET Core SDK version is {0}, which is not supported. Project build will not work. Please install .NET Core SDK version 3.1 or update the .NET Core SDK supported version location in settings if already installed.]]></Val>
            <Tgt Cat="Text" Stat="Loc" Orig="New">
              <Val><![CDATA[現在インストール済みの .NET Core SDK バージョンは {0} であり、サポートされていません。プロジェクトのビルドは機能しません。.NET Core SDK バージョン 3.1 をインストールするか、既にインストールされている場合は [設定]5D; で .Net Core SDK のサポートされたバージョンの場所を更新してください。]]></Val>
            </Tgt>
          </Str>
          <Disp Icon="Str" />
        </Item>
      </Item>
      <Item ItemId=";extensions/sql-database-projects/dist/common/constants.BuildHistory" ItemType="0" PsrId="308" Leaf="true">
        <Str Cat="Text">
          <Val><![CDATA[Build History]]></Val>
          <Tgt Cat="Text" Stat="Loc" Orig="New">
            <Val><![CDATA[ビルド履歴]]></Val>
          </Tgt>
        </Str>
        <Disp Icon="Str" />
      </Item>
      <Item ItemId=";extensions/sql-database-projects/dist/common/constants.Date" ItemType="0" PsrId="308" Leaf="true">
        <Str Cat="Text">
          <Val><![CDATA[Date]]></Val>
          <Tgt Cat="Text" Stat="Loc" Orig="New">
            <Val><![CDATA[日付]]></Val>
          </Tgt>
        </Str>
        <Disp Icon="Str" />
      </Item>
      <Item ItemId=";extensions/sql-database-projects/dist/common/constants.Failed" ItemType="0" PsrId="308" Leaf="true">
        <Str Cat="Text">
          <Val><![CDATA[Failed]]></Val>
          <Tgt Cat="Text" Stat="Loc" Orig="New">
            <Val><![CDATA[失敗]]></Val>
          </Tgt>
        </Str>
        <Disp Icon="Str" />
      </Item>
      <Item ItemId=";extensions/sql-database-projects/dist/common/constants.InProgress" ItemType="0" PsrId="308" Leaf="true">
        <Str Cat="Text">
          <Val><![CDATA[In progress]]></Val>
          <Tgt Cat="Text" Stat="Loc" Orig="New">
            <Val><![CDATA[進行中]]></Val>
          </Tgt>
        </Str>
        <Disp Icon="Str" />
      </Item>
      <Item ItemId=";extensions/sql-database-projects/dist/common/constants.PublishHistory" ItemType="0" PsrId="308" Leaf="true">
        <Str Cat="Text">
          <Val><![CDATA[Publish History]]></Val>
          <Tgt Cat="Text" Stat="Loc" Orig="New">
            <Val><![CDATA[公開履歴]]></Val>
          </Tgt>
        </Str>
        <Disp Icon="Str" />
      </Item>
      <Item ItemId=";extensions/sql-database-projects/dist/common/constants.Status" ItemType="0" PsrId="308" Leaf="true">
        <Str Cat="Text">
          <Val><![CDATA[Status]]></Val>
          <Tgt Cat="Text" Stat="Loc" Orig="New">
            <Val><![CDATA[状態]]></Val>
          </Tgt>
        </Str>
        <Disp Icon="Str" />
      </Item>
      <Item ItemId=";extensions/sql-database-projects/dist/common/constants.Success" ItemType="0" PsrId="308" Leaf="true">
        <Str Cat="Text">
          <Val><![CDATA[Success]]></Val>
          <Tgt Cat="Text" Stat="Loc" Orig="New">
            <Val><![CDATA[成功]]></Val>
          </Tgt>
        </Str>
        <Disp Icon="Str" />
      </Item>
      <Item ItemId=";extensions/sql-database-projects/dist/common/constants.TargetDatabase" ItemType="0" PsrId="308" Leaf="true">
        <Str Cat="Text">
          <Val><![CDATA[Target Database]]></Val>
          <Tgt Cat="Text" Stat="Loc" Orig="New">
            <Val><![CDATA[ターゲット データベース]]></Val>
          </Tgt>
        </Str>
        <Disp Icon="Str" />
      </Item>
      <Item ItemId=";extensions/sql-database-projects/dist/common/constants.TargetPlatform" ItemType="0" PsrId="308" Leaf="true">
        <Str Cat="Text">
          <Val><![CDATA[Target Platform]]></Val>
          <Tgt Cat="Text" Stat="Loc" Orig="New">
            <Val><![CDATA[ターゲット プラットフォーム]]></Val>
          </Tgt>
        </Str>
        <Disp Icon="Str" />
      </Item>
      <Item ItemId=";extensions/sql-database-projects/dist/common/constants.TargetServer" ItemType="0" PsrId="308" Leaf="true">
        <Str Cat="Text">
          <Val><![CDATA[Target Server]]></Val>
          <Tgt Cat="Text" Stat="Loc" Orig="New">
            <Val><![CDATA[ターゲット サーバー]]></Val>
          </Tgt>
        </Str>
        <Disp Icon="Str" />
      </Item>
      <Item ItemId=";extensions/sql-database-projects/dist/common/constants.Time" ItemType="0" PsrId="308" Leaf="true">
        <Str Cat="Text">
          <Val><![CDATA[Time]]></Val>
          <Tgt Cat="Text" Stat="Loc" Orig="New">
            <Val><![CDATA[時間]]></Val>
          </Tgt>
        </Str>
        <Disp Icon="Str" />
      </Item>
      <Item ItemId=";extensions/sql-database-projects/dist/common/constants.addDatabaseReferenceOkButtonText" ItemType="0" PsrId="308" Leaf="true">
        <Str Cat="Text">
          <Val><![CDATA[Add reference]]></Val>
          <Tgt Cat="Text" Stat="Loc" Orig="New">
            <Val><![CDATA[参照の追加]]></Val>
          </Tgt>
        </Str>
        <Disp Icon="Str" />
      </Item>
      <Item ItemId=";extensions/sql-database-projects/dist/common/constants.addDatabaseReferencedialogName" ItemType="0" PsrId="308" Leaf="true">
        <Str Cat="Text">
          <Val><![CDATA[Add database reference]]></Val>
          <Tgt Cat="Text" Stat="Loc" Orig="New">
            <Val><![CDATA[データベース参照の追加]]></Val>
          </Tgt>
        </Str>
        <Disp Icon="Str" />
      </Item>
      <Item ItemId=";extensions/sql-database-projects/dist/common/constants.addItemAction" ItemType="0" PsrId="308" Leaf="true">
        <Str Cat="Text">
          <Val><![CDATA[Add Item]]></Val>
          <Tgt Cat="Text" Stat="Loc" Orig="New">
            <Val><![CDATA[項目の追加]]></Val>
          </Tgt>
        </Str>
        <Disp Icon="Str" />
      </Item>
      <Item ItemId=";extensions/sql-database-projects/dist/common/constants.addPackage" ItemType="0" PsrId="308" Leaf="true">
        <Str Cat="Text">
          <Val><![CDATA[Add Package]]></Val>
          <Tgt Cat="Text" Stat="Loc" Orig="New">
            <Val><![CDATA[パッケージの追加]]></Val>
          </Tgt>
        </Str>
        <Disp Icon="Str" />
      </Item>
      <Item ItemId=";extensions/sql-database-projects/dist/common/constants.appSettingPrompt" ItemType="0" PsrId="308" Leaf="true">
        <Str Cat="Text">
          <Val><![CDATA[Would you like to update Azure Function local.settings.json with the new connection string?]]></Val>
          <Tgt Cat="Text" Stat="Loc" Orig="New">
            <Val><![CDATA[Azure Function local.settings.json を新しい接続文字列で更新しますか?]]></Val>
          </Tgt>
        </Str>
        <Disp Icon="Str" />
      </Item>
      <Item ItemId=";extensions/sql-database-projects/dist/common/constants.at" ItemType="0" PsrId="308" Leaf="true">
        <Str Cat="Text">
          <Val><![CDATA[at]]></Val>
          <Tgt Cat="Text" Stat="Loc" Orig="New">
            <Val><![CDATA[場所]]></Val>
          </Tgt>
        </Str>
        <Disp Icon="Str" />
      </Item>
      <Item ItemId=";extensions/sql-database-projects/dist/common/constants.browseButtonText" ItemType="0" PsrId="308" Leaf="true">
        <Str Cat="Text">
          <Val><![CDATA[Browse folder]]></Val>
          <Tgt Cat="Text" Stat="Loc" Orig="New">
            <Val><![CDATA[フォルダーの参照]]></Val>
          </Tgt>
        </Str>
        <Disp Icon="Str" />
      </Item>
      <Item ItemId=";extensions/sql-database-projects/dist/common/constants.browseEllipsis" ItemType="0" PsrId="308" Leaf="true">
        <Str Cat="Text">
          <Val><![CDATA[Browse...]]></Val>
          <Tgt Cat="Text" Stat="Loc" Orig="New">
            <Val><![CDATA[参照...]]></Val>
          </Tgt>
        </Str>
        <Disp Icon="Str" />
      </Item>
      <Item ItemId=";extensions/sql-database-projects/dist/common/constants.browseForProfile" ItemType="0" PsrId="308" Leaf="true">
        <Str Cat="Text">
          <Val><![CDATA[Browse for profile]]></Val>
          <Tgt Cat="Text" Stat="Loc" Orig="New">
            <Val><![CDATA[プロファイルを参照する]]></Val>
          </Tgt>
        </Str>
        <Disp Icon="Str" />
      </Item>
      <Item ItemId=";extensions/sql-database-projects/dist/common/constants.buildAction" ItemType="0" PsrId="308" Leaf="true">
        <Str Cat="Text">
          <Val><![CDATA[Build]]></Val>
          <Tgt Cat="Text" Stat="Loc" Orig="New">
            <Val><![CDATA[ビルド]]></Val>
          </Tgt>
        </Str>
        <Disp Icon="Str" />
      </Item>
      <Item ItemId=";extensions/sql-database-projects/dist/common/constants.buildFailedCannotStartSchemaCompare" ItemType="0" PsrId="308" Leaf="true">
        <Str Cat="Text">
          <Val><![CDATA[Schema compare could not start because build failed]]></Val>
          <Tgt Cat="Text" Stat="Loc" Orig="New">
            <Val><![CDATA[ビルドに失敗したため、Schema Compare を開始できませんでした]]></Val>
          </Tgt>
        </Str>
        <Disp Icon="Str" />
      </Item>
      <Item ItemId=";extensions/sql-database-projects/dist/common/constants.cancelButtonText" ItemType="0" PsrId="308" Leaf="true">
        <Str Cat="Text">
          <Val><![CDATA[Cancel]]></Val>
          <Tgt Cat="Text" Stat="Loc" Orig="New">
            <Val><![CDATA[キャンセル]]></Val>
          </Tgt>
        </Str>
        <Disp Icon="Str" />
      </Item>
      <Item ItemId=";extensions/sql-database-projects/dist/common/constants.cannotResolvePath" ItemType="0" PsrId="308" Leaf="true">
        <Str Cat="Text">
          <Val><![CDATA[Cannot resolve path {0}]]></Val>
          <Tgt Cat="Text" Stat="Loc" Orig="New">
            <Val><![CDATA[パス {0} を解決できません]]></Val>
          </Tgt>
        </Str>
        <Disp Icon="Str" />
      </Item>
      <Item ItemId=";extensions/sql-database-projects/dist/common/constants.cantAddCircularProjectReference" ItemType="0" PsrId="308" Leaf="true">
        <Str Cat="Text">
          <Val><![CDATA[A reference to project '{0}' cannot be added. Adding this project as a reference would cause a circular dependency]]></Val>
          <Tgt Cat="Text" Stat="Loc" Orig="New">
            <Val><![CDATA[プロジェクト '{0}' への参照を追加できません。このプロジェクトを参照として追加すると、循環する依存関係が発生します。]]></Val>
          </Tgt>
        </Str>
        <Disp Icon="Str" />
      </Item>
      <Item ItemId=";extensions/sql-database-projects/dist/common/constants.changeTargetPlatformAction" ItemType="0" PsrId="308" Leaf="true">
        <Str Cat="Text">
          <Val><![CDATA[Change Target Platform]]></Val>
          <Tgt Cat="Text" Stat="Loc" Orig="New">
            <Val><![CDATA[ターゲット プラットフォームの変更]]></Val>
          </Tgt>
        </Str>
        <Disp Icon="Str" />
      </Item>
      <Item ItemId=";extensions/sql-database-projects/dist/common/constants.chooseAction" ItemType="0" PsrId="308" Leaf="true">
        <Str Cat="Text">
          <Val><![CDATA[Choose action]]></Val>
          <Tgt Cat="Text" Stat="Loc" Orig="New">
            <Val><![CDATA[アクションの選択]]></Val>
          </Tgt>
        </Str>
        <Disp Icon="Str" />
      </Item>
      <Item ItemId=";extensions/sql-database-projects/dist/common/constants.chooseSqlcmdVarsToModify" ItemType="0" PsrId="308" Leaf="true">
        <Str Cat="Text">
          <Val><![CDATA[Choose SQLCMD variables to modify]]></Val>
          <Tgt Cat="Text" Stat="Loc" Orig="New">
            <Val><![CDATA[SQLCMD 変数を選択して変更する]]></Val>
          </Tgt>
        </Str>
        <Disp Icon="Str" />
      </Item>
      <Item ItemId=";extensions/sql-database-projects/dist/common/constants.cicularProjectReference" ItemType="0" PsrId="308" Leaf="true">
        <Str Cat="Text">
          <Val><![CDATA[Circular reference from project {0} to project {1}]]></Val>
          <Tgt Cat="Text" Stat="Loc" Orig="New">
            <Val><![CDATA[プロジェクト {0} からプロジェクト {1} への循環参照]]></Val>
          </Tgt>
        </Str>
        <Disp Icon="Str" />
      </Item>
      <Item ItemId=";extensions/sql-database-projects/dist/common/constants.cleaningDockerImagesMessage" ItemType="0" PsrId="308" Leaf="true">
        <Str Cat="Text">
          <Val><![CDATA[Cleaning existing deployments...]]></Val>
          <Tgt Cat="Text" Stat="Loc" Orig="New">
            <Val><![CDATA[既存の展開をクリーンにしています...]]></Val>
          </Tgt>
        </Str>
        <Disp Icon="Str" />
      </Item>
      <Item ItemId=";extensions/sql-database-projects/dist/common/constants.connectingToSqlServerOnDockerMessage" ItemType="0" PsrId="308" Leaf="true">
        <Str Cat="Text">
          <Val><![CDATA[Connecting to SQL Server on Docker]]></Val>
          <Tgt Cat="Text" Stat="Loc" Orig="New">
            <Val><![CDATA[Docker の SQL Server に接続しています]]></Val>
          </Tgt>
        </Str>
        <Disp Icon="Str" />
      </Item>
      <Item ItemId=";extensions/sql-database-projects/dist/common/constants.connectionFailedError" ItemType="0" PsrId="308" Leaf="true">
        <Str Cat="Text">
          <Val><![CDATA[Connection failed error: '{0}']]></Val>
          <Tgt Cat="Text" Stat="Loc" Orig="New">
            <Val><![CDATA[接続に失敗しました。エラー: '{0}']]></Val>
          </Tgt>
        </Str>
        <Disp Icon="Str" />
      </Item>
      <Item ItemId=";extensions/sql-database-projects/dist/common/constants.connectionRadioButtonLabel" ItemType="0" PsrId="308" Leaf="true">
        <Str Cat="Text">
          <Val><![CDATA[Connections]]></Val>
          <Tgt Cat="Text" Stat="Loc" Orig="New">
            <Val><![CDATA[接続]]></Val>
          </Tgt>
        </Str>
        <Disp Icon="Str" />
      </Item>
      <Item ItemId=";extensions/sql-database-projects/dist/common/constants.connectionStringSetting" ItemType="0" PsrId="308" Leaf="true">
        <Str Cat="Text">
          <Val><![CDATA[Connection string setting name]]></Val>
          <Tgt Cat="Text" Stat="Loc" Orig="New">
            <Val><![CDATA[接続文字列の設定名]]></Val>
          </Tgt>
        </Str>
        <Disp Icon="Str" />
      </Item>
      <Item ItemId=";extensions/sql-database-projects/dist/common/constants.connectionStringSettingPlaceholder" ItemType="0" PsrId="308" Leaf="true">
        <Str Cat="Text">
          <Val><![CDATA[Connection string setting specified in "local.settings.json"]]></Val>
          <Tgt Cat="Text" Stat="Loc" Orig="New">
            <Val><![CDATA["local.settings.json" で指定された接続文字列の設定]]></Val>
          </Tgt>
        </Str>
        <Disp Icon="Str" />
      </Item>
      <Item ItemId=";extensions/sql-database-projects/dist/common/constants.createNew" ItemType="0" PsrId="308" Leaf="true">
        <Str Cat="Text">
          <Val><![CDATA[Create New]]></Val>
          <Tgt Cat="Text" Stat="Loc" Orig="New">
            <Val><![CDATA[新規作成]]></Val>
          </Tgt>
          <Prev Cat="Text">
            <Val><![CDATA[<Create New>]]></Val>
          </Prev>
        </Str>
        <Disp Icon="Str" />
      </Item>
      <Item ItemId=";extensions/sql-database-projects/dist/common/constants.createProjectDialogOkButtonText" ItemType="0" PsrId="308" Leaf="true">
        <Str Cat="Text">
          <Val><![CDATA[Create]]></Val>
          <Tgt Cat="Text" Stat="Loc" Orig="New">
            <Val><![CDATA[作成]]></Val>
          </Tgt>
        </Str>
        <Disp Icon="Str" />
      </Item>
      <Item ItemId=";extensions/sql-database-projects/dist/common/constants.createProjectFromDatabaseDialogName" ItemType="0" PsrId="308" Leaf="true">
        <Str Cat="Text">
          <Val><![CDATA[Create project from database]]></Val>
          <Tgt Cat="Text" Stat="Loc" Orig="New">
            <Val><![CDATA[データベースからのプロジェクトの作成]]></Val>
          </Tgt>
        </Str>
        <Disp Icon="Str" />
      </Item>
      <Item ItemId=";extensions/sql-database-projects/dist/common/constants.createProjectSettings" ItemType="0" PsrId="308" Leaf="true">
        <Str Cat="Text">
          <Val><![CDATA[Settings]]></Val>
          <Tgt Cat="Text" Stat="Loc" Orig="New">
            <Val><![CDATA[設定]]></Val>
          </Tgt>
        </Str>
        <Disp Icon="Str" />
      </Item>
      <Item ItemId=";extensions/sql-database-projects/dist/common/constants.creatingDeploymentSettingsMessage" ItemType="0" PsrId="308" Leaf="true">
        <Str Cat="Text">
          <Val><![CDATA[Creating deployment settings ...]]></Val>
          <Tgt Cat="Text" Stat="Loc" Orig="New">
            <Val><![CDATA[展開設定を読み込んでいます...]]></Val>
          </Tgt>
        </Str>
        <Disp Icon="Str" />
      </Item>
      <Item ItemId=";extensions/sql-database-projects/dist/common/constants.currentTargetPlatform" ItemType="0" PsrId="308" Leaf="true">
        <Str Cat="Text">
          <Val><![CDATA[Target platform of the project {0} is now {1}]]></Val>
          <Tgt Cat="Text" Stat="Loc" Orig="New">
            <Val><![CDATA[{0} プロジェクトのターゲットプラットフォームは現在 {1}]]></Val>
          </Tgt>
        </Str>
        <Disp Icon="Str" />
      </Item>
      <Item ItemId=";extensions/sql-database-projects/dist/common/constants.dacpacFileLocationRequired" ItemType="0" PsrId="308" Leaf="true">
        <Str Cat="Text">
          <Val><![CDATA[Dacpac file location is required for adding a reference to a database]]></Val>
          <Tgt Cat="Text" Stat="Loc" Orig="New">
            <Val><![CDATA[データベースに参照を追加するには DACPAC ファイルの場所が必要です]]></Val>
          </Tgt>
        </Str>
        <Disp Icon="Str" />
      </Item>
      <Item ItemId=";extensions/sql-database-projects/dist/common/constants.dacpacFiles" ItemType="0" PsrId="308" Leaf="true">
        <Str Cat="Text">
          <Val><![CDATA[dacpac Files]]></Val>
          <Tgt Cat="Text" Stat="Loc" Orig="New">
            <Val><![CDATA[DACPAC ファイル]]></Val>
          </Tgt>
        </Str>
        <Disp Icon="Str" />
      </Item>
      <Item ItemId=";extensions/sql-database-projects/dist/common/constants.dacpacNotOnSameDrive" ItemType="0" PsrId="308" Leaf="true">
        <Str Cat="Text">
          <Val><![CDATA[Dacpac references need to be located on the same drive as the project file. The project file is located at {0}]]></Val>
          <Tgt Cat="Text" Stat="Loc" Orig="New">
            <Val><![CDATA[DACPAC 参照は、プロジェクト ファイルと同じドライブに配置されている必要があります。プロジェクト ファイルは {0} に配置されています]]></Val>
          </Tgt>
        </Str>
        <Disp Icon="Str" />
      </Item>
      <Item ItemId=";extensions/sql-database-projects/dist/common/constants.dacpacText" ItemType="0" PsrId="308" Leaf="true">
        <Str Cat="Text">
          <Val><![CDATA[Data-tier application (.dacpac)]]></Val>
          <Tgt Cat="Text" Stat="Loc" Orig="New">
            <Val><![CDATA[データ層アプリケーション (.dacpac)]]></Val>
          </Tgt>
        </Str>
        <Disp Icon="Str" />
      </Item>
      <Item ItemId=";extensions/sql-database-projects/dist/common/constants.dataSource" ItemType="0" PsrId="308" Leaf="true">
        <Str Cat="Text">
          <Val><![CDATA[Data Source]]></Val>
          <Tgt Cat="Text" Stat="Loc" Orig="New">
            <Val><![CDATA[データ ソース]]></Val>
          </Tgt>
        </Str>
        <Disp Icon="Str" />
      </Item>
      <Item ItemId=";extensions/sql-database-projects/dist/common/constants.dataSourceDropdownTitle" ItemType="0" PsrId="308" Leaf="true">
        <Str Cat="Text">
          <Val><![CDATA[Data source]]></Val>
          <Tgt Cat="Text" Stat="Loc" Orig="New">
            <Val><![CDATA[データ ソース]]></Val>
          </Tgt>
        </Str>
        <Disp Icon="Str" />
      </Item>
      <Item ItemId=";extensions/sql-database-projects/dist/common/constants.dataSourceRadioButtonLabel" ItemType="0" PsrId="308" Leaf="true">
        <Str Cat="Text">
          <Val><![CDATA[Data sources]]></Val>
          <Tgt Cat="Text" Stat="Loc" Orig="New">
            <Val><![CDATA[データ ソース]]></Val>
          </Tgt>
        </Str>
        <Disp Icon="Str" />
      </Item>
      <Item ItemId=";extensions/sql-database-projects/dist/common/constants.dataSourcesNodeName" ItemType="0" PsrId="308" Leaf="true">
        <Str Cat="Text">
          <Val><![CDATA[Data Sources]]></Val>
          <Tgt Cat="Text" Stat="Loc" Orig="New">
            <Val><![CDATA[データ ソース]]></Val>
          </Tgt>
        </Str>
        <Disp Icon="Str" />
      </Item>
      <Item ItemId=";extensions/sql-database-projects/dist/common/constants.databaseLocation" ItemType="0" PsrId="308" Leaf="true">
        <Str Cat="Text">
          <Val><![CDATA[Database location is required for adding a reference to a database]]></Val>
          <Tgt Cat="Text" Stat="Loc" Orig="New">
            <Val><![CDATA[データベースへの参照を追加するには、データベースの場所が必要です]]></Val>
          </Tgt>
        </Str>
        <Disp Icon="Str" />
      </Item>
      <Item ItemId=";extensions/sql-database-projects/dist/common/constants.databaseName" ItemType="0" PsrId="308" Leaf="true">
        <Str Cat="Text">
          <Val><![CDATA[Database name]]></Val>
          <Tgt Cat="Text" Stat="Loc" Orig="New">
            <Val><![CDATA[データベース名]]></Val>
          </Tgt>
        </Str>
        <Disp Icon="Str" />
      </Item>
      <Item ItemId=";extensions/sql-database-projects/dist/common/constants.databaseNameLabel" ItemType="0" PsrId="308" Leaf="true">
        <Str Cat="Text">
          <Val><![CDATA[Database]]></Val>
          <Tgt Cat="Text" Stat="Loc" Orig="New">
            <Val><![CDATA[データベース]]></Val>
          </Tgt>
        </Str>
        <Disp Icon="Str" />
      </Item>
      <Item ItemId=";extensions/sql-database-projects/dist/common/constants.databaseNameRequired" ItemType="0" PsrId="308" Leaf="true">
        <Str Cat="Text">
          <Val><![CDATA[Database name is required for adding a reference to a different database]]></Val>
          <Tgt Cat="Text" Stat="Loc" Orig="New">
            <Val><![CDATA[異なるデータベースに参照を追加するには、データベース名が必要です]]></Val>
          </Tgt>
        </Str>
        <Disp Icon="Str" />
      </Item>
      <Item ItemId=";extensions/sql-database-projects/dist/common/constants.databaseNameRequiredVariableOptional" ItemType="0" PsrId="308" Leaf="true">
        <Str Cat="Text">
          <Val><![CDATA[A database name is required. The database variable is optional.]]></Val>
          <Tgt Cat="Text" Stat="Loc" Orig="New">
            <Val><![CDATA[データベース名は必須です。データベース変数は省略可能です。]]></Val>
          </Tgt>
        </Str>
        <Disp Icon="Str" />
      </Item>
      <Item ItemId=";extensions/sql-database-projects/dist/common/constants.databaseNameServerNameVariableRequired" ItemType="0" PsrId="308" Leaf="true">
        <Str Cat="Text">
          <Val><![CDATA[A database name, server name, and server variable are required. The database variable is optional]]></Val>
          <Tgt Cat="Text" Stat="Loc" Orig="New">
            <Val><![CDATA[データベース名、サーバー名、およびサーバー変数は必須です。データベース変数は省略可能です]]></Val>
          </Tgt>
        </Str>
        <Disp Icon="Str" />
      </Item>
      <Item ItemId=";extensions/sql-database-projects/dist/common/constants.databaseProject" ItemType="0" PsrId="308" Leaf="true">
        <Str Cat="Text">
          <Val><![CDATA[Database project]]></Val>
          <Tgt Cat="Text" Stat="Loc" Orig="New">
            <Val><![CDATA[データベース プロジェクト]]></Val>
          </Tgt>
        </Str>
        <Disp Icon="Str" />
      </Item>
      <Item ItemId=";extensions/sql-database-projects/dist/common/constants.databaseReferenceAlreadyExists" ItemType="0" PsrId="308" Leaf="true">
        <Str Cat="Text">
          <Val><![CDATA[A reference to this database already exists in this project]]></Val>
          <Tgt Cat="Text" Stat="Loc" Orig="New">
            <Val><![CDATA[このデータベースへの参照は、このプロジェクトに既に存在します]]></Val>
          </Tgt>
        </Str>
        <Disp Icon="Str" />
      </Item>
      <Item ItemId=";extensions/sql-database-projects/dist/common/constants.databaseReferenceTypeRequired" ItemType="0" PsrId="308" Leaf="true">
        <Str Cat="Text">
          <Val><![CDATA[Database reference type is required for adding a reference to a database]]></Val>
          <Tgt Cat="Text" Stat="Loc" Orig="New">
            <Val><![CDATA[データベースに参照を追加するには、データベース参照型が必要です]]></Val>
          </Tgt>
        </Str>
        <Disp Icon="Str" />
      </Item>
      <Item ItemId=";extensions/sql-database-projects/dist/common/constants.databaseReferencesNodeName" ItemType="0" PsrId="308" Leaf="true">
        <Str Cat="Text">
          <Val><![CDATA[Database References]]></Val>
          <Tgt Cat="Text" Stat="Loc" Orig="New">
            <Val><![CDATA[データベース参照]]></Val>
          </Tgt>
        </Str>
        <Disp Icon="Str" />
      </Item>
      <Item ItemId=";extensions/sql-database-projects/dist/common/constants.databaseSelectionRequired" ItemType="0" PsrId="308" Leaf="true">
        <Str Cat="Text">
          <Val><![CDATA[Database selection is required to create a project from a database]]></Val>
          <Tgt Cat="Text" Stat="Loc" Orig="New">
            <Val><![CDATA[データベースからプロジェクトを作成するには、データベース選択が必要です]]></Val>
          </Tgt>
        </Str>
        <Disp Icon="Str" />
      </Item>
      <Item ItemId=";extensions/sql-database-projects/dist/common/constants.databaseVariable" ItemType="0" PsrId="308" Leaf="true">
        <Str Cat="Text">
          <Val><![CDATA[Database variable]]></Val>
          <Tgt Cat="Text" Stat="Loc" Orig="New">
            <Val><![CDATA[データベース変数]]></Val>
          </Tgt>
        </Str>
        <Disp Icon="Str" />
      </Item>
      <Item ItemId=";extensions/sql-database-projects/dist/common/constants.dataworkspace.projectDirectoryAlreadyExistError" ItemType="0" PsrId="308" Leaf="true">
        <Str Cat="Text">
          <Val><![CDATA[There is already a directory named '{0}' in the selected location: '{1}'.]]></Val>
          <Tgt Cat="Text" Stat="Loc" Orig="New">
            <Val><![CDATA[選択された場所 '{1}' には、すでに '{0}' という名前のディレクトリが存在します。]]></Val>
          </Tgt>
        </Str>
        <Disp Icon="Str" />
      </Item>
      <Item ItemId=";extensions/sql-database-projects/dist/common/constants.dataworkspace.projectParentDirectoryNotExistError" ItemType="0" PsrId="308" Leaf="true">
        <Str Cat="Text">
          <Val><![CDATA[The selected project location '{0}' does not exist or is not a directory.]]></Val>
          <Tgt Cat="Text" Stat="Loc" Orig="New">
            <Val><![CDATA[選択したプロジェクトの場所 '{0}' は存在しないか、ディレクトリではありません。]]></Val>
          </Tgt>
        </Str>
        <Disp Icon="Str" />
      </Item>
      <Item ItemId=";extensions/sql-database-projects/dist/common/constants.default" ItemType="0" PsrId="308" Leaf="true">
        <Str Cat="Text">
          <Val><![CDATA[default]]></Val>
          <Tgt Cat="Text" Stat="Loc" Orig="New">
            <Val><![CDATA[既定]]></Val>
          </Tgt>
        </Str>
        <Disp Icon="Str" />
      </Item>
      <Item ItemId=";extensions/sql-database-projects/dist/common/constants.defaultProjectNameStarter" ItemType="0" PsrId="308" Leaf="true">
        <Str Cat="Text">
          <Val><![CDATA[DatabaseProject]]></Val>
          <Tgt Cat="Text" Stat="Loc" Orig="New">
            <Val><![CDATA[DatabaseProject]]></Val>
          </Tgt>
        </Str>
        <Disp Icon="Str" />
      </Item>
      <Item ItemId=";extensions/sql-database-projects/dist/common/constants.deleteAction" ItemType="0" PsrId="308" Leaf="true">
        <Str Cat="Text">
          <Val><![CDATA[Delete]]></Val>
          <Tgt Cat="Text" Stat="Loc" Orig="New">
            <Val><![CDATA[削除]]></Val>
          </Tgt>
        </Str>
        <Disp Icon="Str" />
      </Item>
      <Item ItemId=";extensions/sql-database-projects/dist/common/constants.deleteConfirmation" ItemType="0" PsrId="308" Leaf="true">
        <Str Cat="Text">
          <Val><![CDATA[Are you sure you want to delete {0}?]]></Val>
          <Tgt Cat="Text" Stat="Loc" Orig="New">
            <Val><![CDATA[{0} を削除しますか?]]></Val>
          </Tgt>
        </Str>
        <Disp Icon="Str" />
      </Item>
      <Item ItemId=";extensions/sql-database-projects/dist/common/constants.deleteConfirmationContents" ItemType="0" PsrId="308" Leaf="true">
        <Str Cat="Text">
          <Val><![CDATA[Are you sure you want to delete {0} and all of its contents?]]></Val>
          <Tgt Cat="Text" Stat="Loc" Orig="New">
            <Val><![CDATA[{0} とその内容をすべて削除してもよろしいですか?]]></Val>
          </Tgt>
        </Str>
        <Disp Icon="Str" />
      </Item>
      <Item ItemId=";extensions/sql-database-projects/dist/common/constants.deleteReferenceConfirmation" ItemType="0" PsrId="308" Leaf="true">
        <Str Cat="Text">
          <Val><![CDATA[Are you sure you want to delete the reference to {0}?]]></Val>
          <Tgt Cat="Text" Stat="Loc" Orig="New">
            <Val><![CDATA[{0} への参照を削除しますか?]]></Val>
          </Tgt>
        </Str>
        <Disp Icon="Str" />
      </Item>
      <Item ItemId=";extensions/sql-database-projects/dist/common/constants.deployAppSettingUpdateFailed" ItemType="0" PsrId="308" Leaf="true">
        <Str Cat="Text">
          <Val><![CDATA[Failed to update app setting '{0}']]></Val>
          <Tgt Cat="Text" Stat="Loc" Orig="New">
            <Val><![CDATA[アプリ設定 '{0}' を更新できませんでした]]></Val>
          </Tgt>
        </Str>
        <Disp Icon="Str" />
      </Item>
      <Item ItemId=";extensions/sql-database-projects/dist/common/constants.deployAppSettingUpdating" ItemType="0" PsrId="308" Leaf="true">
        <Str Cat="Text">
          <Val><![CDATA[Updating app setting: '{0}']]></Val>
          <Tgt Cat="Text" Stat="Loc" Orig="New">
            <Val><![CDATA[アプリ設定を更新しています: '{0}']]></Val>
          </Tgt>
        </Str>
        <Disp Icon="Str" />
      </Item>
      <Item ItemId=";extensions/sql-database-projects/dist/common/constants.deployDbTaskName" ItemType="0" PsrId="308" Leaf="true">
        <Str Cat="Text">
          <Val><![CDATA[Deploying SQL Db Project Locally]]></Val>
          <Tgt Cat="Text" Stat="Loc" Orig="New">
            <Val><![CDATA[SQL Db プロジェクトをローカルに展開しています]]></Val>
          </Tgt>
        </Str>
        <Disp Icon="Str" />
      </Item>
      <Item ItemId=";extensions/sql-database-projects/dist/common/constants.deployProjectFailed" ItemType="0" PsrId="308" Leaf="true">
        <Str Cat="Text">
          <Val><![CDATA[Failed to deploy project. Check output pane for more details. {0}]]></Val>
          <Tgt Cat="Text" Stat="Loc" Orig="New">
            <Val><![CDATA[プロジェクトを展開できませんでした。詳細については、出力ウィンドウを確認してください。{0}]]></Val>
          </Tgt>
        </Str>
        <Disp Icon="Str" />
      </Item>
      <Item ItemId=";extensions/sql-database-projects/dist/common/constants.deployProjectFailedMessage" ItemType="0" PsrId="308" Leaf="true">
        <Str Cat="Text">
          <Val><![CDATA[Failed to open a connection to the deployed database']]></Val>
          <Tgt Cat="Text" Stat="Loc" Orig="New">
            <Val><![CDATA[展開したデータベースへの接続を開けませんでした']]></Val>
          </Tgt>
        </Str>
        <Disp Icon="Str" />
      </Item>
      <Item ItemId=";extensions/sql-database-projects/dist/common/constants.deployProjectSucceed" ItemType="0" PsrId="308" Leaf="true">
        <Str Cat="Text">
          <Val><![CDATA[Database project deployed successfully]]></Val>
          <Tgt Cat="Text" Stat="Loc" Orig="New">
            <Val><![CDATA[データベース プロジェクトが正常に展開されました]]></Val>
          </Tgt>
        </Str>
        <Disp Icon="Str" />
      </Item>
      <Item ItemId=";extensions/sql-database-projects/dist/common/constants.deployScriptExists" ItemType="0" PsrId="308" Leaf="true">
        <Str Cat="Text">
          <Val><![CDATA[A {0} script already exists. The new script will not be included in build.]]></Val>
          <Tgt Cat="Text" Stat="Loc" Orig="New">
            <Val><![CDATA[{0} スクリプトが既に存在します。新しいスクリプトはビルドに含まれません。]]></Val>
          </Tgt>
        </Str>
        <Disp Icon="Str" />
      </Item>
      <Item ItemId=";extensions/sql-database-projects/dist/common/constants.differentDbDifferentServer" ItemType="0" PsrId="308" Leaf="true">
        <Str Cat="Text">
          <Val><![CDATA[Different database, different server]]></Val>
          <Tgt Cat="Text" Stat="Loc" Orig="New">
            <Val><![CDATA[異なるデータベース、異なるサーバー]]></Val>
          </Tgt>
        </Str>
        <Disp Icon="Str" />
      </Item>
      <Item ItemId=";extensions/sql-database-projects/dist/common/constants.differentDbSameServer" ItemType="0" PsrId="308" Leaf="true">
        <Str Cat="Text">
          <Val><![CDATA[Different database, same server]]></Val>
          <Tgt Cat="Text" Stat="Loc" Orig="New">
            <Val><![CDATA[異なるデータベース、同じサーバー]]></Val>
          </Tgt>
        </Str>
        <Disp Icon="Str" />
      </Item>
      <Item ItemId=";extensions/sql-database-projects/dist/common/constants.dockerContainerCreatedMessage" ItemType="0" PsrId="308" Leaf="true">
        <Str Cat="Text">
          <Val><![CDATA[Docker created id: '{0}']]></Val>
          <Tgt Cat="Text" Stat="Loc" Orig="New">
            <Val><![CDATA[Docker によって作成された ID: '{0}']]></Val>
          </Tgt>
        </Str>
        <Disp Icon="Str" />
      </Item>
      <Item ItemId=";extensions/sql-database-projects/dist/common/constants.dockerContainerFailedToRunErrorMessage" ItemType="0" PsrId="308" Leaf="true">
        <Str Cat="Text">
          <Val><![CDATA[Failed to run the docker container]]></Val>
          <Tgt Cat="Text" Stat="Loc" Orig="New">
            <Val><![CDATA[Docker コンテナーを実行できませんでした]]></Val>
          </Tgt>
        </Str>
        <Disp Icon="Str" />
      </Item>
      <Item ItemId=";extensions/sql-database-projects/dist/common/constants.dockerContainerNotRunningErrorMessage" ItemType="0" PsrId="308" Leaf="true">
        <Str Cat="Text">
          <Val><![CDATA[Docker container is not running]]></Val>
          <Tgt Cat="Text" Stat="Loc" Orig="New">
            <Val><![CDATA[Docker コンテナーが実行されていません]]></Val>
          </Tgt>
        </Str>
        <Disp Icon="Str" />
      </Item>
      <Item ItemId=";extensions/sql-database-projects/dist/common/constants.dockerLogMessage" ItemType="0" PsrId="308" Leaf="true">
        <Str Cat="Text">
          <Val><![CDATA[Docker logs: '{0}']]></Val>
          <Tgt Cat="Text" Stat="Loc" Orig="New">
            <Val><![CDATA[Docker ログ: '{0}']]></Val>
          </Tgt>
        </Str>
        <Disp Icon="Str" />
      </Item>
      <Item ItemId=";extensions/sql-database-projects/dist/common/constants.done" ItemType="0" PsrId="308" Leaf="true">
        <Str Cat="Text">
          <Val><![CDATA[Done]]></Val>
          <Tgt Cat="Text" Stat="Loc" Orig="New">
            <Val><![CDATA[完了]]></Val>
          </Tgt>
        </Str>
        <Disp Icon="Str" />
      </Item>
      <Item ItemId=";extensions/sql-database-projects/dist/common/constants.dontUseProfile" ItemType="0" PsrId="308" Leaf="true">
        <Str Cat="Text">
          <Val><![CDATA[Don't use profile]]></Val>
          <Tgt Cat="Text" Stat="Loc" Orig="New">
            <Val><![CDATA[プロファイルを使用しません]]></Val>
          </Tgt>
        </Str>
        <Disp Icon="Str" />
      </Item>
      <Item ItemId=";extensions/sql-database-projects/dist/common/constants.edgeProjectTypeDescription" ItemType="0" PsrId="308" Leaf="true">
        <Str Cat="Text">
          <Val><![CDATA[Start with the core pieces to develop and publish schemas for SQL Edge]]></Val>
          <Tgt Cat="Text" Stat="Loc" Orig="New">
            <Val><![CDATA[コア部分を開始し、SQL Edge のスキーマを開発して公開する]]></Val>
          </Tgt>
        </Str>
        <Disp Icon="Str" />
      </Item>
      <Item ItemId=";extensions/sql-database-projects/dist/common/constants.edgeProjectTypeDisplayName" ItemType="0" PsrId="308" Leaf="true">
        <Str Cat="Text">
          <Val><![CDATA[SQL Edge]]></Val>
          <Tgt Cat="Text" Stat="Loc" Orig="New">
            <Val><![CDATA[SQL Edge]]></Val>
          </Tgt>
        </Str>
        <Disp Icon="Str" />
      </Item>
      <Item ItemId=";extensions/sql-database-projects/dist/common/constants.emptyProjectTypeDescription" ItemType="0" PsrId="308" Leaf="true">
        <Str Cat="Text">
          <Val><![CDATA[Develop and publish schemas for SQL databases starting from an empty project]]></Val>
          <Tgt Cat="Text" Stat="Loc" Orig="New">
            <Val><![CDATA[空のプロジェクトから SQL データベース用のスキーマを開発して公開する]]></Val>
          </Tgt>
        </Str>
        <Disp Icon="Str" />
      </Item>
      <Item ItemId=";extensions/sql-database-projects/dist/common/constants.emptyProjectTypeDisplayName" ItemType="0" PsrId="308" Leaf="true">
        <Str Cat="Text">
          <Val><![CDATA[SQL Database]]></Val>
          <Tgt Cat="Text" Stat="Loc" Orig="New">
            <Val><![CDATA[SQL データベース]]></Val>
          </Tgt>
        </Str>
        <Disp Icon="Str" />
      </Item>
      <Item ItemId=";extensions/sql-database-projects/dist/common/constants.enterBaseImage" ItemType="0" PsrId="308" Leaf="true">
        <Str Cat="Text">
          <Val><![CDATA[Enter the base SQL Server docker image or press enter to use the default value]]></Val>
<<<<<<< HEAD
          <Tgt Cat="Text" Stat="Loc" Orig="New">
            <Val><![CDATA[SQL Server の基本 Docker イメージを入力するか、Enter キーを押して既定値を使用します]]></Val>
          </Tgt>
=======
>>>>>>> 55057d49
        </Str>
        <Disp Icon="Str" />
      </Item>
      <Item ItemId=";extensions/sql-database-projects/dist/common/constants.enterConnStringTemplateDescription" ItemType="0" PsrId="308" Leaf="true">
        <Str Cat="Text">
          <Val><![CDATA[Enter a template for SQL connection string]]></Val>
          <Tgt Cat="Text" Stat="Loc" Orig="New">
            <Val><![CDATA[SQL 接続文字列のテンプレートを入力してください]]></Val>
          </Tgt>
        </Str>
        <Disp Icon="Str" />
      </Item>
      <Item ItemId=";extensions/sql-database-projects/dist/common/constants.enterConnectionStringEnvName" ItemType="0" PsrId="308" Leaf="true">
        <Str Cat="Text">
          <Val><![CDATA[Enter connection string environment variable name]]></Val>
          <Tgt Cat="Text" Stat="Loc" Orig="New">
            <Val><![CDATA[接続文字列の環境変数名を入力してください]]></Val>
          </Tgt>
        </Str>
        <Disp Icon="Str" />
      </Item>
      <Item ItemId=";extensions/sql-database-projects/dist/common/constants.enterConnectionStringEnvNameDescription" ItemType="0" PsrId="308" Leaf="true">
        <Str Cat="Text">
          <Val><![CDATA[Enter environment variable for SQL connection string]]></Val>
          <Tgt Cat="Text" Stat="Loc" Orig="New">
            <Val><![CDATA[SQL 接続文字列の環境変数を入力してください]]></Val>
          </Tgt>
        </Str>
        <Disp Icon="Str" />
      </Item>
      <Item ItemId=";extensions/sql-database-projects/dist/common/constants.enterConnectionStringTemplate" ItemType="0" PsrId="308" Leaf="true">
        <Str Cat="Text">
          <Val><![CDATA[Enter connection string template]]></Val>
          <Tgt Cat="Text" Stat="Loc" Orig="New">
            <Val><![CDATA[接続文字列を入力してください]]></Val>
          </Tgt>
        </Str>
        <Disp Icon="Str" />
      </Item>
      <Item ItemId=";extensions/sql-database-projects/dist/common/constants.enterNewDatabaseName" ItemType="0" PsrId="308" Leaf="true">
        <Str Cat="Text">
          <Val><![CDATA[Enter new database name]]></Val>
          <Tgt Cat="Text" Stat="Loc" Orig="New">
            <Val><![CDATA[新しいデータベース名を入力する]]></Val>
          </Tgt>
        </Str>
        <Disp Icon="Str" />
      </Item>
      <Item ItemId=";extensions/sql-database-projects/dist/common/constants.enterNewValueForVar" ItemType="0" PsrId="308" Leaf="true">
        <Str Cat="Text">
          <Val><![CDATA[Enter new value for variable '{0}']]></Val>
          <Tgt Cat="Text" Stat="Loc" Orig="New">
            <Val><![CDATA[変数 '{0}' の新しい値を入力してください]]></Val>
          </Tgt>
        </Str>
        <Disp Icon="Str" />
      </Item>
      <Item ItemId=";extensions/sql-database-projects/dist/common/constants.enterPassword" ItemType="0" PsrId="308" Leaf="true">
        <Str Cat="Text">
          <Val><![CDATA[Enter password]]></Val>
          <Tgt Cat="Text" Stat="Loc" Orig="New">
            <Val><![CDATA[パスワードの入力]]></Val>
          </Tgt>
          <Prev Cat="Text">
            <Val><![CDATA[Enter password or press enter to use the generated password]]></Val>
          </Prev>
        </Str>
        <Disp Icon="Str" />
      </Item>
      <Item ItemId=";extensions/sql-database-projects/dist/common/constants.enterPortNumber" ItemType="0" PsrId="308" Leaf="true">
        <Str Cat="Text">
          <Val><![CDATA[Enter port number or press enter to use the default value]]></Val>
          <Tgt Cat="Text" Stat="Loc" Orig="New">
            <Val><![CDATA[ポート番号を入力するか、Enter キーを押して既定値を使用します]]></Val>
          </Tgt>
        </Str>
        <Disp Icon="Str" />
      </Item>
      <Item ItemId=";extensions/sql-database-projects/dist/common/constants.enterSystemDbName" ItemType="0" PsrId="308" Leaf="true">
        <Str Cat="Text">
          <Val><![CDATA[Enter a database name for this system database]]></Val>
          <Tgt Cat="Text" Stat="Loc" Orig="New">
            <Val><![CDATA[このシステム データベースのデータベース名を入力します]]></Val>
          </Tgt>
        </Str>
        <Disp Icon="Str" />
      </Item>
      <Item ItemId=";extensions/sql-database-projects/dist/common/constants.errorFindingBuildFilesLocation" ItemType="0" PsrId="308" Leaf="true">
        <Str Cat="Text">
          <Val><![CDATA[Error finding build files location: {0}]]></Val>
          <Tgt Cat="Text" Stat="Loc" Orig="New">
            <Val><![CDATA[ビルド ファイルの場所の検索中にエラーが発生しました: {0}]]></Val>
          </Tgt>
        </Str>
        <Disp Icon="Str" />
      </Item>
      <Item ItemId=";extensions/sql-database-projects/dist/common/constants.exampleUsage" ItemType="0" PsrId="308" Leaf="true">
        <Str Cat="Text">
          <Val><![CDATA[Example Usage]]></Val>
          <Tgt Cat="Text" Stat="Loc" Orig="New">
            <Val><![CDATA[使用例]]></Val>
          </Tgt>
        </Str>
        <Disp Icon="Str" />
      </Item>
      <Item ItemId=";extensions/sql-database-projects/dist/common/constants.excludeAction" ItemType="0" PsrId="308" Leaf="true">
        <Str Cat="Text">
          <Val><![CDATA[Exclude]]></Val>
          <Tgt Cat="Text" Stat="Loc" Orig="New">
            <Val><![CDATA[除外]]></Val>
          </Tgt>
        </Str>
        <Disp Icon="Str" />
      </Item>
      <Item ItemId=";extensions/sql-database-projects/dist/common/constants.externalStream" ItemType="0" PsrId="308" Leaf="true">
        <Str Cat="Text">
          <Val><![CDATA[External Stream]]></Val>
          <Tgt Cat="Text" Stat="Loc" Orig="New">
            <Val><![CDATA[外部ストリーム]]></Val>
          </Tgt>
        </Str>
        <Disp Icon="Str" />
      </Item>
      <Item ItemId=";extensions/sql-database-projects/dist/common/constants.externalStreamingJobFriendlyName" ItemType="0" PsrId="308" Leaf="true">
        <Str Cat="Text">
          <Val><![CDATA[External Streaming Job]]></Val>
          <Tgt Cat="Text" Stat="Loc" Orig="New">
            <Val><![CDATA[外部ストリーミング ジョブ]]></Val>
          </Tgt>
        </Str>
        <Disp Icon="Str" />
      </Item>
      <Item ItemId=";extensions/sql-database-projects/dist/common/constants.externalStreamingJobValidationPassed" ItemType="0" PsrId="308" Leaf="true">
        <Str Cat="Text">
          <Val><![CDATA[Validation of external streaming job passed.]]></Val>
          <Tgt Cat="Text" Stat="Loc" Orig="New">
            <Val><![CDATA[外部ストリーミングジョブの検証に合格しました。]]></Val>
          </Tgt>
        </Str>
        <Disp Icon="Str" />
      </Item>
      <Item ItemId=";extensions/sql-database-projects/dist/common/constants.extractTargetRequired" ItemType="0" PsrId="308" Leaf="true">
        <Str Cat="Text">
          <Val><![CDATA[Target information for extract is required to create database project.]]></Val>
          <Tgt Cat="Text" Stat="Loc" Orig="New">
            <Val><![CDATA[データベース プロジェクトを作成するには、抽出対象の情報が必要です。]]></Val>
          </Tgt>
        </Str>
        <Disp Icon="Str" />
      </Item>
      <Item ItemId=";extensions/sql-database-projects/dist/common/constants.failedToParse" ItemType="0" PsrId="308" Leaf="true">
        <Str Cat="Text">
          <Val><![CDATA[Failed to parse "{0}": {1}.]]></Val>
<<<<<<< HEAD
          <Tgt Cat="Text" Stat="Loc" Orig="New">
            <Val><![CDATA["{0}" を解析できませんでした: {1}。]]></Val>
          </Tgt>
=======
>>>>>>> 55057d49
        </Str>
        <Disp Icon="Str" />
      </Item>
      <Item ItemId=";extensions/sql-database-projects/dist/common/constants.file" ItemType="0" PsrId="308" Leaf="true">
        <Str Cat="Text">
          <Val><![CDATA[File]]></Val>
          <Tgt Cat="Text" Stat="Loc" Orig="New">
            <Val><![CDATA[ファイル]]></Val>
          </Tgt>
        </Str>
        <Disp Icon="Str" />
      </Item>
      <Item ItemId=";extensions/sql-database-projects/dist/common/constants.fileAlreadyExists" ItemType="0" PsrId="308" Leaf="true">
        <Str Cat="Text">
          <Val><![CDATA[A file with the name '{0}' already exists on disk at this location. Please choose another name.]]></Val>
          <Tgt Cat="Text" Stat="Loc" Orig="New">
            <Val><![CDATA['{0}' という名前のファイルが、ディスク上のこの場所に既に存在します。別の名前を選択してください。]]></Val>
          </Tgt>
        </Str>
        <Disp Icon="Str" />
      </Item>
      <Item ItemId=";extensions/sql-database-projects/dist/common/constants.fileFormat" ItemType="0" PsrId="308" Leaf="true">
        <Str Cat="Text">
          <Val><![CDATA[File Format]]></Val>
          <Tgt Cat="Text" Stat="Loc" Orig="New">
            <Val><![CDATA[ファイル形式]]></Val>
          </Tgt>
        </Str>
        <Disp Icon="Str" />
      </Item>
      <Item ItemId=";extensions/sql-database-projects/dist/common/constants.fileObject" ItemType="0" PsrId="308" Leaf="true">
        <Str Cat="Text">
          <Val><![CDATA[file]]></Val>
          <Tgt Cat="Text" Stat="Loc" Orig="New">
            <Val><![CDATA[ファイル]]></Val>
          </Tgt>
        </Str>
        <Disp Icon="Str" />
      </Item>
      <Item ItemId=";extensions/sql-database-projects/dist/common/constants.fileOrFolderDoesNotExist" ItemType="0" PsrId="308" Leaf="true">
        <Str Cat="Text">
          <Val><![CDATA[File or directory '{0}' doesn't exist]]></Val>
          <Tgt Cat="Text" Stat="Loc" Orig="New">
            <Val><![CDATA[ファイルまたはディレクトリ '{0}' は存在しません]]></Val>
          </Tgt>
        </Str>
        <Disp Icon="Str" />
      </Item>
      <Item ItemId=";extensions/sql-database-projects/dist/common/constants.flat" ItemType="0" PsrId="308" Leaf="true">
        <Str Cat="Text">
          <Val><![CDATA[Flat]]></Val>
          <Tgt Cat="Text" Stat="Loc" Orig="New">
            <Val><![CDATA[フラット]]></Val>
          </Tgt>
        </Str>
        <Disp Icon="Str" />
      </Item>
      <Item ItemId=";extensions/sql-database-projects/dist/common/constants.folderAlreadyExists" ItemType="0" PsrId="308" Leaf="true">
        <Str Cat="Text">
          <Val><![CDATA[A folder with the name '{0}' already exists on disk at this location. Please choose another name.]]></Val>
          <Tgt Cat="Text" Stat="Loc" Orig="New">
            <Val><![CDATA['{0}' という名前のフォルダーが、ディスク上のこの場所に既に存在します。別の名前を選択してください。]]></Val>
          </Tgt>
        </Str>
        <Disp Icon="Str" />
      </Item>
      <Item ItemId=";extensions/sql-database-projects/dist/common/constants.folderAlreadyExistsChooseNewLocation" ItemType="0" PsrId="308" Leaf="true">
        <Str Cat="Text">
          <Val><![CDATA[A folder with the name '{0}' already exists on disk at this location. Please choose another location.]]></Val>
          <Tgt Cat="Text" Stat="Loc" Orig="New">
            <Val><![CDATA["{0}" という名前のフォルダーが、ディスク上のこの場所に既に存在します。別の場所を選択してください。]]></Val>
          </Tgt>
        </Str>
        <Disp Icon="Str" />
      </Item>
      <Item ItemId=";extensions/sql-database-projects/dist/common/constants.folderFriendlyName" ItemType="0" PsrId="308" Leaf="true">
        <Str Cat="Text">
          <Val><![CDATA[Folder]]></Val>
          <Tgt Cat="Text" Stat="Loc" Orig="New">
            <Val><![CDATA[フォルダー]]></Val>
          </Tgt>
        </Str>
        <Disp Icon="Str" />
      </Item>
      <Item ItemId=";extensions/sql-database-projects/dist/common/constants.folderObject" ItemType="0" PsrId="308" Leaf="true">
        <Str Cat="Text">
          <Val><![CDATA[folder]]></Val>
          <Tgt Cat="Text" Stat="Loc" Orig="New">
            <Val><![CDATA[フォルダー]]></Val>
          </Tgt>
        </Str>
        <Disp Icon="Str" />
      </Item>
      <Item ItemId=";extensions/sql-database-projects/dist/common/constants.folderStructureLabel" ItemType="0" PsrId="308" Leaf="true">
        <Str Cat="Text">
          <Val><![CDATA[Folder structure]]></Val>
          <Tgt Cat="Text" Stat="Loc" Orig="New">
            <Val><![CDATA[フォルダー構造]]></Val>
          </Tgt>
        </Str>
        <Disp Icon="Str" />
      </Item>
      <Item ItemId=";extensions/sql-database-projects/dist/common/constants.generateScriptButtonText" ItemType="0" PsrId="308" Leaf="true">
        <Str Cat="Text">
          <Val><![CDATA[Generate Script]]></Val>
          <Tgt Cat="Text" Stat="Loc" Orig="New">
            <Val><![CDATA[スクリプトの生成]]></Val>
          </Tgt>
        </Str>
        <Disp Icon="Str" />
      </Item>
      <Item ItemId=";extensions/sql-database-projects/dist/common/constants.hr" ItemType="0" PsrId="308" Leaf="true">
        <Str Cat="Text">
          <Val><![CDATA[hr]]></Val>
          <Tgt Cat="Text" Stat="Loc" Orig="New">
            <Val><![CDATA[時間]]></Val>
          </Tgt>
        </Str>
        <Disp Icon="Str" />
      </Item>
      <Item ItemId=";extensions/sql-database-projects/dist/common/constants.input" ItemType="0" PsrId="308" Leaf="true">
        <Str Cat="Text">
          <Val><![CDATA[Input]]></Val>
          <Tgt Cat="Text" Stat="Loc" Orig="New">
            <Val><![CDATA[入力]]></Val>
          </Tgt>
        </Str>
        <Disp Icon="Str" />
      </Item>
      <Item ItemId=";extensions/sql-database-projects/dist/common/constants.invalidDataSchemaProvider" ItemType="0" PsrId="308" Leaf="true">
        <Str Cat="Text">
          <Val><![CDATA[Invalid DSP in .sqlproj file]]></Val>
          <Tgt Cat="Text" Stat="Loc" Orig="New">
            <Val><![CDATA[.sqlproj ファイルにある無効な DSP]]></Val>
          </Tgt>
        </Str>
        <Disp Icon="Str" />
      </Item>
      <Item ItemId=";extensions/sql-database-projects/dist/common/constants.invalidDatabaseReference" ItemType="0" PsrId="308" Leaf="true">
        <Str Cat="Text">
          <Val><![CDATA[Invalid database reference in .sqlproj file]]></Val>
          <Tgt Cat="Text" Stat="Loc" Orig="New">
            <Val><![CDATA[.sqlproj ファイルでの無効なデータベース参照]]></Val>
          </Tgt>
        </Str>
        <Disp Icon="Str" />
      </Item>
      <Item ItemId=";extensions/sql-database-projects/dist/common/constants.invalidGuid" ItemType="0" PsrId="308" Leaf="true">
        <Str Cat="Text">
          <Val><![CDATA[Specified GUID is invalid: {0}]]></Val>
          <Tgt Cat="Text" Stat="Loc" Orig="New">
            <Val><![CDATA[指定された GUID は無効です: {0}]]></Val>
          </Tgt>
        </Str>
        <Disp Icon="Str" />
      </Item>
      <Item ItemId=";extensions/sql-database-projects/dist/common/constants.invalidInput" ItemType="0" PsrId="308" Leaf="true">
        <Str Cat="Text">
          <Val><![CDATA[Invalid input: {0}]]></Val>
          <Tgt Cat="Text" Stat="Loc" Orig="New">
            <Val><![CDATA[無効な入力: {0}]]></Val>
          </Tgt>
        </Str>
        <Disp Icon="Str" />
      </Item>
      <Item ItemId=";extensions/sql-database-projects/dist/common/constants.invalidProjectReload" ItemType="0" PsrId="308" Leaf="true">
        <Str Cat="Text">
          <Val><![CDATA[Cannot access provided database project. Only valid, open database projects can be reloaded.]]></Val>
          <Tgt Cat="Text" Stat="Loc" Orig="New">
            <Val><![CDATA[提供されたデータベース プロジェクトにアクセスできません。再読み込みできるのは、有効なオープン データベース プロジェクトのみです。]]></Val>
          </Tgt>
        </Str>
        <Disp Icon="Str" />
      </Item>
      <Item ItemId=";extensions/sql-database-projects/dist/common/constants.invalidPropertyValue" ItemType="0" PsrId="308" Leaf="true">
        <Str Cat="Text">
          <Val><![CDATA[Invalid value specified for the property '{0}' in .sqlproj file]]></Val>
          <Tgt Cat="Text" Stat="Loc" Orig="New">
            <Val><![CDATA[.sqlproj ファイルのプロパティ '{0}' に無効な値が指定されました: '{0}']]></Val>
          </Tgt>
        </Str>
        <Disp Icon="Str" />
      </Item>
      <Item ItemId=";extensions/sql-database-projects/dist/common/constants.invalidSqlConnectionString" ItemType="0" PsrId="308" Leaf="true">
        <Str Cat="Text">
          <Val><![CDATA[Invalid SQL connection string]]></Val>
          <Tgt Cat="Text" Stat="Loc" Orig="New">
            <Val><![CDATA[無効な SQL 接続文字列です]]></Val>
          </Tgt>
        </Str>
        <Disp Icon="Str" />
      </Item>
      <Item ItemId=";extensions/sql-database-projects/dist/common/constants.invalidTargetPlatform" ItemType="0" PsrId="308" Leaf="true">
        <Str Cat="Text">
          <Val><![CDATA[Invalid target platform: {0}. Supported target platforms: {1}]]></Val>
          <Tgt Cat="Text" Stat="Loc" Orig="New">
            <Val><![CDATA[ターゲット プラットフォームが無効です: {0}。サポートされているターゲット プラットフォーム: {1}]]></Val>
          </Tgt>
        </Str>
        <Disp Icon="Str" />
      </Item>
      <Item ItemId=";extensions/sql-database-projects/dist/common/constants.jsonParseError" ItemType="0" PsrId="308" Leaf="true">
        <Str Cat="Text">
          <Val><![CDATA[{0} near line "{1}", column "{2}"]]></Val>
<<<<<<< HEAD
          <Tgt Cat="Text" Stat="Loc" Orig="New">
            <Val><![CDATA[行 "{1}"、列 "{2}" 付近の {0}]]></Val>
          </Tgt>
=======
>>>>>>> 55057d49
        </Str>
        <Disp Icon="Str" />
      </Item>
      <Item ItemId=";extensions/sql-database-projects/dist/common/constants.loadProfilePlaceholderText" ItemType="0" PsrId="308" Leaf="true">
        <Str Cat="Text">
          <Val><![CDATA[Load profile...]]></Val>
          <Tgt Cat="Text" Stat="Loc" Orig="New">
            <Val><![CDATA[プロファイルの読み込み...]]></Val>
          </Tgt>
        </Str>
        <Disp Icon="Str" />
      </Item>
      <Item ItemId=";extensions/sql-database-projects/dist/common/constants.location" ItemType="0" PsrId="308" Leaf="true">
        <Str Cat="Text">
          <Val><![CDATA[Location]]></Val>
          <Tgt Cat="Text" Stat="Loc" Orig="New">
            <Val><![CDATA[場所]]></Val>
          </Tgt>
        </Str>
        <Disp Icon="Str" />
      </Item>
      <Item ItemId=";extensions/sql-database-projects/dist/common/constants.min" ItemType="0" PsrId="308" Leaf="true">
        <Str Cat="Text">
          <Val><![CDATA[min]]></Val>
          <Tgt Cat="Text" Stat="Loc" Orig="New">
            <Val><![CDATA[分]]></Val>
          </Tgt>
        </Str>
        <Disp Icon="Str" />
      </Item>
      <Item ItemId=";extensions/sql-database-projects/dist/common/constants.missingVersion" ItemType="0" PsrId="308" Leaf="true">
        <Str Cat="Text">
          <Val><![CDATA[Missing 'version' entry in {0}]]></Val>
          <Tgt Cat="Text" Stat="Loc" Orig="New">
            <Val><![CDATA[{0} に 'version' エントリがありません。]]></Val>
          </Tgt>
        </Str>
        <Disp Icon="Str" />
      </Item>
      <Item ItemId=";extensions/sql-database-projects/dist/common/constants.msec" ItemType="0" PsrId="308" Leaf="true">
        <Str Cat="Text">
          <Val><![CDATA[msec]]></Val>
          <Tgt Cat="Text" Stat="Loc" Orig="New">
            <Val><![CDATA[ミリ秒]]></Val>
          </Tgt>
        </Str>
        <Disp Icon="Str" />
      </Item>
      <Item ItemId=";extensions/sql-database-projects/dist/common/constants.multipleSqlProjFilesSelected" ItemType="0" PsrId="308" Leaf="true">
        <Str Cat="Text">
          <Val><![CDATA[Multiple .sqlproj files selected; please select only one.]]></Val>
          <Tgt Cat="Text" Stat="Loc" Orig="New">
            <Val><![CDATA[複数の .sqlproj ファイルが選択されています。1 つだけ選択してください。]]></Val>
          </Tgt>
        </Str>
        <Disp Icon="Str" />
      </Item>
      <Item ItemId=";extensions/sql-database-projects/dist/common/constants.nameMustNotBeEmpty" ItemType="0" PsrId="308" Leaf="true">
        <Str Cat="Text">
          <Val><![CDATA[Name must not be empty]]></Val>
          <Tgt Cat="Text" Stat="Loc" Orig="New">
            <Val><![CDATA[名前を空にすることはできません]]></Val>
          </Tgt>
        </Str>
        <Disp Icon="Str" />
      </Item>
      <Item ItemId=";extensions/sql-database-projects/dist/common/constants.new" ItemType="0" PsrId="308" Leaf="true">
        <Str Cat="Text">
          <Val><![CDATA[New]]></Val>
          <Tgt Cat="Text" Stat="Loc" Orig="New">
            <Val><![CDATA[新規]]></Val>
          </Tgt>
        </Str>
        <Disp Icon="Str" />
      </Item>
      <Item ItemId=";extensions/sql-database-projects/dist/common/constants.newObjectNamePrompt" ItemType="0" PsrId="308" Leaf="true">
        <Str Cat="Text">
          <Val><![CDATA[New {0} name:]]></Val>
          <Tgt Cat="Text" Stat="Loc" Orig="New">
            <Val><![CDATA[新しい {0} 名:]]></Val>
          </Tgt>
        </Str>
        <Disp Icon="Str" />
      </Item>
      <Item ItemId=";extensions/sql-database-projects/dist/common/constants.noAzureFunctionsInFile" ItemType="0" PsrId="308" Leaf="true">
        <Str Cat="Text">
          <Val><![CDATA[No Azure functions in the current active file]]></Val>
          <Tgt Cat="Text" Stat="Loc" Orig="New">
            <Val><![CDATA[現在のアクティブなファイルには Azure 関数がありません]]></Val>
          </Tgt>
        </Str>
        <Disp Icon="Str" />
      </Item>
      <Item ItemId=";extensions/sql-database-projects/dist/common/constants.noAzureFunctionsProjectsInWorkspace" ItemType="0" PsrId="308" Leaf="true">
        <Str Cat="Text">
          <Val><![CDATA[No Azure functions projects found in the workspace]]></Val>
          <Tgt Cat="Text" Stat="Loc" Orig="New">
            <Val><![CDATA[ワークスペースに Azure 機能プロジェクトが見つかりませんでした]]></Val>
          </Tgt>
        </Str>
        <Disp Icon="Str" />
      </Item>
      <Item ItemId=";extensions/sql-database-projects/dist/common/constants.noDataSourcesFile" ItemType="0" PsrId="308" Leaf="true">
        <Str Cat="Text">
          <Val><![CDATA[No {0} found]]></Val>
          <Tgt Cat="Text" Stat="Loc" Orig="New">
            <Val><![CDATA[{0} が見つかりません]]></Val>
          </Tgt>
        </Str>
        <Disp Icon="Str" />
      </Item>
      <Item ItemId=";extensions/sql-database-projects/dist/common/constants.noDataSourcesText" ItemType="0" PsrId="308" Leaf="true">
        <Str Cat="Text">
          <Val><![CDATA[No data sources in this project]]></Val>
          <Tgt Cat="Text" Stat="Loc" Orig="New">
            <Val><![CDATA[このプロジェクトにデータソースがありません]]></Val>
          </Tgt>
        </Str>
        <Disp Icon="Str" />
      </Item>
      <Item ItemId=";extensions/sql-database-projects/dist/common/constants.noFileExist" ItemType="0" PsrId="308" Leaf="true">
        <Str Cat="Text">
          <Val><![CDATA[File {0} doesn't exist]]></Val>
          <Tgt Cat="Text" Stat="Loc" Orig="New">
            <Val><![CDATA[{0} ファイルは存在しません]]></Val>
          </Tgt>
        </Str>
        <Disp Icon="Str" />
      </Item>
      <Item ItemId=";extensions/sql-database-projects/dist/common/constants.noSqlProjFilesSelected" ItemType="0" PsrId="308" Leaf="true">
        <Str Cat="Text">
          <Val><![CDATA[No .sqlproj file selected; please select one.]]></Val>
          <Tgt Cat="Text" Stat="Loc" Orig="New">
            <Val><![CDATA[.sqlproj ファイルが選択されていません。1 つ選択してください。]]></Val>
          </Tgt>
        </Str>
        <Disp Icon="Str" />
      </Item>
      <Item ItemId=";extensions/sql-database-projects/dist/common/constants.noString" ItemType="0" PsrId="308" Leaf="true">
        <Str Cat="Text">
          <Val><![CDATA[No]]></Val>
          <Tgt Cat="Text" Stat="Loc" Orig="New">
            <Val><![CDATA[いいえ]]></Val>
          </Tgt>
        </Str>
        <Disp Icon="Str" />
      </Item>
      <Item ItemId=";extensions/sql-database-projects/dist/common/constants.noStringDefault" ItemType="0" PsrId="308" Leaf="true">
        <Str Cat="Text">
          <Val><![CDATA[No (default)]]></Val>
          <Tgt Cat="Text" Stat="Loc" Orig="New">
            <Val><![CDATA[いいえ (既定値)]]></Val>
          </Tgt>
        </Str>
        <Disp Icon="Str" />
      </Item>
      <Item ItemId=";extensions/sql-database-projects/dist/common/constants.notValidVariableName" ItemType="0" PsrId="308" Leaf="true">
        <Str Cat="Text">
          <Val><![CDATA[The variable name '{0}' is not valid.]]></Val>
          <Tgt Cat="Text" Stat="Loc" Orig="New">
            <Val><![CDATA[変数名 '{0}' は無効です。]]></Val>
          </Tgt>
        </Str>
        <Disp Icon="Str" />
      </Item>
      <Item ItemId=";extensions/sql-database-projects/dist/common/constants.objectType" ItemType="0" PsrId="308" Leaf="true">
        <Str Cat="Text">
          <Val><![CDATA[Object Type]]></Val>
          <Tgt Cat="Text" Stat="Loc" Orig="New">
            <Val><![CDATA[オブジェクトの種類]]></Val>
          </Tgt>
        </Str>
        <Disp Icon="Str" />
      </Item>
      <Item ItemId=";extensions/sql-database-projects/dist/common/constants.okString" ItemType="0" PsrId="308" Leaf="true">
        <Str Cat="Text">
          <Val><![CDATA[Ok]]></Val>
          <Tgt Cat="Text" Stat="Loc" Orig="New">
            <Val><![CDATA[OK]]></Val>
          </Tgt>
        </Str>
        <Disp Icon="Str" />
      </Item>
      <Item ItemId=";extensions/sql-database-projects/dist/common/constants.output" ItemType="0" PsrId="308" Leaf="true">
        <Str Cat="Text">
          <Val><![CDATA[Output]]></Val>
          <Tgt Cat="Text" Stat="Loc" Orig="New">
            <Val><![CDATA[出力]]></Val>
          </Tgt>
        </Str>
        <Disp Icon="Str" />
      </Item>
      <Item ItemId=";extensions/sql-database-projects/dist/common/constants.outsideFolderPath" ItemType="0" PsrId="308" Leaf="true">
        <Str Cat="Text">
          <Val><![CDATA[Items with absolute path outside project folder are not supported. Please make sure the paths in the project file are relative to project folder.]]></Val>
          <Tgt Cat="Text" Stat="Loc" Orig="New">
            <Val><![CDATA[プロジェクト フォルダーの外に絶対パスがある項目はサポートされていません。プロジェクト ファイルのパスがプロジェクト フォルダーへの相対パスであることを確認してください。]]></Val>
          </Tgt>
        </Str>
        <Disp Icon="Str" />
      </Item>
      <Item ItemId=";extensions/sql-database-projects/dist/common/constants.parentTreeItemUnknown" ItemType="0" PsrId="308" Leaf="true">
        <Str Cat="Text">
          <Val><![CDATA[Cannot access parent of provided tree item]]></Val>
          <Tgt Cat="Text" Stat="Loc" Orig="New">
            <Val><![CDATA[指定されたツリー項目の親にアクセスできません]]></Val>
          </Tgt>
        </Str>
        <Disp Icon="Str" />
      </Item>
      <Item ItemId=";extensions/sql-database-projects/dist/common/constants.portMustNotBeNumber" ItemType="0" PsrId="308" Leaf="true">
        <Str Cat="Text">
          <Val><![CDATA[Port must a be number]]></Val>
          <Tgt Cat="Text" Stat="Loc" Orig="New">
            <Val><![CDATA[ポートは数値である必要があります]]></Val>
          </Tgt>
        </Str>
        <Disp Icon="Str" />
      </Item>
      <Item ItemId=";extensions/sql-database-projects/dist/common/constants.postDeployScriptFriendlyName" ItemType="0" PsrId="308" Leaf="true">
        <Str Cat="Text">
          <Val><![CDATA[Script.PostDeployment]]></Val>
          <Tgt Cat="Text" Stat="Loc" Orig="New">
            <Val><![CDATA[Script.PostDeployment]]></Val>
          </Tgt>
        </Str>
        <Disp Icon="Str" />
      </Item>
      <Item ItemId=";extensions/sql-database-projects/dist/common/constants.preDeployScriptFriendlyName" ItemType="0" PsrId="308" Leaf="true">
        <Str Cat="Text">
          <Val><![CDATA[Script.PreDeployment]]></Val>
          <Tgt Cat="Text" Stat="Loc" Orig="New">
            <Val><![CDATA[Script.PreDeployment]]></Val>
          </Tgt>
        </Str>
        <Disp Icon="Str" />
      </Item>
      <Item ItemId=";extensions/sql-database-projects/dist/common/constants.prePostDeployCount" ItemType="0" PsrId="308" Leaf="true">
        <Str Cat="Text">
          <Val><![CDATA[To successfully build, update the project to have one pre-deployment script and/or one post-deployment script]]></Val>
          <Tgt Cat="Text" Stat="Loc" Orig="New">
            <Val><![CDATA[ビルドを成功させるには、1 つの配置前スクリプトと 1 つの配置後スクリプトを含むように、プロジェクトを更新します]]></Val>
          </Tgt>
        </Str>
        <Disp Icon="Str" />
      </Item>
      <Item ItemId=";extensions/sql-database-projects/dist/common/constants.profile" ItemType="0" PsrId="308" Leaf="true">
        <Str Cat="Text">
          <Val><![CDATA[Profile]]></Val>
          <Tgt Cat="Text" Stat="Loc" Orig="New">
            <Val><![CDATA[プロファイル]]></Val>
          </Tgt>
        </Str>
        <Disp Icon="Str" />
      </Item>
      <Item ItemId=";extensions/sql-database-projects/dist/common/constants.profileReadError" ItemType="0" PsrId="308" Leaf="true">
        <Str Cat="Text">
          <Val><![CDATA[Error loading the publish profile. {0}]]></Val>
          <Tgt Cat="Text" Stat="Loc" Orig="New">
            <Val><![CDATA[発行プロファイルの読み込みエラー。{0}]]></Val>
          </Tgt>
          <Prev Cat="Text">
            <Val><![CDATA[Could not load the profile file.]]></Val>
          </Prev>
        </Str>
        <Disp Icon="Str" />
      </Item>
      <Item ItemId=";extensions/sql-database-projects/dist/common/constants.projBuildFailed" ItemType="0" PsrId="308" Leaf="true">
        <Str Cat="Text">
          <Val><![CDATA[Build failed. Check output pane for more details. {0}]]></Val>
          <Tgt Cat="Text" Stat="Loc" Orig="New">
            <Val><![CDATA[ビルドに失敗しました。詳細については、出力ウィンドウを確認してください。{0}]]></Val>
          </Tgt>
        </Str>
        <Disp Icon="Str" />
      </Item>
      <Item ItemId=";extensions/sql-database-projects/dist/common/constants.projectAlreadyExists" ItemType="0" PsrId="308" Leaf="true">
        <Str Cat="Text">
          <Val><![CDATA[A project named {0} already exists in {1}.]]></Val>
          <Tgt Cat="Text" Stat="Loc" Orig="New">
            <Val><![CDATA[{0} という名前のプロジェクトは既に {1} に存在します。]]></Val>
          </Tgt>
        </Str>
        <Disp Icon="Str" />
      </Item>
      <Item ItemId=";extensions/sql-database-projects/dist/common/constants.projectAlreadyOpened" ItemType="0" PsrId="308" Leaf="true">
        <Str Cat="Text">
          <Val><![CDATA[Project '{0}' is already opened.]]></Val>
          <Tgt Cat="Text" Stat="Loc" Orig="New">
            <Val><![CDATA[プロジェクト '{0}' は既に開かれています。]]></Val>
          </Tgt>
        </Str>
        <Disp Icon="Str" />
      </Item>
      <Item ItemId=";extensions/sql-database-projects/dist/common/constants.projectLocString" ItemType="0" PsrId="308" Leaf="true">
        <Str Cat="Text">
          <Val><![CDATA[Project]]></Val>
          <Tgt Cat="Text" Stat="Loc" Orig="New">
            <Val><![CDATA[プロジェクト]]></Val>
          </Tgt>
        </Str>
        <Disp Icon="Str" />
      </Item>
      <Item ItemId=";extensions/sql-database-projects/dist/common/constants.projectLocationPlaceholderText" ItemType="0" PsrId="308" Leaf="true">
        <Str Cat="Text">
          <Val><![CDATA[Select location to create project]]></Val>
          <Tgt Cat="Text" Stat="Loc" Orig="New">
            <Val><![CDATA[プロジェクトを作成する場所の選択]]></Val>
          </Tgt>
        </Str>
        <Disp Icon="Str" />
      </Item>
      <Item ItemId=";extensions/sql-database-projects/dist/common/constants.projectNameLabel" ItemType="0" PsrId="308" Leaf="true">
        <Str Cat="Text">
          <Val><![CDATA[Name]]></Val>
          <Tgt Cat="Text" Stat="Loc" Orig="New">
            <Val><![CDATA[名前]]></Val>
          </Tgt>
        </Str>
        <Disp Icon="Str" />
      </Item>
      <Item ItemId=";extensions/sql-database-projects/dist/common/constants.projectNamePlaceholderText" ItemType="0" PsrId="308" Leaf="true">
        <Str Cat="Text">
          <Val><![CDATA[Enter project name]]></Val>
          <Tgt Cat="Text" Stat="Loc" Orig="New">
            <Val><![CDATA[プロジェクト名を入力してください]]></Val>
          </Tgt>
        </Str>
        <Disp Icon="Str" />
      </Item>
      <Item ItemId=";extensions/sql-database-projects/dist/common/constants.publish" ItemType="0" PsrId="308" Leaf="true">
        <Str Cat="Text">
          <Val><![CDATA[Publish]]></Val>
          <Tgt Cat="Text" Stat="Loc" Orig="New">
            <Val><![CDATA[公開]]></Val>
          </Tgt>
        </Str>
        <Disp Icon="Str" />
      </Item>
      <Item ItemId=";extensions/sql-database-projects/dist/common/constants.publishAction" ItemType="0" PsrId="308" Leaf="true">
        <Str Cat="Text">
          <Val><![CDATA[Publish]]></Val>
          <Tgt Cat="Text" Stat="Loc" Orig="New">
            <Val><![CDATA[公開]]></Val>
          </Tgt>
        </Str>
        <Disp Icon="Str" />
      </Item>
      <Item ItemId=";extensions/sql-database-projects/dist/common/constants.publishDialogName" ItemType="0" PsrId="308" Leaf="true">
        <Str Cat="Text">
          <Val><![CDATA[Publish project]]></Val>
          <Tgt Cat="Text" Stat="Loc" Orig="New">
            <Val><![CDATA[プロジェクトの発行]]></Val>
          </Tgt>
        </Str>
        <Disp Icon="Str" />
      </Item>
      <Item ItemId=";extensions/sql-database-projects/dist/common/constants.publishSettingsFiles" ItemType="0" PsrId="308" Leaf="true">
        <Str Cat="Text">
          <Val><![CDATA[Publish Settings File]]></Val>
          <Tgt Cat="Text" Stat="Loc" Orig="New">
            <Val><![CDATA[公開の設定ファイル]]></Val>
          </Tgt>
        </Str>
        <Disp Icon="Str" />
      </Item>
      <Item ItemId=";extensions/sql-database-projects/dist/common/constants.publishToDockerContainer" ItemType="0" PsrId="308" Leaf="true">
        <Str Cat="Text">
          <Val><![CDATA[Publish to docker container]]></Val>
<<<<<<< HEAD
          <Tgt Cat="Text" Stat="Loc" Orig="New">
            <Val><![CDATA[Docker コンテナーへの公開]]></Val>
          </Tgt>
=======
>>>>>>> 55057d49
        </Str>
        <Disp Icon="Str" />
      </Item>
      <Item ItemId=";extensions/sql-database-projects/dist/common/constants.publishToExistingServer" ItemType="0" PsrId="308" Leaf="true">
        <Str Cat="Text">
          <Val><![CDATA[Publish to existing server]]></Val>
<<<<<<< HEAD
          <Tgt Cat="Text" Stat="Loc" Orig="New">
            <Val><![CDATA[既存サーバーへに公開]]></Val>
          </Tgt>
=======
>>>>>>> 55057d49
        </Str>
        <Disp Icon="Str" />
      </Item>
      <Item ItemId=";extensions/sql-database-projects/dist/common/constants.referenceRadioButtonsGroupTitle" ItemType="0" PsrId="308" Leaf="true">
        <Str Cat="Text">
          <Val><![CDATA[Type]]></Val>
          <Tgt Cat="Text" Stat="Loc" Orig="New">
            <Val><![CDATA[種類]]></Val>
          </Tgt>
        </Str>
        <Disp Icon="Str" />
      </Item>
      <Item ItemId=";extensions/sql-database-projects/dist/common/constants.referenceType" ItemType="0" PsrId="308" Leaf="true">
        <Str Cat="Text">
          <Val><![CDATA[Reference type]]></Val>
          <Tgt Cat="Text" Stat="Loc" Orig="New">
            <Val><![CDATA[参照型]]></Val>
          </Tgt>
        </Str>
        <Disp Icon="Str" />
      </Item>
      <Item ItemId=";extensions/sql-database-projects/dist/common/constants.reloadProject" ItemType="0" PsrId="308" Leaf="true">
        <Str Cat="Text">
          <Val><![CDATA[Would you like to reload your database project?]]></Val>
          <Tgt Cat="Text" Stat="Loc" Orig="New">
            <Val><![CDATA[データベース プロジェクトを再読み込みしますか?]]></Val>
          </Tgt>
        </Str>
        <Disp Icon="Str" />
      </Item>
      <Item ItemId=";extensions/sql-database-projects/dist/common/constants.reloadValuesFromProjectButtonTitle" ItemType="0" PsrId="308" Leaf="true">
        <Str Cat="Text">
          <Val><![CDATA[Reload values from project]]></Val>
          <Tgt Cat="Text" Stat="Loc" Orig="New">
            <Val><![CDATA[プロジェクトから値を再度読み込む]]></Val>
          </Tgt>
        </Str>
        <Disp Icon="Str" />
      </Item>
      <Item ItemId=";extensions/sql-database-projects/dist/common/constants.resetAllVars" ItemType="0" PsrId="308" Leaf="true">
        <Str Cat="Text">
          <Val><![CDATA[Reset all variables]]></Val>
          <Tgt Cat="Text" Stat="Loc" Orig="New">
            <Val><![CDATA[すべての変数をリセットする]]></Val>
          </Tgt>
        </Str>
        <Disp Icon="Str" />
      </Item>
      <Item ItemId=";extensions/sql-database-projects/dist/common/constants.retryFailedMessage" ItemType="0" PsrId="308" Leaf="true">
        <Str Cat="Text">
          <Val><![CDATA[Operation '{0}' failed. Re-trying... Current Result: {1}. Error: '{2}']]></Val>
          <Tgt Cat="Text" Stat="Loc" Orig="New">
            <Val><![CDATA[操作 '{0}' に失敗しました。再試行しています...現在の結果: {1}。エラー: '{2}']]></Val>
          </Tgt>
        </Str>
        <Disp Icon="Str" />
      </Item>
      <Item ItemId=";extensions/sql-database-projects/dist/common/constants.retryMessage" ItemType="0" PsrId="308" Leaf="true">
        <Str Cat="Text">
          <Val><![CDATA[Operation '{0}' failed. Re-trying... Error: '{1}']]></Val>
          <Tgt Cat="Text" Stat="Loc" Orig="New">
            <Val><![CDATA[操作 '{0}' に失敗しました。再試行しています...エラー: '{1}']]></Val>
          </Tgt>
        </Str>
        <Disp Icon="Str" />
      </Item>
      <Item ItemId=";extensions/sql-database-projects/dist/common/constants.retryRunMessage" ItemType="0" PsrId="308" Leaf="true">
        <Str Cat="Text">
          <Val><![CDATA[Running operation '{2}' Attempt {0} of {1}]]></Val>
          <Tgt Cat="Text" Stat="Loc" Orig="New">
            <Val><![CDATA[操作 '{2}' を実行しています。{1} の {0} を試みます]]></Val>
          </Tgt>
        </Str>
        <Disp Icon="Str" />
      </Item>
      <Item ItemId=";extensions/sql-database-projects/dist/common/constants.retrySucceedMessage" ItemType="0" PsrId="308" Leaf="true">
        <Str Cat="Text">
          <Val><![CDATA[Operation '{0}' completed successfully. Result: {1}]]></Val>
          <Tgt Cat="Text" Stat="Loc" Orig="New">
            <Val><![CDATA[操作 '{0}' が正常に完了しました。結果: {1}]]></Val>
          </Tgt>
        </Str>
        <Disp Icon="Str" />
      </Item>
      <Item ItemId=";extensions/sql-database-projects/dist/common/constants.retryWaitMessage" ItemType="0" PsrId="308" Leaf="true">
        <Str Cat="Text">
          <Val><![CDATA[Waiting for {0} seconds before another attempt for operation '{1}']]></Val>
          <Tgt Cat="Text" Stat="Loc" Orig="New">
            <Val><![CDATA[操作 '{1}' をもう一度実行する前に、{0}秒間待機しています]]></Val>
          </Tgt>
        </Str>
        <Disp Icon="Str" />
      </Item>
      <Item ItemId=";extensions/sql-database-projects/dist/common/constants.runningDockerMessage" ItemType="0" PsrId="308" Leaf="true">
        <Str Cat="Text">
          <Val><![CDATA[Building and running the docker container ...]]></Val>
          <Tgt Cat="Text" Stat="Loc" Orig="New">
            <Val><![CDATA[Docker コンテナーをビルドして実行しています...]]></Val>
          </Tgt>
        </Str>
        <Disp Icon="Str" />
      </Item>
      <Item ItemId=";extensions/sql-database-projects/dist/common/constants.sameDatabase" ItemType="0" PsrId="308" Leaf="true">
        <Str Cat="Text">
          <Val><![CDATA[Same database]]></Val>
          <Tgt Cat="Text" Stat="Loc" Orig="New">
            <Val><![CDATA[同じデータベース]]></Val>
          </Tgt>
        </Str>
        <Disp Icon="Str" />
      </Item>
      <Item ItemId=";extensions/sql-database-projects/dist/common/constants.schema" ItemType="0" PsrId="308" Leaf="true">
        <Str Cat="Text">
          <Val><![CDATA[Schema]]></Val>
          <Tgt Cat="Text" Stat="Loc" Orig="New">
            <Val><![CDATA[スキーマ]]></Val>
          </Tgt>
        </Str>
        <Disp Icon="Str" />
      </Item>
      <Item ItemId=";extensions/sql-database-projects/dist/common/constants.schemaCompareAction" ItemType="0" PsrId="308" Leaf="true">
        <Str Cat="Text">
          <Val><![CDATA[Schema Compare]]></Val>
          <Tgt Cat="Text" Stat="Loc" Orig="New">
            <Val><![CDATA[Schema Compare]]></Val>
          </Tgt>
        </Str>
        <Disp Icon="Str" />
      </Item>
      <Item ItemId=";extensions/sql-database-projects/dist/common/constants.schemaCompareNotInstalled" ItemType="0" PsrId="308" Leaf="true">
        <Str Cat="Text">
          <Val><![CDATA[Schema compare extension installation is required to run schema compare]]></Val>
          <Tgt Cat="Text" Stat="Loc" Orig="New">
            <Val><![CDATA[スキーマ比較を実行するには、スキーマ比較拡張機能をインストールする必要があります]]></Val>
          </Tgt>
        </Str>
        <Disp Icon="Str" />
      </Item>
      <Item ItemId=";extensions/sql-database-projects/dist/common/constants.schemaObjectType" ItemType="0" PsrId="308" Leaf="true">
        <Str Cat="Text">
          <Val><![CDATA[Schema/Object Type]]></Val>
          <Tgt Cat="Text" Stat="Loc" Orig="New">
            <Val><![CDATA[スキーマ/オブジェクトの種類]]></Val>
          </Tgt>
        </Str>
        <Disp Icon="Str" />
      </Item>
      <Item ItemId=";extensions/sql-database-projects/dist/common/constants.scriptFriendlyName" ItemType="0" PsrId="308" Leaf="true">
        <Str Cat="Text">
          <Val><![CDATA[Script]]></Val>
          <Tgt Cat="Text" Stat="Loc" Orig="New">
            <Val><![CDATA[スクリプト]]></Val>
          </Tgt>
        </Str>
        <Disp Icon="Str" />
      </Item>
      <Item ItemId=";extensions/sql-database-projects/dist/common/constants.sec" ItemType="0" PsrId="308" Leaf="true">
        <Str Cat="Text">
          <Val><![CDATA[sec]]></Val>
          <Tgt Cat="Text" Stat="Loc" Orig="New">
            <Val><![CDATA[秒]]></Val>
          </Tgt>
        </Str>
        <Disp Icon="Str" />
      </Item>
      <Item ItemId=";extensions/sql-database-projects/dist/common/constants.selectAzureFunction" ItemType="0" PsrId="308" Leaf="true">
        <Str Cat="Text">
          <Val><![CDATA[Select an Azure function in the current file to add SQL binding to]]></Val>
          <Tgt Cat="Text" Stat="Loc" Orig="New">
            <Val><![CDATA[SQL バインドを追加する Azure 関数を現在のファイル内から選択します]]></Val>
          </Tgt>
        </Str>
        <Disp Icon="Str" />
      </Item>
      <Item ItemId=";extensions/sql-database-projects/dist/common/constants.selectBindingType" ItemType="0" PsrId="308" Leaf="true">
        <Str Cat="Text">
          <Val><![CDATA[Select type of binding]]></Val>
          <Tgt Cat="Text" Stat="Loc" Orig="New">
            <Val><![CDATA[バインドするタイプを選択します]]></Val>
          </Tgt>
        </Str>
        <Disp Icon="Str" />
      </Item>
      <Item ItemId=";extensions/sql-database-projects/dist/common/constants.selectConnection" ItemType="0" PsrId="308" Leaf="true">
        <Str Cat="Text">
          <Val><![CDATA[Select connection]]></Val>
          <Tgt Cat="Text" Stat="Loc" Orig="New">
            <Val><![CDATA[接続の選択]]></Val>
          </Tgt>
        </Str>
        <Disp Icon="Str" />
      </Item>
      <Item ItemId=";extensions/sql-database-projects/dist/common/constants.selectDacpac" ItemType="0" PsrId="308" Leaf="true">
        <Str Cat="Text">
          <Val><![CDATA[Select .dacpac]]></Val>
          <Tgt Cat="Text" Stat="Loc" Orig="New">
            <Val><![CDATA[.dacpac を選択します]]></Val>
          </Tgt>
        </Str>
        <Disp Icon="Str" />
      </Item>
      <Item ItemId=";extensions/sql-database-projects/dist/common/constants.selectDatabase" ItemType="0" PsrId="308" Leaf="true">
        <Str Cat="Text">
          <Val><![CDATA[Select database]]></Val>
          <Tgt Cat="Text" Stat="Loc" Orig="New">
            <Val><![CDATA[データベースを選択してください]]></Val>
          </Tgt>
        </Str>
        <Disp Icon="Str" />
      </Item>
      <Item ItemId=";extensions/sql-database-projects/dist/common/constants.selectFolderStructure" ItemType="0" PsrId="308" Leaf="true">
        <Str Cat="Text">
          <Val><![CDATA[Select folder structure]]></Val>
          <Tgt Cat="Text" Stat="Loc" Orig="New">
            <Val><![CDATA[フォルダー構造の選択]]></Val>
          </Tgt>
        </Str>
        <Disp Icon="Str" />
      </Item>
      <Item ItemId=";extensions/sql-database-projects/dist/common/constants.selectProfile" ItemType="0" PsrId="308" Leaf="true">
        <Str Cat="Text">
          <Val><![CDATA[Select Profile]]></Val>
          <Tgt Cat="Text" Stat="Loc" Orig="New">
            <Val><![CDATA[プロファイルの選択]]></Val>
          </Tgt>
          <Prev Cat="Text">
            <Val><![CDATA[Select publish profile to load]]></Val>
          </Prev>
        </Str>
        <Disp Icon="Str" />
      </Item>
      <Item ItemId=";extensions/sql-database-projects/dist/common/constants.selectProfileToUse" ItemType="0" PsrId="308" Leaf="true">
        <Str Cat="Text">
          <Val><![CDATA[Select publish profile to load]]></Val>
          <Tgt Cat="Text" Stat="Loc" Orig="New">
            <Val><![CDATA[読み込む発行プロファイルを選択してください]]></Val>
          </Tgt>
        </Str>
        <Disp Icon="Str" />
      </Item>
      <Item ItemId=";extensions/sql-database-projects/dist/common/constants.selectProjectLocation" ItemType="0" PsrId="308" Leaf="true">
        <Str Cat="Text">
          <Val><![CDATA[Select project location]]></Val>
          <Tgt Cat="Text" Stat="Loc" Orig="New">
            <Val><![CDATA[プロジェクトの場所を選択]]></Val>
          </Tgt>
        </Str>
        <Disp Icon="Str" />
      </Item>
      <Item ItemId=";extensions/sql-database-projects/dist/common/constants.selectPublishOption" ItemType="0" PsrId="308" Leaf="true">
        <Str Cat="Text">
          <Val><![CDATA[Select where to publish the project to]]></Val>
<<<<<<< HEAD
          <Tgt Cat="Text" Stat="Loc" Orig="New">
            <Val><![CDATA[プロジェクトの公開先を選択します]]></Val>
          </Tgt>
=======
>>>>>>> 55057d49
        </Str>
        <Disp Icon="Str" />
      </Item>
      <Item ItemId=";extensions/sql-database-projects/dist/common/constants.selectSetting" ItemType="0" PsrId="308" Leaf="true">
        <Str Cat="Text">
          <Val><![CDATA[Select SQL connection string setting from local.settings.json]]></Val>
<<<<<<< HEAD
          <Tgt Cat="Text" Stat="Loc" Orig="New">
            <Val><![CDATA[local.settings.json から SQL 接続文字列設定を選択します]]></Val>
          </Tgt>
=======
>>>>>>> 55057d49
        </Str>
        <Disp Icon="Str" />
      </Item>
      <Item ItemId=";extensions/sql-database-projects/dist/common/constants.selectString" ItemType="0" PsrId="308" Leaf="true">
        <Str Cat="Text">
          <Val><![CDATA[Select]]></Val>
          <Tgt Cat="Text" Stat="Loc" Orig="New">
            <Val><![CDATA[選択]]></Val>
          </Tgt>
        </Str>
        <Disp Icon="Str" />
      </Item>
      <Item ItemId=";extensions/sql-database-projects/dist/common/constants.selectTargetPlatform" ItemType="0" PsrId="308" Leaf="true">
        <Str Cat="Text">
          <Val><![CDATA[Current target platform: {0}. Select new target platform]]></Val>
          <Tgt Cat="Text" Stat="Loc" Orig="New">
            <Val><![CDATA[現在のターゲットプラットフォーム: {0}。新しいターゲット プラットフォームを選択します]]></Val>
          </Tgt>
        </Str>
        <Disp Icon="Str" />
      </Item>
      <Item ItemId=";extensions/sql-database-projects/dist/common/constants.server" ItemType="0" PsrId="308" Leaf="true">
        <Str Cat="Text">
          <Val><![CDATA[Server]]></Val>
          <Tgt Cat="Text" Stat="Loc" Orig="New">
            <Val><![CDATA[サーバー]]></Val>
          </Tgt>
        </Str>
        <Disp Icon="Str" />
      </Item>
      <Item ItemId=";extensions/sql-database-projects/dist/common/constants.serverName" ItemType="0" PsrId="308" Leaf="true">
        <Str Cat="Text">
          <Val><![CDATA[Server name]]></Val>
          <Tgt Cat="Text" Stat="Loc" Orig="New">
            <Val><![CDATA[サーバー名]]></Val>
          </Tgt>
        </Str>
        <Disp Icon="Str" />
      </Item>
      <Item ItemId=";extensions/sql-database-projects/dist/common/constants.serverVariable" ItemType="0" PsrId="308" Leaf="true">
        <Str Cat="Text">
          <Val><![CDATA[Server variable]]></Val>
          <Tgt Cat="Text" Stat="Loc" Orig="New">
            <Val><![CDATA[サーバー変数]]></Val>
          </Tgt>
        </Str>
        <Disp Icon="Str" />
      </Item>
      <Item ItemId=";extensions/sql-database-projects/dist/common/constants.sourceDatabase" ItemType="0" PsrId="308" Leaf="true">
        <Str Cat="Text">
          <Val><![CDATA[Source database]]></Val>
          <Tgt Cat="Text" Stat="Loc" Orig="New">
            <Val><![CDATA[ソース データベース]]></Val>
          </Tgt>
        </Str>
        <Disp Icon="Str" />
      </Item>
      <Item ItemId=";extensions/sql-database-projects/dist/common/constants.sqlCmdTableLabel" ItemType="0" PsrId="308" Leaf="true">
        <Str Cat="Text">
          <Val><![CDATA[SQLCMD Variables]]></Val>
          <Tgt Cat="Text" Stat="Loc" Orig="New">
            <Val><![CDATA[SQLCMD 変数]]></Val>
          </Tgt>
        </Str>
        <Disp Icon="Str" />
      </Item>
      <Item ItemId=";extensions/sql-database-projects/dist/common/constants.sqlCmdValueColumn" ItemType="0" PsrId="308" Leaf="true">
        <Str Cat="Text">
          <Val><![CDATA[Value]]></Val>
          <Tgt Cat="Text" Stat="Loc" Orig="New">
            <Val><![CDATA[値]]></Val>
          </Tgt>
        </Str>
        <Disp Icon="Str" />
      </Item>
      <Item ItemId=";extensions/sql-database-projects/dist/common/constants.sqlCmdVariableColumn" ItemType="0" PsrId="308" Leaf="true">
        <Str Cat="Text">
          <Val><![CDATA[Name]]></Val>
          <Tgt Cat="Text" Stat="Loc" Orig="New">
            <Val><![CDATA[名前]]></Val>
          </Tgt>
        </Str>
        <Disp Icon="Str" />
      </Item>
      <Item ItemId=";extensions/sql-database-projects/dist/common/constants.sqlConnectionStringFriendly" ItemType="0" PsrId="308" Leaf="true">
        <Str Cat="Text">
          <Val><![CDATA[SQL connection string]]></Val>
          <Tgt Cat="Text" Stat="Loc" Orig="New">
            <Val><![CDATA[SQL 接続文字列]]></Val>
          </Tgt>
        </Str>
        <Disp Icon="Str" />
      </Item>
      <Item ItemId=";extensions/sql-database-projects/dist/common/constants.sqlDatabaseProjects.InstallNetCore" ItemType="0" PsrId="308" Leaf="true">
        <Str Cat="Text">
          <Val><![CDATA[Install]]></Val>
          <Tgt Cat="Text" Stat="Loc" Orig="New">
            <Val><![CDATA[インストール]]></Val>
          </Tgt>
        </Str>
        <Disp Icon="Str" />
      </Item>
      <Item ItemId=";extensions/sql-database-projects/dist/common/constants.sqlDatabaseProjects.NetCoreInstallationConfirmation" ItemType="0" PsrId="308" Leaf="true">
        <Str Cat="Text">
          <Val><![CDATA[The .NET Core SDK cannot be located. Project build will not work. Please install .NET Core SDK version 3.1 or update the .NET Core SDK location in settings if already installed.]]></Val>
          <Tgt Cat="Text" Stat="Loc" Orig="New">
            <Val><![CDATA[.NET Core SDK が見つかりません。プロジェクトのビルドは機能しません。.NET Core SDK バージョン 3.1 をインストールするか、既にインストールされている場合は [設定]5D; で .NET Core SDK の場所を更新してください。]]></Val>
          </Tgt>
        </Str>
        <Disp Icon="Str" />
      </Item>
      <Item ItemId=";extensions/sql-database-projects/dist/common/constants.sqlDatabaseProjects.UpdateNetCoreLocation" ItemType="0" PsrId="308" Leaf="true">
        <Str Cat="Text">
          <Val><![CDATA[Update Location]]></Val>
          <Tgt Cat="Text" Stat="Loc" Orig="New">
            <Val><![CDATA[場所の更新]]></Val>
          </Tgt>
        </Str>
        <Disp Icon="Str" />
      </Item>
      <Item ItemId=";extensions/sql-database-projects/dist/common/constants.sqlDatabaseProjects.doNotAskAgain" ItemType="0" PsrId="308" Leaf="true">
        <Str Cat="Text">
          <Val><![CDATA[Don't Ask Again]]></Val>
          <Tgt Cat="Text" Stat="Loc" Orig="New">
            <Val><![CDATA[今後このメッセージを表示しない]]></Val>
          </Tgt>
        </Str>
        <Disp Icon="Str" />
      </Item>
      <Item ItemId=";extensions/sql-database-projects/dist/common/constants.sqlDatabaseProjects.outputChannel" ItemType="0" PsrId="308" Leaf="true">
        <Str Cat="Text">
          <Val><![CDATA[Database Projects]]></Val>
          <Tgt Cat="Text" Stat="Loc" Orig="New">
            <Val><![CDATA[データベース プロジェクト]]></Val>
          </Tgt>
        </Str>
        <Disp Icon="Str" />
      </Item>
      <Item ItemId=";extensions/sql-database-projects/dist/common/constants.sqlTableOrViewToQuery" ItemType="0" PsrId="308" Leaf="true">
        <Str Cat="Text">
          <Val><![CDATA[SQL table or view to query]]></Val>
<<<<<<< HEAD
          <Tgt Cat="Text" Stat="Loc" Orig="New">
            <Val><![CDATA[クエリを実行する SQL テーブルまたはビュー]]></Val>
          </Tgt>
=======
>>>>>>> 55057d49
        </Str>
        <Disp Icon="Str" />
      </Item>
      <Item ItemId=";extensions/sql-database-projects/dist/common/constants.sqlTableToUpsert" ItemType="0" PsrId="308" Leaf="true">
        <Str Cat="Text">
          <Val><![CDATA[SQL table to upsert into]]></Val>
          <Tgt Cat="Text" Stat="Loc" Orig="New">
            <Val><![CDATA[Upsert 先の SQL テーブル]]></Val>
          </Tgt>
        </Str>
        <Disp Icon="Str" />
      </Item>
      <Item ItemId=";extensions/sql-database-projects/dist/common/constants.storedProcedureFriendlyName" ItemType="0" PsrId="308" Leaf="true">
        <Str Cat="Text">
          <Val><![CDATA[Stored Procedure]]></Val>
          <Tgt Cat="Text" Stat="Loc" Orig="New">
            <Val><![CDATA[ストアド プロシージャ]]></Val>
          </Tgt>
        </Str>
        <Disp Icon="Str" />
      </Item>
      <Item ItemId=";extensions/sql-database-projects/dist/common/constants.suppressMissingDependenciesErrors" ItemType="0" PsrId="308" Leaf="true">
        <Str Cat="Text">
          <Val><![CDATA[Suppress errors caused by unresolved references in the referenced project]]></Val>
          <Tgt Cat="Text" Stat="Loc" Orig="New">
            <Val><![CDATA[参照プロジェクト内の未解決の参照によるエラーを表示しない]]></Val>
          </Tgt>
        </Str>
        <Disp Icon="Str" />
      </Item>
      <Item ItemId=";extensions/sql-database-projects/dist/common/constants.systemDatabase" ItemType="0" PsrId="308" Leaf="true">
        <Str Cat="Text">
          <Val><![CDATA[System database]]></Val>
          <Tgt Cat="Text" Stat="Loc" Orig="New">
            <Val><![CDATA[システム データベース]]></Val>
          </Tgt>
        </Str>
        <Disp Icon="Str" />
      </Item>
      <Item ItemId=";extensions/sql-database-projects/dist/common/constants.systemDatabaseReferenceRequired" ItemType="0" PsrId="308" Leaf="true">
        <Str Cat="Text">
          <Val><![CDATA[System database selection is required for adding a reference to a system database]]></Val>
          <Tgt Cat="Text" Stat="Loc" Orig="New">
            <Val><![CDATA[システム データベースへの参照を追加するには、システム データベースの選択が必要です]]></Val>
          </Tgt>
        </Str>
        <Disp Icon="Str" />
      </Item>
      <Item ItemId=";extensions/sql-database-projects/dist/common/constants.tableFriendlyName" ItemType="0" PsrId="308" Leaf="true">
        <Str Cat="Text">
          <Val><![CDATA[Table]]></Val>
          <Tgt Cat="Text" Stat="Loc" Orig="New">
            <Val><![CDATA[テーブル]]></Val>
          </Tgt>
        </Str>
        <Disp Icon="Str" />
      </Item>
      <Item ItemId=";extensions/sql-database-projects/dist/common/constants.targetConnectionLabel" ItemType="0" PsrId="308" Leaf="true">
        <Str Cat="Text">
          <Val><![CDATA[Connection]]></Val>
          <Tgt Cat="Text" Stat="Loc" Orig="New">
            <Val><![CDATA[接続]]></Val>
          </Tgt>
        </Str>
        <Disp Icon="Str" />
      </Item>
      <Item ItemId=";extensions/sql-database-projects/dist/common/constants.targetProject" ItemType="0" PsrId="308" Leaf="true">
        <Str Cat="Text">
          <Val><![CDATA[Target project]]></Val>
          <Tgt Cat="Text" Stat="Loc" Orig="New">
            <Val><![CDATA[ターゲット プロジェクト]]></Val>
          </Tgt>
        </Str>
        <Disp Icon="Str" />
      </Item>
      <Item ItemId=";extensions/sql-database-projects/dist/common/constants.taskFailedError.error" ItemType="0" PsrId="308" Leaf="true">
        <Str Cat="Text">
          <Val><![CDATA[Failed to complete task '{0}'. Error: {1}]]></Val>
          <Tgt Cat="Text" Stat="Loc" Orig="New">
            <Val><![CDATA[タスク '{0}' を完了できませんでした。エラー: {1}]]></Val>
          </Tgt>
        </Str>
        <Disp Icon="Str" />
      </Item>
      <Item ItemId=";extensions/sql-database-projects/dist/common/constants.unableToCreatePublishConnection" ItemType="0" PsrId="308" Leaf="true">
        <Str Cat="Text">
          <Val><![CDATA[Unable to construct connection: {0}]]></Val>
          <Tgt Cat="Text" Stat="Loc" Orig="New">
            <Val><![CDATA[接続を構築できません: {0}]]></Val>
          </Tgt>
        </Str>
        <Disp Icon="Str" />
      </Item>
      <Item ItemId=";extensions/sql-database-projects/dist/common/constants.unableToFindFile" ItemType="0" PsrId="308" Leaf="true">
        <Str Cat="Text">
          <Val><![CDATA[Unable to find {1} with path '{0}']]></Val>
          <Tgt Cat="Text" Stat="Loc" Orig="New">
            <Val><![CDATA[パス '{0}' の {1} が見つかりません]]></Val>
          </Tgt>
        </Str>
        <Disp Icon="Str" />
      </Item>
      <Item ItemId=";extensions/sql-database-projects/dist/common/constants.unableToFindReference" ItemType="0" PsrId="308" Leaf="true">
        <Str Cat="Text">
          <Val><![CDATA[Unable to find database reference {0}]]></Val>
          <Tgt Cat="Text" Stat="Loc" Orig="New">
            <Val><![CDATA[データベース参照 {0} が見つかりません]]></Val>
          </Tgt>
        </Str>
        <Disp Icon="Str" />
      </Item>
      <Item ItemId=";extensions/sql-database-projects/dist/common/constants.unableToFindSqlCmdVariable" ItemType="0" PsrId="308" Leaf="true">
        <Str Cat="Text">
          <Val><![CDATA[Unable to find SQLCMD variable '{0}']]></Val>
          <Tgt Cat="Text" Stat="Loc" Orig="New">
            <Val><![CDATA[SQLCMD 変数 '{0}' が見つかりません]]></Val>
          </Tgt>
        </Str>
        <Disp Icon="Str" />
      </Item>
      <Item ItemId=";extensions/sql-database-projects/dist/common/constants.unableToPerformAction" ItemType="0" PsrId="308" Leaf="true">
        <Str Cat="Text">
          <Val><![CDATA[Unable to locate '{0}' target: '{1}']]></Val>
          <Tgt Cat="Text" Stat="Loc" Orig="New">
            <Val><![CDATA['{0}' ターゲットが見つかりません: '{1}']]></Val>
          </Tgt>
        </Str>
        <Disp Icon="Str" />
      </Item>
      <Item ItemId=";extensions/sql-database-projects/dist/common/constants.unexpectedProjectContext" ItemType="0" PsrId="308" Leaf="true">
        <Str Cat="Text">
          <Val><![CDATA[Unable to establish project context.  Command invoked from unexpected location: {0}]]></Val>
          <Tgt Cat="Text" Stat="Loc" Orig="New">
            <Val><![CDATA[プロジェクト コンテキストを確立できません。 コマンドが予期しない場所から呼び出されたコマンド: {0}]]></Val>
          </Tgt>
        </Str>
        <Disp Icon="Str" />
      </Item>
      <Item ItemId=";extensions/sql-database-projects/dist/common/constants.unknownDataSourceType" ItemType="0" PsrId="308" Leaf="true">
        <Str Cat="Text">
          <Val><![CDATA[Unknown data source type: ]]></Val>
          <Tgt Cat="Text" Stat="Loc" Orig="New">
            <Val><![CDATA[不明なデータ ソースの種類:]]></Val>
          </Tgt>
        </Str>
        <Disp Icon="Str" />
      </Item>
      <Item ItemId=";extensions/sql-database-projects/dist/common/constants.unrecognizedDataSourcesVersion" ItemType="0" PsrId="308" Leaf="true">
        <Str Cat="Text">
          <Val><![CDATA[Unrecognized version: ]]></Val>
          <Tgt Cat="Text" Stat="Loc" Orig="New">
            <Val><![CDATA[認識されていないバージョン:]]></Val>
          </Tgt>
        </Str>
        <Disp Icon="Str" />
      </Item>
      <Item ItemId=";extensions/sql-database-projects/dist/common/constants.updateProjectDatabaseReferencesForRoundTrip" ItemType="0" PsrId="308" Leaf="true">
        <Str Cat="Text">
          <Val><![CDATA[The system database references need to be updated to build this project. If the project is created in SSDT, it will continue to work in both tools. Do you want to update the project?]]></Val>
          <Tgt Cat="Text" Stat="Loc" Orig="New">
            <Val><![CDATA[このプロジェクトをビルドするには、システム データベース参照を更新する必要があります。SSDTにプロジェクトが作成される場合、それは両方のツール上で引き続き機能します。プロジェクトを更新しますか?]]></Val>
          </Tgt>
          <Prev Cat="Text">
            <Val><![CDATA[To build this project, Azure Data Studio needs to update system database references. If the project is created in SSDT, it will continue to work in both tools. Do you want Azure Data Studio to update the project?]]></Val>
          </Prev>
        </Str>
        <Disp Icon="Str" />
      </Item>
      <Item ItemId=";extensions/sql-database-projects/dist/common/constants.updateProjectForRoundTrip" ItemType="0" PsrId="308" Leaf="true">
        <Str Cat="Text">
          <Val><![CDATA[The targets, references, and system database references need to be updated to build this project. If the project is created in SSDT, it will continue to work in both tools. Do you want to update the project?]]></Val>
          <Tgt Cat="Text" Stat="Loc" Orig="New">
            <Val><![CDATA[このプロジェクトをビルドするには、ターゲット、参照、そしてシステム データベース参照を更新する必要があります。SSDTにプロジェクトが作成される場合、それは両方のツール上で引き続き機能します。プロジェクトを更新しますか?]]></Val>
          </Tgt>
          <Prev Cat="Text">
            <Val><![CDATA[To build this project, Azure Data Studio needs to update targets, references, and system database references. If the project is created in SSDT, it will continue to work in both tools. Do you want Azure Data Studio to update the project?]]></Val>
          </Prev>
        </Str>
        <Disp Icon="Str" />
      </Item>
      <Item ItemId=";extensions/sql-database-projects/dist/common/constants.valueCannotBeEmpty" ItemType="0" PsrId="308" Leaf="true">
        <Str Cat="Text">
          <Val><![CDATA[Value cannot be empty]]></Val>
          <Tgt Cat="Text" Stat="Loc" Orig="New">
            <Val><![CDATA[値を空にすることはできません]]></Val>
          </Tgt>
        </Str>
        <Disp Icon="Str" />
      </Item>
      <Item ItemId=";extensions/sql-database-projects/dist/common/constants.viewFriendlyName" ItemType="0" PsrId="308" Leaf="true">
        <Str Cat="Text">
          <Val><![CDATA[View]]></Val>
          <Tgt Cat="Text" Stat="Loc" Orig="New">
            <Val><![CDATA[表示]]></Val>
          </Tgt>
        </Str>
        <Disp Icon="Str" />
      </Item>
      <Item ItemId=";extensions/sql-database-projects/dist/common/constants.yesString" ItemType="0" PsrId="308" Leaf="true">
        <Str Cat="Text">
          <Val><![CDATA[Yes]]></Val>
          <Tgt Cat="Text" Stat="Loc" Orig="New">
            <Val><![CDATA[はい]]></Val>
          </Tgt>
        </Str>
        <Disp Icon="Str" />
      </Item>
      <Item ItemId=";extensions/sql-database-projects/dist/tools/netcoreTool.sqlDatabaseProject.RunCommand.ErroredOut" ItemType="0" PsrId="308" Leaf="true">
        <Str Cat="Text">
          <Val><![CDATA[	>>> {0}   … errored out: {1}]]></Val>
          <Tgt Cat="Text" Stat="Loc" Orig="New">
            <Val><![CDATA[	>>> {0}   ...エラーが発生しました: {1}]]></Val>
          </Tgt>
        </Str>
        <Disp Icon="Str" />
      </Item>
      <Item ItemId=";extensions/sql-database-projects/dist/tools/netcoreTool.sqlDatabaseProjects.RunCommand.stderr" ItemType="0" PsrId="308" Leaf="true">
        <Str Cat="Text">
          <Val><![CDATA[    stderr: ]]></Val>
          <Tgt Cat="Text" Stat="Loc" Orig="New">
            <Val><![CDATA[    stderr: ]]></Val>
          </Tgt>
        </Str>
        <Disp Icon="Str" />
      </Item>
      <Item ItemId=";extensions/sql-database-projects/dist/tools/netcoreTool.sqlDatabaseProjects.RunCommand.stdout" ItemType="0" PsrId="308" Leaf="true">
        <Str Cat="Text">
          <Val><![CDATA[    stdout: ]]></Val>
          <Tgt Cat="Text" Stat="Loc" Orig="New">
            <Val><![CDATA[    stdout: ]]></Val>
          </Tgt>
        </Str>
        <Disp Icon="Str" />
      </Item>
      <Item ItemId=";extensions/sql-database-projects/dist/tools/netcoreTool.sqlDatabaseProjects.RunStreamedCommand.ExitedWithCode" ItemType="0" PsrId="308" Leaf="true">
        <Str Cat="Text">
          <Val><![CDATA[    >>> {0}    … exited with code: {1}]]></Val>
          <Tgt Cat="Text" Stat="Loc" Orig="New">
            <Val><![CDATA[    >>> {0}    … コード {1} で終了しました]]></Val>
          </Tgt>
        </Str>
        <Disp Icon="Str" />
      </Item>
      <Item ItemId=";extensions/sql-database-projects/dist/tools/netcoreTool.sqlDatabaseProjects.RunStreamedCommand.ExitedWithSignal" ItemType="0" PsrId="308" Leaf="true">
        <Str Cat="Text">
          <Val><![CDATA[    >>> {0}   … exited with signal: {1}]]></Val>
          <Tgt Cat="Text" Stat="Loc" Orig="New">
            <Val><![CDATA[    >>> {0}   … シグナル {1} で終了しました]]></Val>
          </Tgt>
        </Str>
        <Disp Icon="Str" />
      </Item>
      <Item ItemId=";extensions/sql-database-projects/package.sqlDatabaseProjects.Settings" ItemType="0" PsrId="308" Leaf="true">
        <Str Cat="Text">
          <Val><![CDATA[Database Projects]]></Val>
          <Tgt Cat="Text" Stat="Loc" Orig="New">
            <Val><![CDATA[データベース プロジェクト]]></Val>
          </Tgt>
        </Str>
        <Disp Icon="Str" />
      </Item>
      <Item ItemId=";extensions/sql-database-projects/package.sqlDatabaseProjects.addDatabaseReference" ItemType="0" PsrId="308" Leaf="true">
        <Str Cat="Text">
          <Val><![CDATA[Add Database Reference]]></Val>
          <Tgt Cat="Text" Stat="Loc" Orig="New">
            <Val><![CDATA[データベース参照の追加]]></Val>
          </Tgt>
        </Str>
        <Disp Icon="Str" />
      </Item>
      <Item ItemId=";extensions/sql-database-projects/package.sqlDatabaseProjects.addSqlBinding" ItemType="0" PsrId="308" Leaf="true">
        <Str Cat="Text">
          <Val><![CDATA[Add SQL Binding]]></Val>
          <Tgt Cat="Text" Stat="Loc" Orig="New">
            <Val><![CDATA[SQL バインドの追加]]></Val>
          </Tgt>
        </Str>
        <Disp Icon="Str" />
      </Item>
      <Item ItemId=";extensions/sql-database-projects/package.sqlDatabaseProjects.build" ItemType="0" PsrId="308" Leaf="true">
        <Str Cat="Text">
          <Val><![CDATA[Build]]></Val>
          <Tgt Cat="Text" Stat="Loc" Orig="New">
            <Val><![CDATA[ビルド]]></Val>
          </Tgt>
        </Str>
        <Disp Icon="Str" />
      </Item>
      <Item ItemId=";extensions/sql-database-projects/package.sqlDatabaseProjects.changeTargetPlatform" ItemType="0" PsrId="308" Leaf="true">
        <Str Cat="Text">
          <Val><![CDATA[Change Target Platform]]></Val>
          <Tgt Cat="Text" Stat="Loc" Orig="New">
            <Val><![CDATA[ターゲット プラットフォームの変更]]></Val>
          </Tgt>
        </Str>
        <Disp Icon="Str" />
      </Item>
      <Item ItemId=";extensions/sql-database-projects/package.sqlDatabaseProjects.close" ItemType="0" PsrId="308" Leaf="true">
        <Str Cat="Text">
          <Val><![CDATA[Close Database Project]]></Val>
          <Tgt Cat="Text" Stat="Loc" Orig="New">
            <Val><![CDATA[データベース プロジェクトを閉じる]]></Val>
          </Tgt>
        </Str>
        <Disp Icon="Str" />
      </Item>
      <Item ItemId=";extensions/sql-database-projects/package.sqlDatabaseProjects.createProjectFromDatabase" ItemType="0" PsrId="308" Leaf="true">
        <Str Cat="Text">
          <Val><![CDATA[Create Project From Database]]></Val>
          <Tgt Cat="Text" Stat="Loc" Orig="New">
            <Val><![CDATA[データベースからのプロジェクトの作成]]></Val>
          </Tgt>
        </Str>
        <Disp Icon="Str" />
      </Item>
      <Item ItemId=";extensions/sql-database-projects/package.sqlDatabaseProjects.delete" ItemType="0" PsrId="308" Leaf="true">
        <Str Cat="Text">
          <Val><![CDATA[Delete]]></Val>
          <Tgt Cat="Text" Stat="Loc" Orig="New">
            <Val><![CDATA[削除]]></Val>
          </Tgt>
        </Str>
        <Disp Icon="Str" />
      </Item>
      <Item ItemId=";extensions/sql-database-projects/package.sqlDatabaseProjects.description" ItemType="0" PsrId="308" Leaf="true">
        <Str Cat="Text">
          <Val><![CDATA[Design and publish SQL database schemas]]></Val>
          <Tgt Cat="Text" Stat="Loc" Orig="New">
            <Val><![CDATA[SQL データベース スキーマをデザインして発行する]]></Val>
          </Tgt>
        </Str>
        <Disp Icon="Str" />
      </Item>
      <Item ItemId=";extensions/sql-database-projects/package.sqlDatabaseProjects.displayName" ItemType="0" PsrId="308" Leaf="true">
        <Str Cat="Text">
          <Val><![CDATA[Database Projects]]></Val>
          <Tgt Cat="Text" Stat="Loc" Orig="New">
            <Val><![CDATA[データベース プロジェクト]]></Val>
          </Tgt>
        </Str>
        <Disp Icon="Str" />
      </Item>
      <Item ItemId=";extensions/sql-database-projects/package.sqlDatabaseProjects.editProjectFile" ItemType="0" PsrId="308" Leaf="true">
        <Str Cat="Text">
          <Val><![CDATA[Edit .sqlproj File]]></Val>
          <Tgt Cat="Text" Stat="Loc" Orig="New">
            <Val><![CDATA[.sqlproj ファイルの編集]]></Val>
          </Tgt>
        </Str>
        <Disp Icon="Str" />
      </Item>
      <Item ItemId=";extensions/sql-database-projects/package.sqlDatabaseProjects.exclude" ItemType="0" PsrId="308" Leaf="true">
        <Str Cat="Text">
          <Val><![CDATA[Exclude from project]]></Val>
          <Tgt Cat="Text" Stat="Loc" Orig="New">
            <Val><![CDATA[プロジェクトから除外する]]></Val>
          </Tgt>
        </Str>
        <Disp Icon="Str" />
      </Item>
      <Item ItemId=";extensions/sql-database-projects/package.sqlDatabaseProjects.netCoreDoNotAsk" ItemType="0" PsrId="308" Leaf="true">
        <Str Cat="Text">
          <Val><![CDATA[Whether to prompt the user to install .NET Core when not detected.]]></Val>
          <Tgt Cat="Text" Stat="Loc" Orig="New">
            <Val><![CDATA[検出されなかった場合に、ユーザーに .NET Core をインストールを求めるかどうか。]]></Val>
          </Tgt>
        </Str>
        <Disp Icon="Str" />
      </Item>
      <Item ItemId=";extensions/sql-database-projects/package.sqlDatabaseProjects.netCoreInstallLocation" ItemType="0" PsrId="308" Leaf="true">
        <Str Cat="Text">
          <Val><![CDATA[Full path to .NET Core SDK on the machine.]]></Val>
          <Tgt Cat="Text" Stat="Loc" Orig="New">
            <Val><![CDATA[マシン上の .NET Core SDK への完全なパス。]]></Val>
          </Tgt>
        </Str>
        <Disp Icon="Str" />
      </Item>
      <Item ItemId=";extensions/sql-database-projects/package.sqlDatabaseProjects.new" ItemType="0" PsrId="308" Leaf="true">
        <Str Cat="Text">
          <Val><![CDATA[New Database Project]]></Val>
          <Tgt Cat="Text" Stat="Loc" Orig="New">
            <Val><![CDATA[新しいデータベース プロジェクト]]></Val>
          </Tgt>
        </Str>
        <Disp Icon="Str" />
      </Item>
      <Item ItemId=";extensions/sql-database-projects/package.sqlDatabaseProjects.newExternalStreamingJob" ItemType="0" PsrId="308" Leaf="true">
        <Str Cat="Text">
          <Val><![CDATA[Add External Streaming Job]]></Val>
          <Tgt Cat="Text" Stat="Loc" Orig="New">
            <Val><![CDATA[外部ストリーミング ジョブの追加]]></Val>
          </Tgt>
        </Str>
        <Disp Icon="Str" />
      </Item>
      <Item ItemId=";extensions/sql-database-projects/package.sqlDatabaseProjects.newFolder" ItemType="0" PsrId="308" Leaf="true">
        <Str Cat="Text">
          <Val><![CDATA[Add Folder]]></Val>
          <Tgt Cat="Text" Stat="Loc" Orig="New">
            <Val><![CDATA[フォルダーの追加]]></Val>
          </Tgt>
        </Str>
        <Disp Icon="Str" />
      </Item>
      <Item ItemId=";extensions/sql-database-projects/package.sqlDatabaseProjects.newItem" ItemType="0" PsrId="308" Leaf="true">
        <Str Cat="Text">
          <Val><![CDATA[Add Item...]]></Val>
          <Tgt Cat="Text" Stat="Loc" Orig="New">
            <Val><![CDATA[項目の追加...]]></Val>
          </Tgt>
        </Str>
        <Disp Icon="Str" />
      </Item>
      <Item ItemId=";extensions/sql-database-projects/package.sqlDatabaseProjects.newPostDeploymentScript" ItemType="0" PsrId="308" Leaf="true">
        <Str Cat="Text">
          <Val><![CDATA[Add Post-Deployment Script]]></Val>
          <Tgt Cat="Text" Stat="Loc" Orig="New">
            <Val><![CDATA[配置後スクリプトの追加]]></Val>
          </Tgt>
        </Str>
        <Disp Icon="Str" />
      </Item>
      <Item ItemId=";extensions/sql-database-projects/package.sqlDatabaseProjects.newPreDeploymentScript" ItemType="0" PsrId="308" Leaf="true">
        <Str Cat="Text">
          <Val><![CDATA[Add Pre-Deployment Script]]></Val>
          <Tgt Cat="Text" Stat="Loc" Orig="New">
            <Val><![CDATA[配置前スクリプトの追加]]></Val>
          </Tgt>
        </Str>
        <Disp Icon="Str" />
      </Item>
      <Item ItemId=";extensions/sql-database-projects/package.sqlDatabaseProjects.newScript" ItemType="0" PsrId="308" Leaf="true">
        <Str Cat="Text">
          <Val><![CDATA[Add Script]]></Val>
          <Tgt Cat="Text" Stat="Loc" Orig="New">
            <Val><![CDATA[スクリプトの追加]]></Val>
          </Tgt>
        </Str>
        <Disp Icon="Str" />
      </Item>
      <Item ItemId=";extensions/sql-database-projects/package.sqlDatabaseProjects.newStoredProcedure" ItemType="0" PsrId="308" Leaf="true">
        <Str Cat="Text">
          <Val><![CDATA[Add Stored Procedure]]></Val>
          <Tgt Cat="Text" Stat="Loc" Orig="New">
            <Val><![CDATA[ストアド プロシージャの追加]]></Val>
          </Tgt>
        </Str>
        <Disp Icon="Str" />
      </Item>
      <Item ItemId=";extensions/sql-database-projects/package.sqlDatabaseProjects.newTable" ItemType="0" PsrId="308" Leaf="true">
        <Str Cat="Text">
          <Val><![CDATA[Add Table]]></Val>
          <Tgt Cat="Text" Stat="Loc" Orig="New">
            <Val><![CDATA[テーブルの追加]]></Val>
          </Tgt>
        </Str>
        <Disp Icon="Str" />
      </Item>
      <Item ItemId=";extensions/sql-database-projects/package.sqlDatabaseProjects.newView" ItemType="0" PsrId="308" Leaf="true">
        <Str Cat="Text">
          <Val><![CDATA[Add View]]></Val>
          <Tgt Cat="Text" Stat="Loc" Orig="New">
            <Val><![CDATA[ビューの追加]]></Val>
          </Tgt>
        </Str>
        <Disp Icon="Str" />
      </Item>
      <Item ItemId=";extensions/sql-database-projects/package.sqlDatabaseProjects.open" ItemType="0" PsrId="308" Leaf="true">
        <Str Cat="Text">
          <Val><![CDATA[Open Database Project]]></Val>
          <Tgt Cat="Text" Stat="Loc" Orig="New">
            <Val><![CDATA[データベース プロジェクトを開く]]></Val>
          </Tgt>
        </Str>
        <Disp Icon="Str" />
      </Item>
      <Item ItemId=";extensions/sql-database-projects/package.sqlDatabaseProjects.openContainingFolder" ItemType="0" PsrId="308" Leaf="true">
        <Str Cat="Text">
          <Val><![CDATA[Open Containing Folder]]></Val>
          <Tgt Cat="Text" Stat="Loc" Orig="New">
            <Val><![CDATA[このアイテムのフォルダーを開く]]></Val>
          </Tgt>
        </Str>
        <Disp Icon="Str" />
      </Item>
      <Item ItemId=";extensions/sql-database-projects/package.sqlDatabaseProjects.properties" ItemType="0" PsrId="308" Leaf="true">
        <Str Cat="Text">
          <Val><![CDATA[Properties]]></Val>
          <Tgt Cat="Text" Stat="Loc" Orig="New">
            <Val><![CDATA[プロパティ]]></Val>
          </Tgt>
        </Str>
        <Disp Icon="Str" />
      </Item>
      <Item ItemId=";extensions/sql-database-projects/package.sqlDatabaseProjects.publish" ItemType="0" PsrId="308" Leaf="true">
        <Str Cat="Text">
          <Val><![CDATA[Publish]]></Val>
          <Tgt Cat="Text" Stat="Loc" Orig="New">
            <Val><![CDATA[公開]]></Val>
          </Tgt>
        </Str>
        <Disp Icon="Str" />
      </Item>
      <Item ItemId=";extensions/sql-database-projects/package.sqlDatabaseProjects.schemaCompare" ItemType="0" PsrId="308" Leaf="true">
        <Str Cat="Text">
          <Val><![CDATA[Schema Compare]]></Val>
          <Tgt Cat="Text" Stat="Loc" Orig="New">
            <Val><![CDATA[Schema Compare]]></Val>
          </Tgt>
        </Str>
        <Disp Icon="Str" />
      </Item>
      <Item ItemId=";extensions/sql-database-projects/package.sqlDatabaseProjects.validateExternalStreamingJob" ItemType="0" PsrId="308" Leaf="true">
        <Str Cat="Text">
          <Val><![CDATA[Validate External Streaming Job]]></Val>
          <Tgt Cat="Text" Stat="Loc" Orig="New">
            <Val><![CDATA[外部ストリーミング ジョブを検証する]]></Val>
          </Tgt>
        </Str>
        <Disp Icon="Str" />
      </Item>
      <Item ItemId=";extensions/sql-database-projects/package.sqlDatabaseProjects.welcome" ItemType="0" PsrId="308" Leaf="true">
        <Str Cat="Text">
          <Val><![CDATA[No database projects currently open.]D;]A;[New Project]5D;(command:sqlDatabaseProjects.new)]D;]A;[Open Project]5D;(command:sqlDatabaseProjects.open)]D;]A;[Create Project From Database]5D;(command:sqlDatabaseProjects.importDatabase)]]></Val>
          <Tgt Cat="Text" Stat="Loc" Orig="New">
            <Val><![CDATA[現在開いているデータベースプロジェクトはありません。]D;]A;[新しいプロジェクト]5D; (command:sqlDatabaseProjects.new)]D;]A;[プロジェクトを開く]5D; (command:sqlDatabaseProjects.open)]D;]A;[データベースからプロジェクトを作成する]5D; (command:sqlDatabaseProjects. importDatabase)]]></Val>
          </Tgt>
        </Str>
        <Disp Icon="Str" />
      </Item>
      <Item ItemId=";extensions/sql-database-projects/package.title.projectsView" ItemType="0" PsrId="308" Leaf="true">
        <Str Cat="Text">
          <Val><![CDATA[Projects]]></Val>
          <Tgt Cat="Text" Stat="Loc" Orig="New">
            <Val><![CDATA[プロジェクト]]></Val>
          </Tgt>
        </Str>
        <Disp Icon="Str" />
      </Item>
    </Item>
  </Item>
</LCX><|MERGE_RESOLUTION|>--- conflicted
+++ resolved
@@ -820,12 +820,9 @@
       <Item ItemId=";extensions/sql-database-projects/dist/common/constants.enterBaseImage" ItemType="0" PsrId="308" Leaf="true">
         <Str Cat="Text">
           <Val><![CDATA[Enter the base SQL Server docker image or press enter to use the default value]]></Val>
-<<<<<<< HEAD
           <Tgt Cat="Text" Stat="Loc" Orig="New">
             <Val><![CDATA[SQL Server の基本 Docker イメージを入力するか、Enter キーを押して既定値を使用します]]></Val>
           </Tgt>
-=======
->>>>>>> 55057d49
         </Str>
         <Disp Icon="Str" />
       </Item>
@@ -979,12 +976,9 @@
       <Item ItemId=";extensions/sql-database-projects/dist/common/constants.failedToParse" ItemType="0" PsrId="308" Leaf="true">
         <Str Cat="Text">
           <Val><![CDATA[Failed to parse "{0}": {1}.]]></Val>
-<<<<<<< HEAD
           <Tgt Cat="Text" Stat="Loc" Orig="New">
             <Val><![CDATA["{0}" を解析できませんでした: {1}。]]></Val>
           </Tgt>
-=======
->>>>>>> 55057d49
         </Str>
         <Disp Icon="Str" />
       </Item>
@@ -1189,12 +1183,9 @@
       <Item ItemId=";extensions/sql-database-projects/dist/common/constants.jsonParseError" ItemType="0" PsrId="308" Leaf="true">
         <Str Cat="Text">
           <Val><![CDATA[{0} near line "{1}", column "{2}"]]></Val>
-<<<<<<< HEAD
           <Tgt Cat="Text" Stat="Loc" Orig="New">
             <Val><![CDATA[行 "{1}"、列 "{2}" 付近の {0}]]></Val>
           </Tgt>
-=======
->>>>>>> 55057d49
         </Str>
         <Disp Icon="Str" />
       </Item>
@@ -1564,24 +1555,18 @@
       <Item ItemId=";extensions/sql-database-projects/dist/common/constants.publishToDockerContainer" ItemType="0" PsrId="308" Leaf="true">
         <Str Cat="Text">
           <Val><![CDATA[Publish to docker container]]></Val>
-<<<<<<< HEAD
           <Tgt Cat="Text" Stat="Loc" Orig="New">
             <Val><![CDATA[Docker コンテナーへの公開]]></Val>
           </Tgt>
-=======
->>>>>>> 55057d49
         </Str>
         <Disp Icon="Str" />
       </Item>
       <Item ItemId=";extensions/sql-database-projects/dist/common/constants.publishToExistingServer" ItemType="0" PsrId="308" Leaf="true">
         <Str Cat="Text">
           <Val><![CDATA[Publish to existing server]]></Val>
-<<<<<<< HEAD
           <Tgt Cat="Text" Stat="Loc" Orig="New">
             <Val><![CDATA[既存サーバーへに公開]]></Val>
           </Tgt>
-=======
->>>>>>> 55057d49
         </Str>
         <Disp Icon="Str" />
       </Item>
@@ -1834,24 +1819,18 @@
       <Item ItemId=";extensions/sql-database-projects/dist/common/constants.selectPublishOption" ItemType="0" PsrId="308" Leaf="true">
         <Str Cat="Text">
           <Val><![CDATA[Select where to publish the project to]]></Val>
-<<<<<<< HEAD
           <Tgt Cat="Text" Stat="Loc" Orig="New">
             <Val><![CDATA[プロジェクトの公開先を選択します]]></Val>
           </Tgt>
-=======
->>>>>>> 55057d49
         </Str>
         <Disp Icon="Str" />
       </Item>
       <Item ItemId=";extensions/sql-database-projects/dist/common/constants.selectSetting" ItemType="0" PsrId="308" Leaf="true">
         <Str Cat="Text">
           <Val><![CDATA[Select SQL connection string setting from local.settings.json]]></Val>
-<<<<<<< HEAD
           <Tgt Cat="Text" Stat="Loc" Orig="New">
             <Val><![CDATA[local.settings.json から SQL 接続文字列設定を選択します]]></Val>
           </Tgt>
-=======
->>>>>>> 55057d49
         </Str>
         <Disp Icon="Str" />
       </Item>
@@ -1993,12 +1972,7 @@
       <Item ItemId=";extensions/sql-database-projects/dist/common/constants.sqlTableOrViewToQuery" ItemType="0" PsrId="308" Leaf="true">
         <Str Cat="Text">
           <Val><![CDATA[SQL table or view to query]]></Val>
-<<<<<<< HEAD
-          <Tgt Cat="Text" Stat="Loc" Orig="New">
-            <Val><![CDATA[クエリを実行する SQL テーブルまたはビュー]]></Val>
-          </Tgt>
-=======
->>>>>>> 55057d49
+            <Val><![CDATA[クエリ対象の SQL オブジェクト]]></Val>
         </Str>
         <Disp Icon="Str" />
       </Item>
