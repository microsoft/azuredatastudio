﻿<?xml version="1.0" encoding="utf-8"?>
<LCX SchemaVersion="6.0" Name="Microsoft.azurecore.xlf" PsrId="308" FileType="1" SrcCul="en-US" TgtCul="de-DE" xmlns="http://schemas.microsoft.com/locstudio/2006/6/lcx">
  <Props>
    <Str Name="BranchName" Val="" />
    <Str Name="BuildNumber" Val="" />
    <Str Name="ProductName" Val="" />
  </Props>
  <OwnedComments>
    <Cmt Name="Dev" />
    <Cmt Name="LcxAdmin" />
    <Cmt Name="Rccx" />
  </OwnedComments>
  <Settings Name="@SettingsPath@\default.lss" Type="LSS" />
  <Item ItemId=";Xliff file" ItemType="0" PsrId="308" Leaf="false">
    <Disp Icon="Expand" Expand="true" Disp="true" LocTbl="false" />
    <Item ItemId=";Xliff Resources" ItemType="0" PsrId="308" Leaf="false">
      <Disp Icon="Str" Disp="true" LocTbl="false" />
      <Item ItemId=";@extensions/Microsoft.azurecore/dist/account-provider/auths/azureAuthCodeGrant.azureAuthCodeGrant.getAuthCodeUrlEr" ItemType="0" PsrId="308" Leaf="false">
        <Disp Icon="Dir" LocTbl="false" />
        <Item ItemId=";(...) ror" ItemType="0" PsrId="308" Leaf="true">
          <Str Cat="Text">
            <Val><![CDATA[An error occurred in MSAL library when requesting auth code URL. For more detailed information on error, please check 'Azure Accounts' output pane. ]A;]A;]]></Val>
<<<<<<< HEAD
            <Tgt Cat="Text" Stat="Loc" Orig="New">
              <Val><![CDATA[Fehler in MSAL-Bibliothek beim Anfordern der Authentifizierungscode-URL. Ausführlichere Informationen zum Fehler finden Sie im Ausgabebereich 'Azure-Konten'. ]A;]A;]]></Val>
            </Tgt>
=======
>>>>>>> 4be16a89
          </Str>
          <Disp Icon="Str" />
        </Item>
      </Item>
      <Item ItemId=";@extensions/Microsoft.azurecore/dist/azureResource/providers/azuremonitor/azuremonitorTreeDataProvider.azure.resou" ItemType="0" PsrId="308" Leaf="false">
        <Disp Icon="Dir" LocTbl="false" />
        <Item ItemId=";(...) rce.providers.AzureMonitorContainerLabel" ItemType="0" PsrId="308" Leaf="true">
          <Str Cat="Text">
            <Val><![CDATA[Log Analytics workspaces]]></Val>
            <Tgt Cat="Text" Stat="Loc" Orig="New">
              <Val><![CDATA[Log Analytics-Arbeitsbereiche]]></Val>
            </Tgt>
          </Str>
          <Disp Icon="Str" />
        </Item>
      </Item>
      <Item ItemId=";@extensions/Microsoft.azurecore/dist/azureResource/providers/cosmosdb/mongo/cosmosDbMongoTreeDataProvider.azure.re" ItemType="0" PsrId="308" Leaf="false">
        <Disp Icon="Dir" LocTbl="false" />
        <Item ItemId=";(...) source.providers.databaseServer.treeDataProvider.cosmosDbMongoContainerLabel" ItemType="0" PsrId="308" Leaf="true">
          <Str Cat="Text">
            <Val><![CDATA[Azure CosmosDB for MongoDB]]></Val>
            <Tgt Cat="Text" Stat="Loc" Orig="New">
              <Val><![CDATA[Azure CosmosDB for MongoDB]]></Val>
            </Tgt>
          </Str>
          <Disp Icon="Str" />
        </Item>
      </Item>
      <Item ItemId=";@extensions/Microsoft.azurecore/dist/azureResource/providers/cosmosdb/postgres/cosmosDbPostgresTreeDataProvider.az" ItemType="0" PsrId="308" Leaf="false">
<<<<<<< HEAD
        <Disp Icon="Dir" LocTbl="false" />
        <Item ItemId=";(...) ure.resource.providers.databaseServer.treeDataProvider.cosmosDbPostgresContainerLabel" ItemType="0" PsrId="308" Leaf="true">
          <Str Cat="Text">
            <Val><![CDATA[Azure CosmosDB for PostgreSQL Cluster]]></Val>
            <Tgt Cat="Text" Stat="Loc" Orig="New">
              <Val><![CDATA[Azure CosmosDB for PostgreSQL-Cluster]]></Val>
            </Tgt>
          </Str>
          <Disp Icon="Str" />
        </Item>
      </Item>
      <Item ItemId=";@extensions/Microsoft.azurecore/dist/azureResource/providers/database/databaseTreeDataProvider.azure.resource.prov" ItemType="0" PsrId="308" Leaf="false">
        <Disp Icon="Dir" LocTbl="false" />
=======
        <Disp Icon="Dir" LocTbl="false" />
        <Item ItemId=";(...) ure.resource.providers.databaseServer.treeDataProvider.cosmosDbPostgresContainerLabel" ItemType="0" PsrId="308" Leaf="true">
          <Str Cat="Text">
            <Val><![CDATA[Azure CosmosDB for PostgreSQL Cluster]]></Val>
          </Str>
          <Disp Icon="Str" />
        </Item>
      </Item>
      <Item ItemId=";@extensions/Microsoft.azurecore/dist/azureResource/providers/database/databaseTreeDataProvider.azure.resource.prov" ItemType="0" PsrId="308" Leaf="false">
        <Disp Icon="Dir" LocTbl="false" />
>>>>>>> 4be16a89
        <Item ItemId=";(...) iders.database.treeDataProvider.databaseContainerLabel" ItemType="0" PsrId="308" Leaf="true">
          <Str Cat="Text">
            <Val><![CDATA[SQL databases]]></Val>
            <Tgt Cat="Text" Stat="Loc" Orig="New">
              <Val><![CDATA[SQL-Datenbanken]]></Val>
            </Tgt>
          </Str>
          <Disp Icon="Str" />
        </Item>
      </Item>
      <Item ItemId=";@extensions/Microsoft.azurecore/dist/azureResource/providers/databaseServer/databaseServerTreeDataProvider.azure.r" ItemType="0" PsrId="308" Leaf="false">
        <Disp Icon="Dir" LocTbl="false" />
        <Item ItemId=";(...) esource.providers.databaseServer.treeDataProvider.databaseServerContainerLabel" ItemType="0" PsrId="308" Leaf="true">
          <Str Cat="Text">
            <Val><![CDATA[SQL servers]]></Val>
            <Tgt Cat="Text" Stat="Loc" Orig="New">
              <Val><![CDATA[SQL Server-Instanzen]]></Val>
            </Tgt>
          </Str>
          <Disp Icon="Str" />
        </Item>
      </Item>
      <Item ItemId=";@extensions/Microsoft.azurecore/dist/azureResource/providers/kusto/kustoTreeDataProvider.azure.resource.providers." ItemType="0" PsrId="308" Leaf="false">
        <Disp Icon="Dir" LocTbl="false" />
        <Item ItemId=";(...) KustoContainerLabel" ItemType="0" PsrId="308" Leaf="true">
          <Str Cat="Text">
            <Val><![CDATA[Azure Data Explorer Clusters]]></Val>
            <Tgt Cat="Text" Stat="Loc" Orig="New">
              <Val><![CDATA[Azure Data Explorer-Cluster]]></Val>
            </Tgt>
          </Str>
          <Disp Icon="Str" />
        </Item>
      </Item>
      <Item ItemId=";@extensions/Microsoft.azurecore/dist/azureResource/providers/mysqlFlexibleServer/mysqlFlexibleServerTreeDataProvid" ItemType="0" PsrId="308" Leaf="false">
        <Disp Icon="Dir" LocTbl="false" />
        <Item ItemId=";(...) er.azure.resource.providers.databaseServer.treeDataProvider.mysqlFlexibleServerContainerLabel" ItemType="0" PsrId="308" Leaf="true">
          <Str Cat="Text">
            <Val><![CDATA[Azure Database for MySQL flexible servers]]></Val>
            <Tgt Cat="Text" Stat="Loc" Orig="New">
              <Val><![CDATA[Flexible Server für Azure Database for MySQL]]></Val>
            </Tgt>
          </Str>
          <Disp Icon="Str" />
        </Item>
      </Item>
      <Item ItemId=";@extensions/Microsoft.azurecore/dist/azureResource/providers/postgresArcServer/postgresArcServerTreeDataProvider.a" ItemType="0" PsrId="308" Leaf="false">
        <Disp Icon="Dir" LocTbl="false" />
        <Item ItemId=";(...) zure.resource.providers.postgresArcServer.treeDataProvider.postgresServerContainerLabel" ItemType="0" PsrId="308" Leaf="true">
          <Str Cat="Text">
            <Val><![CDATA[PostgreSQL servers – Azure Arc]]></Val>
            <Tgt Cat="Text" Stat="Loc" Orig="New">
              <Val><![CDATA[PostgreSQL-Server – Azure Arc]]></Val>
            </Tgt>
          </Str>
          <Disp Icon="Str" />
        </Item>
      </Item>
      <Item ItemId=";@extensions/Microsoft.azurecore/dist/azureResource/providers/postgresFlexibleServer/postgresFlexibleServerTreeData" ItemType="0" PsrId="308" Leaf="false">
        <Disp Icon="Dir" LocTbl="false" />
        <Item ItemId=";(...) Provider.azure.resource.providers.databaseServer.treeDataProvider.postgresFlexibleServerContainerLabel" ItemType="0" PsrId="308" Leaf="true">
          <Str Cat="Text">
            <Val><![CDATA[Azure Database for PostgreSQL flexible servers]]></Val>
            <Tgt Cat="Text" Stat="Loc" Orig="New">
              <Val><![CDATA[Flexible Server für Azure Database for PostgreSQL]]></Val>
            </Tgt>
          </Str>
          <Disp Icon="Str" />
        </Item>
      </Item>
      <Item ItemId=";@extensions/Microsoft.azurecore/dist/azureResource/providers/postgresServer/postgresServerTreeDataProvider.azure.r" ItemType="0" PsrId="308" Leaf="false">
        <Disp Icon="Dir" LocTbl="false" />
        <Item ItemId=";(...) esource.providers.databaseServer.treeDataProvider.postgresServerContainerLabel" ItemType="0" PsrId="308" Leaf="true">
          <Str Cat="Text">
            <Val><![CDATA[Azure Database for PostgreSQL Servers]]></Val>
            <Tgt Cat="Text" Stat="Loc" Orig="New">
              <Val><![CDATA[Azure Database for PostgreSQL-Server]]></Val>
            </Tgt>
          </Str>
          <Disp Icon="Str" />
        </Item>
      </Item>
      <Item ItemId=";@extensions/Microsoft.azurecore/dist/azureResource/providers/sqlinstance/sqlInstanceTreeDataProvider.azure.resourc" ItemType="0" PsrId="308" Leaf="false">
        <Disp Icon="Dir" LocTbl="false" />
        <Item ItemId=";(...) e.providers.sqlInstanceContainerLabel" ItemType="0" PsrId="308" Leaf="true">
          <Str Cat="Text">
            <Val><![CDATA[SQL managed instances]]></Val>
            <Tgt Cat="Text" Stat="Loc" Orig="New">
              <Val><![CDATA[Verwaltete SQL-Instanzen]]></Val>
            </Tgt>
          </Str>
          <Disp Icon="Str" />
        </Item>
      </Item>
      <Item ItemId=";@extensions/Microsoft.azurecore/dist/azureResource/providers/sqlinstanceArc/sqlInstanceArcTreeDataProvider.azure.r" ItemType="0" PsrId="308" Leaf="false">
        <Disp Icon="Dir" LocTbl="false" />
        <Item ItemId=";(...) esource.providers.sqlInstanceArcContainerLabel" ItemType="0" PsrId="308" Leaf="true">
          <Str Cat="Text">
            <Val><![CDATA[SQL managed instances - Azure Arc]]></Val>
            <Tgt Cat="Text" Stat="Loc" Orig="New">
              <Val><![CDATA[Verwaltete SQL-Instanzen – Azure Arc]]></Val>
            </Tgt>
          </Str>
          <Disp Icon="Str" />
        </Item>
      </Item>
      <Item ItemId=";@extensions/Microsoft.azurecore/dist/azureResource/providers/synapseSqlPool/synapseSqlPoolTreeDataProvider.azure.r" ItemType="0" PsrId="308" Leaf="false">
        <Disp Icon="Dir" LocTbl="false" />
        <Item ItemId=";(...) esource.providers.synapseSqlPool.treeDataProvider.synapseSqlPoolContainerLabel" ItemType="0" PsrId="308" Leaf="true">
          <Str Cat="Text">
            <Val><![CDATA[Dedicated SQL Pools]]></Val>
            <Tgt Cat="Text" Stat="Loc" Orig="New">
              <Val><![CDATA[Dedizierte SQL-Pools]]></Val>
            </Tgt>
          </Str>
          <Disp Icon="Str" />
        </Item>
      </Item>
      <Item ItemId=";@extensions/Microsoft.azurecore/dist/azureResource/providers/synapseWorkspace/synapseWorkspaceTreeDataProvider.azu" ItemType="0" PsrId="308" Leaf="false">
        <Disp Icon="Dir" LocTbl="false" />
        <Item ItemId=";(...) re.resource.providers.synapseWorkspace.treeDataProvider.synapseWorkspaceContainerLabel" ItemType="0" PsrId="308" Leaf="true">
          <Str Cat="Text">
            <Val><![CDATA[Azure Synapse Analytics]]></Val>
            <Tgt Cat="Text" Stat="Loc" Orig="New">
              <Val><![CDATA[Azure Synapse Analytics]]></Val>
            </Tgt>
          </Str>
          <Disp Icon="Str" />
        </Item>
      </Item>
      <Item ItemId=";@extensions/Microsoft.azurecore/dist/azureResource/providers/universal/universalService.azurecore.unregisteredProv" ItemType="0" PsrId="308" Leaf="false">
        <Disp Icon="Dir" LocTbl="false" />
        <Item ItemId=";(...) ider" ItemType="0" PsrId="308" Leaf="true">
          <Str Cat="Text">
            <Val><![CDATA[Unrecognized Provider resource: {0}]]></Val>
            <Tgt Cat="Text" Stat="Loc" Orig="New">
              <Val><![CDATA[Unbekannte Anbieterressource: {0}]]></Val>
            </Tgt>
          </Str>
          <Disp Icon="Str" />
        </Item>
        <Item ItemId=";(...) iderType" ItemType="0" PsrId="308" Leaf="true">
          <Str Cat="Text">
            <Val><![CDATA[Unrecognized Provider resource type: {0}]]></Val>
            <Tgt Cat="Text" Stat="Loc" Orig="New">
              <Val><![CDATA[Unbekannter Anbieterressourcentyp: {0}]]></Val>
            </Tgt>
          </Str>
          <Disp Icon="Str" />
        </Item>
      </Item>
      <Item ItemId=";@extensions/Microsoft.azurecore/dist/azureResource/resourceTreeNode.azure.resource.resourceTreeNode.noResourcesLab" ItemType="0" PsrId="308" Leaf="false">
<<<<<<< HEAD
        <Disp Icon="Dir" LocTbl="false" />
        <Item ItemId=";(...) el" ItemType="0" PsrId="308" Leaf="true">
          <Str Cat="Text">
            <Val><![CDATA[No Resources found]]></Val>
            <Tgt Cat="Text" Stat="Loc" Orig="New">
              <Val><![CDATA[Keine Ressourcen gefunden.]]></Val>
            </Tgt>
          </Str>
          <Disp Icon="Str" />
        </Item>
      </Item>
      <Item ItemId=";@extensions/Microsoft.azurecore/dist/azureResource/services/subscriptionService.azure.resource.tenantSubscriptions" ItemType="0" PsrId="308" Leaf="false">
        <Disp Icon="Dir" LocTbl="false" />
        <Item ItemId=";(...) Error" ItemType="0" PsrId="308" Leaf="true">
          <Str Cat="Text">
            <Val><![CDATA[Failed to get subscriptions for account {0} (tenant '{1}'). {2}]]></Val>
            <Tgt Cat="Text" Stat="Loc" Orig="New">
              <Val><![CDATA[Fehler beim Abrufen von Abonnements für das Konto {0} (Mandant "{1}"). {2}]]></Val>
            </Tgt>
          </Str>
          <Disp Icon="Str" />
        </Item>
      </Item>
      <Item ItemId=";@extensions/Microsoft.azurecore/dist/azureResource/tree/accountNotSignedInTreeNode.azure.resource.tree.accountNotS" ItemType="0" PsrId="308" Leaf="false">
        <Disp Icon="Dir" LocTbl="false" />
=======
        <Disp Icon="Dir" LocTbl="false" />
        <Item ItemId=";(...) el" ItemType="0" PsrId="308" Leaf="true">
          <Str Cat="Text">
            <Val><![CDATA[No Resources found]]></Val>
            <Tgt Cat="Text" Stat="Loc" Orig="New">
              <Val><![CDATA[Keine Ressourcen gefunden.]]></Val>
            </Tgt>
          </Str>
          <Disp Icon="Str" />
        </Item>
      </Item>
      <Item ItemId=";@extensions/Microsoft.azurecore/dist/azureResource/services/subscriptionService.azure.resource.tenantSubscriptions" ItemType="0" PsrId="308" Leaf="false">
        <Disp Icon="Dir" LocTbl="false" />
        <Item ItemId=";(...) Error" ItemType="0" PsrId="308" Leaf="true">
          <Str Cat="Text">
            <Val><![CDATA[Failed to get subscriptions for account {0} (tenant '{1}'). {2}]]></Val>
            <Tgt Cat="Text" Stat="Loc" Orig="New">
              <Val><![CDATA[Fehler beim Abrufen von Abonnements für das Konto {0} (Mandant "{1}"). {2}]]></Val>
            </Tgt>
          </Str>
          <Disp Icon="Str" />
        </Item>
      </Item>
      <Item ItemId=";@extensions/Microsoft.azurecore/dist/azureResource/tree/accountNotSignedInTreeNode.azure.resource.tree.accountNotS" ItemType="0" PsrId="308" Leaf="false">
        <Disp Icon="Dir" LocTbl="false" />
>>>>>>> 4be16a89
        <Item ItemId=";(...) ignedInTreeNode.signInLabel" ItemType="0" PsrId="308" Leaf="true">
          <Str Cat="Text">
            <Val><![CDATA[Sign in to Azure...]]></Val>
            <Tgt Cat="Text" Stat="Loc" Orig="New">
              <Val><![CDATA[Bei Azure anmelden...]]></Val>
            </Tgt>
          </Str>
          <Disp Icon="Str" />
        </Item>
      </Item>
      <Item ItemId=";@extensions/Microsoft.azurecore/dist/azureResource/tree/accountTreeNode.azure.resource.tree.accountTreeNode.noTena" ItemType="0" PsrId="308" Leaf="false">
        <Disp Icon="Dir" LocTbl="false" />
        <Item ItemId=";(...) ntsLabel" ItemType="0" PsrId="308" Leaf="true">
          <Str Cat="Text">
            <Val><![CDATA[No Tenants found.]]></Val>
            <Tgt Cat="Text" Stat="Loc" Orig="New">
              <Val><![CDATA[Keine Mandanten gefunden.]]></Val>
            </Tgt>
          </Str>
          <Disp Icon="Str" />
        </Item>
      </Item>
      <Item ItemId=";@extensions/Microsoft.azurecore/dist/azureResource/tree/connectionDialogTreeProvider.azure.resource.tree.treeProvi" ItemType="0" PsrId="308" Leaf="false">
        <Disp Icon="Dir" LocTbl="false" />
        <Item ItemId=";(...) der.accountLoadError" ItemType="0" PsrId="308" Leaf="true">
          <Str Cat="Text">
            <Val><![CDATA[Failed to load some Azure accounts. {0}]]></Val>
            <Tgt Cat="Text" Stat="Loc" Orig="New">
              <Val><![CDATA[Fehler beim Laden einiger Azure-Konten. {0}]]></Val>
            </Tgt>
          </Str>
          <Disp Icon="Str" />
        </Item>
        <Item ItemId=";(...) der.loadingLabel" ItemType="0" PsrId="308" Leaf="true">
          <Str Cat="Text">
            <Val><![CDATA[Loading ...]]></Val>
            <Tgt Cat="Text" Stat="Loc" Orig="New">
              <Val><![CDATA[Wird geladen...]]></Val>
            </Tgt>
          </Str>
          <Disp Icon="Str" />
        </Item>
        <Item ItemId=";(...) der.openAccountsDialog" ItemType="0" PsrId="308" Leaf="true">
          <Str Cat="Text">
            <Val><![CDATA[Show Azure accounts]]></Val>
            <Tgt Cat="Text" Stat="Loc" Orig="New">
              <Val><![CDATA[Azure-Konten anzeigen]]></Val>
            </Tgt>
          </Str>
          <Disp Icon="Str" />
        </Item>
      </Item>
      <Item ItemId=";@extensions/Microsoft.azurecore/dist/azureResource/tree/flatAccountTreeNode.azure.resource.tree.accountTreeNode.no" ItemType="0" PsrId="308" Leaf="false">
        <Disp Icon="Dir" LocTbl="false" />
        <Item ItemId=";(...) TenantsLabel" ItemType="0" PsrId="308" Leaf="true">
          <Str Cat="Text">
            <Val><![CDATA[No Tenants found.]]></Val>
            <Tgt Cat="Text" Stat="Loc" Orig="New">
              <Val><![CDATA[Keine Mandanten gefunden.]]></Val>
            </Tgt>
          </Str>
          <Disp Icon="Str" />
        </Item>
      </Item>
      <Item ItemId=";@extensions/Microsoft.azurecore/dist/azureResource/tree/flatTenantTreeNode.azure.resource.tree.accountTreeNode.noS" ItemType="0" PsrId="308" Leaf="false">
        <Disp Icon="Dir" LocTbl="false" />
        <Item ItemId=";(...) ubscriptionsLabel" ItemType="0" PsrId="308" Leaf="true">
          <Str Cat="Text">
            <Val><![CDATA[No Subscriptions found.]]></Val>
            <Tgt Cat="Text" Stat="Loc" Orig="New">
              <Val><![CDATA[Keine Abonnements gefunden.]]></Val>
            </Tgt>
          </Str>
          <Disp Icon="Str" />
        </Item>
      </Item>
      <Item ItemId=";@extensions/Microsoft.azurecore/dist/azureResource/tree/subscriptionTreeNode.azure.resource.tree.subscriptionTreeN" ItemType="0" PsrId="308" Leaf="false">
        <Disp Icon="Dir" LocTbl="false" />
        <Item ItemId=";(...) ode.noResourcesLabel" ItemType="0" PsrId="308" Leaf="true">
          <Str Cat="Text">
            <Val><![CDATA[No Resources found.]]></Val>
            <Tgt Cat="Text" Stat="Loc" Orig="New">
              <Val><![CDATA[Keine Ressourcen gefunden.]]></Val>
            </Tgt>
          </Str>
          <Disp Icon="Str" />
        </Item>
      </Item>
      <Item ItemId=";@extensions/Microsoft.azurecore/dist/azureResource/tree/tenantTreeNode.azure.resource.tree.accountTreeNode.noSubsc" ItemType="0" PsrId="308" Leaf="false">
        <Disp Icon="Dir" LocTbl="false" />
        <Item ItemId=";(...) riptionsLabel" ItemType="0" PsrId="308" Leaf="true">
          <Str Cat="Text">
            <Val><![CDATA[No Subscriptions found.]]></Val>
            <Tgt Cat="Text" Stat="Loc" Orig="New">
              <Val><![CDATA[Keine Abonnements gefunden.]]></Val>
            </Tgt>
          </Str>
          <Disp Icon="Str" />
        </Item>
      </Item>
      <Item ItemId=";extensions/Microsoft.azurecore/dist/account-provider/auths/azureAuth.azure.microsoftAccountDisplayName" ItemType="0" PsrId="308" Leaf="true">
        <Str Cat="Text">
          <Val><![CDATA[Microsoft Account]]></Val>
          <Tgt Cat="Text" Stat="Loc" Orig="New">
            <Val><![CDATA[Microsoft-Konto]]></Val>
          </Tgt>
        </Str>
        <Disp Icon="Str" />
      </Item>
      <Item ItemId=";extensions/Microsoft.azurecore/dist/account-provider/auths/azureAuth.azure.microsoftCorpAccount" ItemType="0" PsrId="308" Leaf="true">
        <Str Cat="Text">
          <Val><![CDATA[Microsoft Corp]]></Val>
          <Tgt Cat="Text" Stat="Loc" Orig="New">
            <Val><![CDATA[Microsoft Corp]]></Val>
          </Tgt>
        </Str>
        <Disp Icon="Str" />
      </Item>
      <Item ItemId=";extensions/Microsoft.azurecore/dist/account-provider/auths/azureAuth.azurecore.confirmIgnoreTenantDialog.body" ItemType="0" PsrId="308" Leaf="true">
        <Str Cat="Text">
          <Val><![CDATA[Azure Data Studio will no longer trigger authentication for this tenant {0} ({1}) and resources will not be accessible. ]A;]A;To allow access to resources for this tenant again, you will need to remove the tenant from the exclude list in the '{2}' setting.]A;]A;Do you wish to proceed?]]></Val>
<<<<<<< HEAD
          <Tgt Cat="Text" Stat="Loc" Orig="New">
            <Val><![CDATA[Azure Data Studio löst keine Authentifizierung für diesen Mandanten {0} ({1}) mehr aus, und der Zugriff auf Ressourcen ist nicht möglich. ]A;]A;Um den Zugriff auf Ressourcen für diesen Mandanten wieder zuzulassen, müssen Sie den Mandanten aus der Ausschlussliste in der Einstellung '{2}' entfernen.]A;]A;Möchten Sie den Vorgang fortsetzen?]]></Val>
=======
          <Tgt Cat="Text" Stat="Update" Orig="New">
            <Val><![CDATA[Azure Data Studio löst keine Authentifizierung für diesen Mandanten {0} ({1}) aus, und auf Ressourcen kann nicht zugegriffen werden. ]D;]A;]D;]A;Um den Zugriff auf Ressourcen für diesen Mandanten erneut zuzulassen, müssen Sie den Mandanten aus der Ausschlussliste in der Einstellung '{2}' entfernen.]D;]A;]D;]A;Möchten Sie den Vorgang fortsetzen?]]></Val>
>>>>>>> 4be16a89
          </Tgt>
          <Prev Cat="Text">
            <Val><![CDATA[Azure Data Studio will no longer trigger authentication for this tenant {0} ({1}) and resources will not be accessible. ]D;]A;]D;]A;To allow access to resources for this tenant again, you will need to remove the tenant from the exclude list in the '{2}' setting.]D;]A;]D;]A;Do you wish to proceed?]]></Val>
          </Prev>
        </Str>
        <Disp Icon="Str" />
      </Item>
      <Item ItemId=";extensions/Microsoft.azurecore/dist/account-provider/auths/azureAuth.azurecore.confirmIgnoreTenantDialog.confirm" ItemType="0" PsrId="308" Leaf="true">
        <Str Cat="Text">
          <Val><![CDATA[Confirm]]></Val>
          <Tgt Cat="Text" Stat="Loc" Orig="New">
            <Val><![CDATA[Bestätigen]]></Val>
          </Tgt>
        </Str>
        <Disp Icon="Str" />
      </Item>
      <Item ItemId=";extensions/Microsoft.azurecore/dist/account-provider/auths/azureAuth.azurecore.consentDialog.authenticate" ItemType="0" PsrId="308" Leaf="true">
        <Str Cat="Text">
          <Val><![CDATA[Cancel and Authenticate]]></Val>
          <Tgt Cat="Text" Stat="Loc" Orig="New">
            <Val><![CDATA[Abbrechen und authentifizieren]]></Val>
          </Tgt>
        </Str>
        <Disp Icon="Str" />
      </Item>
      <Item ItemId=";extensions/Microsoft.azurecore/dist/account-provider/auths/azureAuth.azurecore.consentDialog.body" ItemType="0" PsrId="308" Leaf="true">
        <Str Cat="Text">
          <Val><![CDATA[Your tenant {0} ({1}) requires you to re-authenticate again to access {2} resources. Press Open to start the authentication process.]]></Val>
          <Tgt Cat="Text" Stat="Loc" Orig="New">
            <Val><![CDATA[Für Ihren Mandanten {0} ({1}) müssen Sie sich erneut authentifizieren, um auf {2}-Ressourcen zuzugreifen. Klicken Sie auf "Öffnen", um den Authentifizierungsvorgang zu starten.]]></Val>
          </Tgt>
          <Prev Cat="Text">
            <Val><![CDATA[Your tenant '{0} ({1})' requires you to re-authenticate again to access {2} resources. Press Open to start the authentication process.]]></Val>
          </Prev>
        </Str>
        <Disp Icon="Str" />
      </Item>
      <Item ItemId=";extensions/Microsoft.azurecore/dist/account-provider/auths/azureAuth.azurecore.consentDialog.cancel" ItemType="0" PsrId="308" Leaf="true">
        <Str Cat="Text">
          <Val><![CDATA[Cancel]]></Val>
          <Tgt Cat="Text" Stat="Loc" Orig="New">
            <Val><![CDATA[Abbrechen]]></Val>
          </Tgt>
        </Str>
        <Disp Icon="Str" />
      </Item>
      <Item ItemId=";extensions/Microsoft.azurecore/dist/account-provider/auths/azureAuth.azurecore.consentDialog.ignore" ItemType="0" PsrId="308" Leaf="true">
        <Str Cat="Text">
          <Val><![CDATA[Ignore Tenant]]></Val>
          <Tgt Cat="Text" Stat="Loc" Orig="New">
            <Val><![CDATA[Mandanten ignorieren]]></Val>
          </Tgt>
        </Str>
        <Disp Icon="Str" />
      </Item>
      <Item ItemId=";extensions/Microsoft.azurecore/dist/account-provider/auths/azureAuth.azurecore.consentDialog.open" ItemType="0" PsrId="308" Leaf="true">
        <Str Cat="Text">
          <Val><![CDATA[Open]]></Val>
          <Tgt Cat="Text" Stat="Loc" Orig="New">
            <Val><![CDATA[Öffnen]]></Val>
          </Tgt>
        </Str>
        <Disp Icon="Str" />
      </Item>
      <Item ItemId=";extensions/Microsoft.azurecore/dist/account-provider/auths/azureAuth.msal.accountNotFoundError" ItemType="0" PsrId="308" Leaf="true">
        <Str Cat="Text">
          <Val><![CDATA[Unable to find account info when acquiring token, please remove account and add again.]]></Val>
<<<<<<< HEAD
          <Tgt Cat="Text" Stat="Loc" Orig="New">
            <Val><![CDATA[Beim Abrufen von Token wurden keine Kontoinformationen gefunden. Entfernen Sie Ihr Konto, und fügen Sie es erneut hinzu.]]></Val>
=======
          <Tgt Cat="Text" Stat="Update" Orig="New">
            <Val><![CDATA[Beim Abrufen des Tokens wurden keine Kontoinformationen gefunden.]]></Val>
>>>>>>> 4be16a89
          </Tgt>
          <Prev Cat="Text">
            <Val><![CDATA[Unable to find account info when acquiring token.]]></Val>
          </Prev>
        </Str>
        <Disp Icon="Str" />
      </Item>
      <Item ItemId=";extensions/Microsoft.azurecore/dist/account-provider/auths/azureAuth.msal.resourceNotFoundError" ItemType="0" PsrId="308" Leaf="true">
        <Str Cat="Text">
          <Val><![CDATA[Unable to find configuration for Azure Resource {0}]]></Val>
          <Tgt Cat="Text" Stat="Loc" Orig="New">
            <Val><![CDATA[Die Konfiguration für Azure-Resource {0} wurde nicht gefunden]]></Val>
          </Tgt>
        </Str>
        <Disp Icon="Str" />
      </Item>
      <Item ItemId=";extensions/Microsoft.azurecore/dist/account-provider/auths/azureAuth.noMicrosoftResource" ItemType="0" PsrId="308" Leaf="true">
        <Str Cat="Text">
          <Val><![CDATA[Provider '{0}' does not have a Microsoft resource endpoint defined.]]></Val>
          <Tgt Cat="Text" Stat="Loc" Orig="New">
            <Val><![CDATA[Für den Anbieter "{0}" ist kein Microsoft-Ressourcenendpunkt definiert.]]></Val>
          </Tgt>
        </Str>
        <Disp Icon="Str" />
      </Item>
      <Item ItemId=";extensions/Microsoft.azurecore/dist/account-provider/auths/azureAuthCodeGrant.azure.azureAuthCodeGrantName" ItemType="0" PsrId="308" Leaf="true">
        <Str Cat="Text">
          <Val><![CDATA[Azure Auth Code Grant]]></Val>
          <Tgt Cat="Text" Stat="Loc" Orig="New">
            <Val><![CDATA[Azure-Authentifizierungscodezuweisung]]></Val>
          </Tgt>
        </Str>
        <Disp Icon="Str" />
      </Item>
      <Item ItemId=";extensions/Microsoft.azurecore/dist/account-provider/auths/azureAuthCodeGrant.azure.serverCouldNotStart" ItemType="0" PsrId="308" Leaf="true">
        <Str Cat="Text">
          <Val><![CDATA[Server could not start. This could be a permissions error or an incompatibility on your system. You can try enabling device code authentication from settings.]]></Val>
          <Tgt Cat="Text" Stat="Loc" Orig="New">
            <Val><![CDATA[Der Server konnte nicht gestartet werden. Möglicherweise handelt es sich um einen Berechtigungsfehler oder eine Inkompatibilität auf Ihrem System. Sie können versuchen, die Gerätecodeauthentifizierung über die Einstellungen zu aktivieren.]]></Val>
          </Tgt>
        </Str>
        <Disp Icon="Str" />
      </Item>
      <Item ItemId=";extensions/Microsoft.azurecore/dist/account-provider/auths/azureAuthCodeGrant.azureAuth.nonceError" ItemType="0" PsrId="308" Leaf="true">
        <Str Cat="Text">
          <Val><![CDATA[Authentication failed due to a nonce mismatch, please close Azure Data Studio and try again.]]></Val>
          <Tgt Cat="Text" Stat="Loc" Orig="New">
            <Val><![CDATA[Fehler bei der Authentifizierung aufgrund eines Nonce-Konflikts. Schließen Sie Azure Data Studio, und versuchen Sie es noch mal.]]></Val>
          </Tgt>
        </Str>
        <Disp Icon="Str" />
      </Item>
      <Item ItemId=";extensions/Microsoft.azurecore/dist/account-provider/auths/azureAuthCodeGrant.azureAuth.stateError" ItemType="0" PsrId="308" Leaf="true">
        <Str Cat="Text">
          <Val><![CDATA[Authentication failed due to a state mismatch, please close ADS and try again.]]></Val>
          <Tgt Cat="Text" Stat="Loc" Orig="New">
            <Val><![CDATA[Fehler bei der Authentifizierung aufgrund eines Statuskonflikts. Schließen Sie ADS, und versuchen Sie es noch mal.]]></Val>
          </Tgt>
        </Str>
        <Disp Icon="Str" />
      </Item>
      <Item ItemId=";extensions/Microsoft.azurecore/dist/account-provider/auths/azureDeviceCode.addAccount" ItemType="0" PsrId="308" Leaf="true">
        <Str Cat="Text">
          <Val><![CDATA[Add {0} account]]></Val>
          <Tgt Cat="Text" Stat="Loc" Orig="New">
            <Val><![CDATA[{0}-Konto hinzufügen]]></Val>
          </Tgt>
        </Str>
        <Disp Icon="Str" />
      </Item>
      <Item ItemId=";extensions/Microsoft.azurecore/dist/account-provider/auths/azureDeviceCode.azure.azureDeviceCodeAuth" ItemType="0" PsrId="308" Leaf="true">
        <Str Cat="Text">
          <Val><![CDATA[Azure Device Code]]></Val>
          <Tgt Cat="Text" Stat="Loc" Orig="New">
            <Val><![CDATA[Azure-Gerätecode]]></Val>
          </Tgt>
        </Str>
        <Disp Icon="Str" />
      </Item>
      <Item ItemId=";extensions/Microsoft.azurecore/dist/account-provider/azureAccountProvider.azure.NoAuthMethod.Available" ItemType="0" PsrId="308" Leaf="true">
        <Str Cat="Text">
          <Val><![CDATA[No Azure auth method available. You must enable the auth methods in ADS configuration.]]></Val>
          <Tgt Cat="Text" Stat="Loc" Orig="New">
            <Val><![CDATA[Es ist keine Azure-Authentifizierungsmethode verfügbar. Sie müssen die Authentifizierungsmethoden in der ADS-Konfiguration aktivieren.]]></Val>
          </Tgt>
        </Str>
        <Disp Icon="Str" />
      </Item>
      <Item ItemId=";extensions/Microsoft.azurecore/dist/account-provider/azureAccountProvider.azure.NoAuthMethod.Selected" ItemType="0" PsrId="308" Leaf="true">
        <Str Cat="Text">
          <Val><![CDATA[No Azure auth method selected. You must select what method of authentication you want to use.]]></Val>
          <Tgt Cat="Text" Stat="Loc" Orig="New">
            <Val><![CDATA[Es wurde keine Azure-Authentifizierungsmethode ausgewählt. Sie müssen die Art der Authentifizierung auswählen, die Sie verwenden möchten.]]></Val>
          </Tgt>
        </Str>
        <Disp Icon="Str" />
      </Item>
      <Item ItemId=";extensions/Microsoft.azurecore/dist/account-provider/azureAccountProvider.azure.deprecatedGetSecurityToken" ItemType="0" PsrId="308" Leaf="true">
        <Str Cat="Text">
          <Val><![CDATA[A call was made to azdata.accounts.getSecurityToken, this method is deprecated and will be removed in future releases. Please use getAccountSecurityToken instead.]]></Val>
          <Tgt Cat="Text" Stat="Loc" Orig="New">
            <Val><![CDATA["azdata.accounts.getSecurityToken" wurde aufgerufen. Diese Methode ist veraltet und wird in zukünftigen Releases entfernt. Verwenden Sie stattdessen "getAccountSecurityToken".]]></Val>
          </Tgt>
        </Str>
        <Disp Icon="Str" />
      </Item>
      <Item ItemId=";extensions/Microsoft.azurecore/dist/account-provider/azureAccountProvider.genericTokenError" ItemType="0" PsrId="308" Leaf="true">
        <Str Cat="Text">
          <Val><![CDATA[Failed to get token]]></Val>
          <Tgt Cat="Text" Stat="Loc" Orig="New">
            <Val><![CDATA[Fehler beim Abrufen des Tokens]]></Val>
          </Tgt>
        </Str>
        <Disp Icon="Str" />
      </Item>
      <Item ItemId=";extensions/Microsoft.azurecore/dist/account-provider/azureAccountProvider.msalTokenError" ItemType="0" PsrId="308" Leaf="true">
        <Str Cat="Text">
          <Val><![CDATA[{0} occurred when acquiring token. ]A;{1}]]></Val>
<<<<<<< HEAD
          <Tgt Cat="Text" Stat="Loc" Orig="New">
            <Val><![CDATA[{0} beim Abrufen des Tokens. ]A;{1}]]></Val>
=======
          <Tgt Cat="Text" Stat="Update" Orig="New">
            <Val><![CDATA[Beim Abrufen des Tokens ist {0} aufgetreten. ]D;]A;{1}]]></Val>
>>>>>>> 4be16a89
          </Tgt>
          <Prev Cat="Text">
            <Val><![CDATA[{0} occurred when acquiring token. ]D;]A;{1}]]></Val>
          </Prev>
        </Str>
        <Disp Icon="Str" />
      </Item>
      <Item ItemId=";extensions/Microsoft.azurecore/dist/account-provider/azureAccountProvider.tenantIgnoredError" ItemType="0" PsrId="308" Leaf="true">
        <Str Cat="Text">
          <Val><![CDATA[Tenant found in ignore list, authentication not attempted. You can remove tenant {0} from ignore list in settings.json file: {1} if you wish to access resources from this tenant.]]></Val>
          <Tgt Cat="Text" Stat="Loc" Orig="New">
            <Val><![CDATA[Der Mandant wurde in der Liste "Ignorieren" gefunden. Es wurde keine Authentifizierung versucht. Sie können die Mandanten-{0} aus der Liste der zu ignorierenden Elemente in der Datei "settings.json" entfernen: {1}, wenn Sie auf Ressourcen von diesem Mandanten zugreifen möchten.]]></Val>
          </Tgt>
        </Str>
        <Disp Icon="Str" />
      </Item>
      <Item ItemId=";extensions/Microsoft.azurecore/dist/account-provider/azureAccountProviderService.clearTokenCacheFailure" ItemType="0" PsrId="308" Leaf="true">
        <Str Cat="Text">
          <Val><![CDATA[Failed to clear token cache]]></Val>
          <Tgt Cat="Text" Stat="Loc" Orig="New">
            <Val><![CDATA[Fehler beim Löschen des Tokencaches.]]></Val>
          </Tgt>
        </Str>
        <Disp Icon="Str" />
      </Item>
      <Item ItemId=";extensions/Microsoft.azurecore/dist/account-provider/providerSettings.chinaCloudDisplayName" ItemType="0" PsrId="308" Leaf="true">
        <Str Cat="Text">
          <Val><![CDATA[Azure (China)]]></Val>
          <Tgt Cat="Text" Stat="Loc" Orig="New">
            <Val><![CDATA[Azure (China)]]></Val>
          </Tgt>
        </Str>
        <Disp Icon="Str" />
      </Item>
      <Item ItemId=";extensions/Microsoft.azurecore/dist/account-provider/providerSettings.publicCloudDisplayName" ItemType="0" PsrId="308" Leaf="true">
        <Str Cat="Text">
          <Val><![CDATA[Azure]]></Val>
          <Tgt Cat="Text" Stat="Loc" Orig="New">
            <Val><![CDATA[Azure]]></Val>
          </Tgt>
        </Str>
        <Disp Icon="Str" />
      </Item>
      <Item ItemId=";extensions/Microsoft.azurecore/dist/account-provider/providerSettings.usGovCloudDisplayName" ItemType="0" PsrId="308" Leaf="true">
        <Str Cat="Text">
          <Val><![CDATA[Azure (US Government)]]></Val>
          <Tgt Cat="Text" Stat="Loc" Orig="New">
            <Val><![CDATA[Azure (US-Regierungsbehörden)]]></Val>
          </Tgt>
        </Str>
        <Disp Icon="Str" />
      </Item>
      <Item ItemId=";extensions/Microsoft.azurecore/dist/azureResource/commands.azure.accountNotSelectedError" ItemType="0" PsrId="308" Leaf="true">
        <Str Cat="Text">
          <Val><![CDATA[You must select an Azure account for this feature to work.]]></Val>
          <Tgt Cat="Text" Stat="Loc" Orig="New">
            <Val><![CDATA[Sie müssen ein Azure-Konto auswählen, damit dieses Feature funktioniert.]]></Val>
          </Tgt>
        </Str>
        <Disp Icon="Str" />
      </Item>
      <Item ItemId=";extensions/Microsoft.azurecore/dist/azureResource/commands.azure.cloudTerminalPreview" ItemType="0" PsrId="308" Leaf="true">
        <Str Cat="Text">
          <Val><![CDATA[You must enable preview features in order to use Azure Cloud Shell.]]></Val>
          <Tgt Cat="Text" Stat="Loc" Orig="New">
            <Val><![CDATA[Sie müssen die Vorschaufeatures aktivieren, um Azure Cloud Shell zu verwenden.]]></Val>
          </Tgt>
        </Str>
        <Disp Icon="Str" />
      </Item>
      <Item ItemId=";extensions/Microsoft.azurecore/dist/azureResource/commands.azure.mustPickTenant" ItemType="0" PsrId="308" Leaf="true">
        <Str Cat="Text">
          <Val><![CDATA[You must select a tenant for this feature to work.]]></Val>
          <Tgt Cat="Text" Stat="Loc" Orig="New">
            <Val><![CDATA[Sie müssen einen Mandanten auswählen, damit dieses Feature funktioniert.]]></Val>
          </Tgt>
        </Str>
        <Disp Icon="Str" />
      </Item>
      <Item ItemId=";extensions/Microsoft.azurecore/dist/azureResource/commands.azure.noAccountError" ItemType="0" PsrId="308" Leaf="true">
        <Str Cat="Text">
          <Val><![CDATA[You are not currently signed into any Azure accounts, Please sign in and then try again.]]></Val>
          <Tgt Cat="Text" Stat="Loc" Orig="New">
            <Val><![CDATA[Sie sind zurzeit nicht bei Azure-Konten angemeldet. Melden Sie sich an, und versuchen Sie es dann noch mal.]]></Val>
          </Tgt>
        </Str>
        <Disp Icon="Str" />
      </Item>
      <Item ItemId=";extensions/Microsoft.azurecore/dist/azureResource/commands.azure.noTenants" ItemType="0" PsrId="308" Leaf="true">
        <Str Cat="Text">
          <Val><![CDATA[A tenant is required for this feature. Your Azure subscription seems to have no tenants.]]></Val>
          <Tgt Cat="Text" Stat="Loc" Orig="New">
            <Val><![CDATA[Für dieses Feature ist ein Mandant erforderlich. Ihr Azure-Abonnement weist offenbar keine Mandanten auf.]]></Val>
          </Tgt>
        </Str>
        <Disp Icon="Str" />
      </Item>
      <Item ItemId=";extensions/Microsoft.azurecore/dist/azureResource/commands.azure.pickAnAzureAccount" ItemType="0" PsrId="308" Leaf="true">
        <Str Cat="Text">
          <Val><![CDATA[Select an Azure account]]></Val>
          <Tgt Cat="Text" Stat="Loc" Orig="New">
            <Val><![CDATA[Azure-Konto auswählen]]></Val>
          </Tgt>
        </Str>
        <Disp Icon="Str" />
      </Item>
      <Item ItemId=";extensions/Microsoft.azurecore/dist/azureResource/commands.azure.signIn" ItemType="0" PsrId="308" Leaf="true">
        <Str Cat="Text">
          <Val><![CDATA[Sign in]]></Val>
          <Tgt Cat="Text" Stat="Loc" Orig="New">
            <Val><![CDATA[Anmelden]]></Val>
          </Tgt>
        </Str>
        <Disp Icon="Str" />
      </Item>
      <Item ItemId=";extensions/Microsoft.azurecore/dist/azureResource/commands.azure.startingCloudShell" ItemType="0" PsrId="308" Leaf="true">
        <Str Cat="Text">
          <Val><![CDATA[Starting cloud shell…]]></Val>
          <Tgt Cat="Text" Stat="Loc" Orig="New">
            <Val><![CDATA[Cloud Shell wird gestartet…]]></Val>
          </Tgt>
        </Str>
        <Disp Icon="Str" />
      </Item>
      <Item ItemId=";extensions/Microsoft.azurecore/dist/azureResource/errors.azure.subscriptionError" ItemType="0" PsrId="308" Leaf="true">
        <Str Cat="Text">
          <Val><![CDATA[Failed to get subscriptions for account {0}. Please refresh the account.]]></Val>
          <Tgt Cat="Text" Stat="Loc" Orig="New">
            <Val><![CDATA[Fehler beim Abrufen von Abonnements für das Konto {0}. Aktualisieren Sie das Konto.]]></Val>
          </Tgt>
        </Str>
        <Disp Icon="Str" />
      </Item>
      <Item ItemId=";extensions/Microsoft.azurecore/dist/azureResource/services/subscriptionService.azure.resource.tenantTokenError" ItemType="0" PsrId="308" Leaf="true">
        <Str Cat="Text">
          <Val><![CDATA[Failed to acquire Access Token for account '{0}' (tenant '{1}').]]></Val>
          <Tgt Cat="Text" Stat="Loc" Orig="New">
            <Val><![CDATA[Fehler beim Abrufen des Zugriffstokens für Konto "{0}" (Mandant "{1}").]]></Val>
          </Tgt>
        </Str>
        <Disp Icon="Str" />
      </Item>
      <Item ItemId=";extensions/Microsoft.azurecore/dist/azureResource/services/terminalService.azure.cloudShell" ItemType="0" PsrId="308" Leaf="true">
        <Str Cat="Text">
          <Val><![CDATA[Azure Cloud Shell (Preview) {0} ({1})]]></Val>
          <Tgt Cat="Text" Stat="Loc" Orig="New">
            <Val><![CDATA[Azure Cloud Shell (Vorschau) {0} ({1})]]></Val>
          </Tgt>
        </Str>
        <Disp Icon="Str" />
      </Item>
      <Item ItemId=";extensions/Microsoft.azurecore/dist/azureResource/services/terminalService.azure.cloudTerminal.ok" ItemType="0" PsrId="308" Leaf="true">
        <Str Cat="Text">
          <Val><![CDATA[OK]]></Val>
          <Tgt Cat="Text" Stat="Loc" Orig="New">
            <Val><![CDATA[OK]]></Val>
          </Tgt>
        </Str>
        <Disp Icon="Str" />
      </Item>
      <Item ItemId=";extensions/Microsoft.azurecore/dist/azureResource/services/terminalService.azure.cloudTerminal.openAzureShell" ItemType="0" PsrId="308" Leaf="true">
        <Str Cat="Text">
          <Val><![CDATA[Open Azure Shell]]></Val>
          <Tgt Cat="Text" Stat="Loc" Orig="New">
            <Val><![CDATA[Azure-Shell öffnen]]></Val>
          </Tgt>
        </Str>
        <Disp Icon="Str" />
      </Item>
      <Item ItemId=";extensions/Microsoft.azurecore/dist/azureResource/services/terminalService.azure.coudTerminal.neverUsed" ItemType="0" PsrId="308" Leaf="true">
        <Str Cat="Text">
          <Val><![CDATA[If you have not launched Azure Cloud Shell from this account before, please visit https://shell.azure.com/ to get started. Once you are set up, you can use AzureCloud Shell directly in Azure Data Studio.]]></Val>
          <Tgt Cat="Text" Stat="Loc" Orig="New">
            <Val><![CDATA[Wenn Sie Azure Cloud Shell noch nicht von diesem Konto aus gestartet haben, besuchen Sie zum Einstieg https://shell.azure.com/. Nach der Einrichtung können Sie Azure Cloud Shell direkt in Azure Data Studio verwenden.]]></Val>
          </Tgt>
        </Str>
        <Disp Icon="Str" />
      </Item>
      <Item ItemId=";extensions/Microsoft.azurecore/dist/azureResource/services/terminalService.azure.selectShellType" ItemType="0" PsrId="308" Leaf="true">
        <Str Cat="Text">
          <Val><![CDATA[Select Bash or PowerShell for Azure Cloud Shell]]></Val>
          <Tgt Cat="Text" Stat="Loc" Orig="New">
            <Val><![CDATA[Bash oder PowerShell für Azure Cloud Shell auswählen]]></Val>
          </Tgt>
        </Str>
        <Disp Icon="Str" />
      </Item>
      <Item ItemId=";extensions/Microsoft.azurecore/dist/azureResource/services/terminalService.azure.shellClosed" ItemType="0" PsrId="308" Leaf="true">
        <Str Cat="Text">
          <Val><![CDATA[Shell closed.]A;]]></Val>
<<<<<<< HEAD
          <Tgt Cat="Text" Stat="Loc" Orig="New">
            <Val><![CDATA[Shell geschlossen.]A;]]></Val>
=======
          <Tgt Cat="Text" Stat="Update" Orig="New">
            <Val><![CDATA[Shell geschlossen.]D;]A;]]></Val>
>>>>>>> 4be16a89
          </Tgt>
          <Prev Cat="Text">
            <Val><![CDATA[Shell closed.]D;]A;]]></Val>
          </Prev>
        </Str>
        <Disp Icon="Str" />
      </Item>
      <Item ItemId=";extensions/Microsoft.azurecore/dist/azureResource/services/terminalService.azure.shellTypeRequired" ItemType="0" PsrId="308" Leaf="true">
        <Str Cat="Text">
          <Val><![CDATA[You must pick a shell type]]></Val>
          <Tgt Cat="Text" Stat="Loc" Orig="New">
            <Val><![CDATA[Sie müssen einen Shelltyp auswählen.]]></Val>
          </Tgt>
        </Str>
        <Disp Icon="Str" />
      </Item>
      <Item ItemId=";extensions/Microsoft.azurecore/dist/azureResource/tree/treeProvider.azure.resource.tree.treeProvider.loadingLabel" ItemType="0" PsrId="308" Leaf="true">
        <Str Cat="Text">
          <Val><![CDATA[Loading ...]]></Val>
          <Tgt Cat="Text" Stat="Loc" Orig="New">
            <Val><![CDATA[Wird geladen...]]></Val>
          </Tgt>
        </Str>
        <Disp Icon="Str" />
      </Item>
      <Item ItemId=";extensions/Microsoft.azurecore/dist/azureResource/utils.azure.accounts.getLocations.queryError" ItemType="0" PsrId="308" Leaf="true">
        <Str Cat="Text">
          <Val><![CDATA[Error fetching locations for account {0} ({1}) subscription {2} ({3}) tenant {4} : {5}]]></Val>
          <Tgt Cat="Text" Stat="Loc" Orig="New">
            <Val><![CDATA[Fehler beim Abrufen von Standorten für das Konto "{0}" ({1}), Abonnement "{2}" ({3}), Mandant "{4}": {5}]]></Val>
          </Tgt>
        </Str>
        <Disp Icon="Str" />
      </Item>
      <Item ItemId=";extensions/Microsoft.azurecore/dist/azureResource/utils.azure.accounts.getResourceGroups.queryError" ItemType="0" PsrId="308" Leaf="true">
        <Str Cat="Text">
          <Val><![CDATA[Error fetching resource groups for account {0} ({1}) subscription {2} ({3}) tenant {4} : {5}]]></Val>
          <Tgt Cat="Text" Stat="Loc" Orig="New">
            <Val><![CDATA[Fehler beim Abrufen von Ressourcengruppen für das Konto "{0}" ({1}), Abonnement "{2}" ({3}), Mandant "{4}": {5}]]></Val>
          </Tgt>
        </Str>
        <Disp Icon="Str" />
      </Item>
      <Item ItemId=";extensions/Microsoft.azurecore/dist/azureResource/utils.azure.accounts.getSelectedSubscriptions.queryError" ItemType="0" PsrId="308" Leaf="true">
        <Str Cat="Text">
          <Val><![CDATA[Error fetching subscriptions for account {0} : {1}]]></Val>
          <Tgt Cat="Text" Stat="Loc" Orig="New">
            <Val><![CDATA[Fehler beim Abrufen von Abonnements für das Konto "{0}": {1}]]></Val>
          </Tgt>
        </Str>
        <Disp Icon="Str" />
      </Item>
      <Item ItemId=";extensions/Microsoft.azurecore/dist/azureResource/utils.azure.accounts.getSubscriptions.queryError" ItemType="0" PsrId="308" Leaf="true">
        <Str Cat="Text">
          <Val><![CDATA[Error fetching subscriptions for account {0} tenant {1} : {2}]]></Val>
          <Tgt Cat="Text" Stat="Loc" Orig="New">
            <Val><![CDATA[Fehler beim Abrufen von Abonnements für das Konto "{0}", Mandant "{1}": {2}]]></Val>
          </Tgt>
        </Str>
        <Disp Icon="Str" />
      </Item>
      <Item ItemId=";extensions/Microsoft.azurecore/dist/azureResource/utils.azure.accounts.runResourceQuery.errors.invalidQuery" ItemType="0" PsrId="308" Leaf="true">
        <Str Cat="Text">
          <Val><![CDATA[Invalid query]]></Val>
          <Tgt Cat="Text" Stat="Loc" Orig="New">
            <Val><![CDATA[Ungültige Abfrage]]></Val>
          </Tgt>
        </Str>
        <Disp Icon="Str" />
      </Item>
      <Item ItemId=";extensions/Microsoft.azurecore/dist/azureResource/utils.azure.resource.error" ItemType="0" PsrId="308" Leaf="true">
        <Str Cat="Text">
          <Val><![CDATA[Error: {0}]]></Val>
          <Tgt Cat="Text" Stat="Loc" Orig="New">
            <Val><![CDATA[Fehler: {0}]]></Val>
          </Tgt>
        </Str>
        <Disp Icon="Str" />
      </Item>
      <Item ItemId=";extensions/Microsoft.azurecore/dist/localizedConstants.azure.azureResourcesGridTitle" ItemType="0" PsrId="308" Leaf="true">
        <Str Cat="Text">
          <Val><![CDATA[Azure Resources (Preview)]]></Val>
          <Tgt Cat="Text" Stat="Loc" Orig="New">
            <Val><![CDATA[Azure-Ressourcen (Vorschau)]]></Val>
          </Tgt>
        </Str>
        <Disp Icon="Str" />
      </Item>
      <Item ItemId=";extensions/Microsoft.azurecore/dist/localizedConstants.azure.credStoreSaveFailedError" ItemType="0" PsrId="308" Leaf="true">
        <Str Cat="Text">
          <Val><![CDATA[Keys for token cache could not be saved in credential store, this may cause Azure access token persistence issues and connection instabilities. It's likely that SqlTools has reached credential storage limit on Windows, please clear at least 2 credentials that start with "Microsoft.SqlTools|" in Windows Credential Manager and reload.]]></Val>
          <Tgt Cat="Text" Stat="Loc" Orig="New">
            <Val><![CDATA[Die Schlüssel für den Tokencache konnten nicht im Anmeldeinformationsspeicher gespeichert werden. Dies kann zu Problemen bei der Persistenz des Azure-Zugriffstokens und zu Verbindungsinstabilitäten führen. Wahrscheinlich hat SqlTools das Speicherlimit für Anmeldeinformationen unter Windows erreicht. Löschen Sie in der Windows-Anmeldeinformationsverwaltung mindestens 2 Anmeldeinformationen, die mit „Microsoft.SqlTools|“ beginnen, und wiederholen Sie den Ladevorgang.]]></Val>
          </Tgt>
        </Str>
        <Disp Icon="Str" />
      </Item>
      <Item ItemId=";extensions/Microsoft.azurecore/dist/localizedConstants.azure.noCloudsEnabled" ItemType="0" PsrId="308" Leaf="true">
        <Str Cat="Text">
          <Val><![CDATA[No clouds are enabled, please enable a cloud to continue.]]></Val>
<<<<<<< HEAD
          <Tgt Cat="Text" Stat="Loc" Orig="New">
            <Val><![CDATA[Es sind keine Clouds aktiviert. Aktivieren Sie eine Cloud, um den Vorgang fortzusetzen.]]></Val>
          </Tgt>
=======
>>>>>>> 4be16a89
        </Str>
        <Disp Icon="Str" />
      </Item>
      <Item ItemId=";extensions/Microsoft.azurecore/dist/localizedConstants.azure.unableToOpenAzureLink" ItemType="0" PsrId="308" Leaf="true">
        <Str Cat="Text">
          <Val><![CDATA[Unable to open link, missing required values]]></Val>
          <Tgt Cat="Text" Stat="Loc" Orig="New">
            <Val><![CDATA[Der Link kann nicht geöffnet werden, weil erforderliche Werte fehlen.]]></Val>
          </Tgt>
        </Str>
        <Disp Icon="Str" />
      </Item>
      <Item ItemId=";extensions/Microsoft.azurecore/dist/localizedConstants.azurecore.australiacentral" ItemType="0" PsrId="308" Leaf="true">
        <Str Cat="Text">
          <Val><![CDATA[Australia Central]]></Val>
          <Tgt Cat="Text" Stat="Loc" Orig="New">
            <Val><![CDATA[Australien, Mitte]]></Val>
          </Tgt>
        </Str>
        <Disp Icon="Str" />
      </Item>
      <Item ItemId=";extensions/Microsoft.azurecore/dist/localizedConstants.azurecore.australiacentral2" ItemType="0" PsrId="308" Leaf="true">
        <Str Cat="Text">
          <Val><![CDATA[Australia Central 2]]></Val>
          <Tgt Cat="Text" Stat="Loc" Orig="New">
            <Val><![CDATA[Australien, Mitte 2]]></Val>
          </Tgt>
        </Str>
        <Disp Icon="Str" />
      </Item>
      <Item ItemId=";extensions/Microsoft.azurecore/dist/localizedConstants.azurecore.australiaeast" ItemType="0" PsrId="308" Leaf="true">
        <Str Cat="Text">
          <Val><![CDATA[Australia East]]></Val>
          <Tgt Cat="Text" Stat="Loc" Orig="New">
            <Val><![CDATA[Australien, Osten]]></Val>
          </Tgt>
        </Str>
        <Disp Icon="Str" />
      </Item>
      <Item ItemId=";extensions/Microsoft.azurecore/dist/localizedConstants.azurecore.australiasoutheast" ItemType="0" PsrId="308" Leaf="true">
        <Str Cat="Text">
          <Val><![CDATA[Australia Southeast]]></Val>
          <Tgt Cat="Text" Stat="Loc" Orig="New">
            <Val><![CDATA[Australien, Südosten]]></Val>
          </Tgt>
        </Str>
        <Disp Icon="Str" />
      </Item>
      <Item ItemId=";extensions/Microsoft.azurecore/dist/localizedConstants.azurecore.azureArcPostgres" ItemType="0" PsrId="308" Leaf="true">
        <Str Cat="Text">
          <Val><![CDATA[Azure Arc-enabled PostgreSQL Hyperscale]]></Val>
          <Tgt Cat="Text" Stat="Loc" Orig="New">
            <Val><![CDATA[PostgreSQL Hyperscale mit Azure Arc-Unterstützung]]></Val>
          </Tgt>
          <Prev Cat="Text">
            <Val><![CDATA[Azure Arc enabled PostgreSQL Hyperscale]]></Val>
          </Prev>
        </Str>
        <Disp Icon="Str" />
      </Item>
      <Item ItemId=";extensions/Microsoft.azurecore/dist/localizedConstants.azurecore.azureArcService" ItemType="0" PsrId="308" Leaf="true">
        <Str Cat="Text">
          <Val><![CDATA[Data Service - Azure Arc]]></Val>
          <Tgt Cat="Text" Stat="Loc" Orig="New">
            <Val><![CDATA[Datendienst – Azure Arc]]></Val>
          </Tgt>
        </Str>
        <Disp Icon="Str" />
      </Item>
      <Item ItemId=";extensions/Microsoft.azurecore/dist/localizedConstants.azurecore.azureArcsqlManagedInstance" ItemType="0" PsrId="308" Leaf="true">
        <Str Cat="Text">
          <Val><![CDATA[SQL managed instance - Azure Arc]]></Val>
          <Tgt Cat="Text" Stat="Loc" Orig="New">
            <Val><![CDATA[Verwaltete SQL-Instanz – Azure Arc]]></Val>
          </Tgt>
        </Str>
        <Disp Icon="Str" />
      </Item>
      <Item ItemId=";extensions/Microsoft.azurecore/dist/localizedConstants.azurecore.brazilsouth" ItemType="0" PsrId="308" Leaf="true">
        <Str Cat="Text">
          <Val><![CDATA[Brazil South]]></Val>
          <Tgt Cat="Text" Stat="Loc" Orig="New">
            <Val><![CDATA[Brasilien, Süden]]></Val>
          </Tgt>
        </Str>
        <Disp Icon="Str" />
      </Item>
      <Item ItemId=";extensions/Microsoft.azurecore/dist/localizedConstants.azurecore.brazilsoutheast" ItemType="0" PsrId="308" Leaf="true">
        <Str Cat="Text">
          <Val><![CDATA[Brazil Southeast]]></Val>
          <Tgt Cat="Text" Stat="Loc" Orig="New">
            <Val><![CDATA[Brasilien, Südosten]]></Val>
          </Tgt>
        </Str>
        <Disp Icon="Str" />
      </Item>
      <Item ItemId=";extensions/Microsoft.azurecore/dist/localizedConstants.azurecore.canadacentral" ItemType="0" PsrId="308" Leaf="true">
        <Str Cat="Text">
          <Val><![CDATA[Canada Central]]></Val>
          <Tgt Cat="Text" Stat="Loc" Orig="New">
            <Val><![CDATA[Kanada, Mitte]]></Val>
          </Tgt>
        </Str>
        <Disp Icon="Str" />
      </Item>
      <Item ItemId=";extensions/Microsoft.azurecore/dist/localizedConstants.azurecore.canadaeast" ItemType="0" PsrId="308" Leaf="true">
        <Str Cat="Text">
          <Val><![CDATA[Canada East]]></Val>
          <Tgt Cat="Text" Stat="Loc" Orig="New">
            <Val><![CDATA[Kanada, Osten]]></Val>
          </Tgt>
        </Str>
        <Disp Icon="Str" />
      </Item>
      <Item ItemId=";extensions/Microsoft.azurecore/dist/localizedConstants.azurecore.centralindia" ItemType="0" PsrId="308" Leaf="true">
        <Str Cat="Text">
          <Val><![CDATA[Central India]]></Val>
          <Tgt Cat="Text" Stat="Loc" Orig="New">
            <Val><![CDATA[Indien, Mitte]]></Val>
          </Tgt>
        </Str>
        <Disp Icon="Str" />
      </Item>
      <Item ItemId=";extensions/Microsoft.azurecore/dist/localizedConstants.azurecore.centralus" ItemType="0" PsrId="308" Leaf="true">
        <Str Cat="Text">
          <Val><![CDATA[Central US]]></Val>
          <Tgt Cat="Text" Stat="Loc" Orig="New">
            <Val><![CDATA[USA, Mitte]]></Val>
          </Tgt>
        </Str>
        <Disp Icon="Str" />
      </Item>
      <Item ItemId=";extensions/Microsoft.azurecore/dist/localizedConstants.azurecore.centraluseuap" ItemType="0" PsrId="308" Leaf="true">
        <Str Cat="Text">
          <Val><![CDATA[Central US EUAP]]></Val>
          <Tgt Cat="Text" Stat="Loc" Orig="New">
            <Val><![CDATA[USA, Mitte EUAP]]></Val>
          </Tgt>
        </Str>
        <Disp Icon="Str" />
      </Item>
      <Item ItemId=";extensions/Microsoft.azurecore/dist/localizedConstants.azurecore.disable" ItemType="0" PsrId="308" Leaf="true">
        <Str Cat="Text">
          <Val><![CDATA[Disable]]></Val>
          <Tgt Cat="Text" Stat="Loc" Orig="New">
            <Val><![CDATA[Deaktivieren]]></Val>
          </Tgt>
        </Str>
        <Disp Icon="Str" />
      </Item>
      <Item ItemId=";extensions/Microsoft.azurecore/dist/localizedConstants.azurecore.dismiss" ItemType="0" PsrId="308" Leaf="true">
        <Str Cat="Text">
          <Val><![CDATA[Dismiss]]></Val>
          <Tgt Cat="Text" Stat="Loc" Orig="New">
            <Val><![CDATA[Schließen]]></Val>
          </Tgt>
        </Str>
        <Disp Icon="Str" />
      </Item>
      <Item ItemId=";extensions/Microsoft.azurecore/dist/localizedConstants.azurecore.eastasia" ItemType="0" PsrId="308" Leaf="true">
        <Str Cat="Text">
          <Val><![CDATA[East Asia]]></Val>
          <Tgt Cat="Text" Stat="Loc" Orig="New">
            <Val><![CDATA[Asien, Osten]]></Val>
          </Tgt>
        </Str>
        <Disp Icon="Str" />
      </Item>
      <Item ItemId=";extensions/Microsoft.azurecore/dist/localizedConstants.azurecore.eastus" ItemType="0" PsrId="308" Leaf="true">
        <Str Cat="Text">
          <Val><![CDATA[East US]]></Val>
          <Tgt Cat="Text" Stat="Loc" Orig="New">
            <Val><![CDATA[USA, Osten]]></Val>
          </Tgt>
        </Str>
        <Disp Icon="Str" />
      </Item>
      <Item ItemId=";extensions/Microsoft.azurecore/dist/localizedConstants.azurecore.eastus2" ItemType="0" PsrId="308" Leaf="true">
        <Str Cat="Text">
          <Val><![CDATA[East US 2]]></Val>
          <Tgt Cat="Text" Stat="Loc" Orig="New">
            <Val><![CDATA[USA, Osten 2]]></Val>
          </Tgt>
        </Str>
        <Disp Icon="Str" />
      </Item>
      <Item ItemId=";extensions/Microsoft.azurecore/dist/localizedConstants.azurecore.eastus2euap" ItemType="0" PsrId="308" Leaf="true">
        <Str Cat="Text">
          <Val><![CDATA[East US 2 EUAP]]></Val>
          <Tgt Cat="Text" Stat="Loc" Orig="New">
            <Val><![CDATA[USA, Osten 2 (EUAP)]]></Val>
          </Tgt>
        </Str>
        <Disp Icon="Str" />
      </Item>
      <Item ItemId=";extensions/Microsoft.azurecore/dist/localizedConstants.azurecore.enablePublicCloud" ItemType="0" PsrId="308" Leaf="true">
        <Str Cat="Text">
          <Val><![CDATA[enablePublicCloud]]></Val>
<<<<<<< HEAD
          <Tgt Cat="Text" Stat="Loc" Orig="New">
            <Val><![CDATA[enablePublicCloud]]></Val>
          </Tgt>
=======
>>>>>>> 4be16a89
        </Str>
        <Disp Icon="Str" />
      </Item>
      <Item ItemId=";extensions/Microsoft.azurecore/dist/localizedConstants.azurecore.extensionName" ItemType="0" PsrId="308" Leaf="true">
        <Str Cat="Text">
          <Val><![CDATA[Azure Accounts]]></Val>
          <Tgt Cat="Text" Stat="Loc" Orig="New">
            <Val><![CDATA[Azure-Konten]]></Val>
          </Tgt>
        </Str>
        <Disp Icon="Str" />
      </Item>
      <Item ItemId=";extensions/Microsoft.azurecore/dist/localizedConstants.azurecore.francecentral" ItemType="0" PsrId="308" Leaf="true">
        <Str Cat="Text">
          <Val><![CDATA[France Central]]></Val>
          <Tgt Cat="Text" Stat="Loc" Orig="New">
            <Val><![CDATA[Frankreich, Mitte]]></Val>
          </Tgt>
        </Str>
        <Disp Icon="Str" />
      </Item>
      <Item ItemId=";extensions/Microsoft.azurecore/dist/localizedConstants.azurecore.francesouth" ItemType="0" PsrId="308" Leaf="true">
        <Str Cat="Text">
          <Val><![CDATA[France South]]></Val>
          <Tgt Cat="Text" Stat="Loc" Orig="New">
            <Val><![CDATA[Frankreich, Süden]]></Val>
          </Tgt>
        </Str>
        <Disp Icon="Str" />
      </Item>
      <Item ItemId=";extensions/Microsoft.azurecore/dist/localizedConstants.azurecore.germanynorth" ItemType="0" PsrId="308" Leaf="true">
        <Str Cat="Text">
          <Val><![CDATA[Germany North]]></Val>
          <Tgt Cat="Text" Stat="Loc" Orig="New">
            <Val><![CDATA[Deutschland, Norden]]></Val>
          </Tgt>
        </Str>
        <Disp Icon="Str" />
      </Item>
      <Item ItemId=";extensions/Microsoft.azurecore/dist/localizedConstants.azurecore.germanywestcentral" ItemType="0" PsrId="308" Leaf="true">
        <Str Cat="Text">
          <Val><![CDATA[Germany West Central]]></Val>
          <Tgt Cat="Text" Stat="Loc" Orig="New">
            <Val><![CDATA[Deutschland, Westen-Mitte]]></Val>
          </Tgt>
        </Str>
        <Disp Icon="Str" />
      </Item>
      <Item ItemId=";extensions/Microsoft.azurecore/dist/localizedConstants.azurecore.invalidAzureAccount" ItemType="0" PsrId="308" Leaf="true">
        <Str Cat="Text">
          <Val><![CDATA[Invalid account]]></Val>
          <Tgt Cat="Text" Stat="Loc" Orig="New">
            <Val><![CDATA[Ungültiges Konto.]]></Val>
          </Tgt>
        </Str>
        <Disp Icon="Str" />
      </Item>
      <Item ItemId=";extensions/Microsoft.azurecore/dist/localizedConstants.azurecore.invalidTenant" ItemType="0" PsrId="308" Leaf="true">
        <Str Cat="Text">
          <Val><![CDATA[Invalid tenant for subscription]]></Val>
          <Tgt Cat="Text" Stat="Loc" Orig="New">
            <Val><![CDATA[Ungültiger Mandant für Abonnement.]]></Val>
          </Tgt>
        </Str>
        <Disp Icon="Str" />
      </Item>
      <Item ItemId=";extensions/Microsoft.azurecore/dist/localizedConstants.azurecore.japaneast" ItemType="0" PsrId="308" Leaf="true">
        <Str Cat="Text">
          <Val><![CDATA[Japan East]]></Val>
          <Tgt Cat="Text" Stat="Loc" Orig="New">
            <Val><![CDATA[Japan, Osten]]></Val>
          </Tgt>
        </Str>
        <Disp Icon="Str" />
      </Item>
      <Item ItemId=";extensions/Microsoft.azurecore/dist/localizedConstants.azurecore.japanwest" ItemType="0" PsrId="308" Leaf="true">
        <Str Cat="Text">
          <Val><![CDATA[Japan West]]></Val>
          <Tgt Cat="Text" Stat="Loc" Orig="New">
            <Val><![CDATA[Japan, Westen]]></Val>
          </Tgt>
        </Str>
        <Disp Icon="Str" />
      </Item>
      <Item ItemId=";extensions/Microsoft.azurecore/dist/localizedConstants.azurecore.koreacentral" ItemType="0" PsrId="308" Leaf="true">
        <Str Cat="Text">
          <Val><![CDATA[Korea Central]]></Val>
          <Tgt Cat="Text" Stat="Loc" Orig="New">
            <Val><![CDATA[Südkorea, Mitte]]></Val>
          </Tgt>
        </Str>
        <Disp Icon="Str" />
      </Item>
      <Item ItemId=";extensions/Microsoft.azurecore/dist/localizedConstants.azurecore.koreasouth" ItemType="0" PsrId="308" Leaf="true">
        <Str Cat="Text">
          <Val><![CDATA[Korea South]]></Val>
          <Tgt Cat="Text" Stat="Loc" Orig="New">
            <Val><![CDATA[Südkorea, Süden]]></Val>
          </Tgt>
        </Str>
        <Disp Icon="Str" />
      </Item>
      <Item ItemId=";extensions/Microsoft.azurecore/dist/localizedConstants.azurecore.location" ItemType="0" PsrId="308" Leaf="true">
        <Str Cat="Text">
          <Val><![CDATA[Location]]></Val>
          <Tgt Cat="Text" Stat="Loc" Orig="New">
            <Val><![CDATA[Speicherort]]></Val>
          </Tgt>
        </Str>
        <Disp Icon="Str" />
      </Item>
      <Item ItemId=";extensions/Microsoft.azurecore/dist/localizedConstants.azurecore.name" ItemType="0" PsrId="308" Leaf="true">
        <Str Cat="Text">
          <Val><![CDATA[Name]]></Val>
          <Tgt Cat="Text" Stat="Loc" Orig="New">
            <Val><![CDATA[Name]]></Val>
          </Tgt>
        </Str>
        <Disp Icon="Str" />
      </Item>
      <Item ItemId=";extensions/Microsoft.azurecore/dist/localizedConstants.azurecore.northcentralus" ItemType="0" PsrId="308" Leaf="true">
        <Str Cat="Text">
          <Val><![CDATA[North Central US]]></Val>
          <Tgt Cat="Text" Stat="Loc" Orig="New">
            <Val><![CDATA[USA, Norden-Mitte]]></Val>
          </Tgt>
        </Str>
        <Disp Icon="Str" />
      </Item>
      <Item ItemId=";extensions/Microsoft.azurecore/dist/localizedConstants.azurecore.northeurope" ItemType="0" PsrId="308" Leaf="true">
        <Str Cat="Text">
          <Val><![CDATA[North Europe]]></Val>
          <Tgt Cat="Text" Stat="Loc" Orig="New">
            <Val><![CDATA[Europa, Norden]]></Val>
          </Tgt>
        </Str>
        <Disp Icon="Str" />
      </Item>
      <Item ItemId=";extensions/Microsoft.azurecore/dist/localizedConstants.azurecore.norwayeast" ItemType="0" PsrId="308" Leaf="true">
        <Str Cat="Text">
          <Val><![CDATA[Norway East]]></Val>
          <Tgt Cat="Text" Stat="Loc" Orig="New">
            <Val><![CDATA[Norwegen, Osten]]></Val>
          </Tgt>
        </Str>
        <Disp Icon="Str" />
      </Item>
      <Item ItemId=";extensions/Microsoft.azurecore/dist/localizedConstants.azurecore.norwaywest" ItemType="0" PsrId="308" Leaf="true">
        <Str Cat="Text">
          <Val><![CDATA[Norway West]]></Val>
          <Tgt Cat="Text" Stat="Loc" Orig="New">
            <Val><![CDATA[Norwegen, Westen]]></Val>
          </Tgt>
        </Str>
        <Disp Icon="Str" />
      </Item>
      <Item ItemId=";extensions/Microsoft.azurecore/dist/localizedConstants.azurecore.piiLogging.warning" ItemType="0" PsrId="308" Leaf="true">
        <Str Cat="Text">
          <Val><![CDATA[Warning: Azure PII Logging is enabled. Enabling this option allows personally identifiable information to be logged and should only be used for debugging purposes.]]></Val>
          <Tgt Cat="Text" Stat="Loc" Orig="New">
            <Val><![CDATA[Warnung: Die Azure-PII-Protokollierung ist aktiviert. Wenn Sie diese Option aktivieren, können personenbezogene Informationen protokolliert werden. Sie dürfen nur zu Debugzwecken verwendet werden.]]></Val>
          </Tgt>
        </Str>
        <Disp Icon="Str" />
      </Item>
      <Item ItemId=";extensions/Microsoft.azurecore/dist/localizedConstants.azurecore.postgresFlexibleServer" ItemType="0" PsrId="308" Leaf="true">
        <Str Cat="Text">
          <Val><![CDATA[Azure Database for PostgreSQL flexible servers]]></Val>
          <Tgt Cat="Text" Stat="Loc" Orig="New">
            <Val><![CDATA[Flexible Server für Azure Database for PostgreSQL]]></Val>
          </Tgt>
        </Str>
        <Disp Icon="Str" />
      </Item>
      <Item ItemId=";extensions/Microsoft.azurecore/dist/localizedConstants.azurecore.postgresServer" ItemType="0" PsrId="308" Leaf="true">
        <Str Cat="Text">
          <Val><![CDATA[Azure Database for PostgreSQL servers]]></Val>
          <Tgt Cat="Text" Stat="Loc" Orig="New">
            <Val><![CDATA[Azure Database for PostgreSQL-Server]]></Val>
          </Tgt>
          <Prev Cat="Text">
            <Val><![CDATA[Azure Database for PostgreSQL server]]></Val>
          </Prev>
        </Str>
        <Disp Icon="Str" />
      </Item>
      <Item ItemId=";extensions/Microsoft.azurecore/dist/localizedConstants.azurecore.reload" ItemType="0" PsrId="308" Leaf="true">
        <Str Cat="Text">
          <Val><![CDATA[Cancel]]></Val>
          <Tgt Cat="Text" Stat="Loc" Orig="New">
            <Val><![CDATA[Abbrechen]]></Val>
          </Tgt>
          <Prev Cat="Text">
            <Val><![CDATA[Reload]]></Val>
          </Prev>
        </Str>
        <Disp Icon="Str" />
      </Item>
      <Item ItemId=";extensions/Microsoft.azurecore/dist/localizedConstants.azurecore.reloadChoice" ItemType="0" PsrId="308" Leaf="true">
        <Str Cat="Text">
          <Val><![CDATA[Reload Azure Data Studio]]></Val>
          <Tgt Cat="Text" Stat="Loc" Orig="New">
            <Val><![CDATA[Azure Data Studio neu laden]]></Val>
          </Tgt>
        </Str>
        <Disp Icon="Str" />
      </Item>
      <Item ItemId=";extensions/Microsoft.azurecore/dist/localizedConstants.azurecore.reloadPrompt" ItemType="0" PsrId="308" Leaf="true">
        <Str Cat="Text">
          <Val><![CDATA[{0} setting changed, please reload Azure Data Studio.]]></Val>
<<<<<<< HEAD
          <Tgt Cat="Text" Stat="Loc" Orig="New">
            <Val><![CDATA[{0} Einstellung geändert wurde, laden Sie Azure Data Studio neu.]]></Val>
          </Tgt>
          <Prev Cat="Text">
            <Val><![CDATA[Authentication Library has changed, please reload Azure Data Studio.]]></Val>
          </Prev>
        </Str>
        <Disp Icon="Str" />
      </Item>
      <Item ItemId=";extensions/Microsoft.azurecore/dist/localizedConstants.azurecore.reloadPromptCacheClear" ItemType="0" PsrId="308" Leaf="true">
        <Str Cat="Text">
          <Val><![CDATA[Token cache has been cleared successfully, please reload Azure Data Studio.]]></Val>
          <Tgt Cat="Text" Stat="Loc" Orig="New">
            <Val><![CDATA[Der Tokencache wurde erfolgreich gelöscht. Laden Sie Azure Data Studio neu.]]></Val>
=======
          <Tgt Cat="Text" Stat="Update" Orig="New">
            <Val><![CDATA[Die Authentifizierungsbibliothek wurde geändert, bitte laden Sie Azure Data Studio neu.]]></Val>
>>>>>>> 4be16a89
          </Tgt>
          <Prev Cat="Text">
            <Val><![CDATA[Authentication Library has changed, please reload Azure Data Studio.]]></Val>
          </Prev>
        </Str>
        <Disp Icon="Str" />
      </Item>
      <Item ItemId=";extensions/Microsoft.azurecore/dist/localizedConstants.azurecore.reloadPromptCacheClear" ItemType="0" PsrId="308" Leaf="true">
        <Str Cat="Text">
          <Val><![CDATA[Token cache has been cleared successfully, please reload Azure Data Studio.]]></Val>
        </Str>
        <Disp Icon="Str" />
      </Item>
      <Item ItemId=";extensions/Microsoft.azurecore/dist/localizedConstants.azurecore.requiresReload" ItemType="0" PsrId="308" Leaf="true">
        <Str Cat="Text">
          <Val><![CDATA[Modifying this setting requires reloading the window for all changes to take effect.]]></Val>
          <Tgt Cat="Text" Stat="Loc" Orig="New">
            <Val><![CDATA[Bei Änderung dieser Einstellung muss das Fenster neu geladen werden, damit alle Änderungen wirksam werden.]]></Val>
          </Tgt>
        </Str>
        <Disp Icon="Str" />
      </Item>
      <Item ItemId=";extensions/Microsoft.azurecore/dist/localizedConstants.azurecore.resourceGroup" ItemType="0" PsrId="308" Leaf="true">
        <Str Cat="Text">
          <Val><![CDATA[Resource group]]></Val>
          <Tgt Cat="Text" Stat="Loc" Orig="New">
            <Val><![CDATA[Ressourcengruppe]]></Val>
          </Tgt>
        </Str>
        <Disp Icon="Str" />
      </Item>
      <Item ItemId=";extensions/Microsoft.azurecore/dist/localizedConstants.azurecore.resourceType" ItemType="0" PsrId="308" Leaf="true">
        <Str Cat="Text">
          <Val><![CDATA[Resource type]]></Val>
          <Tgt Cat="Text" Stat="Loc" Orig="New">
            <Val><![CDATA[Ressourcentyp]]></Val>
          </Tgt>
        </Str>
        <Disp Icon="Str" />
      </Item>
      <Item ItemId=";extensions/Microsoft.azurecore/dist/localizedConstants.azurecore.southafricanorth" ItemType="0" PsrId="308" Leaf="true">
        <Str Cat="Text">
          <Val><![CDATA[South Africa North]]></Val>
          <Tgt Cat="Text" Stat="Loc" Orig="New">
            <Val><![CDATA[Südafrika, Norden]]></Val>
          </Tgt>
        </Str>
        <Disp Icon="Str" />
      </Item>
      <Item ItemId=";extensions/Microsoft.azurecore/dist/localizedConstants.azurecore.southafricawest" ItemType="0" PsrId="308" Leaf="true">
        <Str Cat="Text">
          <Val><![CDATA[South Africa West]]></Val>
          <Tgt Cat="Text" Stat="Loc" Orig="New">
            <Val><![CDATA[Südafrika, Westen]]></Val>
          </Tgt>
        </Str>
        <Disp Icon="Str" />
      </Item>
      <Item ItemId=";extensions/Microsoft.azurecore/dist/localizedConstants.azurecore.southcentralus" ItemType="0" PsrId="308" Leaf="true">
        <Str Cat="Text">
          <Val><![CDATA[South Central US]]></Val>
          <Tgt Cat="Text" Stat="Loc" Orig="New">
            <Val><![CDATA[USA, Süden-Mitte]]></Val>
          </Tgt>
        </Str>
        <Disp Icon="Str" />
      </Item>
      <Item ItemId=";extensions/Microsoft.azurecore/dist/localizedConstants.azurecore.southeastasia" ItemType="0" PsrId="308" Leaf="true">
        <Str Cat="Text">
          <Val><![CDATA[Southeast Asia]]></Val>
          <Tgt Cat="Text" Stat="Loc" Orig="New">
            <Val><![CDATA[Asien, Südosten]]></Val>
          </Tgt>
        </Str>
        <Disp Icon="Str" />
      </Item>
      <Item ItemId=";extensions/Microsoft.azurecore/dist/localizedConstants.azurecore.southindia" ItemType="0" PsrId="308" Leaf="true">
        <Str Cat="Text">
          <Val><![CDATA[South India]]></Val>
          <Tgt Cat="Text" Stat="Loc" Orig="New">
            <Val><![CDATA[Indien, Süden]]></Val>
          </Tgt>
        </Str>
        <Disp Icon="Str" />
      </Item>
      <Item ItemId=";extensions/Microsoft.azurecore/dist/localizedConstants.azurecore.sqlDatabase" ItemType="0" PsrId="308" Leaf="true">
        <Str Cat="Text">
          <Val><![CDATA[SQL database]]></Val>
          <Tgt Cat="Text" Stat="Loc" Orig="New">
            <Val><![CDATA[SQL-Datenbank]]></Val>
          </Tgt>
        </Str>
        <Disp Icon="Str" />
      </Item>
      <Item ItemId=";extensions/Microsoft.azurecore/dist/localizedConstants.azurecore.sqlManagedInstance" ItemType="0" PsrId="308" Leaf="true">
        <Str Cat="Text">
          <Val><![CDATA[SQL managed instance]]></Val>
          <Tgt Cat="Text" Stat="Loc" Orig="New">
            <Val><![CDATA[Verwaltete SQL-Instanz]]></Val>
          </Tgt>
        </Str>
        <Disp Icon="Str" />
      </Item>
      <Item ItemId=";extensions/Microsoft.azurecore/dist/localizedConstants.azurecore.sqlServer" ItemType="0" PsrId="308" Leaf="true">
        <Str Cat="Text">
          <Val><![CDATA[SQL server]]></Val>
          <Tgt Cat="Text" Stat="Loc" Orig="New">
            <Val><![CDATA[SQL Server]]></Val>
          </Tgt>
        </Str>
        <Disp Icon="Str" />
      </Item>
      <Item ItemId=";extensions/Microsoft.azurecore/dist/localizedConstants.azurecore.sqlServerArc" ItemType="0" PsrId="308" Leaf="true">
        <Str Cat="Text">
          <Val><![CDATA[SQL Server - Azure Arc]]></Val>
          <Tgt Cat="Text" Stat="Loc" Orig="New">
            <Val><![CDATA[SQL Server – Azure Arc]]></Val>
          </Tgt>
        </Str>
        <Disp Icon="Str" />
      </Item>
      <Item ItemId=";extensions/Microsoft.azurecore/dist/localizedConstants.azurecore.subscription" ItemType="0" PsrId="308" Leaf="true">
        <Str Cat="Text">
          <Val><![CDATA[Subscription]]></Val>
          <Tgt Cat="Text" Stat="Loc" Orig="New">
            <Val><![CDATA[Abonnement]]></Val>
          </Tgt>
        </Str>
        <Disp Icon="Str" />
      </Item>
      <Item ItemId=";extensions/Microsoft.azurecore/dist/localizedConstants.azurecore.switchMsal" ItemType="0" PsrId="308" Leaf="true">
        <Str Cat="Text">
          <Val><![CDATA[Switch to MSAL]]></Val>
          <Tgt Cat="Text" Stat="Loc" Orig="New">
            <Val><![CDATA[Zu MSAL wechseln]]></Val>
          </Tgt>
        </Str>
        <Disp Icon="Str" />
      </Item>
      <Item ItemId=";extensions/Microsoft.azurecore/dist/localizedConstants.azurecore.switzerlandnorth" ItemType="0" PsrId="308" Leaf="true">
        <Str Cat="Text">
          <Val><![CDATA[Switzerland North]]></Val>
          <Tgt Cat="Text" Stat="Loc" Orig="New">
            <Val><![CDATA[Schweiz, Norden]]></Val>
          </Tgt>
        </Str>
        <Disp Icon="Str" />
      </Item>
      <Item ItemId=";extensions/Microsoft.azurecore/dist/localizedConstants.azurecore.switzerlandwest" ItemType="0" PsrId="308" Leaf="true">
        <Str Cat="Text">
          <Val><![CDATA[Switzerland West]]></Val>
          <Tgt Cat="Text" Stat="Loc" Orig="New">
            <Val><![CDATA[Schweiz, Westen]]></Val>
          </Tgt>
        </Str>
        <Disp Icon="Str" />
      </Item>
      <Item ItemId=";extensions/Microsoft.azurecore/dist/localizedConstants.azurecore.typeIcon" ItemType="0" PsrId="308" Leaf="true">
        <Str Cat="Text">
          <Val><![CDATA[Type Icon]]></Val>
          <Tgt Cat="Text" Stat="Loc" Orig="New">
            <Val><![CDATA[Typsymbol]]></Val>
          </Tgt>
        </Str>
        <Disp Icon="Str" />
      </Item>
      <Item ItemId=";extensions/Microsoft.azurecore/dist/localizedConstants.azurecore.uaecentral" ItemType="0" PsrId="308" Leaf="true">
        <Str Cat="Text">
          <Val><![CDATA[UAE Central]]></Val>
          <Tgt Cat="Text" Stat="Loc" Orig="New">
            <Val><![CDATA[VAE, Mitte]]></Val>
          </Tgt>
        </Str>
        <Disp Icon="Str" />
      </Item>
      <Item ItemId=";extensions/Microsoft.azurecore/dist/localizedConstants.azurecore.uaenorth" ItemType="0" PsrId="308" Leaf="true">
        <Str Cat="Text">
          <Val><![CDATA[UAE North]]></Val>
          <Tgt Cat="Text" Stat="Loc" Orig="New">
            <Val><![CDATA[VAE, Norden]]></Val>
          </Tgt>
        </Str>
        <Disp Icon="Str" />
      </Item>
      <Item ItemId=";extensions/Microsoft.azurecore/dist/localizedConstants.azurecore.uksouth" ItemType="0" PsrId="308" Leaf="true">
        <Str Cat="Text">
          <Val><![CDATA[UK South]]></Val>
          <Tgt Cat="Text" Stat="Loc" Orig="New">
            <Val><![CDATA[Vereinigtes Königreich, Süden]]></Val>
          </Tgt>
        </Str>
        <Disp Icon="Str" />
      </Item>
      <Item ItemId=";extensions/Microsoft.azurecore/dist/localizedConstants.azurecore.ukwest" ItemType="0" PsrId="308" Leaf="true">
        <Str Cat="Text">
          <Val><![CDATA[UK West]]></Val>
          <Tgt Cat="Text" Stat="Loc" Orig="New">
            <Val><![CDATA[Vereinigtes Königreich, Westen]]></Val>
          </Tgt>
        </Str>
        <Disp Icon="Str" />
      </Item>
      <Item ItemId=";extensions/Microsoft.azurecore/dist/localizedConstants.azurecore.unableToFetchToken" ItemType="0" PsrId="308" Leaf="true">
        <Str Cat="Text">
          <Val><![CDATA[Unable to get token for tenant {0}]]></Val>
          <Tgt Cat="Text" Stat="Loc" Orig="New">
            <Val><![CDATA[Für den Mandanten "{0}" kann kein Token abgerufen werden.]]></Val>
          </Tgt>
        </Str>
        <Disp Icon="Str" />
      </Item>
      <Item ItemId=";extensions/Microsoft.azurecore/dist/localizedConstants.azurecore.westcentralus" ItemType="0" PsrId="308" Leaf="true">
        <Str Cat="Text">
          <Val><![CDATA[West Central US]]></Val>
          <Tgt Cat="Text" Stat="Loc" Orig="New">
            <Val><![CDATA[USA, Westen-Mitte]]></Val>
          </Tgt>
        </Str>
        <Disp Icon="Str" />
      </Item>
      <Item ItemId=";extensions/Microsoft.azurecore/dist/localizedConstants.azurecore.westeurope" ItemType="0" PsrId="308" Leaf="true">
        <Str Cat="Text">
          <Val><![CDATA[West Europe]]></Val>
          <Tgt Cat="Text" Stat="Loc" Orig="New">
            <Val><![CDATA[Europa, Westen]]></Val>
          </Tgt>
        </Str>
        <Disp Icon="Str" />
      </Item>
      <Item ItemId=";extensions/Microsoft.azurecore/dist/localizedConstants.azurecore.westindia" ItemType="0" PsrId="308" Leaf="true">
        <Str Cat="Text">
          <Val><![CDATA[West India]]></Val>
          <Tgt Cat="Text" Stat="Loc" Orig="New">
            <Val><![CDATA[Indien, Westen]]></Val>
          </Tgt>
        </Str>
        <Disp Icon="Str" />
      </Item>
      <Item ItemId=";extensions/Microsoft.azurecore/dist/localizedConstants.azurecore.westus" ItemType="0" PsrId="308" Leaf="true">
        <Str Cat="Text">
          <Val><![CDATA[West US]]></Val>
          <Tgt Cat="Text" Stat="Loc" Orig="New">
            <Val><![CDATA[USA, Westen]]></Val>
          </Tgt>
        </Str>
        <Disp Icon="Str" />
      </Item>
      <Item ItemId=";extensions/Microsoft.azurecore/dist/localizedConstants.azurecore.westus2" ItemType="0" PsrId="308" Leaf="true">
        <Str Cat="Text">
          <Val><![CDATA[West US 2]]></Val>
          <Tgt Cat="Text" Stat="Loc" Orig="New">
            <Val><![CDATA[USA, Westen 2]]></Val>
          </Tgt>
        </Str>
        <Disp Icon="Str" />
      </Item>
      <Item ItemId=";extensions/Microsoft.azurecore/dist/utils.providerSettings.error" ItemType="0" PsrId="308" Leaf="true">
        <Str Cat="Text">
          <Val><![CDATA[Could not load endpoints from settings, please check the logs for more details.]]></Val>
<<<<<<< HEAD
          <Tgt Cat="Text" Stat="Loc" Orig="New">
            <Val><![CDATA[Endpunkte konnten nicht aus den Einstellungen geladen werden. Weitere Informationen finden Sie in den Protokollen.]]></Val>
          </Tgt>
=======
>>>>>>> 4be16a89
        </Str>
        <Disp Icon="Str" />
      </Item>
      <Item ItemId=";extensions/Microsoft.azurecore/dist/utils.providerSettings.success" ItemType="0" PsrId="308" Leaf="true">
        <Str Cat="Text">
          <Val><![CDATA[Successfully loaded custom endpoints from settings]]></Val>
<<<<<<< HEAD
          <Tgt Cat="Text" Stat="Loc" Orig="New">
            <Val><![CDATA[Benutzerdefinierte Endpunkte wurden erfolgreich aus den Einstellungen geladen.]]></Val>
          </Tgt>
=======
>>>>>>> 4be16a89
        </Str>
        <Disp Icon="Str" />
      </Item>
      <Item ItemId=";extensions/Microsoft.azurecore/package.accounts.clearTokenCache" ItemType="0" PsrId="308" Leaf="true">
        <Str Cat="Text">
          <Val><![CDATA[Clear Azure Account Token Cache]]></Val>
          <Tgt Cat="Text" Stat="Loc" Orig="New">
            <Val><![CDATA[Tokencache für Azure-Konto löschen]]></Val>
          </Tgt>
        </Str>
        <Disp Icon="Str" />
      </Item>
      <Item ItemId=";extensions/Microsoft.azurecore/package.azure.description" ItemType="0" PsrId="308" Leaf="true">
        <Str Cat="Text">
          <Val><![CDATA[Browse and work with Azure resources]]></Val>
          <Tgt Cat="Text" Stat="Loc" Orig="New">
            <Val><![CDATA[Durchsuchen und Arbeiten mit Azure-Ressourcen]]></Val>
          </Tgt>
        </Str>
        <Disp Icon="Str" />
      </Item>
      <Item ItemId=";extensions/Microsoft.azurecore/package.azure.displayName" ItemType="0" PsrId="308" Leaf="true">
        <Str Cat="Text">
          <Val><![CDATA[Azure (Core)]]></Val>
          <Tgt Cat="Text" Stat="Loc" Orig="New">
            <Val><![CDATA[Azure (Core)]]></Val>
          </Tgt>
        </Str>
        <Disp Icon="Str" />
      </Item>
      <Item ItemId=";extensions/Microsoft.azurecore/package.azure.openInAzurePortal.title" ItemType="0" PsrId="308" Leaf="true">
        <Str Cat="Text">
          <Val><![CDATA[Open in Azure Portal]]></Val>
          <Tgt Cat="Text" Stat="Loc" Orig="New">
            <Val><![CDATA[In Azure-Portal öffnen]]></Val>
          </Tgt>
        </Str>
        <Disp Icon="Str" />
      </Item>
      <Item ItemId=";extensions/Microsoft.azurecore/package.azure.resource.config.filter.description" ItemType="0" PsrId="308" Leaf="true">
        <Str Cat="Text">
          <Val><![CDATA[The resource filter, each element is an account id, a subscription id and name separated by a slash]]></Val>
          <Tgt Cat="Text" Stat="Loc" Orig="New">
            <Val><![CDATA[Der Ressourcenfilter, jedes Element besteht aus einer Konto-ID, einer Abonnement-ID und einem Namen (durch Schrägstriche getrennt)]]></Val>
          </Tgt>
        </Str>
        <Disp Icon="Str" />
      </Item>
      <Item ItemId=";extensions/Microsoft.azurecore/package.azure.resource.config.title" ItemType="0" PsrId="308" Leaf="true">
        <Str Cat="Text">
          <Val><![CDATA[Azure Resource Configuration]]></Val>
          <Tgt Cat="Text" Stat="Loc" Orig="New">
            <Val><![CDATA[Konfiguration von Azure-Ressourcen]]></Val>
          </Tgt>
        </Str>
        <Disp Icon="Str" />
      </Item>
      <Item ItemId=";extensions/Microsoft.azurecore/package.azure.resource.connectsqldb.title" ItemType="0" PsrId="308" Leaf="true">
        <Str Cat="Text">
          <Val><![CDATA[Add to Servers]]></Val>
          <Tgt Cat="Text" Stat="Loc" Orig="New">
            <Val><![CDATA[Zu Servern hinzufügen]]></Val>
          </Tgt>
        </Str>
        <Disp Icon="Str" />
      </Item>
      <Item ItemId=";extensions/Microsoft.azurecore/package.azure.resource.connectsqlserver.title" ItemType="0" PsrId="308" Leaf="true">
        <Str Cat="Text">
          <Val><![CDATA[Connect]]></Val>
          <Tgt Cat="Text" Stat="Loc" Orig="New">
            <Val><![CDATA[Verbinden]]></Val>
          </Tgt>
        </Str>
        <Disp Icon="Str" />
      </Item>
      <Item ItemId=";extensions/Microsoft.azurecore/package.azure.resource.explorer.title" ItemType="0" PsrId="308" Leaf="true">
        <Str Cat="Text">
          <Val><![CDATA[Azure]]></Val>
          <Tgt Cat="Text" Stat="Loc" Orig="New">
            <Val><![CDATA[Azure]]></Val>
          </Tgt>
        </Str>
        <Disp Icon="Str" />
      </Item>
      <Item ItemId=";extensions/Microsoft.azurecore/package.azure.resource.refresh.title" ItemType="0" PsrId="308" Leaf="true">
        <Str Cat="Text">
          <Val><![CDATA[Refresh]]></Val>
          <Tgt Cat="Text" Stat="Loc" Orig="New">
            <Val><![CDATA[Aktualisieren]]></Val>
          </Tgt>
        </Str>
        <Disp Icon="Str" />
      </Item>
      <Item ItemId=";extensions/Microsoft.azurecore/package.azure.resource.refreshall.title" ItemType="0" PsrId="308" Leaf="true">
        <Str Cat="Text">
          <Val><![CDATA[Azure: Refresh All Accounts]]></Val>
          <Tgt Cat="Text" Stat="Loc" Orig="New">
            <Val><![CDATA[Azure: Alle Konten aktualisieren]]></Val>
          </Tgt>
        </Str>
        <Disp Icon="Str" />
      </Item>
      <Item ItemId=";extensions/Microsoft.azurecore/package.azure.resource.selectsubscriptions.title" ItemType="0" PsrId="308" Leaf="true">
        <Str Cat="Text">
          <Val><![CDATA[Select Subscriptions]]></Val>
          <Tgt Cat="Text" Stat="Loc" Orig="New">
            <Val><![CDATA[Abonnements auswählen]]></Val>
          </Tgt>
        </Str>
        <Disp Icon="Str" />
      </Item>
      <Item ItemId=";extensions/Microsoft.azurecore/package.azure.resource.selecttenants.title" ItemType="0" PsrId="308" Leaf="true">
        <Str Cat="Text">
          <Val><![CDATA[Select Tenants]]></Val>
          <Tgt Cat="Text" Stat="Loc" Orig="New">
            <Val><![CDATA[Mandanten auswählen]]></Val>
          </Tgt>
        </Str>
        <Disp Icon="Str" />
      </Item>
      <Item ItemId=";extensions/Microsoft.azurecore/package.azure.resource.signin.title" ItemType="0" PsrId="308" Leaf="true">
        <Str Cat="Text">
          <Val><![CDATA[Azure: Sign In]]></Val>
          <Tgt Cat="Text" Stat="Loc" Orig="New">
            <Val><![CDATA[Azure: Anmelden]]></Val>
          </Tgt>
        </Str>
        <Disp Icon="Str" />
      </Item>
      <Item ItemId=";extensions/Microsoft.azurecore/package.azure.resource.startterminal.title" ItemType="0" PsrId="308" Leaf="true">
        <Str Cat="Text">
          <Val><![CDATA[Start Cloud Shell]]></Val>
          <Tgt Cat="Text" Stat="Loc" Orig="New">
            <Val><![CDATA[Cloud Shell starten]]></Val>
          </Tgt>
        </Str>
        <Disp Icon="Str" />
      </Item>
      <Item ItemId=";extensions/Microsoft.azurecore/package.azure.resource.view.title" ItemType="0" PsrId="308" Leaf="true">
        <Str Cat="Text">
          <Val><![CDATA[Azure (Preview)]]></Val>
          <Tgt Cat="Text" Stat="Loc" Orig="New">
            <Val><![CDATA[Azure (Vorschau)]]></Val>
          </Tgt>
        </Str>
        <Disp Icon="Str" />
      </Item>
      <Item ItemId=";extensions/Microsoft.azurecore/package.azure.tenant.config.filter.description" ItemType="0" PsrId="308" Leaf="true">
        <Str Cat="Text">
          <Val><![CDATA[The list of tenant IDs which will be skipped when querying Azure resources or requesting authentication tokens.]]></Val>
          <Tgt Cat="Text" Stat="Loc" Orig="New">
            <Val><![CDATA[Die Liste der Mandanten-IDs, die beim Abfragen von Azure-Ressourcen oder beim Anfordern von Authentifizierungstoken übersprungen werden.]]></Val>
          </Tgt>
          <Prev Cat="Text">
            <Val><![CDATA[The list of tenant IDs to ignore when querying azure resources. Each element is a tenant id.]]></Val>
          </Prev>
        </Str>
        <Disp Icon="Str" />
      </Item>
      <Item ItemId=";extensions/Microsoft.azurecore/package.azure.title" ItemType="0" PsrId="308" Leaf="true">
        <Str Cat="Text">
          <Val><![CDATA[Azure]]></Val>
          <Tgt Cat="Text" Stat="Loc" Orig="New">
            <Val><![CDATA[Azure]]></Val>
          </Tgt>
        </Str>
        <Disp Icon="Str" />
      </Item>
      <Item ItemId=";extensions/Microsoft.azurecore/package.config.azureAccountConfigurationSection" ItemType="0" PsrId="308" Leaf="true">
        <Str Cat="Text">
          <Val><![CDATA[Azure Account Configuration]]></Val>
          <Tgt Cat="Text" Stat="Loc" Orig="New">
            <Val><![CDATA[Azure-Kontokonfiguration]]></Val>
          </Tgt>
        </Str>
        <Disp Icon="Str" />
      </Item>
      <Item ItemId=";extensions/Microsoft.azurecore/package.config.azureAuthMethodConfigurationSection" ItemType="0" PsrId="308" Leaf="true">
        <Str Cat="Text">
          <Val><![CDATA[Azure Authentication Method]]></Val>
          <Tgt Cat="Text" Stat="Loc" Orig="New">
            <Val><![CDATA[Azure-Authentifizierungsmethode]]></Val>
          </Tgt>
        </Str>
        <Disp Icon="Str" />
      </Item>
      <Item ItemId=";extensions/Microsoft.azurecore/package.config.azureCodeGrantMethod" ItemType="0" PsrId="308" Leaf="true">
        <Str Cat="Text">
          <Val><![CDATA[Code Grant Method]]></Val>
          <Tgt Cat="Text" Stat="Loc" Orig="New">
            <Val><![CDATA[Gewährungsmethode über Code]]></Val>
          </Tgt>
        </Str>
        <Disp Icon="Str" />
      </Item>
      <Item ItemId=";extensions/Microsoft.azurecore/package.config.azureDeviceCodeMethod" ItemType="0" PsrId="308" Leaf="true">
        <Str Cat="Text">
          <Val><![CDATA[Device Code Method]]></Val>
          <Tgt Cat="Text" Stat="Loc" Orig="New">
            <Val><![CDATA[Gewährungsmethode über Gerät]]></Val>
          </Tgt>
        </Str>
        <Disp Icon="Str" />
      </Item>
      <Item ItemId=";extensions/Microsoft.azurecore/package.config.customProviderSettings" ItemType="0" PsrId="308" Leaf="true">
        <Str Cat="Text">
          <Val><![CDATA[Setting containing custom Azure authentication endpoints. Changes to this setting require a restart to take effect.]]></Val>
<<<<<<< HEAD
          <Tgt Cat="Text" Stat="Loc" Orig="New">
            <Val><![CDATA[Einstellung, die benutzerdefinierte Azure-Authentifizierungsendpunkte enthält. Änderungen an dieser Einstellung erfordern einen Neustart, um wirksam zu werden.]]></Val>
          </Tgt>
=======
>>>>>>> 4be16a89
        </Str>
        <Disp Icon="Str" />
      </Item>
      <Item ItemId=";extensions/Microsoft.azurecore/package.config.enableChinaCloudDescription" ItemType="0" PsrId="308" Leaf="true">
        <Str Cat="Text">
          <Val><![CDATA[Should Azure China integration be enabled]]></Val>
          <Tgt Cat="Text" Stat="Loc" Orig="New">
            <Val><![CDATA[Hiermit wird festgelegt, ob die Azure China-Integration aktiviert werden soll.]]></Val>
          </Tgt>
        </Str>
        <Disp Icon="Str" />
      </Item>
      <Item ItemId=";extensions/Microsoft.azurecore/package.config.enablePublicCloudDescription" ItemType="0" PsrId="308" Leaf="true">
        <Str Cat="Text">
          <Val><![CDATA[Should Azure public cloud integration be enabled]]></Val>
          <Tgt Cat="Text" Stat="Loc" Orig="New">
            <Val><![CDATA[Hiermit wird festgelegt, ob die Integration der öffentlichen Azure-Cloud aktiviert werden soll.]]></Val>
          </Tgt>
        </Str>
        <Disp Icon="Str" />
      </Item>
      <Item ItemId=";extensions/Microsoft.azurecore/package.config.enableUsGovCloudDescription" ItemType="0" PsrId="308" Leaf="true">
        <Str Cat="Text">
          <Val><![CDATA[Should US Government Azure cloud (Fairfax) integration be enabled]]></Val>
          <Tgt Cat="Text" Stat="Loc" Orig="New">
            <Val><![CDATA[Hiermit wird festgelegt, ob die Integration der Azure-Cloud für US-Behörden (Fairfax) aktiviert werden soll.]]></Val>
          </Tgt>
        </Str>
        <Disp Icon="Str" />
      </Item>
      <Item ItemId=";extensions/Microsoft.azurecore/package.config.loggingLevel" ItemType="0" PsrId="308" Leaf="true">
        <Str Cat="Text">
          <Val><![CDATA[[Optional]5D; The verbosity of logging for the Azure Accounts extension.]]></Val>
          <Tgt Cat="Text" Stat="Loc" Orig="New">
            <Val><![CDATA[[Optional]5D; Die Ausführlichkeitsprotokollierung für die Azure-Konten-Erweiterung.]]></Val>
          </Tgt>
        </Str>
        <Disp Icon="Str" />
      </Item>
      <Item ItemId=";extensions/Microsoft.azurecore/package.config.noSystemKeychain" ItemType="0" PsrId="308" Leaf="true">
        <Str Cat="Text">
          <Val><![CDATA[Disable system keychain integration. Credentials will be stored in a flat file in the user's home directory.]]></Val>
          <Tgt Cat="Text" Stat="Loc" Orig="New">
            <Val><![CDATA[Hiermit wird die Keychain-Systemintegration deaktiviert. Die Anmeldeinformationen werden in einer Flatfile im Basisverzeichnis des Benutzers gespeichert.]]></Val>
          </Tgt>
        </Str>
        <Disp Icon="Str" />
      </Item>
      <Item ItemId=";extensions/Microsoft.azurecore/package.config.piiLogging" ItemType="0" PsrId="308" Leaf="true">
        <Str Cat="Text">
          <Val><![CDATA[Should Personally Identifiable Information (PII) be logged in the Azure Accounts output channel and the output channel log file.]]></Val>
          <Tgt Cat="Text" Stat="Loc" Orig="New">
            <Val><![CDATA[Hiermit wird festgelegt, ob personenbezogene Informationen (PII) im Ausgangskanal und in der Protokolldatei des Ausgangskanals von Azure-Konten protokolliert werden sollen.]]></Val>
          </Tgt>
          <Prev Cat="Text">
            <Val><![CDATA[Should Personally Identifiable Information (PII) be logged in the console view locally]]></Val>
          </Prev>
        </Str>
        <Disp Icon="Str" />
      </Item>
      <Item ItemId=";extensions/Microsoft.azurecore/package.config.providerSettings.endpoints.armResource" ItemType="0" PsrId="308" Leaf="true">
        <Str Cat="Text">
          <Val><![CDATA[ARM Resource Endpoint]]></Val>
<<<<<<< HEAD
          <Tgt Cat="Text" Stat="Loc" Orig="New">
            <Val><![CDATA[ARM-Ressourcenendpunkt]]></Val>
          </Tgt>
=======
>>>>>>> 4be16a89
        </Str>
        <Disp Icon="Str" />
      </Item>
      <Item ItemId=";extensions/Microsoft.azurecore/package.config.providerSettings.endpoints.azureKeyVaultResource" ItemType="0" PsrId="308" Leaf="true">
        <Str Cat="Text">
          <Val><![CDATA[Azure KeyVault Resource Endpoint]]></Val>
<<<<<<< HEAD
          <Tgt Cat="Text" Stat="Loc" Orig="New">
            <Val><![CDATA[Azure KeyVault-Ressourcenendpunkt]]></Val>
          </Tgt>
=======
>>>>>>> 4be16a89
        </Str>
        <Disp Icon="Str" />
      </Item>
      <Item ItemId=";extensions/Microsoft.azurecore/package.config.providerSettings.endpoints.azureKustoResource" ItemType="0" PsrId="308" Leaf="true">
        <Str Cat="Text">
          <Val><![CDATA[Azure Kusto Resource Endpoint]]></Val>
<<<<<<< HEAD
          <Tgt Cat="Text" Stat="Loc" Orig="New">
            <Val><![CDATA[Azure Kusto-Ressourcenendpunkt]]></Val>
          </Tgt>
=======
>>>>>>> 4be16a89
        </Str>
        <Disp Icon="Str" />
      </Item>
      <Item ItemId=";extensions/Microsoft.azurecore/package.config.providerSettings.endpoints.azureStorageResource" ItemType="0" PsrId="308" Leaf="true">
        <Str Cat="Text">
          <Val><![CDATA[Azure Storage Resource Endpoint]]></Val>
<<<<<<< HEAD
          <Tgt Cat="Text" Stat="Loc" Orig="New">
            <Val><![CDATA[Azure Storage-Ressourcenendpunkt]]></Val>
          </Tgt>
=======
>>>>>>> 4be16a89
        </Str>
        <Disp Icon="Str" />
      </Item>
      <Item ItemId=";extensions/Microsoft.azurecore/package.config.providerSettings.endpoints.azureStorageResourceSuffix" ItemType="0" PsrId="308" Leaf="true">
        <Str Cat="Text">
          <Val><![CDATA[Azure Storage Resource Endpoint Suffix]]></Val>
<<<<<<< HEAD
          <Tgt Cat="Text" Stat="Loc" Orig="New">
            <Val><![CDATA[Suffix für Azure Storage-Ressourcenendpunkt]]></Val>
          </Tgt>
=======
>>>>>>> 4be16a89
        </Str>
        <Disp Icon="Str" />
      </Item>
      <Item ItemId=";extensions/Microsoft.azurecore/package.config.providerSettings.endpoints.clientId" ItemType="0" PsrId="308" Leaf="true">
        <Str Cat="Text">
          <Val><![CDATA[Client ID for Azure Data Studio]]></Val>
<<<<<<< HEAD
          <Tgt Cat="Text" Stat="Loc" Orig="New">
            <Val><![CDATA[Client-ID für Azure Data Studio]]></Val>
          </Tgt>
=======
>>>>>>> 4be16a89
        </Str>
        <Disp Icon="Str" />
      </Item>
      <Item ItemId=";extensions/Microsoft.azurecore/package.config.providerSettings.endpoints.graphResource" ItemType="0" PsrId="308" Leaf="true">
        <Str Cat="Text">
          <Val><![CDATA[Graph Resource Endpoint]]></Val>
<<<<<<< HEAD
          <Tgt Cat="Text" Stat="Loc" Orig="New">
            <Val><![CDATA[Graph-Ressourcenendpunkt]]></Val>
          </Tgt>
=======
>>>>>>> 4be16a89
        </Str>
        <Disp Icon="Str" />
      </Item>
      <Item ItemId=";extensions/Microsoft.azurecore/package.config.providerSettings.endpoints.host" ItemType="0" PsrId="308" Leaf="true">
        <Str Cat="Text">
          <Val><![CDATA[Host Endpoint]]></Val>
<<<<<<< HEAD
          <Tgt Cat="Text" Stat="Loc" Orig="New">
            <Val><![CDATA[Hostendpunkt]]></Val>
          </Tgt>
=======
>>>>>>> 4be16a89
        </Str>
        <Disp Icon="Str" />
      </Item>
      <Item ItemId=";extensions/Microsoft.azurecore/package.config.providerSettings.endpoints.logAnalytics" ItemType="0" PsrId="308" Leaf="true">
        <Str Cat="Text">
          <Val><![CDATA[Azure Log Analytics Endpoint]]></Val>
<<<<<<< HEAD
          <Tgt Cat="Text" Stat="Loc" Orig="New">
            <Val><![CDATA[Azure Log Analytics-Endpunkt]]></Val>
          </Tgt>
=======
>>>>>>> 4be16a89
        </Str>
        <Disp Icon="Str" />
      </Item>
      <Item ItemId=";extensions/Microsoft.azurecore/package.config.providerSettings.endpoints.microsoftResource" ItemType="0" PsrId="308" Leaf="true">
        <Str Cat="Text">
          <Val><![CDATA[Microsoft Resource Endpoint]]></Val>
<<<<<<< HEAD
          <Tgt Cat="Text" Stat="Loc" Orig="New">
            <Val><![CDATA[Microsoft-Ressourcenendpunkt]]></Val>
          </Tgt>
=======
>>>>>>> 4be16a89
        </Str>
        <Disp Icon="Str" />
      </Item>
      <Item ItemId=";extensions/Microsoft.azurecore/package.config.providerSettings.endpoints.msGraphResource" ItemType="0" PsrId="308" Leaf="true">
        <Str Cat="Text">
          <Val><![CDATA[Microsoft Graph Resource Endpoint]]></Val>
<<<<<<< HEAD
          <Tgt Cat="Text" Stat="Loc" Orig="New">
            <Val><![CDATA[Microsoft Graph-Ressourcenendpunkt]]></Val>
          </Tgt>
=======
>>>>>>> 4be16a89
        </Str>
        <Disp Icon="Str" />
      </Item>
      <Item ItemId=";extensions/Microsoft.azurecore/package.config.providerSettings.endpoints.portal" ItemType="0" PsrId="308" Leaf="true">
        <Str Cat="Text">
          <Val><![CDATA[Azure Portal Endpoint]]></Val>
<<<<<<< HEAD
          <Tgt Cat="Text" Stat="Loc" Orig="New">
            <Val><![CDATA[Azure-Portalendpunkt]]></Val>
          </Tgt>
=======
>>>>>>> 4be16a89
        </Str>
        <Disp Icon="Str" />
      </Item>
      <Item ItemId=";extensions/Microsoft.azurecore/package.config.providerSettings.endpoints.powerBiResource" ItemType="0" PsrId="308" Leaf="true">
        <Str Cat="Text">
          <Val><![CDATA[Power BI Resource Endpoint]]></Val>
<<<<<<< HEAD
          <Tgt Cat="Text" Stat="Loc" Orig="New">
            <Val><![CDATA[Power BI-Ressourcenendpunkt]]></Val>
          </Tgt>
=======
>>>>>>> 4be16a89
        </Str>
        <Disp Icon="Str" />
      </Item>
      <Item ItemId=";extensions/Microsoft.azurecore/package.config.providerSettings.endpoints.scopes" ItemType="0" PsrId="308" Leaf="true">
        <Str Cat="Text">
          <Val><![CDATA[Scopes Endpoint]]></Val>
<<<<<<< HEAD
          <Tgt Cat="Text" Stat="Loc" Orig="New">
            <Val><![CDATA[Bereichsendpunkt]]></Val>
          </Tgt>
=======
>>>>>>> 4be16a89
        </Str>
        <Disp Icon="Str" />
      </Item>
      <Item ItemId=";extensions/Microsoft.azurecore/package.config.providerSettings.endpoints.sqlResource" ItemType="0" PsrId="308" Leaf="true">
        <Str Cat="Text">
          <Val><![CDATA[SQL Resource Endpoint]]></Val>
<<<<<<< HEAD
          <Tgt Cat="Text" Stat="Loc" Orig="New">
            <Val><![CDATA[SQL-Ressourcenendpunkt]]></Val>
          </Tgt>
=======
>>>>>>> 4be16a89
        </Str>
        <Disp Icon="Str" />
      </Item>
      <Item ItemId=";extensions/Microsoft.azurecore/package.config.providerSettingsDescription" ItemType="0" PsrId="308" Leaf="true">
        <Str Cat="Text">
          <Val><![CDATA[Cloud Settings]]></Val>
          <Tgt Cat="Text" Stat="Loc" Orig="New">
            <Val><![CDATA[Cloudeinstellungen]]></Val>
          </Tgt>
        </Str>
        <Disp Icon="Str" />
      </Item>
      <Item ItemId=";extensions/Microsoft.azurecore/package.config.providerSettingsId" ItemType="0" PsrId="308" Leaf="true">
        <Str Cat="Text">
          <Val><![CDATA[Cloud ID]]></Val>
<<<<<<< HEAD
          <Tgt Cat="Text" Stat="Loc" Orig="New">
            <Val><![CDATA[Cloud-ID]]></Val>
          </Tgt>
=======
>>>>>>> 4be16a89
        </Str>
        <Disp Icon="Str" />
      </Item>
      <Item ItemId=";extensions/Microsoft.azurecore/package.config.providerSettingsMetadata" ItemType="0" PsrId="308" Leaf="true">
        <Str Cat="Text">
          <Val><![CDATA[Cloud Display Name]]></Val>
<<<<<<< HEAD
          <Tgt Cat="Text" Stat="Loc" Orig="New">
            <Val><![CDATA[Anzeigename der Cloud]]></Val>
          </Tgt>
=======
>>>>>>> 4be16a89
        </Str>
        <Disp Icon="Str" />
      </Item>
      <Item ItemId=";extensions/Microsoft.azurecore/package.config.providerSettingsName" ItemType="0" PsrId="308" Leaf="true">
        <Str Cat="Text">
          <Val><![CDATA[Cloud Name]]></Val>
          <Tgt Cat="Text" Stat="Loc" Orig="New">
            <Val><![CDATA[Cloudname]]></Val>
          </Tgt>
        </Str>
        <Disp Icon="Str" />
      </Item>
      <Item ItemId=";extensions/Microsoft.azurecore/package.config.providerSettingsTitle" ItemType="0" PsrId="308" Leaf="true">
        <Str Cat="Text">
          <Val><![CDATA[Provider Settings]]></Val>
<<<<<<< HEAD
          <Tgt Cat="Text" Stat="Loc" Orig="New">
            <Val><![CDATA[Anbietereinstellungen]]></Val>
          </Tgt>
=======
>>>>>>> 4be16a89
        </Str>
        <Disp Icon="Str" />
      </Item>
    </Item>
  </Item>
</LCX><|MERGE_RESOLUTION|>--- conflicted
+++ resolved
@@ -20,12 +20,9 @@
         <Item ItemId=";(...) ror" ItemType="0" PsrId="308" Leaf="true">
           <Str Cat="Text">
             <Val><![CDATA[An error occurred in MSAL library when requesting auth code URL. For more detailed information on error, please check 'Azure Accounts' output pane. ]A;]A;]]></Val>
-<<<<<<< HEAD
             <Tgt Cat="Text" Stat="Loc" Orig="New">
               <Val><![CDATA[Fehler in MSAL-Bibliothek beim Anfordern der Authentifizierungscode-URL. Ausführlichere Informationen zum Fehler finden Sie im Ausgabebereich 'Azure-Konten'. ]A;]A;]]></Val>
             </Tgt>
-=======
->>>>>>> 4be16a89
           </Str>
           <Disp Icon="Str" />
         </Item>
@@ -55,7 +52,6 @@
         </Item>
       </Item>
       <Item ItemId=";@extensions/Microsoft.azurecore/dist/azureResource/providers/cosmosdb/postgres/cosmosDbPostgresTreeDataProvider.az" ItemType="0" PsrId="308" Leaf="false">
-<<<<<<< HEAD
         <Disp Icon="Dir" LocTbl="false" />
         <Item ItemId=";(...) ure.resource.providers.databaseServer.treeDataProvider.cosmosDbPostgresContainerLabel" ItemType="0" PsrId="308" Leaf="true">
           <Str Cat="Text">
@@ -69,18 +65,6 @@
       </Item>
       <Item ItemId=";@extensions/Microsoft.azurecore/dist/azureResource/providers/database/databaseTreeDataProvider.azure.resource.prov" ItemType="0" PsrId="308" Leaf="false">
         <Disp Icon="Dir" LocTbl="false" />
-=======
-        <Disp Icon="Dir" LocTbl="false" />
-        <Item ItemId=";(...) ure.resource.providers.databaseServer.treeDataProvider.cosmosDbPostgresContainerLabel" ItemType="0" PsrId="308" Leaf="true">
-          <Str Cat="Text">
-            <Val><![CDATA[Azure CosmosDB for PostgreSQL Cluster]]></Val>
-          </Str>
-          <Disp Icon="Str" />
-        </Item>
-      </Item>
-      <Item ItemId=";@extensions/Microsoft.azurecore/dist/azureResource/providers/database/databaseTreeDataProvider.azure.resource.prov" ItemType="0" PsrId="308" Leaf="false">
-        <Disp Icon="Dir" LocTbl="false" />
->>>>>>> 4be16a89
         <Item ItemId=";(...) iders.database.treeDataProvider.databaseContainerLabel" ItemType="0" PsrId="308" Leaf="true">
           <Str Cat="Text">
             <Val><![CDATA[SQL databases]]></Val>
@@ -233,7 +217,6 @@
         </Item>
       </Item>
       <Item ItemId=";@extensions/Microsoft.azurecore/dist/azureResource/resourceTreeNode.azure.resource.resourceTreeNode.noResourcesLab" ItemType="0" PsrId="308" Leaf="false">
-<<<<<<< HEAD
         <Disp Icon="Dir" LocTbl="false" />
         <Item ItemId=";(...) el" ItemType="0" PsrId="308" Leaf="true">
           <Str Cat="Text">
@@ -259,11 +242,87 @@
       </Item>
       <Item ItemId=";@extensions/Microsoft.azurecore/dist/azureResource/tree/accountNotSignedInTreeNode.azure.resource.tree.accountNotS" ItemType="0" PsrId="308" Leaf="false">
         <Disp Icon="Dir" LocTbl="false" />
-=======
-        <Disp Icon="Dir" LocTbl="false" />
-        <Item ItemId=";(...) el" ItemType="0" PsrId="308" Leaf="true">
-          <Str Cat="Text">
-            <Val><![CDATA[No Resources found]]></Val>
+        <Item ItemId=";(...) ignedInTreeNode.signInLabel" ItemType="0" PsrId="308" Leaf="true">
+          <Str Cat="Text">
+            <Val><![CDATA[Sign in to Azure...]]></Val>
+            <Tgt Cat="Text" Stat="Loc" Orig="New">
+              <Val><![CDATA[Bei Azure anmelden...]]></Val>
+            </Tgt>
+          </Str>
+          <Disp Icon="Str" />
+        </Item>
+      </Item>
+      <Item ItemId=";@extensions/Microsoft.azurecore/dist/azureResource/tree/accountTreeNode.azure.resource.tree.accountTreeNode.noTena" ItemType="0" PsrId="308" Leaf="false">
+        <Disp Icon="Dir" LocTbl="false" />
+        <Item ItemId=";(...) ntsLabel" ItemType="0" PsrId="308" Leaf="true">
+          <Str Cat="Text">
+            <Val><![CDATA[No Tenants found.]]></Val>
+            <Tgt Cat="Text" Stat="Loc" Orig="New">
+              <Val><![CDATA[Keine Mandanten gefunden.]]></Val>
+            </Tgt>
+          </Str>
+          <Disp Icon="Str" />
+        </Item>
+      </Item>
+      <Item ItemId=";@extensions/Microsoft.azurecore/dist/azureResource/tree/connectionDialogTreeProvider.azure.resource.tree.treeProvi" ItemType="0" PsrId="308" Leaf="false">
+        <Disp Icon="Dir" LocTbl="false" />
+        <Item ItemId=";(...) der.accountLoadError" ItemType="0" PsrId="308" Leaf="true">
+          <Str Cat="Text">
+            <Val><![CDATA[Failed to load some Azure accounts. {0}]]></Val>
+            <Tgt Cat="Text" Stat="Loc" Orig="New">
+              <Val><![CDATA[Fehler beim Laden einiger Azure-Konten. {0}]]></Val>
+            </Tgt>
+          </Str>
+          <Disp Icon="Str" />
+        </Item>
+        <Item ItemId=";(...) der.loadingLabel" ItemType="0" PsrId="308" Leaf="true">
+          <Str Cat="Text">
+            <Val><![CDATA[Loading ...]]></Val>
+            <Tgt Cat="Text" Stat="Loc" Orig="New">
+              <Val><![CDATA[Wird geladen...]]></Val>
+            </Tgt>
+          </Str>
+          <Disp Icon="Str" />
+        </Item>
+        <Item ItemId=";(...) der.openAccountsDialog" ItemType="0" PsrId="308" Leaf="true">
+          <Str Cat="Text">
+            <Val><![CDATA[Show Azure accounts]]></Val>
+            <Tgt Cat="Text" Stat="Loc" Orig="New">
+              <Val><![CDATA[Azure-Konten anzeigen]]></Val>
+            </Tgt>
+          </Str>
+          <Disp Icon="Str" />
+        </Item>
+      </Item>
+      <Item ItemId=";@extensions/Microsoft.azurecore/dist/azureResource/tree/flatAccountTreeNode.azure.resource.tree.accountTreeNode.no" ItemType="0" PsrId="308" Leaf="false">
+        <Disp Icon="Dir" LocTbl="false" />
+        <Item ItemId=";(...) TenantsLabel" ItemType="0" PsrId="308" Leaf="true">
+          <Str Cat="Text">
+            <Val><![CDATA[No Tenants found.]]></Val>
+            <Tgt Cat="Text" Stat="Loc" Orig="New">
+              <Val><![CDATA[Keine Mandanten gefunden.]]></Val>
+            </Tgt>
+          </Str>
+          <Disp Icon="Str" />
+        </Item>
+      </Item>
+      <Item ItemId=";@extensions/Microsoft.azurecore/dist/azureResource/tree/flatTenantTreeNode.azure.resource.tree.accountTreeNode.noS" ItemType="0" PsrId="308" Leaf="false">
+        <Disp Icon="Dir" LocTbl="false" />
+        <Item ItemId=";(...) ubscriptionsLabel" ItemType="0" PsrId="308" Leaf="true">
+          <Str Cat="Text">
+            <Val><![CDATA[No Subscriptions found.]]></Val>
+            <Tgt Cat="Text" Stat="Loc" Orig="New">
+              <Val><![CDATA[Keine Abonnements gefunden.]]></Val>
+            </Tgt>
+          </Str>
+          <Disp Icon="Str" />
+        </Item>
+      </Item>
+      <Item ItemId=";@extensions/Microsoft.azurecore/dist/azureResource/tree/subscriptionTreeNode.azure.resource.tree.subscriptionTreeN" ItemType="0" PsrId="308" Leaf="false">
+        <Disp Icon="Dir" LocTbl="false" />
+        <Item ItemId=";(...) ode.noResourcesLabel" ItemType="0" PsrId="308" Leaf="true">
+          <Str Cat="Text">
+            <Val><![CDATA[No Resources found.]]></Val>
             <Tgt Cat="Text" Stat="Loc" Orig="New">
               <Val><![CDATA[Keine Ressourcen gefunden.]]></Val>
             </Tgt>
@@ -271,88 +330,9 @@
           <Disp Icon="Str" />
         </Item>
       </Item>
-      <Item ItemId=";@extensions/Microsoft.azurecore/dist/azureResource/services/subscriptionService.azure.resource.tenantSubscriptions" ItemType="0" PsrId="308" Leaf="false">
-        <Disp Icon="Dir" LocTbl="false" />
-        <Item ItemId=";(...) Error" ItemType="0" PsrId="308" Leaf="true">
-          <Str Cat="Text">
-            <Val><![CDATA[Failed to get subscriptions for account {0} (tenant '{1}'). {2}]]></Val>
-            <Tgt Cat="Text" Stat="Loc" Orig="New">
-              <Val><![CDATA[Fehler beim Abrufen von Abonnements für das Konto {0} (Mandant "{1}"). {2}]]></Val>
-            </Tgt>
-          </Str>
-          <Disp Icon="Str" />
-        </Item>
-      </Item>
-      <Item ItemId=";@extensions/Microsoft.azurecore/dist/azureResource/tree/accountNotSignedInTreeNode.azure.resource.tree.accountNotS" ItemType="0" PsrId="308" Leaf="false">
-        <Disp Icon="Dir" LocTbl="false" />
->>>>>>> 4be16a89
-        <Item ItemId=";(...) ignedInTreeNode.signInLabel" ItemType="0" PsrId="308" Leaf="true">
-          <Str Cat="Text">
-            <Val><![CDATA[Sign in to Azure...]]></Val>
-            <Tgt Cat="Text" Stat="Loc" Orig="New">
-              <Val><![CDATA[Bei Azure anmelden...]]></Val>
-            </Tgt>
-          </Str>
-          <Disp Icon="Str" />
-        </Item>
-      </Item>
-      <Item ItemId=";@extensions/Microsoft.azurecore/dist/azureResource/tree/accountTreeNode.azure.resource.tree.accountTreeNode.noTena" ItemType="0" PsrId="308" Leaf="false">
-        <Disp Icon="Dir" LocTbl="false" />
-        <Item ItemId=";(...) ntsLabel" ItemType="0" PsrId="308" Leaf="true">
-          <Str Cat="Text">
-            <Val><![CDATA[No Tenants found.]]></Val>
-            <Tgt Cat="Text" Stat="Loc" Orig="New">
-              <Val><![CDATA[Keine Mandanten gefunden.]]></Val>
-            </Tgt>
-          </Str>
-          <Disp Icon="Str" />
-        </Item>
-      </Item>
-      <Item ItemId=";@extensions/Microsoft.azurecore/dist/azureResource/tree/connectionDialogTreeProvider.azure.resource.tree.treeProvi" ItemType="0" PsrId="308" Leaf="false">
-        <Disp Icon="Dir" LocTbl="false" />
-        <Item ItemId=";(...) der.accountLoadError" ItemType="0" PsrId="308" Leaf="true">
-          <Str Cat="Text">
-            <Val><![CDATA[Failed to load some Azure accounts. {0}]]></Val>
-            <Tgt Cat="Text" Stat="Loc" Orig="New">
-              <Val><![CDATA[Fehler beim Laden einiger Azure-Konten. {0}]]></Val>
-            </Tgt>
-          </Str>
-          <Disp Icon="Str" />
-        </Item>
-        <Item ItemId=";(...) der.loadingLabel" ItemType="0" PsrId="308" Leaf="true">
-          <Str Cat="Text">
-            <Val><![CDATA[Loading ...]]></Val>
-            <Tgt Cat="Text" Stat="Loc" Orig="New">
-              <Val><![CDATA[Wird geladen...]]></Val>
-            </Tgt>
-          </Str>
-          <Disp Icon="Str" />
-        </Item>
-        <Item ItemId=";(...) der.openAccountsDialog" ItemType="0" PsrId="308" Leaf="true">
-          <Str Cat="Text">
-            <Val><![CDATA[Show Azure accounts]]></Val>
-            <Tgt Cat="Text" Stat="Loc" Orig="New">
-              <Val><![CDATA[Azure-Konten anzeigen]]></Val>
-            </Tgt>
-          </Str>
-          <Disp Icon="Str" />
-        </Item>
-      </Item>
-      <Item ItemId=";@extensions/Microsoft.azurecore/dist/azureResource/tree/flatAccountTreeNode.azure.resource.tree.accountTreeNode.no" ItemType="0" PsrId="308" Leaf="false">
-        <Disp Icon="Dir" LocTbl="false" />
-        <Item ItemId=";(...) TenantsLabel" ItemType="0" PsrId="308" Leaf="true">
-          <Str Cat="Text">
-            <Val><![CDATA[No Tenants found.]]></Val>
-            <Tgt Cat="Text" Stat="Loc" Orig="New">
-              <Val><![CDATA[Keine Mandanten gefunden.]]></Val>
-            </Tgt>
-          </Str>
-          <Disp Icon="Str" />
-        </Item>
-      </Item>
-      <Item ItemId=";@extensions/Microsoft.azurecore/dist/azureResource/tree/flatTenantTreeNode.azure.resource.tree.accountTreeNode.noS" ItemType="0" PsrId="308" Leaf="false">
-        <Disp Icon="Dir" LocTbl="false" />
-        <Item ItemId=";(...) ubscriptionsLabel" ItemType="0" PsrId="308" Leaf="true">
+      <Item ItemId=";@extensions/Microsoft.azurecore/dist/azureResource/tree/tenantTreeNode.azure.resource.tree.accountTreeNode.noSubsc" ItemType="0" PsrId="308" Leaf="false">
+        <Disp Icon="Dir" LocTbl="false" />
+        <Item ItemId=";(...) riptionsLabel" ItemType="0" PsrId="308" Leaf="true">
           <Str Cat="Text">
             <Val><![CDATA[No Subscriptions found.]]></Val>
             <Tgt Cat="Text" Stat="Loc" Orig="New">
@@ -362,30 +342,6 @@
           <Disp Icon="Str" />
         </Item>
       </Item>
-      <Item ItemId=";@extensions/Microsoft.azurecore/dist/azureResource/tree/subscriptionTreeNode.azure.resource.tree.subscriptionTreeN" ItemType="0" PsrId="308" Leaf="false">
-        <Disp Icon="Dir" LocTbl="false" />
-        <Item ItemId=";(...) ode.noResourcesLabel" ItemType="0" PsrId="308" Leaf="true">
-          <Str Cat="Text">
-            <Val><![CDATA[No Resources found.]]></Val>
-            <Tgt Cat="Text" Stat="Loc" Orig="New">
-              <Val><![CDATA[Keine Ressourcen gefunden.]]></Val>
-            </Tgt>
-          </Str>
-          <Disp Icon="Str" />
-        </Item>
-      </Item>
-      <Item ItemId=";@extensions/Microsoft.azurecore/dist/azureResource/tree/tenantTreeNode.azure.resource.tree.accountTreeNode.noSubsc" ItemType="0" PsrId="308" Leaf="false">
-        <Disp Icon="Dir" LocTbl="false" />
-        <Item ItemId=";(...) riptionsLabel" ItemType="0" PsrId="308" Leaf="true">
-          <Str Cat="Text">
-            <Val><![CDATA[No Subscriptions found.]]></Val>
-            <Tgt Cat="Text" Stat="Loc" Orig="New">
-              <Val><![CDATA[Keine Abonnements gefunden.]]></Val>
-            </Tgt>
-          </Str>
-          <Disp Icon="Str" />
-        </Item>
-      </Item>
       <Item ItemId=";extensions/Microsoft.azurecore/dist/account-provider/auths/azureAuth.azure.microsoftAccountDisplayName" ItemType="0" PsrId="308" Leaf="true">
         <Str Cat="Text">
           <Val><![CDATA[Microsoft Account]]></Val>
@@ -407,13 +363,8 @@
       <Item ItemId=";extensions/Microsoft.azurecore/dist/account-provider/auths/azureAuth.azurecore.confirmIgnoreTenantDialog.body" ItemType="0" PsrId="308" Leaf="true">
         <Str Cat="Text">
           <Val><![CDATA[Azure Data Studio will no longer trigger authentication for this tenant {0} ({1}) and resources will not be accessible. ]A;]A;To allow access to resources for this tenant again, you will need to remove the tenant from the exclude list in the '{2}' setting.]A;]A;Do you wish to proceed?]]></Val>
-<<<<<<< HEAD
           <Tgt Cat="Text" Stat="Loc" Orig="New">
             <Val><![CDATA[Azure Data Studio löst keine Authentifizierung für diesen Mandanten {0} ({1}) mehr aus, und der Zugriff auf Ressourcen ist nicht möglich. ]A;]A;Um den Zugriff auf Ressourcen für diesen Mandanten wieder zuzulassen, müssen Sie den Mandanten aus der Ausschlussliste in der Einstellung '{2}' entfernen.]A;]A;Möchten Sie den Vorgang fortsetzen?]]></Val>
-=======
-          <Tgt Cat="Text" Stat="Update" Orig="New">
-            <Val><![CDATA[Azure Data Studio löst keine Authentifizierung für diesen Mandanten {0} ({1}) aus, und auf Ressourcen kann nicht zugegriffen werden. ]D;]A;]D;]A;Um den Zugriff auf Ressourcen für diesen Mandanten erneut zuzulassen, müssen Sie den Mandanten aus der Ausschlussliste in der Einstellung '{2}' entfernen.]D;]A;]D;]A;Möchten Sie den Vorgang fortsetzen?]]></Val>
->>>>>>> 4be16a89
           </Tgt>
           <Prev Cat="Text">
             <Val><![CDATA[Azure Data Studio will no longer trigger authentication for this tenant {0} ({1}) and resources will not be accessible. ]D;]A;]D;]A;To allow access to resources for this tenant again, you will need to remove the tenant from the exclude list in the '{2}' setting.]D;]A;]D;]A;Do you wish to proceed?]]></Val>
@@ -481,13 +432,8 @@
       <Item ItemId=";extensions/Microsoft.azurecore/dist/account-provider/auths/azureAuth.msal.accountNotFoundError" ItemType="0" PsrId="308" Leaf="true">
         <Str Cat="Text">
           <Val><![CDATA[Unable to find account info when acquiring token, please remove account and add again.]]></Val>
-<<<<<<< HEAD
           <Tgt Cat="Text" Stat="Loc" Orig="New">
             <Val><![CDATA[Beim Abrufen von Token wurden keine Kontoinformationen gefunden. Entfernen Sie Ihr Konto, und fügen Sie es erneut hinzu.]]></Val>
-=======
-          <Tgt Cat="Text" Stat="Update" Orig="New">
-            <Val><![CDATA[Beim Abrufen des Tokens wurden keine Kontoinformationen gefunden.]]></Val>
->>>>>>> 4be16a89
           </Tgt>
           <Prev Cat="Text">
             <Val><![CDATA[Unable to find account info when acquiring token.]]></Val>
@@ -606,13 +552,8 @@
       <Item ItemId=";extensions/Microsoft.azurecore/dist/account-provider/azureAccountProvider.msalTokenError" ItemType="0" PsrId="308" Leaf="true">
         <Str Cat="Text">
           <Val><![CDATA[{0} occurred when acquiring token. ]A;{1}]]></Val>
-<<<<<<< HEAD
           <Tgt Cat="Text" Stat="Loc" Orig="New">
             <Val><![CDATA[{0} beim Abrufen des Tokens. ]A;{1}]]></Val>
-=======
-          <Tgt Cat="Text" Stat="Update" Orig="New">
-            <Val><![CDATA[Beim Abrufen des Tokens ist {0} aufgetreten. ]D;]A;{1}]]></Val>
->>>>>>> 4be16a89
           </Tgt>
           <Prev Cat="Text">
             <Val><![CDATA[{0} occurred when acquiring token. ]D;]A;{1}]]></Val>
@@ -803,13 +744,8 @@
       <Item ItemId=";extensions/Microsoft.azurecore/dist/azureResource/services/terminalService.azure.shellClosed" ItemType="0" PsrId="308" Leaf="true">
         <Str Cat="Text">
           <Val><![CDATA[Shell closed.]A;]]></Val>
-<<<<<<< HEAD
           <Tgt Cat="Text" Stat="Loc" Orig="New">
             <Val><![CDATA[Shell geschlossen.]A;]]></Val>
-=======
-          <Tgt Cat="Text" Stat="Update" Orig="New">
-            <Val><![CDATA[Shell geschlossen.]D;]A;]]></Val>
->>>>>>> 4be16a89
           </Tgt>
           <Prev Cat="Text">
             <Val><![CDATA[Shell closed.]D;]A;]]></Val>
@@ -910,12 +846,9 @@
       <Item ItemId=";extensions/Microsoft.azurecore/dist/localizedConstants.azure.noCloudsEnabled" ItemType="0" PsrId="308" Leaf="true">
         <Str Cat="Text">
           <Val><![CDATA[No clouds are enabled, please enable a cloud to continue.]]></Val>
-<<<<<<< HEAD
           <Tgt Cat="Text" Stat="Loc" Orig="New">
             <Val><![CDATA[Es sind keine Clouds aktiviert. Aktivieren Sie eine Cloud, um den Vorgang fortzusetzen.]]></Val>
           </Tgt>
-=======
->>>>>>> 4be16a89
         </Str>
         <Disp Icon="Str" />
       </Item>
@@ -1114,12 +1047,9 @@
       <Item ItemId=";extensions/Microsoft.azurecore/dist/localizedConstants.azurecore.enablePublicCloud" ItemType="0" PsrId="308" Leaf="true">
         <Str Cat="Text">
           <Val><![CDATA[enablePublicCloud]]></Val>
-<<<<<<< HEAD
           <Tgt Cat="Text" Stat="Loc" Orig="New">
             <Val><![CDATA[enablePublicCloud]]></Val>
           </Tgt>
-=======
->>>>>>> 4be16a89
         </Str>
         <Disp Icon="Str" />
       </Item>
@@ -1330,7 +1260,6 @@
       <Item ItemId=";extensions/Microsoft.azurecore/dist/localizedConstants.azurecore.reloadPrompt" ItemType="0" PsrId="308" Leaf="true">
         <Str Cat="Text">
           <Val><![CDATA[{0} setting changed, please reload Azure Data Studio.]]></Val>
-<<<<<<< HEAD
           <Tgt Cat="Text" Stat="Loc" Orig="New">
             <Val><![CDATA[{0} Einstellung geändert wurde, laden Sie Azure Data Studio neu.]]></Val>
           </Tgt>
@@ -1345,10 +1274,6 @@
           <Val><![CDATA[Token cache has been cleared successfully, please reload Azure Data Studio.]]></Val>
           <Tgt Cat="Text" Stat="Loc" Orig="New">
             <Val><![CDATA[Der Tokencache wurde erfolgreich gelöscht. Laden Sie Azure Data Studio neu.]]></Val>
-=======
-          <Tgt Cat="Text" Stat="Update" Orig="New">
-            <Val><![CDATA[Die Authentifizierungsbibliothek wurde geändert, bitte laden Sie Azure Data Studio neu.]]></Val>
->>>>>>> 4be16a89
           </Tgt>
           <Prev Cat="Text">
             <Val><![CDATA[Authentication Library has changed, please reload Azure Data Studio.]]></Val>
@@ -1608,24 +1533,18 @@
       <Item ItemId=";extensions/Microsoft.azurecore/dist/utils.providerSettings.error" ItemType="0" PsrId="308" Leaf="true">
         <Str Cat="Text">
           <Val><![CDATA[Could not load endpoints from settings, please check the logs for more details.]]></Val>
-<<<<<<< HEAD
           <Tgt Cat="Text" Stat="Loc" Orig="New">
             <Val><![CDATA[Endpunkte konnten nicht aus den Einstellungen geladen werden. Weitere Informationen finden Sie in den Protokollen.]]></Val>
           </Tgt>
-=======
->>>>>>> 4be16a89
         </Str>
         <Disp Icon="Str" />
       </Item>
       <Item ItemId=";extensions/Microsoft.azurecore/dist/utils.providerSettings.success" ItemType="0" PsrId="308" Leaf="true">
         <Str Cat="Text">
           <Val><![CDATA[Successfully loaded custom endpoints from settings]]></Val>
-<<<<<<< HEAD
           <Tgt Cat="Text" Stat="Loc" Orig="New">
             <Val><![CDATA[Benutzerdefinierte Endpunkte wurden erfolgreich aus den Einstellungen geladen.]]></Val>
           </Tgt>
-=======
->>>>>>> 4be16a89
         </Str>
         <Disp Icon="Str" />
       </Item>
@@ -1833,12 +1752,9 @@
       <Item ItemId=";extensions/Microsoft.azurecore/package.config.customProviderSettings" ItemType="0" PsrId="308" Leaf="true">
         <Str Cat="Text">
           <Val><![CDATA[Setting containing custom Azure authentication endpoints. Changes to this setting require a restart to take effect.]]></Val>
-<<<<<<< HEAD
           <Tgt Cat="Text" Stat="Loc" Orig="New">
             <Val><![CDATA[Einstellung, die benutzerdefinierte Azure-Authentifizierungsendpunkte enthält. Änderungen an dieser Einstellung erfordern einen Neustart, um wirksam zu werden.]]></Val>
           </Tgt>
-=======
->>>>>>> 4be16a89
         </Str>
         <Disp Icon="Str" />
       </Item>
@@ -1902,180 +1818,135 @@
       <Item ItemId=";extensions/Microsoft.azurecore/package.config.providerSettings.endpoints.armResource" ItemType="0" PsrId="308" Leaf="true">
         <Str Cat="Text">
           <Val><![CDATA[ARM Resource Endpoint]]></Val>
-<<<<<<< HEAD
           <Tgt Cat="Text" Stat="Loc" Orig="New">
             <Val><![CDATA[ARM-Ressourcenendpunkt]]></Val>
           </Tgt>
-=======
->>>>>>> 4be16a89
         </Str>
         <Disp Icon="Str" />
       </Item>
       <Item ItemId=";extensions/Microsoft.azurecore/package.config.providerSettings.endpoints.azureKeyVaultResource" ItemType="0" PsrId="308" Leaf="true">
         <Str Cat="Text">
           <Val><![CDATA[Azure KeyVault Resource Endpoint]]></Val>
-<<<<<<< HEAD
           <Tgt Cat="Text" Stat="Loc" Orig="New">
             <Val><![CDATA[Azure KeyVault-Ressourcenendpunkt]]></Val>
           </Tgt>
-=======
->>>>>>> 4be16a89
         </Str>
         <Disp Icon="Str" />
       </Item>
       <Item ItemId=";extensions/Microsoft.azurecore/package.config.providerSettings.endpoints.azureKustoResource" ItemType="0" PsrId="308" Leaf="true">
         <Str Cat="Text">
           <Val><![CDATA[Azure Kusto Resource Endpoint]]></Val>
-<<<<<<< HEAD
           <Tgt Cat="Text" Stat="Loc" Orig="New">
             <Val><![CDATA[Azure Kusto-Ressourcenendpunkt]]></Val>
           </Tgt>
-=======
->>>>>>> 4be16a89
         </Str>
         <Disp Icon="Str" />
       </Item>
       <Item ItemId=";extensions/Microsoft.azurecore/package.config.providerSettings.endpoints.azureStorageResource" ItemType="0" PsrId="308" Leaf="true">
         <Str Cat="Text">
           <Val><![CDATA[Azure Storage Resource Endpoint]]></Val>
-<<<<<<< HEAD
           <Tgt Cat="Text" Stat="Loc" Orig="New">
             <Val><![CDATA[Azure Storage-Ressourcenendpunkt]]></Val>
           </Tgt>
-=======
->>>>>>> 4be16a89
         </Str>
         <Disp Icon="Str" />
       </Item>
       <Item ItemId=";extensions/Microsoft.azurecore/package.config.providerSettings.endpoints.azureStorageResourceSuffix" ItemType="0" PsrId="308" Leaf="true">
         <Str Cat="Text">
           <Val><![CDATA[Azure Storage Resource Endpoint Suffix]]></Val>
-<<<<<<< HEAD
           <Tgt Cat="Text" Stat="Loc" Orig="New">
             <Val><![CDATA[Suffix für Azure Storage-Ressourcenendpunkt]]></Val>
           </Tgt>
-=======
->>>>>>> 4be16a89
         </Str>
         <Disp Icon="Str" />
       </Item>
       <Item ItemId=";extensions/Microsoft.azurecore/package.config.providerSettings.endpoints.clientId" ItemType="0" PsrId="308" Leaf="true">
         <Str Cat="Text">
           <Val><![CDATA[Client ID for Azure Data Studio]]></Val>
-<<<<<<< HEAD
           <Tgt Cat="Text" Stat="Loc" Orig="New">
             <Val><![CDATA[Client-ID für Azure Data Studio]]></Val>
           </Tgt>
-=======
->>>>>>> 4be16a89
         </Str>
         <Disp Icon="Str" />
       </Item>
       <Item ItemId=";extensions/Microsoft.azurecore/package.config.providerSettings.endpoints.graphResource" ItemType="0" PsrId="308" Leaf="true">
         <Str Cat="Text">
           <Val><![CDATA[Graph Resource Endpoint]]></Val>
-<<<<<<< HEAD
           <Tgt Cat="Text" Stat="Loc" Orig="New">
             <Val><![CDATA[Graph-Ressourcenendpunkt]]></Val>
           </Tgt>
-=======
->>>>>>> 4be16a89
         </Str>
         <Disp Icon="Str" />
       </Item>
       <Item ItemId=";extensions/Microsoft.azurecore/package.config.providerSettings.endpoints.host" ItemType="0" PsrId="308" Leaf="true">
         <Str Cat="Text">
           <Val><![CDATA[Host Endpoint]]></Val>
-<<<<<<< HEAD
           <Tgt Cat="Text" Stat="Loc" Orig="New">
             <Val><![CDATA[Hostendpunkt]]></Val>
           </Tgt>
-=======
->>>>>>> 4be16a89
         </Str>
         <Disp Icon="Str" />
       </Item>
       <Item ItemId=";extensions/Microsoft.azurecore/package.config.providerSettings.endpoints.logAnalytics" ItemType="0" PsrId="308" Leaf="true">
         <Str Cat="Text">
           <Val><![CDATA[Azure Log Analytics Endpoint]]></Val>
-<<<<<<< HEAD
           <Tgt Cat="Text" Stat="Loc" Orig="New">
             <Val><![CDATA[Azure Log Analytics-Endpunkt]]></Val>
           </Tgt>
-=======
->>>>>>> 4be16a89
         </Str>
         <Disp Icon="Str" />
       </Item>
       <Item ItemId=";extensions/Microsoft.azurecore/package.config.providerSettings.endpoints.microsoftResource" ItemType="0" PsrId="308" Leaf="true">
         <Str Cat="Text">
           <Val><![CDATA[Microsoft Resource Endpoint]]></Val>
-<<<<<<< HEAD
           <Tgt Cat="Text" Stat="Loc" Orig="New">
             <Val><![CDATA[Microsoft-Ressourcenendpunkt]]></Val>
           </Tgt>
-=======
->>>>>>> 4be16a89
         </Str>
         <Disp Icon="Str" />
       </Item>
       <Item ItemId=";extensions/Microsoft.azurecore/package.config.providerSettings.endpoints.msGraphResource" ItemType="0" PsrId="308" Leaf="true">
         <Str Cat="Text">
           <Val><![CDATA[Microsoft Graph Resource Endpoint]]></Val>
-<<<<<<< HEAD
           <Tgt Cat="Text" Stat="Loc" Orig="New">
             <Val><![CDATA[Microsoft Graph-Ressourcenendpunkt]]></Val>
           </Tgt>
-=======
->>>>>>> 4be16a89
         </Str>
         <Disp Icon="Str" />
       </Item>
       <Item ItemId=";extensions/Microsoft.azurecore/package.config.providerSettings.endpoints.portal" ItemType="0" PsrId="308" Leaf="true">
         <Str Cat="Text">
           <Val><![CDATA[Azure Portal Endpoint]]></Val>
-<<<<<<< HEAD
           <Tgt Cat="Text" Stat="Loc" Orig="New">
             <Val><![CDATA[Azure-Portalendpunkt]]></Val>
           </Tgt>
-=======
->>>>>>> 4be16a89
         </Str>
         <Disp Icon="Str" />
       </Item>
       <Item ItemId=";extensions/Microsoft.azurecore/package.config.providerSettings.endpoints.powerBiResource" ItemType="0" PsrId="308" Leaf="true">
         <Str Cat="Text">
           <Val><![CDATA[Power BI Resource Endpoint]]></Val>
-<<<<<<< HEAD
           <Tgt Cat="Text" Stat="Loc" Orig="New">
             <Val><![CDATA[Power BI-Ressourcenendpunkt]]></Val>
           </Tgt>
-=======
->>>>>>> 4be16a89
         </Str>
         <Disp Icon="Str" />
       </Item>
       <Item ItemId=";extensions/Microsoft.azurecore/package.config.providerSettings.endpoints.scopes" ItemType="0" PsrId="308" Leaf="true">
         <Str Cat="Text">
           <Val><![CDATA[Scopes Endpoint]]></Val>
-<<<<<<< HEAD
           <Tgt Cat="Text" Stat="Loc" Orig="New">
             <Val><![CDATA[Bereichsendpunkt]]></Val>
           </Tgt>
-=======
->>>>>>> 4be16a89
         </Str>
         <Disp Icon="Str" />
       </Item>
       <Item ItemId=";extensions/Microsoft.azurecore/package.config.providerSettings.endpoints.sqlResource" ItemType="0" PsrId="308" Leaf="true">
         <Str Cat="Text">
           <Val><![CDATA[SQL Resource Endpoint]]></Val>
-<<<<<<< HEAD
           <Tgt Cat="Text" Stat="Loc" Orig="New">
             <Val><![CDATA[SQL-Ressourcenendpunkt]]></Val>
           </Tgt>
-=======
->>>>>>> 4be16a89
         </Str>
         <Disp Icon="Str" />
       </Item>
@@ -2091,24 +1962,18 @@
       <Item ItemId=";extensions/Microsoft.azurecore/package.config.providerSettingsId" ItemType="0" PsrId="308" Leaf="true">
         <Str Cat="Text">
           <Val><![CDATA[Cloud ID]]></Val>
-<<<<<<< HEAD
           <Tgt Cat="Text" Stat="Loc" Orig="New">
             <Val><![CDATA[Cloud-ID]]></Val>
           </Tgt>
-=======
->>>>>>> 4be16a89
         </Str>
         <Disp Icon="Str" />
       </Item>
       <Item ItemId=";extensions/Microsoft.azurecore/package.config.providerSettingsMetadata" ItemType="0" PsrId="308" Leaf="true">
         <Str Cat="Text">
           <Val><![CDATA[Cloud Display Name]]></Val>
-<<<<<<< HEAD
           <Tgt Cat="Text" Stat="Loc" Orig="New">
             <Val><![CDATA[Anzeigename der Cloud]]></Val>
           </Tgt>
-=======
->>>>>>> 4be16a89
         </Str>
         <Disp Icon="Str" />
       </Item>
@@ -2124,12 +1989,9 @@
       <Item ItemId=";extensions/Microsoft.azurecore/package.config.providerSettingsTitle" ItemType="0" PsrId="308" Leaf="true">
         <Str Cat="Text">
           <Val><![CDATA[Provider Settings]]></Val>
-<<<<<<< HEAD
           <Tgt Cat="Text" Stat="Loc" Orig="New">
             <Val><![CDATA[Anbietereinstellungen]]></Val>
           </Tgt>
-=======
->>>>>>> 4be16a89
         </Str>
         <Disp Icon="Str" />
       </Item>
