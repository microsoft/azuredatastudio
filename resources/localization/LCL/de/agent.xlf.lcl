﻿<?xml version="1.0" encoding="utf-8"?>
<LCX SchemaVersion="6.0" Name="agent.xlf" PsrId="308" FileType="1" SrcCul="en-US" TgtCul="de-DE" xmlns="http://schemas.microsoft.com/locstudio/2006/6/lcx">
  <Props>
    <Str Name="BranchName" Val="" />
    <Str Name="BuildNumber" Val="" />
    <Str Name="ProductName" Val="" />
  </Props>
  <OwnedComments>
    <Cmt Name="Dev" />
    <Cmt Name="LcxAdmin" />
    <Cmt Name="Rccx" />
  </OwnedComments>
  <Settings Name="@SettingsPath@\default.lss" Type="LSS" />
  <Item ItemId=";Xliff file" ItemType="0" PsrId="308" Leaf="false">
    <Disp Icon="Expand" Expand="true" Disp="true" LocTbl="false" />
    <Item ItemId=";Xliff Resources" ItemType="0" PsrId="308" Leaf="false">
      <Disp Icon="Str" Disp="true" LocTbl="false" />
      <Item ItemId=";extensions/agent/dist/data/alertData.alertData.DefaultAlertTypString" ItemType="0" PsrId="308" Leaf="true">
        <Str Cat="Text">
          <Val><![CDATA[SQL Server event alert]]></Val>
          <Tgt Cat="Text" Stat="Loc" Orig="New">
            <Val><![CDATA[SQL Server-Ereigniswarnung]]></Val>
          </Tgt>
        </Str>
        <Disp Icon="Str" />
      </Item>
      <Item ItemId=";extensions/agent/dist/data/alertData.alertData.saveErrorMessage" ItemType="0" PsrId="308" Leaf="true">
        <Str Cat="Text">
          <Val><![CDATA[Alert update failed '{0}']]></Val>
          <Tgt Cat="Text" Stat="Loc" Orig="New">
            <Val><![CDATA[Fehler bei Warnungsaktualisierung: "{0}"]]></Val>
          </Tgt>
        </Str>
        <Disp Icon="Str" />
      </Item>
      <Item ItemId=";extensions/agent/dist/data/alertData.alertDialog.PerformanceCondition" ItemType="0" PsrId="308" Leaf="true">
        <Str Cat="Text">
          <Val><![CDATA[SQL Server performance condition alert]]></Val>
          <Tgt Cat="Text" Stat="Loc" Orig="New">
            <Val><![CDATA[SQL Server-Leistungsstatuswarnung]]></Val>
          </Tgt>
        </Str>
        <Disp Icon="Str" />
      </Item>
      <Item ItemId=";extensions/agent/dist/data/alertData.alertDialog.WmiEvent" ItemType="0" PsrId="308" Leaf="true">
        <Str Cat="Text">
          <Val><![CDATA[WMI event alert]]></Val>
          <Tgt Cat="Text" Stat="Loc" Orig="New">
            <Val><![CDATA[WMI-Ereigniswarnung]]></Val>
          </Tgt>
        </Str>
        <Disp Icon="Str" />
      </Item>
      <Item ItemId=";extensions/agent/dist/data/jobData.jobData.jobNameRequired" ItemType="0" PsrId="308" Leaf="true">
        <Str Cat="Text">
          <Val><![CDATA[Job name must be provided]]></Val>
          <Tgt Cat="Text" Stat="Loc" Orig="New">
            <Val><![CDATA[Es muss ein Auftragsname angegeben werden.]]></Val>
          </Tgt>
        </Str>
        <Disp Icon="Str" />
      </Item>
      <Item ItemId=";extensions/agent/dist/data/jobData.jobData.newJobErrorMessage" ItemType="0" PsrId="308" Leaf="true">
        <Str Cat="Text">
          <Val><![CDATA[Job creation failed '{0}']]></Val>
          <Tgt Cat="Text" Stat="Loc" Orig="New">
            <Val><![CDATA[Fehler beim Erstellen des Auftrags: "{0}"]]></Val>
          </Tgt>
        </Str>
        <Disp Icon="Str" />
      </Item>
      <Item ItemId=";extensions/agent/dist/data/jobData.jobData.newJobSuccessMessage" ItemType="0" PsrId="308" Leaf="true">
        <Str Cat="Text">
          <Val><![CDATA[Job '{0}' created successfully]]></Val>
          <Tgt Cat="Text" Stat="Loc" Orig="New">
            <Val><![CDATA[Der Auftrag "{0}" wurde erfolgreich erstellt.]]></Val>
          </Tgt>
        </Str>
        <Disp Icon="Str" />
      </Item>
      <Item ItemId=";extensions/agent/dist/data/jobData.jobData.saveErrorMessage" ItemType="0" PsrId="308" Leaf="true">
        <Str Cat="Text">
          <Val><![CDATA[Job update failed '{0}']]></Val>
          <Tgt Cat="Text" Stat="Loc" Orig="New">
            <Val><![CDATA[Fehler beim Aktualisieren des Auftrags: "{0}"]]></Val>
          </Tgt>
        </Str>
        <Disp Icon="Str" />
      </Item>
      <Item ItemId=";extensions/agent/dist/data/jobData.jobData.saveSucessMessage" ItemType="0" PsrId="308" Leaf="true">
        <Str Cat="Text">
          <Val><![CDATA[Job '{0}' updated successfully]]></Val>
          <Tgt Cat="Text" Stat="Loc" Orig="New">
            <Val><![CDATA[Der Auftrag "{0}" wurde erfolgreich aktualisiert.]]></Val>
          </Tgt>
        </Str>
        <Disp Icon="Str" />
      </Item>
      <Item ItemId=";extensions/agent/dist/data/jobData.jobData.whenJobCompletes" ItemType="0" PsrId="308" Leaf="true">
        <Str Cat="Text">
          <Val><![CDATA[When the job completes]]></Val>
          <Tgt Cat="Text" Stat="Loc" Orig="New">
            <Val><![CDATA[Bei Abschluss des Auftrags]]></Val>
          </Tgt>
        </Str>
        <Disp Icon="Str" />
      </Item>
      <Item ItemId=";extensions/agent/dist/data/jobData.jobData.whenJobFails" ItemType="0" PsrId="308" Leaf="true">
        <Str Cat="Text">
          <Val><![CDATA[When the job fails]]></Val>
          <Tgt Cat="Text" Stat="Loc" Orig="New">
            <Val><![CDATA[Bei Auftragsfehler]]></Val>
          </Tgt>
        </Str>
        <Disp Icon="Str" />
      </Item>
      <Item ItemId=";extensions/agent/dist/data/jobData.jobData.whenJobSucceeds" ItemType="0" PsrId="308" Leaf="true">
        <Str Cat="Text">
          <Val><![CDATA[When the job succeeds]]></Val>
          <Tgt Cat="Text" Stat="Loc" Orig="New">
            <Val><![CDATA[Bei erfolgreicher Auftragsausführung]]></Val>
          </Tgt>
        </Str>
        <Disp Icon="Str" />
      </Item>
      <Item ItemId=";extensions/agent/dist/data/jobStepData.jobStepData.saveErrorMessage" ItemType="0" PsrId="308" Leaf="true">
        <Str Cat="Text">
          <Val><![CDATA[Step update failed '{0}']]></Val>
          <Tgt Cat="Text" Stat="Loc" Orig="New">
            <Val><![CDATA[Fehler beim Aktualisieren des Schritts: "{0}"]]></Val>
          </Tgt>
        </Str>
        <Disp Icon="Str" />
      </Item>
      <Item ItemId=";extensions/agent/dist/data/jobStepData.stepData.jobNameRequired" ItemType="0" PsrId="308" Leaf="true">
        <Str Cat="Text">
          <Val><![CDATA[Job name must be provided]]></Val>
          <Tgt Cat="Text" Stat="Loc" Orig="New">
            <Val><![CDATA[Es muss ein Auftragsname angegeben werden.]]></Val>
          </Tgt>
        </Str>
        <Disp Icon="Str" />
      </Item>
      <Item ItemId=";extensions/agent/dist/data/jobStepData.stepData.stepNameRequired" ItemType="0" PsrId="308" Leaf="true">
        <Str Cat="Text">
          <Val><![CDATA[Step name must be provided]]></Val>
          <Tgt Cat="Text" Stat="Loc" Orig="New">
            <Val><![CDATA[Es muss ein Schrittname angegeben werden.]]></Val>
          </Tgt>
        </Str>
        <Disp Icon="Str" />
      </Item>
      <Item ItemId=";extensions/agent/dist/data/notebookData.notebookData.invalidNotebookPath" ItemType="0" PsrId="308" Leaf="true">
        <Str Cat="Text">
          <Val><![CDATA[Invalid notebook path]]></Val>
<<<<<<< HEAD
          <Tgt Cat="Text" Stat="Loc" Orig="New">
            <Val><![CDATA[Ungültiger Notizbuchpfad]]></Val>
          </Tgt>
=======
>>>>>>> 67a0585d
        </Str>
        <Disp Icon="Str" />
      </Item>
      <Item ItemId=";extensions/agent/dist/data/notebookData.notebookData.jobExists" ItemType="0" PsrId="308" Leaf="true">
        <Str Cat="Text">
          <Val><![CDATA[Job with similar name already exists]]></Val>
<<<<<<< HEAD
          <Tgt Cat="Text" Stat="Loc" Orig="New">
            <Val><![CDATA[Ein Auftrag mit einem ähnlichen Namen ist bereits vorhanden]]></Val>
          </Tgt>
=======
>>>>>>> 67a0585d
        </Str>
        <Disp Icon="Str" />
      </Item>
      <Item ItemId=";extensions/agent/dist/data/notebookData.notebookData.jobNameRequired" ItemType="0" PsrId="308" Leaf="true">
        <Str Cat="Text">
          <Val><![CDATA[Notebook name must be provided]]></Val>
<<<<<<< HEAD
          <Tgt Cat="Text" Stat="Loc" Orig="New">
            <Val><![CDATA[Es muss ein Name für das Notizbuch angegeben werden]]></Val>
          </Tgt>
=======
>>>>>>> 67a0585d
        </Str>
        <Disp Icon="Str" />
      </Item>
      <Item ItemId=";extensions/agent/dist/data/notebookData.notebookData.newJobErrorMessage" ItemType="0" PsrId="308" Leaf="true">
        <Str Cat="Text">
          <Val><![CDATA[Notebook creation failed '{0}']]></Val>
<<<<<<< HEAD
          <Tgt Cat="Text" Stat="Loc" Orig="New">
            <Val><![CDATA[Fehler beim Erstellen des Notebooks „{0}“]]></Val>
          </Tgt>
=======
>>>>>>> 67a0585d
        </Str>
        <Disp Icon="Str" />
      </Item>
      <Item ItemId=";extensions/agent/dist/data/notebookData.notebookData.newJobSuccessMessage" ItemType="0" PsrId="308" Leaf="true">
        <Str Cat="Text">
          <Val><![CDATA[Notebook '{0}' created successfully]]></Val>
<<<<<<< HEAD
          <Tgt Cat="Text" Stat="Loc" Orig="New">
            <Val><![CDATA[Notizbuch „{0}“ erfolgreich erstellt]]></Val>
          </Tgt>
=======
>>>>>>> 67a0585d
        </Str>
        <Disp Icon="Str" />
      </Item>
      <Item ItemId=";extensions/agent/dist/data/notebookData.notebookData.saveErrorMessage" ItemType="0" PsrId="308" Leaf="true">
        <Str Cat="Text">
          <Val><![CDATA[Notebook update failed '{0}']]></Val>
<<<<<<< HEAD
          <Tgt Cat="Text" Stat="Loc" Orig="New">
            <Val><![CDATA[Fehler beim Aktualisieren des Notizbuchs "{0}"]]></Val>
          </Tgt>
=======
>>>>>>> 67a0585d
        </Str>
        <Disp Icon="Str" />
      </Item>
      <Item ItemId=";extensions/agent/dist/data/notebookData.notebookData.saveSucessMessage" ItemType="0" PsrId="308" Leaf="true">
        <Str Cat="Text">
          <Val><![CDATA[Notebook '{0}' updated successfully]]></Val>
<<<<<<< HEAD
          <Tgt Cat="Text" Stat="Loc" Orig="New">
            <Val><![CDATA[Notizbuch „{0}“ wurde erfolgreich aktualisiert]]></Val>
          </Tgt>
=======
>>>>>>> 67a0585d
        </Str>
        <Disp Icon="Str" />
      </Item>
      <Item ItemId=";extensions/agent/dist/data/notebookData.notebookData.selectExecutionDatabase" ItemType="0" PsrId="308" Leaf="true">
        <Str Cat="Text">
          <Val><![CDATA[Select execution database]]></Val>
<<<<<<< HEAD
          <Tgt Cat="Text" Stat="Loc" Orig="New">
            <Val><![CDATA[Ausführungsdatenbank auswählen]]></Val>
          </Tgt>
=======
>>>>>>> 67a0585d
        </Str>
        <Disp Icon="Str" />
      </Item>
      <Item ItemId=";extensions/agent/dist/data/notebookData.notebookData.selectStorageDatabase" ItemType="0" PsrId="308" Leaf="true">
        <Str Cat="Text">
          <Val><![CDATA[Select storage database]]></Val>
<<<<<<< HEAD
          <Tgt Cat="Text" Stat="Loc" Orig="New">
            <Val><![CDATA[Speicherdatenbank auswählen]]></Val>
          </Tgt>
=======
>>>>>>> 67a0585d
        </Str>
        <Disp Icon="Str" />
      </Item>
      <Item ItemId=";extensions/agent/dist/data/notebookData.notebookData.templatePathRequired" ItemType="0" PsrId="308" Leaf="true">
        <Str Cat="Text">
          <Val><![CDATA[Template path must be provided]]></Val>
<<<<<<< HEAD
          <Tgt Cat="Text" Stat="Loc" Orig="New">
            <Val><![CDATA[Der Vorlagenpfad muss angegeben werden]]></Val>
          </Tgt>
=======
>>>>>>> 67a0585d
        </Str>
        <Disp Icon="Str" />
      </Item>
      <Item ItemId=";extensions/agent/dist/data/notebookData.notebookData.whenJobCompletes" ItemType="0" PsrId="308" Leaf="true">
        <Str Cat="Text">
          <Val><![CDATA[When the notebook completes]]></Val>
<<<<<<< HEAD
          <Tgt Cat="Text" Stat="Loc" Orig="New">
            <Val><![CDATA[Wenn das Notizbuch abgeschlossen ist]]></Val>
          </Tgt>
=======
>>>>>>> 67a0585d
        </Str>
        <Disp Icon="Str" />
      </Item>
      <Item ItemId=";extensions/agent/dist/data/notebookData.notebookData.whenJobFails" ItemType="0" PsrId="308" Leaf="true">
        <Str Cat="Text">
          <Val><![CDATA[When the notebook fails]]></Val>
<<<<<<< HEAD
          <Tgt Cat="Text" Stat="Loc" Orig="New">
            <Val><![CDATA[Wenn das Notizbuch fehlschlägt]]></Val>
          </Tgt>
=======
>>>>>>> 67a0585d
        </Str>
        <Disp Icon="Str" />
      </Item>
      <Item ItemId=";extensions/agent/dist/data/notebookData.notebookData.whenJobSucceeds" ItemType="0" PsrId="308" Leaf="true">
        <Str Cat="Text">
          <Val><![CDATA[When the notebook succeeds]]></Val>
<<<<<<< HEAD
          <Tgt Cat="Text" Stat="Loc" Orig="New">
            <Val><![CDATA[Wenn das Notizbuch erfolgreich ist]]></Val>
          </Tgt>
=======
>>>>>>> 67a0585d
        </Str>
        <Disp Icon="Str" />
      </Item>
      <Item ItemId=";extensions/agent/dist/data/proxyData.proxyData.newJobSuccessMessage" ItemType="0" PsrId="308" Leaf="true">
        <Str Cat="Text">
          <Val><![CDATA[Proxy '{0}' created successfully]]></Val>
          <Tgt Cat="Text" Stat="Loc" Orig="New">
            <Val><![CDATA[Der Proxy "{0}" wurde erfolgreich erstellt.]]></Val>
          </Tgt>
        </Str>
        <Disp Icon="Str" />
      </Item>
      <Item ItemId=";extensions/agent/dist/data/proxyData.proxyData.saveErrorMessage" ItemType="0" PsrId="308" Leaf="true">
        <Str Cat="Text">
          <Val><![CDATA[Proxy update failed '{0}']]></Val>
          <Tgt Cat="Text" Stat="Loc" Orig="New">
            <Val><![CDATA[Fehler bei Proxyaktualisierung: "{0}"]]></Val>
          </Tgt>
        </Str>
        <Disp Icon="Str" />
      </Item>
      <Item ItemId=";extensions/agent/dist/data/proxyData.proxyData.saveSucessMessage" ItemType="0" PsrId="308" Leaf="true">
        <Str Cat="Text">
          <Val><![CDATA[Proxy '{0}' updated successfully]]></Val>
          <Tgt Cat="Text" Stat="Loc" Orig="New">
            <Val><![CDATA[Der Proxy "{0}" wurde erfolgreich aktualisiert.]]></Val>
          </Tgt>
        </Str>
        <Disp Icon="Str" />
      </Item>
      <Item ItemId=";extensions/agent/dist/dialogs/agentDialog.agentDialog.Cancel" ItemType="0" PsrId="308" Leaf="true">
        <Str Cat="Text">
          <Val><![CDATA[Cancel]]></Val>
          <Tgt Cat="Text" Stat="Loc" Orig="New">
            <Val><![CDATA[Abbrechen]]></Val>
          </Tgt>
        </Str>
        <Disp Icon="Str" />
      </Item>
      <Item ItemId=";extensions/agent/dist/dialogs/agentDialog.agentDialog.OK" ItemType="0" PsrId="308" Leaf="true">
        <Str Cat="Text">
          <Val><![CDATA[OK]]></Val>
          <Tgt Cat="Text" Stat="Loc" Orig="New">
            <Val><![CDATA[OK]]></Val>
          </Tgt>
        </Str>
        <Disp Icon="Str" />
      </Item>
      <Item ItemId=";extensions/agent/dist/dialogs/alertDialog.alertDialog.AdditionalNotification" ItemType="0" PsrId="308" Leaf="true">
        <Str Cat="Text">
          <Val><![CDATA[Additional notification message to send]]></Val>
          <Tgt Cat="Text" Stat="Loc" Orig="New">
            <Val><![CDATA[Zusätzlich zu sendende Benachrichtigung]]></Val>
          </Tgt>
        </Str>
        <Disp Icon="Str" />
      </Item>
      <Item ItemId=";extensions/agent/dist/dialogs/alertDialog.alertDialog.AllDatabases" ItemType="0" PsrId="308" Leaf="true">
        <Str Cat="Text">
          <Val><![CDATA[<all databases>]]></Val>
          <Tgt Cat="Text" Stat="Loc" Orig="New">
            <Val><![CDATA[<Alle Datenbanken>]]></Val>
          </Tgt>
        </Str>
        <Disp Icon="Str" />
      </Item>
      <Item ItemId=";extensions/agent/dist/dialogs/alertDialog.alertDialog.DatabaseName" ItemType="0" PsrId="308" Leaf="true">
        <Str Cat="Text">
          <Val><![CDATA[Database name]]></Val>
          <Tgt Cat="Text" Stat="Loc" Orig="New">
            <Val><![CDATA[Datenbankname]]></Val>
          </Tgt>
        </Str>
        <Disp Icon="Str" />
      </Item>
      <Item ItemId=";extensions/agent/dist/dialogs/alertDialog.alertDialog.DelayMinutes" ItemType="0" PsrId="308" Leaf="true">
        <Str Cat="Text">
          <Val><![CDATA[Delay Minutes]]></Val>
          <Tgt Cat="Text" Stat="Loc" Orig="New">
            <Val><![CDATA[Verzögerung (Minuten)]]></Val>
          </Tgt>
        </Str>
        <Disp Icon="Str" />
      </Item>
      <Item ItemId=";extensions/agent/dist/dialogs/alertDialog.alertDialog.DelaySeconds" ItemType="0" PsrId="308" Leaf="true">
        <Str Cat="Text">
          <Val><![CDATA[Delay Seconds]]></Val>
          <Tgt Cat="Text" Stat="Loc" Orig="New">
            <Val><![CDATA[Verzögerung (Sekunden)]]></Val>
          </Tgt>
        </Str>
        <Disp Icon="Str" />
      </Item>
      <Item ItemId=";extensions/agent/dist/dialogs/alertDialog.alertDialog.Enabled" ItemType="0" PsrId="308" Leaf="true">
        <Str Cat="Text">
          <Val><![CDATA[Enabled]]></Val>
          <Tgt Cat="Text" Stat="Loc" Orig="New">
            <Val><![CDATA[Aktiviert]]></Val>
          </Tgt>
        </Str>
        <Disp Icon="Str" />
      </Item>
      <Item ItemId=";extensions/agent/dist/dialogs/alertDialog.alertDialog.ErrorNumber" ItemType="0" PsrId="308" Leaf="true">
        <Str Cat="Text">
          <Val><![CDATA[Error number]]></Val>
          <Tgt Cat="Text" Stat="Loc" Orig="New">
            <Val><![CDATA[Fehlernummer]]></Val>
          </Tgt>
        </Str>
        <Disp Icon="Str" />
      </Item>
      <Item ItemId=";extensions/agent/dist/dialogs/alertDialog.alertDialog.ExecuteJob" ItemType="0" PsrId="308" Leaf="true">
        <Str Cat="Text">
          <Val><![CDATA[Execute Job]]></Val>
          <Tgt Cat="Text" Stat="Loc" Orig="New">
            <Val><![CDATA[Auftrag ausführen]]></Val>
          </Tgt>
        </Str>
        <Disp Icon="Str" />
      </Item>
      <Item ItemId=";extensions/agent/dist/dialogs/alertDialog.alertDialog.ExecuteJobName" ItemType="0" PsrId="308" Leaf="true">
        <Str Cat="Text">
          <Val><![CDATA[Job Name]]></Val>
          <Tgt Cat="Text" Stat="Loc" Orig="New">
            <Val><![CDATA[Auftragsname]]></Val>
          </Tgt>
        </Str>
        <Disp Icon="Str" />
      </Item>
      <Item ItemId=";extensions/agent/dist/dialogs/alertDialog.alertDialog.General" ItemType="0" PsrId="308" Leaf="true">
        <Str Cat="Text">
          <Val><![CDATA[General]]></Val>
          <Tgt Cat="Text" Stat="Loc" Orig="New">
            <Val><![CDATA[Allgemein]]></Val>
          </Tgt>
        </Str>
        <Disp Icon="Str" />
      </Item>
      <Item ItemId=";extensions/agent/dist/dialogs/alertDialog.alertDialog.IncludeErrorInEmail" ItemType="0" PsrId="308" Leaf="true">
        <Str Cat="Text">
          <Val><![CDATA[Include alert error text in e-mail]]></Val>
          <Tgt Cat="Text" Stat="Loc" Orig="New">
            <Val><![CDATA[Fehlertext der Warnung in E-Mail einschließen]]></Val>
          </Tgt>
        </Str>
        <Disp Icon="Str" />
      </Item>
      <Item ItemId=";extensions/agent/dist/dialogs/alertDialog.alertDialog.IncludeErrorInPager" ItemType="0" PsrId="308" Leaf="true">
        <Str Cat="Text">
          <Val><![CDATA[Include alert error text in pager]]></Val>
          <Tgt Cat="Text" Stat="Loc" Orig="New">
            <Val><![CDATA[Fehlertext der Warnung in Pager einfügen]]></Val>
          </Tgt>
        </Str>
        <Disp Icon="Str" />
      </Item>
      <Item ItemId=";extensions/agent/dist/dialogs/alertDialog.alertDialog.MessageText" ItemType="0" PsrId="308" Leaf="true">
        <Str Cat="Text">
          <Val><![CDATA[Message text]]></Val>
          <Tgt Cat="Text" Stat="Loc" Orig="New">
            <Val><![CDATA[Meldungstext]]></Val>
          </Tgt>
        </Str>
        <Disp Icon="Str" />
      </Item>
      <Item ItemId=";extensions/agent/dist/dialogs/alertDialog.alertDialog.Name" ItemType="0" PsrId="308" Leaf="true">
        <Str Cat="Text">
          <Val><![CDATA[Name]]></Val>
          <Tgt Cat="Text" Stat="Loc" Orig="New">
            <Val><![CDATA[Name]]></Val>
          </Tgt>
        </Str>
        <Disp Icon="Str" />
      </Item>
      <Item ItemId=";extensions/agent/dist/dialogs/alertDialog.alertDialog.NewJob" ItemType="0" PsrId="308" Leaf="true">
        <Str Cat="Text">
          <Val><![CDATA[New Job]]></Val>
          <Tgt Cat="Text" Stat="Loc" Orig="New">
            <Val><![CDATA[Neuer Auftrag]]></Val>
          </Tgt>
        </Str>
        <Disp Icon="Str" />
      </Item>
      <Item ItemId=";extensions/agent/dist/dialogs/alertDialog.alertDialog.NewOperator" ItemType="0" PsrId="308" Leaf="true">
        <Str Cat="Text">
          <Val><![CDATA[New Operator]]></Val>
          <Tgt Cat="Text" Stat="Loc" Orig="New">
            <Val><![CDATA[Neuer Operator]]></Val>
          </Tgt>
        </Str>
        <Disp Icon="Str" />
      </Item>
      <Item ItemId=";extensions/agent/dist/dialogs/alertDialog.alertDialog.NotifyOperators" ItemType="0" PsrId="308" Leaf="true">
        <Str Cat="Text">
          <Val><![CDATA[Notify Operators]]></Val>
          <Tgt Cat="Text" Stat="Loc" Orig="New">
            <Val><![CDATA[Operator benachrichtigen]]></Val>
          </Tgt>
        </Str>
        <Disp Icon="Str" />
      </Item>
      <Item ItemId=";extensions/agent/dist/dialogs/alertDialog.alertDialog.OperatorEmail" ItemType="0" PsrId="308" Leaf="true">
        <Str Cat="Text">
          <Val><![CDATA[E-mail]]></Val>
          <Tgt Cat="Text" Stat="Loc" Orig="New">
            <Val><![CDATA[E-Mail]]></Val>
          </Tgt>
        </Str>
        <Disp Icon="Str" />
      </Item>
      <Item ItemId=";extensions/agent/dist/dialogs/alertDialog.alertDialog.OperatorList" ItemType="0" PsrId="308" Leaf="true">
        <Str Cat="Text">
          <Val><![CDATA[Operator List]]></Val>
          <Tgt Cat="Text" Stat="Loc" Orig="New">
            <Val><![CDATA[Operatorliste]]></Val>
          </Tgt>
        </Str>
        <Disp Icon="Str" />
      </Item>
      <Item ItemId=";extensions/agent/dist/dialogs/alertDialog.alertDialog.OperatorName" ItemType="0" PsrId="308" Leaf="true">
        <Str Cat="Text">
          <Val><![CDATA[Operator]]></Val>
          <Tgt Cat="Text" Stat="Loc" Orig="New">
            <Val><![CDATA[Operator]]></Val>
          </Tgt>
        </Str>
        <Disp Icon="Str" />
      </Item>
      <Item ItemId=";extensions/agent/dist/dialogs/alertDialog.alertDialog.OperatorPager" ItemType="0" PsrId="308" Leaf="true">
        <Str Cat="Text">
          <Val><![CDATA[Pager]]></Val>
          <Tgt Cat="Text" Stat="Loc" Orig="New">
            <Val><![CDATA[Pager]]></Val>
          </Tgt>
        </Str>
        <Disp Icon="Str" />
      </Item>
      <Item ItemId=";extensions/agent/dist/dialogs/alertDialog.alertDialog.Options" ItemType="0" PsrId="308" Leaf="true">
        <Str Cat="Text">
          <Val><![CDATA[Options]]></Val>
          <Tgt Cat="Text" Stat="Loc" Orig="New">
            <Val><![CDATA[Optionen]]></Val>
          </Tgt>
        </Str>
        <Disp Icon="Str" />
      </Item>
      <Item ItemId=";extensions/agent/dist/dialogs/alertDialog.alertDialog.RaiseAlertContains" ItemType="0" PsrId="308" Leaf="true">
        <Str Cat="Text">
          <Val><![CDATA[Raise alert when message contains]]></Val>
          <Tgt Cat="Text" Stat="Loc" Orig="New">
            <Val><![CDATA[Warnung auslösen, wenn die Meldung Folgendes enthält]]></Val>
          </Tgt>
        </Str>
        <Disp Icon="Str" />
      </Item>
      <Item ItemId=";extensions/agent/dist/dialogs/alertDialog.alertDialog.Response" ItemType="0" PsrId="308" Leaf="true">
        <Str Cat="Text">
          <Val><![CDATA[Response]]></Val>
          <Tgt Cat="Text" Stat="Loc" Orig="New">
            <Val><![CDATA[Antwort]]></Val>
          </Tgt>
        </Str>
        <Disp Icon="Str" />
      </Item>
      <Item ItemId=";extensions/agent/dist/dialogs/alertDialog.alertDialog.Severity" ItemType="0" PsrId="308" Leaf="true">
        <Str Cat="Text">
          <Val><![CDATA[Severity]]></Val>
          <Tgt Cat="Text" Stat="Loc" Orig="New">
            <Val><![CDATA[Schweregrad]]></Val>
          </Tgt>
        </Str>
        <Disp Icon="Str" />
      </Item>
      <Item ItemId=";extensions/agent/dist/dialogs/alertDialog.alertDialog.Severity001" ItemType="0" PsrId="308" Leaf="true">
        <Str Cat="Text">
          <Val><![CDATA[001 - Miscellaneous System Information]]></Val>
          <Tgt Cat="Text" Stat="Loc" Orig="New">
            <Val><![CDATA[001: Verschiedene Systemangaben]]></Val>
          </Tgt>
        </Str>
        <Disp Icon="Str" />
      </Item>
      <Item ItemId=";extensions/agent/dist/dialogs/alertDialog.alertDialog.Severity002" ItemType="0" PsrId="308" Leaf="true">
        <Str Cat="Text">
          <Val><![CDATA[002 - Reserved]]></Val>
          <Tgt Cat="Text" Stat="Loc" Orig="New">
            <Val><![CDATA[002: Reserviert]]></Val>
          </Tgt>
        </Str>
        <Disp Icon="Str" />
      </Item>
      <Item ItemId=";extensions/agent/dist/dialogs/alertDialog.alertDialog.Severity003" ItemType="0" PsrId="308" Leaf="true">
        <Str Cat="Text">
          <Val><![CDATA[003 - Reserved]]></Val>
          <Tgt Cat="Text" Stat="Loc" Orig="New">
            <Val><![CDATA[003: Reserviert]]></Val>
          </Tgt>
        </Str>
        <Disp Icon="Str" />
      </Item>
      <Item ItemId=";extensions/agent/dist/dialogs/alertDialog.alertDialog.Severity004" ItemType="0" PsrId="308" Leaf="true">
        <Str Cat="Text">
          <Val><![CDATA[004 - Reserved]]></Val>
          <Tgt Cat="Text" Stat="Loc" Orig="New">
            <Val><![CDATA[004: Reserviert]]></Val>
          </Tgt>
        </Str>
        <Disp Icon="Str" />
      </Item>
      <Item ItemId=";extensions/agent/dist/dialogs/alertDialog.alertDialog.Severity005" ItemType="0" PsrId="308" Leaf="true">
        <Str Cat="Text">
          <Val><![CDATA[005 - Reserved]]></Val>
          <Tgt Cat="Text" Stat="Loc" Orig="New">
            <Val><![CDATA[005: Reserviert]]></Val>
          </Tgt>
        </Str>
        <Disp Icon="Str" />
      </Item>
      <Item ItemId=";extensions/agent/dist/dialogs/alertDialog.alertDialog.Severity006" ItemType="0" PsrId="308" Leaf="true">
        <Str Cat="Text">
          <Val><![CDATA[006 - Reserved]]></Val>
          <Tgt Cat="Text" Stat="Loc" Orig="New">
            <Val><![CDATA[006: Reserviert]]></Val>
          </Tgt>
        </Str>
        <Disp Icon="Str" />
      </Item>
      <Item ItemId=";extensions/agent/dist/dialogs/alertDialog.alertDialog.Severity007" ItemType="0" PsrId="308" Leaf="true">
        <Str Cat="Text">
          <Val><![CDATA[007 - Notification: Status Information]]></Val>
          <Tgt Cat="Text" Stat="Loc" Orig="New">
            <Val><![CDATA[007: Benachrichtigung: Statusangaben]]></Val>
          </Tgt>
        </Str>
        <Disp Icon="Str" />
      </Item>
      <Item ItemId=";extensions/agent/dist/dialogs/alertDialog.alertDialog.Severity008" ItemType="0" PsrId="308" Leaf="true">
        <Str Cat="Text">
          <Val><![CDATA[008 - Notification: User Intervention Required]]></Val>
          <Tgt Cat="Text" Stat="Loc" Orig="New">
            <Val><![CDATA[008: Benachrichtigung: Benutzereingriff erforderlich]]></Val>
          </Tgt>
        </Str>
        <Disp Icon="Str" />
      </Item>
      <Item ItemId=";extensions/agent/dist/dialogs/alertDialog.alertDialog.Severity009" ItemType="0" PsrId="308" Leaf="true">
        <Str Cat="Text">
          <Val><![CDATA[009 - User Defined]]></Val>
          <Tgt Cat="Text" Stat="Loc" Orig="New">
            <Val><![CDATA[009: Benutzerdefiniert]]></Val>
          </Tgt>
        </Str>
        <Disp Icon="Str" />
      </Item>
      <Item ItemId=";extensions/agent/dist/dialogs/alertDialog.alertDialog.Severity010" ItemType="0" PsrId="308" Leaf="true">
        <Str Cat="Text">
          <Val><![CDATA[010 - Information]]></Val>
          <Tgt Cat="Text" Stat="Loc" Orig="New">
            <Val><![CDATA[010: Angaben]]></Val>
          </Tgt>
        </Str>
        <Disp Icon="Str" />
      </Item>
      <Item ItemId=";extensions/agent/dist/dialogs/alertDialog.alertDialog.Severity011" ItemType="0" PsrId="308" Leaf="true">
        <Str Cat="Text">
          <Val><![CDATA[011 - Specified Database Object Not Found]]></Val>
          <Tgt Cat="Text" Stat="Loc" Orig="New">
            <Val><![CDATA[011: Angegebenes Datenbankobjekt nicht gefunden]]></Val>
          </Tgt>
        </Str>
        <Disp Icon="Str" />
      </Item>
      <Item ItemId=";extensions/agent/dist/dialogs/alertDialog.alertDialog.Severity012" ItemType="0" PsrId="308" Leaf="true">
        <Str Cat="Text">
          <Val><![CDATA[012 - Unused]]></Val>
          <Tgt Cat="Text" Stat="Loc" Orig="New">
            <Val><![CDATA[012: Nicht verwendet]]></Val>
          </Tgt>
        </Str>
        <Disp Icon="Str" />
      </Item>
      <Item ItemId=";extensions/agent/dist/dialogs/alertDialog.alertDialog.Severity013" ItemType="0" PsrId="308" Leaf="true">
        <Str Cat="Text">
          <Val><![CDATA[013 - User Transaction Syntax Error]]></Val>
          <Tgt Cat="Text" Stat="Loc" Orig="New">
            <Val><![CDATA[013: Syntaxfehler in Benutzertransaktion]]></Val>
          </Tgt>
        </Str>
        <Disp Icon="Str" />
      </Item>
      <Item ItemId=";extensions/agent/dist/dialogs/alertDialog.alertDialog.Severity014" ItemType="0" PsrId="308" Leaf="true">
        <Str Cat="Text">
          <Val><![CDATA[014 - Insufficient Permission]]></Val>
          <Tgt Cat="Text" Stat="Loc" Orig="New">
            <Val><![CDATA[014: Unzureichende Berechtigung]]></Val>
          </Tgt>
        </Str>
        <Disp Icon="Str" />
      </Item>
      <Item ItemId=";extensions/agent/dist/dialogs/alertDialog.alertDialog.Severity015" ItemType="0" PsrId="308" Leaf="true">
        <Str Cat="Text">
          <Val><![CDATA[015 - Syntax Error in SQL Statements]]></Val>
          <Tgt Cat="Text" Stat="Loc" Orig="New">
            <Val><![CDATA[015: Syntaxfehler in SQL-Anweisungen]]></Val>
          </Tgt>
        </Str>
        <Disp Icon="Str" />
      </Item>
      <Item ItemId=";extensions/agent/dist/dialogs/alertDialog.alertDialog.Severity016" ItemType="0" PsrId="308" Leaf="true">
        <Str Cat="Text">
          <Val><![CDATA[016 - Miscellaneous User Error]]></Val>
          <Tgt Cat="Text" Stat="Loc" Orig="New">
            <Val><![CDATA[016: Sonstiger Benutzerfehler]]></Val>
          </Tgt>
        </Str>
        <Disp Icon="Str" />
      </Item>
      <Item ItemId=";extensions/agent/dist/dialogs/alertDialog.alertDialog.Severity017" ItemType="0" PsrId="308" Leaf="true">
        <Str Cat="Text">
          <Val><![CDATA[017 - Insufficient Resources]]></Val>
          <Tgt Cat="Text" Stat="Loc" Orig="New">
            <Val><![CDATA[017: Unzureichende Ressourcen]]></Val>
          </Tgt>
        </Str>
        <Disp Icon="Str" />
      </Item>
      <Item ItemId=";extensions/agent/dist/dialogs/alertDialog.alertDialog.Severity018" ItemType="0" PsrId="308" Leaf="true">
        <Str Cat="Text">
          <Val><![CDATA[018 - Nonfatal Internal Error]]></Val>
          <Tgt Cat="Text" Stat="Loc" Orig="New">
            <Val><![CDATA[018: Mittelschwerer interner Fehler]]></Val>
          </Tgt>
        </Str>
        <Disp Icon="Str" />
      </Item>
      <Item ItemId=";extensions/agent/dist/dialogs/alertDialog.alertDialog.Severity019" ItemType="0" PsrId="308" Leaf="true">
        <Str Cat="Text">
          <Val><![CDATA[019 - Fatal Error in Resource]]></Val>
          <Tgt Cat="Text" Stat="Loc" Orig="New">
            <Val><![CDATA[019: Schwerwiegender Fehler bei Ressource]]></Val>
          </Tgt>
        </Str>
        <Disp Icon="Str" />
      </Item>
      <Item ItemId=";extensions/agent/dist/dialogs/alertDialog.alertDialog.Severity020" ItemType="0" PsrId="308" Leaf="true">
        <Str Cat="Text">
          <Val><![CDATA[020 - Fatal Error in Current Process]]></Val>
          <Tgt Cat="Text" Stat="Loc" Orig="New">
            <Val><![CDATA[020: Schwerwiegender Fehler im aktuellen Prozess]]></Val>
          </Tgt>
        </Str>
        <Disp Icon="Str" />
      </Item>
      <Item ItemId=";extensions/agent/dist/dialogs/alertDialog.alertDialog.Severity021" ItemType="0" PsrId="308" Leaf="true">
        <Str Cat="Text">
          <Val><![CDATA[021 - Fatal Error in Database Processes]]></Val>
          <Tgt Cat="Text" Stat="Loc" Orig="New">
            <Val><![CDATA[021: Schwerwiegender Fehler in Datenbankprozessen]]></Val>
          </Tgt>
        </Str>
        <Disp Icon="Str" />
      </Item>
      <Item ItemId=";extensions/agent/dist/dialogs/alertDialog.alertDialog.Severity022" ItemType="0" PsrId="308" Leaf="true">
        <Str Cat="Text">
          <Val><![CDATA[022 - Fatal Error: Table Integrity Suspect]]></Val>
          <Tgt Cat="Text" Stat="Loc" Orig="New">
            <Val><![CDATA[022: Schwerwiegender Fehler: Tabellenintegrität zweifelhaft]]></Val>
          </Tgt>
        </Str>
        <Disp Icon="Str" />
      </Item>
      <Item ItemId=";extensions/agent/dist/dialogs/alertDialog.alertDialog.Severity023" ItemType="0" PsrId="308" Leaf="true">
        <Str Cat="Text">
          <Val><![CDATA[023 - Fatal Error: Database Integrity Suspect]]></Val>
          <Tgt Cat="Text" Stat="Loc" Orig="New">
            <Val><![CDATA[023: Schwerwiegender Fehler: Datenbankintegrität zweifelhaft]]></Val>
          </Tgt>
        </Str>
        <Disp Icon="Str" />
      </Item>
      <Item ItemId=";extensions/agent/dist/dialogs/alertDialog.alertDialog.Severity024" ItemType="0" PsrId="308" Leaf="true">
        <Str Cat="Text">
          <Val><![CDATA[024 - Fatal Error: Hardware Error]]></Val>
          <Tgt Cat="Text" Stat="Loc" Orig="New">
            <Val><![CDATA[024: Schwerwiegender Fehler: Hardwarefehler]]></Val>
          </Tgt>
        </Str>
        <Disp Icon="Str" />
      </Item>
      <Item ItemId=";extensions/agent/dist/dialogs/alertDialog.alertDialog.Severity025" ItemType="0" PsrId="308" Leaf="true">
        <Str Cat="Text">
          <Val><![CDATA[025 - Fatal Error]]></Val>
          <Tgt Cat="Text" Stat="Loc" Orig="New">
            <Val><![CDATA[025: Schwerwiegender Fehler]]></Val>
          </Tgt>
        </Str>
        <Disp Icon="Str" />
      </Item>
      <Item ItemId=";extensions/agent/dist/dialogs/alertDialog.alertDialog.Type" ItemType="0" PsrId="308" Leaf="true">
        <Str Cat="Text">
          <Val><![CDATA[Type]]></Val>
          <Tgt Cat="Text" Stat="Loc" Orig="New">
            <Val><![CDATA[Typ]]></Val>
          </Tgt>
        </Str>
        <Disp Icon="Str" />
      </Item>
      <Item ItemId=";extensions/agent/dist/dialogs/alertDialog.alertDialog.createAlert" ItemType="0" PsrId="308" Leaf="true">
        <Str Cat="Text">
          <Val><![CDATA[Create Alert]]></Val>
          <Tgt Cat="Text" Stat="Loc" Orig="New">
            <Val><![CDATA[Warnung erstellen]]></Val>
          </Tgt>
        </Str>
        <Disp Icon="Str" />
      </Item>
      <Item ItemId=";extensions/agent/dist/dialogs/alertDialog.alertDialog.editAlert" ItemType="0" PsrId="308" Leaf="true">
        <Str Cat="Text">
          <Val><![CDATA[Edit Alert]]></Val>
          <Tgt Cat="Text" Stat="Loc" Orig="New">
            <Val><![CDATA[Warnung bearbeiten]]></Val>
          </Tgt>
        </Str>
        <Disp Icon="Str" />
      </Item>
      <Item ItemId=";extensions/agent/dist/dialogs/alertDialog.alertDialog.eventAlert" ItemType="0" PsrId="308" Leaf="true">
        <Str Cat="Text">
          <Val><![CDATA[Event alert definition]]></Val>
          <Tgt Cat="Text" Stat="Loc" Orig="New">
            <Val><![CDATA[Ereigniswarnungsdefinition]]></Val>
          </Tgt>
        </Str>
        <Disp Icon="Str" />
      </Item>
      <Item ItemId=";extensions/agent/dist/dialogs/jobDialog.jobDialog.alertEnabledLabel" ItemType="0" PsrId="308" Leaf="true">
        <Str Cat="Text">
          <Val><![CDATA[Enabled]]></Val>
          <Tgt Cat="Text" Stat="Loc" Orig="New">
            <Val><![CDATA[Aktiviert]]></Val>
          </Tgt>
        </Str>
        <Disp Icon="Str" />
      </Item>
      <Item ItemId=";extensions/agent/dist/dialogs/jobDialog.jobDialog.alertNameLabel" ItemType="0" PsrId="308" Leaf="true">
        <Str Cat="Text">
          <Val><![CDATA[Alert Name]]></Val>
          <Tgt Cat="Text" Stat="Loc" Orig="New">
            <Val><![CDATA[Warnungsname]]></Val>
          </Tgt>
        </Str>
        <Disp Icon="Str" />
      </Item>
      <Item ItemId=";extensions/agent/dist/dialogs/jobDialog.jobDialog.alertTypeLabel" ItemType="0" PsrId="308" Leaf="true">
        <Str Cat="Text">
          <Val><![CDATA[Type]]></Val>
          <Tgt Cat="Text" Stat="Loc" Orig="New">
            <Val><![CDATA[Typ]]></Val>
          </Tgt>
        </Str>
        <Disp Icon="Str" />
      </Item>
      <Item ItemId=";extensions/agent/dist/dialogs/jobDialog.jobDialog.alerts" ItemType="0" PsrId="308" Leaf="true">
        <Str Cat="Text">
          <Val><![CDATA[Alerts]]></Val>
          <Tgt Cat="Text" Stat="Loc" Orig="New">
            <Val><![CDATA[Warnungen]]></Val>
          </Tgt>
        </Str>
        <Disp Icon="Str" />
      </Item>
      <Item ItemId=";extensions/agent/dist/dialogs/jobDialog.jobDialog.alertsList" ItemType="0" PsrId="308" Leaf="true">
        <Str Cat="Text">
          <Val><![CDATA[Alerts list]]></Val>
          <Tgt Cat="Text" Stat="Loc" Orig="New">
            <Val><![CDATA[Liste der Warnungen]]></Val>
          </Tgt>
        </Str>
        <Disp Icon="Str" />
      </Item>
      <Item ItemId=";extensions/agent/dist/dialogs/jobDialog.jobDialog.blankJobNameError" ItemType="0" PsrId="308" Leaf="true">
        <Str Cat="Text">
          <Val><![CDATA[The name of the job cannot be blank.]]></Val>
          <Tgt Cat="Text" Stat="Loc" Orig="New">
            <Val><![CDATA[Der Auftragsname darf nicht leer sein.]]></Val>
          </Tgt>
        </Str>
        <Disp Icon="Str" />
      </Item>
      <Item ItemId=";extensions/agent/dist/dialogs/jobDialog.jobDialog.category" ItemType="0" PsrId="308" Leaf="true">
        <Str Cat="Text">
          <Val><![CDATA[Category]]></Val>
          <Tgt Cat="Text" Stat="Loc" Orig="New">
            <Val><![CDATA[Kategorie]]></Val>
          </Tgt>
        </Str>
        <Disp Icon="Str" />
      </Item>
      <Item ItemId=";extensions/agent/dist/dialogs/jobDialog.jobDialog.delete" ItemType="0" PsrId="308" Leaf="true">
        <Str Cat="Text">
          <Val><![CDATA[Delete Step]]></Val>
          <Tgt Cat="Text" Stat="Loc" Orig="New">
            <Val><![CDATA[Schritt löschen]]></Val>
          </Tgt>
        </Str>
        <Disp Icon="Str" />
      </Item>
      <Item ItemId=";extensions/agent/dist/dialogs/jobDialog.jobDialog.deleteJobLabel" ItemType="0" PsrId="308" Leaf="true">
        <Str Cat="Text">
          <Val><![CDATA[Automatically delete job]]></Val>
          <Tgt Cat="Text" Stat="Loc" Orig="New">
            <Val><![CDATA[Auftrag automatisch löschen]]></Val>
          </Tgt>
        </Str>
        <Disp Icon="Str" />
      </Item>
      <Item ItemId=";extensions/agent/dist/dialogs/jobDialog.jobDialog.description" ItemType="0" PsrId="308" Leaf="true">
        <Str Cat="Text">
          <Val><![CDATA[Description]]></Val>
          <Tgt Cat="Text" Stat="Loc" Orig="New">
            <Val><![CDATA[Beschreibung]]></Val>
          </Tgt>
        </Str>
        <Disp Icon="Str" />
      </Item>
      <Item ItemId=";extensions/agent/dist/dialogs/jobDialog.jobDialog.edit" ItemType="0" PsrId="308" Leaf="true">
        <Str Cat="Text">
          <Val><![CDATA[Edit Step]]></Val>
          <Tgt Cat="Text" Stat="Loc" Orig="New">
            <Val><![CDATA[Schritt bearbeiten]]></Val>
          </Tgt>
        </Str>
        <Disp Icon="Str" />
      </Item>
      <Item ItemId=";extensions/agent/dist/dialogs/jobDialog.jobDialog.editJob" ItemType="0" PsrId="308" Leaf="true">
        <Str Cat="Text">
          <Val><![CDATA[Edit Job]]></Val>
          <Tgt Cat="Text" Stat="Loc" Orig="New">
            <Val><![CDATA[Auftrag bearbeiten]]></Val>
          </Tgt>
        </Str>
        <Disp Icon="Str" />
      </Item>
      <Item ItemId=";extensions/agent/dist/dialogs/jobDialog.jobDialog.email" ItemType="0" PsrId="308" Leaf="true">
        <Str Cat="Text">
          <Val><![CDATA[Email]]></Val>
          <Tgt Cat="Text" Stat="Loc" Orig="New">
            <Val><![CDATA[E-Mail]]></Val>
          </Tgt>
        </Str>
        <Disp Icon="Str" />
      </Item>
      <Item ItemId=";extensions/agent/dist/dialogs/jobDialog.jobDialog.enabled" ItemType="0" PsrId="308" Leaf="true">
        <Str Cat="Text">
          <Val><![CDATA[Enabled]]></Val>
          <Tgt Cat="Text" Stat="Loc" Orig="New">
            <Val><![CDATA[Aktiviert]]></Val>
          </Tgt>
        </Str>
        <Disp Icon="Str" />
      </Item>
      <Item ItemId=";extensions/agent/dist/dialogs/jobDialog.jobDialog.eventLogCheckBoxLabel" ItemType="0" PsrId="308" Leaf="true">
        <Str Cat="Text">
          <Val><![CDATA[Write to the Windows Application event log]]></Val>
          <Tgt Cat="Text" Stat="Loc" Orig="New">
            <Val><![CDATA[In Ereignisprotokoll für Windows-Anwendungen schreiben]]></Val>
          </Tgt>
        </Str>
        <Disp Icon="Str" />
      </Item>
      <Item ItemId=";extensions/agent/dist/dialogs/jobDialog.jobDialog.general" ItemType="0" PsrId="308" Leaf="true">
        <Str Cat="Text">
          <Val><![CDATA[General]]></Val>
          <Tgt Cat="Text" Stat="Loc" Orig="New">
            <Val><![CDATA[Allgemein]]></Val>
          </Tgt>
        </Str>
        <Disp Icon="Str" />
      </Item>
      <Item ItemId=";extensions/agent/dist/dialogs/jobDialog.jobDialog.jobStepList" ItemType="0" PsrId="308" Leaf="true">
        <Str Cat="Text">
          <Val><![CDATA[Job step list]]></Val>
          <Tgt Cat="Text" Stat="Loc" Orig="New">
            <Val><![CDATA[Liste der Auftragsschritte]]></Val>
          </Tgt>
        </Str>
        <Disp Icon="Str" />
      </Item>
      <Item ItemId=";extensions/agent/dist/dialogs/jobDialog.jobDialog.moveDown" ItemType="0" PsrId="308" Leaf="true">
        <Str Cat="Text">
          <Val><![CDATA[Move Step Down]]></Val>
          <Tgt Cat="Text" Stat="Loc" Orig="New">
            <Val><![CDATA[Schritt nach unten verschieben]]></Val>
          </Tgt>
        </Str>
        <Disp Icon="Str" />
      </Item>
      <Item ItemId=";extensions/agent/dist/dialogs/jobDialog.jobDialog.moveUp" ItemType="0" PsrId="308" Leaf="true">
        <Str Cat="Text">
          <Val><![CDATA[Move Step Up]]></Val>
          <Tgt Cat="Text" Stat="Loc" Orig="New">
            <Val><![CDATA[Schritt nach oben verschieben]]></Val>
          </Tgt>
        </Str>
        <Disp Icon="Str" />
      </Item>
      <Item ItemId=";extensions/agent/dist/dialogs/jobDialog.jobDialog.name" ItemType="0" PsrId="308" Leaf="true">
        <Str Cat="Text">
          <Val><![CDATA[Name]]></Val>
          <Tgt Cat="Text" Stat="Loc" Orig="New">
            <Val><![CDATA[Name]]></Val>
          </Tgt>
        </Str>
        <Disp Icon="Str" />
      </Item>
      <Item ItemId=";extensions/agent/dist/dialogs/jobDialog.jobDialog.new" ItemType="0" PsrId="308" Leaf="true">
        <Str Cat="Text">
          <Val><![CDATA[New Step]]></Val>
          <Tgt Cat="Text" Stat="Loc" Orig="New">
            <Val><![CDATA[Neuer Schritt]]></Val>
          </Tgt>
        </Str>
        <Disp Icon="Str" />
      </Item>
      <Item ItemId=";extensions/agent/dist/dialogs/jobDialog.jobDialog.newAlert" ItemType="0" PsrId="308" Leaf="true">
        <Str Cat="Text">
          <Val><![CDATA[New Alert]]></Val>
          <Tgt Cat="Text" Stat="Loc" Orig="New">
            <Val><![CDATA[Neue Warnung]]></Val>
          </Tgt>
        </Str>
        <Disp Icon="Str" />
      </Item>
      <Item ItemId=";extensions/agent/dist/dialogs/jobDialog.jobDialog.newJob" ItemType="0" PsrId="308" Leaf="true">
        <Str Cat="Text">
          <Val><![CDATA[New Job]]></Val>
          <Tgt Cat="Text" Stat="Loc" Orig="New">
            <Val><![CDATA[Neuer Auftrag]]></Val>
          </Tgt>
        </Str>
        <Disp Icon="Str" />
      </Item>
      <Item ItemId=";extensions/agent/dist/dialogs/jobDialog.jobDialog.notifications" ItemType="0" PsrId="308" Leaf="true">
        <Str Cat="Text">
          <Val><![CDATA[Notifications]]></Val>
          <Tgt Cat="Text" Stat="Loc" Orig="New">
            <Val><![CDATA[Benachrichtigungen]]></Val>
          </Tgt>
        </Str>
        <Disp Icon="Str" />
      </Item>
      <Item ItemId=";extensions/agent/dist/dialogs/jobDialog.jobDialog.notificationsTabTop" ItemType="0" PsrId="308" Leaf="true">
        <Str Cat="Text">
          <Val><![CDATA[Actions to perform when the job completes]]></Val>
          <Tgt Cat="Text" Stat="Loc" Orig="New">
            <Val><![CDATA[Aktionen, die nach Abschluss des Auftrags ausgeführt werden sollen]]></Val>
          </Tgt>
        </Str>
        <Disp Icon="Str" />
      </Item>
      <Item ItemId=";extensions/agent/dist/dialogs/jobDialog.jobDialog.onFailure" ItemType="0" PsrId="308" Leaf="true">
        <Str Cat="Text">
          <Val><![CDATA[On Failure]]></Val>
          <Tgt Cat="Text" Stat="Loc" Orig="New">
            <Val><![CDATA[Bei Fehler]]></Val>
          </Tgt>
        </Str>
        <Disp Icon="Str" />
      </Item>
      <Item ItemId=";extensions/agent/dist/dialogs/jobDialog.jobDialog.onSuccess" ItemType="0" PsrId="308" Leaf="true">
        <Str Cat="Text">
          <Val><![CDATA[On Success]]></Val>
          <Tgt Cat="Text" Stat="Loc" Orig="New">
            <Val><![CDATA[Bei Erfolg]]></Val>
          </Tgt>
        </Str>
        <Disp Icon="Str" />
      </Item>
      <Item ItemId=";extensions/agent/dist/dialogs/jobDialog.jobDialog.owner" ItemType="0" PsrId="308" Leaf="true">
        <Str Cat="Text">
          <Val><![CDATA[Owner]]></Val>
          <Tgt Cat="Text" Stat="Loc" Orig="New">
            <Val><![CDATA[Besitzer]]></Val>
          </Tgt>
        </Str>
        <Disp Icon="Str" />
      </Item>
      <Item ItemId=";extensions/agent/dist/dialogs/jobDialog.jobDialog.page" ItemType="0" PsrId="308" Leaf="true">
        <Str Cat="Text">
          <Val><![CDATA[Page]]></Val>
          <Tgt Cat="Text" Stat="Loc" Orig="New">
            <Val><![CDATA[Seite]]></Val>
          </Tgt>
        </Str>
        <Disp Icon="Str" />
      </Item>
      <Item ItemId=";extensions/agent/dist/dialogs/jobDialog.jobDialog.pickSchedule" ItemType="0" PsrId="308" Leaf="true">
        <Str Cat="Text">
          <Val><![CDATA[Pick Schedule]]></Val>
          <Tgt Cat="Text" Stat="Loc" Orig="New">
            <Val><![CDATA[Zeitplan auswählen]]></Val>
          </Tgt>
        </Str>
        <Disp Icon="Str" />
      </Item>
      <Item ItemId=";extensions/agent/dist/dialogs/jobDialog.jobDialog.removeSchedule" ItemType="0" PsrId="308" Leaf="true">
        <Str Cat="Text">
          <Val><![CDATA[Remove Schedule]]></Val>
          <Tgt Cat="Text" Stat="Loc" Orig="New">
            <Val><![CDATA[Zeitplan entfernen]]></Val>
          </Tgt>
        </Str>
        <Disp Icon="Str" />
      </Item>
      <Item ItemId=";extensions/agent/dist/dialogs/jobDialog.jobDialog.schedules" ItemType="0" PsrId="308" Leaf="true">
        <Str Cat="Text">
          <Val><![CDATA[Schedules]]></Val>
          <Tgt Cat="Text" Stat="Loc" Orig="New">
            <Val><![CDATA[Zeitpläne]]></Val>
          </Tgt>
        </Str>
        <Disp Icon="Str" />
      </Item>
      <Item ItemId=";extensions/agent/dist/dialogs/jobDialog.jobDialog.schedulesaLabel" ItemType="0" PsrId="308" Leaf="true">
        <Str Cat="Text">
          <Val><![CDATA[Schedules list]]></Val>
          <Tgt Cat="Text" Stat="Loc" Orig="New">
            <Val><![CDATA[Zeitplanliste]]></Val>
          </Tgt>
        </Str>
        <Disp Icon="Str" />
      </Item>
      <Item ItemId=";extensions/agent/dist/dialogs/jobDialog.jobDialog.startStepAt" ItemType="0" PsrId="308" Leaf="true">
        <Str Cat="Text">
          <Val><![CDATA[Start step]]></Val>
          <Tgt Cat="Text" Stat="Loc" Orig="New">
            <Val><![CDATA[Schritt starten]]></Val>
          </Tgt>
        </Str>
        <Disp Icon="Str" />
      </Item>
      <Item ItemId=";extensions/agent/dist/dialogs/jobDialog.jobDialog.step" ItemType="0" PsrId="308" Leaf="true">
        <Str Cat="Text">
          <Val><![CDATA[Step]]></Val>
          <Tgt Cat="Text" Stat="Loc" Orig="New">
            <Val><![CDATA[Schritt]]></Val>
          </Tgt>
        </Str>
        <Disp Icon="Str" />
      </Item>
      <Item ItemId=";extensions/agent/dist/dialogs/jobDialog.jobDialog.steps" ItemType="0" PsrId="308" Leaf="true">
        <Str Cat="Text">
          <Val><![CDATA[Steps]]></Val>
          <Tgt Cat="Text" Stat="Loc" Orig="New">
            <Val><![CDATA[Schritte]]></Val>
          </Tgt>
        </Str>
        <Disp Icon="Str" />
      </Item>
      <Item ItemId=";extensions/agent/dist/dialogs/jobDialog.jobDialog.type" ItemType="0" PsrId="308" Leaf="true">
        <Str Cat="Text">
          <Val><![CDATA[Type]]></Val>
          <Tgt Cat="Text" Stat="Loc" Orig="New">
            <Val><![CDATA[Typ]]></Val>
          </Tgt>
        </Str>
        <Disp Icon="Str" />
      </Item>
      <Item ItemId=";extensions/agent/dist/dialogs/jobStepDialog.jobStepDialog.CmdExec" ItemType="0" PsrId="308" Leaf="true">
        <Str Cat="Text">
          <Val><![CDATA[Operating system (CmdExec)]]></Val>
          <Tgt Cat="Text" Stat="Loc" Orig="New">
            <Val><![CDATA[Betriebssystem (CmdExec)]]></Val>
          </Tgt>
        </Str>
        <Disp Icon="Str" />
      </Item>
      <Item ItemId=";extensions/agent/dist/dialogs/jobStepDialog.jobStepDialog.TSQL" ItemType="0" PsrId="308" Leaf="true">
        <Str Cat="Text">
          <Val><![CDATA[Transact-SQL script (T-SQL)]]></Val>
          <Tgt Cat="Text" Stat="Loc" Orig="New">
            <Val><![CDATA[Transact-SQL-Skript (T-SQL)]]></Val>
          </Tgt>
        </Str>
        <Disp Icon="Str" />
      </Item>
      <Item ItemId=";extensions/agent/dist/dialogs/jobStepDialog.jobStepDialog.advanced" ItemType="0" PsrId="308" Leaf="true">
        <Str Cat="Text">
          <Val><![CDATA[Advanced]]></Val>
          <Tgt Cat="Text" Stat="Loc" Orig="New">
            <Val><![CDATA[Erweitert]]></Val>
          </Tgt>
        </Str>
        <Disp Icon="Str" />
      </Item>
      <Item ItemId=";extensions/agent/dist/dialogs/jobStepDialog.jobStepDialog.agentServiceAccount" ItemType="0" PsrId="308" Leaf="true">
        <Str Cat="Text">
          <Val><![CDATA[SQL Server Agent Service Account]]></Val>
          <Tgt Cat="Text" Stat="Loc" Orig="New">
            <Val><![CDATA[Konto des SQL Server-Agent-Diensts]]></Val>
          </Tgt>
        </Str>
        <Disp Icon="Str" />
      </Item>
      <Item ItemId=";extensions/agent/dist/dialogs/jobStepDialog.jobStepDialog.allFiles" ItemType="0" PsrId="308" Leaf="true">
        <Str Cat="Text">
          <Val><![CDATA[All Files (*)]]></Val>
          <Tgt Cat="Text" Stat="Loc" Orig="New">
            <Val><![CDATA[Alle Dateien (*)]]></Val>
          </Tgt>
        </Str>
        <Disp Icon="Str" />
      </Item>
      <Item ItemId=";extensions/agent/dist/dialogs/jobStepDialog.jobStepDialog.analysisCommand" ItemType="0" PsrId="308" Leaf="true">
        <Str Cat="Text">
          <Val><![CDATA[SQL Server Analysis Services Command]]></Val>
          <Tgt Cat="Text" Stat="Loc" Orig="New">
            <Val><![CDATA[SQL Server Analysis Services-Befehl]]></Val>
          </Tgt>
        </Str>
        <Disp Icon="Str" />
      </Item>
      <Item ItemId=";extensions/agent/dist/dialogs/jobStepDialog.jobStepDialog.analysisQuery" ItemType="0" PsrId="308" Leaf="true">
        <Str Cat="Text">
          <Val><![CDATA[SQL Server Analysis Services Query]]></Val>
          <Tgt Cat="Text" Stat="Loc" Orig="New">
            <Val><![CDATA[SQL Server Analysis Services-Abfrage]]></Val>
          </Tgt>
        </Str>
        <Disp Icon="Str" />
      </Item>
      <Item ItemId=";extensions/agent/dist/dialogs/jobStepDialog.jobStepDialog.appendExistingTableEntry" ItemType="0" PsrId="308" Leaf="true">
        <Str Cat="Text">
          <Val><![CDATA[Append output to exisiting entry in table]]></Val>
          <Tgt Cat="Text" Stat="Loc" Orig="New">
            <Val><![CDATA[Ausgabe an vorhandenen Eintrag in Tabelle anfügen]]></Val>
          </Tgt>
        </Str>
        <Disp Icon="Str" />
      </Item>
      <Item ItemId=";extensions/agent/dist/dialogs/jobStepDialog.jobStepDialog.appendOutputToFile" ItemType="0" PsrId="308" Leaf="true">
        <Str Cat="Text">
          <Val><![CDATA[Append output to existing file]]></Val>
          <Tgt Cat="Text" Stat="Loc" Orig="New">
            <Val><![CDATA[Ausgabe an vorhandene Datei anfügen]]></Val>
          </Tgt>
        </Str>
        <Disp Icon="Str" />
      </Item>
      <Item ItemId=";extensions/agent/dist/dialogs/jobStepDialog.jobStepDialog.blankStepName" ItemType="0" PsrId="308" Leaf="true">
        <Str Cat="Text">
          <Val><![CDATA[The step name cannot be left blank]]></Val>
          <Tgt Cat="Text" Stat="Loc" Orig="New">
            <Val><![CDATA[Der Schrittname darf nicht leer sein.]]></Val>
          </Tgt>
        </Str>
        <Disp Icon="Str" />
      </Item>
      <Item ItemId=";extensions/agent/dist/dialogs/jobStepDialog.jobStepDialog.cancel" ItemType="0" PsrId="308" Leaf="true">
        <Str Cat="Text">
          <Val><![CDATA[Cancel]]></Val>
          <Tgt Cat="Text" Stat="Loc" Orig="New">
            <Val><![CDATA[Abbrechen]]></Val>
          </Tgt>
        </Str>
        <Disp Icon="Str" />
      </Item>
      <Item ItemId=";extensions/agent/dist/dialogs/jobStepDialog.jobStepDialog.commandLabel" ItemType="0" PsrId="308" Leaf="true">
        <Str Cat="Text">
          <Val><![CDATA[Command]]></Val>
          <Tgt Cat="Text" Stat="Loc" Orig="New">
            <Val><![CDATA[Befehl]]></Val>
          </Tgt>
        </Str>
        <Disp Icon="Str" />
      </Item>
      <Item ItemId=";extensions/agent/dist/dialogs/jobStepDialog.jobStepDialog.databaseLabel" ItemType="0" PsrId="308" Leaf="true">
        <Str Cat="Text">
          <Val><![CDATA[Database]]></Val>
          <Tgt Cat="Text" Stat="Loc" Orig="New">
            <Val><![CDATA[Datenbank]]></Val>
          </Tgt>
        </Str>
        <Disp Icon="Str" />
      </Item>
      <Item ItemId=";extensions/agent/dist/dialogs/jobStepDialog.jobStepDialog.editJobStep" ItemType="0" PsrId="308" Leaf="true">
        <Str Cat="Text">
          <Val><![CDATA[Edit Job Step]]></Val>
          <Tgt Cat="Text" Stat="Loc" Orig="New">
            <Val><![CDATA[Auftragsschritt bearbeiten]]></Val>
          </Tgt>
        </Str>
        <Disp Icon="Str" />
      </Item>
      <Item ItemId=";extensions/agent/dist/dialogs/jobStepDialog.jobStepDialog.failParse" ItemType="0" PsrId="308" Leaf="true">
        <Str Cat="Text">
          <Val><![CDATA[The command failed.]]></Val>
          <Tgt Cat="Text" Stat="Loc" Orig="New">
            <Val><![CDATA[Fehler bei Befehl.]]></Val>
          </Tgt>
        </Str>
        <Disp Icon="Str" />
      </Item>
      <Item ItemId=";extensions/agent/dist/dialogs/jobStepDialog.jobStepDialog.failureAction" ItemType="0" PsrId="308" Leaf="true">
        <Str Cat="Text">
          <Val><![CDATA[On failure action]]></Val>
          <Tgt Cat="Text" Stat="Loc" Orig="New">
            <Val><![CDATA[Aktion bei Fehler]]></Val>
          </Tgt>
        </Str>
        <Disp Icon="Str" />
      </Item>
      <Item ItemId=";extensions/agent/dist/dialogs/jobStepDialog.jobStepDialog.fileBrowserTitle" ItemType="0" PsrId="308" Leaf="true">
        <Str Cat="Text">
          <Val><![CDATA[Locate Database Files - ]]></Val>
          <Tgt Cat="Text" Stat="Loc" Orig="New">
            <Val><![CDATA[Datenbankdateien finden:]]></Val>
          </Tgt>
        </Str>
        <Disp Icon="Str" />
      </Item>
      <Item ItemId=";extensions/agent/dist/dialogs/jobStepDialog.jobStepDialog.fileName" ItemType="0" PsrId="308" Leaf="true">
        <Str Cat="Text">
          <Val><![CDATA[File name]]></Val>
          <Tgt Cat="Text" Stat="Loc" Orig="New">
            <Val><![CDATA[Dateiname]]></Val>
          </Tgt>
        </Str>
        <Disp Icon="Str" />
      </Item>
      <Item ItemId=";extensions/agent/dist/dialogs/jobStepDialog.jobStepDialog.filesOfType" ItemType="0" PsrId="308" Leaf="true">
        <Str Cat="Text">
          <Val><![CDATA[Files of type]]></Val>
          <Tgt Cat="Text" Stat="Loc" Orig="New">
            <Val><![CDATA[Dateien vom Typ]]></Val>
          </Tgt>
        </Str>
        <Disp Icon="Str" />
      </Item>
      <Item ItemId=";extensions/agent/dist/dialogs/jobStepDialog.jobStepDialog.general" ItemType="0" PsrId="308" Leaf="true">
        <Str Cat="Text">
          <Val><![CDATA[General]]></Val>
          <Tgt Cat="Text" Stat="Loc" Orig="New">
            <Val><![CDATA[Allgemein]]></Val>
          </Tgt>
        </Str>
        <Disp Icon="Str" />
      </Item>
      <Item ItemId=";extensions/agent/dist/dialogs/jobStepDialog.jobStepDialog.includeStepOutputHistory" ItemType="0" PsrId="308" Leaf="true">
        <Str Cat="Text">
          <Val><![CDATA[Include step output in history]]></Val>
          <Tgt Cat="Text" Stat="Loc" Orig="New">
            <Val><![CDATA[Schrittausgabe in Verlauf einschließen]]></Val>
          </Tgt>
        </Str>
        <Disp Icon="Str" />
      </Item>
      <Item ItemId=";extensions/agent/dist/dialogs/jobStepDialog.jobStepDialog.logToTable" ItemType="0" PsrId="308" Leaf="true">
        <Str Cat="Text">
          <Val><![CDATA[Log to table]]></Val>
          <Tgt Cat="Text" Stat="Loc" Orig="New">
            <Val><![CDATA[In Tabelle protokollieren]]></Val>
          </Tgt>
        </Str>
        <Disp Icon="Str" />
      </Item>
      <Item ItemId=";extensions/agent/dist/dialogs/jobStepDialog.jobStepDialog.newJobStep" ItemType="0" PsrId="308" Leaf="true">
        <Str Cat="Text">
          <Val><![CDATA[New Job Step]]></Val>
          <Tgt Cat="Text" Stat="Loc" Orig="New">
            <Val><![CDATA[Neuer Auftragsschritt]]></Val>
          </Tgt>
        </Str>
        <Disp Icon="Str" />
      </Item>
      <Item ItemId=";extensions/agent/dist/dialogs/jobStepDialog.jobStepDialog.nextStep" ItemType="0" PsrId="308" Leaf="true">
        <Str Cat="Text">
          <Val><![CDATA[Go to the next step]]></Val>
          <Tgt Cat="Text" Stat="Loc" Orig="New">
            <Val><![CDATA[Zum nächsten Schritt wechseln]]></Val>
          </Tgt>
        </Str>
        <Disp Icon="Str" />
      </Item>
      <Item ItemId=";extensions/agent/dist/dialogs/jobStepDialog.jobStepDialog.ok" ItemType="0" PsrId="308" Leaf="true">
        <Str Cat="Text">
          <Val><![CDATA[OK]]></Val>
          <Tgt Cat="Text" Stat="Loc" Orig="New">
            <Val><![CDATA[OK]]></Val>
          </Tgt>
        </Str>
        <Disp Icon="Str" />
      </Item>
      <Item ItemId=";extensions/agent/dist/dialogs/jobStepDialog.jobStepDialog.open" ItemType="0" PsrId="308" Leaf="true">
        <Str Cat="Text">
          <Val><![CDATA[Open...]]></Val>
          <Tgt Cat="Text" Stat="Loc" Orig="New">
            <Val><![CDATA[Öffnen...]]></Val>
          </Tgt>
        </Str>
        <Disp Icon="Str" />
      </Item>
      <Item ItemId=";extensions/agent/dist/dialogs/jobStepDialog.jobStepDialog.outputFile" ItemType="0" PsrId="308" Leaf="true">
        <Str Cat="Text">
          <Val><![CDATA[Output File]]></Val>
          <Tgt Cat="Text" Stat="Loc" Orig="New">
            <Val><![CDATA[Ausgabedatei]]></Val>
          </Tgt>
        </Str>
        <Disp Icon="Str" />
      </Item>
      <Item ItemId=";extensions/agent/dist/dialogs/jobStepDialog.jobStepDialog.parse" ItemType="0" PsrId="308" Leaf="true">
        <Str Cat="Text">
          <Val><![CDATA[Parse]]></Val>
          <Tgt Cat="Text" Stat="Loc" Orig="New">
            <Val><![CDATA[Analysieren]]></Val>
          </Tgt>
        </Str>
        <Disp Icon="Str" />
      </Item>
      <Item ItemId=";extensions/agent/dist/dialogs/jobStepDialog.jobStepDialog.powershell" ItemType="0" PsrId="308" Leaf="true">
        <Str Cat="Text">
          <Val><![CDATA[PowerShell]]></Val>
          <Tgt Cat="Text" Stat="Loc" Orig="New">
            <Val><![CDATA[PowerShell]]></Val>
          </Tgt>
        </Str>
        <Disp Icon="Str" />
      </Item>
      <Item ItemId=";extensions/agent/dist/dialogs/jobStepDialog.jobStepDialog.processExitCode" ItemType="0" PsrId="308" Leaf="true">
        <Str Cat="Text">
          <Val><![CDATA[Process exit code of a successful command:]]></Val>
          <Tgt Cat="Text" Stat="Loc" Orig="New">
            <Val><![CDATA[Prozessexitcode eines erfolgreichen Befehls:]]></Val>
          </Tgt>
        </Str>
        <Disp Icon="Str" />
      </Item>
      <Item ItemId=";extensions/agent/dist/dialogs/jobStepDialog.jobStepDialog.quitJobFailure" ItemType="0" PsrId="308" Leaf="true">
        <Str Cat="Text">
          <Val><![CDATA[Quit the job reporting failure]]></Val>
          <Tgt Cat="Text" Stat="Loc" Orig="New">
            <Val><![CDATA[Beenden des Auftrags mit Fehlermeldung]]></Val>
          </Tgt>
        </Str>
        <Disp Icon="Str" />
      </Item>
      <Item ItemId=";extensions/agent/dist/dialogs/jobStepDialog.jobStepDialog.quitJobSuccess" ItemType="0" PsrId="308" Leaf="true">
        <Str Cat="Text">
          <Val><![CDATA[Quit the job reporting success]]></Val>
          <Tgt Cat="Text" Stat="Loc" Orig="New">
            <Val><![CDATA[Beenden des Auftrags mit Erfolgsmeldung]]></Val>
          </Tgt>
        </Str>
        <Disp Icon="Str" />
      </Item>
      <Item ItemId=";extensions/agent/dist/dialogs/jobStepDialog.jobStepDialog.replicationDistribution" ItemType="0" PsrId="308" Leaf="true">
        <Str Cat="Text">
          <Val><![CDATA[Replication Distributor]]></Val>
          <Tgt Cat="Text" Stat="Loc" Orig="New">
            <Val><![CDATA[Replikationsverteiler]]></Val>
          </Tgt>
        </Str>
        <Disp Icon="Str" />
      </Item>
      <Item ItemId=";extensions/agent/dist/dialogs/jobStepDialog.jobStepDialog.replicationMerge" ItemType="0" PsrId="308" Leaf="true">
        <Str Cat="Text">
          <Val><![CDATA[Replication Merge]]></Val>
          <Tgt Cat="Text" Stat="Loc" Orig="New">
            <Val><![CDATA[Replikationsmerge]]></Val>
          </Tgt>
        </Str>
        <Disp Icon="Str" />
      </Item>
      <Item ItemId=";extensions/agent/dist/dialogs/jobStepDialog.jobStepDialog.replicationQueueReader" ItemType="0" PsrId="308" Leaf="true">
        <Str Cat="Text">
          <Val><![CDATA[Replication Queue Reader]]></Val>
          <Tgt Cat="Text" Stat="Loc" Orig="New">
            <Val><![CDATA[Replikations-Warteschlangenleser]]></Val>
          </Tgt>
        </Str>
        <Disp Icon="Str" />
      </Item>
      <Item ItemId=";extensions/agent/dist/dialogs/jobStepDialog.jobStepDialog.replicationSnapshot" ItemType="0" PsrId="308" Leaf="true">
        <Str Cat="Text">
          <Val><![CDATA[Replication Snapshot]]></Val>
          <Tgt Cat="Text" Stat="Loc" Orig="New">
            <Val><![CDATA[Replikationsmomentaufnahme]]></Val>
          </Tgt>
        </Str>
        <Disp Icon="Str" />
      </Item>
      <Item ItemId=";extensions/agent/dist/dialogs/jobStepDialog.jobStepDialog.replicationTransactionLogReader" ItemType="0" PsrId="308" Leaf="true">
        <Str Cat="Text">
          <Val><![CDATA[Replication Transaction-Log Reader]]></Val>
          <Tgt Cat="Text" Stat="Loc" Orig="New">
            <Val><![CDATA[Replikationstransaktionsprotokoll-Leser]]></Val>
          </Tgt>
        </Str>
        <Disp Icon="Str" />
      </Item>
      <Item ItemId=";extensions/agent/dist/dialogs/jobStepDialog.jobStepDialog.retryAttempts" ItemType="0" PsrId="308" Leaf="true">
        <Str Cat="Text">
          <Val><![CDATA[Retry Attempts]]></Val>
          <Tgt Cat="Text" Stat="Loc" Orig="New">
            <Val><![CDATA[Wiederholungsversuche]]></Val>
          </Tgt>
        </Str>
        <Disp Icon="Str" />
      </Item>
      <Item ItemId=";extensions/agent/dist/dialogs/jobStepDialog.jobStepDialog.retryInterval" ItemType="0" PsrId="308" Leaf="true">
        <Str Cat="Text">
          <Val><![CDATA[Retry Interval (minutes)]]></Val>
          <Tgt Cat="Text" Stat="Loc" Orig="New">
            <Val><![CDATA[Wiederholungsintervall (Minuten)]]></Val>
          </Tgt>
        </Str>
        <Disp Icon="Str" />
      </Item>
      <Item ItemId=";extensions/agent/dist/dialogs/jobStepDialog.jobStepDialog.runAsLabel" ItemType="0" PsrId="308" Leaf="true">
        <Str Cat="Text">
          <Val><![CDATA[Run as]]></Val>
          <Tgt Cat="Text" Stat="Loc" Orig="New">
            <Val><![CDATA[Ausführen als]]></Val>
          </Tgt>
        </Str>
        <Disp Icon="Str" />
      </Item>
      <Item ItemId=";extensions/agent/dist/dialogs/jobStepDialog.jobStepDialog.runAsUser" ItemType="0" PsrId="308" Leaf="true">
        <Str Cat="Text">
          <Val><![CDATA[Run as user]]></Val>
          <Tgt Cat="Text" Stat="Loc" Orig="New">
            <Val><![CDATA[Als Benutzer ausführen]]></Val>
          </Tgt>
        </Str>
        <Disp Icon="Str" />
      </Item>
      <Item ItemId=";extensions/agent/dist/dialogs/jobStepDialog.jobStepDialog.selectedPath" ItemType="0" PsrId="308" Leaf="true">
        <Str Cat="Text">
          <Val><![CDATA[Selected path]]></Val>
          <Tgt Cat="Text" Stat="Loc" Orig="New">
            <Val><![CDATA[Ausgewählter Pfad]]></Val>
          </Tgt>
        </Str>
        <Disp Icon="Str" />
      </Item>
      <Item ItemId=";extensions/agent/dist/dialogs/jobStepDialog.jobStepDialog.servicesPackage" ItemType="0" PsrId="308" Leaf="true">
        <Str Cat="Text">
          <Val><![CDATA[SQL Server Integration Service Package]]></Val>
          <Tgt Cat="Text" Stat="Loc" Orig="New">
            <Val><![CDATA[SQL Server Integration Services-Paket]]></Val>
          </Tgt>
        </Str>
        <Disp Icon="Str" />
      </Item>
      <Item ItemId=";extensions/agent/dist/dialogs/jobStepDialog.jobStepDialog.stepNameLabel" ItemType="0" PsrId="308" Leaf="true">
        <Str Cat="Text">
          <Val><![CDATA[Step Name]]></Val>
          <Tgt Cat="Text" Stat="Loc" Orig="New">
            <Val><![CDATA[Schrittname]]></Val>
          </Tgt>
        </Str>
        <Disp Icon="Str" />
      </Item>
      <Item ItemId=";extensions/agent/dist/dialogs/jobStepDialog.jobStepDialog.successAction" ItemType="0" PsrId="308" Leaf="true">
        <Str Cat="Text">
          <Val><![CDATA[On success action]]></Val>
          <Tgt Cat="Text" Stat="Loc" Orig="New">
            <Val><![CDATA[Aktion bei Erfolg]]></Val>
          </Tgt>
        </Str>
        <Disp Icon="Str" />
      </Item>
      <Item ItemId=";extensions/agent/dist/dialogs/jobStepDialog.jobStepDialog.successParse" ItemType="0" PsrId="308" Leaf="true">
        <Str Cat="Text">
          <Val><![CDATA[The command was successfully parsed.]]></Val>
          <Tgt Cat="Text" Stat="Loc" Orig="New">
            <Val><![CDATA[Der Befehl wurde erfolgreich analysiert.]]></Val>
          </Tgt>
        </Str>
        <Disp Icon="Str" />
      </Item>
      <Item ItemId=";extensions/agent/dist/dialogs/jobStepDialog.jobStepDialog.typeLabel" ItemType="0" PsrId="308" Leaf="true">
        <Str Cat="Text">
          <Val><![CDATA[Type]]></Val>
          <Tgt Cat="Text" Stat="Loc" Orig="New">
            <Val><![CDATA[Typ]]></Val>
          </Tgt>
        </Str>
        <Disp Icon="Str" />
      </Item>
      <Item ItemId=";extensions/agent/dist/dialogs/notebookDialog.notebookDialog.defaultDropdownString" ItemType="0" PsrId="308" Leaf="true">
        <Str Cat="Text">
          <Val><![CDATA[Select Database]]></Val>
          <Tgt Cat="Text" Stat="Loc" Orig="New">
            <Val><![CDATA[Datenbank auswählen]]></Val>
          </Tgt>
        </Str>
        <Disp Icon="Str" />
      </Item>
      <Item ItemId=";extensions/agent/dist/dialogs/notebookDialog.notebookDialog.description" ItemType="0" PsrId="308" Leaf="true">
        <Str Cat="Text">
          <Val><![CDATA[Description]]></Val>
          <Tgt Cat="Text" Stat="Loc" Orig="New">
            <Val><![CDATA[Beschreibung]]></Val>
          </Tgt>
        </Str>
        <Disp Icon="Str" />
      </Item>
      <Item ItemId=";extensions/agent/dist/dialogs/notebookDialog.notebookDialog.editJob" ItemType="0" PsrId="308" Leaf="true">
        <Str Cat="Text">
          <Val><![CDATA[Edit Notebook Job]]></Val>
<<<<<<< HEAD
          <Tgt Cat="Text" Stat="Loc" Orig="New">
            <Val><![CDATA[Notebook-Auftrag bearbeiten]]></Val>
          </Tgt>
=======
>>>>>>> 67a0585d
        </Str>
        <Disp Icon="Str" />
      </Item>
      <Item ItemId=";extensions/agent/dist/dialogs/notebookDialog.notebookDialog.executeDatabase" ItemType="0" PsrId="308" Leaf="true">
        <Str Cat="Text">
          <Val><![CDATA[Execution Database]]></Val>
<<<<<<< HEAD
          <Tgt Cat="Text" Stat="Loc" Orig="New">
            <Val><![CDATA[Ausführungsdatenbank]]></Val>
          </Tgt>
=======
>>>>>>> 67a0585d
        </Str>
        <Disp Icon="Str" />
      </Item>
      <Item ItemId=";extensions/agent/dist/dialogs/notebookDialog.notebookDialog.executionDatabaseInfo" ItemType="0" PsrId="308" Leaf="true">
        <Str Cat="Text">
          <Val><![CDATA[Select a database against which notebook queries will run]]></Val>
<<<<<<< HEAD
          <Tgt Cat="Text" Stat="Loc" Orig="New">
            <Val><![CDATA[Wählen Sie eine Datenbank aus, für die Notebook-Abfragen ausgeführt werden.]]></Val>
          </Tgt>
=======
>>>>>>> 67a0585d
        </Str>
        <Disp Icon="Str" />
      </Item>
      <Item ItemId=";extensions/agent/dist/dialogs/notebookDialog.notebookDialog.general" ItemType="0" PsrId="308" Leaf="true">
        <Str Cat="Text">
          <Val><![CDATA[General]]></Val>
          <Tgt Cat="Text" Stat="Loc" Orig="New">
            <Val><![CDATA[Allgemein]]></Val>
          </Tgt>
        </Str>
        <Disp Icon="Str" />
      </Item>
      <Item ItemId=";extensions/agent/dist/dialogs/notebookDialog.notebookDialog.jobSection" ItemType="0" PsrId="308" Leaf="true">
        <Str Cat="Text">
          <Val><![CDATA[Job Details]]></Val>
          <Tgt Cat="Text" Stat="Loc" Orig="New">
            <Val><![CDATA[Auftragsdetails]]></Val>
          </Tgt>
        </Str>
        <Disp Icon="Str" />
      </Item>
      <Item ItemId=";extensions/agent/dist/dialogs/notebookDialog.notebookDialog.name" ItemType="0" PsrId="308" Leaf="true">
        <Str Cat="Text">
          <Val><![CDATA[Name]]></Val>
          <Tgt Cat="Text" Stat="Loc" Orig="New">
            <Val><![CDATA[Name]]></Val>
          </Tgt>
        </Str>
        <Disp Icon="Str" />
      </Item>
      <Item ItemId=";extensions/agent/dist/dialogs/notebookDialog.notebookDialog.newJob" ItemType="0" PsrId="308" Leaf="true">
        <Str Cat="Text">
          <Val><![CDATA[New Notebook Job]]></Val>
          <Tgt Cat="Text" Stat="Loc" Orig="New">
            <Val><![CDATA[Neuer Notebook-Auftrag]]></Val>
          </Tgt>
        </Str>
        <Disp Icon="Str" />
      </Item>
      <Item ItemId=";extensions/agent/dist/dialogs/notebookDialog.notebookDialog.notebookSection" ItemType="0" PsrId="308" Leaf="true">
        <Str Cat="Text">
          <Val><![CDATA[Notebook Details]]></Val>
          <Tgt Cat="Text" Stat="Loc" Orig="New">
            <Val><![CDATA[Details zum Notebook]]></Val>
          </Tgt>
        </Str>
        <Disp Icon="Str" />
      </Item>
      <Item ItemId=";extensions/agent/dist/dialogs/notebookDialog.notebookDialog.owner" ItemType="0" PsrId="308" Leaf="true">
        <Str Cat="Text">
          <Val><![CDATA[Owner]]></Val>
          <Tgt Cat="Text" Stat="Loc" Orig="New">
            <Val><![CDATA[Besitzer]]></Val>
          </Tgt>
        </Str>
        <Disp Icon="Str" />
      </Item>
      <Item ItemId=";extensions/agent/dist/dialogs/notebookDialog.notebookDialog.pickSchedule" ItemType="0" PsrId="308" Leaf="true">
        <Str Cat="Text">
          <Val><![CDATA[Pick Schedule]]></Val>
          <Tgt Cat="Text" Stat="Loc" Orig="New">
            <Val><![CDATA[Zeitplan auswählen]]></Val>
          </Tgt>
        </Str>
        <Disp Icon="Str" />
      </Item>
      <Item ItemId=";extensions/agent/dist/dialogs/notebookDialog.notebookDialog.removeSchedule" ItemType="0" PsrId="308" Leaf="true">
        <Str Cat="Text">
          <Val><![CDATA[Remove Schedule]]></Val>
          <Tgt Cat="Text" Stat="Loc" Orig="New">
            <Val><![CDATA[Zeitplan entfernen]]></Val>
          </Tgt>
        </Str>
        <Disp Icon="Str" />
      </Item>
      <Item ItemId=";extensions/agent/dist/dialogs/notebookDialog.notebookDialog.schedulesaLabel" ItemType="0" PsrId="308" Leaf="true">
        <Str Cat="Text">
          <Val><![CDATA[Schedules list]]></Val>
          <Tgt Cat="Text" Stat="Loc" Orig="New">
            <Val><![CDATA[Zeitplanliste]]></Val>
          </Tgt>
        </Str>
        <Disp Icon="Str" />
      </Item>
      <Item ItemId=";extensions/agent/dist/dialogs/notebookDialog.notebookDialog.targetDatabase" ItemType="0" PsrId="308" Leaf="true">
        <Str Cat="Text">
          <Val><![CDATA[Storage Database]]></Val>
<<<<<<< HEAD
          <Tgt Cat="Text" Stat="Loc" Orig="New">
            <Val><![CDATA[Speicherdatenbank]]></Val>
          </Tgt>
=======
>>>>>>> 67a0585d
        </Str>
        <Disp Icon="Str" />
      </Item>
      <Item ItemId=";extensions/agent/dist/dialogs/notebookDialog.notebookDialog.targetDatabaseInfo" ItemType="0" PsrId="308" Leaf="true">
        <Str Cat="Text">
          <Val><![CDATA[Select a database to store all notebook job metadata and results]]></Val>
<<<<<<< HEAD
          <Tgt Cat="Text" Stat="Loc" Orig="New">
            <Val><![CDATA[Wählen Sie eine Datenbank aus, in der alle Notebook-Auftragsmetadaten und -ergebnisse gespeichert werden sollen.]]></Val>
          </Tgt>
=======
>>>>>>> 67a0585d
        </Str>
        <Disp Icon="Str" />
      </Item>
      <Item ItemId=";extensions/agent/dist/dialogs/notebookDialog.notebookDialog.templateNotebook" ItemType="0" PsrId="308" Leaf="true">
        <Str Cat="Text">
          <Val><![CDATA[Notebook Path]]></Val>
<<<<<<< HEAD
          <Tgt Cat="Text" Stat="Loc" Orig="New">
            <Val><![CDATA[Notebook-Pfad]]></Val>
          </Tgt>
=======
>>>>>>> 67a0585d
        </Str>
        <Disp Icon="Str" />
      </Item>
      <Item ItemId=";extensions/agent/dist/dialogs/notebookDialog.notebookDialog.templatePath" ItemType="0" PsrId="308" Leaf="true">
        <Str Cat="Text">
          <Val><![CDATA[Select a notebook to schedule from PC]]></Val>
<<<<<<< HEAD
          <Tgt Cat="Text" Stat="Loc" Orig="New">
            <Val><![CDATA[Wählen Sie ein Notizbuch aus, das vom PC in den Terminkalender aufgenommen werden soll.]]></Val>
          </Tgt>
=======
>>>>>>> 67a0585d
        </Str>
        <Disp Icon="Str" />
      </Item>
      <Item ItemId=";extensions/agent/dist/dialogs/operatorDialog.createOperator.AlertEmailColumnLabel" ItemType="0" PsrId="308" Leaf="true">
        <Str Cat="Text">
          <Val><![CDATA[E-mail]]></Val>
          <Tgt Cat="Text" Stat="Loc" Orig="New">
            <Val><![CDATA[E-Mail]]></Val>
          </Tgt>
        </Str>
        <Disp Icon="Str" />
      </Item>
      <Item ItemId=";extensions/agent/dist/dialogs/operatorDialog.createOperator.AlertListHeading" ItemType="0" PsrId="308" Leaf="true">
        <Str Cat="Text">
          <Val><![CDATA[Alert list]]></Val>
          <Tgt Cat="Text" Stat="Loc" Orig="New">
            <Val><![CDATA[Liste der Warnungen]]></Val>
          </Tgt>
        </Str>
        <Disp Icon="Str" />
      </Item>
      <Item ItemId=";extensions/agent/dist/dialogs/operatorDialog.createOperator.AlertNameColumnLabel" ItemType="0" PsrId="308" Leaf="true">
        <Str Cat="Text">
          <Val><![CDATA[Alert name]]></Val>
          <Tgt Cat="Text" Stat="Loc" Orig="New">
            <Val><![CDATA[Warnungsname]]></Val>
          </Tgt>
        </Str>
        <Disp Icon="Str" />
      </Item>
      <Item ItemId=";extensions/agent/dist/dialogs/operatorDialog.createOperator.AlertPagerColumnLabel" ItemType="0" PsrId="308" Leaf="true">
        <Str Cat="Text">
          <Val><![CDATA[Pager]]></Val>
          <Tgt Cat="Text" Stat="Loc" Orig="New">
            <Val><![CDATA[Pager]]></Val>
          </Tgt>
        </Str>
        <Disp Icon="Str" />
      </Item>
      <Item ItemId=";extensions/agent/dist/dialogs/operatorDialog.createOperator.EmailName" ItemType="0" PsrId="308" Leaf="true">
        <Str Cat="Text">
          <Val><![CDATA[E-mail Name]]></Val>
          <Tgt Cat="Text" Stat="Loc" Orig="New">
            <Val><![CDATA[E-Mail-Name]]></Val>
          </Tgt>
        </Str>
        <Disp Icon="Str" />
      </Item>
      <Item ItemId=";extensions/agent/dist/dialogs/operatorDialog.createOperator.Enabled" ItemType="0" PsrId="308" Leaf="true">
        <Str Cat="Text">
          <Val><![CDATA[Enabled]]></Val>
          <Tgt Cat="Text" Stat="Loc" Orig="New">
            <Val><![CDATA[Aktiviert]]></Val>
          </Tgt>
        </Str>
        <Disp Icon="Str" />
      </Item>
      <Item ItemId=";extensions/agent/dist/dialogs/operatorDialog.createOperator.General" ItemType="0" PsrId="308" Leaf="true">
        <Str Cat="Text">
          <Val><![CDATA[General]]></Val>
          <Tgt Cat="Text" Stat="Loc" Orig="New">
            <Val><![CDATA[Allgemein]]></Val>
          </Tgt>
        </Str>
        <Disp Icon="Str" />
      </Item>
      <Item ItemId=";extensions/agent/dist/dialogs/operatorDialog.createOperator.Name" ItemType="0" PsrId="308" Leaf="true">
        <Str Cat="Text">
          <Val><![CDATA[Name]]></Val>
          <Tgt Cat="Text" Stat="Loc" Orig="New">
            <Val><![CDATA[Name]]></Val>
          </Tgt>
        </Str>
        <Disp Icon="Str" />
      </Item>
      <Item ItemId=";extensions/agent/dist/dialogs/operatorDialog.createOperator.Notifications" ItemType="0" PsrId="308" Leaf="true">
        <Str Cat="Text">
          <Val><![CDATA[Notifications]]></Val>
          <Tgt Cat="Text" Stat="Loc" Orig="New">
            <Val><![CDATA[Benachrichtigungen]]></Val>
          </Tgt>
        </Str>
        <Disp Icon="Str" />
      </Item>
      <Item ItemId=";extensions/agent/dist/dialogs/operatorDialog.createOperator.PagerDutySchedule" ItemType="0" PsrId="308" Leaf="true">
        <Str Cat="Text">
          <Val><![CDATA[Pager on duty schedule]]></Val>
          <Tgt Cat="Text" Stat="Loc" Orig="New">
            <Val><![CDATA[Pager empfangsbereit am]]></Val>
          </Tgt>
        </Str>
        <Disp Icon="Str" />
      </Item>
      <Item ItemId=";extensions/agent/dist/dialogs/operatorDialog.createOperator.PagerEmailName" ItemType="0" PsrId="308" Leaf="true">
        <Str Cat="Text">
          <Val><![CDATA[Pager E-mail Name]]></Val>
          <Tgt Cat="Text" Stat="Loc" Orig="New">
            <Val><![CDATA[E-Mail-Name für Pager]]></Val>
          </Tgt>
        </Str>
        <Disp Icon="Str" />
      </Item>
      <Item ItemId=";extensions/agent/dist/dialogs/operatorDialog.createOperator.PagerFridayCheckBox" ItemType="0" PsrId="308" Leaf="true">
        <Str Cat="Text">
          <Val><![CDATA[Friday  ]]></Val>
          <Tgt Cat="Text" Stat="Loc" Orig="New">
            <Val><![CDATA[Freitag  ]]></Val>
          </Tgt>
        </Str>
        <Disp Icon="Str" />
      </Item>
      <Item ItemId=";extensions/agent/dist/dialogs/operatorDialog.createOperator.PagerMondayCheckBox" ItemType="0" PsrId="308" Leaf="true">
        <Str Cat="Text">
          <Val><![CDATA[Monday]]></Val>
          <Tgt Cat="Text" Stat="Loc" Orig="New">
            <Val><![CDATA[Montag]]></Val>
          </Tgt>
        </Str>
        <Disp Icon="Str" />
      </Item>
      <Item ItemId=";extensions/agent/dist/dialogs/operatorDialog.createOperator.PagerSaturdayCheckBox" ItemType="0" PsrId="308" Leaf="true">
        <Str Cat="Text">
          <Val><![CDATA[Saturday]]></Val>
          <Tgt Cat="Text" Stat="Loc" Orig="New">
            <Val><![CDATA[Samstag]]></Val>
          </Tgt>
        </Str>
        <Disp Icon="Str" />
      </Item>
      <Item ItemId=";extensions/agent/dist/dialogs/operatorDialog.createOperator.PagerSundayCheckBox" ItemType="0" PsrId="308" Leaf="true">
        <Str Cat="Text">
          <Val><![CDATA[Sunday]]></Val>
          <Tgt Cat="Text" Stat="Loc" Orig="New">
            <Val><![CDATA[Sonntag]]></Val>
          </Tgt>
        </Str>
        <Disp Icon="Str" />
      </Item>
      <Item ItemId=";extensions/agent/dist/dialogs/operatorDialog.createOperator.PagerThursdayCheckBox" ItemType="0" PsrId="308" Leaf="true">
        <Str Cat="Text">
          <Val><![CDATA[Thursday]]></Val>
          <Tgt Cat="Text" Stat="Loc" Orig="New">
            <Val><![CDATA[Donnerstag]]></Val>
          </Tgt>
        </Str>
        <Disp Icon="Str" />
      </Item>
      <Item ItemId=";extensions/agent/dist/dialogs/operatorDialog.createOperator.PagerTuesdayCheckBox" ItemType="0" PsrId="308" Leaf="true">
        <Str Cat="Text">
          <Val><![CDATA[Tuesday]]></Val>
          <Tgt Cat="Text" Stat="Loc" Orig="New">
            <Val><![CDATA[Dienstag]]></Val>
          </Tgt>
        </Str>
        <Disp Icon="Str" />
      </Item>
      <Item ItemId=";extensions/agent/dist/dialogs/operatorDialog.createOperator.PagerWednesdayCheckBox" ItemType="0" PsrId="308" Leaf="true">
        <Str Cat="Text">
          <Val><![CDATA[Wednesday]]></Val>
          <Tgt Cat="Text" Stat="Loc" Orig="New">
            <Val><![CDATA[Mittwoch]]></Val>
          </Tgt>
        </Str>
        <Disp Icon="Str" />
      </Item>
      <Item ItemId=";extensions/agent/dist/dialogs/operatorDialog.createOperator.createOperator" ItemType="0" PsrId="308" Leaf="true">
        <Str Cat="Text">
          <Val><![CDATA[Create Operator]]></Val>
          <Tgt Cat="Text" Stat="Loc" Orig="New">
            <Val><![CDATA[Operator erstellen]]></Val>
          </Tgt>
        </Str>
        <Disp Icon="Str" />
      </Item>
      <Item ItemId=";extensions/agent/dist/dialogs/operatorDialog.createOperator.editOperator" ItemType="0" PsrId="308" Leaf="true">
        <Str Cat="Text">
          <Val><![CDATA[Edit Operator]]></Val>
          <Tgt Cat="Text" Stat="Loc" Orig="New">
            <Val><![CDATA[Operator bearbeiten]]></Val>
          </Tgt>
        </Str>
        <Disp Icon="Str" />
      </Item>
      <Item ItemId=";extensions/agent/dist/dialogs/operatorDialog.createOperator.workdayBegin" ItemType="0" PsrId="308" Leaf="true">
        <Str Cat="Text">
          <Val><![CDATA[Workday begin]]></Val>
          <Tgt Cat="Text" Stat="Loc" Orig="New">
            <Val><![CDATA[Beginn des Arbeitstags]]></Val>
          </Tgt>
        </Str>
        <Disp Icon="Str" />
      </Item>
      <Item ItemId=";extensions/agent/dist/dialogs/operatorDialog.createOperator.workdayEnd" ItemType="0" PsrId="308" Leaf="true">
        <Str Cat="Text">
          <Val><![CDATA[Workday end]]></Val>
          <Tgt Cat="Text" Stat="Loc" Orig="New">
            <Val><![CDATA[Ende des Arbeitstags]]></Val>
          </Tgt>
        </Str>
        <Disp Icon="Str" />
      </Item>
      <Item ItemId=";extensions/agent/dist/dialogs/pickScheduleDialog.pickSchedule.availableSchedules" ItemType="0" PsrId="308" Leaf="true">
        <Str Cat="Text">
          <Val><![CDATA[Available Schedules:]]></Val>
          <Tgt Cat="Text" Stat="Loc" Orig="New">
            <Val><![CDATA[Verfügbare Zeitpläne:]]></Val>
          </Tgt>
        </Str>
        <Disp Icon="Str" />
      </Item>
      <Item ItemId=";extensions/agent/dist/dialogs/pickScheduleDialog.pickSchedule.cancel" ItemType="0" PsrId="308" Leaf="true">
        <Str Cat="Text">
          <Val><![CDATA[Cancel]]></Val>
          <Tgt Cat="Text" Stat="Loc" Orig="New">
            <Val><![CDATA[Abbrechen]]></Val>
          </Tgt>
        </Str>
        <Disp Icon="Str" />
      </Item>
      <Item ItemId=";extensions/agent/dist/dialogs/pickScheduleDialog.pickSchedule.description" ItemType="0" PsrId="308" Leaf="true">
        <Str Cat="Text">
          <Val><![CDATA[Description]]></Val>
          <Tgt Cat="Text" Stat="Loc" Orig="New">
            <Val><![CDATA[Beschreibung]]></Val>
          </Tgt>
        </Str>
        <Disp Icon="Str" />
      </Item>
      <Item ItemId=";extensions/agent/dist/dialogs/pickScheduleDialog.pickSchedule.jobSchedules" ItemType="0" PsrId="308" Leaf="true">
        <Str Cat="Text">
          <Val><![CDATA[Job Schedules]]></Val>
          <Tgt Cat="Text" Stat="Loc" Orig="New">
            <Val><![CDATA[Auftragszeitpläne]]></Val>
          </Tgt>
        </Str>
        <Disp Icon="Str" />
      </Item>
      <Item ItemId=";extensions/agent/dist/dialogs/pickScheduleDialog.pickSchedule.ok" ItemType="0" PsrId="308" Leaf="true">
        <Str Cat="Text">
          <Val><![CDATA[OK]]></Val>
          <Tgt Cat="Text" Stat="Loc" Orig="New">
            <Val><![CDATA[OK]]></Val>
          </Tgt>
        </Str>
        <Disp Icon="Str" />
      </Item>
      <Item ItemId=";extensions/agent/dist/dialogs/pickScheduleDialog.pickSchedule.scheduleID" ItemType="0" PsrId="308" Leaf="true">
        <Str Cat="Text">
          <Val><![CDATA[ID]]></Val>
          <Tgt Cat="Text" Stat="Loc" Orig="New">
            <Val><![CDATA[ID]]></Val>
          </Tgt>
        </Str>
        <Disp Icon="Str" />
      </Item>
      <Item ItemId=";extensions/agent/dist/dialogs/pickScheduleDialog.pickSchedule.scheduleName" ItemType="0" PsrId="308" Leaf="true">
        <Str Cat="Text">
          <Val><![CDATA[Name]]></Val>
          <Tgt Cat="Text" Stat="Loc" Orig="New">
            <Val><![CDATA[Name]]></Val>
          </Tgt>
        </Str>
        <Disp Icon="Str" />
      </Item>
      <Item ItemId=";extensions/agent/dist/dialogs/proxyDialog.createProxy.CredentialName" ItemType="0" PsrId="308" Leaf="true">
        <Str Cat="Text">
          <Val><![CDATA[Credential name]]></Val>
          <Tgt Cat="Text" Stat="Loc" Orig="New">
            <Val><![CDATA[Name der Anmeldeinformationen]]></Val>
          </Tgt>
        </Str>
        <Disp Icon="Str" />
      </Item>
      <Item ItemId=";extensions/agent/dist/dialogs/proxyDialog.createProxy.Description" ItemType="0" PsrId="308" Leaf="true">
        <Str Cat="Text">
          <Val><![CDATA[Description]]></Val>
          <Tgt Cat="Text" Stat="Loc" Orig="New">
            <Val><![CDATA[Beschreibung]]></Val>
          </Tgt>
        </Str>
        <Disp Icon="Str" />
      </Item>
      <Item ItemId=";extensions/agent/dist/dialogs/proxyDialog.createProxy.General" ItemType="0" PsrId="308" Leaf="true">
        <Str Cat="Text">
          <Val><![CDATA[General]]></Val>
          <Tgt Cat="Text" Stat="Loc" Orig="New">
            <Val><![CDATA[Allgemein]]></Val>
          </Tgt>
        </Str>
        <Disp Icon="Str" />
      </Item>
      <Item ItemId=";extensions/agent/dist/dialogs/proxyDialog.createProxy.OperatingSystem" ItemType="0" PsrId="308" Leaf="true">
        <Str Cat="Text">
          <Val><![CDATA[Operating system (CmdExec)]]></Val>
          <Tgt Cat="Text" Stat="Loc" Orig="New">
            <Val><![CDATA[Betriebssystem (CmdExec)]]></Val>
          </Tgt>
        </Str>
        <Disp Icon="Str" />
      </Item>
      <Item ItemId=";extensions/agent/dist/dialogs/proxyDialog.createProxy.PowerShell" ItemType="0" PsrId="308" Leaf="true">
        <Str Cat="Text">
          <Val><![CDATA[PowerShell]]></Val>
          <Tgt Cat="Text" Stat="Loc" Orig="New">
            <Val><![CDATA[PowerShell]]></Val>
          </Tgt>
        </Str>
        <Disp Icon="Str" />
      </Item>
      <Item ItemId=";extensions/agent/dist/dialogs/proxyDialog.createProxy.ProxyName" ItemType="0" PsrId="308" Leaf="true">
        <Str Cat="Text">
          <Val><![CDATA[Proxy name]]></Val>
          <Tgt Cat="Text" Stat="Loc" Orig="New">
            <Val><![CDATA[Proxyname]]></Val>
          </Tgt>
        </Str>
        <Disp Icon="Str" />
      </Item>
      <Item ItemId=";extensions/agent/dist/dialogs/proxyDialog.createProxy.ReplicationDistributor" ItemType="0" PsrId="308" Leaf="true">
        <Str Cat="Text">
          <Val><![CDATA[Replication Distributor]]></Val>
          <Tgt Cat="Text" Stat="Loc" Orig="New">
            <Val><![CDATA[Replikationsverteiler]]></Val>
          </Tgt>
        </Str>
        <Disp Icon="Str" />
      </Item>
      <Item ItemId=";extensions/agent/dist/dialogs/proxyDialog.createProxy.ReplicationMerge" ItemType="0" PsrId="308" Leaf="true">
        <Str Cat="Text">
          <Val><![CDATA[Replication Merge]]></Val>
          <Tgt Cat="Text" Stat="Loc" Orig="New">
            <Val><![CDATA[Replikationsmerge]]></Val>
          </Tgt>
        </Str>
        <Disp Icon="Str" />
      </Item>
      <Item ItemId=";extensions/agent/dist/dialogs/proxyDialog.createProxy.ReplicationQueueReader" ItemType="0" PsrId="308" Leaf="true">
        <Str Cat="Text">
          <Val><![CDATA[Replication Queue Reader]]></Val>
          <Tgt Cat="Text" Stat="Loc" Orig="New">
            <Val><![CDATA[Replikations-Warteschlangenleser]]></Val>
          </Tgt>
        </Str>
        <Disp Icon="Str" />
      </Item>
      <Item ItemId=";extensions/agent/dist/dialogs/proxyDialog.createProxy.ReplicationSnapshot" ItemType="0" PsrId="308" Leaf="true">
        <Str Cat="Text">
          <Val><![CDATA[Replication Snapshot]]></Val>
          <Tgt Cat="Text" Stat="Loc" Orig="New">
            <Val><![CDATA[Replikationsmomentaufnahme]]></Val>
          </Tgt>
        </Str>
        <Disp Icon="Str" />
      </Item>
      <Item ItemId=";extensions/agent/dist/dialogs/proxyDialog.createProxy.ReplicationTransactionLog" ItemType="0" PsrId="308" Leaf="true">
        <Str Cat="Text">
          <Val><![CDATA[Replication Transaction-Log Reader]]></Val>
          <Tgt Cat="Text" Stat="Loc" Orig="New">
            <Val><![CDATA[Replikationstransaktionsprotokoll-Leser]]></Val>
          </Tgt>
        </Str>
        <Disp Icon="Str" />
      </Item>
      <Item ItemId=";extensions/agent/dist/dialogs/proxyDialog.createProxy.SSASCommandLabel" ItemType="0" PsrId="308" Leaf="true">
        <Str Cat="Text">
          <Val><![CDATA[SQL Server Analysis Services Command]]></Val>
          <Tgt Cat="Text" Stat="Loc" Orig="New">
            <Val><![CDATA[SQL Server Analysis Services-Befehl]]></Val>
          </Tgt>
        </Str>
        <Disp Icon="Str" />
      </Item>
      <Item ItemId=";extensions/agent/dist/dialogs/proxyDialog.createProxy.SSASQueryLabel" ItemType="0" PsrId="308" Leaf="true">
        <Str Cat="Text">
          <Val><![CDATA[SQL Server Analysis Services Query]]></Val>
          <Tgt Cat="Text" Stat="Loc" Orig="New">
            <Val><![CDATA[SQL Server Analysis Services-Abfrage]]></Val>
          </Tgt>
        </Str>
        <Disp Icon="Str" />
      </Item>
      <Item ItemId=";extensions/agent/dist/dialogs/proxyDialog.createProxy.SSISPackage" ItemType="0" PsrId="308" Leaf="true">
        <Str Cat="Text">
          <Val><![CDATA[SQL Server Integration Services Package]]></Val>
          <Tgt Cat="Text" Stat="Loc" Orig="New">
            <Val><![CDATA[SQL Server Integration Services-Paket]]></Val>
          </Tgt>
        </Str>
        <Disp Icon="Str" />
      </Item>
      <Item ItemId=";extensions/agent/dist/dialogs/proxyDialog.createProxy.SubsystemName" ItemType="0" PsrId="308" Leaf="true">
        <Str Cat="Text">
          <Val><![CDATA[Subsystem]]></Val>
          <Tgt Cat="Text" Stat="Loc" Orig="New">
            <Val><![CDATA[Subsystem]]></Val>
          </Tgt>
        </Str>
        <Disp Icon="Str" />
      </Item>
      <Item ItemId=";extensions/agent/dist/dialogs/proxyDialog.createProxy.createProxy" ItemType="0" PsrId="308" Leaf="true">
        <Str Cat="Text">
          <Val><![CDATA[Create Proxy]]></Val>
          <Tgt Cat="Text" Stat="Loc" Orig="New">
            <Val><![CDATA[Proxy erstellen]]></Val>
          </Tgt>
        </Str>
        <Disp Icon="Str" />
      </Item>
      <Item ItemId=";extensions/agent/dist/dialogs/proxyDialog.createProxy.editProxy" ItemType="0" PsrId="308" Leaf="true">
        <Str Cat="Text">
          <Val><![CDATA[Edit Proxy]]></Val>
          <Tgt Cat="Text" Stat="Loc" Orig="New">
            <Val><![CDATA[Proxy bearbeiten]]></Val>
          </Tgt>
        </Str>
        <Disp Icon="Str" />
      </Item>
      <Item ItemId=";extensions/agent/dist/mainController.agent.AddNewConnection" ItemType="0" PsrId="308" Leaf="true">
        <Str Cat="Text">
          <Val><![CDATA[Add new connection]]></Val>
<<<<<<< HEAD
          <Tgt Cat="Text" Stat="Loc" Orig="New">
            <Val><![CDATA[Neue Verbindung hinzufügen]]></Val>
          </Tgt>
=======
>>>>>>> 67a0585d
        </Str>
        <Disp Icon="Str" />
      </Item>
      <Item ItemId=";extensions/agent/dist/mainController.agent.selectConnection" ItemType="0" PsrId="308" Leaf="true">
        <Str Cat="Text">
          <Val><![CDATA[Select a connection]]></Val>
          <Tgt Cat="Text" Stat="Loc" Orig="New">
            <Val><![CDATA[Verbindung auswählen]]></Val>
          </Tgt>
        </Str>
        <Disp Icon="Str" />
      </Item>
      <Item ItemId=";extensions/agent/dist/mainController.agent.selectValidConnection" ItemType="0" PsrId="308" Leaf="true">
        <Str Cat="Text">
          <Val><![CDATA[Please select a valid connection]]></Val>
<<<<<<< HEAD
          <Tgt Cat="Text" Stat="Loc" Orig="New">
            <Val><![CDATA[Wählen Sie eine gültige Verbindung aus]]></Val>
          </Tgt>
=======
>>>>>>> 67a0585d
        </Str>
        <Disp Icon="Str" />
      </Item>
      <Item ItemId=";extensions/agent/dist/mainController.agent.templateUploadError" ItemType="0" PsrId="308" Leaf="true">
        <Str Cat="Text">
          <Val><![CDATA[Template update failure]]></Val>
<<<<<<< HEAD
          <Tgt Cat="Text" Stat="Loc" Orig="New">
            <Val><![CDATA[Fehler beim Aktualisieren der Vorlage]]></Val>
          </Tgt>
=======
>>>>>>> 67a0585d
        </Str>
        <Disp Icon="Str" />
      </Item>
      <Item ItemId=";extensions/agent/dist/mainController.agent.templateUploadSuccessful" ItemType="0" PsrId="308" Leaf="true">
        <Str Cat="Text">
          <Val><![CDATA[Template updated successfully]]></Val>
<<<<<<< HEAD
          <Tgt Cat="Text" Stat="Loc" Orig="New">
            <Val><![CDATA[Vorlage erfolgreich aktualisiert]]></Val>
          </Tgt>
=======
>>>>>>> 67a0585d
        </Str>
        <Disp Icon="Str" />
      </Item>
      <Item ItemId=";extensions/agent/dist/mainController.agent.unsavedFileSchedulingError" ItemType="0" PsrId="308" Leaf="true">
        <Str Cat="Text">
          <Val><![CDATA[The notebook must be saved before being scheduled. Please save and then retry scheduling again.]]></Val>
<<<<<<< HEAD
          <Tgt Cat="Text" Stat="Loc" Orig="New">
            <Val><![CDATA[Das Notizbuch muss gespeichert werden, bevor es in den Terminkalender aufgenommen wird. Bitte speichern Sie und versuchen Sie dann erneut, die Zeitplanung durchzuführen.]]></Val>
          </Tgt>
=======
>>>>>>> 67a0585d
        </Str>
        <Disp Icon="Str" />
      </Item>
      <Item ItemId=";extensions/agent/dist/mainController.mainController.notImplemented" ItemType="0" PsrId="308" Leaf="true">
        <Str Cat="Text">
          <Val><![CDATA[This feature is under development.  Check-out the latest insiders build if you'd like to try out the most recent changes!]]></Val>
          <Tgt Cat="Text" Stat="Loc" Orig="New">
            <Val><![CDATA[Dieses Feature befindet sich noch in der Entwicklungsphase. Verwenden Sie den neuesten Insider-Build, wenn Sie die Neuerungen testen möchten.]]></Val>
          </Tgt>
        </Str>
        <Disp Icon="Str" />
      </Item>
    </Item>
  </Item>
</LCX><|MERGE_RESOLUTION|>--- conflicted
+++ resolved
@@ -153,156 +153,117 @@
       <Item ItemId=";extensions/agent/dist/data/notebookData.notebookData.invalidNotebookPath" ItemType="0" PsrId="308" Leaf="true">
         <Str Cat="Text">
           <Val><![CDATA[Invalid notebook path]]></Val>
-<<<<<<< HEAD
           <Tgt Cat="Text" Stat="Loc" Orig="New">
             <Val><![CDATA[Ungültiger Notizbuchpfad]]></Val>
           </Tgt>
-=======
->>>>>>> 67a0585d
         </Str>
         <Disp Icon="Str" />
       </Item>
       <Item ItemId=";extensions/agent/dist/data/notebookData.notebookData.jobExists" ItemType="0" PsrId="308" Leaf="true">
         <Str Cat="Text">
           <Val><![CDATA[Job with similar name already exists]]></Val>
-<<<<<<< HEAD
           <Tgt Cat="Text" Stat="Loc" Orig="New">
             <Val><![CDATA[Ein Auftrag mit einem ähnlichen Namen ist bereits vorhanden]]></Val>
           </Tgt>
-=======
->>>>>>> 67a0585d
         </Str>
         <Disp Icon="Str" />
       </Item>
       <Item ItemId=";extensions/agent/dist/data/notebookData.notebookData.jobNameRequired" ItemType="0" PsrId="308" Leaf="true">
         <Str Cat="Text">
           <Val><![CDATA[Notebook name must be provided]]></Val>
-<<<<<<< HEAD
           <Tgt Cat="Text" Stat="Loc" Orig="New">
             <Val><![CDATA[Es muss ein Name für das Notizbuch angegeben werden]]></Val>
           </Tgt>
-=======
->>>>>>> 67a0585d
         </Str>
         <Disp Icon="Str" />
       </Item>
       <Item ItemId=";extensions/agent/dist/data/notebookData.notebookData.newJobErrorMessage" ItemType="0" PsrId="308" Leaf="true">
         <Str Cat="Text">
           <Val><![CDATA[Notebook creation failed '{0}']]></Val>
-<<<<<<< HEAD
           <Tgt Cat="Text" Stat="Loc" Orig="New">
             <Val><![CDATA[Fehler beim Erstellen des Notebooks „{0}“]]></Val>
           </Tgt>
-=======
->>>>>>> 67a0585d
         </Str>
         <Disp Icon="Str" />
       </Item>
       <Item ItemId=";extensions/agent/dist/data/notebookData.notebookData.newJobSuccessMessage" ItemType="0" PsrId="308" Leaf="true">
         <Str Cat="Text">
           <Val><![CDATA[Notebook '{0}' created successfully]]></Val>
-<<<<<<< HEAD
           <Tgt Cat="Text" Stat="Loc" Orig="New">
             <Val><![CDATA[Notizbuch „{0}“ erfolgreich erstellt]]></Val>
           </Tgt>
-=======
->>>>>>> 67a0585d
         </Str>
         <Disp Icon="Str" />
       </Item>
       <Item ItemId=";extensions/agent/dist/data/notebookData.notebookData.saveErrorMessage" ItemType="0" PsrId="308" Leaf="true">
         <Str Cat="Text">
           <Val><![CDATA[Notebook update failed '{0}']]></Val>
-<<<<<<< HEAD
           <Tgt Cat="Text" Stat="Loc" Orig="New">
             <Val><![CDATA[Fehler beim Aktualisieren des Notizbuchs "{0}"]]></Val>
-          </Tgt>
-=======
->>>>>>> 67a0585d
+          </Tgt
         </Str>
         <Disp Icon="Str" />
       </Item>
       <Item ItemId=";extensions/agent/dist/data/notebookData.notebookData.saveSucessMessage" ItemType="0" PsrId="308" Leaf="true">
         <Str Cat="Text">
           <Val><![CDATA[Notebook '{0}' updated successfully]]></Val>
-<<<<<<< HEAD
           <Tgt Cat="Text" Stat="Loc" Orig="New">
             <Val><![CDATA[Notizbuch „{0}“ wurde erfolgreich aktualisiert]]></Val>
           </Tgt>
-=======
->>>>>>> 67a0585d
         </Str>
         <Disp Icon="Str" />
       </Item>
       <Item ItemId=";extensions/agent/dist/data/notebookData.notebookData.selectExecutionDatabase" ItemType="0" PsrId="308" Leaf="true">
         <Str Cat="Text">
           <Val><![CDATA[Select execution database]]></Val>
-<<<<<<< HEAD
           <Tgt Cat="Text" Stat="Loc" Orig="New">
             <Val><![CDATA[Ausführungsdatenbank auswählen]]></Val>
           </Tgt>
-=======
->>>>>>> 67a0585d
         </Str>
         <Disp Icon="Str" />
       </Item>
       <Item ItemId=";extensions/agent/dist/data/notebookData.notebookData.selectStorageDatabase" ItemType="0" PsrId="308" Leaf="true">
         <Str Cat="Text">
           <Val><![CDATA[Select storage database]]></Val>
-<<<<<<< HEAD
           <Tgt Cat="Text" Stat="Loc" Orig="New">
             <Val><![CDATA[Speicherdatenbank auswählen]]></Val>
           </Tgt>
-=======
->>>>>>> 67a0585d
         </Str>
         <Disp Icon="Str" />
       </Item>
       <Item ItemId=";extensions/agent/dist/data/notebookData.notebookData.templatePathRequired" ItemType="0" PsrId="308" Leaf="true">
         <Str Cat="Text">
           <Val><![CDATA[Template path must be provided]]></Val>
-<<<<<<< HEAD
           <Tgt Cat="Text" Stat="Loc" Orig="New">
             <Val><![CDATA[Der Vorlagenpfad muss angegeben werden]]></Val>
           </Tgt>
-=======
->>>>>>> 67a0585d
         </Str>
         <Disp Icon="Str" />
       </Item>
       <Item ItemId=";extensions/agent/dist/data/notebookData.notebookData.whenJobCompletes" ItemType="0" PsrId="308" Leaf="true">
         <Str Cat="Text">
           <Val><![CDATA[When the notebook completes]]></Val>
-<<<<<<< HEAD
           <Tgt Cat="Text" Stat="Loc" Orig="New">
             <Val><![CDATA[Wenn das Notizbuch abgeschlossen ist]]></Val>
           </Tgt>
-=======
->>>>>>> 67a0585d
         </Str>
         <Disp Icon="Str" />
       </Item>
       <Item ItemId=";extensions/agent/dist/data/notebookData.notebookData.whenJobFails" ItemType="0" PsrId="308" Leaf="true">
         <Str Cat="Text">
           <Val><![CDATA[When the notebook fails]]></Val>
-<<<<<<< HEAD
           <Tgt Cat="Text" Stat="Loc" Orig="New">
             <Val><![CDATA[Wenn das Notizbuch fehlschlägt]]></Val>
           </Tgt>
-=======
->>>>>>> 67a0585d
         </Str>
         <Disp Icon="Str" />
       </Item>
       <Item ItemId=";extensions/agent/dist/data/notebookData.notebookData.whenJobSucceeds" ItemType="0" PsrId="308" Leaf="true">
         <Str Cat="Text">
           <Val><![CDATA[When the notebook succeeds]]></Val>
-<<<<<<< HEAD
           <Tgt Cat="Text" Stat="Loc" Orig="New">
             <Val><![CDATA[Wenn das Notizbuch erfolgreich ist]]></Val>
           </Tgt>
-=======
->>>>>>> 67a0585d
         </Str>
         <Disp Icon="Str" />
       </Item>
@@ -1614,36 +1575,27 @@
       <Item ItemId=";extensions/agent/dist/dialogs/notebookDialog.notebookDialog.editJob" ItemType="0" PsrId="308" Leaf="true">
         <Str Cat="Text">
           <Val><![CDATA[Edit Notebook Job]]></Val>
-<<<<<<< HEAD
           <Tgt Cat="Text" Stat="Loc" Orig="New">
             <Val><![CDATA[Notebook-Auftrag bearbeiten]]></Val>
           </Tgt>
-=======
->>>>>>> 67a0585d
         </Str>
         <Disp Icon="Str" />
       </Item>
       <Item ItemId=";extensions/agent/dist/dialogs/notebookDialog.notebookDialog.executeDatabase" ItemType="0" PsrId="308" Leaf="true">
         <Str Cat="Text">
           <Val><![CDATA[Execution Database]]></Val>
-<<<<<<< HEAD
           <Tgt Cat="Text" Stat="Loc" Orig="New">
             <Val><![CDATA[Ausführungsdatenbank]]></Val>
           </Tgt>
-=======
->>>>>>> 67a0585d
         </Str>
         <Disp Icon="Str" />
       </Item>
       <Item ItemId=";extensions/agent/dist/dialogs/notebookDialog.notebookDialog.executionDatabaseInfo" ItemType="0" PsrId="308" Leaf="true">
         <Str Cat="Text">
           <Val><![CDATA[Select a database against which notebook queries will run]]></Val>
-<<<<<<< HEAD
           <Tgt Cat="Text" Stat="Loc" Orig="New">
             <Val><![CDATA[Wählen Sie eine Datenbank aus, für die Notebook-Abfragen ausgeführt werden.]]></Val>
           </Tgt>
-=======
->>>>>>> 67a0585d
         </Str>
         <Disp Icon="Str" />
       </Item>
@@ -1731,48 +1683,36 @@
       <Item ItemId=";extensions/agent/dist/dialogs/notebookDialog.notebookDialog.targetDatabase" ItemType="0" PsrId="308" Leaf="true">
         <Str Cat="Text">
           <Val><![CDATA[Storage Database]]></Val>
-<<<<<<< HEAD
           <Tgt Cat="Text" Stat="Loc" Orig="New">
             <Val><![CDATA[Speicherdatenbank]]></Val>
           </Tgt>
-=======
->>>>>>> 67a0585d
         </Str>
         <Disp Icon="Str" />
       </Item>
       <Item ItemId=";extensions/agent/dist/dialogs/notebookDialog.notebookDialog.targetDatabaseInfo" ItemType="0" PsrId="308" Leaf="true">
         <Str Cat="Text">
           <Val><![CDATA[Select a database to store all notebook job metadata and results]]></Val>
-<<<<<<< HEAD
           <Tgt Cat="Text" Stat="Loc" Orig="New">
             <Val><![CDATA[Wählen Sie eine Datenbank aus, in der alle Notebook-Auftragsmetadaten und -ergebnisse gespeichert werden sollen.]]></Val>
           </Tgt>
-=======
->>>>>>> 67a0585d
         </Str>
         <Disp Icon="Str" />
       </Item>
       <Item ItemId=";extensions/agent/dist/dialogs/notebookDialog.notebookDialog.templateNotebook" ItemType="0" PsrId="308" Leaf="true">
         <Str Cat="Text">
           <Val><![CDATA[Notebook Path]]></Val>
-<<<<<<< HEAD
           <Tgt Cat="Text" Stat="Loc" Orig="New">
             <Val><![CDATA[Notebook-Pfad]]></Val>
           </Tgt>
-=======
->>>>>>> 67a0585d
         </Str>
         <Disp Icon="Str" />
       </Item>
       <Item ItemId=";extensions/agent/dist/dialogs/notebookDialog.notebookDialog.templatePath" ItemType="0" PsrId="308" Leaf="true">
         <Str Cat="Text">
           <Val><![CDATA[Select a notebook to schedule from PC]]></Val>
-<<<<<<< HEAD
           <Tgt Cat="Text" Stat="Loc" Orig="New">
             <Val><![CDATA[Wählen Sie ein Notizbuch aus, das vom PC in den Terminkalender aufgenommen werden soll.]]></Val>
           </Tgt>
-=======
->>>>>>> 67a0585d
         </Str>
         <Disp Icon="Str" />
       </Item>
@@ -2193,12 +2133,9 @@
       <Item ItemId=";extensions/agent/dist/mainController.agent.AddNewConnection" ItemType="0" PsrId="308" Leaf="true">
         <Str Cat="Text">
           <Val><![CDATA[Add new connection]]></Val>
-<<<<<<< HEAD
           <Tgt Cat="Text" Stat="Loc" Orig="New">
             <Val><![CDATA[Neue Verbindung hinzufügen]]></Val>
           </Tgt>
-=======
->>>>>>> 67a0585d
         </Str>
         <Disp Icon="Str" />
       </Item>
@@ -2214,48 +2151,36 @@
       <Item ItemId=";extensions/agent/dist/mainController.agent.selectValidConnection" ItemType="0" PsrId="308" Leaf="true">
         <Str Cat="Text">
           <Val><![CDATA[Please select a valid connection]]></Val>
-<<<<<<< HEAD
           <Tgt Cat="Text" Stat="Loc" Orig="New">
             <Val><![CDATA[Wählen Sie eine gültige Verbindung aus]]></Val>
           </Tgt>
-=======
->>>>>>> 67a0585d
         </Str>
         <Disp Icon="Str" />
       </Item>
       <Item ItemId=";extensions/agent/dist/mainController.agent.templateUploadError" ItemType="0" PsrId="308" Leaf="true">
         <Str Cat="Text">
           <Val><![CDATA[Template update failure]]></Val>
-<<<<<<< HEAD
           <Tgt Cat="Text" Stat="Loc" Orig="New">
             <Val><![CDATA[Fehler beim Aktualisieren der Vorlage]]></Val>
           </Tgt>
-=======
->>>>>>> 67a0585d
         </Str>
         <Disp Icon="Str" />
       </Item>
       <Item ItemId=";extensions/agent/dist/mainController.agent.templateUploadSuccessful" ItemType="0" PsrId="308" Leaf="true">
         <Str Cat="Text">
           <Val><![CDATA[Template updated successfully]]></Val>
-<<<<<<< HEAD
           <Tgt Cat="Text" Stat="Loc" Orig="New">
             <Val><![CDATA[Vorlage erfolgreich aktualisiert]]></Val>
           </Tgt>
-=======
->>>>>>> 67a0585d
         </Str>
         <Disp Icon="Str" />
       </Item>
       <Item ItemId=";extensions/agent/dist/mainController.agent.unsavedFileSchedulingError" ItemType="0" PsrId="308" Leaf="true">
         <Str Cat="Text">
           <Val><![CDATA[The notebook must be saved before being scheduled. Please save and then retry scheduling again.]]></Val>
-<<<<<<< HEAD
           <Tgt Cat="Text" Stat="Loc" Orig="New">
             <Val><![CDATA[Das Notizbuch muss gespeichert werden, bevor es in den Terminkalender aufgenommen wird. Bitte speichern Sie und versuchen Sie dann erneut, die Zeitplanung durchzuführen.]]></Val>
           </Tgt>
-=======
->>>>>>> 67a0585d
         </Str>
         <Disp Icon="Str" />
       </Item>
