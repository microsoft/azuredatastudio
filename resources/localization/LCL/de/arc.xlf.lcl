--- conflicted
+++ resolved
@@ -3596,61 +3596,38 @@
         <Disp Icon="Str" />
       </Item>
       <Item ItemId=";extensions/arc/package.arc.sql.one.replica" ItemType="0" PsrId="308" Leaf="true">
-<<<<<<< HEAD
         <Str Cat="Text">
           <Val><![CDATA[1 replica]]></Val>
+          <Tgt Cat="Text" Stat="Loc" Orig="New">
+            <Val><![CDATA[1 Replikat]]></Val>
+          </Tgt>
         </Str>
         <Disp Icon="Str" />
       </Item>
       <Item ItemId=";extensions/arc/package.arc.sql.service.tier.business.critical" ItemType="0" PsrId="308" Leaf="true">
         <Str Cat="Text">
           <Val><![CDATA[[PREVIEW]5D; Business Critical (Unlimited vCores and RAM, advanced high availability)]]></Val>
+          <Tgt Cat="Text" Stat="Loc" Orig="New">
+            <Val><![CDATA[[VORSCHAU]5D; Unternehmenskritisch (Unbegrenzte virtuelle Kerne und RAM, erweiterte Hochverfügbarkeit)]]></Val>
+          </Tgt>
         </Str>
         <Disp Icon="Str" />
       </Item>
       <Item ItemId=";extensions/arc/package.arc.sql.service.tier.description" ItemType="0" PsrId="308" Leaf="true">
         <Str Cat="Text">
           <Val><![CDATA[Select from the latest vCore service tiers available for SQL Managed Instance - Azure Arc including General Purpose and Business Critical. {0}]]></Val>
+          <Tgt Cat="Text" Stat="Loc" Orig="New">
+            <Val><![CDATA[Wählen Sie aus den neuesten virtuellen Kern-Dienstebenen aus, die für SQL Managed Instance verfügbar sind – Azure Arc einschließlich Universell und Unternehmenskritisch. {0}]]></Val>
+          </Tgt>
         </Str>
         <Disp Icon="Str" />
       </Item>
       <Item ItemId=";extensions/arc/package.arc.sql.service.tier.general.purpose" ItemType="0" PsrId="308" Leaf="true">
         <Str Cat="Text">
           <Val><![CDATA[General Purpose (Up to 24 vCores and 128 Gi of RAM, standard high availability)]]></Val>
-=======
-        <Str Cat="Text">
-          <Val><![CDATA[1 replica]]></Val>
-          <Tgt Cat="Text" Stat="Loc" Orig="New">
-            <Val><![CDATA[1 Replikat]]></Val>
-          </Tgt>
-        </Str>
-        <Disp Icon="Str" />
-      </Item>
-      <Item ItemId=";extensions/arc/package.arc.sql.service.tier.business.critical" ItemType="0" PsrId="308" Leaf="true">
-        <Str Cat="Text">
-          <Val><![CDATA[[PREVIEW]5D; Business Critical (Unlimited vCores and RAM, advanced high availability)]]></Val>
-          <Tgt Cat="Text" Stat="Loc" Orig="New">
-            <Val><![CDATA[[VORSCHAU]5D; Unternehmenskritisch (Unbegrenzte virtuelle Kerne und RAM, erweiterte Hochverfügbarkeit)]]></Val>
-          </Tgt>
-        </Str>
-        <Disp Icon="Str" />
-      </Item>
-      <Item ItemId=";extensions/arc/package.arc.sql.service.tier.description" ItemType="0" PsrId="308" Leaf="true">
-        <Str Cat="Text">
-          <Val><![CDATA[Select from the latest vCore service tiers available for SQL Managed Instance - Azure Arc including General Purpose and Business Critical. {0}]]></Val>
-          <Tgt Cat="Text" Stat="Loc" Orig="New">
-            <Val><![CDATA[Wählen Sie aus den neuesten virtuellen Kern-Dienstebenen aus, die für SQL Managed Instance verfügbar sind – Azure Arc einschließlich Universell und Unternehmenskritisch. {0}]]></Val>
-          </Tgt>
-        </Str>
-        <Disp Icon="Str" />
-      </Item>
-      <Item ItemId=";extensions/arc/package.arc.sql.service.tier.general.purpose" ItemType="0" PsrId="308" Leaf="true">
-        <Str Cat="Text">
-          <Val><![CDATA[General Purpose (Up to 24 vCores and 128 Gi of RAM, standard high availability)]]></Val>
           <Tgt Cat="Text" Stat="Loc" Orig="New">
             <Val><![CDATA[Universell (bis zu 24 virtuelle Kerne und 128 Gi RAM, Standard-Hochverfügbarkeit)]]></Val>
           </Tgt>
->>>>>>> f1803184
         </Str>
         <Disp Icon="Str" />
       </Item>
@@ -3666,13 +3643,8 @@
       <Item ItemId=";extensions/arc/package.arc.sql.storage-class.data.description" ItemType="0" PsrId="308" Leaf="true">
         <Str Cat="Text">
           <Val><![CDATA[The storage class to be used for data (.mdf). If no value is specified, the default storage class will be used.]]></Val>
-<<<<<<< HEAD
-          <Tgt Cat="Text" Stat="Update" Orig="New">
-            <Val><![CDATA[Die Speicherklasse, die für Daten (.mdf) verwendet werden soll]]></Val>
-=======
           <Tgt Cat="Text" Stat="Loc" Orig="New">
             <Val><![CDATA[Die für Daten (.mdf) zu verwendende Speicherklasse. Wenn kein Wert angegeben wird, wird die Standardspeicherklasse verwendet.]]></Val>
->>>>>>> f1803184
           </Tgt>
           <Prev Cat="Text">
             <Val><![CDATA[The storage class to be used for data (.mdf)]]></Val>
@@ -3692,10 +3664,6 @@
       <Item ItemId=";extensions/arc/package.arc.sql.storage-class.logs.description" ItemType="0" PsrId="308" Leaf="true">
         <Str Cat="Text">
           <Val><![CDATA[The storage class to be used for logs (/var/log). If no value is specified, the default storage class will be used.]]></Val>
-<<<<<<< HEAD
-          <Tgt Cat="Text" Stat="Update" Orig="New">
-            <Val><![CDATA[Die Speicherklasse, die für Protokolle (/var/log) verwendet werden soll]]></Val>
-=======
           <Tgt Cat="Text" Stat="Loc" Orig="New">
             <Val><![CDATA[Die für Protokolle (/var/log) zu verwendende Speicherklasse. Wenn kein Wert angegeben wird, wird die Standardspeicherklasse verwendet.]]></Val>
           </Tgt>
@@ -3719,23 +3687,7 @@
           <Val><![CDATA[2 replicas]]></Val>
           <Tgt Cat="Text" Stat="Loc" Orig="New">
             <Val><![CDATA[2 Replikate]]></Val>
->>>>>>> f1803184
-          </Tgt>
-          <Prev Cat="Text">
-            <Val><![CDATA[The storage class to be used for logs (/var/log)]]></Val>
-          </Prev>
-        </Str>
-        <Disp Icon="Str" />
-      </Item>
-      <Item ItemId=";extensions/arc/package.arc.sql.three.replicas" ItemType="0" PsrId="308" Leaf="true">
-        <Str Cat="Text">
-          <Val><![CDATA[3 replicas]]></Val>
-        </Str>
-        <Disp Icon="Str" />
-      </Item>
-      <Item ItemId=";extensions/arc/package.arc.sql.two.replicas" ItemType="0" PsrId="308" Leaf="true">
-        <Str Cat="Text">
-          <Val><![CDATA[2 replicas]]></Val>
+          </Tgt>
         </Str>
         <Disp Icon="Str" />
       </Item>
