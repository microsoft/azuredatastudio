﻿<?xml version="1.0" encoding="utf-8"?>
<LCX SchemaVersion="6.0" Name="D:\a\1\s\resources\xlf\en\Microsoft.sql-migration.xlf" PsrId="308" FileType="1" SrcCul="en-US" TgtCul="pt-BR" xmlns="http://schemas.microsoft.com/locstudio/2006/6/lcx">
  <OwnedComments>
    <Cmt Name="Dev" />
    <Cmt Name="LcxAdmin" />
    <Cmt Name="Rccx" />
  </OwnedComments>
  <Settings Name="@SettingsPath@\default.lss" Type="Lss" />
  <Item ItemId=";Xliff file" ItemType="0" PsrId="308" Leaf="false">
    <Disp Icon="Expand" Expand="true" Disp="true" LocTbl="false" />
    <Item ItemId=";Xliff Resources" ItemType="0" PsrId="308" Leaf="false">
      <Disp Icon="Str" Disp="true" LocTbl="false" />
      <Item ItemId=";@extensions/Microsoft.sql-migration/dist/constants/strings.sql.login.migration.aad.domain.name.input.box.placehold" ItemType="0" PsrId="308" Leaf="false">
        <Disp Icon="Dir" LocTbl="false" />
        <Item ItemId=";(...) er" ItemType="0" PsrId="308" Leaf="true">
          <Str Cat="Text">
            <Val><![CDATA[Enter AAD Domain Name]]></Val>
            <Tgt Cat="Text" Stat="Loc" Orig="New">
              <Val><![CDATA[Insira o Nome de Domínio do AAD]]></Val>
            </Tgt>
          </Str>
          <Disp Icon="Str" />
        </Item>
      </Item>
      <Item ItemId=";@extensions/Microsoft.sql-migration/dist/constants/strings.sql.login.migration.migrate.server.roles.and.set.permis" ItemType="0" PsrId="308" Leaf="false">
        <Disp Icon="Dir" LocTbl="false" />
        <Item ItemId=";(...) sions" ItemType="0" PsrId="308" Leaf="true">
          <Str Cat="Text">
            <Val><![CDATA[Establishing user mappings completed.]A;]A;Currently, migrating server roles, establishing server mappings and setting permissions. This will take some time.]]></Val>
            <Tgt Cat="Text" Stat="Loc" Orig="New">
              <Val><![CDATA[O estabelecimento de mapeamentos de usuários foi concluído.]A;]A;Atualmente, migrando as funções de servidor, estabelecendo mapeamentos de servidores e definindo permissões. Isso levará algum tempo.]]></Val>
            </Tgt>
          </Str>
          <Disp Icon="Str" />
        </Item>
        <Item ItemId=";(...) sions.failed" ItemType="0" PsrId="308" Leaf="true">
          <Str Cat="Text">
            <Val><![CDATA[Migrating server roles, establishing server mappings and setting permissions failed.]]></Val>
            <Tgt Cat="Text" Stat="Loc" Orig="New">
              <Val><![CDATA[Ocorreu um erro ao migrar as funções de servidor, estabelecer os mapeamentos de servidores e definir permissões.]]></Val>
            </Tgt>
          </Str>
          <Disp Icon="Str" />
        </Item>
      </Item>
      <Item ItemId=";@extensions/Microsoft.sql-migration/dist/constants/strings.sql.migration.assessment.results.and.recommendations.ti" ItemType="0" PsrId="308" Leaf="false">
        <Disp Icon="Dir" LocTbl="false" />
        <Item ItemId=";(...) tle" ItemType="0" PsrId="308" Leaf="true">
          <Str Cat="Text">
            <Val><![CDATA[Assessment results and recommendations]]></Val>
            <Tgt Cat="Text" Stat="Loc" Orig="New">
              <Val><![CDATA[Resultados e recomendações da avaliação]]></Val>
            </Tgt>
          </Str>
          <Disp Icon="Str" />
        </Item>
      </Item>
      <Item ItemId=";@extensions/Microsoft.sql-migration/dist/constants/strings.sql.migration.dashboard.login.migrate.task.button.descr" ItemType="0" PsrId="308" Leaf="false">
        <Disp Icon="Dir" LocTbl="false" />
        <Item ItemId=";(...) iption" ItemType="0" PsrId="308" Leaf="true">
          <Str Cat="Text">
            <Val><![CDATA[Migrate SQL Server logins to Azure SQL.]]></Val>
            <Tgt Cat="Text" Stat="Loc" Orig="New">
              <Val><![CDATA[Migrar os logons do SQL Server para o SQL do Azure.]]></Val>
            </Tgt>
          </Str>
          <Disp Icon="Str" />
        </Item>
      </Item>
      <Item ItemId=";@extensions/Microsoft.sql-migration/dist/constants/strings.sql.migration.database.migration.mode.offline.descripti" ItemType="0" PsrId="308" Leaf="false">
        <Disp Icon="Dir" LocTbl="false" />
        <Item ItemId=";(...) on" ItemType="0" PsrId="308" Leaf="true">
          <Str Cat="Text">
            <Val><![CDATA[Application downtime will start when the migration starts.]]></Val>
            <Tgt Cat="Text" Stat="Loc" Orig="New">
              <Val><![CDATA[O tempo de inatividade do aplicativo será iniciado quando a migração for iniciada.]]></Val>
            </Tgt>
          </Str>
          <Disp Icon="Str" />
        </Item>
      </Item>
      <Item ItemId=";@extensions/Microsoft.sql-migration/dist/constants/strings.sql.migration.database.migration.service.authentication" ItemType="0" PsrId="308" Leaf="false">
        <Disp Icon="Dir" LocTbl="false" />
        <Item ItemId=";(...) .keys" ItemType="0" PsrId="308" Leaf="true">
          <Str Cat="Text">
            <Val><![CDATA[Database Migration Service authentication keys]]></Val>
            <Tgt Cat="Text" Stat="Loc" Orig="New">
              <Val><![CDATA[Chaves de autenticação do Serviço de Migração de Banco de Dados]]></Val>
            </Tgt>
          </Str>
          <Disp Icon="Str" />
        </Item>
      </Item>
      <Item ItemId=";@extensions/Microsoft.sql-migration/dist/constants/strings.sql.migration.database.migration.service.created.succes" ItemType="0" PsrId="308" Leaf="false">
        <Disp Icon="Dir" LocTbl="false" />
        <Item ItemId=";(...) sfully" ItemType="0" PsrId="308" Leaf="true">
          <Str Cat="Text">
            <Val><![CDATA[Successfully created a Database Migration Service.]]></Val>
            <Tgt Cat="Text" Stat="Loc" Orig="New">
              <Val><![CDATA[Um Serviço de Migração de Banco de Dados foi criado com êxito.]]></Val>
            </Tgt>
          </Str>
          <Disp Icon="Str" />
        </Item>
      </Item>
      <Item ItemId=";@extensions/Microsoft.sql-migration/dist/constants/strings.sql.migration.database.migration.target.instance.databa" ItemType="0" PsrId="308" Leaf="false">
        <Disp Icon="Dir" LocTbl="false" />
        <Item ItemId=";(...) se.name.tool.tip" ItemType="0" PsrId="308" Leaf="true">
          <Str Cat="Text">
            <Val><![CDATA[The target database name]]></Val>
            <Tgt Cat="Text" Stat="Loc" Orig="New">
              <Val><![CDATA[O nome do banco de dados de destino]]></Val>
            </Tgt>
          </Str>
          <Disp Icon="Str" />
        </Item>
      </Item>
      <Item ItemId=";@extensions/Microsoft.sql-migration/dist/constants/strings.sql.migration.database.migration.target.instance.server" ItemType="0" PsrId="308" Leaf="false">
        <Disp Icon="Dir" LocTbl="false" />
        <Item ItemId=";(...) .name.tool.tip" ItemType="0" PsrId="308" Leaf="true">
          <Str Cat="Text">
            <Val><![CDATA[The target server name]]></Val>
            <Tgt Cat="Text" Stat="Loc" Orig="New">
              <Val><![CDATA[O nome do servidor de destino]]></Val>
            </Tgt>
          </Str>
          <Disp Icon="Str" />
        </Item>
      </Item>
      <Item ItemId=";@extensions/Microsoft.sql-migration/dist/constants/strings.sql.migration.details.serverobjects.cancelled.tables.la" ItemType="0" PsrId="308" Leaf="false">
        <Disp Icon="Dir" LocTbl="false" />
        <Item ItemId=";(...) bel" ItemType="0" PsrId="308" Leaf="true">
          <Str Cat="Text">
            <Val><![CDATA[Cancelled]]></Val>
            <Tgt Cat="Text" Stat="Loc" Orig="New">
              <Val><![CDATA[Cancelada]]></Val>
            </Tgt>
          </Str>
          <Disp Icon="Str" />
        </Item>
      </Item>
      <Item ItemId=";@extensions/Microsoft.sql-migration/dist/constants/strings.sql.migration.details.serverobjects.inprogress.tables.l" ItemType="0" PsrId="308" Leaf="false">
        <Disp Icon="Dir" LocTbl="false" />
        <Item ItemId=";(...) abel" ItemType="0" PsrId="308" Leaf="true">
          <Str Cat="Text">
            <Val><![CDATA[In progress]]></Val>
            <Tgt Cat="Text" Stat="Loc" Orig="New">
              <Val><![CDATA[Em andamento]]></Val>
            </Tgt>
          </Str>
          <Disp Icon="Str" />
        </Item>
      </Item>
      <Item ItemId=";@extensions/Microsoft.sql-migration/dist/constants/strings.sql.migration.details.serverobjects.successful.tables.l" ItemType="0" PsrId="308" Leaf="false">
        <Disp Icon="Dir" LocTbl="false" />
        <Item ItemId=";(...) abel" ItemType="0" PsrId="308" Leaf="true">
          <Str Cat="Text">
            <Val><![CDATA[Successful]]></Val>
            <Tgt Cat="Text" Stat="Loc" Orig="New">
              <Val><![CDATA[Bem-sucedido]]></Val>
            </Tgt>
          </Str>
          <Disp Icon="Str" />
        </Item>
      </Item>
      <Item ItemId=";@extensions/Microsoft.sql-migration/dist/constants/strings.sql.migration.sku.azureConfiguration.premiumSeriesMemor" ItemType="0" PsrId="308" Leaf="false">
        <Disp Icon="Dir" LocTbl="false" />
        <Item ItemId=";(...) yOptimized" ItemType="0" PsrId="308" Leaf="true">
          <Str Cat="Text">
            <Val><![CDATA[Memory optimized premium-series]]></Val>
            <Tgt Cat="Text" Stat="Loc" Orig="New">
              <Val><![CDATA[Série premium otimizada para memória]]></Val>
            </Tgt>
          </Str>
          <Disp Icon="Str" />
        </Item>
      </Item>
      <Item ItemId=";@extensions/Microsoft.sql-migration/dist/constants/strings.sql.migration.sku.azureRecommendation.chooseMethod.inst" ItemType="0" PsrId="308" Leaf="false">
        <Disp Icon="Dir" LocTbl="false" />
        <Item ItemId=";(...) ructions" ItemType="0" PsrId="308" Leaf="true">
          <Str Cat="Text">
            <Val><![CDATA[Choose how you want to provide performance data]]></Val>
            <Tgt Cat="Text" Stat="Loc" Orig="New">
              <Val><![CDATA[Escolha como você deseja fornecer dados de desempenho]]></Val>
            </Tgt>
          </Str>
          <Disp Icon="Str" />
        </Item>
      </Item>
      <Item ItemId=";@extensions/Microsoft.sql-migration/dist/constants/strings.sql.migration.sku.azureRecommendation.collectDataSelect" ItemType="0" PsrId="308" Leaf="false">
        <Disp Icon="Dir" LocTbl="false" />
        <Item ItemId=";(...) Folder.instructions" ItemType="0" PsrId="308" Leaf="true">
          <Str Cat="Text">
            <Val><![CDATA[Select a folder on your local drive where performance data will be saved]]></Val>
            <Tgt Cat="Text" Stat="Loc" Orig="New">
              <Val><![CDATA[Selecione uma pasta na sua unidade local onde os dados de desempenho serão salvos]]></Val>
            </Tgt>
          </Str>
          <Disp Icon="Str" />
        </Item>
      </Item>
      <Item ItemId=";@extensions/Microsoft.sql-migration/dist/constants/strings.sql.migration.sku.azureRecommendation.openExisting.meth" ItemType="0" PsrId="308" Leaf="false">
        <Disp Icon="Dir" LocTbl="false" />
        <Item ItemId=";(...) od" ItemType="0" PsrId="308" Leaf="true">
          <Str Cat="Text">
            <Val><![CDATA[I already have the performance data]]></Val>
            <Tgt Cat="Text" Stat="Loc" Orig="New">
              <Val><![CDATA[Já tenho os dados de desempenho]]></Val>
            </Tgt>
          </Str>
          <Disp Icon="Str" />
        </Item>
      </Item>
      <Item ItemId=";@extensions/Microsoft.sql-migration/dist/constants/strings.sql.migration.sku.azureRecommendation.openExistingSelec" ItemType="0" PsrId="308" Leaf="false">
        <Disp Icon="Dir" LocTbl="false" />
        <Item ItemId=";(...) tFolder.instructions" ItemType="0" PsrId="308" Leaf="true">
          <Str Cat="Text">
            <Val><![CDATA[Select a folder on your local drive where previously collected performance data was saved]]></Val>
            <Tgt Cat="Text" Stat="Loc" Orig="New">
              <Val><![CDATA[Selecione uma pasta em sua unidade local onde os dados de desempenho coletados anteriormente foram salvos]]></Val>
            </Tgt>
          </Str>
          <Disp Icon="Str" />
        </Item>
      </Item>
      <Item ItemId=";@extensions/Microsoft.sql-migration/dist/constants/strings.sql.migration.sku.azureRecommendation.status.autoRefres" ItemType="0" PsrId="308" Leaf="false">
<<<<<<< HEAD
        <Disp Icon="Dir" LocTbl="false" />
        <Item ItemId=";(...) hTimer" ItemType="0" PsrId="308" Leaf="true">
          <Str Cat="Text">
            <Val><![CDATA[Initial recommendations will automatically refresh in approximately {0} minute(s).]]></Val>
            <Tgt Cat="Text" Stat="Loc" Orig="New">
              <Val><![CDATA[As recomendações iniciais serão atualizadas automaticamente em aproximadamente {0} minuto(s).]]></Val>
            </Tgt>
          </Str>
          <Disp Icon="Str" />
        </Item>
      </Item>
      <Item ItemId=";@extensions/Microsoft.sql-migration/dist/constants/strings.sql.migration.sku.azureRecommendation.status.manualRefr" ItemType="0" PsrId="308" Leaf="false">
        <Disp Icon="Dir" LocTbl="false" />
        <Item ItemId=";(...) eshTimer" ItemType="0" PsrId="308" Leaf="true">
          <Str Cat="Text">
            <Val><![CDATA[Check back periodically for updated recommendations by pressing the 'Refresh recommendation' button.]]></Val>
            <Tgt Cat="Text" Stat="Loc" Orig="New">
              <Val><![CDATA[Verifique periodicamente para obter recomendações atualizadas pressionando o botão 'Atualizar recomendação'.]]></Val>
            </Tgt>
          </Str>
          <Disp Icon="Str" />
        </Item>
      </Item>
      <Item ItemId=";@extensions/Microsoft.sql-migration/dist/constants/strings.sql.migration.sku.parameters.percentage.utilization.too" ItemType="0" PsrId="308" Leaf="false">
        <Disp Icon="Dir" LocTbl="false" />
        <Item ItemId=";(...) ltip" ItemType="0" PsrId="308" Leaf="true">
          <Str Cat="Text">
            <Val><![CDATA[Percentile of data points to be used during aggregation of the performance data.]]></Val>
            <Tgt Cat="Text" Stat="Loc" Orig="New">
              <Val><![CDATA[Percentual de pontos de dados a serem usados durante a agregação dos dados de desempenho.]]></Val>
            </Tgt>
          </Str>
          <Disp Icon="Str" />
        </Item>
      </Item>
      <Item ItemId=";@extensions/Microsoft.sql-migration/dist/constants/strings.sql.migration.sku.targetStorageConfiguration.caching.no" ItemType="0" PsrId="308" Leaf="false">
        <Disp Icon="Dir" LocTbl="false" />
        <Item ItemId=";(...) ne" ItemType="0" PsrId="308" Leaf="true">
          <Str Cat="Text">
            <Val><![CDATA[None]]></Val>
            <Tgt Cat="Text" Stat="Loc" Orig="New">
              <Val><![CDATA[Nenhum]]></Val>
            </Tgt>
          </Str>
          <Disp Icon="Str" />
        </Item>
      </Item>
      <Item ItemId=";@extensions/Microsoft.sql-migration/dist/constants/strings.sql.migration.sku.targetStorageConfiguration.caching.re" ItemType="0" PsrId="308" Leaf="false">
        <Disp Icon="Dir" LocTbl="false" />
        <Item ItemId=";(...) adOnly" ItemType="0" PsrId="308" Leaf="true">
          <Str Cat="Text">
            <Val><![CDATA[Read-only]]></Val>
            <Tgt Cat="Text" Stat="Loc" Orig="New">
              <Val><![CDATA[Somente leitura]]></Val>
            </Tgt>
          </Str>
          <Disp Icon="Str" />
        </Item>
        <Item ItemId=";(...) adWrite" ItemType="0" PsrId="308" Leaf="true">
          <Str Cat="Text">
            <Val><![CDATA[Read/write]]></Val>
            <Tgt Cat="Text" Stat="Loc" Orig="New">
              <Val><![CDATA[Leitura/gravação]]></Val>
            </Tgt>
          </Str>
          <Disp Icon="Str" />
        </Item>
      </Item>
      <Item ItemId=";@extensions/Microsoft.sql-migration/dist/constants/strings.sql.migration.sku.targetStorageConfiguration.ephemeralT" ItemType="0" PsrId="308" Leaf="false">
        <Disp Icon="Dir" LocTbl="false" />
        <Item ItemId=";(...) empdb" ItemType="0" PsrId="308" Leaf="true">
          <Str Cat="Text">
            <Val><![CDATA[Place tempdb on the local ephemeral SSD (default D:\) drive]]></Val>
            <Tgt Cat="Text" Stat="Loc" Orig="New">
              <Val><![CDATA[Coloque tempdb na unidade SSD efêmera local (padrão D:)]]></Val>
            </Tgt>
          </Str>
          <Disp Icon="Str" />
        </Item>
      </Item>
      <Item ItemId=";@extensions/Microsoft.sql-migration/dist/constants/strings.sql.migration.sku.targetStorageConfiguration.recommende" ItemType="0" PsrId="308" Leaf="false">
        <Disp Icon="Dir" LocTbl="false" />
=======
        <Disp Icon="Dir" LocTbl="false" />
        <Item ItemId=";(...) hTimer" ItemType="0" PsrId="308" Leaf="true">
          <Str Cat="Text">
            <Val><![CDATA[Initial recommendations will automatically refresh in approximately {0} minute(s).]]></Val>
            <Tgt Cat="Text" Stat="Loc" Orig="New">
              <Val><![CDATA[As recomendações iniciais serão atualizadas automaticamente em aproximadamente {0} minuto(s).]]></Val>
            </Tgt>
          </Str>
          <Disp Icon="Str" />
        </Item>
      </Item>
      <Item ItemId=";@extensions/Microsoft.sql-migration/dist/constants/strings.sql.migration.sku.azureRecommendation.status.manualRefr" ItemType="0" PsrId="308" Leaf="false">
        <Disp Icon="Dir" LocTbl="false" />
        <Item ItemId=";(...) eshTimer" ItemType="0" PsrId="308" Leaf="true">
          <Str Cat="Text">
            <Val><![CDATA[Check back periodically for updated recommendations by pressing the 'Refresh recommendation' button.]]></Val>
            <Tgt Cat="Text" Stat="Loc" Orig="New">
              <Val><![CDATA[Verifique periodicamente para obter recomendações atualizadas pressionando o botão 'Atualizar recomendação'.]]></Val>
            </Tgt>
          </Str>
          <Disp Icon="Str" />
        </Item>
      </Item>
      <Item ItemId=";@extensions/Microsoft.sql-migration/dist/constants/strings.sql.migration.sku.parameters.percentage.utilization.too" ItemType="0" PsrId="308" Leaf="false">
        <Disp Icon="Dir" LocTbl="false" />
        <Item ItemId=";(...) ltip" ItemType="0" PsrId="308" Leaf="true">
          <Str Cat="Text">
            <Val><![CDATA[Percentile of data points to be used during aggregation of the performance data.]]></Val>
            <Tgt Cat="Text" Stat="Loc" Orig="New">
              <Val><![CDATA[Percentual de pontos de dados a serem usados durante a agregação dos dados de desempenho.]]></Val>
            </Tgt>
          </Str>
          <Disp Icon="Str" />
        </Item>
      </Item>
      <Item ItemId=";@extensions/Microsoft.sql-migration/dist/constants/strings.sql.migration.sku.targetStorageConfiguration.caching.no" ItemType="0" PsrId="308" Leaf="false">
        <Disp Icon="Dir" LocTbl="false" />
        <Item ItemId=";(...) ne" ItemType="0" PsrId="308" Leaf="true">
          <Str Cat="Text">
            <Val><![CDATA[None]]></Val>
            <Tgt Cat="Text" Stat="Loc" Orig="New">
              <Val><![CDATA[Nenhum]]></Val>
            </Tgt>
          </Str>
          <Disp Icon="Str" />
        </Item>
      </Item>
      <Item ItemId=";@extensions/Microsoft.sql-migration/dist/constants/strings.sql.migration.sku.targetStorageConfiguration.caching.re" ItemType="0" PsrId="308" Leaf="false">
        <Disp Icon="Dir" LocTbl="false" />
        <Item ItemId=";(...) adOnly" ItemType="0" PsrId="308" Leaf="true">
          <Str Cat="Text">
            <Val><![CDATA[Read-only]]></Val>
            <Tgt Cat="Text" Stat="Loc" Orig="New">
              <Val><![CDATA[Somente leitura]]></Val>
            </Tgt>
          </Str>
          <Disp Icon="Str" />
        </Item>
        <Item ItemId=";(...) adWrite" ItemType="0" PsrId="308" Leaf="true">
          <Str Cat="Text">
            <Val><![CDATA[Read/write]]></Val>
            <Tgt Cat="Text" Stat="Loc" Orig="New">
              <Val><![CDATA[Leitura/gravação]]></Val>
            </Tgt>
          </Str>
          <Disp Icon="Str" />
        </Item>
      </Item>
      <Item ItemId=";@extensions/Microsoft.sql-migration/dist/constants/strings.sql.migration.sku.targetStorageConfiguration.ephemeralT" ItemType="0" PsrId="308" Leaf="false">
        <Disp Icon="Dir" LocTbl="false" />
        <Item ItemId=";(...) empdb" ItemType="0" PsrId="308" Leaf="true">
          <Str Cat="Text">
            <Val><![CDATA[Place tempdb on the local ephemeral SSD (default D:\) drive]]></Val>
            <Tgt Cat="Text" Stat="Loc" Orig="New">
              <Val><![CDATA[Coloque tempdb na unidade SSD efêmera local (padrão D:)]]></Val>
            </Tgt>
          </Str>
          <Disp Icon="Str" />
        </Item>
      </Item>
      <Item ItemId=";@extensions/Microsoft.sql-migration/dist/constants/strings.sql.migration.sku.targetStorageConfiguration.recommende" ItemType="0" PsrId="308" Leaf="false">
        <Disp Icon="Dir" LocTbl="false" />
>>>>>>> 60bff012
        <Item ItemId=";(...) dStorageConfiguration" ItemType="0" PsrId="308" Leaf="true">
          <Str Cat="Text">
            <Val><![CDATA[Recommended storage configuration]]></Val>
            <Tgt Cat="Text" Stat="Loc" Orig="New">
              <Val><![CDATA[Configuração do armazenamento recomendada]]></Val>
            </Tgt>
          </Str>
          <Disp Icon="Str" />
        </Item>
      </Item>
      <Item ItemId=";@extensions/Microsoft.sql-migration/dist/constants/strings.sql.migration.validate.ir.validation.result.label.netwo" ItemType="0" PsrId="308" Leaf="false">
        <Disp Icon="Dir" LocTbl="false" />
        <Item ItemId=";(...) rkshare" ItemType="0" PsrId="308" Leaf="true">
          <Str Cat="Text">
            <Val><![CDATA[Network share connectivity: '{0}' ]]></Val>
            <Tgt Cat="Text" Stat="Loc" Orig="New">
              <Val><![CDATA[Conectividade de compartilhamento de rede: '{0}' ]]></Val>
            </Tgt>
          </Str>
          <Disp Icon="Str" />
        </Item>
      </Item>
      <Item ItemId=";@extensions/Microsoft.sql-migration/dist/constants/strings.sql.migration.validate.ir.validation.result.label.sourc" ItemType="0" PsrId="308" Leaf="false">
        <Disp Icon="Dir" LocTbl="false" />
        <Item ItemId=";(...) e.database" ItemType="0" PsrId="308" Leaf="true">
          <Str Cat="Text">
            <Val><![CDATA[Source database connectivity: '{0}']]></Val>
            <Tgt Cat="Text" Stat="Loc" Orig="New">
              <Val><![CDATA[Conectividade do banco de dados de origem: '{0}']]></Val>
            </Tgt>
          </Str>
          <Disp Icon="Str" />
        </Item>
      </Item>
      <Item ItemId=";@extensions/Microsoft.sql-migration/dist/constants/strings.sql.migration.validate.ir.validation.result.label.stora" ItemType="0" PsrId="308" Leaf="false">
        <Disp Icon="Dir" LocTbl="false" />
        <Item ItemId=";(...) ge" ItemType="0" PsrId="308" Leaf="true">
          <Str Cat="Text">
            <Val><![CDATA[Azure storage connectivity]]></Val>
            <Tgt Cat="Text" Stat="Loc" Orig="New">
              <Val><![CDATA[Conectividade de armazenamento do Azure]]></Val>
            </Tgt>
          </Str>
          <Disp Icon="Str" />
        </Item>
      </Item>
      <Item ItemId=";@extensions/Microsoft.sql-migration/dist/constants/strings.sql.migration.validate.ir.validation.result.label.targe" ItemType="0" PsrId="308" Leaf="false">
        <Disp Icon="Dir" LocTbl="false" />
        <Item ItemId=";(...) t.database" ItemType="0" PsrId="308" Leaf="true">
          <Str Cat="Text">
            <Val><![CDATA[Target database connectivity: '{0}']]></Val>
            <Tgt Cat="Text" Stat="Loc" Orig="New">
              <Val><![CDATA[Conectividade de banco de dados de destino: '{0}']]></Val>
            </Tgt>
          </Str>
          <Disp Icon="Str" />
        </Item>
      </Item>
      <Item ItemId=";extensions/Microsoft.sql-migration/dist/constants/strings.serviceCrashMessage" ItemType="0" PsrId="308" Leaf="true">
        <Str Cat="Text">
          <Val><![CDATA[Migration service component could not start. {0}]]></Val>
          <Tgt Cat="Text" Stat="Loc" Orig="New">
            <Val><![CDATA[O componente do serviço de migração não pôde ser iniciado. {0}]]></Val>
          </Tgt>
        </Str>
        <Disp Icon="Str" />
      </Item>
      <Item ItemId=";extensions/Microsoft.sql-migration/dist/constants/strings.serviceCrashed" ItemType="0" PsrId="308" Leaf="true">
        <Str Cat="Text">
          <Val><![CDATA[Service component crashed.]]></Val>
          <Tgt Cat="Text" Stat="Loc" Orig="New">
            <Val><![CDATA[O componente de serviço travou.]]></Val>
          </Tgt>
        </Str>
        <Disp Icon="Str" />
      </Item>
      <Item ItemId=";extensions/Microsoft.sql-migration/dist/constants/strings.serviceProviderIntializationError" ItemType="0" PsrId="308" Leaf="true">
        <Str Cat="Text">
          <Val><![CDATA[Service provider could not be initialized.]]></Val>
          <Tgt Cat="Text" Stat="Loc" Orig="New">
            <Val><![CDATA[O provedor de serviços não pôde ser inicializado.]]></Val>
          </Tgt>
        </Str>
        <Disp Icon="Str" />
      </Item>
      <Item ItemId=";extensions/Microsoft.sql-migration/dist/constants/strings.sql-migration.login.wizard.title" ItemType="0" PsrId="308" Leaf="true">
        <Str Cat="Text">
          <Val><![CDATA[Migrate logins from '{0}' to Azure SQL]]></Val>
          <Tgt Cat="Text" Stat="Loc" Orig="New">
            <Val><![CDATA[Migrar os logons de '{0}' para SQL do Azure]]></Val>
          </Tgt>
        </Str>
        <Disp Icon="Str" />
      </Item>
      <Item ItemId=";extensions/Microsoft.sql-migration/dist/constants/strings.sql-migration.wizard.title" ItemType="0" PsrId="308" Leaf="true">
        <Str Cat="Text">
          <Val><![CDATA[Migrate '{0}' to Azure SQL]]></Val>
          <Tgt Cat="Text" Stat="Loc" Orig="New">
            <Val><![CDATA[Migrar '{0}' para SQL do Azure]]></Val>
          </Tgt>
        </Str>
        <Disp Icon="Str" />
      </Item>
      <Item ItemId=";extensions/Microsoft.sql-migration/dist/constants/strings.sql.cancel.migration.confirmation" ItemType="0" PsrId="308" Leaf="true">
        <Str Cat="Text">
          <Val><![CDATA[Are you sure you want to cancel this migration?]]></Val>
          <Tgt Cat="Text" Stat="Loc" Orig="New">
            <Val><![CDATA[Tem certeza de que deseja cancelar esta migração?]]></Val>
          </Tgt>
        </Str>
        <Disp Icon="Str" />
      </Item>
      <Item ItemId=";extensions/Microsoft.sql-migration/dist/constants/strings.sql.delete.migration.confirmation" ItemType="0" PsrId="308" Leaf="true">
        <Str Cat="Text">
          <Val><![CDATA[Are you sure you want to delete this migration?]]></Val>
          <Tgt Cat="Text" Stat="Loc" Orig="New">
            <Val><![CDATA[Tem certeza de que deseja excluir esta migração?]]></Val>
          </Tgt>
        </Str>
        <Disp Icon="Str" />
      </Item>
      <Item ItemId=";extensions/Microsoft.sql-migration/dist/constants/strings.sql.login.migration.aad.domain.name.input.box.label" ItemType="0" PsrId="308" Leaf="true">
        <Str Cat="Text">
          <Val><![CDATA[Azure Active Directory Domain Name (only required to migrate Windows Authenication Logins)]]></Val>
          <Tgt Cat="Text" Stat="Loc" Orig="New">
            <Val><![CDATA[O Nome de Domínio do Azure Active Directory (necessário apenas para migrar logons de autenticação do Windows)]]></Val>
          </Tgt>
        </Str>
        <Disp Icon="Str" />
      </Item>
      <Item ItemId=";extensions/Microsoft.sql-migration/dist/constants/strings.sql.login.migration.collecting.target.logins.failed" ItemType="0" PsrId="308" Leaf="true">
        <Str Cat="Text">
          <Val><![CDATA[Collecting target login failed with error code {0}]]></Val>
          <Tgt Cat="Text" Stat="Loc" Orig="New">
            <Val><![CDATA[Falha ao coletar o logon de destino com o código de erro {0}]]></Val>
          </Tgt>
        </Str>
        <Disp Icon="Str" />
      </Item>
      <Item ItemId=";extensions/Microsoft.sql-migration/dist/constants/strings.sql.login.migration.complete" ItemType="0" PsrId="308" Leaf="true">
        <Str Cat="Text">
          <Val><![CDATA[Completed migrating logins]]></Val>
          <Tgt Cat="Text" Stat="Loc" Orig="New">
            <Val><![CDATA[A migração de logon foi concluída]]></Val>
          </Tgt>
        </Str>
        <Disp Icon="Str" />
      </Item>
      <Item ItemId=";extensions/Microsoft.sql-migration/dist/constants/strings.sql.login.migration.db.title" ItemType="0" PsrId="308" Leaf="true">
        <Str Cat="Text">
          <Val><![CDATA[Azure SQL Database]]></Val>
          <Tgt Cat="Text" Stat="Loc" Orig="New">
            <Val><![CDATA[Banco de Dados SQL do Azure]]></Val>
          </Tgt>
        </Str>
        <Disp Icon="Str" />
      </Item>
      <Item ItemId=";extensions/Microsoft.sql-migration/dist/constants/strings.sql.login.migration.enter.AAD.domain.name.to.continue" ItemType="0" PsrId="308" Leaf="true">
        <Str Cat="Text">
          <Val><![CDATA[Azure Active Directory (AAD) Domain name is required to migrate Windows login. Please enter an AAD Domain Name or deselect windows login(s).]]></Val>
          <Tgt Cat="Text" Stat="Loc" Orig="New">
            <Val><![CDATA[O nome de domínio do Azure Active Directory (AAD) é necessário para migrar o logon do Windows. Insira um Nome de Domínio do AAD ou anule a seleção dos logons do Windows.]]></Val>
          </Tgt>
        </Str>
        <Disp Icon="Str" />
      </Item>
      <Item ItemId=";extensions/Microsoft.sql-migration/dist/constants/strings.sql.login.migration.error" ItemType="0" PsrId="308" Leaf="true">
        <Str Cat="Text">
          <Val><![CDATA[Login migration error: {0}]]></Val>
          <Tgt Cat="Text" Stat="Loc" Orig="New">
            <Val><![CDATA[Ocorreu um erro de migração de logon: {0}]]></Val>
          </Tgt>
        </Str>
        <Disp Icon="Str" />
      </Item>
      <Item ItemId=";extensions/Microsoft.sql-migration/dist/constants/strings.sql.login.migration.establish.user.mappings" ItemType="0" PsrId="308" Leaf="true">
        <Str Cat="Text">
          <Val><![CDATA[Validating and migrating logins completed.]A;]A;Establishing user mappings.]]></Val>
          <Tgt Cat="Text" Stat="Loc" Orig="New">
            <Val><![CDATA[A validação e a migração de logons foram concluídas.]A;]A;Estabelecendo os mapeamentos de usuários.]]></Val>
          </Tgt>
          <Prev Cat="Text">
            <Val><![CDATA[Validating and migrating logins completed.]D;]A;]D;]A;Establishing user mappings.]]></Val>
          </Prev>
        </Str>
        <Disp Icon="Str" />
      </Item>
      <Item ItemId=";extensions/Microsoft.sql-migration/dist/constants/strings.sql.login.migration.establish.user.mappings.failed" ItemType="0" PsrId="308" Leaf="true">
        <Str Cat="Text">
          <Val><![CDATA[Establishing user mappings failed]]></Val>
          <Tgt Cat="Text" Stat="Loc" Orig="New">
            <Val><![CDATA[Ocorreu um erro ao estabelecer os mapeamentos de usuários]]></Val>
          </Tgt>
        </Str>
        <Disp Icon="Str" />
      </Item>
      <Item ItemId=";extensions/Microsoft.sql-migration/dist/constants/strings.sql.login.migration.failed" ItemType="0" PsrId="308" Leaf="true">
        <Str Cat="Text">
          <Val><![CDATA[Migrating logins failed]]></Val>
          <Tgt Cat="Text" Stat="Loc" Orig="New">
            <Val><![CDATA[Ocorreu um erro ao migrar os logons]]></Val>
          </Tgt>
        </Str>
        <Disp Icon="Str" />
      </Item>
      <Item ItemId=";extensions/Microsoft.sql-migration/dist/constants/strings.sql.login.migration.get.connection.string" ItemType="0" PsrId="308" Leaf="true">
        <Str Cat="Text">
          <Val><![CDATA[data source={0};initial catalog=master;user id={1};password={2};TrustServerCertificate=True;Integrated Security=false;]]></Val>
          <Tgt Cat="Text" Stat="Loc" Orig="New">
            <Val><![CDATA[data source={0};initial catalog=master;user id={1};password={2};TrustServerCertificate=True;Integrated Security=false;]]></Val>
          </Tgt>
        </Str>
        <Disp Icon="Str" />
      </Item>
      <Item ItemId=";extensions/Microsoft.sql-migration/dist/constants/strings.sql.login.migration.get.logins.query" ItemType="0" PsrId="308" Leaf="true">
        <Str Cat="Text">
          <Val><![CDATA[SELECT sp.name as login, sp.type_desc as login_type, sp.default_database_name, case when sp.is_disabled = 1 then 'Disabled' else 'Enabled' end as status FROM sys.server_principals sp  LEFT JOIN sys.sql_logins sl ON sp.principal_id = sl.principal_id WHERE sp.type NOT IN ('G', 'R') AND sp.type_desc IN ('SQL_LOGIN', 'WINDOWS_LOGIN') ORDER BY sp.name;]]></Val>
          <Tgt Cat="Text" Stat="Loc" Orig="New">
            <Val><![CDATA[SELECT sp.name as login, sp.type_desc as login_type, sp.default_database_name, case when sp.is_disabled = 1 then 'Disabled' else 'Enabled' end as status FROM sys.server_principals sp  LEFT JOIN sys.sql_logins sl ON sp.principal_id = sl.principal_id WHERE sp.type NOT IN ('G', 'R') AND sp.type_desc IN ('SQL_LOGIN', 'WINDOWS_LOGIN') ORDER BY sp.name;]]></Val>
          </Tgt>
        </Str>
        <Disp Icon="Str" />
      </Item>
      <Item ItemId=";extensions/Microsoft.sql-migration/dist/constants/strings.sql.login.migration.in.progress" ItemType="0" PsrId="308" Leaf="true">
        <Str Cat="Text">
          <Val><![CDATA[Login migration in progress]]></Val>
          <Tgt Cat="Text" Stat="Loc" Orig="New">
            <Val><![CDATA[A migração de logon está em andamento]]></Val>
          </Tgt>
        </Str>
        <Disp Icon="Str" />
      </Item>
      <Item ItemId=";extensions/Microsoft.sql-migration/dist/constants/strings.sql.login.migration.login.status.details.title" ItemType="0" PsrId="308" Leaf="true">
        <Str Cat="Text">
          <Val><![CDATA[Migration status details for {0}]]></Val>
          <Tgt Cat="Text" Stat="Loc" Orig="New">
            <Val><![CDATA[Detalhes do status da migração para {0}]]></Val>
          </Tgt>
        </Str>
        <Disp Icon="Str" />
      </Item>
      <Item ItemId=";extensions/Microsoft.sql-migration/dist/constants/strings.sql.login.migration.logins.found" ItemType="0" PsrId="308" Leaf="true">
        <Str Cat="Text">
          <Val><![CDATA[Login found]]></Val>
          <Tgt Cat="Text" Stat="Loc" Orig="New">
            <Val><![CDATA[Logon encontrado]]></Val>
          </Tgt>
        </Str>
        <Disp Icon="Str" />
      </Item>
      <Item ItemId=";extensions/Microsoft.sql-migration/dist/constants/strings.sql.login.migration.logins.not.found" ItemType="0" PsrId="308" Leaf="true">
        <Str Cat="Text">
          <Val><![CDATA[Login not found]]></Val>
          <Tgt Cat="Text" Stat="Loc" Orig="New">
            <Val><![CDATA[Logon não encontrado]]></Val>
          </Tgt>
        </Str>
        <Disp Icon="Str" />
      </Item>
      <Item ItemId=";extensions/Microsoft.sql-migration/dist/constants/strings.sql.login.migration.mi.title" ItemType="0" PsrId="308" Leaf="true">
        <Str Cat="Text">
          <Val><![CDATA[Azure SQL Managed Instance]]></Val>
          <Tgt Cat="Text" Stat="Loc" Orig="New">
            <Val><![CDATA[Instância Gerenciada de SQL do Azure]]></Val>
          </Tgt>
        </Str>
        <Disp Icon="Str" />
      </Item>
      <Item ItemId=";extensions/Microsoft.sql-migration/dist/constants/strings.sql.login.migration.migration.status.column" ItemType="0" PsrId="308" Leaf="true">
        <Str Cat="Text">
          <Val><![CDATA[Migration Status]]></Val>
          <Tgt Cat="Text" Stat="Loc" Orig="New">
            <Val><![CDATA[Status de Migração]]></Val>
          </Tgt>
        </Str>
        <Disp Icon="Str" />
      </Item>
      <Item ItemId=";extensions/Microsoft.sql-migration/dist/constants/strings.sql.login.migration.refresh.login.data.successful" ItemType="0" PsrId="308" Leaf="true">
        <Str Cat="Text">
          <Val><![CDATA[Refreshing login list was successful. Source logins found {0}, Target logins found {1}]]></Val>
          <Tgt Cat="Text" Stat="Loc" Orig="New">
            <Val><![CDATA[A atualização da lista de logons foi bem-sucedida. {0} Logons de origem encontrados, {1} Logons de destino encontrados]]></Val>
          </Tgt>
        </Str>
        <Disp Icon="Str" />
      </Item>
      <Item ItemId=";extensions/Microsoft.sql-migration/dist/constants/strings.sql.login.migration.refresh.source.login.data.failed" ItemType="0" PsrId="308" Leaf="true">
        <Str Cat="Text">
          <Val><![CDATA[Refreshing login list from source failed]]></Val>
          <Tgt Cat="Text" Stat="Loc" Orig="New">
            <Val><![CDATA[Falha ao atualizar a lista de logons de origem]]></Val>
          </Tgt>
        </Str>
        <Disp Icon="Str" />
      </Item>
      <Item ItemId=";extensions/Microsoft.sql-migration/dist/constants/strings.sql.login.migration.refresh.target.login.data.failed" ItemType="0" PsrId="308" Leaf="true">
        <Str Cat="Text">
          <Val><![CDATA[Refreshing login list from target failed]]></Val>
          <Tgt Cat="Text" Stat="Loc" Orig="New">
            <Val><![CDATA[Ocorreu um erro ao atualizar a lista de logons de destino]]></Val>
          </Tgt>
        </Str>
        <Disp Icon="Str" />
      </Item>
      <Item ItemId=";extensions/Microsoft.sql-migration/dist/constants/strings.sql.login.migration.select.in.progress" ItemType="0" PsrId="308" Leaf="true">
        <Str Cat="Text">
          <Val><![CDATA[Refreshing login list from source and target]]></Val>
          <Tgt Cat="Text" Stat="Loc" Orig="New">
            <Val><![CDATA[Atualizando a lista de logons de origem e de destino]]></Val>
          </Tgt>
        </Str>
        <Disp Icon="Str" />
      </Item>
      <Item ItemId=";extensions/Microsoft.sql-migration/dist/constants/strings.sql.login.migration.select.logins.windows.auth.warning" ItemType="0" PsrId="308" Leaf="true">
        <Str Cat="Text">
          <Val><![CDATA[Please note that this wizard does not display windows authentication login types because migrating that type is currently not supported. Capability for migrating windows authentication logins is coming soon.]]></Val>
          <Tgt Cat="Text" Stat="Loc" Orig="New">
            <Val><![CDATA[Observe que esse assistente não exibe os tipos de logon de autenticação do Windows porque a migração desse tipo não é suportada no momento. A capacidade de migrar logons de autenticação do Windows estará disponível em breve.]]></Val>
          </Tgt>
        </Str>
        <Disp Icon="Str" />
      </Item>
      <Item ItemId=";extensions/Microsoft.sql-migration/dist/constants/strings.sql.login.migration.select.page.title" ItemType="0" PsrId="308" Leaf="true">
        <Str Cat="Text">
          <Val><![CDATA[Select login(s) to migrate]]></Val>
          <Tgt Cat="Text" Stat="Loc" Orig="New">
            <Val><![CDATA[Selecione o(s) logon(s) para migrar]]></Val>
          </Tgt>
        </Str>
        <Disp Icon="Str" />
      </Item>
      <Item ItemId=";extensions/Microsoft.sql-migration/dist/constants/strings.sql.login.migration.status.column" ItemType="0" PsrId="308" Leaf="true">
        <Str Cat="Text">
          <Val><![CDATA[Status]]></Val>
          <Tgt Cat="Text" Stat="Loc" Orig="New">
            <Val><![CDATA[Status]]></Val>
          </Tgt>
        </Str>
        <Disp Icon="Str" />
      </Item>
      <Item ItemId=";extensions/Microsoft.sql-migration/dist/constants/strings.sql.login.migration.status.failed" ItemType="0" PsrId="308" Leaf="true">
        <Str Cat="Text">
          <Val><![CDATA[Failed]]></Val>
          <Tgt Cat="Text" Stat="Loc" Orig="New">
            <Val><![CDATA[Ocorreu um erro]]></Val>
          </Tgt>
        </Str>
        <Disp Icon="Str" />
      </Item>
      <Item ItemId=";extensions/Microsoft.sql-migration/dist/constants/strings.sql.login.migration.status.in.progress" ItemType="0" PsrId="308" Leaf="true">
        <Str Cat="Text">
          <Val><![CDATA[In progress]]></Val>
          <Tgt Cat="Text" Stat="Loc" Orig="New">
            <Val><![CDATA[Em andamento]]></Val>
          </Tgt>
        </Str>
        <Disp Icon="Str" />
      </Item>
      <Item ItemId=";extensions/Microsoft.sql-migration/dist/constants/strings.sql.login.migration.status.page.description" ItemType="0" PsrId="308" Leaf="true">
        <Str Cat="Text">
          <Val><![CDATA[Migrating {0} logins to target {1} '{2}']]></Val>
          <Tgt Cat="Text" Stat="Loc" Orig="New">
            <Val><![CDATA[Migrando {0} logons para o destino {1} '{2}']]></Val>
          </Tgt>
        </Str>
        <Disp Icon="Str" />
      </Item>
      <Item ItemId=";extensions/Microsoft.sql-migration/dist/constants/strings.sql.login.migration.status.page.description.completed" ItemType="0" PsrId="308" Leaf="true">
        <Str Cat="Text">
          <Val><![CDATA[Completed migrating {0} logins to {1} '{2}']]></Val>
          <Tgt Cat="Text" Stat="Loc" Orig="New">
            <Val><![CDATA[Concluída a migração de {0} logons para {1} '{2}']]></Val>
          </Tgt>
        </Str>
        <Disp Icon="Str" />
      </Item>
      <Item ItemId=";extensions/Microsoft.sql-migration/dist/constants/strings.sql.login.migration.status.page.description.failed" ItemType="0" PsrId="308" Leaf="true">
        <Str Cat="Text">
          <Val><![CDATA[Failed migrating {0} logins to {1} '{2}']]></Val>
          <Tgt Cat="Text" Stat="Loc" Orig="New">
            <Val><![CDATA[Ocorreu um erro ao migrar {0} logons para {1} '{2}']]></Val>
          </Tgt>
        </Str>
        <Disp Icon="Str" />
      </Item>
      <Item ItemId=";extensions/Microsoft.sql-migration/dist/constants/strings.sql.login.migration.status.page.previous.button.error" ItemType="0" PsrId="308" Leaf="true">
        <Str Cat="Text">
          <Val><![CDATA[Login migration has already been initiated and going back to prior page is disabled.]]></Val>
          <Tgt Cat="Text" Stat="Loc" Orig="New">
            <Val><![CDATA[A migração de logon já foi iniciada e voltar à página anterior está desabilitada.]]></Val>
          </Tgt>
        </Str>
        <Disp Icon="Str" />
      </Item>
      <Item ItemId=";extensions/Microsoft.sql-migration/dist/constants/strings.sql.login.migration.status.page.previous.button.title" ItemType="0" PsrId="308" Leaf="true">
        <Str Cat="Text">
          <Val><![CDATA[Previous (Disabled)]]></Val>
          <Tgt Cat="Text" Stat="Loc" Orig="New">
            <Val><![CDATA[Anterior (Desabilitado)]]></Val>
          </Tgt>
        </Str>
        <Disp Icon="Str" />
      </Item>
      <Item ItemId=";extensions/Microsoft.sql-migration/dist/constants/strings.sql.login.migration.status.page.title" ItemType="0" PsrId="308" Leaf="true">
        <Str Cat="Text">
          <Val><![CDATA[Migration Status]]></Val>
          <Tgt Cat="Text" Stat="Loc" Orig="New">
            <Val><![CDATA[Status de Migração]]></Val>
          </Tgt>
        </Str>
        <Disp Icon="Str" />
      </Item>
      <Item ItemId=";extensions/Microsoft.sql-migration/dist/constants/strings.sql.login.migration.status.succeeded" ItemType="0" PsrId="308" Leaf="true">
        <Str Cat="Text">
          <Val><![CDATA[Succeeded]]></Val>
          <Tgt Cat="Text" Stat="Loc" Orig="New">
            <Val><![CDATA[Com êxito]]></Val>
          </Tgt>
        </Str>
        <Disp Icon="Str" />
      </Item>
      <Item ItemId=";extensions/Microsoft.sql-migration/dist/constants/strings.sql.login.migration.steps.migrate.logins" ItemType="0" PsrId="308" Leaf="true">
        <Str Cat="Text">
          <Val><![CDATA[Login migration completed]]></Val>
          <Tgt Cat="Text" Stat="Loc" Orig="New">
<<<<<<< HEAD
            <Val><![CDATA[Migração de login concluída]]></Val>
=======
            <Val><![CDATA[Migração de logon concluída]]></Val>
>>>>>>> 60bff012
          </Tgt>
          <Prev Cat="Text">
            <Val><![CDATA[Migrate logins]]></Val>
          </Prev>
        </Str>
        <Disp Icon="Str" />
      </Item>
      <Item ItemId=";extensions/Microsoft.sql-migration/dist/constants/strings.sql.login.migration.steps.not.started" ItemType="0" PsrId="308" Leaf="true">
        <Str Cat="Text">
          <Val><![CDATA[Not started]]></Val>
          <Tgt Cat="Text" Stat="Loc" Orig="New">
            <Val><![CDATA[Não iniciado]]></Val>
          </Tgt>
        </Str>
        <Disp Icon="Str" />
      </Item>
      <Item ItemId=";extensions/Microsoft.sql-migration/dist/constants/strings.sql.login.migration.target.status.column" ItemType="0" PsrId="308" Leaf="true">
        <Str Cat="Text">
          <Val><![CDATA[Target Status]]></Val>
          <Tgt Cat="Text" Stat="Loc" Orig="New">
            <Val><![CDATA[Status de Destino]]></Val>
          </Tgt>
        </Str>
        <Disp Icon="Str" />
      </Item>
      <Item ItemId=";extensions/Microsoft.sql-migration/dist/constants/strings.sql.login.migration.target.title" ItemType="0" PsrId="308" Leaf="true">
        <Str Cat="Text">
          <Val><![CDATA[Azure SQL target]]></Val>
          <Tgt Cat="Text" Stat="Loc" Orig="New">
            <Val><![CDATA[SQL do Azure de destino]]></Val>
          </Tgt>
        </Str>
        <Disp Icon="Str" />
      </Item>
      <Item ItemId=";extensions/Microsoft.sql-migration/dist/constants/strings.sql.login.migration.type" ItemType="0" PsrId="308" Leaf="true">
        <Str Cat="Text">
          <Val><![CDATA[Login type]]></Val>
          <Tgt Cat="Text" Stat="Loc" Orig="New">
            <Val><![CDATA[Tipo de logon]]></Val>
          </Tgt>
        </Str>
        <Disp Icon="Str" />
      </Item>
      <Item ItemId=";extensions/Microsoft.sql-migration/dist/constants/strings.sql.login.migration.vm.title" ItemType="0" PsrId="308" Leaf="true">
        <Str Cat="Text">
          <Val><![CDATA[SQL Server on Azure Virtual Machine]]></Val>
          <Tgt Cat="Text" Stat="Loc" Orig="New">
            <Val><![CDATA[SQL Server na Máquina Virtual do Azure]]></Val>
          </Tgt>
        </Str>
        <Disp Icon="Str" />
      </Item>
      <Item ItemId=";extensions/Microsoft.sql-migration/dist/constants/strings.sql.login.migration.wizard.target.connection.success" ItemType="0" PsrId="308" Leaf="true">
        <Str Cat="Text">
          <Val><![CDATA[Connection was successful.]]></Val>
          <Tgt Cat="Text" Stat="Loc" Orig="New">
            <Val><![CDATA[A conexão foi bem-sucedida.]]></Val>
          </Tgt>
        </Str>
        <Disp Icon="Str" />
      </Item>
      <Item ItemId=";extensions/Microsoft.sql-migration/dist/constants/strings.sql.login.migration.wizard.target.data.migration.warning" ItemType="0" PsrId="308" Leaf="true">
        <Str Cat="Text">
          <Val><![CDATA[We recommend migrating your databases(s) to the Azure SQL target before starting the login migration to avoid failures in the process. Nevertheless, you can run this migration process whenever want you want if your goal is to update the user mapping for recently migrated databases.]A;]A; If the source and database names are not the same, then it is possible that some permissions may not be applied properly.]]></Val>
<<<<<<< HEAD
          <Tgt Cat="Text" Stat="Loc" Orig="New">
            <Val><![CDATA[Recomendamos migrar seus bancos de dados para o destino do SQL do Azure antes de iniciar a migração de login para evitar falhas no processo. No entanto, você pode executar esse processo de migração sempre que quiser se o seu objetivo for atualizar o mapeamento de usuário para bancos de dados migrados recentemente.]A;]A; Se os nomes de origem e banco de dados não forem os mesmos, é possível que algumas permissões não sejam aplicadas adequadamente.]]></Val>
=======
          <Tgt Cat="Text" Stat="Update" Orig="New">
            <Val><![CDATA[Observe que o recurso de migração de logon está no modo de visualização pública.]]></Val>
>>>>>>> 60bff012
          </Tgt>
          <Prev Cat="Text">
            <Val><![CDATA[Please note that login migration feature is in public preview mode.]]></Val>
          </Prev>
        </Str>
        <Disp Icon="Str" />
      </Item>
      <Item ItemId=";extensions/Microsoft.sql-migration/dist/constants/strings.sql.login.migration.wizard.target.description" ItemType="0" PsrId="308" Leaf="true">
        <Str Cat="Text">
          <Val><![CDATA[Select the target Azure SQL Managed Instance, Azure SQL VM, or Azure SQL database(s) where you want to migrate your logins.]]></Val>
          <Tgt Cat="Text" Stat="Loc" Orig="New">
            <Val><![CDATA[Selecione a Instância Gerenciada de SQL do Azure de destino, a VM de SQL do Azure ou o(s) banco(s) de dados de SQL do Azure para onde você deseja migrar seus logons.]]></Val>
          </Tgt>
        </Str>
        <Disp Icon="Str" />
      </Item>
      <Item ItemId=";extensions/Microsoft.sql-migration/dist/constants/strings.sql.login.migration.wizard.target.permission.warning" ItemType="0" PsrId="308" Leaf="true">
        <Str Cat="Text">
          <Val><![CDATA[Please ensure that the current user ({0}) has sysadmin permissions to get all login information for the current instance ({1}).]]></Val>
<<<<<<< HEAD
          <Tgt Cat="Text" Stat="Loc" Orig="New">
            <Val><![CDATA[Certifique-se de que o usuário atual ({0}) tenha permissões de administrador de sistema para obter todas as informações de login da instância atual ({1}).]]></Val>
=======
          <Tgt Cat="Text" Stat="Update" Orig="New">
            <Val><![CDATA[Verifique se o usuário atual tem permissões de administrador de sistema para obter todas as informações de logon da instância atual ({0}).]]></Val>
>>>>>>> 60bff012
          </Tgt>
          <Prev Cat="Text">
            <Val><![CDATA[Please ensure that the current user has sysadmin permissions to get all login information for the current instance ({0}).]]></Val>
          </Prev>
        </Str>
        <Disp Icon="Str" />
      </Item>
      <Item ItemId=";extensions/Microsoft.sql-migration/dist/constants/strings.sql.login.migration.wizard.target.type.title" ItemType="0" PsrId="308" Leaf="true">
        <Str Cat="Text">
          <Val><![CDATA[Azure SQL target type]]></Val>
          <Tgt Cat="Text" Stat="Loc" Orig="New">
            <Val><![CDATA[Tipo de destino do SQL do Azure]]></Val>
          </Tgt>
        </Str>
        <Disp Icon="Str" />
      </Item>
      <Item ItemId=";extensions/Microsoft.sql-migration/dist/constants/strings.sql.login.migrations.selected" ItemType="0" PsrId="308" Leaf="true">
        <Str Cat="Text">
          <Val><![CDATA[{0}/{1} logins selected]]></Val>
          <Tgt Cat="Text" Stat="Loc" Orig="New">
            <Val><![CDATA[{0}/{1} logons selecionados]]></Val>
          </Tgt>
        </Str>
        <Disp Icon="Str" />
      </Item>
      <Item ItemId=";extensions/Microsoft.sql-migration/dist/constants/strings.sql.migrate.text" ItemType="0" PsrId="308" Leaf="true">
        <Str Cat="Text">
          <Val><![CDATA[Select the databases that you want to migrate to Azure SQL.]]></Val>
          <Tgt Cat="Text" Stat="Loc" Orig="New">
            <Val><![CDATA[Selecionar bancos de dados que deseja migrar para SQL do Azure.]]></Val>
          </Tgt>
          <Prev Cat="Text">
            <Val><![CDATA[Select database(s) that you want to migrate to Azure SQL]]></Val>
          </Prev>
        </Str>
        <Disp Icon="Str" />
      </Item>
      <Item ItemId=";extensions/Microsoft.sql-migration/dist/constants/strings.sql.migration.account.credentials.refresh.required" ItemType="0" PsrId="308" Leaf="true">
        <Str Cat="Text">
          <Val><![CDATA[{0} (requires credentials refresh)]]></Val>
          <Tgt Cat="Text" Stat="Loc" Orig="New">
            <Val><![CDATA[{0} (requer atualização de credenciais)]]></Val>
          </Tgt>
        </Str>
        <Disp Icon="Str" />
      </Item>
      <Item ItemId=";extensions/Microsoft.sql-migration/dist/constants/strings.sql.migration.active.backup.files" ItemType="0" PsrId="308" Leaf="true">
        <Str Cat="Text">
          <Val><![CDATA[Active backup files]]></Val>
          <Tgt Cat="Text" Stat="Loc" Orig="New">
            <Val><![CDATA[Arquivos de backup ativos]]></Val>
          </Tgt>
          <Prev Cat="Text">
            <Val><![CDATA[Active Backup files]]></Val>
          </Prev>
        </Str>
        <Disp Icon="Str" />
      </Item>
      <Item ItemId=";extensions/Microsoft.sql-migration/dist/constants/strings.sql.migration.active.backup.files.items" ItemType="0" PsrId="308" Leaf="true">
        <Str Cat="Text">
          <Val><![CDATA[Active backup files (1 item)]]></Val>
          <Tgt Cat="Text" Stat="Loc" Orig="New">
            <Val><![CDATA[Arquivos de backup ativos (1 item)]]></Val>
          </Tgt>
          <Prev Cat="Text">
            <Val><![CDATA[Active Backup files (1 item)]]></Val>
          </Prev>
        </Str>
        <Disp Icon="Str" />
      </Item>
      <Item ItemId=";extensions/Microsoft.sql-migration/dist/constants/strings.sql.migration.active.backup.files.multiple.items" ItemType="0" PsrId="308" Leaf="true">
        <Str Cat="Text">
          <Val><![CDATA[Active backup files ({0} items)]]></Val>
          <Tgt Cat="Text" Stat="Loc" Orig="New">
            <Val><![CDATA[Arquivos de backup ativos ({0} items)]]></Val>
          </Tgt>
          <Prev Cat="Text">
            <Val><![CDATA[Active Backup files ({0} items)]]></Val>
          </Prev>
        </Str>
        <Disp Icon="Str" />
      </Item>
      <Item ItemId=";extensions/Microsoft.sql-migration/dist/constants/strings.sql.migration.all.backups.restored" ItemType="0" PsrId="308" Leaf="true">
        <Str Cat="Text">
          <Val><![CDATA[All backups restored]]></Val>
          <Tgt Cat="Text" Stat="Loc" Orig="New">
            <Val><![CDATA[Todos os backups restaurados]]></Val>
          </Tgt>
        </Str>
        <Disp Icon="Str" />
      </Item>
      <Item ItemId=";extensions/Microsoft.sql-migration/dist/constants/strings.sql.migration.all.fields.required" ItemType="0" PsrId="308" Leaf="true">
        <Str Cat="Text">
          <Val><![CDATA[All fields are required.]]></Val>
          <Tgt Cat="Text" Stat="Loc" Orig="New">
            <Val><![CDATA[Todos os campos são obrigatórios.]]></Val>
          </Tgt>
        </Str>
        <Disp Icon="Str" />
      </Item>
      <Item ItemId=";extensions/Microsoft.sql-migration/dist/constants/strings.sql.migration.apply" ItemType="0" PsrId="308" Leaf="true">
        <Str Cat="Text">
          <Val><![CDATA[Apply]]></Val>
          <Tgt Cat="Text" Stat="Loc" Orig="New">
            <Val><![CDATA[Aplicar]]></Val>
          </Tgt>
        </Str>
        <Disp Icon="Str" />
      </Item>
      <Item ItemId=";extensions/Microsoft.sql-migration/dist/constants/strings.sql.migration.assessed.databases" ItemType="0" PsrId="308" Leaf="true">
        <Str Cat="Text">
          <Val><![CDATA[(for {0} assessed databases)]]></Val>
          <Tgt Cat="Text" Stat="Loc" Orig="New">
            <Val><![CDATA[(para {0} bancos de dados avaliados)]]></Val>
          </Tgt>
        </Str>
        <Disp Icon="Str" />
      </Item>
      <Item ItemId=";extensions/Microsoft.sql-migration/dist/constants/strings.sql.migration.assessment" ItemType="0" PsrId="308" Leaf="true">
        <Str Cat="Text">
          <Val><![CDATA[Assessment results for '{0}']]></Val>
          <Tgt Cat="Text" Stat="Loc" Orig="New">
            <Val><![CDATA[Resultados da avaliação para '{0}']]></Val>
          </Tgt>
          <Prev Cat="Text">
            <Val><![CDATA[Assessment Dialog for '{0}']]></Val>
          </Prev>
        </Str>
        <Disp Icon="Str" />
      </Item>
      <Item ItemId=";extensions/Microsoft.sql-migration/dist/constants/strings.sql.migration.assessment.failed" ItemType="0" PsrId="308" Leaf="true">
        <Str Cat="Text">
          <Val><![CDATA[The assessment of your SQL Server instance '{0}' failed.]]></Val>
          <Tgt Cat="Text" Stat="Loc" Orig="New">
            <Val><![CDATA[Falha na avaliação da sua instância do SQL Server '{0}'.]]></Val>
          </Tgt>
        </Str>
        <Disp Icon="Str" />
      </Item>
      <Item ItemId=";extensions/Microsoft.sql-migration/dist/constants/strings.sql.migration.assessment.in.progress" ItemType="0" PsrId="308" Leaf="true">
        <Str Cat="Text">
          <Val><![CDATA[Assessment in progress]]></Val>
          <Tgt Cat="Text" Stat="Loc" Orig="New">
            <Val><![CDATA[Avaliação em andamento]]></Val>
          </Tgt>
        </Str>
        <Disp Icon="Str" />
      </Item>
      <Item ItemId=";extensions/Microsoft.sql-migration/dist/constants/strings.sql.migration.assessment.in.progress.content" ItemType="0" PsrId="308" Leaf="true">
        <Str Cat="Text">
          <Val><![CDATA[We are assessing the databases in your SQL Server instance {0} to identify the right Azure SQL target.]A;]A;This may take some time.]]></Val>
          <Tgt Cat="Text" Stat="Loc" Orig="New">
            <Val><![CDATA[Estamos avaliando os bancos de dados em sua instância do SQL Server {0} para identificar o alvo SQL do Azure correto.]A;]A;Isto pode levar algum tempo.]]></Val>
          </Tgt>
          <Prev Cat="Text">
            <Val><![CDATA[We are assessing the databases in your SQL Server instance {0} to identify the right Azure SQL target.]D;]A;]D;]A;This may take some time.]]></Val>
          </Prev>
        </Str>
        <Disp Icon="Str" />
      </Item>
      <Item ItemId=";extensions/Microsoft.sql-migration/dist/constants/strings.sql.migration.assessment.migration.warning" ItemType="0" PsrId="308" Leaf="true">
        <Str Cat="Text">
          <Val><![CDATA[Databases that are not ready for migration to Azure SQL Managed Instance or Azure SQL Database can be migrated to SQL Server on Azure Virtual Machines.]]></Val>
          <Tgt Cat="Text" Stat="Loc" Orig="New">
            <Val><![CDATA[Os bancos de dados que não estão prontos para migração para a Instância Gerenciada de SQL do Azure ou para o Banco de Dados SQL podem ser migrados para o SQL Server em Máquinas Virtuais do Azure.]]></Val>
          </Tgt>
          <Prev Cat="Text">
            <Val><![CDATA[Databases that are not ready for migration to Azure SQL Managed Instance can be migrated to SQL Server on Azure Virtual Machines.]]></Val>
          </Prev>
        </Str>
        <Disp Icon="Str" />
      </Item>
      <Item ItemId=";extensions/Microsoft.sql-migration/dist/constants/strings.sql.migration.assessment.migration.warning.sqldb" ItemType="0" PsrId="308" Leaf="true">
        <Str Cat="Text">
          <Val><![CDATA[Databases that are not ready for migration to Azure SQL Database can be migrated to SQL Server on Azure Virtual Machines. Alternatively, review assessment results for Azure SQL Managed Instance migration readiness.]]></Val>
          <Tgt Cat="Text" Stat="Loc" Orig="New">
            <Val><![CDATA[Bancos de dados que não estão prontos para migração para o Banco de Dados SQL do Azure podem ser migrados para o SQL Server nas Máquinas Virtuais do Azure. Como alternativa, examine os resultados da avaliação para a preparação da migração da Instância Gerenciada de SQL do Azure.]]></Val>
          </Tgt>
        </Str>
        <Disp Icon="Str" />
      </Item>
      <Item ItemId=";extensions/Microsoft.sql-migration/dist/constants/strings.sql.migration.assessment.migration.warning.sqlmi" ItemType="0" PsrId="308" Leaf="true">
        <Str Cat="Text">
          <Val><![CDATA[Databases that are not ready for migration to Azure SQL Managed Instance can be migrated to SQL Server on Azure Virtual Machines. Alternatively, review assessment results for Azure SQL Database migration readiness.]]></Val>
          <Tgt Cat="Text" Stat="Loc" Orig="New">
            <Val><![CDATA[Bancos de dados que não estão prontos para migração para a Instância Gerenciada de SQL do Azure podem ser migrados para o SQL Server nas Máquinas Virtuais do Azure. Como alternativa, examine os resultados da avaliação para a preparação da migração do Banco de Dados SQL.]]></Val>
          </Tgt>
        </Str>
        <Disp Icon="Str" />
      </Item>
      <Item ItemId=";extensions/Microsoft.sql-migration/dist/constants/strings.sql.migration.assessment.results" ItemType="0" PsrId="308" Leaf="true">
        <Str Cat="Text">
          <Val><![CDATA[Assessment results]]></Val>
          <Tgt Cat="Text" Stat="Loc" Orig="New">
            <Val><![CDATA[Resultados da avaliação]]></Val>
          </Tgt>
          <Prev Cat="Text">
            <Val><![CDATA[Assessment Results]]></Val>
          </Prev>
        </Str>
        <Disp Icon="Str" />
      </Item>
      <Item ItemId=";extensions/Microsoft.sql-migration/dist/constants/strings.sql.migration.assessments.blocking.issue" ItemType="0" PsrId="308" Leaf="true">
        <Str Cat="Text">
          <Val><![CDATA[This is a blocking issue that will prevent the database migration from succeeding.]]></Val>
          <Tgt Cat="Text" Stat="Loc" Orig="New">
            <Val><![CDATA[Este é um problema de bloqueio que impedirá o êxito da migração do banco de dados.]]></Val>
          </Tgt>
        </Str>
        <Disp Icon="Str" />
      </Item>
      <Item ItemId=";extensions/Microsoft.sql-migration/dist/constants/strings.sql.migration.authKeys.header" ItemType="0" PsrId="308" Leaf="true">
        <Str Cat="Text">
          <Val><![CDATA[Authentication key]]></Val>
          <Tgt Cat="Text" Stat="Loc" Orig="New">
            <Val><![CDATA[Chave de autenticação]]></Val>
          </Tgt>
        </Str>
        <Disp Icon="Str" />
      </Item>
      <Item ItemId=";extensions/Microsoft.sql-migration/dist/constants/strings.sql.migration.authKeys.refresh.message" ItemType="0" PsrId="308" Leaf="true">
        <Str Cat="Text">
          <Val><![CDATA[Authentication key '{0}' has been refreshed.]]></Val>
          <Tgt Cat="Text" Stat="Loc" Orig="New">
            <Val><![CDATA[A chave de autenticação '{0}' foi atualizada.]]></Val>
          </Tgt>
        </Str>
        <Disp Icon="Str" />
      </Item>
      <Item ItemId=";extensions/Microsoft.sql-migration/dist/constants/strings.sql.migration.authentication.type" ItemType="0" PsrId="308" Leaf="true">
        <Str Cat="Text">
          <Val><![CDATA[Authentication type]]></Val>
          <Tgt Cat="Text" Stat="Loc" Orig="New">
            <Val><![CDATA[Tipo de autenticação]]></Val>
          </Tgt>
          <Prev Cat="Text">
            <Val><![CDATA[Authentication Type]]></Val>
          </Prev>
        </Str>
        <Disp Icon="Str" />
      </Item>
      <Item ItemId=";extensions/Microsoft.sql-migration/dist/constants/strings.sql.migration.authentication.types" ItemType="0" PsrId="308" Leaf="true">
        <Str Cat="Text">
          <Val><![CDATA[Authentication keys]]></Val>
          <Tgt Cat="Text" Stat="Loc" Orig="New">
            <Val><![CDATA[Chaves de autenticação]]></Val>
          </Tgt>
          <Prev Cat="Text">
            <Val><![CDATA[Authentication Keys]]></Val>
          </Prev>
        </Str>
        <Disp Icon="Str" />
      </Item>
      <Item ItemId=";extensions/Microsoft.sql-migration/dist/constants/strings.sql.migration.azure.sql" ItemType="0" PsrId="308" Leaf="true">
        <Str Cat="Text">
          <Val><![CDATA[Azure SQL]]></Val>
          <Tgt Cat="Text" Stat="Loc" Orig="New">
            <Val><![CDATA[SQL do Azure]]></Val>
          </Tgt>
        </Str>
        <Disp Icon="Str" />
      </Item>
      <Item ItemId=";extensions/Microsoft.sql-migration/dist/constants/strings.sql.migration.azure.sql.database" ItemType="0" PsrId="308" Leaf="true">
        <Str Cat="Text">
          <Val><![CDATA[Azure SQL Database Server]]></Val>
          <Tgt Cat="Text" Stat="Loc" Orig="New">
            <Val><![CDATA[Servidor do Banco de Dados SQL do Azure]]></Val>
          </Tgt>
          <Prev Cat="Text">
            <Val><![CDATA[Azure SQL Database]]></Val>
          </Prev>
        </Str>
        <Disp Icon="Str" />
      </Item>
      <Item ItemId=";extensions/Microsoft.sql-migration/dist/constants/strings.sql.migration.azure.sql.database.managed.instance" ItemType="0" PsrId="308" Leaf="true">
        <Str Cat="Text">
          <Val><![CDATA[Azure SQL Managed Instance]]></Val>
          <Tgt Cat="Text" Stat="Loc" Orig="New">
            <Val><![CDATA[Instância Gerenciada de SQL do Azure]]></Val>
          </Tgt>
          <Prev Cat="Text">
            <Val><![CDATA[Azure SQL Database Managed Instance]]></Val>
          </Prev>
        </Str>
        <Disp Icon="Str" />
      </Item>
      <Item ItemId=";extensions/Microsoft.sql-migration/dist/constants/strings.sql.migration.azure.sql.database.virtual.machine" ItemType="0" PsrId="308" Leaf="true">
        <Str Cat="Text">
          <Val><![CDATA[SQL Server on Azure Virtual Machines]]></Val>
          <Tgt Cat="Text" Stat="Loc" Orig="New">
            <Val><![CDATA[SQL Server em Máquinas Virtuais do Azure]]></Val>
          </Tgt>
          <Prev Cat="Text">
            <Val><![CDATA[Azure SQL Database Virtual Machine]]></Val>
          </Prev>
        </Str>
        <Disp Icon="Str" />
      </Item>
      <Item ItemId=";extensions/Microsoft.sql-migration/dist/constants/strings.sql.migration.azure.sql.database.virtual.machine.short" ItemType="0" PsrId="308" Leaf="true">
        <Str Cat="Text">
          <Val><![CDATA[SQL Server on Azure VM]]></Val>
          <Tgt Cat="Text" Stat="Loc" Orig="New">
            <Val><![CDATA[SQL Server na VM do Azure]]></Val>
          </Tgt>
        </Str>
        <Disp Icon="Str" />
      </Item>
      <Item ItemId=";extensions/Microsoft.sql-migration/dist/constants/strings.sql.migration.azure.sql.target" ItemType="0" PsrId="308" Leaf="true">
        <Str Cat="Text">
          <Val><![CDATA[Target type]]></Val>
          <Tgt Cat="Text" Stat="Loc" Orig="New">
            <Val><![CDATA[Tipo de destino]]></Val>
          </Tgt>
          <Prev Cat="Text">
            <Val><![CDATA[Azure SQL Target]]></Val>
          </Prev>
        </Str>
        <Disp Icon="Str" />
      </Item>
      <Item ItemId=";extensions/Microsoft.sql-migration/dist/constants/strings.sql.migration.azure.storage.account.to.upload.backups" ItemType="0" PsrId="308" Leaf="true">
        <Str Cat="Text">
          <Val><![CDATA[Azure Storage account to upload backups]]></Val>
          <Tgt Cat="Text" Stat="Loc" Orig="New">
            <Val><![CDATA[Conta de Armazenamento do Microsoft Azure para carregar backups]]></Val>
          </Tgt>
          <Prev Cat="Text">
            <Val><![CDATA[Azure Storage Account to Upload Backups]]></Val>
          </Prev>
        </Str>
        <Disp Icon="Str" />
      </Item>
      <Item ItemId=";extensions/Microsoft.sql-migration/dist/constants/strings.sql.migration.azure.tenant" ItemType="0" PsrId="308" Leaf="true">
        <Str Cat="Text">
          <Val><![CDATA[Azure AD tenant]]></Val>
          <Tgt Cat="Text" Stat="Loc" Orig="New">
            <Val><![CDATA[Locatário do Azure Active Directory]]></Val>
          </Tgt>
        </Str>
        <Disp Icon="Str" />
      </Item>
      <Item ItemId=";extensions/Microsoft.sql-migration/dist/constants/strings.sql.migration.azureRecommendation.folder.name" ItemType="0" PsrId="308" Leaf="true">
        <Str Cat="Text">
          <Val><![CDATA[Folder name]]></Val>
          <Tgt Cat="Text" Stat="Loc" Orig="New">
            <Val><![CDATA[Nome da pasta]]></Val>
          </Tgt>
        </Str>
        <Disp Icon="Str" />
      </Item>
      <Item ItemId=";extensions/Microsoft.sql-migration/dist/constants/strings.sql.migration.backup.file.backup.size" ItemType="0" PsrId="308" Leaf="true">
        <Str Cat="Text">
          <Val><![CDATA[Backup size (MB)]]></Val>
          <Tgt Cat="Text" Stat="Loc" Orig="New">
            <Val><![CDATA[Tamanho do Backup (MB)]]></Val>
          </Tgt>
        </Str>
        <Disp Icon="Str" />
      </Item>
      <Item ItemId=";extensions/Microsoft.sql-migration/dist/constants/strings.sql.migration.backup.file.name" ItemType="0" PsrId="308" Leaf="true">
        <Str Cat="Text">
          <Val><![CDATA[File name]]></Val>
          <Tgt Cat="Text" Stat="Loc" Orig="New">
            <Val><![CDATA[Nome do arquivo]]></Val>
          </Tgt>
        </Str>
        <Disp Icon="Str" />
      </Item>
      <Item ItemId=";extensions/Microsoft.sql-migration/dist/constants/strings.sql.migration.backup.file.number.of.stripes" ItemType="0" PsrId="308" Leaf="true">
        <Str Cat="Text">
          <Val><![CDATA[Number of stripes]]></Val>
          <Tgt Cat="Text" Stat="Loc" Orig="New">
            <Val><![CDATA[Número de faixas]]></Val>
          </Tgt>
        </Str>
        <Disp Icon="Str" />
      </Item>
      <Item ItemId=";extensions/Microsoft.sql-migration/dist/constants/strings.sql.migration.backup.file.restore.finish.date" ItemType="0" PsrId="308" Leaf="true">
        <Str Cat="Text">
          <Val><![CDATA[Restore finish date]]></Val>
          <Tgt Cat="Text" Stat="Loc" Orig="New">
            <Val><![CDATA[Restaurar data de término]]></Val>
          </Tgt>
        </Str>
        <Disp Icon="Str" />
      </Item>
      <Item ItemId=";extensions/Microsoft.sql-migration/dist/constants/strings.sql.migration.backup.file.restore.start.date" ItemType="0" PsrId="308" Leaf="true">
        <Str Cat="Text">
          <Val><![CDATA[Restore start date]]></Val>
          <Tgt Cat="Text" Stat="Loc" Orig="New">
            <Val><![CDATA[Restaurar data de início]]></Val>
          </Tgt>
        </Str>
        <Disp Icon="Str" />
      </Item>
      <Item ItemId=";extensions/Microsoft.sql-migration/dist/constants/strings.sql.migration.backup.file.restore.status" ItemType="0" PsrId="308" Leaf="true">
        <Str Cat="Text">
          <Val><![CDATA[Restore status]]></Val>
          <Tgt Cat="Text" Stat="Loc" Orig="New">
            <Val><![CDATA[Restaurar status]]></Val>
          </Tgt>
        </Str>
        <Disp Icon="Str" />
      </Item>
      <Item ItemId=";extensions/Microsoft.sql-migration/dist/constants/strings.sql.migration.backup.file.status" ItemType="0" PsrId="308" Leaf="true">
        <Str Cat="Text">
          <Val><![CDATA[File status]]></Val>
          <Tgt Cat="Text" Stat="Loc" Orig="New">
            <Val><![CDATA[Status do arquivo]]></Val>
          </Tgt>
        </Str>
        <Disp Icon="Str" />
      </Item>
      <Item ItemId=";extensions/Microsoft.sql-migration/dist/constants/strings.sql.migration.backup.location" ItemType="0" PsrId="308" Leaf="true">
        <Str Cat="Text">
          <Val><![CDATA[Backup location]]></Val>
          <Tgt Cat="Text" Stat="Loc" Orig="New">
            <Val><![CDATA[Local do backup]]></Val>
          </Tgt>
          <Prev Cat="Text">
            <Val><![CDATA[Backup Location]]></Val>
          </Prev>
        </Str>
        <Disp Icon="Str" />
      </Item>
      <Item ItemId=";extensions/Microsoft.sql-migration/dist/constants/strings.sql.migration.backup.start.time" ItemType="0" PsrId="308" Leaf="true">
        <Str Cat="Text">
          <Val><![CDATA[Backup start time]]></Val>
          <Tgt Cat="Text" Stat="Loc" Orig="New">
            <Val><![CDATA[Hora de início do backup]]></Val>
          </Tgt>
        </Str>
        <Disp Icon="Str" />
      </Item>
      <Item ItemId=";extensions/Microsoft.sql-migration/dist/constants/strings.sql.migration.bc.info" ItemType="0" PsrId="308" Leaf="true">
        <Str Cat="Text">
          <Val><![CDATA[A SQL Managed Instance migration cutover to the Business Critical service tier can take significantly longer than General Purpose because three secondary replicas have to be seeded for Always On High Availability group. The duration of the operation depends on the size of the data. Seeding speed in 90% of cases is 220 GB/hour or higher.]]></Val>
          <Tgt Cat="Text" Stat="Loc" Orig="New">
            <Val><![CDATA[Uma substituição de migração de Instância Gerenciada de SQL para a camada de serviço Comercialmente Crítico pode levar muito mais tempo do que a de Uso Geral, pois três réplicas secundárias devem ser propagadas para o grupo de Alta Disponibilidade Always On. A duração da operação depende do tamanho dos dados. A velocidade de propagação em 90% dos casos é de 220 GB/hora ou superior.]]></Val>
          </Tgt>
          <Prev Cat="Text">
            <Val><![CDATA[Managed Instance migration cutover for Business Critical service tier can take significantly longer than General Purpose as three secondary replicas have to be seeded for Always On High Availability group. This operation duration depends on the size of data. Seeding speed in 90% of cases is 220 GB/hour or higher.]]></Val>
          </Prev>
        </Str>
        <Disp Icon="Str" />
      </Item>
      <Item ItemId=";extensions/Microsoft.sql-migration/dist/constants/strings.sql.migration.blob.container.folder.label" ItemType="0" PsrId="308" Leaf="true">
        <Str Cat="Text">
          <Val><![CDATA[Folder]]></Val>
          <Tgt Cat="Text" Stat="Loc" Orig="New">
            <Val><![CDATA[Pasta]]></Val>
          </Tgt>
        </Str>
        <Disp Icon="Str" />
      </Item>
      <Item ItemId=";extensions/Microsoft.sql-migration/dist/constants/strings.sql.migration.blob.container.label" ItemType="0" PsrId="308" Leaf="true">
        <Str Cat="Text">
          <Val><![CDATA[Blob container resource group]]></Val>
          <Tgt Cat="Text" Stat="Loc" Orig="New">
            <Val><![CDATA[Grupo de recursos de contêiner de blob]]></Val>
          </Tgt>
        </Str>
        <Disp Icon="Str" />
      </Item>
      <Item ItemId=";extensions/Microsoft.sql-migration/dist/constants/strings.sql.migration.blob.container.last.backup.file.label" ItemType="0" PsrId="308" Leaf="true">
        <Str Cat="Text">
          <Val><![CDATA[Last backup file]]></Val>
          <Tgt Cat="Text" Stat="Loc" Orig="New">
            <Val><![CDATA[Último arquivo de backup]]></Val>
          </Tgt>
          <Prev Cat="Text">
            <Val><![CDATA[Last Backup File]]></Val>
          </Prev>
        </Str>
        <Disp Icon="Str" />
      </Item>
      <Item ItemId=";extensions/Microsoft.sql-migration/dist/constants/strings.sql.migration.blob.container.select" ItemType="0" PsrId="308" Leaf="true">
        <Str Cat="Text">
          <Val><![CDATA[Select a blob container value first.]]></Val>
          <Tgt Cat="Text" Stat="Loc" Orig="New">
            <Val><![CDATA[Selecione um valor de contêiner blob primeiro.]]></Val>
          </Tgt>
        </Str>
        <Disp Icon="Str" />
      </Item>
      <Item ItemId=";extensions/Microsoft.sql-migration/dist/constants/strings.sql.migration.blob.container.storage.account.label" ItemType="0" PsrId="308" Leaf="true">
        <Str Cat="Text">
          <Val><![CDATA[Blob container storage account]]></Val>
          <Tgt Cat="Text" Stat="Loc" Orig="New">
            <Val><![CDATA[Conta de armazenamento de contêiner de blobs]]></Val>
          </Tgt>
        </Str>
        <Disp Icon="Str" />
      </Item>
      <Item ItemId=";extensions/Microsoft.sql-migration/dist/constants/strings.sql.migration.blob.container.title" ItemType="0" PsrId="308" Leaf="true">
        <Str Cat="Text">
          <Val><![CDATA[Blob container]]></Val>
          <Tgt Cat="Text" Stat="Loc" Orig="New">
            <Val><![CDATA[Contêiner de blob]]></Val>
          </Tgt>
          <Prev Cat="Text">
            <Val><![CDATA[Blob Container]]></Val>
          </Prev>
        </Str>
        <Disp Icon="Str" />
      </Item>
      <Item ItemId=";extensions/Microsoft.sql-migration/dist/constants/strings.sql.migration.blob.resourceGroup.select" ItemType="0" PsrId="308" Leaf="true">
        <Str Cat="Text">
          <Val><![CDATA[Select a resource group.]]></Val>
          <Tgt Cat="Text" Stat="Loc" Orig="New">
            <Val><![CDATA[Selecione um grupo de recursos.]]></Val>
          </Tgt>
          <Prev Cat="Text">
            <Val><![CDATA[Select a resource group value first.]]></Val>
          </Prev>
        </Str>
        <Disp Icon="Str" />
      </Item>
      <Item ItemId=";extensions/Microsoft.sql-migration/dist/constants/strings.sql.migration.blob.resourceGroup.select.prompt" ItemType="0" PsrId="308" Leaf="true">
        <Str Cat="Text">
          <Val><![CDATA[Select a resource group value first.]]></Val>
          <Tgt Cat="Text" Stat="Loc" Orig="New">
            <Val><![CDATA[Selecione um valor de grupo de recursos primeiro.]]></Val>
          </Tgt>
        </Str>
        <Disp Icon="Str" />
      </Item>
      <Item ItemId=";extensions/Microsoft.sql-migration/dist/constants/strings.sql.migration.blob.storage.folder.info" ItemType="0" PsrId="308" Leaf="true">
        <Str Cat="Text">
          <Val><![CDATA[When uploading database backups to your blob container, ensure that backup files from different databases are stored in separate folders. Only the root of the container and folders at most one level deep are supported.]]></Val>
          <Tgt Cat="Text" Stat="Loc" Orig="New">
            <Val><![CDATA[Ao carregar backups de banco de dados no contêiner de blobs, verifique se os arquivos de backup de bancos de dados diferentes estão armazenados em pastas separadas. Há suporte apenas para a raiz do contêiner e das pastas no máximo um nível de profundidade.]]></Val>
          </Tgt>
        </Str>
        <Disp Icon="Str" />
      </Item>
      <Item ItemId=";extensions/Microsoft.sql-migration/dist/constants/strings.sql.migration.blob.storage.folder.warning" ItemType="0" PsrId="308" Leaf="true">
        <Str Cat="Text">
          <Val><![CDATA[There are multiple databases with the same backup location selected. Ensure that backup files from different databases are stored in separate folders.]]></Val>
          <Tgt Cat="Text" Stat="Loc" Orig="New">
            <Val><![CDATA[Existem vários bancos de dados com o mesmo local de backup selecionado. Certifique-se de que os arquivos de backup de diferentes bancos de dados sejam armazenados em pastas separadas.]]></Val>
          </Tgt>
        </Str>
        <Disp Icon="Str" />
      </Item>
      <Item ItemId=";extensions/Microsoft.sql-migration/dist/constants/strings.sql.migration.blob.storage.header.text" ItemType="0" PsrId="308" Leaf="true">
        <Str Cat="Text">
          <Val><![CDATA[Azure Storage Blob Container details]]></Val>
          <Tgt Cat="Text" Stat="Loc" Orig="New">
            <Val><![CDATA[Detalhes do contêiner do Azure Storage Blob]]></Val>
          </Tgt>
        </Str>
        <Disp Icon="Str" />
      </Item>
      <Item ItemId=";extensions/Microsoft.sql-migration/dist/constants/strings.sql.migration.blob.storage.help.text" ItemType="0" PsrId="308" Leaf="true">
        <Str Cat="Text">
          <Val><![CDATA[Provide the Azure Storage Blob Container that contains the backups.]]></Val>
          <Tgt Cat="Text" Stat="Loc" Orig="New">
            <Val><![CDATA[Fornecer o Contêiner do Azure Storage Blob que contém os backups.]]></Val>
          </Tgt>
        </Str>
        <Disp Icon="Str" />
      </Item>
      <Item ItemId=";extensions/Microsoft.sql-migration/dist/constants/strings.sql.migration.blob.storage.subscription.label" ItemType="0" PsrId="308" Leaf="true">
        <Str Cat="Text">
          <Val><![CDATA[Subscription]]></Val>
          <Tgt Cat="Text" Stat="Loc" Orig="New">
            <Val><![CDATA[Assinatura]]></Val>
          </Tgt>
          <Prev Cat="Text">
            <Val><![CDATA[Select the subscription that contains the storage account.]]></Val>
          </Prev>
        </Str>
        <Disp Icon="Str" />
      </Item>
      <Item ItemId=";extensions/Microsoft.sql-migration/dist/constants/strings.sql.migration.blob.storage.table.help" ItemType="0" PsrId="308" Leaf="true">
        <Str Cat="Text">
          <Val><![CDATA[Enter target database name and select resource group, storage account and container for the selected source databases.]]></Val>
          <Tgt Cat="Text" Stat="Loc" Orig="New">
            <Val><![CDATA[Inserir o nome do banco de dados de destino e selecionar grupo de recursos, conta de armazenamento e contêiner para os bancos de dados de origem selecionados.]]></Val>
          </Tgt>
        </Str>
        <Disp Icon="Str" />
      </Item>
      <Item ItemId=";extensions/Microsoft.sql-migration/dist/constants/strings.sql.migration.blob.storageAccount.select" ItemType="0" PsrId="308" Leaf="true">
        <Str Cat="Text">
          <Val><![CDATA[Select a storage account value first.]]></Val>
          <Tgt Cat="Text" Stat="Loc" Orig="New">
            <Val><![CDATA[Selecione um valor de conta de armazenamento primeiro.]]></Val>
          </Tgt>
        </Str>
        <Disp Icon="Str" />
      </Item>
      <Item ItemId=";extensions/Microsoft.sql-migration/dist/constants/strings.sql.migration.browse" ItemType="0" PsrId="308" Leaf="true">
        <Str Cat="Text">
          <Val><![CDATA[Browse]]></Val>
          <Tgt Cat="Text" Stat="Loc" Orig="New">
            <Val><![CDATA[Procurar]]></Val>
          </Tgt>
        </Str>
        <Disp Icon="Str" />
      </Item>
      <Item ItemId=";extensions/Microsoft.sql-migration/dist/constants/strings.sql.migration.can.be.migrated" ItemType="0" PsrId="308" Leaf="true">
        <Str Cat="Text">
          <Val><![CDATA[{0}/{1} databases can be migrated without issues]]></Val>
          <Tgt Cat="Text" Stat="Loc" Orig="New">
            <Val><![CDATA[{0}/{1} bancos de dados podem ser migrados sem problemas]]></Val>
          </Tgt>
          <Prev Cat="Text">
            <Val><![CDATA[{0}/{1} databases can be migrated]]></Val>
          </Prev>
        </Str>
        <Disp Icon="Str" />
      </Item>
      <Item ItemId=";extensions/Microsoft.sql-migration/dist/constants/strings.sql.migration.cancel" ItemType="0" PsrId="308" Leaf="true">
        <Str Cat="Text">
          <Val><![CDATA[Cancel]]></Val>
          <Tgt Cat="Text" Stat="Loc" Orig="New">
            <Val><![CDATA[Cancelar]]></Val>
          </Tgt>
        </Str>
        <Disp Icon="Str" />
      </Item>
      <Item ItemId=";extensions/Microsoft.sql-migration/dist/constants/strings.sql.migration.cancel.error" ItemType="0" PsrId="308" Leaf="true">
        <Str Cat="Text">
          <Val><![CDATA[An error occurred while canceling the migration.]]></Val>
          <Tgt Cat="Text" Stat="Loc" Orig="New">
            <Val><![CDATA[Ocorreu um erro ao cancelar a migração.]]></Val>
          </Tgt>
        </Str>
        <Disp Icon="Str" />
      </Item>
      <Item ItemId=";extensions/Microsoft.sql-migration/dist/constants/strings.sql.migration.cancel.migration" ItemType="0" PsrId="308" Leaf="true">
        <Str Cat="Text">
          <Val><![CDATA[Cancel migration]]></Val>
          <Tgt Cat="Text" Stat="Loc" Orig="New">
            <Val><![CDATA[Cancelar migração]]></Val>
          </Tgt>
        </Str>
        <Disp Icon="Str" />
      </Item>
      <Item ItemId=";extensions/Microsoft.sql-migration/dist/constants/strings.sql.migration.cannot.cancel" ItemType="0" PsrId="308" Leaf="true">
        <Str Cat="Text">
          <Val><![CDATA[Migration is not in progress and cannot be canceled.]]></Val>
          <Tgt Cat="Text" Stat="Loc" Orig="New">
            <Val><![CDATA[A migração não está em andamento não pode ser cancelada.]]></Val>
          </Tgt>
          <Prev Cat="Text">
            <Val><![CDATA[Migration is not in progress and cannot be cancelled.]]></Val>
          </Prev>
        </Str>
        <Disp Icon="Str" />
      </Item>
      <Item ItemId=";extensions/Microsoft.sql-migration/dist/constants/strings.sql.migration.cannot.cutover" ItemType="0" PsrId="308" Leaf="true">
        <Str Cat="Text">
          <Val><![CDATA[Migration is not in progress and cannot be cutover.]]></Val>
          <Tgt Cat="Text" Stat="Loc" Orig="New">
            <Val><![CDATA[A migração não está em andamento e não pode ser substituída.]]></Val>
          </Tgt>
        </Str>
        <Disp Icon="Str" />
      </Item>
      <Item ItemId=";extensions/Microsoft.sql-migration/dist/constants/strings.sql.migration.cannot.delete" ItemType="0" PsrId="308" Leaf="true">
        <Str Cat="Text">
          <Val><![CDATA[Migration is currently in progress and cannot be deleted.]]></Val>
          <Tgt Cat="Text" Stat="Loc" Orig="New">
            <Val><![CDATA[A migração está em andamento e não pode ser excluída.]]></Val>
          </Tgt>
        </Str>
        <Disp Icon="Str" />
      </Item>
      <Item ItemId=";extensions/Microsoft.sql-migration/dist/constants/strings.sql.migration.cannot.retry" ItemType="0" PsrId="308" Leaf="true">
        <Str Cat="Text">
          <Val><![CDATA[Migration cannot be restarted.]]></Val>
<<<<<<< HEAD
          <Tgt Cat="Text" Stat="Loc" Orig="New">
            <Val><![CDATA[A migração não pôde ser reiniciada.]]></Val>
=======
          <Tgt Cat="Text" Stat="Update" Orig="New">
            <Val><![CDATA[A migração não pode ser repetida.]]></Val>
>>>>>>> 60bff012
          </Tgt>
          <Prev Cat="Text">
            <Val><![CDATA[Migration cannot be retried.]]></Val>
          </Prev>
        </Str>
        <Disp Icon="Str" />
      </Item>
      <Item ItemId=";extensions/Microsoft.sql-migration/dist/constants/strings.sql.migration.cannot.start.cutover.error" ItemType="0" PsrId="308" Leaf="true">
        <Str Cat="Text">
          <Val><![CDATA[The cutover process cannot start until all the migrations are done. To return the latest file status, refresh your browser window.]]></Val>
          <Tgt Cat="Text" Stat="Loc" Orig="New">
            <Val><![CDATA[O processo de substituição não pode ser iniciado até que todas as migrações sejam concluídos. Para retornar o último status do arquivo, atualize a janela do navegador.]]></Val>
          </Tgt>
          <Prev Cat="Text">
            <Val><![CDATA[Cannot start the cutover process until all the migrations are done. Click refresh to fetch the latest file status]]></Val>
          </Prev>
        </Str>
        <Disp Icon="Str" />
      </Item>
      <Item ItemId=";extensions/Microsoft.sql-migration/dist/constants/strings.sql.migration.clear" ItemType="0" PsrId="308" Leaf="true">
        <Str Cat="Text">
          <Val><![CDATA[Clear]]></Val>
          <Tgt Cat="Text" Stat="Loc" Orig="New">
            <Val><![CDATA[Claro]]></Val>
          </Tgt>
        </Str>
        <Disp Icon="Str" />
      </Item>
      <Item ItemId=";extensions/Microsoft.sql-migration/dist/constants/strings.sql.migration.close" ItemType="0" PsrId="308" Leaf="true">
        <Str Cat="Text">
          <Val><![CDATA[Close]]></Val>
          <Tgt Cat="Text" Stat="Loc" Orig="New">
            <Val><![CDATA[Fechar]]></Val>
          </Tgt>
        </Str>
        <Disp Icon="Str" />
      </Item>
      <Item ItemId=";extensions/Microsoft.sql-migration/dist/constants/strings.sql.migration.complete.cutover" ItemType="0" PsrId="308" Leaf="true">
        <Str Cat="Text">
          <Val><![CDATA[Complete cutover]]></Val>
          <Tgt Cat="Text" Stat="Loc" Orig="New">
            <Val><![CDATA[Concluir substituição]]></Val>
          </Tgt>
        </Str>
        <Disp Icon="Str" />
      </Item>
      <Item ItemId=";extensions/Microsoft.sql-migration/dist/constants/strings.sql.migration.completed.multi.steps.heading" ItemType="0" PsrId="308" Leaf="true">
        <Str Cat="Text">
          <Val><![CDATA[We ran the following steps:]]></Val>
          <Tgt Cat="Text" Stat="Loc" Orig="New">
            <Val><![CDATA[Executamos as seguintes etapas:]]></Val>
          </Tgt>
        </Str>
        <Disp Icon="Str" />
      </Item>
      <Item ItemId=";extensions/Microsoft.sql-migration/dist/constants/strings.sql.migration.completing.cutover.warning" ItemType="0" PsrId="308" Leaf="true">
        <Str Cat="Text">
          <Val><![CDATA[Completing cutover without restoring all the backups may result in a data loss.]]></Val>
          <Tgt Cat="Text" Stat="Loc" Orig="New">
            <Val><![CDATA[Concluir a substituição sem restaurar todos os backups pode resultar em perda de dados.]]></Val>
          </Tgt>
          <Prev Cat="Text">
            <Val><![CDATA[Completing cutover without restoring all the backup(s) may result in a data loss.]]></Val>
          </Prev>
        </Str>
        <Disp Icon="Str" />
      </Item>
      <Item ItemId=";extensions/Microsoft.sql-migration/dist/constants/strings.sql.migration.confirm.checkbox.message" ItemType="0" PsrId="308" Leaf="true">
        <Str Cat="Text">
          <Val><![CDATA[I confirm there are no additional log backups to provide and want to complete cutover.]]></Val>
          <Tgt Cat="Text" Stat="Loc" Orig="New">
            <Val><![CDATA[Confirmo que não há backups de log adicionais para fornecer e desejo concluir a substituição.]]></Val>
          </Tgt>
          <Prev Cat="Text">
            <Val><![CDATA[I confirm there are no additional log backup(s) to provide and want to complete cutover.]]></Val>
          </Prev>
        </Str>
        <Disp Icon="Str" />
      </Item>
      <Item ItemId=";extensions/Microsoft.sql-migration/dist/constants/strings.sql.migration.connection.label" ItemType="0" PsrId="308" Leaf="true">
        <Str Cat="Text">
          <Val><![CDATA[Connect]]></Val>
          <Tgt Cat="Text" Stat="Loc" Orig="New">
            <Val><![CDATA[Conectar]]></Val>
          </Tgt>
        </Str>
        <Disp Icon="Str" />
      </Item>
      <Item ItemId=";extensions/Microsoft.sql-migration/dist/constants/strings.sql.migration.connection.status" ItemType="0" PsrId="308" Leaf="true">
        <Str Cat="Text">
          <Val><![CDATA[Connection status]]></Val>
          <Tgt Cat="Text" Stat="Loc" Orig="New">
            <Val><![CDATA[Status da conexão]]></Val>
          </Tgt>
          <Prev Cat="Text">
            <Val><![CDATA[Connection Status]]></Val>
          </Prev>
        </Str>
        <Disp Icon="Str" />
      </Item>
      <Item ItemId=";extensions/Microsoft.sql-migration/dist/constants/strings.sql.migration.copy.key1" ItemType="0" PsrId="308" Leaf="true">
        <Str Cat="Text">
          <Val><![CDATA[Copy key 1]]></Val>
          <Tgt Cat="Text" Stat="Loc" Orig="New">
            <Val><![CDATA[Copiar chave 1]]></Val>
          </Tgt>
        </Str>
        <Disp Icon="Str" />
      </Item>
      <Item ItemId=";extensions/Microsoft.sql-migration/dist/constants/strings.sql.migration.copy.key2" ItemType="0" PsrId="308" Leaf="true">
        <Str Cat="Text">
          <Val><![CDATA[Copy key 2]]></Val>
          <Tgt Cat="Text" Stat="Loc" Orig="New">
            <Val><![CDATA[Copiar chave 2]]></Val>
          </Tgt>
        </Str>
        <Disp Icon="Str" />
      </Item>
      <Item ItemId=";extensions/Microsoft.sql-migration/dist/constants/strings.sql.migration.copy.migration.details" ItemType="0" PsrId="308" Leaf="true">
        <Str Cat="Text">
          <Val><![CDATA[Copy migration details]]></Val>
          <Tgt Cat="Text" Stat="Loc" Orig="New">
            <Val><![CDATA[Copiar detalhes da migração]]></Val>
          </Tgt>
          <Prev Cat="Text">
            <Val><![CDATA[Copy Migration Details]]></Val>
          </Prev>
        </Str>
        <Disp Icon="Str" />
      </Item>
      <Item ItemId=";extensions/Microsoft.sql-migration/dist/constants/strings.sql.migration.copy.status.canceled" ItemType="0" PsrId="308" Leaf="true">
        <Str Cat="Text">
          <Val><![CDATA[Canceled]]></Val>
          <Tgt Cat="Text" Stat="Loc" Orig="New">
            <Val><![CDATA[Cancelado]]></Val>
          </Tgt>
        </Str>
        <Disp Icon="Str" />
      </Item>
      <Item ItemId=";extensions/Microsoft.sql-migration/dist/constants/strings.sql.migration.copy.status.cancelled" ItemType="0" PsrId="308" Leaf="true">
        <Str Cat="Text">
          <Val><![CDATA[Cancelled]]></Val>
          <Tgt Cat="Text" Stat="Loc" Orig="New">
            <Val><![CDATA[Cancelada]]></Val>
          </Tgt>
        </Str>
        <Disp Icon="Str" />
      </Item>
      <Item ItemId=";extensions/Microsoft.sql-migration/dist/constants/strings.sql.migration.copy.status.copyfinished" ItemType="0" PsrId="308" Leaf="true">
        <Str Cat="Text">
          <Val><![CDATA[Copy finished]]></Val>
          <Tgt Cat="Text" Stat="Loc" Orig="New">
            <Val><![CDATA[Cópia concluída]]></Val>
          </Tgt>
        </Str>
        <Disp Icon="Str" />
      </Item>
      <Item ItemId=";extensions/Microsoft.sql-migration/dist/constants/strings.sql.migration.copy.status.copying" ItemType="0" PsrId="308" Leaf="true">
        <Str Cat="Text">
          <Val><![CDATA[Copying]]></Val>
          <Tgt Cat="Text" Stat="Loc" Orig="New">
            <Val><![CDATA[Copiando]]></Val>
          </Tgt>
        </Str>
        <Disp Icon="Str" />
      </Item>
      <Item ItemId=";extensions/Microsoft.sql-migration/dist/constants/strings.sql.migration.copy.status.failed" ItemType="0" PsrId="308" Leaf="true">
        <Str Cat="Text">
          <Val><![CDATA[Failed]]></Val>
          <Tgt Cat="Text" Stat="Loc" Orig="New">
            <Val><![CDATA[Com falha]]></Val>
          </Tgt>
        </Str>
        <Disp Icon="Str" />
      </Item>
      <Item ItemId=";extensions/Microsoft.sql-migration/dist/constants/strings.sql.migration.copy.status.inprogress" ItemType="0" PsrId="308" Leaf="true">
        <Str Cat="Text">
          <Val><![CDATA[In progress]]></Val>
          <Tgt Cat="Text" Stat="Loc" Orig="New">
            <Val><![CDATA[Em andamento]]></Val>
          </Tgt>
        </Str>
        <Disp Icon="Str" />
      </Item>
      <Item ItemId=";extensions/Microsoft.sql-migration/dist/constants/strings.sql.migration.copy.status.preparingforcopy" ItemType="0" PsrId="308" Leaf="true">
        <Str Cat="Text">
          <Val><![CDATA[Preparing]]></Val>
          <Tgt Cat="Text" Stat="Loc" Orig="New">
            <Val><![CDATA[Preparando]]></Val>
          </Tgt>
        </Str>
        <Disp Icon="Str" />
      </Item>
      <Item ItemId=";extensions/Microsoft.sql-migration/dist/constants/strings.sql.migration.copy.status.queued" ItemType="0" PsrId="308" Leaf="true">
        <Str Cat="Text">
          <Val><![CDATA[Queued]]></Val>
          <Tgt Cat="Text" Stat="Loc" Orig="New">
            <Val><![CDATA[Na fila]]></Val>
          </Tgt>
        </Str>
        <Disp Icon="Str" />
      </Item>
      <Item ItemId=";extensions/Microsoft.sql-migration/dist/constants/strings.sql.migration.copy.status.rebuildingindexes" ItemType="0" PsrId="308" Leaf="true">
        <Str Cat="Text">
          <Val><![CDATA[Rebuilding indexes]]></Val>
          <Tgt Cat="Text" Stat="Loc" Orig="New">
            <Val><![CDATA[Recompilando índices]]></Val>
          </Tgt>
        </Str>
        <Disp Icon="Str" />
      </Item>
      <Item ItemId=";extensions/Microsoft.sql-migration/dist/constants/strings.sql.migration.copy.status.succeeded" ItemType="0" PsrId="308" Leaf="true">
        <Str Cat="Text">
          <Val><![CDATA[Succeeded]]></Val>
          <Tgt Cat="Text" Stat="Loc" Orig="New">
            <Val><![CDATA[Com êxito]]></Val>
          </Tgt>
        </Str>
        <Disp Icon="Str" />
      </Item>
      <Item ItemId=";extensions/Microsoft.sql-migration/dist/constants/strings.sql.migration.copy.throughput" ItemType="0" PsrId="308" Leaf="true">
        <Str Cat="Text">
          <Val><![CDATA[Copy throughput (MBPS)]]></Val>
          <Tgt Cat="Text" Stat="Loc" Orig="New">
            <Val><![CDATA[Taxa de Transferência de Cópia (MBPS)]]></Val>
          </Tgt>
          <Prev Cat="Text">
            <Val><![CDATA[Copy Throughput (MBPS)]]></Val>
          </Prev>
        </Str>
        <Disp Icon="Str" />
      </Item>
      <Item ItemId=";extensions/Microsoft.sql-migration/dist/constants/strings.sql.migration.copy.throughput.info" ItemType="0" PsrId="308" Leaf="true">
        <Str Cat="Text">
          <Val><![CDATA[Data movement throughput achieved during the migration of your database backups to Azure. This is the rate of data transfer, calculated by data read divided by duration of backups migration to Azure.]]></Val>
          <Tgt Cat="Text" Stat="Loc" Orig="New">
            <Val><![CDATA[Taxa de transferência de movimentação de dados obtida durante a migração do seus backups de banco de dados para o Azure. Essa é a taxa de transferência de dados, calculada por dados lidos divididos pela duração da migração de backups para o Azure.]]></Val>
          </Tgt>
        </Str>
        <Disp Icon="Str" />
      </Item>
      <Item ItemId=";extensions/Microsoft.sql-migration/dist/constants/strings.sql.migration.count.database.multiple" ItemType="0" PsrId="308" Leaf="true">
        <Str Cat="Text">
          <Val><![CDATA[{0} databases]]></Val>
          <Tgt Cat="Text" Stat="Loc" Orig="New">
            <Val><![CDATA[{0} bancos de dados]]></Val>
          </Tgt>
        </Str>
        <Disp Icon="Str" />
      </Item>
      <Item ItemId=";extensions/Microsoft.sql-migration/dist/constants/strings.sql.migration.count.database.single" ItemType="0" PsrId="308" Leaf="true">
        <Str Cat="Text">
          <Val><![CDATA[{0} database]]></Val>
          <Tgt Cat="Text" Stat="Loc" Orig="New">
            <Val><![CDATA[{0} banco de dados]]></Val>
          </Tgt>
        </Str>
        <Disp Icon="Str" />
      </Item>
      <Item ItemId=";extensions/Microsoft.sql-migration/dist/constants/strings.sql.migration.create" ItemType="0" PsrId="308" Leaf="true">
        <Str Cat="Text">
          <Val><![CDATA[Create]]></Val>
          <Tgt Cat="Text" Stat="Loc" Orig="New">
            <Val><![CDATA[Criar]]></Val>
          </Tgt>
        </Str>
        <Disp Icon="Str" />
      </Item>
      <Item ItemId=";extensions/Microsoft.sql-migration/dist/constants/strings.sql.migration.create.new" ItemType="0" PsrId="308" Leaf="true">
        <Str Cat="Text">
          <Val><![CDATA[Create new]]></Val>
          <Tgt Cat="Text" Stat="Loc" Orig="New">
            <Val><![CDATA[Criar novo]]></Val>
          </Tgt>
        </Str>
        <Disp Icon="Str" />
      </Item>
      <Item ItemId=";extensions/Microsoft.sql-migration/dist/constants/strings.sql.migration.create.new.migration.service" ItemType="0" PsrId="308" Leaf="true">
        <Str Cat="Text">
          <Val><![CDATA[Create new migration service]]></Val>
          <Tgt Cat="Text" Stat="Loc" Orig="New">
            <Val><![CDATA[Criar novo serviço de migração]]></Val>
          </Tgt>
        </Str>
        <Disp Icon="Str" />
      </Item>
      <Item ItemId=";extensions/Microsoft.sql-migration/dist/constants/strings.sql.migration.create.new.resource.group" ItemType="0" PsrId="308" Leaf="true">
        <Str Cat="Text">
          <Val><![CDATA[Create new resource group]]></Val>
          <Tgt Cat="Text" Stat="Loc" Orig="New">
            <Val><![CDATA[Criar um novo grupo de recursos]]></Val>
          </Tgt>
        </Str>
        <Disp Icon="Str" />
      </Item>
      <Item ItemId=";extensions/Microsoft.sql-migration/dist/constants/strings.sql.migration.creating.rg.loading" ItemType="0" PsrId="308" Leaf="true">
        <Str Cat="Text">
          <Val><![CDATA[Creating resource group]]></Val>
          <Tgt Cat="Text" Stat="Loc" Orig="New">
            <Val><![CDATA[Criando grupo de recursos]]></Val>
          </Tgt>
        </Str>
        <Disp Icon="Str" />
      </Item>
      <Item ItemId=";extensions/Microsoft.sql-migration/dist/constants/strings.sql.migration.currently.restoring.file" ItemType="0" PsrId="308" Leaf="true">
        <Str Cat="Text">
          <Val><![CDATA[Currently restoring file]]></Val>
          <Tgt Cat="Text" Stat="Loc" Orig="New">
            <Val><![CDATA[Atualmente restaurando arquivo]]></Val>
          </Tgt>
        </Str>
        <Disp Icon="Str" />
      </Item>
      <Item ItemId=";extensions/Microsoft.sql-migration/dist/constants/strings.sql.migration.cutover" ItemType="0" PsrId="308" Leaf="true">
        <Str Cat="Text">
          <Val><![CDATA[Migration cutover]]></Val>
          <Tgt Cat="Text" Stat="Loc" Orig="New">
            <Val><![CDATA[Substituição de migração]]></Val>
          </Tgt>
        </Str>
        <Disp Icon="Str" />
      </Item>
      <Item ItemId=";extensions/Microsoft.sql-migration/dist/constants/strings.sql.migration.cutover.card" ItemType="0" PsrId="308" Leaf="true">
        <Str Cat="Text">
          <Val><![CDATA[Database migrations completing cutover]]></Val>
          <Tgt Cat="Text" Stat="Loc" Orig="New">
            <Val><![CDATA[Migrações de banco de dados concluindo a transição]]></Val>
          </Tgt>
          <Prev Cat="Text">
            <Val><![CDATA[Completing cutover]]></Val>
          </Prev>
        </Str>
        <Disp Icon="Str" />
      </Item>
      <Item ItemId=";extensions/Microsoft.sql-migration/dist/constants/strings.sql.migration.cutover.error" ItemType="0" PsrId="308" Leaf="true">
        <Str Cat="Text">
          <Val><![CDATA[An error occurred while initiating cutover.]]></Val>
          <Tgt Cat="Text" Stat="Loc" Orig="New">
            <Val><![CDATA[Ocorreu um erro ao iniciar a substituição.]]></Val>
          </Tgt>
        </Str>
        <Disp Icon="Str" />
      </Item>
      <Item ItemId=";extensions/Microsoft.sql-migration/dist/constants/strings.sql.migration.cutover.help.main" ItemType="0" PsrId="308" Leaf="true">
        <Str Cat="Text">
          <Val><![CDATA[Perform the following steps before you complete cutover.]]></Val>
          <Tgt Cat="Text" Stat="Loc" Orig="New">
            <Val><![CDATA[Execute as etapas a seguir antes de concluir a substituição.]]></Val>
          </Tgt>
          <Prev Cat="Text">
            <Val><![CDATA[When you are ready to do the migration cutover, perform the following steps to complete the database migration. Please note that the database is ready for cutover only after a full backup has been restored on the target Azure SQL Database Managed Instance.]]></Val>
          </Prev>
        </Str>
        <Disp Icon="Str" />
      </Item>
      <Item ItemId=";extensions/Microsoft.sql-migration/dist/constants/strings.sql.migration.cutover.in.progress" ItemType="0" PsrId="308" Leaf="true">
        <Str Cat="Text">
          <Val><![CDATA[Cutover in progress for database '{0}']]></Val>
          <Tgt Cat="Text" Stat="Loc" Orig="New">
            <Val><![CDATA[Substituição em andamento para o banco de dados '{0}']]></Val>
          </Tgt>
        </Str>
        <Disp Icon="Str" />
      </Item>
      <Item ItemId=";extensions/Microsoft.sql-migration/dist/constants/strings.sql.migration.cutover.last.file.restored" ItemType="0" PsrId="308" Leaf="true">
        <Str Cat="Text">
          <Val><![CDATA[Last file restored: {0}]]></Val>
          <Tgt Cat="Text" Stat="Loc" Orig="New">
            <Val><![CDATA[Último arquivo restaurado: {0}]]></Val>
          </Tgt>
        </Str>
        <Disp Icon="Str" />
      </Item>
      <Item ItemId=";extensions/Microsoft.sql-migration/dist/constants/strings.sql.migration.cutover.pending.backup" ItemType="0" PsrId="308" Leaf="true">
        <Str Cat="Text">
          <Val><![CDATA[Log backups pending restore: {0}]]></Val>
          <Tgt Cat="Text" Stat="Loc" Orig="New">
            <Val><![CDATA[Backups de log com restauração pendente: {0}]]></Val>
          </Tgt>
        </Str>
        <Disp Icon="Str" />
      </Item>
      <Item ItemId=";extensions/Microsoft.sql-migration/dist/constants/strings.sql.migration.cutover.status.refresh.error" ItemType="0" PsrId="308" Leaf="true">
        <Str Cat="Text">
          <Val><![CDATA[An error occurred while refreshing the migration status.]]></Val>
          <Tgt Cat="Text" Stat="Loc" Orig="New">
            <Val><![CDATA[Ocorreu um erro ao atualizar o status da migração.]]></Val>
          </Tgt>
        </Str>
        <Disp Icon="Str" />
      </Item>
      <Item ItemId=";extensions/Microsoft.sql-migration/dist/constants/strings.sql.migration.cutover.step.1" ItemType="0" PsrId="308" Leaf="true">
        <Str Cat="Text">
          <Val><![CDATA[1. Stop all incoming transactions to the source database.]]></Val>
          <Tgt Cat="Text" Stat="Loc" Orig="New">
            <Val><![CDATA[1. Interromper todas as transações de entrada para o banco de dados de origem.]]></Val>
          </Tgt>
          <Prev Cat="Text">
            <Val><![CDATA[1. Stop all the incoming transactions coming to the source database.]]></Val>
          </Prev>
        </Str>
        <Disp Icon="Str" />
      </Item>
      <Item ItemId=";extensions/Microsoft.sql-migration/dist/constants/strings.sql.migration.cutover.step.2.blob" ItemType="0" PsrId="308" Leaf="true">
        <Str Cat="Text">
          <Val><![CDATA[2. Create a final transaction log differential or backup and store it in the Azure Storage Blob Container.]]></Val>
          <Tgt Cat="Text" Stat="Loc" Orig="New">
            <Val><![CDATA[2. Faça o backup do log diferencial final ou faça o backup e armazene-o no Contêiner do Azure Storage Blob.]]></Val>
          </Tgt>
          <Prev Cat="Text">
            <Val><![CDATA[2. Take a final differential or backup of the transaction log and store it in the Azure Storage Blob Container.]]></Val>
          </Prev>
        </Str>
        <Disp Icon="Str" />
      </Item>
      <Item ItemId=";extensions/Microsoft.sql-migration/dist/constants/strings.sql.migration.cutover.step.2.network.share" ItemType="0" PsrId="308" Leaf="true">
        <Str Cat="Text">
          <Val><![CDATA[2. Create a final transaction log backup and store it on the network share.]]></Val>
          <Tgt Cat="Text" Stat="Loc" Orig="New">
            <Val><![CDATA[2. Crie um backup de log final e armazene-o no compartilhamento de rede.]]></Val>
          </Tgt>
          <Prev Cat="Text">
            <Val><![CDATA[2. ​​Create a final transaction log backup and store it on the network share.]]></Val>
          </Prev>
        </Str>
        <Disp Icon="Str" />
      </Item>
      <Item ItemId=";extensions/Microsoft.sql-migration/dist/constants/strings.sql.migration.cutover.step.3.blob" ItemType="0" PsrId="308" Leaf="true">
        <Str Cat="Text">
          <Val><![CDATA[3. Verify that all backups have been restored on the target database. The "Log backups pending restore" value should be zero.]]></Val>
          <Tgt Cat="Text" Stat="Loc" Orig="New">
            <Val><![CDATA[3. Verifique se todos os backups foram restaurados no banco de dados de destino. O valor de “Backups de log com restauração pendente” deve ser zero.]]></Val>
          </Tgt>
          <Prev Cat="Text">
            <Val><![CDATA[3. Verify that your backup(s) have been restored on the target database. The "Log backup(s) pending restore" value should be zero.]]></Val>
          </Prev>
        </Str>
        <Disp Icon="Str" />
      </Item>
      <Item ItemId=";extensions/Microsoft.sql-migration/dist/constants/strings.sql.migration.cutover.step.3.network.share" ItemType="0" PsrId="308" Leaf="true">
        <Str Cat="Text">
          <Val><![CDATA[3. Verify that all log backups have been restored on the target database. The "Log backups pending restore" value should be zero.]]></Val>
          <Tgt Cat="Text" Stat="Loc" Orig="New">
            <Val><![CDATA[3. Verifique se todos os backups de log foram restaurados no banco de dados de destino. O valor de “Backups de log com restauração pendente” deve ser zero.]]></Val>
          </Tgt>
          <Prev Cat="Text">
            <Val><![CDATA[3. Verify that your backup(s) have been restored on the target database. The "Log backup(s) pending restore" value should be zero.]]></Val>
          </Prev>
        </Str>
        <Disp Icon="Str" />
      </Item>
      <Item ItemId=";extensions/Microsoft.sql-migration/dist/constants/strings.sql.migration.cutover.type" ItemType="0" PsrId="308" Leaf="true">
        <Str Cat="Text">
          <Val><![CDATA[Migration mode]]></Val>
          <Tgt Cat="Text" Stat="Loc" Orig="New">
            <Val><![CDATA[Modo de migração]]></Val>
          </Tgt>
          <Prev Cat="Text">
            <Val><![CDATA[Mode]]></Val>
          </Prev>
        </Str>
        <Disp Icon="Str" />
      </Item>
      <Item ItemId=";extensions/Microsoft.sql-migration/dist/constants/strings.sql.migration.dashboard.description" ItemType="0" PsrId="308" Leaf="true">
        <Str Cat="Text">
          <Val><![CDATA[Determine the migration readiness of your SQL Server instances, identify a recommended Azure SQL target, and complete the migration of your SQL Server instance to Azure SQL Managed Instance, SQL Server on Azure Virtual Machines or Azure SQL Database.]]></Val>
          <Tgt Cat="Text" Stat="Loc" Orig="New">
            <Val><![CDATA[Determine a prontidão da migração de suas instâncias do SQL Server, identifique um destino de SQL do Azure recomendado e conclua a migração da sua instância do SQL Server para a Instância Gerenciada de SQL do Azure, SQL Server em Máquinas Virtuais do Azure ou Banco de Dados SQL do Azure.]]></Val>
          </Tgt>
          <Prev Cat="Text">
            <Val><![CDATA[Determine the migration readiness of your SQL Server instances, identify a recommended Azure SQL target, and complete the migration of your SQL Server instance to Azure SQL Managed Instance, SQL Server on Azure Virtual Machines or Azure SQL Database (PREVIEW).]]></Val>
          </Prev>
        </Str>
        <Disp Icon="Str" />
      </Item>
      <Item ItemId=";extensions/Microsoft.sql-migration/dist/constants/strings.sql.migration.dashboard.help.description.dmsGuide" ItemType="0" PsrId="308" Leaf="true">
        <Str Cat="Text">
          <Val><![CDATA[A hub of migration articles that provides step-by-step guidance for migrating and modernizing your data assets in Azure.]]></Val>
          <Tgt Cat="Text" Stat="Loc" Orig="New">
            <Val><![CDATA[Um hub de artigos de migração que fornece orientações passo a passo para migrar e modernizar seus ativos de dados no Azure.]]></Val>
          </Tgt>
        </Str>
        <Disp Icon="Str" />
      </Item>
      <Item ItemId=";extensions/Microsoft.sql-migration/dist/constants/strings.sql.migration.dashboard.help.description.mi" ItemType="0" PsrId="308" Leaf="true">
        <Str Cat="Text">
          <Val><![CDATA[A step-by-step tutorial to migrate databases from a SQL Server instance (on-premises or Azure Virtual Machines) to Azure SQL Managed Instance with minimal downtime.]]></Val>
          <Tgt Cat="Text" Stat="Loc" Orig="New">
            <Val><![CDATA[Um tutorial passo a passo para migrar bancos de dados de uma instância do SQL Server (local ou Máquinas Virtuais do Azure) para a Instância Gerenciada de SQL do Azure com tempo de inatividade mínimo.]]></Val>
          </Tgt>
        </Str>
        <Disp Icon="Str" />
      </Item>
      <Item ItemId=";extensions/Microsoft.sql-migration/dist/constants/strings.sql.migration.dashboard.help.description.migrateUsingADS" ItemType="0" PsrId="308" Leaf="true">
        <Str Cat="Text">
          <Val><![CDATA[The Azure SQL Migration extension for Azure Data Studio provides capabilities to assess, get right-sized Azure recommendations and migrate SQL Server databases to Azure.]]></Val>
          <Tgt Cat="Text" Stat="Loc" Orig="New">
            <Val><![CDATA[A extensão SQL do Azure Migration para Azure Data Studio fornece recursos para avaliar, obter recomendações do Azure do tamanho certo e migrar bancos de dados do SQL Server para o Azure.]]></Val>
          </Tgt>
        </Str>
        <Disp Icon="Str" />
      </Item>
      <Item ItemId=";extensions/Microsoft.sql-migration/dist/constants/strings.sql.migration.dashboard.help.description.sqldb" ItemType="0" PsrId="308" Leaf="true">
        <Str Cat="Text">
          <Val><![CDATA[A step-by-step tutorial to migrate databases from a SQL Server instance (on-premises or Azure Virtual Machines) to Azure SQL Database.]]></Val>
          <Tgt Cat="Text" Stat="Loc" Orig="New">
            <Val><![CDATA[Um tutorial passo a passo para migrar bancos de dados de uma instância do SQL Server (no local ou Máquinas Virtuais do Microsoft Azure) para o Banco de Dados SQL do Azure.]]></Val>
          </Tgt>
          <Prev Cat="Text">
            <Val><![CDATA[A step-by-step tutorial to migrate databases from a SQL Server instance (on-premises or Azure Virtual Machines) to Azure SQL Database (PREVIEW).]]></Val>
          </Prev>
        </Str>
        <Disp Icon="Str" />
      </Item>
      <Item ItemId=";extensions/Microsoft.sql-migration/dist/constants/strings.sql.migration.dashboard.help.description.vm" ItemType="0" PsrId="308" Leaf="true">
        <Str Cat="Text">
          <Val><![CDATA[A step-by-step tutorial to migrate databases from a SQL Server instance (on-premises) to SQL Server on Azure Virtual Machines with minimal downtime.]]></Val>
          <Tgt Cat="Text" Stat="Loc" Orig="New">
            <Val><![CDATA[Um tutorial passo a passo para migrar bancos de dados de uma instância do SQL Server (local) para o SQL Server em Máquinas Virtuais do Azure com tempo de inatividade mínimo.]]></Val>
          </Tgt>
        </Str>
        <Disp Icon="Str" />
      </Item>
      <Item ItemId=";extensions/Microsoft.sql-migration/dist/constants/strings.sql.migration.dashboard.help.link.dmsGuide" ItemType="0" PsrId="308" Leaf="true">
        <Str Cat="Text">
          <Val><![CDATA[Azure Database Migration Guides]]></Val>
          <Tgt Cat="Text" Stat="Loc" Orig="New">
            <Val><![CDATA[Guias de migração de banco de dados do Azure]]></Val>
          </Tgt>
        </Str>
        <Disp Icon="Str" />
      </Item>
      <Item ItemId=";extensions/Microsoft.sql-migration/dist/constants/strings.sql.migration.dashboard.help.link.mi" ItemType="0" PsrId="308" Leaf="true">
        <Str Cat="Text">
          <Val><![CDATA[Tutorial:  Migrate to Azure SQL Managed Instance (online)]]></Val>
          <Tgt Cat="Text" Stat="Loc" Orig="New">
            <Val><![CDATA[Tutorial: Migrar para Instância Gerenciada de SQL do Azure (online)]]></Val>
          </Tgt>
        </Str>
        <Disp Icon="Str" />
      </Item>
      <Item ItemId=";extensions/Microsoft.sql-migration/dist/constants/strings.sql.migration.dashboard.help.link.migrateUsingADS" ItemType="0" PsrId="308" Leaf="true">
        <Str Cat="Text">
          <Val><![CDATA[Migrate databases using Azure Data Studio]]></Val>
          <Tgt Cat="Text" Stat="Loc" Orig="New">
            <Val><![CDATA[Migrar bancos de dados usando Azure Data Studio]]></Val>
          </Tgt>
        </Str>
        <Disp Icon="Str" />
      </Item>
      <Item ItemId=";extensions/Microsoft.sql-migration/dist/constants/strings.sql.migration.dashboard.help.link.sqldb" ItemType="0" PsrId="308" Leaf="true">
        <Str Cat="Text">
          <Val><![CDATA[Tutorial:  Migrate to SQL Server on Azure SQL Database (offline)]]></Val>
          <Tgt Cat="Text" Stat="Loc" Orig="New">
            <Val><![CDATA[Tutorial: Migrar para o SQL Server no Banco de Dados SQL do Azure (offline)]]></Val>
          </Tgt>
          <Prev Cat="Text">
            <Val><![CDATA[Tutorial:  Migrate to SQL Server on Azure SQL Database (offline) - (PREVIEW)]]></Val>
          </Prev>
        </Str>
        <Disp Icon="Str" />
      </Item>
      <Item ItemId=";extensions/Microsoft.sql-migration/dist/constants/strings.sql.migration.dashboard.help.link.vm" ItemType="0" PsrId="308" Leaf="true">
        <Str Cat="Text">
          <Val><![CDATA[Tutorial:  Migrate to SQL Server on Azure Virtual Machines (online)]]></Val>
          <Tgt Cat="Text" Stat="Loc" Orig="New">
            <Val><![CDATA[Tutorial: Migrar para SQL Server em Máquinas Virtuais do Azure (online)]]></Val>
          </Tgt>
        </Str>
        <Disp Icon="Str" />
      </Item>
      <Item ItemId=";extensions/Microsoft.sql-migration/dist/constants/strings.sql.migration.dashboard.help.title" ItemType="0" PsrId="308" Leaf="true">
        <Str Cat="Text">
          <Val><![CDATA[Help articles and video links]]></Val>
          <Tgt Cat="Text" Stat="Loc" Orig="New">
            <Val><![CDATA[Artigos de ajuda e links de vídeo]]></Val>
          </Tgt>
          <Prev Cat="Text">
            <Val><![CDATA[Help Articles and Video Links]]></Val>
          </Prev>
        </Str>
        <Disp Icon="Str" />
      </Item>
      <Item ItemId=";extensions/Microsoft.sql-migration/dist/constants/strings.sql.migration.dashboard.login.migrate.task.button" ItemType="0" PsrId="308" Leaf="true">
        <Str Cat="Text">
          <Val><![CDATA[Migrate logins to Azure SQL]]></Val>
          <Tgt Cat="Text" Stat="Loc" Orig="New">
            <Val><![CDATA[Migrar os logons para o SQL do Azure]]></Val>
          </Tgt>
        </Str>
        <Disp Icon="Str" />
      </Item>
      <Item ItemId=";extensions/Microsoft.sql-migration/dist/constants/strings.sql.migration.dashboard.migrate.task.button" ItemType="0" PsrId="308" Leaf="true">
        <Str Cat="Text">
          <Val><![CDATA[Migrate to Azure SQL]]></Val>
          <Tgt Cat="Text" Stat="Loc" Orig="New">
            <Val><![CDATA[Migrar para SQL do Azure]]></Val>
          </Tgt>
        </Str>
        <Disp Icon="Str" />
      </Item>
      <Item ItemId=";extensions/Microsoft.sql-migration/dist/constants/strings.sql.migration.dashboard.migrate.task.button.description" ItemType="0" PsrId="308" Leaf="true">
        <Str Cat="Text">
          <Val><![CDATA[Migrate a SQL Server instance to Azure SQL.]]></Val>
          <Tgt Cat="Text" Stat="Loc" Orig="New">
            <Val><![CDATA[Migrar a Instância do SQL Server para o SQL do Azure.]]></Val>
          </Tgt>
          <Prev Cat="Text">
            <Val><![CDATA[Migrate SQL Server instance to Azure SQL.]]></Val>
          </Prev>
        </Str>
        <Disp Icon="Str" />
      </Item>
      <Item ItemId=";extensions/Microsoft.sql-migration/dist/constants/strings.sql.migration.dashboard.title" ItemType="0" PsrId="308" Leaf="true">
        <Str Cat="Text">
          <Val><![CDATA[Azure SQL Migration]]></Val>
          <Tgt Cat="Text" Stat="Loc" Orig="New">
            <Val><![CDATA[Migração do SQL do Azure]]></Val>
          </Tgt>
        </Str>
        <Disp Icon="Str" />
      </Item>
      <Item ItemId=";extensions/Microsoft.sql-migration/dist/constants/strings.sql.migration.data.source.configuration.page.title" ItemType="0" PsrId="308" Leaf="true">
        <Str Cat="Text">
          <Val><![CDATA[Data source configuration]]></Val>
          <Tgt Cat="Text" Stat="Loc" Orig="New">
            <Val><![CDATA[Configuração da fonte de dados]]></Val>
          </Tgt>
        </Str>
        <Disp Icon="Str" />
      </Item>
      <Item ItemId=";extensions/Microsoft.sql-migration/dist/constants/strings.sql.migration.data.uploaded.info" ItemType="0" PsrId="308" Leaf="true">
        <Str Cat="Text">
          <Val><![CDATA[Comparison of the actual amount of data read from the source and the actual amount of data uploaded to the target.]]></Val>
          <Tgt Cat="Text" Stat="Loc" Orig="New">
            <Val><![CDATA[Comparação da quantidade real de dados lidos da origem e da quantidade real de dados carregados para o destino.]]></Val>
          </Tgt>
        </Str>
        <Disp Icon="Str" />
      </Item>
      <Item ItemId=";extensions/Microsoft.sql-migration/dist/constants/strings.sql.migration.data.uploaded.size" ItemType="0" PsrId="308" Leaf="true">
        <Str Cat="Text">
          <Val><![CDATA[Data uploaded / size]]></Val>
          <Tgt Cat="Text" Stat="Loc" Orig="New">
            <Val><![CDATA[Dados carregados/tamanho]]></Val>
          </Tgt>
          <Prev Cat="Text">
            <Val><![CDATA[Data Uploaded/Size]]></Val>
          </Prev>
        </Str>
        <Disp Icon="Str" />
      </Item>
      <Item ItemId=";extensions/Microsoft.sql-migration/dist/constants/strings.sql.migration.database" ItemType="0" PsrId="308" Leaf="true">
        <Str Cat="Text">
          <Val><![CDATA[Database]]></Val>
          <Tgt Cat="Text" Stat="Loc" Orig="New">
            <Val><![CDATA[Base de dados]]></Val>
          </Tgt>
        </Str>
        <Disp Icon="Str" />
      </Item>
      <Item ItemId=";extensions/Microsoft.sql-migration/dist/constants/strings.sql.migration.database.already.exists" ItemType="0" PsrId="308" Leaf="true">
        <Str Cat="Text">
          <Val><![CDATA[Database '{0}' already exists on the target managed instance '{1}'.]]></Val>
          <Tgt Cat="Text" Stat="Loc" Orig="New">
            <Val><![CDATA[O banco de dados '{0}' já existe na instância gerenciada de destino '{1}'.]]></Val>
          </Tgt>
          <Prev Cat="Text">
            <Val><![CDATA[Database '{0}' already exists on target Managed Instance '{1}'.]]></Val>
          </Prev>
        </Str>
        <Disp Icon="Str" />
      </Item>
      <Item ItemId=";extensions/Microsoft.sql-migration/dist/constants/strings.sql.migration.database.already.exists.vm.info" ItemType="0" PsrId="308" Leaf="true">
        <Str Cat="Text">
          <Val><![CDATA[Ensure that the provided database name(s) do not already exist on the target SQL Server on Azure Virtual Machine.]]></Val>
          <Tgt Cat="Text" Stat="Loc" Orig="New">
            <Val><![CDATA[Verifique se os nomes de banco de dados fornecidos não existem no SQL Server de destino na Máquina Virtual do Azure.]]></Val>
          </Tgt>
        </Str>
        <Disp Icon="Str" />
      </Item>
      <Item ItemId=";extensions/Microsoft.sql-migration/dist/constants/strings.sql.migration.database.assessment.description" ItemType="0" PsrId="308" Leaf="true">
        <Str Cat="Text">
          <Val><![CDATA[Select the databases that you want to assess for migration to Azure SQL.]]></Val>
          <Tgt Cat="Text" Stat="Loc" Orig="New">
            <Val><![CDATA[Selecione os bancos de dados que você deseja avaliar para migração para o SQL do Azure.]]></Val>
          </Tgt>
        </Str>
        <Disp Icon="Str" />
      </Item>
      <Item ItemId=";extensions/Microsoft.sql-migration/dist/constants/strings.sql.migration.database.assessment.title" ItemType="0" PsrId="308" Leaf="true">
        <Str Cat="Text">
          <Val><![CDATA[Databases for assessment]]></Val>
          <Tgt Cat="Text" Stat="Loc" Orig="New">
            <Val><![CDATA[Bancos de dados para avaliação]]></Val>
          </Tgt>
        </Str>
        <Disp Icon="Str" />
      </Item>
      <Item ItemId=";extensions/Microsoft.sql-migration/dist/constants/strings.sql.migration.database.assessment.xevents.description" ItemType="0" PsrId="308" Leaf="true">
        <Str Cat="Text">
          <Val><![CDATA[For the selected databases, optionally provide extended event session files to assess ad-hoc or dynamic SQL queries or any DML statements initiated through the application data layer. {0}]]></Val>
          <Tgt Cat="Text" Stat="Loc" Orig="New">
            <Val><![CDATA[Para os bancos de dados selecionados, opcionalmente, forneça arquivos de sessão de evento estendido para avaliar consultas ad hoc ou SQL dinâmicas ou quaisquer instruções DML iniciadas pela camada de dados do aplicativo. {0}]]></Val>
          </Tgt>
        </Str>
        <Disp Icon="Str" />
      </Item>
      <Item ItemId=";extensions/Microsoft.sql-migration/dist/constants/strings.sql.migration.database.assessment.xevents.instructions" ItemType="0" PsrId="308" Leaf="true">
        <Str Cat="Text">
          <Val><![CDATA[Select a folder where extended events session files (.xel and .xem) are stored]]></Val>
          <Tgt Cat="Text" Stat="Loc" Orig="New">
            <Val><![CDATA[Selecione uma pasta na qual os arquivos de sessão de eventos estendidos (.xel e .xem) são armazenados]]></Val>
          </Tgt>
        </Str>
        <Disp Icon="Str" />
      </Item>
      <Item ItemId=";extensions/Microsoft.sql-migration/dist/constants/strings.sql.migration.database.assessment.xevents.link" ItemType="0" PsrId="308" Leaf="true">
        <Str Cat="Text">
          <Val><![CDATA[Learn more]]></Val>
          <Tgt Cat="Text" Stat="Loc" Orig="New">
            <Val><![CDATA[Saiba mais]]></Val>
          </Tgt>
        </Str>
        <Disp Icon="Str" />
      </Item>
      <Item ItemId=";extensions/Microsoft.sql-migration/dist/constants/strings.sql.migration.database.assessment.xevents.title" ItemType="0" PsrId="308" Leaf="true">
        <Str Cat="Text">
          <Val><![CDATA[Assess extended event sessions]]></Val>
          <Tgt Cat="Text" Stat="Loc" Orig="New">
            <Val><![CDATA[Avaliar sessões de eventos estendidos]]></Val>
          </Tgt>
        </Str>
        <Disp Icon="Str" />
      </Item>
      <Item ItemId=";extensions/Microsoft.sql-migration/dist/constants/strings.sql.migration.database.backup.load.error" ItemType="0" PsrId="308" Leaf="true">
        <Str Cat="Text">
          <Val><![CDATA[An error occurred while accessing database details.]]></Val>
          <Tgt Cat="Text" Stat="Loc" Orig="New">
            <Val><![CDATA[Erro ao acessar detalhes do banco de dados.]]></Val>
          </Tgt>
        </Str>
        <Disp Icon="Str" />
      </Item>
      <Item ItemId=";extensions/Microsoft.sql-migration/dist/constants/strings.sql.migration.database.connection.error" ItemType="0" PsrId="308" Leaf="true">
        <Str Cat="Text">
          <Val><![CDATA[An error occurred while connecting to target migration database.]]></Val>
          <Tgt Cat="Text" Stat="Loc" Orig="New">
            <Val><![CDATA[Ocorreu um erro ao conectar ao banco de dados para a migração de destino.]]></Val>
          </Tgt>
        </Str>
        <Disp Icon="Str" />
      </Item>
      <Item ItemId=";extensions/Microsoft.sql-migration/dist/constants/strings.sql.migration.database.connection.error.message" ItemType="0" PsrId="308" Leaf="true">
        <Str Cat="Text">
          <Val><![CDATA[Connection error:{0} {1}]]></Val>
          <Tgt Cat="Text" Stat="Loc" Orig="New">
            <Val><![CDATA[Erro de conexão: {0} {1}]]></Val>
          </Tgt>
        </Str>
        <Disp Icon="Str" />
      </Item>
      <Item ItemId=";extensions/Microsoft.sql-migration/dist/constants/strings.sql.migration.database.loading" ItemType="0" PsrId="308" Leaf="true">
        <Str Cat="Text">
          <Val><![CDATA[Loading database table list..]]></Val>
          <Tgt Cat="Text" Stat="Loc" Orig="New">
            <Val><![CDATA[Carregando lista de tabelas do banco de dados]]></Val>
          </Tgt>
        </Str>
        <Disp Icon="Str" />
      </Item>
      <Item ItemId=";extensions/Microsoft.sql-migration/dist/constants/strings.sql.migration.database.loading.tables" ItemType="0" PsrId="308" Leaf="true">
        <Str Cat="Text">
          <Val><![CDATA[Loading tables list...]]></Val>
          <Tgt Cat="Text" Stat="Loc" Orig="New">
            <Val><![CDATA[Carregando a lista de tabelas...]]></Val>
          </Tgt>
        </Str>
        <Disp Icon="Str" />
      </Item>
      <Item ItemId=";extensions/Microsoft.sql-migration/dist/constants/strings.sql.migration.database.migration.context.menu.tool.tip" ItemType="0" PsrId="308" Leaf="true">
        <Str Cat="Text">
          <Val><![CDATA[Click this column to activate the context command menu]]></Val>
          <Tgt Cat="Text" Stat="Loc" Orig="New">
            <Val><![CDATA[Clique nesta coluna para ativar o menu de comando de contexto]]></Val>
          </Tgt>
        </Str>
        <Disp Icon="Str" />
      </Item>
      <Item ItemId=";extensions/Microsoft.sql-migration/dist/constants/strings.sql.migration.database.migration.duration.tool.tip" ItemType="0" PsrId="308" Leaf="true">
        <Str Cat="Text">
          <Val><![CDATA[The duration of the migration]]></Val>
          <Tgt Cat="Text" Stat="Loc" Orig="New">
            <Val><![CDATA[A duração da migração]]></Val>
          </Tgt>
        </Str>
        <Disp Icon="Str" />
      </Item>
      <Item ItemId=";extensions/Microsoft.sql-migration/dist/constants/strings.sql.migration.database.migration.finish.time.tool.tip" ItemType="0" PsrId="308" Leaf="true">
        <Str Cat="Text">
          <Val><![CDATA[The fininish time for the migration]]></Val>
          <Tgt Cat="Text" Stat="Loc" Orig="New">
            <Val><![CDATA[O tempo de término para a migração]]></Val>
          </Tgt>
        </Str>
        <Disp Icon="Str" />
      </Item>
      <Item ItemId=";extensions/Microsoft.sql-migration/dist/constants/strings.sql.migration.database.migration.migration.mode.tool.tip" ItemType="0" PsrId="308" Leaf="true">
        <Str Cat="Text">
          <Val><![CDATA[In Azure Database Migration Service, you can migrate your databases offline or while they are online. In an offline migration, application downtime starts when the migration starts. To limit downtime to the time it takes you to cut over to the new environment after the migration, use an online migration.]]></Val>
          <Tgt Cat="Text" Stat="Loc" Orig="New">
            <Val><![CDATA[No Serviço de Migração de Banco de Dados do Azure, você pode migrar seus bancos de dados offline ou enquanto estiverem online. Em uma migração offline, o tempo de inatividade do aplicativo começa quando a migração é iniciada. Para limitar o tempo de inatividade ao tempo que leva para mudar para o novo ambiente após a migração, use uma migração online.]]></Val>
          </Tgt>
        </Str>
        <Disp Icon="Str" />
      </Item>
      <Item ItemId=";extensions/Microsoft.sql-migration/dist/constants/strings.sql.migration.database.migration.mode.description" ItemType="0" PsrId="308" Leaf="true">
        <Str Cat="Text">
          <Val><![CDATA[To migrate to the Azure SQL target, choose a migration mode based on your downtime requirements.]]></Val>
          <Tgt Cat="Text" Stat="Loc" Orig="New">
            <Val><![CDATA[Para migrar para o destino do SQL do Azure, escolha um modo de migração baseado em seus requisitos de tempo de inatividade.]]></Val>
          </Tgt>
          <Prev Cat="Text">
            <Val><![CDATA[Choose from the following migration modes to migrate to your Azure SQL target based on your downtime requirements.]]></Val>
          </Prev>
        </Str>
        <Disp Icon="Str" />
      </Item>
      <Item ItemId=";extensions/Microsoft.sql-migration/dist/constants/strings.sql.migration.database.migration.mode.label" ItemType="0" PsrId="308" Leaf="true">
        <Str Cat="Text">
          <Val><![CDATA[Migration mode]]></Val>
          <Tgt Cat="Text" Stat="Loc" Orig="New">
            <Val><![CDATA[Modo de migração]]></Val>
          </Tgt>
        </Str>
        <Disp Icon="Str" />
      </Item>
      <Item ItemId=";extensions/Microsoft.sql-migration/dist/constants/strings.sql.migration.database.migration.mode.offline.label" ItemType="0" PsrId="308" Leaf="true">
        <Str Cat="Text">
          <Val><![CDATA[Offline migration]]></Val>
          <Tgt Cat="Text" Stat="Loc" Orig="New">
            <Val><![CDATA[Migração offline]]></Val>
          </Tgt>
        </Str>
        <Disp Icon="Str" />
      </Item>
      <Item ItemId=";extensions/Microsoft.sql-migration/dist/constants/strings.sql.migration.database.migration.mode.online.description" ItemType="0" PsrId="308" Leaf="true">
        <Str Cat="Text">
          <Val><![CDATA[Application downtime is limited to cutover at the end of migration.]]></Val>
          <Tgt Cat="Text" Stat="Loc" Orig="New">
            <Val><![CDATA[O tempo de inatividade do aplicativo é limitado para ser substituído no final da migração.]]></Val>
          </Tgt>
          <Prev Cat="Text">
            <Val><![CDATA[Application downtime is limited to cut over at the end of migration.]]></Val>
          </Prev>
        </Str>
        <Disp Icon="Str" />
      </Item>
      <Item ItemId=";extensions/Microsoft.sql-migration/dist/constants/strings.sql.migration.database.migration.mode.online.label" ItemType="0" PsrId="308" Leaf="true">
        <Str Cat="Text">
          <Val><![CDATA[Online migration]]></Val>
          <Tgt Cat="Text" Stat="Loc" Orig="New">
            <Val><![CDATA[Migração online]]></Val>
          </Tgt>
        </Str>
        <Disp Icon="Str" />
      </Item>
      <Item ItemId=";extensions/Microsoft.sql-migration/dist/constants/strings.sql.migration.database.migration.service" ItemType="0" PsrId="308" Leaf="true">
        <Str Cat="Text">
          <Val><![CDATA[Database Migration Service]]></Val>
          <Tgt Cat="Text" Stat="Loc" Orig="New">
            <Val><![CDATA[Serviço de Migração de Banco de Dados]]></Val>
          </Tgt>
        </Str>
        <Disp Icon="Str" />
      </Item>
      <Item ItemId=";extensions/Microsoft.sql-migration/dist/constants/strings.sql.migration.database.migration.start.time.tool.tip" ItemType="0" PsrId="308" Leaf="true">
        <Str Cat="Text">
          <Val><![CDATA[The start time for the migration]]></Val>
          <Tgt Cat="Text" Stat="Loc" Orig="New">
            <Val><![CDATA[A hora de início da migração]]></Val>
          </Tgt>
        </Str>
        <Disp Icon="Str" />
      </Item>
      <Item ItemId=";extensions/Microsoft.sql-migration/dist/constants/strings.sql.migration.database.migration.status" ItemType="0" PsrId="308" Leaf="true">
        <Str Cat="Text">
          <Val><![CDATA[Database migration status]]></Val>
          <Tgt Cat="Text" Stat="Loc" Orig="New">
            <Val><![CDATA[Status da migração de banco de dados]]></Val>
          </Tgt>
          <Prev Cat="Text">
            <Val><![CDATA[Database Migration Status]]></Val>
          </Prev>
        </Str>
        <Disp Icon="Str" />
      </Item>
      <Item ItemId=";extensions/Microsoft.sql-migration/dist/constants/strings.sql.migration.database.migration.status.label" ItemType="0" PsrId="308" Leaf="true">
        <Str Cat="Text">
          <Val><![CDATA[Login migration status: {0}]]></Val>
<<<<<<< HEAD
          <Tgt Cat="Text" Stat="Loc" Orig="New">
            <Val><![CDATA[Status da migração do login: {0}]]></Val>
=======
          <Tgt Cat="Text" Stat="Update" Orig="New">
            <Val><![CDATA[Status de migração de banco de dados: {0}]]></Val>
>>>>>>> 60bff012
          </Tgt>
          <Prev Cat="Text">
            <Val><![CDATA[Database migration status: {0}]]></Val>
          </Prev>
        </Str>
        <Disp Icon="Str" />
      </Item>
      <Item ItemId=";extensions/Microsoft.sql-migration/dist/constants/strings.sql.migration.database.migration.target.type.tool.tip" ItemType="0" PsrId="308" Leaf="true">
        <Str Cat="Text">
          <Val><![CDATA[The azure resource target type [SQL Managed Instance, SQL Virtual Machine, SQL Database]5D;]]></Val>
          <Tgt Cat="Text" Stat="Loc" Orig="New">
            <Val><![CDATA[O tipo de destino do recurso azure [SQL Managed Instance, SQL Virtual Machine, SQL Database]5D;]]></Val>
          </Tgt>
        </Str>
        <Disp Icon="Str" />
      </Item>
      <Item ItemId=";extensions/Microsoft.sql-migration/dist/constants/strings.sql.migration.database.missing.tables" ItemType="0" PsrId="308" Leaf="true">
        <Str Cat="Text">
          <Val><![CDATA[0 tables found on source database.]]></Val>
          <Tgt Cat="Text" Stat="Loc" Orig="New">
            <Val><![CDATA[0 tabelas encontradas no banco de dados de origem.]]></Val>
          </Tgt>
          <Prev Cat="Text">
            <Val><![CDATA[0 tables found.]]></Val>
          </Prev>
        </Str>
        <Disp Icon="Str" />
      </Item>
      <Item ItemId=";extensions/Microsoft.sql-migration/dist/constants/strings.sql.migration.database.page.description" ItemType="0" PsrId="308" Leaf="true">
        <Str Cat="Text">
          <Val><![CDATA[Select the location of the database backups to use during migration.]]></Val>
          <Tgt Cat="Text" Stat="Loc" Orig="New">
            <Val><![CDATA[Selecione o local dos backups de banco de dados a serem usados durante a migração.]]></Val>
          </Tgt>
          <Prev Cat="Text">
            <Val><![CDATA[Select the location of your database backups to use for migration.]]></Val>
          </Prev>
        </Str>
        <Disp Icon="Str" />
      </Item>
      <Item ItemId=";extensions/Microsoft.sql-migration/dist/constants/strings.sql.migration.database.schema.migration.dacpac" ItemType="0" PsrId="308" Leaf="true">
        <Str Cat="Text">
          <Val><![CDATA[SQL Server dacpac extension]]></Val>
          <Tgt Cat="Text" Stat="Loc" Orig="New">
            <Val><![CDATA[Extensão dacpac do SQL Server]]></Val>
          </Tgt>
        </Str>
        <Disp Icon="Str" />
      </Item>
      <Item ItemId=";extensions/Microsoft.sql-migration/dist/constants/strings.sql.migration.database.schema.migration.help" ItemType="0" PsrId="308" Leaf="true">
        <Str Cat="Text">
          <Val><![CDATA[Make sure to migrate the database schema from source to target by using the {0} or the {1} in Azure Data Studio before selecting the list of tables to migrate.]]></Val>
          <Tgt Cat="Text" Stat="Loc" Orig="New">
            <Val><![CDATA[Certifique-se de migrar o esquema do banco de dados da origem para o destino usando {0} ou {1} no Azure Data Studio antes de selecionar a lista de tabelas a serem migradas.]]></Val>
          </Tgt>
        </Str>
        <Disp Icon="Str" />
      </Item>
      <Item ItemId=";extensions/Microsoft.sql-migration/dist/constants/strings.sql.migration.database.schema.migration.project" ItemType="0" PsrId="308" Leaf="true">
        <Str Cat="Text">
          <Val><![CDATA[SQL Database Projects extension]]></Val>
          <Tgt Cat="Text" Stat="Loc" Orig="New">
            <Val><![CDATA[Extensão de projetos de Banco de Dados SQL]]></Val>
          </Tgt>
        </Str>
        <Disp Icon="Str" />
      </Item>
      <Item ItemId=";extensions/Microsoft.sql-migration/dist/constants/strings.sql.migration.database.status.column" ItemType="0" PsrId="308" Leaf="true">
        <Str Cat="Text">
          <Val><![CDATA[Migration status]]></Val>
          <Tgt Cat="Text" Stat="Loc" Orig="New">
            <Val><![CDATA[Status de migração]]></Val>
          </Tgt>
          <Prev Cat="Text">
            <Val><![CDATA[Status]]></Val>
          </Prev>
        </Str>
        <Disp Icon="Str" />
      </Item>
      <Item ItemId=";extensions/Microsoft.sql-migration/dist/constants/strings.sql.migration.database.status.tool.tip" ItemType="0" PsrId="308" Leaf="true">
        <Str Cat="Text">
          <Val><![CDATA[The current status of the migration]]></Val>
          <Tgt Cat="Text" Stat="Loc" Orig="New">
            <Val><![CDATA[O status atual da migração]]></Val>
          </Tgt>
        </Str>
        <Disp Icon="Str" />
      </Item>
      <Item ItemId=";extensions/Microsoft.sql-migration/dist/constants/strings.sql.migration.database.table.refresh.label" ItemType="0" PsrId="308" Leaf="true">
        <Str Cat="Text">
          <Val><![CDATA[Refresh]]></Val>
          <Tgt Cat="Text" Stat="Loc" Orig="New">
            <Val><![CDATA[Atualizar]]></Val>
          </Tgt>
        </Str>
        <Disp Icon="Str" />
      </Item>
      <Item ItemId=";extensions/Microsoft.sql-migration/dist/constants/strings.sql.migration.database.table.selection.description" ItemType="0" PsrId="308" Leaf="true">
        <Str Cat="Text">
          <Val><![CDATA[For each database below, click Edit to select the tables to migrate from source to target. Then, before clicking Next, validate the provided configuration by clicking 'Run validation'.]]></Val>
          <Tgt Cat="Text" Stat="Loc" Orig="New">
            <Val><![CDATA[Para cada banco de dados abaixo, clique em Editar para selecionar as tabelas a serem migradas da origem para o destino. Em seguida, antes de clicar em Avançar, valide a configuração fornecida clicando em 'Executar validação'.]]></Val>
          </Tgt>
          <Prev Cat="Text">
            <Val><![CDATA[To migrate to the Azure SQL target, select tables in each database for migration.]]></Val>
          </Prev>
        </Str>
        <Disp Icon="Str" />
      </Item>
      <Item ItemId=";extensions/Microsoft.sql-migration/dist/constants/strings.sql.migration.database.table.selection.label" ItemType="0" PsrId="308" Leaf="true">
        <Str Cat="Text">
          <Val><![CDATA[Table selection]]></Val>
          <Tgt Cat="Text" Stat="Loc" Orig="New">
            <Val><![CDATA[Seleção da tabela]]></Val>
          </Tgt>
          <Prev Cat="Text">
            <Val><![CDATA[Migration table selection]]></Val>
          </Prev>
        </Str>
        <Disp Icon="Str" />
      </Item>
      <Item ItemId=";extensions/Microsoft.sql-migration/dist/constants/strings.sql.migration.database.table.source.column.label" ItemType="0" PsrId="308" Leaf="true">
        <Str Cat="Text">
          <Val><![CDATA[Source database]]></Val>
          <Tgt Cat="Text" Stat="Loc" Orig="New">
            <Val><![CDATA[Banco de dados de origem]]></Val>
          </Tgt>
        </Str>
        <Disp Icon="Str" />
      </Item>
      <Item ItemId=";extensions/Microsoft.sql-migration/dist/constants/strings.sql.migration.database.table.tables.column.label" ItemType="0" PsrId="308" Leaf="true">
        <Str Cat="Text">
          <Val><![CDATA[Select tables]]></Val>
          <Tgt Cat="Text" Stat="Loc" Orig="New">
            <Val><![CDATA[Selecionar tabelas]]></Val>
          </Tgt>
        </Str>
        <Disp Icon="Str" />
      </Item>
      <Item ItemId=";extensions/Microsoft.sql-migration/dist/constants/strings.sql.migration.database.table.target.column.label" ItemType="0" PsrId="308" Leaf="true">
        <Str Cat="Text">
          <Val><![CDATA[Target database]]></Val>
          <Tgt Cat="Text" Stat="Loc" Orig="New">
            <Val><![CDATA[Banco de dados de destino]]></Val>
          </Tgt>
        </Str>
        <Disp Icon="Str" />
      </Item>
      <Item ItemId=";extensions/Microsoft.sql-migration/dist/constants/strings.sql.migration.database.to.be.migrated" ItemType="0" PsrId="308" Leaf="true">
        <Str Cat="Text">
          <Val><![CDATA[Database to be migrated]]></Val>
          <Tgt Cat="Text" Stat="Loc" Orig="New">
            <Val><![CDATA[Banco de dados a ser migrado]]></Val>
          </Tgt>
        </Str>
        <Disp Icon="Str" />
      </Item>
      <Item ItemId=";extensions/Microsoft.sql-migration/dist/constants/strings.sql.migration.database.validate.selection" ItemType="0" PsrId="308" Leaf="true">
        <Str Cat="Text">
          <Val><![CDATA[Please select target database tables to migrate to.  At least one database with one table is required.]]></Val>
          <Tgt Cat="Text" Stat="Loc" Orig="New">
            <Val><![CDATA[Selecione as tabelas de banco de dados de destino para a migração. É necessário pelo menos um banco de dados com uma tabela.]]></Val>
          </Tgt>
        </Str>
        <Disp Icon="Str" />
      </Item>
      <Item ItemId=";extensions/Microsoft.sql-migration/dist/constants/strings.sql.migration.databases" ItemType="0" PsrId="308" Leaf="true">
        <Str Cat="Text">
          <Val><![CDATA[Databases ({0}/{1})]]></Val>
          <Tgt Cat="Text" Stat="Loc" Orig="New">
            <Val><![CDATA[Bancos de dados ({0}/{1})]]></Val>
          </Tgt>
        </Str>
        <Disp Icon="Str" />
      </Item>
      <Item ItemId=";extensions/Microsoft.sql-migration/dist/constants/strings.sql.migration.databases.selected" ItemType="0" PsrId="308" Leaf="true">
        <Str Cat="Text">
          <Val><![CDATA[{0}/{1} databases selected]]></Val>
          <Tgt Cat="Text" Stat="Loc" Orig="New">
            <Val><![CDATA[{0}/{1} bancos de dados selecionados]]></Val>
          </Tgt>
          <Prev Cat="Text">
            <Val><![CDATA[{0}/{1} Databases selected]]></Val>
          </Prev>
        </Str>
        <Disp Icon="Str" />
      </Item>
      <Item ItemId=";extensions/Microsoft.sql-migration/dist/constants/strings.sql.migration.databases.table.title" ItemType="0" PsrId="308" Leaf="true">
        <Str Cat="Text">
          <Val><![CDATA[Databases]]></Val>
          <Tgt Cat="Text" Stat="Loc" Orig="New">
            <Val><![CDATA[Bancos de dados]]></Val>
          </Tgt>
        </Str>
        <Disp Icon="Str" />
      </Item>
      <Item ItemId=";extensions/Microsoft.sql-migration/dist/constants/strings.sql.migration.day" ItemType="0" PsrId="308" Leaf="true">
        <Str Cat="Text">
          <Val><![CDATA[{0} day]]></Val>
          <Tgt Cat="Text" Stat="Loc" Orig="New">
            <Val><![CDATA[{0} dia]]></Val>
          </Tgt>
        </Str>
        <Disp Icon="Str" />
      </Item>
      <Item ItemId=";extensions/Microsoft.sql-migration/dist/constants/strings.sql.migration.days" ItemType="0" PsrId="308" Leaf="true">
        <Str Cat="Text">
          <Val><![CDATA[{0} days]]></Val>
          <Tgt Cat="Text" Stat="Loc" Orig="New">
            <Val><![CDATA[{0} dias]]></Val>
          </Tgt>
        </Str>
        <Disp Icon="Str" />
      </Item>
      <Item ItemId=";extensions/Microsoft.sql-migration/dist/constants/strings.sql.migration.default.database" ItemType="0" PsrId="308" Leaf="true">
        <Str Cat="Text">
          <Val><![CDATA[Default database]]></Val>
          <Tgt Cat="Text" Stat="Loc" Orig="New">
            <Val><![CDATA[Banco de dados padrão]]></Val>
          </Tgt>
        </Str>
        <Disp Icon="Str" />
      </Item>
      <Item ItemId=";extensions/Microsoft.sql-migration/dist/constants/strings.sql.migration.delete.error" ItemType="0" PsrId="308" Leaf="true">
        <Str Cat="Text">
          <Val><![CDATA[An error occurred while deleting the migration.]]></Val>
          <Tgt Cat="Text" Stat="Loc" Orig="New">
            <Val><![CDATA[Ocorreu um erro ao excluir a migração.]]></Val>
          </Tgt>
        </Str>
        <Disp Icon="Str" />
      </Item>
      <Item ItemId=";extensions/Microsoft.sql-migration/dist/constants/strings.sql.migration.delete.migration" ItemType="0" PsrId="308" Leaf="true">
        <Str Cat="Text">
          <Val><![CDATA[Delete migration]]></Val>
          <Tgt Cat="Text" Stat="Loc" Orig="New">
            <Val><![CDATA[Excluir migração]]></Val>
          </Tgt>
        </Str>
        <Disp Icon="Str" />
      </Item>
      <Item ItemId=";extensions/Microsoft.sql-migration/dist/constants/strings.sql.migration.description" ItemType="0" PsrId="308" Leaf="true">
        <Str Cat="Text">
          <Val><![CDATA[Description]]></Val>
          <Tgt Cat="Text" Stat="Loc" Orig="New">
            <Val><![CDATA[Descrição]]></Val>
          </Tgt>
        </Str>
        <Disp Icon="Str" />
      </Item>
      <Item ItemId=";extensions/Microsoft.sql-migration/dist/constants/strings.sql.migration.details.breadcrumb.migrations" ItemType="0" PsrId="308" Leaf="true">
        <Str Cat="Text">
          <Val><![CDATA[Migrations]]></Val>
          <Tgt Cat="Text" Stat="Loc" Orig="New">
            <Val><![CDATA[Migrações]]></Val>
          </Tgt>
        </Str>
        <Disp Icon="Str" />
      </Item>
      <Item ItemId=";extensions/Microsoft.sql-migration/dist/constants/strings.sql.migration.details.copied" ItemType="0" PsrId="308" Leaf="true">
        <Str Cat="Text">
          <Val><![CDATA[Details copied]]></Val>
          <Tgt Cat="Text" Stat="Loc" Orig="New">
            <Val><![CDATA[Detalhes copiados]]></Val>
          </Tgt>
        </Str>
        <Disp Icon="Str" />
      </Item>
      <Item ItemId=";extensions/Microsoft.sql-migration/dist/constants/strings.sql.migration.details.refresh" ItemType="0" PsrId="308" Leaf="true">
        <Str Cat="Text">
          <Val><![CDATA[Refresh]]></Val>
          <Tgt Cat="Text" Stat="Loc" Orig="New">
            <Val><![CDATA[Atualizar]]></Val>
          </Tgt>
        </Str>
        <Disp Icon="Str" />
      </Item>
      <Item ItemId=";extensions/Microsoft.sql-migration/dist/constants/strings.sql.migration.details.serverobjects.all.tables.label" ItemType="0" PsrId="308" Leaf="true">
        <Str Cat="Text">
          <Val><![CDATA[Total tables]]></Val>
          <Tgt Cat="Text" Stat="Loc" Orig="New">
            <Val><![CDATA[Total de tabelas]]></Val>
          </Tgt>
        </Str>
        <Disp Icon="Str" />
      </Item>
      <Item ItemId=";extensions/Microsoft.sql-migration/dist/constants/strings.sql.migration.details.serverobjects.failed.tables.label" ItemType="0" PsrId="308" Leaf="true">
        <Str Cat="Text">
          <Val><![CDATA[Failed]]></Val>
          <Tgt Cat="Text" Stat="Loc" Orig="New">
            <Val><![CDATA[Com falha]]></Val>
          </Tgt>
        </Str>
        <Disp Icon="Str" />
      </Item>
      <Item ItemId=";extensions/Microsoft.sql-migration/dist/constants/strings.sql.migration.details.serverobjects.field.label" ItemType="0" PsrId="308" Leaf="true">
        <Str Cat="Text">
          <Val><![CDATA[Server objects]]></Val>
          <Tgt Cat="Text" Stat="Loc" Orig="New">
            <Val><![CDATA[Objetos do servidor]]></Val>
          </Tgt>
        </Str>
        <Disp Icon="Str" />
      </Item>
      <Item ItemId=";extensions/Microsoft.sql-migration/dist/constants/strings.sql.migration.details.serverobjects.filter.aria.label" ItemType="0" PsrId="308" Leaf="true">
        <Str Cat="Text">
          <Val><![CDATA[Filter table migration results using keywords]]></Val>
          <Tgt Cat="Text" Stat="Loc" Orig="New">
            <Val><![CDATA[Filtre os resultados da migração da tabela usando palavras-chave]]></Val>
          </Tgt>
        </Str>
        <Disp Icon="Str" />
      </Item>
      <Item ItemId=";extensions/Microsoft.sql-migration/dist/constants/strings.sql.migration.details.serverobjects.filter.label" ItemType="0" PsrId="308" Leaf="true">
        <Str Cat="Text">
          <Val><![CDATA[Filter table migration results]]></Val>
          <Tgt Cat="Text" Stat="Loc" Orig="New">
            <Val><![CDATA[Filtrar resultados de migração de tabela]]></Val>
          </Tgt>
        </Str>
        <Disp Icon="Str" />
      </Item>
      <Item ItemId=";extensions/Microsoft.sql-migration/dist/constants/strings.sql.migration.details.serverobjects.label" ItemType="0" PsrId="308" Leaf="true">
        <Str Cat="Text">
          <Val><![CDATA[Server objects]]></Val>
          <Tgt Cat="Text" Stat="Loc" Orig="New">
            <Val><![CDATA[Objetos do servidor]]></Val>
          </Tgt>
        </Str>
        <Disp Icon="Str" />
      </Item>
      <Item ItemId=";extensions/Microsoft.sql-migration/dist/constants/strings.sql.migration.dms.location" ItemType="0" PsrId="308" Leaf="true">
        <Str Cat="Text">
          <Val><![CDATA[Azure region for your Azure Database Migration Service. Only regions that contain a service will be shown.]]></Val>
          <Tgt Cat="Text" Stat="Loc" Orig="New">
            <Val><![CDATA[Região do Azure para seu Serviço de Migração de Banco de Dados do Azure. Somente as regiões que contêm um serviço serão mostradas.]]></Val>
          </Tgt>
        </Str>
        <Disp Icon="Str" />
      </Item>
      <Item ItemId=";extensions/Microsoft.sql-migration/dist/constants/strings.sql.migration.dms.provision.failed" ItemType="0" PsrId="308" Leaf="true">
        <Str Cat="Text">
          <Val><![CDATA[Failed to provision a Database Migration Service. Wait a few minutes and then try again.]]></Val>
          <Tgt Cat="Text" Stat="Loc" Orig="New">
            <Val><![CDATA[Falha ao provisional um Serviço de Migração de Banco de Dados. Aguarde alguns minutos e tente novamente.]]></Val>
          </Tgt>
          <Prev Cat="Text">
            <Val><![CDATA[Database migration service has failed to provision. Please try again after some time.]]></Val>
          </Prev>
        </Str>
        <Disp Icon="Str" />
      </Item>
      <Item ItemId=";extensions/Microsoft.sql-migration/dist/constants/strings.sql.migration.dms.resource" ItemType="0" PsrId="308" Leaf="true">
        <Str Cat="Text">
          <Val><![CDATA[Your Azure Database Migration Service resource name]]></Val>
          <Tgt Cat="Text" Stat="Loc" Orig="New">
            <Val><![CDATA[Seu nome de recurso do Serviço de Migração de Banco de Dados do Azure]]></Val>
          </Tgt>
        </Str>
        <Disp Icon="Str" />
      </Item>
      <Item ItemId=";extensions/Microsoft.sql-migration/dist/constants/strings.sql.migration.dms.resource_group" ItemType="0" PsrId="308" Leaf="true">
        <Str Cat="Text">
          <Val><![CDATA[Resource group for your Azure SQL target. Only resource groups that contain a service will be shown.]]></Val>
          <Tgt Cat="Text" Stat="Loc" Orig="New">
            <Val><![CDATA[Grupo de recursos para seu destino SQL do Azure. somente grupos de recursos que contêm um serviço serão mostrados.]]></Val>
          </Tgt>
        </Str>
        <Disp Icon="Str" />
      </Item>
      <Item ItemId=";extensions/Microsoft.sql-migration/dist/constants/strings.sql.migration.dms.subscription" ItemType="0" PsrId="308" Leaf="true">
        <Str Cat="Text">
          <Val><![CDATA[Subscription name for your Azure Database Migration Service]]></Val>
          <Tgt Cat="Text" Stat="Loc" Orig="New">
            <Val><![CDATA[Nome da assinatura para seu Serviço de Migração de Banco de Dados do Azure]]></Val>
          </Tgt>
        </Str>
        <Disp Icon="Str" />
      </Item>
      <Item ItemId=";extensions/Microsoft.sql-migration/dist/constants/strings.sql.migration.duration" ItemType="0" PsrId="308" Leaf="true">
        <Str Cat="Text">
          <Val><![CDATA[Duration]]></Val>
          <Tgt Cat="Text" Stat="Loc" Orig="New">
            <Val><![CDATA[Duração]]></Val>
          </Tgt>
        </Str>
        <Disp Icon="Str" />
      </Item>
      <Item ItemId=";extensions/Microsoft.sql-migration/dist/constants/strings.sql.migration.empty.table.subtext" ItemType="0" PsrId="308" Leaf="true">
        <Str Cat="Text">
          <Val><![CDATA[If results were expected, verify the connection to the SQL Server instance.]]></Val>
          <Tgt Cat="Text" Stat="Loc" Orig="New">
            <Val><![CDATA[Para atingir os resultados esperados, verifique a conexão com a Instância do SQL Server.]]></Val>
          </Tgt>
          <Prev Cat="Text">
            <Val><![CDATA[If results were expected, reconfirm the connection to the SQL Server Instance.]]></Val>
          </Prev>
        </Str>
        <Disp Icon="Str" />
      </Item>
      <Item ItemId=";extensions/Microsoft.sql-migration/dist/constants/strings.sql.migration.empty.table.text" ItemType="0" PsrId="308" Leaf="true">
        <Str Cat="Text">
          <Val><![CDATA[No backup files]]></Val>
          <Tgt Cat="Text" Stat="Loc" Orig="New">
            <Val><![CDATA[Nenhum arquivos de backup encontrado]]></Val>
          </Tgt>
          <Prev Cat="Text">
            <Val><![CDATA[No backup files to show]]></Val>
          </Prev>
        </Str>
        <Disp Icon="Str" />
      </Item>
      <Item ItemId=";extensions/Microsoft.sql-migration/dist/constants/strings.sql.migration.enter.your.sql.cred" ItemType="0" PsrId="308" Leaf="true">
        <Str Cat="Text">
          <Val><![CDATA[Enter the credentials for the source SQL Server instance. These credentials will be used while migrating databases to Azure SQL.]]></Val>
          <Tgt Cat="Text" Stat="Loc" Orig="New">
            <Val><![CDATA[Insira as credenciais para a Instância do SQL Server de origem. Essas credenciais serão usadas ao migrar bancos de dados para o SQL do Azure.]]></Val>
          </Tgt>
          <Prev Cat="Text">
            <Val><![CDATA[Enter the credentials for the source SQL Server instance. These credentials will be used while migrating database(s) to Azure SQL.]]></Val>
          </Prev>
        </Str>
        <Disp Icon="Str" />
      </Item>
      <Item ItemId=";extensions/Microsoft.sql-migration/dist/constants/strings.sql.migration.error" ItemType="0" PsrId="308" Leaf="true">
        <Str Cat="Text">
          <Val><![CDATA[Error]]></Val>
          <Tgt Cat="Text" Stat="Loc" Orig="New">
            <Val><![CDATA[Erro]]></Val>
          </Tgt>
        </Str>
        <Disp Icon="Str" />
      </Item>
      <Item ItemId=";extensions/Microsoft.sql-migration/dist/constants/strings.sql.migration.error.aria.view.details" ItemType="0" PsrId="308" Leaf="true">
        <Str Cat="Text">
          <Val><![CDATA[Click to view error details]]></Val>
          <Tgt Cat="Text" Stat="Loc" Orig="New">
            <Val><![CDATA[Clique para exibir os detalhes do erro]]></Val>
          </Tgt>
        </Str>
        <Disp Icon="Str" />
      </Item>
      <Item ItemId=";extensions/Microsoft.sql-migration/dist/constants/strings.sql.migration.error.details.label" ItemType="0" PsrId="308" Leaf="true">
        <Str Cat="Text">
          <Val><![CDATA[Migration error(s))]]></Val>
          <Tgt Cat="Text" Stat="Loc" Orig="New">
            <Val><![CDATA[Erros de migração]]></Val>
          </Tgt>
        </Str>
        <Disp Icon="Str" />
      </Item>
      <Item ItemId=";extensions/Microsoft.sql-migration/dist/constants/strings.sql.migration.error.details.title" ItemType="0" PsrId="308" Leaf="true">
        <Str Cat="Text">
          <Val><![CDATA[Migration error details]]></Val>
          <Tgt Cat="Text" Stat="Loc" Orig="New">
            <Val><![CDATA[Detalhes do erro de migração]]></Val>
          </Tgt>
        </Str>
        <Disp Icon="Str" />
      </Item>
      <Item ItemId=";extensions/Microsoft.sql-migration/dist/constants/strings.sql.migration.error.title" ItemType="0" PsrId="308" Leaf="true">
        <Str Cat="Text">
          <Val><![CDATA[Migration status details]]></Val>
          <Tgt Cat="Text" Stat="Loc" Orig="New">
            <Val><![CDATA[Detalhes do status da migração]]></Val>
          </Tgt>
        </Str>
        <Disp Icon="Str" />
      </Item>
      <Item ItemId=";extensions/Microsoft.sql-migration/dist/constants/strings.sql.migration.failed" ItemType="0" PsrId="308" Leaf="true">
        <Str Cat="Text">
          <Val><![CDATA[Database migrations failed]]></Val>
          <Tgt Cat="Text" Stat="Loc" Orig="New">
            <Val><![CDATA[Falha nas migrações de banco de dados]]></Val>
          </Tgt>
          <Prev Cat="Text">
            <Val><![CDATA[Migrations failed]]></Val>
          </Prev>
        </Str>
        <Disp Icon="Str" />
      </Item>
      <Item ItemId=";extensions/Microsoft.sql-migration/dist/constants/strings.sql.migration.feedback.issue.title" ItemType="0" PsrId="308" Leaf="true">
        <Str Cat="Text">
          <Val><![CDATA[Feedback on the migration experience]]></Val>
          <Tgt Cat="Text" Stat="Loc" Orig="New">
            <Val><![CDATA[Comentários sobre a experiência de migração]]></Val>
          </Tgt>
        </Str>
        <Disp Icon="Str" />
      </Item>
      <Item ItemId=";extensions/Microsoft.sql-migration/dist/constants/strings.sql.migration.field.label.deteected.files" ItemType="0" PsrId="308" Leaf="true">
        <Str Cat="Text">
          <Val><![CDATA[Detected files]]></Val>
          <Tgt Cat="Text" Stat="Loc" Orig="New">
            <Val><![CDATA[Arquivos detectados]]></Val>
          </Tgt>
        </Str>
        <Disp Icon="Str" />
      </Item>
      <Item ItemId=";extensions/Microsoft.sql-migration/dist/constants/strings.sql.migration.field.label.last.restored.file.time" ItemType="0" PsrId="308" Leaf="true">
        <Str Cat="Text">
          <Val><![CDATA[Last restored file time]]></Val>
          <Tgt Cat="Text" Stat="Loc" Orig="New">
            <Val><![CDATA[Hora do último arquivo restaurado]]></Val>
          </Tgt>
        </Str>
        <Disp Icon="Str" />
      </Item>
      <Item ItemId=";extensions/Microsoft.sql-migration/dist/constants/strings.sql.migration.field.label.last.uloaded.file.time" ItemType="0" PsrId="308" Leaf="true">
        <Str Cat="Text">
          <Val><![CDATA[Last uploaded file time]]></Val>
          <Tgt Cat="Text" Stat="Loc" Orig="New">
            <Val><![CDATA[Hora do último arquivo carregado]]></Val>
          </Tgt>
        </Str>
        <Disp Icon="Str" />
      </Item>
      <Item ItemId=";extensions/Microsoft.sql-migration/dist/constants/strings.sql.migration.field.label.last.uploaded.file" ItemType="0" PsrId="308" Leaf="true">
        <Str Cat="Text">
          <Val><![CDATA[Last uploaded file]]></Val>
          <Tgt Cat="Text" Stat="Loc" Orig="New">
            <Val><![CDATA[Último arquivo enviado]]></Val>
          </Tgt>
        </Str>
        <Disp Icon="Str" />
      </Item>
      <Item ItemId=";extensions/Microsoft.sql-migration/dist/constants/strings.sql.migration.field.label.mi.restore.state" ItemType="0" PsrId="308" Leaf="true">
        <Str Cat="Text">
          <Val><![CDATA[Managed instance restore state]]></Val>
          <Tgt Cat="Text" Stat="Loc" Orig="New">
            <Val><![CDATA[Estado de restauração da instância gerenciada]]></Val>
          </Tgt>
        </Str>
        <Disp Icon="Str" />
      </Item>
      <Item ItemId=";extensions/Microsoft.sql-migration/dist/constants/strings.sql.migration.field.label.pending.differential.backups" ItemType="0" PsrId="308" Leaf="true">
        <Str Cat="Text">
          <Val><![CDATA[Pending differential backups]]></Val>
          <Tgt Cat="Text" Stat="Loc" Orig="New">
            <Val><![CDATA[Backups diferenciais pendentes]]></Val>
          </Tgt>
        </Str>
        <Disp Icon="Str" />
      </Item>
      <Item ItemId=";extensions/Microsoft.sql-migration/dist/constants/strings.sql.migration.field.label.queued.files" ItemType="0" PsrId="308" Leaf="true">
        <Str Cat="Text">
          <Val><![CDATA[Queued files]]></Val>
          <Tgt Cat="Text" Stat="Loc" Orig="New">
            <Val><![CDATA[Arquivos em fila]]></Val>
          </Tgt>
        </Str>
        <Disp Icon="Str" />
      </Item>
      <Item ItemId=";extensions/Microsoft.sql-migration/dist/constants/strings.sql.migration.field.label.restore.percent.completed" ItemType="0" PsrId="308" Leaf="true">
        <Str Cat="Text">
          <Val><![CDATA[Restore percent completed]]></Val>
          <Tgt Cat="Text" Stat="Loc" Orig="New">
            <Val><![CDATA[Porcentagem de restauração concluída]]></Val>
          </Tgt>
        </Str>
        <Disp Icon="Str" />
      </Item>
      <Item ItemId=";extensions/Microsoft.sql-migration/dist/constants/strings.sql.migration.field.label.restore.plan.size" ItemType="0" PsrId="308" Leaf="true">
        <Str Cat="Text">
          <Val><![CDATA[Restore plan size (MB)]]></Val>
          <Tgt Cat="Text" Stat="Loc" Orig="New">
            <Val><![CDATA[Restaurar tamanho do plano (MB)]]></Val>
          </Tgt>
        </Str>
        <Disp Icon="Str" />
      </Item>
      <Item ItemId=";extensions/Microsoft.sql-migration/dist/constants/strings.sql.migration.field.label.restored.files" ItemType="0" PsrId="308" Leaf="true">
        <Str Cat="Text">
          <Val><![CDATA[Restored files]]></Val>
          <Tgt Cat="Text" Stat="Loc" Orig="New">
            <Val><![CDATA[Arquivos restaurados]]></Val>
          </Tgt>
        </Str>
        <Disp Icon="Str" />
      </Item>
      <Item ItemId=";extensions/Microsoft.sql-migration/dist/constants/strings.sql.migration.field.label.restored.size" ItemType="0" PsrId="308" Leaf="true">
        <Str Cat="Text">
          <Val><![CDATA[Restored size (MB)]]></Val>
          <Tgt Cat="Text" Stat="Loc" Orig="New">
            <Val><![CDATA[Tamanho restaurado (MB)]]></Val>
          </Tgt>
        </Str>
        <Disp Icon="Str" />
      </Item>
      <Item ItemId=";extensions/Microsoft.sql-migration/dist/constants/strings.sql.migration.field.label.restoring.files" ItemType="0" PsrId="308" Leaf="true">
        <Str Cat="Text">
          <Val><![CDATA[Restoring files]]></Val>
          <Tgt Cat="Text" Stat="Loc" Orig="New">
            <Val><![CDATA[Restaurando arquivos]]></Val>
          </Tgt>
        </Str>
        <Disp Icon="Str" />
      </Item>
      <Item ItemId=";extensions/Microsoft.sql-migration/dist/constants/strings.sql.migration.field.label.skipped.files" ItemType="0" PsrId="308" Leaf="true">
        <Str Cat="Text">
          <Val><![CDATA[Skipped files]]></Val>
          <Tgt Cat="Text" Stat="Loc" Orig="New">
            <Val><![CDATA[Arquivos ignorados]]></Val>
          </Tgt>
        </Str>
        <Disp Icon="Str" />
      </Item>
      <Item ItemId=";extensions/Microsoft.sql-migration/dist/constants/strings.sql.migration.field.label.unrestorable.files" ItemType="0" PsrId="308" Leaf="true">
        <Str Cat="Text">
          <Val><![CDATA[Unrestorable files]]></Val>
          <Tgt Cat="Text" Stat="Loc" Orig="New">
            <Val><![CDATA[Arquivos irrecuperáveis]]></Val>
          </Tgt>
        </Str>
        <Disp Icon="Str" />
      </Item>
      <Item ItemId=";extensions/Microsoft.sql-migration/dist/constants/strings.sql.migration.file.name" ItemType="0" PsrId="308" Leaf="true">
        <Str Cat="Text">
          <Val><![CDATA[File name]]></Val>
          <Tgt Cat="Text" Stat="Loc" Orig="New">
            <Val><![CDATA[Nome do arquivo]]></Val>
          </Tgt>
        </Str>
        <Disp Icon="Str" />
      </Item>
      <Item ItemId=";extensions/Microsoft.sql-migration/dist/constants/strings.sql.migration.finish.time" ItemType="0" PsrId="308" Leaf="true">
        <Str Cat="Text">
          <Val><![CDATA[Finish time]]></Val>
          <Tgt Cat="Text" Stat="Loc" Orig="New">
            <Val><![CDATA[Hora da conclusão]]></Val>
          </Tgt>
          <Prev Cat="Text">
            <Val><![CDATA[Finish Time]]></Val>
          </Prev>
        </Str>
        <Disp Icon="Str" />
      </Item>
      <Item ItemId=";extensions/Microsoft.sql-migration/dist/constants/strings.sql.migration.first.lsn" ItemType="0" PsrId="308" Leaf="true">
        <Str Cat="Text">
          <Val><![CDATA[First LSN]]></Val>
          <Tgt Cat="Text" Stat="Loc" Orig="New">
            <Val><![CDATA[Primeiro LSN]]></Val>
          </Tgt>
        </Str>
        <Disp Icon="Str" />
      </Item>
      <Item ItemId=";extensions/Microsoft.sql-migration/dist/constants/strings.sql.migration.full.backup.files" ItemType="0" PsrId="308" Leaf="true">
        <Str Cat="Text">
          <Val><![CDATA[Full backup file(s)]]></Val>
          <Tgt Cat="Text" Stat="Loc" Orig="New">
            <Val><![CDATA[Arquivo(s) de backup completo(s)]]></Val>
          </Tgt>
          <Prev Cat="Text">
            <Val><![CDATA[Full backup files]]></Val>
          </Prev>
        </Str>
        <Disp Icon="Str" />
      </Item>
      <Item ItemId=";extensions/Microsoft.sql-migration/dist/constants/strings.sql.migration.generic.congratulations" ItemType="0" PsrId="308" Leaf="true">
        <Str Cat="Text">
          <Val><![CDATA[We have completed the assessment of your SQL Server instance '{0}'.]]></Val>
          <Tgt Cat="Text" Stat="Loc" Orig="New">
            <Val><![CDATA[Concluímos a avaliação da sua instância do SQL Server ' {0} '.]]></Val>
          </Tgt>
          <Prev Cat="Text">
            <Val><![CDATA[We have completed the assessment of your SQL Server Instance '{0}'.]]></Val>
          </Prev>
        </Str>
        <Disp Icon="Str" />
      </Item>
      <Item ItemId=";extensions/Microsoft.sql-migration/dist/constants/strings.sql.migration.hr" ItemType="0" PsrId="308" Leaf="true">
        <Str Cat="Text">
          <Val><![CDATA[{0} hr]]></Val>
          <Tgt Cat="Text" Stat="Loc" Orig="New">
            <Val><![CDATA[{0} hora]]></Val>
          </Tgt>
        </Str>
        <Disp Icon="Str" />
      </Item>
      <Item ItemId=";extensions/Microsoft.sql-migration/dist/constants/strings.sql.migration.hrs" ItemType="0" PsrId="308" Leaf="true">
        <Str Cat="Text">
          <Val><![CDATA[{0} hrs]]></Val>
          <Tgt Cat="Text" Stat="Loc" Orig="New">
            <Val><![CDATA[{0} horas]]></Val>
          </Tgt>
        </Str>
        <Disp Icon="Str" />
      </Item>
      <Item ItemId=";extensions/Microsoft.sql-migration/dist/constants/strings.sql.migration.impact" ItemType="0" PsrId="308" Leaf="true">
        <Str Cat="Text">
          <Val><![CDATA[Impact]]></Val>
          <Tgt Cat="Text" Stat="Loc" Orig="New">
            <Val><![CDATA[Impacto]]></Val>
          </Tgt>
        </Str>
        <Disp Icon="Str" />
      </Item>
      <Item ItemId=";extensions/Microsoft.sql-migration/dist/constants/strings.sql.migration.impact.object.name" ItemType="0" PsrId="308" Leaf="true">
        <Str Cat="Text">
          <Val><![CDATA[Name: {0}]]></Val>
          <Tgt Cat="Text" Stat="Loc" Orig="New">
            <Val><![CDATA[Nome: {0}]]></Val>
          </Tgt>
        </Str>
        <Disp Icon="Str" />
      </Item>
      <Item ItemId=";extensions/Microsoft.sql-migration/dist/constants/strings.sql.migration.impact.object.type" ItemType="0" PsrId="308" Leaf="true">
        <Str Cat="Text">
          <Val><![CDATA[Type: {0}]]></Val>
          <Tgt Cat="Text" Stat="Loc" Orig="New">
            <Val><![CDATA[Tipo: {0}]]></Val>
          </Tgt>
        </Str>
        <Disp Icon="Str" />
      </Item>
      <Item ItemId=";extensions/Microsoft.sql-migration/dist/constants/strings.sql.migration.impacted.objects" ItemType="0" PsrId="308" Leaf="true">
        <Str Cat="Text">
          <Val><![CDATA[Impacted objects]]></Val>
          <Tgt Cat="Text" Stat="Loc" Orig="New">
            <Val><![CDATA[Objetos afetados]]></Val>
          </Tgt>
          <Prev Cat="Text">
            <Val><![CDATA[Impacted Objects]]></Val>
          </Prev>
        </Str>
        <Disp Icon="Str" />
      </Item>
      <Item ItemId=";extensions/Microsoft.sql-migration/dist/constants/strings.sql.migration.inline.migration.notebook.title" ItemType="0" PsrId="308" Leaf="true">
        <Str Cat="Text">
          <Val><![CDATA[Inline migration]]></Val>
          <Tgt Cat="Text" Stat="Loc" Orig="New">
            <Val><![CDATA[Migração embutida]]></Val>
          </Tgt>
        </Str>
        <Disp Icon="Str" />
      </Item>
      <Item ItemId=";extensions/Microsoft.sql-migration/dist/constants/strings.sql.migration.inprogress.warning.multiple" ItemType="0" PsrId="308" Leaf="true">
        <Str Cat="Text">
          <Val><![CDATA[{0} databases have warnings]]></Val>
          <Tgt Cat="Text" Stat="Loc" Orig="New">
            <Val><![CDATA[{0} os bancos de dados possuem avisos]]></Val>
          </Tgt>
        </Str>
        <Disp Icon="Str" />
      </Item>
      <Item ItemId=";extensions/Microsoft.sql-migration/dist/constants/strings.sql.migration.inprogress.warning.single" ItemType="0" PsrId="308" Leaf="true">
        <Str Cat="Text">
          <Val><![CDATA[{0} database has warnings]]></Val>
          <Tgt Cat="Text" Stat="Loc" Orig="New">
            <Val><![CDATA[{0} o banco de dados possui avisos]]></Val>
          </Tgt>
        </Str>
        <Disp Icon="Str" />
      </Item>
      <Item ItemId=";extensions/Microsoft.sql-migration/dist/constants/strings.sql.migration.instance" ItemType="0" PsrId="308" Leaf="true">
        <Str Cat="Text">
          <Val><![CDATA[Instance]]></Val>
          <Tgt Cat="Text" Stat="Loc" Orig="New">
            <Val><![CDATA[Instância]]></Val>
          </Tgt>
        </Str>
        <Disp Icon="Str" />
      </Item>
      <Item ItemId=";extensions/Microsoft.sql-migration/dist/constants/strings.sql.migration.invalid.account.error" ItemType="0" PsrId="308" Leaf="true">
        <Str Cat="Text">
          <Val><![CDATA[To continue, select a valid Azure account.]]></Val>
          <Tgt Cat="Text" Stat="Loc" Orig="New">
            <Val><![CDATA[Para continuar, selecione uma conta válida do Azure.]]></Val>
          </Tgt>
        </Str>
        <Disp Icon="Str" />
      </Item>
      <Item ItemId=";extensions/Microsoft.sql-migration/dist/constants/strings.sql.migration.invalid.blob.container.error" ItemType="0" PsrId="308" Leaf="true">
        <Str Cat="Text">
          <Val><![CDATA[To continue, select a valid blob container for source database '{0}'.]]></Val>
          <Tgt Cat="Text" Stat="Loc" Orig="New">
            <Val><![CDATA[Para continuar, selecione um contêiner de blob válido para o banco de dados de origem '{0}'.]]></Val>
          </Tgt>
          <Prev Cat="Text">
            <Val><![CDATA[Please select a valid blob container for source database '{0}' to proceed.]]></Val>
          </Prev>
        </Str>
        <Disp Icon="Str" />
      </Item>
      <Item ItemId=";extensions/Microsoft.sql-migration/dist/constants/strings.sql.migration.invalid.blob.lastBackupFile.error" ItemType="0" PsrId="308" Leaf="true">
        <Str Cat="Text">
          <Val><![CDATA[To continue, select a valid last backup file for source database '{0}'.]]></Val>
          <Tgt Cat="Text" Stat="Loc" Orig="New">
            <Val><![CDATA[Para continuar, selecione um último arquivo de backup válido para o banco dados de origem '{0}'.]]></Val>
          </Tgt>
          <Prev Cat="Text">
            <Val><![CDATA[Please select a valid last backup file for source database '{0}' to proceed.]]></Val>
          </Prev>
        </Str>
        <Disp Icon="Str" />
      </Item>
      <Item ItemId=";extensions/Microsoft.sql-migration/dist/constants/strings.sql.migration.invalid.blob.lastBackupFolder.error" ItemType="0" PsrId="308" Leaf="true">
        <Str Cat="Text">
          <Val><![CDATA[To continue, select a valid backup folder for source database '{0}'.]]></Val>
          <Tgt Cat="Text" Stat="Loc" Orig="New">
            <Val><![CDATA[Para continuar, selecione uma pasta de backup válida para o banco de dados de origem '{0}'.]]></Val>
          </Tgt>
        </Str>
        <Disp Icon="Str" />
      </Item>
      <Item ItemId=";extensions/Microsoft.sql-migration/dist/constants/strings.sql.migration.invalid.blob.resourceGroup.error" ItemType="0" PsrId="308" Leaf="true">
        <Str Cat="Text">
          <Val><![CDATA[To continue, select a valid resource group for source database '{0}'.]]></Val>
          <Tgt Cat="Text" Stat="Loc" Orig="New">
            <Val><![CDATA[Para continuar, selecione um grupo de recursos válido para o banco de dados de origem '{0}'.]]></Val>
          </Tgt>
          <Prev Cat="Text">
            <Val><![CDATA[Please select a valid resource group for source database '{0}' to proceed.]]></Val>
          </Prev>
        </Str>
        <Disp Icon="Str" />
      </Item>
      <Item ItemId=";extensions/Microsoft.sql-migration/dist/constants/strings.sql.migration.invalid.blob.storageAccount.error" ItemType="0" PsrId="308" Leaf="true">
        <Str Cat="Text">
          <Val><![CDATA[To continue, select a valid storage account for source database '{0}'.]]></Val>
          <Tgt Cat="Text" Stat="Loc" Orig="New">
            <Val><![CDATA[Para continuar, selecione uma conta de armazenamento válida para o banco de dados de origem '{0}'.]]></Val>
          </Tgt>
          <Prev Cat="Text">
            <Val><![CDATA[Please select a valid storage account for source database '{0}' to proceed.]]></Val>
          </Prev>
        </Str>
        <Disp Icon="Str" />
      </Item>
      <Item ItemId=";extensions/Microsoft.sql-migration/dist/constants/strings.sql.migration.invalid.location.error" ItemType="0" PsrId="308" Leaf="true">
        <Str Cat="Text">
          <Val><![CDATA[To continue, select a valid location.]]></Val>
          <Tgt Cat="Text" Stat="Loc" Orig="New">
            <Val><![CDATA[Para continuar, selecione um local válido.]]></Val>
          </Tgt>
          <Prev Cat="Text">
            <Val><![CDATA[Please select a valid location to proceed.]]></Val>
          </Prev>
        </Str>
        <Disp Icon="Str" />
      </Item>
      <Item ItemId=";extensions/Microsoft.sql-migration/dist/constants/strings.sql.migration.invalid.managedInstance.error" ItemType="0" PsrId="308" Leaf="true">
        <Str Cat="Text">
          <Val><![CDATA[To continue, select a valid managed instance.]]></Val>
          <Tgt Cat="Text" Stat="Loc" Orig="New">
            <Val><![CDATA[Para continuar, selecione uma instância gerenciada válida.]]></Val>
          </Tgt>
        </Str>
        <Disp Icon="Str" />
      </Item>
      <Item ItemId=";extensions/Microsoft.sql-migration/dist/constants/strings.sql.migration.invalid.migration.service.error" ItemType="0" PsrId="308" Leaf="true">
        <Str Cat="Text">
          <Val><![CDATA[Select a valid Database Migration Service.]]></Val>
          <Tgt Cat="Text" Stat="Loc" Orig="New">
            <Val><![CDATA[Selecione um Serviço de Migração de Banco de Dados válido.]]></Val>
          </Tgt>
          <Prev Cat="Text">
            <Val><![CDATA[Please select a valid DMS]]></Val>
          </Prev>
        </Str>
        <Disp Icon="Str" />
      </Item>
      <Item ItemId=";extensions/Microsoft.sql-migration/dist/constants/strings.sql.migration.invalid.migration.service.offline.error" ItemType="0" PsrId="308" Leaf="true">
        <Str Cat="Text">
          <Val><![CDATA[Select a Database Migration Service that is connected to a node.]]></Val>
          <Tgt Cat="Text" Stat="Loc" Orig="New">
            <Val><![CDATA[Selecione um Serviço de Migração de Banco de Dados que esteja conectado a um nó.]]></Val>
          </Tgt>
          <Prev Cat="Text">
            <Val><![CDATA[Please select a DMS that is connected to a node]]></Val>
          </Prev>
        </Str>
        <Disp Icon="Str" />
      </Item>
      <Item ItemId=";extensions/Microsoft.sql-migration/dist/constants/strings.sql.migration.invalid.network.share.location" ItemType="0" PsrId="308" Leaf="true">
        <Str Cat="Text">
          <Val><![CDATA[Invalid network share location format. Example: {0}]]></Val>
          <Tgt Cat="Text" Stat="Loc" Orig="New">
            <Val><![CDATA[Formato do local de compartilhamento de rede inválido. Exemplo: {0}]]></Val>
          </Tgt>
        </Str>
        <Disp Icon="Str" />
      </Item>
      <Item ItemId=";extensions/Microsoft.sql-migration/dist/constants/strings.sql.migration.invalid.non.page.blob.backupFile.error" ItemType="0" PsrId="308" Leaf="true">
        <Str Cat="Text">
          <Val><![CDATA[To continue, select a blob container where all the backup files are page blobs for source database '{0}', as block blobs are supported only for targets running SQL Server 2016 or later. Learn more: https://aka.ms/dms-migrations-troubleshooting]]></Val>
          <Tgt Cat="Text" Stat="Loc" Orig="New">
            <Val><![CDATA[Para continuar, selecione um contêiner de blobs em que todos os arquivos de backup sejam blobs de páginas para o banco de dados de origem "{0}", pois os blobs de blocos têm suporte apenas para destinos que executam o SQL Server 2016 ou posterior. Saiba mais: https://aka.ms/dms-migrations-troubleshooting]]></Val>
          </Tgt>
        </Str>
        <Disp Icon="Str" />
      </Item>
      <Item ItemId=";extensions/Microsoft.sql-migration/dist/constants/strings.sql.migration.invalid.owner.uri.error" ItemType="0" PsrId="308" Leaf="true">
        <Str Cat="Text">
          <Val><![CDATA[Cannot connect to the database due to invalid OwnerUri (Parameter 'OwnerUri')]]></Val>
          <Tgt Cat="Text" Stat="Loc" Orig="New">
            <Val><![CDATA[Não é possível conectar-se ao banco de dados devido a OwnerUri inválido (Parâmetro 'OwnerUri')]]></Val>
          </Tgt>
        </Str>
        <Disp Icon="Str" />
      </Item>
      <Item ItemId=";extensions/Microsoft.sql-migration/dist/constants/strings.sql.migration.invalid.resourceGroup.error" ItemType="0" PsrId="308" Leaf="true">
        <Str Cat="Text">
          <Val><![CDATA[To continue, select a valid resource group.]]></Val>
          <Tgt Cat="Text" Stat="Loc" Orig="New">
            <Val><![CDATA[Para continuar, selecione um grupo de recursos válido.]]></Val>
          </Tgt>
          <Prev Cat="Text">
            <Val><![CDATA[ To continue, select a valid resource group.]]></Val>
          </Prev>
        </Str>
        <Disp Icon="Str" />
      </Item>
      <Item ItemId=";extensions/Microsoft.sql-migration/dist/constants/strings.sql.migration.invalid.savedInfo" ItemType="0" PsrId="308" Leaf="true">
        <Str Cat="Text">
          <Val><![CDATA[Cannot retrieve saved session. Try again by selecting new session.]]></Val>
          <Tgt Cat="Text" Stat="Loc" Orig="New">
            <Val><![CDATA[Não é possível recuperar a sessão salva. Tente novamente seleccionando uma nova sessão.]]></Val>
          </Tgt>
        </Str>
        <Disp Icon="Str" />
      </Item>
      <Item ItemId=";extensions/Microsoft.sql-migration/dist/constants/strings.sql.migration.invalid.service.name.error" ItemType="0" PsrId="308" Leaf="true">
        <Str Cat="Text">
          <Val><![CDATA[Enter a valid name for the Migration Service.]]></Val>
          <Tgt Cat="Text" Stat="Loc" Orig="New">
            <Val><![CDATA[Insira um nome válido para o Serviço de Migração.]]></Val>
          </Tgt>
          <Prev Cat="Text">
            <Val><![CDATA[Please enter a valid name for the Migration Service.]]></Val>
          </Prev>
        </Str>
        <Disp Icon="Str" />
      </Item>
      <Item ItemId=";extensions/Microsoft.sql-migration/dist/constants/strings.sql.migration.invalid.sqldatabase.error" ItemType="0" PsrId="308" Leaf="true">
        <Str Cat="Text">
          <Val><![CDATA[To continue, select a valid Azure SQL Database server.]]></Val>
          <Tgt Cat="Text" Stat="Loc" Orig="New">
            <Val><![CDATA[Para continuar, selecione um servidor válido do Banco de Dados SQL do Azure.]]></Val>
          </Tgt>
        </Str>
        <Disp Icon="Str" />
      </Item>
      <Item ItemId=";extensions/Microsoft.sql-migration/dist/constants/strings.sql.migration.invalid.storageAccount.error" ItemType="0" PsrId="308" Leaf="true">
        <Str Cat="Text">
          <Val><![CDATA[To continue, select a valid storage account.]]></Val>
          <Tgt Cat="Text" Stat="Loc" Orig="New">
            <Val><![CDATA[Para continuar, selecione uma conta de armazenamento válida.]]></Val>
          </Tgt>
          <Prev Cat="Text">
            <Val><![CDATA[Please select a valid storage account to proceed.]]></Val>
          </Prev>
        </Str>
        <Disp Icon="Str" />
      </Item>
      <Item ItemId=";extensions/Microsoft.sql-migration/dist/constants/strings.sql.migration.invalid.subscription.error" ItemType="0" PsrId="308" Leaf="true">
        <Str Cat="Text">
          <Val><![CDATA[To continue, select a valid subscription.]]></Val>
          <Tgt Cat="Text" Stat="Loc" Orig="New">
            <Val><![CDATA[Para continuar, selecione uma assinatura válida.]]></Val>
          </Tgt>
          <Prev Cat="Text">
            <Val><![CDATA[Please select a valid subscription to proceed.]]></Val>
          </Prev>
        </Str>
        <Disp Icon="Str" />
      </Item>
      <Item ItemId=";extensions/Microsoft.sql-migration/dist/constants/strings.sql.migration.invalid.target.name.error" ItemType="0" PsrId="308" Leaf="true">
        <Str Cat="Text">
          <Val><![CDATA[Enter a valid name for the target database.]]></Val>
          <Tgt Cat="Text" Stat="Loc" Orig="New">
            <Val><![CDATA[Insira um nome válido para o banco de dados de destino.]]></Val>
          </Tgt>
          <Prev Cat="Text">
            <Val><![CDATA[Please enter a valid name for the target database.]]></Val>
          </Prev>
        </Str>
        <Disp Icon="Str" />
      </Item>
      <Item ItemId=";extensions/Microsoft.sql-migration/dist/constants/strings.sql.migration.invalid.user.account" ItemType="0" PsrId="308" Leaf="true">
        <Str Cat="Text">
          <Val><![CDATA[Invalid user account format. Example: {0}]]></Val>
          <Tgt Cat="Text" Stat="Loc" Orig="New">
            <Val><![CDATA[O formato da conta de usuário é inválido. Exemplo: {0}]]></Val>
          </Tgt>
        </Str>
        <Disp Icon="Str" />
      </Item>
      <Item ItemId=";extensions/Microsoft.sql-migration/dist/constants/strings.sql.migration.invalid.virtualMachine.error" ItemType="0" PsrId="308" Leaf="true">
        <Str Cat="Text">
          <Val><![CDATA[To continue, select a valid virtual machine.]]></Val>
          <Tgt Cat="Text" Stat="Loc" Orig="New">
            <Val><![CDATA[Para continuar, selecione uma máquina virtual válida.]]></Val>
          </Tgt>
        </Str>
        <Disp Icon="Str" />
      </Item>
      <Item ItemId=";extensions/Microsoft.sql-migration/dist/constants/strings.sql.migration.ir.page.description" ItemType="0" PsrId="308" Leaf="true">
        <Str Cat="Text">
          <Val><![CDATA[Azure Database Migration Service orchestrates database migration activities and tracks their progress. You can select an existing Database Migration Service if you have created one previously, or create a new one below.]]></Val>
          <Tgt Cat="Text" Stat="Loc" Orig="New">
            <Val><![CDATA[O Serviço de Migração de Banco de Dados do Azure orquestra as atividades de migração de banco de dados e acompanha seu progresso. Você pode selecionar um Serviço de Migração de Banco de Dados existente se você já criou um anteriormente, ou criar um novo abaixo.]]></Val>
          </Tgt>
          <Prev Cat="Text">
            <Val><![CDATA[Azure Database Migration Service orchestrates database migration activities and tracks their progress. You can select an existing Database Migration Service as an Azure SQL target if you have created one previously, or create a new one below.]]></Val>
          </Prev>
        </Str>
        <Disp Icon="Str" />
      </Item>
      <Item ItemId=";extensions/Microsoft.sql-migration/dist/constants/strings.sql.migration.ir.page.sql.migration.service.not.found" ItemType="0" PsrId="308" Leaf="true">
        <Str Cat="Text">
          <Val><![CDATA[No Database Migration Service found. Create a new one.]]></Val>
          <Tgt Cat="Text" Stat="Loc" Orig="New">
            <Val><![CDATA[Nenhum Serviço de Migração de Banco de Dados encontrado. Criar um novo.]]></Val>
          </Tgt>
          <Prev Cat="Text">
            <Val><![CDATA[No Database Migration Service found. Create a new one]]></Val>
          </Prev>
        </Str>
        <Disp Icon="Str" />
      </Item>
      <Item ItemId=";extensions/Microsoft.sql-migration/dist/constants/strings.sql.migration.ir.page.title" ItemType="0" PsrId="308" Leaf="true">
        <Str Cat="Text">
          <Val><![CDATA[Azure Database Migration Service]]></Val>
          <Tgt Cat="Text" Stat="Loc" Orig="New">
            <Val><![CDATA[Serviço de Migração de Banco de Dados do Azure]]></Val>
          </Tgt>
        </Str>
        <Disp Icon="Str" />
      </Item>
      <Item ItemId=";extensions/Microsoft.sql-migration/dist/constants/strings.sql.migration.ir.setup.step1" ItemType="0" PsrId="308" Leaf="true">
        <Str Cat="Text">
          <Val><![CDATA[Step 1: {0}]]></Val>
          <Tgt Cat="Text" Stat="Loc" Orig="New">
            <Val><![CDATA[Etapa 1: {0}]]></Val>
          </Tgt>
        </Str>
        <Disp Icon="Str" />
      </Item>
      <Item ItemId=";extensions/Microsoft.sql-migration/dist/constants/strings.sql.migration.ir.setup.step2" ItemType="0" PsrId="308" Leaf="true">
        <Str Cat="Text">
          <Val><![CDATA[Step 2: Use the keys below to register your integration runtime]]></Val>
          <Tgt Cat="Text" Stat="Loc" Orig="New">
            <Val><![CDATA[Etapa 2: usar as chaves abaixo para registrar o seu runtime de integração]]></Val>
          </Tgt>
          <Prev Cat="Text">
            <Val><![CDATA[Step 2: Use this key to register your integration runtime]]></Val>
          </Prev>
        </Str>
        <Disp Icon="Str" />
      </Item>
      <Item ItemId=";extensions/Microsoft.sql-migration/dist/constants/strings.sql.migration.ir.setup.step3" ItemType="0" PsrId="308" Leaf="true">
        <Str Cat="Text">
          <Val><![CDATA[Step 3: Click on the 'Test connection' button to check the connection between Azure Database Migration Service and integration runtime]]></Val>
          <Tgt Cat="Text" Stat="Loc" Orig="New">
            <Val><![CDATA[Etapa 3: clique no botão “Testar conectividade” para verificar a conexão entre o Serviço de Migração de Banco de Dados do Azure e o runtime de integração]]></Val>
          </Tgt>
          <Prev Cat="Text">
            <Val><![CDATA[Step 3: Click on 'Test connection' button to check the connection between Azure Database Migration Service and integration runtime]]></Val>
          </Prev>
        </Str>
        <Disp Icon="Str" />
      </Item>
      <Item ItemId=";extensions/Microsoft.sql-migration/dist/constants/strings.sql.migration.ir.setup.step3.alternate" ItemType="0" PsrId="308" Leaf="true">
        <Str Cat="Text">
          <Val><![CDATA[Step 3: Click on the Refresh button above to check the connection between Azure Database Migration Service and integration runtime]]></Val>
          <Tgt Cat="Text" Stat="Loc" Orig="New">
            <Val><![CDATA[Etapa 3: clique no botão acima Atualizar para verificar a conexão entre o Serviço de Migração de Banco de Dados do Azure e o runtime de integração]]></Val>
          </Tgt>
        </Str>
        <Disp Icon="Str" />
      </Item>
      <Item ItemId=";extensions/Microsoft.sql-migration/dist/constants/strings.sql.migration.issue.aria.label" ItemType="0" PsrId="308" Leaf="true">
        <Str Cat="Text">
          <Val><![CDATA[Blocking Issue: {0}]]></Val>
          <Tgt Cat="Text" Stat="Loc" Orig="New">
            <Val><![CDATA[Problema de Bloqueio: {0}]]></Val>
          </Tgt>
        </Str>
        <Disp Icon="Str" />
      </Item>
      <Item ItemId=";extensions/Microsoft.sql-migration/dist/constants/strings.sql.migration.issues" ItemType="0" PsrId="308" Leaf="true">
        <Str Cat="Text">
          <Val><![CDATA[Issues]]></Val>
          <Tgt Cat="Text" Stat="Loc" Orig="New">
            <Val><![CDATA[Problemas]]></Val>
          </Tgt>
        </Str>
        <Disp Icon="Str" />
      </Item>
      <Item ItemId=";extensions/Microsoft.sql-migration/dist/constants/strings.sql.migration.issues.count" ItemType="0" PsrId="308" Leaf="true">
        <Str Cat="Text">
          <Val><![CDATA[Issues ({0})]]></Val>
          <Tgt Cat="Text" Stat="Loc" Orig="New">
            <Val><![CDATA[Problemas ({0})]]></Val>
          </Tgt>
        </Str>
        <Disp Icon="Str" />
      </Item>
      <Item ItemId=";extensions/Microsoft.sql-migration/dist/constants/strings.sql.migration.issues.details" ItemType="0" PsrId="308" Leaf="true">
        <Str Cat="Text">
          <Val><![CDATA[Issue details]]></Val>
          <Tgt Cat="Text" Stat="Loc" Orig="New">
            <Val><![CDATA[Detalhes do problema]]></Val>
          </Tgt>
          <Prev Cat="Text">
            <Val><![CDATA[Issue Details]]></Val>
          </Prev>
        </Str>
        <Disp Icon="Str" />
      </Item>
      <Item ItemId=";extensions/Microsoft.sql-migration/dist/constants/strings.sql.migration.key1.copied" ItemType="0" PsrId="308" Leaf="true">
        <Str Cat="Text">
          <Val><![CDATA[Key 1 copied]]></Val>
          <Tgt Cat="Text" Stat="Loc" Orig="New">
            <Val><![CDATA[Chave 1 copiada]]></Val>
          </Tgt>
        </Str>
        <Disp Icon="Str" />
      </Item>
      <Item ItemId=";extensions/Microsoft.sql-migration/dist/constants/strings.sql.migration.key1.label" ItemType="0" PsrId="308" Leaf="true">
        <Str Cat="Text">
          <Val><![CDATA[Key 1]]></Val>
          <Tgt Cat="Text" Stat="Loc" Orig="New">
            <Val><![CDATA[Chave 1]]></Val>
          </Tgt>
        </Str>
        <Disp Icon="Str" />
      </Item>
      <Item ItemId=";extensions/Microsoft.sql-migration/dist/constants/strings.sql.migration.key2.copied" ItemType="0" PsrId="308" Leaf="true">
        <Str Cat="Text">
          <Val><![CDATA[Key 2 copied]]></Val>
          <Tgt Cat="Text" Stat="Loc" Orig="New">
            <Val><![CDATA[Chave 2 copiada]]></Val>
          </Tgt>
        </Str>
        <Disp Icon="Str" />
      </Item>
      <Item ItemId=";extensions/Microsoft.sql-migration/dist/constants/strings.sql.migration.key2.label" ItemType="0" PsrId="308" Leaf="true">
        <Str Cat="Text">
          <Val><![CDATA[Key 2]]></Val>
          <Tgt Cat="Text" Stat="Loc" Orig="New">
            <Val><![CDATA[Chave 2]]></Val>
          </Tgt>
        </Str>
        <Disp Icon="Str" />
      </Item>
      <Item ItemId=";extensions/Microsoft.sql-migration/dist/constants/strings.sql.migration.last.LSN" ItemType="0" PsrId="308" Leaf="true">
        <Str Cat="Text">
          <Val><![CDATA[Last LSN]]></Val>
          <Tgt Cat="Text" Stat="Loc" Orig="New">
            <Val><![CDATA[Último LSN]]></Val>
          </Tgt>
        </Str>
        <Disp Icon="Str" />
      </Item>
      <Item ItemId=";extensions/Microsoft.sql-migration/dist/constants/strings.sql.migration.last.applied.backup.files" ItemType="0" PsrId="308" Leaf="true">
        <Str Cat="Text">
          <Val><![CDATA[Last applied backup file(s)]]></Val>
          <Tgt Cat="Text" Stat="Loc" Orig="New">
            <Val><![CDATA[Últimos arquivos de backup aplicados]]></Val>
          </Tgt>
          <Prev Cat="Text">
            <Val><![CDATA[Last applied backup files]]></Val>
          </Prev>
        </Str>
        <Disp Icon="Str" />
      </Item>
      <Item ItemId=";extensions/Microsoft.sql-migration/dist/constants/strings.sql.migration.last.applied.files.taken.on" ItemType="0" PsrId="308" Leaf="true">
        <Str Cat="Text">
          <Val><![CDATA[Last applied backup taken on]]></Val>
          <Tgt Cat="Text" Stat="Loc" Orig="New">
            <Val><![CDATA[Último backup aplicado realizado em]]></Val>
          </Tgt>
          <Prev Cat="Text">
            <Val><![CDATA[Last applied backup files taken on]]></Val>
          </Prev>
        </Str>
        <Disp Icon="Str" />
      </Item>
      <Item ItemId=";extensions/Microsoft.sql-migration/dist/constants/strings.sql.migration.last.applied.lsn" ItemType="0" PsrId="308" Leaf="true">
        <Str Cat="Text">
          <Val><![CDATA[Last applied LSN]]></Val>
          <Tgt Cat="Text" Stat="Loc" Orig="New">
            <Val><![CDATA[Último LSN aplicado]]></Val>
          </Tgt>
        </Str>
        <Disp Icon="Str" />
      </Item>
      <Item ItemId=";extensions/Microsoft.sql-migration/dist/constants/strings.sql.migration.last.scan.completed" ItemType="0" PsrId="308" Leaf="true">
        <Str Cat="Text">
          <Val><![CDATA[Last scan completed: {0}]]></Val>
          <Tgt Cat="Text" Stat="Loc" Orig="New">
            <Val><![CDATA[Última verificação concluída: {0}]]></Val>
          </Tgt>
        </Str>
        <Disp Icon="Str" />
      </Item>
      <Item ItemId=";extensions/Microsoft.sql-migration/dist/constants/strings.sql.migration.learn.more" ItemType="0" PsrId="308" Leaf="true">
        <Str Cat="Text">
          <Val><![CDATA[Learn more]]></Val>
          <Tgt Cat="Text" Stat="Loc" Orig="New">
            <Val><![CDATA[Saiba mais]]></Val>
          </Tgt>
        </Str>
        <Disp Icon="Str" />
      </Item>
      <Item ItemId=";extensions/Microsoft.sql-migration/dist/constants/strings.sql.migration.learn.more.prerequisites" ItemType="0" PsrId="308" Leaf="true">
        <Str Cat="Text">
          <Val><![CDATA[Learn more about things you need before starting a migration.]]></Val>
          <Tgt Cat="Text" Stat="Loc" Orig="New">
            <Val><![CDATA[Saiba mais sobre o que você precisa antes de iniciar uma migração.]]></Val>
          </Tgt>
        </Str>
        <Disp Icon="Str" />
      </Item>
      <Item ItemId=";extensions/Microsoft.sql-migration/dist/constants/strings.sql.migration.load.migration.list.error" ItemType="0" PsrId="308" Leaf="true">
        <Str Cat="Text">
          <Val><![CDATA[Error loading migrations list]]></Val>
          <Tgt Cat="Text" Stat="Loc" Orig="New">
            <Val><![CDATA[Erro ao carregar a lista de migrações]]></Val>
          </Tgt>
        </Str>
        <Disp Icon="Str" />
      </Item>
      <Item ItemId=";extensions/Microsoft.sql-migration/dist/constants/strings.sql.migration.location" ItemType="0" PsrId="308" Leaf="true">
        <Str Cat="Text">
          <Val><![CDATA[Location]]></Val>
          <Tgt Cat="Text" Stat="Loc" Orig="New">
            <Val><![CDATA[Localização]]></Val>
          </Tgt>
        </Str>
        <Disp Icon="Str" />
      </Item>
      <Item ItemId=";extensions/Microsoft.sql-migration/dist/constants/strings.sql.migration.map.source.column" ItemType="0" PsrId="308" Leaf="true">
        <Str Cat="Text">
          <Val><![CDATA[Source database]]></Val>
          <Tgt Cat="Text" Stat="Loc" Orig="New">
            <Val><![CDATA[Banco de dados de origem]]></Val>
          </Tgt>
        </Str>
        <Disp Icon="Str" />
      </Item>
      <Item ItemId=";extensions/Microsoft.sql-migration/dist/constants/strings.sql.migration.map.target.column" ItemType="0" PsrId="308" Leaf="true">
        <Str Cat="Text">
          <Val><![CDATA[Target database]]></Val>
          <Tgt Cat="Text" Stat="Loc" Orig="New">
            <Val><![CDATA[Banco de dados de destino]]></Val>
          </Tgt>
        </Str>
        <Disp Icon="Str" />
      </Item>
      <Item ItemId=";extensions/Microsoft.sql-migration/dist/constants/strings.sql.migration.map.target.description" ItemType="0" PsrId="308" Leaf="true">
        <Str Cat="Text">
          <Val><![CDATA[Select the target database where you would like to migrate your source database to.  You can choose a target database for only one source database.]]></Val>
          <Tgt Cat="Text" Stat="Loc" Orig="New">
            <Val><![CDATA[Selecione o banco de dados de destino para o qual você gostaria de migrar o banco de dados de origem. Você pode escolher um banco de dados de destino para apenas um banco de dados de origem.]]></Val>
          </Tgt>
        </Str>
        <Disp Icon="Str" />
      </Item>
      <Item ItemId=";extensions/Microsoft.sql-migration/dist/constants/strings.sql.migration.map.target.heading" ItemType="0" PsrId="308" Leaf="true">
        <Str Cat="Text">
          <Val><![CDATA[Map selected source databases to target databases for migration]]></Val>
          <Tgt Cat="Text" Stat="Loc" Orig="New">
            <Val><![CDATA[Mapeie os bancos de dados de origem selecionados para os bancos de dados de destino]]></Val>
          </Tgt>
        </Str>
        <Disp Icon="Str" />
      </Item>
      <Item ItemId=";extensions/Microsoft.sql-migration/dist/constants/strings.sql.migration.map.target.placeholder" ItemType="0" PsrId="308" Leaf="true">
        <Str Cat="Text">
          <Val><![CDATA[Select a target database]]></Val>
          <Tgt Cat="Text" Stat="Loc" Orig="New">
            <Val><![CDATA[Selecione um banco de dados de destino]]></Val>
          </Tgt>
        </Str>
        <Disp Icon="Str" />
      </Item>
      <Item ItemId=";extensions/Microsoft.sql-migration/dist/constants/strings.sql.migration.mi.not.ready" ItemType="0" PsrId="308" Leaf="true">
        <Str Cat="Text">
          <Val><![CDATA[The managed instance '{0}' is unavailable for migration because it is currently in the '{1}' state. To continue, select an available managed instance.]]></Val>
          <Tgt Cat="Text" Stat="Loc" Orig="New">
            <Val><![CDATA[A instância gerenciada '{0}' não está disponível para migração porque está atualmente no estado '{1}'. Para continuar, selecione uma instância gerenciada disponível.]]></Val>
          </Tgt>
        </Str>
        <Disp Icon="Str" />
      </Item>
      <Item ItemId=";extensions/Microsoft.sql-migration/dist/constants/strings.sql.migration.migration.completed" ItemType="0" PsrId="308" Leaf="true">
        <Str Cat="Text">
          <Val><![CDATA[Database migrations completed]]></Val>
          <Tgt Cat="Text" Stat="Loc" Orig="New">
            <Val><![CDATA[Migrações de banco de dados concluídas]]></Val>
          </Tgt>
          <Prev Cat="Text">
            <Val><![CDATA[Migrations completed]]></Val>
          </Prev>
        </Str>
        <Disp Icon="Str" />
      </Item>
      <Item ItemId=";extensions/Microsoft.sql-migration/dist/constants/strings.sql.migration.migration.in.progress" ItemType="0" PsrId="308" Leaf="true">
        <Str Cat="Text">
          <Val><![CDATA[Database migrations in progress]]></Val>
          <Tgt Cat="Text" Stat="Loc" Orig="New">
            <Val><![CDATA[Migrações de banco de dados em andamento]]></Val>
          </Tgt>
          <Prev Cat="Text">
            <Val><![CDATA[Database migration in progress]]></Val>
          </Prev>
        </Str>
        <Disp Icon="Str" />
      </Item>
      <Item ItemId=";extensions/Microsoft.sql-migration/dist/constants/strings.sql.migration.migration.list.ascending.label" ItemType="0" PsrId="308" Leaf="true">
        <Str Cat="Text">
          <Val><![CDATA[Ascending]]></Val>
          <Tgt Cat="Text" Stat="Loc" Orig="New">
            <Val><![CDATA[Crescente]]></Val>
          </Tgt>
        </Str>
        <Disp Icon="Str" />
      </Item>
      <Item ItemId=";extensions/Microsoft.sql-migration/dist/constants/strings.sql.migration.migration.list.sort.label" ItemType="0" PsrId="308" Leaf="true">
        <Str Cat="Text">
          <Val><![CDATA[Sort]]></Val>
          <Tgt Cat="Text" Stat="Loc" Orig="New">
            <Val><![CDATA[Classificar]]></Val>
          </Tgt>
        </Str>
        <Disp Icon="Str" />
      </Item>
      <Item ItemId=";extensions/Microsoft.sql-migration/dist/constants/strings.sql.migration.migration.status" ItemType="0" PsrId="308" Leaf="true">
        <Str Cat="Text">
          <Val><![CDATA[Migration status]]></Val>
          <Tgt Cat="Text" Stat="Loc" Orig="New">
            <Val><![CDATA[Status de migração]]></Val>
          </Tgt>
          <Prev Cat="Text">
            <Val><![CDATA[Migration Status]]></Val>
          </Prev>
        </Str>
        <Disp Icon="Str" />
      </Item>
      <Item ItemId=";extensions/Microsoft.sql-migration/dist/constants/strings.sql.migration.migration.status.filter" ItemType="0" PsrId="308" Leaf="true">
        <Str Cat="Text">
          <Val><![CDATA[Migration status filter]]></Val>
          <Tgt Cat="Text" Stat="Loc" Orig="New">
            <Val><![CDATA[Filtro de status de migração]]></Val>
          </Tgt>
        </Str>
        <Disp Icon="Str" />
      </Item>
      <Item ItemId=";extensions/Microsoft.sql-migration/dist/constants/strings.sql.migration.min" ItemType="0" PsrId="308" Leaf="true">
        <Str Cat="Text">
          <Val><![CDATA[{0} min]]></Val>
          <Tgt Cat="Text" Stat="Loc" Orig="New">
            <Val><![CDATA[{0} minuto]]></Val>
          </Tgt>
        </Str>
        <Disp Icon="Str" />
      </Item>
      <Item ItemId=";extensions/Microsoft.sql-migration/dist/constants/strings.sql.migration.mins" ItemType="0" PsrId="308" Leaf="true">
        <Str Cat="Text">
          <Val><![CDATA[{0} mins]]></Val>
          <Tgt Cat="Text" Stat="Loc" Orig="New">
            <Val><![CDATA[{0} minutos]]></Val>
          </Tgt>
        </Str>
        <Disp Icon="Str" />
      </Item>
      <Item ItemId=";extensions/Microsoft.sql-migration/dist/constants/strings.sql.migration.missing.table.name.column" ItemType="0" PsrId="308" Leaf="true">
        <Str Cat="Text">
          <Val><![CDATA[Table name]]></Val>
          <Tgt Cat="Text" Stat="Loc" Orig="New">
            <Val><![CDATA[Nome da tabela]]></Val>
          </Tgt>
        </Str>
        <Disp Icon="Str" />
      </Item>
      <Item ItemId=";extensions/Microsoft.sql-migration/dist/constants/strings.sql.migration.missing.targetPassword.error" ItemType="0" PsrId="308" Leaf="true">
        <Str Cat="Text">
          <Val><![CDATA[To continue, enter a valid target password.]]></Val>
          <Tgt Cat="Text" Stat="Loc" Orig="New">
            <Val><![CDATA[Para continuar, insira uma senha de destino válida.]]></Val>
          </Tgt>
        </Str>
        <Disp Icon="Str" />
      </Item>
      <Item ItemId=";extensions/Microsoft.sql-migration/dist/constants/strings.sql.migration.missing.targetUserName.error" ItemType="0" PsrId="308" Leaf="true">
        <Str Cat="Text">
          <Val><![CDATA[To continue, enter a valid target user name.]]></Val>
          <Tgt Cat="Text" Stat="Loc" Orig="New">
            <Val><![CDATA[Para continuar, insira um nome de usuário de destino válido.]]></Val>
          </Tgt>
        </Str>
        <Disp Icon="Str" />
      </Item>
      <Item ItemId=";extensions/Microsoft.sql-migration/dist/constants/strings.sql.migration.mode" ItemType="0" PsrId="308" Leaf="true">
        <Str Cat="Text">
          <Val><![CDATA[Mode]]></Val>
          <Tgt Cat="Text" Stat="Loc" Orig="New">
            <Val><![CDATA[Modo]]></Val>
          </Tgt>
        </Str>
        <Disp Icon="Str" />
      </Item>
      <Item ItemId=";extensions/Microsoft.sql-migration/dist/constants/strings.sql.migration.more.info" ItemType="0" PsrId="308" Leaf="true">
        <Str Cat="Text">
          <Val><![CDATA[More info]]></Val>
          <Tgt Cat="Text" Stat="Loc" Orig="New">
            <Val><![CDATA[Mais informações]]></Val>
          </Tgt>
          <Prev Cat="Text">
            <Val><![CDATA[More Info]]></Val>
          </Prev>
        </Str>
        <Disp Icon="Str" />
      </Item>
      <Item ItemId=";extensions/Microsoft.sql-migration/dist/constants/strings.sql.migration.multi.step.all.steps.completed.errors" ItemType="0" PsrId="308" Leaf="true">
        <Str Cat="Text">
          <Val><![CDATA[All steps completed with the following error(s):{0}{1}]]></Val>
          <Tgt Cat="Text" Stat="Loc" Orig="New">
            <Val><![CDATA[Todas as etapas foram concluídas com o(s) seguinte(s) erros:{0}{1}]]></Val>
          </Tgt>
        </Str>
        <Disp Icon="Str" />
      </Item>
      <Item ItemId=";extensions/Microsoft.sql-migration/dist/constants/strings.sql.migration.multi.step.all.steps.succeeded" ItemType="0" PsrId="308" Leaf="true">
        <Str Cat="Text">
          <Val><![CDATA[All steps succeeded.]]></Val>
          <Tgt Cat="Text" Stat="Loc" Orig="New">
            <Val><![CDATA[Todas as etapas foram bem-sucedidas.]]></Val>
          </Tgt>
        </Str>
        <Disp Icon="Str" />
      </Item>
      <Item ItemId=";extensions/Microsoft.sql-migration/dist/constants/strings.sql.migration.multi.step.some.steps.are.still.running" ItemType="0" PsrId="308" Leaf="true">
        <Str Cat="Text">
          <Val><![CDATA[Some steps are still running.]]></Val>
          <Tgt Cat="Text" Stat="Loc" Orig="New">
            <Val><![CDATA[Algumas etapas ainda estão em execução.]]></Val>
          </Tgt>
        </Str>
        <Disp Icon="Str" />
      </Item>
      <Item ItemId=";extensions/Microsoft.sql-migration/dist/constants/strings.sql.migration.multi.step.status" ItemType="0" PsrId="308" Leaf="true">
        <Str Cat="Text">
          <Val><![CDATA[Step status: {0}]]></Val>
          <Tgt Cat="Text" Stat="Loc" Orig="New">
            <Val><![CDATA[Status da etapa: {0}]]></Val>
          </Tgt>
        </Str>
        <Disp Icon="Str" />
      </Item>
      <Item ItemId=";extensions/Microsoft.sql-migration/dist/constants/strings.sql.migration.multi.step.status.dialog.copy.results" ItemType="0" PsrId="308" Leaf="true">
        <Str Cat="Text">
          <Val><![CDATA[Copy results]]></Val>
          <Tgt Cat="Text" Stat="Loc" Orig="New">
            <Val><![CDATA[Copiar os resultados]]></Val>
          </Tgt>
        </Str>
        <Disp Icon="Str" />
      </Item>
      <Item ItemId=";extensions/Microsoft.sql-migration/dist/constants/strings.sql.migration.multi.step.status.dialog.heading" ItemType="0" PsrId="308" Leaf="true">
        <Str Cat="Text">
          <Val><![CDATA[Step details]]></Val>
          <Tgt Cat="Text" Stat="Loc" Orig="New">
            <Val><![CDATA[Detalhes da etapa]]></Val>
          </Tgt>
        </Str>
        <Disp Icon="Str" />
      </Item>
      <Item ItemId=";extensions/Microsoft.sql-migration/dist/constants/strings.sql.migration.multi.step.status.errors" ItemType="0" PsrId="308" Leaf="true">
        <Str Cat="Text">
          <Val><![CDATA[Step status: {0}{1}{2}]]></Val>
          <Tgt Cat="Text" Stat="Loc" Orig="New">
            <Val><![CDATA[Status da etapa: {0}{1}{2}]]></Val>
          </Tgt>
        </Str>
        <Disp Icon="Str" />
      </Item>
      <Item ItemId=";extensions/Microsoft.sql-migration/dist/constants/strings.sql.migration.multi.step.status.steps.title" ItemType="0" PsrId="308" Leaf="true">
        <Str Cat="Text">
          <Val><![CDATA[Steps]]></Val>
          <Tgt Cat="Text" Stat="Loc" Orig="New">
            <Val><![CDATA[Etapas]]></Val>
          </Tgt>
        </Str>
        <Disp Icon="Str" />
      </Item>
      <Item ItemId=";extensions/Microsoft.sql-migration/dist/constants/strings.sql.migration.na" ItemType="0" PsrId="308" Leaf="true">
        <Str Cat="Text">
          <Val><![CDATA[N/A]]></Val>
          <Tgt Cat="Text" Stat="Loc" Orig="New">
            <Val><![CDATA[N/D]]></Val>
          </Tgt>
        </Str>
        <Disp Icon="Str" />
      </Item>
      <Item ItemId=";extensions/Microsoft.sql-migration/dist/constants/strings.sql.migration.name" ItemType="0" PsrId="308" Leaf="true">
        <Str Cat="Text">
          <Val><![CDATA[Name]]></Val>
          <Tgt Cat="Text" Stat="Loc" Orig="New">
            <Val><![CDATA[Nome]]></Val>
          </Tgt>
        </Str>
        <Disp Icon="Str" />
      </Item>
      <Item ItemId=";extensions/Microsoft.sql-migration/dist/constants/strings.sql.migration.name.label" ItemType="0" PsrId="308" Leaf="true">
        <Str Cat="Text">
          <Val><![CDATA[Names:]]></Val>
          <Tgt Cat="Text" Stat="Loc" Orig="New">
            <Val><![CDATA[Nomes:]]></Val>
          </Tgt>
        </Str>
        <Disp Icon="Str" />
      </Item>
      <Item ItemId=";extensions/Microsoft.sql-migration/dist/constants/strings.sql.migration.name.of.new.rg" ItemType="0" PsrId="308" Leaf="true">
        <Str Cat="Text">
          <Val><![CDATA[Name of new resource group]]></Val>
          <Tgt Cat="Text" Stat="Loc" Orig="New">
            <Val><![CDATA[Nome do novo grupo de recursos]]></Val>
          </Tgt>
          <Prev Cat="Text">
            <Val><![CDATA[Name of new Resource group]]></Val>
          </Prev>
        </Str>
        <Disp Icon="Str" />
      </Item>
      <Item ItemId=";extensions/Microsoft.sql-migration/dist/constants/strings.sql.migration.nc.blob.storage.radio.label" ItemType="0" PsrId="308" Leaf="true">
        <Str Cat="Text">
          <Val><![CDATA[My database backups are in an Azure Storage Blob Container]]></Val>
          <Tgt Cat="Text" Stat="Loc" Orig="New">
            <Val><![CDATA[Meus backups do banco de dados se encontram em um contêiner do Azure Storage Blob]]></Val>
          </Tgt>
        </Str>
        <Disp Icon="Str" />
      </Item>
      <Item ItemId=";extensions/Microsoft.sql-migration/dist/constants/strings.sql.migration.nc.network.share.radio.label" ItemType="0" PsrId="308" Leaf="true">
        <Str Cat="Text">
          <Val><![CDATA[My database backups are on a network share]]></Val>
          <Tgt Cat="Text" Stat="Loc" Orig="New">
            <Val><![CDATA[Meus backups do banco de dados se encontram em um compartilhamento de rede]]></Val>
          </Tgt>
        </Str>
        <Disp Icon="Str" />
      </Item>
      <Item ItemId=";extensions/Microsoft.sql-migration/dist/constants/strings.sql.migration.network.share" ItemType="0" PsrId="308" Leaf="true">
        <Str Cat="Text">
          <Val><![CDATA[Network share]]></Val>
          <Tgt Cat="Text" Stat="Loc" Orig="New">
            <Val><![CDATA[Compartilhamento de rede]]></Val>
          </Tgt>
          <Prev Cat="Text">
            <Val><![CDATA[Network Share]]></Val>
          </Prev>
        </Str>
        <Disp Icon="Str" />
      </Item>
      <Item ItemId=";extensions/Microsoft.sql-migration/dist/constants/strings.sql.migration.network.share.azure.header" ItemType="0" PsrId="308" Leaf="true">
        <Str Cat="Text">
          <Val><![CDATA[Storage account details]]></Val>
          <Tgt Cat="Text" Stat="Loc" Orig="New">
            <Val><![CDATA[Detalhes da conta de armazenamento]]></Val>
          </Tgt>
        </Str>
        <Disp Icon="Str" />
      </Item>
      <Item ItemId=";extensions/Microsoft.sql-migration/dist/constants/strings.sql.migration.network.share.azure.help" ItemType="0" PsrId="308" Leaf="true">
        <Str Cat="Text">
          <Val><![CDATA[Provide the Azure Storage account where the backups will be uploaded to.]]></Val>
          <Tgt Cat="Text" Stat="Loc" Orig="New">
            <Val><![CDATA[Forneça a conta do Armazenamento do Microsoft Azure em que os backups serão carregados.]]></Val>
          </Tgt>
          <Prev Cat="Text">
            <Val><![CDATA[Provide the Azure storage account where backups will be uploaded to.]]></Val>
          </Prev>
        </Str>
        <Disp Icon="Str" />
      </Item>
      <Item ItemId=";extensions/Microsoft.sql-migration/dist/constants/strings.sql.migration.network.share.header.text" ItemType="0" PsrId="308" Leaf="true">
        <Str Cat="Text">
          <Val><![CDATA[Network share details]]></Val>
          <Tgt Cat="Text" Stat="Loc" Orig="New">
            <Val><![CDATA[Detalhes do compartilhamento de rede]]></Val>
          </Tgt>
        </Str>
        <Disp Icon="Str" />
      </Item>
      <Item ItemId=";extensions/Microsoft.sql-migration/dist/constants/strings.sql.migration.network.share.help.text" ItemType="0" PsrId="308" Leaf="true">
        <Str Cat="Text">
          <Val><![CDATA[Provide the network share location where the backups are stored, and the user credentials used to access the share.]]></Val>
          <Tgt Cat="Text" Stat="Loc" Orig="New">
            <Val><![CDATA[Forneça o local de compartilhamento de rede onde os backups estão armazenados e as credenciais de usuário usadas para acessar o compartilhamento.]]></Val>
          </Tgt>
          <Prev Cat="Text">
            <Val><![CDATA[Provide the network share location that contains backups and the user credentials that has read access to the share]]></Val>
          </Prev>
        </Str>
        <Disp Icon="Str" />
      </Item>
      <Item ItemId=";extensions/Microsoft.sql-migration/dist/constants/strings.sql.migration.network.share.location.info" ItemType="0" PsrId="308" Leaf="true">
        <Str Cat="Text">
          <Val><![CDATA[Network share path for your database backups. The migration process will automatically retrieve valid backup files from this network share.]]></Val>
          <Tgt Cat="Text" Stat="Loc" Orig="New">
            <Val><![CDATA[Caminho de compartilhamento de rede para seu backups de banco de dados. O processo de migração recuperará automaticamente arquivos de backup válidos desse compartilhamento de rede.]]></Val>
          </Tgt>
        </Str>
        <Disp Icon="Str" />
      </Item>
      <Item ItemId=";extensions/Microsoft.sql-migration/dist/constants/strings.sql.migration.network.share.location.label" ItemType="0" PsrId="308" Leaf="true">
        <Str Cat="Text">
          <Val><![CDATA[Network share location where the backups are stored]]></Val>
          <Tgt Cat="Text" Stat="Loc" Orig="New">
            <Val><![CDATA[Local de compartilhamento de rede onde os backups estão armazenados]]></Val>
          </Tgt>
          <Prev Cat="Text">
            <Val><![CDATA[Network share location that contains backups.]]></Val>
          </Prev>
        </Str>
        <Disp Icon="Str" />
      </Item>
      <Item ItemId=";extensions/Microsoft.sql-migration/dist/constants/strings.sql.migration.network.share.password.label" ItemType="0" PsrId="308" Leaf="true">
        <Str Cat="Text">
          <Val><![CDATA[Password]]></Val>
          <Tgt Cat="Text" Stat="Loc" Orig="New">
            <Val><![CDATA[Senha]]></Val>
          </Tgt>
        </Str>
        <Disp Icon="Str" />
      </Item>
      <Item ItemId=";extensions/Microsoft.sql-migration/dist/constants/strings.sql.migration.network.share.password.placeholder" ItemType="0" PsrId="308" Leaf="true">
        <Str Cat="Text">
          <Val><![CDATA[Enter password.]]></Val>
          <Tgt Cat="Text" Stat="Loc" Orig="New">
            <Val><![CDATA[Digitar a senha.]]></Val>
          </Tgt>
          <Prev Cat="Text">
            <Val><![CDATA[Enter password]]></Val>
          </Prev>
        </Str>
        <Disp Icon="Str" />
      </Item>
      <Item ItemId=";extensions/Microsoft.sql-migration/dist/constants/strings.sql.migration.network.share.path" ItemType="0" PsrId="308" Leaf="true">
        <Str Cat="Text">
          <Val><![CDATA[Network share path]]></Val>
          <Tgt Cat="Text" Stat="Loc" Orig="New">
            <Val><![CDATA[Caminho de compartilhamento de rede]]></Val>
          </Tgt>
          <Prev Cat="Text">
            <Val><![CDATA[\\Servername.domainname.com\Backupfolder]]></Val>
          </Prev>
        </Str>
        <Disp Icon="Str" />
      </Item>
      <Item ItemId=";extensions/Microsoft.sql-migration/dist/constants/strings.sql.migration.network.share.path.format" ItemType="0" PsrId="308" Leaf="true">
        <Str Cat="Text">
          <Val><![CDATA[\\Servername.domainname.com\Backupfolder]]></Val>
          <Tgt Cat="Text" Stat="Loc" Orig="New">
            <Val><![CDATA[\\Servername.domainname.com\Backupfolder]]></Val>
          </Tgt>
        </Str>
        <Disp Icon="Str" />
      </Item>
      <Item ItemId=";extensions/Microsoft.sql-migration/dist/constants/strings.sql.migration.network.share.storage.table.help" ItemType="0" PsrId="308" Leaf="true">
        <Str Cat="Text">
          <Val><![CDATA[Enter target database name and network share path information for the selected source databases.]]></Val>
          <Tgt Cat="Text" Stat="Loc" Orig="New">
            <Val><![CDATA[Insira o nome do banco de dados de destino e as informações do caminho de compartilhamento de rede para os bancos de dados de origem selecionados.]]></Val>
          </Tgt>
          <Prev Cat="Text">
            <Val><![CDATA[Enter target database name for the selected source databases.]]></Val>
          </Prev>
        </Str>
        <Disp Icon="Str" />
      </Item>
      <Item ItemId=";extensions/Microsoft.sql-migration/dist/constants/strings.sql.migration.network.share.windows.user.info" ItemType="0" PsrId="308" Leaf="true">
        <Str Cat="Text">
          <Val><![CDATA[Windows user account with read access to the network share location.]]></Val>
          <Tgt Cat="Text" Stat="Loc" Orig="New">
            <Val><![CDATA[Conta de usuário do Windows com acesso de leitura ao local de compartilhamento de rede.]]></Val>
          </Tgt>
        </Str>
        <Disp Icon="Str" />
      </Item>
      <Item ItemId=";extensions/Microsoft.sql-migration/dist/constants/strings.sql.migration.network.share.windows.user.label" ItemType="0" PsrId="308" Leaf="true">
        <Str Cat="Text">
          <Val><![CDATA[Windows user account with read access to the network share location]]></Val>
          <Tgt Cat="Text" Stat="Loc" Orig="New">
            <Val><![CDATA[Conta de usuário do Windows com acesso de leitura ao local de compartilhamento de rede.]]></Val>
          </Tgt>
          <Prev Cat="Text">
            <Val><![CDATA[Windows user account with read access to the network share location.]]></Val>
          </Prev>
        </Str>
        <Disp Icon="Str" />
      </Item>
      <Item ItemId=";extensions/Microsoft.sql-migration/dist/constants/strings.sql.migration.new.resource.group" ItemType="0" PsrId="308" Leaf="true">
        <Str Cat="Text">
          <Val><![CDATA[(new) {0}]]></Val>
          <Tgt Cat="Text" Stat="Loc" Orig="New">
            <Val><![CDATA[(novo) {0}]]></Val>
          </Tgt>
        </Str>
        <Disp Icon="Str" />
      </Item>
      <Item ItemId=";extensions/Microsoft.sql-migration/dist/constants/strings.sql.migration.newSupportRequest" ItemType="0" PsrId="308" Leaf="true">
        <Str Cat="Text">
          <Val><![CDATA[New support request]]></Val>
          <Tgt Cat="Text" Stat="Loc" Orig="New">
            <Val><![CDATA[Nova solicitação de suporte]]></Val>
          </Tgt>
        </Str>
        <Disp Icon="Str" />
      </Item>
      <Item ItemId=";extensions/Microsoft.sql-migration/dist/constants/strings.sql.migration.no" ItemType="0" PsrId="308" Leaf="true">
        <Str Cat="Text">
          <Val><![CDATA[No]]></Val>
          <Tgt Cat="Text" Stat="Loc" Orig="New">
            <Val><![CDATA[Não]]></Val>
          </Tgt>
        </Str>
        <Disp Icon="Str" />
      </Item>
      <Item ItemId=";extensions/Microsoft.sql-migration/dist/constants/strings.sql.migration.no.blobContainers.found" ItemType="0" PsrId="308" Leaf="true">
        <Str Cat="Text">
          <Val><![CDATA[No blob containers found.]]></Val>
          <Tgt Cat="Text" Stat="Loc" Orig="New">
            <Val><![CDATA[Nenhum contêiner de blob encontrado.]]></Val>
          </Tgt>
          <Prev Cat="Text">
            <Val><![CDATA[No blob containers found]]></Val>
          </Prev>
        </Str>
        <Disp Icon="Str" />
      </Item>
      <Item ItemId=";extensions/Microsoft.sql-migration/dist/constants/strings.sql.migration.no.blobFiles.found" ItemType="0" PsrId="308" Leaf="true">
        <Str Cat="Text">
          <Val><![CDATA[No blob files found.]]></Val>
          <Tgt Cat="Text" Stat="Loc" Orig="New">
            <Val><![CDATA[Nenhum arquivo blob encontrado.]]></Val>
          </Tgt>
          <Prev Cat="Text">
            <Val><![CDATA[No blob files found]]></Val>
          </Prev>
        </Str>
        <Disp Icon="Str" />
      </Item>
      <Item ItemId=";extensions/Microsoft.sql-migration/dist/constants/strings.sql.migration.no.blobFolders.found" ItemType="0" PsrId="308" Leaf="true">
        <Str Cat="Text">
          <Val><![CDATA[No blob folders found.]]></Val>
          <Tgt Cat="Text" Stat="Loc" Orig="New">
            <Val><![CDATA[Nenhuma pasta de blob encontrada.]]></Val>
          </Tgt>
        </Str>
        <Disp Icon="Str" />
      </Item>
      <Item ItemId=";extensions/Microsoft.sql-migration/dist/constants/strings.sql.migration.no.fileShares.found" ItemType="0" PsrId="308" Leaf="true">
        <Str Cat="Text">
          <Val><![CDATA[No file shares found.]]></Val>
          <Tgt Cat="Text" Stat="Loc" Orig="New">
            <Val><![CDATA[Nenhum compartilhamento de arquivos encontrado.]]></Val>
          </Tgt>
          <Prev Cat="Text">
            <Val><![CDATA[No file shares found]]></Val>
          </Prev>
        </Str>
        <Disp Icon="Str" />
      </Item>
      <Item ItemId=";extensions/Microsoft.sql-migration/dist/constants/strings.sql.migration.no.issues.mi" ItemType="0" PsrId="308" Leaf="true">
        <Str Cat="Text">
          <Val><![CDATA[No issues found for migrating to Azure SQL Managed Instance.]]></Val>
          <Tgt Cat="Text" Stat="Loc" Orig="New">
            <Val><![CDATA[Nenhum problema encontrado para migrar para a Instância Gerenciada de SQL do Azure.]]></Val>
          </Tgt>
          <Prev Cat="Text">
            <Val><![CDATA[No issues found for migrating to SQL Server on Azure SQL Managed Instance.]]></Val>
          </Prev>
        </Str>
        <Disp Icon="Str" />
      </Item>
      <Item ItemId=";extensions/Microsoft.sql-migration/dist/constants/strings.sql.migration.no.issues.sqldb" ItemType="0" PsrId="308" Leaf="true">
        <Str Cat="Text">
          <Val><![CDATA[No issues found for migrating to Azure SQL Database.]]></Val>
          <Tgt Cat="Text" Stat="Loc" Orig="New">
            <Val><![CDATA[Nenhum problema encontrado para migrar para o Banco de Dados SQL do Azure.]]></Val>
          </Tgt>
        </Str>
        <Disp Icon="Str" />
      </Item>
      <Item ItemId=";extensions/Microsoft.sql-migration/dist/constants/strings.sql.migration.no.issues.vm" ItemType="0" PsrId="308" Leaf="true">
        <Str Cat="Text">
          <Val><![CDATA[No issues found for migrating to SQL Server on Azure Virtual Machine.]]></Val>
          <Tgt Cat="Text" Stat="Loc" Orig="New">
            <Val><![CDATA[Nenhum problema encontrado para a migração para o SQL Server na Máquina Virtual do Azure.]]></Val>
          </Tgt>
          <Prev Cat="Text">
            <Val><![CDATA[No issues found for migrating to SQL Server on Azure Virtual Machine]]></Val>
          </Prev>
        </Str>
        <Disp Icon="Str" />
      </Item>
      <Item ItemId=";extensions/Microsoft.sql-migration/dist/constants/strings.sql.migration.no.location.found" ItemType="0" PsrId="308" Leaf="true">
        <Str Cat="Text">
          <Val><![CDATA[No locations found.]]></Val>
          <Tgt Cat="Text" Stat="Loc" Orig="New">
            <Val><![CDATA[Nenhum local encontrado.]]></Val>
          </Tgt>
          <Prev Cat="Text">
            <Val><![CDATA[No location found.]]></Val>
          </Prev>
        </Str>
        <Disp Icon="Str" />
      </Item>
      <Item ItemId=";extensions/Microsoft.sql-migration/dist/constants/strings.sql.migration.no.managedInstance.found" ItemType="0" PsrId="308" Leaf="true">
        <Str Cat="Text">
          <Val><![CDATA[No managed instances found.]]></Val>
          <Tgt Cat="Text" Stat="Loc" Orig="New">
            <Val><![CDATA[Nenhuma instância gerenciada encontrada.]]></Val>
          </Tgt>
          <Prev Cat="Text">
            <Val><![CDATA[No managed instance found.]]></Val>
          </Prev>
        </Str>
        <Disp Icon="Str" />
      </Item>
      <Item ItemId=";extensions/Microsoft.sql-migration/dist/constants/strings.sql.migration.no.pending.backups" ItemType="0" PsrId="308" Leaf="true">
        <Str Cat="Text">
          <Val><![CDATA[No pending backups. Click refresh to check current status.]]></Val>
          <Tgt Cat="Text" Stat="Loc" Orig="New">
            <Val><![CDATA[Nenhum backup pendente. Clique em Atualizar para verificar o status atual.]]></Val>
          </Tgt>
        </Str>
        <Disp Icon="Str" />
      </Item>
      <Item ItemId=";extensions/Microsoft.sql-migration/dist/constants/strings.sql.migration.no.results" ItemType="0" PsrId="308" Leaf="true">
        <Str Cat="Text">
          <Val><![CDATA[Assessment results are unavailable.]]></Val>
          <Tgt Cat="Text" Stat="Loc" Orig="New">
            <Val><![CDATA[Os resultados da avaliação não estão disponíveis.]]></Val>
          </Tgt>
        </Str>
        <Disp Icon="Str" />
      </Item>
      <Item ItemId=";extensions/Microsoft.sql-migration/dist/constants/strings.sql.migration.no.sqldatabase.found" ItemType="0" PsrId="308" Leaf="true">
        <Str Cat="Text">
          <Val><![CDATA[No Azure SQL databases found.]]></Val>
          <Tgt Cat="Text" Stat="Loc" Orig="New">
            <Val><![CDATA[Nenhum banco de dados SQL do Azure foi encontrado.]]></Val>
          </Tgt>
        </Str>
        <Disp Icon="Str" />
      </Item>
      <Item ItemId=";extensions/Microsoft.sql-migration/dist/constants/strings.sql.migration.no.sqldatabaseserver.found" ItemType="0" PsrId="308" Leaf="true">
        <Str Cat="Text">
          <Val><![CDATA[No Azure SQL database servers found.]]></Val>
          <Tgt Cat="Text" Stat="Loc" Orig="New">
            <Val><![CDATA[Nenhum servidor de banco de dados SQL do Azure foi encontrado.]]></Val>
          </Tgt>
        </Str>
        <Disp Icon="Str" />
      </Item>
      <Item ItemId=";extensions/Microsoft.sql-migration/dist/constants/strings.sql.migration.no.storageAccount.found" ItemType="0" PsrId="308" Leaf="true">
        <Str Cat="Text">
          <Val><![CDATA[No storage accounts found.]]></Val>
          <Tgt Cat="Text" Stat="Loc" Orig="New">
            <Val><![CDATA[Nenhuma conta de armazenamento encontrada.]]></Val>
          </Tgt>
          <Prev Cat="Text">
            <Val><![CDATA[No storage account found.]]></Val>
          </Prev>
        </Str>
        <Disp Icon="Str" />
      </Item>
      <Item ItemId=";extensions/Microsoft.sql-migration/dist/constants/strings.sql.migration.no.subscription.found" ItemType="0" PsrId="308" Leaf="true">
        <Str Cat="Text">
          <Val><![CDATA[No subscriptions found.]]></Val>
          <Tgt Cat="Text" Stat="Loc" Orig="New">
            <Val><![CDATA[Nenhuma assinatura encontrada.]]></Val>
          </Tgt>
          <Prev Cat="Text">
            <Val><![CDATA[No subscription found.]]></Val>
          </Prev>
        </Str>
        <Disp Icon="Str" />
      </Item>
      <Item ItemId=";extensions/Microsoft.sql-migration/dist/constants/strings.sql.migration.no.virtualMachine.found" ItemType="0" PsrId="308" Leaf="true">
        <Str Cat="Text">
          <Val><![CDATA[No virtual machines found.]]></Val>
          <Tgt Cat="Text" Stat="Loc" Orig="New">
            <Val><![CDATA[Nenhuma máquina virtual encontrada.]]></Val>
          </Tgt>
          <Prev Cat="Text">
            <Val><![CDATA[No virtual machine found.]]></Val>
          </Prev>
        </Str>
        <Disp Icon="Str" />
      </Item>
      <Item ItemId=";extensions/Microsoft.sql-migration/dist/constants/strings.sql.migration.notebook.open.error" ItemType="0" PsrId="308" Leaf="true">
        <Str Cat="Text">
          <Val><![CDATA[Failed to open the migration notebook.]]></Val>
          <Tgt Cat="Text" Stat="Loc" Orig="New">
            <Val><![CDATA[Falha ao abrir o bloco de anotações de migração.]]></Val>
          </Tgt>
          <Prev Cat="Text">
            <Val><![CDATA[Failed to open the migration notebook]]></Val>
          </Prev>
        </Str>
        <Disp Icon="Str" />
      </Item>
      <Item ItemId=";extensions/Microsoft.sql-migration/dist/constants/strings.sql.migration.number.logins.migrating" ItemType="0" PsrId="308" Leaf="true">
        <Str Cat="Text">
          <Val><![CDATA[{0}/{1} migrating logins displayed]]></Val>
          <Tgt Cat="Text" Stat="Loc" Orig="New">
            <Val><![CDATA[{0}/{1} logons de migração exibidos]]></Val>
          </Tgt>
        </Str>
        <Disp Icon="Str" />
      </Item>
      <Item ItemId=";extensions/Microsoft.sql-migration/dist/constants/strings.sql.migration.object.details" ItemType="0" PsrId="308" Leaf="true">
        <Str Cat="Text">
          <Val><![CDATA[Object details]]></Val>
          <Tgt Cat="Text" Stat="Loc" Orig="New">
            <Val><![CDATA[Detalhes do objeto]]></Val>
          </Tgt>
        </Str>
        <Disp Icon="Str" />
      </Item>
      <Item ItemId=";extensions/Microsoft.sql-migration/dist/constants/strings.sql.migration.offline" ItemType="0" PsrId="308" Leaf="true">
        <Str Cat="Text">
          <Val><![CDATA[Offline]]></Val>
          <Tgt Cat="Text" Stat="Loc" Orig="New">
            <Val><![CDATA[Off-line]]></Val>
          </Tgt>
        </Str>
        <Disp Icon="Str" />
      </Item>
      <Item ItemId=";extensions/Microsoft.sql-migration/dist/constants/strings.sql.migration.offline.caps" ItemType="0" PsrId="308" Leaf="true">
        <Str Cat="Text">
          <Val><![CDATA[OFFLINE]]></Val>
          <Tgt Cat="Text" Stat="Loc" Orig="New">
            <Val><![CDATA[OFFLINE]]></Val>
          </Tgt>
        </Str>
        <Disp Icon="Str" />
      </Item>
      <Item ItemId=";extensions/Microsoft.sql-migration/dist/constants/strings.sql.migration.ok" ItemType="0" PsrId="308" Leaf="true">
        <Str Cat="Text">
          <Val><![CDATA[OK]]></Val>
          <Tgt Cat="Text" Stat="Loc" Orig="New">
            <Val><![CDATA[OK]]></Val>
          </Tgt>
        </Str>
        <Disp Icon="Str" />
      </Item>
      <Item ItemId=";extensions/Microsoft.sql-migration/dist/constants/strings.sql.migration.online" ItemType="0" PsrId="308" Leaf="true">
        <Str Cat="Text">
          <Val><![CDATA[Online]]></Val>
          <Tgt Cat="Text" Stat="Loc" Orig="New">
            <Val><![CDATA[On-line]]></Val>
          </Tgt>
        </Str>
        <Disp Icon="Str" />
      </Item>
      <Item ItemId=";extensions/Microsoft.sql-migration/dist/constants/strings.sql.migration.open" ItemType="0" PsrId="308" Leaf="true">
        <Str Cat="Text">
          <Val><![CDATA[Open]]></Val>
          <Tgt Cat="Text" Stat="Loc" Orig="New">
            <Val><![CDATA[Abrir]]></Val>
          </Tgt>
        </Str>
        <Disp Icon="Str" />
      </Item>
      <Item ItemId=";extensions/Microsoft.sql-migration/dist/constants/strings.sql.migration.open.migration.destails.error" ItemType="0" PsrId="308" Leaf="true">
        <Str Cat="Text">
          <Val><![CDATA[Error opening migration details dialog]]></Val>
          <Tgt Cat="Text" Stat="Loc" Orig="New">
            <Val><![CDATA[Erro ao abrir a caixa de diálogo de detalhes da migração]]></Val>
          </Tgt>
        </Str>
        <Disp Icon="Str" />
      </Item>
      <Item ItemId=";extensions/Microsoft.sql-migration/dist/constants/strings.sql.migration.open.migration.service.error" ItemType="0" PsrId="308" Leaf="true">
        <Str Cat="Text">
          <Val><![CDATA[Error opening migration service dialog]]></Val>
          <Tgt Cat="Text" Stat="Loc" Orig="New">
            <Val><![CDATA[Erro ao abrir a caixa de diálogo do serviço de migração]]></Val>
          </Tgt>
        </Str>
        <Disp Icon="Str" />
      </Item>
      <Item ItemId=";extensions/Microsoft.sql-migration/dist/constants/strings.sql.migration.open.migration.target.error" ItemType="0" PsrId="308" Leaf="true">
        <Str Cat="Text">
          <Val><![CDATA[Error opening migration target]]></Val>
          <Tgt Cat="Text" Stat="Loc" Orig="New">
            <Val><![CDATA[Erro ao abrir destino de migração]]></Val>
          </Tgt>
        </Str>
        <Disp Icon="Str" />
      </Item>
      <Item ItemId=";extensions/Microsoft.sql-migration/dist/constants/strings.sql.migration.option" ItemType="0" PsrId="308" Leaf="true">
        <Str Cat="Text">
          <Val><![CDATA[Download and install integration runtime]]></Val>
          <Tgt Cat="Text" Stat="Loc" Orig="New">
            <Val><![CDATA[Baixar e instalar o runtime de integração]]></Val>
          </Tgt>
        </Str>
        <Disp Icon="Str" />
      </Item>
      <Item ItemId=";extensions/Microsoft.sql-migration/dist/constants/strings.sql.migration.parallel.copy.type.dynamic" ItemType="0" PsrId="308" Leaf="true">
        <Str Cat="Text">
          <Val><![CDATA[Dynamic range]]></Val>
          <Tgt Cat="Text" Stat="Loc" Orig="New">
            <Val><![CDATA[Intervalo dinâmico]]></Val>
          </Tgt>
        </Str>
        <Disp Icon="Str" />
      </Item>
      <Item ItemId=";extensions/Microsoft.sql-migration/dist/constants/strings.sql.migration.parallel.copy.type.none" ItemType="0" PsrId="308" Leaf="true">
        <Str Cat="Text">
          <Val><![CDATA[None]]></Val>
          <Tgt Cat="Text" Stat="Loc" Orig="New">
            <Val><![CDATA[Nenhum]]></Val>
          </Tgt>
        </Str>
        <Disp Icon="Str" />
      </Item>
      <Item ItemId=";extensions/Microsoft.sql-migration/dist/constants/strings.sql.migration.parallel.copy.type.physical" ItemType="0" PsrId="308" Leaf="true">
        <Str Cat="Text">
          <Val><![CDATA[Physical partitions]]></Val>
          <Tgt Cat="Text" Stat="Loc" Orig="New">
            <Val><![CDATA[Partições físicas]]></Val>
          </Tgt>
        </Str>
        <Disp Icon="Str" />
      </Item>
      <Item ItemId=";extensions/Microsoft.sql-migration/dist/constants/strings.sql.migration.password.label" ItemType="0" PsrId="308" Leaf="true">
        <Str Cat="Text">
          <Val><![CDATA[Target password]]></Val>
          <Tgt Cat="Text" Stat="Loc" Orig="New">
            <Val><![CDATA[Senha de destino]]></Val>
          </Tgt>
        </Str>
        <Disp Icon="Str" />
      </Item>
      <Item ItemId=";extensions/Microsoft.sql-migration/dist/constants/strings.sql.migration.password.placeholder" ItemType="0" PsrId="308" Leaf="true">
        <Str Cat="Text">
          <Val><![CDATA[Enter the target password]]></Val>
          <Tgt Cat="Text" Stat="Loc" Orig="New">
            <Val><![CDATA[Inserir a senha de destino]]></Val>
          </Tgt>
        </Str>
        <Disp Icon="Str" />
      </Item>
      <Item ItemId=";extensions/Microsoft.sql-migration/dist/constants/strings.sql.migration.path.user.account" ItemType="0" PsrId="308" Leaf="true">
        <Str Cat="Text">
          <Val><![CDATA[User account]]></Val>
          <Tgt Cat="Text" Stat="Loc" Orig="New">
            <Val><![CDATA[Conta de usuário]]></Val>
          </Tgt>
          <Prev Cat="Text">
            <Val><![CDATA[User Account]]></Val>
          </Prev>
        </Str>
        <Disp Icon="Str" />
      </Item>
      <Item ItemId=";extensions/Microsoft.sql-migration/dist/constants/strings.sql.migration.pre.req.1" ItemType="0" PsrId="308" Leaf="true">
        <Str Cat="Text">
          <Val><![CDATA[An Azure account (not required for assessment or SKU recommendation functionality)]]></Val>
          <Tgt Cat="Text" Stat="Loc" Orig="New">
            <Val><![CDATA[Uma conta do Azure (não é necessária para a funcionalidade de avaliação ou recomendação de SKU)]]></Val>
          </Tgt>
          <Prev Cat="Text">
            <Val><![CDATA[Azure account details]]></Val>
          </Prev>
        </Str>
        <Disp Icon="Str" />
      </Item>
      <Item ItemId=";extensions/Microsoft.sql-migration/dist/constants/strings.sql.migration.pre.req.2" ItemType="0" PsrId="308" Leaf="true">
        <Str Cat="Text">
          <Val><![CDATA[A source SQL Server database(s) running on on-premises, or on SQL Server on Azure Virtual Machine or any virtual machine running in the cloud (private, public).]]></Val>
          <Tgt Cat="Text" Stat="Loc" Orig="New">
            <Val><![CDATA[Uma fonte de bancos de dados SQL Server em execução no local ou no SQL Server na Máquina Virtual do Azure ou em qualquer máquina virtual em execução na nuvem (privada, pública).]]></Val>
          </Tgt>
          <Prev Cat="Text">
            <Val><![CDATA[Azure SQL Managed Instance or SQL Server on Azure Virtual Machine]]></Val>
          </Prev>
        </Str>
        <Disp Icon="Str" />
      </Item>
      <Item ItemId=";extensions/Microsoft.sql-migration/dist/constants/strings.sql.migration.pre.req.3" ItemType="0" PsrId="308" Leaf="true">
        <Str Cat="Text">
          <Val><![CDATA[An Azure SQL Managed Instance, SQL Server on Azure Virtual Machine, or Azure SQL Database to migrate your database(s) to.]]></Val>
          <Tgt Cat="Text" Stat="Loc" Orig="New">
            <Val><![CDATA[Uma Instância Gerenciada de SQL do Azure, SQL Server na Máquina Virtual do Azure ou Banco de Dados SQL do Azure para migrar seus bancos de dados.]]></Val>
          </Tgt>
          <Prev Cat="Text">
            <Val><![CDATA[An Azure SQL Managed Instance, SQL Server on Azure Virtual Machine, or Azure SQL Database (PREVIEW) to migrate your database(s) to.]]></Val>
          </Prev>
        </Str>
        <Disp Icon="Str" />
      </Item>
      <Item ItemId=";extensions/Microsoft.sql-migration/dist/constants/strings.sql.migration.pre.req.4" ItemType="0" PsrId="308" Leaf="true">
        <Str Cat="Text">
          <Val><![CDATA[Your database backup location details, either a network file share or an Azure Blob Storage container (not required for Azure SQL Database targets).]]></Val>
          <Tgt Cat="Text" Stat="Loc" Orig="New">
            <Val><![CDATA[Os detalhes do local de backup do seu banco de dados, seja um compartilhamento de arquivos de rede ou um contêiner de Armazenamento de Blobs do Azure (não necessário para destinos de Banco de Dados SQL do Azure).]]></Val>
          </Tgt>
        </Str>
        <Disp Icon="Str" />
      </Item>
      <Item ItemId=";extensions/Microsoft.sql-migration/dist/constants/strings.sql.migration.pre.req.title" ItemType="0" PsrId="308" Leaf="true">
        <Str Cat="Text">
          <Val><![CDATA[Things you need before starting your Azure SQL migration:]]></Val>
          <Tgt Cat="Text" Stat="Loc" Orig="New">
            <Val><![CDATA[Coisas de que você precisa antes de iniciar a migração do SQL do Azure:]]></Val>
          </Tgt>
          <Prev Cat="Text">
            <Val><![CDATA[Things you need before starting a migration:]]></Val>
          </Prev>
        </Str>
        <Disp Icon="Str" />
      </Item>
      <Item ItemId=";extensions/Microsoft.sql-migration/dist/constants/strings.sql.migration.provide.unique.containers" ItemType="0" PsrId="308" Leaf="true">
        <Str Cat="Text">
          <Val><![CDATA[Provide a unique container for each target database. Databases affected: ]]></Val>
          <Tgt Cat="Text" Stat="Loc" Orig="New">
            <Val><![CDATA[Forneça um contêiner exclusivo para cada banco de dados de destino. Banco de dados afetados: ]]></Val>
          </Tgt>
          <Prev Cat="Text">
            <Val><![CDATA[Please provide unique containers for target databases. Databases affected: ]]></Val>
          </Prev>
        </Str>
        <Disp Icon="Str" />
      </Item>
      <Item ItemId=";extensions/Microsoft.sql-migration/dist/constants/strings.sql.migration.quick.pick.placeholder" ItemType="0" PsrId="308" Leaf="true">
        <Str Cat="Text">
          <Val><![CDATA[Select the operation you'd like to perform.]]></Val>
          <Tgt Cat="Text" Stat="Loc" Orig="New">
            <Val><![CDATA[Selecionar a operação que deseja realizar.]]></Val>
          </Tgt>
          <Prev Cat="Text">
            <Val><![CDATA[Select the operation you'd like to perform]]></Val>
          </Prev>
        </Str>
        <Disp Icon="Str" />
      </Item>
      <Item ItemId=";extensions/Microsoft.sql-migration/dist/constants/strings.sql.migration.recommendation" ItemType="0" PsrId="308" Leaf="true">
        <Str Cat="Text">
          <Val><![CDATA[Recommendation]]></Val>
          <Tgt Cat="Text" Stat="Loc" Orig="New">
            <Val><![CDATA[Recomendação]]></Val>
          </Tgt>
        </Str>
        <Disp Icon="Str" />
      </Item>
      <Item ItemId=";extensions/Microsoft.sql-migration/dist/constants/strings.sql.migration.refresh" ItemType="0" PsrId="308" Leaf="true">
        <Str Cat="Text">
          <Val><![CDATA[Refresh]]></Val>
          <Tgt Cat="Text" Stat="Loc" Orig="New">
            <Val><![CDATA[Atualizar]]></Val>
          </Tgt>
        </Str>
        <Disp Icon="Str" />
      </Item>
      <Item ItemId=";extensions/Microsoft.sql-migration/dist/constants/strings.sql.migration.refresh.assessment.button.label" ItemType="0" PsrId="308" Leaf="true">
        <Str Cat="Text">
          <Val><![CDATA[Refresh assessment]]></Val>
          <Tgt Cat="Text" Stat="Loc" Orig="New">
            <Val><![CDATA[Atualizar avaliação]]></Val>
          </Tgt>
        </Str>
        <Disp Icon="Str" />
      </Item>
      <Item ItemId=";extensions/Microsoft.sql-migration/dist/constants/strings.sql.migration.refresh.key1" ItemType="0" PsrId="308" Leaf="true">
        <Str Cat="Text">
          <Val><![CDATA[Refresh key 1]]></Val>
          <Tgt Cat="Text" Stat="Loc" Orig="New">
            <Val><![CDATA[Atualizar chave 1]]></Val>
          </Tgt>
        </Str>
        <Disp Icon="Str" />
      </Item>
      <Item ItemId=";extensions/Microsoft.sql-migration/dist/constants/strings.sql.migration.refresh.key2" ItemType="0" PsrId="308" Leaf="true">
        <Str Cat="Text">
          <Val><![CDATA[Refresh key 2]]></Val>
          <Tgt Cat="Text" Stat="Loc" Orig="New">
            <Val><![CDATA[Atualizar chaves 2]]></Val>
          </Tgt>
        </Str>
        <Disp Icon="Str" />
      </Item>
      <Item ItemId=";extensions/Microsoft.sql-migration/dist/constants/strings.sql.migration.refresh.migrations.error.label" ItemType="0" PsrId="308" Leaf="true">
        <Str Cat="Text">
          <Val><![CDATA[An error occurred while refreshing the migrations list.  Please check your linked Azure connection and click refresh to try again.]]></Val>
          <Tgt Cat="Text" Stat="Loc" Orig="New">
            <Val><![CDATA[Ocorreu um erro ao atualizar a lista de migrações. Verifique sua conexão do Azure vinculada e clique em atualizar para tentar novamente.]]></Val>
          </Tgt>
        </Str>
        <Disp Icon="Str" />
      </Item>
      <Item ItemId=";extensions/Microsoft.sql-migration/dist/constants/strings.sql.migration.refresh.migrations.error.title" ItemType="0" PsrId="308" Leaf="true">
        <Str Cat="Text">
          <Val><![CDATA[An error has occured while refreshing the migrations list.]]></Val>
          <Tgt Cat="Text" Stat="Loc" Orig="New">
            <Val><![CDATA[Erro ao atualizar a lista de migrações.]]></Val>
          </Tgt>
        </Str>
        <Disp Icon="Str" />
      </Item>
      <Item ItemId=";extensions/Microsoft.sql-migration/dist/constants/strings.sql.migration.resource.group.description" ItemType="0" PsrId="308" Leaf="true">
        <Str Cat="Text">
          <Val><![CDATA[A resource group is a container that holds related resources for an Azure solution.]]></Val>
          <Tgt Cat="Text" Stat="Loc" Orig="New">
            <Val><![CDATA[Um grupo de recursos é um contêiner que armazena recursos relacionados para uma solução do Azure.]]></Val>
          </Tgt>
          <Prev Cat="Text">
            <Val><![CDATA[A resource group is a container that holds related resources for an Azure solution]]></Val>
          </Prev>
        </Str>
        <Disp Icon="Str" />
      </Item>
      <Item ItemId=";extensions/Microsoft.sql-migration/dist/constants/strings.sql.migration.resource.group.not.found" ItemType="0" PsrId="308" Leaf="true">
        <Str Cat="Text">
          <Val><![CDATA[No resource groups found.]]></Val>
          <Tgt Cat="Text" Stat="Loc" Orig="New">
            <Val><![CDATA[Nenhum grupo de recursos encontrado.]]></Val>
          </Tgt>
          <Prev Cat="Text">
            <Val><![CDATA[No resource groups found]]></Val>
          </Prev>
        </Str>
        <Disp Icon="Str" />
      </Item>
      <Item ItemId=";extensions/Microsoft.sql-migration/dist/constants/strings.sql.migration.resourceGroups" ItemType="0" PsrId="308" Leaf="true">
        <Str Cat="Text">
          <Val><![CDATA[Resource group]]></Val>
          <Tgt Cat="Text" Stat="Loc" Orig="New">
            <Val><![CDATA[Grupo de recursos]]></Val>
          </Tgt>
        </Str>
        <Disp Icon="Str" />
      </Item>
      <Item ItemId=";extensions/Microsoft.sql-migration/dist/constants/strings.sql.migration.restart.migration.wizard" ItemType="0" PsrId="308" Leaf="true">
        <Str Cat="Text">
          <Val><![CDATA[Restart migration wizard]]></Val>
          <Tgt Cat="Text" Stat="Loc" Orig="New">
            <Val><![CDATA[Reiniciar o assistente de migração]]></Val>
          </Tgt>
        </Str>
        <Disp Icon="Str" />
      </Item>
      <Item ItemId=";extensions/Microsoft.sql-migration/dist/constants/strings.sql.migration.restore.backupset.status.none" ItemType="0" PsrId="308" Leaf="true">
        <Str Cat="Text">
          <Val><![CDATA[None]]></Val>
          <Tgt Cat="Text" Stat="Loc" Orig="New">
            <Val><![CDATA[Nenhum]]></Val>
          </Tgt>
        </Str>
        <Disp Icon="Str" />
      </Item>
      <Item ItemId=";extensions/Microsoft.sql-migration/dist/constants/strings.sql.migration.restore.backupset.status.queued" ItemType="0" PsrId="308" Leaf="true">
        <Str Cat="Text">
          <Val><![CDATA[Queued]]></Val>
          <Tgt Cat="Text" Stat="Loc" Orig="New">
            <Val><![CDATA[Enfileirado]]></Val>
          </Tgt>
        </Str>
        <Disp Icon="Str" />
      </Item>
      <Item ItemId=";extensions/Microsoft.sql-migration/dist/constants/strings.sql.migration.restore.backupset.status.restored" ItemType="0" PsrId="308" Leaf="true">
        <Str Cat="Text">
          <Val><![CDATA[Restored]]></Val>
          <Tgt Cat="Text" Stat="Loc" Orig="New">
            <Val><![CDATA[Restaurado]]></Val>
          </Tgt>
        </Str>
        <Disp Icon="Str" />
      </Item>
      <Item ItemId=";extensions/Microsoft.sql-migration/dist/constants/strings.sql.migration.restore.backupset.status.restoring" ItemType="0" PsrId="308" Leaf="true">
        <Str Cat="Text">
          <Val><![CDATA[Restoring]]></Val>
          <Tgt Cat="Text" Stat="Loc" Orig="New">
            <Val><![CDATA[Restaurando]]></Val>
          </Tgt>
        </Str>
        <Disp Icon="Str" />
      </Item>
      <Item ItemId=";extensions/Microsoft.sql-migration/dist/constants/strings.sql.migration.restore.backupset.status.skipped" ItemType="0" PsrId="308" Leaf="true">
        <Str Cat="Text">
          <Val><![CDATA[Skipped]]></Val>
          <Tgt Cat="Text" Stat="Loc" Orig="New">
            <Val><![CDATA[Ignorado]]></Val>
          </Tgt>
        </Str>
        <Disp Icon="Str" />
      </Item>
      <Item ItemId=";extensions/Microsoft.sql-migration/dist/constants/strings.sql.migration.restore.backuptype.database" ItemType="0" PsrId="308" Leaf="true">
        <Str Cat="Text">
          <Val><![CDATA[Database]]></Val>
          <Tgt Cat="Text" Stat="Loc" Orig="New">
            <Val><![CDATA[Base de dados]]></Val>
          </Tgt>
        </Str>
        <Disp Icon="Str" />
      </Item>
      <Item ItemId=";extensions/Microsoft.sql-migration/dist/constants/strings.sql.migration.restore.backuptype.differentialdatabase" ItemType="0" PsrId="308" Leaf="true">
        <Str Cat="Text">
          <Val><![CDATA[Differential database]]></Val>
          <Tgt Cat="Text" Stat="Loc" Orig="New">
            <Val><![CDATA[Banco de dados diferencial]]></Val>
          </Tgt>
        </Str>
        <Disp Icon="Str" />
      </Item>
      <Item ItemId=";extensions/Microsoft.sql-migration/dist/constants/strings.sql.migration.restore.backuptype.differentialfile" ItemType="0" PsrId="308" Leaf="true">
        <Str Cat="Text">
          <Val><![CDATA[Differential file]]></Val>
          <Tgt Cat="Text" Stat="Loc" Orig="New">
            <Val><![CDATA[Arquivo diferencial]]></Val>
          </Tgt>
        </Str>
        <Disp Icon="Str" />
      </Item>
      <Item ItemId=";extensions/Microsoft.sql-migration/dist/constants/strings.sql.migration.restore.backuptype.differentialpartial" ItemType="0" PsrId="308" Leaf="true">
        <Str Cat="Text">
          <Val><![CDATA[Differential partial]]></Val>
          <Tgt Cat="Text" Stat="Loc" Orig="New">
            <Val><![CDATA[Diferencial parcial]]></Val>
          </Tgt>
        </Str>
        <Disp Icon="Str" />
      </Item>
      <Item ItemId=";extensions/Microsoft.sql-migration/dist/constants/strings.sql.migration.restore.backuptype.file" ItemType="0" PsrId="308" Leaf="true">
        <Str Cat="Text">
          <Val><![CDATA[File]]></Val>
          <Tgt Cat="Text" Stat="Loc" Orig="New">
            <Val><![CDATA[Arquivo]]></Val>
          </Tgt>
        </Str>
        <Disp Icon="Str" />
      </Item>
      <Item ItemId=";extensions/Microsoft.sql-migration/dist/constants/strings.sql.migration.restore.backuptype.partial" ItemType="0" PsrId="308" Leaf="true">
        <Str Cat="Text">
          <Val><![CDATA[Partial]]></Val>
          <Tgt Cat="Text" Stat="Loc" Orig="New">
            <Val><![CDATA[Parcial]]></Val>
          </Tgt>
        </Str>
        <Disp Icon="Str" />
      </Item>
      <Item ItemId=";extensions/Microsoft.sql-migration/dist/constants/strings.sql.migration.restore.backuptype.transactionlog" ItemType="0" PsrId="308" Leaf="true">
        <Str Cat="Text">
          <Val><![CDATA[Transaction log]]></Val>
          <Tgt Cat="Text" Stat="Loc" Orig="New">
            <Val><![CDATA[Log de transações]]></Val>
          </Tgt>
        </Str>
        <Disp Icon="Str" />
      </Item>
      <Item ItemId=";extensions/Microsoft.sql-migration/dist/constants/strings.sql.migration.restore.backuptype.unknown" ItemType="0" PsrId="308" Leaf="true">
        <Str Cat="Text">
          <Val><![CDATA[Unknown]]></Val>
          <Tgt Cat="Text" Stat="Loc" Orig="New">
            <Val><![CDATA[Desconhecido]]></Val>
          </Tgt>
        </Str>
        <Disp Icon="Str" />
      </Item>
      <Item ItemId=";extensions/Microsoft.sql-migration/dist/constants/strings.sql.migration.restore.status.Restoring" ItemType="0" PsrId="308" Leaf="true">
        <Str Cat="Text">
          <Val><![CDATA[Restoring]]></Val>
          <Tgt Cat="Text" Stat="Loc" Orig="New">
            <Val><![CDATA[Restaurando]]></Val>
          </Tgt>
        </Str>
        <Disp Icon="Str" />
      </Item>
      <Item ItemId=";extensions/Microsoft.sql-migration/dist/constants/strings.sql.migration.restore.status.blocked" ItemType="0" PsrId="308" Leaf="true">
        <Str Cat="Text">
          <Val><![CDATA[Blocked]]></Val>
          <Tgt Cat="Text" Stat="Loc" Orig="New">
            <Val><![CDATA[Bloqueado]]></Val>
          </Tgt>
        </Str>
        <Disp Icon="Str" />
      </Item>
      <Item ItemId=";extensions/Microsoft.sql-migration/dist/constants/strings.sql.migration.restore.status.cancelled" ItemType="0" PsrId="308" Leaf="true">
        <Str Cat="Text">
          <Val><![CDATA[Cancelled]]></Val>
          <Tgt Cat="Text" Stat="Loc" Orig="New">
            <Val><![CDATA[Cancelado]]></Val>
          </Tgt>
        </Str>
        <Disp Icon="Str" />
      </Item>
      <Item ItemId=";extensions/Microsoft.sql-migration/dist/constants/strings.sql.migration.restore.status.completed" ItemType="0" PsrId="308" Leaf="true">
        <Str Cat="Text">
          <Val><![CDATA[Completed]]></Val>
          <Tgt Cat="Text" Stat="Loc" Orig="New">
            <Val><![CDATA[Concluído]]></Val>
          </Tgt>
        </Str>
        <Disp Icon="Str" />
      </Item>
      <Item ItemId=";extensions/Microsoft.sql-migration/dist/constants/strings.sql.migration.restore.status.completing.migration" ItemType="0" PsrId="308" Leaf="true">
        <Str Cat="Text">
          <Val><![CDATA[Completing migration]]></Val>
          <Tgt Cat="Text" Stat="Loc" Orig="New">
            <Val><![CDATA[Concluindo a migração]]></Val>
          </Tgt>
        </Str>
        <Disp Icon="Str" />
      </Item>
      <Item ItemId=";extensions/Microsoft.sql-migration/dist/constants/strings.sql.migration.restore.status.failed" ItemType="0" PsrId="308" Leaf="true">
        <Str Cat="Text">
          <Val><![CDATA[Failed]]></Val>
          <Tgt Cat="Text" Stat="Loc" Orig="New">
            <Val><![CDATA[Com falha]]></Val>
          </Tgt>
        </Str>
        <Disp Icon="Str" />
      </Item>
      <Item ItemId=";extensions/Microsoft.sql-migration/dist/constants/strings.sql.migration.restore.status.initializing" ItemType="0" PsrId="308" Leaf="true">
        <Str Cat="Text">
          <Val><![CDATA[Initializing]]></Val>
          <Tgt Cat="Text" Stat="Loc" Orig="New">
            <Val><![CDATA[Inicializando]]></Val>
          </Tgt>
        </Str>
        <Disp Icon="Str" />
      </Item>
      <Item ItemId=";extensions/Microsoft.sql-migration/dist/constants/strings.sql.migration.restore.status.none" ItemType="0" PsrId="308" Leaf="true">
        <Str Cat="Text">
          <Val><![CDATA[None]]></Val>
          <Tgt Cat="Text" Stat="Loc" Orig="New">
            <Val><![CDATA[Nenhum]]></Val>
          </Tgt>
        </Str>
        <Disp Icon="Str" />
      </Item>
      <Item ItemId=";extensions/Microsoft.sql-migration/dist/constants/strings.sql.migration.restore.status.not.started" ItemType="0" PsrId="308" Leaf="true">
        <Str Cat="Text">
          <Val><![CDATA[Not started]]></Val>
          <Tgt Cat="Text" Stat="Loc" Orig="New">
            <Val><![CDATA[Não foi iniciado]]></Val>
          </Tgt>
        </Str>
        <Disp Icon="Str" />
      </Item>
      <Item ItemId=";extensions/Microsoft.sql-migration/dist/constants/strings.sql.migration.restore.status.restore.completed" ItemType="0" PsrId="308" Leaf="true">
        <Str Cat="Text">
          <Val><![CDATA[Restore completed]]></Val>
          <Tgt Cat="Text" Stat="Loc" Orig="New">
            <Val><![CDATA[Restauração concluída]]></Val>
          </Tgt>
        </Str>
        <Disp Icon="Str" />
      </Item>
      <Item ItemId=";extensions/Microsoft.sql-migration/dist/constants/strings.sql.migration.restore.status.restore.paused" ItemType="0" PsrId="308" Leaf="true">
        <Str Cat="Text">
          <Val><![CDATA[Restore paused]]></Val>
          <Tgt Cat="Text" Stat="Loc" Orig="New">
            <Val><![CDATA[Restauração pausada]]></Val>
          </Tgt>
        </Str>
        <Disp Icon="Str" />
      </Item>
      <Item ItemId=";extensions/Microsoft.sql-migration/dist/constants/strings.sql.migration.restore.status.searching.backups" ItemType="0" PsrId="308" Leaf="true">
        <Str Cat="Text">
          <Val><![CDATA[Searching backups]]></Val>
          <Tgt Cat="Text" Stat="Loc" Orig="New">
            <Val><![CDATA[Pesquisando backups]]></Val>
          </Tgt>
        </Str>
        <Disp Icon="Str" />
      </Item>
      <Item ItemId=";extensions/Microsoft.sql-migration/dist/constants/strings.sql.migration.restore.status.waiting" ItemType="0" PsrId="308" Leaf="true">
        <Str Cat="Text">
          <Val><![CDATA[Waiting]]></Val>
          <Tgt Cat="Text" Stat="Loc" Orig="New">
            <Val><![CDATA[Esperando]]></Val>
          </Tgt>
        </Str>
        <Disp Icon="Str" />
      </Item>
      <Item ItemId=";extensions/Microsoft.sql-migration/dist/constants/strings.sql.migration.resume.session" ItemType="0" PsrId="308" Leaf="true">
        <Str Cat="Text">
          <Val><![CDATA[Resume previously saved session]]></Val>
          <Tgt Cat="Text" Stat="Loc" Orig="New">
            <Val><![CDATA[Retomar a sessão salva previamente]]></Val>
          </Tgt>
        </Str>
        <Disp Icon="Str" />
      </Item>
      <Item ItemId=";extensions/Microsoft.sql-migration/dist/constants/strings.sql.migration.resume.title" ItemType="0" PsrId="308" Leaf="true">
        <Str Cat="Text">
          <Val><![CDATA[Run migration workflow again]]></Val>
          <Tgt Cat="Text" Stat="Loc" Orig="New">
            <Val><![CDATA[Executar o fluxo de trabalho de migração novamente]]></Val>
          </Tgt>
        </Str>
        <Disp Icon="Str" />
      </Item>
      <Item ItemId=";extensions/Microsoft.sql-migration/dist/constants/strings.sql.migration.retry.migration" ItemType="0" PsrId="308" Leaf="true">
        <Str Cat="Text">
          <Val><![CDATA[Retry migration]]></Val>
          <Tgt Cat="Text" Stat="Loc" Orig="New">
            <Val><![CDATA[Repetir a migração]]></Val>
          </Tgt>
        </Str>
        <Disp Icon="Str" />
      </Item>
      <Item ItemId=";extensions/Microsoft.sql-migration/dist/constants/strings.sql.migration.retry.migration.error" ItemType="0" PsrId="308" Leaf="true">
        <Str Cat="Text">
          <Val><![CDATA[An error occurred while restarting the migration.]]></Val>
          <Tgt Cat="Text" Stat="Loc" Orig="New">
            <Val><![CDATA[Erro ao reiniciar a migração.]]></Val>
          </Tgt>
          <Prev Cat="Text">
            <Val><![CDATA[An error occurred while retrying the migration.]]></Val>
          </Prev>
        </Str>
        <Disp Icon="Str" />
      </Item>
      <Item ItemId=";extensions/Microsoft.sql-migration/dist/constants/strings.sql.migration.rg.created" ItemType="0" PsrId="308" Leaf="true">
        <Str Cat="Text">
          <Val><![CDATA[Resource group created]]></Val>
          <Tgt Cat="Text" Stat="Loc" Orig="New">
            <Val><![CDATA[Grupo de recursos criado]]></Val>
          </Tgt>
        </Str>
        <Disp Icon="Str" />
      </Item>
      <Item ItemId=";extensions/Microsoft.sql-migration/dist/constants/strings.sql.migration.run.validation" ItemType="0" PsrId="308" Leaf="true">
        <Str Cat="Text">
          <Val><![CDATA[Run validation]]></Val>
          <Tgt Cat="Text" Stat="Loc" Orig="New">
            <Val><![CDATA[Executar validação]]></Val>
          </Tgt>
        </Str>
        <Disp Icon="Str" />
      </Item>
      <Item ItemId=";extensions/Microsoft.sql-migration/dist/constants/strings.sql.migration.running.multi.steps.heading" ItemType="0" PsrId="308" Leaf="true">
        <Str Cat="Text">
          <Val><![CDATA[We are running the following steps:]]></Val>
          <Tgt Cat="Text" Stat="Loc" Orig="New">
            <Val><![CDATA[Estamos executando as seguintes etapas:]]></Val>
          </Tgt>
        </Str>
        <Disp Icon="Str" />
      </Item>
      <Item ItemId=";extensions/Microsoft.sql-migration/dist/constants/strings.sql.migration.save.assessment.report" ItemType="0" PsrId="308" Leaf="true">
        <Str Cat="Text">
          <Val><![CDATA[Save assessment report]]></Val>
          <Tgt Cat="Text" Stat="Loc" Orig="New">
            <Val><![CDATA[Salvar relatório de avaliação]]></Val>
          </Tgt>
        </Str>
        <Disp Icon="Str" />
      </Item>
      <Item ItemId=";extensions/Microsoft.sql-migration/dist/constants/strings.sql.migration.save.assessment.report.success" ItemType="0" PsrId="308" Leaf="true">
        <Str Cat="Text">
          <Val><![CDATA[Successfully saved assessment report to {0}.]]></Val>
          <Tgt Cat="Text" Stat="Loc" Orig="New">
            <Val><![CDATA[Relatório de avaliação salvo com êxito em {0}.]]></Val>
          </Tgt>
        </Str>
        <Disp Icon="Str" />
      </Item>
      <Item ItemId=";extensions/Microsoft.sql-migration/dist/constants/strings.sql.migration.save.close" ItemType="0" PsrId="308" Leaf="true">
        <Str Cat="Text">
          <Val><![CDATA[Save and close]]></Val>
          <Tgt Cat="Text" Stat="Loc" Orig="New">
            <Val><![CDATA[Salvar e fechar]]></Val>
          </Tgt>
        </Str>
        <Disp Icon="Str" />
      </Item>
      <Item ItemId=";extensions/Microsoft.sql-migration/dist/constants/strings.sql.migration.save.close.popup" ItemType="0" PsrId="308" Leaf="true">
        <Str Cat="Text">
          <Val><![CDATA[Configuration saved. Performance data collection will remain running in the background. You can stop the collection when you want to.]]></Val>
          <Tgt Cat="Text" Stat="Loc" Orig="New">
            <Val><![CDATA[Configuração salva. A coleta de dados de desempenho permanecerá em execução em segundo plano. Você pode parar a coleta quando quiser.]]></Val>
          </Tgt>
        </Str>
        <Disp Icon="Str" />
      </Item>
      <Item ItemId=";extensions/Microsoft.sql-migration/dist/constants/strings.sql.migration.save.recommendation.report" ItemType="0" PsrId="308" Leaf="true">
        <Str Cat="Text">
          <Val><![CDATA[Save recommendation report]]></Val>
          <Tgt Cat="Text" Stat="Loc" Orig="New">
            <Val><![CDATA[Salvar relatório de recomendação]]></Val>
          </Tgt>
        </Str>
        <Disp Icon="Str" />
      </Item>
      <Item ItemId=";extensions/Microsoft.sql-migration/dist/constants/strings.sql.migration.save.recommendation.report.success" ItemType="0" PsrId="308" Leaf="true">
        <Str Cat="Text">
          <Val><![CDATA[Successfully saved recommendation report to {0}.]]></Val>
          <Tgt Cat="Text" Stat="Loc" Orig="New">
            <Val><![CDATA[Relatório de recomendação salvo com êxito em {0}.]]></Val>
          </Tgt>
        </Str>
        <Disp Icon="Str" />
      </Item>
      <Item ItemId=";extensions/Microsoft.sql-migration/dist/constants/strings.sql.migration.saved.assessment.cancel" ItemType="0" PsrId="308" Leaf="true">
        <Str Cat="Text">
          <Val><![CDATA[Cancel]]></Val>
          <Tgt Cat="Text" Stat="Loc" Orig="New">
            <Val><![CDATA[Cancelar]]></Val>
          </Tgt>
        </Str>
        <Disp Icon="Str" />
      </Item>
      <Item ItemId=";extensions/Microsoft.sql-migration/dist/constants/strings.sql.migration.saved.assessment.next" ItemType="0" PsrId="308" Leaf="true">
        <Str Cat="Text">
          <Val><![CDATA[Next]]></Val>
          <Tgt Cat="Text" Stat="Loc" Orig="New">
            <Val><![CDATA[Próximo]]></Val>
          </Tgt>
        </Str>
        <Disp Icon="Str" />
      </Item>
      <Item ItemId=";extensions/Microsoft.sql-migration/dist/constants/strings.sql.migration.saved.assessment.result" ItemType="0" PsrId="308" Leaf="true">
        <Str Cat="Text">
          <Val><![CDATA[Saved session]]></Val>
          <Tgt Cat="Text" Stat="Loc" Orig="New">
            <Val><![CDATA[Sessão salva]]></Val>
          </Tgt>
          <Prev Cat="Text">
            <Val><![CDATA[Saved assessment result]]></Val>
          </Prev>
        </Str>
        <Disp Icon="Str" />
      </Item>
      <Item ItemId=";extensions/Microsoft.sql-migration/dist/constants/strings.sql.migration.search" ItemType="0" PsrId="308" Leaf="true">
        <Str Cat="Text">
          <Val><![CDATA[Search]]></Val>
          <Tgt Cat="Text" Stat="Loc" Orig="New">
            <Val><![CDATA[Pesquisar]]></Val>
          </Tgt>
        </Str>
        <Disp Icon="Str" />
      </Item>
      <Item ItemId=";extensions/Microsoft.sql-migration/dist/constants/strings.sql.migration.search.for.migration" ItemType="0" PsrId="308" Leaf="true">
        <Str Cat="Text">
          <Val><![CDATA[Filter migration results]]></Val>
          <Tgt Cat="Text" Stat="Loc" Orig="New">
            <Val><![CDATA[Filtrar resultados da migração]]></Val>
          </Tgt>
          <Prev Cat="Text">
            <Val><![CDATA[Search for migrations]]></Val>
          </Prev>
        </Str>
        <Disp Icon="Str" />
      </Item>
      <Item ItemId=";extensions/Microsoft.sql-migration/dist/constants/strings.sql.migration.sec" ItemType="0" PsrId="308" Leaf="true">
        <Str Cat="Text">
          <Val><![CDATA[{0} sec]]></Val>
          <Tgt Cat="Text" Stat="Loc" Orig="New">
            <Val><![CDATA[{0} seg]]></Val>
          </Tgt>
        </Str>
        <Disp Icon="Str" />
      </Item>
      <Item ItemId=";extensions/Microsoft.sql-migration/dist/constants/strings.sql.migration.select" ItemType="0" PsrId="308" Leaf="true">
        <Str Cat="Text">
          <Val><![CDATA[Select]]></Val>
          <Tgt Cat="Text" Stat="Loc" Orig="New">
            <Val><![CDATA[Selecionar]]></Val>
          </Tgt>
        </Str>
        <Disp Icon="Str" />
      </Item>
      <Item ItemId=";extensions/Microsoft.sql-migration/dist/constants/strings.sql.migration.select.azure.mi" ItemType="0" PsrId="308" Leaf="true">
        <Str Cat="Text">
          <Val><![CDATA[Select your target Azure subscription and your target Azure SQL Managed Instance.]]></Val>
          <Tgt Cat="Text" Stat="Loc" Orig="New">
            <Val><![CDATA[Selecionar sua assinatura Azure alvo e sua Instância Gerenciada de SQL do Azure.]]></Val>
          </Tgt>
          <Prev Cat="Text">
            <Val><![CDATA[Select your target Azure subscription and your target Azure SQL Managed Instance]]></Val>
          </Prev>
        </Str>
        <Disp Icon="Str" />
      </Item>
      <Item ItemId=";extensions/Microsoft.sql-migration/dist/constants/strings.sql.migration.select.azure.vm" ItemType="0" PsrId="308" Leaf="true">
        <Str Cat="Text">
          <Val><![CDATA[Select your target Azure Subscription and your target SQL Server on Azure Virtual Machine for your target.]]></Val>
          <Tgt Cat="Text" Stat="Loc" Orig="New">
            <Val><![CDATA[Selecione sua Assinatura do Azure de destino e seu SQL Server de destino na Máquina Virtual do Azure para seu destino.]]></Val>
          </Tgt>
        </Str>
        <Disp Icon="Str" />
      </Item>
      <Item ItemId=";extensions/Microsoft.sql-migration/dist/constants/strings.sql.migration.select.database.to.continue" ItemType="0" PsrId="308" Leaf="true">
        <Str Cat="Text">
          <Val><![CDATA[Please select 1 or more databases to assess for migration]]></Val>
          <Tgt Cat="Text" Stat="Loc" Orig="New">
            <Val><![CDATA[Selecione um ou mais bancos de dados para avaliar a migração]]></Val>
          </Tgt>
          <Prev Cat="Text">
            <Val><![CDATA[Please select 1 or more logins for migration]]></Val>
          </Prev>
        </Str>
        <Disp Icon="Str" />
      </Item>
      <Item ItemId=";extensions/Microsoft.sql-migration/dist/constants/strings.sql.migration.select.database.to.migrate" ItemType="0" PsrId="308" Leaf="true">
        <Str Cat="Text">
          <Val><![CDATA[Select the databases to migrate.]]></Val>
          <Tgt Cat="Text" Stat="Loc" Orig="New">
            <Val><![CDATA[Selecione os bancos de dados a serem migrados.]]></Val>
          </Tgt>
          <Prev Cat="Text">
            <Val><![CDATA[Please select databases to migrate]]></Val>
          </Prev>
        </Str>
        <Disp Icon="Str" />
      </Item>
      <Item ItemId=";extensions/Microsoft.sql-migration/dist/constants/strings.sql.migration.select.migration.tables" ItemType="0" PsrId="308" Leaf="true">
        <Str Cat="Text">
          <Val><![CDATA[Select tables for migration]]></Val>
          <Tgt Cat="Text" Stat="Loc" Orig="New">
            <Val><![CDATA[Selecionar tabelas para migração]]></Val>
          </Tgt>
        </Str>
        <Disp Icon="Str" />
      </Item>
      <Item ItemId=";extensions/Microsoft.sql-migration/dist/constants/strings.sql.migration.select.prompt" ItemType="0" PsrId="308" Leaf="true">
        <Str Cat="Text">
          <Val><![CDATA[Click on SQL Server instance or any of the databases on the left to view its details.]]></Val>
          <Tgt Cat="Text" Stat="Loc" Orig="New">
            <Val><![CDATA[Clique em Instância do SQL Server ou qualquer um dos bancos de dados à esquerda para exibir seus detalhes.]]></Val>
          </Tgt>
          <Prev Cat="Text">
            <Val><![CDATA[Click on SQL Server Instance or any of the databases on the left to view its details.]]></Val>
          </Prev>
        </Str>
        <Disp Icon="Str" />
      </Item>
      <Item ItemId=";extensions/Microsoft.sql-migration/dist/constants/strings.sql.migration.select.service.apply.label" ItemType="0" PsrId="308" Leaf="true">
        <Str Cat="Text">
          <Val><![CDATA[Apply]]></Val>
          <Tgt Cat="Text" Stat="Loc" Orig="New">
            <Val><![CDATA[Aplicar]]></Val>
          </Tgt>
        </Str>
        <Disp Icon="Str" />
      </Item>
      <Item ItemId=";extensions/Microsoft.sql-migration/dist/constants/strings.sql.migration.select.service.delete.label" ItemType="0" PsrId="308" Leaf="true">
        <Str Cat="Text">
          <Val><![CDATA[Clear]]></Val>
          <Tgt Cat="Text" Stat="Loc" Orig="New">
            <Val><![CDATA[Claro]]></Val>
          </Tgt>
        </Str>
        <Disp Icon="Str" />
      </Item>
      <Item ItemId=";extensions/Microsoft.sql-migration/dist/constants/strings.sql.migration.select.service.description" ItemType="0" PsrId="308" Leaf="true">
        <Str Cat="Text">
          <Val><![CDATA[Azure Database Migration Service]]></Val>
          <Tgt Cat="Text" Stat="Loc" Orig="New">
            <Val><![CDATA[Serviço de migração de banco de dados do Azure]]></Val>
          </Tgt>
        </Str>
        <Disp Icon="Str" />
      </Item>
      <Item ItemId=";extensions/Microsoft.sql-migration/dist/constants/strings.sql.migration.select.service.heading" ItemType="0" PsrId="308" Leaf="true">
        <Str Cat="Text">
          <Val><![CDATA[Filter the migration list by Database Migration Service]]></Val>
          <Tgt Cat="Text" Stat="Loc" Orig="New">
            <Val><![CDATA[Filtrar a lista de migração por Serviço de Migração de Banco de Dados]]></Val>
          </Tgt>
        </Str>
        <Disp Icon="Str" />
      </Item>
      <Item ItemId=";extensions/Microsoft.sql-migration/dist/constants/strings.sql.migration.select.service.prompt" ItemType="0" PsrId="308" Leaf="true">
        <Str Cat="Text">
          <Val><![CDATA[Select a Database Migration Service]]></Val>
          <Tgt Cat="Text" Stat="Loc" Orig="New">
            <Val><![CDATA[Selecionar um Serviço de Migração de Banco de Dados]]></Val>
          </Tgt>
        </Str>
        <Disp Icon="Str" />
      </Item>
      <Item ItemId=";extensions/Microsoft.sql-migration/dist/constants/strings.sql.migration.select.service.select.a." ItemType="0" PsrId="308" Leaf="true">
        <Str Cat="Text">
          <Val><![CDATA[Sign into Azure and select an account]]></Val>
          <Tgt Cat="Text" Stat="Loc" Orig="New">
            <Val><![CDATA[Entrar no Azure e selecionar uma conta]]></Val>
          </Tgt>
        </Str>
        <Disp Icon="Str" />
      </Item>
      <Item ItemId=";extensions/Microsoft.sql-migration/dist/constants/strings.sql.migration.select.service.select.a.location" ItemType="0" PsrId="308" Leaf="true">
        <Str Cat="Text">
          <Val><![CDATA[Select a location]]></Val>
          <Tgt Cat="Text" Stat="Loc" Orig="New">
            <Val><![CDATA[Selecionar um local]]></Val>
          </Tgt>
        </Str>
        <Disp Icon="Str" />
      </Item>
      <Item ItemId=";extensions/Microsoft.sql-migration/dist/constants/strings.sql.migration.select.service.select.a.resource.group" ItemType="0" PsrId="308" Leaf="true">
        <Str Cat="Text">
          <Val><![CDATA[Select a resource group]]></Val>
          <Tgt Cat="Text" Stat="Loc" Orig="New">
            <Val><![CDATA[Selecione um grupo de recursos]]></Val>
          </Tgt>
        </Str>
        <Disp Icon="Str" />
      </Item>
      <Item ItemId=";extensions/Microsoft.sql-migration/dist/constants/strings.sql.migration.select.service.select.a.service" ItemType="0" PsrId="308" Leaf="true">
        <Str Cat="Text">
          <Val><![CDATA[Select a Database Migration Service]]></Val>
          <Tgt Cat="Text" Stat="Loc" Orig="New">
            <Val><![CDATA[Selecionar um Serviço de Migração de Banco de Dados]]></Val>
          </Tgt>
        </Str>
        <Disp Icon="Str" />
      </Item>
      <Item ItemId=";extensions/Microsoft.sql-migration/dist/constants/strings.sql.migration.select.service.select.a.subscription" ItemType="0" PsrId="308" Leaf="true">
        <Str Cat="Text">
          <Val><![CDATA[Select a subscription]]></Val>
          <Tgt Cat="Text" Stat="Loc" Orig="New">
            <Val><![CDATA[Selecionar uma assinatura]]></Val>
          </Tgt>
        </Str>
        <Disp Icon="Str" />
      </Item>
      <Item ItemId=";extensions/Microsoft.sql-migration/dist/constants/strings.sql.migration.select.service.select.a.tenant" ItemType="0" PsrId="308" Leaf="true">
        <Str Cat="Text">
          <Val><![CDATA[Select a tenant]]></Val>
          <Tgt Cat="Text" Stat="Loc" Orig="New">
            <Val><![CDATA[Selecionar um locatário]]></Val>
          </Tgt>
        </Str>
        <Disp Icon="Str" />
      </Item>
      <Item ItemId=";extensions/Microsoft.sql-migration/dist/constants/strings.sql.migration.select.service.select.account.error" ItemType="0" PsrId="308" Leaf="true">
        <Str Cat="Text">
          <Val><![CDATA[An error occurred while loading available Azure accounts.]]></Val>
          <Tgt Cat="Text" Stat="Loc" Orig="New">
            <Val><![CDATA[Ocorreu um erro ao carregar as contas do Azure disponíveis.]]></Val>
          </Tgt>
        </Str>
        <Disp Icon="Str" />
      </Item>
      <Item ItemId=";extensions/Microsoft.sql-migration/dist/constants/strings.sql.migration.select.service.select.location.error" ItemType="0" PsrId="308" Leaf="true">
        <Str Cat="Text">
          <Val><![CDATA[An error occurred while loading locations. Please check your Azure connection and try again.]]></Val>
          <Tgt Cat="Text" Stat="Loc" Orig="New">
            <Val><![CDATA[Ocorreu um erro ao carregar os locais. Verifique sua conexão do Azure e tente novamente.]]></Val>
          </Tgt>
        </Str>
        <Disp Icon="Str" />
      </Item>
      <Item ItemId=";extensions/Microsoft.sql-migration/dist/constants/strings.sql.migration.select.service.select.migration.target" ItemType="0" PsrId="308" Leaf="true">
        <Str Cat="Text">
          <Val><![CDATA[Select a target server.]]></Val>
          <Tgt Cat="Text" Stat="Loc" Orig="New">
            <Val><![CDATA[Selecione um servidor de destino.]]></Val>
          </Tgt>
        </Str>
        <Disp Icon="Str" />
      </Item>
      <Item ItemId=";extensions/Microsoft.sql-migration/dist/constants/strings.sql.migration.select.service.select.resource.group.error" ItemType="0" PsrId="308" Leaf="true">
        <Str Cat="Text">
          <Val><![CDATA[An error occurred while loading available resource groups. Please check your Azure connection and try again.]]></Val>
          <Tgt Cat="Text" Stat="Loc" Orig="New">
            <Val><![CDATA[Ocorreu um erro ao carregar os grupos de recursos disponíveis. Verifique sua conexão do Azure e tente novamente.]]></Val>
          </Tgt>
        </Str>
        <Disp Icon="Str" />
      </Item>
      <Item ItemId=";extensions/Microsoft.sql-migration/dist/constants/strings.sql.migration.select.service.select.service.error" ItemType="0" PsrId="308" Leaf="true">
        <Str Cat="Text">
          <Val><![CDATA[An error occurred while loading available database migration services. Please check your Azure connection and try again.]]></Val>
          <Tgt Cat="Text" Stat="Loc" Orig="New">
            <Val><![CDATA[Ocorreu um erro ao carregar os serviços de migração de banco de dados disponíveis. Verifique sua conexão do Azure e tente novamente.]]></Val>
          </Tgt>
        </Str>
        <Disp Icon="Str" />
      </Item>
      <Item ItemId=";extensions/Microsoft.sql-migration/dist/constants/strings.sql.migration.select.service.select.subscription.error" ItemType="0" PsrId="308" Leaf="true">
        <Str Cat="Text">
          <Val><![CDATA[An error occurred while loading account subscriptions. Please check your Azure connection and try again.]]></Val>
          <Tgt Cat="Text" Stat="Loc" Orig="New">
            <Val><![CDATA[Ocorreu um erro ao carregar as assinaturas da conta. Verifique sua conexão do Azure e tente novamente.]]></Val>
          </Tgt>
        </Str>
        <Disp Icon="Str" />
      </Item>
      <Item ItemId=";extensions/Microsoft.sql-migration/dist/constants/strings.sql.migration.select.service.select.target.type." ItemType="0" PsrId="308" Leaf="true">
        <Str Cat="Text">
          <Val><![CDATA[Select target Azure SQL Type]]></Val>
          <Tgt Cat="Text" Stat="Loc" Orig="New">
            <Val><![CDATA[Selecione o Tipo SQL do Azure de destino]]></Val>
          </Tgt>
        </Str>
        <Disp Icon="Str" />
      </Item>
      <Item ItemId=";extensions/Microsoft.sql-migration/dist/constants/strings.sql.migration.select.service.select.tenant.error" ItemType="0" PsrId="308" Leaf="true">
        <Str Cat="Text">
          <Val><![CDATA[An error occurred while loading available Azure account tenants.]]></Val>
          <Tgt Cat="Text" Stat="Loc" Orig="New">
            <Val><![CDATA[Ocorreu um erro ao carregar os locatários da conta do Azure disponíveis.]]></Val>
          </Tgt>
        </Str>
        <Disp Icon="Str" />
      </Item>
      <Item ItemId=";extensions/Microsoft.sql-migration/dist/constants/strings.sql.migration.select.service.service.label" ItemType="0" PsrId="308" Leaf="true">
        <Str Cat="Text">
          <Val><![CDATA[Azure Database Migration Service]]></Val>
          <Tgt Cat="Text" Stat="Loc" Orig="New">
            <Val><![CDATA[Serviço de Migração de Banco de Dados do Azure]]></Val>
          </Tgt>
        </Str>
        <Disp Icon="Str" />
      </Item>
      <Item ItemId=";extensions/Microsoft.sql-migration/dist/constants/strings.sql.migration.select.service.title" ItemType="0" PsrId="308" Leaf="true">
        <Str Cat="Text">
          <Val><![CDATA[Select Database Migration Service]]></Val>
          <Tgt Cat="Text" Stat="Loc" Orig="New">
            <Val><![CDATA[Selecionar o Serviço de Migração de Banco de Dados]]></Val>
          </Tgt>
        </Str>
        <Disp Icon="Str" />
      </Item>
      <Item ItemId=";extensions/Microsoft.sql-migration/dist/constants/strings.sql.migration.select.target.to.continue" ItemType="0" PsrId="308" Leaf="true">
        <Str Cat="Text">
          <Val><![CDATA[To continue, select a target.]]></Val>
          <Tgt Cat="Text" Stat="Loc" Orig="New">
            <Val><![CDATA[Para continuar, selecione um destino.]]></Val>
          </Tgt>
          <Prev Cat="Text">
            <Val><![CDATA[To continue, select a target database.]]></Val>
          </Prev>
        </Str>
        <Disp Icon="Str" />
      </Item>
      <Item ItemId=";extensions/Microsoft.sql-migration/dist/constants/strings.sql.migration.server" ItemType="0" PsrId="308" Leaf="true">
        <Str Cat="Text">
          <Val><![CDATA[Server]]></Val>
          <Tgt Cat="Text" Stat="Loc" Orig="New">
            <Val><![CDATA[Servidor]]></Val>
          </Tgt>
        </Str>
        <Disp Icon="Str" />
      </Item>
      <Item ItemId=";extensions/Microsoft.sql-migration/dist/constants/strings.sql.migration.service.account.info.text" ItemType="0" PsrId="308" Leaf="true">
        <Str Cat="Text">
          <Val><![CDATA[Ensure that the service account running the source SQL Server instance has read privileges on the network share.]]></Val>
          <Tgt Cat="Text" Stat="Loc" Orig="New">
            <Val><![CDATA[Certifique-se de que a conta de serviço que executa a instância do SQL Server de origem tenha privilégios de leitura no compartilhamento de rede.]]></Val>
          </Tgt>
        </Str>
        <Disp Icon="Str" />
      </Item>
      <Item ItemId=";extensions/Microsoft.sql-migration/dist/constants/strings.sql.migration.service.container.container.description1" ItemType="0" PsrId="308" Leaf="true">
        <Str Cat="Text">
          <Val><![CDATA[Azure Database Migration Service leverages Azure Data Factory's self-hosted integration runtime to handle connectivity between source and target and upload backups from an on-premises network file share to Azure (if applicable).]]></Val>
          <Tgt Cat="Text" Stat="Loc" Orig="New">
            <Val><![CDATA[O Serviço de Migração de Banco de Dados do Azure aproveita o runtime de integração auto-hospedada do Azure Data Factory para lidar com a conectividade entre a origem e o destino e carregar backups de um compartilhamento de arquivos de rede local para o Azure (se aplicável).]]></Val>
          </Tgt>
          <Prev Cat="Text">
            <Val><![CDATA[Azure Database Migration Service leverages Azure Data Factory's self-hosted integration runtime to upload backups from on-premises network file share to Azure.]]></Val>
          </Prev>
        </Str>
        <Disp Icon="Str" />
      </Item>
      <Item ItemId=";extensions/Microsoft.sql-migration/dist/constants/strings.sql.migration.service.container.container.description2" ItemType="0" PsrId="308" Leaf="true">
        <Str Cat="Text">
          <Val><![CDATA[Follow the instructions below to set up self-hosted integration runtime.]]></Val>
          <Tgt Cat="Text" Stat="Loc" Orig="New">
            <Val><![CDATA[Siga as instruções abaixo para configurar o runtime de integração auto-hospedada.]]></Val>
          </Tgt>
          <Prev Cat="Text">
            <Val><![CDATA[Follow the instructions below to setup self-hosted integration runtime.]]></Val>
          </Prev>
        </Str>
        <Disp Icon="Str" />
      </Item>
      <Item ItemId=";extensions/Microsoft.sql-migration/dist/constants/strings.sql.migration.service.container.heading" ItemType="0" PsrId="308" Leaf="true">
        <Str Cat="Text">
          <Val><![CDATA[Set up integration runtime]]></Val>
          <Tgt Cat="Text" Stat="Loc" Orig="New">
            <Val><![CDATA[Configurar o runtime de integração]]></Val>
          </Tgt>
          <Prev Cat="Text">
            <Val><![CDATA[Setup integration runtime]]></Val>
          </Prev>
        </Str>
        <Disp Icon="Str" />
      </Item>
      <Item ItemId=";extensions/Microsoft.sql-migration/dist/constants/strings.sql.migration.service.container.loading.help" ItemType="0" PsrId="308" Leaf="true">
        <Str Cat="Text">
          <Val><![CDATA[Loading Migration Services]]></Val>
          <Tgt Cat="Text" Stat="Loc" Orig="New">
            <Val><![CDATA[Carregando Serviços de Migração]]></Val>
          </Tgt>
        </Str>
        <Disp Icon="Str" />
      </Item>
      <Item ItemId=";extensions/Microsoft.sql-migration/dist/constants/strings.sql.migration.service.details.authKeys.label" ItemType="0" PsrId="308" Leaf="true">
        <Str Cat="Text">
          <Val><![CDATA[Authentication keys]]></Val>
          <Tgt Cat="Text" Stat="Loc" Orig="New">
            <Val><![CDATA[Chaves de autenticação]]></Val>
          </Tgt>
        </Str>
        <Disp Icon="Str" />
      </Item>
      <Item ItemId=";extensions/Microsoft.sql-migration/dist/constants/strings.sql.migration.service.details.authKeys.title" ItemType="0" PsrId="308" Leaf="true">
        <Str Cat="Text">
          <Val><![CDATA[Authentication keys used to connect to the self-hosted integration runtime node]]></Val>
          <Tgt Cat="Text" Stat="Loc" Orig="New">
            <Val><![CDATA[Chaves de autenticação usadas para se conectar ao nó de runtime de integração auto-hospedada]]></Val>
          </Tgt>
        </Str>
        <Disp Icon="Str" />
      </Item>
      <Item ItemId=";extensions/Microsoft.sql-migration/dist/constants/strings.sql.migration.service.details.button.label" ItemType="0" PsrId="308" Leaf="true">
        <Str Cat="Text">
          <Val><![CDATA[Close]]></Val>
          <Tgt Cat="Text" Stat="Loc" Orig="New">
            <Val><![CDATA[Fechar]]></Val>
          </Tgt>
        </Str>
        <Disp Icon="Str" />
      </Item>
      <Item ItemId=";extensions/Microsoft.sql-migration/dist/constants/strings.sql.migration.service.details.dialog.title" ItemType="0" PsrId="308" Leaf="true">
        <Str Cat="Text">
          <Val><![CDATA[Azure Database Migration Service]]></Val>
          <Tgt Cat="Text" Stat="Loc" Orig="New">
            <Val><![CDATA[Serviço de migração de banco de dados do Azure]]></Val>
          </Tgt>
        </Str>
        <Disp Icon="Str" />
      </Item>
      <Item ItemId=";extensions/Microsoft.sql-migration/dist/constants/strings.sql.migration.service.details.ir.label" ItemType="0" PsrId="308" Leaf="true">
        <Str Cat="Text">
          <Val><![CDATA[Self-hosted integration runtime node]]></Val>
          <Tgt Cat="Text" Stat="Loc" Orig="New">
            <Val><![CDATA[Nó de runtime de integração auto-hospedada]]></Val>
          </Tgt>
          <Prev Cat="Text">
            <Val><![CDATA[Self-hosted Integration Runtime node]]></Val>
          </Prev>
        </Str>
        <Disp Icon="Str" />
      </Item>
      <Item ItemId=";extensions/Microsoft.sql-migration/dist/constants/strings.sql.migration.service.details.status.unavailable" ItemType="0" PsrId="308" Leaf="true">
        <Str Cat="Text">
          <Val><![CDATA[-- unavailable --]]></Val>
          <Tgt Cat="Text" Stat="Loc" Orig="New">
            <Val><![CDATA[- indisponível -]]></Val>
          </Tgt>
        </Str>
        <Disp Icon="Str" />
      </Item>
      <Item ItemId=";extensions/Microsoft.sql-migration/dist/constants/strings.sql.migration.service.error.not.ready" ItemType="0" PsrId="308" Leaf="true">
        <Str Cat="Text">
          <Val><![CDATA[The following error occurred while retrieving registration information for Azure Database Migration Service '{0}'. Please click refresh and try again. Error: '{1}'.]]></Val>
          <Tgt Cat="Text" Stat="Loc" Orig="New">
            <Val><![CDATA[Ocorreu o seguinte erro ao recuperar informações de registro para o Serviço de Migração de Banco de Dados do Azure '{0}'. Clique em atualizar e tente novamente. Erro: '{1}'.]]></Val>
          </Tgt>
        </Str>
        <Disp Icon="Str" />
      </Item>
      <Item ItemId=";extensions/Microsoft.sql-migration/dist/constants/strings.sql.migration.service.header" ItemType="0" PsrId="308" Leaf="true">
        <Str Cat="Text">
          <Val><![CDATA[Azure Database Migration Service "{0}" details:`]]></Val>
          <Tgt Cat="Text" Stat="Loc" Orig="New">
            <Val><![CDATA[Detalhes do Serviço de Migração de Banco de Dados do Azure "{0}": `]]></Val>
          </Tgt>
        </Str>
        <Disp Icon="Str" />
      </Item>
      <Item ItemId=";extensions/Microsoft.sql-migration/dist/constants/strings.sql.migration.service.not.found" ItemType="0" PsrId="308" Leaf="true">
        <Str Cat="Text">
          <Val><![CDATA[No Migration Services found. To continue, create a new one.]]></Val>
          <Tgt Cat="Text" Stat="Loc" Orig="New">
            <Val><![CDATA[Nenhum Serviço de Migração encontrado. Para continuar, crie um novo.]]></Val>
          </Tgt>
          <Prev Cat="Text">
            <Val><![CDATA[No Migration Services found. Please create a new one.]]></Val>
          </Prev>
        </Str>
        <Disp Icon="Str" />
      </Item>
      <Item ItemId=";extensions/Microsoft.sql-migration/dist/constants/strings.sql.migration.service.not.ready" ItemType="0" PsrId="308" Leaf="true">
        <Str Cat="Text">
          <Val><![CDATA[Azure Database Migration Service is not registered. Azure Database Migration Service '{0}' needs to be registered with self-hosted integration runtime on any node.]]></Val>
          <Tgt Cat="Text" Stat="Loc" Orig="New">
            <Val><![CDATA[O Serviço de Migração de Banco de Dados do Azure não está registrado. O Serviço de Migração de Banco de Dados do Azure '{0}' precisa ser registrado com o runtime de integração auto-hospedada em qualquer nó.]]></Val>
          </Tgt>
          <Prev Cat="Text">
            <Val><![CDATA[Azure Database Migration Service is not registered. Azure Database Migration Service '{0}' needs to be registered with self-hosted Integration Runtime on any node.]]></Val>
          </Prev>
        </Str>
        <Disp Icon="Str" />
      </Item>
      <Item ItemId=";extensions/Microsoft.sql-migration/dist/constants/strings.sql.migration.service.not.ready.below" ItemType="0" PsrId="308" Leaf="true">
        <Str Cat="Text">
          <Val><![CDATA[Azure Database Migration Service is not registered. Azure Database Migration Service '{0}' needs to be registered with self-hosted integration runtime on any node.]A;]A;See below for registration instructions.]]></Val>
          <Tgt Cat="Text" Stat="Loc" Orig="New">
            <Val><![CDATA[O Serviço de Migração de Banco de Dados do Azure não está registrado. O Serviço de Migração de Banco de Dados do Azure “{0}” precisa ser registrado com o runtime de integração auto-hospedado em qualquer nó.]A;]A;Confira abaixo as instruções de registro.]]></Val>
          </Tgt>
          <Prev Cat="Text">
            <Val><![CDATA[Azure Database Migration Service is not registered. Azure Database Migration Service '{0}' needs to be registered with self-hosted integration runtime on any node.]D;]A;]D;]A;See below for registration instructions.]]></Val>
          </Prev>
        </Str>
        <Disp Icon="Str" />
      </Item>
      <Item ItemId=";extensions/Microsoft.sql-migration/dist/constants/strings.sql.migration.service.prompt" ItemType="0" PsrId="308" Leaf="true">
        <Str Cat="Text">
          <Val><![CDATA[{0} (change)]]></Val>
          <Tgt Cat="Text" Stat="Loc" Orig="New">
            <Val><![CDATA[{0} (alterar)]]></Val>
          </Tgt>
        </Str>
        <Disp Icon="Str" />
      </Item>
      <Item ItemId=";extensions/Microsoft.sql-migration/dist/constants/strings.sql.migration.service.ready" ItemType="0" PsrId="308" Leaf="true">
        <Str Cat="Text">
          <Val><![CDATA[Azure Database Migration Service '{0}' is connected to self-hosted integration runtime running on node(s) - {1}]A;]A;For improved performance and high availability, you can register additional nodes.]]></Val>
          <Tgt Cat="Text" Stat="Loc" Orig="New">
            <Val><![CDATA[O Serviço de Migração de Banco de Dados do Azure “{0}” está conectado ao runtime de integração auto-hospedado em execução no(s) nó(s) – {1}]A;]A;Para melhorar o desempenho e alta disponibilidade, você pode registrar nós adicionais.]]></Val>
          </Tgt>
          <Prev Cat="Text">
            <Val><![CDATA[Azure Database Migration Service '{0}' is connected to self-hosted integration runtime running on node(s) - {1}]D;]A;]D;]A;For improved performance and high availability, you can register additional nodes.]]></Val>
          </Prev>
        </Str>
        <Disp Icon="Str" />
      </Item>
      <Item ItemId=";extensions/Microsoft.sql-migration/dist/constants/strings.sql.migration.service.ready.below" ItemType="0" PsrId="308" Leaf="true">
        <Str Cat="Text">
          <Val><![CDATA[Azure Database Migration Service '{0}' is connected to self-hosted integration runtime running on node(s) - {1}]A;]A;For improved performance and high availability, you can register additional nodes. See below for registration instructions.]]></Val>
          <Tgt Cat="Text" Stat="Loc" Orig="New">
            <Val><![CDATA[O Serviço de Migração de Banco de Dados do Azure “{0}” está conectado ao runtime de integração auto-hospedado em execução no(s) nó(s) – {1}]A;]A;Para melhorar o desempenho e a alta disponibilidade, você pode registrar nós adicionais. Confira abaixo as instruções de registro.]]></Val>
          </Tgt>
          <Prev Cat="Text">
            <Val><![CDATA[Azure Database Migration Service '{0}' is connected to self-hosted integration runtime running on node(s) - {1}]D;]A;]D;]A;For improved performance and high availability, you can register additional nodes. See below for registration instructions.]]></Val>
          </Prev>
        </Str>
        <Disp Icon="Str" />
      </Item>
      <Item ItemId=";extensions/Microsoft.sql-migration/dist/constants/strings.sql.migration.service.selection.location.msg" ItemType="0" PsrId="308" Leaf="true">
        <Str Cat="Text">
          <Val><![CDATA[Please select the location of your database backup files before continuing.]]></Val>
          <Tgt Cat="Text" Stat="Loc" Orig="New">
            <Val><![CDATA[Selecione o local dos arquivos de backup do banco de dados antes de continuar.]]></Val>
          </Tgt>
        </Str>
        <Disp Icon="Str" />
      </Item>
      <Item ItemId=";extensions/Microsoft.sql-migration/dist/constants/strings.sql.migration.service.status.refresh.error" ItemType="0" PsrId="308" Leaf="true">
        <Str Cat="Text">
          <Val><![CDATA[An error occurred while refreshing the migration service creation status.]]></Val>
          <Tgt Cat="Text" Stat="Loc" Orig="New">
            <Val><![CDATA[Ocorreu um erro ao atualizar o status de criação do serviço de migração.]]></Val>
          </Tgt>
        </Str>
        <Disp Icon="Str" />
      </Item>
      <Item ItemId=";extensions/Microsoft.sql-migration/dist/constants/strings.sql.migration.services.container.description" ItemType="0" PsrId="308" Leaf="true">
        <Str Cat="Text">
          <Val><![CDATA[Enter the information below to add a new Azure Database Migration Service.]]></Val>
          <Tgt Cat="Text" Stat="Loc" Orig="New">
            <Val><![CDATA[Insira as informações abaixo para adicionar um novo Serviço de Migração de Banco de Dados do Azure.]]></Val>
          </Tgt>
          <Prev Cat="Text">
            <Val><![CDATA[Enter the SQL Authentication credentials used to connect to SQL Server Instance {0}. These credentials will be used to connect to the SQL Server instance and identifying valid backup file(s).]]></Val>
          </Prev>
        </Str>
        <Disp Icon="Str" />
      </Item>
      <Item ItemId=";extensions/Microsoft.sql-migration/dist/constants/strings.sql.migration.services.container.description.network" ItemType="0" PsrId="308" Leaf="true">
        <Str Cat="Text">
          <Val><![CDATA[Enter the information below to add a new Azure Database Migration Service. To register self-hosted integration runtime, select 'My database backups are on a network share' on the previous page.]]></Val>
          <Tgt Cat="Text" Stat="Loc" Orig="New">
            <Val><![CDATA[Insira as informações abaixo para adicionar um novo Serviço de Migração de Banco de Dados do Azure. Para registrar o runtime de integração auto-hospedada, selecione “Meus backups de banco de dados estão em um compartilhamento de rede” na página anterior.]]></Val>
          </Tgt>
        </Str>
        <Disp Icon="Str" />
      </Item>
      <Item ItemId=";extensions/Microsoft.sql-migration/dist/constants/strings.sql.migration.services.dialog.title" ItemType="0" PsrId="308" Leaf="true">
        <Str Cat="Text">
          <Val><![CDATA[Create Azure Database Migration Service]]></Val>
          <Tgt Cat="Text" Stat="Loc" Orig="New">
            <Val><![CDATA[Criar Serviço de Migração de Banco de Dados do Azure]]></Val>
          </Tgt>
        </Str>
        <Disp Icon="Str" />
      </Item>
      <Item ItemId=";extensions/Microsoft.sql-migration/dist/constants/strings.sql.migration.services.location" ItemType="0" PsrId="308" Leaf="true">
        <Str Cat="Text">
          <Val><![CDATA[Azure region for your Azure Database Migration Service. This should be the same region as your target Azure SQL.]]></Val>
          <Tgt Cat="Text" Stat="Loc" Orig="New">
            <Val><![CDATA[Região do Azure para seu Serviço de Migração de Banco de Dados do Azure. Essa deve ser a mesma região que o SQL do Azure de destino.]]></Val>
          </Tgt>
        </Str>
        <Disp Icon="Str" />
      </Item>
      <Item ItemId=";extensions/Microsoft.sql-migration/dist/constants/strings.sql.migration.services.name" ItemType="0" PsrId="308" Leaf="true">
        <Str Cat="Text">
          <Val><![CDATA[Azure Database Migration Service name.]]></Val>
          <Tgt Cat="Text" Stat="Loc" Orig="New">
            <Val><![CDATA[Nome do Serviço de Migração de Banco de Dados do Azure.]]></Val>
          </Tgt>
        </Str>
        <Disp Icon="Str" />
      </Item>
      <Item ItemId=";extensions/Microsoft.sql-migration/dist/constants/strings.sql.migration.services.resource.group" ItemType="0" PsrId="308" Leaf="true">
        <Str Cat="Text">
          <Val><![CDATA[Resource group for your Azure Database Migration Service.]]></Val>
          <Tgt Cat="Text" Stat="Loc" Orig="New">
            <Val><![CDATA[Grupo de recursos para o seu Serviço de Migração de Banco de Dados do Azure.]]></Val>
          </Tgt>
        </Str>
        <Disp Icon="Str" />
      </Item>
      <Item ItemId=";extensions/Microsoft.sql-migration/dist/constants/strings.sql.migration.services.subscription" ItemType="0" PsrId="308" Leaf="true">
        <Str Cat="Text">
          <Val><![CDATA[Subscription name for your Azure Database Migration Service.]]></Val>
          <Tgt Cat="Text" Stat="Loc" Orig="New">
            <Val><![CDATA[Nome da assinatura para o seu Serviço de Migração de Banco de Dados do Azure.]]></Val>
          </Tgt>
        </Str>
        <Disp Icon="Str" />
      </Item>
      <Item ItemId=";extensions/Microsoft.sql-migration/dist/constants/strings.sql.migration.services.target" ItemType="0" PsrId="308" Leaf="true">
        <Str Cat="Text">
          <Val><![CDATA[Azure SQL target selected as default.]]></Val>
          <Tgt Cat="Text" Stat="Loc" Orig="New">
            <Val><![CDATA[SQL do Azure de destino selecionado como padrão.]]></Val>
          </Tgt>
        </Str>
        <Disp Icon="Str" />
      </Item>
      <Item ItemId=";extensions/Microsoft.sql-migration/dist/constants/strings.sql.migration.shir" ItemType="0" PsrId="308" Leaf="true">
        <Str Cat="Text">
          <Val><![CDATA[Self-hosted integration runtime node]]></Val>
          <Tgt Cat="Text" Stat="Loc" Orig="New">
            <Val><![CDATA[Nó de runtime de integração auto-hospedada]]></Val>
          </Tgt>
          <Prev Cat="Text">
            <Val><![CDATA[Self-hosted Integration Runtime node]]></Val>
          </Prev>
        </Str>
        <Disp Icon="Str" />
      </Item>
      <Item ItemId=";extensions/Microsoft.sql-migration/dist/constants/strings.sql.migration.show.status" ItemType="0" PsrId="308" Leaf="true">
        <Str Cat="Text">
          <Val><![CDATA[Show status]]></Val>
          <Tgt Cat="Text" Stat="Loc" Orig="New">
            <Val><![CDATA[Mostrar status]]></Val>
          </Tgt>
        </Str>
        <Disp Icon="Str" />
      </Item>
      <Item ItemId=";extensions/Microsoft.sql-migration/dist/constants/strings.sql.migration.size" ItemType="0" PsrId="308" Leaf="true">
        <Str Cat="Text">
          <Val><![CDATA[Size (MB)]]></Val>
          <Tgt Cat="Text" Stat="Loc" Orig="New">
            <Val><![CDATA[Tamanho (MB)]]></Val>
          </Tgt>
        </Str>
        <Disp Icon="Str" />
      </Item>
      <Item ItemId=";extensions/Microsoft.sql-migration/dist/constants/strings.sql.migration.size.column.header" ItemType="0" PsrId="308" Leaf="true">
        <Str Cat="Text">
          <Val><![CDATA[Size]]></Val>
          <Tgt Cat="Text" Stat="Loc" Orig="New">
            <Val><![CDATA[Tamanho]]></Val>
          </Tgt>
        </Str>
        <Disp Icon="Str" />
      </Item>
      <Item ItemId=";extensions/Microsoft.sql-migration/dist/constants/strings.sql.migration.size.gb" ItemType="0" PsrId="308" Leaf="true">
        <Str Cat="Text">
          <Val><![CDATA[{0} GB]]></Val>
          <Tgt Cat="Text" Stat="Loc" Orig="New">
            <Val><![CDATA[{0} GB]]></Val>
          </Tgt>
        </Str>
        <Disp Icon="Str" />
      </Item>
      <Item ItemId=";extensions/Microsoft.sql-migration/dist/constants/strings.sql.migration.size.mb" ItemType="0" PsrId="308" Leaf="true">
        <Str Cat="Text">
          <Val><![CDATA[{0} MB]]></Val>
          <Tgt Cat="Text" Stat="Loc" Orig="New">
            <Val><![CDATA[{0} MB]]></Val>
          </Tgt>
        </Str>
        <Disp Icon="Str" />
      </Item>
      <Item ItemId=";extensions/Microsoft.sql-migration/dist/constants/strings.sql.migration.size.tb" ItemType="0" PsrId="308" Leaf="true">
        <Str Cat="Text">
          <Val><![CDATA[{0} TB]]></Val>
          <Tgt Cat="Text" Stat="Loc" Orig="New">
            <Val><![CDATA[{0} TB]]></Val>
          </Tgt>
        </Str>
        <Disp Icon="Str" />
      </Item>
      <Item ItemId=";extensions/Microsoft.sql-migration/dist/constants/strings.sql.migration.sku.available.recommendations.many" ItemType="0" PsrId="308" Leaf="true">
        <Str Cat="Text">
          <Val><![CDATA[{0} recommendations available]]></Val>
          <Tgt Cat="Text" Stat="Loc" Orig="New">
            <Val><![CDATA[{0} recomendações disponíveis]]></Val>
          </Tgt>
        </Str>
        <Disp Icon="Str" />
      </Item>
      <Item ItemId=";extensions/Microsoft.sql-migration/dist/constants/strings.sql.migration.sku.available.recommendations.one" ItemType="0" PsrId="308" Leaf="true">
        <Str Cat="Text">
          <Val><![CDATA[{0} recommendation available]]></Val>
          <Tgt Cat="Text" Stat="Loc" Orig="New">
            <Val><![CDATA[{0} recomendação disponível]]></Val>
          </Tgt>
        </Str>
        <Disp Icon="Str" />
      </Item>
      <Item ItemId=";extensions/Microsoft.sql-migration/dist/constants/strings.sql.migration.sku.azureConfiguration" ItemType="0" PsrId="308" Leaf="true">
        <Str Cat="Text">
          <Val><![CDATA[Azure configuration]]></Val>
          <Tgt Cat="Text" Stat="Loc" Orig="New">
            <Val><![CDATA[Configuração do Azure]]></Val>
          </Tgt>
        </Str>
        <Disp Icon="Str" />
      </Item>
      <Item ItemId=";extensions/Microsoft.sql-migration/dist/constants/strings.sql.migration.sku.azureConfiguration.businessCritical" ItemType="0" PsrId="308" Leaf="true">
        <Str Cat="Text">
          <Val><![CDATA[Business critical]]></Val>
          <Tgt Cat="Text" Stat="Loc" Orig="New">
            <Val><![CDATA[Comercialmente crítico]]></Val>
          </Tgt>
        </Str>
        <Disp Icon="Str" />
      </Item>
      <Item ItemId=";extensions/Microsoft.sql-migration/dist/constants/strings.sql.migration.sku.azureConfiguration.gen5" ItemType="0" PsrId="308" Leaf="true">
        <Str Cat="Text">
          <Val><![CDATA[Gen5]]></Val>
          <Tgt Cat="Text" Stat="Loc" Orig="New">
            <Val><![CDATA[Gen5]]></Val>
          </Tgt>
        </Str>
        <Disp Icon="Str" />
      </Item>
      <Item ItemId=";extensions/Microsoft.sql-migration/dist/constants/strings.sql.migration.sku.azureConfiguration.generalPurpose" ItemType="0" PsrId="308" Leaf="true">
        <Str Cat="Text">
          <Val><![CDATA[General purpose]]></Val>
          <Tgt Cat="Text" Stat="Loc" Orig="New">
            <Val><![CDATA[Uso geral]]></Val>
          </Tgt>
        </Str>
        <Disp Icon="Str" />
      </Item>
      <Item ItemId=";extensions/Microsoft.sql-migration/dist/constants/strings.sql.migration.sku.azureConfiguration.hyperscale" ItemType="0" PsrId="308" Leaf="true">
        <Str Cat="Text">
          <Val><![CDATA[Hyperscale]]></Val>
          <Tgt Cat="Text" Stat="Loc" Orig="New">
            <Val><![CDATA[Hiperescala]]></Val>
          </Tgt>
        </Str>
        <Disp Icon="Str" />
      </Item>
      <Item ItemId=";extensions/Microsoft.sql-migration/dist/constants/strings.sql.migration.sku.azureConfiguration.mi" ItemType="0" PsrId="308" Leaf="true">
        <Str Cat="Text">
          <Val><![CDATA[{0} - {1} - {2} vCore]]></Val>
          <Tgt Cat="Text" Stat="Loc" Orig="New">
            <Val><![CDATA[{0} - {1} - {2} vCore]]></Val>
          </Tgt>
        </Str>
        <Disp Icon="Str" />
      </Item>
      <Item ItemId=";extensions/Microsoft.sql-migration/dist/constants/strings.sql.migration.sku.azureConfiguration.miPreview" ItemType="0" PsrId="308" Leaf="true">
        <Str Cat="Text">
          <Val><![CDATA[{0} - {1} - {2} vCore - {3} GB]]></Val>
          <Tgt Cat="Text" Stat="Loc" Orig="New">
            <Val><![CDATA[{0} - {1} - {2} vCore - {3} GB]]></Val>
          </Tgt>
        </Str>
        <Disp Icon="Str" />
      </Item>
      <Item ItemId=";extensions/Microsoft.sql-migration/dist/constants/strings.sql.migration.sku.azureConfiguration.premiumSeries" ItemType="0" PsrId="308" Leaf="true">
        <Str Cat="Text">
          <Val><![CDATA[Premium-series]]></Val>
          <Tgt Cat="Text" Stat="Loc" Orig="New">
            <Val><![CDATA[Série Premium]]></Val>
          </Tgt>
        </Str>
        <Disp Icon="Str" />
      </Item>
      <Item ItemId=";extensions/Microsoft.sql-migration/dist/constants/strings.sql.migration.sku.azureConfiguration.sqldb" ItemType="0" PsrId="308" Leaf="true">
        <Str Cat="Text">
          <Val><![CDATA[{0} - {1} vCore]]></Val>
          <Tgt Cat="Text" Stat="Loc" Orig="New">
            <Val><![CDATA[{0} - {1} vCore]]></Val>
          </Tgt>
        </Str>
        <Disp Icon="Str" />
      </Item>
      <Item ItemId=";extensions/Microsoft.sql-migration/dist/constants/strings.sql.migration.sku.azureConfiguration.sqldbPreview" ItemType="0" PsrId="308" Leaf="true">
        <Str Cat="Text">
          <Val><![CDATA[{0} - {1} - {2} vCore - {3} GB]]></Val>
          <Tgt Cat="Text" Stat="Loc" Orig="New">
            <Val><![CDATA[{0} - {1} - {2} vCore - {3} GB]]></Val>
          </Tgt>
        </Str>
        <Disp Icon="Str" />
      </Item>
      <Item ItemId=";extensions/Microsoft.sql-migration/dist/constants/strings.sql.migration.sku.azureConfiguration.storage" ItemType="0" PsrId="308" Leaf="true">
        <Str Cat="Text">
          <Val><![CDATA[{0} x {1}]]></Val>
          <Tgt Cat="Text" Stat="Loc" Orig="New">
            <Val><![CDATA[{0} x {1}]]></Val>
          </Tgt>
        </Str>
        <Disp Icon="Str" />
      </Item>
      <Item ItemId=";extensions/Microsoft.sql-migration/dist/constants/strings.sql.migration.sku.azureConfiguration.vm" ItemType="0" PsrId="308" Leaf="true">
        <Str Cat="Text">
          <Val><![CDATA[{0} ({1} vCPU)]]></Val>
          <Tgt Cat="Text" Stat="Loc" Orig="New">
            <Val><![CDATA[{0} ({1} vCPU)]]></Val>
          </Tgt>
        </Str>
        <Disp Icon="Str" />
      </Item>
      <Item ItemId=";extensions/Microsoft.sql-migration/dist/constants/strings.sql.migration.sku.azureConfiguration.vmPreview" ItemType="0" PsrId="308" Leaf="true">
        <Str Cat="Text">
          <Val><![CDATA[Data: {0}, Log: {1}, tempdb: {2}]]></Val>
          <Tgt Cat="Text" Stat="Loc" Orig="New">
            <Val><![CDATA[Data: {0}, Log: {1}, tempdb: {2}]]></Val>
          </Tgt>
        </Str>
        <Disp Icon="Str" />
      </Item>
      <Item ItemId=";extensions/Microsoft.sql-migration/dist/constants/strings.sql.migration.sku.azureRecommendation.collectData.method" ItemType="0" PsrId="308" Leaf="true">
        <Str Cat="Text">
          <Val><![CDATA[Collect performance data now]]></Val>
          <Tgt Cat="Text" Stat="Loc" Orig="New">
            <Val><![CDATA[Coletar dados de desempenho agora]]></Val>
          </Tgt>
        </Str>
        <Disp Icon="Str" />
      </Item>
      <Item ItemId=";extensions/Microsoft.sql-migration/dist/constants/strings.sql.migration.sku.azureRecommendation.description" ItemType="0" PsrId="308" Leaf="true">
        <Str Cat="Text">
          <Val><![CDATA[Azure recommendation requires performance data of SQL server instance to provide target recommendation. Enable performance data collection to receive the target recommendation for the databases you want to migrate. The longer this will be enabled the better the recommendation. You can disable performance data collection at any time.]]></Val>
          <Tgt Cat="Text" Stat="Loc" Orig="New">
            <Val><![CDATA[A recomendação do Azure requer dados de desempenho da instância do SQL Server para fornecer recomendações de destino. Ative a coleta de dados de desempenho para receber a recomendação de destino para os bancos de dados que você deseja migrar. Quanto mais tempo isso for ativado, melhor será a recomendação. Você pode desativar a coleta de dados de desempenho a qualquer momento.]]></Val>
          </Tgt>
        </Str>
        <Disp Icon="Str" />
      </Item>
      <Item ItemId=";extensions/Microsoft.sql-migration/dist/constants/strings.sql.migration.sku.azureRecommendation.description2" ItemType="0" PsrId="308" Leaf="true">
        <Str Cat="Text">
          <Val><![CDATA[You can also choose to select this data from an existing folder, if you have already collected it previously.]]></Val>
          <Tgt Cat="Text" Stat="Loc" Orig="New">
            <Val><![CDATA[Você também pode optar por selecionar esses dados a partir de uma pasta existente, caso já os tenha coletado anteriormente.]]></Val>
          </Tgt>
        </Str>
        <Disp Icon="Str" />
      </Item>
      <Item ItemId=";extensions/Microsoft.sql-migration/dist/constants/strings.sql.migration.sku.azureRecommendation.start" ItemType="0" PsrId="308" Leaf="true">
        <Str Cat="Text">
          <Val><![CDATA[Start]]></Val>
          <Tgt Cat="Text" Stat="Loc" Orig="New">
            <Val><![CDATA[Iniciar]]></Val>
          </Tgt>
        </Str>
        <Disp Icon="Str" />
      </Item>
      <Item ItemId=";extensions/Microsoft.sql-migration/dist/constants/strings.sql.migration.sku.azureRecommendation.start.popup" ItemType="0" PsrId="308" Leaf="true">
        <Str Cat="Text">
          <Val><![CDATA[Starting performance data collection...]]></Val>
          <Tgt Cat="Text" Stat="Loc" Orig="New">
            <Val><![CDATA[Iniciando a coleta de dados de desempenho...]]></Val>
          </Tgt>
        </Str>
        <Disp Icon="Str" />
      </Item>
      <Item ItemId=";extensions/Microsoft.sql-migration/dist/constants/strings.sql.migration.sku.azureRecommendation.status.imported" ItemType="0" PsrId="308" Leaf="true">
        <Str Cat="Text">
          <Val><![CDATA[Azure recommendation has been applied using the provided data. Import or collect additional data to refine the recommendation.]]></Val>
          <Tgt Cat="Text" Stat="Loc" Orig="New">
            <Val><![CDATA[A recomendação do Azure foi aplicada usando os dados fornecidos. Importe ou colete dados adicionais para refinar a recomendação.]]></Val>
          </Tgt>
        </Str>
        <Disp Icon="Str" />
      </Item>
      <Item ItemId=";extensions/Microsoft.sql-migration/dist/constants/strings.sql.migration.sku.azureRecommendation.status.inProgress" ItemType="0" PsrId="308" Leaf="true">
        <Str Cat="Text">
          <Val><![CDATA[Data collection in progress. Generating initial recommendations...]]></Val>
          <Tgt Cat="Text" Stat="Loc" Orig="New">
            <Val><![CDATA[Coleta de dados em andamento. Gerando as recomendações iniciais...]]></Val>
          </Tgt>
        </Str>
        <Disp Icon="Str" />
      </Item>
      <Item ItemId=";extensions/Microsoft.sql-migration/dist/constants/strings.sql.migration.sku.azureRecommendation.status.notEnabled" ItemType="0" PsrId="308" Leaf="true">
        <Str Cat="Text">
          <Val><![CDATA[Azure recommendation collects and analyzes performance data and then recommends an appropriate sized target in Azure for your workload.]]></Val>
          <Tgt Cat="Text" Stat="Loc" Orig="New">
            <Val><![CDATA[A recomendação do Azure coleta e analisa dados de desempenho e depois recomenda um destino de tamanho apropriado no Azure para sua carga de trabalho.]]></Val>
          </Tgt>
          <Prev Cat="Text">
            <Val><![CDATA[Azure recommendation collects and analyzes performance data and then recommends an appropriate sized database in Azure for your workload.]]></Val>
          </Prev>
        </Str>
        <Disp Icon="Str" />
      </Item>
      <Item ItemId=";extensions/Microsoft.sql-migration/dist/constants/strings.sql.migration.sku.azureRecommendation.status.refining" ItemType="0" PsrId="308" Leaf="true">
        <Str Cat="Text">
          <Val><![CDATA[Data collection still in progress. Refining existing recommendations...]]></Val>
          <Tgt Cat="Text" Stat="Loc" Orig="New">
            <Val><![CDATA[Coleta de dados ainda em andamento. Refinando recomendações existentes...]]></Val>
          </Tgt>
        </Str>
        <Disp Icon="Str" />
      </Item>
      <Item ItemId=";extensions/Microsoft.sql-migration/dist/constants/strings.sql.migration.sku.azureRecommendation.status.stopped" ItemType="0" PsrId="308" Leaf="true">
        <Str Cat="Text">
          <Val><![CDATA[Data collection for Azure recommendations has been stopped.]]></Val>
          <Tgt Cat="Text" Stat="Loc" Orig="New">
            <Val><![CDATA[A coleta de dados para recomendações do Azure foi interrompida.]]></Val>
          </Tgt>
        </Str>
        <Disp Icon="Str" />
      </Item>
      <Item ItemId=";extensions/Microsoft.sql-migration/dist/constants/strings.sql.migration.sku.azureRecommendation.stop.popup" ItemType="0" PsrId="308" Leaf="true">
        <Str Cat="Text">
          <Val><![CDATA[Stopping performance data collection...]]></Val>
          <Tgt Cat="Text" Stat="Loc" Orig="New">
            <Val><![CDATA[Interrompendo a coleta de dados de desempenho...]]></Val>
          </Tgt>
        </Str>
        <Disp Icon="Str" />
      </Item>
      <Item ItemId=";extensions/Microsoft.sql-migration/dist/constants/strings.sql.migration.sku.azureRecommendation.tooltip.inProgress" ItemType="0" PsrId="308" Leaf="true">
        <Str Cat="Text">
          <Val><![CDATA[Running the performance collection for a longer period of time helps ensure a more accurate recommendation.]]></Val>
          <Tgt Cat="Text" Stat="Loc" Orig="New">
            <Val><![CDATA[A execução da coleta de desempenho por um período mais longo ajuda a garantir uma recomendação mais precisa.]]></Val>
          </Tgt>
        </Str>
        <Disp Icon="Str" />
      </Item>
      <Item ItemId=";extensions/Microsoft.sql-migration/dist/constants/strings.sql.migration.sku.azureRecommendation.tooltip.notStarted" ItemType="0" PsrId="308" Leaf="true">
        <Str Cat="Text">
          <Val><![CDATA[Click the button below to import or collect database performance data.]]></Val>
          <Tgt Cat="Text" Stat="Loc" Orig="New">
            <Val><![CDATA[Clique no botão abaixo para importar ou coletar dados de desempenho do banco de dados.]]></Val>
          </Tgt>
        </Str>
        <Disp Icon="Str" />
      </Item>
      <Item ItemId=";extensions/Microsoft.sql-migration/dist/constants/strings.sql.migration.sku.card.azureRecommendation.inProgress" ItemType="0" PsrId="308" Leaf="true">
        <Str Cat="Text">
          <Val><![CDATA[Azure recommendation will be displayed once data collection is complete.]]></Val>
          <Tgt Cat="Text" Stat="Loc" Orig="New">
            <Val><![CDATA[A recomendação do Azure será exibida assim que a coleta de dados for concluída.]]></Val>
          </Tgt>
        </Str>
        <Disp Icon="Str" />
      </Item>
      <Item ItemId=";extensions/Microsoft.sql-migration/dist/constants/strings.sql.migration.sku.card.azureRecommendation.notEnabled" ItemType="0" PsrId="308" Leaf="true">
        <Str Cat="Text">
          <Val><![CDATA[Azure recommendation is not available. Click “Get Azure recommendation” button below]]></Val>
          <Tgt Cat="Text" Stat="Loc" Orig="New">
            <Val><![CDATA[A recomendação do Azure não está disponível. Clique no botão “Obter recomendação do Azure” abaixo]]></Val>
          </Tgt>
        </Str>
        <Disp Icon="Str" />
      </Item>
      <Item ItemId=";extensions/Microsoft.sql-migration/dist/constants/strings.sql.migration.sku.cpu" ItemType="0" PsrId="308" Leaf="true">
        <Str Cat="Text">
          <Val><![CDATA[{0} cores]]></Val>
          <Tgt Cat="Text" Stat="Loc" Orig="New">
            <Val><![CDATA[{0} núcleos]]></Val>
          </Tgt>
        </Str>
        <Disp Icon="Str" />
      </Item>
      <Item ItemId=";extensions/Microsoft.sql-migration/dist/constants/strings.sql.migration.sku.cpu.requirement" ItemType="0" PsrId="308" Leaf="true">
        <Str Cat="Text">
          <Val><![CDATA[CPU requirement]]></Val>
          <Tgt Cat="Text" Stat="Loc" Orig="New">
            <Val><![CDATA[Requisito de CPU]]></Val>
          </Tgt>
        </Str>
        <Disp Icon="Str" />
      </Item>
      <Item ItemId=";extensions/Microsoft.sql-migration/dist/constants/strings.sql.migration.sku.data.iops.requirement" ItemType="0" PsrId="308" Leaf="true">
        <Str Cat="Text">
          <Val><![CDATA[Data IOPS requirement]]></Val>
          <Tgt Cat="Text" Stat="Loc" Orig="New">
            <Val><![CDATA[Requisito de IOPS de dados]]></Val>
          </Tgt>
        </Str>
        <Disp Icon="Str" />
      </Item>
      <Item ItemId=";extensions/Microsoft.sql-migration/dist/constants/strings.sql.migration.sku.data.storage.requirement" ItemType="0" PsrId="308" Leaf="true">
        <Str Cat="Text">
          <Val><![CDATA[Data storage requirement]]></Val>
          <Tgt Cat="Text" Stat="Loc" Orig="New">
            <Val><![CDATA[Requisitos de armazenamento de dados]]></Val>
          </Tgt>
        </Str>
        <Disp Icon="Str" />
      </Item>
      <Item ItemId=";extensions/Microsoft.sql-migration/dist/constants/strings.sql.migration.sku.gb" ItemType="0" PsrId="308" Leaf="true">
        <Str Cat="Text">
          <Val><![CDATA[{0} GB]]></Val>
          <Tgt Cat="Text" Stat="Loc" Orig="New">
            <Val><![CDATA[{0} GB]]></Val>
          </Tgt>
        </Str>
        <Disp Icon="Str" />
      </Item>
      <Item ItemId=";extensions/Microsoft.sql-migration/dist/constants/strings.sql.migration.sku.get.recommendation" ItemType="0" PsrId="308" Leaf="true">
        <Str Cat="Text">
          <Val><![CDATA[Get Azure recommendation]]></Val>
          <Tgt Cat="Text" Stat="Loc" Orig="New">
            <Val><![CDATA[Obter recomendações do Azure]]></Val>
          </Tgt>
        </Str>
        <Disp Icon="Str" />
      </Item>
      <Item ItemId=";extensions/Microsoft.sql-migration/dist/constants/strings.sql.migration.sku.io.memory.requirement" ItemType="0" PsrId="308" Leaf="true">
        <Str Cat="Text">
          <Val><![CDATA[IO latency requirement]]></Val>
          <Tgt Cat="Text" Stat="Loc" Orig="New">
            <Val><![CDATA[Requisitos de latência de E/S]]></Val>
          </Tgt>
        </Str>
        <Disp Icon="Str" />
      </Item>
      <Item ItemId=";extensions/Microsoft.sql-migration/dist/constants/strings.sql.migration.sku.iops" ItemType="0" PsrId="308" Leaf="true">
        <Str Cat="Text">
          <Val><![CDATA[{0} IOPS]]></Val>
          <Tgt Cat="Text" Stat="Loc" Orig="New">
            <Val><![CDATA[{0} IOPS]]></Val>
          </Tgt>
        </Str>
        <Disp Icon="Str" />
      </Item>
      <Item ItemId=";extensions/Microsoft.sql-migration/dist/constants/strings.sql.migration.sku.location" ItemType="0" PsrId="308" Leaf="true">
        <Str Cat="Text">
          <Val><![CDATA[Azure region for your Azure SQL target. Only regions that contain a target eligible for migration will be shown.]]></Val>
          <Tgt Cat="Text" Stat="Loc" Orig="New">
            <Val><![CDATA[Região do Azure para seu destino SQL do Azure. Somente as regiões que contêm um destino qualificado para migração serão mostradas.]]></Val>
          </Tgt>
          <Prev Cat="Text">
            <Val><![CDATA[Azure region for your Azure SQL target]]></Val>
          </Prev>
        </Str>
        <Disp Icon="Str" />
      </Item>
      <Item ItemId=";extensions/Microsoft.sql-migration/dist/constants/strings.sql.migration.sku.log.storage.requirement" ItemType="0" PsrId="308" Leaf="true">
        <Str Cat="Text">
          <Val><![CDATA[Log storage requirement]]></Val>
          <Tgt Cat="Text" Stat="Loc" Orig="New">
            <Val><![CDATA[Requisitos de armazenamento de log]]></Val>
          </Tgt>
        </Str>
        <Disp Icon="Str" />
      </Item>
      <Item ItemId=";extensions/Microsoft.sql-migration/dist/constants/strings.sql.migration.sku.logs.iops.requirement" ItemType="0" PsrId="308" Leaf="true">
        <Str Cat="Text">
          <Val><![CDATA[Logs IOPS requirement]]></Val>
          <Tgt Cat="Text" Stat="Loc" Orig="New">
            <Val><![CDATA[Requisito de IOPS de registros]]></Val>
          </Tgt>
        </Str>
        <Disp Icon="Str" />
      </Item>
      <Item ItemId=";extensions/Microsoft.sql-migration/dist/constants/strings.sql.migration.sku.memory.requirement" ItemType="0" PsrId="308" Leaf="true">
        <Str Cat="Text">
          <Val><![CDATA[Memory requirement]]></Val>
          <Tgt Cat="Text" Stat="Loc" Orig="New">
            <Val><![CDATA[Requisito de Memória]]></Val>
          </Tgt>
        </Str>
        <Disp Icon="Str" />
      </Item>
      <Item ItemId=";extensions/Microsoft.sql-migration/dist/constants/strings.sql.migration.sku.mi.card.title" ItemType="0" PsrId="308" Leaf="true">
        <Str Cat="Text">
          <Val><![CDATA[Azure SQL Managed Instance]]></Val>
          <Tgt Cat="Text" Stat="Loc" Orig="New">
            <Val><![CDATA[Instância Gerenciada de SQL do Azure]]></Val>
          </Tgt>
          <Prev Cat="Text">
            <Val><![CDATA[Azure SQL Managed Instance (PaaS)]]></Val>
          </Prev>
        </Str>
        <Disp Icon="Str" />
      </Item>
      <Item ItemId=";extensions/Microsoft.sql-migration/dist/constants/strings.sql.migration.sku.mi.target.title" ItemType="0" PsrId="308" Leaf="true">
        <Str Cat="Text">
          <Val><![CDATA[Azure SQL Managed Instance]]></Val>
          <Tgt Cat="Text" Stat="Loc" Orig="New">
            <Val><![CDATA[Instância Gerenciada de SQL do Azure]]></Val>
          </Tgt>
        </Str>
        <Disp Icon="Str" />
      </Item>
      <Item ItemId=";extensions/Microsoft.sql-migration/dist/constants/strings.sql.migration.sku.ms" ItemType="0" PsrId="308" Leaf="true">
        <Str Cat="Text">
          <Val><![CDATA[{0} ms]]></Val>
          <Tgt Cat="Text" Stat="Loc" Orig="New">
            <Val><![CDATA[{0} ms]]></Val>
          </Tgt>
        </Str>
        <Disp Icon="Str" />
      </Item>
      <Item ItemId=";extensions/Microsoft.sql-migration/dist/constants/strings.sql.migration.sku.parameters" ItemType="0" PsrId="308" Leaf="true">
        <Str Cat="Text">
          <Val><![CDATA[Recommendation parameters]]></Val>
          <Tgt Cat="Text" Stat="Loc" Orig="New">
            <Val><![CDATA[Parâmetros de recomendação]]></Val>
          </Tgt>
        </Str>
        <Disp Icon="Str" />
      </Item>
      <Item ItemId=";extensions/Microsoft.sql-migration/dist/constants/strings.sql.migration.sku.parameters.edit" ItemType="0" PsrId="308" Leaf="true">
        <Str Cat="Text">
          <Val><![CDATA[Edit parameters]]></Val>
          <Tgt Cat="Text" Stat="Loc" Orig="New">
            <Val><![CDATA[Editar os parâmetros]]></Val>
          </Tgt>
        </Str>
        <Disp Icon="Str" />
      </Item>
      <Item ItemId=";extensions/Microsoft.sql-migration/dist/constants/strings.sql.migration.sku.parameters.edit.title" ItemType="0" PsrId="308" Leaf="true">
        <Str Cat="Text">
          <Val><![CDATA[Edit recommendation parameters]]></Val>
          <Tgt Cat="Text" Stat="Loc" Orig="New">
            <Val><![CDATA[Editar os parâmetros de recomendação]]></Val>
          </Tgt>
        </Str>
        <Disp Icon="Str" />
      </Item>
      <Item ItemId=";extensions/Microsoft.sql-migration/dist/constants/strings.sql.migration.sku.parameters.enable.elastic" ItemType="0" PsrId="308" Leaf="true">
        <Str Cat="Text">
          <Val><![CDATA[Enable elastic recommendation]]></Val>
          <Tgt Cat="Text" Stat="Loc" Orig="New">
            <Val><![CDATA[Habilitar a recomendação elástica]]></Val>
          </Tgt>
        </Str>
        <Disp Icon="Str" />
      </Item>
      <Item ItemId=";extensions/Microsoft.sql-migration/dist/constants/strings.sql.migration.sku.parameters.enable.elastic.info" ItemType="0" PsrId="308" Leaf="true">
        <Str Cat="Text">
          <Val><![CDATA[Elastic recommendation uses an alternate recommendation model which utilizes personalized price-performance profiling against existing on-cloud customers.]]></Val>
          <Tgt Cat="Text" Stat="Loc" Orig="New">
            <Val><![CDATA[A recomendação elástica utiliza um modelo alternativo de recomendação que utiliza um perfil de preço-desempenho personalizado em relação aos clientes existentes na nuvem.]]></Val>
          </Tgt>
        </Str>
        <Disp Icon="Str" />
      </Item>
      <Item ItemId=";extensions/Microsoft.sql-migration/dist/constants/strings.sql.migration.sku.parameters.enable.preview" ItemType="0" PsrId="308" Leaf="true">
        <Str Cat="Text">
          <Val><![CDATA[Enable preview features]]></Val>
          <Tgt Cat="Text" Stat="Loc" Orig="New">
            <Val><![CDATA[Habilitar os recursos de visualização]]></Val>
          </Tgt>
        </Str>
        <Disp Icon="Str" />
      </Item>
      <Item ItemId=";extensions/Microsoft.sql-migration/dist/constants/strings.sql.migration.sku.parameters.enable.preview.info" ItemType="0" PsrId="308" Leaf="true">
        <Str Cat="Text">
          <Val><![CDATA[Enabling this option will include the latest hardware generations that have significantly improved performance and scalability. These SKUs are currently in Preview and may not yet be available in all regions.]]></Val>
          <Tgt Cat="Text" Stat="Loc" Orig="New">
            <Val><![CDATA[A ativação dessa opção incluirá as gerações de hardware mais recentes que melhoraram significativamente o desempenho e a escalabilidade. Esses SKUs estão atualmente em visualização e podem ainda não estar disponíveis em todas as regiões.]]></Val>
          </Tgt>
        </Str>
        <Disp Icon="Str" />
      </Item>
      <Item ItemId=";extensions/Microsoft.sql-migration/dist/constants/strings.sql.migration.sku.parameters.percentage.utilization" ItemType="0" PsrId="308" Leaf="true">
        <Str Cat="Text">
          <Val><![CDATA[Percentage utilization]]></Val>
          <Tgt Cat="Text" Stat="Loc" Orig="New">
            <Val><![CDATA[Utilização percentual]]></Val>
          </Tgt>
        </Str>
        <Disp Icon="Str" />
      </Item>
      <Item ItemId=";extensions/Microsoft.sql-migration/dist/constants/strings.sql.migration.sku.parameters.scale.factor" ItemType="0" PsrId="308" Leaf="true">
        <Str Cat="Text">
          <Val><![CDATA[Scale factor]]></Val>
          <Tgt Cat="Text" Stat="Loc" Orig="New">
            <Val><![CDATA[Fator de escala:]]></Val>
          </Tgt>
        </Str>
        <Disp Icon="Str" />
      </Item>
      <Item ItemId=";extensions/Microsoft.sql-migration/dist/constants/strings.sql.migration.sku.parameters.scale.factor.invalid" ItemType="0" PsrId="308" Leaf="true">
        <Str Cat="Text">
          <Val><![CDATA[Invalid scale factor. Enter a positive integer value.]]></Val>
          <Tgt Cat="Text" Stat="Loc" Orig="New">
            <Val><![CDATA[Fator de escala inválido. Insira um valor inteiro positivo.]]></Val>
          </Tgt>
        </Str>
        <Disp Icon="Str" />
      </Item>
      <Item ItemId=";extensions/Microsoft.sql-migration/dist/constants/strings.sql.migration.sku.parameters.scale.factor.tooltip" ItemType="0" PsrId="308" Leaf="true">
        <Str Cat="Text">
          <Val><![CDATA[Change scale factor if you want the Azure recommendation to be a percentage larger or smaller than you current workload.]]></Val>
          <Tgt Cat="Text" Stat="Loc" Orig="New">
            <Val><![CDATA[Altere o fator de escala se desejar que a recomendação do Azure seja uma porcentagem maior ou menor do que sua carga de trabalho atual.]]></Val>
          </Tgt>
        </Str>
        <Disp Icon="Str" />
      </Item>
      <Item ItemId=";extensions/Microsoft.sql-migration/dist/constants/strings.sql.migration.sku.parameters.text" ItemType="0" PsrId="308" Leaf="true">
        <Str Cat="Text">
          <Val><![CDATA[Enter the information below to edit the recommendation parameters.]]></Val>
          <Tgt Cat="Text" Stat="Loc" Orig="New">
            <Val><![CDATA[Insira as informações abaixo para editar os parâmetros de recomendação.]]></Val>
          </Tgt>
        </Str>
        <Disp Icon="Str" />
      </Item>
      <Item ItemId=";extensions/Microsoft.sql-migration/dist/constants/strings.sql.migration.sku.parameters.update" ItemType="0" PsrId="308" Leaf="true">
        <Str Cat="Text">
          <Val><![CDATA[Update]]></Val>
          <Tgt Cat="Text" Stat="Loc" Orig="New">
            <Val><![CDATA[Atualizar]]></Val>
          </Tgt>
        </Str>
        <Disp Icon="Str" />
      </Item>
      <Item ItemId=";extensions/Microsoft.sql-migration/dist/constants/strings.sql.migration.sku.percentage" ItemType="0" PsrId="308" Leaf="true">
        <Str Cat="Text">
          <Val><![CDATA[{0}%]]></Val>
          <Tgt Cat="Text" Stat="Loc" Orig="New">
            <Val><![CDATA[{0}%]]></Val>
          </Tgt>
        </Str>
        <Disp Icon="Str" />
      </Item>
      <Item ItemId=";extensions/Microsoft.sql-migration/dist/constants/strings.sql.migration.sku.percentile" ItemType="0" PsrId="308" Leaf="true">
        <Str Cat="Text">
          <Val><![CDATA[{0}th percentile]]></Val>
          <Tgt Cat="Text" Stat="Loc" Orig="New">
            <Val><![CDATA[{0}° percentil]]></Val>
          </Tgt>
        </Str>
        <Disp Icon="Str" />
      </Item>
      <Item ItemId=";extensions/Microsoft.sql-migration/dist/constants/strings.sql.migration.sku.recommendation" ItemType="0" PsrId="308" Leaf="true">
        <Str Cat="Text">
          <Val><![CDATA[Azure recommendation (PREVIEW)]]></Val>
          <Tgt Cat="Text" Stat="Loc" Orig="New">
            <Val><![CDATA[Recomendação do Azure (VERSÃO PRÉVIA)]]></Val>
          </Tgt>
          <Prev Cat="Text">
            <Val><![CDATA[Azure recommendation]]></Val>
          </Prev>
        </Str>
        <Disp Icon="Str" />
      </Item>
      <Item ItemId=";extensions/Microsoft.sql-migration/dist/constants/strings.sql.migration.sku.recommendation.view.assessment.mi" ItemType="0" PsrId="308" Leaf="true">
        <Str Cat="Text">
          <Val><![CDATA[To migrate to Azure SQL Managed Instance, view assessment results and select one or more databases.]]></Val>
          <Tgt Cat="Text" Stat="Loc" Orig="New">
            <Val><![CDATA[Para migrar para a Instância Gerenciada de SQL do Azure, exiba os resultados da avaliação e selecione um ou mais bancos de dados.]]></Val>
          </Tgt>
          <Prev Cat="Text">
            <Val><![CDATA[To migrate to Azure SQL Managed Instance (PaaS), view assessment results and select one or more databases.]]></Val>
          </Prev>
        </Str>
        <Disp Icon="Str" />
      </Item>
      <Item ItemId=";extensions/Microsoft.sql-migration/dist/constants/strings.sql.migration.sku.recommendation.view.assessment.sqldb" ItemType="0" PsrId="308" Leaf="true">
        <Str Cat="Text">
          <Val><![CDATA[To migrate to Azure SQL Database, view assessment results and select one or more databases.]]></Val>
          <Tgt Cat="Text" Stat="Loc" Orig="New">
            <Val><![CDATA[Para migrar para o Banco de Dados SQL do Azure, exiba os resultados da avaliação e selecione um ou mais bancos de dados.]]></Val>
          </Tgt>
          <Prev Cat="Text">
            <Val><![CDATA[To migrate to Azure SQL Database (PREVIEW), view assessment results and select one or more databases.]]></Val>
          </Prev>
        </Str>
        <Disp Icon="Str" />
      </Item>
      <Item ItemId=";extensions/Microsoft.sql-migration/dist/constants/strings.sql.migration.sku.recommendation.view.assessment.vm" ItemType="0" PsrId="308" Leaf="true">
        <Str Cat="Text">
          <Val><![CDATA[To migrate to SQL Server on Azure Virtual Machine, view assessment results and select one or more databases.]]></Val>
          <Tgt Cat="Text" Stat="Loc" Orig="New">
            <Val><![CDATA[Para migrar para o SQL Server na Máquina Virtual do Azure, exiba os resultados da avaliação e selecione um ou mais bancos de dados.]]></Val>
          </Tgt>
          <Prev Cat="Text">
            <Val><![CDATA[To migrate to SQL Server on Azure Virtual Machine (IaaS), view assessment results and select one or more databases.]]></Val>
          </Prev>
        </Str>
        <Disp Icon="Str" />
      </Item>
      <Item ItemId=";extensions/Microsoft.sql-migration/dist/constants/strings.sql.migration.sku.recommendationReason" ItemType="0" PsrId="308" Leaf="true">
        <Str Cat="Text">
          <Val><![CDATA[Recommendation reason]]></Val>
          <Tgt Cat="Text" Stat="Loc" Orig="New">
            <Val><![CDATA[Motivo da recomendação]]></Val>
          </Tgt>
        </Str>
        <Disp Icon="Str" />
      </Item>
      <Item ItemId=";extensions/Microsoft.sql-migration/dist/constants/strings.sql.migration.sku.recommendations" ItemType="0" PsrId="308" Leaf="true">
        <Str Cat="Text">
          <Val><![CDATA[Recommendations]]></Val>
          <Tgt Cat="Text" Stat="Loc" Orig="New">
            <Val><![CDATA[Recomendações]]></Val>
          </Tgt>
        </Str>
        <Disp Icon="Str" />
      </Item>
      <Item ItemId=";extensions/Microsoft.sql-migration/dist/constants/strings.sql.migration.sku.recommendations.empty.time" ItemType="0" PsrId="308" Leaf="true">
        <Str Cat="Text">
          <Val><![CDATA[-]]></Val>
          <Tgt Cat="Text" Stat="Loc" Orig="New">
            <Val><![CDATA[–]]></Val>
          </Tgt>
        </Str>
        <Disp Icon="Str" />
      </Item>
      <Item ItemId=";extensions/Microsoft.sql-migration/dist/constants/strings.sql.migration.sku.recommendations.lastRefreshed" ItemType="0" PsrId="308" Leaf="true">
        <Str Cat="Text">
          <Val><![CDATA[Last refreshed: {0}]]></Val>
          <Tgt Cat="Text" Stat="Loc" Orig="New">
            <Val><![CDATA[Última atualização: {0}]]></Val>
          </Tgt>
        </Str>
        <Disp Icon="Str" />
      </Item>
      <Item ItemId=";extensions/Microsoft.sql-migration/dist/constants/strings.sql.migration.sku.recommendations.loading" ItemType="0" PsrId="308" Leaf="true">
        <Str Cat="Text">
          <Val><![CDATA[Loading...]]></Val>
          <Tgt Cat="Text" Stat="Loc" Orig="New">
            <Val><![CDATA[Carregando...]]></Val>
          </Tgt>
        </Str>
        <Disp Icon="Str" />
      </Item>
      <Item ItemId=";extensions/Microsoft.sql-migration/dist/constants/strings.sql.migration.sku.recommendations.title" ItemType="0" PsrId="308" Leaf="true">
        <Str Cat="Text">
          <Val><![CDATA[{0} Recommendations]]></Val>
          <Tgt Cat="Text" Stat="Loc" Orig="New">
            <Val><![CDATA[({0} recomendações)]]></Val>
          </Tgt>
        </Str>
        <Disp Icon="Str" />
      </Item>
      <Item ItemId=";extensions/Microsoft.sql-migration/dist/constants/strings.sql.migration.sku.recommended.value" ItemType="0" PsrId="308" Leaf="true">
        <Str Cat="Text">
          <Val><![CDATA[Value]]></Val>
          <Tgt Cat="Text" Stat="Loc" Orig="New">
            <Val><![CDATA[Valor]]></Val>
          </Tgt>
        </Str>
        <Disp Icon="Str" />
      </Item>
      <Item ItemId=";extensions/Microsoft.sql-migration/dist/constants/strings.sql.migration.sku.recommendedConfiguration" ItemType="0" PsrId="308" Leaf="true">
        <Str Cat="Text">
          <Val><![CDATA[Recommended configuration]]></Val>
          <Tgt Cat="Text" Stat="Loc" Orig="New">
            <Val><![CDATA[Configuração recomendada]]></Val>
          </Tgt>
        </Str>
        <Disp Icon="Str" />
      </Item>
      <Item ItemId=";extensions/Microsoft.sql-migration/dist/constants/strings.sql.migration.sku.refine.recommendation" ItemType="0" PsrId="308" Leaf="true">
        <Str Cat="Text">
          <Val><![CDATA[Refine Azure recommendation]]></Val>
          <Tgt Cat="Text" Stat="Loc" Orig="New">
            <Val><![CDATA[Refinar a recomendação do Azure]]></Val>
          </Tgt>
        </Str>
        <Disp Icon="Str" />
      </Item>
      <Item ItemId=";extensions/Microsoft.sql-migration/dist/constants/strings.sql.migration.sku.refresh.recommendation" ItemType="0" PsrId="308" Leaf="true">
        <Str Cat="Text">
          <Val><![CDATA[Refresh recommendation]]></Val>
          <Tgt Cat="Text" Stat="Loc" Orig="New">
            <Val><![CDATA[Recomendação de atualização]]></Val>
          </Tgt>
        </Str>
        <Disp Icon="Str" />
      </Item>
      <Item ItemId=";extensions/Microsoft.sql-migration/dist/constants/strings.sql.migration.sku.resource" ItemType="0" PsrId="308" Leaf="true">
        <Str Cat="Text">
          <Val><![CDATA[Your Azure SQL target resource name]]></Val>
          <Tgt Cat="Text" Stat="Loc" Orig="New">
            <Val><![CDATA[Seu nome de recurso do SQL do Azure de destino]]></Val>
          </Tgt>
        </Str>
        <Disp Icon="Str" />
      </Item>
      <Item ItemId=";extensions/Microsoft.sql-migration/dist/constants/strings.sql.migration.sku.resource_group" ItemType="0" PsrId="308" Leaf="true">
        <Str Cat="Text">
          <Val><![CDATA[Resource group for your Azure SQL target. Only resource groups that contain a target eligible for migration will be shown.]]></Val>
          <Tgt Cat="Text" Stat="Loc" Orig="New">
            <Val><![CDATA[Grupo de recursos para seu destino SQL do Azure. Somente grupos de recursos que contêm um destino qualificado para migração serão mostradas.]]></Val>
          </Tgt>
          <Prev Cat="Text">
            <Val><![CDATA[Resource group for your Azure SQL target]]></Val>
          </Prev>
        </Str>
        <Disp Icon="Str" />
      </Item>
      <Item ItemId=";extensions/Microsoft.sql-migration/dist/constants/strings.sql.migration.sku.restart.performance.collection" ItemType="0" PsrId="308" Leaf="true">
        <Str Cat="Text">
          <Val><![CDATA[Restart data collection]]></Val>
          <Tgt Cat="Text" Stat="Loc" Orig="New">
            <Val><![CDATA[Reiniciar a coleta de dados]]></Val>
          </Tgt>
        </Str>
        <Disp Icon="Str" />
      </Item>
      <Item ItemId=";extensions/Microsoft.sql-migration/dist/constants/strings.sql.migration.sku.sourceProperties" ItemType="0" PsrId="308" Leaf="true">
        <Str Cat="Text">
          <Val><![CDATA[Source properties]]></Val>
          <Tgt Cat="Text" Stat="Loc" Orig="New">
            <Val><![CDATA[Propriedades da origem]]></Val>
          </Tgt>
        </Str>
        <Disp Icon="Str" />
      </Item>
      <Item ItemId=";extensions/Microsoft.sql-migration/dist/constants/strings.sql.migration.sku.sql.dataDisk" ItemType="0" PsrId="308" Leaf="true">
        <Str Cat="Text">
          <Val><![CDATA[SQL data files]]></Val>
          <Tgt Cat="Text" Stat="Loc" Orig="New">
            <Val><![CDATA[Arquivos de dados do SQL]]></Val>
          </Tgt>
        </Str>
        <Disp Icon="Str" />
      </Item>
      <Item ItemId=";extensions/Microsoft.sql-migration/dist/constants/strings.sql.migration.sku.sql.logDisk" ItemType="0" PsrId="308" Leaf="true">
        <Str Cat="Text">
          <Val><![CDATA[SQL log files]]></Val>
          <Tgt Cat="Text" Stat="Loc" Orig="New">
            <Val><![CDATA[Arquivos de log do SQL]]></Val>
          </Tgt>
        </Str>
        <Disp Icon="Str" />
      </Item>
      <Item ItemId=";extensions/Microsoft.sql-migration/dist/constants/strings.sql.migration.sku.sql.temp" ItemType="0" PsrId="308" Leaf="true">
        <Str Cat="Text">
          <Val><![CDATA[SQL tempdb]]></Val>
          <Tgt Cat="Text" Stat="Loc" Orig="New">
            <Val><![CDATA[Tempdb do SQL]]></Val>
          </Tgt>
        </Str>
        <Disp Icon="Str" />
      </Item>
      <Item ItemId=";extensions/Microsoft.sql-migration/dist/constants/strings.sql.migration.sku.sqldb.card.title" ItemType="0" PsrId="308" Leaf="true">
        <Str Cat="Text">
          <Val><![CDATA[Azure SQL Database]]></Val>
          <Tgt Cat="Text" Stat="Loc" Orig="New">
            <Val><![CDATA[Banco de Dados SQL do Azure]]></Val>
          </Tgt>
          <Prev Cat="Text">
            <Val><![CDATA[Azure SQL Database (PREVIEW)]]></Val>
          </Prev>
        </Str>
        <Disp Icon="Str" />
      </Item>
      <Item ItemId=";extensions/Microsoft.sql-migration/dist/constants/strings.sql.migration.sku.sqldb.target.title" ItemType="0" PsrId="308" Leaf="true">
        <Str Cat="Text">
          <Val><![CDATA[Azure SQL Database]]></Val>
          <Tgt Cat="Text" Stat="Loc" Orig="New">
            <Val><![CDATA[Banco de dados SQL do Azure]]></Val>
          </Tgt>
        </Str>
        <Disp Icon="Str" />
      </Item>
      <Item ItemId=";extensions/Microsoft.sql-migration/dist/constants/strings.sql.migration.sku.stop.performance.collection" ItemType="0" PsrId="308" Leaf="true">
        <Str Cat="Text">
          <Val><![CDATA[Stop data collection]]></Val>
          <Tgt Cat="Text" Stat="Loc" Orig="New">
            <Val><![CDATA[Interromper a Coleta de Dados]]></Val>
          </Tgt>
        </Str>
        <Disp Icon="Str" />
      </Item>
      <Item ItemId=";extensions/Microsoft.sql-migration/dist/constants/strings.sql.migration.sku.storage.dimension" ItemType="0" PsrId="308" Leaf="true">
        <Str Cat="Text">
          <Val><![CDATA[Dimension]]></Val>
          <Tgt Cat="Text" Stat="Loc" Orig="New">
            <Val><![CDATA[Dimensão]]></Val>
          </Tgt>
        </Str>
        <Disp Icon="Str" />
      </Item>
      <Item ItemId=";extensions/Microsoft.sql-migration/dist/constants/strings.sql.migration.sku.storageGB" ItemType="0" PsrId="308" Leaf="true">
        <Str Cat="Text">
          <Val><![CDATA[{0} GB]]></Val>
          <Tgt Cat="Text" Stat="Loc" Orig="New">
            <Val><![CDATA[{0} GB]]></Val>
          </Tgt>
        </Str>
        <Disp Icon="Str" />
      </Item>
      <Item ItemId=";extensions/Microsoft.sql-migration/dist/constants/strings.sql.migration.sku.subscription" ItemType="0" PsrId="308" Leaf="true">
        <Str Cat="Text">
          <Val><![CDATA[Subscription name for your Azure SQL target]]></Val>
          <Tgt Cat="Text" Stat="Loc" Orig="New">
            <Val><![CDATA[Nome da assinatura para o destino do SQL do Azure]]></Val>
          </Tgt>
        </Str>
        <Disp Icon="Str" />
      </Item>
      <Item ItemId=";extensions/Microsoft.sql-migration/dist/constants/strings.sql.migration.sku.targetDeploymentType" ItemType="0" PsrId="308" Leaf="true">
        <Str Cat="Text">
          <Val><![CDATA[Target deployment type]]></Val>
          <Tgt Cat="Text" Stat="Loc" Orig="New">
            <Val><![CDATA[Tipo de implantação de destino]]></Val>
          </Tgt>
        </Str>
        <Disp Icon="Str" />
      </Item>
      <Item ItemId=";extensions/Microsoft.sql-migration/dist/constants/strings.sql.migration.sku.targetStorageConfiguration" ItemType="0" PsrId="308" Leaf="true">
        <Str Cat="Text">
          <Val><![CDATA[Recommendation target storage configuration]]></Val>
          <Tgt Cat="Text" Stat="Loc" Orig="New">
            <Val><![CDATA[Configuração do armazenamento de destino da recomendação]]></Val>
          </Tgt>
        </Str>
        <Disp Icon="Str" />
      </Item>
      <Item ItemId=";extensions/Microsoft.sql-migration/dist/constants/strings.sql.migration.sku.targetStorageConfiguration.caching" ItemType="0" PsrId="308" Leaf="true">
        <Str Cat="Text">
          <Val><![CDATA[Host caching]]></Val>
          <Tgt Cat="Text" Stat="Loc" Orig="New">
            <Val><![CDATA[Cache do host]]></Val>
          </Tgt>
        </Str>
        <Disp Icon="Str" />
      </Item>
      <Item ItemId=";extensions/Microsoft.sql-migration/dist/constants/strings.sql.migration.sku.targetStorageConfiguration.caching.na" ItemType="0" PsrId="308" Leaf="true">
        <Str Cat="Text">
          <Val><![CDATA[Not applicable]]></Val>
          <Tgt Cat="Text" Stat="Loc" Orig="New">
            <Val><![CDATA[Não aplicável]]></Val>
          </Tgt>
        </Str>
        <Disp Icon="Str" />
      </Item>
      <Item ItemId=";extensions/Microsoft.sql-migration/dist/constants/strings.sql.migration.sku.targetStorageConfiguration.info" ItemType="0" PsrId="308" Leaf="true">
        <Str Cat="Text">
          <Val><![CDATA[Below is the target storage configuration required to meet your storage performance needs.]]></Val>
          <Tgt Cat="Text" Stat="Loc" Orig="New">
            <Val><![CDATA[Abaixo está a configuração de armazenamento de destino necessária para atender suas necessidades de desempenho de armazenamento.]]></Val>
          </Tgt>
        </Str>
        <Disp Icon="Str" />
      </Item>
      <Item ItemId=";extensions/Microsoft.sql-migration/dist/constants/strings.sql.migration.sku.targetStorageConfiguration.local.SSD" ItemType="0" PsrId="308" Leaf="true">
        <Str Cat="Text">
          <Val><![CDATA[Local SSD]]></Val>
          <Tgt Cat="Text" Stat="Loc" Orig="New">
            <Val><![CDATA[SSD local]]></Val>
          </Tgt>
        </Str>
        <Disp Icon="Str" />
      </Item>
      <Item ItemId=";extensions/Microsoft.sql-migration/dist/constants/strings.sql.migration.sku.targetStorageConfiguration.storage" ItemType="0" PsrId="308" Leaf="true">
        <Str Cat="Text">
          <Val><![CDATA[Storage]]></Val>
          <Tgt Cat="Text" Stat="Loc" Orig="New">
            <Val><![CDATA[Armazenamento]]></Val>
          </Tgt>
        </Str>
        <Disp Icon="Str" />
      </Item>
      <Item ItemId=";extensions/Microsoft.sql-migration/dist/constants/strings.sql.migration.sku.viewDetails" ItemType="0" PsrId="308" Leaf="true">
        <Str Cat="Text">
          <Val><![CDATA[View details]]></Val>
          <Tgt Cat="Text" Stat="Loc" Orig="New">
            <Val><![CDATA[Exibir os detalhes]]></Val>
          </Tgt>
        </Str>
        <Disp Icon="Str" />
      </Item>
      <Item ItemId=";extensions/Microsoft.sql-migration/dist/constants/strings.sql.migration.sku.vm.card.title" ItemType="0" PsrId="308" Leaf="true">
        <Str Cat="Text">
          <Val><![CDATA[SQL Server on Azure Virtual Machine]]></Val>
          <Tgt Cat="Text" Stat="Loc" Orig="New">
            <Val><![CDATA[SQL Server na Máquina Virtual do Azure]]></Val>
          </Tgt>
          <Prev Cat="Text">
            <Val><![CDATA[SQL Server on Azure Virtual Machine (IaaS)]]></Val>
          </Prev>
        </Str>
        <Disp Icon="Str" />
      </Item>
      <Item ItemId=";extensions/Microsoft.sql-migration/dist/constants/strings.sql.migration.sku.vm.target.title" ItemType="0" PsrId="308" Leaf="true">
        <Str Cat="Text">
          <Val><![CDATA[SQL Server on Azure Virtual Machine]]></Val>
          <Tgt Cat="Text" Stat="Loc" Orig="New">
            <Val><![CDATA[SQL Server na Máquina Virtual do Azure]]></Val>
          </Tgt>
        </Str>
        <Disp Icon="Str" />
      </Item>
      <Item ItemId=";extensions/Microsoft.sql-migration/dist/constants/strings.sql.migration.source.configuration" ItemType="0" PsrId="308" Leaf="true">
        <Str Cat="Text">
          <Val><![CDATA[Source configuration]]></Val>
          <Tgt Cat="Text" Stat="Loc" Orig="New">
            <Val><![CDATA[Configuração de origem]]></Val>
          </Tgt>
          <Prev Cat="Text">
            <Val><![CDATA[Source Configuration]]></Val>
          </Prev>
        </Str>
        <Disp Icon="Str" />
      </Item>
      <Item ItemId=";extensions/Microsoft.sql-migration/dist/constants/strings.sql.migration.source.credentials" ItemType="0" PsrId="308" Leaf="true">
        <Str Cat="Text">
          <Val><![CDATA[Source credentials]]></Val>
          <Tgt Cat="Text" Stat="Loc" Orig="New">
            <Val><![CDATA[Credenciais de origem]]></Val>
          </Tgt>
          <Prev Cat="Text">
            <Val><![CDATA[Source Credentials]]></Val>
          </Prev>
        </Str>
        <Disp Icon="Str" />
      </Item>
      <Item ItemId=";extensions/Microsoft.sql-migration/dist/constants/strings.sql.migration.source.database" ItemType="0" PsrId="308" Leaf="true">
        <Str Cat="Text">
          <Val><![CDATA[Source database name]]></Val>
          <Tgt Cat="Text" Stat="Loc" Orig="New">
            <Val><![CDATA[Nome do banco de dados de origem]]></Val>
          </Tgt>
        </Str>
        <Disp Icon="Str" />
      </Item>
      <Item ItemId=";extensions/Microsoft.sql-migration/dist/constants/strings.sql.migration.source.databases" ItemType="0" PsrId="308" Leaf="true">
        <Str Cat="Text">
          <Val><![CDATA[Source databases]]></Val>
          <Tgt Cat="Text" Stat="Loc" Orig="New">
            <Val><![CDATA[Bancos de dados de origem]]></Val>
          </Tgt>
          <Prev Cat="Text">
            <Val><![CDATA[Source Database(s)]]></Val>
          </Prev>
        </Str>
        <Disp Icon="Str" />
      </Item>
      <Item ItemId=";extensions/Microsoft.sql-migration/dist/constants/strings.sql.migration.source.details.sqlAuth.db" ItemType="0" PsrId="308" Leaf="true">
        <Str Cat="Text">
          <Val><![CDATA[Enter the SQL Authentication credentials used to connect to SQL Server instance {0}. These credentials will be used to connect to the SQL Server instance from the self-hosted integration runtime.]]></Val>
          <Tgt Cat="Text" Stat="Loc" Orig="New">
            <Val><![CDATA[Insira as credenciais de Autenticação do SQL usadas para conectar-se à instância do SQL Server {0}. Essas credenciais serão usadas para se conectar à instância do SQL Server a partir do runtime de integração auto-hospedada.]]></Val>
          </Tgt>
        </Str>
        <Disp Icon="Str" />
      </Item>
      <Item ItemId=";extensions/Microsoft.sql-migration/dist/constants/strings.sql.migration.source.details.sqlAuth.nonDb" ItemType="0" PsrId="308" Leaf="true">
        <Str Cat="Text">
          <Val><![CDATA[Enter the SQL Authentication credentials used to connect to SQL Server instance {0}. These credentials will be used to connect to the SQL Server instance and identify valid backup files.]]></Val>
          <Tgt Cat="Text" Stat="Loc" Orig="New">
            <Val><![CDATA[Insira as credenciais de Autenticação do SQL usadas para se conectar à Instância do SQL Server {0}. Essas credenciais serão usadas para se conectar à instância do SQL Server e identificar arquivo de backup válido.]]></Val>
          </Tgt>
        </Str>
        <Disp Icon="Str" />
      </Item>
      <Item ItemId=";extensions/Microsoft.sql-migration/dist/constants/strings.sql.migration.source.details.windowAuth.db" ItemType="0" PsrId="308" Leaf="true">
        <Str Cat="Text">
          <Val><![CDATA[Enter the Windows Authentication credentials used to connect to SQL Server instance {0}. These credentials will be used to connect to the SQL Server instance from the self-hosted integration runtime.]]></Val>
          <Tgt Cat="Text" Stat="Loc" Orig="New">
            <Val><![CDATA[Insira as credenciais de autenticação do Windows usadas para conectar-se à instância do SQL Server {0}. Essas credenciais serão usadas para se conectar à instância do SQL Server a partir do runtime de integração auto-hospedada.]]></Val>
          </Tgt>
        </Str>
        <Disp Icon="Str" />
      </Item>
      <Item ItemId=";extensions/Microsoft.sql-migration/dist/constants/strings.sql.migration.source.details.windowAuth.nonDb" ItemType="0" PsrId="308" Leaf="true">
        <Str Cat="Text">
          <Val><![CDATA[Enter the Windows Authentication credentials used to connect to SQL Server instance {0}. These credentials will be used to connect to the SQL Server instance and identify valid backup files.]]></Val>
          <Tgt Cat="Text" Stat="Loc" Orig="New">
            <Val><![CDATA[Insira as credenciais de Autenticação do Windows usadas para se conectar à Instância do SQL Server {0}. Essas credenciais serão usadas para se conectar à instância do SQL Server e identificar arquivos de backup válidos.]]></Val>
          </Tgt>
        </Str>
        <Disp Icon="Str" />
      </Item>
      <Item ItemId=";extensions/Microsoft.sql-migration/dist/constants/strings.sql.migration.source.login" ItemType="0" PsrId="308" Leaf="true">
        <Str Cat="Text">
          <Val><![CDATA[Source login]]></Val>
          <Tgt Cat="Text" Stat="Loc" Orig="New">
            <Val><![CDATA[Logon de origem]]></Val>
          </Tgt>
        </Str>
        <Disp Icon="Str" />
      </Item>
      <Item ItemId=";extensions/Microsoft.sql-migration/dist/constants/strings.sql.migration.source.server" ItemType="0" PsrId="308" Leaf="true">
        <Str Cat="Text">
          <Val><![CDATA[Source server]]></Val>
          <Tgt Cat="Text" Stat="Loc" Orig="New">
            <Val><![CDATA[Servidor de origem]]></Val>
          </Tgt>
        </Str>
        <Disp Icon="Str" />
      </Item>
      <Item ItemId=";extensions/Microsoft.sql-migration/dist/constants/strings.sql.migration.source.version" ItemType="0" PsrId="308" Leaf="true">
        <Str Cat="Text">
          <Val><![CDATA[Source version]]></Val>
          <Tgt Cat="Text" Stat="Loc" Orig="New">
            <Val><![CDATA[Versão de origem]]></Val>
          </Tgt>
        </Str>
        <Disp Icon="Str" />
      </Item>
      <Item ItemId=";extensions/Microsoft.sql-migration/dist/constants/strings.sql.migration.sql.assessment.notebook.title" ItemType="0" PsrId="308" Leaf="true">
        <Str Cat="Text">
          <Val><![CDATA[SQL migration assessment]]></Val>
          <Tgt Cat="Text" Stat="Loc" Orig="New">
            <Val><![CDATA[Avaliação de migração de SQL]]></Val>
          </Tgt>
        </Str>
        <Disp Icon="Str" />
      </Item>
      <Item ItemId=";extensions/Microsoft.sql-migration/dist/constants/strings.sql.migration.sql.database" ItemType="0" PsrId="308" Leaf="true">
        <Str Cat="Text">
          <Val><![CDATA[SQL Database]]></Val>
          <Tgt Cat="Text" Stat="Loc" Orig="New">
            <Val><![CDATA[Banco de Dados SQL]]></Val>
          </Tgt>
        </Str>
        <Disp Icon="Str" />
      </Item>
      <Item ItemId=";extensions/Microsoft.sql-migration/dist/constants/strings.sql.migration.sql.managed.instance" ItemType="0" PsrId="308" Leaf="true">
        <Str Cat="Text">
          <Val><![CDATA[SQL Managed Instance]]></Val>
          <Tgt Cat="Text" Stat="Loc" Orig="New">
            <Val><![CDATA[Instância Gerenciada por SQL]]></Val>
          </Tgt>
        </Str>
        <Disp Icon="Str" />
      </Item>
      <Item ItemId=";extensions/Microsoft.sql-migration/dist/constants/strings.sql.migration.sql.server.instance" ItemType="0" PsrId="308" Leaf="true">
        <Str Cat="Text">
          <Val><![CDATA[SQL Server instance]]></Val>
          <Tgt Cat="Text" Stat="Loc" Orig="New">
            <Val><![CDATA[Instância do SQL Server]]></Val>
          </Tgt>
          <Prev Cat="Text">
            <Val><![CDATA[SQL Server Instance]]></Val>
          </Prev>
        </Str>
        <Disp Icon="Str" />
      </Item>
      <Item ItemId=";extensions/Microsoft.sql-migration/dist/constants/strings.sql.migration.sql.virtual.machine" ItemType="0" PsrId="308" Leaf="true">
        <Str Cat="Text">
          <Val><![CDATA[SQL Virtual Machine]]></Val>
          <Tgt Cat="Text" Stat="Loc" Orig="New">
            <Val><![CDATA[Máquina Virtual SQL]]></Val>
          </Tgt>
        </Str>
        <Disp Icon="Str" />
      </Item>
      <Item ItemId=";extensions/Microsoft.sql-migration/dist/constants/strings.sql.migration.sql.vm.page.blob.info" ItemType="0" PsrId="308" Leaf="true">
        <Str Cat="Text">
          <Val><![CDATA[For target servers running SQL Server 2014 or below, you must store your database backups in an Azure Storage Blob Container instead of uploading them using the network share option. Additionally, you must store the backup files as page blobs, as block blobs are supported only for targets running SQL Server 2016 or later. Learn more: {0}]]></Val>
          <Tgt Cat="Text" Stat="Loc" Orig="New">
            <Val><![CDATA[Para servidores de destino que executam o SQL Server 2014 ou inferior, você deve armazenar seus backups de banco de dados em um contêiner do Azure Storage Blob em vez de carregá-los usando a opção de compartilhamento de rede. Além disso, você deve armazenar os arquivos de backup como blobs de páginas, pois os blobs de blocos têm suporte apenas para destinos que executam o SQL Server 2016 ou posterior. Saiba mais: {0}]]></Val>
          </Tgt>
        </Str>
        <Disp Icon="Str" />
      </Item>
      <Item ItemId=";extensions/Microsoft.sql-migration/dist/constants/strings.sql.migration.sql.vm.page.blob.url.label" ItemType="0" PsrId="308" Leaf="true">
        <Str Cat="Text">
          <Val><![CDATA[Known issues, limitations, and troubleshooting]]></Val>
          <Tgt Cat="Text" Stat="Loc" Orig="New">
            <Val><![CDATA[Problemas conhecidos, limitações e solução de problemas]]></Val>
          </Tgt>
        </Str>
        <Disp Icon="Str" />
      </Item>
      <Item ItemId=";extensions/Microsoft.sql-migration/dist/constants/strings.sql.migration.sqldb.column.copyduration" ItemType="0" PsrId="308" Leaf="true">
        <Str Cat="Text">
          <Val><![CDATA[Copy duration]]></Val>
          <Tgt Cat="Text" Stat="Loc" Orig="New">
            <Val><![CDATA[Duração da cópia]]></Val>
          </Tgt>
        </Str>
        <Disp Icon="Str" />
      </Item>
      <Item ItemId=";extensions/Microsoft.sql-migration/dist/constants/strings.sql.migration.sqldb.column.copystart" ItemType="0" PsrId="308" Leaf="true">
        <Str Cat="Text">
          <Val><![CDATA[Copy start]]></Val>
          <Tgt Cat="Text" Stat="Loc" Orig="New">
            <Val><![CDATA[Início da cópia]]></Val>
          </Tgt>
        </Str>
        <Disp Icon="Str" />
      </Item>
      <Item ItemId=";extensions/Microsoft.sql-migration/dist/constants/strings.sql.migration.sqldb.column.copythroughput" ItemType="0" PsrId="308" Leaf="true">
        <Str Cat="Text">
          <Val><![CDATA[Copy throughput]]></Val>
          <Tgt Cat="Text" Stat="Loc" Orig="New">
            <Val><![CDATA[Copiar taxa de transferência]]></Val>
          </Tgt>
        </Str>
        <Disp Icon="Str" />
      </Item>
      <Item ItemId=";extensions/Microsoft.sql-migration/dist/constants/strings.sql.migration.sqldb.column.dataread" ItemType="0" PsrId="308" Leaf="true">
        <Str Cat="Text">
          <Val><![CDATA[Data read]]></Val>
          <Tgt Cat="Text" Stat="Loc" Orig="New">
            <Val><![CDATA[Leitura de dados]]></Val>
          </Tgt>
        </Str>
        <Disp Icon="Str" />
      </Item>
      <Item ItemId=";extensions/Microsoft.sql-migration/dist/constants/strings.sql.migration.sqldb.column.datawritten" ItemType="0" PsrId="308" Leaf="true">
        <Str Cat="Text">
          <Val><![CDATA[Data written]]></Val>
          <Tgt Cat="Text" Stat="Loc" Orig="New">
            <Val><![CDATA[Dados gravados]]></Val>
          </Tgt>
        </Str>
        <Disp Icon="Str" />
      </Item>
      <Item ItemId=";extensions/Microsoft.sql-migration/dist/constants/strings.sql.migration.sqldb.column.parallelcopytype" ItemType="0" PsrId="308" Leaf="true">
        <Str Cat="Text">
          <Val><![CDATA[Parallel copy type]]></Val>
          <Tgt Cat="Text" Stat="Loc" Orig="New">
            <Val><![CDATA[Tipo de cópia paralela]]></Val>
          </Tgt>
        </Str>
        <Disp Icon="Str" />
      </Item>
      <Item ItemId=";extensions/Microsoft.sql-migration/dist/constants/strings.sql.migration.sqldb.column.rowscopied" ItemType="0" PsrId="308" Leaf="true">
        <Str Cat="Text">
          <Val><![CDATA[Rows copied]]></Val>
          <Tgt Cat="Text" Stat="Loc" Orig="New">
            <Val><![CDATA[Linhas copiadas]]></Val>
          </Tgt>
        </Str>
        <Disp Icon="Str" />
      </Item>
      <Item ItemId=";extensions/Microsoft.sql-migration/dist/constants/strings.sql.migration.sqldb.column.rowsread" ItemType="0" PsrId="308" Leaf="true">
        <Str Cat="Text">
          <Val><![CDATA[Rows read]]></Val>
          <Tgt Cat="Text" Stat="Loc" Orig="New">
            <Val><![CDATA[Linhas lidas]]></Val>
          </Tgt>
        </Str>
        <Disp Icon="Str" />
      </Item>
      <Item ItemId=";extensions/Microsoft.sql-migration/dist/constants/strings.sql.migration.sqldb.column.tablename" ItemType="0" PsrId="308" Leaf="true">
        <Str Cat="Text">
          <Val><![CDATA[Table name]]></Val>
          <Tgt Cat="Text" Stat="Loc" Orig="New">
            <Val><![CDATA[Nome da tabela]]></Val>
          </Tgt>
        </Str>
        <Disp Icon="Str" />
      </Item>
      <Item ItemId=";extensions/Microsoft.sql-migration/dist/constants/strings.sql.migration.sqldb.column.usedparallelcopies" ItemType="0" PsrId="308" Leaf="true">
        <Str Cat="Text">
          <Val><![CDATA[Used parallel copies]]></Val>
          <Tgt Cat="Text" Stat="Loc" Orig="New">
            <Val><![CDATA[Cópias paralelas usadas]]></Val>
          </Tgt>
        </Str>
        <Disp Icon="Str" />
      </Item>
      <Item ItemId=";extensions/Microsoft.sql-migration/dist/constants/strings.sql.migration.sqldb.not.ready" ItemType="0" PsrId="308" Leaf="true">
        <Str Cat="Text">
          <Val><![CDATA[The SQL database server '{0}' is unavailable for migration because it is currently in the '{1}' state. To continue, select an available SQL database server.]]></Val>
          <Tgt Cat="Text" Stat="Loc" Orig="New">
            <Val><![CDATA[O servidor de banco de dados SQL '{0}' não está disponível para migração porque atualmente está no estado '{1}'. Para continuar, selecione um servidor de banco de dados SQL disponível.]]></Val>
          </Tgt>
        </Str>
        <Disp Icon="Str" />
      </Item>
      <Item ItemId=";extensions/Microsoft.sql-migration/dist/constants/strings.sql.migration.src.database" ItemType="0" PsrId="308" Leaf="true">
        <Str Cat="Text">
          <Val><![CDATA[Source database]]></Val>
          <Tgt Cat="Text" Stat="Loc" Orig="New">
            <Val><![CDATA[Banco de dados de origem]]></Val>
          </Tgt>
        </Str>
        <Disp Icon="Str" />
      </Item>
      <Item ItemId=";extensions/Microsoft.sql-migration/dist/constants/strings.sql.migration.src.database.tool.tip" ItemType="0" PsrId="308" Leaf="true">
        <Str Cat="Text">
          <Val><![CDATA[Name of the source database]]></Val>
          <Tgt Cat="Text" Stat="Loc" Orig="New">
            <Val><![CDATA[Nome do banco de dados de origem]]></Val>
          </Tgt>
        </Str>
        <Disp Icon="Str" />
      </Item>
      <Item ItemId=";extensions/Microsoft.sql-migration/dist/constants/strings.sql.migration.src.server" ItemType="0" PsrId="308" Leaf="true">
        <Str Cat="Text">
          <Val><![CDATA[Source name]]></Val>
          <Tgt Cat="Text" Stat="Loc" Orig="New">
            <Val><![CDATA[Nome da fonte]]></Val>
          </Tgt>
        </Str>
        <Disp Icon="Str" />
      </Item>
      <Item ItemId=";extensions/Microsoft.sql-migration/dist/constants/strings.sql.migration.src.server.tool.tip" ItemType="0" PsrId="308" Leaf="true">
        <Str Cat="Text">
          <Val><![CDATA[Name of the source server]]></Val>
          <Tgt Cat="Text" Stat="Loc" Orig="New">
            <Val><![CDATA[Nome do servidor de origem]]></Val>
          </Tgt>
        </Str>
        <Disp Icon="Str" />
      </Item>
      <Item ItemId=";extensions/Microsoft.sql-migration/dist/constants/strings.sql.migration.start.login.migration.button" ItemType="0" PsrId="308" Leaf="true">
        <Str Cat="Text">
          <Val><![CDATA[Migrate]]></Val>
          <Tgt Cat="Text" Stat="Loc" Orig="New">
            <Val><![CDATA[Migrar]]></Val>
          </Tgt>
        </Str>
        <Disp Icon="Str" />
      </Item>
      <Item ItemId=";extensions/Microsoft.sql-migration/dist/constants/strings.sql.migration.start.migration.button" ItemType="0" PsrId="308" Leaf="true">
        <Str Cat="Text">
          <Val><![CDATA[Start migration]]></Val>
          <Tgt Cat="Text" Stat="Loc" Orig="New">
            <Val><![CDATA[Iniciar migração]]></Val>
          </Tgt>
        </Str>
        <Disp Icon="Str" />
      </Item>
      <Item ItemId=";extensions/Microsoft.sql-migration/dist/constants/strings.sql.migration.start.session" ItemType="0" PsrId="308" Leaf="true">
        <Str Cat="Text">
          <Val><![CDATA[Start a new session]]></Val>
          <Tgt Cat="Text" Stat="Loc" Orig="New">
            <Val><![CDATA[Iniciar nova sessão]]></Val>
          </Tgt>
        </Str>
        <Disp Icon="Str" />
      </Item>
      <Item ItemId=";extensions/Microsoft.sql-migration/dist/constants/strings.sql.migration.start.time" ItemType="0" PsrId="308" Leaf="true">
        <Str Cat="Text">
          <Val><![CDATA[Start time]]></Val>
          <Tgt Cat="Text" Stat="Loc" Orig="New">
            <Val><![CDATA[Hora de início]]></Val>
          </Tgt>
          <Prev Cat="Text">
            <Val><![CDATA[Start Time]]></Val>
          </Prev>
        </Str>
        <Disp Icon="Str" />
      </Item>
      <Item ItemId=";extensions/Microsoft.sql-migration/dist/constants/strings.sql.migration.starting.login" ItemType="0" PsrId="308" Leaf="true">
        <Str Cat="Text">
          <Val><![CDATA[Validating and migrating logins are in progress]]></Val>
          <Tgt Cat="Text" Stat="Loc" Orig="New">
            <Val><![CDATA[A validação e a migração de logons estão em andamento]]></Val>
          </Tgt>
        </Str>
        <Disp Icon="Str" />
      </Item>
      <Item ItemId=";extensions/Microsoft.sql-migration/dist/constants/strings.sql.migration.starting.login.failed" ItemType="0" PsrId="308" Leaf="true">
        <Str Cat="Text">
          <Val><![CDATA[Validating and migrating logins failed]]></Val>
          <Tgt Cat="Text" Stat="Loc" Orig="New">
            <Val><![CDATA[Ocorreu um erro ao validar e migrar os logons]]></Val>
          </Tgt>
        </Str>
        <Disp Icon="Str" />
      </Item>
      <Item ItemId=";extensions/Microsoft.sql-migration/dist/constants/strings.sql.migration.starting.migration.dberror" ItemType="0" PsrId="308" Leaf="true">
        <Str Cat="Text">
          <Val><![CDATA[Error migrating certificate for database {0}. {1}]]></Val>
          <Tgt Cat="Text" Stat="Loc" Orig="New">
            <Val><![CDATA[Erro ao migrar o certificado para o banco de dados {0}. {1}]]></Val>
          </Tgt>
        </Str>
        <Disp Icon="Str" />
      </Item>
      <Item ItemId=";extensions/Microsoft.sql-migration/dist/constants/strings.sql.migration.starting.migration.error" ItemType="0" PsrId="308" Leaf="true">
        <Str Cat="Text">
          <Val><![CDATA[An error occurred while starting the certificate migration: '{0}']]></Val>
          <Tgt Cat="Text" Stat="Loc" Orig="New">
            <Val><![CDATA[Erro ao iniciar a migração de certificado: “{0}”]]></Val>
          </Tgt>
        </Str>
        <Disp Icon="Str" />
      </Item>
      <Item ItemId=";extensions/Microsoft.sql-migration/dist/constants/strings.sql.migration.state.canceled" ItemType="0" PsrId="308" Leaf="true">
        <Str Cat="Text">
          <Val><![CDATA[Canceled]]></Val>
          <Tgt Cat="Text" Stat="Loc" Orig="New">
            <Val><![CDATA[Cancelado]]></Val>
          </Tgt>
        </Str>
        <Disp Icon="Str" />
      </Item>
      <Item ItemId=";extensions/Microsoft.sql-migration/dist/constants/strings.sql.migration.state.failed" ItemType="0" PsrId="308" Leaf="true">
        <Str Cat="Text">
          <Val><![CDATA[Failed]]></Val>
          <Tgt Cat="Text" Stat="Loc" Orig="New">
            <Val><![CDATA[Com falha]]></Val>
          </Tgt>
        </Str>
        <Disp Icon="Str" />
      </Item>
      <Item ItemId=";extensions/Microsoft.sql-migration/dist/constants/strings.sql.migration.state.pending" ItemType="0" PsrId="308" Leaf="true">
        <Str Cat="Text">
          <Val><![CDATA[Pending]]></Val>
          <Tgt Cat="Text" Stat="Loc" Orig="New">
            <Val><![CDATA[Pendente]]></Val>
          </Tgt>
        </Str>
        <Disp Icon="Str" />
      </Item>
      <Item ItemId=";extensions/Microsoft.sql-migration/dist/constants/strings.sql.migration.state.running" ItemType="0" PsrId="308" Leaf="true">
        <Str Cat="Text">
          <Val><![CDATA[Running]]></Val>
          <Tgt Cat="Text" Stat="Loc" Orig="New">
            <Val><![CDATA[Executando]]></Val>
          </Tgt>
        </Str>
        <Disp Icon="Str" />
      </Item>
      <Item ItemId=";extensions/Microsoft.sql-migration/dist/constants/strings.sql.migration.state.succeeded" ItemType="0" PsrId="308" Leaf="true">
        <Str Cat="Text">
          <Val><![CDATA[Succeeded]]></Val>
          <Tgt Cat="Text" Stat="Loc" Orig="New">
            <Val><![CDATA[Com êxito]]></Val>
          </Tgt>
        </Str>
        <Disp Icon="Str" />
      </Item>
      <Item ItemId=";extensions/Microsoft.sql-migration/dist/constants/strings.sql.migration.status" ItemType="0" PsrId="308" Leaf="true">
        <Str Cat="Text">
          <Val><![CDATA[Status]]></Val>
          <Tgt Cat="Text" Stat="Loc" Orig="New">
            <Val><![CDATA[Status]]></Val>
          </Tgt>
        </Str>
        <Disp Icon="Str" />
      </Item>
      <Item ItemId=";extensions/Microsoft.sql-migration/dist/constants/strings.sql.migration.status.add.account" ItemType="0" PsrId="308" Leaf="true">
        <Str Cat="Text">
          <Val><![CDATA[Add account]]></Val>
          <Tgt Cat="Text" Stat="Loc" Orig="New">
            <Val><![CDATA[Adicionar conta]]></Val>
          </Tgt>
          <Prev Cat="Text">
            <Val><![CDATA[Add your Azure account to view existing migrations and their status.]]></Val>
          </Prev>
        </Str>
        <Disp Icon="Str" />
      </Item>
      <Item ItemId=";extensions/Microsoft.sql-migration/dist/constants/strings.sql.migration.status.add.account.MESSAGE" ItemType="0" PsrId="308" Leaf="true">
        <Str Cat="Text">
          <Val><![CDATA[Add your Azure account to view existing migrations and their status.]]></Val>
          <Tgt Cat="Text" Stat="Loc" Orig="New">
            <Val><![CDATA[Adicione sua conta do Azure para exibir as migrações existentes e seu status.]]></Val>
          </Tgt>
        </Str>
        <Disp Icon="Str" />
      </Item>
      <Item ItemId=";extensions/Microsoft.sql-migration/dist/constants/strings.sql.migration.status.canceled" ItemType="0" PsrId="308" Leaf="true">
        <Str Cat="Text">
          <Val><![CDATA[Canceled]]></Val>
          <Tgt Cat="Text" Stat="Loc" Orig="New">
            <Val><![CDATA[Cancelado]]></Val>
          </Tgt>
        </Str>
        <Disp Icon="Str" />
      </Item>
      <Item ItemId=";extensions/Microsoft.sql-migration/dist/constants/strings.sql.migration.status.canceling" ItemType="0" PsrId="308" Leaf="true">
        <Str Cat="Text">
          <Val><![CDATA[Canceling]]></Val>
          <Tgt Cat="Text" Stat="Loc" Orig="New">
            <Val><![CDATA[Cancelando]]></Val>
          </Tgt>
        </Str>
        <Disp Icon="Str" />
      </Item>
      <Item ItemId=";extensions/Microsoft.sql-migration/dist/constants/strings.sql.migration.status.completing" ItemType="0" PsrId="308" Leaf="true">
        <Str Cat="Text">
          <Val><![CDATA[Completing]]></Val>
          <Tgt Cat="Text" Stat="Loc" Orig="New">
            <Val><![CDATA[Concluindo]]></Val>
          </Tgt>
        </Str>
        <Disp Icon="Str" />
      </Item>
      <Item ItemId=";extensions/Microsoft.sql-migration/dist/constants/strings.sql.migration.status.creating" ItemType="0" PsrId="308" Leaf="true">
        <Str Cat="Text">
          <Val><![CDATA[Creating]]></Val>
          <Tgt Cat="Text" Stat="Loc" Orig="New">
            <Val><![CDATA[Criando]]></Val>
          </Tgt>
        </Str>
        <Disp Icon="Str" />
      </Item>
      <Item ItemId=";extensions/Microsoft.sql-migration/dist/constants/strings.sql.migration.status.dropdown.all" ItemType="0" PsrId="308" Leaf="true">
        <Str Cat="Text">
          <Val><![CDATA[Status: All]]></Val>
          <Tgt Cat="Text" Stat="Loc" Orig="New">
            <Val><![CDATA[Status: todos]]></Val>
          </Tgt>
        </Str>
        <Disp Icon="Str" />
      </Item>
      <Item ItemId=";extensions/Microsoft.sql-migration/dist/constants/strings.sql.migration.status.dropdown.completing" ItemType="0" PsrId="308" Leaf="true">
        <Str Cat="Text">
          <Val><![CDATA[Status: Completing]]></Val>
          <Tgt Cat="Text" Stat="Loc" Orig="New">
            <Val><![CDATA[Status: Concluindo]]></Val>
          </Tgt>
        </Str>
        <Disp Icon="Str" />
      </Item>
      <Item ItemId=";extensions/Microsoft.sql-migration/dist/constants/strings.sql.migration.status.dropdown.failed" ItemType="0" PsrId="308" Leaf="true">
        <Str Cat="Text">
          <Val><![CDATA[Status: Failed]]></Val>
          <Tgt Cat="Text" Stat="Loc" Orig="New">
            <Val><![CDATA[Status: com falha]]></Val>
          </Tgt>
        </Str>
        <Disp Icon="Str" />
      </Item>
      <Item ItemId=";extensions/Microsoft.sql-migration/dist/constants/strings.sql.migration.status.dropdown.ongoing" ItemType="0" PsrId="308" Leaf="true">
        <Str Cat="Text">
          <Val><![CDATA[Status: Ongoing]]></Val>
          <Tgt Cat="Text" Stat="Loc" Orig="New">
            <Val><![CDATA[Status: Em andamento]]></Val>
          </Tgt>
        </Str>
        <Disp Icon="Str" />
      </Item>
      <Item ItemId=";extensions/Microsoft.sql-migration/dist/constants/strings.sql.migration.status.dropdown.succeeded" ItemType="0" PsrId="308" Leaf="true">
        <Str Cat="Text">
          <Val><![CDATA[Status: Succeeded]]></Val>
          <Tgt Cat="Text" Stat="Loc" Orig="New">
            <Val><![CDATA[Status: com êxito]]></Val>
          </Tgt>
        </Str>
        <Disp Icon="Str" />
      </Item>
      <Item ItemId=";extensions/Microsoft.sql-migration/dist/constants/strings.sql.migration.status.error.count.multiple" ItemType="0" PsrId="308" Leaf="true">
        <Str Cat="Text">
          <Val><![CDATA[ ({0} errors)]]></Val>
          <Tgt Cat="Text" Stat="Loc" Orig="New">
            <Val><![CDATA[ ({0} erros)]]></Val>
          </Tgt>
          <Prev Cat="Text">
            <Val><![CDATA[{0} Errors)]]></Val>
          </Prev>
        </Str>
        <Disp Icon="Str" />
      </Item>
      <Item ItemId=";extensions/Microsoft.sql-migration/dist/constants/strings.sql.migration.status.error.count.single" ItemType="0" PsrId="308" Leaf="true">
        <Str Cat="Text">
          <Val><![CDATA[ ({0} error)]]></Val>
          <Tgt Cat="Text" Stat="Loc" Orig="New">
            <Val><![CDATA[ ({0} erro)]]></Val>
          </Tgt>
          <Prev Cat="Text">
            <Val><![CDATA[{0} Error)]]></Val>
          </Prev>
        </Str>
        <Disp Icon="Str" />
      </Item>
      <Item ItemId=";extensions/Microsoft.sql-migration/dist/constants/strings.sql.migration.status.failed" ItemType="0" PsrId="308" Leaf="true">
        <Str Cat="Text">
          <Val><![CDATA[Failed]]></Val>
          <Tgt Cat="Text" Stat="Loc" Orig="New">
            <Val><![CDATA[Com falha]]></Val>
          </Tgt>
        </Str>
        <Disp Icon="Str" />
      </Item>
      <Item ItemId=";extensions/Microsoft.sql-migration/dist/constants/strings.sql.migration.status.inprogress" ItemType="0" PsrId="308" Leaf="true">
        <Str Cat="Text">
          <Val><![CDATA[In progress]]></Val>
          <Tgt Cat="Text" Stat="Loc" Orig="New">
            <Val><![CDATA[Em andamento]]></Val>
          </Tgt>
        </Str>
        <Disp Icon="Str" />
      </Item>
      <Item ItemId=";extensions/Microsoft.sql-migration/dist/constants/strings.sql.migration.status.readyforcutover" ItemType="0" PsrId="308" Leaf="true">
        <Str Cat="Text">
          <Val><![CDATA[Ready for cutover]]></Val>
          <Tgt Cat="Text" Stat="Loc" Orig="New">
            <Val><![CDATA[Pronto para substituição]]></Val>
          </Tgt>
        </Str>
        <Disp Icon="Str" />
      </Item>
      <Item ItemId=";extensions/Microsoft.sql-migration/dist/constants/strings.sql.migration.status.refresh.label" ItemType="0" PsrId="308" Leaf="true">
        <Str Cat="Text">
          <Val><![CDATA[Refresh]]></Val>
          <Tgt Cat="Text" Stat="Loc" Orig="New">
            <Val><![CDATA[Atualizar]]></Val>
          </Tgt>
        </Str>
        <Disp Icon="Str" />
      </Item>
      <Item ItemId=";extensions/Microsoft.sql-migration/dist/constants/strings.sql.migration.status.restoring" ItemType="0" PsrId="308" Leaf="true">
        <Str Cat="Text">
          <Val><![CDATA[Restoring]]></Val>
          <Tgt Cat="Text" Stat="Loc" Orig="New">
            <Val><![CDATA[Restaurando]]></Val>
          </Tgt>
        </Str>
        <Disp Icon="Str" />
      </Item>
      <Item ItemId=";extensions/Microsoft.sql-migration/dist/constants/strings.sql.migration.status.retriable" ItemType="0" PsrId="308" Leaf="true">
        <Str Cat="Text">
          <Val><![CDATA[Retriable]]></Val>
          <Tgt Cat="Text" Stat="Loc" Orig="New">
            <Val><![CDATA[Recuperável]]></Val>
          </Tgt>
        </Str>
        <Disp Icon="Str" />
      </Item>
      <Item ItemId=";extensions/Microsoft.sql-migration/dist/constants/strings.sql.migration.status.select.service.MESSAGE" ItemType="0" PsrId="308" Leaf="true">
        <Str Cat="Text">
          <Val><![CDATA[Select a Database Migration Service to monitor migrations.]]></Val>
          <Tgt Cat="Text" Stat="Loc" Orig="New">
            <Val><![CDATA[Selecione um Serviço de Migração de Banco de Dados para monitorar as migrações.]]></Val>
          </Tgt>
        </Str>
        <Disp Icon="Str" />
      </Item>
      <Item ItemId=";extensions/Microsoft.sql-migration/dist/constants/strings.sql.migration.status.status.label" ItemType="0" PsrId="308" Leaf="true">
        <Str Cat="Text">
          <Val><![CDATA[Status]]></Val>
          <Tgt Cat="Text" Stat="Loc" Orig="New">
            <Val><![CDATA[Status]]></Val>
          </Tgt>
        </Str>
        <Disp Icon="Str" />
      </Item>
      <Item ItemId=";extensions/Microsoft.sql-migration/dist/constants/strings.sql.migration.status.succeeded" ItemType="0" PsrId="308" Leaf="true">
        <Str Cat="Text">
          <Val><![CDATA[Succeeded]]></Val>
          <Tgt Cat="Text" Stat="Loc" Orig="New">
            <Val><![CDATA[Com êxito]]></Val>
          </Tgt>
        </Str>
        <Disp Icon="Str" />
      </Item>
      <Item ItemId=";extensions/Microsoft.sql-migration/dist/constants/strings.sql.migration.status.uploadingfullbackup" ItemType="0" PsrId="308" Leaf="true">
        <Str Cat="Text">
          <Val><![CDATA[Uploading full backup]]></Val>
          <Tgt Cat="Text" Stat="Loc" Orig="New">
            <Val><![CDATA[Carregando backup completo]]></Val>
          </Tgt>
        </Str>
        <Disp Icon="Str" />
      </Item>
      <Item ItemId=";extensions/Microsoft.sql-migration/dist/constants/strings.sql.migration.status.uploadinglogbackup" ItemType="0" PsrId="308" Leaf="true">
        <Str Cat="Text">
          <Val><![CDATA[Uploading log backup(s)]]></Val>
          <Tgt Cat="Text" Stat="Loc" Orig="New">
            <Val><![CDATA[Carregando backups de log]]></Val>
          </Tgt>
        </Str>
        <Disp Icon="Str" />
      </Item>
      <Item ItemId=";extensions/Microsoft.sql-migration/dist/constants/strings.sql.migration.status.value" ItemType="0" PsrId="308" Leaf="true">
        <Str Cat="Text">
          <Val><![CDATA[{0}]]></Val>
          <Tgt Cat="Text" Stat="Loc" Orig="New">
            <Val><![CDATA[{0}]]></Val>
          </Tgt>
        </Str>
        <Disp Icon="Str" />
      </Item>
      <Item ItemId=";extensions/Microsoft.sql-migration/dist/constants/strings.sql.migration.status.warning.count.multiple" ItemType="0" PsrId="308" Leaf="true">
        <Str Cat="Text">
          <Val><![CDATA[ ({0} warnings)]]></Val>
          <Tgt Cat="Text" Stat="Loc" Orig="New">
            <Val><![CDATA[ ({0} avisos)]]></Val>
          </Tgt>
          <Prev Cat="Text">
            <Val><![CDATA[{0} Warnings)]]></Val>
          </Prev>
        </Str>
        <Disp Icon="Str" />
      </Item>
      <Item ItemId=";extensions/Microsoft.sql-migration/dist/constants/strings.sql.migration.status.warning.count.single" ItemType="0" PsrId="308" Leaf="true">
        <Str Cat="Text">
          <Val><![CDATA[ ({0} warning)]]></Val>
          <Tgt Cat="Text" Stat="Loc" Orig="New">
            <Val><![CDATA[ ({0} aviso)]]></Val>
          </Tgt>
          <Prev Cat="Text">
            <Val><![CDATA[{0} Warning)]]></Val>
          </Prev>
        </Str>
        <Disp Icon="Str" />
      </Item>
      <Item ItemId=";extensions/Microsoft.sql-migration/dist/constants/strings.sql.migration.storage.account" ItemType="0" PsrId="308" Leaf="true">
        <Str Cat="Text">
          <Val><![CDATA[Storage account]]></Val>
          <Tgt Cat="Text" Stat="Loc" Orig="New">
            <Val><![CDATA[Conta de armazenamento]]></Val>
          </Tgt>
          <Prev Cat="Text">
            <Val><![CDATA[Storage Account]]></Val>
          </Prev>
        </Str>
        <Disp Icon="Str" />
      </Item>
      <Item ItemId=";extensions/Microsoft.sql-migration/dist/constants/strings.sql.migration.storageAccount.warning.many" ItemType="0" PsrId="308" Leaf="true">
        <Str Cat="Text">
          <Val><![CDATA[Target instance '{0}' may not be able to access storage account '{1}'. Ensure that the subnet of the target instance is whitelisted on the storage account, and if applicable, that the private endpoint is in the same virtual network as the target server.]]></Val>
          <Tgt Cat="Text" Stat="Loc" Orig="New">
            <Val><![CDATA[A instância de destino '{0}' pode não conseguir acessar a conta de armazenamento '{1}'. Verifique se a sub-rede da instância de destino está na lista de permissões da conta de armazenamento e, se aplicável, se o ponto de extremidade privado está na mesma rede virtual que o servidor de destino.]]></Val>
          </Tgt>
        </Str>
        <Disp Icon="Str" />
      </Item>
      <Item ItemId=";extensions/Microsoft.sql-migration/dist/constants/strings.sql.migration.storageAccount.warning.one" ItemType="0" PsrId="308" Leaf="true">
        <Str Cat="Text">
          <Val><![CDATA[Target instance '{0}' may not be able to access storage accounts '{1}'. Ensure that the subnet of the target instance is whitelisted on the storage accounts, and if applicable, that the private endpoints are on the same virtual network as the target server.]]></Val>
          <Tgt Cat="Text" Stat="Loc" Orig="New">
            <Val><![CDATA[A instância de destino '{0}' pode não conseguir acessar as contas de armazenamento '{1}'. Certifique-se de que a sub-rede da instância de destino esteja na lista de permissões das contas de armazenamento e, se aplicável, de que os pontos de extremidade privados estejam na mesma rede virtual que o servidor de destino.]]></Val>
          </Tgt>
        </Str>
        <Disp Icon="Str" />
      </Item>
      <Item ItemId=";extensions/Microsoft.sql-migration/dist/constants/strings.sql.migration.storageAccount.warning.vm.many" ItemType="0" PsrId="308" Leaf="true">
        <Str Cat="Text">
          <Val><![CDATA[Target server '{0}' may not be able to access storage account '{1}'. Ensure that the subnet of the target server is whitelisted on the storage account.]]></Val>
          <Tgt Cat="Text" Stat="Loc" Orig="New">
            <Val><![CDATA[O servidor de destino '{0}' pode não conseguir acessar a conta de armazenamento '{1}'. Certifique-se de que a sub-rede do servidor de destino esteja na lista de permissões da conta de armazenamento.]]></Val>
          </Tgt>
        </Str>
        <Disp Icon="Str" />
      </Item>
      <Item ItemId=";extensions/Microsoft.sql-migration/dist/constants/strings.sql.migration.storageAccount.warning.vm.one" ItemType="0" PsrId="308" Leaf="true">
        <Str Cat="Text">
          <Val><![CDATA[Target server '{0}' may not be able to access storage accounts '{1}'. Ensure that the subnet of the target server is whitelisted on the storage accounts.]]></Val>
          <Tgt Cat="Text" Stat="Loc" Orig="New">
            <Val><![CDATA[O servidor de destino '{0}' pode não conseguir acessar as contas de armazenamento '{1}'. Certifique-se de que a sub-rede do servidor de destino esteja na lista de permissões nas contas de armazenamento.]]></Val>
          </Tgt>
        </Str>
        <Disp Icon="Str" />
      </Item>
      <Item ItemId=";extensions/Microsoft.sql-migration/dist/constants/strings.sql.migration.subscription" ItemType="0" PsrId="308" Leaf="true">
        <Str Cat="Text">
          <Val><![CDATA[Subscription]]></Val>
          <Tgt Cat="Text" Stat="Loc" Orig="New">
            <Val><![CDATA[Assinatura]]></Val>
          </Tgt>
        </Str>
        <Disp Icon="Str" />
      </Item>
      <Item ItemId=";extensions/Microsoft.sql-migration/dist/constants/strings.sql.migration.summary.azure.storage" ItemType="0" PsrId="308" Leaf="true">
        <Str Cat="Text">
          <Val><![CDATA[Azure storage]]></Val>
          <Tgt Cat="Text" Stat="Loc" Orig="New">
            <Val><![CDATA[Armazenamento do Azure]]></Val>
          </Tgt>
        </Str>
        <Disp Icon="Str" />
      </Item>
      <Item ItemId=";extensions/Microsoft.sql-migration/dist/constants/strings.sql.migration.summary.azure.storage.subscription" ItemType="0" PsrId="308" Leaf="true">
        <Str Cat="Text">
          <Val><![CDATA[Azure storage subscription]]></Val>
          <Tgt Cat="Text" Stat="Loc" Orig="New">
            <Val><![CDATA[Assinatura de armazenamento do Azure]]></Val>
          </Tgt>
        </Str>
        <Disp Icon="Str" />
      </Item>
      <Item ItemId=";extensions/Microsoft.sql-migration/dist/constants/strings.sql.migration.summary.database.count" ItemType="0" PsrId="308" Leaf="true">
        <Str Cat="Text">
          <Val><![CDATA[Databases for migration]]></Val>
          <Tgt Cat="Text" Stat="Loc" Orig="New">
            <Val><![CDATA[Banco de dados para migração]]></Val>
          </Tgt>
          <Prev Cat="Text">
            <Val><![CDATA[Database(s) for migration]]></Val>
          </Prev>
        </Str>
        <Disp Icon="Str" />
      </Item>
      <Item ItemId=";extensions/Microsoft.sql-migration/dist/constants/strings.sql.migration.summary.mi.type" ItemType="0" PsrId="308" Leaf="true">
        <Str Cat="Text">
          <Val><![CDATA[Azure SQL Managed Instance]]></Val>
          <Tgt Cat="Text" Stat="Loc" Orig="New">
            <Val><![CDATA[Instância Gerenciada de SQL do Azure]]></Val>
          </Tgt>
        </Str>
        <Disp Icon="Str" />
      </Item>
      <Item ItemId=";extensions/Microsoft.sql-migration/dist/constants/strings.sql.migration.summary.page.title" ItemType="0" PsrId="308" Leaf="true">
        <Str Cat="Text">
          <Val><![CDATA[Summary]]></Val>
          <Tgt Cat="Text" Stat="Loc" Orig="New">
            <Val><![CDATA[Resumo]]></Val>
          </Tgt>
        </Str>
        <Disp Icon="Str" />
      </Item>
      <Item ItemId=";extensions/Microsoft.sql-migration/dist/constants/strings.sql.migration.summary.sqldb.type" ItemType="0" PsrId="308" Leaf="true">
        <Str Cat="Text">
          <Val><![CDATA[Azure SQL Database]]></Val>
          <Tgt Cat="Text" Stat="Loc" Orig="New">
            <Val><![CDATA[Banco de Dados SQL do Azure]]></Val>
          </Tgt>
        </Str>
        <Disp Icon="Str" />
      </Item>
      <Item ItemId=";extensions/Microsoft.sql-migration/dist/constants/strings.sql.migration.summary.vm.type" ItemType="0" PsrId="308" Leaf="true">
        <Str Cat="Text">
          <Val><![CDATA[SQL Server on Azure Virtual Machine]]></Val>
          <Tgt Cat="Text" Stat="Loc" Orig="New">
            <Val><![CDATA[SQL Server na Máquina Virtual do Azure]]></Val>
          </Tgt>
        </Str>
        <Disp Icon="Str" />
      </Item>
      <Item ItemId=";extensions/Microsoft.sql-migration/dist/constants/strings.sql.migration.tab.button.feedback.description" ItemType="0" PsrId="308" Leaf="true">
        <Str Cat="Text">
          <Val><![CDATA[Feedback]]></Val>
          <Tgt Cat="Text" Stat="Loc" Orig="New">
            <Val><![CDATA[Comentários]]></Val>
          </Tgt>
        </Str>
        <Disp Icon="Str" />
      </Item>
      <Item ItemId=";extensions/Microsoft.sql-migration/dist/constants/strings.sql.migration.tab.button.feedback.label" ItemType="0" PsrId="308" Leaf="true">
        <Str Cat="Text">
          <Val><![CDATA[Feedback]]></Val>
          <Tgt Cat="Text" Stat="Loc" Orig="New">
            <Val><![CDATA[Comentários]]></Val>
          </Tgt>
        </Str>
        <Disp Icon="Str" />
      </Item>
      <Item ItemId=";extensions/Microsoft.sql-migration/dist/constants/strings.sql.migration.tab.button.login.migration.description" ItemType="0" PsrId="308" Leaf="true">
        <Str Cat="Text">
          <Val><![CDATA[Migrate logins to Azure SQL]]></Val>
          <Tgt Cat="Text" Stat="Loc" Orig="New">
            <Val><![CDATA[Migrar os logons para o SQL do Azure]]></Val>
          </Tgt>
        </Str>
        <Disp Icon="Str" />
      </Item>
      <Item ItemId=";extensions/Microsoft.sql-migration/dist/constants/strings.sql.migration.tab.button.login.migration.label" ItemType="0" PsrId="308" Leaf="true">
        <Str Cat="Text">
          <Val><![CDATA[New login migration (PREVIEW)]]></Val>
          <Tgt Cat="Text" Stat="Loc" Orig="New">
            <Val><![CDATA[Nova migração de logons (VISUALIZAÇÃO)]]></Val>
          </Tgt>
        </Str>
        <Disp Icon="Str" />
      </Item>
      <Item ItemId=";extensions/Microsoft.sql-migration/dist/constants/strings.sql.migration.tab.button.migration.description" ItemType="0" PsrId="308" Leaf="true">
        <Str Cat="Text">
          <Val><![CDATA[Migrate to Azure SQL]]></Val>
          <Tgt Cat="Text" Stat="Loc" Orig="New">
            <Val><![CDATA[Migrar para SQL do Azure]]></Val>
          </Tgt>
        </Str>
        <Disp Icon="Str" />
      </Item>
      <Item ItemId=";extensions/Microsoft.sql-migration/dist/constants/strings.sql.migration.tab.button.migration.label" ItemType="0" PsrId="308" Leaf="true">
        <Str Cat="Text">
          <Val><![CDATA[New migration]]></Val>
          <Tgt Cat="Text" Stat="Loc" Orig="New">
            <Val><![CDATA[Nova migração]]></Val>
          </Tgt>
        </Str>
        <Disp Icon="Str" />
      </Item>
      <Item ItemId=";extensions/Microsoft.sql-migration/dist/constants/strings.sql.migration.tab.button.support.description" ItemType="0" PsrId="308" Leaf="true">
        <Str Cat="Text">
          <Val><![CDATA[New support request]]></Val>
          <Tgt Cat="Text" Stat="Loc" Orig="New">
            <Val><![CDATA[Nova solicitação de suporte]]></Val>
          </Tgt>
        </Str>
        <Disp Icon="Str" />
      </Item>
      <Item ItemId=";extensions/Microsoft.sql-migration/dist/constants/strings.sql.migration.tab.button.support.label" ItemType="0" PsrId="308" Leaf="true">
        <Str Cat="Text">
          <Val><![CDATA[New support request]]></Val>
          <Tgt Cat="Text" Stat="Loc" Orig="New">
            <Val><![CDATA[Nova solicitação de suporte]]></Val>
          </Tgt>
        </Str>
        <Disp Icon="Str" />
      </Item>
      <Item ItemId=";extensions/Microsoft.sql-migration/dist/constants/strings.sql.migration.tab.dashboard.title" ItemType="0" PsrId="308" Leaf="true">
        <Str Cat="Text">
          <Val><![CDATA[Dashboard]]></Val>
          <Tgt Cat="Text" Stat="Loc" Orig="New">
            <Val><![CDATA[Painel]]></Val>
          </Tgt>
        </Str>
        <Disp Icon="Str" />
      </Item>
      <Item ItemId=";extensions/Microsoft.sql-migration/dist/constants/strings.sql.migration.tab.migrations.title" ItemType="0" PsrId="308" Leaf="true">
        <Str Cat="Text">
          <Val><![CDATA[Migrations]]></Val>
          <Tgt Cat="Text" Stat="Loc" Orig="New">
            <Val><![CDATA[Migrações]]></Val>
          </Tgt>
        </Str>
        <Disp Icon="Str" />
      </Item>
      <Item ItemId=";extensions/Microsoft.sql-migration/dist/constants/strings.sql.migration.table.error.title" ItemType="0" PsrId="308" Leaf="true">
        <Str Cat="Text">
          <Val><![CDATA[Table migration status details]]></Val>
          <Tgt Cat="Text" Stat="Loc" Orig="New">
            <Val><![CDATA[Detalhes do status de migração de tabela]]></Val>
          </Tgt>
        </Str>
        <Disp Icon="Str" />
      </Item>
      <Item ItemId=";extensions/Microsoft.sql-migration/dist/constants/strings.sql.migration.table.migration.status.label" ItemType="0" PsrId="308" Leaf="true">
        <Str Cat="Text">
          <Val><![CDATA[Table migration status: {0}]]></Val>
          <Tgt Cat="Text" Stat="Loc" Orig="New">
            <Val><![CDATA[Status de migração de tabela: {0}]]></Val>
          </Tgt>
        </Str>
        <Disp Icon="Str" />
      </Item>
      <Item ItemId=";extensions/Microsoft.sql-migration/dist/constants/strings.sql.migration.table.missing.count" ItemType="0" PsrId="308" Leaf="true">
        <Str Cat="Text">
          <Val><![CDATA[Tables missing on target: {0}]]></Val>
          <Tgt Cat="Text" Stat="Loc" Orig="New">
            <Val><![CDATA[Tabelas ausentes no destino: {0}]]></Val>
          </Tgt>
          <Prev Cat="Text">
            <Val><![CDATA[Missing target tables excluded from list: {0}]]></Val>
          </Prev>
        </Str>
        <Disp Icon="Str" />
      </Item>
      <Item ItemId=";extensions/Microsoft.sql-migration/dist/constants/strings.sql.migration.table.select.label" ItemType="0" PsrId="308" Leaf="true">
        <Str Cat="Text">
          <Val><![CDATA[Select tables for {0}]]></Val>
          <Tgt Cat="Text" Stat="Loc" Orig="New">
            <Val><![CDATA[Selecione as tabelas para {0}]]></Val>
          </Tgt>
        </Str>
        <Disp Icon="Str" />
      </Item>
      <Item ItemId=";extensions/Microsoft.sql-migration/dist/constants/strings.sql.migration.table.selected.count" ItemType="0" PsrId="308" Leaf="true">
        <Str Cat="Text">
          <Val><![CDATA[{0} of {1} tables selected]]></Val>
          <Tgt Cat="Text" Stat="Loc" Orig="New">
            <Val><![CDATA[{0} de {1} tabelas selecionadas]]></Val>
          </Tgt>
        </Str>
        <Disp Icon="Str" />
      </Item>
      <Item ItemId=";extensions/Microsoft.sql-migration/dist/constants/strings.sql.migration.table.selection.count" ItemType="0" PsrId="308" Leaf="true">
        <Str Cat="Text">
          <Val><![CDATA[{0} of {1}]]></Val>
          <Tgt Cat="Text" Stat="Loc" Orig="New">
            <Val><![CDATA[{0} de {1}]]></Val>
          </Tgt>
        </Str>
        <Disp Icon="Str" />
      </Item>
      <Item ItemId=";extensions/Microsoft.sql-migration/dist/constants/strings.sql.migration.table.selection.edit" ItemType="0" PsrId="308" Leaf="true">
        <Str Cat="Text">
          <Val><![CDATA[Edit]]></Val>
          <Tgt Cat="Text" Stat="Loc" Orig="New">
            <Val><![CDATA[Editar]]></Val>
          </Tgt>
        </Str>
        <Disp Icon="Str" />
      </Item>
      <Item ItemId=";extensions/Microsoft.sql-migration/dist/constants/strings.sql.migration.table.selection.filter" ItemType="0" PsrId="308" Leaf="true">
        <Str Cat="Text">
          <Val><![CDATA[Filter tables]]></Val>
          <Tgt Cat="Text" Stat="Loc" Orig="New">
            <Val><![CDATA[Filtrar tabelas]]></Val>
          </Tgt>
        </Str>
        <Disp Icon="Str" />
      </Item>
      <Item ItemId=";extensions/Microsoft.sql-migration/dist/constants/strings.sql.migration.table.selection.status.column" ItemType="0" PsrId="308" Leaf="true">
        <Str Cat="Text">
          <Val><![CDATA[Has rows]]></Val>
          <Tgt Cat="Text" Stat="Loc" Orig="New">
            <Val><![CDATA[Tem linhas]]></Val>
          </Tgt>
        </Str>
        <Disp Icon="Str" />
      </Item>
      <Item ItemId=";extensions/Microsoft.sql-migration/dist/constants/strings.sql.migration.table.selection.tablename.column" ItemType="0" PsrId="308" Leaf="true">
        <Str Cat="Text">
          <Val><![CDATA[Table name]]></Val>
          <Tgt Cat="Text" Stat="Loc" Orig="New">
            <Val><![CDATA[Nome da tabela]]></Val>
          </Tgt>
        </Str>
        <Disp Icon="Str" />
      </Item>
      <Item ItemId=";extensions/Microsoft.sql-migration/dist/constants/strings.sql.migration.table.selection.update.button" ItemType="0" PsrId="308" Leaf="true">
        <Str Cat="Text">
          <Val><![CDATA[Update]]></Val>
          <Tgt Cat="Text" Stat="Loc" Orig="New">
            <Val><![CDATA[Atualizar]]></Val>
          </Tgt>
        </Str>
        <Disp Icon="Str" />
      </Item>
      <Item ItemId=";extensions/Microsoft.sql-migration/dist/constants/strings.sql.migration.table.selection.update.cancel" ItemType="0" PsrId="308" Leaf="true">
        <Str Cat="Text">
          <Val><![CDATA[Cancel]]></Val>
          <Tgt Cat="Text" Stat="Loc" Orig="New">
            <Val><![CDATA[Cancelar]]></Val>
          </Tgt>
        </Str>
        <Disp Icon="Str" />
      </Item>
      <Item ItemId=";extensions/Microsoft.sql-migration/dist/constants/strings.sql.migration.target" ItemType="0" PsrId="308" Leaf="true">
        <Str Cat="Text">
          <Val><![CDATA[Target]]></Val>
          <Tgt Cat="Text" Stat="Loc" Orig="New">
            <Val><![CDATA[Alvo]]></Val>
          </Tgt>
        </Str>
        <Disp Icon="Str" />
      </Item>
      <Item ItemId=";extensions/Microsoft.sql-migration/dist/constants/strings.sql.migration.target.azure.sql.instance.database.name" ItemType="0" PsrId="308" Leaf="true">
        <Str Cat="Text">
          <Val><![CDATA[Target database]]></Val>
          <Tgt Cat="Text" Stat="Loc" Orig="New">
            <Val><![CDATA[Banco de dados de destino]]></Val>
          </Tgt>
        </Str>
        <Disp Icon="Str" />
      </Item>
      <Item ItemId=";extensions/Microsoft.sql-migration/dist/constants/strings.sql.migration.target.azure.sql.instance.name" ItemType="0" PsrId="308" Leaf="true">
        <Str Cat="Text">
          <Val><![CDATA[Target name]]></Val>
          <Tgt Cat="Text" Stat="Loc" Orig="New">
            <Val><![CDATA[Nome de destino]]></Val>
          </Tgt>
          <Prev Cat="Text">
            <Val><![CDATA[Azure SQL Target Name]]></Val>
          </Prev>
        </Str>
        <Disp Icon="Str" />
      </Item>
      <Item ItemId=";extensions/Microsoft.sql-migration/dist/constants/strings.sql.migration.target.azure.sql.instance.server.name" ItemType="0" PsrId="308" Leaf="true">
        <Str Cat="Text">
          <Val><![CDATA[Target name]]></Val>
          <Tgt Cat="Text" Stat="Loc" Orig="New">
            <Val><![CDATA[Nome de destino]]></Val>
          </Tgt>
        </Str>
        <Disp Icon="Str" />
      </Item>
      <Item ItemId=";extensions/Microsoft.sql-migration/dist/constants/strings.sql.migration.target.database.name" ItemType="0" PsrId="308" Leaf="true">
        <Str Cat="Text">
          <Val><![CDATA[Target database name]]></Val>
          <Tgt Cat="Text" Stat="Loc" Orig="New">
            <Val><![CDATA[Nome do banco de dados de destino]]></Val>
          </Tgt>
        </Str>
        <Disp Icon="Str" />
      </Item>
      <Item ItemId=";extensions/Microsoft.sql-migration/dist/constants/strings.sql.migration.target.platform" ItemType="0" PsrId="308" Leaf="true">
        <Str Cat="Text">
          <Val><![CDATA[Target platform]]></Val>
          <Tgt Cat="Text" Stat="Loc" Orig="New">
            <Val><![CDATA[Plataforma de destino]]></Val>
          </Tgt>
          <Prev Cat="Text">
            <Val><![CDATA[Target Platform]]></Val>
          </Prev>
        </Str>
        <Disp Icon="Str" />
      </Item>
      <Item ItemId=";extensions/Microsoft.sql-migration/dist/constants/strings.sql.migration.target.server" ItemType="0" PsrId="308" Leaf="true">
        <Str Cat="Text">
          <Val><![CDATA[Target server]]></Val>
          <Tgt Cat="Text" Stat="Loc" Orig="New">
            <Val><![CDATA[Servidor de destino]]></Val>
          </Tgt>
        </Str>
        <Disp Icon="Str" />
      </Item>
      <Item ItemId=";extensions/Microsoft.sql-migration/dist/constants/strings.sql.migration.target.table.count.name" ItemType="0" PsrId="308" Leaf="true">
        <Str Cat="Text">
          <Val><![CDATA[Tables selected]]></Val>
          <Tgt Cat="Text" Stat="Loc" Orig="New">
            <Val><![CDATA[Tabelas selecionadas]]></Val>
          </Tgt>
        </Str>
        <Disp Icon="Str" />
      </Item>
      <Item ItemId=";extensions/Microsoft.sql-migration/dist/constants/strings.sql.migration.target.table.missing" ItemType="0" PsrId="308" Leaf="true">
        <Str Cat="Text">
          <Val><![CDATA[Target table does not exist]]></Val>
          <Tgt Cat="Text" Stat="Loc" Orig="New">
            <Val><![CDATA[A tabela de destino não existe]]></Val>
          </Tgt>
        </Str>
        <Disp Icon="Str" />
      </Item>
      <Item ItemId=";extensions/Microsoft.sql-migration/dist/constants/strings.sql.migration.target.table.not.empty" ItemType="0" PsrId="308" Leaf="true">
        <Str Cat="Text">
          <Val><![CDATA[Target table is not empty.]]></Val>
          <Tgt Cat="Text" Stat="Loc" Orig="New">
            <Val><![CDATA[A tabela de destino não está vazia.]]></Val>
          </Tgt>
        </Str>
        <Disp Icon="Str" />
      </Item>
      <Item ItemId=";extensions/Microsoft.sql-migration/dist/constants/strings.sql.migration.target.version" ItemType="0" PsrId="308" Leaf="true">
        <Str Cat="Text">
          <Val><![CDATA[Target version]]></Val>
          <Tgt Cat="Text" Stat="Loc" Orig="New">
            <Val><![CDATA[Versão alvo]]></Val>
          </Tgt>
        </Str>
        <Disp Icon="Str" />
      </Item>
      <Item ItemId=";extensions/Microsoft.sql-migration/dist/constants/strings.sql.migration.tde.button.caption" ItemType="0" PsrId="308" Leaf="true">
        <Str Cat="Text">
          <Val><![CDATA[Edit]]></Val>
          <Tgt Cat="Text" Stat="Loc" Orig="New">
            <Val><![CDATA[Editar]]></Val>
          </Tgt>
        </Str>
        <Disp Icon="Str" />
      </Item>
      <Item ItemId=";extensions/Microsoft.sql-migration/dist/constants/strings.sql.migration.tde.button.migrate" ItemType="0" PsrId="308" Leaf="true">
        <Str Cat="Text">
          <Val><![CDATA[Migrate certificates]]></Val>
          <Tgt Cat="Text" Stat="Loc" Orig="New">
            <Val><![CDATA[Migrar certificados]]></Val>
          </Tgt>
        </Str>
        <Disp Icon="Str" />
      </Item>
      <Item ItemId=";extensions/Microsoft.sql-migration/dist/constants/strings.sql.migration.tde.cert.migration.info" ItemType="0" PsrId="308" Leaf="true">
        <Str Cat="Text">
          <Val><![CDATA[You must click the '{0}' button before proceeding to the next page of the wizard.]]></Val>
          <Tgt Cat="Text" Stat="Loc" Orig="New">
            <Val><![CDATA[Você deve clicar no botão ''{0}'' antes de prosseguir para a próxima página do assistente.]]></Val>
          </Tgt>
        </Str>
        <Disp Icon="Str" />
      </Item>
      <Item ItemId=";extensions/Microsoft.sql-migration/dist/constants/strings.sql.migration.tde.cert.network.info" ItemType="0" PsrId="308" Leaf="true">
        <Str Cat="Text">
          <Val><![CDATA[Please enter a network path where SQL Server will export the certificates. Also verify that SQL Server service has write access to this path and the current user should have administrator privileges on the computer where this network path is.]]></Val>
          <Tgt Cat="Text" Stat="Loc" Orig="New">
            <Val><![CDATA[Insira um caminho de rede para onde o SQL Server exportará os certificados. Verifique também se o serviço do SQL Server tem acesso de gravação a esse caminho e se o usuário atual deve ter privilégios de administrador no computador onde está esse caminho de rede.]]></Val>
          </Tgt>
        </Str>
        <Disp Icon="Str" />
      </Item>
      <Item ItemId=";extensions/Microsoft.sql-migration/dist/constants/strings.sql.migration.tde.migrate.canceled" ItemType="0" PsrId="308" Leaf="true">
        <Str Cat="Text">
          <Val><![CDATA[Certificates migration was canceled. Please run and complete the certificates migration to continue.]]></Val>
          <Tgt Cat="Text" Stat="Loc" Orig="New">
            <Val><![CDATA[A migração de certificados foi cancelada. Execute e conclua a migração de certificados para continuar.]]></Val>
          </Tgt>
        </Str>
        <Disp Icon="Str" />
      </Item>
      <Item ItemId=";extensions/Microsoft.sql-migration/dist/constants/strings.sql.migration.tde.migrate.canceled.errors" ItemType="0" PsrId="308" Leaf="true">
        <Str Cat="Text">
          <Val><![CDATA[Validation was canceled with the following error(s):{0}{1}]]></Val>
          <Tgt Cat="Text" Stat="Loc" Orig="New">
            <Val><![CDATA[A validação foi cancelada com o(s) seguinte(s) erro(s):{0}{1}]]></Val>
          </Tgt>
        </Str>
        <Disp Icon="Str" />
      </Item>
      <Item ItemId=";extensions/Microsoft.sql-migration/dist/constants/strings.sql.migration.tde.migrate.column.databases" ItemType="0" PsrId="308" Leaf="true">
        <Str Cat="Text">
          <Val><![CDATA[Databases]]></Val>
          <Tgt Cat="Text" Stat="Loc" Orig="New">
            <Val><![CDATA[Bancos de dados]]></Val>
          </Tgt>
        </Str>
        <Disp Icon="Str" />
      </Item>
      <Item ItemId=";extensions/Microsoft.sql-migration/dist/constants/strings.sql.migration.tde.migrate.column.status" ItemType="0" PsrId="308" Leaf="true">
        <Str Cat="Text">
          <Val><![CDATA[Status]]></Val>
          <Tgt Cat="Text" Stat="Loc" Orig="New">
            <Val><![CDATA[Status]]></Val>
          </Tgt>
        </Str>
        <Disp Icon="Str" />
      </Item>
      <Item ItemId=";extensions/Microsoft.sql-migration/dist/constants/strings.sql.migration.tde.migrate.completed.errors" ItemType="0" PsrId="308" Leaf="true">
        <Str Cat="Text">
          <Val><![CDATA[Migration completed with the following error(s):{0}{1}]]></Val>
          <Tgt Cat="Text" Stat="Loc" Orig="New">
            <Val><![CDATA[Migração concluída com os seguintes erros:{0}{1}]]></Val>
          </Tgt>
        </Str>
        <Disp Icon="Str" />
      </Item>
      <Item ItemId=";extensions/Microsoft.sql-migration/dist/constants/strings.sql.migration.tde.migrate.copy.results" ItemType="0" PsrId="308" Leaf="true">
        <Str Cat="Text">
          <Val><![CDATA[Copy migration results]]></Val>
          <Tgt Cat="Text" Stat="Loc" Orig="New">
            <Val><![CDATA[Copiar resultados da migração]]></Val>
          </Tgt>
        </Str>
        <Disp Icon="Str" />
      </Item>
      <Item ItemId=";extensions/Microsoft.sql-migration/dist/constants/strings.sql.migration.tde.migrate.done.button" ItemType="0" PsrId="308" Leaf="true">
        <Str Cat="Text">
          <Val><![CDATA[Done]]></Val>
          <Tgt Cat="Text" Stat="Loc" Orig="New">
            <Val><![CDATA[Concluído]]></Val>
          </Tgt>
        </Str>
        <Disp Icon="Str" />
      </Item>
      <Item ItemId=";extensions/Microsoft.sql-migration/dist/constants/strings.sql.migration.tde.migrate.heading" ItemType="0" PsrId="308" Leaf="true">
        <Str Cat="Text">
          <Val><![CDATA[Migrating the certificates from the following databases:]]></Val>
          <Tgt Cat="Text" Stat="Loc" Orig="New">
            <Val><![CDATA[Migrando os certificados dos seguintes bancos de dados:]]></Val>
          </Tgt>
        </Str>
        <Disp Icon="Str" />
      </Item>
      <Item ItemId=";extensions/Microsoft.sql-migration/dist/constants/strings.sql.migration.tde.migrate.not.run" ItemType="0" PsrId="308" Leaf="true">
        <Str Cat="Text">
          <Val><![CDATA[Certificates migration has not been run for the current configuration. Please run and complete the certificates migration to continue.]]></Val>
          <Tgt Cat="Text" Stat="Loc" Orig="New">
            <Val><![CDATA[A migração de certificados não foi executada para a configuração atual. Execute e conclua a migração de certificados para continuar.]]></Val>
          </Tgt>
        </Str>
        <Disp Icon="Str" />
      </Item>
      <Item ItemId=";extensions/Microsoft.sql-migration/dist/constants/strings.sql.migration.tde.migrate.required" ItemType="0" PsrId="308" Leaf="true">
        <Str Cat="Text">
          <Val><![CDATA[TDE certificate migration must be successful before continuing.]]></Val>
<<<<<<< HEAD
          <Tgt Cat="Text" Stat="Loc" Orig="New">
            <Val><![CDATA[A migração do certificado TDE deve ser bem-sucedida antes de continuar.]]></Val>
          </Tgt>
=======
>>>>>>> 60bff012
        </Str>
        <Disp Icon="Str" />
      </Item>
      <Item ItemId=";extensions/Microsoft.sql-migration/dist/constants/strings.sql.migration.tde.migrate.results.heading" ItemType="0" PsrId="308" Leaf="true">
        <Str Cat="Text">
          <Val><![CDATA[Certificates migration progress details:]]></Val>
          <Tgt Cat="Text" Stat="Loc" Orig="New">
            <Val><![CDATA[Detalhes do progresso da migração de certificados:]]></Val>
          </Tgt>
        </Str>
        <Disp Icon="Str" />
      </Item>
      <Item ItemId=";extensions/Microsoft.sql-migration/dist/constants/strings.sql.migration.tde.migrate.results.heading.completed" ItemType="0" PsrId="308" Leaf="true">
        <Str Cat="Text">
          <Val><![CDATA[Certificates migration results:]]></Val>
          <Tgt Cat="Text" Stat="Loc" Orig="New">
            <Val><![CDATA[Resultados da migração de certificados:]]></Val>
          </Tgt>
        </Str>
        <Disp Icon="Str" />
      </Item>
      <Item ItemId=";extensions/Microsoft.sql-migration/dist/constants/strings.sql.migration.tde.migrate.results.heading.previous" ItemType="0" PsrId="308" Leaf="true">
        <Str Cat="Text">
          <Val><![CDATA[Previous certificates migration results:]]></Val>
          <Tgt Cat="Text" Stat="Loc" Orig="New">
            <Val><![CDATA[Resultados anteriores da migração de certificados:]]></Val>
          </Tgt>
        </Str>
        <Disp Icon="Str" />
      </Item>
      <Item ItemId=";extensions/Microsoft.sql-migration/dist/constants/strings.sql.migration.tde.migrate.start.validation" ItemType="0" PsrId="308" Leaf="true">
        <Str Cat="Text">
          <Val><![CDATA[Retry migration]]></Val>
          <Tgt Cat="Text" Stat="Loc" Orig="New">
            <Val><![CDATA[Repetir a migração]]></Val>
          </Tgt>
        </Str>
        <Disp Icon="Str" />
      </Item>
      <Item ItemId=";extensions/Microsoft.sql-migration/dist/constants/strings.sql.migration.tde.migrate.status.details" ItemType="0" PsrId="308" Leaf="true">
        <Str Cat="Text">
          <Val><![CDATA[Migration status: {0}{1}{2}]]></Val>
          <Tgt Cat="Text" Stat="Loc" Orig="New">
            <Val><![CDATA[Status da migração: {0}{1}{2}]]></Val>
          </Tgt>
        </Str>
        <Disp Icon="Str" />
      </Item>
      <Item ItemId=";extensions/Microsoft.sql-migration/dist/constants/strings.sql.migration.tde.migrate.status.error" ItemType="0" PsrId="308" Leaf="true">
        <Str Cat="Text">
          <Val><![CDATA[{0}{1}{2}]]></Val>
          <Tgt Cat="Text" Stat="Loc" Orig="New">
            <Val><![CDATA[{0}{1}{2}]]></Val>
          </Tgt>
        </Str>
        <Disp Icon="Str" />
      </Item>
      <Item ItemId=";extensions/Microsoft.sql-migration/dist/constants/strings.sql.migration.tde.migrate.success" ItemType="0" PsrId="308" Leaf="true">
        <Str Cat="Text">
          <Val><![CDATA[Certificates migration completed successfully.  Please click Next to proceed with the migration.]]></Val>
          <Tgt Cat="Text" Stat="Loc" Orig="New">
            <Val><![CDATA[Migração de certificados concluída com êxito.  Clique em Avançar para continuar com a migração.]]></Val>
          </Tgt>
        </Str>
        <Disp Icon="Str" />
      </Item>
      <Item ItemId=";extensions/Microsoft.sql-migration/dist/constants/strings.sql.migration.tde.migrate.validation.camceled" ItemType="0" PsrId="308" Leaf="true">
        <Str Cat="Text">
          <Val><![CDATA[Migration canceled]]></Val>
          <Tgt Cat="Text" Stat="Loc" Orig="New">
            <Val><![CDATA[Migração cancelada]]></Val>
          </Tgt>
        </Str>
        <Disp Icon="Str" />
      </Item>
      <Item ItemId=";extensions/Microsoft.sql-migration/dist/constants/strings.sql.migration.tde.migrate.validation.completed" ItemType="0" PsrId="308" Leaf="true">
        <Str Cat="Text">
          <Val><![CDATA[Migration completed successfully.]]></Val>
          <Tgt Cat="Text" Stat="Loc" Orig="New">
            <Val><![CDATA[Migração concluída com êxito.]]></Val>
          </Tgt>
        </Str>
        <Disp Icon="Str" />
      </Item>
      <Item ItemId=";extensions/Microsoft.sql-migration/dist/constants/strings.sql.migration.tde.msg.databases.selected" ItemType="0" PsrId="308" Leaf="true">
        <Str Cat="Text">
          <Val><![CDATA[{0} Transparent Data Encryption enabled databases selected for migration. {1}]]></Val>
          <Tgt Cat="Text" Stat="Loc" Orig="New">
            <Val><![CDATA[{0}O Transparent Data Encryption habilitou os bancos de dados selecionados para migração. {1}]]></Val>
          </Tgt>
        </Str>
        <Disp Icon="Str" />
      </Item>
      <Item ItemId=";extensions/Microsoft.sql-migration/dist/constants/strings.sql.migration.tde.msg.empty" ItemType="0" PsrId="308" Leaf="true">
        <Str Cat="Text">
          <Val><![CDATA[No encrypted database selected.]]></Val>
          <Tgt Cat="Text" Stat="Loc" Orig="New">
            <Val><![CDATA[Nenhum banco de dados criptografado selecionado.]]></Val>
          </Tgt>
        </Str>
        <Disp Icon="Str" />
      </Item>
      <Item ItemId=";extensions/Microsoft.sql-migration/dist/constants/strings.sql.migration.tde.msg.manual" ItemType="0" PsrId="308" Leaf="true">
        <Str Cat="Text">
          <Val><![CDATA[You have not given Azure Data Studio access to migrate the encryption certificates.]]></Val>
          <Tgt Cat="Text" Stat="Loc" Orig="New">
            <Val><![CDATA[Você não concedeu acesso ao Azure Data Studio para migrar os certificados de criptografia.]]></Val>
          </Tgt>
          <Prev Cat="Text">
            <Val><![CDATA[You have chosen to manually migrate certificates.]]></Val>
          </Prev>
        </Str>
        <Disp Icon="Str" />
      </Item>
      <Item ItemId=";extensions/Microsoft.sql-migration/dist/constants/strings.sql.migration.tde.msg.tde" ItemType="0" PsrId="308" Leaf="true">
        <Str Cat="Text">
          <Val><![CDATA[You have given Azure Data Studio access to migrate the encryption certificates and database.]]></Val>
          <Tgt Cat="Text" Stat="Loc" Orig="New">
            <Val><![CDATA[Você concedeu acesso ao Azure Data Studio para migrar os certificados de criptografia e o banco de dados.]]></Val>
          </Tgt>
          <Prev Cat="Text">
            <Val><![CDATA[You have given access to Azure Data Studio to migrate the encryption certificates and database.]]></Val>
          </Prev>
        </Str>
        <Disp Icon="Str" />
      </Item>
      <Item ItemId=";extensions/Microsoft.sql-migration/dist/constants/strings.sql.migration.tde.progress.update" ItemType="0" PsrId="308" Leaf="true">
        <Str Cat="Text">
          <Val><![CDATA[{0} of {1} completed]]></Val>
          <Tgt Cat="Text" Stat="Loc" Orig="New">
            <Val><![CDATA[{0} de {1} concluído(s)]]></Val>
          </Tgt>
        </Str>
        <Disp Icon="Str" />
      </Item>
      <Item ItemId=";extensions/Microsoft.sql-migration/dist/constants/strings.sql.migration.tde.wizard.databases.selected" ItemType="0" PsrId="308" Leaf="true">
        <Str Cat="Text">
          <Val><![CDATA[{0} out of {1} selected database(s) is using transparent data encryption.]]></Val>
          <Tgt Cat="Text" Stat="Loc" Orig="New">
            <Val><![CDATA[{0} de {1} bancos de dados selecionados está usando criptografia de dados transparente.]]></Val>
          </Tgt>
        </Str>
        <Disp Icon="Str" />
      </Item>
      <Item ItemId=";extensions/Microsoft.sql-migration/dist/constants/strings.sql.migration.tde.wizard.description" ItemType="0" PsrId="308" Leaf="true">
        <Str Cat="Text">
          <Val><![CDATA[To migrate an encrypted database successfully you need to provide access to the encryption certificates or migrate certificates manually before proceeding with the migration. {0}.]]></Val>
          <Tgt Cat="Text" Stat="Loc" Orig="New">
            <Val><![CDATA[Para migrar um banco de dados criptografado com êxito, você precisa fornecer acesso aos certificados de criptografia ou migrar certificados manualmente antes de prosseguir com a migração. {0}.]]></Val>
          </Tgt>
        </Str>
        <Disp Icon="Str" />
      </Item>
      <Item ItemId=";extensions/Microsoft.sql-migration/dist/constants/strings.sql.migration.tde.wizard.network.share.info" ItemType="0" PsrId="308" Leaf="true">
        <Str Cat="Text">
          <Val><![CDATA[Network path where certificate will be placed.]]></Val>
          <Tgt Cat="Text" Stat="Loc" Orig="New">
            <Val><![CDATA[Caminho de rede em que o certificado será colocado.]]></Val>
          </Tgt>
        </Str>
        <Disp Icon="Str" />
      </Item>
      <Item ItemId=";extensions/Microsoft.sql-migration/dist/constants/strings.sql.migration.tde.wizard.network.share.label" ItemType="0" PsrId="308" Leaf="true">
        <Str Cat="Text">
          <Val><![CDATA[Network path for certificate]]></Val>
          <Tgt Cat="Text" Stat="Loc" Orig="New">
            <Val><![CDATA[Caminho de rede para o certificado]]></Val>
          </Tgt>
        </Str>
        <Disp Icon="Str" />
      </Item>
      <Item ItemId=";extensions/Microsoft.sql-migration/dist/constants/strings.sql.migration.tde.wizard.network.share.placeholder" ItemType="0" PsrId="308" Leaf="true">
        <Str Cat="Text">
          <Val><![CDATA[Enter network path]]></Val>
          <Tgt Cat="Text" Stat="Loc" Orig="New">
            <Val><![CDATA[Inserir caminho de rede]]></Val>
          </Tgt>
        </Str>
        <Disp Icon="Str" />
      </Item>
      <Item ItemId=";extensions/Microsoft.sql-migration/dist/constants/strings.sql.migration.tde.wizard.optionads" ItemType="0" PsrId="308" Leaf="true">
        <Str Cat="Text">
          <Val><![CDATA[Export my certificates and private keys to the target.]]></Val>
          <Tgt Cat="Text" Stat="Loc" Orig="New">
            <Val><![CDATA[Exporte meus certificados e minha chave privada para o destino.]]></Val>
          </Tgt>
          <Prev Cat="Text">
            <Val><![CDATA[Export my certificates and private key to the target.]]></Val>
          </Prev>
        </Str>
        <Disp Icon="Str" />
      </Item>
      <Item ItemId=";extensions/Microsoft.sql-migration/dist/constants/strings.sql.migration.tde.wizard.optionadsconfirm" ItemType="0" PsrId="308" Leaf="true">
        <Str Cat="Text">
          <Val><![CDATA[I give consent to use my credentials for accessing the certificates.]]></Val>
          <Tgt Cat="Text" Stat="Loc" Orig="New">
            <Val><![CDATA[Eu dou consentimento para usar minhas credenciais para acessar os certificados.]]></Val>
          </Tgt>
        </Str>
        <Disp Icon="Str" />
      </Item>
      <Item ItemId=";extensions/Microsoft.sql-migration/dist/constants/strings.sql.migration.tde.wizard.optionmanual" ItemType="0" PsrId="308" Leaf="true">
        <Str Cat="Text">
          <Val><![CDATA[I have already migrated my certificates and private keys to the target.]]></Val>
<<<<<<< HEAD
          <Tgt Cat="Text" Stat="Loc" Orig="New">
            <Val><![CDATA[Já migrei meus certificados e chaves privadas para o destino.]]></Val>
=======
          <Tgt Cat="Text" Stat="Update" Orig="New">
            <Val><![CDATA[Não quero que o Azure Data Studio exporte os certificados.]]></Val>
>>>>>>> 60bff012
          </Tgt>
          <Prev Cat="Text">
            <Val><![CDATA[I don't want Azure Data Studio to export the certificates.]]></Val>
          </Prev>
        </Str>
        <Disp Icon="Str" />
      </Item>
      <Item ItemId=";extensions/Microsoft.sql-migration/dist/constants/strings.sql.migration.tde.wizard.optionmanual.warning" ItemType="0" PsrId="308" Leaf="true">
        <Str Cat="Text">
          <Val><![CDATA[Certificates must be migrated before proceeding with the database migration otherwise a failure will occur. {0} about manually migrating TDE certificates.]]></Val>
          <Tgt Cat="Text" Stat="Loc" Orig="New">
            <Val><![CDATA[Os certificados devem ser migrados antes de prosseguir com a migração do banco de dados, caso contrário, ocorrerá uma falha. {0} sobre a migração manual de certificados TDE.]]></Val>
          </Tgt>
          <Prev Cat="Text">
            <Val><![CDATA[You must migrate the certificates before proceeding with the migration otherwise the migration will fail. {0}.]]></Val>
          </Prev>
        </Str>
        <Disp Icon="Str" />
      </Item>
      <Item ItemId=";extensions/Microsoft.sql-migration/dist/constants/strings.sql.migration.tde.wizard.optionscaption" ItemType="0" PsrId="308" Leaf="true">
        <Str Cat="Text">
          <Val><![CDATA[Certificate migration]]></Val>
          <Tgt Cat="Text" Stat="Loc" Orig="New">
            <Val><![CDATA[Migração de certificado]]></Val>
          </Tgt>
        </Str>
        <Disp Icon="Str" />
      </Item>
      <Item ItemId=";extensions/Microsoft.sql-migration/dist/constants/strings.sql.migration.tde.wizard.title" ItemType="0" PsrId="308" Leaf="true">
        <Str Cat="Text">
          <Val><![CDATA[Encrypted database selected.]]></Val>
          <Tgt Cat="Text" Stat="Loc" Orig="New">
            <Val><![CDATA[Banco de dados criptografado selecionado.]]></Val>
          </Tgt>
        </Str>
        <Disp Icon="Str" />
      </Item>
      <Item ItemId=";extensions/Microsoft.sql-migration/dist/constants/strings.sql.migration.test.connection" ItemType="0" PsrId="308" Leaf="true">
        <Str Cat="Text">
          <Val><![CDATA[Test connection]]></Val>
          <Tgt Cat="Text" Stat="Loc" Orig="New">
            <Val><![CDATA[Testar conexão]]></Val>
          </Tgt>
        </Str>
        <Disp Icon="Str" />
      </Item>
      <Item ItemId=";extensions/Microsoft.sql-migration/dist/constants/strings.sql.migration.type" ItemType="0" PsrId="308" Leaf="true">
        <Str Cat="Text">
          <Val><![CDATA[Type]]></Val>
          <Tgt Cat="Text" Stat="Loc" Orig="New">
            <Val><![CDATA[Tipo]]></Val>
          </Tgt>
        </Str>
        <Disp Icon="Str" />
      </Item>
      <Item ItemId=";extensions/Microsoft.sql-migration/dist/constants/strings.sql.migration.type.label" ItemType="0" PsrId="308" Leaf="true">
        <Str Cat="Text">
          <Val><![CDATA[Type:]]></Val>
          <Tgt Cat="Text" Stat="Loc" Orig="New">
            <Val><![CDATA[Tipo:]]></Val>
          </Tgt>
        </Str>
        <Disp Icon="Str" />
      </Item>
      <Item ItemId=";extensions/Microsoft.sql-migration/dist/constants/strings.sql.migration.unavailable.target" ItemType="0" PsrId="308" Leaf="true">
        <Str Cat="Text">
          <Val><![CDATA[(Unavailable) {0}]]></Val>
          <Tgt Cat="Text" Stat="Loc" Orig="New">
            <Val><![CDATA[(Indisponível) {0}]]></Val>
          </Tgt>
        </Str>
        <Disp Icon="Str" />
      </Item>
      <Item ItemId=";extensions/Microsoft.sql-migration/dist/constants/strings.sql.migration.unique.name" ItemType="0" PsrId="308" Leaf="true">
        <Str Cat="Text">
          <Val><![CDATA[Select a unique name for this target database]]></Val>
          <Tgt Cat="Text" Stat="Loc" Orig="New">
            <Val><![CDATA[Selecione um nome exclusivo para este banco de dados de destino]]></Val>
          </Tgt>
        </Str>
        <Disp Icon="Str" />
      </Item>
      <Item ItemId=";extensions/Microsoft.sql-migration/dist/constants/strings.sql.migration.username" ItemType="0" PsrId="308" Leaf="true">
        <Str Cat="Text">
          <Val><![CDATA[User name]]></Val>
          <Tgt Cat="Text" Stat="Loc" Orig="New">
            <Val><![CDATA[Nome do usuário]]></Val>
          </Tgt>
          <Prev Cat="Text">
            <Val><![CDATA[Username]]></Val>
          </Prev>
        </Str>
        <Disp Icon="Str" />
      </Item>
      <Item ItemId=";extensions/Microsoft.sql-migration/dist/constants/strings.sql.migration.username.label" ItemType="0" PsrId="308" Leaf="true">
        <Str Cat="Text">
          <Val><![CDATA[Target user name]]></Val>
          <Tgt Cat="Text" Stat="Loc" Orig="New">
            <Val><![CDATA[Nome do usuário de destino]]></Val>
          </Tgt>
        </Str>
        <Disp Icon="Str" />
      </Item>
      <Item ItemId=";extensions/Microsoft.sql-migration/dist/constants/strings.sql.migration.username.placeholder" ItemType="0" PsrId="308" Leaf="true">
        <Str Cat="Text">
          <Val><![CDATA[Enter the target user name]]></Val>
          <Tgt Cat="Text" Stat="Loc" Orig="New">
            <Val><![CDATA[Insira o nome do usuário de destino.]]></Val>
          </Tgt>
        </Str>
        <Disp Icon="Str" />
      </Item>
      <Item ItemId=";extensions/Microsoft.sql-migration/dist/constants/strings.sql.migration.validate.error.gatewaytimeout" ItemType="0" PsrId="308" Leaf="true">
        <Str Cat="Text">
          <Val><![CDATA[A time-out was encountered while validating a resource connection. Learn more: https://aka.ms/dms-migrations-troubleshooting.]]></Val>
          <Tgt Cat="Text" Stat="Loc" Orig="New">
            <Val><![CDATA[Foi encontrado um tempo limite ao validar uma conexão de recurso. Saiba mais: https://aka.ms/dms-migrations-troubleshooting.]]></Val>
          </Tgt>
        </Str>
        <Disp Icon="Str" />
      </Item>
      <Item ItemId=";extensions/Microsoft.sql-migration/dist/constants/strings.sql.migration.validate.ir.column.status" ItemType="0" PsrId="308" Leaf="true">
        <Str Cat="Text">
          <Val><![CDATA[Status]]></Val>
          <Tgt Cat="Text" Stat="Loc" Orig="New">
            <Val><![CDATA[Status]]></Val>
          </Tgt>
        </Str>
        <Disp Icon="Str" />
      </Item>
      <Item ItemId=";extensions/Microsoft.sql-migration/dist/constants/strings.sql.migration.validate.ir.column.validation.steps" ItemType="0" PsrId="308" Leaf="true">
        <Str Cat="Text">
          <Val><![CDATA[Validation steps]]></Val>
          <Tgt Cat="Text" Stat="Loc" Orig="New">
            <Val><![CDATA[Etapas de validação]]></Val>
          </Tgt>
        </Str>
        <Disp Icon="Str" />
      </Item>
      <Item ItemId=";extensions/Microsoft.sql-migration/dist/constants/strings.sql.migration.validate.ir.completed.errors" ItemType="0" PsrId="308" Leaf="true">
        <Str Cat="Text">
          <Val><![CDATA[Validation completed with the following error(s):{0}{1}]]></Val>
          <Tgt Cat="Text" Stat="Loc" Orig="New">
            <Val><![CDATA[Validação concluída com o(s) seguinte(s) erros:{0}{1}]]></Val>
          </Tgt>
        </Str>
        <Disp Icon="Str" />
      </Item>
      <Item ItemId=";extensions/Microsoft.sql-migration/dist/constants/strings.sql.migration.validate.ir.copy.results" ItemType="0" PsrId="308" Leaf="true">
        <Str Cat="Text">
          <Val><![CDATA[Copy validation results]]></Val>
          <Tgt Cat="Text" Stat="Loc" Orig="New">
            <Val><![CDATA[Copiar resultados de validação]]></Val>
          </Tgt>
        </Str>
        <Disp Icon="Str" />
      </Item>
      <Item ItemId=";extensions/Microsoft.sql-migration/dist/constants/strings.sql.migration.validate.ir.done.button" ItemType="0" PsrId="308" Leaf="true">
        <Str Cat="Text">
          <Val><![CDATA[Done]]></Val>
          <Tgt Cat="Text" Stat="Loc" Orig="New">
            <Val><![CDATA[Concluído]]></Val>
          </Tgt>
        </Str>
        <Disp Icon="Str" />
      </Item>
      <Item ItemId=";extensions/Microsoft.sql-migration/dist/constants/strings.sql.migration.validate.ir.heading" ItemType="0" PsrId="308" Leaf="true">
        <Str Cat="Text">
          <Val><![CDATA[We are validating the following:]]></Val>
          <Tgt Cat="Text" Stat="Loc" Orig="New">
            <Val><![CDATA[Estamos validando o seguinte:]]></Val>
          </Tgt>
        </Str>
        <Disp Icon="Str" />
      </Item>
      <Item ItemId=";extensions/Microsoft.sql-migration/dist/constants/strings.sql.migration.validate.ir.results.heading" ItemType="0" PsrId="308" Leaf="true">
        <Str Cat="Text">
          <Val><![CDATA[Validation step details]]></Val>
          <Tgt Cat="Text" Stat="Loc" Orig="New">
            <Val><![CDATA[Detalhes da etapa de validação]]></Val>
          </Tgt>
        </Str>
        <Disp Icon="Str" />
      </Item>
      <Item ItemId=";extensions/Microsoft.sql-migration/dist/constants/strings.sql.migration.validate.ir.sqldb.validation.result.error" ItemType="0" PsrId="308" Leaf="true">
        <Str Cat="Text">
          <Val><![CDATA[Validation check error{0}Source database: {1}{0}Target database: {2}{0}Error: {3} - {4}]]></Val>
          <Tgt Cat="Text" Stat="Loc" Orig="New">
            <Val><![CDATA[Erro de verificação de validação{0}Banco de dados de origem: {1}{0}Banco de dados de destino: {2}{0}Erro: {3} - {4}]]></Val>
          </Tgt>
        </Str>
        <Disp Icon="Str" />
      </Item>
      <Item ItemId=";extensions/Microsoft.sql-migration/dist/constants/strings.sql.migration.validate.ir.start.validation" ItemType="0" PsrId="308" Leaf="true">
        <Str Cat="Text">
          <Val><![CDATA[Start validation]]></Val>
          <Tgt Cat="Text" Stat="Loc" Orig="New">
            <Val><![CDATA[Iniciar validação]]></Val>
          </Tgt>
        </Str>
        <Disp Icon="Str" />
      </Item>
      <Item ItemId=";extensions/Microsoft.sql-migration/dist/constants/strings.sql.migration.validate.ir.status" ItemType="0" PsrId="308" Leaf="true">
        <Str Cat="Text">
          <Val><![CDATA[Validation status: {0}]]></Val>
          <Tgt Cat="Text" Stat="Loc" Orig="New">
            <Val><![CDATA[Status de validação: {0}]]></Val>
          </Tgt>
        </Str>
        <Disp Icon="Str" />
      </Item>
      <Item ItemId=";extensions/Microsoft.sql-migration/dist/constants/strings.sql.migration.validate.ir.status.error" ItemType="0" PsrId="308" Leaf="true">
        <Str Cat="Text">
          <Val><![CDATA[{0}{1}{2}]]></Val>
          <Tgt Cat="Text" Stat="Loc" Orig="New">
            <Val><![CDATA[{0}{1}{2}]]></Val>
          </Tgt>
        </Str>
        <Disp Icon="Str" />
      </Item>
      <Item ItemId=";extensions/Microsoft.sql-migration/dist/constants/strings.sql.migration.validate.ir.status.error.count.many" ItemType="0" PsrId="308" Leaf="true">
        <Str Cat="Text">
          <Val><![CDATA[{0} - {1} errors]]></Val>
          <Tgt Cat="Text" Stat="Loc" Orig="New">
            <Val><![CDATA[{0} - {1} erros]]></Val>
          </Tgt>
        </Str>
        <Disp Icon="Str" />
      </Item>
      <Item ItemId=";extensions/Microsoft.sql-migration/dist/constants/strings.sql.migration.validate.ir.status.error.count.one" ItemType="0" PsrId="308" Leaf="true">
        <Str Cat="Text">
          <Val><![CDATA[{0} - 1 error]]></Val>
          <Tgt Cat="Text" Stat="Loc" Orig="New">
            <Val><![CDATA[{0} - 1 erro]]></Val>
          </Tgt>
        </Str>
        <Disp Icon="Str" />
      </Item>
      <Item ItemId=";extensions/Microsoft.sql-migration/dist/constants/strings.sql.migration.validate.ir.status.errors" ItemType="0" PsrId="308" Leaf="true">
        <Str Cat="Text">
          <Val><![CDATA[Validation status: {0}{1}{2}]]></Val>
          <Tgt Cat="Text" Stat="Loc" Orig="New">
            <Val><![CDATA[Status de validação: {0}{1}{2}]]></Val>
          </Tgt>
        </Str>
        <Disp Icon="Str" />
      </Item>
      <Item ItemId=";extensions/Microsoft.sql-migration/dist/constants/strings.sql.migration.validate.ir.stop.validation" ItemType="0" PsrId="308" Leaf="true">
        <Str Cat="Text">
          <Val><![CDATA[Stop validation]]></Val>
          <Tgt Cat="Text" Stat="Loc" Orig="New">
            <Val><![CDATA[Parar validação]]></Val>
          </Tgt>
        </Str>
        <Disp Icon="Str" />
      </Item>
      <Item ItemId=";extensions/Microsoft.sql-migration/dist/constants/strings.sql.migration.validate.ir.validation.camceled" ItemType="0" PsrId="308" Leaf="true">
        <Str Cat="Text">
          <Val><![CDATA[Validation check canceled]]></Val>
          <Tgt Cat="Text" Stat="Loc" Orig="New">
            <Val><![CDATA[Verificação de validação cancelada]]></Val>
          </Tgt>
        </Str>
        <Disp Icon="Str" />
      </Item>
      <Item ItemId=";extensions/Microsoft.sql-migration/dist/constants/strings.sql.migration.validate.ir.validation.completed" ItemType="0" PsrId="308" Leaf="true">
        <Str Cat="Text">
          <Val><![CDATA[Validation completed successfully.]]></Val>
          <Tgt Cat="Text" Stat="Loc" Orig="New">
            <Val><![CDATA[A validação foi concluída com êxito.]]></Val>
          </Tgt>
        </Str>
        <Disp Icon="Str" />
      </Item>
      <Item ItemId=";extensions/Microsoft.sql-migration/dist/constants/strings.sql.migration.validate.ir.validation.result.api.error" ItemType="0" PsrId="308" Leaf="true">
        <Str Cat="Text">
          <Val><![CDATA[Validation check error{0}Database:{1}{0}Error: {2} - {3}]]></Val>
          <Tgt Cat="Text" Stat="Loc" Orig="New">
            <Val><![CDATA[Erro de verificação de validação{0}Banco de dados:{1}{0}Erro: {2} - {3}]]></Val>
          </Tgt>
        </Str>
        <Disp Icon="Str" />
      </Item>
      <Item ItemId=";extensions/Microsoft.sql-migration/dist/constants/strings.sql.migration.validate.ir.validation.result.error" ItemType="0" PsrId="308" Leaf="true">
        <Str Cat="Text">
          <Val><![CDATA[Validation check error{0}Source database: {1}{0}File share path: {2}{0}Error: {3} - {4}]]></Val>
          <Tgt Cat="Text" Stat="Loc" Orig="New">
            <Val><![CDATA[Erro de verificação de validação{0}Banco de dados de origem: {1}{0}Caminho de compartilhamento de arquivo: {2}{0}Erro: {3} - {4}]]></Val>
          </Tgt>
        </Str>
        <Disp Icon="Str" />
      </Item>
      <Item ItemId=";extensions/Microsoft.sql-migration/dist/constants/strings.sql.migration.validate.ir.validation.result.label.shir" ItemType="0" PsrId="308" Leaf="true">
        <Str Cat="Text">
          <Val><![CDATA[Integration runtime connectivity]]></Val>
          <Tgt Cat="Text" Stat="Loc" Orig="New">
            <Val><![CDATA[Conectividade de runtime de integração]]></Val>
          </Tgt>
        </Str>
        <Disp Icon="Str" />
      </Item>
      <Item ItemId=";extensions/Microsoft.sql-migration/dist/constants/strings.sql.migration.validation.canceled" ItemType="0" PsrId="308" Leaf="true">
        <Str Cat="Text">
          <Val><![CDATA[Validation was canceled. Please run and validate the migration settings to continue.]]></Val>
          <Tgt Cat="Text" Stat="Loc" Orig="New">
            <Val><![CDATA[A validação foi cancelada. Execute e valide as configurações de migração para continuar.]]></Val>
          </Tgt>
        </Str>
        <Disp Icon="Str" />
      </Item>
      <Item ItemId=";extensions/Microsoft.sql-migration/dist/constants/strings.sql.migration.validation.canceled.errors" ItemType="0" PsrId="308" Leaf="true">
        <Str Cat="Text">
          <Val><![CDATA[Validation was canceled with the following error(s):{0}{1}]]></Val>
          <Tgt Cat="Text" Stat="Loc" Orig="New">
            <Val><![CDATA[A validação foi cancelada com o(s) seguinte(s) erro(s):{0}{1}]]></Val>
          </Tgt>
        </Str>
        <Disp Icon="Str" />
      </Item>
      <Item ItemId=";extensions/Microsoft.sql-migration/dist/constants/strings.sql.migration.validation.dialog.title" ItemType="0" PsrId="308" Leaf="true">
        <Str Cat="Text">
          <Val><![CDATA[Certificates Migration]]></Val>
          <Tgt Cat="Text" Stat="Loc" Orig="New">
            <Val><![CDATA[Migração de Certificados]]></Val>
          </Tgt>
          <Prev Cat="Text">
            <Val><![CDATA[Running validation]]></Val>
          </Prev>
        </Str>
        <Disp Icon="Str" />
      </Item>
      <Item ItemId=";extensions/Microsoft.sql-migration/dist/constants/strings.sql.migration.validation.not.run" ItemType="0" PsrId="308" Leaf="true">
        <Str Cat="Text">
          <Val><![CDATA[Validation has not been run for the current configuration. Please run and validate the migration settings to continue.]]></Val>
          <Tgt Cat="Text" Stat="Loc" Orig="New">
            <Val><![CDATA[A validação não foi executada para a configuração atual. Execute e valide as configurações de migração para continuar.]]></Val>
          </Tgt>
        </Str>
        <Disp Icon="Str" />
      </Item>
      <Item ItemId=";extensions/Microsoft.sql-migration/dist/constants/strings.sql.migration.validation.state.canceled" ItemType="0" PsrId="308" Leaf="true">
        <Str Cat="Text">
          <Val><![CDATA[Canceled]]></Val>
          <Tgt Cat="Text" Stat="Loc" Orig="New">
            <Val><![CDATA[Cancelado]]></Val>
          </Tgt>
        </Str>
        <Disp Icon="Str" />
      </Item>
      <Item ItemId=";extensions/Microsoft.sql-migration/dist/constants/strings.sql.migration.validation.state.failed" ItemType="0" PsrId="308" Leaf="true">
        <Str Cat="Text">
          <Val><![CDATA[Failed]]></Val>
          <Tgt Cat="Text" Stat="Loc" Orig="New">
            <Val><![CDATA[Com falha]]></Val>
          </Tgt>
        </Str>
        <Disp Icon="Str" />
      </Item>
      <Item ItemId=";extensions/Microsoft.sql-migration/dist/constants/strings.sql.migration.validation.state.pending" ItemType="0" PsrId="308" Leaf="true">
        <Str Cat="Text">
          <Val><![CDATA[Pending]]></Val>
          <Tgt Cat="Text" Stat="Loc" Orig="New">
            <Val><![CDATA[Pendente]]></Val>
          </Tgt>
        </Str>
        <Disp Icon="Str" />
      </Item>
      <Item ItemId=";extensions/Microsoft.sql-migration/dist/constants/strings.sql.migration.validation.state.running" ItemType="0" PsrId="308" Leaf="true">
        <Str Cat="Text">
          <Val><![CDATA[Running]]></Val>
          <Tgt Cat="Text" Stat="Loc" Orig="New">
            <Val><![CDATA[Executando]]></Val>
          </Tgt>
        </Str>
        <Disp Icon="Str" />
      </Item>
      <Item ItemId=";extensions/Microsoft.sql-migration/dist/constants/strings.sql.migration.validation.state.succeeded" ItemType="0" PsrId="308" Leaf="true">
        <Str Cat="Text">
          <Val><![CDATA[Succeeded]]></Val>
          <Tgt Cat="Text" Stat="Loc" Orig="New">
            <Val><![CDATA[Êxito]]></Val>
          </Tgt>
        </Str>
        <Disp Icon="Str" />
      </Item>
      <Item ItemId=";extensions/Microsoft.sql-migration/dist/constants/strings.sql.migration.validation.success" ItemType="0" PsrId="308" Leaf="true">
        <Str Cat="Text">
          <Val><![CDATA[Validation completed successfully.  Please click Next to proceed with the migration.]]></Val>
          <Tgt Cat="Text" Stat="Loc" Orig="New">
            <Val><![CDATA[Validação concluída com êxito.  Clique em Avançar para continuar com a migração.]]></Val>
          </Tgt>
        </Str>
        <Disp Icon="Str" />
      </Item>
      <Item ItemId=";extensions/Microsoft.sql-migration/dist/constants/strings.sql.migration.view.all" ItemType="0" PsrId="308" Leaf="true">
        <Str Cat="Text">
          <Val><![CDATA[All database migrations]]></Val>
          <Tgt Cat="Text" Stat="Loc" Orig="New">
            <Val><![CDATA[Todas as migrações de banco de dados]]></Val>
          </Tgt>
          <Prev Cat="Text">
            <Val><![CDATA[View all]]></Val>
          </Prev>
        </Str>
        <Disp Icon="Str" />
      </Item>
      <Item ItemId=";extensions/Microsoft.sql-migration/dist/constants/strings.sql.migration.view.select.button.label" ItemType="0" PsrId="308" Leaf="true">
        <Str Cat="Text">
          <Val><![CDATA[View/Select]]></Val>
          <Tgt Cat="Text" Stat="Loc" Orig="New">
            <Val><![CDATA[Exibir/selecionar]]></Val>
          </Tgt>
        </Str>
        <Disp Icon="Str" />
      </Item>
      <Item ItemId=";extensions/Microsoft.sql-migration/dist/constants/strings.sql.migration.vm.not.ready.iaas.extension" ItemType="0" PsrId="308" Leaf="true">
        <Str Cat="Text">
          <Val><![CDATA[The virtual machine '{0}' is unavailable for migration because the SQL Server IaaS Agent extension is currently in '{1}' mode instead of Full mode. Learn more: https://aka.ms/sql-iaas-extension]]></Val>
          <Tgt Cat="Text" Stat="Loc" Orig="New">
            <Val><![CDATA[A máquina virtual “{0}” está indisponível para migração porque a extensão do Agente IaaS do SQL Server está atualmente no modo “{1}” em vez do modo Completo. Saiba mais: https://aka.ms/sql-iaas-extension]]></Val>
          </Tgt>
        </Str>
        <Disp Icon="Str" />
      </Item>
      <Item ItemId=";extensions/Microsoft.sql-migration/dist/constants/strings.sql.migration.vm.not.ready.power.state" ItemType="0" PsrId="308" Leaf="true">
        <Str Cat="Text">
          <Val><![CDATA[The virtual machine '{0}' is unavailable for migration because the underlying virtual machine is not running. Please make sure it is powered on before retrying.]]></Val>
          <Tgt Cat="Text" Stat="Loc" Orig="New">
            <Val><![CDATA[A máquina virtual “{0}” está indisponível para migração porque a máquina virtual subjacente não está em execução. Verifique se ele está ligado antes de tentar novamente.]]></Val>
          </Tgt>
        </Str>
        <Disp Icon="Str" />
      </Item>
      <Item ItemId=";extensions/Microsoft.sql-migration/dist/constants/strings.sql.migration.warning" ItemType="0" PsrId="308" Leaf="true">
        <Str Cat="Text">
          <Val><![CDATA[Warning]]></Val>
          <Tgt Cat="Text" Stat="Loc" Orig="New">
            <Val><![CDATA[Aviso]]></Val>
          </Tgt>
        </Str>
        <Disp Icon="Str" />
      </Item>
      <Item ItemId=";extensions/Microsoft.sql-migration/dist/constants/strings.sql.migration.warnings" ItemType="0" PsrId="308" Leaf="true">
        <Str Cat="Text">
          <Val><![CDATA[Warnings]]></Val>
          <Tgt Cat="Text" Stat="Loc" Orig="New">
            <Val><![CDATA[Avisos]]></Val>
          </Tgt>
        </Str>
        <Disp Icon="Str" />
      </Item>
      <Item ItemId=";extensions/Microsoft.sql-migration/dist/constants/strings.sql.migration.warnings.count" ItemType="0" PsrId="308" Leaf="true">
        <Str Cat="Text">
          <Val><![CDATA[Warnings ({0})]]></Val>
          <Tgt Cat="Text" Stat="Loc" Orig="New">
            <Val><![CDATA[Avisos ({0})]]></Val>
          </Tgt>
        </Str>
        <Disp Icon="Str" />
      </Item>
      <Item ItemId=";extensions/Microsoft.sql-migration/dist/constants/strings.sql.migration.warnings.details" ItemType="0" PsrId="308" Leaf="true">
        <Str Cat="Text">
          <Val><![CDATA[Warnings details]]></Val>
          <Tgt Cat="Text" Stat="Loc" Orig="New">
            <Val><![CDATA[Detalhes de avisos]]></Val>
          </Tgt>
          <Prev Cat="Text">
            <Val><![CDATA[Warnings Details]]></Val>
          </Prev>
        </Str>
        <Disp Icon="Str" />
      </Item>
      <Item ItemId=";extensions/Microsoft.sql-migration/dist/constants/strings.sql.migration.windows.user.account" ItemType="0" PsrId="308" Leaf="true">
        <Str Cat="Text">
          <Val><![CDATA[Domain\username]]></Val>
          <Tgt Cat="Text" Stat="Loc" Orig="New">
            <Val><![CDATA[Domínio\nome de usuário]]></Val>
          </Tgt>
        </Str>
        <Disp Icon="Str" />
      </Item>
      <Item ItemId=";extensions/Microsoft.sql-migration/dist/constants/strings.sql.migration.wizard.account.add.button.label" ItemType="0" PsrId="308" Leaf="true">
        <Str Cat="Text">
          <Val><![CDATA[Link account]]></Val>
          <Tgt Cat="Text" Stat="Loc" Orig="New">
            <Val><![CDATA[Vincular conta]]></Val>
          </Tgt>
        </Str>
        <Disp Icon="Str" />
      </Item>
      <Item ItemId=";extensions/Microsoft.sql-migration/dist/constants/strings.sql.migration.wizard.account.count.multiple.message" ItemType="0" PsrId="308" Leaf="true">
        <Str Cat="Text">
          <Val><![CDATA[{0} accounts linked]]></Val>
          <Tgt Cat="Text" Stat="Loc" Orig="New">
            <Val><![CDATA[{0} contas vinculadas]]></Val>
          </Tgt>
        </Str>
        <Disp Icon="Str" />
      </Item>
      <Item ItemId=";extensions/Microsoft.sql-migration/dist/constants/strings.sql.migration.wizard.account.count.single.message" ItemType="0" PsrId="308" Leaf="true">
        <Str Cat="Text">
          <Val><![CDATA[{0} account linked]]></Val>
          <Tgt Cat="Text" Stat="Loc" Orig="New">
            <Val><![CDATA[{0} conta vinculada]]></Val>
          </Tgt>
        </Str>
        <Disp Icon="Str" />
      </Item>
      <Item ItemId=";extensions/Microsoft.sql-migration/dist/constants/strings.sql.migration.wizard.account.description" ItemType="0" PsrId="308" Leaf="true">
        <Str Cat="Text">
          <Val><![CDATA[Select an Azure account linked to Azure Data Studio, or link one now.]]></Val>
          <Tgt Cat="Text" Stat="Loc" Orig="New">
            <Val><![CDATA[Selecione uma conta do Azure vinculada ao Azure Data Studio ou vincule uma agora.]]></Val>
          </Tgt>
          <Prev Cat="Text">
            <Val><![CDATA[Select an Azure account linked to Azure Data Studio or link one now.]]></Val>
          </Prev>
        </Str>
        <Disp Icon="Str" />
      </Item>
      <Item ItemId=";extensions/Microsoft.sql-migration/dist/constants/strings.sql.migration.wizard.account.noAccount.error" ItemType="0" PsrId="308" Leaf="true">
        <Str Cat="Text">
          <Val><![CDATA[Add a linked account and then try again.]]></Val>
          <Tgt Cat="Text" Stat="Loc" Orig="New">
            <Val><![CDATA[Adicione uma conta vinculada e tente novamente.]]></Val>
          </Tgt>
        </Str>
        <Disp Icon="Str" />
      </Item>
      <Item ItemId=";extensions/Microsoft.sql-migration/dist/constants/strings.sql.migration.wizard.account.title" ItemType="0" PsrId="308" Leaf="true">
        <Str Cat="Text">
          <Val><![CDATA[Azure account]]></Val>
          <Tgt Cat="Text" Stat="Loc" Orig="New">
            <Val><![CDATA[Conta do Azure]]></Val>
          </Tgt>
          <Prev Cat="Text">
            <Val><![CDATA[Azure Account]]></Val>
          </Prev>
        </Str>
        <Disp Icon="Str" />
      </Item>
      <Item ItemId=";extensions/Microsoft.sql-migration/dist/constants/strings.sql.migration.wizard.connection.error.title" ItemType="0" PsrId="308" Leaf="true">
        <Str Cat="Text">
          <Val><![CDATA[An error occurred while connecting to the target server.]]></Val>
          <Tgt Cat="Text" Stat="Loc" Orig="New">
            <Val><![CDATA[Erro ao se conectar ao servidor de destino.]]></Val>
          </Tgt>
          <Prev Cat="Text">
            <Val><![CDATA[An error occurred while conneting to the target server.]]></Val>
          </Prev>
        </Str>
        <Disp Icon="Str" />
      </Item>
      <Item ItemId=";extensions/Microsoft.sql-migration/dist/constants/strings.sql.migration.wizard.login.error.title" ItemType="0" PsrId="308" Leaf="true">
        <Str Cat="Text">
          <Val><![CDATA[An error occurred while trying to get {0} login information.]]></Val>
          <Tgt Cat="Text" Stat="Loc" Orig="New">
            <Val><![CDATA[Ocorreu um erro ao tentar obter {0} informações de logon.]]></Val>
          </Tgt>
        </Str>
        <Disp Icon="Str" />
      </Item>
      <Item ItemId=";extensions/Microsoft.sql-migration/dist/constants/strings.sql.migration.wizard.perfCollection.error" ItemType="0" PsrId="308" Leaf="true">
        <Str Cat="Text">
          <Val><![CDATA[Error(s) occurred while collecting performance data for the server '{0}'. If these issues persist, try restarting the data collection process:]A;]A;{1}]]></Val>
          <Tgt Cat="Text" Stat="Loc" Orig="New">
            <Val><![CDATA[Ocorreram erros ao coletar os dados de desempenho do servidor ''{0}''. Se esses problemas persistirem, tente reiniciar o processo de coleta de dados:]A;]A;{1}]]></Val>
          </Tgt>
          <Prev Cat="Text">
            <Val><![CDATA[Error(s) occurred while collecting performance data for the server '{0}'. If these issues persist, try restarting the data collection process:]D;]A;]D;]A;{1}]]></Val>
          </Prev>
        </Str>
        <Disp Icon="Str" />
      </Item>
      <Item ItemId=";extensions/Microsoft.sql-migration/dist/constants/strings.sql.migration.wizard.sku.all" ItemType="0" PsrId="308" Leaf="true">
        <Str Cat="Text">
          <Val><![CDATA[Based on the assessment results, all {0} of your databases in an online state can be migrated to Azure SQL.]]></Val>
          <Tgt Cat="Text" Stat="Loc" Orig="New">
            <Val><![CDATA[Com base nos resultados da avaliação, todos os {0} de seus bancos de dados em um estado online podem ser migrados para o SQL do Azure.]]></Val>
          </Tgt>
          <Prev Cat="Text">
            <Val><![CDATA[Based on the assessment results, all {0} of your database(s) in an online state can be migrated to Azure SQL.]]></Val>
          </Prev>
        </Str>
        <Disp Icon="Str" />
      </Item>
      <Item ItemId=";extensions/Microsoft.sql-migration/dist/constants/strings.sql.migration.wizard.sku.assessment.error" ItemType="0" PsrId="308" Leaf="true">
        <Str Cat="Text">
          <Val><![CDATA[An error occurred while assessing the server '{0}'.]]></Val>
          <Tgt Cat="Text" Stat="Loc" Orig="New">
            <Val><![CDATA[Erro ao avaliar o servidor '{0}'.]]></Val>
          </Tgt>
        </Str>
        <Disp Icon="Str" />
      </Item>
      <Item ItemId=";extensions/Microsoft.sql-migration/dist/constants/strings.sql.migration.wizard.sku.assessment.error.bypass" ItemType="0" PsrId="308" Leaf="true">
        <Str Cat="Text">
          <Val><![CDATA[Check this option to skip assessment and continue the migration.]]></Val>
          <Tgt Cat="Text" Stat="Loc" Orig="New">
            <Val><![CDATA[Marque essa opção para ignorar a avaliação e continuar a migração.]]></Val>
          </Tgt>
        </Str>
        <Disp Icon="Str" />
      </Item>
      <Item ItemId=";extensions/Microsoft.sql-migration/dist/constants/strings.sql.migration.wizard.sku.assessment.error.detail" ItemType="0" PsrId="308" Leaf="true">
        <Str Cat="Text">
          <Val><![CDATA[[There are no assessment results to validate readiness of your database migration. By checking this box, you acknowledge you want to proceed migrating your database to the desired Azure SQL target.]5D;]]></Val>
          <Tgt Cat="Text" Stat="Loc" Orig="New">
            <Val><![CDATA[[Não há resultados de avaliação para validar a preparação da migração do seu banco de dados. Ao marcar esta caixa, você reconhece que deseja continuar migrando seu banco de dados para o destino SQL do Azure desejado.]5D;]]></Val>
          </Tgt>
        </Str>
        <Disp Icon="Str" />
      </Item>
      <Item ItemId=";extensions/Microsoft.sql-migration/dist/constants/strings.sql.migration.wizard.sku.assessment.unexpected.error" ItemType="0" PsrId="308" Leaf="true">
        <Str Cat="Text">
          <Val><![CDATA[An unexpected error occurred while assessing the server '{0}'.{3}Message: {1}{3}stack: {2}]]></Val>
          <Tgt Cat="Text" Stat="Loc" Orig="New">
            <Val><![CDATA[Ocorreu um erro inesperado ao avaliar o servidor '{0}'.{3}Mensagem: {1}{3}pilha: {2}]]></Val>
          </Tgt>
        </Str>
        <Disp Icon="Str" />
      </Item>
      <Item ItemId=";extensions/Microsoft.sql-migration/dist/constants/strings.sql.migration.wizard.sku.choose_a_target" ItemType="0" PsrId="308" Leaf="true">
        <Str Cat="Text">
          <Val><![CDATA[Choose your Azure SQL target]]></Val>
          <Tgt Cat="Text" Stat="Loc" Orig="New">
            <Val><![CDATA[Escolha seu destino SQL do Azure]]></Val>
          </Tgt>
        </Str>
        <Disp Icon="Str" />
      </Item>
      <Item ItemId=";extensions/Microsoft.sql-migration/dist/constants/strings.sql.migration.wizard.sku.choose_a_target.help" ItemType="0" PsrId="308" Leaf="true">
        <Str Cat="Text">
          <Val><![CDATA[Not sure which Azure SQL target is right for you? Learn more]]></Val>
          <Tgt Cat="Text" Stat="Loc" Orig="New">
            <Val><![CDATA[Não tem certeza de qual destino SQL do Azure é ideal para você? Saber mais]]></Val>
          </Tgt>
        </Str>
        <Disp Icon="Str" />
      </Item>
      <Item ItemId=";extensions/Microsoft.sql-migration/dist/constants/strings.sql.migration.wizard.sku.error" ItemType="0" PsrId="308" Leaf="true">
        <Str Cat="Text">
          <Val><![CDATA[An error occurred while generating SKU recommendations for the server '{0}'.]]></Val>
          <Tgt Cat="Text" Stat="Loc" Orig="New">
            <Val><![CDATA[Ocorreu um erro ao gerar recomendações de SKU para o servidor '{0}'.]]></Val>
          </Tgt>
          <Prev Cat="Text">
            <Val><![CDATA[An error occurred while assessing your databases.]]></Val>
          </Prev>
        </Str>
        <Disp Icon="Str" />
      </Item>
      <Item ItemId=";extensions/Microsoft.sql-migration/dist/constants/strings.sql.migration.wizard.sku.error.noRecommendation" ItemType="0" PsrId="308" Leaf="true">
        <Str Cat="Text">
          <Val><![CDATA[No recommendation available]]></Val>
          <Tgt Cat="Text" Stat="Loc" Orig="New">
            <Val><![CDATA[Nenhuma recomendação disponível]]></Val>
          </Tgt>
        </Str>
        <Disp Icon="Str" />
      </Item>
      <Item ItemId=";extensions/Microsoft.sql-migration/dist/constants/strings.sql.migration.wizard.sku.error.noRecommendation.reason" ItemType="0" PsrId="308" Leaf="true">
        <Str Cat="Text">
          <Val><![CDATA[No SKU recommendations were generated, as there were no SKUs which could satisfy the performance characteristics of your source. Try selecting a different target platform, adjusting recommendation parameters, selecting a different set of databases to assess, or changing the recommendation model.]]></Val>
          <Tgt Cat="Text" Stat="Loc" Orig="New">
            <Val><![CDATA[Nenhuma recomendação de SKU foi gerada, pois não havia SKUs que pudessem satisfazer as características de desempenho de sua fonte. Tente selecionar uma plataforma de destino diferente, ajustando os parâmetros de recomendação, selecionando um conjunto diferente de bancos de dados para avaliar, ou mudando o modelo de recomendação.]]></Val>
          </Tgt>
          <Prev Cat="Text">
            <Val><![CDATA[No SKU recommendations were generated, as there were no SKUs which could satisfy the performance characteristics of your source. Try selecting a different target platform, adjusting recommendation parameters, or selecting a different set of databases to assess.]]></Val>
          </Prev>
        </Str>
        <Disp Icon="Str" />
      </Item>
      <Item ItemId=";extensions/Microsoft.sql-migration/dist/constants/strings.sql.migration.wizard.source.missing" ItemType="0" PsrId="308" Leaf="true">
        <Str Cat="Text">
          <Val><![CDATA[Connection was successful but did not find any target databases.]]></Val>
          <Tgt Cat="Text" Stat="Loc" Orig="New">
            <Val><![CDATA[A conexão foi bem-sucedida, mas não encontrou nenhum banco de dados de destino.]]></Val>
          </Tgt>
        </Str>
        <Disp Icon="Str" />
      </Item>
      <Item ItemId=";extensions/Microsoft.sql-migration/dist/constants/strings.sql.migration.wizard.target.connection.error" ItemType="0" PsrId="308" Leaf="true">
        <Str Cat="Text">
          <Val><![CDATA[Connection error: {0}]]></Val>
          <Tgt Cat="Text" Stat="Loc" Orig="New">
            <Val><![CDATA[Erro de conexão: {0}]]></Val>
          </Tgt>
        </Str>
        <Disp Icon="Str" />
      </Item>
      <Item ItemId=";extensions/Microsoft.sql-migration/dist/constants/strings.sql.migration.wizard.target.connection.success" ItemType="0" PsrId="308" Leaf="true">
        <Str Cat="Text">
          <Val><![CDATA[Connection was successful. Target databases found: {0}]]></Val>
          <Tgt Cat="Text" Stat="Loc" Orig="New">
            <Val><![CDATA[A conexão foi bem-sucedida. Os bancos de dados de destino encontrados: {0}]]></Val>
          </Tgt>
        </Str>
        <Disp Icon="Str" />
      </Item>
      <Item ItemId=";extensions/Microsoft.sql-migration/dist/constants/strings.sql.migration.wizard.target.description" ItemType="0" PsrId="308" Leaf="true">
        <Str Cat="Text">
          <Val><![CDATA[Select an Azure account and your target {0}.]]></Val>
          <Tgt Cat="Text" Stat="Loc" Orig="New">
            <Val><![CDATA[Selecione uma conta do Azure e seu destino {0}.]]></Val>
          </Tgt>
        </Str>
        <Disp Icon="Str" />
      </Item>
      <Item ItemId=";extensions/Microsoft.sql-migration/dist/constants/strings.sql.migration.wizard.target.login.error" ItemType="0" PsrId="308" Leaf="true">
        <Str Cat="Text">
          <Val><![CDATA[Error getting login information: {0}]]></Val>
          <Tgt Cat="Text" Stat="Loc" Orig="New">
            <Val><![CDATA[Ocorreu um erro ao obter as informações de logon: {0}]]></Val>
          </Tgt>
        </Str>
        <Disp Icon="Str" />
      </Item>
      <Item ItemId=";extensions/Microsoft.sql-migration/dist/constants/strings.sql.migration.wizard.target.mapping.error.duplicate" ItemType="0" PsrId="308" Leaf="true">
        <Str Cat="Text">
          <Val><![CDATA[Database mapping error. Target database '{0}' cannot be selected to as a migration target for database '{1}'.  Target database '{2}' is already selected as a migration target for database '{3}'.  Please select a different target database.]]></Val>
          <Tgt Cat="Text" Stat="Loc" Orig="New">
            <Val><![CDATA[Erro de mapeamento do banco de dados. O banco de dados de destino '{0}' não pode ser selecionado como um destino de migração para o banco de dados '{1}'.  O banco de dados de destino '{2}' já está selecionado como um destino de migração para o banco de dados '{3}'.  Selecione outro banco de dados de destino.]]></Val>
          </Tgt>
          <Prev Cat="Text">
            <Val><![CDATA[Database mapping error.  Target database '{0}' cannot be selected to as a migration target for database '{1}'.  Target database '${targetDatabaseName}' is already selected as a migration target for database '{2}'.  Please select a different target database.]]></Val>
          </Prev>
        </Str>
        <Disp Icon="Str" />
      </Item>
      <Item ItemId=";extensions/Microsoft.sql-migration/dist/constants/strings.sql.migration.wizard.target.missing" ItemType="0" PsrId="308" Leaf="true">
        <Str Cat="Text">
          <Val><![CDATA[Database mapping error. Missing target databases to migrate.  Please configure the target server connection and click connect to collect the list of available database migration targets.]]></Val>
          <Tgt Cat="Text" Stat="Loc" Orig="New">
            <Val><![CDATA[Erro de mapeamento de banco de dados. Os bancos de dados de destino estão ausentes para migração.  Configure a conexão do servidor de destino e clique em conectar para coletar a lista de destinos de migração de banco de dados disponíveis.]]></Val>
          </Tgt>
        </Str>
        <Disp Icon="Str" />
      </Item>
      <Item ItemId=";extensions/Microsoft.sql-migration/dist/constants/strings.sql.migration.wizard.target.source.collation.error" ItemType="0" PsrId="308" Leaf="true">
        <Str Cat="Text">
          <Val><![CDATA[Database mapping error (Error code: {0}) was found between '{1}' and '{2}' databases. The source database collation '{3}' does not match the target database collation '{4}'. Please select or re-create a target database with the same collation as the source database.]]></Val>
          <Tgt Cat="Text" Stat="Loc" Orig="New">
            <Val><![CDATA[Erro de mapeamento (código de erro: {0}) encontrado entre os bancos de dados '{1}' e '{2}'. A ordenação do banco de dados de origem '{3}' não corresponde à ordenação do banco de dados '{4}'. Selecione ou crie novamente um banco de dados de destino com a mesma ordenação que o banco de dados de origem.]]></Val>
          </Tgt>
          <Prev Cat="Text">
            <Val><![CDATA[A mapping error was found between '{0}' and '{1}' databases. The source database collation '{2}' does not match the target database collation '{3}'. Please select or re-create a target database with the same collation as the source database.]]></Val>
          </Prev>
        </Str>
        <Disp Icon="Str" />
      </Item>
      <Item ItemId=";extensions/Microsoft.sql-migration/dist/constants/strings.sql.migration.wizard.target.source.mapping.error" ItemType="0" PsrId="308" Leaf="true">
        <Str Cat="Text">
          <Val><![CDATA[Database mapping error. Source database '{0}' is not mapped to a target database.  Please select a target database to migrate to.]]></Val>
          <Tgt Cat="Text" Stat="Loc" Orig="New">
            <Val><![CDATA[Erro de mapeamento de banco de dados. O banco de dados de origem '{0}' não está mapeado para um banco de dados de destino.  Selecione um banco de dados de destino para a migração.]]></Val>
          </Tgt>
          <Prev Cat="Text">
            <Val><![CDATA[Database mapping error.  Source database '{0}' is not mapped to a target database.  Please select a target database to migrate to.]]></Val>
          </Prev>
        </Str>
        <Disp Icon="Str" />
      </Item>
      <Item ItemId=";extensions/Microsoft.sql-migration/dist/constants/strings.sql.migration.wizard.target.title" ItemType="0" PsrId="308" Leaf="true">
        <Str Cat="Text">
          <Val><![CDATA[Azure SQL target]]></Val>
          <Tgt Cat="Text" Stat="Loc" Orig="New">
            <Val><![CDATA[SQL do Azure de destino]]></Val>
          </Tgt>
        </Str>
        <Disp Icon="Str" />
      </Item>
      <Item ItemId=";extensions/Microsoft.sql-migration/dist/constants/strings.sql.migration.wizard.troubleshooting" ItemType="0" PsrId="308" Leaf="true">
        <Str Cat="Text">
          <Val><![CDATA[Learn more: https://aka.ms/dms-migrations-troubleshooting.]]></Val>
          <Tgt Cat="Text" Stat="Loc" Orig="New">
            <Val><![CDATA[Saiba mais: https://aka.ms/dms-migrations-troubleshooting.]]></Val>
          </Tgt>
        </Str>
        <Disp Icon="Str" />
      </Item>
      <Item ItemId=";extensions/Microsoft.sql-migration/dist/constants/strings.sql.migration.yes" ItemType="0" PsrId="308" Leaf="true">
        <Str Cat="Text">
          <Val><![CDATA[Yes]]></Val>
          <Tgt Cat="Text" Stat="Loc" Orig="New">
            <Val><![CDATA[Sim]]></Val>
          </Tgt>
        </Str>
        <Disp Icon="Str" />
      </Item>
      <Item ItemId=";extensions/Microsoft.sql-migration/dist/constants/strings.sql.retry.migration.prompt" ItemType="0" PsrId="308" Leaf="true">
        <Str Cat="Text">
          <Val><![CDATA[Do you want to retry the failed table migrations?]]></Val>
          <Tgt Cat="Text" Stat="Loc" Orig="New">
            <Val><![CDATA[Deseja repetir as migrações de tabela com falha?]]></Val>
          </Tgt>
        </Str>
        <Disp Icon="Str" />
      </Item>
      <Item ItemId=";extensions/Microsoft.sql-migration/dist/constants/strings.sql.retry.migration.summary" ItemType="0" PsrId="308" Leaf="true">
        <Str Cat="Text">
          <Val><![CDATA[Please resolve any errors before retrying the migration.]]></Val>
          <Tgt Cat="Text" Stat="Loc" Orig="New">
            <Val><![CDATA[Resolva quaisquer erros antes de tentar novamente a migração.]]></Val>
          </Tgt>
        </Str>
        <Disp Icon="Str" />
      </Item>
      <Item ItemId=";extensions/Microsoft.sql-migration/dist/constants/strings.sql.retry.migration.title" ItemType="0" PsrId="308" Leaf="true">
        <Str Cat="Text">
          <Val><![CDATA[The migration failed with the following errors:]]></Val>
          <Tgt Cat="Text" Stat="Loc" Orig="New">
            <Val><![CDATA[A migração falhou com os seguintes erros:]]></Val>
          </Tgt>
        </Str>
        <Disp Icon="Str" />
      </Item>
      <Item ItemId=";extensions/Microsoft.sql-migration/dist/constants/strings.total.databases.selected" ItemType="0" PsrId="308" Leaf="true">
        <Str Cat="Text">
          <Val><![CDATA[{0} of {1} databases selected]]></Val>
          <Tgt Cat="Text" Stat="Loc" Orig="New">
            <Val><![CDATA[{0} de {1} bancos de dados selecionados]]></Val>
          </Tgt>
          <Prev Cat="Text">
            <Val><![CDATA[{0} of {1} databases selected.]]></Val>
          </Prev>
        </Str>
        <Disp Icon="Str" />
      </Item>
      <Item ItemId=";extensions/Microsoft.sql-migration/dist/constants/strings.total.tables.selected.of.total" ItemType="0" PsrId="308" Leaf="true">
        <Str Cat="Text">
          <Val><![CDATA[{0} of {1}]]></Val>
          <Tgt Cat="Text" Stat="Loc" Orig="New">
            <Val><![CDATA[{0} de {1}]]></Val>
          </Tgt>
        </Str>
        <Disp Icon="Str" />
      </Item>
      <Item ItemId=";extensions/Microsoft.sql-migration/dist/constants/strings.waitingForService" ItemType="0" PsrId="308" Leaf="true">
        <Str Cat="Text">
          <Val><![CDATA[Waiting for {0} component to start.]]></Val>
          <Tgt Cat="Text" Stat="Loc" Orig="New">
            <Val><![CDATA[Aguardando o componente {0} iniciar.]]></Val>
          </Tgt>
        </Str>
        <Disp Icon="Str" />
      </Item>
      <Item ItemId=";extensions/Microsoft.sql-migration/dist/models/stateMachine.sql.migration.starting.migration.error" ItemType="0" PsrId="308" Leaf="true">
        <Str Cat="Text">
          <Val><![CDATA[An error occurred while starting the migration: '{0}']]></Val>
          <Tgt Cat="Text" Stat="Loc" Orig="New">
            <Val><![CDATA[Erro ao iniciar a migração: '{0}']]></Val>
          </Tgt>
        </Str>
        <Disp Icon="Str" />
      </Item>
      <Item ItemId=";extensions/Microsoft.sql-migration/dist/models/stateMachine.sql.migration.starting.migration.message" ItemType="0" PsrId="308" Leaf="true">
        <Str Cat="Text">
          <Val><![CDATA[Starting migration for database {0} to {1} - {2}]]></Val>
          <Tgt Cat="Text" Stat="Loc" Orig="New">
            <Val><![CDATA[Iniciando a migração do banco de {0} para {1} - {2}]]></Val>
          </Tgt>
        </Str>
        <Disp Icon="Str" />
      </Item>
      <Item ItemId=";extensions/Microsoft.sql-migration/dist/service/serviceClient.downloadingService" ItemType="0" PsrId="308" Leaf="true">
        <Str Cat="Text">
          <Val><![CDATA[Downloading {0}]]></Val>
          <Tgt Cat="Text" Stat="Loc" Orig="New">
            <Val><![CDATA[Baixando {0}]]></Val>
          </Tgt>
        </Str>
        <Disp Icon="Str" />
      </Item>
      <Item ItemId=";extensions/Microsoft.sql-migration/dist/service/serviceClient.downloadingServiceComplete" ItemType="0" PsrId="308" Leaf="true">
        <Str Cat="Text">
          <Val><![CDATA[Done downloading {0}]]></Val>
          <Tgt Cat="Text" Stat="Loc" Orig="New">
            <Val><![CDATA[Download de concluído {0}]]></Val>
          </Tgt>
        </Str>
        <Disp Icon="Str" />
      </Item>
      <Item ItemId=";extensions/Microsoft.sql-migration/dist/service/serviceClient.downloadingServiceFailed" ItemType="0" PsrId="308" Leaf="true">
        <Str Cat="Text">
          <Val><![CDATA[Failed to download binaries for {0}. Use the following link to troubleshoot: {1}]]></Val>
          <Tgt Cat="Text" Stat="Loc" Orig="New">
            <Val><![CDATA[Falha ao baixar binários para {0}. Use o link a seguir para solucionar problemas: {1}]]></Val>
          </Tgt>
        </Str>
        <Disp Icon="Str" />
      </Item>
      <Item ItemId=";extensions/Microsoft.sql-migration/dist/service/serviceClient.downloadingServiceFailedWithLinkMarkup" ItemType="0" PsrId="308" Leaf="true">
        <Str Cat="Text">
          <Val><![CDATA[Failed to download binaries for {0}. Use this [link to troubleshoot]5D;({1}).]]></Val>
          <Tgt Cat="Text" Stat="Loc" Orig="New">
            <Val><![CDATA[Falha ao baixar binários para {0}. Use este [link para solucionar problemas]5D;({1}).]]></Val>
          </Tgt>
        </Str>
        <Disp Icon="Str" />
      </Item>
      <Item ItemId=";extensions/Microsoft.sql-migration/dist/service/serviceClient.downloadingServiceSize" ItemType="0" PsrId="308" Leaf="true">
        <Str Cat="Text">
          <Val><![CDATA[({0} KB)]]></Val>
          <Tgt Cat="Text" Stat="Loc" Orig="New">
            <Val><![CDATA[({0} KB)]]></Val>
          </Tgt>
        </Str>
        <Disp Icon="Str" />
      </Item>
      <Item ItemId=";extensions/Microsoft.sql-migration/dist/service/serviceClient.downloadingServiceStatus" ItemType="0" PsrId="308" Leaf="true">
        <Str Cat="Text">
          <Val><![CDATA[Downloading {0}]]></Val>
          <Tgt Cat="Text" Stat="Loc" Orig="New">
            <Val><![CDATA[Baixando {0}]]></Val>
          </Tgt>
        </Str>
        <Disp Icon="Str" />
      </Item>
      <Item ItemId=";extensions/Microsoft.sql-migration/dist/service/serviceClient.entryExtractedChannelMsg" ItemType="0" PsrId="308" Leaf="true">
        <Str Cat="Text">
          <Val><![CDATA[Extracted {0} ({1}/{2})]]></Val>
          <Tgt Cat="Text" Stat="Loc" Orig="New">
            <Val><![CDATA[{0} extraído ({1}/{2})]]></Val>
          </Tgt>
        </Str>
        <Disp Icon="Str" />
      </Item>
      <Item ItemId=";extensions/Microsoft.sql-migration/dist/service/serviceClient.flatFileImport.serviceStartFailed" ItemType="0" PsrId="308" Leaf="true">
        <Str Cat="Text">
          <Val><![CDATA[Failed to start {0}: {1}]]></Val>
          <Tgt Cat="Text" Stat="Loc" Orig="New">
            <Val><![CDATA[Falha ao iniciar {0}: {1}]]></Val>
          </Tgt>
        </Str>
        <Disp Icon="Str" />
      </Item>
      <Item ItemId=";extensions/Microsoft.sql-migration/dist/service/serviceClient.installingService" ItemType="0" PsrId="308" Leaf="true">
        <Str Cat="Text">
          <Val><![CDATA[Installing {0} Service]]></Val>
          <Tgt Cat="Text" Stat="Loc" Orig="New">
            <Val><![CDATA[Instalando {0} Serviço]]></Val>
          </Tgt>
        </Str>
        <Disp Icon="Str" />
      </Item>
      <Item ItemId=";extensions/Microsoft.sql-migration/dist/service/serviceClient.installingServiceDetailed" ItemType="0" PsrId="308" Leaf="true">
        <Str Cat="Text">
          <Val><![CDATA[Installing {0} to {1}]]></Val>
          <Tgt Cat="Text" Stat="Loc" Orig="New">
            <Val><![CDATA[Instalando {0} para {1}]]></Val>
          </Tgt>
        </Str>
        <Disp Icon="Str" />
      </Item>
      <Item ItemId=";extensions/Microsoft.sql-migration/dist/service/serviceClient.serviceInstalled" ItemType="0" PsrId="308" Leaf="true">
        <Str Cat="Text">
          <Val><![CDATA[Installed {0}]]></Val>
          <Tgt Cat="Text" Stat="Loc" Orig="New">
            <Val><![CDATA[Instalado {0}]]></Val>
          </Tgt>
        </Str>
        <Disp Icon="Str" />
      </Item>
      <Item ItemId=";extensions/Microsoft.sql-migration/dist/service/serviceClient.serviceStarted" ItemType="0" PsrId="308" Leaf="true">
        <Str Cat="Text">
          <Val><![CDATA[{0} Started]]></Val>
          <Tgt Cat="Text" Stat="Loc" Orig="New">
            <Val><![CDATA[{0} Iniciado]]></Val>
          </Tgt>
        </Str>
        <Disp Icon="Str" />
      </Item>
      <Item ItemId=";extensions/Microsoft.sql-migration/dist/service/serviceClient.serviceStarting" ItemType="0" PsrId="308" Leaf="true">
        <Str Cat="Text">
          <Val><![CDATA[Starting {0}]]></Val>
          <Tgt Cat="Text" Stat="Loc" Orig="New">
            <Val><![CDATA[Iniciando {0}]]></Val>
          </Tgt>
        </Str>
        <Disp Icon="Str" />
      </Item>
      <Item ItemId=";extensions/Microsoft.sql-migration/package.cancel-migration-menu" ItemType="0" PsrId="308" Leaf="true">
        <Str Cat="Text">
          <Val><![CDATA[Cancel migration]]></Val>
          <Tgt Cat="Text" Stat="Loc" Orig="New">
            <Val><![CDATA[Cancelar migração]]></Val>
          </Tgt>
        </Str>
        <Disp Icon="Str" />
      </Item>
      <Item ItemId=";extensions/Microsoft.sql-migration/package.complete-cutover-menu" ItemType="0" PsrId="308" Leaf="true">
        <Str Cat="Text">
          <Val><![CDATA[Complete cutover]]></Val>
          <Tgt Cat="Text" Stat="Loc" Orig="New">
            <Val><![CDATA[Concluir substituição]]></Val>
          </Tgt>
        </Str>
        <Disp Icon="Str" />
      </Item>
      <Item ItemId=";extensions/Microsoft.sql-migration/package.copy-migration-menu" ItemType="0" PsrId="308" Leaf="true">
        <Str Cat="Text">
          <Val><![CDATA[Copy migration details]]></Val>
          <Tgt Cat="Text" Stat="Loc" Orig="New">
            <Val><![CDATA[Copiar detalhes da migração]]></Val>
          </Tgt>
        </Str>
        <Disp Icon="Str" />
      </Item>
      <Item ItemId=";extensions/Microsoft.sql-migration/package.database-details-menu" ItemType="0" PsrId="308" Leaf="true">
        <Str Cat="Text">
          <Val><![CDATA[Database details]]></Val>
          <Tgt Cat="Text" Stat="Loc" Orig="New">
            <Val><![CDATA[Detalhes do banco de dados]]></Val>
          </Tgt>
        </Str>
        <Disp Icon="Str" />
      </Item>
      <Item ItemId=";extensions/Microsoft.sql-migration/package.delete-migration-menu" ItemType="0" PsrId="308" Leaf="true">
        <Str Cat="Text">
          <Val><![CDATA[Delete migration]]></Val>
          <Tgt Cat="Text" Stat="Loc" Orig="New">
            <Val><![CDATA[Excluir migração]]></Val>
          </Tgt>
        </Str>
        <Disp Icon="Str" />
      </Item>
      <Item ItemId=";extensions/Microsoft.sql-migration/package.description" ItemType="0" PsrId="308" Leaf="true">
        <Str Cat="Text">
          <Val><![CDATA[Azure SQL migration description]]></Val>
          <Tgt Cat="Text" Stat="Loc" Orig="New">
            <Val><![CDATA[Descrição da migração do SQL do Azure]]></Val>
          </Tgt>
        </Str>
        <Disp Icon="Str" />
      </Item>
      <Item ItemId=";extensions/Microsoft.sql-migration/package.displayName" ItemType="0" PsrId="308" Leaf="true">
        <Str Cat="Text">
          <Val><![CDATA[Azure SQL Migration]]></Val>
          <Tgt Cat="Text" Stat="Loc" Orig="New">
            <Val><![CDATA[Migração do SQL do Azure]]></Val>
          </Tgt>
        </Str>
        <Disp Icon="Str" />
      </Item>
      <Item ItemId=";extensions/Microsoft.sql-migration/package.migration-command-category" ItemType="0" PsrId="308" Leaf="true">
        <Str Cat="Text">
          <Val><![CDATA[Azure SQL Migration]]></Val>
          <Tgt Cat="Text" Stat="Loc" Orig="New">
            <Val><![CDATA[Migração do SQL do Azure]]></Val>
          </Tgt>
        </Str>
        <Disp Icon="Str" />
      </Item>
      <Item ItemId=";extensions/Microsoft.sql-migration/package.migration-context-menu-category" ItemType="0" PsrId="308" Leaf="true">
        <Str Cat="Text">
          <Val><![CDATA[Migration Context Menu]]></Val>
          <Tgt Cat="Text" Stat="Loc" Orig="New">
            <Val><![CDATA[Menu de Contexto de Migração]]></Val>
          </Tgt>
        </Str>
        <Disp Icon="Str" />
      </Item>
      <Item ItemId=";extensions/Microsoft.sql-migration/package.migration-dashboard-tasks" ItemType="0" PsrId="308" Leaf="true">
        <Str Cat="Text">
          <Val><![CDATA[Migration Tasks]]></Val>
          <Tgt Cat="Text" Stat="Loc" Orig="New">
            <Val><![CDATA[Tarefas de Migração]]></Val>
          </Tgt>
        </Str>
        <Disp Icon="Str" />
      </Item>
      <Item ItemId=";extensions/Microsoft.sql-migration/package.migration-dashboard-title" ItemType="0" PsrId="308" Leaf="true">
        <Str Cat="Text">
          <Val><![CDATA[Azure SQL Migration]]></Val>
          <Tgt Cat="Text" Stat="Loc" Orig="New">
            <Val><![CDATA[Migração do SQL do Azure]]></Val>
          </Tgt>
        </Str>
        <Disp Icon="Str" />
      </Item>
      <Item ItemId=";extensions/Microsoft.sql-migration/package.migration-notebook-command-title" ItemType="0" PsrId="308" Leaf="true">
        <Str Cat="Text">
          <Val><![CDATA[Open Azure SQL migration notebooks]]></Val>
          <Tgt Cat="Text" Stat="Loc" Orig="New">
            <Val><![CDATA[Abrir blocos de anotações de migração do SQL do Azure]]></Val>
          </Tgt>
        </Str>
        <Disp Icon="Str" />
      </Item>
      <Item ItemId=";extensions/Microsoft.sql-migration/package.new-support-request-command" ItemType="0" PsrId="308" Leaf="true">
        <Str Cat="Text">
          <Val><![CDATA[New support request]]></Val>
          <Tgt Cat="Text" Stat="Loc" Orig="New">
            <Val><![CDATA[Nova solicitação de suporte]]></Val>
          </Tgt>
        </Str>
        <Disp Icon="Str" />
      </Item>
      <Item ItemId=";extensions/Microsoft.sql-migration/package.refresh-migrations-command" ItemType="0" PsrId="308" Leaf="true">
        <Str Cat="Text">
          <Val><![CDATA[Refresh]]></Val>
          <Tgt Cat="Text" Stat="Loc" Orig="New">
            <Val><![CDATA[Atualizar]]></Val>
          </Tgt>
        </Str>
        <Disp Icon="Str" />
      </Item>
      <Item ItemId=";extensions/Microsoft.sql-migration/package.retry-migration-menu" ItemType="0" PsrId="308" Leaf="true">
        <Str Cat="Text">
          <Val><![CDATA[Retry migration]]></Val>
          <Tgt Cat="Text" Stat="Loc" Orig="New">
            <Val><![CDATA[Repetir a migração]]></Val>
          </Tgt>
        </Str>
        <Disp Icon="Str" />
      </Item>
      <Item ItemId=";extensions/Microsoft.sql-migration/package.send-feedback-command" ItemType="0" PsrId="308" Leaf="true">
        <Str Cat="Text">
          <Val><![CDATA[Feedback]]></Val>
          <Tgt Cat="Text" Stat="Loc" Orig="New">
            <Val><![CDATA[Comentários]]></Val>
          </Tgt>
        </Str>
        <Disp Icon="Str" />
      </Item>
      <Item ItemId=";extensions/Microsoft.sql-migration/package.start-migration-command" ItemType="0" PsrId="308" Leaf="true">
        <Str Cat="Text">
          <Val><![CDATA[Migrate to Azure SQL]]></Val>
          <Tgt Cat="Text" Stat="Loc" Orig="New">
            <Val><![CDATA[Migrar para SQL do Azure]]></Val>
          </Tgt>
        </Str>
        <Disp Icon="Str" />
      </Item>
      <Item ItemId=";extensions/Microsoft.sql-migration/package.view-service-menu" ItemType="0" PsrId="308" Leaf="true">
        <Str Cat="Text">
          <Val><![CDATA[Database Migration Service details]]></Val>
          <Tgt Cat="Text" Stat="Loc" Orig="New">
            <Val><![CDATA[Detalhes do Serviço de Migração de Banco de Dados]]></Val>
          </Tgt>
          <Prev Cat="Text">
            <Val><![CDATA[Dataase Migration Service details]]></Val>
          </Prev>
        </Str>
        <Disp Icon="Str" />
      </Item>
      <Item ItemId=";extensions/Microsoft.sql-migration/package.view-target-menu" ItemType="0" PsrId="308" Leaf="true">
        <Str Cat="Text">
          <Val><![CDATA[Azure SQL Target details]]></Val>
          <Tgt Cat="Text" Stat="Loc" Orig="New">
            <Val><![CDATA[Detalhes do Destino do SQL do Azure]]></Val>
          </Tgt>
        </Str>
        <Disp Icon="Str" />
      </Item>
    </Item>
  </Item>
</LCX><|MERGE_RESOLUTION|>--- conflicted
+++ resolved
@@ -224,7 +224,6 @@
         </Item>
       </Item>
       <Item ItemId=";@extensions/Microsoft.sql-migration/dist/constants/strings.sql.migration.sku.azureRecommendation.status.autoRefres" ItemType="0" PsrId="308" Leaf="false">
-<<<<<<< HEAD
         <Disp Icon="Dir" LocTbl="false" />
         <Item ItemId=";(...) hTimer" ItemType="0" PsrId="308" Leaf="true">
           <Str Cat="Text">
@@ -307,90 +306,6 @@
       </Item>
       <Item ItemId=";@extensions/Microsoft.sql-migration/dist/constants/strings.sql.migration.sku.targetStorageConfiguration.recommende" ItemType="0" PsrId="308" Leaf="false">
         <Disp Icon="Dir" LocTbl="false" />
-=======
-        <Disp Icon="Dir" LocTbl="false" />
-        <Item ItemId=";(...) hTimer" ItemType="0" PsrId="308" Leaf="true">
-          <Str Cat="Text">
-            <Val><![CDATA[Initial recommendations will automatically refresh in approximately {0} minute(s).]]></Val>
-            <Tgt Cat="Text" Stat="Loc" Orig="New">
-              <Val><![CDATA[As recomendações iniciais serão atualizadas automaticamente em aproximadamente {0} minuto(s).]]></Val>
-            </Tgt>
-          </Str>
-          <Disp Icon="Str" />
-        </Item>
-      </Item>
-      <Item ItemId=";@extensions/Microsoft.sql-migration/dist/constants/strings.sql.migration.sku.azureRecommendation.status.manualRefr" ItemType="0" PsrId="308" Leaf="false">
-        <Disp Icon="Dir" LocTbl="false" />
-        <Item ItemId=";(...) eshTimer" ItemType="0" PsrId="308" Leaf="true">
-          <Str Cat="Text">
-            <Val><![CDATA[Check back periodically for updated recommendations by pressing the 'Refresh recommendation' button.]]></Val>
-            <Tgt Cat="Text" Stat="Loc" Orig="New">
-              <Val><![CDATA[Verifique periodicamente para obter recomendações atualizadas pressionando o botão 'Atualizar recomendação'.]]></Val>
-            </Tgt>
-          </Str>
-          <Disp Icon="Str" />
-        </Item>
-      </Item>
-      <Item ItemId=";@extensions/Microsoft.sql-migration/dist/constants/strings.sql.migration.sku.parameters.percentage.utilization.too" ItemType="0" PsrId="308" Leaf="false">
-        <Disp Icon="Dir" LocTbl="false" />
-        <Item ItemId=";(...) ltip" ItemType="0" PsrId="308" Leaf="true">
-          <Str Cat="Text">
-            <Val><![CDATA[Percentile of data points to be used during aggregation of the performance data.]]></Val>
-            <Tgt Cat="Text" Stat="Loc" Orig="New">
-              <Val><![CDATA[Percentual de pontos de dados a serem usados durante a agregação dos dados de desempenho.]]></Val>
-            </Tgt>
-          </Str>
-          <Disp Icon="Str" />
-        </Item>
-      </Item>
-      <Item ItemId=";@extensions/Microsoft.sql-migration/dist/constants/strings.sql.migration.sku.targetStorageConfiguration.caching.no" ItemType="0" PsrId="308" Leaf="false">
-        <Disp Icon="Dir" LocTbl="false" />
-        <Item ItemId=";(...) ne" ItemType="0" PsrId="308" Leaf="true">
-          <Str Cat="Text">
-            <Val><![CDATA[None]]></Val>
-            <Tgt Cat="Text" Stat="Loc" Orig="New">
-              <Val><![CDATA[Nenhum]]></Val>
-            </Tgt>
-          </Str>
-          <Disp Icon="Str" />
-        </Item>
-      </Item>
-      <Item ItemId=";@extensions/Microsoft.sql-migration/dist/constants/strings.sql.migration.sku.targetStorageConfiguration.caching.re" ItemType="0" PsrId="308" Leaf="false">
-        <Disp Icon="Dir" LocTbl="false" />
-        <Item ItemId=";(...) adOnly" ItemType="0" PsrId="308" Leaf="true">
-          <Str Cat="Text">
-            <Val><![CDATA[Read-only]]></Val>
-            <Tgt Cat="Text" Stat="Loc" Orig="New">
-              <Val><![CDATA[Somente leitura]]></Val>
-            </Tgt>
-          </Str>
-          <Disp Icon="Str" />
-        </Item>
-        <Item ItemId=";(...) adWrite" ItemType="0" PsrId="308" Leaf="true">
-          <Str Cat="Text">
-            <Val><![CDATA[Read/write]]></Val>
-            <Tgt Cat="Text" Stat="Loc" Orig="New">
-              <Val><![CDATA[Leitura/gravação]]></Val>
-            </Tgt>
-          </Str>
-          <Disp Icon="Str" />
-        </Item>
-      </Item>
-      <Item ItemId=";@extensions/Microsoft.sql-migration/dist/constants/strings.sql.migration.sku.targetStorageConfiguration.ephemeralT" ItemType="0" PsrId="308" Leaf="false">
-        <Disp Icon="Dir" LocTbl="false" />
-        <Item ItemId=";(...) empdb" ItemType="0" PsrId="308" Leaf="true">
-          <Str Cat="Text">
-            <Val><![CDATA[Place tempdb on the local ephemeral SSD (default D:\) drive]]></Val>
-            <Tgt Cat="Text" Stat="Loc" Orig="New">
-              <Val><![CDATA[Coloque tempdb na unidade SSD efêmera local (padrão D:)]]></Val>
-            </Tgt>
-          </Str>
-          <Disp Icon="Str" />
-        </Item>
-      </Item>
-      <Item ItemId=";@extensions/Microsoft.sql-migration/dist/constants/strings.sql.migration.sku.targetStorageConfiguration.recommende" ItemType="0" PsrId="308" Leaf="false">
-        <Disp Icon="Dir" LocTbl="false" />
->>>>>>> 60bff012
         <Item ItemId=";(...) dStorageConfiguration" ItemType="0" PsrId="308" Leaf="true">
           <Str Cat="Text">
             <Val><![CDATA[Recommended storage configuration]]></Val>
@@ -816,11 +731,7 @@
         <Str Cat="Text">
           <Val><![CDATA[Login migration completed]]></Val>
           <Tgt Cat="Text" Stat="Loc" Orig="New">
-<<<<<<< HEAD
             <Val><![CDATA[Migração de login concluída]]></Val>
-=======
-            <Val><![CDATA[Migração de logon concluída]]></Val>
->>>>>>> 60bff012
           </Tgt>
           <Prev Cat="Text">
             <Val><![CDATA[Migrate logins]]></Val>
@@ -885,13 +796,8 @@
       <Item ItemId=";extensions/Microsoft.sql-migration/dist/constants/strings.sql.login.migration.wizard.target.data.migration.warning" ItemType="0" PsrId="308" Leaf="true">
         <Str Cat="Text">
           <Val><![CDATA[We recommend migrating your databases(s) to the Azure SQL target before starting the login migration to avoid failures in the process. Nevertheless, you can run this migration process whenever want you want if your goal is to update the user mapping for recently migrated databases.]A;]A; If the source and database names are not the same, then it is possible that some permissions may not be applied properly.]]></Val>
-<<<<<<< HEAD
           <Tgt Cat="Text" Stat="Loc" Orig="New">
             <Val><![CDATA[Recomendamos migrar seus bancos de dados para o destino do SQL do Azure antes de iniciar a migração de login para evitar falhas no processo. No entanto, você pode executar esse processo de migração sempre que quiser se o seu objetivo for atualizar o mapeamento de usuário para bancos de dados migrados recentemente.]A;]A; Se os nomes de origem e banco de dados não forem os mesmos, é possível que algumas permissões não sejam aplicadas adequadamente.]]></Val>
-=======
-          <Tgt Cat="Text" Stat="Update" Orig="New">
-            <Val><![CDATA[Observe que o recurso de migração de logon está no modo de visualização pública.]]></Val>
->>>>>>> 60bff012
           </Tgt>
           <Prev Cat="Text">
             <Val><![CDATA[Please note that login migration feature is in public preview mode.]]></Val>
@@ -911,13 +817,8 @@
       <Item ItemId=";extensions/Microsoft.sql-migration/dist/constants/strings.sql.login.migration.wizard.target.permission.warning" ItemType="0" PsrId="308" Leaf="true">
         <Str Cat="Text">
           <Val><![CDATA[Please ensure that the current user ({0}) has sysadmin permissions to get all login information for the current instance ({1}).]]></Val>
-<<<<<<< HEAD
           <Tgt Cat="Text" Stat="Loc" Orig="New">
             <Val><![CDATA[Certifique-se de que o usuário atual ({0}) tenha permissões de administrador de sistema para obter todas as informações de login da instância atual ({1}).]]></Val>
-=======
-          <Tgt Cat="Text" Stat="Update" Orig="New">
-            <Val><![CDATA[Verifique se o usuário atual tem permissões de administrador de sistema para obter todas as informações de logon da instância atual ({0}).]]></Val>
->>>>>>> 60bff012
           </Tgt>
           <Prev Cat="Text">
             <Val><![CDATA[Please ensure that the current user has sysadmin permissions to get all login information for the current instance ({0}).]]></Val>
@@ -1591,13 +1492,8 @@
       <Item ItemId=";extensions/Microsoft.sql-migration/dist/constants/strings.sql.migration.cannot.retry" ItemType="0" PsrId="308" Leaf="true">
         <Str Cat="Text">
           <Val><![CDATA[Migration cannot be restarted.]]></Val>
-<<<<<<< HEAD
           <Tgt Cat="Text" Stat="Loc" Orig="New">
             <Val><![CDATA[A migração não pôde ser reiniciada.]]></Val>
-=======
-          <Tgt Cat="Text" Stat="Update" Orig="New">
-            <Val><![CDATA[A migração não pode ser repetida.]]></Val>
->>>>>>> 60bff012
           </Tgt>
           <Prev Cat="Text">
             <Val><![CDATA[Migration cannot be retried.]]></Val>
@@ -2499,13 +2395,8 @@
       <Item ItemId=";extensions/Microsoft.sql-migration/dist/constants/strings.sql.migration.database.migration.status.label" ItemType="0" PsrId="308" Leaf="true">
         <Str Cat="Text">
           <Val><![CDATA[Login migration status: {0}]]></Val>
-<<<<<<< HEAD
           <Tgt Cat="Text" Stat="Loc" Orig="New">
             <Val><![CDATA[Status da migração do login: {0}]]></Val>
-=======
-          <Tgt Cat="Text" Stat="Update" Orig="New">
-            <Val><![CDATA[Status de migração de banco de dados: {0}]]></Val>
->>>>>>> 60bff012
           </Tgt>
           <Prev Cat="Text">
             <Val><![CDATA[Database migration status: {0}]]></Val>
@@ -7961,12 +7852,9 @@
       <Item ItemId=";extensions/Microsoft.sql-migration/dist/constants/strings.sql.migration.tde.migrate.required" ItemType="0" PsrId="308" Leaf="true">
         <Str Cat="Text">
           <Val><![CDATA[TDE certificate migration must be successful before continuing.]]></Val>
-<<<<<<< HEAD
           <Tgt Cat="Text" Stat="Loc" Orig="New">
             <Val><![CDATA[A migração do certificado TDE deve ser bem-sucedida antes de continuar.]]></Val>
           </Tgt>
-=======
->>>>>>> 60bff012
         </Str>
         <Disp Icon="Str" />
       </Item>
@@ -8171,13 +8059,8 @@
       <Item ItemId=";extensions/Microsoft.sql-migration/dist/constants/strings.sql.migration.tde.wizard.optionmanual" ItemType="0" PsrId="308" Leaf="true">
         <Str Cat="Text">
           <Val><![CDATA[I have already migrated my certificates and private keys to the target.]]></Val>
-<<<<<<< HEAD
           <Tgt Cat="Text" Stat="Loc" Orig="New">
             <Val><![CDATA[Já migrei meus certificados e chaves privadas para o destino.]]></Val>
-=======
-          <Tgt Cat="Text" Stat="Update" Orig="New">
-            <Val><![CDATA[Não quero que o Azure Data Studio exporte os certificados.]]></Val>
->>>>>>> 60bff012
           </Tgt>
           <Prev Cat="Text">
             <Val><![CDATA[I don't want Azure Data Studio to export the certificates.]]></Val>
