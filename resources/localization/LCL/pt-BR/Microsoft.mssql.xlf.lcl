--- conflicted
+++ resolved
@@ -138,11 +138,7 @@
           <Str Cat="Text">
             <Val><![CDATA[Auto Shrink]]></Val>
             <Tgt Cat="Text" Stat="Loc" Orig="New">
-<<<<<<< HEAD
               <Val><![CDATA[Redução Automática]]></Val>
-=======
-              <Val><![CDATA[Reduzir Automaticamente]]></Val>
->>>>>>> 60bff012
             </Tgt>
           </Str>
           <Disp Icon="Str" />
@@ -222,12 +218,9 @@
         <Item ItemId=";(...) copedOptionsColumnHeader" ItemType="0" PsrId="308" Leaf="true">
           <Str Cat="Text">
             <Val><![CDATA[Database Scoped Options]]></Val>
-<<<<<<< HEAD
             <Tgt Cat="Text" Stat="Loc" Orig="New">
               <Val><![CDATA[Opções no Escopo do Banco de Dados]]></Val>
             </Tgt>
-=======
->>>>>>> 60bff012
           </Str>
           <Disp Icon="Str" />
         </Item>
@@ -280,11 +273,7 @@
           <Str Cat="Text">
             <Val><![CDATA[Is Ledger Database]]></Val>
             <Tgt Cat="Text" Stat="Loc" Orig="New">
-<<<<<<< HEAD
               <Val><![CDATA[É o Banco de Dados Razão]]></Val>
-=======
-              <Val><![CDATA[Banco de dados do razão]]></Val>
->>>>>>> 60bff012
             </Tgt>
           </Str>
           <Disp Icon="Str" />
@@ -296,11 +285,7 @@
           <Str Cat="Text">
             <Val><![CDATA[Ledger]]></Val>
             <Tgt Cat="Text" Stat="Loc" Orig="New">
-<<<<<<< HEAD
               <Val><![CDATA[Livro Razão]]></Val>
-=======
-              <Val><![CDATA[Razão]]></Val>
->>>>>>> 60bff012
             </Tgt>
           </Str>
           <Disp Icon="Str" />
@@ -359,12 +344,9 @@
         <Item ItemId=";(...) ccessText" ItemType="0" PsrId="308" Leaf="true">
           <Str Cat="Text">
             <Val><![CDATA[Restrict Access]]></Val>
-<<<<<<< HEAD
             <Tgt Cat="Text" Stat="Loc" Orig="New">
               <Val><![CDATA[Acesso Restrito]]></Val>
             </Tgt>
-=======
->>>>>>> 60bff012
           </Str>
           <Disp Icon="Str" />
         </Item>
@@ -374,12 +356,9 @@
         <Item ItemId=";(...) aryText" ItemType="0" PsrId="308" Leaf="true">
           <Str Cat="Text">
             <Val><![CDATA[Set Secondary same as Primary]]></Val>
-<<<<<<< HEAD
             <Tgt Cat="Text" Stat="Loc" Orig="New">
               <Val><![CDATA[Definir Secundário igual ao Primário]]></Val>
             </Tgt>
-=======
->>>>>>> 60bff012
           </Str>
           <Disp Icon="Str" />
         </Item>
@@ -425,12 +404,9 @@
         <Item ItemId=";(...) rimaryColumnHeader" ItemType="0" PsrId="308" Leaf="true">
           <Str Cat="Text">
             <Val><![CDATA[Value for Primary]]></Val>
-<<<<<<< HEAD
             <Tgt Cat="Text" Stat="Loc" Orig="New">
               <Val><![CDATA[Valor para a Chave Primária]]></Val>
             </Tgt>
-=======
->>>>>>> 60bff012
           </Str>
           <Disp Icon="Str" />
         </Item>
@@ -440,12 +416,9 @@
         <Item ItemId=";(...) econdaryColumnHeader" ItemType="0" PsrId="308" Leaf="true">
           <Str Cat="Text">
             <Val><![CDATA[Value for Secondary]]></Val>
-<<<<<<< HEAD
             <Tgt Cat="Text" Stat="Loc" Orig="New">
               <Val><![CDATA[Valor para secundário]]></Val>
             </Tgt>
-=======
->>>>>>> 60bff012
           </Str>
           <Disp Icon="Str" />
         </Item>
@@ -538,7 +511,6 @@
             <Val><![CDATA[Old password cannot be empty.]]></Val>
             <Tgt Cat="Text" Stat="Loc" Orig="New">
               <Val><![CDATA[A senha antiga não pode ficar vazia.]]></Val>
-<<<<<<< HEAD
             </Tgt>
           </Str>
           <Disp Icon="Str" />
@@ -551,14 +523,11 @@
             <Val><![CDATA[Permission to connect to database engine]]></Val>
             <Tgt Cat="Text" Stat="Loc" Orig="New">
               <Val><![CDATA[Permissão para conectar ao mecanismo de banco de dados]]></Val>
-=======
->>>>>>> 60bff012
-            </Tgt>
-          </Str>
-          <Disp Icon="Str" />
-        </Item>
-      </Item>
-<<<<<<< HEAD
+            </Tgt>
+          </Str>
+          <Disp Icon="Str" />
+        </Item>
+      </Item>
       <Item ItemId=";@extensions/Microsoft.mssql/dist/objectManagement/localizedConstants.objectManagement.login.windowsAuthenticationT" ItemType="0" PsrId="308" Leaf="false">
         <Disp Icon="Dir" LocTbl="false" />
         <Item ItemId=";(...) ype" ItemType="0" PsrId="308" Leaf="true">
@@ -566,21 +535,11 @@
             <Val><![CDATA[Windows Authentication]]></Val>
             <Tgt Cat="Text" Stat="Loc" Orig="New">
               <Val><![CDATA[Autenticação do Windows]]></Val>
-=======
-      <Item ItemId=";@extensions/Microsoft.mssql/dist/objectManagement/localizedConstants.objectManagement.login.permissionToConnectLab" ItemType="0" PsrId="308" Leaf="false">
-        <Disp Icon="Dir" LocTbl="false" />
-        <Item ItemId=";(...) el" ItemType="0" PsrId="308" Leaf="true">
-          <Str Cat="Text">
-            <Val><![CDATA[Permission to connect to database engine]]></Val>
-            <Tgt Cat="Text" Stat="Loc" Orig="New">
-              <Val><![CDATA[Permissão para conectar ao mecanismo de banco de dados]]></Val>
->>>>>>> 60bff012
-            </Tgt>
-          </Str>
-          <Disp Icon="Str" />
-        </Item>
-      </Item>
-<<<<<<< HEAD
+            </Tgt>
+          </Str>
+          <Disp Icon="Str" />
+        </Item>
+      </Item>
       <Item ItemId=";@extensions/Microsoft.mssql/dist/objectManagement/localizedConstants.objectManagement.objectSelectionMethodDialogT" ItemType="0" PsrId="308" Leaf="false">
         <Disp Icon="Dir" LocTbl="false" />
         <Item ItemId=";(...) itle" ItemType="0" PsrId="308" Leaf="true">
@@ -588,21 +547,11 @@
             <Val><![CDATA[Add Objects]]></Val>
             <Tgt Cat="Text" Stat="Loc" Orig="New">
               <Val><![CDATA[Adicionar Objetos]]></Val>
-=======
-      <Item ItemId=";@extensions/Microsoft.mssql/dist/objectManagement/localizedConstants.objectManagement.login.windowsAuthenticationT" ItemType="0" PsrId="308" Leaf="false">
-        <Disp Icon="Dir" LocTbl="false" />
-        <Item ItemId=";(...) ype" ItemType="0" PsrId="308" Leaf="true">
-          <Str Cat="Text">
-            <Val><![CDATA[Windows Authentication]]></Val>
-            <Tgt Cat="Text" Stat="Loc" Orig="New">
-              <Val><![CDATA[Autenticação do Windows]]></Val>
->>>>>>> 60bff012
-            </Tgt>
-          </Str>
-          <Disp Icon="Str" />
-        </Item>
-      </Item>
-<<<<<<< HEAD
+            </Tgt>
+          </Str>
+          <Disp Icon="Str" />
+        </Item>
+      </Item>
       <Item ItemId=";@extensions/Microsoft.mssql/dist/objectManagement/localizedConstants.objectManagement.openObjectPropertiesDialogEr" ItemType="0" PsrId="308" Leaf="false">
         <Disp Icon="Dir" LocTbl="false" />
         <Item ItemId=";(...) ror" ItemType="0" PsrId="308" InstFlg="true" Leaf="true">
@@ -610,21 +559,11 @@
             <Val><![CDATA[An error occurred while opening the properties dialog for {0}: {1}. {2}]]></Val>
             <Tgt Cat="Text" Stat="Loc" Orig="New">
               <Val><![CDATA[Erro ao abrir a caixa de diálogo de propriedades para {0}: {1}. {2}]]></Val>
-=======
-      <Item ItemId=";@extensions/Microsoft.mssql/dist/objectManagement/localizedConstants.objectManagement.objectSelectionMethodDialogT" ItemType="0" PsrId="308" Leaf="false">
-        <Disp Icon="Dir" LocTbl="false" />
-        <Item ItemId=";(...) itle" ItemType="0" PsrId="308" Leaf="true">
-          <Str Cat="Text">
-            <Val><![CDATA[Add Objects]]></Val>
-            <Tgt Cat="Text" Stat="Loc" Orig="New">
-              <Val><![CDATA[Adicionar Objetos]]></Val>
->>>>>>> 60bff012
-            </Tgt>
-          </Str>
-          <Disp Icon="Str" />
-        </Item>
-      </Item>
-<<<<<<< HEAD
+            </Tgt>
+          </Str>
+          <Disp Icon="Str" />
+        </Item>
+      </Item>
       <Item ItemId=";@extensions/Microsoft.mssql/dist/objectManagement/localizedConstants.objectManagement.serverMemoryMaxLowerThanMinI" ItemType="0" PsrId="308" Leaf="false">
         <Disp Icon="Dir" LocTbl="false" />
         <Item ItemId=";(...) nputError" ItemType="0" PsrId="308" Leaf="true">
@@ -632,32 +571,11 @@
             <Val><![CDATA[Maximum server memory cannot be lower than minimum server memory]]></Val>
             <Tgt Cat="Text" Stat="Loc" Orig="New">
               <Val><![CDATA[A memória máxima do servidor não pode ser inferior à memória mínima do servidor]]></Val>
-=======
-      <Item ItemId=";@extensions/Microsoft.mssql/dist/objectManagement/localizedConstants.objectManagement.openObjectPropertiesDialogEr" ItemType="0" PsrId="308" Leaf="false">
-        <Disp Icon="Dir" LocTbl="false" />
-        <Item ItemId=";(...) ror" ItemType="0" PsrId="308" InstFlg="true" Leaf="true">
-          <Str Cat="Text">
-            <Val><![CDATA[An error occurred while opening the properties dialog for {0}: {1}. {2}]]></Val>
-            <Tgt Cat="Text" Stat="Loc" Orig="New">
-              <Val><![CDATA[Erro ao abrir a caixa de diálogo de propriedades para {0}: {1}. {2}]]></Val>
->>>>>>> 60bff012
-            </Tgt>
-          </Str>
-          <Disp Icon="Str" />
-        </Item>
-      </Item>
-<<<<<<< HEAD
-=======
-      <Item ItemId=";@extensions/Microsoft.mssql/dist/objectManagement/localizedConstants.objectManagement.serverMemoryMaxLowerThanMinI" ItemType="0" PsrId="308" Leaf="false">
-        <Disp Icon="Dir" LocTbl="false" />
-        <Item ItemId=";(...) nputError" ItemType="0" PsrId="308" Leaf="true">
-          <Str Cat="Text">
-            <Val><![CDATA[Maximum server memory cannot be lower than minimum server memory]]></Val>
-          </Str>
-          <Disp Icon="Str" />
-        </Item>
-      </Item>
->>>>>>> 60bff012
+            </Tgt>
+          </Str>
+          <Disp Icon="Str" />
+        </Item>
+      </Item>
       <Item ItemId=";@extensions/Microsoft.mssql/dist/objectManagement/localizedConstants.objectManagement.serverRole.SelectMemberDialo" ItemType="0" PsrId="308" Leaf="false">
         <Disp Icon="Dir" LocTbl="false" />
         <Item ItemId=";(...) gTitle" ItemType="0" PsrId="308" Leaf="true">
@@ -838,12 +756,9 @@
       <Item ItemId=";extensions/Microsoft.mssql/dist/main.mssql.reloadPrompt" ItemType="0" PsrId="308" Leaf="true">
         <Str Cat="Text">
           <Val><![CDATA[This setting requires Azure Data Studio to be reloaded to take into effect.]]></Val>
-<<<<<<< HEAD
           <Tgt Cat="Text" Stat="Loc" Orig="New">
             <Val><![CDATA[Essa configuração exige que o Azure Data Studio seja recarregado para entrar em vigor.]]></Val>
           </Tgt>
-=======
->>>>>>> 60bff012
         </Str>
         <Disp Icon="Str" />
       </Item>
@@ -1075,12 +990,9 @@
       <Item ItemId=";extensions/Microsoft.mssql/dist/objectManagement/localizedConstants.objectManagement.collationNotValidError" ItemType="0" PsrId="308" Leaf="true">
         <Str Cat="Text">
           <Val><![CDATA[The selected collation '{0}' is not valid. Please choose a different collation.]]></Val>
-<<<<<<< HEAD
           <Tgt Cat="Text" Stat="Loc" Orig="New">
             <Val><![CDATA[A ordenação selecionada ''{0}'' não é válida. Selecione uma diferente.]]></Val>
           </Tgt>
-=======
->>>>>>> 60bff012
         </Str>
         <Disp Icon="Str" />
       </Item>
@@ -1206,8 +1118,6 @@
           <Val><![CDATA[{0} MB]]></Val>
           <Tgt Cat="Text" Stat="Loc" Orig="New">
             <Val><![CDATA[{0} MB]]></Val>
-<<<<<<< HEAD
-=======
           </Tgt>
         </Str>
         <Disp Icon="Str" />
@@ -1217,23 +1127,10 @@
           <Val><![CDATA[Memory Used By Memory Optimized Objects]]></Val>
           <Tgt Cat="Text" Stat="Loc" Orig="New">
             <Val><![CDATA[Memória Usada por Objetos com Otimização de Memória]]></Val>
->>>>>>> 60bff012
-          </Tgt>
-        </Str>
-        <Disp Icon="Str" />
-      </Item>
-<<<<<<< HEAD
-      <Item ItemId=";extensions/Microsoft.mssql/dist/objectManagement/localizedConstants.objectManagement.databaseProperties.memoryUsed" ItemType="0" PsrId="308" Leaf="true">
-        <Str Cat="Text">
-          <Val><![CDATA[Memory Used By Memory Optimized Objects]]></Val>
-          <Tgt Cat="Text" Stat="Loc" Orig="New">
-            <Val><![CDATA[Memória Usada por Objetos com Otimização de Memória]]></Val>
-          </Tgt>
-        </Str>
-        <Disp Icon="Str" />
-      </Item>
-=======
->>>>>>> 60bff012
+          </Tgt>
+        </Str>
+        <Disp Icon="Str" />
+      </Item>
       <Item ItemId=";extensions/Microsoft.mssql/dist/objectManagement/localizedConstants.objectManagement.databaseProperties.name" ItemType="0" PsrId="308" Leaf="true">
         <Str Cat="Text">
           <Val><![CDATA[Name]]></Val>
@@ -1273,10 +1170,9 @@
       <Item ItemId=";extensions/Microsoft.mssql/dist/objectManagement/localizedConstants.objectManagement.deleteBackupHistory" ItemType="0" PsrId="308" Leaf="true">
         <Str Cat="Text">
           <Val><![CDATA[Delete backup and restore history information for database]]></Val>
-<<<<<<< HEAD
           <Tgt Cat="Text" Stat="Loc" Orig="New">
             <Val><![CDATA[Excluir backup e restaurar informações de histórico para banco de dados]]></Val>
-=======
+          </Tgt>
         </Str>
         <Disp Icon="Str" />
       </Item>
@@ -1285,50 +1181,43 @@
           <Val><![CDATA[Deny]]></Val>
           <Tgt Cat="Text" Stat="Loc" Orig="New">
             <Val><![CDATA[Negar]]></Val>
->>>>>>> 60bff012
-          </Tgt>
-        </Str>
-        <Disp Icon="Str" />
-      </Item>
-<<<<<<< HEAD
-      <Item ItemId=";extensions/Microsoft.mssql/dist/objectManagement/localizedConstants.objectManagement.denyColumnHeader" ItemType="0" PsrId="308" Leaf="true">
-        <Str Cat="Text">
-          <Val><![CDATA[Deny]]></Val>
-          <Tgt Cat="Text" Stat="Loc" Orig="New">
-            <Val><![CDATA[Negar]]></Val>
-=======
+          </Tgt>
+        </Str>
+        <Disp Icon="Str" />
+      </Item>
       <Item ItemId=";extensions/Microsoft.mssql/dist/objectManagement/localizedConstants.objectManagement.detachButtonLabel" ItemType="0" PsrId="308" Leaf="true">
         <Str Cat="Text">
           <Val><![CDATA[Detach]]></Val>
           <Tgt Cat="Text" Stat="Loc" Orig="New">
             <Val><![CDATA[Desanexar]]></Val>
->>>>>>> 60bff012
-          </Tgt>
-        </Str>
-        <Disp Icon="Str" />
-      </Item>
-<<<<<<< HEAD
-      <Item ItemId=";extensions/Microsoft.mssql/dist/objectManagement/localizedConstants.objectManagement.detachButtonLabel" ItemType="0" PsrId="308" Leaf="true">
-        <Str Cat="Text">
-          <Val><![CDATA[Detach]]></Val>
-          <Tgt Cat="Text" Stat="Loc" Orig="New">
-            <Val><![CDATA[Desanexar]]></Val>
-=======
+          </Tgt>
+        </Str>
+        <Disp Icon="Str" />
+      </Item>
       <Item ItemId=";extensions/Microsoft.mssql/dist/objectManagement/localizedConstants.objectManagement.detachDatabaseDialogTitle" ItemType="0" PsrId="308" Leaf="true">
         <Str Cat="Text">
           <Val><![CDATA[Detach Database - {0} (Preview)]]></Val>
+          <Tgt Cat="Text" Stat="Loc" Orig="New">
+            <Val><![CDATA[Desanexar Banco de Dados - {0} (Versão Prévia)]]></Val>
+          </Tgt>
         </Str>
         <Disp Icon="Str" />
       </Item>
       <Item ItemId=";extensions/Microsoft.mssql/dist/objectManagement/localizedConstants.objectManagement.detachDatabaseOptions" ItemType="0" PsrId="308" Leaf="true">
         <Str Cat="Text">
           <Val><![CDATA[Detach Database Options]]></Val>
+          <Tgt Cat="Text" Stat="Loc" Orig="New">
+            <Val><![CDATA[Desanexar Opções de Banco de Dados]]></Val>
+          </Tgt>
         </Str>
         <Disp Icon="Str" />
       </Item>
       <Item ItemId=";extensions/Microsoft.mssql/dist/objectManagement/localizedConstants.objectManagement.detachDropConnections" ItemType="0" PsrId="308" Leaf="true">
         <Str Cat="Text">
           <Val><![CDATA[Drop connnections]]></Val>
+          <Tgt Cat="Text" Stat="Loc" Orig="New">
+            <Val><![CDATA[Remover conotações]]></Val>
+          </Tgt>
         </Str>
         <Disp Icon="Str" />
       </Item>
@@ -1337,179 +1226,78 @@
           <Val><![CDATA[Update statistics]]></Val>
           <Tgt Cat="Text" Stat="Loc" Orig="New">
             <Val><![CDATA[Atualizar estatísticas]]></Val>
->>>>>>> 60bff012
-          </Tgt>
-        </Str>
-        <Disp Icon="Str" />
-      </Item>
-<<<<<<< HEAD
-      <Item ItemId=";extensions/Microsoft.mssql/dist/objectManagement/localizedConstants.objectManagement.detachDatabaseDialogTitle" ItemType="0" PsrId="308" Leaf="true">
-        <Str Cat="Text">
-          <Val><![CDATA[Detach Database - {0} (Preview)]]></Val>
-          <Tgt Cat="Text" Stat="Loc" Orig="New">
-            <Val><![CDATA[Desanexar Banco de Dados - {0} (Versão Prévia)]]></Val>
-=======
+          </Tgt>
+        </Str>
+        <Disp Icon="Str" />
+      </Item>
       <Item ItemId=";extensions/Microsoft.mssql/dist/objectManagement/localizedConstants.objectManagement.dropButtonLabel" ItemType="0" PsrId="308" Leaf="true">
         <Str Cat="Text">
           <Val><![CDATA[Drop]]></Val>
           <Tgt Cat="Text" Stat="Loc" Orig="New">
             <Val><![CDATA[Remover]]></Val>
->>>>>>> 60bff012
-          </Tgt>
-        </Str>
-        <Disp Icon="Str" />
-      </Item>
-<<<<<<< HEAD
-      <Item ItemId=";extensions/Microsoft.mssql/dist/objectManagement/localizedConstants.objectManagement.detachDatabaseOptions" ItemType="0" PsrId="308" Leaf="true">
-        <Str Cat="Text">
-          <Val><![CDATA[Detach Database Options]]></Val>
-          <Tgt Cat="Text" Stat="Loc" Orig="New">
-            <Val><![CDATA[Desanexar Opções de Banco de Dados]]></Val>
-=======
+          </Tgt>
+        </Str>
+        <Disp Icon="Str" />
+      </Item>
       <Item ItemId=";extensions/Microsoft.mssql/dist/objectManagement/localizedConstants.objectManagement.dropDatabaseDialogTitle" ItemType="0" PsrId="308" Leaf="true">
         <Str Cat="Text">
           <Val><![CDATA[Drop Database - {0} (Preview)]]></Val>
           <Tgt Cat="Text" Stat="Loc" Orig="New">
             <Val><![CDATA[Descartar Banco de Dados: {0} (Versão Prévia)]]></Val>
->>>>>>> 60bff012
-          </Tgt>
-        </Str>
-        <Disp Icon="Str" />
-      </Item>
-<<<<<<< HEAD
-      <Item ItemId=";extensions/Microsoft.mssql/dist/objectManagement/localizedConstants.objectManagement.detachDropConnections" ItemType="0" PsrId="308" Leaf="true">
-        <Str Cat="Text">
-          <Val><![CDATA[Drop connnections]]></Val>
-          <Tgt Cat="Text" Stat="Loc" Orig="New">
-            <Val><![CDATA[Remover conotações]]></Val>
-=======
+          </Tgt>
+        </Str>
+        <Disp Icon="Str" />
+      </Item>
       <Item ItemId=";extensions/Microsoft.mssql/dist/objectManagement/localizedConstants.objectManagement.dropDatabaseOptions" ItemType="0" PsrId="308" Leaf="true">
         <Str Cat="Text">
           <Val><![CDATA[Drop Database Options]]></Val>
           <Tgt Cat="Text" Stat="Loc" Orig="New">
             <Val><![CDATA[Remover Opções de Banco de Dados]]></Val>
->>>>>>> 60bff012
-          </Tgt>
-        </Str>
-        <Disp Icon="Str" />
-      </Item>
-<<<<<<< HEAD
-      <Item ItemId=";extensions/Microsoft.mssql/dist/objectManagement/localizedConstants.objectManagement.detachUpdateStatistics" ItemType="0" PsrId="308" Leaf="true">
-        <Str Cat="Text">
-          <Val><![CDATA[Update statistics]]></Val>
-          <Tgt Cat="Text" Stat="Loc" Orig="New">
-            <Val><![CDATA[Atualizar estatísticas]]></Val>
-=======
+          </Tgt>
+        </Str>
+        <Disp Icon="Str" />
+      </Item>
       <Item ItemId=";extensions/Microsoft.mssql/dist/objectManagement/localizedConstants.objectManagement.dropLoginConfirmation" ItemType="0" PsrId="308" Leaf="true">
         <Str Cat="Text">
           <Val><![CDATA[Dropping server logins does not drop the database users associated with the logins. To complete the process, drop the users in each database. It may be necessary to first transfer the ownership of schemas to new users.]]></Val>
           <Tgt Cat="Text" Stat="Loc" Orig="New">
             <Val><![CDATA[A exclusão de logons do servidor não exclui os usuários de banco de dados associados aos logons. Para concluir o processo, exclua os usuários em cada banco de dados. Pode ser necessário primeiro transferir a propriedade de esquemas aos novos usuários.]]></Val>
->>>>>>> 60bff012
-          </Tgt>
-        </Str>
-        <Disp Icon="Str" />
-      </Item>
-<<<<<<< HEAD
-      <Item ItemId=";extensions/Microsoft.mssql/dist/objectManagement/localizedConstants.objectManagement.dropButtonLabel" ItemType="0" PsrId="308" Leaf="true">
-        <Str Cat="Text">
-          <Val><![CDATA[Drop]]></Val>
-          <Tgt Cat="Text" Stat="Loc" Orig="New">
-            <Val><![CDATA[Remover]]></Val>
-=======
+          </Tgt>
+        </Str>
+        <Disp Icon="Str" />
+      </Item>
       <Item ItemId=";extensions/Microsoft.mssql/dist/objectManagement/localizedConstants.objectManagement.dropObjectConfirmation" ItemType="0" PsrId="308" InstFlg="true" Leaf="true">
         <Str Cat="Text">
           <Val><![CDATA[Are you sure you want to drop the {0}: {1}?]]></Val>
           <Tgt Cat="Text" Stat="Loc" Orig="New">
             <Val><![CDATA[Tem certeza de que deseja remover o {0}: {1}?]]></Val>
->>>>>>> 60bff012
-          </Tgt>
-        </Str>
-        <Disp Icon="Str" />
-      </Item>
-<<<<<<< HEAD
-      <Item ItemId=";extensions/Microsoft.mssql/dist/objectManagement/localizedConstants.objectManagement.dropDatabaseDialogTitle" ItemType="0" PsrId="308" Leaf="true">
-        <Str Cat="Text">
-          <Val><![CDATA[Drop Database - {0} (Preview)]]></Val>
-          <Tgt Cat="Text" Stat="Loc" Orig="New">
-            <Val><![CDATA[Descartar Banco de Dados: {0} (Versão Prévia)]]></Val>
-=======
+          </Tgt>
+        </Str>
+        <Disp Icon="Str" />
+      </Item>
       <Item ItemId=";extensions/Microsoft.mssql/dist/objectManagement/localizedConstants.objectManagement.dropObjectError" ItemType="0" PsrId="308" InstFlg="true" Leaf="true">
         <Str Cat="Text">
           <Val><![CDATA[An error occurred while dropping the {0}: {1}. {2}]]></Val>
           <Tgt Cat="Text" Stat="Loc" Orig="New">
             <Val><![CDATA[Ocorreu um erro ao descartar o {0}: {1}. {2}]]></Val>
->>>>>>> 60bff012
-          </Tgt>
-        </Str>
-        <Disp Icon="Str" />
-      </Item>
-<<<<<<< HEAD
-      <Item ItemId=";extensions/Microsoft.mssql/dist/objectManagement/localizedConstants.objectManagement.dropDatabaseOptions" ItemType="0" PsrId="308" Leaf="true">
-        <Str Cat="Text">
-          <Val><![CDATA[Drop Database Options]]></Val>
-          <Tgt Cat="Text" Stat="Loc" Orig="New">
-            <Val><![CDATA[Remover Opções de Banco de Dados]]></Val>
-=======
+          </Tgt>
+        </Str>
+        <Disp Icon="Str" />
+      </Item>
       <Item ItemId=";extensions/Microsoft.mssql/dist/objectManagement/localizedConstants.objectManagement.dropObjectOperationName" ItemType="0" PsrId="308" InstFlg="true" Leaf="true">
         <Str Cat="Text">
           <Val><![CDATA[Drop {0} '{1}']]></Val>
           <Tgt Cat="Text" Stat="Loc" Orig="New">
             <Val><![CDATA[Remover {0} "{1}"]]></Val>
->>>>>>> 60bff012
-          </Tgt>
-        </Str>
-        <Disp Icon="Str" />
-      </Item>
-<<<<<<< HEAD
-      <Item ItemId=";extensions/Microsoft.mssql/dist/objectManagement/localizedConstants.objectManagement.dropLoginConfirmation" ItemType="0" PsrId="308" Leaf="true">
-        <Str Cat="Text">
-          <Val><![CDATA[Dropping server logins does not drop the database users associated with the logins. To complete the process, drop the users in each database. It may be necessary to first transfer the ownership of schemas to new users.]]></Val>
-          <Tgt Cat="Text" Stat="Loc" Orig="New">
-            <Val><![CDATA[A exclusão de logons do servidor não exclui os usuários de banco de dados associados aos logons. Para concluir o processo, exclua os usuários em cada banco de dados. Pode ser necessário primeiro transferir a propriedade de esquemas aos novos usuários.]]></Val>
-=======
+          </Tgt>
+        </Str>
+        <Disp Icon="Str" />
+      </Item>
       <Item ItemId=";extensions/Microsoft.mssql/dist/objectManagement/localizedConstants.objectManagement.editionLabel" ItemType="0" PsrId="308" Leaf="true">
         <Str Cat="Text">
           <Val><![CDATA[Edition]]></Val>
           <Tgt Cat="Text" Stat="Loc" Orig="New">
             <Val><![CDATA[Edição]]></Val>
->>>>>>> 60bff012
-          </Tgt>
-        </Str>
-        <Disp Icon="Str" />
-      </Item>
-      <Item ItemId=";extensions/Microsoft.mssql/dist/objectManagement/localizedConstants.objectManagement.dropObjectConfirmation" ItemType="0" PsrId="308" InstFlg="true" Leaf="true">
-        <Str Cat="Text">
-          <Val><![CDATA[Are you sure you want to drop the {0}: {1}?]]></Val>
-          <Tgt Cat="Text" Stat="Loc" Orig="New">
-            <Val><![CDATA[Tem certeza de que deseja remover o {0}: {1}?]]></Val>
-          </Tgt>
-        </Str>
-        <Disp Icon="Str" />
-      </Item>
-      <Item ItemId=";extensions/Microsoft.mssql/dist/objectManagement/localizedConstants.objectManagement.dropObjectError" ItemType="0" PsrId="308" InstFlg="true" Leaf="true">
-        <Str Cat="Text">
-          <Val><![CDATA[An error occurred while dropping the {0}: {1}. {2}]]></Val>
-          <Tgt Cat="Text" Stat="Loc" Orig="New">
-            <Val><![CDATA[Ocorreu um erro ao descartar o {0}: {1}. {2}]]></Val>
-          </Tgt>
-        </Str>
-        <Disp Icon="Str" />
-      </Item>
-      <Item ItemId=";extensions/Microsoft.mssql/dist/objectManagement/localizedConstants.objectManagement.dropObjectOperationName" ItemType="0" PsrId="308" InstFlg="true" Leaf="true">
-        <Str Cat="Text">
-          <Val><![CDATA[Drop {0} '{1}']]></Val>
-          <Tgt Cat="Text" Stat="Loc" Orig="New">
-            <Val><![CDATA[Remover {0} "{1}"]]></Val>
-          </Tgt>
-        </Str>
-        <Disp Icon="Str" />
-      </Item>
-      <Item ItemId=";extensions/Microsoft.mssql/dist/objectManagement/localizedConstants.objectManagement.editionLabel" ItemType="0" PsrId="308" Leaf="true">
-        <Str Cat="Text">
-          <Val><![CDATA[Edition]]></Val>
-          <Tgt Cat="Text" Stat="Loc" Orig="New">
-            <Val><![CDATA[Edição]]></Val>
           </Tgt>
         </Str>
         <Disp Icon="Str" />
@@ -1523,7 +1311,6 @@
         </Str>
         <Disp Icon="Str" />
       </Item>
-<<<<<<< HEAD
       <Item ItemId=";extensions/Microsoft.mssql/dist/objectManagement/localizedConstants.objectManagement.explicitPermissionsTableLabel" ItemType="0" PsrId="308" Leaf="true">
         <Str Cat="Text">
           <Val><![CDATA[Explicit permissions for selected securable]]></Val>
@@ -1533,8 +1320,6 @@
         </Str>
         <Disp Icon="Str" />
       </Item>
-=======
->>>>>>> 60bff012
       <Item ItemId=";extensions/Microsoft.mssql/dist/objectManagement/localizedConstants.objectManagement.filterSectionTitle" ItemType="0" PsrId="308" Leaf="true">
         <Str Cat="Text">
           <Val><![CDATA[Filters]]></Val>
@@ -1880,25 +1665,17 @@
       <Item ItemId=";extensions/Microsoft.mssql/dist/objectManagement/localizedConstants.objectManagement.noDialogFoundError" ItemType="0" PsrId="308" Leaf="true">
         <Str Cat="Text">
           <Val><![CDATA[Could not find a supported dialog for node type '{0}' and object type '{1}'.]]></Val>
-<<<<<<< HEAD
           <Tgt Cat="Text" Stat="Loc" Orig="New">
             <Val><![CDATA[Não foi possível localizar uma caixa de diálogo com suporte para o tipo de nó '{0}' e o tipo de objeto '{1}'.]]></Val>
           </Tgt>
-=======
->>>>>>> 60bff012
         </Str>
         <Disp Icon="Str" />
       </Item>
       <Item ItemId=";extensions/Microsoft.mssql/dist/objectManagement/localizedConstants.objectManagement.objectPropertiesDialogTitle" ItemType="0" PsrId="308" InstFlg="true" Leaf="true">
         <Str Cat="Text">
           <Val><![CDATA[{0} Properties (Preview) - {1}]]></Val>
-<<<<<<< HEAD
           <Tgt Cat="Text" Stat="Loc" Orig="New">
             <Val><![CDATA[{0} Propriedades (Versão Prévia) – {1}]]></Val>
-=======
-          <Tgt Cat="Text" Stat="Update" Orig="New">
-            <Val><![CDATA[{0} – {1} (Versão prévia)]]></Val>
->>>>>>> 60bff012
           </Tgt>
           <Prev Cat="Text">
             <Val><![CDATA[{0} - {1} (Preview)]]></Val>
@@ -1936,7 +1713,6 @@
       <Item ItemId=";extensions/Microsoft.mssql/dist/objectManagement/localizedConstants.objectManagement.openDetachDatabaseDialogError" ItemType="0" PsrId="308" InstFlg="true" Leaf="true">
         <Str Cat="Text">
           <Val><![CDATA[An error occurred while opening the detach database dialog. {0}]]></Val>
-<<<<<<< HEAD
           <Tgt Cat="Text" Stat="Loc" Orig="New">
             <Val><![CDATA[Erro ao abrir a caixa de diálogo desanexar banco de dados. {0}]]></Val>
           </Tgt>
@@ -1947,15 +1723,6 @@
         <Str Cat="Text">
           <Val><![CDATA[An error occurred while opening the drop database dialog. {0}]]></Val>
           <Tgt Cat="Text" Stat="Loc" Orig="New">
-=======
-        </Str>
-        <Disp Icon="Str" />
-      </Item>
-      <Item ItemId=";extensions/Microsoft.mssql/dist/objectManagement/localizedConstants.objectManagement.openDropDatabaseDialogError" ItemType="0" PsrId="308" InstFlg="true" Leaf="true">
-        <Str Cat="Text">
-          <Val><![CDATA[An error occurred while opening the drop database dialog. {0}]]></Val>
-          <Tgt Cat="Text" Stat="Loc" Orig="New">
->>>>>>> 60bff012
             <Val><![CDATA[Erro ao abrir a caixa de diálogo remover banco de dados. {0}]]></Val>
           </Tgt>
         </Str>
@@ -2138,17 +1905,15 @@
       <Item ItemId=";extensions/Microsoft.mssql/dist/objectManagement/localizedConstants.objectManagement.reservedStorageSizeInMB" ItemType="0" PsrId="308" Leaf="true">
         <Str Cat="Text">
           <Val><![CDATA[Reserved Storage Size (MB)]]></Val>
-<<<<<<< HEAD
           <Tgt Cat="Text" Stat="Loc" Orig="New">
             <Val><![CDATA[Tamanho do Armazenamento Reservado (MB)]]></Val>
-=======
-          <Tgt Cat="Text" Stat="Update" Orig="New">
-            <Val><![CDATA[Tamanho do Armazenamento Reservado]]></Val>
->>>>>>> 60bff012
           </Tgt>
           <Prev Cat="Text">
             <Val><![CDATA[Reserved Storage Size]]></Val>
           </Prev>
+          <Prev Cat="Text">
+            <Val><![CDATA[Reserved Storage Size]]></Val>
+          </Prev>
         </Str>
         <Disp Icon="Str" />
       </Item>
@@ -2218,12 +1983,9 @@
       <Item ItemId=";extensions/Microsoft.mssql/dist/objectManagement/localizedConstants.objectManagement.storageSpaceUsageInMB" ItemType="0" PsrId="308" Leaf="true">
         <Str Cat="Text">
           <Val><![CDATA[Storage Space Usage (MB)]]></Val>
-<<<<<<< HEAD
           <Tgt Cat="Text" Stat="Loc" Orig="New">
             <Val><![CDATA[Uso do Espaço de Armazenamento (MB)]]></Val>
           </Tgt>
-=======
->>>>>>> 60bff012
         </Str>
         <Disp Icon="Str" />
       </Item>
@@ -2539,17 +2301,15 @@
       <Item ItemId=";extensions/Microsoft.mssql/dist/ui/localizedConstants.mssql.ui.loadingDialog" ItemType="0" PsrId="308" Leaf="true">
         <Str Cat="Text">
           <Val><![CDATA[Loading dialog completed]]></Val>
-<<<<<<< HEAD
           <Tgt Cat="Text" Stat="Loc" Orig="New">
             <Val><![CDATA[Carregamento da caixa de diálogo concluído]]></Val>
-=======
-          <Tgt Cat="Text" Stat="Update" Orig="New">
-            <Val><![CDATA[Carregando diálogo...]]></Val>
->>>>>>> 60bff012
           </Tgt>
           <Prev Cat="Text">
             <Val><![CDATA[Loading dialog...]]></Val>
           </Prev>
+          <Prev Cat="Text">
+            <Val><![CDATA[Loading dialog...]]></Val>
+          </Prev>
         </Str>
         <Disp Icon="Str" />
       </Item>
@@ -3597,12 +3357,9 @@
       <Item ItemId=";extensions/Microsoft.mssql/package.mssql.enableConnectionPooling" ItemType="0" PsrId="308" Leaf="true">
         <Str Cat="Text">
           <Val><![CDATA[Enables connection pooling on MSSQL connections to improve overall performance of Azure Data Studio connectivity. This setting is enabled by default. Azure Data Studio is required to be relaunched when the value is changed.]]></Val>
-<<<<<<< HEAD
           <Tgt Cat="Text" Stat="Loc" Orig="New">
             <Val><![CDATA[Habilita o pool de conexões em conexões MSSQL para melhorar o desempenho gera da conectividade do Azure Data Studio. Essa configuração está habilitada por padrão. O Azure Data Studio deve ser reinicializado quando o valor é alterado.]]></Val>
           </Tgt>
-=======
->>>>>>> 60bff012
         </Str>
         <Disp Icon="Str" />
       </Item>
@@ -4317,7 +4074,6 @@
       <Item ItemId=";extensions/Microsoft.mssql/package.title.detachDatabase" ItemType="0" PsrId="308" Leaf="true">
         <Str Cat="Text">
           <Val><![CDATA[Detach (Preview)]]></Val>
-<<<<<<< HEAD
           <Tgt Cat="Text" Stat="Loc" Orig="New">
             <Val><![CDATA[Desanexar (Versão Prévia)]]></Val>
           </Tgt>
@@ -4338,16 +4094,6 @@
           <Val><![CDATA[New Database (Preview)]]></Val>
           <Tgt Cat="Text" Stat="Loc" Orig="New">
             <Val><![CDATA[Novo Banco de Dados (Versão Prévia)]]></Val>
-=======
-        </Str>
-        <Disp Icon="Str" />
-      </Item>
-      <Item ItemId=";extensions/Microsoft.mssql/package.title.dropObject" ItemType="0" PsrId="308" Leaf="true">
-        <Str Cat="Text">
-          <Val><![CDATA[Drop (Preview)]]></Val>
-          <Tgt Cat="Text" Stat="Loc" Orig="New">
-            <Val><![CDATA[Remover (Visualização)]]></Val>
->>>>>>> 60bff012
           </Tgt>
         </Str>
         <Disp Icon="Str" />
@@ -4361,13 +4107,8 @@
       <Item ItemId=";extensions/Microsoft.mssql/package.title.newObject" ItemType="0" PsrId="308" Leaf="true">
         <Str Cat="Text">
           <Val><![CDATA[New (Preview)]]></Val>
-<<<<<<< HEAD
           <Tgt Cat="Text" Stat="Loc" Orig="New">
             <Val><![CDATA[Novo (Versão prévia)]]></Val>
-=======
-          <Tgt Cat="Text" Stat="Update" Orig="New">
-            <Val><![CDATA[Novo]]></Val>
->>>>>>> 60bff012
           </Tgt>
           <Prev Cat="Text">
             <Val><![CDATA[New]]></Val>
@@ -4399,13 +4140,8 @@
       <Item ItemId=";extensions/Microsoft.mssql/package.title.renameObject" ItemType="0" PsrId="308" Leaf="true">
         <Str Cat="Text">
           <Val><![CDATA[Rename (Preview)]]></Val>
-<<<<<<< HEAD
           <Tgt Cat="Text" Stat="Loc" Orig="New">
             <Val><![CDATA[Renomear (Versão Prévia)]]></Val>
-=======
-          <Tgt Cat="Text" Stat="Update" Orig="New">
-            <Val><![CDATA[Renomear]]></Val>
->>>>>>> 60bff012
           </Tgt>
           <Prev Cat="Text">
             <Val><![CDATA[Rename]]></Val>
