--- conflicted
+++ resolved
@@ -20,12 +20,9 @@
         <Item ItemId=";(...) ror" ItemType="0" PsrId="308" Leaf="true">
           <Str Cat="Text">
             <Val><![CDATA[An error occurred in MSAL library when requesting auth code URL. For more detailed information on error, please check 'Azure Accounts' output pane. ]A;]A;]]></Val>
-<<<<<<< HEAD
             <Tgt Cat="Text" Stat="Loc" Orig="New">
               <Val><![CDATA[Ocorreu um erro na biblioteca MSAL ao solicitar a URL do código de autenticação. Para obter informações mais detalhadas sobre o erro, verifique o painel de saída 'Contas do Azure'. ]A;]A;]]></Val>
             </Tgt>
-=======
->>>>>>> 60bff012
           </Str>
           <Disp Icon="Str" />
         </Item>
@@ -59,12 +56,9 @@
         <Item ItemId=";(...) ure.resource.providers.databaseServer.treeDataProvider.cosmosDbPostgresContainerLabel" ItemType="0" PsrId="308" Leaf="true">
           <Str Cat="Text">
             <Val><![CDATA[Azure CosmosDB for PostgreSQL Cluster]]></Val>
-<<<<<<< HEAD
             <Tgt Cat="Text" Stat="Loc" Orig="New">
               <Val><![CDATA[Cluster do Azure CosmosDB for PostgreSQL]]></Val>
             </Tgt>
-=======
->>>>>>> 60bff012
           </Str>
           <Disp Icon="Str" />
         </Item>
@@ -202,7 +196,6 @@
         </Item>
       </Item>
       <Item ItemId=";@extensions/Microsoft.azurecore/dist/azureResource/providers/universal/universalService.azurecore.unregisteredProv" ItemType="0" PsrId="308" Leaf="false">
-<<<<<<< HEAD
         <Disp Icon="Dir" LocTbl="false" />
         <Item ItemId=";(...) ider" ItemType="0" PsrId="308" Leaf="true">
           <Str Cat="Text">
@@ -225,30 +218,6 @@
       </Item>
       <Item ItemId=";@extensions/Microsoft.azurecore/dist/azureResource/resourceTreeNode.azure.resource.resourceTreeNode.noResourcesLab" ItemType="0" PsrId="308" Leaf="false">
         <Disp Icon="Dir" LocTbl="false" />
-=======
-        <Disp Icon="Dir" LocTbl="false" />
-        <Item ItemId=";(...) ider" ItemType="0" PsrId="308" Leaf="true">
-          <Str Cat="Text">
-            <Val><![CDATA[Unrecognized Provider resource: {0}]]></Val>
-            <Tgt Cat="Text" Stat="Loc" Orig="New">
-              <Val><![CDATA[Recurso de Provedor não reconhecido: {0}]]></Val>
-            </Tgt>
-          </Str>
-          <Disp Icon="Str" />
-        </Item>
-        <Item ItemId=";(...) iderType" ItemType="0" PsrId="308" Leaf="true">
-          <Str Cat="Text">
-            <Val><![CDATA[Unrecognized Provider resource type: {0}]]></Val>
-            <Tgt Cat="Text" Stat="Loc" Orig="New">
-              <Val><![CDATA[Tipo de recurso de Provedor não reconhecido: {0}]]></Val>
-            </Tgt>
-          </Str>
-          <Disp Icon="Str" />
-        </Item>
-      </Item>
-      <Item ItemId=";@extensions/Microsoft.azurecore/dist/azureResource/resourceTreeNode.azure.resource.resourceTreeNode.noResourcesLab" ItemType="0" PsrId="308" Leaf="false">
-        <Disp Icon="Dir" LocTbl="false" />
->>>>>>> 60bff012
         <Item ItemId=";(...) el" ItemType="0" PsrId="308" Leaf="true">
           <Str Cat="Text">
             <Val><![CDATA[No Resources found]]></Val>
@@ -287,6 +256,48 @@
         <Disp Icon="Dir" LocTbl="false" />
         <Item ItemId=";(...) ntsLabel" ItemType="0" PsrId="308" Leaf="true">
           <Str Cat="Text">
+            <Val><![CDATA[Sign in to Azure...]]></Val>
+            <Tgt Cat="Text" Stat="Loc" Orig="New">
+              <Val><![CDATA[Entrar no Azure...]]></Val>
+            </Tgt>
+          </Str>
+          <Disp Icon="Str" />
+        </Item>
+      </Item>
+      <Item ItemId=";@extensions/Microsoft.azurecore/dist/azureResource/tree/connectionDialogTreeProvider.azure.resource.tree.treeProvi" ItemType="0" PsrId="308" Leaf="false">
+        <Disp Icon="Dir" LocTbl="false" />
+        <Item ItemId=";(...) der.accountLoadError" ItemType="0" PsrId="308" Leaf="true">
+          <Str Cat="Text">
+            <Val><![CDATA[Failed to load some Azure accounts. {0}]]></Val>
+            <Tgt Cat="Text" Stat="Loc" Orig="New">
+              <Val><![CDATA[Falha ao carregar algumas contas do Azure. {0}]]></Val>
+            </Tgt>
+          </Str>
+          <Disp Icon="Str" />
+        </Item>
+        <Item ItemId=";(...) der.loadingLabel" ItemType="0" PsrId="308" Leaf="true">
+          <Str Cat="Text">
+            <Val><![CDATA[Loading ...]]></Val>
+            <Tgt Cat="Text" Stat="Loc" Orig="New">
+              <Val><![CDATA[Carregando...]]></Val>
+            </Tgt>
+          </Str>
+          <Disp Icon="Str" />
+        </Item>
+        <Item ItemId=";(...) der.openAccountsDialog" ItemType="0" PsrId="308" Leaf="true">
+          <Str Cat="Text">
+            <Val><![CDATA[Show Azure accounts]]></Val>
+            <Tgt Cat="Text" Stat="Loc" Orig="New">
+              <Val><![CDATA[Mostrar contas do Azure]]></Val>
+            </Tgt>
+          </Str>
+          <Disp Icon="Str" />
+        </Item>
+      </Item>
+      <Item ItemId=";@extensions/Microsoft.azurecore/dist/azureResource/tree/flatAccountTreeNode.azure.resource.tree.accountTreeNode.no" ItemType="0" PsrId="308" Leaf="false">
+        <Disp Icon="Dir" LocTbl="false" />
+        <Item ItemId=";(...) TenantsLabel" ItemType="0" PsrId="308" Leaf="true">
+          <Str Cat="Text">
             <Val><![CDATA[No Tenants found.]]></Val>
             <Tgt Cat="Text" Stat="Loc" Orig="New">
               <Val><![CDATA[Nenhum Locatário encontrado.]]></Val>
@@ -295,48 +306,6 @@
           <Disp Icon="Str" />
         </Item>
       </Item>
-      <Item ItemId=";@extensions/Microsoft.azurecore/dist/azureResource/tree/connectionDialogTreeProvider.azure.resource.tree.treeProvi" ItemType="0" PsrId="308" Leaf="false">
-        <Disp Icon="Dir" LocTbl="false" />
-        <Item ItemId=";(...) der.accountLoadError" ItemType="0" PsrId="308" Leaf="true">
-          <Str Cat="Text">
-            <Val><![CDATA[Failed to load some Azure accounts. {0}]]></Val>
-            <Tgt Cat="Text" Stat="Loc" Orig="New">
-              <Val><![CDATA[Falha ao carregar algumas contas do Azure. {0}]]></Val>
-            </Tgt>
-          </Str>
-          <Disp Icon="Str" />
-        </Item>
-        <Item ItemId=";(...) der.loadingLabel" ItemType="0" PsrId="308" Leaf="true">
-          <Str Cat="Text">
-            <Val><![CDATA[Loading ...]]></Val>
-            <Tgt Cat="Text" Stat="Loc" Orig="New">
-              <Val><![CDATA[Carregando...]]></Val>
-            </Tgt>
-          </Str>
-          <Disp Icon="Str" />
-        </Item>
-        <Item ItemId=";(...) der.openAccountsDialog" ItemType="0" PsrId="308" Leaf="true">
-          <Str Cat="Text">
-            <Val><![CDATA[Show Azure accounts]]></Val>
-            <Tgt Cat="Text" Stat="Loc" Orig="New">
-              <Val><![CDATA[Mostrar contas do Azure]]></Val>
-            </Tgt>
-          </Str>
-          <Disp Icon="Str" />
-        </Item>
-      </Item>
-      <Item ItemId=";@extensions/Microsoft.azurecore/dist/azureResource/tree/flatAccountTreeNode.azure.resource.tree.accountTreeNode.no" ItemType="0" PsrId="308" Leaf="false">
-        <Disp Icon="Dir" LocTbl="false" />
-        <Item ItemId=";(...) TenantsLabel" ItemType="0" PsrId="308" Leaf="true">
-          <Str Cat="Text">
-            <Val><![CDATA[No Tenants found.]]></Val>
-            <Tgt Cat="Text" Stat="Loc" Orig="New">
-              <Val><![CDATA[Nenhum Locatário encontrado.]]></Val>
-            </Tgt>
-          </Str>
-          <Disp Icon="Str" />
-        </Item>
-      </Item>
       <Item ItemId=";@extensions/Microsoft.azurecore/dist/azureResource/tree/flatTenantTreeNode.azure.resource.tree.accountTreeNode.noS" ItemType="0" PsrId="308" Leaf="false">
         <Disp Icon="Dir" LocTbl="false" />
         <Item ItemId=";(...) ubscriptionsLabel" ItemType="0" PsrId="308" Leaf="true">
@@ -394,13 +363,8 @@
       <Item ItemId=";extensions/Microsoft.azurecore/dist/account-provider/auths/azureAuth.azurecore.confirmIgnoreTenantDialog.body" ItemType="0" PsrId="308" Leaf="true">
         <Str Cat="Text">
           <Val><![CDATA[Azure Data Studio will no longer trigger authentication for this tenant {0} ({1}) and resources will not be accessible. ]A;]A;To allow access to resources for this tenant again, you will need to remove the tenant from the exclude list in the '{2}' setting.]A;]A;Do you wish to proceed?]]></Val>
-<<<<<<< HEAD
           <Tgt Cat="Text" Stat="Loc" Orig="New">
             <Val><![CDATA[O Azure Data Studio não acionará mais a autenticação para este locatário {0} ({1}) e os recursos não estarão acessíveis.]A;]A;Para permitir o acesso aos recursos para este locatário novamente, você precisará remover o locatário da lista de exclusão na configuração '{2}'.]A;]A;Você deseja continuar?]]></Val>
-=======
-          <Tgt Cat="Text" Stat="Update" Orig="New">
-            <Val><![CDATA[O Azure Data Studio não acionará mais a autenticação para este locatário {0} ({1}) e os recursos não estarão acessíveis.]D;]A;]D;]A;Para permitir o acesso aos recursos para este inquilino novamente, você precisará remover o inquilino da lista de exclusão na configuração '{2}'.]D;]A;]D;]A;Você deseja continuar?]]></Val>
->>>>>>> 60bff012
           </Tgt>
           <Prev Cat="Text">
             <Val><![CDATA[Azure Data Studio will no longer trigger authentication for this tenant {0} ({1}) and resources will not be accessible. ]D;]A;]D;]A;To allow access to resources for this tenant again, you will need to remove the tenant from the exclude list in the '{2}' setting.]D;]A;]D;]A;Do you wish to proceed?]]></Val>
@@ -468,17 +432,15 @@
       <Item ItemId=";extensions/Microsoft.azurecore/dist/account-provider/auths/azureAuth.msal.accountNotFoundError" ItemType="0" PsrId="308" Leaf="true">
         <Str Cat="Text">
           <Val><![CDATA[Unable to find account info when acquiring token, please remove account and add again.]]></Val>
-<<<<<<< HEAD
           <Tgt Cat="Text" Stat="Loc" Orig="New">
             <Val><![CDATA[Não é possível localizar as informações da conta ao adquirir o token. Remova a conta e adicione novamente.]]></Val>
-=======
-          <Tgt Cat="Text" Stat="Update" Orig="New">
-            <Val><![CDATA[Não foi possível encontrar as informações da conta ao adquirir o token.]]></Val>
->>>>>>> 60bff012
           </Tgt>
           <Prev Cat="Text">
             <Val><![CDATA[Unable to find account info when acquiring token.]]></Val>
           </Prev>
+          <Prev Cat="Text">
+            <Val><![CDATA[Unable to find account info when acquiring token.]]></Val>
+          </Prev>
         </Str>
         <Disp Icon="Str" />
       </Item>
@@ -593,17 +555,15 @@
       <Item ItemId=";extensions/Microsoft.azurecore/dist/account-provider/azureAccountProvider.msalTokenError" ItemType="0" PsrId="308" Leaf="true">
         <Str Cat="Text">
           <Val><![CDATA[{0} occurred when acquiring token. ]A;{1}]]></Val>
-<<<<<<< HEAD
           <Tgt Cat="Text" Stat="Loc" Orig="New">
             <Val><![CDATA[{0} ocorreu ao adquirir o token. ]A;{1}]]></Val>
-=======
-          <Tgt Cat="Text" Stat="Update" Orig="New">
-            <Val><![CDATA[{0} ocorreu ao adquirir o token. ]D;]A;{1}]]></Val>
->>>>>>> 60bff012
           </Tgt>
           <Prev Cat="Text">
             <Val><![CDATA[{0} occurred when acquiring token. ]D;]A;{1}]]></Val>
           </Prev>
+          <Prev Cat="Text">
+            <Val><![CDATA[{0} occurred when acquiring token. ]D;]A;{1}]]></Val>
+          </Prev>
         </Str>
         <Disp Icon="Str" />
       </Item>
@@ -790,17 +750,15 @@
       <Item ItemId=";extensions/Microsoft.azurecore/dist/azureResource/services/terminalService.azure.shellClosed" ItemType="0" PsrId="308" Leaf="true">
         <Str Cat="Text">
           <Val><![CDATA[Shell closed.]A;]]></Val>
-<<<<<<< HEAD
           <Tgt Cat="Text" Stat="Loc" Orig="New">
             <Val><![CDATA[Shell fechado.]A;]]></Val>
-=======
-          <Tgt Cat="Text" Stat="Update" Orig="New">
-            <Val><![CDATA[Shell fechado.]D;]A;]]></Val>
->>>>>>> 60bff012
           </Tgt>
           <Prev Cat="Text">
             <Val><![CDATA[Shell closed.]D;]A;]]></Val>
           </Prev>
+          <Prev Cat="Text">
+            <Val><![CDATA[Shell closed.]D;]A;]]></Val>
+          </Prev>
         </Str>
         <Disp Icon="Str" />
       </Item>
@@ -897,12 +855,9 @@
       <Item ItemId=";extensions/Microsoft.azurecore/dist/localizedConstants.azure.noCloudsEnabled" ItemType="0" PsrId="308" Leaf="true">
         <Str Cat="Text">
           <Val><![CDATA[No clouds are enabled, please enable a cloud to continue.]]></Val>
-<<<<<<< HEAD
           <Tgt Cat="Text" Stat="Loc" Orig="New">
             <Val><![CDATA[Nenhuma nuvem está habilitada. Habilite uma nuvem para continuar.]]></Val>
           </Tgt>
-=======
->>>>>>> 60bff012
         </Str>
         <Disp Icon="Str" />
       </Item>
@@ -1101,12 +1056,9 @@
       <Item ItemId=";extensions/Microsoft.azurecore/dist/localizedConstants.azurecore.enablePublicCloud" ItemType="0" PsrId="308" Leaf="true">
         <Str Cat="Text">
           <Val><![CDATA[enablePublicCloud]]></Val>
-<<<<<<< HEAD
           <Tgt Cat="Text" Stat="Loc" Orig="New">
             <Val><![CDATA[enablePublicCloud]]></Val>
           </Tgt>
-=======
->>>>>>> 60bff012
         </Str>
         <Disp Icon="Str" />
       </Item>
@@ -1317,7 +1269,6 @@
       <Item ItemId=";extensions/Microsoft.azurecore/dist/localizedConstants.azurecore.reloadPrompt" ItemType="0" PsrId="308" Leaf="true">
         <Str Cat="Text">
           <Val><![CDATA[{0} setting changed, please reload Azure Data Studio.]]></Val>
-<<<<<<< HEAD
           <Tgt Cat="Text" Stat="Loc" Orig="New">
             <Val><![CDATA[{0} configuração alterada, recarregue o Azure Data Studio..]]></Val>
           </Tgt>
@@ -1332,10 +1283,6 @@
           <Val><![CDATA[Token cache has been cleared successfully, please reload Azure Data Studio.]]></Val>
           <Tgt Cat="Text" Stat="Loc" Orig="New">
             <Val><![CDATA[O cache de token foi limpo com êxito, recarregue o Azure Data Studio.]]></Val>
-=======
-          <Tgt Cat="Text" Stat="Update" Orig="New">
-            <Val><![CDATA[A Biblioteca de Autenticação foi alterada, recarregue o Azure Data Studio.]]></Val>
->>>>>>> 60bff012
           </Tgt>
           <Prev Cat="Text">
             <Val><![CDATA[Authentication Library has changed, please reload Azure Data Studio.]]></Val>
@@ -1595,24 +1542,18 @@
       <Item ItemId=";extensions/Microsoft.azurecore/dist/utils.providerSettings.error" ItemType="0" PsrId="308" Leaf="true">
         <Str Cat="Text">
           <Val><![CDATA[Could not load endpoints from settings, please check the logs for more details.]]></Val>
-<<<<<<< HEAD
           <Tgt Cat="Text" Stat="Loc" Orig="New">
             <Val><![CDATA[Não foi possível carregar os pontos de extremidade das configurações, verifique os logs para obter mais detalhes.]]></Val>
           </Tgt>
-=======
->>>>>>> 60bff012
         </Str>
         <Disp Icon="Str" />
       </Item>
       <Item ItemId=";extensions/Microsoft.azurecore/dist/utils.providerSettings.success" ItemType="0" PsrId="308" Leaf="true">
         <Str Cat="Text">
           <Val><![CDATA[Successfully loaded custom endpoints from settings]]></Val>
-<<<<<<< HEAD
           <Tgt Cat="Text" Stat="Loc" Orig="New">
             <Val><![CDATA[Pontos de extremidade personalizados carregados com êxito das configurações]]></Val>
           </Tgt>
-=======
->>>>>>> 60bff012
         </Str>
         <Disp Icon="Str" />
       </Item>
@@ -1820,12 +1761,9 @@
       <Item ItemId=";extensions/Microsoft.azurecore/package.config.customProviderSettings" ItemType="0" PsrId="308" Leaf="true">
         <Str Cat="Text">
           <Val><![CDATA[Setting containing custom Azure authentication endpoints. Changes to this setting require a restart to take effect.]]></Val>
-<<<<<<< HEAD
           <Tgt Cat="Text" Stat="Loc" Orig="New">
             <Val><![CDATA[Configuração que contém pontos de extremidade de autenticação personalizados do Azure. As alterações nesta configuração exigem uma reinicialização para entrar em vigor.]]></Val>
           </Tgt>
-=======
->>>>>>> 60bff012
         </Str>
         <Disp Icon="Str" />
       </Item>
@@ -1889,180 +1827,135 @@
       <Item ItemId=";extensions/Microsoft.azurecore/package.config.providerSettings.endpoints.armResource" ItemType="0" PsrId="308" Leaf="true">
         <Str Cat="Text">
           <Val><![CDATA[ARM Resource Endpoint]]></Val>
-<<<<<<< HEAD
           <Tgt Cat="Text" Stat="Loc" Orig="New">
             <Val><![CDATA[Ponto de Extremidade de Recurso do ARM]]></Val>
           </Tgt>
-=======
->>>>>>> 60bff012
         </Str>
         <Disp Icon="Str" />
       </Item>
       <Item ItemId=";extensions/Microsoft.azurecore/package.config.providerSettings.endpoints.azureKeyVaultResource" ItemType="0" PsrId="308" Leaf="true">
         <Str Cat="Text">
           <Val><![CDATA[Azure KeyVault Resource Endpoint]]></Val>
-<<<<<<< HEAD
           <Tgt Cat="Text" Stat="Loc" Orig="New">
             <Val><![CDATA[Ponto de Extremidade de Recurso do Azure KeyVault]]></Val>
           </Tgt>
-=======
->>>>>>> 60bff012
         </Str>
         <Disp Icon="Str" />
       </Item>
       <Item ItemId=";extensions/Microsoft.azurecore/package.config.providerSettings.endpoints.azureKustoResource" ItemType="0" PsrId="308" Leaf="true">
         <Str Cat="Text">
           <Val><![CDATA[Azure Kusto Resource Endpoint]]></Val>
-<<<<<<< HEAD
           <Tgt Cat="Text" Stat="Loc" Orig="New">
             <Val><![CDATA[Ponto de Extremidade de Recurso do Azure Kusto]]></Val>
           </Tgt>
-=======
->>>>>>> 60bff012
         </Str>
         <Disp Icon="Str" />
       </Item>
       <Item ItemId=";extensions/Microsoft.azurecore/package.config.providerSettings.endpoints.azureStorageResource" ItemType="0" PsrId="308" Leaf="true">
         <Str Cat="Text">
           <Val><![CDATA[Azure Storage Resource Endpoint]]></Val>
-<<<<<<< HEAD
           <Tgt Cat="Text" Stat="Loc" Orig="New">
             <Val><![CDATA[Ponto de Extremidade de Recurso do Armazenamento do Azure]]></Val>
           </Tgt>
-=======
->>>>>>> 60bff012
         </Str>
         <Disp Icon="Str" />
       </Item>
       <Item ItemId=";extensions/Microsoft.azurecore/package.config.providerSettings.endpoints.azureStorageResourceSuffix" ItemType="0" PsrId="308" Leaf="true">
         <Str Cat="Text">
           <Val><![CDATA[Azure Storage Resource Endpoint Suffix]]></Val>
-<<<<<<< HEAD
           <Tgt Cat="Text" Stat="Loc" Orig="New">
             <Val><![CDATA[Sufixo do Ponto de Extremidade de Recurso do Armazenamento do Azure]]></Val>
           </Tgt>
-=======
->>>>>>> 60bff012
         </Str>
         <Disp Icon="Str" />
       </Item>
       <Item ItemId=";extensions/Microsoft.azurecore/package.config.providerSettings.endpoints.clientId" ItemType="0" PsrId="308" Leaf="true">
         <Str Cat="Text">
           <Val><![CDATA[Client ID for Azure Data Studio]]></Val>
-<<<<<<< HEAD
           <Tgt Cat="Text" Stat="Loc" Orig="New">
             <Val><![CDATA[ID do Cliente no Azure Data Studio]]></Val>
           </Tgt>
-=======
->>>>>>> 60bff012
         </Str>
         <Disp Icon="Str" />
       </Item>
       <Item ItemId=";extensions/Microsoft.azurecore/package.config.providerSettings.endpoints.graphResource" ItemType="0" PsrId="308" Leaf="true">
         <Str Cat="Text">
           <Val><![CDATA[Graph Resource Endpoint]]></Val>
-<<<<<<< HEAD
           <Tgt Cat="Text" Stat="Loc" Orig="New">
             <Val><![CDATA[Ponto de Extremidade de Recurso do Graph]]></Val>
           </Tgt>
-=======
->>>>>>> 60bff012
         </Str>
         <Disp Icon="Str" />
       </Item>
       <Item ItemId=";extensions/Microsoft.azurecore/package.config.providerSettings.endpoints.host" ItemType="0" PsrId="308" Leaf="true">
         <Str Cat="Text">
           <Val><![CDATA[Host Endpoint]]></Val>
-<<<<<<< HEAD
           <Tgt Cat="Text" Stat="Loc" Orig="New">
             <Val><![CDATA[Ponto de Extremidade do Host]]></Val>
           </Tgt>
-=======
->>>>>>> 60bff012
         </Str>
         <Disp Icon="Str" />
       </Item>
       <Item ItemId=";extensions/Microsoft.azurecore/package.config.providerSettings.endpoints.logAnalytics" ItemType="0" PsrId="308" Leaf="true">
         <Str Cat="Text">
           <Val><![CDATA[Azure Log Analytics Endpoint]]></Val>
-<<<<<<< HEAD
           <Tgt Cat="Text" Stat="Loc" Orig="New">
             <Val><![CDATA[Ponto de Extremidade do Azure Log Analytics]]></Val>
           </Tgt>
-=======
->>>>>>> 60bff012
         </Str>
         <Disp Icon="Str" />
       </Item>
       <Item ItemId=";extensions/Microsoft.azurecore/package.config.providerSettings.endpoints.microsoftResource" ItemType="0" PsrId="308" Leaf="true">
         <Str Cat="Text">
           <Val><![CDATA[Microsoft Resource Endpoint]]></Val>
-<<<<<<< HEAD
           <Tgt Cat="Text" Stat="Loc" Orig="New">
             <Val><![CDATA[Ponto de Extremidade de Recurso da Microsoft]]></Val>
           </Tgt>
-=======
->>>>>>> 60bff012
         </Str>
         <Disp Icon="Str" />
       </Item>
       <Item ItemId=";extensions/Microsoft.azurecore/package.config.providerSettings.endpoints.msGraphResource" ItemType="0" PsrId="308" Leaf="true">
         <Str Cat="Text">
           <Val><![CDATA[Microsoft Graph Resource Endpoint]]></Val>
-<<<<<<< HEAD
           <Tgt Cat="Text" Stat="Loc" Orig="New">
             <Val><![CDATA[Ponto de Extremidade de Recurso do Microsoft Graph]]></Val>
           </Tgt>
-=======
->>>>>>> 60bff012
         </Str>
         <Disp Icon="Str" />
       </Item>
       <Item ItemId=";extensions/Microsoft.azurecore/package.config.providerSettings.endpoints.portal" ItemType="0" PsrId="308" Leaf="true">
         <Str Cat="Text">
           <Val><![CDATA[Azure Portal Endpoint]]></Val>
-<<<<<<< HEAD
           <Tgt Cat="Text" Stat="Loc" Orig="New">
             <Val><![CDATA[Ponto de Extremidade do Portal do Azure]]></Val>
           </Tgt>
-=======
->>>>>>> 60bff012
         </Str>
         <Disp Icon="Str" />
       </Item>
       <Item ItemId=";extensions/Microsoft.azurecore/package.config.providerSettings.endpoints.powerBiResource" ItemType="0" PsrId="308" Leaf="true">
         <Str Cat="Text">
           <Val><![CDATA[Power BI Resource Endpoint]]></Val>
-<<<<<<< HEAD
           <Tgt Cat="Text" Stat="Loc" Orig="New">
             <Val><![CDATA[Ponto de Extremidade de Recurso do Power BI]]></Val>
           </Tgt>
-=======
->>>>>>> 60bff012
         </Str>
         <Disp Icon="Str" />
       </Item>
       <Item ItemId=";extensions/Microsoft.azurecore/package.config.providerSettings.endpoints.scopes" ItemType="0" PsrId="308" Leaf="true">
         <Str Cat="Text">
           <Val><![CDATA[Scopes Endpoint]]></Val>
-<<<<<<< HEAD
           <Tgt Cat="Text" Stat="Loc" Orig="New">
             <Val><![CDATA[Ponto de Extremidade de Escopos]]></Val>
           </Tgt>
-=======
->>>>>>> 60bff012
         </Str>
         <Disp Icon="Str" />
       </Item>
       <Item ItemId=";extensions/Microsoft.azurecore/package.config.providerSettings.endpoints.sqlResource" ItemType="0" PsrId="308" Leaf="true">
         <Str Cat="Text">
           <Val><![CDATA[SQL Resource Endpoint]]></Val>
-<<<<<<< HEAD
           <Tgt Cat="Text" Stat="Loc" Orig="New">
             <Val><![CDATA[Ponto de Extremidade de Recurso do SQL]]></Val>
           </Tgt>
-=======
->>>>>>> 60bff012
         </Str>
         <Disp Icon="Str" />
       </Item>
@@ -2078,24 +1971,18 @@
       <Item ItemId=";extensions/Microsoft.azurecore/package.config.providerSettingsId" ItemType="0" PsrId="308" Leaf="true">
         <Str Cat="Text">
           <Val><![CDATA[Cloud ID]]></Val>
-<<<<<<< HEAD
           <Tgt Cat="Text" Stat="Loc" Orig="New">
             <Val><![CDATA[ID da nuvem]]></Val>
           </Tgt>
-=======
->>>>>>> 60bff012
         </Str>
         <Disp Icon="Str" />
       </Item>
       <Item ItemId=";extensions/Microsoft.azurecore/package.config.providerSettingsMetadata" ItemType="0" PsrId="308" Leaf="true">
         <Str Cat="Text">
           <Val><![CDATA[Cloud Display Name]]></Val>
-<<<<<<< HEAD
           <Tgt Cat="Text" Stat="Loc" Orig="New">
             <Val><![CDATA[Nome de Exibição do Usuário]]></Val>
           </Tgt>
-=======
->>>>>>> 60bff012
         </Str>
         <Disp Icon="Str" />
       </Item>
@@ -2111,12 +1998,9 @@
       <Item ItemId=";extensions/Microsoft.azurecore/package.config.providerSettingsTitle" ItemType="0" PsrId="308" Leaf="true">
         <Str Cat="Text">
           <Val><![CDATA[Provider Settings]]></Val>
-<<<<<<< HEAD
           <Tgt Cat="Text" Stat="Loc" Orig="New">
             <Val><![CDATA[Configurações do Provedor]]></Val>
           </Tgt>
-=======
->>>>>>> 60bff012
         </Str>
         <Disp Icon="Str" />
       </Item>
