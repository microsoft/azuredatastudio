--- conflicted
+++ resolved
@@ -3295,12 +3295,9 @@
       <Item ItemId=";extensions/arc/package.arc.data.controller.cluster.name.description" ItemType="0" PsrId="308" Leaf="true">
         <Str Cat="Text">
           <Val><![CDATA[The name of the cluster. Direct mode only.]]></Val>
-<<<<<<< HEAD
-=======
           <Tgt Cat="Text" Stat="Loc" Orig="New">
             <Val><![CDATA[O nome do cluster. Somente modo direto.]]></Val>
           </Tgt>
->>>>>>> c378c023
         </Str>
         <Disp Icon="Str" />
       </Item>
@@ -3517,13 +3514,8 @@
       <Item ItemId=";extensions/arc/package.arc.data.controller.namespace.description" ItemType="0" PsrId="308" Leaf="true">
         <Str Cat="Text">
           <Val><![CDATA[Data controller namespace. Indirect mode only.]]></Val>
-<<<<<<< HEAD
-          <Tgt Cat="Text" Stat="Update" Orig="New">
-            <Val><![CDATA[Somente modo indireto.]]></Val>
-=======
           <Tgt Cat="Text" Stat="Loc" Orig="New">
             <Val><![CDATA[Namespace do controlador de dados. Somente modo indireto.]]></Val>
->>>>>>> c378c023
           </Tgt>
           <Prev Cat="Text">
             <Val><![CDATA[Indirect mode only.]]></Val>
@@ -3669,12 +3661,9 @@
       <Item ItemId=";extensions/arc/package.arc.data.controller.summary.data.controller.custom.location" ItemType="0" PsrId="308" Leaf="true">
         <Str Cat="Text">
           <Val><![CDATA[Data controller custom location]]></Val>
-<<<<<<< HEAD
-=======
           <Tgt Cat="Text" Stat="Loc" Orig="New">
             <Val><![CDATA[Localização personalizada do controlador de dados]]></Val>
           </Tgt>
->>>>>>> c378c023
         </Str>
         <Disp Icon="Str" />
       </Item>
