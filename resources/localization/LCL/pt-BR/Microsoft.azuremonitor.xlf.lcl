--- conflicted
+++ resolved
@@ -1,4 +1,4 @@
-﻿<?xml version="1.0" encoding="utf-8"?>
+<?xml version="1.0" encoding="utf-8"?>
 <LCX SchemaVersion="6.0" Name="D:\a\1\s\resources\xlf\en\Microsoft.azuremonitor.xlf" PsrId="308" FileType="1" SrcCul="en-US" TgtCul="pt-BR" xmlns="http://schemas.microsoft.com/locstudio/2006/6/lcx">
   <OwnedComments>
     <Cmt Name="Dev" />
@@ -131,11 +131,7 @@
         <Str Cat="Text">
           <Val><![CDATA[Unsupported platform]]></Val>
           <Tgt Cat="Text" Stat="Loc" Orig="New">
-<<<<<<< HEAD
             <Val><![CDATA[Plataforma sem suporte]]></Val>
-=======
-            <Val><![CDATA[Plataforma não suportada]]></Val>
->>>>>>> 60bff012
           </Tgt>
         </Str>
         <Disp Icon="Str" />
@@ -441,11 +437,7 @@
         <Str Cat="Text">
           <Val><![CDATA[Workspace ID]]></Val>
           <Tgt Cat="Text" Stat="Loc" Orig="New">
-<<<<<<< HEAD
             <Val><![CDATA[ID de Workspace]]></Val>
-=======
-            <Val><![CDATA[Identificação de Workspace]]></Val>
->>>>>>> 60bff012
           </Tgt>
         </Str>
         <Disp Icon="Str" />
