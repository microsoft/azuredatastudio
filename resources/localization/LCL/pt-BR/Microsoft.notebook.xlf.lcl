﻿<?xml version="1.0" encoding="utf-8"?>
<LCX SchemaVersion="6.0" Name="Microsoft.notebook.xlf" PsrId="308" FileType="1" SrcCul="en-US" TgtCul="pt-BR" xmlns="http://schemas.microsoft.com/locstudio/2006/6/lcx">
  <Props>
    <Str Name="BranchName" Val="" />
    <Str Name="BuildNumber" Val="" />
    <Str Name="ProductName" Val="" />
  </Props>
  <OwnedComments>
    <Cmt Name="Dev" />
    <Cmt Name="LcxAdmin" />
    <Cmt Name="Rccx" />
  </OwnedComments>
  <Settings Name="@SettingsPath@\default.lss" Type="LSS" />
  <Item ItemId=";Xliff file" ItemType="0" PsrId="308" Leaf="false">
    <Disp Icon="Expand" Expand="true" Disp="true" LocTbl="false" />
    <Item ItemId=";Xliff Resources" ItemType="0" PsrId="308" Leaf="false">
      <Disp Icon="Str" Disp="true" LocTbl="false" />
      <Item ItemId=";@extensions/Microsoft.notebook/dist/dialog/configurePython/configurePathPage.configurePython.descriptionWithoutKer" ItemType="0" PsrId="308" Leaf="false">
        <Disp Icon="Dir" LocTbl="false" />
        <Item ItemId=";(...) nel" ItemType="0" PsrId="308" Leaf="true">
          <Str Cat="Text">
            <Val><![CDATA[Notebook kernels require a Python runtime to be configured and dependencies to be installed.]]></Val>
            <Tgt Cat="Text" Stat="Loc" Orig="New">
              <Val><![CDATA[Os kernels do Notebook exigem que o runtime do Python seja configurado e as dependências sejam instaladas.]]></Val>
            </Tgt>
          </Str>
          <Disp Icon="Str" />
        </Item>
      </Item>
      <Item ItemId=";@extensions/Microsoft.notebook/dist/dialog/configurePython/configurePythonWizard.configurePython.pythonInstallDecl" ItemType="0" PsrId="308" Leaf="false">
        <Disp Icon="Dir" LocTbl="false" />
        <Item ItemId=";(...) ined" ItemType="0" PsrId="308" Leaf="true">
          <Str Cat="Text">
            <Val><![CDATA[Python installation was declined.]]></Val>
            <Tgt Cat="Text" Stat="Loc" Orig="New">
              <Val><![CDATA[A instalação do Python foi recusada.]]></Val>
            </Tgt>
          </Str>
          <Disp Icon="Str" />
        </Item>
      </Item>
      <Item ItemId=";@extensions/Microsoft.notebook/dist/dialog/configurePython/configurePythonWizard.configurePython.wizardNameWithKer" ItemType="0" PsrId="308" Leaf="false">
        <Disp Icon="Dir" LocTbl="false" />
        <Item ItemId=";(...) nel" ItemType="0" PsrId="308" Leaf="true">
          <Str Cat="Text">
            <Val><![CDATA[Configure Python to run {0} kernel]]></Val>
            <Tgt Cat="Text" Stat="Loc" Orig="New">
              <Val><![CDATA[Configurar o Python para executar o kernel {0}]]></Val>
            </Tgt>
          </Str>
          <Disp Icon="Str" />
        </Item>
      </Item>
      <Item ItemId=";@extensions/Microsoft.notebook/dist/dialog/configurePython/configurePythonWizard.configurePython.wizardNameWithout" ItemType="0" PsrId="308" Leaf="false">
        <Disp Icon="Dir" LocTbl="false" />
        <Item ItemId=";(...) Kernel" ItemType="0" PsrId="308" Leaf="true">
          <Str Cat="Text">
            <Val><![CDATA[Configure Python to run kernels]]></Val>
            <Tgt Cat="Text" Stat="Loc" Orig="New">
              <Val><![CDATA[Configurar o Python para executar kernels]]></Val>
            </Tgt>
          </Str>
          <Disp Icon="Str" />
        </Item>
      </Item>
      <Item ItemId=";@extensions/Microsoft.notebook/dist/dialog/managePackages/installedPackagesTab.managePackages.backgroundUninstallC" ItemType="0" PsrId="308" Leaf="false">
        <Disp Icon="Dir" LocTbl="false" />
        <Item ItemId=";(...) omplete" ItemType="0" PsrId="308" Leaf="true">
          <Str Cat="Text">
            <Val><![CDATA[Completed uninstall for {0}]]></Val>
            <Tgt Cat="Text" Stat="Loc" Orig="New">
              <Val><![CDATA[Desinstalação concluída para {0}]]></Val>
            </Tgt>
          </Str>
          <Disp Icon="Str" />
        </Item>
      </Item>
      <Item ItemId=";@extensions/Microsoft.notebook/dist/dialog/managePackages/installedPackagesTab.managePackages.backgroundUninstallF" ItemType="0" PsrId="308" Leaf="false">
        <Disp Icon="Dir" LocTbl="false" />
        <Item ItemId=";(...) ailed" ItemType="0" PsrId="308" Leaf="true">
          <Str Cat="Text">
            <Val><![CDATA[Failed to uninstall {0}. Error: {1}]]></Val>
            <Tgt Cat="Text" Stat="Loc" Orig="New">
              <Val><![CDATA[Falha ao desinstalar {0}. Erro: {1}]]></Val>
            </Tgt>
          </Str>
          <Disp Icon="Str" />
        </Item>
      </Item>
      <Item ItemId=";@extensions/Microsoft.notebook/dist/dialog/managePackages/installedPackagesTab.managePackages.backgroundUninstallS" ItemType="0" PsrId="308" Leaf="false">
        <Disp Icon="Dir" LocTbl="false" />
        <Item ItemId=";(...) tarted" ItemType="0" PsrId="308" Leaf="true">
          <Str Cat="Text">
            <Val><![CDATA[Uninstalling {0}]]></Val>
            <Tgt Cat="Text" Stat="Loc" Orig="New">
              <Val><![CDATA[Desinstalando {0}]]></Val>
            </Tgt>
          </Str>
          <Disp Icon="Str" />
        </Item>
      </Item>
      <Item ItemId=";extensions/Microsoft.notebook/dist/common/constants.managePackages.localhost" ItemType="0" PsrId="308" Leaf="true">
        <Str Cat="Text">
          <Val><![CDATA[localhost]]></Val>
          <Tgt Cat="Text" Stat="Loc" Orig="New">
            <Val><![CDATA[localhost]]></Val>
          </Tgt>
        </Str>
        <Disp Icon="Str" />
      </Item>
      <Item ItemId=";extensions/Microsoft.notebook/dist/common/constants.managePackages.packageNotFound" ItemType="0" PsrId="308" Leaf="true">
        <Str Cat="Text">
          <Val><![CDATA[Could not find the specified package]]></Val>
          <Tgt Cat="Text" Stat="Loc" Orig="New">
            <Val><![CDATA[Não foi possível localizar o pacote especificado]]></Val>
          </Tgt>
        </Str>
        <Disp Icon="Str" />
      </Item>
      <Item ItemId=";extensions/Microsoft.notebook/dist/common/localizedConstants.Invalid toc.yml" ItemType="0" PsrId="308" Leaf="true">
        <Str Cat="Text">
          <Val><![CDATA[Error: {0} has an incorrect toc.yml file]]></Val>
          <Tgt Cat="Text" Stat="Loc" Orig="New">
            <Val><![CDATA[Erro: {0} tem um arquivo toc.yml incorreto]]></Val>
          </Tgt>
        </Str>
        <Disp Icon="Str" />
      </Item>
      <Item ItemId=";extensions/Microsoft.notebook/dist/common/localizedConstants.InvalidError.tocFile" ItemType="0" PsrId="308" Leaf="true">
        <Str Cat="Text">
          <Val><![CDATA[Invalid toc file]]></Val>
          <Tgt Cat="Text" Stat="Loc" Orig="New">
            <Val><![CDATA[Arquivo de sumário inválido]]></Val>
          </Tgt>
        </Str>
        <Disp Icon="Str" />
      </Item>
      <Item ItemId=";extensions/Microsoft.notebook/dist/common/localizedConstants.add" ItemType="0" PsrId="308" Leaf="true">
        <Str Cat="Text">
          <Val><![CDATA[Add]]></Val>
          <Tgt Cat="Text" Stat="Loc" Orig="New">
            <Val><![CDATA[Adicionar]]></Val>
          </Tgt>
        </Str>
        <Disp Icon="Str" />
      </Item>
      <Item ItemId=";extensions/Microsoft.notebook/dist/common/localizedConstants.addRemoteBook" ItemType="0" PsrId="308" Leaf="true">
        <Str Cat="Text">
          <Val><![CDATA[Add Remote Jupyter Book]]></Val>
          <Tgt Cat="Text" Stat="Loc" Orig="New">
            <Val><![CDATA[Adicionar Livro do Jupyter Remoto]]></Val>
          </Tgt>
          <Prev Cat="Text">
            <Val><![CDATA[Add Remote Book]]></Val>
          </Prev>
        </Str>
        <Disp Icon="Str" />
      </Item>
      <Item ItemId=";extensions/Microsoft.notebook/dist/common/localizedConstants.allFiles" ItemType="0" PsrId="308" Leaf="true">
        <Str Cat="Text">
          <Val><![CDATA[All Files]]></Val>
          <Tgt Cat="Text" Stat="Loc" Orig="New">
            <Val><![CDATA[Todos os Arquivos]]></Val>
          </Tgt>
        </Str>
        <Disp Icon="Str" />
      </Item>
      <Item ItemId=";extensions/Microsoft.notebook/dist/common/localizedConstants.book" ItemType="0" PsrId="308" Leaf="true">
        <Str Cat="Text">
          <Val><![CDATA[Jupyter Book]]></Val>
          <Tgt Cat="Text" Stat="Loc" Orig="New">
            <Val><![CDATA[Livro Jupyter]]></Val>
          </Tgt>
          <Prev Cat="Text">
            <Val><![CDATA[Book]]></Val>
          </Prev>
        </Str>
        <Disp Icon="Str" />
      </Item>
      <Item ItemId=";extensions/Microsoft.notebook/dist/common/localizedConstants.bookDescription" ItemType="0" PsrId="308" Leaf="true">
        <Str Cat="Text">
          <Val><![CDATA[Jupyter Books are used to organize Notebooks.]]></Val>
          <Tgt Cat="Text" Stat="Loc" Orig="New">
            <Val><![CDATA[Os Livros Jupyter são usados para organizar Blocos de Anotações.]]></Val>
          </Tgt>
        </Str>
        <Disp Icon="Str" />
      </Item>
      <Item ItemId=";extensions/Microsoft.notebook/dist/common/localizedConstants.bookInitializeFailed" ItemType="0" PsrId="308" Leaf="true">
        <Str Cat="Text">
          <Val><![CDATA[Failed to find a Table of Contents file in the specified Jupyter Book.]]></Val>
          <Tgt Cat="Text" Stat="Loc" Orig="New">
            <Val><![CDATA[Falha ao encontrar um arquivo de Índice no Livro Jupyter especificado.]]></Val>
          </Tgt>
          <Prev Cat="Text">
            <Val><![CDATA[Failed to find a Table of Contents file in the specified book.]]></Val>
          </Prev>
        </Str>
        <Disp Icon="Str" />
      </Item>
      <Item ItemId=";extensions/Microsoft.notebook/dist/common/localizedConstants.booksNotFound" ItemType="0" PsrId="308" Leaf="true">
        <Str Cat="Text">
          <Val><![CDATA[No Jupyter Books are currently available on the provided link]]></Val>
          <Tgt Cat="Text" Stat="Loc" Orig="New">
            <Val><![CDATA[Nenhum Livro Jupyter está disponível no momento no link fornecido]]></Val>
          </Tgt>
          <Prev Cat="Text">
            <Val><![CDATA[No books are currently available on the provided link]]></Val>
          </Prev>
        </Str>
        <Disp Icon="Str" />
      </Item>
      <Item ItemId=";extensions/Microsoft.notebook/dist/common/localizedConstants.browse" ItemType="0" PsrId="308" Leaf="true">
        <Str Cat="Text">
          <Val><![CDATA[Browse]]></Val>
          <Tgt Cat="Text" Stat="Loc" Orig="New">
            <Val><![CDATA[Procurar]]></Val>
          </Tgt>
        </Str>
        <Disp Icon="Str" />
      </Item>
      <Item ItemId=";extensions/Microsoft.notebook/dist/common/localizedConstants.close" ItemType="0" PsrId="308" Leaf="true">
        <Str Cat="Text">
          <Val><![CDATA[Close]]></Val>
          <Tgt Cat="Text" Stat="Loc" Orig="New">
            <Val><![CDATA[Fechar]]></Val>
          </Tgt>
        </Str>
        <Disp Icon="Str" />
      </Item>
      <Item ItemId=";extensions/Microsoft.notebook/dist/common/localizedConstants.closeBookError" ItemType="0" PsrId="308" Leaf="true">
        <Str Cat="Text">
          <Val><![CDATA[Close Jupyter Book {0} failed: {1}]]></Val>
          <Tgt Cat="Text" Stat="Loc" Orig="New">
            <Val><![CDATA[Falha ao Fechar Livro Jupyter {0}: {1}]]></Val>
          </Tgt>
          <Prev Cat="Text">
            <Val><![CDATA[Close book {0} failed: {1}]]></Val>
          </Prev>
        </Str>
        <Disp Icon="Str" />
      </Item>
      <Item ItemId=";extensions/Microsoft.notebook/dist/common/localizedConstants.configFileError" ItemType="0" PsrId="308" Leaf="true">
        <Str Cat="Text">
          <Val><![CDATA[Configuration file missing]]></Val>
          <Tgt Cat="Text" Stat="Loc" Orig="New">
            <Val><![CDATA[Arquivo de configuração ausente]]></Val>
          </Tgt>
        </Str>
        <Disp Icon="Str" />
      </Item>
      <Item ItemId=";extensions/Microsoft.notebook/dist/common/localizedConstants.confirmOverwrite" ItemType="0" PsrId="308" Leaf="true">
        <Str Cat="Text">
          <Val><![CDATA[File already exists. Are you sure you want to overwrite this file?]]></Val>
          <Tgt Cat="Text" Stat="Loc" Orig="New">
            <Val><![CDATA[O arquivo já existe. Tem certeza de que deseja substituir este arquivo?]]></Val>
          </Tgt>
        </Str>
        <Disp Icon="Str" />
      </Item>
      <Item ItemId=";extensions/Microsoft.notebook/dist/common/localizedConstants.confirmReplace" ItemType="0" PsrId="308" Leaf="true">
        <Str Cat="Text">
          <Val><![CDATA[Folder already exists. Are you sure you want to delete and replace this folder?]]></Val>
          <Tgt Cat="Text" Stat="Loc" Orig="New">
            <Val><![CDATA[A pasta já existe. Tem certeza de que deseja excluir e substituir essa pasta?]]></Val>
          </Tgt>
        </Str>
        <Disp Icon="Str" />
      </Item>
      <Item ItemId=";extensions/Microsoft.notebook/dist/common/localizedConstants.contentFolder" ItemType="0" PsrId="308" Leaf="true">
        <Str Cat="Text">
          <Val><![CDATA[Content folder]]></Val>
          <Tgt Cat="Text" Stat="Loc" Orig="New">
            <Val><![CDATA[Pasta de conteúdo]]></Val>
          </Tgt>
          <Prev Cat="Text">
            <Val><![CDATA[Content folder (Optional)]]></Val>
          </Prev>
        </Str>
        <Disp Icon="Str" />
      </Item>
      <Item ItemId=";extensions/Microsoft.notebook/dist/common/localizedConstants.contentFolderOptional" ItemType="0" PsrId="308" Leaf="true">
        <Str Cat="Text">
          <Val><![CDATA[Content folder (Optional)]]></Val>
          <Tgt Cat="Text" Stat="Loc" Orig="New">
            <Val><![CDATA[Pasta de conteúdo (Opcional)]]></Val>
          </Tgt>
        </Str>
        <Disp Icon="Str" />
      </Item>
      <Item ItemId=";extensions/Microsoft.notebook/dist/common/localizedConstants.create" ItemType="0" PsrId="308" Leaf="true">
        <Str Cat="Text">
          <Val><![CDATA[Create]]></Val>
          <Tgt Cat="Text" Stat="Loc" Orig="New">
            <Val><![CDATA[Criar]]></Val>
          </Tgt>
        </Str>
        <Disp Icon="Str" />
      </Item>
      <Item ItemId=";extensions/Microsoft.notebook/dist/common/localizedConstants.duplicateFileError" ItemType="0" PsrId="308" Leaf="true">
        <Str Cat="Text">
          <Val><![CDATA[File {0} already exists in the destination folder {1} ]A; The file has been renamed to {2} to prevent data loss.]]></Val>
<<<<<<< HEAD
          <Tgt Cat="Text" Stat="Loc" Orig="New">
            <Val><![CDATA[O arquivo {0} já existe na pasta de destino {1}]A; O arquivo foi renomeado para {2} para impedir a perda de dados.]]></Val>
=======
          <Tgt Cat="Text" Stat="Update" Orig="New">
            <Val><![CDATA[O arquivo {0} já existe na pasta de destino {1} ]D;]A; O arquivo foi renomeado para {2} para impedir a perda de dados.]]></Val>
>>>>>>> 60bff012
          </Tgt>
          <Prev Cat="Text">
            <Val><![CDATA[File {0} already exists in the destination folder {1} ]D;]A; The file has been renamed to {2} to prevent data loss.]]></Val>
          </Prev>
        </Str>
        <Disp Icon="Str" />
      </Item>
      <Item ItemId=";extensions/Microsoft.notebook/dist/common/localizedConstants.editBookError" ItemType="0" PsrId="308" Leaf="true">
        <Str Cat="Text">
          <Val><![CDATA[Error while editing Jupyter Book {0}: {1}]]></Val>
          <Tgt Cat="Text" Stat="Loc" Orig="New">
            <Val><![CDATA[Erro ao editar o Livro Jupyter {0}: {1}]]></Val>
          </Tgt>
          <Prev Cat="Text">
            <Val><![CDATA[Error while editing book {0}: {1}]]></Val>
          </Prev>
        </Str>
        <Disp Icon="Str" />
      </Item>
      <Item ItemId=";extensions/Microsoft.notebook/dist/common/localizedConstants.fileExtension" ItemType="0" PsrId="308" Leaf="true">
        <Str Cat="Text">
          <Val><![CDATA[File Extension]]></Val>
          <Tgt Cat="Text" Stat="Loc" Orig="New">
            <Val><![CDATA[Extensão de Arquivo]]></Val>
          </Tgt>
        </Str>
        <Disp Icon="Str" />
      </Item>
      <Item ItemId=";extensions/Microsoft.notebook/dist/common/localizedConstants.fileName" ItemType="0" PsrId="308" Leaf="true">
        <Str Cat="Text">
          <Val><![CDATA[File Name]]></Val>
          <Tgt Cat="Text" Stat="Loc" Orig="New">
            <Val><![CDATA[Nome do Arquivo]]></Val>
          </Tgt>
        </Str>
        <Disp Icon="Str" />
      </Item>
      <Item ItemId=";extensions/Microsoft.notebook/dist/common/localizedConstants.httpRequestError" ItemType="0" PsrId="308" Leaf="true">
        <Str Cat="Text">
          <Val><![CDATA[Http Request failed with error: {0} {1}]]></Val>
          <Tgt Cat="Text" Stat="Loc" Orig="New">
            <Val><![CDATA[Houve uma falha na solicitação HTTP com o erro: {0} {1}]]></Val>
          </Tgt>
        </Str>
        <Disp Icon="Str" />
      </Item>
      <Item ItemId=";extensions/Microsoft.notebook/dist/common/localizedConstants.invalidTextPlaceholder" ItemType="0" PsrId="308" Leaf="true">
        <Str Cat="Text">
          <Val><![CDATA[-]]></Val>
          <Tgt Cat="Text" Stat="Loc" Orig="New">
            <Val><![CDATA[-]]></Val>
          </Tgt>
        </Str>
        <Disp Icon="Str" />
      </Item>
      <Item ItemId=";extensions/Microsoft.notebook/dist/common/localizedConstants.labelAddToLevel" ItemType="0" PsrId="308" Leaf="true">
        <Str Cat="Text">
          <Val><![CDATA[Add to this level]]></Val>
          <Tgt Cat="Text" Stat="Loc" Orig="New">
            <Val><![CDATA[Adicionar a este nível]]></Val>
          </Tgt>
        </Str>
        <Disp Icon="Str" />
      </Item>
      <Item ItemId=";extensions/Microsoft.notebook/dist/common/localizedConstants.labelBookFolder" ItemType="0" PsrId="308" Leaf="true">
        <Str Cat="Text">
          <Val><![CDATA[Select Jupyter Book]]></Val>
          <Tgt Cat="Text" Stat="Loc" Orig="New">
            <Val><![CDATA[Selecionar Livro Jupyter]]></Val>
          </Tgt>
          <Prev Cat="Text">
            <Val><![CDATA[Select Book]]></Val>
          </Prev>
        </Str>
        <Disp Icon="Str" />
      </Item>
      <Item ItemId=";extensions/Microsoft.notebook/dist/common/localizedConstants.labelBookSection" ItemType="0" PsrId="308" Leaf="true">
        <Str Cat="Text">
          <Val><![CDATA[Select Jupyter Book Section]]></Val>
          <Tgt Cat="Text" Stat="Loc" Orig="New">
            <Val><![CDATA[Selecione a Seção do Livro Jupyter]]></Val>
          </Tgt>
          <Prev Cat="Text">
            <Val><![CDATA[Select Book Section]]></Val>
          </Prev>
        </Str>
        <Disp Icon="Str" />
      </Item>
      <Item ItemId=";extensions/Microsoft.notebook/dist/common/localizedConstants.labelSelectFolder" ItemType="0" PsrId="308" Leaf="true">
        <Str Cat="Text">
          <Val><![CDATA[Select Folder]]></Val>
          <Tgt Cat="Text" Stat="Loc" Orig="New">
            <Val><![CDATA[Selecionar Pasta]]></Val>
          </Tgt>
        </Str>
        <Disp Icon="Str" />
      </Item>
      <Item ItemId=";extensions/Microsoft.notebook/dist/common/localizedConstants.language" ItemType="0" PsrId="308" Leaf="true">
        <Str Cat="Text">
          <Val><![CDATA[Language]]></Val>
          <Tgt Cat="Text" Stat="Loc" Orig="New">
            <Val><![CDATA[Linguagem]]></Val>
          </Tgt>
        </Str>
        <Disp Icon="Str" />
      </Item>
      <Item ItemId=";extensions/Microsoft.notebook/dist/common/localizedConstants.learnMore" ItemType="0" PsrId="308" Leaf="true">
        <Str Cat="Text">
          <Val><![CDATA[Learn more.]]></Val>
          <Tgt Cat="Text" Stat="Loc" Orig="New">
            <Val><![CDATA[Saiba mais.]]></Val>
          </Tgt>
        </Str>
        <Disp Icon="Str" />
      </Item>
      <Item ItemId=";extensions/Microsoft.notebook/dist/common/localizedConstants.location" ItemType="0" PsrId="308" Leaf="true">
        <Str Cat="Text">
          <Val><![CDATA[Location]]></Val>
          <Tgt Cat="Text" Stat="Loc" Orig="New">
            <Val><![CDATA[Local]]></Val>
          </Tgt>
        </Str>
        <Disp Icon="Str" />
      </Item>
      <Item ItemId=";extensions/Microsoft.notebook/dist/common/localizedConstants.missingFileError" ItemType="0" PsrId="308" Leaf="true">
        <Str Cat="Text">
          <Val><![CDATA[Missing file : {0} from {1}]]></Val>
          <Tgt Cat="Text" Stat="Loc" Orig="New">
            <Val><![CDATA[Arquivo ausente: {0} de {1}]]></Val>
          </Tgt>
        </Str>
        <Disp Icon="Str" />
      </Item>
      <Item ItemId=";extensions/Microsoft.notebook/dist/common/localizedConstants.msgBookAlreadyTrusted" ItemType="0" PsrId="308" Leaf="true">
        <Str Cat="Text">
          <Val><![CDATA[Jupyter Book is already trusted in this workspace.]]></Val>
          <Tgt Cat="Text" Stat="Loc" Orig="New">
            <Val><![CDATA[O Livro Jupyter já é confiável neste espaço de trabalho.]]></Val>
          </Tgt>
          <Prev Cat="Text">
            <Val><![CDATA[Book is already trusted in this workspace.]]></Val>
          </Prev>
        </Str>
        <Disp Icon="Str" />
      </Item>
      <Item ItemId=";extensions/Microsoft.notebook/dist/common/localizedConstants.msgBookAlreadyUntrusted" ItemType="0" PsrId="308" Leaf="true">
        <Str Cat="Text">
          <Val><![CDATA[Jupyter Book is already untrusted in this workspace.]]></Val>
          <Tgt Cat="Text" Stat="Loc" Orig="New">
            <Val><![CDATA[O Livro Jupyter já não é confiável neste espaço de trabalho.]]></Val>
          </Tgt>
          <Prev Cat="Text">
            <Val><![CDATA[Book is already untrusted in this workspace.]]></Val>
          </Prev>
        </Str>
        <Disp Icon="Str" />
      </Item>
      <Item ItemId=";extensions/Microsoft.notebook/dist/common/localizedConstants.msgBookNotFound" ItemType="0" PsrId="308" Leaf="true">
        <Str Cat="Text">
          <Val><![CDATA[Jupyter Books not Found]]></Val>
          <Tgt Cat="Text" Stat="Loc" Orig="New">
            <Val><![CDATA[Livros Jupyter não encontrados]]></Val>
          </Tgt>
          <Prev Cat="Text">
            <Val><![CDATA[Books not Found]]></Val>
          </Prev>
        </Str>
        <Disp Icon="Str" />
      </Item>
      <Item ItemId=";extensions/Microsoft.notebook/dist/common/localizedConstants.msgBookPinned" ItemType="0" PsrId="308" Leaf="true">
        <Str Cat="Text">
          <Val><![CDATA[Jupyter Book {0} is now pinned in the workspace.]]></Val>
          <Tgt Cat="Text" Stat="Loc" Orig="New">
            <Val><![CDATA[O Livro Jupyter {0} agora está fixado no espaço de trabalho.]]></Val>
          </Tgt>
          <Prev Cat="Text">
            <Val><![CDATA[Book {0} is now pinned in the workspace.]]></Val>
          </Prev>
        </Str>
        <Disp Icon="Str" />
      </Item>
      <Item ItemId=";extensions/Microsoft.notebook/dist/common/localizedConstants.msgBookTrusted" ItemType="0" PsrId="308" Leaf="true">
        <Str Cat="Text">
          <Val><![CDATA[Jupyter Book is now trusted in the workspace.]]></Val>
          <Tgt Cat="Text" Stat="Loc" Orig="New">
            <Val><![CDATA[O Livro Jupyter agora é confiável no espaço de trabalho.]]></Val>
          </Tgt>
          <Prev Cat="Text">
            <Val><![CDATA[Book is now trusted in the workspace.]]></Val>
          </Prev>
        </Str>
        <Disp Icon="Str" />
      </Item>
      <Item ItemId=";extensions/Microsoft.notebook/dist/common/localizedConstants.msgBookUnpinned" ItemType="0" PsrId="308" Leaf="true">
        <Str Cat="Text">
          <Val><![CDATA[Jupyter Book {0} is no longer pinned in this workspace]]></Val>
          <Tgt Cat="Text" Stat="Loc" Orig="New">
            <Val><![CDATA[O Livro Jupyter {0} agora não está mais fixado neste espaço de trabalho]]></Val>
          </Tgt>
          <Prev Cat="Text">
            <Val><![CDATA[Book {0} is no longer pinned in this workspace]]></Val>
          </Prev>
        </Str>
        <Disp Icon="Str" />
      </Item>
      <Item ItemId=";extensions/Microsoft.notebook/dist/common/localizedConstants.msgBookUntrusted" ItemType="0" PsrId="308" Leaf="true">
        <Str Cat="Text">
          <Val><![CDATA[Jupyter Book is no longer trusted in this workspace]]></Val>
          <Tgt Cat="Text" Stat="Loc" Orig="New">
            <Val><![CDATA[O Livro Jupyter não é mais confiável neste espaço de trabalho]]></Val>
          </Tgt>
          <Prev Cat="Text">
            <Val><![CDATA[Book is no longer trusted in this workspace]]></Val>
          </Prev>
        </Str>
        <Disp Icon="Str" />
      </Item>
      <Item ItemId=";extensions/Microsoft.notebook/dist/common/localizedConstants.msgContentFolderError" ItemType="0" PsrId="308" Leaf="true">
        <Str Cat="Text">
          <Val><![CDATA[Content folder path does not exist]]></Val>
          <Tgt Cat="Text" Stat="Loc" Orig="New">
            <Val><![CDATA[O caminho da pasta de conteúdo não existe]]></Val>
          </Tgt>
        </Str>
        <Disp Icon="Str" />
      </Item>
      <Item ItemId=";extensions/Microsoft.notebook/dist/common/localizedConstants.msgCreateBookWarningMsg" ItemType="0" PsrId="308" Leaf="true">
        <Str Cat="Text">
          <Val><![CDATA[Error while trying to access: {0}]]></Val>
          <Tgt Cat="Text" Stat="Loc" Orig="New">
            <Val><![CDATA[Erro ao tentar acessar: {0}]]></Val>
          </Tgt>
        </Str>
        <Disp Icon="Str" />
      </Item>
      <Item ItemId=";extensions/Microsoft.notebook/dist/common/localizedConstants.msgDownloadLocation" ItemType="0" PsrId="308" Leaf="true">
        <Str Cat="Text">
          <Val><![CDATA[Downloading to {0}]]></Val>
          <Tgt Cat="Text" Stat="Loc" Orig="New">
            <Val><![CDATA[Baixando para {0}]]></Val>
          </Tgt>
        </Str>
        <Disp Icon="Str" />
      </Item>
      <Item ItemId=";extensions/Microsoft.notebook/dist/common/localizedConstants.msgDuplicateFileName" ItemType="0" PsrId="308" Leaf="true">
        <Str Cat="Text">
          <Val><![CDATA[File {0} already exists in the destination folder]]></Val>
          <Tgt Cat="Text" Stat="Loc" Orig="New">
            <Val><![CDATA[Arquivo {0} já existe na pasta de destino]]></Val>
          </Tgt>
        </Str>
        <Disp Icon="Str" />
      </Item>
      <Item ItemId=";extensions/Microsoft.notebook/dist/common/localizedConstants.msgInvalidSaveFolder" ItemType="0" PsrId="308" Leaf="true">
        <Str Cat="Text">
          <Val><![CDATA[Save location path is not valid.]]></Val>
          <Tgt Cat="Text" Stat="Loc" Orig="New">
            <Val><![CDATA[O caminho do local salvo não é válido.]]></Val>
          </Tgt>
        </Str>
        <Disp Icon="Str" />
      </Item>
      <Item ItemId=";extensions/Microsoft.notebook/dist/common/localizedConstants.msgNo" ItemType="0" PsrId="308" Leaf="true">
        <Str Cat="Text">
          <Val><![CDATA[No]]></Val>
          <Tgt Cat="Text" Stat="Loc" Orig="New">
            <Val><![CDATA[Não]]></Val>
          </Tgt>
        </Str>
        <Disp Icon="Str" />
      </Item>
      <Item ItemId=";extensions/Microsoft.notebook/dist/common/localizedConstants.msgReleaseNotFound" ItemType="0" PsrId="308" Leaf="true">
        <Str Cat="Text">
          <Val><![CDATA[Releases not Found]]></Val>
          <Tgt Cat="Text" Stat="Loc" Orig="New">
            <Val><![CDATA[Versões Não Encontradas]]></Val>
          </Tgt>
        </Str>
        <Disp Icon="Str" />
      </Item>
      <Item ItemId=";extensions/Microsoft.notebook/dist/common/localizedConstants.msgRemoteBookDirectoryError" ItemType="0" PsrId="308" Leaf="true">
        <Str Cat="Text">
          <Val><![CDATA[Error while creating remote Jupyter Book directory]]></Val>
          <Tgt Cat="Text" Stat="Loc" Orig="New">
            <Val><![CDATA[Erro ao criar diretório remoto do Livro Jupyter]]></Val>
          </Tgt>
          <Prev Cat="Text">
            <Val><![CDATA[Error while creating remote Book directory]]></Val>
          </Prev>
        </Str>
        <Disp Icon="Str" />
      </Item>
      <Item ItemId=";extensions/Microsoft.notebook/dist/common/localizedConstants.msgRemoteBookDownloadComplete" ItemType="0" PsrId="308" Leaf="true">
        <Str Cat="Text">
          <Val><![CDATA[Remote Jupyter Book download is complete]]></Val>
          <Tgt Cat="Text" Stat="Loc" Orig="New">
            <Val><![CDATA[O download do Livro Jupyter Remoto está concluído]]></Val>
          </Tgt>
          <Prev Cat="Text">
            <Val><![CDATA[Remote Book download is complete]]></Val>
          </Prev>
        </Str>
        <Disp Icon="Str" />
      </Item>
      <Item ItemId=";extensions/Microsoft.notebook/dist/common/localizedConstants.msgRemoteBookDownloadError" ItemType="0" PsrId="308" Leaf="true">
        <Str Cat="Text">
          <Val><![CDATA[Error while downloading remote Jupyter Book]]></Val>
          <Tgt Cat="Text" Stat="Loc" Orig="New">
            <Val><![CDATA[Erro ao baixar o Livro Jupyter remoto]]></Val>
          </Tgt>
          <Prev Cat="Text">
            <Val><![CDATA[Error while downloading remote Book]]></Val>
          </Prev>
        </Str>
        <Disp Icon="Str" />
      </Item>
      <Item ItemId=";extensions/Microsoft.notebook/dist/common/localizedConstants.msgRemoteBookDownloadProgress" ItemType="0" PsrId="308" Leaf="true">
        <Str Cat="Text">
          <Val><![CDATA[Remote Jupyter Book download is in progress]]></Val>
          <Tgt Cat="Text" Stat="Loc" Orig="New">
            <Val><![CDATA[O download do Livro Jupyter Remoto está em andamento]]></Val>
          </Tgt>
          <Prev Cat="Text">
            <Val><![CDATA[Remote Book download is in progress]]></Val>
          </Prev>
        </Str>
        <Disp Icon="Str" />
      </Item>
      <Item ItemId=";extensions/Microsoft.notebook/dist/common/localizedConstants.msgRemoteBookUnpackingError" ItemType="0" PsrId="308" Leaf="true">
        <Str Cat="Text">
          <Val><![CDATA[Error while decompressing remote Jupyter Book]]></Val>
          <Tgt Cat="Text" Stat="Loc" Orig="New">
            <Val><![CDATA[Erro ao descompactar o Livro Jupyter remoto]]></Val>
          </Tgt>
          <Prev Cat="Text">
            <Val><![CDATA[Error while decompressing remote Book]]></Val>
          </Prev>
        </Str>
        <Disp Icon="Str" />
      </Item>
      <Item ItemId=";extensions/Microsoft.notebook/dist/common/localizedConstants.msgResourceNotFound" ItemType="0" PsrId="308" Leaf="true">
        <Str Cat="Text">
          <Val><![CDATA[Resource not Found]]></Val>
          <Tgt Cat="Text" Stat="Loc" Orig="New">
            <Val><![CDATA[Recurso Não Encontrado]]></Val>
          </Tgt>
        </Str>
        <Disp Icon="Str" />
      </Item>
      <Item ItemId=";extensions/Microsoft.notebook/dist/common/localizedConstants.msgSampleCodeDataFrame" ItemType="0" PsrId="308" Leaf="true">
        <Str Cat="Text">
          <Val><![CDATA[This sample code loads the file into a data frame and shows the first 10 results.]]></Val>
          <Tgt Cat="Text" Stat="Loc" Orig="New">
            <Val><![CDATA[Este código de exemplo carrega o arquivo em um quadro de dados e mostra os 10 primeiros resultados.]]></Val>
          </Tgt>
        </Str>
        <Disp Icon="Str" />
      </Item>
      <Item ItemId=";extensions/Microsoft.notebook/dist/common/localizedConstants.msgSaveFolderError" ItemType="0" PsrId="308" Leaf="true">
        <Str Cat="Text">
          <Val><![CDATA[Save location path does not exist.]]></Val>
          <Tgt Cat="Text" Stat="Loc" Orig="New">
            <Val><![CDATA[O caminho de localização para salvar não existe.]]></Val>
          </Tgt>
          <Prev Cat="Text">
            <Val><![CDATA[Save location path does not exist]]></Val>
          </Prev>
        </Str>
        <Disp Icon="Str" />
      </Item>
      <Item ItemId=";extensions/Microsoft.notebook/dist/common/localizedConstants.msgTaskName" ItemType="0" PsrId="308" Leaf="true">
        <Str Cat="Text">
          <Val><![CDATA[Downloading Remote Jupyter Book]]></Val>
          <Tgt Cat="Text" Stat="Loc" Orig="New">
            <Val><![CDATA[Baixando o Livro Jupyter Remoto]]></Val>
          </Tgt>
          <Prev Cat="Text">
            <Val><![CDATA[Downloading Remote Book]]></Val>
          </Prev>
        </Str>
        <Disp Icon="Str" />
      </Item>
      <Item ItemId=";extensions/Microsoft.notebook/dist/common/localizedConstants.msgUndefinedAssetError" ItemType="0" PsrId="308" Leaf="true">
        <Str Cat="Text">
          <Val><![CDATA[The selected Jupyter Book is not valid]]></Val>
          <Tgt Cat="Text" Stat="Loc" Orig="New">
            <Val><![CDATA[O Livro Jupyter selecionado não é válido]]></Val>
          </Tgt>
          <Prev Cat="Text">
            <Val><![CDATA[The selected book is not valid]]></Val>
          </Prev>
        </Str>
        <Disp Icon="Str" />
      </Item>
      <Item ItemId=";extensions/Microsoft.notebook/dist/common/localizedConstants.msgYes" ItemType="0" PsrId="308" Leaf="true">
        <Str Cat="Text">
          <Val><![CDATA[Yes]]></Val>
          <Tgt Cat="Text" Stat="Loc" Orig="New">
            <Val><![CDATA[Sim]]></Val>
          </Tgt>
        </Str>
        <Disp Icon="Str" />
      </Item>
      <Item ItemId=";extensions/Microsoft.notebook/dist/common/localizedConstants.name" ItemType="0" PsrId="308" Leaf="true">
        <Str Cat="Text">
          <Val><![CDATA[Name]]></Val>
          <Tgt Cat="Text" Stat="Loc" Orig="New">
            <Val><![CDATA[Nome]]></Val>
          </Tgt>
        </Str>
        <Disp Icon="Str" />
      </Item>
      <Item ItemId=";extensions/Microsoft.notebook/dist/common/localizedConstants.newBook" ItemType="0" PsrId="308" Leaf="true">
        <Str Cat="Text">
          <Val><![CDATA[New Jupyter Book (Preview)]]></Val>
          <Tgt Cat="Text" Stat="Loc" Orig="New">
            <Val><![CDATA[Novo Livro Jupyter (Visualização)]]></Val>
          </Tgt>
        </Str>
        <Disp Icon="Str" />
      </Item>
      <Item ItemId=";extensions/Microsoft.notebook/dist/common/localizedConstants.newMarkdown" ItemType="0" PsrId="308" Leaf="true">
        <Str Cat="Text">
          <Val><![CDATA[New Markdown (Preview)]]></Val>
          <Tgt Cat="Text" Stat="Loc" Orig="New">
            <Val><![CDATA[Nova Marcação (Visualização)]]></Val>
          </Tgt>
        </Str>
        <Disp Icon="Str" />
      </Item>
      <Item ItemId=";extensions/Microsoft.notebook/dist/common/localizedConstants.newNotebook" ItemType="0" PsrId="308" Leaf="true">
        <Str Cat="Text">
          <Val><![CDATA[New Notebook (Preview)]]></Val>
          <Tgt Cat="Text" Stat="Loc" Orig="New">
            <Val><![CDATA[Novo Bloco de Anotações (Visualização)]]></Val>
          </Tgt>
        </Str>
        <Disp Icon="Str" />
      </Item>
      <Item ItemId=";extensions/Microsoft.notebook/dist/common/localizedConstants.newSection" ItemType="0" PsrId="308" Leaf="true">
        <Str Cat="Text">
          <Val><![CDATA[New Section (Preview)]]></Val>
          <Tgt Cat="Text" Stat="Loc" Orig="New">
            <Val><![CDATA[Nova Seção (Pré-visualização)]]></Val>
          </Tgt>
        </Str>
        <Disp Icon="Str" />
      </Item>
      <Item ItemId=";extensions/Microsoft.notebook/dist/common/localizedConstants.noBooksSelected" ItemType="0" PsrId="308" Leaf="true">
        <Str Cat="Text">
          <Val><![CDATA[No Jupyter Books are currently selected in the viewlet.]]></Val>
          <Tgt Cat="Text" Stat="Loc" Orig="New">
            <Val><![CDATA[Nenhum Livro Jupyter está selecionado no momento no viewlet.]]></Val>
          </Tgt>
          <Prev Cat="Text">
            <Val><![CDATA[No books are currently selected in the viewlet.]]></Val>
          </Prev>
        </Str>
        <Disp Icon="Str" />
      </Item>
      <Item ItemId=";extensions/Microsoft.notebook/dist/common/localizedConstants.onGitHub" ItemType="0" PsrId="308" Leaf="true">
        <Str Cat="Text">
          <Val><![CDATA[GitHub]]></Val>
          <Tgt Cat="Text" Stat="Loc" Orig="New">
            <Val><![CDATA[GitHub]]></Val>
          </Tgt>
        </Str>
        <Disp Icon="Str" />
      </Item>
      <Item ItemId=";extensions/Microsoft.notebook/dist/common/localizedConstants.onsharedFile" ItemType="0" PsrId="308" Leaf="true">
        <Str Cat="Text">
          <Val><![CDATA[Shared File]]></Val>
          <Tgt Cat="Text" Stat="Loc" Orig="New">
            <Val><![CDATA[Arquivo Compartilhado]]></Val>
          </Tgt>
        </Str>
        <Disp Icon="Str" />
      </Item>
      <Item ItemId=";extensions/Microsoft.notebook/dist/common/localizedConstants.openBookError" ItemType="0" PsrId="308" Leaf="true">
        <Str Cat="Text">
          <Val><![CDATA[Open Jupyter Book {0} failed: {1}]]></Val>
          <Tgt Cat="Text" Stat="Loc" Orig="New">
            <Val><![CDATA[Falha ao abrir o Livro Jupyter {0}: {1}]]></Val>
          </Tgt>
          <Prev Cat="Text">
            <Val><![CDATA[Open book {0} failed: {1}]]></Val>
          </Prev>
        </Str>
        <Disp Icon="Str" />
      </Item>
      <Item ItemId=";extensions/Microsoft.notebook/dist/common/localizedConstants.openExternalLinkCommand" ItemType="0" PsrId="308" Leaf="true">
        <Str Cat="Text">
          <Val><![CDATA[Open External Link]]></Val>
          <Tgt Cat="Text" Stat="Loc" Orig="New">
            <Val><![CDATA[Abrir Link Externo]]></Val>
          </Tgt>
        </Str>
        <Disp Icon="Str" />
      </Item>
      <Item ItemId=";extensions/Microsoft.notebook/dist/common/localizedConstants.openExternalLinkError" ItemType="0" PsrId="308" Leaf="true">
        <Str Cat="Text">
          <Val><![CDATA[Open link {0} failed: {1}]]></Val>
          <Tgt Cat="Text" Stat="Loc" Orig="New">
            <Val><![CDATA[Falha ao abrir o link {0}: {1}]]></Val>
          </Tgt>
        </Str>
        <Disp Icon="Str" />
      </Item>
      <Item ItemId=";extensions/Microsoft.notebook/dist/common/localizedConstants.openMarkdownCommand" ItemType="0" PsrId="308" Leaf="true">
        <Str Cat="Text">
          <Val><![CDATA[Open Markdown]]></Val>
          <Tgt Cat="Text" Stat="Loc" Orig="New">
            <Val><![CDATA[Abrir Markdown]]></Val>
          </Tgt>
        </Str>
        <Disp Icon="Str" />
      </Item>
      <Item ItemId=";extensions/Microsoft.notebook/dist/common/localizedConstants.openMarkdownError" ItemType="0" PsrId="308" Leaf="true">
        <Str Cat="Text">
          <Val><![CDATA[Open markdown {0} failed: {1}]]></Val>
          <Tgt Cat="Text" Stat="Loc" Orig="New">
            <Val><![CDATA[Falha ao abrir o markdown {0}: {1}]]></Val>
          </Tgt>
        </Str>
        <Disp Icon="Str" />
      </Item>
      <Item ItemId=";extensions/Microsoft.notebook/dist/common/localizedConstants.openNotebookCommand" ItemType="0" PsrId="308" Leaf="true">
        <Str Cat="Text">
          <Val><![CDATA[Open Notebook]]></Val>
          <Tgt Cat="Text" Stat="Loc" Orig="New">
            <Val><![CDATA[Abrir o Notebook]]></Val>
          </Tgt>
        </Str>
        <Disp Icon="Str" />
      </Item>
      <Item ItemId=";extensions/Microsoft.notebook/dist/common/localizedConstants.openNotebookError" ItemType="0" PsrId="308" Leaf="true">
        <Str Cat="Text">
          <Val><![CDATA[Open notebook {0} failed: {1}]]></Val>
          <Tgt Cat="Text" Stat="Loc" Orig="New">
            <Val><![CDATA[Falha ao abrir o notebook {0}: {1}]]></Val>
          </Tgt>
        </Str>
        <Disp Icon="Str" />
      </Item>
      <Item ItemId=";extensions/Microsoft.notebook/dist/common/localizedConstants.openUntitledNotebookError" ItemType="0" PsrId="308" Leaf="true">
        <Str Cat="Text">
          <Val><![CDATA[Open untitled notebook {0} as untitled failed: {1}]]></Val>
          <Tgt Cat="Text" Stat="Loc" Orig="New">
            <Val><![CDATA[Abrir o notebook sem título {0} porque o sem título falhou: {1}]]></Val>
          </Tgt>
        </Str>
        <Disp Icon="Str" />
      </Item>
      <Item ItemId=";extensions/Microsoft.notebook/dist/common/localizedConstants.readBookError" ItemType="0" PsrId="308" Leaf="true">
        <Str Cat="Text">
          <Val><![CDATA[Failed to read Jupyter Book {0}: {1}]]></Val>
          <Tgt Cat="Text" Stat="Loc" Orig="New">
            <Val><![CDATA[Falha ao ler o Livro Jupyter {0}: {1}]]></Val>
          </Tgt>
          <Prev Cat="Text">
            <Val><![CDATA[Failed to read book {0}: {1}]]></Val>
          </Prev>
        </Str>
        <Disp Icon="Str" />
      </Item>
      <Item ItemId=";extensions/Microsoft.notebook/dist/common/localizedConstants.releases" ItemType="0" PsrId="308" Leaf="true">
        <Str Cat="Text">
          <Val><![CDATA[Releases]]></Val>
          <Tgt Cat="Text" Stat="Loc" Orig="New">
            <Val><![CDATA[Versões]]></Val>
          </Tgt>
        </Str>
        <Disp Icon="Str" />
      </Item>
      <Item ItemId=";extensions/Microsoft.notebook/dist/common/localizedConstants.repoUrl" ItemType="0" PsrId="308" Leaf="true">
        <Str Cat="Text">
          <Val><![CDATA[Repository URL]]></Val>
          <Tgt Cat="Text" Stat="Loc" Orig="New">
            <Val><![CDATA[URL do repositório]]></Val>
          </Tgt>
        </Str>
        <Disp Icon="Str" />
      </Item>
      <Item ItemId=";extensions/Microsoft.notebook/dist/common/localizedConstants.saveLocation" ItemType="0" PsrId="308" Leaf="true">
        <Str Cat="Text">
          <Val><![CDATA[Save location]]></Val>
          <Tgt Cat="Text" Stat="Loc" Orig="New">
            <Val><![CDATA[Salvar localização]]></Val>
          </Tgt>
        </Str>
        <Disp Icon="Str" />
      </Item>
      <Item ItemId=";extensions/Microsoft.notebook/dist/common/localizedConstants.search" ItemType="0" PsrId="308" Leaf="true">
        <Str Cat="Text">
          <Val><![CDATA[Search]]></Val>
          <Tgt Cat="Text" Stat="Loc" Orig="New">
            <Val><![CDATA[Pesquisar]]></Val>
          </Tgt>
        </Str>
        <Disp Icon="Str" />
      </Item>
      <Item ItemId=";extensions/Microsoft.notebook/dist/common/localizedConstants.sectionNotFound" ItemType="0" PsrId="308" Leaf="true">
        <Str Cat="Text">
          <Val><![CDATA[Failed to find section {0} in {1}.]]></Val>
          <Tgt Cat="Text" Stat="Loc" Orig="New">
            <Val><![CDATA[Falha ao localizar a seção {0} em {1}.]]></Val>
          </Tgt>
        </Str>
        <Disp Icon="Str" />
      </Item>
      <Item ItemId=";extensions/Microsoft.notebook/dist/common/localizedConstants.selectBookError" ItemType="0" PsrId="308" Leaf="true">
        <Str Cat="Text">
          <Val><![CDATA[Error while selecting a Jupyter Book or a section to edit: {0}]]></Val>
          <Tgt Cat="Text" Stat="Loc" Orig="New">
            <Val><![CDATA[Erro ao selecionar um Livro Jupyter ou uma seção para editar: {0}]]></Val>
          </Tgt>
          <Prev Cat="Text">
            <Val><![CDATA[Error while selecting a book or a section to edit: {0}]]></Val>
          </Prev>
        </Str>
        <Disp Icon="Str" />
      </Item>
      <Item ItemId=";extensions/Microsoft.notebook/dist/common/localizedConstants.title" ItemType="0" PsrId="308" Leaf="true">
        <Str Cat="Text">
          <Val><![CDATA[Title]]></Val>
          <Tgt Cat="Text" Stat="Loc" Orig="New">
            <Val><![CDATA[Título]]></Val>
          </Tgt>
        </Str>
        <Disp Icon="Str" />
      </Item>
      <Item ItemId=";extensions/Microsoft.notebook/dist/common/localizedConstants.url" ItemType="0" PsrId="308" Leaf="true">
        <Str Cat="Text">
          <Val><![CDATA[URL]]></Val>
          <Tgt Cat="Text" Stat="Loc" Orig="New">
            <Val><![CDATA[URL]]></Val>
          </Tgt>
        </Str>
        <Disp Icon="Str" />
      </Item>
      <Item ItemId=";extensions/Microsoft.notebook/dist/common/localizedConstants.urlGithubError" ItemType="0" PsrId="308" Leaf="true">
        <Str Cat="Text">
          <Val><![CDATA[The url provided is not a Github release url]]></Val>
          <Tgt Cat="Text" Stat="Loc" Orig="New">
            <Val><![CDATA[A URL fornecida não é uma URL de versão do Github]]></Val>
          </Tgt>
        </Str>
        <Disp Icon="Str" />
      </Item>
      <Item ItemId=";extensions/Microsoft.notebook/dist/common/localizedConstants.version" ItemType="0" PsrId="308" Leaf="true">
        <Str Cat="Text">
          <Val><![CDATA[Version]]></Val>
          <Tgt Cat="Text" Stat="Loc" Orig="New">
            <Val><![CDATA[Versão]]></Val>
          </Tgt>
        </Str>
        <Disp Icon="Str" />
      </Item>
      <Item ItemId=";extensions/Microsoft.notebook/dist/common/notebookUtils.noNotebookVisible" ItemType="0" PsrId="308" Leaf="true">
        <Str Cat="Text">
          <Val><![CDATA[No notebook editor is active]]></Val>
          <Tgt Cat="Text" Stat="Loc" Orig="New">
            <Val><![CDATA[Não há nenhum editor de notebook ativo]]></Val>
          </Tgt>
        </Str>
        <Disp Icon="Str" />
      </Item>
      <Item ItemId=";extensions/Microsoft.notebook/dist/common/notebookUtils.notebookFiles" ItemType="0" PsrId="308" Leaf="true">
        <Str Cat="Text">
          <Val><![CDATA[Notebooks]]></Val>
          <Tgt Cat="Text" Stat="Loc" Orig="New">
            <Val><![CDATA[Notebooks]]></Val>
          </Tgt>
        </Str>
        <Disp Icon="Str" />
      </Item>
      <Item ItemId=";extensions/Microsoft.notebook/dist/common/utils.ensureDirOutputMsg" ItemType="0" PsrId="308" Leaf="true">
        <Str Cat="Text">
          <Val><![CDATA[... Ensuring {0} exists]]></Val>
          <Tgt Cat="Text" Stat="Loc" Orig="New">
            <Val><![CDATA[... Verificando se {0} existe]]></Val>
          </Tgt>
        </Str>
        <Disp Icon="Str" />
      </Item>
      <Item ItemId=";extensions/Microsoft.notebook/dist/common/utils.executeCommandProcessExited" ItemType="0" PsrId="308" Leaf="true">
        <Str Cat="Text">
          <Val><![CDATA[Process exited with error code: {0}. StdErr Output: {1}]]></Val>
          <Tgt Cat="Text" Stat="Loc" Orig="New">
            <Val><![CDATA[O processo foi encerrado com o código de erro: {0}. Saída de StdErr: {1}]]></Val>
          </Tgt>
          <Prev Cat="Text">
            <Val><![CDATA[Process exited with code {0}]]></Val>
          </Prev>
        </Str>
        <Disp Icon="Str" />
      </Item>
      <Item ItemId=";extensions/Microsoft.notebook/dist/dialog/configurePython/configurePathPage.configurePython.browseButtonText" ItemType="0" PsrId="308" Leaf="true">
        <Str Cat="Text">
          <Val><![CDATA[Browse]]></Val>
          <Tgt Cat="Text" Stat="Loc" Orig="New">
            <Val><![CDATA[Procurar]]></Val>
          </Tgt>
        </Str>
        <Disp Icon="Str" />
      </Item>
      <Item ItemId=";extensions/Microsoft.notebook/dist/dialog/configurePython/configurePathPage.configurePython.descriptionWithKernel" ItemType="0" PsrId="308" Leaf="true">
        <Str Cat="Text">
          <Val><![CDATA[The '{0}' kernel requires a Python runtime to be configured and dependencies to be installed.]]></Val>
          <Tgt Cat="Text" Stat="Loc" Orig="New">
            <Val><![CDATA[O kernel '{0}' exige que um runtime do Python seja configurado e as dependências sejam instaladas.]]></Val>
          </Tgt>
          <Prev Cat="Text">
            <Val><![CDATA[The {0} kernel requires a Python runtime to be configured and dependencies to be installed.]]></Val>
          </Prev>
        </Str>
        <Disp Icon="Str" />
      </Item>
      <Item ItemId=";extensions/Microsoft.notebook/dist/dialog/configurePython/configurePathPage.configurePython.existingInstall" ItemType="0" PsrId="308" Leaf="true">
        <Str Cat="Text">
          <Val><![CDATA[Use existing Python installation]]></Val>
          <Tgt Cat="Text" Stat="Loc" Orig="New">
            <Val><![CDATA[Usar a instalação existente do Python]]></Val>
          </Tgt>
        </Str>
        <Disp Icon="Str" />
      </Item>
      <Item ItemId=";extensions/Microsoft.notebook/dist/dialog/configurePython/configurePathPage.configurePython.installationType" ItemType="0" PsrId="308" Leaf="true">
        <Str Cat="Text">
          <Val><![CDATA[Installation Type]]></Val>
          <Tgt Cat="Text" Stat="Loc" Orig="New">
            <Val><![CDATA[Tipo de Instalação]]></Val>
          </Tgt>
        </Str>
        <Disp Icon="Str" />
      </Item>
      <Item ItemId=";extensions/Microsoft.notebook/dist/dialog/configurePython/configurePathPage.configurePython.locationTextBoxText" ItemType="0" PsrId="308" Leaf="true">
        <Str Cat="Text">
          <Val><![CDATA[Python Install Location]]></Val>
          <Tgt Cat="Text" Stat="Loc" Orig="New">
            <Val><![CDATA[Localização da Instalação do Python]]></Val>
          </Tgt>
        </Str>
        <Disp Icon="Str" />
      </Item>
      <Item ItemId=";extensions/Microsoft.notebook/dist/dialog/configurePython/configurePathPage.configurePython.newInstall" ItemType="0" PsrId="308" Leaf="true">
        <Str Cat="Text">
          <Val><![CDATA[New Python installation]]></Val>
          <Tgt Cat="Text" Stat="Loc" Orig="New">
            <Val><![CDATA[Nova instalação do Python]]></Val>
          </Tgt>
        </Str>
        <Disp Icon="Str" />
      </Item>
      <Item ItemId=";extensions/Microsoft.notebook/dist/dialog/configurePython/configurePathPage.configurePython.pythonConfigured" ItemType="0" PsrId="308" Leaf="true">
        <Str Cat="Text">
          <Val><![CDATA[Python runtime configured!]]></Val>
          <Tgt Cat="Text" Stat="Loc" Orig="New">
            <Val><![CDATA[Runtime do Python configurado.]]></Val>
          </Tgt>
        </Str>
        <Disp Icon="Str" />
      </Item>
      <Item ItemId=";extensions/Microsoft.notebook/dist/dialog/configurePython/configurePathPage.configurePython.selectFileLabel" ItemType="0" PsrId="308" Leaf="true">
        <Str Cat="Text">
          <Val><![CDATA[Select]]></Val>
          <Tgt Cat="Text" Stat="Loc" Orig="New">
            <Val><![CDATA[Selecionar]]></Val>
          </Tgt>
        </Str>
        <Disp Icon="Str" />
      </Item>
      <Item ItemId=";extensions/Microsoft.notebook/dist/dialog/configurePython/configurePathPage.configurePythyon.customPathLabel" ItemType="0" PsrId="308" Leaf="true">
        <Str Cat="Text">
          <Val><![CDATA[{0} (Custom)]]></Val>
          <Tgt Cat="Text" Stat="Loc" Orig="New">
            <Val><![CDATA[{0} (Personalizado)]]></Val>
          </Tgt>
        </Str>
        <Disp Icon="Str" />
      </Item>
      <Item ItemId=";extensions/Microsoft.notebook/dist/dialog/configurePython/configurePathPage.configurePythyon.defaultPathLabel" ItemType="0" PsrId="308" Leaf="true">
        <Str Cat="Text">
          <Val><![CDATA[{0} (Default)]]></Val>
          <Tgt Cat="Text" Stat="Loc" Orig="New">
            <Val><![CDATA[{0} (Padrão)]]></Val>
          </Tgt>
        </Str>
        <Disp Icon="Str" />
      </Item>
      <Item ItemId=";extensions/Microsoft.notebook/dist/dialog/configurePython/configurePathPage.configurePythyon.dropdownPathLabel" ItemType="0" PsrId="308" Leaf="true">
        <Str Cat="Text">
          <Val><![CDATA[{0} (Python {1})]]></Val>
          <Tgt Cat="Text" Stat="Loc" Orig="New">
            <Val><![CDATA[{0} (Python {1})]]></Val>
          </Tgt>
        </Str>
        <Disp Icon="Str" />
      </Item>
      <Item ItemId=";extensions/Microsoft.notebook/dist/dialog/configurePython/configurePathPage.configurePythyon.noVersionsFound" ItemType="0" PsrId="308" Leaf="true">
        <Str Cat="Text">
          <Val><![CDATA[No supported Python versions found.]]></Val>
          <Tgt Cat="Text" Stat="Loc" Orig="New">
            <Val><![CDATA[Não foram encontradas versões do Python com suporte.]]></Val>
          </Tgt>
        </Str>
        <Disp Icon="Str" />
      </Item>
      <Item ItemId=";extensions/Microsoft.notebook/dist/dialog/configurePython/configurePythonWizard.configurePython.invalidLocationMsg" ItemType="0" PsrId="308" Leaf="true">
        <Str Cat="Text">
          <Val><![CDATA[The specified install location is invalid.]]></Val>
          <Tgt Cat="Text" Stat="Loc" Orig="New">
            <Val><![CDATA[O local de instalação especificado é inválido.]]></Val>
          </Tgt>
        </Str>
        <Disp Icon="Str" />
      </Item>
      <Item ItemId=";extensions/Microsoft.notebook/dist/dialog/configurePython/configurePythonWizard.configurePython.okButtonText" ItemType="0" PsrId="308" Leaf="true">
        <Str Cat="Text">
          <Val><![CDATA[Install]]></Val>
          <Tgt Cat="Text" Stat="Loc" Orig="New">
            <Val><![CDATA[Instalar]]></Val>
          </Tgt>
        </Str>
        <Disp Icon="Str" />
      </Item>
      <Item ItemId=";extensions/Microsoft.notebook/dist/dialog/configurePython/configurePythonWizard.configurePython.page0Name" ItemType="0" PsrId="308" Leaf="true">
        <Str Cat="Text">
          <Val><![CDATA[Configure Python Runtime]]></Val>
          <Tgt Cat="Text" Stat="Loc" Orig="New">
            <Val><![CDATA[Configurar Runtime do Python]]></Val>
          </Tgt>
        </Str>
        <Disp Icon="Str" />
      </Item>
      <Item ItemId=";extensions/Microsoft.notebook/dist/dialog/configurePython/configurePythonWizard.configurePython.page1Name" ItemType="0" PsrId="308" Leaf="true">
        <Str Cat="Text">
          <Val><![CDATA[Install Dependencies]]></Val>
          <Tgt Cat="Text" Stat="Loc" Orig="New">
            <Val><![CDATA[Instalar Dependências]]></Val>
          </Tgt>
        </Str>
        <Disp Icon="Str" />
      </Item>
      <Item ItemId=";extensions/Microsoft.notebook/dist/dialog/configurePython/configurePythonWizard.configurePython.pythonNotFoundMsg" ItemType="0" PsrId="308" Leaf="true">
        <Str Cat="Text">
          <Val><![CDATA[No Python installation was found at the specified location.]]></Val>
          <Tgt Cat="Text" Stat="Loc" Orig="New">
            <Val><![CDATA[Não foi encontrada nenhuma instalação do Python na localização especificada.]]></Val>
          </Tgt>
        </Str>
        <Disp Icon="Str" />
      </Item>
      <Item ItemId=";extensions/Microsoft.notebook/dist/dialog/configurePython/pickPackagesPage.configurePython.existingVersionColumn" ItemType="0" PsrId="308" Leaf="true">
        <Str Cat="Text">
          <Val><![CDATA[Existing Version]]></Val>
          <Tgt Cat="Text" Stat="Loc" Orig="New">
            <Val><![CDATA[Versão Existente]]></Val>
          </Tgt>
        </Str>
        <Disp Icon="Str" />
      </Item>
      <Item ItemId=";extensions/Microsoft.notebook/dist/dialog/configurePython/pickPackagesPage.configurePython.kernelLabel" ItemType="0" PsrId="308" Leaf="true">
        <Str Cat="Text">
          <Val><![CDATA[Kernel]]></Val>
          <Tgt Cat="Text" Stat="Loc" Orig="New">
            <Val><![CDATA[Kernel]]></Val>
          </Tgt>
        </Str>
        <Disp Icon="Str" />
      </Item>
      <Item ItemId=";extensions/Microsoft.notebook/dist/dialog/configurePython/pickPackagesPage.configurePython.pkgNameColumn" ItemType="0" PsrId="308" Leaf="true">
        <Str Cat="Text">
          <Val><![CDATA[Name]]></Val>
          <Tgt Cat="Text" Stat="Loc" Orig="New">
            <Val><![CDATA[Nome]]></Val>
          </Tgt>
        </Str>
        <Disp Icon="Str" />
      </Item>
      <Item ItemId=";extensions/Microsoft.notebook/dist/dialog/configurePython/pickPackagesPage.configurePython.requiredDependencies" ItemType="0" PsrId="308" Leaf="true">
        <Str Cat="Text">
          <Val><![CDATA[Install required kernel dependencies]]></Val>
          <Tgt Cat="Text" Stat="Loc" Orig="New">
            <Val><![CDATA[Instalar dependências do kernel obrigatórias]]></Val>
          </Tgt>
        </Str>
        <Disp Icon="Str" />
      </Item>
      <Item ItemId=";extensions/Microsoft.notebook/dist/dialog/configurePython/pickPackagesPage.configurePython.requiredVersionColumn" ItemType="0" PsrId="308" Leaf="true">
        <Str Cat="Text">
          <Val><![CDATA[Required Version]]></Val>
          <Tgt Cat="Text" Stat="Loc" Orig="New">
            <Val><![CDATA[Versão Obrigatória]]></Val>
          </Tgt>
        </Str>
        <Disp Icon="Str" />
      </Item>
      <Item ItemId=";extensions/Microsoft.notebook/dist/dialog/configurePython/pickPackagesPage.msgNoRequirementsForKernel" ItemType="0" PsrId="308" Leaf="true">
        <Str Cat="Text">
          <Val><![CDATA[No packages are required by default for the kernel '{0}']]></Val>
          <Tgt Cat="Text" Stat="Loc" Orig="New">
            <Val><![CDATA[Nenhum pacote é exigido por padrão para o kernel '{0}']]></Val>
          </Tgt>
        </Str>
        <Disp Icon="Str" />
      </Item>
      <Item ItemId=";extensions/Microsoft.notebook/dist/dialog/managePackages/addNewPackageTab.managePackages.addNewTabTitle" ItemType="0" PsrId="308" Leaf="true">
        <Str Cat="Text">
          <Val><![CDATA[Add new]]></Val>
          <Tgt Cat="Text" Stat="Loc" Orig="New">
            <Val><![CDATA[Adicionar novo]]></Val>
          </Tgt>
        </Str>
        <Disp Icon="Str" />
      </Item>
      <Item ItemId=";extensions/Microsoft.notebook/dist/dialog/managePackages/addNewPackageTab.managePackages.backgroundInstallComplete" ItemType="0" PsrId="308" Leaf="true">
        <Str Cat="Text">
          <Val><![CDATA[Completed install for {0} {1}]]></Val>
          <Tgt Cat="Text" Stat="Loc" Orig="New">
            <Val><![CDATA[Instalação concluída para {0} {1}]]></Val>
          </Tgt>
        </Str>
        <Disp Icon="Str" />
      </Item>
      <Item ItemId=";extensions/Microsoft.notebook/dist/dialog/managePackages/addNewPackageTab.managePackages.backgroundInstallFailed" ItemType="0" PsrId="308" Leaf="true">
        <Str Cat="Text">
          <Val><![CDATA[Failed to install {0} {1}. Error: {2}]]></Val>
          <Tgt Cat="Text" Stat="Loc" Orig="New">
            <Val><![CDATA[Falha ao instalar {0} {1}. Erro: {2}]]></Val>
          </Tgt>
        </Str>
        <Disp Icon="Str" />
      </Item>
      <Item ItemId=";extensions/Microsoft.notebook/dist/dialog/managePackages/addNewPackageTab.managePackages.backgroundInstallStarted" ItemType="0" PsrId="308" Leaf="true">
        <Str Cat="Text">
          <Val><![CDATA[Installing {0} {1}]]></Val>
          <Tgt Cat="Text" Stat="Loc" Orig="New">
            <Val><![CDATA[Instalando {0} {1}]]></Val>
          </Tgt>
        </Str>
        <Disp Icon="Str" />
      </Item>
      <Item ItemId=";extensions/Microsoft.notebook/dist/dialog/managePackages/addNewPackageTab.managePackages.installButtonText" ItemType="0" PsrId="308" Leaf="true">
        <Str Cat="Text">
          <Val><![CDATA[Install]]></Val>
          <Tgt Cat="Text" Stat="Loc" Orig="New">
            <Val><![CDATA[Instalar]]></Val>
          </Tgt>
        </Str>
        <Disp Icon="Str" />
      </Item>
      <Item ItemId=";extensions/Microsoft.notebook/dist/dialog/managePackages/addNewPackageTab.managePackages.installCompleteText" ItemType="0" PsrId="308" Leaf="true">
        <Str Cat="Text">
          <Val><![CDATA[Package installed]]></Val>
          <Tgt Cat="Text" Stat="Loc" Orig="New">
            <Val><![CDATA[Pacote instalado]]></Val>
          </Tgt>
        </Str>
        <Disp Icon="Str" />
      </Item>
      <Item ItemId=";extensions/Microsoft.notebook/dist/dialog/managePackages/addNewPackageTab.managePackages.installProgressText" ItemType="0" PsrId="308" Leaf="true">
        <Str Cat="Text">
          <Val><![CDATA[Installing package]]></Val>
          <Tgt Cat="Text" Stat="Loc" Orig="New">
            <Val><![CDATA[Instalando pacote]]></Val>
          </Tgt>
        </Str>
        <Disp Icon="Str" />
      </Item>
      <Item ItemId=";extensions/Microsoft.notebook/dist/dialog/managePackages/addNewPackageTab.managePackages.invalidTextPlaceholder" ItemType="0" PsrId="308" Leaf="true">
        <Str Cat="Text">
          <Val><![CDATA[N/A]]></Val>
          <Tgt Cat="Text" Stat="Loc" Orig="New">
            <Val><![CDATA[N/D]]></Val>
          </Tgt>
        </Str>
        <Disp Icon="Str" />
      </Item>
      <Item ItemId=";extensions/Microsoft.notebook/dist/dialog/managePackages/addNewPackageTab.managePackages.noVersionsFound" ItemType="0" PsrId="308" Leaf="true">
        <Str Cat="Text">
          <Val><![CDATA[Could not find any valid versions for the specified package]]></Val>
          <Tgt Cat="Text" Stat="Loc" Orig="New">
            <Val><![CDATA[Não foi possível localizar nenhuma versão válida para o pacote especificado]]></Val>
          </Tgt>
        </Str>
        <Disp Icon="Str" />
      </Item>
      <Item ItemId=";extensions/Microsoft.notebook/dist/dialog/managePackages/addNewPackageTab.managePackages.packageNameTitle" ItemType="0" PsrId="308" Leaf="true">
        <Str Cat="Text">
          <Val><![CDATA[Package Name]]></Val>
          <Tgt Cat="Text" Stat="Loc" Orig="New">
            <Val><![CDATA[Nome do Pacote]]></Val>
          </Tgt>
        </Str>
        <Disp Icon="Str" />
      </Item>
      <Item ItemId=";extensions/Microsoft.notebook/dist/dialog/managePackages/addNewPackageTab.managePackages.packageSummaryTitle" ItemType="0" PsrId="308" Leaf="true">
        <Str Cat="Text">
          <Val><![CDATA[Package Summary]]></Val>
          <Tgt Cat="Text" Stat="Loc" Orig="New">
            <Val><![CDATA[Resumo do Pacote]]></Val>
          </Tgt>
        </Str>
        <Disp Icon="Str" />
      </Item>
      <Item ItemId=";extensions/Microsoft.notebook/dist/dialog/managePackages/addNewPackageTab.managePackages.packageVersionTitle" ItemType="0" PsrId="308" Leaf="true">
        <Str Cat="Text">
          <Val><![CDATA[Supported Package Versions for Python {0}]]></Val>
          <Tgt Cat="Text" Stat="Loc" Orig="New">
            <Val><![CDATA[Versões de pacote com suporte para Python {0}]]></Val>
          </Tgt>
          <Prev Cat="Text">
            <Val><![CDATA[Package Version]]></Val>
          </Prev>
        </Str>
        <Disp Icon="Str" />
      </Item>
      <Item ItemId=";extensions/Microsoft.notebook/dist/dialog/managePackages/addNewPackageTab.managePackages.searchBarPlaceholder" ItemType="0" PsrId="308" Leaf="true">
        <Str Cat="Text">
          <Val><![CDATA[Search {0} packages]]></Val>
          <Tgt Cat="Text" Stat="Loc" Orig="New">
            <Val><![CDATA[Pesquisar pacotes {0}]]></Val>
          </Tgt>
        </Str>
        <Disp Icon="Str" />
      </Item>
      <Item ItemId=";extensions/Microsoft.notebook/dist/dialog/managePackages/addNewPackageTab.managePackages.searchButtonLabel" ItemType="0" PsrId="308" Leaf="true">
        <Str Cat="Text">
          <Val><![CDATA[Search]]></Val>
          <Tgt Cat="Text" Stat="Loc" Orig="New">
            <Val><![CDATA[Pesquisar]]></Val>
          </Tgt>
        </Str>
        <Disp Icon="Str" />
      </Item>
      <Item ItemId=";extensions/Microsoft.notebook/dist/dialog/managePackages/installedPackagesTab.managePackages.confirmUninstall" ItemType="0" PsrId="308" Leaf="true">
        <Str Cat="Text">
          <Val><![CDATA[Are you sure you want to uninstall the specified packages?]]></Val>
          <Tgt Cat="Text" Stat="Loc" Orig="New">
            <Val><![CDATA[Tem certeza de que deseja desinstalar os pacotes especificados?]]></Val>
          </Tgt>
        </Str>
        <Disp Icon="Str" />
      </Item>
      <Item ItemId=";extensions/Microsoft.notebook/dist/dialog/managePackages/installedPackagesTab.managePackages.deleteColumn" ItemType="0" PsrId="308" Leaf="true">
        <Str Cat="Text">
          <Val><![CDATA[Delete]]></Val>
          <Tgt Cat="Text" Stat="Loc" Orig="New">
            <Val><![CDATA[Excluir]]></Val>
          </Tgt>
        </Str>
        <Disp Icon="Str" />
      </Item>
      <Item ItemId=";extensions/Microsoft.notebook/dist/dialog/managePackages/installedPackagesTab.managePackages.installedTabTitle" ItemType="0" PsrId="308" Leaf="true">
        <Str Cat="Text">
          <Val><![CDATA[Installed]]></Val>
          <Tgt Cat="Text" Stat="Loc" Orig="New">
            <Val><![CDATA[Instalado]]></Val>
          </Tgt>
        </Str>
        <Disp Icon="Str" />
      </Item>
      <Item ItemId=";extensions/Microsoft.notebook/dist/dialog/managePackages/installedPackagesTab.managePackages.location" ItemType="0" PsrId="308" Leaf="true">
        <Str Cat="Text">
          <Val><![CDATA[Location]]></Val>
          <Tgt Cat="Text" Stat="Loc" Orig="New">
            <Val><![CDATA[Local]]></Val>
          </Tgt>
        </Str>
        <Disp Icon="Str" />
      </Item>
      <Item ItemId=";extensions/Microsoft.notebook/dist/dialog/managePackages/installedPackagesTab.managePackages.newPkgVersionColumn" ItemType="0" PsrId="308" Leaf="true">
        <Str Cat="Text">
          <Val><![CDATA[Version]]></Val>
          <Tgt Cat="Text" Stat="Loc" Orig="New">
            <Val><![CDATA[Versão]]></Val>
          </Tgt>
        </Str>
        <Disp Icon="Str" />
      </Item>
      <Item ItemId=";extensions/Microsoft.notebook/dist/dialog/managePackages/installedPackagesTab.managePackages.packageCount" ItemType="0" PsrId="308" Leaf="true">
        <Str Cat="Text">
          <Val><![CDATA[{0} {1} packages found]]></Val>
          <Tgt Cat="Text" Stat="Loc" Orig="New">
            <Val><![CDATA[{0} {1} pacotes encontrados]]></Val>
          </Tgt>
        </Str>
        <Disp Icon="Str" />
      </Item>
      <Item ItemId=";extensions/Microsoft.notebook/dist/dialog/managePackages/installedPackagesTab.managePackages.packageType" ItemType="0" PsrId="308" Leaf="true">
        <Str Cat="Text">
          <Val><![CDATA[Package Type]]></Val>
          <Tgt Cat="Text" Stat="Loc" Orig="New">
            <Val><![CDATA[Tipo de Pacote]]></Val>
          </Tgt>
        </Str>
        <Disp Icon="Str" />
      </Item>
      <Item ItemId=";extensions/Microsoft.notebook/dist/dialog/managePackages/installedPackagesTab.managePackages.pkgNameColumn" ItemType="0" PsrId="308" Leaf="true">
        <Str Cat="Text">
          <Val><![CDATA[Name]]></Val>
          <Tgt Cat="Text" Stat="Loc" Orig="New">
            <Val><![CDATA[Nome]]></Val>
          </Tgt>
        </Str>
        <Disp Icon="Str" />
      </Item>
      <Item ItemId=";extensions/Microsoft.notebook/dist/dialog/managePackages/installedPackagesTab.managePackages.uninstallButtonText" ItemType="0" PsrId="308" Leaf="true">
        <Str Cat="Text">
          <Val><![CDATA[Uninstall selected packages]]></Val>
          <Tgt Cat="Text" Stat="Loc" Orig="New">
            <Val><![CDATA[Desinstalar os pacotes selecionados]]></Val>
          </Tgt>
        </Str>
        <Disp Icon="Str" />
      </Item>
      <Item ItemId=";extensions/Microsoft.notebook/dist/dialog/managePackages/installedPackagesTab.managePackages.uninstallCompleteText" ItemType="0" PsrId="308" Leaf="true">
        <Str Cat="Text">
          <Val><![CDATA[Package uninstalled]]></Val>
          <Tgt Cat="Text" Stat="Loc" Orig="New">
            <Val><![CDATA[Pacote desinstalado]]></Val>
          </Tgt>
        </Str>
        <Disp Icon="Str" />
      </Item>
      <Item ItemId=";extensions/Microsoft.notebook/dist/dialog/managePackages/installedPackagesTab.managePackages.uninstallProgressText" ItemType="0" PsrId="308" Leaf="true">
        <Str Cat="Text">
          <Val><![CDATA[Uninstalling package]]></Val>
          <Tgt Cat="Text" Stat="Loc" Orig="New">
            <Val><![CDATA[Desinstalando o pacote]]></Val>
          </Tgt>
        </Str>
        <Disp Icon="Str" />
      </Item>
      <Item ItemId=";extensions/Microsoft.notebook/dist/dialog/managePackages/managePackagesDialog.managePackages.cancelButtonText" ItemType="0" PsrId="308" Leaf="true">
        <Str Cat="Text">
          <Val><![CDATA[Close]]></Val>
          <Tgt Cat="Text" Stat="Loc" Orig="New">
            <Val><![CDATA[Fechar]]></Val>
          </Tgt>
        </Str>
        <Disp Icon="Str" />
      </Item>
      <Item ItemId=";extensions/Microsoft.notebook/dist/dialog/managePackages/managePackagesDialog.managePackages.dialogName" ItemType="0" PsrId="308" Leaf="true">
        <Str Cat="Text">
          <Val><![CDATA[Manage Packages]]></Val>
          <Tgt Cat="Text" Stat="Loc" Orig="New">
            <Val><![CDATA[Gerenciar Pacotes]]></Val>
          </Tgt>
        </Str>
        <Disp Icon="Str" />
      </Item>
      <Item ItemId=";extensions/Microsoft.notebook/dist/extension.codeCellName" ItemType="0" PsrId="308" Leaf="true">
        <Str Cat="Text">
          <Val><![CDATA[Code]]></Val>
          <Tgt Cat="Text" Stat="Loc" Orig="New">
            <Val><![CDATA[Código]]></Val>
          </Tgt>
        </Str>
        <Disp Icon="Str" />
      </Item>
      <Item ItemId=";extensions/Microsoft.notebook/dist/extension.selectCellType" ItemType="0" PsrId="308" Leaf="true">
        <Str Cat="Text">
          <Val><![CDATA[What type of cell do you want to add?]]></Val>
          <Tgt Cat="Text" Stat="Loc" Orig="New">
            <Val><![CDATA[Que tipo de célula você deseja adicionar?]]></Val>
          </Tgt>
        </Str>
        <Disp Icon="Str" />
      </Item>
      <Item ItemId=";extensions/Microsoft.notebook/dist/extension.textCellName" ItemType="0" PsrId="308" Leaf="true">
        <Str Cat="Text">
          <Val><![CDATA[Text]]></Val>
          <Tgt Cat="Text" Stat="Loc" Orig="New">
            <Val><![CDATA[Texto]]></Val>
          </Tgt>
        </Str>
        <Disp Icon="Str" />
      </Item>
      <Item ItemId=";extensions/Microsoft.notebook/dist/jupyter/jupyterController.confirmReinstall" ItemType="0" PsrId="308" Leaf="true">
        <Str Cat="Text">
          <Val><![CDATA[Are you sure you want to reinstall?]]></Val>
          <Tgt Cat="Text" Stat="Loc" Orig="New">
            <Val><![CDATA[Tem certeza de que deseja reinstalar?]]></Val>
          </Tgt>
        </Str>
        <Disp Icon="Str" />
      </Item>
      <Item ItemId=";extensions/Microsoft.notebook/dist/jupyter/jupyterController.notebookFileType" ItemType="0" PsrId="308" Leaf="true">
        <Str Cat="Text">
          <Val><![CDATA[Notebooks]]></Val>
          <Tgt Cat="Text" Stat="Loc" Orig="New">
            <Val><![CDATA[Notebooks]]></Val>
          </Tgt>
        </Str>
        <Disp Icon="Str" />
      </Item>
      <Item ItemId=";extensions/Microsoft.notebook/dist/jupyter/jupyterController.unsupportedFileType" ItemType="0" PsrId="308" Leaf="true">
        <Str Cat="Text">
          <Val><![CDATA[Only .ipynb Notebooks are supported]]></Val>
          <Tgt Cat="Text" Stat="Loc" Orig="New">
            <Val><![CDATA[Somente os Notebooks .ipynb são compatíveis]]></Val>
          </Tgt>
        </Str>
        <Disp Icon="Str" />
      </Item>
      <Item ItemId=";extensions/Microsoft.notebook/dist/jupyter/jupyterExecuteProvider.errNotebookUriMissing" ItemType="0" PsrId="308" Leaf="true">
        <Str Cat="Text">
          <Val><![CDATA[A notebook path is required]]></Val>
          <Tgt Cat="Text" Stat="Loc" Orig="New">
            <Val><![CDATA[É necessário um caminho de notebook]]></Val>
          </Tgt>
        </Str>
        <Disp Icon="Str" />
      </Item>
      <Item ItemId=";extensions/Microsoft.notebook/dist/jupyter/jupyterServerInstallation.dontAskAgain" ItemType="0" PsrId="308" Leaf="true">
        <Str Cat="Text">
          <Val><![CDATA[Don't Ask Again]]></Val>
          <Tgt Cat="Text" Stat="Loc" Orig="New">
            <Val><![CDATA[Não perguntar novamente]]></Val>
          </Tgt>
        </Str>
        <Disp Icon="Str" />
      </Item>
      <Item ItemId=";extensions/Microsoft.notebook/dist/jupyter/jupyterServerInstallation.msgDependenciesInstallationFailed" ItemType="0" PsrId="308" Leaf="true">
        <Str Cat="Text">
          <Val><![CDATA[Installing Notebook dependencies failed with error: {0}]]></Val>
          <Tgt Cat="Text" Stat="Loc" Orig="New">
            <Val><![CDATA[Falha na instalação das dependências do Notebook com o erro: {0}]]></Val>
          </Tgt>
        </Str>
        <Disp Icon="Str" />
      </Item>
      <Item ItemId=";extensions/Microsoft.notebook/dist/jupyter/jupyterServerInstallation.msgDownloadPython" ItemType="0" PsrId="308" Leaf="true">
        <Str Cat="Text">
          <Val><![CDATA[Downloading local python for platform: {0} to {1}]]></Val>
          <Tgt Cat="Text" Stat="Loc" Orig="New">
            <Val><![CDATA[Baixando o Python local para a plataforma: {0} a {1}]]></Val>
          </Tgt>
        </Str>
        <Disp Icon="Str" />
      </Item>
      <Item ItemId=";extensions/Microsoft.notebook/dist/jupyter/jupyterServerInstallation.msgGetPythonUserDirFailed" ItemType="0" PsrId="308" Leaf="true">
        <Str Cat="Text">
          <Val><![CDATA[Encountered an error when getting Python user path: {0}]]></Val>
          <Tgt Cat="Text" Stat="Loc" Orig="New">
            <Val><![CDATA[Foi encontrado um erro ao obter o caminho do usuário do Python: {0}]]></Val>
          </Tgt>
        </Str>
        <Disp Icon="Str" />
      </Item>
      <Item ItemId=";extensions/Microsoft.notebook/dist/jupyter/jupyterServerInstallation.msgInstallPkgFinish" ItemType="0" PsrId="308" Leaf="true">
        <Str Cat="Text">
          <Val><![CDATA[Notebook dependencies installation is complete]]></Val>
          <Tgt Cat="Text" Stat="Loc" Orig="New">
            <Val><![CDATA[A instalação das dependências do Notebook está concluída]]></Val>
          </Tgt>
        </Str>
        <Disp Icon="Str" />
      </Item>
      <Item ItemId=";extensions/Microsoft.notebook/dist/jupyter/jupyterServerInstallation.msgInstallPkgProgress" ItemType="0" PsrId="308" Leaf="true">
        <Str Cat="Text">
          <Val><![CDATA[Notebook dependencies installation is in progress]]></Val>
          <Tgt Cat="Text" Stat="Loc" Orig="New">
            <Val><![CDATA[A instalação de dependências do Notebook está em andamento]]></Val>
          </Tgt>
        </Str>
        <Disp Icon="Str" />
      </Item>
      <Item ItemId=";extensions/Microsoft.notebook/dist/jupyter/jupyterServerInstallation.msgInstallPkgStart" ItemType="0" PsrId="308" Leaf="true">
        <Str Cat="Text">
          <Val><![CDATA[Installing Notebook dependencies, see Tasks view for more information]]></Val>
          <Tgt Cat="Text" Stat="Loc" Orig="New">
            <Val><![CDATA[Instalando as dependências do Notebook. Confira a exibição Tarefas para obter mais informações]]></Val>
          </Tgt>
        </Str>
        <Disp Icon="Str" />
      </Item>
      <Item ItemId=";extensions/Microsoft.notebook/dist/jupyter/jupyterServerInstallation.msgPackageRetrievalFailed" ItemType="0" PsrId="308" Leaf="true">
        <Str Cat="Text">
          <Val><![CDATA[Encountered an error when trying to retrieve list of installed packages: {0}]]></Val>
          <Tgt Cat="Text" Stat="Loc" Orig="New">
            <Val><![CDATA[Foi encontrado um erro ao tentar recuperar a lista de pacotes instalados: {0}]]></Val>
          </Tgt>
        </Str>
        <Disp Icon="Str" />
      </Item>
      <Item ItemId=";extensions/Microsoft.notebook/dist/jupyter/jupyterServerInstallation.msgPythonDirectoryError" ItemType="0" PsrId="308" Leaf="true">
        <Str Cat="Text">
          <Val><![CDATA[Error while creating python installation directory]]></Val>
          <Tgt Cat="Text" Stat="Loc" Orig="New">
            <Val><![CDATA[Erro ao criar o diretório de instalação do Python]]></Val>
          </Tgt>
        </Str>
        <Disp Icon="Str" />
      </Item>
      <Item ItemId=";extensions/Microsoft.notebook/dist/jupyter/jupyterServerInstallation.msgPythonDownloadComplete" ItemType="0" PsrId="308" Leaf="true">
        <Str Cat="Text">
          <Val><![CDATA[Python download is complete]]></Val>
          <Tgt Cat="Text" Stat="Loc" Orig="New">
            <Val><![CDATA[O download do Python está concluído]]></Val>
          </Tgt>
        </Str>
        <Disp Icon="Str" />
      </Item>
      <Item ItemId=";extensions/Microsoft.notebook/dist/jupyter/jupyterServerInstallation.msgPythonDownloadError" ItemType="0" PsrId="308" Leaf="true">
        <Str Cat="Text">
          <Val><![CDATA[Error while downloading python setup]]></Val>
          <Tgt Cat="Text" Stat="Loc" Orig="New">
            <Val><![CDATA[Erro ao baixar a configuração do Python]]></Val>
          </Tgt>
        </Str>
        <Disp Icon="Str" />
      </Item>
      <Item ItemId=";extensions/Microsoft.notebook/dist/jupyter/jupyterServerInstallation.msgPythonDownloadPending" ItemType="0" PsrId="308" Leaf="true">
        <Str Cat="Text">
          <Val><![CDATA[Downloading python package]]></Val>
          <Tgt Cat="Text" Stat="Loc" Orig="New">
            <Val><![CDATA[Baixando o pacote Python]]></Val>
          </Tgt>
        </Str>
        <Disp Icon="Str" />
      </Item>
      <Item ItemId=";extensions/Microsoft.notebook/dist/jupyter/jupyterServerInstallation.msgPythonRunningError" ItemType="0" PsrId="308" Leaf="true">
        <Str Cat="Text">
          <Val><![CDATA[Cannot overwrite an existing Python installation while python is running. Please close any active notebooks before proceeding.]]></Val>
          <Tgt Cat="Text" Stat="Loc" Orig="New">
            <Val><![CDATA[Não é possível substituir uma instalação do Python existente enquanto o Python está em execução. Feche todos os notebooks ativos antes de prosseguir.]]></Val>
          </Tgt>
        </Str>
        <Disp Icon="Str" />
      </Item>
      <Item ItemId=";extensions/Microsoft.notebook/dist/jupyter/jupyterServerInstallation.msgPythonUnpackError" ItemType="0" PsrId="308" Leaf="true">
        <Str Cat="Text">
          <Val><![CDATA[Error while unpacking python bundle]]></Val>
          <Tgt Cat="Text" Stat="Loc" Orig="New">
            <Val><![CDATA[Erro ao descompactar o pacote Python]]></Val>
          </Tgt>
        </Str>
        <Disp Icon="Str" />
      </Item>
      <Item ItemId=";extensions/Microsoft.notebook/dist/jupyter/jupyterServerInstallation.msgPythonUnpackPending" ItemType="0" PsrId="308" Leaf="true">
        <Str Cat="Text">
          <Val><![CDATA[Unpacking python package]]></Val>
          <Tgt Cat="Text" Stat="Loc" Orig="New">
            <Val><![CDATA[Descompactando o pacote Python]]></Val>
          </Tgt>
        </Str>
        <Disp Icon="Str" />
      </Item>
      <Item ItemId=";extensions/Microsoft.notebook/dist/jupyter/jupyterServerInstallation.msgPythonVersionUpdatePrompt" ItemType="0" PsrId="308" Leaf="true">
        <Str Cat="Text">
          <Val><![CDATA[Python {0} is now available in Azure Data Studio. The current Python version (3.6.6) will be out of support in December 2021. Would you like to update to Python {0} now?]]></Val>
          <Tgt Cat="Text" Stat="Loc" Orig="New">
            <Val><![CDATA[O Python {0} agora está disponível no Azure Data Studio. A versão atual do Python (3.6.6) estará sem suporte em dezembro de 2021. Deseja atualizar para o Python {0} agora?]]></Val>
          </Tgt>
        </Str>
        <Disp Icon="Str" />
      </Item>
      <Item ItemId=";extensions/Microsoft.notebook/dist/jupyter/jupyterServerInstallation.msgPythonVersionUpdateWarning" ItemType="0" PsrId="308" Leaf="true">
        <Str Cat="Text">
          <Val><![CDATA[Python {0} will be installed and will replace Python 3.6.6. Some packages may no longer be compatible with the new version or may need to be reinstalled. A notebook will be created to help you reinstall all pip packages. Would you like to continue with the update now?]]></Val>
          <Tgt Cat="Text" Stat="Loc" Orig="New">
            <Val><![CDATA[O Python {0} será instalado e substituirá o Python 3.6.6. Alguns pacotes podem não ser mais compatíveis com a nova versão ou talvez precisem ser reinstalados. Um bloco de anotações será criado para ajudá-lo a reinstalar todos os pacotes pip. Deseja continuar com a atualização agora?]]></Val>
          </Tgt>
        </Str>
        <Disp Icon="Str" />
      </Item>
      <Item ItemId=";extensions/Microsoft.notebook/dist/jupyter/jupyterServerInstallation.msgShutdownNotebookSessions" ItemType="0" PsrId="308" Leaf="true">
        <Str Cat="Text">
          <Val><![CDATA[Active Python notebook sessions will be shutdown in order to update. Would you like to proceed now?]]></Val>
          <Tgt Cat="Text" Stat="Loc" Orig="New">
            <Val><![CDATA[As sessões ativas do bloco de anotações do Python serão encerradas para serem atualizadas. Deseja continuar agora?]]></Val>
          </Tgt>
        </Str>
        <Disp Icon="Str" />
      </Item>
      <Item ItemId=";extensions/Microsoft.notebook/dist/jupyter/jupyterServerInstallation.msgTaskName" ItemType="0" PsrId="308" Leaf="true">
        <Str Cat="Text">
          <Val><![CDATA[Installing Notebook dependencies]]></Val>
          <Tgt Cat="Text" Stat="Loc" Orig="New">
            <Val><![CDATA[Instalando as dependências do Notebook]]></Val>
          </Tgt>
        </Str>
        <Disp Icon="Str" />
      </Item>
      <Item ItemId=";extensions/Microsoft.notebook/dist/jupyter/jupyterServerInstallation.msgWaitingForInstall" ItemType="0" PsrId="308" Leaf="true">
        <Str Cat="Text">
          <Val><![CDATA[Another Python installation is currently in progress. Waiting for it to complete.]]></Val>
          <Tgt Cat="Text" Stat="Loc" Orig="New">
            <Val><![CDATA[Outra instalação do Python está em andamento no momento. Esperando a conclusão.]]></Val>
          </Tgt>
        </Str>
        <Disp Icon="Str" />
      </Item>
      <Item ItemId=";extensions/Microsoft.notebook/dist/jupyter/jupyterServerInstallation.no" ItemType="0" PsrId="308" Leaf="true">
        <Str Cat="Text">
          <Val><![CDATA[No]]></Val>
          <Tgt Cat="Text" Stat="Loc" Orig="New">
            <Val><![CDATA[Não]]></Val>
          </Tgt>
        </Str>
        <Disp Icon="Str" />
      </Item>
      <Item ItemId=";extensions/Microsoft.notebook/dist/jupyter/jupyterServerInstallation.yes" ItemType="0" PsrId="308" Leaf="true">
        <Str Cat="Text">
          <Val><![CDATA[Yes]]></Val>
          <Tgt Cat="Text" Stat="Loc" Orig="New">
            <Val><![CDATA[Sim]]></Val>
          </Tgt>
        </Str>
        <Disp Icon="Str" />
      </Item>
      <Item ItemId=";extensions/Microsoft.notebook/dist/jupyter/jupyterServerManager.shutdownError" ItemType="0" PsrId="308" Leaf="true">
        <Str Cat="Text">
          <Val><![CDATA[Shutdown of Notebook server failed: {0}]]></Val>
          <Tgt Cat="Text" Stat="Loc" Orig="New">
            <Val><![CDATA[Falha no desligamento do servidor do Notebook: {0}]]></Val>
          </Tgt>
        </Str>
        <Disp Icon="Str" />
      </Item>
      <Item ItemId=";extensions/Microsoft.notebook/dist/jupyter/jupyterSessionManager.errorStartBeforeReady" ItemType="0" PsrId="308" Leaf="true">
        <Str Cat="Text">
          <Val><![CDATA[Cannot start a session, the manager is not yet initialized]]></Val>
          <Tgt Cat="Text" Stat="Loc" Orig="New">
            <Val><![CDATA[Não é possível iniciar uma sessão. O gerente ainda não foi inicializado]]></Val>
          </Tgt>
        </Str>
        <Disp Icon="Str" />
      </Item>
      <Item ItemId=";extensions/Microsoft.notebook/dist/jupyter/pypiClient.managePackages.packageRequestError" ItemType="0" PsrId="308" Leaf="true">
        <Str Cat="Text">
          <Val><![CDATA[Package info request failed with error: {0} {1}]]></Val>
          <Tgt Cat="Text" Stat="Loc" Orig="New">
            <Val><![CDATA[Falha na solicitação de informações do pacote com o erro: {0} {1}]]></Val>
          </Tgt>
        </Str>
        <Disp Icon="Str" />
      </Item>
      <Item ItemId=";extensions/Microsoft.notebook/dist/jupyter/serverInstance.jupyterError" ItemType="0" PsrId="308" Leaf="true">
        <Str Cat="Text">
          <Val><![CDATA[Error sent from Jupyter: {0}]]></Val>
          <Tgt Cat="Text" Stat="Loc" Orig="New">
            <Val><![CDATA[Erro enviado do Jupyter: {0}]]></Val>
          </Tgt>
        </Str>
        <Disp Icon="Str" />
      </Item>
      <Item ItemId=";extensions/Microsoft.notebook/dist/jupyter/serverInstance.jupyterOutputMsgStart" ItemType="0" PsrId="308" Leaf="true">
        <Str Cat="Text">
          <Val><![CDATA[... Starting Notebook server]]></Val>
          <Tgt Cat="Text" Stat="Loc" Orig="New">
            <Val><![CDATA[... Iniciando o servidor do Notebook]]></Val>
          </Tgt>
        </Str>
        <Disp Icon="Str" />
      </Item>
      <Item ItemId=";extensions/Microsoft.notebook/dist/jupyter/serverInstance.jupyterOutputMsgStartSuccessful" ItemType="0" PsrId="308" Leaf="true">
        <Str Cat="Text">
          <Val><![CDATA[... Jupyter is running at {0}]]></Val>
          <Tgt Cat="Text" Stat="Loc" Orig="New">
            <Val><![CDATA[... O Jupyter está sendo executado em {0}]]></Val>
          </Tgt>
        </Str>
        <Disp Icon="Str" />
      </Item>
      <Item ItemId=";extensions/Microsoft.notebook/dist/jupyter/serverInstance.notebookStartProcessExitPremature" ItemType="0" PsrId="308" Leaf="true">
        <Str Cat="Text">
          <Val><![CDATA[Notebook process exited prematurely with error code: {0}. StdErr Output: {1}]]></Val>
          <Tgt Cat="Text" Stat="Loc" Orig="New">
            <Val><![CDATA[O processo do Notebook foi encerrado prematuramente com o código de erro: {0}. Saída de StdErr: {1}]]></Val>
          </Tgt>
          <Prev Cat="Text">
            <Val><![CDATA[Notebook process exited prematurely with error: {0}, StdErr Output: {1}]]></Val>
          </Prev>
        </Str>
        <Disp Icon="Str" />
      </Item>
      <Item ItemId=";extensions/Microsoft.notebook/dist/jupyter/serverInstance.serverStopError" ItemType="0" PsrId="308" Leaf="true">
        <Str Cat="Text">
          <Val><![CDATA[Error stopping Notebook Server: {0}]]></Val>
          <Tgt Cat="Text" Stat="Loc" Orig="New">
            <Val><![CDATA[Erro ao parar o Servidor do Notebook: {0}]]></Val>
          </Tgt>
        </Str>
        <Disp Icon="Str" />
      </Item>
      <Item ItemId=";extensions/Microsoft.notebook/dist/protocol/notebookUriHandler.notebook.confirmOpen" ItemType="0" PsrId="308" Leaf="true">
        <Str Cat="Text">
          <Val><![CDATA[Download and open '{0}'?]]></Val>
          <Tgt Cat="Text" Stat="Loc" Orig="New">
            <Val><![CDATA[Baixar e abrir '{0}'?]]></Val>
          </Tgt>
        </Str>
        <Disp Icon="Str" />
      </Item>
      <Item ItemId=";extensions/Microsoft.notebook/dist/protocol/notebookUriHandler.notebook.fileDownloadError" ItemType="0" PsrId="308" Leaf="true">
        <Str Cat="Text">
          <Val><![CDATA[File open request failed with error: {0} {1}]]></Val>
          <Tgt Cat="Text" Stat="Loc" Orig="New">
            <Val><![CDATA[Falha na solicitação de abertura de arquivo com o erro: {0} {1}]]></Val>
          </Tgt>
        </Str>
        <Disp Icon="Str" />
      </Item>
      <Item ItemId=";extensions/Microsoft.notebook/dist/protocol/notebookUriHandler.notebook.fileNotFound" ItemType="0" PsrId="308" Leaf="true">
        <Str Cat="Text">
          <Val><![CDATA[Could not find the specified file]]></Val>
          <Tgt Cat="Text" Stat="Loc" Orig="New">
            <Val><![CDATA[Não foi possível localizar o arquivo especificado]]></Val>
          </Tgt>
        </Str>
        <Disp Icon="Str" />
      </Item>
      <Item ItemId=";extensions/Microsoft.notebook/dist/protocol/notebookUriHandler.notebook.unsupportedAction" ItemType="0" PsrId="308" Leaf="true">
        <Str Cat="Text">
          <Val><![CDATA[Action {0} is not supported for this handler]]></Val>
          <Tgt Cat="Text" Stat="Loc" Orig="New">
            <Val><![CDATA[Não há suporte para a ação {0} para esse manipulador]]></Val>
          </Tgt>
        </Str>
        <Disp Icon="Str" />
      </Item>
      <Item ItemId=";extensions/Microsoft.notebook/dist/protocol/notebookUriHandler.unsupportedScheme" ItemType="0" PsrId="308" Leaf="true">
        <Str Cat="Text">
          <Val><![CDATA[Cannot open link {0} as only HTTP, HTTPS, and File links are supported]]></Val>
          <Tgt Cat="Text" Stat="Loc" Orig="New">
            <Val><![CDATA[Não é possível abrir o link {0} porque somente os links HTTP, HTTPS e de arquivos são compatíveis]]></Val>
          </Tgt>
          <Prev Cat="Text">
            <Val><![CDATA[Cannot open link {0} as only HTTP and HTTPS links are supported]]></Val>
          </Prev>
        </Str>
        <Disp Icon="Str" />
      </Item>
      <Item ItemId=";extensions/Microsoft.notebook/package.books-preview-category" ItemType="0" PsrId="308" Leaf="true">
        <Str Cat="Text">
          <Val><![CDATA[Jupyter Books]]></Val>
          <Tgt Cat="Text" Stat="Loc" Orig="New">
            <Val><![CDATA[Jupyter Books]]></Val>
          </Tgt>
        </Str>
        <Disp Icon="Str" />
      </Item>
      <Item ItemId=";extensions/Microsoft.notebook/package.config.jupyter.extraKernelsDescription" ItemType="0" PsrId="308" Leaf="true">
        <Str Cat="Text">
          <Val><![CDATA[IDs of the extra kernels to enable]]></Val>
          <Tgt Cat="Text" Stat="Loc" Orig="New">
            <Val><![CDATA[IDs dos kernels extras a serem habilitados]]></Val>
          </Tgt>
        </Str>
        <Disp Icon="Str" />
      </Item>
      <Item ItemId=";extensions/Microsoft.notebook/package.config.jupyter.extraKernelsTitle" ItemType="0" PsrId="308" Leaf="true">
        <Str Cat="Text">
          <Val><![CDATA[Extra kernels]]></Val>
          <Tgt Cat="Text" Stat="Loc" Orig="New">
            <Val><![CDATA[Kernels extra]]></Val>
          </Tgt>
        </Str>
        <Disp Icon="Str" />
      </Item>
      <Item ItemId=";extensions/Microsoft.notebook/package.config.jupyter.kernelConfigValuesDescription" ItemType="0" PsrId="308" Leaf="true">
        <Str Cat="Text">
          <Val><![CDATA[Configuration options for Jupyter kernels. This is automatically managed and not recommended to be manually edited.]]></Val>
          <Tgt Cat="Text" Stat="Loc" Orig="New">
            <Val><![CDATA[Opções de configuração dos kernels do Jupyter. Isso é gerenciado automaticamente e não deve ser editado manualmente.]]></Val>
          </Tgt>
        </Str>
        <Disp Icon="Str" />
      </Item>
      <Item ItemId=";extensions/Microsoft.notebook/package.description" ItemType="0" PsrId="308" Leaf="true">
        <Str Cat="Text">
          <Val><![CDATA[Defines the Data-procotol based Notebook contribution and many Notebook commands and contributions.]]></Val>
          <Tgt Cat="Text" Stat="Loc" Orig="New">
            <Val><![CDATA[Define a contribuição do Notebook baseada em protocolo de Dados e muitos comandos e contribuições do Notebook.]]></Val>
          </Tgt>
        </Str>
        <Disp Icon="Str" />
      </Item>
      <Item ItemId=";extensions/Microsoft.notebook/package.displayName" ItemType="0" PsrId="308" Leaf="true">
        <Str Cat="Text">
          <Val><![CDATA[Notebook Core Extensions]]></Val>
          <Tgt Cat="Text" Stat="Loc" Orig="New">
            <Val><![CDATA[Extensões Principais do Notebook]]></Val>
          </Tgt>
        </Str>
        <Disp Icon="Str" />
      </Item>
      <Item ItemId=";extensions/Microsoft.notebook/package.notebook.allowRoot.description" ItemType="0" PsrId="308" Leaf="true">
        <Str Cat="Text">
          <Val><![CDATA[Allow Jupyter server to run as root user]]></Val>
          <Tgt Cat="Text" Stat="Loc" Orig="New">
            <Val><![CDATA[Permitir que o servidor Jupyter seja executado como usuário raiz]]></Val>
          </Tgt>
        </Str>
        <Disp Icon="Str" />
      </Item>
      <Item ItemId=";extensions/Microsoft.notebook/package.notebook.analyzeJupyterNotebook" ItemType="0" PsrId="308" Leaf="true">
        <Str Cat="Text">
          <Val><![CDATA[Analyze in Notebook]]></Val>
          <Tgt Cat="Text" Stat="Loc" Orig="New">
            <Val><![CDATA[Analisar no Notebook]]></Val>
          </Tgt>
        </Str>
        <Disp Icon="Str" />
      </Item>
      <Item ItemId=";extensions/Microsoft.notebook/package.notebook.collapseBookItems.description" ItemType="0" PsrId="308" Leaf="true">
        <Str Cat="Text">
          <Val><![CDATA[Collapse Book items at root level in the Notebooks Viewlet]]></Val>
          <Tgt Cat="Text" Stat="Loc" Orig="New">
            <Val><![CDATA[Recolher itens do Livro no nível raiz no Viewlet dos Notebooks]]></Val>
          </Tgt>
        </Str>
        <Disp Icon="Str" />
      </Item>
      <Item ItemId=";extensions/Microsoft.notebook/package.notebook.command.addcell" ItemType="0" PsrId="308" Leaf="true">
        <Str Cat="Text">
          <Val><![CDATA[Add Cell]]></Val>
          <Tgt Cat="Text" Stat="Loc" Orig="New">
            <Val><![CDATA[Adicionar Célula]]></Val>
          </Tgt>
        </Str>
        <Disp Icon="Str" />
      </Item>
      <Item ItemId=";extensions/Microsoft.notebook/package.notebook.command.addcode" ItemType="0" PsrId="308" Leaf="true">
        <Str Cat="Text">
          <Val><![CDATA[Add Code Cell]]></Val>
          <Tgt Cat="Text" Stat="Loc" Orig="New">
            <Val><![CDATA[Adicionar Célula de Código]]></Val>
          </Tgt>
        </Str>
        <Disp Icon="Str" />
      </Item>
      <Item ItemId=";extensions/Microsoft.notebook/package.notebook.command.addtext" ItemType="0" PsrId="308" Leaf="true">
        <Str Cat="Text">
          <Val><![CDATA[Add Text Cell]]></Val>
          <Tgt Cat="Text" Stat="Loc" Orig="New">
            <Val><![CDATA[Adicionar Célula de Texto]]></Val>
          </Tgt>
        </Str>
        <Disp Icon="Str" />
      </Item>
      <Item ItemId=";extensions/Microsoft.notebook/package.notebook.command.boldText" ItemType="0" PsrId="308" Leaf="true">
        <Str Cat="Text">
          <Val><![CDATA[Bold Markdown Text]]></Val>
          <Tgt Cat="Text" Stat="Loc" Orig="New">
            <Val><![CDATA[Texto Negrito de Markdown]]></Val>
          </Tgt>
        </Str>
        <Disp Icon="Str" />
      </Item>
      <Item ItemId=";extensions/Microsoft.notebook/package.notebook.command.clearactivecellresult" ItemType="0" PsrId="308" Leaf="true">
        <Str Cat="Text">
          <Val><![CDATA[Clear Cell Result]]></Val>
          <Tgt Cat="Text" Stat="Loc" Orig="New">
            <Val><![CDATA[Limpar o Resultado da Célula]]></Val>
          </Tgt>
        </Str>
        <Disp Icon="Str" />
      </Item>
      <Item ItemId=";extensions/Microsoft.notebook/package.notebook.command.codeBlock" ItemType="0" PsrId="308" Leaf="true">
        <Str Cat="Text">
          <Val><![CDATA[Add Code Block]]></Val>
          <Tgt Cat="Text" Stat="Loc" Orig="New">
            <Val><![CDATA[Adicionar bloco de código]]></Val>
          </Tgt>
        </Str>
        <Disp Icon="Str" />
      </Item>
      <Item ItemId=";extensions/Microsoft.notebook/package.notebook.command.highlightText" ItemType="0" PsrId="308" Leaf="true">
        <Str Cat="Text">
          <Val><![CDATA[Highlight Markdown Text]]></Val>
          <Tgt Cat="Text" Stat="Loc" Orig="New">
            <Val><![CDATA[Destacar Texto de Markdown]]></Val>
          </Tgt>
        </Str>
        <Disp Icon="Str" />
      </Item>
      <Item ItemId=";extensions/Microsoft.notebook/package.notebook.command.italicizeText" ItemType="0" PsrId="308" Leaf="true">
        <Str Cat="Text">
          <Val><![CDATA[Italicize Markdown Text]]></Val>
          <Tgt Cat="Text" Stat="Loc" Orig="New">
            <Val><![CDATA[Italicize Markdown Texto]]></Val>
          </Tgt>
        </Str>
        <Disp Icon="Str" />
      </Item>
      <Item ItemId=";extensions/Microsoft.notebook/package.notebook.command.new" ItemType="0" PsrId="308" Leaf="true">
        <Str Cat="Text">
          <Val><![CDATA[New Notebook]]></Val>
          <Tgt Cat="Text" Stat="Loc" Orig="New">
            <Val><![CDATA[Novo Notebook]]></Val>
          </Tgt>
        </Str>
        <Disp Icon="Str" />
      </Item>
      <Item ItemId=";extensions/Microsoft.notebook/package.notebook.command.open" ItemType="0" PsrId="308" Leaf="true">
        <Str Cat="Text">
          <Val><![CDATA[Open Notebook]]></Val>
          <Tgt Cat="Text" Stat="Loc" Orig="New">
            <Val><![CDATA[Abrir Notebook]]></Val>
          </Tgt>
        </Str>
        <Disp Icon="Str" />
      </Item>
      <Item ItemId=";extensions/Microsoft.notebook/package.notebook.command.runactivecell" ItemType="0" PsrId="308" Leaf="true">
        <Str Cat="Text">
          <Val><![CDATA[Run Cell]]></Val>
          <Tgt Cat="Text" Stat="Loc" Orig="New">
            <Val><![CDATA[Executar Célula]]></Val>
          </Tgt>
        </Str>
        <Disp Icon="Str" />
      </Item>
      <Item ItemId=";extensions/Microsoft.notebook/package.notebook.command.runallcells" ItemType="0" PsrId="308" Leaf="true">
        <Str Cat="Text">
          <Val><![CDATA[Run Cells]]></Val>
          <Tgt Cat="Text" Stat="Loc" Orig="New">
            <Val><![CDATA[Executar Células]]></Val>
          </Tgt>
        </Str>
        <Disp Icon="Str" />
      </Item>
      <Item ItemId=";extensions/Microsoft.notebook/package.notebook.command.underlineText" ItemType="0" PsrId="308" Leaf="true">
        <Str Cat="Text">
          <Val><![CDATA[Underline Markdown Text]]></Val>
          <Tgt Cat="Text" Stat="Loc" Orig="New">
            <Val><![CDATA[Sublinhar Texto Markdown]]></Val>
          </Tgt>
        </Str>
        <Disp Icon="Str" />
      </Item>
      <Item ItemId=";extensions/Microsoft.notebook/package.notebook.configuration.title" ItemType="0" PsrId="308" Leaf="true">
        <Str Cat="Text">
          <Val><![CDATA[Notebook configuration]]></Val>
          <Tgt Cat="Text" Stat="Loc" Orig="New">
            <Val><![CDATA[Configuração do Notebook]]></Val>
          </Tgt>
        </Str>
        <Disp Icon="Str" />
      </Item>
      <Item ItemId=";extensions/Microsoft.notebook/package.notebook.dontPromptPythonUpdate.description" ItemType="0" PsrId="308" Leaf="true">
        <Str Cat="Text">
          <Val><![CDATA[Do not show prompt to update Python.]]></Val>
          <Tgt Cat="Text" Stat="Loc" Orig="New">
            <Val><![CDATA[Não mostrar aviso para atualizar Python.]]></Val>
          </Tgt>
        </Str>
        <Disp Icon="Str" />
      </Item>
      <Item ItemId=";extensions/Microsoft.notebook/package.notebook.jupyterServerShutdownTimeout.description" ItemType="0" PsrId="308" Leaf="true">
        <Str Cat="Text">
          <Val><![CDATA[The amount of time (in minutes) to wait before shutting down a server after all notebooks are closed. (Enter 0 to not shutdown)]]></Val>
          <Tgt Cat="Text" Stat="Loc" Orig="New">
            <Val><![CDATA[A quantidade de tempo (em minutos) de espera antes de desligar um servidor depois de fechar todos os blocos de anotações. (Digite 0 para não desligar)]]></Val>
          </Tgt>
        </Str>
        <Disp Icon="Str" />
      </Item>
      <Item ItemId=";extensions/Microsoft.notebook/package.notebook.maxBookSearchDepth.description" ItemType="0" PsrId="308" Leaf="true">
        <Str Cat="Text">
          <Val><![CDATA[Maximum depth of subdirectories to search for Books (Enter 0 for infinite)]]></Val>
          <Tgt Cat="Text" Stat="Loc" Orig="New">
            <Val><![CDATA[Profundidade máxima de subdiretórios para pesquisar Books (insira 0 para infinita)]]></Val>
          </Tgt>
        </Str>
        <Disp Icon="Str" />
      </Item>
      <Item ItemId=";extensions/Microsoft.notebook/package.notebook.maxTableRows.description" ItemType="0" PsrId="308" Leaf="true">
        <Str Cat="Text">
          <Val><![CDATA[Maximum number of rows returned per table in the Notebook editor]]></Val>
          <Tgt Cat="Text" Stat="Loc" Orig="New">
            <Val><![CDATA[Número máximo de linhas retornadas por tabela no editor do Notebook]]></Val>
          </Tgt>
        </Str>
        <Disp Icon="Str" />
      </Item>
      <Item ItemId=";extensions/Microsoft.notebook/package.notebook.overrideEditorTheming.description" ItemType="0" PsrId="308" Leaf="true">
        <Str Cat="Text">
          <Val><![CDATA[Override editor default settings in the Notebook editor. Settings include background color, current line color and border]]></Val>
          <Tgt Cat="Text" Stat="Loc" Orig="New">
            <Val><![CDATA[Substitua as configurações padrão do editor no editor de Notebook. As configurações incluem a cor da tela de fundo, a cor e a borda da linha atual]]></Val>
          </Tgt>
        </Str>
        <Disp Icon="Str" />
      </Item>
      <Item ItemId=";extensions/Microsoft.notebook/package.notebook.pinnedNotebooks.description" ItemType="0" PsrId="308" Leaf="true">
        <Str Cat="Text">
          <Val><![CDATA[Notebooks that are pinned by the user for the current workspace]]></Val>
          <Tgt Cat="Text" Stat="Loc" Orig="New">
            <Val><![CDATA[Os Notebooks que são fixados pelo usuário para o workspace atual]]></Val>
          </Tgt>
        </Str>
        <Disp Icon="Str" />
      </Item>
      <Item ItemId=";extensions/Microsoft.notebook/package.notebook.pythonPath.description" ItemType="0" PsrId="308" Leaf="true">
        <Str Cat="Text">
          <Val><![CDATA[Local path to python installation used by Notebooks.]]></Val>
          <Tgt Cat="Text" Stat="Loc" Orig="New">
            <Val><![CDATA[Caminho local para a instalação do Python usada por Notebooks.]]></Val>
          </Tgt>
        </Str>
        <Disp Icon="Str" />
      </Item>
      <Item ItemId=";extensions/Microsoft.notebook/package.notebook.remoteBookDownloadTimeout.description" ItemType="0" PsrId="308" Leaf="true">
        <Str Cat="Text">
          <Val><![CDATA[Download timeout in milliseconds for GitHub books]]></Val>
          <Tgt Cat="Text" Stat="Loc" Orig="New">
            <Val><![CDATA[Baixar o tempo limite em milissegundos para os livros do GitHub]]></Val>
          </Tgt>
        </Str>
        <Disp Icon="Str" />
      </Item>
      <Item ItemId=";extensions/Microsoft.notebook/package.notebook.trustedBooks.description" ItemType="0" PsrId="308" Leaf="true">
        <Str Cat="Text">
          <Val><![CDATA[Notebooks contained in these books will automatically be trusted.]]></Val>
          <Tgt Cat="Text" Stat="Loc" Orig="New">
            <Val><![CDATA[Os Notebooks contidos nesses livros serão automaticamente confiáveis.]]></Val>
          </Tgt>
        </Str>
        <Disp Icon="Str" />
      </Item>
      <Item ItemId=";extensions/Microsoft.notebook/package.notebook.useExistingPython.description" ItemType="0" PsrId="308" Leaf="true">
        <Str Cat="Text">
          <Val><![CDATA[Local path to a preexisting python installation used by Notebooks.]]></Val>
          <Tgt Cat="Text" Stat="Loc" Orig="New">
            <Val><![CDATA[Caminho local para uma instalação do Python preexistente usada por Notebooks.]]></Val>
          </Tgt>
        </Str>
        <Disp Icon="Str" />
      </Item>
      <Item ItemId=";extensions/Microsoft.notebook/package.title.PinnedBooks" ItemType="0" PsrId="308" Leaf="true">
        <Str Cat="Text">
          <Val><![CDATA[Pinned notebooks]]></Val>
          <Tgt Cat="Text" Stat="Loc" Orig="New">
            <Val><![CDATA[Notebooks fixados]]></Val>
          </Tgt>
        </Str>
        <Disp Icon="Str" />
      </Item>
      <Item ItemId=";extensions/Microsoft.notebook/package.title.PreviewLocalizedBook" ItemType="0" PsrId="308" Leaf="true">
        <Str Cat="Text">
          <Val><![CDATA[Get localized SQL Server 2019 guide]]></Val>
          <Tgt Cat="Text" Stat="Loc" Orig="New">
            <Val><![CDATA[Obtenha o guia do SQL Server 2019 localizado]]></Val>
          </Tgt>
        </Str>
        <Disp Icon="Str" />
      </Item>
      <Item ItemId=";extensions/Microsoft.notebook/package.title.ProvidedBooks" ItemType="0" PsrId="308" Leaf="true">
        <Str Cat="Text">
          <Val><![CDATA[Provided Jupyter Books]]></Val>
          <Tgt Cat="Text" Stat="Loc" Orig="New">
            <Val><![CDATA[Livros Jupyter fornecidos]]></Val>
          </Tgt>
          <Prev Cat="Text">
            <Val><![CDATA[Provided Books]]></Val>
          </Prev>
        </Str>
        <Disp Icon="Str" />
      </Item>
      <Item ItemId=";extensions/Microsoft.notebook/package.title.SQL19PreviewBook" ItemType="0" PsrId="308" Leaf="true">
        <Str Cat="Text">
          <Val><![CDATA[SQL Server 2019 Guide]]></Val>
          <Tgt Cat="Text" Stat="Loc" Orig="New">
            <Val><![CDATA[Guia do SQL Server 2019]]></Val>
          </Tgt>
        </Str>
        <Disp Icon="Str" />
      </Item>
      <Item ItemId=";extensions/Microsoft.notebook/package.title.SavedBooks" ItemType="0" PsrId="308" Leaf="true">
        <Str Cat="Text">
          <Val><![CDATA[Notebooks]]></Val>
          <Tgt Cat="Text" Stat="Loc" Orig="New">
            <Val><![CDATA[Notebooks]]></Val>
          </Tgt>
          <Prev Cat="Text">
            <Val><![CDATA[Saved Books]]></Val>
          </Prev>
        </Str>
        <Disp Icon="Str" />
      </Item>
      <Item ItemId=";extensions/Microsoft.notebook/package.title.addMarkdown" ItemType="0" PsrId="308" Leaf="true">
        <Str Cat="Text">
          <Val><![CDATA[Add Markdown File]]></Val>
          <Tgt Cat="Text" Stat="Loc" Orig="New">
            <Val><![CDATA[Adicionar Arquivo de Marcação]]></Val>
          </Tgt>
        </Str>
        <Disp Icon="Str" />
      </Item>
      <Item ItemId=";extensions/Microsoft.notebook/package.title.addNotebook" ItemType="0" PsrId="308" Leaf="true">
        <Str Cat="Text">
          <Val><![CDATA[Add Notebook]]></Val>
          <Tgt Cat="Text" Stat="Loc" Orig="New">
            <Val><![CDATA[Adicionar Bloco de Anotações]]></Val>
          </Tgt>
        </Str>
        <Disp Icon="Str" />
      </Item>
      <Item ItemId=";extensions/Microsoft.notebook/package.title.addSection" ItemType="0" PsrId="308" Leaf="true">
        <Str Cat="Text">
          <Val><![CDATA[Add Section]]></Val>
          <Tgt Cat="Text" Stat="Loc" Orig="New">
            <Val><![CDATA[Adicionar Seção]]></Val>
          </Tgt>
        </Str>
        <Disp Icon="Str" />
      </Item>
      <Item ItemId=";extensions/Microsoft.notebook/package.title.analyzeJupyterNotebook" ItemType="0" PsrId="308" Leaf="true">
        <Str Cat="Text">
          <Val><![CDATA[Analyze in Notebook]]></Val>
          <Tgt Cat="Text" Stat="Loc" Orig="New">
            <Val><![CDATA[Analisar no Notebook]]></Val>
          </Tgt>
        </Str>
        <Disp Icon="Str" />
      </Item>
      <Item ItemId=";extensions/Microsoft.notebook/package.title.closeJupyterBook" ItemType="0" PsrId="308" Leaf="true">
        <Str Cat="Text">
          <Val><![CDATA[Close Jupyter Book]]></Val>
          <Tgt Cat="Text" Stat="Loc" Orig="New">
            <Val><![CDATA[Fechar o Livro do Jupyter]]></Val>
          </Tgt>
        </Str>
        <Disp Icon="Str" />
      </Item>
      <Item ItemId=";extensions/Microsoft.notebook/package.title.closeNotebook" ItemType="0" PsrId="308" Leaf="true">
        <Str Cat="Text">
          <Val><![CDATA[Close Notebook]]></Val>
          <Tgt Cat="Text" Stat="Loc" Orig="New">
            <Val><![CDATA[Fechar Bloco de Anotações]]></Val>
          </Tgt>
        </Str>
        <Disp Icon="Str" />
      </Item>
      <Item ItemId=";extensions/Microsoft.notebook/package.title.configurePython" ItemType="0" PsrId="308" Leaf="true">
        <Str Cat="Text">
          <Val><![CDATA[Configure Python for Notebooks]]></Val>
          <Tgt Cat="Text" Stat="Loc" Orig="New">
            <Val><![CDATA[Configurar o Python para Notebooks]]></Val>
          </Tgt>
        </Str>
        <Disp Icon="Str" />
      </Item>
      <Item ItemId=";extensions/Microsoft.notebook/package.title.createJupyterBook" ItemType="0" PsrId="308" Leaf="true">
        <Str Cat="Text">
          <Val><![CDATA[Create Jupyter Book]]></Val>
          <Tgt Cat="Text" Stat="Loc" Orig="New">
            <Val><![CDATA[Criar Livro Jupyter]]></Val>
          </Tgt>
          <Prev Cat="Text">
            <Val><![CDATA[Create Book (Preview)]]></Val>
          </Prev>
        </Str>
        <Disp Icon="Str" />
      </Item>
      <Item ItemId=";extensions/Microsoft.notebook/package.title.jupyter.setContext" ItemType="0" PsrId="308" Leaf="true">
        <Str Cat="Text">
          <Val><![CDATA[Set context for Notebook]]></Val>
          <Tgt Cat="Text" Stat="Loc" Orig="New">
            <Val><![CDATA[Definir o contexto do Notebook]]></Val>
          </Tgt>
        </Str>
        <Disp Icon="Str" />
      </Item>
      <Item ItemId=";extensions/Microsoft.notebook/package.title.jupyter.setKernel" ItemType="0" PsrId="308" Leaf="true">
        <Str Cat="Text">
          <Val><![CDATA[Set kernel for Notebook]]></Val>
          <Tgt Cat="Text" Stat="Loc" Orig="New">
            <Val><![CDATA[Definir o kernel do Notebook]]></Val>
          </Tgt>
        </Str>
        <Disp Icon="Str" />
      </Item>
      <Item ItemId=";extensions/Microsoft.notebook/package.title.managePackages" ItemType="0" PsrId="308" Leaf="true">
        <Str Cat="Text">
          <Val><![CDATA[Manage Packages]]></Val>
          <Tgt Cat="Text" Stat="Loc" Orig="New">
            <Val><![CDATA[Gerenciar Pacotes]]></Val>
          </Tgt>
        </Str>
        <Disp Icon="Str" />
      </Item>
      <Item ItemId=";extensions/Microsoft.notebook/package.title.moveTo" ItemType="0" PsrId="308" Leaf="true">
        <Str Cat="Text">
          <Val><![CDATA[Move to ...]]></Val>
          <Tgt Cat="Text" Stat="Loc" Orig="New">
            <Val><![CDATA[Mover para...]]></Val>
          </Tgt>
        </Str>
        <Disp Icon="Str" />
      </Item>
      <Item ItemId=";extensions/Microsoft.notebook/package.title.newJupyterNotebook" ItemType="0" PsrId="308" Leaf="true">
        <Str Cat="Text">
          <Val><![CDATA[New Notebook]]></Val>
          <Tgt Cat="Text" Stat="Loc" Orig="New">
            <Val><![CDATA[Novo Notebook]]></Val>
          </Tgt>
        </Str>
        <Disp Icon="Str" />
      </Item>
      <Item ItemId=";extensions/Microsoft.notebook/package.title.openJupyterBook" ItemType="0" PsrId="308" Leaf="true">
        <Str Cat="Text">
          <Val><![CDATA[Open Jupyter Book]]></Val>
          <Tgt Cat="Text" Stat="Loc" Orig="New">
            <Val><![CDATA[Abrir Livro do Jupyter]]></Val>
          </Tgt>
        </Str>
        <Disp Icon="Str" />
      </Item>
      <Item ItemId=";extensions/Microsoft.notebook/package.title.openJupyterNotebook" ItemType="0" PsrId="308" Leaf="true">
        <Str Cat="Text">
          <Val><![CDATA[Open Notebook]]></Val>
          <Tgt Cat="Text" Stat="Loc" Orig="New">
            <Val><![CDATA[Abrir Notebook]]></Val>
          </Tgt>
        </Str>
        <Disp Icon="Str" />
      </Item>
      <Item ItemId=";extensions/Microsoft.notebook/package.title.openNotebookFolder" ItemType="0" PsrId="308" Leaf="true">
        <Str Cat="Text">
          <Val><![CDATA[Open Notebooks in Folder]]></Val>
          <Tgt Cat="Text" Stat="Loc" Orig="New">
            <Val><![CDATA[Abrir Notebooks na Pasta]]></Val>
          </Tgt>
        </Str>
        <Disp Icon="Str" />
      </Item>
      <Item ItemId=";extensions/Microsoft.notebook/package.title.openRemoteJupyterBook" ItemType="0" PsrId="308" Leaf="true">
        <Str Cat="Text">
          <Val><![CDATA[Add Remote Jupyter Book]]></Val>
          <Tgt Cat="Text" Stat="Loc" Orig="New">
            <Val><![CDATA[Adicionar Livro do Jupyter Remoto]]></Val>
          </Tgt>
        </Str>
        <Disp Icon="Str" />
      </Item>
      <Item ItemId=";extensions/Microsoft.notebook/package.title.pinNotebook" ItemType="0" PsrId="308" Leaf="true">
        <Str Cat="Text">
          <Val><![CDATA[Pin Notebook]]></Val>
          <Tgt Cat="Text" Stat="Loc" Orig="New">
            <Val><![CDATA[Fixar Notebook]]></Val>
          </Tgt>
        </Str>
        <Disp Icon="Str" />
      </Item>
      <Item ItemId=";extensions/Microsoft.notebook/package.title.reinstallNotebookDependencies" ItemType="0" PsrId="308" Leaf="true">
        <Str Cat="Text">
          <Val><![CDATA[Reinstall Notebook dependencies]]></Val>
          <Tgt Cat="Text" Stat="Loc" Orig="New">
            <Val><![CDATA[Reinstalar as dependências do Notebook]]></Val>
          </Tgt>
        </Str>
        <Disp Icon="Str" />
      </Item>
      <Item ItemId=";extensions/Microsoft.notebook/package.title.removeNotebook" ItemType="0" PsrId="308" Leaf="true">
        <Str Cat="Text">
          <Val><![CDATA[Remove Notebook]]></Val>
          <Tgt Cat="Text" Stat="Loc" Orig="New">
            <Val><![CDATA[Remover Bloco de Anotações]]></Val>
          </Tgt>
        </Str>
        <Disp Icon="Str" />
      </Item>
      <Item ItemId=";extensions/Microsoft.notebook/package.title.revealInBooksViewlet" ItemType="0" PsrId="308" Leaf="true">
        <Str Cat="Text">
          <Val><![CDATA[Reveal in Books]]></Val>
          <Tgt Cat="Text" Stat="Loc" Orig="New">
            <Val><![CDATA[Revelar nos Livros]]></Val>
          </Tgt>
        </Str>
        <Disp Icon="Str" />
      </Item>
      <Item ItemId=";extensions/Microsoft.notebook/package.title.saveJupyterBook" ItemType="0" PsrId="308" Leaf="true">
        <Str Cat="Text">
          <Val><![CDATA[Save Jupyter Book]]></Val>
          <Tgt Cat="Text" Stat="Loc" Orig="New">
            <Val><![CDATA[Salvar Livro Jupyter]]></Val>
          </Tgt>
          <Prev Cat="Text">
            <Val><![CDATA[Save Book]]></Val>
          </Prev>
        </Str>
        <Disp Icon="Str" />
      </Item>
      <Item ItemId=";extensions/Microsoft.notebook/package.title.searchJupyterBook" ItemType="0" PsrId="308" Leaf="true">
        <Str Cat="Text">
          <Val><![CDATA[Search Jupyter Book]]></Val>
          <Tgt Cat="Text" Stat="Loc" Orig="New">
            <Val><![CDATA[Pesquisar no Livro Jupyter]]></Val>
          </Tgt>
          <Prev Cat="Text">
            <Val><![CDATA[Search Book]]></Val>
          </Prev>
        </Str>
        <Disp Icon="Str" />
      </Item>
      <Item ItemId=";extensions/Microsoft.notebook/package.title.trustBook" ItemType="0" PsrId="308" Leaf="true">
        <Str Cat="Text">
          <Val><![CDATA[Trust Jupyter Book]]></Val>
          <Tgt Cat="Text" Stat="Loc" Orig="New">
            <Val><![CDATA[Confiar Livro Jupyter]]></Val>
          </Tgt>
          <Prev Cat="Text">
            <Val><![CDATA[Trust Book]]></Val>
          </Prev>
        </Str>
        <Disp Icon="Str" />
      </Item>
      <Item ItemId=";extensions/Microsoft.notebook/package.title.unpinNotebook" ItemType="0" PsrId="308" Leaf="true">
        <Str Cat="Text">
          <Val><![CDATA[Unpin Notebook]]></Val>
          <Tgt Cat="Text" Stat="Loc" Orig="New">
            <Val><![CDATA[Desafixar Notebook]]></Val>
          </Tgt>
        </Str>
        <Disp Icon="Str" />
      </Item>
    </Item>
  </Item>
</LCX><|MERGE_RESOLUTION|>--- conflicted
+++ resolved
@@ -300,13 +300,8 @@
       <Item ItemId=";extensions/Microsoft.notebook/dist/common/localizedConstants.duplicateFileError" ItemType="0" PsrId="308" Leaf="true">
         <Str Cat="Text">
           <Val><![CDATA[File {0} already exists in the destination folder {1} ]A; The file has been renamed to {2} to prevent data loss.]]></Val>
-<<<<<<< HEAD
           <Tgt Cat="Text" Stat="Loc" Orig="New">
             <Val><![CDATA[O arquivo {0} já existe na pasta de destino {1}]A; O arquivo foi renomeado para {2} para impedir a perda de dados.]]></Val>
-=======
-          <Tgt Cat="Text" Stat="Update" Orig="New">
-            <Val><![CDATA[O arquivo {0} já existe na pasta de destino {1} ]D;]A; O arquivo foi renomeado para {2} para impedir a perda de dados.]]></Val>
->>>>>>> 60bff012
           </Tgt>
           <Prev Cat="Text">
             <Val><![CDATA[File {0} already exists in the destination folder {1} ]D;]A; The file has been renamed to {2} to prevent data loss.]]></Val>
