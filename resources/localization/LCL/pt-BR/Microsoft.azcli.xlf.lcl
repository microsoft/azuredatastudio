﻿<?xml version="1.0" encoding="utf-8"?>
<LCX SchemaVersion="6.0" Name="D:\a\1\s\resources\xlf\en\Microsoft.azcli.xlf" PsrId="308" FileType="1" SrcCul="en-US" TgtCul="pt-BR" xmlns="http://schemas.microsoft.com/locstudio/2006/6/lcx">
  <OwnedComments>
    <Cmt Name="Dev" />
    <Cmt Name="LcxAdmin" />
    <Cmt Name="Rccx" />
  </OwnedComments>
  <Settings Name="@SettingsPath@\default.lss" Type="Lss" />
  <Item ItemId=";Xliff file" ItemType="0" PsrId="308" Leaf="false">
    <Disp Icon="Expand" Expand="true" Disp="true" LocTbl="false" />
    <Item ItemId=";Xliff Resources" ItemType="0" PsrId="308" Leaf="false">
      <Disp Icon="Str" Disp="true" LocTbl="false" />
      <Item ItemId=";extensions/Microsoft.azcli/dist/localizedConstants.arc.releaseDateNotParsed" ItemType="0" PsrId="308" Leaf="true">
        <Str Cat="Text">
          <Val><![CDATA[Release date could not be parsed.]]></Val>
          <Tgt Cat="Text" Stat="Loc" Orig="New">
            <Val><![CDATA[A data de lançamento não pôde ser analisada.]]></Val>
          </Tgt>
        </Str>
        <Disp Icon="Str" />
      </Item>
      <Item ItemId=";extensions/Microsoft.azcli/dist/localizedConstants.az.accept" ItemType="0" PsrId="308" Leaf="true">
        <Str Cat="Text">
          <Val><![CDATA[Accept]]></Val>
          <Tgt Cat="Text" Stat="Loc" Orig="New">
            <Val><![CDATA[Aceitar]]></Val>
          </Tgt>
        </Str>
        <Disp Icon="Str" />
      </Item>
      <Item ItemId=";extensions/Microsoft.azcli/dist/localizedConstants.az.arcdataExtensionNotInstalled" ItemType="0" PsrId="308" Leaf="true">
        <Str Cat="Text">
          <Val><![CDATA[This extension requires the Azure CLI extension 'arcdata' to be installed. Install the latest version using instructions from [here]5D;(https://docs.microsoft.com/azure/azure-arc/data/install-arcdata-extension).]]></Val>
          <Tgt Cat="Text" Stat="Loc" Orig="New">
            <Val><![CDATA[Essa extensão requer que a extensão 'arcdata' da CLI do Azure seja instalada. Instale a versão mais recente usando as instruções fornecidas [aqui]5D;(https://docs.microsoft.com/azure/azure-arc/data/install-arcdata-extension).]]></Val>
          </Tgt>
        </Str>
        <Disp Icon="Str" />
      </Item>
      <Item ItemId=";extensions/Microsoft.azcli/dist/localizedConstants.az.arcdataInstalled" ItemType="0" PsrId="308" Leaf="true">
        <Str Cat="Text">
          <Val><![CDATA[The Azure CLI arcdata extension was successfully installed. Restarting Azure Studio is required to complete configuration - features will not be activated until this is done.]]></Val>
          <Tgt Cat="Text" Stat="Loc" Orig="New">
            <Val><![CDATA[A extensão arcdata da CLI do Azure foi instalada com êxito. A reinicialização do Azure Data Studio é necessária para concluir a configuração. Os recursos não serão ativados até que isso seja feito.]]></Val>
          </Tgt>
        </Str>
        <Disp Icon="Str" />
      </Item>
      <Item ItemId=";extensions/Microsoft.azcli/dist/localizedConstants.az.askLater" ItemType="0" PsrId="308" Leaf="true">
        <Str Cat="Text">
          <Val><![CDATA[Ask Later]]></Val>
          <Tgt Cat="Text" Stat="Loc" Orig="New">
            <Val><![CDATA[Perguntar mais tarde]]></Val>
          </Tgt>
        </Str>
        <Disp Icon="Str" />
      </Item>
      <Item ItemId=";extensions/Microsoft.azcli/dist/localizedConstants.az.az" ItemType="0" PsrId="308" Leaf="true">
        <Str Cat="Text">
          <Val><![CDATA[Azure CLI]]></Val>
          <Tgt Cat="Text" Stat="Loc" Orig="New">
            <Val><![CDATA[CLI do Azure]]></Val>
          </Tgt>
        </Str>
        <Disp Icon="Str" />
      </Item>
      <Item ItemId=";extensions/Microsoft.azcli/dist/localizedConstants.az.azInstalled" ItemType="0" PsrId="308" Leaf="true">
        <Str Cat="Text">
          <Val><![CDATA[Azure CLI was successfully installed. Restarting Azure Studio is required to complete configuration - features will not be activated until this is done.]]></Val>
          <Tgt Cat="Text" Stat="Loc" Orig="New">
            <Val><![CDATA[A CLI do Azure foi instalada com êxito. A reinicialização do Azure Studio é necessária para concluir a configuração. Os recursos não serão ativados até que isso seja feito.]]></Val>
          </Tgt>
        </Str>
        <Disp Icon="Str" />
      </Item>
      <Item ItemId=";extensions/Microsoft.azcli/dist/localizedConstants.az.azOutputParseErrorCaught" ItemType="0" PsrId="308" Leaf="true">
        <Str Cat="Text">
          <Val><![CDATA[An error occurred while parsing the output of az command: {0}. The output is not JSON.]]></Val>
          <Tgt Cat="Text" Stat="Loc" Orig="New">
            <Val><![CDATA[Erro ao analisar a saída do comando Az: {0}. A saída não é JSON.]]></Val>
          </Tgt>
        </Str>
        <Disp Icon="Str" />
      </Item>
      <Item ItemId=";extensions/Microsoft.azcli/dist/localizedConstants.az.azUserSettingReadLog" ItemType="0" PsrId="308" Leaf="true">
        <Str Cat="Text">
          <Val><![CDATA[Azure CLI user setting: {0}.{1} read, value: {2}]]></Val>
          <Tgt Cat="Text" Stat="Loc" Orig="New">
            <Val><![CDATA[Configuração de usuário da CLI do Azure: {0}.{1}leitura, valor: {2}]]></Val>
          </Tgt>
        </Str>
        <Disp Icon="Str" />
      </Item>
      <Item ItemId=";extensions/Microsoft.azcli/dist/localizedConstants.az.azUserSettingUpdatedLog" ItemType="0" PsrId="308" Leaf="true">
        <Str Cat="Text">
          <Val><![CDATA[Azure CLI user setting: {0}.{1} updated, newValue: {2}]]></Val>
          <Tgt Cat="Text" Stat="Loc" Orig="New">
            <Val><![CDATA[Configuração do usuário da CLI do Azure: {0}.{1}atualizado, newValue: {2}]]></Val>
          </Tgt>
        </Str>
        <Disp Icon="Str" />
      </Item>
      <Item ItemId=";extensions/Microsoft.azcli/dist/localizedConstants.az.checkingLatestAzVersion" ItemType="0" PsrId="308" Leaf="true">
        <Str Cat="Text">
          <Val><![CDATA[Checking for latest available version of Azure CLI]]></Val>
          <Tgt Cat="Text" Stat="Loc" Orig="New">
            <Val><![CDATA[Verificando a versão mais recente disponível da CLI do Azure]]></Val>
          </Tgt>
        </Str>
        <Disp Icon="Str" />
      </Item>
      <Item ItemId=";extensions/Microsoft.azcli/dist/localizedConstants.az.couldNotFindArcdataWithPrompt" ItemType="0" PsrId="308" Leaf="true">
        <Str Cat="Text">
          <Val><![CDATA[Could not find the Azure CLI arcdata extension, install it now? If not then some features will not be able to function.]]></Val>
          <Tgt Cat="Text" Stat="Loc" Orig="New">
            <Val><![CDATA[Não foi possível localizar a extensão arcdata da CLI do Azure. Deseja instalar agora? Caso contrário, alguns recursos poderão não funcionar.]]></Val>
          </Tgt>
        </Str>
        <Disp Icon="Str" />
      </Item>
      <Item ItemId=";extensions/Microsoft.azcli/dist/localizedConstants.az.couldNotFindAz" ItemType="0" PsrId="308" Leaf="true">
        <Str Cat="Text">
          <Val><![CDATA[Could not find Azure CLI. Error: {0}]]></Val>
          <Tgt Cat="Text" Stat="Loc" Orig="New">
            <Val><![CDATA[Não foi possível localizar a CLI do Azure. Erro: {0}]]></Val>
          </Tgt>
        </Str>
        <Disp Icon="Str" />
      </Item>
      <Item ItemId=";extensions/Microsoft.azcli/dist/localizedConstants.az.couldNotFindAzArc" ItemType="0" PsrId="308" Leaf="true">
        <Str Cat="Text">
          <Val><![CDATA[Could not find the Azure CLI arcdata extension. Error: {0}]]></Val>
          <Tgt Cat="Text" Stat="Loc" Orig="New">
            <Val><![CDATA[Não foi possível localizar a extensão arcdata da CLI do Azure. Erro: {0}]]></Val>
          </Tgt>
        </Str>
        <Disp Icon="Str" />
      </Item>
      <Item ItemId=";extensions/Microsoft.azcli/dist/localizedConstants.az.couldNotFindAzWithPrompt" ItemType="0" PsrId="308" Leaf="true">
        <Str Cat="Text">
          <Val><![CDATA[Could not find Azure CLI, install it now? If not then some features will not be able to function.]]></Val>
          <Tgt Cat="Text" Stat="Loc" Orig="New">
            <Val><![CDATA[Não foi possível localizar a CLI do Azure. Deseja instalar agora? Caso contrário, alguns recursos poderão não funcionar.]]></Val>
          </Tgt>
        </Str>
        <Disp Icon="Str" />
      </Item>
      <Item ItemId=";extensions/Microsoft.azcli/dist/localizedConstants.az.currentlyInstalledVersionIsLatest" ItemType="0" PsrId="308" Leaf="true">
        <Str Cat="Text">
          <Val><![CDATA[Currently installed version of Azure CLI: {0} is same or newer than any other version available]]></Val>
          <Tgt Cat="Text" Stat="Loc" Orig="New">
            <Val><![CDATA[Versão atualmente instalada da CLI do Azure: {0} é igual ou mais recente do que qualquer outra versão disponível]]></Val>
          </Tgt>
        </Str>
        <Disp Icon="Str" />
      </Item>
      <Item ItemId=";extensions/Microsoft.azcli/dist/localizedConstants.az.decline" ItemType="0" PsrId="308" Leaf="true">
        <Str Cat="Text">
          <Val><![CDATA[Decline]]></Val>
          <Tgt Cat="Text" Stat="Loc" Orig="New">
            <Val><![CDATA[Recusar]]></Val>
          </Tgt>
        </Str>
        <Disp Icon="Str" />
      </Item>
      <Item ItemId=";extensions/Microsoft.azcli/dist/localizedConstants.az.doNotAskAgain" ItemType="0" PsrId="308" Leaf="true">
        <Str Cat="Text">
          <Val><![CDATA[Don't Ask Again]]></Val>
          <Tgt Cat="Text" Stat="Loc" Orig="New">
            <Val><![CDATA[Não perguntar novamente]]></Val>
          </Tgt>
        </Str>
        <Disp Icon="Str" />
      </Item>
      <Item ItemId=";extensions/Microsoft.azcli/dist/localizedConstants.az.downloadError" ItemType="0" PsrId="308" Leaf="true">
        <Str Cat="Text">
          <Val><![CDATA[Error while downloading]]></Val>
          <Tgt Cat="Text" Stat="Loc" Orig="New">
            <Val><![CDATA[Erro durante o download]]></Val>
          </Tgt>
        </Str>
        <Disp Icon="Str" />
      </Item>
      <Item ItemId=";extensions/Microsoft.azcli/dist/localizedConstants.az.downloadFinished" ItemType="0" PsrId="308" Leaf="true">
        <Str Cat="Text">
          <Val><![CDATA[Download finished]]></Val>
          <Tgt Cat="Text" Stat="Loc" Orig="New">
            <Val><![CDATA[Download concluído]]></Val>
          </Tgt>
        </Str>
        <Disp Icon="Str" />
      </Item>
      <Item ItemId=";extensions/Microsoft.azcli/dist/localizedConstants.az.downloadingProgressMb" ItemType="0" PsrId="308" Leaf="true">
        <Str Cat="Text">
          <Val><![CDATA[Downloading ({0} / {1} MB)]]></Val>
          <Tgt Cat="Text" Stat="Loc" Orig="New">
            <Val><![CDATA[Baixando ({0} / {1} MB)]]></Val>
          </Tgt>
        </Str>
        <Disp Icon="Str" />
      </Item>
      <Item ItemId=";extensions/Microsoft.azcli/dist/localizedConstants.az.downloadingTo" ItemType="0" PsrId="308" Leaf="true">
        <Str Cat="Text">
          <Val><![CDATA[Downloading {0} from {1} to {2}]]></Val>
          <Tgt Cat="Text" Stat="Loc" Orig="New">
            <Val><![CDATA[Baixando {0} de {1} para {2}]]></Val>
          </Tgt>
        </Str>
        <Disp Icon="Str" />
      </Item>
      <Item ItemId=";extensions/Microsoft.azcli/dist/localizedConstants.az.endpointOrNamespaceRequired" ItemType="0" PsrId="308" Leaf="true">
        <Str Cat="Text">
          <Val><![CDATA[Either an endpoint or a namespace must be specified]]></Val>
          <Tgt Cat="Text" Stat="Loc" Orig="New">
            <Val><![CDATA[Um ponto de extremidade ou um namespace deve ser especificado]]></Val>
          </Tgt>
        </Str>
        <Disp Icon="Str" />
      </Item>
      <Item ItemId=";extensions/Microsoft.azcli/dist/localizedConstants.az.executingCommand" ItemType="0" PsrId="308" Leaf="true">
        <Str Cat="Text">
          <Val><![CDATA[Executing command: '{0} {1}']]></Val>
          <Tgt Cat="Text" Stat="Loc" Orig="New">
            <Val><![CDATA[Executando comando: '{0}{1}']]></Val>
          </Tgt>
        </Str>
        <Disp Icon="Str" />
      </Item>
      <Item ItemId=";extensions/Microsoft.azcli/dist/localizedConstants.az.failedToParseReleaseInfo" ItemType="0" PsrId="308" Leaf="true">
        <Str Cat="Text">
          <Val><![CDATA[Failed to parse the JSON of contents at: {0}.]A;File contents:]A;{1}]A;Error: {2}]]></Val>
<<<<<<< HEAD
          <Tgt Cat="Text" Stat="Loc" Orig="New">
            <Val><![CDATA[Falha ao analisar o JSON de conteúdo em: {0}.]A;Conteúdo do arquivo:]A;{1}]A;Erro: {2}]]></Val>
=======
          <Tgt Cat="Text" Stat="Update" Orig="New">
            <Val><![CDATA[Falha ao analisar o JSON de conteúdo em: {0}.]D;]A;Conteúdo do arquivo:]D;]A;{1}]D;]A;Erro: {2}]]></Val>
>>>>>>> 60bff012
          </Tgt>
          <Prev Cat="Text">
            <Val><![CDATA[Failed to parse the JSON of contents at: {0}.]D;]A;File contents:]D;]A;{1}]D;]A;Error: {2}]]></Val>
          </Prev>
        </Str>
        <Disp Icon="Str" />
      </Item>
      <Item ItemId=";extensions/Microsoft.azcli/dist/localizedConstants.az.foundExistingAz" ItemType="0" PsrId="308" Leaf="true">
        <Str Cat="Text">
          <Val><![CDATA[Found existing Azure CLI installation of version (v{0}) at path:{1} with arcdata version: {2}.]]></Val>
          <Tgt Cat="Text" Stat="Loc" Orig="New">
            <Val><![CDATA[Foi encontrada uma instalação de CLI do Azure existente da versão (v{0}) no caminho:{1} com a versão do arcdata: {2}.]]></Val>
          </Tgt>
        </Str>
        <Disp Icon="Str" />
      </Item>
      <Item ItemId=";extensions/Microsoft.azcli/dist/localizedConstants.az.gettingTextContentsOfUrl" ItemType="0" PsrId="308" Leaf="true">
        <Str Cat="Text">
          <Val><![CDATA[Getting text contents of resource at URL {0}]]></Val>
          <Tgt Cat="Text" Stat="Loc" Orig="New">
            <Val><![CDATA[Obtendo conteúdo de texto do recurso em URL {0}]]></Val>
          </Tgt>
        </Str>
        <Disp Icon="Str" />
      </Item>
      <Item ItemId=";extensions/Microsoft.azcli/dist/localizedConstants.az.installError" ItemType="0" PsrId="308" Leaf="true">
        <Str Cat="Text">
          <Val><![CDATA[Error installing Azure CLI and arcdata extension: {0}]]></Val>
          <Tgt Cat="Text" Stat="Loc" Orig="New">
            <Val><![CDATA[Erro ao instalar a CLI do Azure e a extensão arcdata: {0}]]></Val>
          </Tgt>
        </Str>
        <Disp Icon="Str" />
      </Item>
      <Item ItemId=";extensions/Microsoft.azcli/dist/localizedConstants.az.installingArcdata" ItemType="0" PsrId="308" Leaf="true">
        <Str Cat="Text">
          <Val><![CDATA[Installing the Azure CLI arcdata extension...]]></Val>
          <Tgt Cat="Text" Stat="Loc" Orig="New">
            <Val><![CDATA[Instalando a extensão arcdata da CLI do Azure...]]></Val>
          </Tgt>
        </Str>
        <Disp Icon="Str" />
      </Item>
      <Item ItemId=";extensions/Microsoft.azcli/dist/localizedConstants.az.installingAz" ItemType="0" PsrId="308" Leaf="true">
        <Str Cat="Text">
          <Val><![CDATA[Installing Azure CLI...]]></Val>
          <Tgt Cat="Text" Stat="Loc" Orig="New">
            <Val><![CDATA[Instalando a CLI do Azure…]]></Val>
          </Tgt>
        </Str>
        <Disp Icon="Str" />
      </Item>
      <Item ItemId=";extensions/Microsoft.azcli/dist/localizedConstants.az.latestAzVersionAvailable" ItemType="0" PsrId="308" Leaf="true">
        <Str Cat="Text">
          <Val><![CDATA[Latest available Azure CLI version: {0}.]]></Val>
          <Tgt Cat="Text" Stat="Loc" Orig="New">
            <Val><![CDATA[Versão mais recente da CLI do Azure: {0}.]]></Val>
          </Tgt>
        </Str>
        <Disp Icon="Str" />
      </Item>
      <Item ItemId=";extensions/Microsoft.azcli/dist/localizedConstants.az.missingRequiredVersion" ItemType="0" PsrId="308" Leaf="true">
        <Str Cat="Text">
          <Val><![CDATA[Azure CLI >= {0} is required for this feature. Run the 'Azure CLI: Check for Update' command to install this and then try again.]]></Val>
          <Tgt Cat="Text" Stat="Loc" Orig="New">
            <Val><![CDATA[A CLI do Azure >= {0} é necessária para esse recurso. Execute o comando 'Azure CLI: Check for Update' para instalá-lo e tente novamente.]]></Val>
          </Tgt>
        </Str>
        <Disp Icon="Str" />
      </Item>
      <Item ItemId=";extensions/Microsoft.azcli/dist/localizedConstants.az.no" ItemType="0" PsrId="308" Leaf="true">
        <Str Cat="Text">
          <Val><![CDATA[No]]></Val>
          <Tgt Cat="Text" Stat="Loc" Orig="New">
            <Val><![CDATA[Não]]></Val>
          </Tgt>
        </Str>
        <Disp Icon="Str" />
      </Item>
      <Item ItemId=";extensions/Microsoft.azcli/dist/localizedConstants.az.noAz" ItemType="0" PsrId="308" Leaf="true">
        <Str Cat="Text">
          <Val><![CDATA[No Azure CLI is available, run the command 'Azure CLI: Install' to enable the features that require it.]]></Val>
          <Tgt Cat="Text" Stat="Loc" Orig="New">
            <Val><![CDATA[Nenhuma CLI do Azure está disponível. Execute o comando 'Azure CLI: Install' para habilitar os recursos que a exigem.]]></Val>
          </Tgt>
        </Str>
        <Disp Icon="Str" />
      </Item>
      <Item ItemId=";extensions/Microsoft.azcli/dist/localizedConstants.az.noAzArc" ItemType="0" PsrId="308" Leaf="true">
        <Str Cat="Text">
          <Val><![CDATA[No Azure CLI arcdata extension is available.]]></Val>
          <Tgt Cat="Text" Stat="Loc" Orig="New">
            <Val><![CDATA[Nenhuma extensão de arcdata da CLI do Azure está disponível.]]></Val>
          </Tgt>
        </Str>
        <Disp Icon="Str" />
      </Item>
      <Item ItemId=";extensions/Microsoft.azcli/dist/localizedConstants.az.noAzWithLink" ItemType="0" PsrId="308" Leaf="true">
        <Str Cat="Text">
          <Val><![CDATA[No Azure CLI is available, [install the Azure CLI]5D;(command:az.install) to enable the features that require it.]]></Val>
          <Tgt Cat="Text" Stat="Loc" Orig="New">
            <Val><![CDATA[Nenhuma CLI do Azure está disponível, [instale a CLI do Azure]5D;(command:azdata.install) para habilitar os recursos que a exigem.]]></Val>
          </Tgt>
        </Str>
        <Disp Icon="Str" />
      </Item>
      <Item ItemId=";extensions/Microsoft.azcli/dist/localizedConstants.az.noAzureCLI" ItemType="0" PsrId="308" Leaf="true">
        <Str Cat="Text">
          <Val><![CDATA[No Azure CLI is available. Install the latest version manually from [here]5D;(https://docs.microsoft.com/cli/azure/install-azure-cli) and then restart Azure Studio.]]></Val>
          <Tgt Cat="Text" Stat="Loc" Orig="New">
            <Val><![CDATA[Nenhum CLI do Azure está disponível. Instale a versão mais recente manualmente [aqui]5D;(https://docs.microsoft.com/cli/azure/install-azure-cli) e reinicie o Azure Studio.]]></Val>
          </Tgt>
        </Str>
        <Disp Icon="Str" />
      </Item>
      <Item ItemId=";extensions/Microsoft.azcli/dist/localizedConstants.az.noDownloadLink" ItemType="0" PsrId="308" Leaf="true">
        <Str Cat="Text">
          <Val><![CDATA[No download link available for platform '{0}']A;Release info: ${1}]]></Val>
          <Tgt Cat="Text" Stat="Loc" Orig="New">
            <Val><![CDATA[Nenhum link de download disponível para a plataforma ''{0}'']A;Informações sobre a versão: ${1}]]></Val>
          </Tgt>
          <Prev Cat="Text">
            <Val><![CDATA[No download link available for platform '{0}']D;]A;Release info: ${1}]]></Val>
          </Prev>
        </Str>
        <Disp Icon="Str" />
      </Item>
      <Item ItemId=";extensions/Microsoft.azcli/dist/localizedConstants.az.noReleaseVersion" ItemType="0" PsrId="308" Leaf="true">
        <Str Cat="Text">
          <Val><![CDATA[No release version available for platform '{0}']A;Release info: ${1}]]></Val>
<<<<<<< HEAD
          <Tgt Cat="Text" Stat="Loc" Orig="New">
            <Val><![CDATA[Nenhuma versão de lançamento disponível para a plataforma "{0}"]A;Informações sobre a versão: ${1}]]></Val>
=======
          <Tgt Cat="Text" Stat="Update" Orig="New">
            <Val><![CDATA[Nenhuma versão de lançamento disponível para a plataforma ' {0} ']D;]A;Informações sobre a versão: ${1}]]></Val>
>>>>>>> 60bff012
          </Tgt>
          <Prev Cat="Text">
            <Val><![CDATA[No release version available for platform '{0}']D;]A;Release info: ${1}]]></Val>
          </Prev>
        </Str>
        <Disp Icon="Str" />
      </Item>
      <Item ItemId=";extensions/Microsoft.azcli/dist/localizedConstants.az.parseVersionError" ItemType="0" PsrId="308" Leaf="true">
        <Str Cat="Text">
          <Val><![CDATA[An error occurred while parsing the output of az --version.]]></Val>
          <Tgt Cat="Text" Stat="Loc" Orig="New">
            <Val><![CDATA[Erro ao analisar a saída de az --version.]]></Val>
          </Tgt>
        </Str>
        <Disp Icon="Str" />
      </Item>
      <Item ItemId=";extensions/Microsoft.azcli/dist/localizedConstants.az.platformUnsupported" ItemType="0" PsrId="308" Leaf="true">
        <Str Cat="Text">
          <Val><![CDATA[Platform '{0}' is currently unsupported]]></Val>
          <Tgt Cat="Text" Stat="Loc" Orig="New">
            <Val><![CDATA[A plataforma '{0}' não tem suporte no momento]]></Val>
          </Tgt>
        </Str>
        <Disp Icon="Str" />
      </Item>
      <Item ItemId=";extensions/Microsoft.azcli/dist/localizedConstants.az.promptForAzUpdate" ItemType="0" PsrId="308" Leaf="true">
        <Str Cat="Text">
          <Val><![CDATA[A new version of Azure CLI ( {0} ) is available, do you wish to update to it now?]]></Val>
          <Tgt Cat="Text" Stat="Loc" Orig="New">
            <Val><![CDATA[Uma nova versão da CLI do Azure ({0}) está disponível. Deseja atualizá-la agora?]]></Val>
          </Tgt>
        </Str>
        <Disp Icon="Str" />
      </Item>
      <Item ItemId=";extensions/Microsoft.azcli/dist/localizedConstants.az.promptForRequiredAzUpdate" ItemType="0" PsrId="308" Leaf="true">
        <Str Cat="Text">
          <Val><![CDATA[This extension requires Azure CLI >= {0} to be installed, do you wish to update to the latest version ({1}) now? If you do not then some functionality may not work.]]></Val>
          <Tgt Cat="Text" Stat="Loc" Orig="New">
            <Val><![CDATA[Esta extensão requer que a CLI do Azure >= {0} seja instalada. Deseja atualizar para a versão mais recente ({1}) agora? Se você não fizer isso, algumas funcionalidades poderão não funcionar.]]></Val>
          </Tgt>
        </Str>
        <Disp Icon="Str" />
      </Item>
      <Item ItemId=";extensions/Microsoft.azcli/dist/localizedConstants.az.promptLog" ItemType="0" PsrId="308" Leaf="true">
        <Str Cat="Text">
          <Val><![CDATA[Prompting the user to accept the following: {0}]]></Val>
          <Tgt Cat="Text" Stat="Loc" Orig="New">
            <Val><![CDATA[Solicitando que o usuário aceite o seguinte: {0}]]></Val>
          </Tgt>
        </Str>
        <Disp Icon="Str" />
      </Item>
      <Item ItemId=";extensions/Microsoft.azcli/dist/localizedConstants.az.requiredVersionNotAvailable" ItemType="0" PsrId="308" Leaf="true">
        <Str Cat="Text">
          <Val><![CDATA[This extension requires the Azure CLI extension 'arcdata' version >= {0} to be installed, but the current version available is only {1}. Install the correct version using instructions from [here]5D;(https://docs.microsoft.com/azure/azure-arc/data/install-arcdata-extension).]]></Val>
          <Tgt Cat="Text" Stat="Loc" Orig="New">
            <Val><![CDATA[Essa extensão requer que a extensão 'arcdata' do CLI do Azure versão >= {0} seja instalada, mas a versão atual disponível é apenas {1}. Instale a versão correta usando as instruções [aqui]5D;(https://docs.microsoft.com/azure/azure-arc/data/install-arcdata-extension).]]></Val>
          </Tgt>
        </Str>
        <Disp Icon="Str" />
      </Item>
      <Item ItemId=";extensions/Microsoft.azcli/dist/localizedConstants.az.searchingForAz" ItemType="0" PsrId="308" Leaf="true">
        <Str Cat="Text">
          <Val><![CDATA[Searching for existing Azure CLI installation...]]></Val>
          <Tgt Cat="Text" Stat="Loc" Orig="New">
            <Val><![CDATA[Procurando pela instalação existente da CLI do Azure...]]></Val>
          </Tgt>
        </Str>
        <Disp Icon="Str" />
      </Item>
      <Item ItemId=";extensions/Microsoft.azcli/dist/localizedConstants.az.skipInstall" ItemType="0" PsrId="308" Leaf="true">
        <Str Cat="Text">
          <Val><![CDATA[Skipping installation of Azure CLI and arcdata extension, since the operation was not user requested and config option: {0}.{1} is {2}]]></Val>
          <Tgt Cat="Text" Stat="Loc" Orig="New">
            <Val><![CDATA[Ignorando a instalação do CLI do Azure e da extensão arcdata, pois a operação não foi solicitada pelo usuário e a opção de configuração: {0}.{1} é {2}]]></Val>
          </Tgt>
        </Str>
        <Disp Icon="Str" />
      </Item>
      <Item ItemId=";extensions/Microsoft.azcli/dist/localizedConstants.az.stderrOutput" ItemType="0" PsrId="308" Leaf="true">
        <Str Cat="Text">
          <Val><![CDATA[stderr: {0}]]></Val>
          <Tgt Cat="Text" Stat="Loc" Orig="New">
            <Val><![CDATA[stderr: {0}]]></Val>
          </Tgt>
        </Str>
        <Disp Icon="Str" />
      </Item>
      <Item ItemId=";extensions/Microsoft.azcli/dist/localizedConstants.az.stdoutOutput" ItemType="0" PsrId="308" Leaf="true">
        <Str Cat="Text">
          <Val><![CDATA[stdout: {0}]]></Val>
          <Tgt Cat="Text" Stat="Loc" Orig="New">
            <Val><![CDATA[stdout: {0}]]></Val>
          </Tgt>
        </Str>
        <Disp Icon="Str" />
      </Item>
      <Item ItemId=";extensions/Microsoft.azcli/dist/localizedConstants.az.unexpectedCommandError" ItemType="0" PsrId="308" Leaf="true">
        <Str Cat="Text">
          <Val><![CDATA[Unexpected error executing command: {0}]]></Val>
          <Tgt Cat="Text" Stat="Loc" Orig="New">
            <Val><![CDATA[Erro inesperado ao executar o comando: {0}]]></Val>
          </Tgt>
        </Str>
        <Disp Icon="Str" />
      </Item>
      <Item ItemId=";extensions/Microsoft.azcli/dist/localizedConstants.az.unexpectedExitCode" ItemType="0" PsrId="308" Leaf="true">
        <Str Cat="Text">
          <Val><![CDATA[Unexpected exit code from command: {1} ({0})]]></Val>
          <Tgt Cat="Text" Stat="Loc" Orig="New">
            <Val><![CDATA[Código de saída inesperado do comando: {1}({0})]]></Val>
          </Tgt>
        </Str>
        <Disp Icon="Str" />
      </Item>
      <Item ItemId=";extensions/Microsoft.azcli/dist/localizedConstants.az.unsupportedArcDataVersion" ItemType="0" PsrId="308" Leaf="true">
        <Str Cat="Text">
          <Val><![CDATA[Your downloaded version {1} of the Azure CLI extension 'arcdata' is not yet supported. The latest version is is {0}. Install the correct version using instructions from [here]5D;(https://docs.microsoft.com/azure/azure-arc/data/install-arcdata-extension).]]></Val>
          <Tgt Cat="Text" Stat="Loc" Orig="New">
            <Val><![CDATA[Ainda não há suporte para versão {1} baixada da extensão “arcdata” da CLI do Azure. A versão mais recente é {0}. Instale a versão correta usando as instruções encontradas [aqui]5D;(https://docs.microsoft.com/azure/azure-arc/data/install-arcdata-extension).]]></Val>
          </Tgt>
        </Str>
        <Disp Icon="Str" />
      </Item>
      <Item ItemId=";extensions/Microsoft.azcli/dist/localizedConstants.az.updateCheckSkipped" ItemType="0" PsrId="308" Leaf="true">
        <Str Cat="Text">
          <Val><![CDATA[No check for new Azure CLI version availability performed as Azure CLI was not found to be installed]]></Val>
          <Tgt Cat="Text" Stat="Loc" Orig="New">
            <Val><![CDATA[Nenhuma verificação para a nova disponibilidade de versão da CLI do Azure foi executada, pois a CLI do Azure não foi encontrada para ser instalada]]></Val>
          </Tgt>
        </Str>
        <Disp Icon="Str" />
      </Item>
      <Item ItemId=";extensions/Microsoft.azcli/dist/localizedConstants.az.updateError" ItemType="0" PsrId="308" Leaf="true">
        <Str Cat="Text">
          <Val><![CDATA[Error updating Azure CLI: {0}]]></Val>
          <Tgt Cat="Text" Stat="Loc" Orig="New">
            <Val><![CDATA[Erro ao atualizar o CLI do Azure: {0}]]></Val>
          </Tgt>
        </Str>
        <Disp Icon="Str" />
      </Item>
      <Item ItemId=";extensions/Microsoft.azcli/dist/localizedConstants.az.updatingAz" ItemType="0" PsrId="308" Leaf="true">
        <Str Cat="Text">
          <Val><![CDATA[Updating Azure CLI...]]></Val>
          <Tgt Cat="Text" Stat="Loc" Orig="New">
            <Val><![CDATA[Atualizando a CLI do Azure...]]></Val>
          </Tgt>
        </Str>
        <Disp Icon="Str" />
      </Item>
      <Item ItemId=";extensions/Microsoft.azcli/dist/localizedConstants.az.userRequestedInstall" ItemType="0" PsrId="308" Leaf="true">
        <Str Cat="Text">
          <Val><![CDATA[User requested to install Azure CLI and arcdata extension using 'Azure CLI: Install' command]]></Val>
          <Tgt Cat="Text" Stat="Loc" Orig="New">
            <Val><![CDATA[O usuário solicitou a instalação da CLI do Azure e a extensão arcdata usando o comando 'Azure CLI: Install']]></Val>
          </Tgt>
        </Str>
        <Disp Icon="Str" />
      </Item>
      <Item ItemId=";extensions/Microsoft.azcli/dist/localizedConstants.az.userResponseInstall" ItemType="0" PsrId="308" Leaf="true">
        <Str Cat="Text">
          <Val><![CDATA[User Response on prompt to install Azure CLI: {0}]]></Val>
          <Tgt Cat="Text" Stat="Loc" Orig="New">
            <Val><![CDATA[Resposta do usuário no prompt para instalar a CLI do Azure: {0}]]></Val>
          </Tgt>
        </Str>
        <Disp Icon="Str" />
      </Item>
      <Item ItemId=";extensions/Microsoft.azcli/dist/localizedConstants.az.userResponseUpdate" ItemType="0" PsrId="308" Leaf="true">
        <Str Cat="Text">
          <Val><![CDATA[User Response on prompt to update Azure CLI: {0}]]></Val>
          <Tgt Cat="Text" Stat="Loc" Orig="New">
            <Val><![CDATA[Resposta do usuário no prompt para atualizar a CLI do Azure: {0}]]></Val>
          </Tgt>
        </Str>
        <Disp Icon="Str" />
      </Item>
      <Item ItemId=";extensions/Microsoft.azcli/dist/localizedConstants.az.versionForUpdate" ItemType="0" PsrId="308" Leaf="true">
        <Str Cat="Text">
          <Val><![CDATA[Found version: {0} that Azure CLI can be updated to from current version: {1}.]]></Val>
          <Tgt Cat="Text" Stat="Loc" Orig="New">
            <Val><![CDATA[Versão encontrada: {0} a CLI do Azure pode ser atualizada da versão atual: {1}.]]></Val>
          </Tgt>
        </Str>
        <Disp Icon="Str" />
      </Item>
      <Item ItemId=";extensions/Microsoft.azcli/dist/localizedConstants.az.yes" ItemType="0" PsrId="308" Leaf="true">
        <Str Cat="Text">
          <Val><![CDATA[Yes]]></Val>
          <Tgt Cat="Text" Stat="Loc" Orig="New">
            <Val><![CDATA[Sim]]></Val>
          </Tgt>
        </Str>
        <Disp Icon="Str" />
      </Item>
      <Item ItemId=";extensions/Microsoft.azcli/package.azcli.arc.azArcdataInstallKey.description" ItemType="0" PsrId="308" Leaf="true">
        <Str Cat="Text">
          <Val><![CDATA[Choose whether you will be prompted to download the Azure CLI arcdata extension.]]></Val>
          <Tgt Cat="Text" Stat="Loc" Orig="New">
            <Val><![CDATA[Escolha se você será solicitado a baixar a extensão arcdata da CLI do Azure.]]></Val>
          </Tgt>
        </Str>
        <Disp Icon="Str" />
      </Item>
      <Item ItemId=";extensions/Microsoft.azcli/package.azcli.arc.azArcdataUpdateKey.description" ItemType="0" PsrId="308" Leaf="true">
        <Str Cat="Text">
          <Val><![CDATA[Choose whether you will be prompted when an update of the Azure CLI arcdata extension is available.]]></Val>
          <Tgt Cat="Text" Stat="Loc" Orig="New">
            <Val><![CDATA[Escolha se você será solicitado quando uma atualização da extensão de arcdata do CLI do Azure estiver disponível.]]></Val>
          </Tgt>
        </Str>
        <Disp Icon="Str" />
      </Item>
      <Item ItemId=";extensions/Microsoft.azcli/package.azcli.arc.category" ItemType="0" PsrId="308" Leaf="true">
        <Str Cat="Text">
          <Val><![CDATA[Azure CLI]]></Val>
          <Tgt Cat="Text" Stat="Loc" Orig="New">
            <Val><![CDATA[CLI do Azure]]></Val>
          </Tgt>
        </Str>
        <Disp Icon="Str" />
      </Item>
      <Item ItemId=";extensions/Microsoft.azcli/package.azcli.arc.config.debug" ItemType="0" PsrId="308" Leaf="true">
        <Str Cat="Text">
          <Val><![CDATA[Log debug info to the output channel for all executed az commands]]></Val>
          <Tgt Cat="Text" Stat="Loc" Orig="New">
            <Val><![CDATA[Registrar informações de depuração no canal de saída para todos os comandos az executados]]></Val>
          </Tgt>
        </Str>
        <Disp Icon="Str" />
      </Item>
      <Item ItemId=";extensions/Microsoft.azcli/package.azcli.arc.config.title" ItemType="0" PsrId="308" Leaf="true">
        <Str Cat="Text">
          <Val><![CDATA[Azure CLI Configuration]]></Val>
          <Tgt Cat="Text" Stat="Loc" Orig="New">
            <Val><![CDATA[Configuração da CLI do Azure]]></Val>
          </Tgt>
        </Str>
        <Disp Icon="Str" />
      </Item>
      <Item ItemId=";extensions/Microsoft.azcli/package.azcli.arc.description" ItemType="0" PsrId="308" Leaf="true">
        <Str Cat="Text">
          <Val><![CDATA[Support for Azure CLI.]]></Val>
          <Tgt Cat="Text" Stat="Loc" Orig="New">
            <Val><![CDATA[Suporte à CLI do Azure.]]></Val>
          </Tgt>
        </Str>
        <Disp Icon="Str" />
      </Item>
      <Item ItemId=";extensions/Microsoft.azcli/package.azcli.arc.displayName" ItemType="0" PsrId="308" Leaf="true">
        <Str Cat="Text">
          <Val><![CDATA[Azure CLI]]></Val>
          <Tgt Cat="Text" Stat="Loc" Orig="New">
            <Val><![CDATA[CLI do Azure]]></Val>
          </Tgt>
        </Str>
        <Disp Icon="Str" />
      </Item>
      <Item ItemId=";extensions/Microsoft.azcli/package.azcli.arc.install.dontPrompt.description" ItemType="0" PsrId="308" Leaf="true">
        <Str Cat="Text">
          <Val><![CDATA[The user will not be prompted to install the Azure CLI arcdata extension]]></Val>
          <Tgt Cat="Text" Stat="Loc" Orig="New">
            <Val><![CDATA[O usuário não será solicitado a instalar a extensão de arcdata do CLI do Azure]]></Val>
          </Tgt>
        </Str>
        <Disp Icon="Str" />
      </Item>
      <Item ItemId=";extensions/Microsoft.azcli/package.azcli.arc.install.prompt.description" ItemType="0" PsrId="308" Leaf="true">
        <Str Cat="Text">
          <Val><![CDATA[The user will be prompted to install the Azure CLI arcdata extension]]></Val>
          <Tgt Cat="Text" Stat="Loc" Orig="New">
            <Val><![CDATA[O usuário será solicitado a instalar a extensão de arcdata do CLI do Azure]]></Val>
          </Tgt>
        </Str>
        <Disp Icon="Str" />
      </Item>
      <Item ItemId=";extensions/Microsoft.azcli/package.azcli.arc.update.dontPrompt.description" ItemType="0" PsrId="308" Leaf="true">
        <Str Cat="Text">
          <Val><![CDATA[The user will not be prompted for update of the Azure CLI arcdata extension]]></Val>
          <Tgt Cat="Text" Stat="Loc" Orig="New">
            <Val><![CDATA[O usuário não será solicitado a atualizar a extensão arcdata da CLI do Azure]]></Val>
          </Tgt>
        </Str>
        <Disp Icon="Str" />
      </Item>
      <Item ItemId=";extensions/Microsoft.azcli/package.azcli.arc.update.prompt.description" ItemType="0" PsrId="308" Leaf="true">
        <Str Cat="Text">
          <Val><![CDATA[The user will be prompted for update of the Azure CLI arcdata extension]]></Val>
          <Tgt Cat="Text" Stat="Loc" Orig="New">
            <Val><![CDATA[O usuário será solicitado a atualizar a extensão de arcdata da CLI do Azure]]></Val>
          </Tgt>
        </Str>
        <Disp Icon="Str" />
      </Item>
      <Item ItemId=";extensions/Microsoft.azcli/package.azcli.azCliInstallKey.description" ItemType="0" PsrId="308" Leaf="true">
        <Str Cat="Text">
          <Val><![CDATA[Choose whether you will be prompted to install Azure CLI.]]></Val>
          <Tgt Cat="Text" Stat="Loc" Orig="New">
            <Val><![CDATA[Escolha se você será solicitado a instalar a CLI do Azure.]]></Val>
          </Tgt>
        </Str>
        <Disp Icon="Str" />
      </Item>
      <Item ItemId=";extensions/Microsoft.azcli/package.azcli.install.dontPrompt.description" ItemType="0" PsrId="308" Leaf="true">
        <Str Cat="Text">
          <Val><![CDATA[The user will not be prompted to install the Azure CLI]]></Val>
          <Tgt Cat="Text" Stat="Loc" Orig="New">
            <Val><![CDATA[O usuário não será solicitado a instalar a CLI do Azure]]></Val>
          </Tgt>
        </Str>
        <Disp Icon="Str" />
      </Item>
      <Item ItemId=";extensions/Microsoft.azcli/package.azcli.install.prompt.description" ItemType="0" PsrId="308" Leaf="true">
        <Str Cat="Text">
          <Val><![CDATA[The user will be prompted to install the Azure CLI]]></Val>
          <Tgt Cat="Text" Stat="Loc" Orig="New">
            <Val><![CDATA[O usuário será solicitado a instalar o CLI do Azure]]></Val>
          </Tgt>
        </Str>
        <Disp Icon="Str" />
      </Item>
      <Item ItemId=";extensions/Microsoft.azcli/package.command.category" ItemType="0" PsrId="308" Leaf="true">
        <Str Cat="Text">
          <Val><![CDATA[Azure CLI]]></Val>
          <Tgt Cat="Text" Stat="Loc" Orig="New">
            <Val><![CDATA[CLI do Azure]]></Val>
          </Tgt>
        </Str>
        <Disp Icon="Str" />
      </Item>
    </Item>
  </Item>
</LCX><|MERGE_RESOLUTION|>--- conflicted
+++ resolved
@@ -229,17 +229,15 @@
       <Item ItemId=";extensions/Microsoft.azcli/dist/localizedConstants.az.failedToParseReleaseInfo" ItemType="0" PsrId="308" Leaf="true">
         <Str Cat="Text">
           <Val><![CDATA[Failed to parse the JSON of contents at: {0}.]A;File contents:]A;{1}]A;Error: {2}]]></Val>
-<<<<<<< HEAD
           <Tgt Cat="Text" Stat="Loc" Orig="New">
             <Val><![CDATA[Falha ao analisar o JSON de conteúdo em: {0}.]A;Conteúdo do arquivo:]A;{1}]A;Erro: {2}]]></Val>
-=======
-          <Tgt Cat="Text" Stat="Update" Orig="New">
-            <Val><![CDATA[Falha ao analisar o JSON de conteúdo em: {0}.]D;]A;Conteúdo do arquivo:]D;]A;{1}]D;]A;Erro: {2}]]></Val>
->>>>>>> 60bff012
           </Tgt>
           <Prev Cat="Text">
             <Val><![CDATA[Failed to parse the JSON of contents at: {0}.]D;]A;File contents:]D;]A;{1}]D;]A;Error: {2}]]></Val>
           </Prev>
+          <Prev Cat="Text">
+            <Val><![CDATA[Failed to parse the JSON of contents at: {0}.]D;]A;File contents:]D;]A;{1}]D;]A;Error: {2}]]></Val>
+          </Prev>
         </Str>
         <Disp Icon="Str" />
       </Item>
@@ -366,13 +364,8 @@
       <Item ItemId=";extensions/Microsoft.azcli/dist/localizedConstants.az.noReleaseVersion" ItemType="0" PsrId="308" Leaf="true">
         <Str Cat="Text">
           <Val><![CDATA[No release version available for platform '{0}']A;Release info: ${1}]]></Val>
-<<<<<<< HEAD
           <Tgt Cat="Text" Stat="Loc" Orig="New">
             <Val><![CDATA[Nenhuma versão de lançamento disponível para a plataforma "{0}"]A;Informações sobre a versão: ${1}]]></Val>
-=======
-          <Tgt Cat="Text" Stat="Update" Orig="New">
-            <Val><![CDATA[Nenhuma versão de lançamento disponível para a plataforma ' {0} ']D;]A;Informações sobre a versão: ${1}]]></Val>
->>>>>>> 60bff012
           </Tgt>
           <Prev Cat="Text">
             <Val><![CDATA[No release version available for platform '{0}']D;]A;Release info: ${1}]]></Val>
