﻿<?xml version="1.0" encoding="utf-8"?>
<LCX SchemaVersion="6.0" Name="Microsoft.resource-deployment.xlf" PsrId="308" FileType="1" SrcCul="en-US" TgtCul="pt-BR" xmlns="http://schemas.microsoft.com/locstudio/2006/6/lcx">
  <Props>
    <Str Name="BranchName" Val="" />
    <Str Name="BuildNumber" Val="" />
    <Str Name="ProductName" Val="" />
  </Props>
  <OwnedComments>
    <Cmt Name="Dev" />
    <Cmt Name="LcxAdmin" />
    <Cmt Name="Rccx" />
  </OwnedComments>
  <Settings Name="@SettingsPath@\default.lss" Type="LSS" />
  <Item ItemId=";Xliff file" ItemType="0" PsrId="308" Leaf="false">
    <Disp Icon="Expand" Expand="true" Disp="true" LocTbl="false" />
    <Item ItemId=";Xliff Resources" ItemType="0" PsrId="308" Leaf="false">
      <Disp Icon="Str" Disp="true" LocTbl="false" />
      <Item ItemId=";@extensions/Microsoft.resource-deployment/dist/localizedConstants.resourceDeployment.discoverPathOrAdditionalInfor" ItemType="0" PsrId="308" Leaf="false">
        <Disp Icon="Dir" LocTbl="false" />
        <Item ItemId=";(...) mation" ItemType="0" PsrId="308" Leaf="true">
          <Str Cat="Text">
            <Val><![CDATA[Discovered Path or Additional Information]]></Val>
            <Tgt Cat="Text" Stat="Loc" Orig="New">
              <Val><![CDATA[Caminho Descoberto ou Informações Adicionais]]></Val>
            </Tgt>
          </Str>
          <Disp Icon="Str" />
        </Item>
      </Item>
      <Item ItemId=";@extensions/Microsoft.resource-deployment/dist/localizedConstants.resourceTypePickerDialog.resourceSearchPlacehold" ItemType="0" PsrId="308" Leaf="false">
        <Disp Icon="Dir" LocTbl="false" />
        <Item ItemId=";(...) er" ItemType="0" PsrId="308" Leaf="true">
          <Str Cat="Text">
            <Val><![CDATA[Filter resources...]]></Val>
            <Tgt Cat="Text" Stat="Loc" Orig="New">
              <Val><![CDATA[Filtrar recursos...]]></Val>
            </Tgt>
          </Str>
          <Disp Icon="Str" />
        </Item>
      </Item>
      <Item ItemId=";@extensions/Microsoft.resource-deployment/dist/localizedConstants.resourceTypePickerDialog.resourceTypeCategoriesS" ItemType="0" PsrId="308" Leaf="false">
        <Disp Icon="Dir" LocTbl="false" />
        <Item ItemId=";(...) qlServer" ItemType="0" PsrId="308" Leaf="true">
          <Str Cat="Text">
            <Val><![CDATA[SQL Server]]></Val>
            <Tgt Cat="Text" Stat="Loc" Orig="New">
              <Val><![CDATA[SQL Server]]></Val>
            </Tgt>
          </Str>
          <Disp Icon="Str" />
        </Item>
      </Item>
      <Item ItemId=";@extensions/Microsoft.resource-deployment/dist/localizedConstants.resourceTypePickerDialog.resourceTypeCategoryOnC" ItemType="0" PsrId="308" Leaf="false">
        <Disp Icon="Dir" LocTbl="false" />
        <Item ItemId=";(...) loud" ItemType="0" PsrId="308" Leaf="true">
          <Str Cat="Text">
            <Val><![CDATA[Cloud]]></Val>
            <Tgt Cat="Text" Stat="Loc" Orig="New">
              <Val><![CDATA[Nuvem]]></Val>
            </Tgt>
          </Str>
          <Disp Icon="Str" />
        </Item>
      </Item>
      <Item ItemId=";@extensions/Microsoft.resource-deployment/dist/localizedConstants.resourceTypePickerDialog.resourceTypeCategoryOnH" ItemType="0" PsrId="308" Leaf="false">
        <Disp Icon="Dir" LocTbl="false" />
        <Item ItemId=";(...) ybrid" ItemType="0" PsrId="308" Leaf="true">
          <Str Cat="Text">
            <Val><![CDATA[Hybrid]]></Val>
            <Tgt Cat="Text" Stat="Loc" Orig="New">
              <Val><![CDATA[Híbrido]]></Val>
            </Tgt>
          </Str>
          <Disp Icon="Str" />
        </Item>
      </Item>
      <Item ItemId=";@extensions/Microsoft.resource-deployment/dist/localizedConstants.resourceTypePickerDialog.resourceTypeCategoryOnP" ItemType="0" PsrId="308" Leaf="false">
        <Disp Icon="Dir" LocTbl="false" />
        <Item ItemId=";(...) ostgreSql" ItemType="0" PsrId="308" Leaf="true">
          <Str Cat="Text">
            <Val><![CDATA[PostgreSQL]]></Val>
            <Tgt Cat="Text" Stat="Loc" Orig="New">
              <Val><![CDATA[PostgreSQL]]></Val>
            </Tgt>
          </Str>
          <Disp Icon="Str" />
        </Item>
        <Item ItemId=";(...) rem" ItemType="0" PsrId="308" Leaf="true">
          <Str Cat="Text">
            <Val><![CDATA[On-premises]]></Val>
            <Tgt Cat="Text" Stat="Loc" Orig="New">
              <Val><![CDATA[Local]]></Val>
            </Tgt>
          </Str>
          <Disp Icon="Str" />
        </Item>
      </Item>
      <Item ItemId=";@extensions/Microsoft.resource-deployment/dist/services/platformService.platformService.RunStreamedCommand.ExitedW" ItemType="0" PsrId="308" Leaf="false">
        <Disp Icon="Dir" LocTbl="false" />
        <Item ItemId=";(...) ithCode" ItemType="0" PsrId="308" Leaf="true">
          <Str Cat="Text">
            <Val><![CDATA[    >>> {0}    … exited with code: {1}]]></Val>
            <Tgt Cat="Text" Stat="Loc" Orig="New">
              <Val><![CDATA[    >>> {0}    … foi encerrado com o código: {1}]]></Val>
            </Tgt>
          </Str>
          <Disp Icon="Str" />
        </Item>
        <Item ItemId=";(...) ithSignal" ItemType="0" PsrId="308" Leaf="true">
          <Str Cat="Text">
            <Val><![CDATA[    >>> {0}   … exited with signal: {1}]]></Val>
            <Tgt Cat="Text" Stat="Loc" Orig="New">
              <Val><![CDATA[    >>> {0}   … foi encerrado com o sinal: {1}]]></Val>
            </Tgt>
          </Str>
          <Disp Icon="Str" />
        </Item>
      </Item>
      <Item ItemId=";@extensions/Microsoft.resource-deployment/dist/services/tools/azCliTool.resourceDeployment.AziCli.AddingAzureCliRe" ItemType="0" PsrId="308" Leaf="false">
        <Disp Icon="Dir" LocTbl="false" />
        <Item ItemId=";(...) positoryInformation" ItemType="0" PsrId="308" Leaf="true">
          <Str Cat="Text">
            <Val><![CDATA[adding the azure-cli repository information …]]></Val>
            <Tgt Cat="Text" Stat="Loc" Orig="New">
              <Val><![CDATA[adicionando informações do repositório do azure-cli…]]></Val>
            </Tgt>
          </Str>
          <Disp Icon="Str" />
        </Item>
      </Item>
      <Item ItemId=";@extensions/Microsoft.resource-deployment/dist/services/tools/azCliTool.resourceDeployment.AziCli.DeletingPrevious" ItemType="0" PsrId="308" Leaf="false">
        <Disp Icon="Dir" LocTbl="false" />
        <Item ItemId=";(...) AzureCli.msi" ItemType="0" PsrId="308" Leaf="true">
          <Str Cat="Text">
            <Val><![CDATA[deleting previously downloaded azurecli.msi if one exists …]]></Val>
            <Tgt Cat="Text" Stat="Loc" Orig="New">
              <Val><![CDATA[excluindo o azurecli.msi baixado anteriormente, se houver…]]></Val>
            </Tgt>
          </Str>
          <Disp Icon="Str" />
        </Item>
      </Item>
      <Item ItemId=";@extensions/Microsoft.resource-deployment/dist/services/tools/azCliTool.resourceDeployment.AziCli.DisplayingInstal" ItemType="0" PsrId="308" Leaf="false">
        <Disp Icon="Dir" LocTbl="false" />
        <Item ItemId=";(...) lationLog" ItemType="0" PsrId="308" Leaf="true">
          <Str Cat="Text">
            <Val><![CDATA[displaying the installation log …]]></Val>
            <Tgt Cat="Text" Stat="Loc" Orig="New">
              <Val><![CDATA[exibindo o log de instalação…]]></Val>
            </Tgt>
          </Str>
          <Disp Icon="Str" />
        </Item>
      </Item>
      <Item ItemId=";@extensions/Microsoft.resource-deployment/dist/services/tools/azCliTool.resourceDeployment.AziCli.DownloadAndInsta" ItemType="0" PsrId="308" Leaf="false">
        <Disp Icon="Dir" LocTbl="false" />
        <Item ItemId=";(...) llingSigningKey" ItemType="0" PsrId="308" Leaf="true">
          <Str Cat="Text">
            <Val><![CDATA[downloading and installing the signing key for azure-cli …]]></Val>
            <Tgt Cat="Text" Stat="Loc" Orig="New">
              <Val><![CDATA[baixando e instalando a chave de assinatura do azure-cli…]]></Val>
            </Tgt>
          </Str>
          <Disp Icon="Str" />
        </Item>
      </Item>
      <Item ItemId=";@extensions/Microsoft.resource-deployment/dist/services/tools/azCliTool.resourceDeployment.AziCli.DownloadingAndIn" ItemType="0" PsrId="308" Leaf="false">
        <Disp Icon="Dir" LocTbl="false" />
        <Item ItemId=";(...) stallingAzureCli" ItemType="0" PsrId="308" Leaf="true">
          <Str Cat="Text">
            <Val><![CDATA[downloading azurecli.msi and installing azure-cli …]]></Val>
            <Tgt Cat="Text" Stat="Loc" Orig="New">
              <Val><![CDATA[baixando o azurecli.msi e instalando o azure-cli…]]></Val>
            </Tgt>
          </Str>
          <Disp Icon="Str" />
        </Item>
      </Item>
      <Item ItemId=";@extensions/Microsoft.resource-deployment/dist/services/tools/azCliTool.resourceDeployment.AziCli.InstallingAzureC" ItemType="0" PsrId="308" Leaf="false">
        <Disp Icon="Dir" LocTbl="false" />
        <Item ItemId=";(...) li" ItemType="0" PsrId="308" Leaf="true">
          <Str Cat="Text">
            <Val><![CDATA[installing azure-cli …]]></Val>
            <Tgt Cat="Text" Stat="Loc" Orig="New">
              <Val><![CDATA[instalando o azure-cli.…]]></Val>
            </Tgt>
          </Str>
          <Disp Icon="Str" />
        </Item>
      </Item>
      <Item ItemId=";@extensions/Microsoft.resource-deployment/dist/services/tools/azCliTool.resourceDeployment.AziCli.UpdatingBrewRepo" ItemType="0" PsrId="308" Leaf="false">
        <Disp Icon="Dir" LocTbl="false" />
        <Item ItemId=";(...) sitory" ItemType="0" PsrId="308" Leaf="true">
          <Str Cat="Text">
            <Val><![CDATA[updating your brew repository for azure-cli installation …]]></Val>
            <Tgt Cat="Text" Stat="Loc" Orig="New">
              <Val><![CDATA[atualizando o seu repositório brew para a instalação do azure-cli…]]></Val>
            </Tgt>
          </Str>
          <Disp Icon="Str" />
        </Item>
      </Item>
      <Item ItemId=";@extensions/Microsoft.resource-deployment/dist/services/tools/kubeCtlTool.resourceDeployment.Kubectl.AddingKubectl" ItemType="0" PsrId="308" Leaf="false">
        <Disp Icon="Dir" LocTbl="false" />
        <Item ItemId=";(...) RepositoryInformation" ItemType="0" PsrId="308" Leaf="true">
          <Str Cat="Text">
            <Val><![CDATA[adding the kubectl repository information …]]></Val>
            <Tgt Cat="Text" Stat="Loc" Orig="New">
              <Val><![CDATA[adicionando informações do repositório kubectl…]]></Val>
            </Tgt>
          </Str>
          <Disp Icon="Str" />
        </Item>
      </Item>
      <Item ItemId=";@extensions/Microsoft.resource-deployment/dist/services/tools/kubeCtlTool.resourceDeployment.Kubectl.BackupCurrent" ItemType="0" PsrId="308" Leaf="false">
        <Disp Icon="Dir" LocTbl="false" />
        <Item ItemId=";(...) Binary" ItemType="0" PsrId="308" Leaf="true">
          <Str Cat="Text">
            <Val><![CDATA[backing up any existing kubectl in the install location …]]></Val>
            <Tgt Cat="Text" Stat="Loc" Orig="New">
              <Val><![CDATA[fazendo backup de qualquer kubectl existente na localização de instalação…]]></Val>
            </Tgt>
          </Str>
          <Disp Icon="Str" />
        </Item>
      </Item>
      <Item ItemId=";@extensions/Microsoft.resource-deployment/dist/services/tools/kubeCtlTool.resourceDeployment.Kubectl.CleaningUpOld" ItemType="0" PsrId="308" Leaf="false">
        <Disp Icon="Dir" LocTbl="false" />
        <Item ItemId=";(...) Backups" ItemType="0" PsrId="308" Leaf="true">
          <Str Cat="Text">
            <Val><![CDATA[cleaning up any previously backed up version in the install location if they exist …]]></Val>
            <Tgt Cat="Text" Stat="Loc" Orig="New">
              <Val><![CDATA[limpando todas as versões das quais foi feito backup anteriormente na localização de instalação, se houver…]]></Val>
            </Tgt>
          </Str>
          <Disp Icon="Str" />
        </Item>
      </Item>
      <Item ItemId=";@extensions/Microsoft.resource-deployment/dist/services/tools/kubeCtlTool.resourceDeployment.Kubectl.DeletePreviou" ItemType="0" PsrId="308" Leaf="false">
        <Disp Icon="Dir" LocTbl="false" />
        <Item ItemId=";(...) sDownloadedKubectl" ItemType="0" PsrId="308" Leaf="true">
          <Str Cat="Text">
            <Val><![CDATA[deleting previously downloaded kubectl if one exists …]]></Val>
            <Tgt Cat="Text" Stat="Loc" Orig="New">
              <Val><![CDATA[excluindo o kubectl baixado anteriormente, se houver…]]></Val>
            </Tgt>
          </Str>
          <Disp Icon="Str" />
        </Item>
        <Item ItemId=";(...) sDownloadedKubectl.exe" ItemType="0" PsrId="308" Leaf="true">
          <Str Cat="Text">
            <Val><![CDATA[deleting previously downloaded kubectl.exe if one exists …]]></Val>
            <Tgt Cat="Text" Stat="Loc" Orig="New">
              <Val><![CDATA[excluindo o kubectl.exe baixado anteriormente, se houver…]]></Val>
            </Tgt>
          </Str>
          <Disp Icon="Str" />
        </Item>
      </Item>
      <Item ItemId=";@extensions/Microsoft.resource-deployment/dist/services/tools/kubeCtlTool.resourceDeployment.Kubectl.DownloadAndIn" ItemType="0" PsrId="308" Leaf="false">
        <Disp Icon="Dir" LocTbl="false" />
        <Item ItemId=";(...) stallingSigningKey" ItemType="0" PsrId="308" Leaf="true">
          <Str Cat="Text">
            <Val><![CDATA[downloading and installing the signing key for kubectl …]]></Val>
            <Tgt Cat="Text" Stat="Loc" Orig="New">
              <Val><![CDATA[baixando e instalando a chave de assinatura para kubectl…]]></Val>
            </Tgt>
          </Str>
          <Disp Icon="Str" />
        </Item>
      </Item>
      <Item ItemId=";@extensions/Microsoft.resource-deployment/dist/services/tools/kubeCtlTool.resourceDeployment.Kubectl.DownloadingAn" ItemType="0" PsrId="308" Leaf="false">
        <Disp Icon="Dir" LocTbl="false" />
        <Item ItemId=";(...) dInstallingKubectl" ItemType="0" PsrId="308" Leaf="true">
          <Str Cat="Text">
            <Val><![CDATA[downloading and installing the latest kubectl.exe …]]></Val>
            <Tgt Cat="Text" Stat="Loc" Orig="New">
              <Val><![CDATA[baixando e instalando o kubectl.exe mais recente…]]></Val>
            </Tgt>
          </Str>
          <Disp Icon="Str" />
        </Item>
      </Item>
      <Item ItemId=";@extensions/Microsoft.resource-deployment/dist/services/tools/kubeCtlTool.resourceDeployment.Kubectl.DownloadingKu" ItemType="0" PsrId="308" Leaf="false">
        <Disp Icon="Dir" LocTbl="false" />
        <Item ItemId=";(...) bectl" ItemType="0" PsrId="308" Leaf="true">
          <Str Cat="Text">
            <Val><![CDATA[downloading the latest kubectl release …]]></Val>
            <Tgt Cat="Text" Stat="Loc" Orig="New">
              <Val><![CDATA[baixando a versão mais recente do kubectl…]]></Val>
            </Tgt>
          </Str>
          <Disp Icon="Str" />
        </Item>
      </Item>
      <Item ItemId=";@extensions/Microsoft.resource-deployment/dist/services/tools/kubeCtlTool.resourceDeployment.Kubectl.InstallingKub" ItemType="0" PsrId="308" Leaf="false">
        <Disp Icon="Dir" LocTbl="false" />
        <Item ItemId=";(...) eCtl" ItemType="0" PsrId="308" Leaf="true">
          <Str Cat="Text">
            <Val><![CDATA[installing kubectl …]]></Val>
            <Tgt Cat="Text" Stat="Loc" Orig="New">
              <Val><![CDATA[instalando o kubectl…]]></Val>
            </Tgt>
          </Str>
          <Disp Icon="Str" />
        </Item>
        <Item ItemId=";(...) ectl" ItemType="0" PsrId="308" Leaf="true">
          <Str Cat="Text">
            <Val><![CDATA[installing kubectl …]]></Val>
            <Tgt Cat="Text" Stat="Loc" Orig="New">
              <Val><![CDATA[instalando o kubectl…]]></Val>
            </Tgt>
          </Str>
          <Disp Icon="Str" />
        </Item>
      </Item>
      <Item ItemId=";@extensions/Microsoft.resource-deployment/dist/services/tools/kubeCtlTool.resourceDeployment.Kubectl.MakingExecuta" ItemType="0" PsrId="308" Leaf="false">
        <Disp Icon="Dir" LocTbl="false" />
        <Item ItemId=";(...) ble" ItemType="0" PsrId="308" Leaf="true">
          <Str Cat="Text">
            <Val><![CDATA[making kubectl executable …]]></Val>
            <Tgt Cat="Text" Stat="Loc" Orig="New">
              <Val><![CDATA[tornando o kubectl executável…]]></Val>
            </Tgt>
          </Str>
          <Disp Icon="Str" />
        </Item>
      </Item>
      <Item ItemId=";@extensions/Microsoft.resource-deployment/dist/services/tools/kubeCtlTool.resourceDeployment.Kubectl.MoveToSystemP" ItemType="0" PsrId="308" Leaf="false">
        <Disp Icon="Dir" LocTbl="false" />
        <Item ItemId=";(...) ath" ItemType="0" PsrId="308" Leaf="true">
          <Str Cat="Text">
            <Val><![CDATA[moving kubectl into the install location in the PATH …]]></Val>
            <Tgt Cat="Text" Stat="Loc" Orig="New">
              <Val><![CDATA[movendo o kubectl para a localização de instalação em PATH…]]></Val>
            </Tgt>
          </Str>
          <Disp Icon="Str" />
        </Item>
      </Item>
      <Item ItemId=";@extensions/Microsoft.resource-deployment/dist/services/tools/kubeCtlTool.resourceDeployment.Kubectl.UpdatingBrewR" ItemType="0" PsrId="308" Leaf="false">
        <Disp Icon="Dir" LocTbl="false" />
        <Item ItemId=";(...) epository" ItemType="0" PsrId="308" Leaf="true">
          <Str Cat="Text">
            <Val><![CDATA[updating your brew repository for kubectl installation …]]></Val>
            <Tgt Cat="Text" Stat="Loc" Orig="New">
              <Val><![CDATA[atualizando o seu repositório brew para a instalação do kubectl…]]></Val>
            </Tgt>
          </Str>
          <Disp Icon="Str" />
        </Item>
      </Item>
      <Item ItemId=";@extensions/Microsoft.resource-deployment/dist/services/tools/kubeCtlTool.resourceDeployment.invalidKubectlVersion" ItemType="0" PsrId="308" Leaf="false">
        <Disp Icon="Dir" LocTbl="false" />
        <Item ItemId=";(...) Output" ItemType="0" PsrId="308" Leaf="true">
          <Str Cat="Text">
            <Val><![CDATA[Unable to parse the kubectl version command output: "{0}"]]></Val>
            <Tgt Cat="Text" Stat="Loc" Orig="New">
              <Val><![CDATA[Não é possível analisar a saída do comando da versão do kubectl: "{0}"]]></Val>
            </Tgt>
          </Str>
          <Disp Icon="Str" />
        </Item>
      </Item>
      <Item ItemId=";@extensions/Microsoft.resource-deployment/dist/services/tools/toolBase.deploymentDialog.ToolInformationalMessage.B" ItemType="0" PsrId="308" Leaf="false">
        <Disp Icon="Dir" LocTbl="false" />
        <Item ItemId=";(...) rew" ItemType="0" PsrId="308" Leaf="true">
          <Str Cat="Text">
            <Val><![CDATA[•	brew is needed for deployment of the tools and needs to be pre-installed before necessary tools can be deployed]]></Val>
            <Tgt Cat="Text" Stat="Loc" Orig="New">
              <Val><![CDATA[•	O brew é necessário na implantação das ferramentas e precisa ser pré-instalado antes que as ferramentas necessárias possam ser implantadas]]></Val>
            </Tgt>
          </Str>
          <Disp Icon="Str" />
        </Item>
      </Item>
      <Item ItemId=";@extensions/Microsoft.resource-deployment/dist/services/tools/toolBase.deploymentDialog.ToolInformationalMessage.C" ItemType="0" PsrId="308" Leaf="false">
        <Disp Icon="Dir" LocTbl="false" />
        <Item ItemId=";(...) url" ItemType="0" PsrId="308" Leaf="true">
          <Str Cat="Text">
            <Val><![CDATA[•	curl is needed for installation and needs to be pre-installed before necessary tools can be deployed]]></Val>
            <Tgt Cat="Text" Stat="Loc" Orig="New">
              <Val><![CDATA[•	O curl é necessário na instalação e precisa ser pré-instalado antes que as ferramentas necessárias possam ser implantadas]]></Val>
            </Tgt>
          </Str>
          <Disp Icon="Str" />
        </Item>
      </Item>
      <Item ItemId=";@extensions/Microsoft.resource-deployment/dist/services/tools/toolBase.toolBase.addInstallationSearchPathsToSystem" ItemType="0" PsrId="308" Leaf="false">
        <Disp Icon="Dir" LocTbl="false" />
        <Item ItemId=";(...) Path.SearchPaths" ItemType="0" PsrId="308" Leaf="true">
          <Str Cat="Text">
            <Val><![CDATA[Search Paths for tool '{0}': {1}]]></Val>
            <Tgt Cat="Text" Stat="Loc" Orig="New">
              <Val><![CDATA[Caminhos de pesquisa para a ferramenta '{0}': {1}]]></Val>
            </Tgt>
          </Str>
          <Disp Icon="Str" />
        </Item>
      </Item>
      <Item ItemId=";@extensions/Microsoft.resource-deployment/dist/services/tools/toolBase.toolBase.getPip3InstallationLocation.Locati" ItemType="0" PsrId="308" Leaf="false">
        <Disp Icon="Dir" LocTbl="false" />
        <Item ItemId=";(...) onNotFound" ItemType="0" PsrId="308" Leaf="true">
          <Str Cat="Text">
            <Val><![CDATA[   Could not find 'Location' in the output:]]></Val>
            <Tgt Cat="Text" Stat="Loc" Orig="New">
              <Val><![CDATA[   Não foi possível encontrar 'Localização' na saída:]]></Val>
            </Tgt>
          </Str>
          <Disp Icon="Str" />
        </Item>
      </Item>
      <Item ItemId=";@extensions/Microsoft.resource-deployment/dist/ui/deployAzureSQLDBWizard/constants.deployAzureSQLDB.AzureAccountDr" ItemType="0" PsrId="308" Leaf="false">
        <Disp Icon="Dir" LocTbl="false" />
        <Item ItemId=";(...) opdownLabel" ItemType="0" PsrId="308" Leaf="true">
          <Str Cat="Text">
            <Val><![CDATA[Azure account]]></Val>
            <Tgt Cat="Text" Stat="Loc" Orig="New">
              <Val><![CDATA[Conta do Azure]]></Val>
            </Tgt>
          </Str>
          <Disp Icon="Str" />
        </Item>
      </Item>
      <Item ItemId=";@extensions/Microsoft.resource-deployment/dist/ui/deployAzureSQLDBWizard/constants.deployAzureSQLDB.AzureDatabaseS" ItemType="0" PsrId="308" Leaf="false">
        <Disp Icon="Dir" LocTbl="false" />
        <Item ItemId=";(...) erversDropdownLabel" ItemType="0" PsrId="308" Leaf="true">
          <Str Cat="Text">
            <Val><![CDATA[Server]]></Val>
            <Tgt Cat="Text" Stat="Loc" Orig="New">
              <Val><![CDATA[Servidor]]></Val>
            </Tgt>
          </Str>
          <Disp Icon="Str" />
        </Item>
      </Item>
      <Item ItemId=";@extensions/Microsoft.resource-deployment/dist/ui/deployAzureSQLDBWizard/constants.deployAzureSQLDB.AzureSettingsP" ItemType="0" PsrId="308" Leaf="false">
        <Disp Icon="Dir" LocTbl="false" />
        <Item ItemId=";(...) ageTitle" ItemType="0" PsrId="308" Leaf="true">
          <Str Cat="Text">
            <Val><![CDATA[Azure SQL Database - Azure account settings]]></Val>
            <Tgt Cat="Text" Stat="Loc" Orig="New">
              <Val><![CDATA[Banco de Dados SQL do Azure – Configurações da conta do Azure]]></Val>
            </Tgt>
          </Str>
          <Disp Icon="Str" />
        </Item>
      </Item>
      <Item ItemId=";@extensions/Microsoft.resource-deployment/dist/ui/deployAzureSQLDBWizard/constants.deployAzureSQLDB.AzureSettingsS" ItemType="0" PsrId="308" Leaf="false">
        <Disp Icon="Dir" LocTbl="false" />
        <Item ItemId=";(...) ummaryPageTitle" ItemType="0" PsrId="308" Leaf="true">
          <Str Cat="Text">
            <Val><![CDATA[Azure account settings]]></Val>
            <Tgt Cat="Text" Stat="Loc" Orig="New">
              <Val><![CDATA[Configurações de conta do Azure]]></Val>
            </Tgt>
          </Str>
          <Disp Icon="Str" />
        </Item>
      </Item>
      <Item ItemId=";@extensions/Microsoft.resource-deployment/dist/ui/deployAzureSQLDBWizard/constants.deployAzureSQLDB.AzureSubscript" ItemType="0" PsrId="308" Leaf="false">
        <Disp Icon="Dir" LocTbl="false" />
        <Item ItemId=";(...) ionDropdownLabel" ItemType="0" PsrId="308" Leaf="true">
          <Str Cat="Text">
            <Val><![CDATA[Subscription]]></Val>
            <Tgt Cat="Text" Stat="Loc" Orig="New">
              <Val><![CDATA[Assinatura]]></Val>
            </Tgt>
          </Str>
          <Disp Icon="Str" />
        </Item>
      </Item>
      <Item ItemId=";@extensions/Microsoft.resource-deployment/dist/ui/deployAzureSQLDBWizard/constants.deployAzureSQLDB.CollationNameL" ItemType="0" PsrId="308" Leaf="false">
        <Disp Icon="Dir" LocTbl="false" />
        <Item ItemId=";(...) abel" ItemType="0" PsrId="308" Leaf="true">
          <Str Cat="Text">
            <Val><![CDATA[Database collation]]></Val>
            <Tgt Cat="Text" Stat="Loc" Orig="New">
              <Val><![CDATA[Ordenação de banco de dados]]></Val>
            </Tgt>
          </Str>
          <Disp Icon="Str" />
        </Item>
      </Item>
      <Item ItemId=";@extensions/Microsoft.resource-deployment/dist/ui/deployAzureSQLDBWizard/constants.deployAzureSQLDB.CollationNameS" ItemType="0" PsrId="308" Leaf="false">
        <Disp Icon="Dir" LocTbl="false" />
        <Item ItemId=";(...) ummaryLabel" ItemType="0" PsrId="308" Leaf="true">
          <Str Cat="Text">
            <Val><![CDATA[Collation for database]]></Val>
            <Tgt Cat="Text" Stat="Loc" Orig="New">
              <Val><![CDATA[Ordenação para banco de dados]]></Val>
            </Tgt>
          </Str>
          <Disp Icon="Str" />
        </Item>
      </Item>
      <Item ItemId=";@extensions/Microsoft.resource-deployment/dist/ui/deployAzureSQLDBWizard/constants.deployAzureSQLDB.DatabaseNameLa" ItemType="0" PsrId="308" Leaf="false">
        <Disp Icon="Dir" LocTbl="false" />
        <Item ItemId=";(...) bel" ItemType="0" PsrId="308" Leaf="true">
          <Str Cat="Text">
            <Val><![CDATA[SQL database name]]></Val>
            <Tgt Cat="Text" Stat="Loc" Orig="New">
              <Val><![CDATA[Nome do banco de dados SQL]]></Val>
            </Tgt>
          </Str>
          <Disp Icon="Str" />
        </Item>
      </Item>
      <Item ItemId=";@extensions/Microsoft.resource-deployment/dist/ui/deployAzureSQLDBWizard/constants.deployAzureSQLDB.DatabaseSettin" ItemType="0" PsrId="308" Leaf="false">
        <Disp Icon="Dir" LocTbl="false" />
        <Item ItemId=";(...) gsPageTitle" ItemType="0" PsrId="308" Leaf="true">
          <Str Cat="Text">
            <Val><![CDATA[Database settings]]></Val>
            <Tgt Cat="Text" Stat="Loc" Orig="New">
              <Val><![CDATA[Configurações do banco de dados]]></Val>
            </Tgt>
          </Str>
          <Disp Icon="Str" />
        </Item>
      </Item>
      <Item ItemId=";@extensions/Microsoft.resource-deployment/dist/ui/deployAzureSQLDBWizard/constants.deployAzureSQLDB.EndIpAddressLa" ItemType="0" PsrId="308" Leaf="false">
        <Disp Icon="Dir" LocTbl="false" />
        <Item ItemId=";(...) bel" ItemType="0" PsrId="308" Leaf="true">
          <Str Cat="Text">
            <Val><![CDATA[Max IP address in firewall IP range]]></Val>
            <Tgt Cat="Text" Stat="Loc" Orig="New">
              <Val><![CDATA[Endereço IP máximo no intervalo de IP do firewall]]></Val>
            </Tgt>
          </Str>
          <Disp Icon="Str" />
        </Item>
      </Item>
      <Item ItemId=";@extensions/Microsoft.resource-deployment/dist/ui/deployAzureSQLDBWizard/constants.deployAzureSQLDB.EndIpAddressSh" ItemType="0" PsrId="308" Leaf="false">
        <Disp Icon="Dir" LocTbl="false" />
        <Item ItemId=";(...) ortLabel" ItemType="0" PsrId="308" Leaf="true">
          <Str Cat="Text">
            <Val><![CDATA[Max IP address]]></Val>
            <Tgt Cat="Text" Stat="Loc" Orig="New">
              <Val><![CDATA[Endereço IP máximo]]></Val>
            </Tgt>
          </Str>
          <Disp Icon="Str" />
        </Item>
      </Item>
      <Item ItemId=";@extensions/Microsoft.resource-deployment/dist/ui/deployAzureSQLDBWizard/constants.deployAzureSQLDB.FirewallRuleDe" ItemType="0" PsrId="308" Leaf="false">
        <Disp Icon="Dir" LocTbl="false" />
        <Item ItemId=";(...) scription" ItemType="0" PsrId="308" Leaf="true">
          <Str Cat="Text">
            <Val><![CDATA[Create a firewall rule for your local client IP in order to connect to your database through Azure Data Studio after creation is completed.]]></Val>
            <Tgt Cat="Text" Stat="Loc" Orig="New">
              <Val><![CDATA[Crie uma regra de firewall para o IP do cliente local para se conectar ao seu banco de dados por meio do Azure Data Studio após a conclusão da criação.]]></Val>
            </Tgt>
          </Str>
          <Disp Icon="Str" />
        </Item>
      </Item>
      <Item ItemId=";@extensions/Microsoft.resource-deployment/dist/ui/deployAzureSQLDBWizard/constants.deployAzureSQLDB.FirewallRuleNa" ItemType="0" PsrId="308" Leaf="false">
        <Disp Icon="Dir" LocTbl="false" />
        <Item ItemId=";(...) meLabel" ItemType="0" PsrId="308" Leaf="true">
          <Str Cat="Text">
            <Val><![CDATA[Firewall rule name]]></Val>
            <Tgt Cat="Text" Stat="Loc" Orig="New">
              <Val><![CDATA[Nome da regra de firewall]]></Val>
            </Tgt>
          </Str>
          <Disp Icon="Str" />
        </Item>
      </Item>
      <Item ItemId=";@extensions/Microsoft.resource-deployment/dist/ui/deployAzureSQLDBWizard/constants.deployAzureSQLDB.FirewallToggle" ItemType="0" PsrId="308" Leaf="false">
        <Disp Icon="Dir" LocTbl="false" />
        <Item ItemId=";(...) Label" ItemType="0" PsrId="308" Leaf="true">
          <Str Cat="Text">
            <Val><![CDATA[Create a firewall rule]]></Val>
            <Tgt Cat="Text" Stat="Loc" Orig="New">
              <Val><![CDATA[Criar uma regra de firewall]]></Val>
            </Tgt>
          </Str>
          <Disp Icon="Str" />
        </Item>
      </Item>
      <Item ItemId=";@extensions/Microsoft.resource-deployment/dist/ui/deployAzureSQLDBWizard/constants.deployAzureSQLDB.IpAddressInfoL" ItemType="0" PsrId="308" Leaf="false">
        <Disp Icon="Dir" LocTbl="false" />
        <Item ItemId=";(...) abel" ItemType="0" PsrId="308" Leaf="true">
          <Str Cat="Text">
            <Val><![CDATA[Enter IP addresses in IPv4 format.]]></Val>
            <Tgt Cat="Text" Stat="Loc" Orig="New">
              <Val><![CDATA[Insira os endereços IP no formato IPv4.]]></Val>
            </Tgt>
          </Str>
          <Disp Icon="Str" />
        </Item>
      </Item>
      <Item ItemId=";@extensions/Microsoft.resource-deployment/dist/ui/deployAzureSQLDBWizard/constants.deployAzureSQLDB.MissingRequire" ItemType="0" PsrId="308" Leaf="false">
        <Disp Icon="Dir" LocTbl="false" />
        <Item ItemId=";(...) dInfoError" ItemType="0" PsrId="308" Leaf="true">
          <Str Cat="Text">
            <Val><![CDATA[Please fill out the required fields marked with red asterisks.]]></Val>
            <Tgt Cat="Text" Stat="Loc" Orig="New">
              <Val><![CDATA[Preencha os campos obrigatórios marcados com asteriscos vermelhos.]]></Val>
            </Tgt>
          </Str>
          <Disp Icon="Str" />
        </Item>
      </Item>
      <Item ItemId=";@extensions/Microsoft.resource-deployment/dist/ui/deployAzureSQLDBWizard/constants.deployAzureSQLDB.ScriptToNotebo" ItemType="0" PsrId="308" Leaf="false">
        <Disp Icon="Dir" LocTbl="false" />
        <Item ItemId=";(...) ok" ItemType="0" PsrId="308" Leaf="true">
          <Str Cat="Text">
            <Val><![CDATA[Script to Notebook]]></Val>
            <Tgt Cat="Text" Stat="Loc" Orig="New">
              <Val><![CDATA[Script para o Notebook]]></Val>
            </Tgt>
          </Str>
          <Disp Icon="Str" />
        </Item>
      </Item>
      <Item ItemId=";@extensions/Microsoft.resource-deployment/dist/ui/deployAzureSQLDBWizard/constants.deployAzureSQLDB.StartIpAddress" ItemType="0" PsrId="308" Leaf="false">
        <Disp Icon="Dir" LocTbl="false" />
        <Item ItemId=";(...) Label" ItemType="0" PsrId="308" Leaf="true">
          <Str Cat="Text">
            <Val><![CDATA[Min IP address in firewall IP range]]></Val>
            <Tgt Cat="Text" Stat="Loc" Orig="New">
              <Val><![CDATA[Endereço IP mínimo no intervalo de IP do firewall]]></Val>
            </Tgt>
          </Str>
          <Disp Icon="Str" />
        </Item>
        <Item ItemId=";(...) ShortLabel" ItemType="0" PsrId="308" Leaf="true">
          <Str Cat="Text">
            <Val><![CDATA[Min IP address]]></Val>
            <Tgt Cat="Text" Stat="Loc" Orig="New">
              <Val><![CDATA[Endereço IP mínimo]]></Val>
            </Tgt>
          </Str>
          <Disp Icon="Str" />
        </Item>
      </Item>
      <Item ItemId=";@extensions/Microsoft.resource-deployment/dist/ui/deployAzureSQLDBWizard/pages/azureSettingsPage.deployAzureSQLDB." ItemType="0" PsrId="308" Leaf="false">
        <Disp Icon="Dir" LocTbl="false" />
        <Item ItemId=";(...) NoServerError" ItemType="0" PsrId="308" Leaf="true">
          <Str Cat="Text">
            <Val><![CDATA[No servers found in current subscription.]A;Select a different subscription containing at least one server]]></Val>
<<<<<<< HEAD
            <Tgt Cat="Text" Stat="Loc" Orig="New">
              <Val><![CDATA[Nenhum servidor encontrado na assinatura atual.]A;Selecione uma assinatura diferente contendo pelo menos um servidor]]></Val>
=======
          </Str>
          <Disp Icon="Str" />
        </Item>
        <Item ItemId=";(...) NoServerLabel" ItemType="0" PsrId="308" Leaf="true">
          <Str Cat="Text">
            <Val><![CDATA[No servers found]]></Val>
            <Tgt Cat="Text" Stat="Loc" Orig="New">
              <Val><![CDATA[Não foram encontrados servidores]]></Val>
>>>>>>> 60bff012
            </Tgt>
          </Str>
          <Disp Icon="Str" />
        </Item>
<<<<<<< HEAD
        <Item ItemId=";(...) NoServerLabel" ItemType="0" PsrId="308" Leaf="true">
          <Str Cat="Text">
            <Val><![CDATA[No servers found]]></Val>
            <Tgt Cat="Text" Stat="Loc" Orig="New">
              <Val><![CDATA[Não foram encontrados servidores]]></Val>
=======
        <Item ItemId=";(...) azureSignInError" ItemType="0" PsrId="308" Leaf="true">
          <Str Cat="Text">
            <Val><![CDATA[Sign in to an Azure account first]]></Val>
            <Tgt Cat="Text" Stat="Loc" Orig="New">
              <Val><![CDATA[Entrar em uma conta do Azure primeiro]]></Val>
>>>>>>> 60bff012
            </Tgt>
          </Str>
          <Disp Icon="Str" />
        </Item>
<<<<<<< HEAD
        <Item ItemId=";(...) azureSignInError" ItemType="0" PsrId="308" Leaf="true">
          <Str Cat="Text">
            <Val><![CDATA[Sign in to an Azure account first]]></Val>
            <Tgt Cat="Text" Stat="Loc" Orig="New">
              <Val><![CDATA[Entrar em uma conta do Azure primeiro]]></Val>
=======
      </Item>
      <Item ItemId=";@extensions/Microsoft.resource-deployment/dist/ui/deployAzureSQLDBWizard/pages/databaseSettingsPage.deployAzureSQL" ItemType="0" PsrId="308" Leaf="false">
        <Disp Icon="Dir" LocTbl="false" />
        <Item ItemId=";(...) DB.DBCollationLengthError" ItemType="0" PsrId="308" Leaf="true">
          <Str Cat="Text">
            <Val><![CDATA[Collation name must be between 1 and 100 characters long.]]></Val>
            <Tgt Cat="Text" Stat="Loc" Orig="New">
              <Val><![CDATA[O nome da ordenação precisa ter entre 1 e 100 caracteres.]]></Val>
>>>>>>> 60bff012
            </Tgt>
          </Str>
          <Disp Icon="Str" />
        </Item>
<<<<<<< HEAD
      </Item>
      <Item ItemId=";@extensions/Microsoft.resource-deployment/dist/ui/deployAzureSQLDBWizard/pages/databaseSettingsPage.deployAzureSQL" ItemType="0" PsrId="308" Leaf="false">
        <Disp Icon="Dir" LocTbl="false" />
        <Item ItemId=";(...) DB.DBCollationLengthError" ItemType="0" PsrId="308" Leaf="true">
          <Str Cat="Text">
            <Val><![CDATA[Collation name must be between 1 and 100 characters long.]]></Val>
            <Tgt Cat="Text" Stat="Loc" Orig="New">
              <Val><![CDATA[O nome da ordenação precisa ter entre 1 e 100 caracteres.]]></Val>
=======
        <Item ItemId=";(...) DB.DBCollationOnlyNumericNameError" ItemType="0" PsrId="308" Leaf="true">
          <Str Cat="Text">
            <Val><![CDATA[Collation name cannot contain only numbers.]]></Val>
            <Tgt Cat="Text" Stat="Loc" Orig="New">
              <Val><![CDATA[O nome da ordenação não pode conter somente números.]]></Val>
>>>>>>> 60bff012
            </Tgt>
          </Str>
          <Disp Icon="Str" />
        </Item>
<<<<<<< HEAD
        <Item ItemId=";(...) DB.DBCollationOnlyNumericNameError" ItemType="0" PsrId="308" Leaf="true">
          <Str Cat="Text">
            <Val><![CDATA[Collation name cannot contain only numbers.]]></Val>
            <Tgt Cat="Text" Stat="Loc" Orig="New">
              <Val><![CDATA[O nome da ordenação não pode conter somente números.]]></Val>
=======
        <Item ItemId=";(...) DB.DBCollationSpecialCharError" ItemType="0" PsrId="308" Leaf="true">
          <Str Cat="Text">
            <Val><![CDATA[Collation name cannot contain special characters \/""[]5D;:|<>+=;,?*@&, .]]></Val>
            <Tgt Cat="Text" Stat="Loc" Orig="New">
              <Val><![CDATA[O nome da ordenação não pode conter caracteres especiais \/""[]5D;:|<>+=;,?*@&, .]]></Val>
>>>>>>> 60bff012
            </Tgt>
          </Str>
          <Disp Icon="Str" />
        </Item>
<<<<<<< HEAD
        <Item ItemId=";(...) DB.DBCollationSpecialCharError" ItemType="0" PsrId="308" Leaf="true">
          <Str Cat="Text">
            <Val><![CDATA[Collation name cannot contain special characters \/""[]5D;:|<>+=;,?*@&, .]]></Val>
            <Tgt Cat="Text" Stat="Loc" Orig="New">
              <Val><![CDATA[O nome da ordenação não pode conter caracteres especiais \/""[]5D;:|<>+=;,?*@&, .]]></Val>
=======
        <Item ItemId=";(...) DB.DBFirewallLengthError" ItemType="0" PsrId="308" Leaf="true">
          <Str Cat="Text">
            <Val><![CDATA[Firewall name must be between 1 and 100 characters long.]]></Val>
            <Tgt Cat="Text" Stat="Loc" Orig="New">
              <Val><![CDATA[O nome do firewall precisa ter entre 1 e 100 caracteres.]]></Val>
>>>>>>> 60bff012
            </Tgt>
          </Str>
          <Disp Icon="Str" />
        </Item>
<<<<<<< HEAD
        <Item ItemId=";(...) DB.DBFirewallLengthError" ItemType="0" PsrId="308" Leaf="true">
          <Str Cat="Text">
            <Val><![CDATA[Firewall name must be between 1 and 100 characters long.]]></Val>
            <Tgt Cat="Text" Stat="Loc" Orig="New">
              <Val><![CDATA[O nome do firewall precisa ter entre 1 e 100 caracteres.]]></Val>
=======
        <Item ItemId=";(...) DB.DBFirewallOnlyNumericNameError" ItemType="0" PsrId="308" Leaf="true">
          <Str Cat="Text">
            <Val><![CDATA[Firewall name cannot contain only numbers.]]></Val>
            <Tgt Cat="Text" Stat="Loc" Orig="New">
              <Val><![CDATA[O nome do firewall não pode conter somente números.]]></Val>
>>>>>>> 60bff012
            </Tgt>
          </Str>
          <Disp Icon="Str" />
        </Item>
<<<<<<< HEAD
        <Item ItemId=";(...) DB.DBFirewallOnlyNumericNameError" ItemType="0" PsrId="308" Leaf="true">
          <Str Cat="Text">
            <Val><![CDATA[Firewall name cannot contain only numbers.]]></Val>
            <Tgt Cat="Text" Stat="Loc" Orig="New">
              <Val><![CDATA[O nome do firewall não pode conter somente números.]]></Val>
=======
        <Item ItemId=";(...) DB.DBFirewallSpecialCharError" ItemType="0" PsrId="308" Leaf="true">
          <Str Cat="Text">
            <Val><![CDATA[Firewall name cannot contain special characters \/""[]5D;:|<>+=;,?*@&, .]]></Val>
            <Tgt Cat="Text" Stat="Loc" Orig="New">
              <Val><![CDATA[O nome do firewall não pode conter caracteres especiais \/""[]5D;:|<>+=;,?*@&, .]]></Val>
>>>>>>> 60bff012
            </Tgt>
          </Str>
          <Disp Icon="Str" />
        </Item>
<<<<<<< HEAD
        <Item ItemId=";(...) DB.DBFirewallSpecialCharError" ItemType="0" PsrId="308" Leaf="true">
          <Str Cat="Text">
            <Val><![CDATA[Firewall name cannot contain special characters \/""[]5D;:|<>+=;,?*@&, .]]></Val>
            <Tgt Cat="Text" Stat="Loc" Orig="New">
              <Val><![CDATA[O nome do firewall não pode conter caracteres especiais \/""[]5D;:|<>+=;,?*@&, .]]></Val>
=======
        <Item ItemId=";(...) DB.DBFirewallUpperCaseError" ItemType="0" PsrId="308" Leaf="true">
          <Str Cat="Text">
            <Val><![CDATA[Upper case letters are not allowed for firewall name]]></Val>
            <Tgt Cat="Text" Stat="Loc" Orig="New">
              <Val><![CDATA[Letras maiúsculas não são permitidas no nome do firewall]]></Val>
>>>>>>> 60bff012
            </Tgt>
          </Str>
          <Disp Icon="Str" />
        </Item>
<<<<<<< HEAD
        <Item ItemId=";(...) DB.DBFirewallUpperCaseError" ItemType="0" PsrId="308" Leaf="true">
          <Str Cat="Text">
            <Val><![CDATA[Upper case letters are not allowed for firewall name]]></Val>
            <Tgt Cat="Text" Stat="Loc" Orig="New">
              <Val><![CDATA[Letras maiúsculas não são permitidas no nome do firewall]]></Val>
=======
        <Item ItemId=";(...) DB.DBMaxIpInvalidError" ItemType="0" PsrId="308" Leaf="true">
          <Str Cat="Text">
            <Val><![CDATA[Max Ip address is invalid]]></Val>
            <Tgt Cat="Text" Stat="Loc" Orig="New">
              <Val><![CDATA[O endereço IP máximo é inválido]]></Val>
>>>>>>> 60bff012
            </Tgt>
          </Str>
          <Disp Icon="Str" />
        </Item>
<<<<<<< HEAD
        <Item ItemId=";(...) DB.DBMaxIpInvalidError" ItemType="0" PsrId="308" Leaf="true">
          <Str Cat="Text">
            <Val><![CDATA[Max Ip address is invalid]]></Val>
            <Tgt Cat="Text" Stat="Loc" Orig="New">
              <Val><![CDATA[O endereço IP máximo é inválido]]></Val>
=======
        <Item ItemId=";(...) DB.DBMinIpInvalidError" ItemType="0" PsrId="308" Leaf="true">
          <Str Cat="Text">
            <Val><![CDATA[Min Ip address is invalid]]></Val>
            <Tgt Cat="Text" Stat="Loc" Orig="New">
              <Val><![CDATA[O endereço IP mínimo é inválido]]></Val>
>>>>>>> 60bff012
            </Tgt>
          </Str>
          <Disp Icon="Str" />
        </Item>
<<<<<<< HEAD
        <Item ItemId=";(...) DB.DBMinIpInvalidError" ItemType="0" PsrId="308" Leaf="true">
          <Str Cat="Text">
            <Val><![CDATA[Min Ip address is invalid]]></Val>
            <Tgt Cat="Text" Stat="Loc" Orig="New">
              <Val><![CDATA[O endereço IP mínimo é inválido]]></Val>
=======
        <Item ItemId=";(...) DB.DBNameExistsError" ItemType="0" PsrId="308" Leaf="true">
          <Str Cat="Text">
            <Val><![CDATA[Database name must be unique in the current server.]]></Val>
            <Tgt Cat="Text" Stat="Loc" Orig="New">
              <Val><![CDATA[O nome do banco de dados precisa ser exclusivo no servidor atual.]]></Val>
>>>>>>> 60bff012
            </Tgt>
          </Str>
          <Disp Icon="Str" />
        </Item>
<<<<<<< HEAD
        <Item ItemId=";(...) DB.DBNameExistsError" ItemType="0" PsrId="308" Leaf="true">
          <Str Cat="Text">
            <Val><![CDATA[Database name must be unique in the current server.]]></Val>
            <Tgt Cat="Text" Stat="Loc" Orig="New">
              <Val><![CDATA[O nome do banco de dados precisa ser exclusivo no servidor atual.]]></Val>
=======
        <Item ItemId=";(...) DB.DBNameLengthError" ItemType="0" PsrId="308" Leaf="true">
          <Str Cat="Text">
            <Val><![CDATA[Database name must be between 1 and 100 characters long.]]></Val>
            <Tgt Cat="Text" Stat="Loc" Orig="New">
              <Val><![CDATA[O nome do banco de dados precisa ter entre 1 e 100 caracteres.]]></Val>
>>>>>>> 60bff012
            </Tgt>
          </Str>
          <Disp Icon="Str" />
        </Item>
<<<<<<< HEAD
        <Item ItemId=";(...) DB.DBNameLengthError" ItemType="0" PsrId="308" Leaf="true">
          <Str Cat="Text">
            <Val><![CDATA[Database name must be between 1 and 100 characters long.]]></Val>
            <Tgt Cat="Text" Stat="Loc" Orig="New">
              <Val><![CDATA[O nome do banco de dados precisa ter entre 1 e 100 caracteres.]]></Val>
=======
        <Item ItemId=";(...) DB.DBNameOnlyNumericNameError" ItemType="0" PsrId="308" Leaf="true">
          <Str Cat="Text">
            <Val><![CDATA[Database name cannot contain only numbers.]]></Val>
            <Tgt Cat="Text" Stat="Loc" Orig="New">
              <Val><![CDATA[O nome do banco de dados não pode conter somente números.]]></Val>
>>>>>>> 60bff012
            </Tgt>
          </Str>
          <Disp Icon="Str" />
        </Item>
<<<<<<< HEAD
        <Item ItemId=";(...) DB.DBNameOnlyNumericNameError" ItemType="0" PsrId="308" Leaf="true">
          <Str Cat="Text">
            <Val><![CDATA[Database name cannot contain only numbers.]]></Val>
            <Tgt Cat="Text" Stat="Loc" Orig="New">
              <Val><![CDATA[O nome do banco de dados não pode conter somente números.]]></Val>
=======
        <Item ItemId=";(...) DB.DBNameSpecialCharError" ItemType="0" PsrId="308" Leaf="true">
          <Str Cat="Text">
            <Val><![CDATA[Database name cannot contain special characters \/""[]5D;:|<>+=;,?*@&, .]]></Val>
            <Tgt Cat="Text" Stat="Loc" Orig="New">
              <Val><![CDATA[O nome do banco de dados não pode conter caracteres especiais \/""[]5D;:|<>+=;,?*@&, .]]></Val>
>>>>>>> 60bff012
            </Tgt>
          </Str>
          <Disp Icon="Str" />
        </Item>
<<<<<<< HEAD
        <Item ItemId=";(...) DB.DBNameSpecialCharError" ItemType="0" PsrId="308" Leaf="true">
          <Str Cat="Text">
            <Val><![CDATA[Database name cannot contain special characters \/""[]5D;:|<>+=;,?*@&, .]]></Val>
            <Tgt Cat="Text" Stat="Loc" Orig="New">
              <Val><![CDATA[O nome do banco de dados não pode conter caracteres especiais \/""[]5D;:|<>+=;,?*@&, .]]></Val>
=======
      </Item>
      <Item ItemId=";@extensions/Microsoft.resource-deployment/dist/ui/deployAzureSQLVMWizard/constants.deployAzureSQLVM.AzureAccountDr" ItemType="0" PsrId="308" Leaf="false">
        <Disp Icon="Dir" LocTbl="false" />
        <Item ItemId=";(...) opdownLabel" ItemType="0" PsrId="308" Leaf="true">
          <Str Cat="Text">
            <Val><![CDATA[Azure Account]]></Val>
            <Tgt Cat="Text" Stat="Loc" Orig="New">
              <Val><![CDATA[Conta do Azure]]></Val>
>>>>>>> 60bff012
            </Tgt>
          </Str>
          <Disp Icon="Str" />
        </Item>
      </Item>
<<<<<<< HEAD
      <Item ItemId=";@extensions/Microsoft.resource-deployment/dist/ui/deployAzureSQLVMWizard/constants.deployAzureSQLVM.AzureAccountDr" ItemType="0" PsrId="308" Leaf="false">
        <Disp Icon="Dir" LocTbl="false" />
        <Item ItemId=";(...) opdownLabel" ItemType="0" PsrId="308" Leaf="true">
          <Str Cat="Text">
            <Val><![CDATA[Azure Account]]></Val>
            <Tgt Cat="Text" Stat="Loc" Orig="New">
              <Val><![CDATA[Conta do Azure]]></Val>
=======
      <Item ItemId=";@extensions/Microsoft.resource-deployment/dist/ui/deployAzureSQLVMWizard/constants.deployAzureSQLVM.AzureRegionDro" ItemType="0" PsrId="308" Leaf="false">
        <Disp Icon="Dir" LocTbl="false" />
        <Item ItemId=";(...) pdownLabel" ItemType="0" PsrId="308" Leaf="true">
          <Str Cat="Text">
            <Val><![CDATA[Region]]></Val>
            <Tgt Cat="Text" Stat="Loc" Orig="New">
              <Val><![CDATA[Região]]></Val>
>>>>>>> 60bff012
            </Tgt>
          </Str>
          <Disp Icon="Str" />
        </Item>
      </Item>
<<<<<<< HEAD
      <Item ItemId=";@extensions/Microsoft.resource-deployment/dist/ui/deployAzureSQLVMWizard/constants.deployAzureSQLVM.AzureRegionDro" ItemType="0" PsrId="308" Leaf="false">
        <Disp Icon="Dir" LocTbl="false" />
        <Item ItemId=";(...) pdownLabel" ItemType="0" PsrId="308" Leaf="true">
          <Str Cat="Text">
            <Val><![CDATA[Region]]></Val>
            <Tgt Cat="Text" Stat="Loc" Orig="New">
              <Val><![CDATA[Região]]></Val>
=======
      <Item ItemId=";@extensions/Microsoft.resource-deployment/dist/ui/deployAzureSQLVMWizard/constants.deployAzureSQLVM.AzureSettingsP" ItemType="0" PsrId="308" Leaf="false">
        <Disp Icon="Dir" LocTbl="false" />
        <Item ItemId=";(...) ageTitle" ItemType="0" PsrId="308" Leaf="true">
          <Str Cat="Text">
            <Val><![CDATA[Azure settings]]></Val>
            <Tgt Cat="Text" Stat="Loc" Orig="New">
              <Val><![CDATA[Configurações do Azure]]></Val>
>>>>>>> 60bff012
            </Tgt>
          </Str>
          <Disp Icon="Str" />
        </Item>
      </Item>
<<<<<<< HEAD
      <Item ItemId=";@extensions/Microsoft.resource-deployment/dist/ui/deployAzureSQLVMWizard/constants.deployAzureSQLVM.AzureSettingsP" ItemType="0" PsrId="308" Leaf="false">
        <Disp Icon="Dir" LocTbl="false" />
        <Item ItemId=";(...) ageTitle" ItemType="0" PsrId="308" Leaf="true">
          <Str Cat="Text">
            <Val><![CDATA[Azure settings]]></Val>
            <Tgt Cat="Text" Stat="Loc" Orig="New">
              <Val><![CDATA[Configurações do Azure]]></Val>
=======
      <Item ItemId=";@extensions/Microsoft.resource-deployment/dist/ui/deployAzureSQLVMWizard/constants.deployAzureSQLVM.AzureSubscript" ItemType="0" PsrId="308" Leaf="false">
        <Disp Icon="Dir" LocTbl="false" />
        <Item ItemId=";(...) ionDropdownLabel" ItemType="0" PsrId="308" Leaf="true">
          <Str Cat="Text">
            <Val><![CDATA[Subscription]]></Val>
            <Tgt Cat="Text" Stat="Loc" Orig="New">
              <Val><![CDATA[Assinatura]]></Val>
>>>>>>> 60bff012
            </Tgt>
          </Str>
          <Disp Icon="Str" />
        </Item>
      </Item>
<<<<<<< HEAD
      <Item ItemId=";@extensions/Microsoft.resource-deployment/dist/ui/deployAzureSQLVMWizard/constants.deployAzureSQLVM.AzureSubscript" ItemType="0" PsrId="308" Leaf="false">
        <Disp Icon="Dir" LocTbl="false" />
        <Item ItemId=";(...) ionDropdownLabel" ItemType="0" PsrId="308" Leaf="true">
          <Str Cat="Text">
            <Val><![CDATA[Subscription]]></Val>
            <Tgt Cat="Text" Stat="Loc" Orig="New">
              <Val><![CDATA[Assinatura]]></Val>
=======
      <Item ItemId=";@extensions/Microsoft.resource-deployment/dist/ui/deployAzureSQLVMWizard/constants.deployAzureSQLVM.MissingRequire" ItemType="0" PsrId="308" Leaf="false">
        <Disp Icon="Dir" LocTbl="false" />
        <Item ItemId=";(...) dInfoError" ItemType="0" PsrId="308" Leaf="true">
          <Str Cat="Text">
            <Val><![CDATA[Please fill out the required fields marked with red asterisks.]]></Val>
            <Tgt Cat="Text" Stat="Loc" Orig="New">
              <Val><![CDATA[Preencha os campos obrigatórios marcados com asteriscos vermelhos.]]></Val>
>>>>>>> 60bff012
            </Tgt>
          </Str>
          <Disp Icon="Str" />
        </Item>
      </Item>
<<<<<<< HEAD
      <Item ItemId=";@extensions/Microsoft.resource-deployment/dist/ui/deployAzureSQLVMWizard/constants.deployAzureSQLVM.MissingRequire" ItemType="0" PsrId="308" Leaf="false">
        <Disp Icon="Dir" LocTbl="false" />
        <Item ItemId=";(...) dInfoError" ItemType="0" PsrId="308" Leaf="true">
          <Str Cat="Text">
            <Val><![CDATA[Please fill out the required fields marked with red asterisks.]]></Val>
            <Tgt Cat="Text" Stat="Loc" Orig="New">
              <Val><![CDATA[Preencha os campos obrigatórios marcados com asteriscos vermelhos.]]></Val>
            </Tgt>
          </Str>
          <Disp Icon="Str" />
        </Item>
      </Item>
=======
>>>>>>> 60bff012
      <Item ItemId=";@extensions/Microsoft.resource-deployment/dist/ui/deployAzureSQLVMWizard/constants.deployAzureSQLVM.NetworkSetting" ItemType="0" PsrId="308" Leaf="false">
        <Disp Icon="Dir" LocTbl="false" />
        <Item ItemId=";(...) sNewSubnet" ItemType="0" PsrId="308" Leaf="true">
          <Str Cat="Text">
            <Val><![CDATA[New subnet]]></Val>
            <Tgt Cat="Text" Stat="Loc" Orig="New">
              <Val><![CDATA[Nova sub-rede]]></Val>
            </Tgt>
          </Str>
          <Disp Icon="Str" />
        </Item>
        <Item ItemId=";(...) sNewVirtualNetwork" ItemType="0" PsrId="308" Leaf="true">
          <Str Cat="Text">
            <Val><![CDATA[New virtual network]]></Val>
            <Tgt Cat="Text" Stat="Loc" Orig="New">
              <Val><![CDATA[Nova rede virtual]]></Val>
            </Tgt>
          </Str>
          <Disp Icon="Str" />
        </Item>
        <Item ItemId=";(...) sPageDescription" ItemType="0" PsrId="308" Leaf="true">
          <Str Cat="Text">
            <Val><![CDATA[Configure network settings]]></Val>
            <Tgt Cat="Text" Stat="Loc" Orig="New">
              <Val><![CDATA[Definir configurações de rede]]></Val>
            </Tgt>
          </Str>
          <Disp Icon="Str" />
        </Item>
        <Item ItemId=";(...) sPageTitle" ItemType="0" PsrId="308" Leaf="true">
          <Str Cat="Text">
            <Val><![CDATA[Networking]]></Val>
            <Tgt Cat="Text" Stat="Loc" Orig="New">
              <Val><![CDATA[Rede]]></Val>
            </Tgt>
          </Str>
          <Disp Icon="Str" />
        </Item>
        <Item ItemId=";(...) sUseExistingPublicIp" ItemType="0" PsrId="308" Leaf="true">
          <Str Cat="Text">
            <Val><![CDATA[New public ip]]></Val>
            <Tgt Cat="Text" Stat="Loc" Orig="New">
              <Val><![CDATA[Novo IP]]></Val>
            </Tgt>
          </Str>
          <Disp Icon="Str" />
        </Item>
      </Item>
      <Item ItemId=";@extensions/Microsoft.resource-deployment/dist/ui/deployAzureSQLVMWizard/constants.deployAzureSQLVM.PublicIPDropdo" ItemType="0" PsrId="308" Leaf="false">
        <Disp Icon="Dir" LocTbl="false" />
        <Item ItemId=";(...) wnLabel" ItemType="0" PsrId="308" Leaf="true">
          <Str Cat="Text">
            <Val><![CDATA[Public IP]]></Val>
            <Tgt Cat="Text" Stat="Loc" Orig="New">
              <Val><![CDATA[IP]]></Val>
            </Tgt>
          </Str>
          <Disp Icon="Str" />
        </Item>
      </Item>
      <Item ItemId=";@extensions/Microsoft.resource-deployment/dist/ui/deployAzureSQLVMWizard/constants.deployAzureSQLVM.ScriptToNotebo" ItemType="0" PsrId="308" Leaf="false">
        <Disp Icon="Dir" LocTbl="false" />
        <Item ItemId=";(...) ok" ItemType="0" PsrId="308" Leaf="true">
          <Str Cat="Text">
            <Val><![CDATA[Script to Notebook]]></Val>
            <Tgt Cat="Text" Stat="Loc" Orig="New">
              <Val><![CDATA[Script para o Notebook]]></Val>
            </Tgt>
          </Str>
          <Disp Icon="Str" />
        </Item>
      </Item>
      <Item ItemId=";@extensions/Microsoft.resource-deployment/dist/ui/deployAzureSQLVMWizard/constants.deployAzureSQLVM.SqlAuthenticat" ItemType="0" PsrId="308" Leaf="false">
        <Disp Icon="Dir" LocTbl="false" />
        <Item ItemId=";(...) ionConfirmPasswordLabel" ItemType="0" PsrId="308" Leaf="true">
          <Str Cat="Text">
            <Val><![CDATA[Confirm password]]></Val>
            <Tgt Cat="Text" Stat="Loc" Orig="New">
              <Val><![CDATA[Confirmar a senha]]></Val>
            </Tgt>
          </Str>
          <Disp Icon="Str" />
        </Item>
        <Item ItemId=";(...) ionPasswordLabel" ItemType="0" PsrId="308" Leaf="true">
          <Str Cat="Text">
            <Val><![CDATA[Password]]></Val>
            <Tgt Cat="Text" Stat="Loc" Orig="New">
              <Val><![CDATA[Senha]]></Val>
            </Tgt>
          </Str>
          <Disp Icon="Str" />
        </Item>
        <Item ItemId=";(...) ionUsernameLabel" ItemType="0" PsrId="308" Leaf="true">
          <Str Cat="Text">
            <Val><![CDATA[Username]]></Val>
            <Tgt Cat="Text" Stat="Loc" Orig="New">
              <Val><![CDATA[Nome de usuário]]></Val>
            </Tgt>
          </Str>
          <Disp Icon="Str" />
        </Item>
      </Item>
      <Item ItemId=";@extensions/Microsoft.resource-deployment/dist/ui/deployAzureSQLVMWizard/constants.deployAzureSQLVM.SqlConnectivit" ItemType="0" PsrId="308" Leaf="false">
        <Disp Icon="Dir" LocTbl="false" />
        <Item ItemId=";(...) yTypeDropdownLabel" ItemType="0" PsrId="308" Leaf="true">
          <Str Cat="Text">
            <Val><![CDATA[SQL connectivity]]></Val>
            <Tgt Cat="Text" Stat="Loc" Orig="New">
              <Val><![CDATA[Conectividade do SQL]]></Val>
            </Tgt>
          </Str>
          <Disp Icon="Str" />
        </Item>
      </Item>
      <Item ItemId=";@extensions/Microsoft.resource-deployment/dist/ui/deployAzureSQLVMWizard/constants.deployAzureSQLVM.SqlEnableSQLAu" ItemType="0" PsrId="308" Leaf="false">
        <Disp Icon="Dir" LocTbl="false" />
        <Item ItemId=";(...) thenticationLabel" ItemType="0" PsrId="308" Leaf="true">
          <Str Cat="Text">
            <Val><![CDATA[Enable SQL authentication]]></Val>
            <Tgt Cat="Text" Stat="Loc" Orig="New">
              <Val><![CDATA[Habilitar autenticação do SQL]]></Val>
            </Tgt>
          </Str>
          <Disp Icon="Str" />
        </Item>
      </Item>
      <Item ItemId=";@extensions/Microsoft.resource-deployment/dist/ui/deployAzureSQLVMWizard/constants.deployAzureSQLVM.SqlServerSetti" ItemType="0" PsrId="308" Leaf="false">
        <Disp Icon="Dir" LocTbl="false" />
        <Item ItemId=";(...) ngsPageTitle" ItemType="0" PsrId="308" Leaf="true">
          <Str Cat="Text">
            <Val><![CDATA[SQL Servers settings]]></Val>
            <Tgt Cat="Text" Stat="Loc" Orig="New">
              <Val><![CDATA[Configurações de SQL Servers]]></Val>
            </Tgt>
          </Str>
          <Disp Icon="Str" />
        </Item>
      </Item>
      <Item ItemId=";@extensions/Microsoft.resource-deployment/dist/ui/deployAzureSQLVMWizard/constants.deployAzureSQLVM.SubnetDropdown" ItemType="0" PsrId="308" Leaf="false">
        <Disp Icon="Dir" LocTbl="false" />
        <Item ItemId=";(...) Label" ItemType="0" PsrId="308" Leaf="true">
          <Str Cat="Text">
            <Val><![CDATA[Subnet]]></Val>
            <Tgt Cat="Text" Stat="Loc" Orig="New">
              <Val><![CDATA[Sub-rede]]></Val>
            </Tgt>
          </Str>
          <Disp Icon="Str" />
        </Item>
      </Item>
      <Item ItemId=";@extensions/Microsoft.resource-deployment/dist/ui/deployAzureSQLVMWizard/constants.deployAzureSQLVM.VirtualNetwork" ItemType="0" PsrId="308" Leaf="false">
        <Disp Icon="Dir" LocTbl="false" />
        <Item ItemId=";(...) DropdownLabel" ItemType="0" PsrId="308" Leaf="true">
          <Str Cat="Text">
            <Val><![CDATA[Virtual Network]]></Val>
            <Tgt Cat="Text" Stat="Loc" Orig="New">
              <Val><![CDATA[Rede Virtual]]></Val>
            </Tgt>
          </Str>
          <Disp Icon="Str" />
        </Item>
      </Item>
      <Item ItemId=";@extensions/Microsoft.resource-deployment/dist/ui/deployAzureSQLVMWizard/constants.deployAzureSQLVM.VmAdminConfirm" ItemType="0" PsrId="308" Leaf="false">
        <Disp Icon="Dir" LocTbl="false" />
        <Item ItemId=";(...) PasswordTextBoxLabel" ItemType="0" PsrId="308" Leaf="true">
          <Str Cat="Text">
            <Val><![CDATA[Confirm password]]></Val>
            <Tgt Cat="Text" Stat="Loc" Orig="New">
              <Val><![CDATA[Confirmar a senha]]></Val>
            </Tgt>
          </Str>
          <Disp Icon="Str" />
        </Item>
      </Item>
      <Item ItemId=";@extensions/Microsoft.resource-deployment/dist/ui/deployAzureSQLVMWizard/constants.deployAzureSQLVM.VmAdminPasswor" ItemType="0" PsrId="308" Leaf="false">
        <Disp Icon="Dir" LocTbl="false" />
        <Item ItemId=";(...) dTextBoxLabel" ItemType="0" PsrId="308" Leaf="true">
          <Str Cat="Text">
            <Val><![CDATA[Administrator account password]]></Val>
            <Tgt Cat="Text" Stat="Loc" Orig="New">
              <Val><![CDATA[Senha da conta de administrador]]></Val>
            </Tgt>
          </Str>
          <Disp Icon="Str" />
        </Item>
      </Item>
      <Item ItemId=";@extensions/Microsoft.resource-deployment/dist/ui/deployAzureSQLVMWizard/constants.deployAzureSQLVM.VmAdminUsernam" ItemType="0" PsrId="308" Leaf="false">
        <Disp Icon="Dir" LocTbl="false" />
        <Item ItemId=";(...) eTextBoxLabel" ItemType="0" PsrId="308" Leaf="true">
          <Str Cat="Text">
            <Val><![CDATA[Administrator account username]]></Val>
            <Tgt Cat="Text" Stat="Loc" Orig="New">
              <Val><![CDATA[Nome de usuário da conta de administrador]]></Val>
            </Tgt>
          </Str>
          <Disp Icon="Str" />
        </Item>
      </Item>
      <Item ItemId=";@extensions/Microsoft.resource-deployment/dist/ui/deployAzureSQLVMWizard/constants.deployAzureSQLVM.VmImageDropdow" ItemType="0" PsrId="308" Leaf="false">
        <Disp Icon="Dir" LocTbl="false" />
        <Item ItemId=";(...) nLabel" ItemType="0" PsrId="308" Leaf="true">
          <Str Cat="Text">
            <Val><![CDATA[Image]]></Val>
            <Tgt Cat="Text" Stat="Loc" Orig="New">
              <Val><![CDATA[Imagem]]></Val>
            </Tgt>
          </Str>
          <Disp Icon="Str" />
        </Item>
<<<<<<< HEAD
      </Item>
      <Item ItemId=";@extensions/Microsoft.resource-deployment/dist/ui/deployAzureSQLVMWizard/constants.deployAzureSQLVM.VmImageVersion" ItemType="0" PsrId="308" Leaf="false">
        <Disp Icon="Dir" LocTbl="false" />
        <Item ItemId=";(...) DropdownLabel" ItemType="0" PsrId="308" Leaf="true">
          <Str Cat="Text">
            <Val><![CDATA[Image Version]]></Val>
            <Tgt Cat="Text" Stat="Loc" Orig="New">
              <Val><![CDATA[Versão da Imagem]]></Val>
            </Tgt>
          </Str>
          <Disp Icon="Str" />
        </Item>
      </Item>
      <Item ItemId=";@extensions/Microsoft.resource-deployment/dist/ui/deployAzureSQLVMWizard/constants.deployAzureSQLVM.VmNameTextBoxL" ItemType="0" PsrId="308" Leaf="false">
        <Disp Icon="Dir" LocTbl="false" />
        <Item ItemId=";(...) abel" ItemType="0" PsrId="308" Leaf="true">
          <Str Cat="Text">
            <Val><![CDATA[Virtual machine name]]></Val>
            <Tgt Cat="Text" Stat="Loc" Orig="New">
              <Val><![CDATA[Nome da máquina virtual]]></Val>
=======
      </Item>
      <Item ItemId=";@extensions/Microsoft.resource-deployment/dist/ui/deployAzureSQLVMWizard/constants.deployAzureSQLVM.VmImageVersion" ItemType="0" PsrId="308" Leaf="false">
        <Disp Icon="Dir" LocTbl="false" />
        <Item ItemId=";(...) DropdownLabel" ItemType="0" PsrId="308" Leaf="true">
          <Str Cat="Text">
            <Val><![CDATA[Image Version]]></Val>
            <Tgt Cat="Text" Stat="Loc" Orig="New">
              <Val><![CDATA[Versão da Imagem]]></Val>
>>>>>>> 60bff012
            </Tgt>
          </Str>
          <Disp Icon="Str" />
        </Item>
      </Item>
<<<<<<< HEAD
      <Item ItemId=";@extensions/Microsoft.resource-deployment/dist/ui/deployAzureSQLVMWizard/constants.deployAzureSQLVM.VmRDPAllowChec" ItemType="0" PsrId="308" Leaf="false">
        <Disp Icon="Dir" LocTbl="false" />
        <Item ItemId=";(...) kboxLabel" ItemType="0" PsrId="308" Leaf="true">
          <Str Cat="Text">
            <Val><![CDATA[Enable Remote Desktop (RDP) inbound port (3389)]]></Val>
            <Tgt Cat="Text" Stat="Loc" Orig="New">
              <Val><![CDATA[Habilitar a porta de entrada da RDP (Área de Trabalho Remota) (3389)]]></Val>
=======
      <Item ItemId=";@extensions/Microsoft.resource-deployment/dist/ui/deployAzureSQLVMWizard/constants.deployAzureSQLVM.VmNameTextBoxL" ItemType="0" PsrId="308" Leaf="false">
        <Disp Icon="Dir" LocTbl="false" />
        <Item ItemId=";(...) abel" ItemType="0" PsrId="308" Leaf="true">
          <Str Cat="Text">
            <Val><![CDATA[Virtual machine name]]></Val>
            <Tgt Cat="Text" Stat="Loc" Orig="New">
              <Val><![CDATA[Nome da máquina virtual]]></Val>
>>>>>>> 60bff012
            </Tgt>
          </Str>
          <Disp Icon="Str" />
        </Item>
      </Item>
<<<<<<< HEAD
      <Item ItemId=";@extensions/Microsoft.resource-deployment/dist/ui/deployAzureSQLVMWizard/constants.deployAzureSQLVM.VmSizeDropdown" ItemType="0" PsrId="308" Leaf="false">
        <Disp Icon="Dir" LocTbl="false" />
        <Item ItemId=";(...) Label" ItemType="0" PsrId="308" Leaf="true">
          <Str Cat="Text">
            <Val><![CDATA[Size]]></Val>
            <Tgt Cat="Text" Stat="Loc" Orig="New">
              <Val><![CDATA[Tamanho]]></Val>
=======
      <Item ItemId=";@extensions/Microsoft.resource-deployment/dist/ui/deployAzureSQLVMWizard/constants.deployAzureSQLVM.VmRDPAllowChec" ItemType="0" PsrId="308" Leaf="false">
        <Disp Icon="Dir" LocTbl="false" />
        <Item ItemId=";(...) kboxLabel" ItemType="0" PsrId="308" Leaf="true">
          <Str Cat="Text">
            <Val><![CDATA[Enable Remote Desktop (RDP) inbound port (3389)]]></Val>
            <Tgt Cat="Text" Stat="Loc" Orig="New">
              <Val><![CDATA[Habilitar a porta de entrada da RDP (Área de Trabalho Remota) (3389)]]></Val>
>>>>>>> 60bff012
            </Tgt>
          </Str>
          <Disp Icon="Str" />
        </Item>
      </Item>
<<<<<<< HEAD
      <Item ItemId=";@extensions/Microsoft.resource-deployment/dist/ui/deployAzureSQLVMWizard/constants.deployAzureSQLVM.VmSkuDropdownL" ItemType="0" PsrId="308" Leaf="false">
        <Disp Icon="Dir" LocTbl="false" />
        <Item ItemId=";(...) abel" ItemType="0" PsrId="308" Leaf="true">
          <Str Cat="Text">
            <Val><![CDATA[Image SKU]]></Val>
            <Tgt Cat="Text" Stat="Loc" Orig="New">
              <Val><![CDATA[SKU da Imagem]]></Val>
=======
      <Item ItemId=";@extensions/Microsoft.resource-deployment/dist/ui/deployAzureSQLVMWizard/constants.deployAzureSQLVM.VmSizeDropdown" ItemType="0" PsrId="308" Leaf="false">
        <Disp Icon="Dir" LocTbl="false" />
        <Item ItemId=";(...) Label" ItemType="0" PsrId="308" Leaf="true">
          <Str Cat="Text">
            <Val><![CDATA[Size]]></Val>
            <Tgt Cat="Text" Stat="Loc" Orig="New">
              <Val><![CDATA[Tamanho]]></Val>
>>>>>>> 60bff012
            </Tgt>
          </Str>
          <Disp Icon="Str" />
        </Item>
      </Item>
<<<<<<< HEAD
      <Item ItemId=";@extensions/Microsoft.resource-deployment/dist/ui/deployAzureSQLVMWizard/constants.deployeAzureSQLVM.VmSettingsPag" ItemType="0" PsrId="308" Leaf="false">
        <Disp Icon="Dir" LocTbl="false" />
        <Item ItemId=";(...) eTitle" ItemType="0" PsrId="308" Leaf="true">
          <Str Cat="Text">
            <Val><![CDATA[Virtual machine settings]]></Val>
            <Tgt Cat="Text" Stat="Loc" Orig="New">
              <Val><![CDATA[Configurações de máquina virtual]]></Val>
=======
      <Item ItemId=";@extensions/Microsoft.resource-deployment/dist/ui/deployAzureSQLVMWizard/constants.deployAzureSQLVM.VmSkuDropdownL" ItemType="0" PsrId="308" Leaf="false">
        <Disp Icon="Dir" LocTbl="false" />
        <Item ItemId=";(...) abel" ItemType="0" PsrId="308" Leaf="true">
          <Str Cat="Text">
            <Val><![CDATA[Image SKU]]></Val>
            <Tgt Cat="Text" Stat="Loc" Orig="New">
              <Val><![CDATA[SKU da Imagem]]></Val>
>>>>>>> 60bff012
            </Tgt>
          </Str>
          <Disp Icon="Str" />
        </Item>
      </Item>
<<<<<<< HEAD
      <Item ItemId=";@extensions/Microsoft.resource-deployment/dist/ui/deployAzureSQLVMWizard/constants.deployeAzureSQLVM.VmSizeLearnMo" ItemType="0" PsrId="308" Leaf="false">
        <Disp Icon="Dir" LocTbl="false" />
        <Item ItemId=";(...) reLabel" ItemType="0" PsrId="308" Leaf="true">
          <Str Cat="Text">
            <Val><![CDATA[Click here to learn more about pricing and supported VM sizes]]></Val>
            <Tgt Cat="Text" Stat="Loc" Orig="New">
              <Val><![CDATA[Clique aqui para saber mais sobre o preço e os tamanhos de VM com suporte]]></Val>
=======
      <Item ItemId=";@extensions/Microsoft.resource-deployment/dist/ui/deployAzureSQLVMWizard/constants.deployeAzureSQLVM.VmSettingsPag" ItemType="0" PsrId="308" Leaf="false">
        <Disp Icon="Dir" LocTbl="false" />
        <Item ItemId=";(...) eTitle" ItemType="0" PsrId="308" Leaf="true">
          <Str Cat="Text">
            <Val><![CDATA[Virtual machine settings]]></Val>
            <Tgt Cat="Text" Stat="Loc" Orig="New">
              <Val><![CDATA[Configurações de máquina virtual]]></Val>
>>>>>>> 60bff012
            </Tgt>
          </Str>
          <Disp Icon="Str" />
        </Item>
      </Item>
<<<<<<< HEAD
      <Item ItemId=";@extensions/Microsoft.resource-deployment/dist/ui/deployAzureSQLVMWizard/deployAzureSQLVMWizardModel.sqlVMDeployme" ItemType="0" PsrId="308" Leaf="false">
        <Disp Icon="Dir" LocTbl="false" />
        <Item ItemId=";(...) ntWizard.PasswordLengthError" ItemType="0" PsrId="308" Leaf="true">
          <Str Cat="Text">
            <Val><![CDATA[Password must be between 12 and 123 characters long.]]></Val>
            <Tgt Cat="Text" Stat="Loc" Orig="New">
              <Val><![CDATA[A senha precisa ter entre 12 e 123 caracteres.]]></Val>
            </Tgt>
          </Str>
          <Disp Icon="Str" />
        </Item>
        <Item ItemId=";(...) ntWizard.PasswordSpecialCharRequirementError" ItemType="0" PsrId="308" Leaf="true">
          <Str Cat="Text">
            <Val><![CDATA[Password must have 3 of the following: 1 lower case character, 1 upper case character, 1 number, and 1 special character.]]></Val>
            <Tgt Cat="Text" Stat="Loc" Orig="New">
              <Val><![CDATA[A senha deve ter 3 dos seguintes itens: 1 caractere minúsculo, 1 caractere maiúsculo, 1 número e 1 caractere especial.]]></Val>
=======
      <Item ItemId=";@extensions/Microsoft.resource-deployment/dist/ui/deployAzureSQLVMWizard/constants.deployeAzureSQLVM.VmSizeLearnMo" ItemType="0" PsrId="308" Leaf="false">
        <Disp Icon="Dir" LocTbl="false" />
        <Item ItemId=";(...) reLabel" ItemType="0" PsrId="308" Leaf="true">
          <Str Cat="Text">
            <Val><![CDATA[Click here to learn more about pricing and supported VM sizes]]></Val>
            <Tgt Cat="Text" Stat="Loc" Orig="New">
              <Val><![CDATA[Clique aqui para saber mais sobre o preço e os tamanhos de VM com suporte]]></Val>
>>>>>>> 60bff012
            </Tgt>
          </Str>
          <Disp Icon="Str" />
        </Item>
      </Item>
<<<<<<< HEAD
      <Item ItemId=";@extensions/Microsoft.resource-deployment/dist/ui/deployAzureSQLVMWizard/pages/networkSettingsPage.deployAzureSQLV" ItemType="0" PsrId="308" Leaf="false">
        <Disp Icon="Dir" LocTbl="false" />
        <Item ItemId=";(...) M.NewPipError" ItemType="0" PsrId="308" Leaf="true">
          <Str Cat="Text">
            <Val><![CDATA[Create a new new public Ip]]></Val>
            <Tgt Cat="Text" Stat="Loc" Orig="New">
              <Val><![CDATA[Criar um IP]]></Val>
=======
      <Item ItemId=";@extensions/Microsoft.resource-deployment/dist/ui/deployAzureSQLVMWizard/deployAzureSQLVMWizardModel.sqlVMDeployme" ItemType="0" PsrId="308" Leaf="false">
        <Disp Icon="Dir" LocTbl="false" />
        <Item ItemId=";(...) ntWizard.PasswordLengthError" ItemType="0" PsrId="308" Leaf="true">
          <Str Cat="Text">
            <Val><![CDATA[Password must be between 12 and 123 characters long.]]></Val>
            <Tgt Cat="Text" Stat="Loc" Orig="New">
              <Val><![CDATA[A senha precisa ter entre 12 e 123 caracteres.]]></Val>
>>>>>>> 60bff012
            </Tgt>
          </Str>
          <Disp Icon="Str" />
        </Item>
<<<<<<< HEAD
        <Item ItemId=";(...) M.NewPipPlaceholder" ItemType="0" PsrId="308" Leaf="true">
          <Str Cat="Text">
            <Val><![CDATA[Enter name for new public IP]]></Val>
            <Tgt Cat="Text" Stat="Loc" Orig="New">
              <Val><![CDATA[Inserir o nome do novo IP]]></Val>
            </Tgt>
          </Str>
          <Disp Icon="Str" />
        </Item>
        <Item ItemId=";(...) M.NewSubnetError" ItemType="0" PsrId="308" Leaf="true">
          <Str Cat="Text">
            <Val><![CDATA[Create a new sub network]]></Val>
            <Tgt Cat="Text" Stat="Loc" Orig="New">
              <Val><![CDATA[Criar uma sub-rede]]></Val>
            </Tgt>
          </Str>
          <Disp Icon="Str" />
        </Item>
        <Item ItemId=";(...) M.NewSubnetPlaceholder" ItemType="0" PsrId="308" Leaf="true">
          <Str Cat="Text">
            <Val><![CDATA[Enter name for new subnet]]></Val>
            <Tgt Cat="Text" Stat="Loc" Orig="New">
              <Val><![CDATA[Inserir o nome da nova sub-rede]]></Val>
            </Tgt>
          </Str>
          <Disp Icon="Str" />
        </Item>
        <Item ItemId=";(...) M.NewVnetError" ItemType="0" PsrId="308" Leaf="true">
          <Str Cat="Text">
            <Val><![CDATA[Create a new virtual network]]></Val>
            <Tgt Cat="Text" Stat="Loc" Orig="New">
              <Val><![CDATA[Criar uma rede virtual]]></Val>
            </Tgt>
          </Str>
          <Disp Icon="Str" />
        </Item>
        <Item ItemId=";(...) M.NewVnetPlaceholder" ItemType="0" PsrId="308" Leaf="true">
          <Str Cat="Text">
            <Val><![CDATA[Enter name for new virtual network]]></Val>
            <Tgt Cat="Text" Stat="Loc" Orig="New">
              <Val><![CDATA[Inserir o nome da nova rede virtual]]></Val>
            </Tgt>
          </Str>
          <Disp Icon="Str" />
        </Item>
        <Item ItemId=";(...) M.PipNameError" ItemType="0" PsrId="308" Leaf="true">
          <Str Cat="Text">
            <Val><![CDATA[Public IP name must be between 1 and 80 characters long]]></Val>
            <Tgt Cat="Text" Stat="Loc" Orig="New">
              <Val><![CDATA[O nome do IP precisa ter entre 1 e 80 caracteres]]></Val>
            </Tgt>
          </Str>
          <Disp Icon="Str" />
        </Item>
        <Item ItemId=";(...) M.SubnetNameLengthError" ItemType="0" PsrId="308" Leaf="true">
          <Str Cat="Text">
            <Val><![CDATA[Subnet name must be between 1 and 80 characters long]]></Val>
            <Tgt Cat="Text" Stat="Loc" Orig="New">
              <Val><![CDATA[O nome da sub-rede precisa ter entre 1 e 80 caracteres]]></Val>
            </Tgt>
          </Str>
          <Disp Icon="Str" />
        </Item>
        <Item ItemId=";(...) M.VnetNameLengthError" ItemType="0" PsrId="308" Leaf="true">
          <Str Cat="Text">
            <Val><![CDATA[Virtual Network name must be between 2 and 64 characters long]]></Val>
            <Tgt Cat="Text" Stat="Loc" Orig="New">
              <Val><![CDATA[O nome da Rede Virtual precisa ter entre 2 e 64 caracteres]]></Val>
=======
        <Item ItemId=";(...) ntWizard.PasswordSpecialCharRequirementError" ItemType="0" PsrId="308" Leaf="true">
          <Str Cat="Text">
            <Val><![CDATA[Password must have 3 of the following: 1 lower case character, 1 upper case character, 1 number, and 1 special character.]]></Val>
            <Tgt Cat="Text" Stat="Loc" Orig="New">
              <Val><![CDATA[A senha deve ter 3 dos seguintes itens: 1 caractere minúsculo, 1 caractere maiúsculo, 1 número e 1 caractere especial.]]></Val>
>>>>>>> 60bff012
            </Tgt>
          </Str>
          <Disp Icon="Str" />
        </Item>
      </Item>
<<<<<<< HEAD
=======
      <Item ItemId=";@extensions/Microsoft.resource-deployment/dist/ui/deployAzureSQLVMWizard/pages/networkSettingsPage.deployAzureSQLV" ItemType="0" PsrId="308" Leaf="false">
        <Disp Icon="Dir" LocTbl="false" />
        <Item ItemId=";(...) M.NewPipError" ItemType="0" PsrId="308" Leaf="true">
          <Str Cat="Text">
            <Val><![CDATA[Create a new new public Ip]]></Val>
            <Tgt Cat="Text" Stat="Loc" Orig="New">
              <Val><![CDATA[Criar um IP]]></Val>
            </Tgt>
          </Str>
          <Disp Icon="Str" />
        </Item>
        <Item ItemId=";(...) M.NewPipPlaceholder" ItemType="0" PsrId="308" Leaf="true">
          <Str Cat="Text">
            <Val><![CDATA[Enter name for new public IP]]></Val>
            <Tgt Cat="Text" Stat="Loc" Orig="New">
              <Val><![CDATA[Inserir o nome do novo IP]]></Val>
            </Tgt>
          </Str>
          <Disp Icon="Str" />
        </Item>
        <Item ItemId=";(...) M.NewSubnetError" ItemType="0" PsrId="308" Leaf="true">
          <Str Cat="Text">
            <Val><![CDATA[Create a new sub network]]></Val>
            <Tgt Cat="Text" Stat="Loc" Orig="New">
              <Val><![CDATA[Criar uma sub-rede]]></Val>
            </Tgt>
          </Str>
          <Disp Icon="Str" />
        </Item>
        <Item ItemId=";(...) M.NewSubnetPlaceholder" ItemType="0" PsrId="308" Leaf="true">
          <Str Cat="Text">
            <Val><![CDATA[Enter name for new subnet]]></Val>
            <Tgt Cat="Text" Stat="Loc" Orig="New">
              <Val><![CDATA[Inserir o nome da nova sub-rede]]></Val>
            </Tgt>
          </Str>
          <Disp Icon="Str" />
        </Item>
        <Item ItemId=";(...) M.NewVnetError" ItemType="0" PsrId="308" Leaf="true">
          <Str Cat="Text">
            <Val><![CDATA[Create a new virtual network]]></Val>
            <Tgt Cat="Text" Stat="Loc" Orig="New">
              <Val><![CDATA[Criar uma rede virtual]]></Val>
            </Tgt>
          </Str>
          <Disp Icon="Str" />
        </Item>
        <Item ItemId=";(...) M.NewVnetPlaceholder" ItemType="0" PsrId="308" Leaf="true">
          <Str Cat="Text">
            <Val><![CDATA[Enter name for new virtual network]]></Val>
            <Tgt Cat="Text" Stat="Loc" Orig="New">
              <Val><![CDATA[Inserir o nome da nova rede virtual]]></Val>
            </Tgt>
          </Str>
          <Disp Icon="Str" />
        </Item>
        <Item ItemId=";(...) M.PipNameError" ItemType="0" PsrId="308" Leaf="true">
          <Str Cat="Text">
            <Val><![CDATA[Public IP name must be between 1 and 80 characters long]]></Val>
            <Tgt Cat="Text" Stat="Loc" Orig="New">
              <Val><![CDATA[O nome do IP precisa ter entre 1 e 80 caracteres]]></Val>
            </Tgt>
          </Str>
          <Disp Icon="Str" />
        </Item>
        <Item ItemId=";(...) M.SubnetNameLengthError" ItemType="0" PsrId="308" Leaf="true">
          <Str Cat="Text">
            <Val><![CDATA[Subnet name must be between 1 and 80 characters long]]></Val>
            <Tgt Cat="Text" Stat="Loc" Orig="New">
              <Val><![CDATA[O nome da sub-rede precisa ter entre 1 e 80 caracteres]]></Val>
            </Tgt>
          </Str>
          <Disp Icon="Str" />
        </Item>
        <Item ItemId=";(...) M.VnetNameLengthError" ItemType="0" PsrId="308" Leaf="true">
          <Str Cat="Text">
            <Val><![CDATA[Virtual Network name must be between 2 and 64 characters long]]></Val>
            <Tgt Cat="Text" Stat="Loc" Orig="New">
              <Val><![CDATA[O nome da Rede Virtual precisa ter entre 2 e 64 caracteres]]></Val>
            </Tgt>
          </Str>
          <Disp Icon="Str" />
        </Item>
      </Item>
>>>>>>> 60bff012
      <Item ItemId=";@extensions/Microsoft.resource-deployment/dist/ui/deployAzureSQLVMWizard/pages/sqlServerSettingsPage.deployAzureSQ" ItemType="0" PsrId="308" Leaf="false">
        <Disp Icon="Dir" LocTbl="false" />
        <Item ItemId=";(...) LVM.LocalConnectivityDropdownOption" ItemType="0" PsrId="308" Leaf="true">
          <Str Cat="Text">
            <Val><![CDATA[Local (inside VM only)]]></Val>
            <Tgt Cat="Text" Stat="Loc" Orig="New">
              <Val><![CDATA[Local (somente dentro da VM)]]></Val>
            </Tgt>
          </Str>
          <Disp Icon="Str" />
        </Item>
        <Item ItemId=";(...) LVM.PrivateConnectivityDropdownOptionDefault" ItemType="0" PsrId="308" Leaf="true">
          <Str Cat="Text">
            <Val><![CDATA[Private (within Virtual Network)]]></Val>
            <Tgt Cat="Text" Stat="Loc" Orig="New">
              <Val><![CDATA[Privado (dentro da Rede Virtual)]]></Val>
            </Tgt>
          </Str>
          <Disp Icon="Str" />
        </Item>
        <Item ItemId=";(...) LVM.PublicConnectivityDropdownOption" ItemType="0" PsrId="308" Leaf="true">
          <Str Cat="Text">
            <Val><![CDATA[Public (Internet)]]></Val>
            <Tgt Cat="Text" Stat="Loc" Orig="New">
              <Val><![CDATA[Público (Internet)]]></Val>
            </Tgt>
          </Str>
          <Disp Icon="Str" />
        </Item>
        <Item ItemId=";(...) LVM.SqlConfirmPasswordError" ItemType="0" PsrId="308" Leaf="true">
          <Str Cat="Text">
            <Val><![CDATA[Password and confirm password must match.]]></Val>
            <Tgt Cat="Text" Stat="Loc" Orig="New">
              <Val><![CDATA[A Senha e a Confirmação de senha devem corresponder.]]></Val>
            </Tgt>
          </Str>
          <Disp Icon="Str" />
        </Item>
        <Item ItemId=";(...) LVM.SqlUsernameLengthError" ItemType="0" PsrId="308" Leaf="true">
          <Str Cat="Text">
            <Val><![CDATA[Username must be between 2 and 128 characters long.]]></Val>
            <Tgt Cat="Text" Stat="Loc" Orig="New">
              <Val><![CDATA[O nome de usuário precisa ter entre 2 e 128 caracteres.]]></Val>
            </Tgt>
          </Str>
          <Disp Icon="Str" />
        </Item>
        <Item ItemId=";(...) LVM.SqlUsernameSpecialCharError" ItemType="0" PsrId="308" Leaf="true">
          <Str Cat="Text">
            <Val><![CDATA[Username cannot contain special characters \/""[]5D;:|<>+=;,?* .]]></Val>
            <Tgt Cat="Text" Stat="Loc" Orig="New">
              <Val><![CDATA[O nome de usuário não pode conter caracteres especiais \/""[]5D;:|<>+=;,?* .]]></Val>
            </Tgt>
          </Str>
          <Disp Icon="Str" />
        </Item>
      </Item>
      <Item ItemId=";@extensions/Microsoft.resource-deployment/dist/ui/deployAzureSQLVMWizard/pages/vmSettingsPage.deployAzureSQLVM.VMC" ItemType="0" PsrId="308" Leaf="false">
        <Disp Icon="Dir" LocTbl="false" />
        <Item ItemId=";(...) onfirmPasswordError" ItemType="0" PsrId="308" Leaf="true">
          <Str Cat="Text">
            <Val><![CDATA[Password and confirm password must match.]]></Val>
            <Tgt Cat="Text" Stat="Loc" Orig="New">
              <Val><![CDATA[A Senha e a Confirmação de senha devem corresponder.]]></Val>
            </Tgt>
          </Str>
          <Disp Icon="Str" />
        </Item>
      </Item>
      <Item ItemId=";@extensions/Microsoft.resource-deployment/dist/ui/deployAzureSQLVMWizard/pages/vmSettingsPage.deployAzureSQLVM.VMU" ItemType="0" PsrId="308" Leaf="false">
        <Disp Icon="Dir" LocTbl="false" />
        <Item ItemId=";(...) sernameLengthError" ItemType="0" PsrId="308" Leaf="true">
          <Str Cat="Text">
            <Val><![CDATA[Username must be between 1 and 20 characters long.]]></Val>
            <Tgt Cat="Text" Stat="Loc" Orig="New">
              <Val><![CDATA[O nome de usuário precisa ter entre 1 e 20 caracteres.]]></Val>
            </Tgt>
          </Str>
          <Disp Icon="Str" />
        </Item>
        <Item ItemId=";(...) sernameReservedWordsError" ItemType="0" PsrId="308" Leaf="true">
          <Str Cat="Text">
            <Val><![CDATA[Username must not include reserved words.]]></Val>
            <Tgt Cat="Text" Stat="Loc" Orig="New">
              <Val><![CDATA[O nome de usuário não pode incluir palavras reservadas.]]></Val>
            </Tgt>
          </Str>
          <Disp Icon="Str" />
        </Item>
        <Item ItemId=";(...) sernameSpecialCharError" ItemType="0" PsrId="308" Leaf="true">
          <Str Cat="Text">
            <Val><![CDATA[Username cannot contain special characters \/""[]5D;:|<>+=;,?*@& .]]></Val>
            <Tgt Cat="Text" Stat="Loc" Orig="New">
              <Val><![CDATA[O nome de usuário não pode conter caracteres especiais \/""[]5D;:|<>+=;,?*@& .]]></Val>
            </Tgt>
          </Str>
          <Disp Icon="Str" />
        </Item>
        <Item ItemId=";(...) sernameSuffixError" ItemType="0" PsrId="308" Leaf="true">
          <Str Cat="Text">
            <Val><![CDATA[Username cannot end with period]]></Val>
            <Tgt Cat="Text" Stat="Loc" Orig="New">
              <Val><![CDATA[O nome de usuário não pode terminar com um ponto]]></Val>
            </Tgt>
          </Str>
          <Disp Icon="Str" />
        </Item>
      </Item>
      <Item ItemId=";@extensions/Microsoft.resource-deployment/dist/ui/deployAzureSQLVMWizard/pages/vmSettingsPage.deployAzureSQLVM.VNa" ItemType="0" PsrId="308" Leaf="false">
        <Disp Icon="Dir" LocTbl="false" />
        <Item ItemId=";(...) meExistsError" ItemType="0" PsrId="308" Leaf="true">
          <Str Cat="Text">
            <Val><![CDATA[Virtual machine name must be unique in the current resource group.]]></Val>
            <Tgt Cat="Text" Stat="Loc" Orig="New">
              <Val><![CDATA[O nome da máquina virtual deve ser exclusivo no grupo de recursos atual.]]></Val>
            </Tgt>
          </Str>
          <Disp Icon="Str" />
        </Item>
        <Item ItemId=";(...) meOnlyNumericNameError" ItemType="0" PsrId="308" Leaf="true">
          <Str Cat="Text">
            <Val><![CDATA[Virtual machine name cannot contain only numbers.]]></Val>
            <Tgt Cat="Text" Stat="Loc" Orig="New">
              <Val><![CDATA[O nome da máquina virtual não pode conter somente números.]]></Val>
            </Tgt>
          </Str>
          <Disp Icon="Str" />
        </Item>
        <Item ItemId=";(...) mePrefixSuffixError" ItemType="0" PsrId="308" Leaf="true">
          <Str Cat="Text">
            <Val><![CDATA[Virtual machine name Can't start with underscore. Can't end with period or hyphen]]></Val>
            <Tgt Cat="Text" Stat="Loc" Orig="New">
              <Val><![CDATA[O nome da máquina virtual não pode começar com sublinhado e não pode terminar com ponto ou hífen]]></Val>
            </Tgt>
          </Str>
          <Disp Icon="Str" />
        </Item>
        <Item ItemId=";(...) meSpecialCharError" ItemType="0" PsrId="308" Leaf="true">
          <Str Cat="Text">
            <Val><![CDATA[Virtual machine name cannot contain special characters \/""[]5D;:|<>+=;,?*@&, .]]></Val>
            <Tgt Cat="Text" Stat="Loc" Orig="New">
              <Val><![CDATA[O nome da máquina virtual não pode conter os caracteres especiais \/""[]5D;:|<>+=;,?*@&, .]]></Val>
            </Tgt>
          </Str>
          <Disp Icon="Str" />
        </Item>
      </Item>
      <Item ItemId=";@extensions/Microsoft.resource-deployment/dist/ui/deployAzureSQLVMWizard/pages/vmSettingsPage.deployAzureSQLVM.Vna" ItemType="0" PsrId="308" Leaf="false">
        <Disp Icon="Dir" LocTbl="false" />
        <Item ItemId=";(...) meLengthError" ItemType="0" PsrId="308" Leaf="true">
          <Str Cat="Text">
            <Val><![CDATA[Virtual machine name must be between 1 and 15 characters long.]]></Val>
            <Tgt Cat="Text" Stat="Loc" Orig="New">
              <Val><![CDATA[O nome da máquina virtual precisa ter entre 1 e 15 caracteres.]]></Val>
            </Tgt>
          </Str>
          <Disp Icon="Str" />
        </Item>
      </Item>
      <Item ItemId=";@extensions/Microsoft.resource-deployment/dist/ui/deployAzureSQLVMWizard/pages/vmSettingsPage.deployAzureSQLVM.vmD" ItemType="0" PsrId="308" Leaf="false">
        <Disp Icon="Dir" LocTbl="false" />
        <Item ItemId=";(...) ropdownSizeError" ItemType="0" PsrId="308" Leaf="true">
          <Str Cat="Text">
            <Val><![CDATA[Select a valid virtual machine size.]]></Val>
            <Tgt Cat="Text" Stat="Loc" Orig="New">
              <Val><![CDATA[Selecione um tamanho de máquina virtual válido.]]></Val>
            </Tgt>
          </Str>
          <Disp Icon="Str" />
        </Item>
      </Item>
      <Item ItemId=";@extensions/Microsoft.resource-deployment/dist/ui/notebookWizard/notebookWizardAutoSummaryPage.notebookWizard.auto" ItemType="0" PsrId="308" Leaf="false">
        <Disp Icon="Dir" LocTbl="false" />
        <Item ItemId=";(...) SummaryPageTitle" ItemType="0" PsrId="308" Leaf="true">
          <Str Cat="Text">
            <Val><![CDATA[Review your configuration]]></Val>
            <Tgt Cat="Text" Stat="Loc" Orig="New">
              <Val><![CDATA[Examine a sua configuração]]></Val>
            </Tgt>
          </Str>
          <Disp Icon="Str" />
        </Item>
      </Item>
      <Item ItemId=";@extensions/Microsoft.resource-deployment/dist/ui/pageLessDeploymentModel.resourceDeployment.DownloadAndLaunchTask" ItemType="0" PsrId="308" Leaf="false">
        <Disp Icon="Dir" LocTbl="false" />
        <Item ItemId=";(...) Name" ItemType="0" PsrId="308" Leaf="true">
          <Str Cat="Text">
            <Val><![CDATA[Download and launch installer, URL: {0}]]></Val>
            <Tgt Cat="Text" Stat="Loc" Orig="New">
              <Val><![CDATA[Baixe e inicie o instalador, URL: {0}]]></Val>
            </Tgt>
          </Str>
          <Disp Icon="Str" />
        </Item>
      </Item>
      <Item ItemId=";@extensions/Microsoft.resource-deployment/dist/ui/toolsAndEulaSettingsPage.deploymentDialog.ToolDoesNotMeetVersion" ItemType="0" PsrId="308" Leaf="false">
        <Disp Icon="Dir" LocTbl="false" />
        <Item ItemId=";(...) Requirement" ItemType="0" PsrId="308" Leaf="true">
          <Str Cat="Text">
            <Val><![CDATA['{0}' [ {1} ]5D; does not meet the minimum version requirement, please uninstall it and restart Azure Data Studio.]]></Val>
            <Tgt Cat="Text" Stat="Loc" Orig="New">
              <Val><![CDATA[O '{0}' [ {1} ]5D; não atende ao requisito mínimo de versão. Desinstale-o e reinicie o Azure Data Studio.]]></Val>
            </Tgt>
          </Str>
          <Disp Icon="Str" />
        </Item>
      </Item>
      <Item ItemId=";@extensions/Microsoft.resource-deployment/dist/ui/toolsAndEulaSettingsPage.deploymentDialog.VersionInformationDebu" ItemType="0" PsrId="308" Leaf="false">
        <Disp Icon="Dir" LocTbl="false" />
        <Item ItemId=";(...) gHint" ItemType="0" PsrId="308" Leaf="true">
          <Str Cat="Text">
            <Val><![CDATA[You will need to restart Azure Data Studio if the tools are installed manually to pick up the change. You may find additional details in 'Deployments' and 'Azure Data CLI' output channels]]></Val>
            <Tgt Cat="Text" Stat="Loc" Orig="New">
              <Val><![CDATA[Você precisará reiniciar o Azure Data Studio se as ferramentas forem instaladas manualmente para escolher a alteração. Você pode encontrar mais detalhes nos canais de saída 'Implantações' e 'CLI de Dados do Azure']]></Val>
            </Tgt>
          </Str>
          <Disp Icon="Str" />
        </Item>
      </Item>
      <Item ItemId=";@extensions/Microsoft.resource-deployment/dist/ui/toolsAndEulaSettingsPage.deploymentDialog.loadingRequiredToolsCo" ItemType="0" PsrId="308" Leaf="false">
        <Disp Icon="Dir" LocTbl="false" />
        <Item ItemId=";(...) mpleted" ItemType="0" PsrId="308" Leaf="true">
          <Str Cat="Text">
            <Val><![CDATA[Loading required tools information completed]]></Val>
            <Tgt Cat="Text" Stat="Loc" Orig="New">
              <Val><![CDATA[O carregamento das informações das ferramentas necessárias foi concluído]]></Val>
            </Tgt>
          </Str>
          <Disp Icon="Str" />
        </Item>
      </Item>
      <Item ItemId=";extensions/Microsoft.resource-deployment/dist/localizedConstants.UnknownFieldTypeError" ItemType="0" PsrId="308" Leaf="true">
        <Str Cat="Text">
          <Val><![CDATA[Unknown field type: "{0}"]]></Val>
          <Tgt Cat="Text" Stat="Loc" Orig="New">
            <Val><![CDATA[Tipo de campo desconhecido: "{0}"]]></Val>
          </Tgt>
        </Str>
        <Disp Icon="Str" />
      </Item>
      <Item ItemId=";extensions/Microsoft.resource-deployment/dist/localizedConstants.azdataEulaDeclined" ItemType="0" PsrId="308" Leaf="true">
        <Str Cat="Text">
          <Val><![CDATA[Deployment cannot continue. Azure Data CLI license terms were declined.You can either Accept EULA to continue or Cancel this operation]]></Val>
          <Tgt Cat="Text" Stat="Loc" Orig="New">
            <Val><![CDATA[A implantação não pode continuar. Os termos de licença da CLI de Dados do Azure foram recusados. Você pode aceitar os Termos de Licença para Software Microsoft para continuar ou cancelar esta operação]]></Val>
          </Tgt>
        </Str>
        <Disp Icon="Str" />
      </Item>
      <Item ItemId=";extensions/Microsoft.resource-deployment/dist/localizedConstants.azdataEulaNotAccepted" ItemType="0" PsrId="308" Leaf="true">
        <Str Cat="Text">
          <Val><![CDATA[Deployment cannot continue. Azure Data CLI license terms have not yet been accepted. Please accept the EULA to enable the features that requires Azure Data CLI.]]></Val>
          <Tgt Cat="Text" Stat="Loc" Orig="New">
            <Val><![CDATA[A implantação não pode continuar. Os termos de licença da CLI de Dados do Azure ainda não foram aceitos. Aceite os Termos de Licença para Software Microsoft para habilitar os recursos que exigem a CLI de Dados do Azure.]]></Val>
          </Tgt>
        </Str>
        <Disp Icon="Str" />
      </Item>
      <Item ItemId=";extensions/Microsoft.resource-deployment/dist/localizedConstants.azure.account" ItemType="0" PsrId="308" Leaf="true">
        <Str Cat="Text">
          <Val><![CDATA[Azure Account]]></Val>
          <Tgt Cat="Text" Stat="Loc" Orig="New">
            <Val><![CDATA[Conta do Azure]]></Val>
          </Tgt>
        </Str>
        <Disp Icon="Str" />
      </Item>
      <Item ItemId=";extensions/Microsoft.resource-deployment/dist/localizedConstants.azure.account.location" ItemType="0" PsrId="308" Leaf="true">
        <Str Cat="Text">
          <Val><![CDATA[Azure Location]]></Val>
          <Tgt Cat="Text" Stat="Loc" Orig="New">
            <Val><![CDATA[Localização do Azure]]></Val>
          </Tgt>
        </Str>
        <Disp Icon="Str" />
      </Item>
      <Item ItemId=";extensions/Microsoft.resource-deployment/dist/localizedConstants.azure.account.resourceGroup" ItemType="0" PsrId="308" Leaf="true">
        <Str Cat="Text">
          <Val><![CDATA[Resource Group]]></Val>
          <Tgt Cat="Text" Stat="Loc" Orig="New">
            <Val><![CDATA[Grupo de Recursos]]></Val>
          </Tgt>
        </Str>
        <Disp Icon="Str" />
      </Item>
      <Item ItemId=";extensions/Microsoft.resource-deployment/dist/localizedConstants.azure.account.subscription" ItemType="0" PsrId="308" Leaf="true">
        <Str Cat="Text">
          <Val><![CDATA[Subscription (selected subset)]]></Val>
          <Tgt Cat="Text" Stat="Loc" Orig="New">
            <Val><![CDATA[Assinatura (subconjunto selecionado)]]></Val>
          </Tgt>
        </Str>
        <Disp Icon="Str" />
      </Item>
      <Item ItemId=";extensions/Microsoft.resource-deployment/dist/localizedConstants.azure.account.subscriptionDescription" ItemType="0" PsrId="308" Leaf="true">
        <Str Cat="Text">
          <Val><![CDATA[Change the currently selected subscriptions through the 'Select Subscriptions' action on an account listed in the 'Azure' tree view of the 'Connections' viewlet]]></Val>
          <Tgt Cat="Text" Stat="Loc" Orig="New">
            <Val><![CDATA[Altere as assinaturas atualmente selecionadas por meio da ação 'Selecionar Assinaturas' em uma conta listada no modo de exibição de árvore 'Azure' do viewlet 'Conexões']]></Val>
          </Tgt>
        </Str>
        <Disp Icon="Str" />
      </Item>
      <Item ItemId=";extensions/Microsoft.resource-deployment/dist/localizedConstants.azure.no" ItemType="0" PsrId="308" Leaf="true">
        <Str Cat="Text">
          <Val><![CDATA[No]]></Val>
          <Tgt Cat="Text" Stat="Loc" Orig="New">
            <Val><![CDATA[Não]]></Val>
          </Tgt>
        </Str>
        <Disp Icon="Str" />
      </Item>
      <Item ItemId=";extensions/Microsoft.resource-deployment/dist/localizedConstants.azure.refresh" ItemType="0" PsrId="308" Leaf="true">
        <Str Cat="Text">
          <Val><![CDATA[Refresh]]></Val>
          <Tgt Cat="Text" Stat="Loc" Orig="New">
            <Val><![CDATA[Atualizar]]></Val>
          </Tgt>
        </Str>
        <Disp Icon="Str" />
      </Item>
      <Item ItemId=";extensions/Microsoft.resource-deployment/dist/localizedConstants.azure.resourceGroup.NewResourceGroupAriaLabel" ItemType="0" PsrId="308" Leaf="true">
        <Str Cat="Text">
          <Val><![CDATA[New resource group name]]></Val>
          <Tgt Cat="Text" Stat="Loc" Orig="New">
            <Val><![CDATA[Nome do novo grupo de recursos]]></Val>
          </Tgt>
        </Str>
        <Disp Icon="Str" />
      </Item>
      <Item ItemId=";extensions/Microsoft.resource-deployment/dist/localizedConstants.azure.resourceGroup.createNewResourceGroup" ItemType="0" PsrId="308" Leaf="true">
        <Str Cat="Text">
          <Val><![CDATA[Create a new resource group]]></Val>
          <Tgt Cat="Text" Stat="Loc" Orig="New">
            <Val><![CDATA[Criar um novo grupo de recurso]]></Val>
          </Tgt>
        </Str>
        <Disp Icon="Str" />
      </Item>
      <Item ItemId=";extensions/Microsoft.resource-deployment/dist/localizedConstants.azure.signin" ItemType="0" PsrId="308" Leaf="true">
        <Str Cat="Text">
          <Val><![CDATA[Sign in…]]></Val>
          <Tgt Cat="Text" Stat="Loc" Orig="New">
            <Val><![CDATA[Entrar…]]></Val>
          </Tgt>
        </Str>
        <Disp Icon="Str" />
      </Item>
      <Item ItemId=";extensions/Microsoft.resource-deployment/dist/localizedConstants.azure.yes" ItemType="0" PsrId="308" Leaf="true">
        <Str Cat="Text">
          <Val><![CDATA[Yes]]></Val>
          <Tgt Cat="Text" Stat="Loc" Orig="New">
            <Val><![CDATA[Sim]]></Val>
          </Tgt>
        </Str>
        <Disp Icon="Str" />
      </Item>
      <Item ItemId=";extensions/Microsoft.resource-deployment/dist/localizedConstants.button.label" ItemType="0" PsrId="308" Leaf="true">
        <Str Cat="Text">
          <Val><![CDATA[Select]]></Val>
          <Tgt Cat="Text" Stat="Loc" Orig="New">
            <Val><![CDATA[Selecionar]]></Val>
          </Tgt>
        </Str>
        <Disp Icon="Str" />
      </Item>
      <Item ItemId=";extensions/Microsoft.resource-deployment/dist/localizedConstants.deployCluster.Realm" ItemType="0" PsrId="308" Leaf="true">
        <Str Cat="Text">
          <Val><![CDATA[Realm]]></Val>
          <Tgt Cat="Text" Stat="Loc" Orig="New">
            <Val><![CDATA[Realm]]></Val>
          </Tgt>
        </Str>
        <Disp Icon="Str" />
      </Item>
      <Item ItemId=";extensions/Microsoft.resource-deployment/dist/localizedConstants.deploymentDialog.InstallingTool" ItemType="0" PsrId="308" Leaf="true">
        <Str Cat="Text">
          <Val><![CDATA[Required tool '{0}' [ {1} ]5D; is being installed now.]]></Val>
          <Tgt Cat="Text" Stat="Loc" Orig="New">
            <Val><![CDATA[A ferramenta obrigatória '{0}' [ {1} ]5D; está sendo instalada agora.]]></Val>
          </Tgt>
        </Str>
        <Disp Icon="Str" />
      </Item>
      <Item ItemId=";extensions/Microsoft.resource-deployment/dist/localizedConstants.deploymentDialog.RecheckEulaButton" ItemType="0" PsrId="308" Leaf="true">
        <Str Cat="Text">
          <Val><![CDATA[Accept EULA & Select]]></Val>
          <Tgt Cat="Text" Stat="Loc" Orig="New">
            <Val><![CDATA[Aceitar os Termos de Licença para Software Microsoft e Selecionar]]></Val>
          </Tgt>
        </Str>
        <Disp Icon="Str" />
      </Item>
      <Item ItemId=";extensions/Microsoft.resource-deployment/dist/localizedConstants.filePicker.browse" ItemType="0" PsrId="308" Leaf="true">
        <Str Cat="Text">
          <Val><![CDATA[Browse]]></Val>
          <Tgt Cat="Text" Stat="Loc" Orig="New">
            <Val><![CDATA[Procurar]]></Val>
          </Tgt>
        </Str>
        <Disp Icon="Str" />
      </Item>
      <Item ItemId=";extensions/Microsoft.resource-deployment/dist/localizedConstants.getIsPassword.unknownVariableName" ItemType="0" PsrId="308" Leaf="true">
        <Str Cat="Text">
          <Val><![CDATA[Attempt to get isPassword for unknown variable:{0}]]></Val>
          <Tgt Cat="Text" Stat="Loc" Orig="New">
            <Val><![CDATA[Tentativa de obter isPassword para uma variável desconhecida: {0}]]></Val>
          </Tgt>
        </Str>
        <Disp Icon="Str" />
      </Item>
      <Item ItemId=";extensions/Microsoft.resource-deployment/dist/localizedConstants.getVariableValue.unknownVariableName" ItemType="0" PsrId="308" Leaf="true">
        <Str Cat="Text">
          <Val><![CDATA[Attempt to get variable value for unknown variable:{0}]]></Val>
          <Tgt Cat="Text" Stat="Loc" Orig="New">
            <Val><![CDATA[Tentativa de obter o valor de variável para a variável desconhecida: {0}]]></Val>
          </Tgt>
        </Str>
        <Disp Icon="Str" />
      </Item>
      <Item ItemId=";extensions/Microsoft.resource-deployment/dist/localizedConstants.kubeConfigClusterPicker.clusterContextNotFound" ItemType="0" PsrId="308" Leaf="true">
        <Str Cat="Text">
          <Val><![CDATA[No cluster context information found]]></Val>
          <Tgt Cat="Text" Stat="Loc" Orig="New">
            <Val><![CDATA[Nenhuma informação de contexto de cluster encontrada]]></Val>
          </Tgt>
        </Str>
        <Disp Icon="Str" />
      </Item>
      <Item ItemId=";extensions/Microsoft.resource-deployment/dist/localizedConstants.kubeConfigClusterPicker.kubeConfigFilePath" ItemType="0" PsrId="308" Leaf="true">
        <Str Cat="Text">
          <Val><![CDATA[Kube config file path]]></Val>
          <Tgt Cat="Text" Stat="Loc" Orig="New">
            <Val><![CDATA[Caminho do arquivo de configuração de Kube]]></Val>
          </Tgt>
        </Str>
        <Disp Icon="Str" />
      </Item>
      <Item ItemId=";extensions/Microsoft.resource-deployment/dist/localizedConstants.optionsNotDefined" ItemType="0" PsrId="308" Leaf="true">
        <Str Cat="Text">
          <Val><![CDATA[FieldInfo.options was not defined for field type: {0}]]></Val>
          <Tgt Cat="Text" Stat="Loc" Orig="New">
            <Val><![CDATA[FieldInfo.options não foi definido para o tipo de campo: {0}]]></Val>
          </Tgt>
        </Str>
        <Disp Icon="Str" />
      </Item>
      <Item ItemId=";extensions/Microsoft.resource-deployment/dist/localizedConstants.optionsNotObjectOrArray" ItemType="0" PsrId="308" Leaf="true">
        <Str Cat="Text">
          <Val><![CDATA[FieldInfo.options must be an object if it is not an array]]></Val>
          <Tgt Cat="Text" Stat="Loc" Orig="New">
            <Val><![CDATA[FieldInfo.options precisa ser um objeto se não for uma matriz]]></Val>
          </Tgt>
        </Str>
        <Disp Icon="Str" />
      </Item>
      <Item ItemId=";extensions/Microsoft.resource-deployment/dist/localizedConstants.optionsSource.alreadyDefined" ItemType="0" PsrId="308" Leaf="true">
        <Str Cat="Text">
          <Val><![CDATA[Options Source with id:{0} is already defined]]></Val>
          <Tgt Cat="Text" Stat="Loc" Orig="New">
            <Val><![CDATA[A Fonte de Opções com a ID {0} já está definida]]></Val>
          </Tgt>
        </Str>
        <Disp Icon="Str" />
      </Item>
      <Item ItemId=";extensions/Microsoft.resource-deployment/dist/localizedConstants.optionsSource.notDefined" ItemType="0" PsrId="308" Leaf="true">
        <Str Cat="Text">
          <Val><![CDATA[No Options Source defined for id: {0}]]></Val>
          <Tgt Cat="Text" Stat="Loc" Orig="New">
            <Val><![CDATA[Nenhuma Fonte de Opções definida para a ID: {0}]]></Val>
          </Tgt>
        </Str>
        <Disp Icon="Str" />
      </Item>
      <Item ItemId=";extensions/Microsoft.resource-deployment/dist/localizedConstants.optionsTypeNotFound" ItemType="0" PsrId="308" Leaf="true">
        <Str Cat="Text">
          <Val><![CDATA[When FieldInfo.options is an object it must have 'optionsType' property]]></Val>
          <Tgt Cat="Text" Stat="Loc" Orig="New">
            <Val><![CDATA[Quando FieldInfo.options for um objeto, ele precisará ter a propriedade 'optionsType']]></Val>
          </Tgt>
        </Str>
        <Disp Icon="Str" />
      </Item>
      <Item ItemId=";extensions/Microsoft.resource-deployment/dist/localizedConstants.optionsTypeRadioOrDropdown" ItemType="0" PsrId="308" Leaf="true">
        <Str Cat="Text">
          <Val><![CDATA[When optionsType is not {0} then it must be {1}]]></Val>
          <Tgt Cat="Text" Stat="Loc" Orig="New">
            <Val><![CDATA[Quando optionsType não for {0}, ele precisará ser {1}]]></Val>
          </Tgt>
        </Str>
        <Disp Icon="Str" />
      </Item>
      <Item ItemId=";extensions/Microsoft.resource-deployment/dist/localizedConstants.resourceDeployment.BackgroundExecutionFailed" ItemType="0" PsrId="308" Leaf="true">
        <Str Cat="Text">
          <Val><![CDATA[The task "{0}" has failed.]]></Val>
          <Tgt Cat="Text" Stat="Loc" Orig="New">
            <Val><![CDATA[Falha na tarefa "{0}".]]></Val>
          </Tgt>
        </Str>
        <Disp Icon="Str" />
      </Item>
      <Item ItemId=";extensions/Microsoft.resource-deployment/dist/localizedConstants.resourceDeployment.Description" ItemType="0" PsrId="308" Leaf="true">
        <Str Cat="Text">
          <Val><![CDATA[Description]]></Val>
          <Tgt Cat="Text" Stat="Loc" Orig="New">
            <Val><![CDATA[Descrição]]></Val>
          </Tgt>
        </Str>
        <Disp Icon="Str" />
      </Item>
      <Item ItemId=";extensions/Microsoft.resource-deployment/dist/localizedConstants.resourceDeployment.FailedToOpenNotebook" ItemType="0" PsrId="308" Leaf="true">
        <Str Cat="Text">
          <Val><![CDATA[An error occurred opening the output notebook. {1}{2}.]]></Val>
          <Tgt Cat="Text" Stat="Loc" Orig="New">
            <Val><![CDATA[Ocorreu um erro ao abrir o notebook de saída. {1}{2}.]]></Val>
          </Tgt>
        </Str>
        <Disp Icon="Str" />
      </Item>
      <Item ItemId=";extensions/Microsoft.resource-deployment/dist/localizedConstants.resourceDeployment.InstallTools" ItemType="0" PsrId="308" Leaf="true">
        <Str Cat="Text">
          <Val><![CDATA[Install tools]]></Val>
          <Tgt Cat="Text" Stat="Loc" Orig="New">
            <Val><![CDATA[Ferramentas de instalação]]></Val>
          </Tgt>
        </Str>
        <Disp Icon="Str" />
      </Item>
      <Item ItemId=";extensions/Microsoft.resource-deployment/dist/localizedConstants.resourceDeployment.Options" ItemType="0" PsrId="308" Leaf="true">
        <Str Cat="Text">
          <Val><![CDATA[Options]]></Val>
          <Tgt Cat="Text" Stat="Loc" Orig="New">
            <Val><![CDATA[Opções]]></Val>
          </Tgt>
        </Str>
        <Disp Icon="Str" />
      </Item>
      <Item ItemId=";extensions/Microsoft.resource-deployment/dist/localizedConstants.resourceDeployment.RequiredVersion" ItemType="0" PsrId="308" Leaf="true">
        <Str Cat="Text">
          <Val><![CDATA[Required Version]]></Val>
          <Tgt Cat="Text" Stat="Loc" Orig="New">
            <Val><![CDATA[Versão Obrigatória]]></Val>
          </Tgt>
        </Str>
        <Disp Icon="Str" />
      </Item>
      <Item ItemId=";extensions/Microsoft.resource-deployment/dist/localizedConstants.resourceDeployment.Status" ItemType="0" PsrId="308" Leaf="true">
        <Str Cat="Text">
          <Val><![CDATA[Status]]></Val>
          <Tgt Cat="Text" Stat="Loc" Orig="New">
            <Val><![CDATA[Status]]></Val>
          </Tgt>
        </Str>
        <Disp Icon="Str" />
      </Item>
      <Item ItemId=";extensions/Microsoft.resource-deployment/dist/localizedConstants.resourceDeployment.TaskFailedWithNoOutputNotebook" ItemType="0" PsrId="308" Leaf="true">
        <Str Cat="Text">
          <Val><![CDATA[The task "{0}" failed and no output Notebook was generated.]]></Val>
          <Tgt Cat="Text" Stat="Loc" Orig="New">
            <Val><![CDATA[Houve uma falha na tarefa "{0}" e nenhum Notebook de saída foi gerado.]]></Val>
          </Tgt>
        </Str>
        <Disp Icon="Str" />
      </Item>
      <Item ItemId=";extensions/Microsoft.resource-deployment/dist/localizedConstants.resourceDeployment.Tool" ItemType="0" PsrId="308" Leaf="true">
        <Str Cat="Text">
          <Val><![CDATA[Tool]]></Val>
          <Tgt Cat="Text" Stat="Loc" Orig="New">
            <Val><![CDATA[Ferramenta]]></Val>
          </Tgt>
        </Str>
        <Disp Icon="Str" />
      </Item>
      <Item ItemId=";extensions/Microsoft.resource-deployment/dist/localizedConstants.resourceDeployment.Version" ItemType="0" PsrId="308" Leaf="true">
        <Str Cat="Text">
          <Val><![CDATA[Version]]></Val>
          <Tgt Cat="Text" Stat="Loc" Orig="New">
            <Val><![CDATA[Versão]]></Val>
          </Tgt>
        </Str>
        <Disp Icon="Str" />
      </Item>
      <Item ItemId=";extensions/Microsoft.resource-deployment/dist/localizedConstants.resourceDeployment.ViewErrorDetail" ItemType="0" PsrId="308" Leaf="true">
        <Str Cat="Text">
          <Val><![CDATA[View error detail]]></Val>
          <Tgt Cat="Text" Stat="Loc" Orig="New">
            <Val><![CDATA[Exibir detalhe do erro]]></Val>
          </Tgt>
        </Str>
        <Disp Icon="Str" />
      </Item>
      <Item ItemId=";extensions/Microsoft.resource-deployment/dist/localizedConstants.resourceDeployment.extensionRequiredPrompt" ItemType="0" PsrId="308" Leaf="true">
        <Str Cat="Text">
          <Val><![CDATA[The '{0}' extension is required to deploy this resource, do you want to install it now?]]></Val>
          <Tgt Cat="Text" Stat="Loc" Orig="New">
            <Val><![CDATA[A extensão '{0}' é necessária para implantar esse recurso, deseja instalá-lo agora?]]></Val>
          </Tgt>
        </Str>
        <Disp Icon="Str" />
      </Item>
      <Item ItemId=";extensions/Microsoft.resource-deployment/dist/localizedConstants.resourceDeployment.install" ItemType="0" PsrId="308" Leaf="true">
        <Str Cat="Text">
          <Val><![CDATA[Install]]></Val>
          <Tgt Cat="Text" Stat="Loc" Orig="New">
            <Val><![CDATA[Instalar]]></Val>
          </Tgt>
        </Str>
        <Disp Icon="Str" />
      </Item>
      <Item ItemId=";extensions/Microsoft.resource-deployment/dist/localizedConstants.resourceDeployment.installingExtension" ItemType="0" PsrId="308" Leaf="true">
        <Str Cat="Text">
          <Val><![CDATA[Installing extension '{0}'...]]></Val>
          <Tgt Cat="Text" Stat="Loc" Orig="New">
            <Val><![CDATA[Instalando a Extensão '{0}'...]]></Val>
          </Tgt>
        </Str>
        <Disp Icon="Str" />
      </Item>
      <Item ItemId=";extensions/Microsoft.resource-deployment/dist/localizedConstants.resourceDeployment.requiredTools" ItemType="0" PsrId="308" Leaf="true">
        <Str Cat="Text">
          <Val><![CDATA[Required tools]]></Val>
          <Tgt Cat="Text" Stat="Loc" Orig="New">
            <Val><![CDATA[Ferramentas necessárias]]></Val>
          </Tgt>
        </Str>
        <Disp Icon="Str" />
      </Item>
      <Item ItemId=";extensions/Microsoft.resource-deployment/dist/localizedConstants.resourceDeployment.unknownExtension" ItemType="0" PsrId="308" Leaf="true">
        <Str Cat="Text">
          <Val><![CDATA[Unknown extension '{0}']]></Val>
          <Tgt Cat="Text" Stat="Loc" Orig="New">
            <Val><![CDATA[Extensão desconhecida '{0}']]></Val>
          </Tgt>
        </Str>
        <Disp Icon="Str" />
      </Item>
      <Item ItemId=";extensions/Microsoft.resource-deployment/dist/localizedConstants.resourceTypePickerDialog.resourceTypeCategoryAll" ItemType="0" PsrId="308" Leaf="true">
        <Str Cat="Text">
          <Val><![CDATA[All]]></Val>
          <Tgt Cat="Text" Stat="Loc" Orig="New">
            <Val><![CDATA[Tudo]]></Val>
          </Tgt>
        </Str>
        <Disp Icon="Str" />
      </Item>
      <Item ItemId=";extensions/Microsoft.resource-deployment/dist/localizedConstants.resourceTypePickerDialog.tagsListViewTitle" ItemType="0" PsrId="308" Leaf="true">
        <Str Cat="Text">
          <Val><![CDATA[Categories]]></Val>
          <Tgt Cat="Text" Stat="Loc" Orig="New">
            <Val><![CDATA[Categorias]]></Val>
          </Tgt>
        </Str>
        <Disp Icon="Str" />
      </Item>
      <Item ItemId=";extensions/Microsoft.resource-deployment/dist/localizedConstants.resourceTypePickerDialog.title" ItemType="0" PsrId="308" Leaf="true">
        <Str Cat="Text">
          <Val><![CDATA[Select the deployment options]]></Val>
          <Tgt Cat="Text" Stat="Loc" Orig="New">
            <Val><![CDATA[Selecione as opções de implantação]]></Val>
          </Tgt>
        </Str>
        <Disp Icon="Str" />
      </Item>
      <Item ItemId=";extensions/Microsoft.resource-deployment/dist/localizedConstants.ui.DeployButton" ItemType="0" PsrId="308" Leaf="true">
        <Str Cat="Text">
          <Val><![CDATA[Run]]></Val>
          <Tgt Cat="Text" Stat="Loc" Orig="New">
            <Val><![CDATA[Executar]]></Val>
          </Tgt>
        </Str>
        <Disp Icon="Str" />
      </Item>
      <Item ItemId=";extensions/Microsoft.resource-deployment/dist/localizedConstants.ui.ScriptToNotebookButton" ItemType="0" PsrId="308" Leaf="true">
        <Str Cat="Text">
          <Val><![CDATA[Script]]></Val>
          <Tgt Cat="Text" Stat="Loc" Orig="New">
            <Val><![CDATA[Script]]></Val>
          </Tgt>
        </Str>
        <Disp Icon="Str" />
      </Item>
      <Item ItemId=";extensions/Microsoft.resource-deployment/dist/localizedConstants.validation.multipleValidationErrors" ItemType="0" PsrId="308" Leaf="true">
        <Str Cat="Text">
          <Val><![CDATA[There are some errors on this page, click 'Show Details' to view the errors.]]></Val>
          <Tgt Cat="Text" Stat="Loc" Orig="New">
            <Val><![CDATA[Há alguns erros nesta página. Clique em 'Mostrar Detalhes' para exibir os erros.]]></Val>
          </Tgt>
        </Str>
        <Disp Icon="Str" />
      </Item>
      <Item ItemId=";extensions/Microsoft.resource-deployment/dist/localizedConstants.valueProvider.alreadyDefined" ItemType="0" PsrId="308" Leaf="true">
        <Str Cat="Text">
          <Val><![CDATA[Value Provider with id:{0} is already defined]]></Val>
          <Tgt Cat="Text" Stat="Loc" Orig="New">
            <Val><![CDATA[O Provedor de Valor com a ID {0} já está definido]]></Val>
          </Tgt>
        </Str>
        <Disp Icon="Str" />
      </Item>
      <Item ItemId=";extensions/Microsoft.resource-deployment/dist/localizedConstants.valueProvider.notDefined" ItemType="0" PsrId="308" Leaf="true">
        <Str Cat="Text">
          <Val><![CDATA[No Value Provider defined for id: {0}]]></Val>
          <Tgt Cat="Text" Stat="Loc" Orig="New">
            <Val><![CDATA[Nenhum Provedor de Valor foi definido para a ID: {0}]]></Val>
          </Tgt>
        </Str>
        <Disp Icon="Str" />
      </Item>
      <Item ItemId=";extensions/Microsoft.resource-deployment/dist/main.resourceDeployment.UnknownResourceType" ItemType="0" PsrId="308" Leaf="true">
        <Str Cat="Text">
          <Val><![CDATA[The resource type: {0} is not defined]]></Val>
          <Tgt Cat="Text" Stat="Loc" Orig="New">
            <Val><![CDATA[O tipo de recurso: {0} não está definido]]></Val>
          </Tgt>
        </Str>
        <Disp Icon="Str" />
      </Item>
      <Item ItemId=";extensions/Microsoft.resource-deployment/dist/services/notebookService.resourceDeployment.notebookNotFound" ItemType="0" PsrId="308" Leaf="true">
        <Str Cat="Text">
          <Val><![CDATA[The notebook {0} does not exist]]></Val>
          <Tgt Cat="Text" Stat="Loc" Orig="New">
            <Val><![CDATA[O notebook {0} não existe]]></Val>
          </Tgt>
        </Str>
        <Disp Icon="Str" />
      </Item>
      <Item ItemId=";extensions/Microsoft.resource-deployment/dist/services/platformService.platformService.RunCommand.ErroredOut" ItemType="0" PsrId="308" Leaf="true">
        <Str Cat="Text">
          <Val><![CDATA[	>>> {0}   … errored out: {1}]]></Val>
          <Tgt Cat="Text" Stat="Loc" Orig="New">
            <Val><![CDATA[	>>> {0}   … com o erro: {1}]]></Val>
          </Tgt>
        </Str>
        <Disp Icon="Str" />
      </Item>
      <Item ItemId=";extensions/Microsoft.resource-deployment/dist/services/platformService.platformService.RunCommand.IgnoringError" ItemType="0" PsrId="308" Leaf="true">
        <Str Cat="Text">
          <Val><![CDATA[	>>> Ignoring error in execution and continuing tool deployment]]></Val>
          <Tgt Cat="Text" Stat="Loc" Orig="New">
            <Val><![CDATA[	>>> Ignorando erro na execução e continuando a implantação da ferramenta]]></Val>
          </Tgt>
        </Str>
        <Disp Icon="Str" />
      </Item>
      <Item ItemId=";extensions/Microsoft.resource-deployment/dist/services/platformService.platformService.RunCommand.stderr" ItemType="0" PsrId="308" Leaf="true">
        <Str Cat="Text">
          <Val><![CDATA[    stderr: ]]></Val>
          <Tgt Cat="Text" Stat="Loc" Orig="New">
            <Val><![CDATA[    stderr: ]]></Val>
          </Tgt>
        </Str>
        <Disp Icon="Str" />
      </Item>
      <Item ItemId=";extensions/Microsoft.resource-deployment/dist/services/platformService.platformService.RunCommand.stdout" ItemType="0" PsrId="308" Leaf="true">
        <Str Cat="Text">
          <Val><![CDATA[    stdout: ]]></Val>
          <Tgt Cat="Text" Stat="Loc" Orig="New">
            <Val><![CDATA[    stdout: ]]></Val>
          </Tgt>
        </Str>
        <Disp Icon="Str" />
      </Item>
      <Item ItemId=";extensions/Microsoft.resource-deployment/dist/services/platformService.resourceDeployment.outputChannel" ItemType="0" PsrId="308" Leaf="true">
        <Str Cat="Text">
          <Val><![CDATA[Deployments]]></Val>
          <Tgt Cat="Text" Stat="Loc" Orig="New">
            <Val><![CDATA[Implantações]]></Val>
          </Tgt>
        </Str>
        <Disp Icon="Str" />
      </Item>
      <Item ItemId=";extensions/Microsoft.resource-deployment/dist/services/resourceTypeService.downloadError" ItemType="0" PsrId="308" Leaf="true">
        <Str Cat="Text">
          <Val><![CDATA[Download failed, status code: {0}, message: {1}]]></Val>
          <Tgt Cat="Text" Stat="Loc" Orig="New">
            <Val><![CDATA[Falha ao baixar, código de status: {0}, mensagem: {1}]]></Val>
          </Tgt>
        </Str>
        <Disp Icon="Str" />
      </Item>
      <Item ItemId=";extensions/Microsoft.resource-deployment/dist/services/tools/azCliTool.resourceDeployment.AzCLIDescription" ItemType="0" PsrId="308" Leaf="true">
        <Str Cat="Text">
          <Val><![CDATA[Manages Azure resources]]></Val>
          <Tgt Cat="Text" Stat="Loc" Orig="New">
            <Val><![CDATA[Gerencia recursos do Azure]]></Val>
          </Tgt>
          <Prev Cat="Text">
            <Val><![CDATA[A command-line tool for managing Azure resources]]></Val>
          </Prev>
        </Str>
        <Disp Icon="Str" />
      </Item>
      <Item ItemId=";extensions/Microsoft.resource-deployment/dist/services/tools/azCliTool.resourceDeployment.AzCLIDisplayName" ItemType="0" PsrId="308" Leaf="true">
        <Str Cat="Text">
          <Val><![CDATA[Azure CLI]]></Val>
          <Tgt Cat="Text" Stat="Loc" Orig="New">
            <Val><![CDATA[CLI do Azure]]></Val>
          </Tgt>
        </Str>
        <Disp Icon="Str" />
      </Item>
      <Item ItemId=";extensions/Microsoft.resource-deployment/dist/services/tools/azCliTool.resourceDeployment.AziCli.AptGetPackages" ItemType="0" PsrId="308" Leaf="true">
        <Str Cat="Text">
          <Val><![CDATA[getting packages needed for azure-cli installation …]]></Val>
          <Tgt Cat="Text" Stat="Loc" Orig="New">
            <Val><![CDATA[obtendo pacotes necessários para a instalação do azure-cli…]]></Val>
          </Tgt>
        </Str>
        <Disp Icon="Str" />
      </Item>
      <Item ItemId=";extensions/Microsoft.resource-deployment/dist/services/tools/azCliTool.resourceDeployment.AziCli.AptGetUpdate" ItemType="0" PsrId="308" Leaf="true">
        <Str Cat="Text">
          <Val><![CDATA[updating repository information before installing azure-cli …]]></Val>
          <Tgt Cat="Text" Stat="Loc" Orig="New">
            <Val><![CDATA[atualizando as informações do repositório antes de instalar o azure-cli…]]></Val>
          </Tgt>
        </Str>
        <Disp Icon="Str" />
      </Item>
      <Item ItemId=";extensions/Microsoft.resource-deployment/dist/services/tools/azCliTool.resourceDeployment.AziCli.AptGetUpdateAgain" ItemType="0" PsrId="308" Leaf="true">
        <Str Cat="Text">
          <Val><![CDATA[updating repository information again for azure-cli …]]></Val>
          <Tgt Cat="Text" Stat="Loc" Orig="New">
            <Val><![CDATA[atualizando as informações do repositório novamente do azure-cli…]]></Val>
          </Tgt>
        </Str>
        <Disp Icon="Str" />
      </Item>
      <Item ItemId=";extensions/Microsoft.resource-deployment/dist/services/tools/azCliTool.resourceDeployment.AziCli.ScriptedInstall" ItemType="0" PsrId="308" Leaf="true">
        <Str Cat="Text">
          <Val><![CDATA[download and invoking script to install azure-cli …]]></Val>
          <Tgt Cat="Text" Stat="Loc" Orig="New">
            <Val><![CDATA[baixe e invoque o script para instalar o azure-cli…]]></Val>
          </Tgt>
        </Str>
        <Disp Icon="Str" />
      </Item>
      <Item ItemId=";extensions/Microsoft.resource-deployment/dist/services/tools/dockerTool.resourceDeployment.DockerDescription" ItemType="0" PsrId="308" Leaf="true">
        <Str Cat="Text">
          <Val><![CDATA[Packages and runs applications in isolated containers]]></Val>
          <Tgt Cat="Text" Stat="Loc" Orig="New">
            <Val><![CDATA[Empacota e executa aplicativos em contêineres isolados]]></Val>
          </Tgt>
          <Prev Cat="Text">
            <Val><![CDATA[Provides the ability to package and run an application in isolated containers]]></Val>
          </Prev>
        </Str>
        <Disp Icon="Str" />
      </Item>
      <Item ItemId=";extensions/Microsoft.resource-deployment/dist/services/tools/dockerTool.resourceDeployment.DockerDisplayName" ItemType="0" PsrId="308" Leaf="true">
        <Str Cat="Text">
          <Val><![CDATA[docker]]></Val>
          <Tgt Cat="Text" Stat="Loc" Orig="New">
            <Val><![CDATA[docker]]></Val>
          </Tgt>
        </Str>
        <Disp Icon="Str" />
      </Item>
      <Item ItemId=";extensions/Microsoft.resource-deployment/dist/services/tools/kubeCtlTool.resourceDeployment.KubeCtlDescription" ItemType="0" PsrId="308" Leaf="true">
        <Str Cat="Text">
          <Val><![CDATA[Runs commands against Kubernetes clusters]]></Val>
          <Tgt Cat="Text" Stat="Loc" Orig="New">
            <Val><![CDATA[Executa comandos em clusters do Kubernetes]]></Val>
          </Tgt>
          <Prev Cat="Text">
            <Val><![CDATA[A command-line tool allows you to run commands against Kubernetes clusters]]></Val>
          </Prev>
        </Str>
        <Disp Icon="Str" />
      </Item>
      <Item ItemId=";extensions/Microsoft.resource-deployment/dist/services/tools/kubeCtlTool.resourceDeployment.KubeCtlDisplayName" ItemType="0" PsrId="308" Leaf="true">
        <Str Cat="Text">
          <Val><![CDATA[kubectl]]></Val>
          <Tgt Cat="Text" Stat="Loc" Orig="New">
            <Val><![CDATA[kubectl]]></Val>
          </Tgt>
        </Str>
        <Disp Icon="Str" />
      </Item>
      <Item ItemId=";extensions/Microsoft.resource-deployment/dist/services/tools/kubeCtlTool.resourceDeployment.Kubectl.AptGetPackages" ItemType="0" PsrId="308" Leaf="true">
        <Str Cat="Text">
          <Val><![CDATA[getting packages needed for kubectl installation …]]></Val>
          <Tgt Cat="Text" Stat="Loc" Orig="New">
            <Val><![CDATA[obtendo pacotes necessários para a instalação do kubectl…]]></Val>
          </Tgt>
        </Str>
        <Disp Icon="Str" />
      </Item>
      <Item ItemId=";extensions/Microsoft.resource-deployment/dist/services/tools/kubeCtlTool.resourceDeployment.Kubectl.AptGetUpdate" ItemType="0" PsrId="308" Leaf="true">
        <Str Cat="Text">
          <Val><![CDATA[updating repository information …]]></Val>
          <Tgt Cat="Text" Stat="Loc" Orig="New">
            <Val><![CDATA[atualizando informações do repositório…]]></Val>
          </Tgt>
        </Str>
        <Disp Icon="Str" />
      </Item>
      <Item ItemId=";extensions/Microsoft.resource-deployment/dist/services/tools/toolBase.deployCluster.GetToolVersionError" ItemType="0" PsrId="308" Leaf="true">
        <Str Cat="Text">
          <Val><![CDATA[Error retrieving version information.{0}Invalid output received, get version command output: '{1}' ]]></Val>
          <Tgt Cat="Text" Stat="Loc" Orig="New">
            <Val><![CDATA[Erro ao recuperar informações de versão.{0}Saída inválida recebida, obtenha a saída do comando da versão: '{1}' ]]></Val>
          </Tgt>
          <Prev Cat="Text">
            <Val><![CDATA[Error retrieving version information.{0}Error: {1}{0}stdout: {2} ]]></Val>
          </Prev>
        </Str>
        <Disp Icon="Str" />
      </Item>
      <Item ItemId=";extensions/Microsoft.resource-deployment/dist/services/tools/toolBase.deployCluster.GetToolVersionErrorInformation" ItemType="0" PsrId="308" Leaf="true">
        <Str Cat="Text">
          <Val><![CDATA[Error retrieving version information. See output channel '{0}' for more details]]></Val>
          <Tgt Cat="Text" Stat="Loc" Orig="New">
            <Val><![CDATA[Erro ao recuperar as informações da versão. Confira o canal de saída '{0}' para obter mais detalhes]]></Val>
          </Tgt>
        </Str>
        <Disp Icon="Str" />
      </Item>
      <Item ItemId=";extensions/Microsoft.resource-deployment/dist/services/tools/toolBase.deploymentDialog.ToolStatus.Error" ItemType="0" PsrId="308" Leaf="true">
        <Str Cat="Text">
          <Val><![CDATA[Error]]></Val>
          <Tgt Cat="Text" Stat="Loc" Orig="New">
            <Val><![CDATA[Erro]]></Val>
          </Tgt>
        </Str>
        <Disp Icon="Str" />
      </Item>
      <Item ItemId=";extensions/Microsoft.resource-deployment/dist/services/tools/toolBase.deploymentDialog.ToolStatus.Failed" ItemType="0" PsrId="308" Leaf="true">
        <Str Cat="Text">
          <Val><![CDATA[Failed]]></Val>
          <Tgt Cat="Text" Stat="Loc" Orig="New">
            <Val><![CDATA[Fracassado]]></Val>
          </Tgt>
        </Str>
        <Disp Icon="Str" />
      </Item>
      <Item ItemId=";extensions/Microsoft.resource-deployment/dist/services/tools/toolBase.deploymentDialog.ToolStatus.Installed" ItemType="0" PsrId="308" Leaf="true">
        <Str Cat="Text">
          <Val><![CDATA[Installed]]></Val>
          <Tgt Cat="Text" Stat="Loc" Orig="New">
            <Val><![CDATA[Instalado]]></Val>
          </Tgt>
        </Str>
        <Disp Icon="Str" />
      </Item>
      <Item ItemId=";extensions/Microsoft.resource-deployment/dist/services/tools/toolBase.deploymentDialog.ToolStatus.Installing" ItemType="0" PsrId="308" Leaf="true">
        <Str Cat="Text">
          <Val><![CDATA[Installing…]]></Val>
          <Tgt Cat="Text" Stat="Loc" Orig="New">
            <Val><![CDATA[Instalando…]]></Val>
          </Tgt>
        </Str>
        <Disp Icon="Str" />
      </Item>
      <Item ItemId=";extensions/Microsoft.resource-deployment/dist/services/tools/toolBase.deploymentDialog.ToolStatus.NotInstalled" ItemType="0" PsrId="308" Leaf="true">
        <Str Cat="Text">
          <Val><![CDATA[Not Installed]]></Val>
          <Tgt Cat="Text" Stat="Loc" Orig="New">
            <Val><![CDATA[Não Instalado]]></Val>
          </Tgt>
        </Str>
        <Disp Icon="Str" />
      </Item>
      <Item ItemId=";extensions/Microsoft.resource-deployment/dist/services/tools/toolBase.toolBase.InstallError" ItemType="0" PsrId="308" Leaf="true">
        <Str Cat="Text">
          <Val><![CDATA[Error installing tool '{0}' [ {1} ]5D;.{2}Error: {3}{2}See output channel '{4}' for more details]]></Val>
          <Tgt Cat="Text" Stat="Loc" Orig="New">
            <Val><![CDATA[Erro ao instalar a ferramenta '{0}' [ {1} ]5D;.{2}Erro: {3}{2}Confira o canal de saída '{4}' para obter mais detalhes]]></Val>
          </Tgt>
        </Str>
        <Disp Icon="Str" />
      </Item>
      <Item ItemId=";extensions/Microsoft.resource-deployment/dist/services/tools/toolBase.toolBase.InstallErrorInformation" ItemType="0" PsrId="308" Leaf="true">
        <Str Cat="Text">
          <Val><![CDATA[Error installing tool. See output channel '{0}' for more details]]></Val>
          <Tgt Cat="Text" Stat="Loc" Orig="New">
            <Val><![CDATA[Erro ao instalar a ferramenta. Confira o canal de saída '{0}' para obter mais detalhes]]></Val>
          </Tgt>
        </Str>
        <Disp Icon="Str" />
      </Item>
      <Item ItemId=";extensions/Microsoft.resource-deployment/dist/services/tools/toolBase.toolBase.InstallFailInformation" ItemType="0" PsrId="308" Leaf="true">
        <Str Cat="Text">
          <Val><![CDATA[Failed to detect version post installation. See output channel '{0}' for more details]]></Val>
          <Tgt Cat="Text" Stat="Loc" Orig="New">
            <Val><![CDATA[Falha ao detectar a versão após a instalação. Confira o canal de saída '{0}' para obter mais detalhes]]></Val>
          </Tgt>
        </Str>
        <Disp Icon="Str" />
      </Item>
      <Item ItemId=";extensions/Microsoft.resource-deployment/dist/services/tools/toolBase.toolBase.InstallFailed" ItemType="0" PsrId="308" Leaf="true">
        <Str Cat="Text">
          <Val><![CDATA[Installation commands completed but version of tool '{0}' could not be detected so our installation attempt has failed. Detection Error: {1}{2}Cleaning up previous installations would help.]]></Val>
          <Tgt Cat="Text" Stat="Loc" Orig="New">
            <Val><![CDATA[Os comandos de instalação foram concluídos, mas a versão da ferramenta '{0}' não pôde ser detectada, portanto, houve uma falha na tentativa de instalação. Erro de detecção: {1}{2}Limpar instalações anteriores pode ajudar.]]></Val>
          </Tgt>
        </Str>
        <Disp Icon="Str" />
      </Item>
      <Item ItemId=";extensions/Microsoft.resource-deployment/dist/services/tools/toolBase.toolBase.ManualUninstallCommand" ItemType="0" PsrId="308" Leaf="true">
        <Str Cat="Text">
          <Val><![CDATA[ A possibly way to uninstall is using this command:{0}   >{1}]]></Val>
          <Tgt Cat="Text" Stat="Loc" Orig="New">
            <Val><![CDATA[ Um modo possível de desinstalar é usando este comando:{0}   >{1}]]></Val>
          </Tgt>
        </Str>
        <Disp Icon="Str" />
      </Item>
      <Item ItemId=";extensions/Microsoft.resource-deployment/dist/services/tools/toolBase.toolBase.SeeOutputChannel" ItemType="0" PsrId="308" Leaf="true">
        <Str Cat="Text">
          <Val><![CDATA[{0}See output channel '{1}' for more details]]></Val>
          <Tgt Cat="Text" Stat="Loc" Orig="New">
            <Val><![CDATA[{0}Confira o canal de saída '{1}' para obter mais detalhes]]></Val>
          </Tgt>
        </Str>
        <Disp Icon="Str" />
      </Item>
      <Item ItemId=";extensions/Microsoft.resource-deployment/dist/services/tools/toolBase.toolBase.getPip3InstallationLocation.Output" ItemType="0" PsrId="308" Leaf="true">
        <Str Cat="Text">
          <Val><![CDATA[   output:]]></Val>
          <Tgt Cat="Text" Stat="Loc" Orig="New">
            <Val><![CDATA[   saída:]]></Val>
          </Tgt>
        </Str>
        <Disp Icon="Str" />
      </Item>
      <Item ItemId=";extensions/Microsoft.resource-deployment/dist/services/tools/toolBase.toolBase.installCore.CannotInstallTool" ItemType="0" PsrId="308" Leaf="true">
        <Str Cat="Text">
          <Val><![CDATA[Cannot install tool:{0}::{1} as installation commands are unknown for your OS distribution, Please install {0} manually before proceeding]]></Val>
          <Tgt Cat="Text" Stat="Loc" Orig="New">
            <Val><![CDATA[Não é possível instalar a ferramenta {0}::{1}, pois os comandos de instalação são desconhecidos pela sua distribuição de SO. Instale o {0} manualmente antes de continuar]]></Val>
          </Tgt>
        </Str>
        <Disp Icon="Str" />
      </Item>
      <Item ItemId=";extensions/Microsoft.resource-deployment/dist/ui/deployAzureSQLDBWizard/constants.deployAzureSQLDB.NewSQLDBTitle" ItemType="0" PsrId="308" Leaf="true">
        <Str Cat="Text">
          <Val><![CDATA[Deploy Azure SQL DB]]></Val>
          <Tgt Cat="Text" Stat="Loc" Orig="New">
            <Val><![CDATA[Implantar o BD SQL do Azure]]></Val>
          </Tgt>
        </Str>
        <Disp Icon="Str" />
      </Item>
      <Item ItemId=";extensions/Microsoft.resource-deployment/dist/ui/deployAzureSQLDBWizard/constants.deployAzureSQLDB.ResourceGroup" ItemType="0" PsrId="308" Leaf="true">
        <Str Cat="Text">
          <Val><![CDATA[Resource group]]></Val>
          <Tgt Cat="Text" Stat="Loc" Orig="New">
            <Val><![CDATA[Grupo de recursos]]></Val>
          </Tgt>
        </Str>
        <Disp Icon="Str" />
      </Item>
      <Item ItemId=";extensions/Microsoft.resource-deployment/dist/ui/deployAzureSQLVMWizard/constants.deployAzureSQLVM.NewSQLVMTitle" ItemType="0" PsrId="308" Leaf="true">
        <Str Cat="Text">
          <Val><![CDATA[Deploy Azure SQL VM]]></Val>
          <Tgt Cat="Text" Stat="Loc" Orig="New">
            <Val><![CDATA[Implantar a VM do SQL do Azure]]></Val>
          </Tgt>
        </Str>
        <Disp Icon="Str" />
      </Item>
      <Item ItemId=";extensions/Microsoft.resource-deployment/dist/ui/deployAzureSQLVMWizard/constants.deployAzureSQLVM.ResourceGroup" ItemType="0" PsrId="308" Leaf="true">
        <Str Cat="Text">
          <Val><![CDATA[Resource Group]]></Val>
          <Tgt Cat="Text" Stat="Loc" Orig="New">
            <Val><![CDATA[Grupo de Recursos]]></Val>
          </Tgt>
        </Str>
        <Disp Icon="Str" />
      </Item>
      <Item ItemId=";extensions/Microsoft.resource-deployment/dist/ui/deployAzureSQLVMWizard/constants.deployAzureSQLVM.SqlPortLabel" ItemType="0" PsrId="308" Leaf="true">
        <Str Cat="Text">
          <Val><![CDATA[Port]]></Val>
          <Tgt Cat="Text" Stat="Loc" Orig="New">
            <Val><![CDATA[Porta]]></Val>
          </Tgt>
        </Str>
        <Disp Icon="Str" />
      </Item>
      <Item ItemId=";extensions/Microsoft.resource-deployment/dist/ui/deploymentInputDialog.deploymentDialog.OkButtonText" ItemType="0" PsrId="308" Leaf="true">
        <Str Cat="Text">
          <Val><![CDATA[OK]]></Val>
          <Tgt Cat="Text" Stat="Loc" Orig="New">
            <Val><![CDATA[OK]]></Val>
          </Tgt>
        </Str>
        <Disp Icon="Str" />
      </Item>
      <Item ItemId=";extensions/Microsoft.resource-deployment/dist/ui/deploymentInputDialog.deploymentDialog.OpenNotebook" ItemType="0" PsrId="308" Leaf="true">
        <Str Cat="Text">
          <Val><![CDATA[Open Notebook]]></Val>
          <Tgt Cat="Text" Stat="Loc" Orig="New">
            <Val><![CDATA[Abrir Notebook]]></Val>
          </Tgt>
        </Str>
        <Disp Icon="Str" />
      </Item>
      <Item ItemId=";extensions/Microsoft.resource-deployment/dist/ui/deploymentInputDialog.notebookType" ItemType="0" PsrId="308" Leaf="true">
        <Str Cat="Text">
          <Val><![CDATA[Notebook type]]></Val>
          <Tgt Cat="Text" Stat="Loc" Orig="New">
            <Val><![CDATA[Tipo de notebook]]></Val>
          </Tgt>
        </Str>
        <Disp Icon="Str" />
      </Item>
      <Item ItemId=";extensions/Microsoft.resource-deployment/dist/ui/modelViewUtils.azure.accessError" ItemType="0" PsrId="308" Leaf="true">
        <Str Cat="Text">
          <Val><![CDATA[]A; Error Details: {0}.]]></Val>
<<<<<<< HEAD
          <Tgt Cat="Text" Stat="Loc" Orig="New">
            <Val><![CDATA[]A; Detalhes do Erro: {0}.]]></Val>
=======
          <Tgt Cat="Text" Stat="Update" Orig="New">
            <Val><![CDATA[]D;]A; Detalhes do Erro: {0}.]]></Val>
>>>>>>> 60bff012
          </Tgt>
          <Prev Cat="Text">
            <Val><![CDATA[]D;]A; Error Details: {0}.]]></Val>
          </Prev>
        </Str>
        <Disp Icon="Str" />
      </Item>
      <Item ItemId=";extensions/Microsoft.resource-deployment/dist/ui/modelViewUtils.azure.accounts.accountNotFoundError" ItemType="0" PsrId="308" Leaf="true">
        <Str Cat="Text">
          <Val><![CDATA[The selected account '{0}' is no longer available. Click sign in to add it again or select a different account.]]></Val>
          <Tgt Cat="Text" Stat="Loc" Orig="New">
            <Val><![CDATA[A conta selecionada '{0}' não está mais disponível. Clique em entrar para adicioná-la novamente ou selecione uma conta diferente.]]></Val>
          </Tgt>
        </Str>
        <Disp Icon="Str" />
      </Item>
      <Item ItemId=";extensions/Microsoft.resource-deployment/dist/ui/modelViewUtils.azure.accounts.accountStaleError" ItemType="0" PsrId="308" Leaf="true">
        <Str Cat="Text">
          <Val><![CDATA[The access token for selected account '{0}' is no longer valid. Please click the sign in button and refresh the account or select a different account.]]></Val>
          <Tgt Cat="Text" Stat="Loc" Orig="New">
            <Val><![CDATA[O token de acesso para a conta selecionada '{0}' não é mais válido. Clique no botão Entrar e atualize a conta ou selecione uma conta diferente.]]></Val>
          </Tgt>
        </Str>
        <Disp Icon="Str" />
      </Item>
      <Item ItemId=";extensions/Microsoft.resource-deployment/dist/ui/modelViewUtils.azure.accounts.unexpectedAccountsError" ItemType="0" PsrId="308" Leaf="true">
        <Str Cat="Text">
          <Val><![CDATA[Unexpected error fetching accounts: {0}]]></Val>
          <Tgt Cat="Text" Stat="Loc" Orig="New">
            <Val><![CDATA[Erro inesperado ao buscar contas: {0}]]></Val>
          </Tgt>
        </Str>
        <Disp Icon="Str" />
      </Item>
      <Item ItemId=";extensions/Microsoft.resource-deployment/dist/ui/modelViewUtils.azure.accounts.unexpectedResourceGroupsError" ItemType="0" PsrId="308" Leaf="true">
        <Str Cat="Text">
          <Val><![CDATA[Unexpected error fetching resource groups for subscription {0}: {1}]]></Val>
          <Tgt Cat="Text" Stat="Loc" Orig="New">
            <Val><![CDATA[Erro inesperado ao buscar grupos de recursos para a assinatura {0}: {1}]]></Val>
          </Tgt>
        </Str>
        <Disp Icon="Str" />
      </Item>
      <Item ItemId=";extensions/Microsoft.resource-deployment/dist/ui/modelViewUtils.azure.accounts.unexpectedSubscriptionsError" ItemType="0" PsrId="308" Leaf="true">
        <Str Cat="Text">
          <Val><![CDATA[Unexpected error fetching subscriptions for account {0}: {1}]]></Val>
          <Tgt Cat="Text" Stat="Loc" Orig="New">
            <Val><![CDATA[Erro inesperado ao buscar assinaturas para a conta {0}: {1}]]></Val>
          </Tgt>
        </Str>
        <Disp Icon="Str" />
      </Item>
      <Item ItemId=";extensions/Microsoft.resource-deployment/dist/ui/modelViewUtils.fileChecker.FileNotFound" ItemType="0" PsrId="308" Leaf="true">
        <Str Cat="Text">
          <Val><![CDATA[File: {0} not found. Please select a kube config file.]]></Val>
          <Tgt Cat="Text" Stat="Loc" Orig="New">
            <Val><![CDATA[Arquivo: {0} não encontrado. Selecione um arquivo de configuração de kube.]]></Val>
          </Tgt>
        </Str>
        <Disp Icon="Str" />
      </Item>
      <Item ItemId=";extensions/Microsoft.resource-deployment/dist/ui/modelViewUtils.fileChecker.NotFile" ItemType="0" PsrId="308" Leaf="true">
        <Str Cat="Text">
          <Val><![CDATA[Path: {0} is not a file, please select a valid kube config file.]]></Val>
          <Tgt Cat="Text" Stat="Loc" Orig="New">
            <Val><![CDATA[Caminho: {0} não é um arquivo, selecione um arquivo de configuração de kube válido.]]></Val>
          </Tgt>
        </Str>
        <Disp Icon="Str" />
      </Item>
      <Item ItemId=";extensions/Microsoft.resource-deployment/dist/ui/modelViewUtils.getClusterContexts.errorFetchingClusters" ItemType="0" PsrId="308" Leaf="true">
        <Str Cat="Text">
          <Val><![CDATA[An error ocurred while loading or parsing the config file:{0}, error is:{1}]]></Val>
          <Tgt Cat="Text" Stat="Loc" Orig="New">
            <Val><![CDATA[Ocorreu um erro ao carregar ou analisar o arquivo de configuração: {0}. O erro é: {1}]]></Val>
          </Tgt>
        </Str>
        <Disp Icon="Str" />
      </Item>
      <Item ItemId=";extensions/Microsoft.resource-deployment/dist/ui/modelViewUtils.invalidSQLPassword" ItemType="0" PsrId="308" Leaf="true">
        <Str Cat="Text">
          <Val><![CDATA[{0} doesn't meet the password complexity requirement. For more information: https://docs.microsoft.com/sql/relational-databases/security/password-policy]]></Val>
          <Tgt Cat="Text" Stat="Loc" Orig="New">
            <Val><![CDATA[{0} não atende ao requisito de complexidade de senha. Para obter mais informações: https://docs.microsoft.com/sql/relational-databases/security/password-policy]]></Val>
          </Tgt>
        </Str>
        <Disp Icon="Str" />
      </Item>
      <Item ItemId=";extensions/Microsoft.resource-deployment/dist/ui/modelViewUtils.passwordNotMatch" ItemType="0" PsrId="308" Leaf="true">
        <Str Cat="Text">
          <Val><![CDATA[{0} doesn't match the confirmation password]]></Val>
          <Tgt Cat="Text" Stat="Loc" Orig="New">
            <Val><![CDATA[{0} não corresponde à senha de confirmação]]></Val>
          </Tgt>
        </Str>
        <Disp Icon="Str" />
      </Item>
      <Item ItemId=";extensions/Microsoft.resource-deployment/dist/ui/modelViewUtils.resourceDeployment.errorFetchingStorageClasses" ItemType="0" PsrId="308" Leaf="true">
        <Str Cat="Text">
          <Val><![CDATA[Unexpected error fetching available kubectl storage classes : {0}]]></Val>
          <Tgt Cat="Text" Stat="Loc" Orig="New">
            <Val><![CDATA[Erro inesperado ao buscar classes de armazenamento kubectl disponíveis: {0}]]></Val>
          </Tgt>
        </Str>
        <Disp Icon="Str" />
      </Item>
      <Item ItemId=";extensions/Microsoft.resource-deployment/dist/ui/pageLessDeploymentModel.resourceDeployment.DownloadCompleteText" ItemType="0" PsrId="308" Leaf="true">
        <Str Cat="Text">
          <Val><![CDATA[Successfully downloaded: {0}]]></Val>
          <Tgt Cat="Text" Stat="Loc" Orig="New">
            <Val><![CDATA[Baixado com êxito: {0}]]></Val>
          </Tgt>
        </Str>
        <Disp Icon="Str" />
      </Item>
      <Item ItemId=";extensions/Microsoft.resource-deployment/dist/ui/pageLessDeploymentModel.resourceDeployment.DownloadingText" ItemType="0" PsrId="308" Leaf="true">
        <Str Cat="Text">
          <Val><![CDATA[Downloading from: {0}]]></Val>
          <Tgt Cat="Text" Stat="Loc" Orig="New">
            <Val><![CDATA[Baixando de: {0}]]></Val>
          </Tgt>
        </Str>
        <Disp Icon="Str" />
      </Item>
      <Item ItemId=";extensions/Microsoft.resource-deployment/dist/ui/pageLessDeploymentModel.resourceDeployment.LaunchingProgramText" ItemType="0" PsrId="308" Leaf="true">
        <Str Cat="Text">
          <Val><![CDATA[Launching: {0}]]></Val>
          <Tgt Cat="Text" Stat="Loc" Orig="New">
            <Val><![CDATA[Iniciando: {0}]]></Val>
          </Tgt>
        </Str>
        <Disp Icon="Str" />
      </Item>
      <Item ItemId=";extensions/Microsoft.resource-deployment/dist/ui/pageLessDeploymentModel.resourceDeployment.ProgramLaunchedText" ItemType="0" PsrId="308" Leaf="true">
        <Str Cat="Text">
          <Val><![CDATA[Successfully launched: {0}]]></Val>
          <Tgt Cat="Text" Stat="Loc" Orig="New">
            <Val><![CDATA[Iniciado com êxito: {0}]]></Val>
          </Tgt>
        </Str>
        <Disp Icon="Str" />
      </Item>
      <Item ItemId=";extensions/Microsoft.resource-deployment/dist/ui/resourceTypePickerDialog.deploymentDialog.deploymentOptions" ItemType="0" PsrId="308" Leaf="true">
        <Str Cat="Text">
          <Val><![CDATA[Deployment options]]></Val>
          <Tgt Cat="Text" Stat="Loc" Orig="New">
            <Val><![CDATA[Opções de implantação]]></Val>
          </Tgt>
        </Str>
        <Disp Icon="Str" />
      </Item>
      <Item ItemId=";extensions/Microsoft.resource-deployment/dist/ui/toolsAndEulaSettingsPage.deploymentDialog.FailedEulaValidation" ItemType="0" PsrId="308" Leaf="true">
        <Str Cat="Text">
          <Val><![CDATA[To proceed, you must accept the terms of the End User License Agreement(EULA)]]></Val>
          <Tgt Cat="Text" Stat="Loc" Orig="New">
            <Val><![CDATA[Para continuar, você precisa aceitar os Termos de Licença]]></Val>
          </Tgt>
        </Str>
        <Disp Icon="Str" />
      </Item>
      <Item ItemId=";extensions/Microsoft.resource-deployment/dist/ui/toolsAndEulaSettingsPage.deploymentDialog.FailedToolsInstallation" ItemType="0" PsrId="308" Leaf="true">
        <Str Cat="Text">
          <Val><![CDATA[Some tools were still not discovered. Please make sure that they are installed, running and discoverable]]></Val>
          <Tgt Cat="Text" Stat="Loc" Orig="New">
            <Val><![CDATA[Algumas ferramentas ainda não foram descobertas. Verifique se eles estão instaladas, em execução e são detectáveis]]></Val>
          </Tgt>
        </Str>
        <Disp Icon="Str" />
      </Item>
      <Item ItemId=";extensions/Microsoft.resource-deployment/dist/ui/toolsAndEulaSettingsPage.deploymentDialog.InstallToolsHintMany" ItemType="0" PsrId="308" Leaf="true">
        <Str Cat="Text">
          <Val><![CDATA[Tools: {0} are not installed, you can click the "{1}" button to install them.]]></Val>
          <Tgt Cat="Text" Stat="Loc" Orig="New">
            <Val><![CDATA[Ferramentas: os {0} não estão instalados, você pode clicar no botão "{1}" para instalá-los.]]></Val>
          </Tgt>
        </Str>
        <Disp Icon="Str" />
      </Item>
      <Item ItemId=";extensions/Microsoft.resource-deployment/dist/ui/toolsAndEulaSettingsPage.deploymentDialog.InstallToolsHintOne" ItemType="0" PsrId="308" Leaf="true">
        <Str Cat="Text">
          <Val><![CDATA[Tool: {0} is not installed, you can click the "{1}" button to install it.]]></Val>
          <Tgt Cat="Text" Stat="Loc" Orig="New">
            <Val><![CDATA[Ferramenta: o {0} não está instalado, você pode clicar no botão "{1}" para instalá-lo.]]></Val>
          </Tgt>
        </Str>
        <Disp Icon="Str" />
      </Item>
      <Item ItemId=";extensions/Microsoft.resource-deployment/dist/ui/toolsAndEulaSettingsPage.deploymentDialog.InstalledTools" ItemType="0" PsrId="308" Leaf="true">
        <Str Cat="Text">
          <Val><![CDATA[All required tools are installed now.]]></Val>
          <Tgt Cat="Text" Stat="Loc" Orig="New">
            <Val><![CDATA[Todas as ferramentas necessárias estão instaladas agora.]]></Val>
          </Tgt>
        </Str>
        <Disp Icon="Str" />
      </Item>
      <Item ItemId=";extensions/Microsoft.resource-deployment/dist/ui/toolsAndEulaSettingsPage.deploymentDialog.NoRequiredTool" ItemType="0" PsrId="308" Leaf="true">
        <Str Cat="Text">
          <Val><![CDATA[No tools required]]></Val>
          <Tgt Cat="Text" Stat="Loc" Orig="New">
            <Val><![CDATA[Nenhuma ferramenta é necessária]]></Val>
          </Tgt>
        </Str>
        <Disp Icon="Str" />
      </Item>
      <Item ItemId=";extensions/Microsoft.resource-deployment/dist/ui/toolsAndEulaSettingsPage.deploymentDialog.PendingInstallation" ItemType="0" PsrId="308" Leaf="true">
        <Str Cat="Text">
          <Val><![CDATA[Following tools: {0} were still not discovered. Please make sure that they are installed, running and discoverable]]></Val>
          <Tgt Cat="Text" Stat="Loc" Orig="New">
            <Val><![CDATA[As ferramentas {0} ainda não foram descobertas. Verifique se elas estão instaladas, em execução e são detectáveis]]></Val>
          </Tgt>
        </Str>
        <Disp Icon="Str" />
      </Item>
      <Item ItemId=";extensions/Microsoft.resource-deployment/dist/ui/toolsAndEulaSettingsPage.deploymentDialog.ToolInformation" ItemType="0" PsrId="308" Leaf="true">
        <Str Cat="Text">
          <Val><![CDATA['{0}' was not discovered and automated installation is not currently supported. Install '{0}' manually or ensure it is started and discoverable. Once done please restart Azure Data Studio. See [{1}]5D; .]]></Val>
          <Tgt Cat="Text" Stat="Loc" Orig="New">
            <Val><![CDATA[O '{0}' não foi descoberto e a instalação automática não tem suporte atualmente. Instale o '{0}' manualmente ou verifique se ele foi iniciado e é detectável. Depois de fazer isso, reinicie o Azure Data Studio. Confira [{1}]5D;.]]></Val>
          </Tgt>
        </Str>
        <Disp Icon="Str" />
      </Item>
      <Item ItemId=";extensions/Microsoft.resource-deployment/dist/ui/toolsAndEulaSettingsPage.deploymentDialog.loadingRequiredTools" ItemType="0" PsrId="308" Leaf="true">
        <Str Cat="Text">
          <Val><![CDATA[Loading required tools information]]></Val>
          <Tgt Cat="Text" Stat="Loc" Orig="New">
            <Val><![CDATA[Carregando informações de ferramentas necessárias]]></Val>
          </Tgt>
        </Str>
        <Disp Icon="Str" />
      </Item>
      <Item ItemId=";extensions/Microsoft.resource-deployment/dist/ui/toolsAndEulaSettingsPage.notebookWizard.toolsAndEulaPageTitle" ItemType="0" PsrId="308" Leaf="true">
        <Str Cat="Text">
          <Val><![CDATA[Deployment pre-requisites]]></Val>
          <Tgt Cat="Text" Stat="Loc" Orig="New">
            <Val><![CDATA[Pré-requisitos da implantação]]></Val>
          </Tgt>
        </Str>
        <Disp Icon="Str" />
      </Item>
      <Item ItemId=";extensions/Microsoft.resource-deployment/dist/ui/toolsAndEulaSettingsPage.resourceDeployment.AgreementTitle" ItemType="0" PsrId="308" Leaf="true">
        <Str Cat="Text">
          <Val><![CDATA[Accept terms of use]]></Val>
          <Tgt Cat="Text" Stat="Loc" Orig="New">
            <Val><![CDATA[Aceitar os termos de uso]]></Val>
          </Tgt>
        </Str>
        <Disp Icon="Str" />
      </Item>
      <Item ItemId=";extensions/Microsoft.resource-deployment/package.azdata-install-location-description" ItemType="0" PsrId="308" Leaf="true">
        <Str Cat="Text">
          <Val><![CDATA[Location of the azdata package used for the install command]]></Val>
          <Tgt Cat="Text" Stat="Loc" Orig="New">
            <Val><![CDATA[Localização do pacote azdata usado para o comando de instalação]]></Val>
          </Tgt>
        </Str>
        <Disp Icon="Str" />
      </Item>
      <Item ItemId=";extensions/Microsoft.resource-deployment/package.azure-sql-mi-agreement" ItemType="0" PsrId="308" Leaf="true">
        <Str Cat="Text">
          <Val><![CDATA[I accept {0} and {1}.]]></Val>
          <Tgt Cat="Text" Stat="Loc" Orig="New">
            <Val><![CDATA[Aceito {0} e {1}.]]></Val>
          </Tgt>
        </Str>
        <Disp Icon="Str" />
      </Item>
      <Item ItemId=";extensions/Microsoft.resource-deployment/package.azure-sql-mi-agreement-eula" ItemType="0" PsrId="308" Leaf="true">
        <Str Cat="Text">
          <Val><![CDATA[Azure SQL MI License Terms]]></Val>
          <Tgt Cat="Text" Stat="Loc" Orig="New">
            <Val><![CDATA[Termos de Licença da MI do SQL do Azure]]></Val>
          </Tgt>
        </Str>
        <Disp Icon="Str" />
      </Item>
      <Item ItemId=";extensions/Microsoft.resource-deployment/package.azure-sql-mi-display-description" ItemType="0" PsrId="308" Leaf="true">
        <Str Cat="Text">
          <Val><![CDATA[Create a SQL Managed Instance in either Azure or a customer-managed environment]]></Val>
          <Tgt Cat="Text" Stat="Loc" Orig="New">
            <Val><![CDATA[Criar uma Instância Gerenciada de SQL no Azure ou em um ambiente gerenciado pelo cliente]]></Val>
          </Tgt>
        </Str>
        <Disp Icon="Str" />
      </Item>
      <Item ItemId=";extensions/Microsoft.resource-deployment/package.azure-sql-mi-display-name" ItemType="0" PsrId="308" Leaf="true">
        <Str Cat="Text">
          <Val><![CDATA[Azure SQL managed instance]]></Val>
          <Tgt Cat="Text" Stat="Loc" Orig="New">
            <Val><![CDATA[Instância gerenciada de SQL do Azure]]></Val>
          </Tgt>
        </Str>
        <Disp Icon="Str" />
      </Item>
      <Item ItemId=";extensions/Microsoft.resource-deployment/package.azure-sql-mi-help-text" ItemType="0" PsrId="308" Leaf="true">
        <Str Cat="Text">
          <Val><![CDATA[Azure SQL Managed Instance provides full SQL Server access and feature compatibility for migrating SQL Servers to Azure, or developing new applications. {0}.]]></Val>
          <Tgt Cat="Text" Stat="Loc" Orig="New">
            <Val><![CDATA[A Instância Gerenciada de SQL do Azure fornece acesso completo ao SQL Server e compatibilidade de recurso para migrar SQL Servers para o Azure ou desenvolver novos aplicativos. {0}.]]></Val>
          </Tgt>
        </Str>
        <Disp Icon="Str" />
      </Item>
      <Item ItemId=";extensions/Microsoft.resource-deployment/package.azure-sql-mi-help-text-learn-more" ItemType="0" PsrId="308" Leaf="true">
        <Str Cat="Text">
          <Val><![CDATA[Learn More]]></Val>
          <Tgt Cat="Text" Stat="Loc" Orig="New">
            <Val><![CDATA[Saiba mais]]></Val>
          </Tgt>
        </Str>
        <Disp Icon="Str" />
      </Item>
      <Item ItemId=";extensions/Microsoft.resource-deployment/package.azure-sql-mi-okButton-text" ItemType="0" PsrId="308" Leaf="true">
        <Str Cat="Text">
          <Val><![CDATA[Open in Portal]]></Val>
          <Tgt Cat="Text" Stat="Loc" Orig="New">
            <Val><![CDATA[Abrir no Portal]]></Val>
          </Tgt>
        </Str>
        <Disp Icon="Str" />
      </Item>
      <Item ItemId=";extensions/Microsoft.resource-deployment/package.azure-sql-mi-resource-type-option-label" ItemType="0" PsrId="308" Leaf="true">
        <Str Cat="Text">
          <Val><![CDATA[Resource Type]]></Val>
          <Tgt Cat="Text" Stat="Loc" Orig="New">
            <Val><![CDATA[Tipo de Recurso]]></Val>
          </Tgt>
        </Str>
        <Disp Icon="Str" />
      </Item>
      <Item ItemId=";extensions/Microsoft.resource-deployment/package.azure-sqldb-agreement" ItemType="0" PsrId="308" Leaf="true">
        <Str Cat="Text">
          <Val><![CDATA[I accept {0}, {1} and {2}.]]></Val>
          <Tgt Cat="Text" Stat="Loc" Orig="New">
            <Val><![CDATA[Aceito {0}, {1} e {2}.]]></Val>
          </Tgt>
        </Str>
        <Disp Icon="Str" />
      </Item>
      <Item ItemId=";extensions/Microsoft.resource-deployment/package.azure-sqldb-agreement-azdata-eula" ItemType="0" PsrId="308" Leaf="true">
        <Str Cat="Text">
          <Val><![CDATA[azdata License Terms]]></Val>
          <Tgt Cat="Text" Stat="Loc" Orig="New">
            <Val><![CDATA[Termos de Licença do azdata]]></Val>
          </Tgt>
        </Str>
        <Disp Icon="Str" />
      </Item>
      <Item ItemId=";extensions/Microsoft.resource-deployment/package.azure-sqldb-agreement-sqldb-eula" ItemType="0" PsrId="308" Leaf="true">
        <Str Cat="Text">
          <Val><![CDATA[Azure SQL DB License Terms]]></Val>
          <Tgt Cat="Text" Stat="Loc" Orig="New">
            <Val><![CDATA[Termos de Licença do BD SQL do Azure]]></Val>
          </Tgt>
        </Str>
        <Disp Icon="Str" />
      </Item>
      <Item ItemId=";extensions/Microsoft.resource-deployment/package.azure-sqldb-description" ItemType="0" PsrId="308" Leaf="true">
        <Str Cat="Text">
          <Val><![CDATA[Create a SQL database, database server, or elastic pool in Azure.]]></Val>
          <Tgt Cat="Text" Stat="Loc" Orig="New">
            <Val><![CDATA[Crie um banco de dados SQL, um servidor de banco de dados ou um pool elástico no Azure.]]></Val>
          </Tgt>
        </Str>
        <Disp Icon="Str" />
      </Item>
      <Item ItemId=";extensions/Microsoft.resource-deployment/package.azure-sqldb-display-name" ItemType="0" PsrId="308" Leaf="true">
        <Str Cat="Text">
          <Val><![CDATA[Azure SQL Database]]></Val>
          <Tgt Cat="Text" Stat="Loc" Orig="New">
            <Val><![CDATA[Banco de Dados SQL do Azure]]></Val>
          </Tgt>
        </Str>
        <Disp Icon="Str" />
      </Item>
      <Item ItemId=";extensions/Microsoft.resource-deployment/package.azure-sqldb-notebook-ok-button-text" ItemType="0" PsrId="308" Leaf="true">
        <Str Cat="Text">
          <Val><![CDATA[Select]]></Val>
          <Tgt Cat="Text" Stat="Loc" Orig="New">
            <Val><![CDATA[Selecionar]]></Val>
          </Tgt>
        </Str>
        <Disp Icon="Str" />
      </Item>
      <Item ItemId=";extensions/Microsoft.resource-deployment/package.azure-sqldb-portal-ok-button-text" ItemType="0" PsrId="308" Leaf="true">
        <Str Cat="Text">
          <Val><![CDATA[Create in Azure portal]]></Val>
          <Tgt Cat="Text" Stat="Loc" Orig="New">
            <Val><![CDATA[Criar no portal do Azure]]></Val>
          </Tgt>
        </Str>
        <Disp Icon="Str" />
      </Item>
      <Item ItemId=";extensions/Microsoft.resource-deployment/package.azure-sqlvm-agreement" ItemType="0" PsrId="308" Leaf="true">
        <Str Cat="Text">
          <Val><![CDATA[I accept {0}, {1} and {2}.]]></Val>
          <Tgt Cat="Text" Stat="Loc" Orig="New">
            <Val><![CDATA[Aceito {0}, {1} e {2}.]]></Val>
          </Tgt>
        </Str>
        <Disp Icon="Str" />
      </Item>
      <Item ItemId=";extensions/Microsoft.resource-deployment/package.azure-sqlvm-agreement-azdata-eula" ItemType="0" PsrId="308" Leaf="true">
        <Str Cat="Text">
          <Val><![CDATA[azdata License Terms]]></Val>
          <Tgt Cat="Text" Stat="Loc" Orig="New">
            <Val><![CDATA[Termos de Licença do azdata]]></Val>
          </Tgt>
        </Str>
        <Disp Icon="Str" />
      </Item>
      <Item ItemId=";extensions/Microsoft.resource-deployment/package.azure-sqlvm-agreement-sqlvm-eula" ItemType="0" PsrId="308" Leaf="true">
        <Str Cat="Text">
          <Val><![CDATA[Azure SQL VM License Terms]]></Val>
          <Tgt Cat="Text" Stat="Loc" Orig="New">
            <Val><![CDATA[Termos de Licença da VM do SQL do Azure]]></Val>
          </Tgt>
        </Str>
        <Disp Icon="Str" />
      </Item>
      <Item ItemId=";extensions/Microsoft.resource-deployment/package.azure-sqlvm-azure-account-page-label" ItemType="0" PsrId="308" Leaf="true">
        <Str Cat="Text">
          <Val><![CDATA[Azure information]]></Val>
          <Tgt Cat="Text" Stat="Loc" Orig="New">
            <Val><![CDATA[Informações do Azure]]></Val>
          </Tgt>
        </Str>
        <Disp Icon="Str" />
      </Item>
      <Item ItemId=";extensions/Microsoft.resource-deployment/package.azure-sqlvm-azure-location-label" ItemType="0" PsrId="308" Leaf="true">
        <Str Cat="Text">
          <Val><![CDATA[Azure locations]]></Val>
          <Tgt Cat="Text" Stat="Loc" Orig="New">
            <Val><![CDATA[Locais do Azure]]></Val>
          </Tgt>
        </Str>
        <Disp Icon="Str" />
      </Item>
      <Item ItemId=";extensions/Microsoft.resource-deployment/package.azure-sqlvm-deploy-dialog-action-text" ItemType="0" PsrId="308" Leaf="true">
        <Str Cat="Text">
          <Val><![CDATA[Script to notebook]]></Val>
          <Tgt Cat="Text" Stat="Loc" Orig="New">
            <Val><![CDATA[Script para notebook]]></Val>
          </Tgt>
        </Str>
        <Disp Icon="Str" />
      </Item>
      <Item ItemId=";extensions/Microsoft.resource-deployment/package.azure-sqlvm-deploy-dialog-title" ItemType="0" PsrId="308" Leaf="true">
        <Str Cat="Text">
          <Val><![CDATA[Deploy Azure SQL virtual machine]]></Val>
          <Tgt Cat="Text" Stat="Loc" Orig="New">
            <Val><![CDATA[Implantar a máquina virtual do SQL do Azure]]></Val>
          </Tgt>
        </Str>
        <Disp Icon="Str" />
      </Item>
      <Item ItemId=";extensions/Microsoft.resource-deployment/package.azure-sqlvm-description" ItemType="0" PsrId="308" Leaf="true">
        <Str Cat="Text">
          <Val><![CDATA[Create SQL virtual machines on Azure. Best for migrations and applications requiring OS-level access.]]></Val>
          <Tgt Cat="Text" Stat="Loc" Orig="New">
            <Val><![CDATA[Crie máquinas virtuais do SQL no Azure. Isso é ideal para migrações e aplicativos que exigem acesso ao nível do SO.]]></Val>
          </Tgt>
        </Str>
        <Disp Icon="Str" />
      </Item>
      <Item ItemId=";extensions/Microsoft.resource-deployment/package.azure-sqlvm-display-name" ItemType="0" PsrId="308" Leaf="true">
        <Str Cat="Text">
          <Val><![CDATA[SQL Server on Azure Virtual Machine]]></Val>
          <Tgt Cat="Text" Stat="Loc" Orig="New">
            <Val><![CDATA[SQL Server na Máquina Virtual do Azure]]></Val>
          </Tgt>
        </Str>
        <Disp Icon="Str" />
      </Item>
      <Item ItemId=";extensions/Microsoft.resource-deployment/package.azure-sqlvm-image-label" ItemType="0" PsrId="308" Leaf="true">
        <Str Cat="Text">
          <Val><![CDATA[Image]]></Val>
          <Tgt Cat="Text" Stat="Loc" Orig="New">
            <Val><![CDATA[Imagem]]></Val>
          </Tgt>
        </Str>
        <Disp Icon="Str" />
      </Item>
      <Item ItemId=";extensions/Microsoft.resource-deployment/package.azure-sqlvm-image-sku-label" ItemType="0" PsrId="308" Leaf="true">
        <Str Cat="Text">
          <Val><![CDATA[VM image SKU]]></Val>
          <Tgt Cat="Text" Stat="Loc" Orig="New">
            <Val><![CDATA[SKU da imagem de VM]]></Val>
          </Tgt>
        </Str>
        <Disp Icon="Str" />
      </Item>
      <Item ItemId=";extensions/Microsoft.resource-deployment/package.azure-sqlvm-password-confirm-label" ItemType="0" PsrId="308" Leaf="true">
        <Str Cat="Text">
          <Val><![CDATA[Confirm password]]></Val>
          <Tgt Cat="Text" Stat="Loc" Orig="New">
            <Val><![CDATA[Confirmar a senha]]></Val>
          </Tgt>
        </Str>
        <Disp Icon="Str" />
      </Item>
      <Item ItemId=";extensions/Microsoft.resource-deployment/package.azure-sqlvm-password-label" ItemType="0" PsrId="308" Leaf="true">
        <Str Cat="Text">
          <Val><![CDATA[Password]]></Val>
          <Tgt Cat="Text" Stat="Loc" Orig="New">
            <Val><![CDATA[Senha]]></Val>
          </Tgt>
        </Str>
        <Disp Icon="Str" />
      </Item>
      <Item ItemId=";extensions/Microsoft.resource-deployment/package.azure-sqlvm-publisher-label" ItemType="0" PsrId="308" Leaf="true">
        <Str Cat="Text">
          <Val><![CDATA[Publisher]]></Val>
          <Tgt Cat="Text" Stat="Loc" Orig="New">
            <Val><![CDATA[Editor]]></Val>
          </Tgt>
        </Str>
        <Disp Icon="Str" />
      </Item>
      <Item ItemId=";extensions/Microsoft.resource-deployment/package.azure-sqlvm-storage-accountname-label" ItemType="0" PsrId="308" Leaf="true">
        <Str Cat="Text">
          <Val><![CDATA[Storage account name]]></Val>
          <Tgt Cat="Text" Stat="Loc" Orig="New">
            <Val><![CDATA[Nome da conta de armazenamento]]></Val>
          </Tgt>
        </Str>
        <Disp Icon="Str" />
      </Item>
      <Item ItemId=";extensions/Microsoft.resource-deployment/package.azure-sqlvm-storage-page-lable" ItemType="0" PsrId="308" Leaf="true">
        <Str Cat="Text">
          <Val><![CDATA[Storage account]]></Val>
          <Tgt Cat="Text" Stat="Loc" Orig="New">
            <Val><![CDATA[Conta de armazenamento]]></Val>
          </Tgt>
        </Str>
        <Disp Icon="Str" />
      </Item>
      <Item ItemId=";extensions/Microsoft.resource-deployment/package.azure-sqlvm-storage-sku-label" ItemType="0" PsrId="308" Leaf="true">
        <Str Cat="Text">
          <Val><![CDATA[Storage account SKU type]]></Val>
          <Tgt Cat="Text" Stat="Loc" Orig="New">
            <Val><![CDATA[Tipo de SKU da conta de armazenamento]]></Val>
          </Tgt>
        </Str>
        <Disp Icon="Str" />
      </Item>
      <Item ItemId=";extensions/Microsoft.resource-deployment/package.azure-sqlvm-username-label" ItemType="0" PsrId="308" Leaf="true">
        <Str Cat="Text">
          <Val><![CDATA[Username]]></Val>
          <Tgt Cat="Text" Stat="Loc" Orig="New">
            <Val><![CDATA[Nome de usuário]]></Val>
          </Tgt>
        </Str>
        <Disp Icon="Str" />
      </Item>
      <Item ItemId=";extensions/Microsoft.resource-deployment/package.azure-sqlvm-vm-administrator-account-page-label" ItemType="0" PsrId="308" Leaf="true">
        <Str Cat="Text">
          <Val><![CDATA[Administrator account]]></Val>
          <Tgt Cat="Text" Stat="Loc" Orig="New">
            <Val><![CDATA[Conta de administrador]]></Val>
          </Tgt>
        </Str>
        <Disp Icon="Str" />
      </Item>
      <Item ItemId=";extensions/Microsoft.resource-deployment/package.azure-sqlvm-vm-information-page-label" ItemType="0" PsrId="308" Leaf="true">
        <Str Cat="Text">
          <Val><![CDATA[VM information]]></Val>
          <Tgt Cat="Text" Stat="Loc" Orig="New">
            <Val><![CDATA[Informações da VM]]></Val>
          </Tgt>
        </Str>
        <Disp Icon="Str" />
      </Item>
      <Item ItemId=";extensions/Microsoft.resource-deployment/package.azure-sqlvm-vm-summary-page-label" ItemType="0" PsrId="308" Leaf="true">
        <Str Cat="Text">
          <Val><![CDATA[Summary]]></Val>
          <Tgt Cat="Text" Stat="Loc" Orig="New">
            <Val><![CDATA[Resumo]]></Val>
          </Tgt>
        </Str>
        <Disp Icon="Str" />
      </Item>
      <Item ItemId=";extensions/Microsoft.resource-deployment/package.azure-sqlvm-vmname-label" ItemType="0" PsrId="308" Leaf="true">
        <Str Cat="Text">
          <Val><![CDATA[Virtual machine name]]></Val>
          <Tgt Cat="Text" Stat="Loc" Orig="New">
            <Val><![CDATA[Nome da máquina virtual]]></Val>
          </Tgt>
        </Str>
        <Disp Icon="Str" />
      </Item>
      <Item ItemId=";extensions/Microsoft.resource-deployment/package.azure-sqlvm-vmsize-label" ItemType="0" PsrId="308" Leaf="true">
        <Str Cat="Text">
          <Val><![CDATA[Size]]></Val>
          <Tgt Cat="Text" Stat="Loc" Orig="New">
            <Val><![CDATA[Tamanho]]></Val>
          </Tgt>
        </Str>
        <Disp Icon="Str" />
      </Item>
      <Item ItemId=";extensions/Microsoft.resource-deployment/package.deploy-resource-command-category" ItemType="0" PsrId="308" Leaf="true">
        <Str Cat="Text">
          <Val><![CDATA[Deployment]]></Val>
          <Tgt Cat="Text" Stat="Loc" Orig="New">
            <Val><![CDATA[Implantação]]></Val>
          </Tgt>
        </Str>
        <Disp Icon="Str" />
      </Item>
      <Item ItemId=";extensions/Microsoft.resource-deployment/package.deploy-resource-command-name" ItemType="0" PsrId="308" Leaf="true">
        <Str Cat="Text">
          <Val><![CDATA[New Deployment…]]></Val>
          <Tgt Cat="Text" Stat="Loc" Orig="New">
            <Val><![CDATA[Nova Implantação…]]></Val>
          </Tgt>
          <Prev Cat="Text">
            <Val><![CDATA[Deploy SQL Server…]]></Val>
          </Prev>
        </Str>
        <Disp Icon="Str" />
      </Item>
      <Item ItemId=";extensions/Microsoft.resource-deployment/package.deployment.configuration.title" ItemType="0" PsrId="308" Leaf="true">
        <Str Cat="Text">
          <Val><![CDATA[Deployment configuration]]></Val>
          <Tgt Cat="Text" Stat="Loc" Orig="New">
            <Val><![CDATA[Configuração de implantação]]></Val>
          </Tgt>
        </Str>
        <Disp Icon="Str" />
      </Item>
      <Item ItemId=";extensions/Microsoft.resource-deployment/package.docker-confirm-sql-password-field" ItemType="0" PsrId="308" Leaf="true">
        <Str Cat="Text">
          <Val><![CDATA[Confirm password]]></Val>
          <Tgt Cat="Text" Stat="Loc" Orig="New">
            <Val><![CDATA[Confirmar senha]]></Val>
          </Tgt>
        </Str>
        <Disp Icon="Str" />
      </Item>
      <Item ItemId=";extensions/Microsoft.resource-deployment/package.docker-container-name-field" ItemType="0" PsrId="308" Leaf="true">
        <Str Cat="Text">
          <Val><![CDATA[Container name]]></Val>
          <Tgt Cat="Text" Stat="Loc" Orig="New">
            <Val><![CDATA[Nome do contêiner]]></Val>
          </Tgt>
        </Str>
        <Disp Icon="Str" />
      </Item>
      <Item ItemId=";extensions/Microsoft.resource-deployment/package.docker-sql-2017-title" ItemType="0" PsrId="308" Leaf="true">
        <Str Cat="Text">
          <Val><![CDATA[Deploy SQL Server 2017 container images]]></Val>
          <Tgt Cat="Text" Stat="Loc" Orig="New">
            <Val><![CDATA[Implantar imagens de contêiner do SQL Server 2017]]></Val>
          </Tgt>
          <Prev Cat="Text">
            <Val><![CDATA[Deploy SQL Server 2017 container images with docker]]></Val>
          </Prev>
        </Str>
        <Disp Icon="Str" />
      </Item>
      <Item ItemId=";extensions/Microsoft.resource-deployment/package.docker-sql-2019-title" ItemType="0" PsrId="308" Leaf="true">
        <Str Cat="Text">
          <Val><![CDATA[Deploy SQL Server 2019 container images]]></Val>
          <Tgt Cat="Text" Stat="Loc" Orig="New">
            <Val><![CDATA[Implantar imagens de contêiner do SQL Server 2019]]></Val>
          </Tgt>
          <Prev Cat="Text">
            <Val><![CDATA[Deploy SQL Server 2019 container images with docker]]></Val>
          </Prev>
        </Str>
        <Disp Icon="Str" />
      </Item>
      <Item ItemId=";extensions/Microsoft.resource-deployment/package.docker-sql-2022-title" ItemType="0" PsrId="308" Leaf="true">
        <Str Cat="Text">
          <Val><![CDATA[Deploy SQL Server 2022 container images]]></Val>
          <Tgt Cat="Text" Stat="Loc" Orig="New">
            <Val><![CDATA[Implantar imagens de contêiner do SQL Server 2022]]></Val>
          </Tgt>
          <Prev Cat="Text">
            <Val><![CDATA[Deploy SQL Server 2022 Preview container images]]></Val>
          </Prev>
        </Str>
        <Disp Icon="Str" />
      </Item>
      <Item ItemId=";extensions/Microsoft.resource-deployment/package.docker-sql-password-field" ItemType="0" PsrId="308" Leaf="true">
        <Str Cat="Text">
          <Val><![CDATA[SQL Server password]]></Val>
          <Tgt Cat="Text" Stat="Loc" Orig="New">
            <Val><![CDATA[Senha do SQL Server]]></Val>
          </Tgt>
        </Str>
        <Disp Icon="Str" />
      </Item>
      <Item ItemId=";extensions/Microsoft.resource-deployment/package.docker-sql-port-field" ItemType="0" PsrId="308" Leaf="true">
        <Str Cat="Text">
          <Val><![CDATA[Port]]></Val>
          <Tgt Cat="Text" Stat="Loc" Orig="New">
            <Val><![CDATA[Porta]]></Val>
          </Tgt>
        </Str>
        <Disp Icon="Str" />
      </Item>
      <Item ItemId=";extensions/Microsoft.resource-deployment/package.extension-description" ItemType="0" PsrId="308" Leaf="true">
        <Str Cat="Text">
          <Val><![CDATA[Provides a notebook-based experience to deploy Microsoft SQL Server]]></Val>
          <Tgt Cat="Text" Stat="Loc" Orig="New">
            <Val><![CDATA[Fornece uma experiência baseada em Notebook para implantar o Microsoft SQL Server]]></Val>
          </Tgt>
        </Str>
        <Disp Icon="Str" />
      </Item>
      <Item ItemId=";extensions/Microsoft.resource-deployment/package.extension-displayName" ItemType="0" PsrId="308" Leaf="true">
        <Str Cat="Text">
          <Val><![CDATA[SQL Server Deployment extension for Azure Data Studio]]></Val>
          <Tgt Cat="Text" Stat="Loc" Orig="New">
            <Val><![CDATA[Extensão de Implantação do SQL Server para o Azure Data Studio]]></Val>
          </Tgt>
        </Str>
        <Disp Icon="Str" />
      </Item>
      <Item ItemId=";extensions/Microsoft.resource-deployment/package.microsoft-privacy-statement" ItemType="0" PsrId="308" Leaf="true">
        <Str Cat="Text">
          <Val><![CDATA[Microsoft Privacy Statement]]></Val>
          <Tgt Cat="Text" Stat="Loc" Orig="New">
            <Val><![CDATA[Declaração de Privacidade da Microsoft]]></Val>
          </Tgt>
        </Str>
        <Disp Icon="Str" />
      </Item>
      <Item ItemId=";extensions/Microsoft.resource-deployment/package.resource-type-display-name" ItemType="0" PsrId="308" Leaf="true">
        <Str Cat="Text">
          <Val><![CDATA[Resource Type]]></Val>
          <Tgt Cat="Text" Stat="Loc" Orig="New">
            <Val><![CDATA[Tipo de Recurso]]></Val>
          </Tgt>
        </Str>
        <Disp Icon="Str" />
      </Item>
      <Item ItemId=";extensions/Microsoft.resource-deployment/package.resource-type-sql-image-description" ItemType="0" PsrId="308" Leaf="true">
        <Str Cat="Text">
          <Val><![CDATA[Run SQL Server container image with docker]]></Val>
          <Tgt Cat="Text" Stat="Loc" Orig="New">
            <Val><![CDATA[Executar a imagem de contêiner do SQL Server com o Docker]]></Val>
          </Tgt>
        </Str>
        <Disp Icon="Str" />
      </Item>
      <Item ItemId=";extensions/Microsoft.resource-deployment/package.resource-type-sql-image-display-name" ItemType="0" PsrId="308" Leaf="true">
        <Str Cat="Text">
          <Val><![CDATA[SQL Server container image]]></Val>
          <Tgt Cat="Text" Stat="Loc" Orig="New">
            <Val><![CDATA[Imagem de contêiner do SQL Server]]></Val>
          </Tgt>
        </Str>
        <Disp Icon="Str" />
      </Item>
      <Item ItemId=";extensions/Microsoft.resource-deployment/package.resource-type-sql-windows-setup-description" ItemType="0" PsrId="308" Leaf="true">
        <Str Cat="Text">
          <Val><![CDATA[Run SQL Server on Windows, select a version to get started.]]></Val>
          <Tgt Cat="Text" Stat="Loc" Orig="New">
            <Val><![CDATA[Execute o SQL Server no Windows, selecione uma versão para começar.]]></Val>
          </Tgt>
        </Str>
        <Disp Icon="Str" />
      </Item>
      <Item ItemId=";extensions/Microsoft.resource-deployment/package.resource-type-sql-windows-setup-display-name" ItemType="0" PsrId="308" Leaf="true">
        <Str Cat="Text">
          <Val><![CDATA[SQL Server on Windows]]></Val>
          <Tgt Cat="Text" Stat="Loc" Orig="New">
            <Val><![CDATA[SQL Server no Windows]]></Val>
          </Tgt>
        </Str>
        <Disp Icon="Str" />
      </Item>
      <Item ItemId=";extensions/Microsoft.resource-deployment/package.sql-2017-display-name" ItemType="0" PsrId="308" Leaf="true">
        <Str Cat="Text">
          <Val><![CDATA[SQL Server 2017]]></Val>
          <Tgt Cat="Text" Stat="Loc" Orig="New">
            <Val><![CDATA[SQL Server 2017]]></Val>
          </Tgt>
        </Str>
        <Disp Icon="Str" />
      </Item>
      <Item ItemId=";extensions/Microsoft.resource-deployment/package.sql-2019-display-name" ItemType="0" PsrId="308" Leaf="true">
        <Str Cat="Text">
          <Val><![CDATA[SQL Server 2019]]></Val>
          <Tgt Cat="Text" Stat="Loc" Orig="New">
            <Val><![CDATA[SQL Server 2019]]></Val>
          </Tgt>
          <Prev Cat="Text">
            <Val><![CDATA[SQL Server 2019 RC]]></Val>
          </Prev>
        </Str>
        <Disp Icon="Str" />
      </Item>
      <Item ItemId=";extensions/Microsoft.resource-deployment/package.sql-2022-display-name" ItemType="0" PsrId="308" Leaf="true">
        <Str Cat="Text">
          <Val><![CDATA[SQL Server 2022]]></Val>
          <Tgt Cat="Text" Stat="Loc" Orig="New">
            <Val><![CDATA[SQL Server 2022]]></Val>
          </Tgt>
          <Prev Cat="Text">
            <Val><![CDATA[SQL Server 2022 Preview]]></Val>
          </Prev>
        </Str>
        <Disp Icon="Str" />
      </Item>
      <Item ItemId=";extensions/Microsoft.resource-deployment/package.sql-azure-database-server-display-name" ItemType="0" PsrId="308" Leaf="true">
        <Str Cat="Text">
          <Val><![CDATA[Database Server]]></Val>
          <Tgt Cat="Text" Stat="Loc" Orig="New">
            <Val><![CDATA[Servidor de Banco de Dados]]></Val>
          </Tgt>
        </Str>
        <Disp Icon="Str" />
      </Item>
      <Item ItemId=";extensions/Microsoft.resource-deployment/package.sql-azure-elastic-pool-display-name" ItemType="0" PsrId="308" Leaf="true">
        <Str Cat="Text">
          <Val><![CDATA[Elastic Pool]]></Val>
          <Tgt Cat="Text" Stat="Loc" Orig="New">
            <Val><![CDATA[Pool Elástico]]></Val>
          </Tgt>
        </Str>
        <Disp Icon="Str" />
      </Item>
      <Item ItemId=";extensions/Microsoft.resource-deployment/package.sql-azure-single-database-display-name" ItemType="0" PsrId="308" Leaf="true">
        <Str Cat="Text">
          <Val><![CDATA[Single Database]]></Val>
          <Tgt Cat="Text" Stat="Loc" Orig="New">
            <Val><![CDATA[Banco de Dados Individual]]></Val>
          </Tgt>
        </Str>
        <Disp Icon="Str" />
      </Item>
      <Item ItemId=";extensions/Microsoft.resource-deployment/package.version-display-name" ItemType="0" PsrId="308" Leaf="true">
        <Str Cat="Text">
          <Val><![CDATA[Version]]></Val>
          <Tgt Cat="Text" Stat="Loc" Orig="New">
            <Val><![CDATA[Versão]]></Val>
          </Tgt>
        </Str>
        <Disp Icon="Str" />
      </Item>
    </Item>
  </Item>
</LCX><|MERGE_RESOLUTION|>--- conflicted
+++ resolved
@@ -641,10 +641,9 @@
         <Item ItemId=";(...) NoServerError" ItemType="0" PsrId="308" Leaf="true">
           <Str Cat="Text">
             <Val><![CDATA[No servers found in current subscription.]A;Select a different subscription containing at least one server]]></Val>
-<<<<<<< HEAD
             <Tgt Cat="Text" Stat="Loc" Orig="New">
               <Val><![CDATA[Nenhum servidor encontrado na assinatura atual.]A;Selecione uma assinatura diferente contendo pelo menos um servidor]]></Val>
-=======
+            </Tgt>
           </Str>
           <Disp Icon="Str" />
         </Item>
@@ -653,35 +652,19 @@
             <Val><![CDATA[No servers found]]></Val>
             <Tgt Cat="Text" Stat="Loc" Orig="New">
               <Val><![CDATA[Não foram encontrados servidores]]></Val>
->>>>>>> 60bff012
-            </Tgt>
-          </Str>
-          <Disp Icon="Str" />
-        </Item>
-<<<<<<< HEAD
-        <Item ItemId=";(...) NoServerLabel" ItemType="0" PsrId="308" Leaf="true">
-          <Str Cat="Text">
-            <Val><![CDATA[No servers found]]></Val>
-            <Tgt Cat="Text" Stat="Loc" Orig="New">
-              <Val><![CDATA[Não foram encontrados servidores]]></Val>
-=======
+            </Tgt>
+          </Str>
+          <Disp Icon="Str" />
+        </Item>
         <Item ItemId=";(...) azureSignInError" ItemType="0" PsrId="308" Leaf="true">
           <Str Cat="Text">
             <Val><![CDATA[Sign in to an Azure account first]]></Val>
             <Tgt Cat="Text" Stat="Loc" Orig="New">
               <Val><![CDATA[Entrar em uma conta do Azure primeiro]]></Val>
->>>>>>> 60bff012
-            </Tgt>
-          </Str>
-          <Disp Icon="Str" />
-        </Item>
-<<<<<<< HEAD
-        <Item ItemId=";(...) azureSignInError" ItemType="0" PsrId="308" Leaf="true">
-          <Str Cat="Text">
-            <Val><![CDATA[Sign in to an Azure account first]]></Val>
-            <Tgt Cat="Text" Stat="Loc" Orig="New">
-              <Val><![CDATA[Entrar em uma conta do Azure primeiro]]></Val>
-=======
+            </Tgt>
+          </Str>
+          <Disp Icon="Str" />
+        </Item>
       </Item>
       <Item ItemId=";@extensions/Microsoft.resource-deployment/dist/ui/deployAzureSQLDBWizard/pages/databaseSettingsPage.deployAzureSQL" ItemType="0" PsrId="308" Leaf="false">
         <Disp Icon="Dir" LocTbl="false" />
@@ -690,225 +673,118 @@
             <Val><![CDATA[Collation name must be between 1 and 100 characters long.]]></Val>
             <Tgt Cat="Text" Stat="Loc" Orig="New">
               <Val><![CDATA[O nome da ordenação precisa ter entre 1 e 100 caracteres.]]></Val>
->>>>>>> 60bff012
-            </Tgt>
-          </Str>
-          <Disp Icon="Str" />
-        </Item>
-<<<<<<< HEAD
-      </Item>
-      <Item ItemId=";@extensions/Microsoft.resource-deployment/dist/ui/deployAzureSQLDBWizard/pages/databaseSettingsPage.deployAzureSQL" ItemType="0" PsrId="308" Leaf="false">
-        <Disp Icon="Dir" LocTbl="false" />
-        <Item ItemId=";(...) DB.DBCollationLengthError" ItemType="0" PsrId="308" Leaf="true">
-          <Str Cat="Text">
-            <Val><![CDATA[Collation name must be between 1 and 100 characters long.]]></Val>
-            <Tgt Cat="Text" Stat="Loc" Orig="New">
-              <Val><![CDATA[O nome da ordenação precisa ter entre 1 e 100 caracteres.]]></Val>
-=======
+            </Tgt>
+          </Str>
+          <Disp Icon="Str" />
+        </Item>
         <Item ItemId=";(...) DB.DBCollationOnlyNumericNameError" ItemType="0" PsrId="308" Leaf="true">
           <Str Cat="Text">
             <Val><![CDATA[Collation name cannot contain only numbers.]]></Val>
             <Tgt Cat="Text" Stat="Loc" Orig="New">
               <Val><![CDATA[O nome da ordenação não pode conter somente números.]]></Val>
->>>>>>> 60bff012
-            </Tgt>
-          </Str>
-          <Disp Icon="Str" />
-        </Item>
-<<<<<<< HEAD
-        <Item ItemId=";(...) DB.DBCollationOnlyNumericNameError" ItemType="0" PsrId="308" Leaf="true">
-          <Str Cat="Text">
-            <Val><![CDATA[Collation name cannot contain only numbers.]]></Val>
-            <Tgt Cat="Text" Stat="Loc" Orig="New">
-              <Val><![CDATA[O nome da ordenação não pode conter somente números.]]></Val>
-=======
+            </Tgt>
+          </Str>
+          <Disp Icon="Str" />
+        </Item>
         <Item ItemId=";(...) DB.DBCollationSpecialCharError" ItemType="0" PsrId="308" Leaf="true">
           <Str Cat="Text">
             <Val><![CDATA[Collation name cannot contain special characters \/""[]5D;:|<>+=;,?*@&, .]]></Val>
             <Tgt Cat="Text" Stat="Loc" Orig="New">
               <Val><![CDATA[O nome da ordenação não pode conter caracteres especiais \/""[]5D;:|<>+=;,?*@&, .]]></Val>
->>>>>>> 60bff012
-            </Tgt>
-          </Str>
-          <Disp Icon="Str" />
-        </Item>
-<<<<<<< HEAD
-        <Item ItemId=";(...) DB.DBCollationSpecialCharError" ItemType="0" PsrId="308" Leaf="true">
-          <Str Cat="Text">
-            <Val><![CDATA[Collation name cannot contain special characters \/""[]5D;:|<>+=;,?*@&, .]]></Val>
-            <Tgt Cat="Text" Stat="Loc" Orig="New">
-              <Val><![CDATA[O nome da ordenação não pode conter caracteres especiais \/""[]5D;:|<>+=;,?*@&, .]]></Val>
-=======
+            </Tgt>
+          </Str>
+          <Disp Icon="Str" />
+        </Item>
         <Item ItemId=";(...) DB.DBFirewallLengthError" ItemType="0" PsrId="308" Leaf="true">
           <Str Cat="Text">
             <Val><![CDATA[Firewall name must be between 1 and 100 characters long.]]></Val>
             <Tgt Cat="Text" Stat="Loc" Orig="New">
               <Val><![CDATA[O nome do firewall precisa ter entre 1 e 100 caracteres.]]></Val>
->>>>>>> 60bff012
-            </Tgt>
-          </Str>
-          <Disp Icon="Str" />
-        </Item>
-<<<<<<< HEAD
-        <Item ItemId=";(...) DB.DBFirewallLengthError" ItemType="0" PsrId="308" Leaf="true">
-          <Str Cat="Text">
-            <Val><![CDATA[Firewall name must be between 1 and 100 characters long.]]></Val>
-            <Tgt Cat="Text" Stat="Loc" Orig="New">
-              <Val><![CDATA[O nome do firewall precisa ter entre 1 e 100 caracteres.]]></Val>
-=======
+            </Tgt>
+          </Str>
+          <Disp Icon="Str" />
+        </Item>
         <Item ItemId=";(...) DB.DBFirewallOnlyNumericNameError" ItemType="0" PsrId="308" Leaf="true">
           <Str Cat="Text">
             <Val><![CDATA[Firewall name cannot contain only numbers.]]></Val>
             <Tgt Cat="Text" Stat="Loc" Orig="New">
               <Val><![CDATA[O nome do firewall não pode conter somente números.]]></Val>
->>>>>>> 60bff012
-            </Tgt>
-          </Str>
-          <Disp Icon="Str" />
-        </Item>
-<<<<<<< HEAD
-        <Item ItemId=";(...) DB.DBFirewallOnlyNumericNameError" ItemType="0" PsrId="308" Leaf="true">
-          <Str Cat="Text">
-            <Val><![CDATA[Firewall name cannot contain only numbers.]]></Val>
-            <Tgt Cat="Text" Stat="Loc" Orig="New">
-              <Val><![CDATA[O nome do firewall não pode conter somente números.]]></Val>
-=======
+            </Tgt>
+          </Str>
+          <Disp Icon="Str" />
+        </Item>
         <Item ItemId=";(...) DB.DBFirewallSpecialCharError" ItemType="0" PsrId="308" Leaf="true">
           <Str Cat="Text">
             <Val><![CDATA[Firewall name cannot contain special characters \/""[]5D;:|<>+=;,?*@&, .]]></Val>
             <Tgt Cat="Text" Stat="Loc" Orig="New">
               <Val><![CDATA[O nome do firewall não pode conter caracteres especiais \/""[]5D;:|<>+=;,?*@&, .]]></Val>
->>>>>>> 60bff012
-            </Tgt>
-          </Str>
-          <Disp Icon="Str" />
-        </Item>
-<<<<<<< HEAD
-        <Item ItemId=";(...) DB.DBFirewallSpecialCharError" ItemType="0" PsrId="308" Leaf="true">
-          <Str Cat="Text">
-            <Val><![CDATA[Firewall name cannot contain special characters \/""[]5D;:|<>+=;,?*@&, .]]></Val>
-            <Tgt Cat="Text" Stat="Loc" Orig="New">
-              <Val><![CDATA[O nome do firewall não pode conter caracteres especiais \/""[]5D;:|<>+=;,?*@&, .]]></Val>
-=======
+            </Tgt>
+          </Str>
+          <Disp Icon="Str" />
+        </Item>
         <Item ItemId=";(...) DB.DBFirewallUpperCaseError" ItemType="0" PsrId="308" Leaf="true">
           <Str Cat="Text">
             <Val><![CDATA[Upper case letters are not allowed for firewall name]]></Val>
             <Tgt Cat="Text" Stat="Loc" Orig="New">
               <Val><![CDATA[Letras maiúsculas não são permitidas no nome do firewall]]></Val>
->>>>>>> 60bff012
-            </Tgt>
-          </Str>
-          <Disp Icon="Str" />
-        </Item>
-<<<<<<< HEAD
-        <Item ItemId=";(...) DB.DBFirewallUpperCaseError" ItemType="0" PsrId="308" Leaf="true">
-          <Str Cat="Text">
-            <Val><![CDATA[Upper case letters are not allowed for firewall name]]></Val>
-            <Tgt Cat="Text" Stat="Loc" Orig="New">
-              <Val><![CDATA[Letras maiúsculas não são permitidas no nome do firewall]]></Val>
-=======
+            </Tgt>
+          </Str>
+          <Disp Icon="Str" />
+        </Item>
         <Item ItemId=";(...) DB.DBMaxIpInvalidError" ItemType="0" PsrId="308" Leaf="true">
           <Str Cat="Text">
             <Val><![CDATA[Max Ip address is invalid]]></Val>
             <Tgt Cat="Text" Stat="Loc" Orig="New">
               <Val><![CDATA[O endereço IP máximo é inválido]]></Val>
->>>>>>> 60bff012
-            </Tgt>
-          </Str>
-          <Disp Icon="Str" />
-        </Item>
-<<<<<<< HEAD
-        <Item ItemId=";(...) DB.DBMaxIpInvalidError" ItemType="0" PsrId="308" Leaf="true">
-          <Str Cat="Text">
-            <Val><![CDATA[Max Ip address is invalid]]></Val>
-            <Tgt Cat="Text" Stat="Loc" Orig="New">
-              <Val><![CDATA[O endereço IP máximo é inválido]]></Val>
-=======
+            </Tgt>
+          </Str>
+          <Disp Icon="Str" />
+        </Item>
         <Item ItemId=";(...) DB.DBMinIpInvalidError" ItemType="0" PsrId="308" Leaf="true">
           <Str Cat="Text">
             <Val><![CDATA[Min Ip address is invalid]]></Val>
             <Tgt Cat="Text" Stat="Loc" Orig="New">
               <Val><![CDATA[O endereço IP mínimo é inválido]]></Val>
->>>>>>> 60bff012
-            </Tgt>
-          </Str>
-          <Disp Icon="Str" />
-        </Item>
-<<<<<<< HEAD
-        <Item ItemId=";(...) DB.DBMinIpInvalidError" ItemType="0" PsrId="308" Leaf="true">
-          <Str Cat="Text">
-            <Val><![CDATA[Min Ip address is invalid]]></Val>
-            <Tgt Cat="Text" Stat="Loc" Orig="New">
-              <Val><![CDATA[O endereço IP mínimo é inválido]]></Val>
-=======
+            </Tgt>
+          </Str>
+          <Disp Icon="Str" />
+        </Item>
         <Item ItemId=";(...) DB.DBNameExistsError" ItemType="0" PsrId="308" Leaf="true">
           <Str Cat="Text">
             <Val><![CDATA[Database name must be unique in the current server.]]></Val>
             <Tgt Cat="Text" Stat="Loc" Orig="New">
               <Val><![CDATA[O nome do banco de dados precisa ser exclusivo no servidor atual.]]></Val>
->>>>>>> 60bff012
-            </Tgt>
-          </Str>
-          <Disp Icon="Str" />
-        </Item>
-<<<<<<< HEAD
-        <Item ItemId=";(...) DB.DBNameExistsError" ItemType="0" PsrId="308" Leaf="true">
-          <Str Cat="Text">
-            <Val><![CDATA[Database name must be unique in the current server.]]></Val>
-            <Tgt Cat="Text" Stat="Loc" Orig="New">
-              <Val><![CDATA[O nome do banco de dados precisa ser exclusivo no servidor atual.]]></Val>
-=======
+            </Tgt>
+          </Str>
+          <Disp Icon="Str" />
+        </Item>
         <Item ItemId=";(...) DB.DBNameLengthError" ItemType="0" PsrId="308" Leaf="true">
           <Str Cat="Text">
             <Val><![CDATA[Database name must be between 1 and 100 characters long.]]></Val>
             <Tgt Cat="Text" Stat="Loc" Orig="New">
               <Val><![CDATA[O nome do banco de dados precisa ter entre 1 e 100 caracteres.]]></Val>
->>>>>>> 60bff012
-            </Tgt>
-          </Str>
-          <Disp Icon="Str" />
-        </Item>
-<<<<<<< HEAD
-        <Item ItemId=";(...) DB.DBNameLengthError" ItemType="0" PsrId="308" Leaf="true">
-          <Str Cat="Text">
-            <Val><![CDATA[Database name must be between 1 and 100 characters long.]]></Val>
-            <Tgt Cat="Text" Stat="Loc" Orig="New">
-              <Val><![CDATA[O nome do banco de dados precisa ter entre 1 e 100 caracteres.]]></Val>
-=======
+            </Tgt>
+          </Str>
+          <Disp Icon="Str" />
+        </Item>
         <Item ItemId=";(...) DB.DBNameOnlyNumericNameError" ItemType="0" PsrId="308" Leaf="true">
           <Str Cat="Text">
             <Val><![CDATA[Database name cannot contain only numbers.]]></Val>
             <Tgt Cat="Text" Stat="Loc" Orig="New">
               <Val><![CDATA[O nome do banco de dados não pode conter somente números.]]></Val>
->>>>>>> 60bff012
-            </Tgt>
-          </Str>
-          <Disp Icon="Str" />
-        </Item>
-<<<<<<< HEAD
-        <Item ItemId=";(...) DB.DBNameOnlyNumericNameError" ItemType="0" PsrId="308" Leaf="true">
-          <Str Cat="Text">
-            <Val><![CDATA[Database name cannot contain only numbers.]]></Val>
-            <Tgt Cat="Text" Stat="Loc" Orig="New">
-              <Val><![CDATA[O nome do banco de dados não pode conter somente números.]]></Val>
-=======
+            </Tgt>
+          </Str>
+          <Disp Icon="Str" />
+        </Item>
         <Item ItemId=";(...) DB.DBNameSpecialCharError" ItemType="0" PsrId="308" Leaf="true">
           <Str Cat="Text">
             <Val><![CDATA[Database name cannot contain special characters \/""[]5D;:|<>+=;,?*@&, .]]></Val>
             <Tgt Cat="Text" Stat="Loc" Orig="New">
               <Val><![CDATA[O nome do banco de dados não pode conter caracteres especiais \/""[]5D;:|<>+=;,?*@&, .]]></Val>
->>>>>>> 60bff012
-            </Tgt>
-          </Str>
-          <Disp Icon="Str" />
-        </Item>
-<<<<<<< HEAD
-        <Item ItemId=";(...) DB.DBNameSpecialCharError" ItemType="0" PsrId="308" Leaf="true">
-          <Str Cat="Text">
-            <Val><![CDATA[Database name cannot contain special characters \/""[]5D;:|<>+=;,?*@&, .]]></Val>
-            <Tgt Cat="Text" Stat="Loc" Orig="New">
-              <Val><![CDATA[O nome do banco de dados não pode conter caracteres especiais \/""[]5D;:|<>+=;,?*@&, .]]></Val>
-=======
+            </Tgt>
+          </Str>
+          <Disp Icon="Str" />
+        </Item>
       </Item>
       <Item ItemId=";@extensions/Microsoft.resource-deployment/dist/ui/deployAzureSQLVMWizard/constants.deployAzureSQLVM.AzureAccountDr" ItemType="0" PsrId="308" Leaf="false">
         <Disp Icon="Dir" LocTbl="false" />
@@ -917,21 +793,11 @@
             <Val><![CDATA[Azure Account]]></Val>
             <Tgt Cat="Text" Stat="Loc" Orig="New">
               <Val><![CDATA[Conta do Azure]]></Val>
->>>>>>> 60bff012
-            </Tgt>
-          </Str>
-          <Disp Icon="Str" />
-        </Item>
-      </Item>
-<<<<<<< HEAD
-      <Item ItemId=";@extensions/Microsoft.resource-deployment/dist/ui/deployAzureSQLVMWizard/constants.deployAzureSQLVM.AzureAccountDr" ItemType="0" PsrId="308" Leaf="false">
-        <Disp Icon="Dir" LocTbl="false" />
-        <Item ItemId=";(...) opdownLabel" ItemType="0" PsrId="308" Leaf="true">
-          <Str Cat="Text">
-            <Val><![CDATA[Azure Account]]></Val>
-            <Tgt Cat="Text" Stat="Loc" Orig="New">
-              <Val><![CDATA[Conta do Azure]]></Val>
-=======
+            </Tgt>
+          </Str>
+          <Disp Icon="Str" />
+        </Item>
+      </Item>
       <Item ItemId=";@extensions/Microsoft.resource-deployment/dist/ui/deployAzureSQLVMWizard/constants.deployAzureSQLVM.AzureRegionDro" ItemType="0" PsrId="308" Leaf="false">
         <Disp Icon="Dir" LocTbl="false" />
         <Item ItemId=";(...) pdownLabel" ItemType="0" PsrId="308" Leaf="true">
@@ -939,21 +805,11 @@
             <Val><![CDATA[Region]]></Val>
             <Tgt Cat="Text" Stat="Loc" Orig="New">
               <Val><![CDATA[Região]]></Val>
->>>>>>> 60bff012
-            </Tgt>
-          </Str>
-          <Disp Icon="Str" />
-        </Item>
-      </Item>
-<<<<<<< HEAD
-      <Item ItemId=";@extensions/Microsoft.resource-deployment/dist/ui/deployAzureSQLVMWizard/constants.deployAzureSQLVM.AzureRegionDro" ItemType="0" PsrId="308" Leaf="false">
-        <Disp Icon="Dir" LocTbl="false" />
-        <Item ItemId=";(...) pdownLabel" ItemType="0" PsrId="308" Leaf="true">
-          <Str Cat="Text">
-            <Val><![CDATA[Region]]></Val>
-            <Tgt Cat="Text" Stat="Loc" Orig="New">
-              <Val><![CDATA[Região]]></Val>
-=======
+            </Tgt>
+          </Str>
+          <Disp Icon="Str" />
+        </Item>
+      </Item>
       <Item ItemId=";@extensions/Microsoft.resource-deployment/dist/ui/deployAzureSQLVMWizard/constants.deployAzureSQLVM.AzureSettingsP" ItemType="0" PsrId="308" Leaf="false">
         <Disp Icon="Dir" LocTbl="false" />
         <Item ItemId=";(...) ageTitle" ItemType="0" PsrId="308" Leaf="true">
@@ -961,21 +817,11 @@
             <Val><![CDATA[Azure settings]]></Val>
             <Tgt Cat="Text" Stat="Loc" Orig="New">
               <Val><![CDATA[Configurações do Azure]]></Val>
->>>>>>> 60bff012
-            </Tgt>
-          </Str>
-          <Disp Icon="Str" />
-        </Item>
-      </Item>
-<<<<<<< HEAD
-      <Item ItemId=";@extensions/Microsoft.resource-deployment/dist/ui/deployAzureSQLVMWizard/constants.deployAzureSQLVM.AzureSettingsP" ItemType="0" PsrId="308" Leaf="false">
-        <Disp Icon="Dir" LocTbl="false" />
-        <Item ItemId=";(...) ageTitle" ItemType="0" PsrId="308" Leaf="true">
-          <Str Cat="Text">
-            <Val><![CDATA[Azure settings]]></Val>
-            <Tgt Cat="Text" Stat="Loc" Orig="New">
-              <Val><![CDATA[Configurações do Azure]]></Val>
-=======
+            </Tgt>
+          </Str>
+          <Disp Icon="Str" />
+        </Item>
+      </Item>
       <Item ItemId=";@extensions/Microsoft.resource-deployment/dist/ui/deployAzureSQLVMWizard/constants.deployAzureSQLVM.AzureSubscript" ItemType="0" PsrId="308" Leaf="false">
         <Disp Icon="Dir" LocTbl="false" />
         <Item ItemId=";(...) ionDropdownLabel" ItemType="0" PsrId="308" Leaf="true">
@@ -983,21 +829,11 @@
             <Val><![CDATA[Subscription]]></Val>
             <Tgt Cat="Text" Stat="Loc" Orig="New">
               <Val><![CDATA[Assinatura]]></Val>
->>>>>>> 60bff012
-            </Tgt>
-          </Str>
-          <Disp Icon="Str" />
-        </Item>
-      </Item>
-<<<<<<< HEAD
-      <Item ItemId=";@extensions/Microsoft.resource-deployment/dist/ui/deployAzureSQLVMWizard/constants.deployAzureSQLVM.AzureSubscript" ItemType="0" PsrId="308" Leaf="false">
-        <Disp Icon="Dir" LocTbl="false" />
-        <Item ItemId=";(...) ionDropdownLabel" ItemType="0" PsrId="308" Leaf="true">
-          <Str Cat="Text">
-            <Val><![CDATA[Subscription]]></Val>
-            <Tgt Cat="Text" Stat="Loc" Orig="New">
-              <Val><![CDATA[Assinatura]]></Val>
-=======
+            </Tgt>
+          </Str>
+          <Disp Icon="Str" />
+        </Item>
+      </Item>
       <Item ItemId=";@extensions/Microsoft.resource-deployment/dist/ui/deployAzureSQLVMWizard/constants.deployAzureSQLVM.MissingRequire" ItemType="0" PsrId="308" Leaf="false">
         <Disp Icon="Dir" LocTbl="false" />
         <Item ItemId=";(...) dInfoError" ItemType="0" PsrId="308" Leaf="true">
@@ -1005,27 +841,11 @@
             <Val><![CDATA[Please fill out the required fields marked with red asterisks.]]></Val>
             <Tgt Cat="Text" Stat="Loc" Orig="New">
               <Val><![CDATA[Preencha os campos obrigatórios marcados com asteriscos vermelhos.]]></Val>
->>>>>>> 60bff012
-            </Tgt>
-          </Str>
-          <Disp Icon="Str" />
-        </Item>
-      </Item>
-<<<<<<< HEAD
-      <Item ItemId=";@extensions/Microsoft.resource-deployment/dist/ui/deployAzureSQLVMWizard/constants.deployAzureSQLVM.MissingRequire" ItemType="0" PsrId="308" Leaf="false">
-        <Disp Icon="Dir" LocTbl="false" />
-        <Item ItemId=";(...) dInfoError" ItemType="0" PsrId="308" Leaf="true">
-          <Str Cat="Text">
-            <Val><![CDATA[Please fill out the required fields marked with red asterisks.]]></Val>
-            <Tgt Cat="Text" Stat="Loc" Orig="New">
-              <Val><![CDATA[Preencha os campos obrigatórios marcados com asteriscos vermelhos.]]></Val>
-            </Tgt>
-          </Str>
-          <Disp Icon="Str" />
-        </Item>
-      </Item>
-=======
->>>>>>> 60bff012
+            </Tgt>
+          </Str>
+          <Disp Icon="Str" />
+        </Item>
+      </Item>
       <Item ItemId=";@extensions/Microsoft.resource-deployment/dist/ui/deployAzureSQLVMWizard/constants.deployAzureSQLVM.NetworkSetting" ItemType="0" PsrId="308" Leaf="false">
         <Disp Icon="Dir" LocTbl="false" />
         <Item ItemId=";(...) sNewSubnet" ItemType="0" PsrId="308" Leaf="true">
@@ -1235,7 +1055,6 @@
           </Str>
           <Disp Icon="Str" />
         </Item>
-<<<<<<< HEAD
       </Item>
       <Item ItemId=";@extensions/Microsoft.resource-deployment/dist/ui/deployAzureSQLVMWizard/constants.deployAzureSQLVM.VmImageVersion" ItemType="0" PsrId="308" Leaf="false">
         <Disp Icon="Dir" LocTbl="false" />
@@ -1256,22 +1075,11 @@
             <Val><![CDATA[Virtual machine name]]></Val>
             <Tgt Cat="Text" Stat="Loc" Orig="New">
               <Val><![CDATA[Nome da máquina virtual]]></Val>
-=======
-      </Item>
-      <Item ItemId=";@extensions/Microsoft.resource-deployment/dist/ui/deployAzureSQLVMWizard/constants.deployAzureSQLVM.VmImageVersion" ItemType="0" PsrId="308" Leaf="false">
-        <Disp Icon="Dir" LocTbl="false" />
-        <Item ItemId=";(...) DropdownLabel" ItemType="0" PsrId="308" Leaf="true">
-          <Str Cat="Text">
-            <Val><![CDATA[Image Version]]></Val>
-            <Tgt Cat="Text" Stat="Loc" Orig="New">
-              <Val><![CDATA[Versão da Imagem]]></Val>
->>>>>>> 60bff012
-            </Tgt>
-          </Str>
-          <Disp Icon="Str" />
-        </Item>
-      </Item>
-<<<<<<< HEAD
+            </Tgt>
+          </Str>
+          <Disp Icon="Str" />
+        </Item>
+      </Item>
       <Item ItemId=";@extensions/Microsoft.resource-deployment/dist/ui/deployAzureSQLVMWizard/constants.deployAzureSQLVM.VmRDPAllowChec" ItemType="0" PsrId="308" Leaf="false">
         <Disp Icon="Dir" LocTbl="false" />
         <Item ItemId=";(...) kboxLabel" ItemType="0" PsrId="308" Leaf="true">
@@ -1279,65 +1087,35 @@
             <Val><![CDATA[Enable Remote Desktop (RDP) inbound port (3389)]]></Val>
             <Tgt Cat="Text" Stat="Loc" Orig="New">
               <Val><![CDATA[Habilitar a porta de entrada da RDP (Área de Trabalho Remota) (3389)]]></Val>
-=======
-      <Item ItemId=";@extensions/Microsoft.resource-deployment/dist/ui/deployAzureSQLVMWizard/constants.deployAzureSQLVM.VmNameTextBoxL" ItemType="0" PsrId="308" Leaf="false">
+            </Tgt>
+          </Str>
+          <Disp Icon="Str" />
+        </Item>
+      </Item>
+      <Item ItemId=";@extensions/Microsoft.resource-deployment/dist/ui/deployAzureSQLVMWizard/constants.deployAzureSQLVM.VmSizeDropdown" ItemType="0" PsrId="308" Leaf="false">
+        <Disp Icon="Dir" LocTbl="false" />
+        <Item ItemId=";(...) Label" ItemType="0" PsrId="308" Leaf="true">
+          <Str Cat="Text">
+            <Val><![CDATA[Size]]></Val>
+            <Tgt Cat="Text" Stat="Loc" Orig="New">
+              <Val><![CDATA[Tamanho]]></Val>
+            </Tgt>
+          </Str>
+          <Disp Icon="Str" />
+        </Item>
+      </Item>
+      <Item ItemId=";@extensions/Microsoft.resource-deployment/dist/ui/deployAzureSQLVMWizard/constants.deployAzureSQLVM.VmSkuDropdownL" ItemType="0" PsrId="308" Leaf="false">
         <Disp Icon="Dir" LocTbl="false" />
         <Item ItemId=";(...) abel" ItemType="0" PsrId="308" Leaf="true">
           <Str Cat="Text">
-            <Val><![CDATA[Virtual machine name]]></Val>
-            <Tgt Cat="Text" Stat="Loc" Orig="New">
-              <Val><![CDATA[Nome da máquina virtual]]></Val>
->>>>>>> 60bff012
-            </Tgt>
-          </Str>
-          <Disp Icon="Str" />
-        </Item>
-      </Item>
-<<<<<<< HEAD
-      <Item ItemId=";@extensions/Microsoft.resource-deployment/dist/ui/deployAzureSQLVMWizard/constants.deployAzureSQLVM.VmSizeDropdown" ItemType="0" PsrId="308" Leaf="false">
-        <Disp Icon="Dir" LocTbl="false" />
-        <Item ItemId=";(...) Label" ItemType="0" PsrId="308" Leaf="true">
-          <Str Cat="Text">
-            <Val><![CDATA[Size]]></Val>
-            <Tgt Cat="Text" Stat="Loc" Orig="New">
-              <Val><![CDATA[Tamanho]]></Val>
-=======
-      <Item ItemId=";@extensions/Microsoft.resource-deployment/dist/ui/deployAzureSQLVMWizard/constants.deployAzureSQLVM.VmRDPAllowChec" ItemType="0" PsrId="308" Leaf="false">
-        <Disp Icon="Dir" LocTbl="false" />
-        <Item ItemId=";(...) kboxLabel" ItemType="0" PsrId="308" Leaf="true">
-          <Str Cat="Text">
-            <Val><![CDATA[Enable Remote Desktop (RDP) inbound port (3389)]]></Val>
-            <Tgt Cat="Text" Stat="Loc" Orig="New">
-              <Val><![CDATA[Habilitar a porta de entrada da RDP (Área de Trabalho Remota) (3389)]]></Val>
->>>>>>> 60bff012
-            </Tgt>
-          </Str>
-          <Disp Icon="Str" />
-        </Item>
-      </Item>
-<<<<<<< HEAD
-      <Item ItemId=";@extensions/Microsoft.resource-deployment/dist/ui/deployAzureSQLVMWizard/constants.deployAzureSQLVM.VmSkuDropdownL" ItemType="0" PsrId="308" Leaf="false">
-        <Disp Icon="Dir" LocTbl="false" />
-        <Item ItemId=";(...) abel" ItemType="0" PsrId="308" Leaf="true">
-          <Str Cat="Text">
             <Val><![CDATA[Image SKU]]></Val>
             <Tgt Cat="Text" Stat="Loc" Orig="New">
               <Val><![CDATA[SKU da Imagem]]></Val>
-=======
-      <Item ItemId=";@extensions/Microsoft.resource-deployment/dist/ui/deployAzureSQLVMWizard/constants.deployAzureSQLVM.VmSizeDropdown" ItemType="0" PsrId="308" Leaf="false">
-        <Disp Icon="Dir" LocTbl="false" />
-        <Item ItemId=";(...) Label" ItemType="0" PsrId="308" Leaf="true">
-          <Str Cat="Text">
-            <Val><![CDATA[Size]]></Val>
-            <Tgt Cat="Text" Stat="Loc" Orig="New">
-              <Val><![CDATA[Tamanho]]></Val>
->>>>>>> 60bff012
-            </Tgt>
-          </Str>
-          <Disp Icon="Str" />
-        </Item>
-      </Item>
-<<<<<<< HEAD
+            </Tgt>
+          </Str>
+          <Disp Icon="Str" />
+        </Item>
+      </Item>
       <Item ItemId=";@extensions/Microsoft.resource-deployment/dist/ui/deployAzureSQLVMWizard/constants.deployeAzureSQLVM.VmSettingsPag" ItemType="0" PsrId="308" Leaf="false">
         <Disp Icon="Dir" LocTbl="false" />
         <Item ItemId=";(...) eTitle" ItemType="0" PsrId="308" Leaf="true">
@@ -1345,21 +1123,11 @@
             <Val><![CDATA[Virtual machine settings]]></Val>
             <Tgt Cat="Text" Stat="Loc" Orig="New">
               <Val><![CDATA[Configurações de máquina virtual]]></Val>
-=======
-      <Item ItemId=";@extensions/Microsoft.resource-deployment/dist/ui/deployAzureSQLVMWizard/constants.deployAzureSQLVM.VmSkuDropdownL" ItemType="0" PsrId="308" Leaf="false">
-        <Disp Icon="Dir" LocTbl="false" />
-        <Item ItemId=";(...) abel" ItemType="0" PsrId="308" Leaf="true">
-          <Str Cat="Text">
-            <Val><![CDATA[Image SKU]]></Val>
-            <Tgt Cat="Text" Stat="Loc" Orig="New">
-              <Val><![CDATA[SKU da Imagem]]></Val>
->>>>>>> 60bff012
-            </Tgt>
-          </Str>
-          <Disp Icon="Str" />
-        </Item>
-      </Item>
-<<<<<<< HEAD
+            </Tgt>
+          </Str>
+          <Disp Icon="Str" />
+        </Item>
+      </Item>
       <Item ItemId=";@extensions/Microsoft.resource-deployment/dist/ui/deployAzureSQLVMWizard/constants.deployeAzureSQLVM.VmSizeLearnMo" ItemType="0" PsrId="308" Leaf="false">
         <Disp Icon="Dir" LocTbl="false" />
         <Item ItemId=";(...) reLabel" ItemType="0" PsrId="308" Leaf="true">
@@ -1367,21 +1135,11 @@
             <Val><![CDATA[Click here to learn more about pricing and supported VM sizes]]></Val>
             <Tgt Cat="Text" Stat="Loc" Orig="New">
               <Val><![CDATA[Clique aqui para saber mais sobre o preço e os tamanhos de VM com suporte]]></Val>
-=======
-      <Item ItemId=";@extensions/Microsoft.resource-deployment/dist/ui/deployAzureSQLVMWizard/constants.deployeAzureSQLVM.VmSettingsPag" ItemType="0" PsrId="308" Leaf="false">
-        <Disp Icon="Dir" LocTbl="false" />
-        <Item ItemId=";(...) eTitle" ItemType="0" PsrId="308" Leaf="true">
-          <Str Cat="Text">
-            <Val><![CDATA[Virtual machine settings]]></Val>
-            <Tgt Cat="Text" Stat="Loc" Orig="New">
-              <Val><![CDATA[Configurações de máquina virtual]]></Val>
->>>>>>> 60bff012
-            </Tgt>
-          </Str>
-          <Disp Icon="Str" />
-        </Item>
-      </Item>
-<<<<<<< HEAD
+            </Tgt>
+          </Str>
+          <Disp Icon="Str" />
+        </Item>
+      </Item>
       <Item ItemId=";@extensions/Microsoft.resource-deployment/dist/ui/deployAzureSQLVMWizard/deployAzureSQLVMWizardModel.sqlVMDeployme" ItemType="0" PsrId="308" Leaf="false">
         <Disp Icon="Dir" LocTbl="false" />
         <Item ItemId=";(...) ntWizard.PasswordLengthError" ItemType="0" PsrId="308" Leaf="true">
@@ -1398,21 +1156,11 @@
             <Val><![CDATA[Password must have 3 of the following: 1 lower case character, 1 upper case character, 1 number, and 1 special character.]]></Val>
             <Tgt Cat="Text" Stat="Loc" Orig="New">
               <Val><![CDATA[A senha deve ter 3 dos seguintes itens: 1 caractere minúsculo, 1 caractere maiúsculo, 1 número e 1 caractere especial.]]></Val>
-=======
-      <Item ItemId=";@extensions/Microsoft.resource-deployment/dist/ui/deployAzureSQLVMWizard/constants.deployeAzureSQLVM.VmSizeLearnMo" ItemType="0" PsrId="308" Leaf="false">
-        <Disp Icon="Dir" LocTbl="false" />
-        <Item ItemId=";(...) reLabel" ItemType="0" PsrId="308" Leaf="true">
-          <Str Cat="Text">
-            <Val><![CDATA[Click here to learn more about pricing and supported VM sizes]]></Val>
-            <Tgt Cat="Text" Stat="Loc" Orig="New">
-              <Val><![CDATA[Clique aqui para saber mais sobre o preço e os tamanhos de VM com suporte]]></Val>
->>>>>>> 60bff012
-            </Tgt>
-          </Str>
-          <Disp Icon="Str" />
-        </Item>
-      </Item>
-<<<<<<< HEAD
+            </Tgt>
+          </Str>
+          <Disp Icon="Str" />
+        </Item>
+      </Item>
       <Item ItemId=";@extensions/Microsoft.resource-deployment/dist/ui/deployAzureSQLVMWizard/pages/networkSettingsPage.deployAzureSQLV" ItemType="0" PsrId="308" Leaf="false">
         <Disp Icon="Dir" LocTbl="false" />
         <Item ItemId=";(...) M.NewPipError" ItemType="0" PsrId="308" Leaf="true">
@@ -1420,20 +1168,10 @@
             <Val><![CDATA[Create a new new public Ip]]></Val>
             <Tgt Cat="Text" Stat="Loc" Orig="New">
               <Val><![CDATA[Criar um IP]]></Val>
-=======
-      <Item ItemId=";@extensions/Microsoft.resource-deployment/dist/ui/deployAzureSQLVMWizard/deployAzureSQLVMWizardModel.sqlVMDeployme" ItemType="0" PsrId="308" Leaf="false">
-        <Disp Icon="Dir" LocTbl="false" />
-        <Item ItemId=";(...) ntWizard.PasswordLengthError" ItemType="0" PsrId="308" Leaf="true">
-          <Str Cat="Text">
-            <Val><![CDATA[Password must be between 12 and 123 characters long.]]></Val>
-            <Tgt Cat="Text" Stat="Loc" Orig="New">
-              <Val><![CDATA[A senha precisa ter entre 12 e 123 caracteres.]]></Val>
->>>>>>> 60bff012
-            </Tgt>
-          </Str>
-          <Disp Icon="Str" />
-        </Item>
-<<<<<<< HEAD
+            </Tgt>
+          </Str>
+          <Disp Icon="Str" />
+        </Item>
         <Item ItemId=";(...) M.NewPipPlaceholder" ItemType="0" PsrId="308" Leaf="true">
           <Str Cat="Text">
             <Val><![CDATA[Enter name for new public IP]]></Val>
@@ -1502,105 +1240,11 @@
             <Val><![CDATA[Virtual Network name must be between 2 and 64 characters long]]></Val>
             <Tgt Cat="Text" Stat="Loc" Orig="New">
               <Val><![CDATA[O nome da Rede Virtual precisa ter entre 2 e 64 caracteres]]></Val>
-=======
-        <Item ItemId=";(...) ntWizard.PasswordSpecialCharRequirementError" ItemType="0" PsrId="308" Leaf="true">
-          <Str Cat="Text">
-            <Val><![CDATA[Password must have 3 of the following: 1 lower case character, 1 upper case character, 1 number, and 1 special character.]]></Val>
-            <Tgt Cat="Text" Stat="Loc" Orig="New">
-              <Val><![CDATA[A senha deve ter 3 dos seguintes itens: 1 caractere minúsculo, 1 caractere maiúsculo, 1 número e 1 caractere especial.]]></Val>
->>>>>>> 60bff012
-            </Tgt>
-          </Str>
-          <Disp Icon="Str" />
-        </Item>
-      </Item>
-<<<<<<< HEAD
-=======
-      <Item ItemId=";@extensions/Microsoft.resource-deployment/dist/ui/deployAzureSQLVMWizard/pages/networkSettingsPage.deployAzureSQLV" ItemType="0" PsrId="308" Leaf="false">
-        <Disp Icon="Dir" LocTbl="false" />
-        <Item ItemId=";(...) M.NewPipError" ItemType="0" PsrId="308" Leaf="true">
-          <Str Cat="Text">
-            <Val><![CDATA[Create a new new public Ip]]></Val>
-            <Tgt Cat="Text" Stat="Loc" Orig="New">
-              <Val><![CDATA[Criar um IP]]></Val>
-            </Tgt>
-          </Str>
-          <Disp Icon="Str" />
-        </Item>
-        <Item ItemId=";(...) M.NewPipPlaceholder" ItemType="0" PsrId="308" Leaf="true">
-          <Str Cat="Text">
-            <Val><![CDATA[Enter name for new public IP]]></Val>
-            <Tgt Cat="Text" Stat="Loc" Orig="New">
-              <Val><![CDATA[Inserir o nome do novo IP]]></Val>
-            </Tgt>
-          </Str>
-          <Disp Icon="Str" />
-        </Item>
-        <Item ItemId=";(...) M.NewSubnetError" ItemType="0" PsrId="308" Leaf="true">
-          <Str Cat="Text">
-            <Val><![CDATA[Create a new sub network]]></Val>
-            <Tgt Cat="Text" Stat="Loc" Orig="New">
-              <Val><![CDATA[Criar uma sub-rede]]></Val>
-            </Tgt>
-          </Str>
-          <Disp Icon="Str" />
-        </Item>
-        <Item ItemId=";(...) M.NewSubnetPlaceholder" ItemType="0" PsrId="308" Leaf="true">
-          <Str Cat="Text">
-            <Val><![CDATA[Enter name for new subnet]]></Val>
-            <Tgt Cat="Text" Stat="Loc" Orig="New">
-              <Val><![CDATA[Inserir o nome da nova sub-rede]]></Val>
-            </Tgt>
-          </Str>
-          <Disp Icon="Str" />
-        </Item>
-        <Item ItemId=";(...) M.NewVnetError" ItemType="0" PsrId="308" Leaf="true">
-          <Str Cat="Text">
-            <Val><![CDATA[Create a new virtual network]]></Val>
-            <Tgt Cat="Text" Stat="Loc" Orig="New">
-              <Val><![CDATA[Criar uma rede virtual]]></Val>
-            </Tgt>
-          </Str>
-          <Disp Icon="Str" />
-        </Item>
-        <Item ItemId=";(...) M.NewVnetPlaceholder" ItemType="0" PsrId="308" Leaf="true">
-          <Str Cat="Text">
-            <Val><![CDATA[Enter name for new virtual network]]></Val>
-            <Tgt Cat="Text" Stat="Loc" Orig="New">
-              <Val><![CDATA[Inserir o nome da nova rede virtual]]></Val>
-            </Tgt>
-          </Str>
-          <Disp Icon="Str" />
-        </Item>
-        <Item ItemId=";(...) M.PipNameError" ItemType="0" PsrId="308" Leaf="true">
-          <Str Cat="Text">
-            <Val><![CDATA[Public IP name must be between 1 and 80 characters long]]></Val>
-            <Tgt Cat="Text" Stat="Loc" Orig="New">
-              <Val><![CDATA[O nome do IP precisa ter entre 1 e 80 caracteres]]></Val>
-            </Tgt>
-          </Str>
-          <Disp Icon="Str" />
-        </Item>
-        <Item ItemId=";(...) M.SubnetNameLengthError" ItemType="0" PsrId="308" Leaf="true">
-          <Str Cat="Text">
-            <Val><![CDATA[Subnet name must be between 1 and 80 characters long]]></Val>
-            <Tgt Cat="Text" Stat="Loc" Orig="New">
-              <Val><![CDATA[O nome da sub-rede precisa ter entre 1 e 80 caracteres]]></Val>
-            </Tgt>
-          </Str>
-          <Disp Icon="Str" />
-        </Item>
-        <Item ItemId=";(...) M.VnetNameLengthError" ItemType="0" PsrId="308" Leaf="true">
-          <Str Cat="Text">
-            <Val><![CDATA[Virtual Network name must be between 2 and 64 characters long]]></Val>
-            <Tgt Cat="Text" Stat="Loc" Orig="New">
-              <Val><![CDATA[O nome da Rede Virtual precisa ter entre 2 e 64 caracteres]]></Val>
-            </Tgt>
-          </Str>
-          <Disp Icon="Str" />
-        </Item>
-      </Item>
->>>>>>> 60bff012
+            </Tgt>
+          </Str>
+          <Disp Icon="Str" />
+        </Item>
+      </Item>
       <Item ItemId=";@extensions/Microsoft.resource-deployment/dist/ui/deployAzureSQLVMWizard/pages/sqlServerSettingsPage.deployAzureSQ" ItemType="0" PsrId="308" Leaf="false">
         <Disp Icon="Dir" LocTbl="false" />
         <Item ItemId=";(...) LVM.LocalConnectivityDropdownOption" ItemType="0" PsrId="308" Leaf="true">
@@ -2711,13 +2355,8 @@
       <Item ItemId=";extensions/Microsoft.resource-deployment/dist/ui/modelViewUtils.azure.accessError" ItemType="0" PsrId="308" Leaf="true">
         <Str Cat="Text">
           <Val><![CDATA[]A; Error Details: {0}.]]></Val>
-<<<<<<< HEAD
           <Tgt Cat="Text" Stat="Loc" Orig="New">
             <Val><![CDATA[]A; Detalhes do Erro: {0}.]]></Val>
-=======
-          <Tgt Cat="Text" Stat="Update" Orig="New">
-            <Val><![CDATA[]D;]A; Detalhes do Erro: {0}.]]></Val>
->>>>>>> 60bff012
           </Tgt>
           <Prev Cat="Text">
             <Val><![CDATA[]D;]A; Error Details: {0}.]]></Val>
