--- conflicted
+++ resolved
@@ -1,8 +1,5 @@
 #!/usr/bin/env bash
 
-<<<<<<< HEAD
-exec "$@" --executed-from="$(pwd)" --pid=$$
-=======
 # On Fedora $SNAP is under /var and there is some magic to map it to /snap.
 # We need to handle that case and reset $SNAP
 SNAP=$(echo $SNAP | sed -e "s|/var/lib/snapd||g")
@@ -34,5 +31,4 @@
 # Create $XDG_RUNTIME_DIR if not exists (to be removed when https://pad.lv/1656340 is fixed)
 [ -n "$XDG_RUNTIME_DIR" ] && mkdir -p $XDG_RUNTIME_DIR -m 700
 
-exec "$@"
->>>>>>> fd77ea1e
+exec "$@"