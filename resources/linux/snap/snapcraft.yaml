--- conflicted
+++ resolved
@@ -39,25 +39,6 @@
       - libsecret-1-0
       - libxss1
       - libxtst6
-<<<<<<< HEAD
-      # desktop-gtk2 deps below
-      - libxkbcommon0
-      - libgtk2.0-0
-      # - unity-gtk2-module
-      - libappindicator1
-    prime:
-      - -usr/share/dh-python
-  electron-launch:
-    plugin: dump
-    source: .
-    organize:
-      electron-launch: bin/electron-launch
-
-apps:
-  @@NAME@@:
-    command: bin/electron-launch ${SNAP}/usr/share/@@NAME@@/bin/@@NAME@@
-    desktop: usr/share/applications/@@NAME@@.desktop
-=======
       - zlib1g
     prime:
       - -usr/share/doc
@@ -79,5 +60,4 @@
     desktop: usr/share/applications/@@NAME@@-url-handler.desktop
     environment:
       DISABLE_WAYLAND: 1
-      GSETTINGS_SCHEMA_DIR: $SNAP/usr/share/glib-2.0/schemas
->>>>>>> fd77ea1e
+      GSETTINGS_SCHEMA_DIR: $SNAP/usr/share/glib-2.0/schemas