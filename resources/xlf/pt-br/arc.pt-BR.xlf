--- conflicted
+++ resolved
@@ -1709,7 +1709,22 @@
         <source xml:lang="en">1 replica</source>
         <target state="translated">1 réplica</target>
       </trans-unit>
-<<<<<<< HEAD
+      <trans-unit id="arc.sql.pitr.description">
+        <source xml:lang="en">Point in time restore</source>
+        <target state="translated">Restauração pontual</target>
+      </trans-unit>
+      <trans-unit id="arc.sql.pitr.retention.description">
+        <source xml:lang="en">Configure retention for point-in-time backups. {0}</source>
+        <target state="translated">Configure a retenção para backups pontuais. {0}</target>
+      </trans-unit>
+      <trans-unit id="arc.sql.retention.days.description">
+        <source xml:lang="en">Specify how long you want to keep your point-in-time backups.</source>
+        <target state="translated">Especifique por quanto tempo você deseja manter os seus backups pontuais.</target>
+      </trans-unit>
+      <trans-unit id="arc.sql.retention.days.label">
+        <source xml:lang="en">PITR retention (days)</source>
+        <target state="translated">Retenção PITR (dias)</target>
+      </trans-unit>
       <trans-unit id="arc.sql.service.tier.business.critical">
         <source xml:lang="en">[PREVIEW] Business Critical (Unlimited vCores and RAM, advanced high availability)</source>
         <target state="translated">[VERSÃO PRÉVIA] Comercialmente Crítico (vCores e RAM ilimitados, alta disponibilidade avançada)</target>
@@ -1726,40 +1741,6 @@
         <source xml:lang="en">Service Tier</source>
         <target state="translated">Camada de Serviço</target>
       </trans-unit>
-=======
-      <trans-unit id="arc.sql.pitr.description">
-        <source xml:lang="en">Point in time restore</source>
-        <target state="translated">Restauração pontual</target>
-      </trans-unit>
-      <trans-unit id="arc.sql.pitr.retention.description">
-        <source xml:lang="en">Configure retention for point-in-time backups. {0}</source>
-        <target state="translated">Configure a retenção para backups pontuais. {0}</target>
-      </trans-unit>
-      <trans-unit id="arc.sql.retention.days.description">
-        <source xml:lang="en">Specify how long you want to keep your point-in-time backups.</source>
-        <target state="translated">Especifique por quanto tempo você deseja manter os seus backups pontuais.</target>
-      </trans-unit>
-      <trans-unit id="arc.sql.retention.days.label">
-        <source xml:lang="en">PITR retention (days)</source>
-        <target state="translated">Retenção PITR (dias)</target>
-      </trans-unit>
-      <trans-unit id="arc.sql.service.tier.business.critical">
-        <source xml:lang="en">[PREVIEW] Business Critical (Unlimited vCores and RAM, advanced high availability)</source>
-        <target state="translated">[VERSÃO PRÉVIA] Comercialmente Crítico (vCores e RAM ilimitados, alta disponibilidade avançada)</target>
-      </trans-unit>
-      <trans-unit id="arc.sql.service.tier.description">
-        <source xml:lang="en">Select from the latest vCore service tiers available for SQL Managed Instance - Azure Arc including General Purpose and Business Critical. {0}</source>
-        <target state="translated">Selecione entre as camadas de serviço vCore mais recentes disponíveis para o Instância Gerenciada de SQL - Azure Arc incluindo Uso Geral e Comercialmente Crítico. {0}</target>
-      </trans-unit>
-      <trans-unit id="arc.sql.service.tier.general.purpose">
-        <source xml:lang="en">General Purpose (Up to 24 vCores and 128 Gi of RAM, standard high availability)</source>
-        <target state="translated">Uso Geral (até 24 vCores e 128 Gi de RAM, alta disponibilidade padrão)</target>
-      </trans-unit>
-      <trans-unit id="arc.sql.service.tier.label">
-        <source xml:lang="en">Service Tier</source>
-        <target state="translated">Camada de Serviço</target>
-      </trans-unit>
->>>>>>> 4ba192a5
       <trans-unit id="arc.sql.storage-class.backups.description">
         <source xml:lang="en">The storage class to be used for backup persistent volumes. If no value is specified, the default storage class will be used.</source>
         <target state="translated">A classe de armazenamento a ser usada nos volumes persistentes de backup. Se nenhum valor for especificado, a classe de armazenamento padrão será usada.</target>
