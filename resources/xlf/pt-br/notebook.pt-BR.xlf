--- conflicted
+++ resolved
@@ -87,9 +87,9 @@
         <target state="translated">Criar</target>
       </trans-unit>
       <trans-unit id="duplicateFileError">
-        <source xml:lang="en">File {0} already exists in the destination folder {1} 
+        <source xml:lang="en">File {0} already exists in the destination folder {1}
  The file has been renamed to {2} to prevent data loss.</source>
-        <target state="translated">O arquivo {0} já existe na pasta de destino {1} 
+        <target state="translated">O arquivo {0} já existe na pasta de destino {1}
  O arquivo foi renomeado para {2} para impedir a perda de dados.</target>
       </trans-unit>
       <trans-unit id="editBookError">
@@ -398,11 +398,7 @@
       </trans-unit>
       <trans-unit id="configurePython.descriptionWithKernel">
         <source xml:lang="en">The '{0}' kernel requires a Python runtime to be configured and dependencies to be installed.</source>
-<<<<<<< HEAD
-        <target state="new">The '{0}' kernel requires a Python runtime to be configured and dependencies to be installed.</target>
-=======
         <target state="translated">O kernel '{0}' exige que um runtime do Python seja configurado e as dependências sejam instaladas.</target>
->>>>>>> 4ba192a5
       </trans-unit>
       <trans-unit id="configurePython.descriptionWithoutKernel">
         <source xml:lang="en">Notebook kernels require a Python runtime to be configured and dependencies to be installed.</source>
@@ -510,11 +506,7 @@
       </trans-unit>
       <trans-unit id="msgNoRequirementsForKernel">
         <source xml:lang="en">No packages are required by default for the kernel '{0}'</source>
-<<<<<<< HEAD
-        <target state="new">No packages are required by default for the kernel '{0}'</target>
-=======
         <target state="translated">Nenhum pacote é exigido por padrão para o kernel '{0}'</target>
->>>>>>> 4ba192a5
       </trans-unit>
     </body>
   </file>
