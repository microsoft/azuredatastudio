<?xml version="1.0" encoding="utf-8"?>
<xliff version="1.2" xmlns="urn:oasis:names:tc:xliff:document:1.2">
  <file original="src/sql/base/browser/ui/designer/designer" source-language="en" datatype="plaintext"><body>
<<<<<<< HEAD
=======
    <trans-unit id="designer.loadingDesigner">
      <source xml:lang="en">Loading designer...</source>
    </trans-unit>
    <trans-unit id="designer.loadingDesignerCompleted">
      <source xml:lang="en">Loading designer completed</source>
    </trans-unit>
    <trans-unit id="designer.newRowText">
      <source xml:lang="en">Add New</source>
    </trans-unit>
    <trans-unit id="designer.processingChanges">
      <source xml:lang="en">Processing changes...</source>
    </trans-unit>
    <trans-unit id="designer.processingChangesCompleted">
      <source xml:lang="en">Processing changes completed</source>
    </trans-unit>
    <trans-unit id="designer.removeRowText">
      <source xml:lang="en">Remove</source>
    </trans-unit>
>>>>>>> 4ba192a5
    <trans-unit id="tableDesigner.unknownComponentType">
      <source xml:lang="en">The component type: {0} is not supported</source>
    </trans-unit>
</body></file>
  <file original="src/sql/base/browser/ui/designer/designerPropertiesPane" source-language="en" datatype="plaintext"><body>
    <trans-unit id="tableDesigner.propertiesPaneTitle">
      <source xml:lang="en">Properties</source>
    </trans-unit>
    <trans-unit id="tableDesigner.propertiesPaneTitleWithContext">
      <source xml:lang="en">Properties - {0} {1}</source>
      <note>{0} is the place holder for object type
{1} is the place holder for object name</note>
    </trans-unit>
</body></file>
<<<<<<< HEAD
=======
  <file original="src/sql/base/browser/ui/loadingSpinner/loadingSpinner" source-language="en" datatype="plaintext"><body>
    <trans-unit id="loadingCompletedMessage">
      <source xml:lang="en">Loading completed</source>
    </trans-unit>
    <trans-unit id="loadingMessage">
      <source xml:lang="en">Loading</source>
    </trans-unit>
</body></file>
>>>>>>> 4ba192a5
  <file original="src/sql/base/browser/ui/loadingSpinner/loadingSpinner.component" source-language="en" datatype="plaintext"><body>
    <trans-unit id="loadingCompletedMessage">
      <source xml:lang="en">Loading completed</source>
    </trans-unit>
    <trans-unit id="loadingMessage">
      <source xml:lang="en">Loading</source>
    </trans-unit>
</body></file>
  <file original="src/sql/base/browser/ui/panel/panel.component" source-language="en" datatype="plaintext"><body>
    <trans-unit id="hideTextLabel">
      <source xml:lang="en">Hide text labels</source>
    </trans-unit>
    <trans-unit id="showTextLabel">
      <source xml:lang="en">Show text labels</source>
    </trans-unit>
</body></file>
  <file original="src/sql/base/browser/ui/panel/tabActions" source-language="en" datatype="plaintext"><body>
    <trans-unit id="closeTab">
      <source xml:lang="en">Close</source>
    </trans-unit>
</body></file>
  <file original="src/sql/base/browser/ui/propertiesContainer/togglePropertiesAction" source-language="en" datatype="plaintext"><body>
    <trans-unit id="hideProperties">
      <source xml:lang="en">Hide properties</source>
    </trans-unit>
    <trans-unit id="showProperties">
      <source xml:lang="en">Show Properties</source>
    </trans-unit>
</body></file>
  <file original="src/sql/base/browser/ui/selectBox/selectBox" source-language="en" datatype="plaintext"><body>
    <trans-unit id="alertErrorMessage">
      <source xml:lang="en">Error: {0}</source>
    </trans-unit>
    <trans-unit id="alertInfoMessage">
      <source xml:lang="en">Info: {0}</source>
    </trans-unit>
    <trans-unit id="alertWarningMessage">
      <source xml:lang="en">Warning: {0}</source>
    </trans-unit>
</body></file>
  <file original="src/sql/base/browser/ui/table/formatters" source-language="en" datatype="plaintext"><body>
    <trans-unit id="tableCell.NoDataAvailable">
      <source xml:lang="en">no data available</source>
    </trans-unit>
</body></file>
  <file original="src/sql/base/browser/ui/table/plugins/checkboxSelectColumn.plugin" source-language="en" datatype="plaintext"><body>
    <trans-unit id="selectDeselectAll">
      <source xml:lang="en">Select/Deselect All</source>
    </trans-unit>
</body></file>
  <file original="src/sql/base/browser/ui/table/plugins/headerFilter.plugin" source-language="en" datatype="plaintext"><body>
    <trans-unit id="headerFilter.cancel">
      <source xml:lang="en">Cancel</source>
    </trans-unit>
    <trans-unit id="headerFilter.clear">
      <source xml:lang="en">Clear</source>
    </trans-unit>
    <trans-unit id="headerFilter.ok">
      <source xml:lang="en">OK</source>
    </trans-unit>
    <trans-unit id="headerFilter.showFilter">
      <source xml:lang="en">Show Filter</source>
    </trans-unit>
    <trans-unit id="table.filterOptions">
      <source xml:lang="en">Filter Options</source>
    </trans-unit>
    <trans-unit id="table.searchPlaceHolder">
      <source xml:lang="en">Search</source>
    </trans-unit>
    <trans-unit id="table.selectAll">
      <source xml:lang="en">Select All</source>
    </trans-unit>
    <trans-unit id="table.sortAscending">
      <source xml:lang="en">Sort Ascending</source>
    </trans-unit>
    <trans-unit id="table.sortDescending">
      <source xml:lang="en">Sort Descending</source>
    </trans-unit>
    <trans-unit id="tableFilter.selectedCount">
      <source xml:lang="en">{0} Selected</source>
      <note>This tells the user how many items are selected in the list</note>
    </trans-unit>
    <trans-unit id="tableFilter.visibleCount">
      <source xml:lang="en">{0} Results</source>
      <note>This tells the user how many items are shown in the list. Currently not visible, but read by screen readers.</note>
    </trans-unit>
</body></file>
  <file original="src/sql/base/browser/ui/table/plugins/loadingSpinner.plugin" source-language="en" datatype="plaintext"><body>
    <trans-unit id="loadingSpinner.loading">
      <source xml:lang="en">Loading</source>
    </trans-unit>
</body></file>
  <file original="src/sql/base/browser/ui/table/plugins/rowDetailView" source-language="en" datatype="plaintext"><body>
    <trans-unit id="rowDetailView.loadError">
      <source xml:lang="en">Loading Error...</source>
    </trans-unit>
</body></file>
  <file original="src/sql/base/browser/ui/taskbar/overflowActionbar" source-language="en" datatype="plaintext"><body>
    <trans-unit id="toggleMore">
      <source xml:lang="en">Toggle More</source>
    </trans-unit>
</body></file>
  <file original="src/sql/base/common/locConstants" source-language="en" datatype="plaintext"><body>
    <trans-unit id="InstallVSIXAction.allowNone">
      <source xml:lang="en">Your extension policy does not allow installing extensions. Please change your extension policy and try again.</source>
    </trans-unit>
    <trans-unit id="InstallVSIXAction.successReload">
      <source xml:lang="en">Completed installing {0} extension from VSIX. Please reload Azure Data Studio to enable it.</source>
    </trans-unit>
    <trans-unit id="ReinstallAction.successReload">
      <source xml:lang="en">Please reload Azure Data Studio to complete reinstalling the extension {0}.</source>
    </trans-unit>
    <trans-unit id="activateLanguagePack">
      <source xml:lang="en">In order to use Azure Data Studio in {0}, Azure Data Studio needs to restart.</source>
    </trans-unit>
    <trans-unit id="azuredatastudio">
      <source xml:lang="en">Azure Data Studio</source>
    </trans-unit>
    <trans-unit id="connectionDialogBrowseTree.context">
      <source xml:lang="en">The connection dialog's browse tree context menu</source>
    </trans-unit>
    <trans-unit id="dashboard.toolbar">
      <source xml:lang="en">The dashboard toolbar action menu</source>
    </trans-unit>
    <trans-unit id="dataExplorer.action">
      <source xml:lang="en">The dataexplorer view container title action menu</source>
    </trans-unit>
    <trans-unit id="dataExplorer.context">
      <source xml:lang="en">The dataexplorer item context menu</source>
    </trans-unit>
    <trans-unit id="dataGrid.context">
      <source xml:lang="en">The data grid item context menu</source>
    </trans-unit>
    <trans-unit id="default">
      <source xml:lang="en">Enable automatic update checks. Azure Data Studio will check for updates automatically and periodically.</source>
    </trans-unit>
    <trans-unit id="enable locally">
      <source xml:lang="en">Please reload Azure Data Studio to enable this extension locally.</source>
    </trans-unit>
    <trans-unit id="enable remote">
      <source xml:lang="en">Please reload Azure Data Studio to enable this extension in {0}.</source>
    </trans-unit>
    <trans-unit id="enableWindowsBackgroundUpdates">
      <source xml:lang="en">Enable to download and install new Azure Data Studio Versions in the background on Windows</source>
    </trans-unit>
    <trans-unit id="extensionsPolicy">
      <source xml:lang="en">Sets the security policy for downloading extensions.</source>
    </trans-unit>
    <trans-unit id="incompatible">
      <source xml:lang="en">Unable to install extension '{0}' as it is not compatible with Azure Data Studio '{1}'.</source>
    </trans-unit>
    <trans-unit id="installExtensionCompletedAndReloadRequired">
      <source xml:lang="en">Installing extension {0} is completed. Please reload Azure Data Studio to enable it.</source>
    </trans-unit>
    <trans-unit id="maxMemoryForLargeFilesMB">
      <source xml:lang="en">Controls the memory available to Azure Data Studio after restart when trying to open large files. Same effect as specifying `--max-memory=NEWSIZE` on the command line.</source>
    </trans-unit>
    <trans-unit id="miNewNotebook">
      <source xml:lang="en">&amp;&amp;New Notebook</source>
      <note>&amp;&amp; denotes a mnemonic</note>
    </trans-unit>
    <trans-unit id="miNewQuery">
      <source xml:lang="en">New &amp;&amp;Query</source>
      <note>&amp;&amp; denotes a mnemonic</note>
    </trans-unit>
    <trans-unit id="miinstallVsix">
      <source xml:lang="en">Install Extension from VSIX Package</source>
      <note>&amp;&amp; denotes a mnemonic</note>
    </trans-unit>
    <trans-unit id="newQuery">
      <source xml:lang="en">New Query</source>
    </trans-unit>
    <trans-unit id="notebook.cellTitle">
      <source xml:lang="en">The notebook cell title menu</source>
    </trans-unit>
    <trans-unit id="notebook.title">
      <source xml:lang="en">The notebook title menu</source>
    </trans-unit>
    <trans-unit id="notebook.toolbar">
      <source xml:lang="en">The notebook toolbar menu</source>
    </trans-unit>
    <trans-unit id="objectExplorer.context">
      <source xml:lang="en">The object explorer item context menu</source>
    </trans-unit>
    <trans-unit id="postDisableTooltip">
      <source xml:lang="en">Please reload Azure Data Studio to disable this extension.</source>
    </trans-unit>
    <trans-unit id="postEnableTooltip">
      <source xml:lang="en">Please reload Azure Data Studio to enable this extension.</source>
    </trans-unit>
    <trans-unit id="postUninstallTooltip">
      <source xml:lang="en">Please reload Azure Data Studio to complete the uninstallation of this extension.</source>
    </trans-unit>
    <trans-unit id="postUpdateTooltip">
      <source xml:lang="en">Please reload Azure Data Studio to enable the updated extension.</source>
    </trans-unit>
    <trans-unit id="recommendedExtensions">
      <source xml:lang="en">Marketplace</source>
    </trans-unit>
    <trans-unit id="scenarioTypeUndefined">
      <source xml:lang="en">The scenario type for extension recommendations must be provided.</source>
    </trans-unit>
    <trans-unit id="showReleaseNotes">
      <source xml:lang="en">Show Release Notes after an update. The Release Notes are opened in a new web browser window.</source>
    </trans-unit>
    <trans-unit id="uninstallExtensionComplete">
      <source xml:lang="en">Please reload Azure Data Studio to complete the uninstallation of the extension {0}.</source>
    </trans-unit>
    <trans-unit id="updateLocale">
      <source xml:lang="en">Would you like to change Azure Data Studio's UI language to {0} and restart?</source>
    </trans-unit>
    <trans-unit id="watermark.newNotebook">
      <source xml:lang="en">New Notebook</source>
    </trans-unit>
    <trans-unit id="watermark.newSqlFile">
      <source xml:lang="en">New SQL File</source>
    </trans-unit>
</body></file>
  <file original="src/sql/base/parts/editableDropdown/browser/dropdown" source-language="en" datatype="plaintext"><body>
    <trans-unit id="editableDropdown.errorValidate">
      <source xml:lang="en">Must be an option from the list</source>
    </trans-unit>
    <trans-unit id="selectBox">
      <source xml:lang="en">Select Box</source>
    </trans-unit>
</body></file>
  <file original="src/sql/platform/accounts/common/accountActions" source-language="en" datatype="plaintext"><body>
    <trans-unit id="NoAccountToRefresh">
      <source xml:lang="en">There is no account to refresh</source>
    </trans-unit>
    <trans-unit id="accountActions.no">
      <source xml:lang="en">No</source>
    </trans-unit>
    <trans-unit id="accountActions.yes">
      <source xml:lang="en">Yes</source>
    </trans-unit>
    <trans-unit id="addAccount">
      <source xml:lang="en">Add an account</source>
    </trans-unit>
    <trans-unit id="applyFilters">
      <source xml:lang="en">Apply Filters</source>
    </trans-unit>
    <trans-unit id="confirmRemoveUserAccountMessage">
      <source xml:lang="en">Are you sure you want to remove '{0}'?</source>
    </trans-unit>
    <trans-unit id="refreshAccount">
      <source xml:lang="en">Reenter your credentials</source>
    </trans-unit>
    <trans-unit id="removeAccount">
      <source xml:lang="en">Remove account</source>
    </trans-unit>
    <trans-unit id="removeAccountFailed">
      <source xml:lang="en">Failed to remove account</source>
    </trans-unit>
</body></file>
  <file original="src/sql/platform/clipboard/browser/clipboardService" source-language="en" datatype="plaintext"><body>
    <trans-unit id="imageCopyingNotSupported">
      <source xml:lang="en">Copying images is not supported</source>
    </trans-unit>
</body></file>
  <file original="src/sql/platform/connection/common/connectionConfig" source-language="en" datatype="plaintext"><body>
    <trans-unit id="invalidServerName">
      <source xml:lang="en">A server group with the same name already exists.</source>
    </trans-unit>
</body></file>
  <file original="src/sql/platform/connection/common/connectionStatusManager" source-language="en" datatype="plaintext"><body>
    <trans-unit id="connectionStatusManager.noConnectionForUri">
      <source xml:lang="en">Could not find connection with uri: {0}</source>
    </trans-unit>
    <trans-unit id="connectionStatusManager.uriAlreadyInConnectionsList">
      <source xml:lang="en">There is already a connection with uri: {0}</source>
    </trans-unit>
</body></file>
  <file original="src/sql/platform/dashboard/browser/insightRegistry" source-language="en" datatype="plaintext"><body>
    <trans-unit id="schema.dashboardWidgets.InsightsRegistry">
      <source xml:lang="en">Widget used in the dashboards</source>
    </trans-unit>
</body></file>
  <file original="src/sql/platform/dashboard/browser/widgetRegistry" source-language="en" datatype="plaintext"><body>
    <trans-unit id="schema.dashboardWidgets.all">
      <source xml:lang="en">Widget used in the dashboards</source>
    </trans-unit>
    <trans-unit id="schema.dashboardWidgets.database">
      <source xml:lang="en">Widget used in the dashboards</source>
    </trans-unit>
    <trans-unit id="schema.dashboardWidgets.server">
      <source xml:lang="en">Widget used in the dashboards</source>
    </trans-unit>
</body></file>
  <file original="src/sql/platform/serialization/common/serializationService" source-language="en" datatype="plaintext"><body>
    <trans-unit id="noSerializationProvider">
      <source xml:lang="en">Cannot serialize data as no provider has been registered</source>
    </trans-unit>
    <trans-unit id="saveAsNotSupported">
      <source xml:lang="en">Saving results into different format disabled for this data provider.</source>
    </trans-unit>
    <trans-unit id="unknownSerializationError">
      <source xml:lang="en">Serialization failed with an unknown error</source>
    </trans-unit>
</body></file>
  <file original="src/sql/platform/theme/common/colorRegistry" source-language="en" datatype="plaintext"><body>
    <trans-unit id="buttonDropdownBackgroundHover">
      <source xml:lang="en">The button dropdown background hover color</source>
    </trans-unit>
    <trans-unit id="buttonDropdownBoxShadow">
      <source xml:lang="en">The button dropdown box shadow color</source>
    </trans-unit>
    <trans-unit id="calloutDialogBodyBackground">
      <source xml:lang="en">Callout dialog body background.</source>
    </trans-unit>
    <trans-unit id="calloutDialogExteriorBorder">
      <source xml:lang="en">Callout dialog exterior borders to provide contrast against notebook UI.</source>
    </trans-unit>
    <trans-unit id="calloutDialogForeground">
      <source xml:lang="en">Callout dialog foreground.</source>
    </trans-unit>
    <trans-unit id="calloutDialogHeaderFooterBackground">
      <source xml:lang="en">Callout dialog header and footer background.</source>
    </trans-unit>
    <trans-unit id="calloutDialogInteriorBorder">
      <source xml:lang="en">Callout dialog interior borders used for separating elements.</source>
    </trans-unit>
    <trans-unit id="calloutDialogShadowColor">
      <source xml:lang="en">Callout dialog box shadow color.</source>
    </trans-unit>
    <trans-unit id="designer.paneSeparator">
      <source xml:lang="en">The pane separator color.</source>
    </trans-unit>
    <trans-unit id="extensionPackGradientColorOne">
      <source xml:lang="en">The top color for the extension pack gradient</source>
    </trans-unit>
    <trans-unit id="extensionPackGradientColorTwo">
      <source xml:lang="en">The bottom color for the extension pack gradient</source>
    </trans-unit>
    <trans-unit id="extensionPackHeaderShadow">
      <source xml:lang="en">The extension pack header text shadowcolor</source>
    </trans-unit>
    <trans-unit id="gradientBackground">
      <source xml:lang="en">The background color for the banner image gradient</source>
    </trans-unit>
    <trans-unit id="gradientOne">
      <source xml:lang="en">The top color for the banner image gradient</source>
    </trans-unit>
    <trans-unit id="gradientTwo">
      <source xml:lang="en">The bottom color for the banner image gradient</source>
    </trans-unit>
    <trans-unit id="infoBox.errorBackground">
      <source xml:lang="en">InfoBox: The background color when the notification type is error.</source>
    </trans-unit>
    <trans-unit id="infoBox.infomationBackground">
      <source xml:lang="en">InfoBox: The background color when the notification type is information.</source>
    </trans-unit>
    <trans-unit id="infoBox.successBackground">
      <source xml:lang="en">InfoBox: The background color when the notification type is success.</source>
    </trans-unit>
    <trans-unit id="infoBox.warningBackground">
      <source xml:lang="en">InfoBox: The background color when the notification type is warning.</source>
    </trans-unit>
    <trans-unit id="infoButton.background">
      <source xml:lang="en">Info button background color.</source>
    </trans-unit>
    <trans-unit id="infoButton.border">
      <source xml:lang="en">Info button border color.</source>
    </trans-unit>
    <trans-unit id="infoButton.foreground">
      <source xml:lang="en">Info button foreground color.</source>
    </trans-unit>
    <trans-unit id="infoButton.hoverBackground">
      <source xml:lang="en">Info button hover background color.</source>
    </trans-unit>
    <trans-unit id="notebook.buttonMenuArrow">
      <source xml:lang="en">Notebook: Main toolbar custom buttonMenu dropdown arrow</source>
    </trans-unit>
    <trans-unit id="notebook.cellBorder">
      <source xml:lang="en">Notebook: Active cell border</source>
    </trans-unit>
    <trans-unit id="notebook.codeEditorBackground">
      <source xml:lang="en">Notebook: Code editor background</source>
    </trans-unit>
    <trans-unit id="notebook.codeEditorBackgroundActive">
      <source xml:lang="en">Notebook: Code editor background of active cell</source>
    </trans-unit>
    <trans-unit id="notebook.codeEditorLineNumber">
      <source xml:lang="en">Notebook: Code editor line numbers</source>
    </trans-unit>
    <trans-unit id="notebook.codeEditorToolbarBackground">
      <source xml:lang="en">Notebook: Code editor toolbar background</source>
    </trans-unit>
    <trans-unit id="notebook.codeEditorToolbarBorder">
      <source xml:lang="en">Notebook: Code editor toolbar right border</source>
    </trans-unit>
    <trans-unit id="notebook.codeEditorToolbarIcon">
      <source xml:lang="en">Notebook: Code editor toolbar icons</source>
    </trans-unit>
    <trans-unit id="notebook.dropdownArrow">
      <source xml:lang="en">Notebook: Main toolbar dropdown arrow</source>
    </trans-unit>
    <trans-unit id="notebook.markdownEditorBackground">
      <source xml:lang="en">Notebook: Markdown editor background</source>
    </trans-unit>
    <trans-unit id="notebook.notebookCellTagBackground">
      <source xml:lang="en">Tag background color.</source>
    </trans-unit>
    <trans-unit id="notebook.notebookCellTagForeground">
      <source xml:lang="en">Tag foreground color.</source>
    </trans-unit>
    <trans-unit id="notebook.notebookToolbarIcon">
      <source xml:lang="en">Notebook: Main toolbar icons</source>
    </trans-unit>
    <trans-unit id="notebook.notebookToolbarLines">
      <source xml:lang="en">Notebook: Main toolbar bottom border and separator</source>
    </trans-unit>
    <trans-unit id="notebook.notebookToolbarSelectBackground">
      <source xml:lang="en">Notebook: Main toolbar select box background</source>
    </trans-unit>
    <trans-unit id="notebook.notebookToolbarSelectBorder">
      <source xml:lang="en">Notebook: Main toolbar select box border</source>
    </trans-unit>
    <trans-unit id="notebook.splitBorder">
      <source xml:lang="en">Notebook: Border between Markdown editor and preview</source>
    </trans-unit>
    <trans-unit id="notebook.toolbarBackground">
      <source xml:lang="en">Notebook: Markdown toolbar background</source>
    </trans-unit>
    <trans-unit id="notebook.toolbarBottomBorder">
      <source xml:lang="en">Notebook: Markdown toolbar bottom border</source>
    </trans-unit>
    <trans-unit id="notebook.toolbarIcon">
      <source xml:lang="en">Notebook: Markdown toolbar icons</source>
    </trans-unit>
    <trans-unit id="notebookFindMatchHighlight">
      <source xml:lang="en">Color of the other search matches. The color must not be opaque so as not to hide underlying decorations.</source>
    </trans-unit>
    <trans-unit id="notebookFindRangeHighlight">
      <source xml:lang="en">Color of the range limiting the search. The color must not be opaque so as not to hide underlying decorations.</source>
    </trans-unit>
    <trans-unit id="tileBorder">
      <source xml:lang="en">The border color of tiles</source>
    </trans-unit>
    <trans-unit id="tileBoxShadow">
      <source xml:lang="en">The tile box shadow color</source>
    </trans-unit>
</body></file>
  <file original="src/sql/platform/theme/common/colors" source-language="en" datatype="plaintext"><body>
    <trans-unit id="agentCellBackground">
      <source xml:lang="en">SQL Agent table cell background color.</source>
    </trans-unit>
    <trans-unit id="agentCellBorderColor">
      <source xml:lang="en">SQL Agent table cell border color.</source>
    </trans-unit>
    <trans-unit id="agentJobsHeadingColor">
      <source xml:lang="en">SQL Agent heading background color.</source>
    </trans-unit>
    <trans-unit id="agentTableBackground">
      <source xml:lang="en">SQL Agent Table background color.</source>
    </trans-unit>
    <trans-unit id="agentTableHoverBackground">
      <source xml:lang="en">SQL Agent table hover background color.</source>
    </trans-unit>
    <trans-unit id="buttonFocusOutline">
      <source xml:lang="en">Button outline color when focused.</source>
    </trans-unit>
    <trans-unit id="disabledCheckboxforeground">
      <source xml:lang="en">Disabled checkbox foreground.</source>
    </trans-unit>
    <trans-unit id="disabledInputBoxBackground">
      <source xml:lang="en">Disabled Input box background.</source>
    </trans-unit>
    <trans-unit id="disabledInputBoxForeground">
      <source xml:lang="en">Disabled Input box foreground.</source>
    </trans-unit>
    <trans-unit id="listFocusAndSelectionBackground">
      <source xml:lang="en">List/Table background color for the selected and focus item when the list/table is active</source>
    </trans-unit>
    <trans-unit id="resultsErrorColor">
      <source xml:lang="en">Results messages error color.</source>
    </trans-unit>
    <trans-unit id="tableCellOutline">
      <source xml:lang="en">Color of the outline of a cell.</source>
    </trans-unit>
    <trans-unit id="tableHeaderBackground">
      <source xml:lang="en">Table header background color</source>
    </trans-unit>
    <trans-unit id="tableHeaderForeground">
      <source xml:lang="en">Table header foreground color</source>
    </trans-unit>
</body></file>
  <file original="src/sql/workbench/api/browser/mainThreadExtensionManagement" source-language="en" datatype="plaintext"><body>
    <trans-unit id="dontShowAgain">
      <source xml:lang="en">Don't Show Again</source>
    </trans-unit>
    <trans-unit id="workbench.generalObsoleteApiNotification">
      <source xml:lang="en">Some of the loaded extensions are using obsolete APIs, please find the detailed information in the Console tab of Developer Tools window</source>
    </trans-unit>
</body></file>
  <file original="src/sql/workbench/api/browser/mainThreadNotebookDocumentsAndEditors" source-language="en" datatype="plaintext"><body>
    <trans-unit id="clearResultActiveCell">
      <source xml:lang="en">Clear result requires a code cell to be selected. Please select a code cell to run.</source>
    </trans-unit>
    <trans-unit id="runActiveCell">
      <source xml:lang="en">F5 shortcut key requires a code cell to be selected. Please select a code cell to run.</source>
    </trans-unit>
</body></file>
  <file original="src/sql/workbench/api/common/extHostModelView" source-language="en" datatype="plaintext"><body>
    <trans-unit id="invalidIndex">
      <source xml:lang="en">The index {0} is invalid.</source>
    </trans-unit>
    <trans-unit id="unknownComponentType">
      <source xml:lang="en">Unknown component type. Must use ModelBuilder to create objects</source>
    </trans-unit>
    <trans-unit id="unknownConfig">
      <source xml:lang="en">Unkown component configuration, must use ModelBuilder to create a configuration object</source>
    </trans-unit>
</body></file>
  <file original="src/sql/workbench/api/common/extHostModelViewDialog" source-language="en" datatype="plaintext"><body>
    <trans-unit id="dashboardNotInitialized">
      <source xml:lang="en">Tabs are not initialized</source>
    </trans-unit>
    <trans-unit id="dialogCancelLabel">
      <source xml:lang="en">Cancel</source>
    </trans-unit>
    <trans-unit id="dialogDoneLabel">
      <source xml:lang="en">Done</source>
    </trans-unit>
    <trans-unit id="dialogNextLabel">
      <source xml:lang="en">Next</source>
    </trans-unit>
    <trans-unit id="dialogPreviousLabel">
      <source xml:lang="en">Previous</source>
    </trans-unit>
    <trans-unit id="generateScriptLabel">
      <source xml:lang="en">Generate script</source>
    </trans-unit>
</body></file>
  <file original="src/sql/workbench/api/common/extHostModelViewTree" source-language="en" datatype="plaintext"><body>
    <trans-unit id="treeView.notRegistered">
      <source xml:lang="en">No tree view with id '{0}' registered.</source>
    </trans-unit>
</body></file>
  <file original="src/sql/workbench/api/common/extHostNotebook" source-language="en" datatype="plaintext"><body>
    <trans-unit id="errNoExecuteManager">
      <source xml:lang="en">No execute manager found</source>
    </trans-unit>
    <trans-unit id="errNoExecuteProvider">
      <source xml:lang="en">No notebook execute provider found</source>
    </trans-unit>
    <trans-unit id="errNoSerializationManager">
      <source xml:lang="en">No serialization manager found</source>
    </trans-unit>
    <trans-unit id="errNoSerializationProvider">
      <source xml:lang="en">No notebook serialization provider found</source>
    </trans-unit>
    <trans-unit id="executeProviderRequired">
      <source xml:lang="en">A NotebookExecuteProvider with valid providerId must be passed to this method</source>
    </trans-unit>
    <trans-unit id="noContentManager">
      <source xml:lang="en">Notebook Manager for notebook {0} does not have a content manager. Cannot perform operations on it</source>
    </trans-unit>
    <trans-unit id="noServerManager">
      <source xml:lang="en">Notebook Manager for notebook {0} does not have a server manager. Cannot perform operations on it</source>
    </trans-unit>
    <trans-unit id="noSessionManager">
      <source xml:lang="en">Notebook Manager for notebook {0} does not have a session manager. Cannot perform operations on it</source>
    </trans-unit>
    <trans-unit id="serializationProviderRequired">
      <source xml:lang="en">A NotebookSerializationProvider with valid providerId must be passed to this method</source>
    </trans-unit>
</body></file>
  <file original="src/sql/workbench/api/common/extHostNotebookDocumentsAndEditors" source-language="en" datatype="plaintext"><body>
    <trans-unit id="navigationProviderRequired">
      <source xml:lang="en">A NavigationProvider with valid providerId must be passed to this method</source>
    </trans-unit>
</body></file>
  <file original="src/sql/workbench/browser/actions" source-language="en" datatype="plaintext"><body>
    <trans-unit id="clearSavedAccounts">
      <source xml:lang="en">Clear all saved accounts</source>
    </trans-unit>
    <trans-unit id="configureDashboardLearnMore">
      <source xml:lang="en">Learn More</source>
    </trans-unit>
    <trans-unit id="manage">
      <source xml:lang="en">Manage</source>
    </trans-unit>
    <trans-unit id="showDetails">
      <source xml:lang="en">Show Details</source>
    </trans-unit>
</body></file>
  <file original="src/sql/workbench/browser/actions.contribution" source-language="en" datatype="plaintext"><body>
    <trans-unit id="enableObsoleteApiUsageNotification">
      <source xml:lang="en">Enable/disable obsolete API usage notification</source>
    </trans-unit>
    <trans-unit id="enableObsoleteApiUsageNotificationTitle">
      <source xml:lang="en">Obsolete API Notification</source>
    </trans-unit>
    <trans-unit id="previewFeatures.configEnable">
      <source xml:lang="en">Enable unreleased preview features</source>
    </trans-unit>
    <trans-unit id="previewFeatures.configTitle">
      <source xml:lang="en">Preview Features</source>
    </trans-unit>
    <trans-unit id="showConnectDialogOnStartup">
      <source xml:lang="en">Show connect dialog on startup</source>
    </trans-unit>
</body></file>
  <file original="src/sql/workbench/browser/editData/editDataInput" source-language="en" datatype="plaintext"><body>
    <trans-unit id="connectionFailure">
      <source xml:lang="en">Edit Data Session Failed To Connect</source>
    </trans-unit>
</body></file>
  <file original="src/sql/workbench/browser/editor/profiler/profilerInput" source-language="en" datatype="plaintext"><body>
    <trans-unit id="profiler.eventsLost">
      <source xml:lang="en">The XEvent Profiler session for {0} has lost events.</source>
    </trans-unit>
    <trans-unit id="profiler.sessionCreationError">
      <source xml:lang="en">Error while starting new session</source>
    </trans-unit>
    <trans-unit id="profiler.sessionStopped">
      <source xml:lang="en">XEvent Profiler Session stopped unexpectedly on the server {0}.</source>
    </trans-unit>
    <trans-unit id="profilerInput.notConnected">
      <source xml:lang="en">Not connected</source>
    </trans-unit>
    <trans-unit id="profilerInput.profiler">
      <source xml:lang="en">Profiler</source>
    </trans-unit>
</body></file>
  <file original="src/sql/workbench/browser/editor/resourceViewer/resourceViewerInput" source-language="en" datatype="plaintext"><body>
    <trans-unit id="resourceViewer.showActions">
      <source xml:lang="en">Show Actions</source>
    </trans-unit>
    <trans-unit id="resourceViewerInput.resourceViewer">
      <source xml:lang="en">Resource Viewer</source>
    </trans-unit>
</body></file>
  <file original="src/sql/workbench/browser/editor/tableDesigner/tableDesignerInput" source-language="en" datatype="plaintext"><body>
    <trans-unit id="tableDesigner.newTable">
      <source xml:lang="en">New Table</source>
    </trans-unit>
</body></file>
  <file original="src/sql/workbench/browser/modal/modal" source-language="en" datatype="plaintext"><body>
    <trans-unit id="closeMessage">
      <source xml:lang="en">Close</source>
    </trans-unit>
    <trans-unit id="copyMessage">
      <source xml:lang="en">Copy</source>
    </trans-unit>
    <trans-unit id="errorAltText">
      <source xml:lang="en">Error</source>
    </trans-unit>
    <trans-unit id="hideMessageDetails">
      <source xml:lang="en">Hide Details</source>
    </trans-unit>
    <trans-unit id="infoAltText">
      <source xml:lang="en">Information</source>
    </trans-unit>
    <trans-unit id="modal.back">
      <source xml:lang="en">Back</source>
    </trans-unit>
    <trans-unit id="showMessageDetails">
      <source xml:lang="en">Show Details</source>
    </trans-unit>
    <trans-unit id="warningAltText">
      <source xml:lang="en">Warning</source>
    </trans-unit>
</body></file>
  <file original="src/sql/workbench/browser/modal/optionsDialog" source-language="en" datatype="plaintext"><body>
    <trans-unit id="optionsDialog.cancel">
      <source xml:lang="en">Cancel</source>
    </trans-unit>
    <trans-unit id="optionsDialog.ok">
      <source xml:lang="en">OK</source>
    </trans-unit>
</body></file>
  <file original="src/sql/workbench/browser/modal/optionsDialogHelper" source-language="en" datatype="plaintext"><body>
    <trans-unit id="optionsDialog.defaultGroupName">
      <source xml:lang="en">General</source>
    </trans-unit>
    <trans-unit id="optionsDialog.invalidInput">
      <source xml:lang="en">Invalid input.  Numeric value expected.</source>
    </trans-unit>
    <trans-unit id="optionsDialog.missingRequireField">
      <source xml:lang="en"> is required.</source>
    </trans-unit>
</body></file>
  <file original="src/sql/workbench/browser/modelComponents/componentBase" source-language="en" datatype="plaintext"><body>
    <trans-unit id="invalidIndex">
      <source xml:lang="en">The index {0} is invalid.</source>
    </trans-unit>
</body></file>
  <file original="src/sql/workbench/browser/modelComponents/declarativeTable.component" source-language="en" datatype="plaintext"><body>
    <trans-unit id="blankValue">
      <source xml:lang="en">blank</source>
    </trans-unit>
    <trans-unit id="checkAllColumnLabel">
      <source xml:lang="en">check all checkboxes in column: {0}</source>
    </trans-unit>
    <trans-unit id="declarativeTable.showActions">
      <source xml:lang="en">Show Actions</source>
    </trans-unit>
</body></file>
  <file original="src/sql/workbench/browser/modelComponents/dropdown.component" source-language="en" datatype="plaintext"><body>
    <trans-unit id="defaultDropdownErrorMessage">
      <source xml:lang="en">Please fill out this field.</source>
    </trans-unit>
    <trans-unit id="loadingCompletedMessage">
      <source xml:lang="en">Loading completed</source>
    </trans-unit>
    <trans-unit id="loadingMessage">
      <source xml:lang="en">Loading</source>
    </trans-unit>
</body></file>
  <file original="src/sql/workbench/browser/modelComponents/inputbox.component" source-language="en" datatype="plaintext"><body>
    <trans-unit id="invalidValueError">
      <source xml:lang="en">Invalid value</source>
    </trans-unit>
    <trans-unit id="period">
      <source xml:lang="en">{0}. {1}</source>
    </trans-unit>
</body></file>
  <file original="src/sql/workbench/browser/modelComponents/loadingComponent.component" source-language="en" datatype="plaintext"><body>
    <trans-unit id="loadingCompletedMessage">
      <source xml:lang="en">Loading completed</source>
    </trans-unit>
    <trans-unit id="loadingMessage">
      <source xml:lang="en">Loading</source>
    </trans-unit>
</body></file>
  <file original="src/sql/workbench/browser/modelComponents/queryTextEditor" source-language="en" datatype="plaintext"><body>
    <trans-unit id="queryTextEditorAriaLabel">
      <source xml:lang="en">modelview code editor for view model.</source>
    </trans-unit>
</body></file>
  <file original="src/sql/workbench/browser/modelComponents/viewBase" source-language="en" datatype="plaintext"><body>
    <trans-unit id="componentTypeNotRegistered">
      <source xml:lang="en">Could not find component for type {0}</source>
    </trans-unit>
</body></file>
  <file original="src/sql/workbench/browser/parts/editor/editorStatusModeSelect" source-language="en" datatype="plaintext"><body>
    <trans-unit id="languageChangeUnsupported">
      <source xml:lang="en">Changing editor types on unsaved files is unsupported</source>
    </trans-unit>
</body></file>
  <file original="src/sql/workbench/browser/scriptingActions" source-language="en" datatype="plaintext"><body>
    <trans-unit id="editData">
      <source xml:lang="en">Edit Data</source>
    </trans-unit>
    <trans-unit id="scriptAlter">
      <source xml:lang="en">Script as Alter</source>
    </trans-unit>
    <trans-unit id="scriptCreate">
      <source xml:lang="en">Script as Create</source>
    </trans-unit>
    <trans-unit id="scriptDelete">
      <source xml:lang="en">Script as Drop</source>
    </trans-unit>
    <trans-unit id="scriptExecute">
      <source xml:lang="en">Script as Execute</source>
    </trans-unit>
    <trans-unit id="scriptKustoSelect">
      <source xml:lang="en">Take 10</source>
    </trans-unit>
    <trans-unit id="scriptSelect">
      <source xml:lang="en">Select Top 1000</source>
    </trans-unit>
</body></file>
  <file original="src/sql/workbench/browser/scriptingUtils" source-language="en" datatype="plaintext"><body>
    <trans-unit id="createOperationName">
      <source xml:lang="en">Create</source>
    </trans-unit>
    <trans-unit id="deleteOperationName">
      <source xml:lang="en">Delete</source>
    </trans-unit>
    <trans-unit id="insertOperationName">
      <source xml:lang="en">Insert</source>
    </trans-unit>
    <trans-unit id="scriptNotFound">
      <source xml:lang="en">No script was returned when scripting as {0}</source>
    </trans-unit>
    <trans-unit id="scriptNotFoundForObject">
      <source xml:lang="en">No script was returned when scripting as {0} on object {1}</source>
    </trans-unit>
    <trans-unit id="scriptSelectNotFound">
      <source xml:lang="en">No script was returned when calling select script on object </source>
    </trans-unit>
    <trans-unit id="scriptingFailed">
      <source xml:lang="en">Scripting Failed</source>
    </trans-unit>
    <trans-unit id="selectOperationName">
      <source xml:lang="en">Select</source>
    </trans-unit>
    <trans-unit id="updateOperationName">
      <source xml:lang="en">Update</source>
    </trans-unit>
</body></file>
  <file original="src/sql/workbench/common/editor/query/queryEditorInput" source-language="en" datatype="plaintext"><body>
    <trans-unit id="disconnected">
      <source xml:lang="en">disconnected</source>
    </trans-unit>
</body></file>
  <file original="src/sql/workbench/common/editor/query/queryResultsInput" source-language="en" datatype="plaintext"><body>
    <trans-unit id="extensionsInputName">
      <source xml:lang="en">Extension</source>
    </trans-unit>
</body></file>
  <file original="src/sql/workbench/common/theme" source-language="en" datatype="plaintext"><body>
    <trans-unit id="dashboardBorder">
      <source xml:lang="en">Color for borders in dashboard</source>
    </trans-unit>
    <trans-unit id="dashboardWidget">
      <source xml:lang="en">Color of dashboard widget title</source>
    </trans-unit>
    <trans-unit id="dashboardWidgetSubtext">
      <source xml:lang="en">Color for dashboard widget subtext</source>
    </trans-unit>
    <trans-unit id="propertiesContainerPropertyName">
      <source xml:lang="en">Color for property names displayed in the properties container component</source>
    </trans-unit>
    <trans-unit id="propertiesContainerPropertyValue">
      <source xml:lang="en">Color for property values displayed in the properties container component</source>
    </trans-unit>
    <trans-unit id="toolbarOverflowShadow">
      <source xml:lang="en">Toolbar overflow shadow color</source>
    </trans-unit>
    <trans-unit id="verticalTabActiveBackground">
      <source xml:lang="en">Active tab background color for vertical tabs</source>
    </trans-unit>
</body></file>
  <file original="src/sql/workbench/contrib/accounts/browser/accountManagement.contribution" source-language="en" datatype="plaintext"><body>
    <trans-unit id="carbon.extension.contributes.account">
      <source xml:lang="en">Contributes icons to account provider.</source>
    </trans-unit>
    <trans-unit id="carbon.extension.contributes.account.icon">
      <source xml:lang="en">(Optional) Icon which is used to represent the accpunt in the UI. Either a file path or a themable configuration</source>
    </trans-unit>
    <trans-unit id="carbon.extension.contributes.account.icon.dark">
      <source xml:lang="en">Icon path when a dark theme is used</source>
    </trans-unit>
    <trans-unit id="carbon.extension.contributes.account.icon.light">
      <source xml:lang="en">Icon path when a light theme is used</source>
    </trans-unit>
    <trans-unit id="carbon.extension.contributes.account.id">
      <source xml:lang="en">Identifier of the account type</source>
    </trans-unit>
</body></file>
  <file original="src/sql/workbench/contrib/assessment/browser/asmtActions" source-language="en" datatype="plaintext"><body>
    <trans-unit id="asmtaction.database.getitems">
      <source xml:lang="en">View applicable rules for {0}</source>
    </trans-unit>
    <trans-unit id="asmtaction.database.invokeitems">
      <source xml:lang="en">Invoke Assessment for {0}</source>
    </trans-unit>
    <trans-unit id="asmtaction.exportasscript">
      <source xml:lang="en">Export As Script</source>
    </trans-unit>
    <trans-unit id="asmtaction.generatehtmlreport">
      <source xml:lang="en">Create HTML Report</source>
    </trans-unit>
    <trans-unit id="asmtaction.label.cancel">
      <source xml:lang="en">Cancel</source>
    </trans-unit>
    <trans-unit id="asmtaction.label.open">
      <source xml:lang="en">Open</source>
    </trans-unit>
    <trans-unit id="asmtaction.openReport">
      <source xml:lang="en">Report has been saved. Do you want to open it?</source>
    </trans-unit>
    <trans-unit id="asmtaction.server.getitems">
      <source xml:lang="en">View applicable rules</source>
    </trans-unit>
    <trans-unit id="asmtaction.server.invokeitems">
      <source xml:lang="en">Invoke Assessment</source>
    </trans-unit>
    <trans-unit id="asmtaction.showsamples">
      <source xml:lang="en">View all rules and learn more on GitHub</source>
    </trans-unit>
</body></file>
  <file original="src/sql/workbench/contrib/assessment/browser/asmtResultsView.component" source-language="en" datatype="plaintext"><body>
    <trans-unit id="asmt.NoResultsInitial">
      <source xml:lang="en">Nothing to show. Invoke assessment to get results</source>
    </trans-unit>
    <trans-unit id="asmt.TargetDatabaseComplient">
      <source xml:lang="en">Database {0} is totally compliant with the best practices. Good job!</source>
    </trans-unit>
    <trans-unit id="asmt.TargetInstanceComplient">
      <source xml:lang="en">Instance {0} is totally compliant with the best practices. Good job!</source>
    </trans-unit>
    <trans-unit id="asmt.column.displayName">
      <source xml:lang="en">Display Name</source>
    </trans-unit>
    <trans-unit id="asmt.column.severity">
      <source xml:lang="en">Severity</source>
    </trans-unit>
    <trans-unit id="asmt.column.target">
      <source xml:lang="en">Target</source>
    </trans-unit>
</body></file>
  <file original="src/sql/workbench/contrib/assessment/common/strings" source-language="en" datatype="plaintext"><body>
    <trans-unit id="asmt.apiversion">
      <source xml:lang="en">API Version:</source>
    </trans-unit>
    <trans-unit id="asmt.column.checkId">
      <source xml:lang="en">Check ID</source>
    </trans-unit>
    <trans-unit id="asmt.column.helpLink">
      <source xml:lang="en">Help Link</source>
    </trans-unit>
    <trans-unit id="asmt.column.message">
      <source xml:lang="en">Message</source>
    </trans-unit>
    <trans-unit id="asmt.column.tags">
      <source xml:lang="en">Tags</source>
    </trans-unit>
    <trans-unit id="asmt.instancename">
      <source xml:lang="en">Instance Name:</source>
    </trans-unit>
    <trans-unit id="asmt.learnMore">
      <source xml:lang="en">Learn More</source>
    </trans-unit>
    <trans-unit id="asmt.osversion">
      <source xml:lang="en">OS Version:</source>
    </trans-unit>
    <trans-unit id="asmt.rulesetversion">
      <source xml:lang="en">Default Ruleset Version:</source>
    </trans-unit>
    <trans-unit id="asmt.section.api.title">
      <source xml:lang="en">API information</source>
    </trans-unit>
    <trans-unit id="asmt.section.instance.title">
      <source xml:lang="en">SQL Server Instance Details</source>
    </trans-unit>
    <trans-unit id="asmt.serveredition">
      <source xml:lang="en">Edition:</source>
    </trans-unit>
    <trans-unit id="asmt.serverversion">
      <source xml:lang="en">Version:</source>
    </trans-unit>
    <trans-unit id="asmt.sqlReport.Error">
      <source xml:lang="en">Error</source>
    </trans-unit>
    <trans-unit id="asmt.sqlReport.Info">
      <source xml:lang="en">Information</source>
    </trans-unit>
    <trans-unit id="asmt.sqlReport.Warning">
      <source xml:lang="en">Warning</source>
    </trans-unit>
    <trans-unit id="asmt.sqlReport.resultForDatabase">
      <source xml:lang="en">Results for database</source>
    </trans-unit>
    <trans-unit id="asmt.sqlReport.resultForInstance">
      <source xml:lang="en">Results for server</source>
    </trans-unit>
    <trans-unit id="asmt.sqlReport.severityMsg">
      <source xml:lang="en">{0}: {1} item(s)</source>
    </trans-unit>
    <trans-unit id="asmt.sqlReportTitle">
      <source xml:lang="en">SQL Assessment Report</source>
    </trans-unit>
</body></file>
  <file original="src/sql/workbench/contrib/azure/browser/azure.contribution" source-language="en" datatype="plaintext"><body>
    <trans-unit id="azure.openInAzurePortal.title">
      <source xml:lang="en">Open in Azure Portal</source>
    </trans-unit>
</body></file>
  <file original="src/sql/workbench/contrib/backup/browser/backup.component" source-language="en" datatype="plaintext"><body>
    <trans-unit id="addFile">
      <source xml:lang="en">Add a file</source>
    </trans-unit>
    <trans-unit id="backup.advancedConfiguration">
      <source xml:lang="en">Advanced Configuration</source>
    </trans-unit>
    <trans-unit id="backup.algorithm">
      <source xml:lang="en">Algorithm</source>
    </trans-unit>
    <trans-unit id="backup.backupDevice">
      <source xml:lang="en">Backup files</source>
    </trans-unit>
    <trans-unit id="backup.backupFileRequired">
      <source xml:lang="en">Backup file path is required</source>
    </trans-unit>
    <trans-unit id="backup.backupName">
      <source xml:lang="en">Backup name</source>
    </trans-unit>
    <trans-unit id="backup.backupTail">
      <source xml:lang="en">Backup the tail of the log</source>
    </trans-unit>
    <trans-unit id="backup.backupType">
      <source xml:lang="en">Backup type</source>
    </trans-unit>
    <trans-unit id="backup.certificateOrAsymmetricKey">
      <source xml:lang="en">Certificate or Asymmetric key</source>
    </trans-unit>
    <trans-unit id="backup.checksumContainer">
      <source xml:lang="en">Perform checksum before writing to media</source>
    </trans-unit>
    <trans-unit id="backup.compression">
      <source xml:lang="en">Compression</source>
    </trans-unit>
    <trans-unit id="backup.containsBackupToUrlError">
      <source xml:lang="en">Only backup to file is supported</source>
    </trans-unit>
    <trans-unit id="backup.continueOnErrorContainer">
      <source xml:lang="en">Continue on error</source>
    </trans-unit>
    <trans-unit id="backup.copyOnly">
      <source xml:lang="en">Copy-only backup</source>
    </trans-unit>
    <trans-unit id="backup.encryption">
      <source xml:lang="en">Encryption</source>
    </trans-unit>
    <trans-unit id="backup.existingMediaAppend">
      <source xml:lang="en">Append to the existing backup set</source>
    </trans-unit>
    <trans-unit id="backup.existingMediaOverwrite">
      <source xml:lang="en">Overwrite all existing backup sets</source>
    </trans-unit>
    <trans-unit id="backup.expiration">
      <source xml:lang="en">Expiration</source>
    </trans-unit>
    <trans-unit id="backup.media">
      <source xml:lang="en">Media</source>
    </trans-unit>
    <trans-unit id="backup.mediaNameRequired">
      <source xml:lang="en">Media name is required</source>
    </trans-unit>
    <trans-unit id="backup.mediaOption">
      <source xml:lang="en">Backup to the existing media set</source>
    </trans-unit>
    <trans-unit id="backup.mediaOptionFormat">
      <source xml:lang="en">Backup to a new media set</source>
    </trans-unit>
    <trans-unit id="backup.newMediaSetDescription">
      <source xml:lang="en">New media set description</source>
    </trans-unit>
    <trans-unit id="backup.newMediaSetName">
      <source xml:lang="en">New media set name</source>
    </trans-unit>
    <trans-unit id="backup.noEncryptorWarning">
      <source xml:lang="en">No certificate or asymmetric key is available</source>
    </trans-unit>
    <trans-unit id="backup.recoveryModel">
      <source xml:lang="en">Recovery model</source>
    </trans-unit>
    <trans-unit id="backup.reliability">
      <source xml:lang="en">Reliability</source>
    </trans-unit>
    <trans-unit id="backup.setBackupCompression">
      <source xml:lang="en">Set backup compression</source>
    </trans-unit>
    <trans-unit id="backup.setBackupRetainDays">
      <source xml:lang="en">Set backup retain days</source>
    </trans-unit>
    <trans-unit id="backup.transactionLog">
      <source xml:lang="en">Transaction log</source>
    </trans-unit>
    <trans-unit id="backup.truncateTransactionLog">
      <source xml:lang="en">Truncate the transaction log</source>
    </trans-unit>
    <trans-unit id="backup.verifyContainer">
      <source xml:lang="en">Verify backup when finished</source>
    </trans-unit>
    <trans-unit id="backupComponent.backup">
      <source xml:lang="en">Backup</source>
    </trans-unit>
    <trans-unit id="backupComponent.cancel">
      <source xml:lang="en">Cancel</source>
    </trans-unit>
    <trans-unit id="backupComponent.invalidInput">
      <source xml:lang="en">Invalid input. Value must be greater than or equal 0.</source>
    </trans-unit>
    <trans-unit id="backupComponent.script">
      <source xml:lang="en">Script</source>
    </trans-unit>
    <trans-unit id="removeFile">
      <source xml:lang="en">Remove files</source>
    </trans-unit>
</body></file>
  <file original="src/sql/workbench/contrib/backup/browser/backup.contribution" source-language="en" datatype="plaintext"><body>
    <trans-unit id="backup">
      <source xml:lang="en">Backup</source>
    </trans-unit>
</body></file>
  <file original="src/sql/workbench/contrib/backup/browser/backupActions" source-language="en" datatype="plaintext"><body>
    <trans-unit id="backup.commandNotSupported">
      <source xml:lang="en">Backup command is not supported for Azure SQL databases.</source>
    </trans-unit>
    <trans-unit id="backup.commandNotSupportedForServer">
      <source xml:lang="en">Backup command is not supported outside of a database context. Please select a database and try again.</source>
    </trans-unit>
    <trans-unit id="backup.isPreviewFeature">
      <source xml:lang="en">You must enable preview features in order to use backup</source>
    </trans-unit>
    <trans-unit id="backupAction.backup">
      <source xml:lang="en">Backup</source>
    </trans-unit>
</body></file>
  <file original="src/sql/workbench/contrib/backup/common/constants" source-language="en" datatype="plaintext"><body>
    <trans-unit id="backup.asymmetricKey">
      <source xml:lang="en">Asymmetric Key</source>
    </trans-unit>
    <trans-unit id="backup.compressBackup">
      <source xml:lang="en">Compress backup</source>
    </trans-unit>
    <trans-unit id="backup.defaultCompression">
      <source xml:lang="en">Use the default server setting</source>
    </trans-unit>
    <trans-unit id="backup.doNotCompress">
      <source xml:lang="en">Do not compress backup</source>
    </trans-unit>
    <trans-unit id="backup.labelDatabase">
      <source xml:lang="en">Database</source>
    </trans-unit>
    <trans-unit id="backup.labelDifferential">
      <source xml:lang="en">Differential</source>
    </trans-unit>
    <trans-unit id="backup.labelDisk">
      <source xml:lang="en">Disk</source>
    </trans-unit>
    <trans-unit id="backup.labelFilegroup">
      <source xml:lang="en">Files and filegroups</source>
    </trans-unit>
    <trans-unit id="backup.labelFull">
      <source xml:lang="en">Full</source>
    </trans-unit>
    <trans-unit id="backup.labelLog">
      <source xml:lang="en">Transaction Log</source>
    </trans-unit>
    <trans-unit id="backup.labelUrl">
      <source xml:lang="en">Url</source>
    </trans-unit>
    <trans-unit id="backup.serverCertificate">
      <source xml:lang="en">Server Certificate</source>
    </trans-unit>
</body></file>
  <file original="src/sql/workbench/contrib/charts/browser/actions" source-language="en" datatype="plaintext"><body>
    <trans-unit id="chartNotFound">
      <source xml:lang="en">Could not find chart to save</source>
    </trans-unit>
    <trans-unit id="chartSaved">
      <source xml:lang="en">Saved Chart to path: {0}</source>
    </trans-unit>
    <trans-unit id="configureChartLabel">
      <source xml:lang="en">Configure Chart</source>
    </trans-unit>
    <trans-unit id="copyChartLabel">
      <source xml:lang="en">Copy as image</source>
    </trans-unit>
    <trans-unit id="createInsightLabel">
      <source xml:lang="en">Create Insight</source>
    </trans-unit>
    <trans-unit id="createInsightNoEditor">
      <source xml:lang="en">Cannot create insight as the active editor is not a SQL Editor</source>
    </trans-unit>
    <trans-unit id="myWidgetName">
      <source xml:lang="en">My-Widget</source>
    </trans-unit>
    <trans-unit id="resultsSerializer.saveAsFileExtensionPNGTitle">
      <source xml:lang="en">PNG</source>
    </trans-unit>
    <trans-unit id="saveImageLabel">
      <source xml:lang="en">Save as image</source>
    </trans-unit>
</body></file>
  <file original="src/sql/workbench/contrib/charts/browser/chartOptions" source-language="en" datatype="plaintext"><body>
    <trans-unit id="chartTypeLabel">
      <source xml:lang="en">Chart Type</source>
    </trans-unit>
    <trans-unit id="columnsAsLabelsLabel">
      <source xml:lang="en">Use column names as labels</source>
    </trans-unit>
    <trans-unit id="dataDirectionLabel">
      <source xml:lang="en">Data Direction</source>
    </trans-unit>
    <trans-unit id="dataTypeLabel">
      <source xml:lang="en">Data Type</source>
    </trans-unit>
    <trans-unit id="encodingOption">
      <source xml:lang="en">Encoding</source>
    </trans-unit>
    <trans-unit id="horizontalLabel">
      <source xml:lang="en">Horizontal</source>
    </trans-unit>
    <trans-unit id="imageFormatOption">
      <source xml:lang="en">Image Format</source>
    </trans-unit>
    <trans-unit id="labelFirstColumnLabel">
      <source xml:lang="en">Use first column as row label</source>
    </trans-unit>
    <trans-unit id="legendLabel">
      <source xml:lang="en">Legend Position</source>
    </trans-unit>
    <trans-unit id="numberLabel">
      <source xml:lang="en">Number</source>
    </trans-unit>
    <trans-unit id="pointLabel">
      <source xml:lang="en">Point</source>
    </trans-unit>
    <trans-unit id="verticalLabel">
      <source xml:lang="en">Vertical</source>
    </trans-unit>
    <trans-unit id="xAxisLabel">
      <source xml:lang="en">X Axis Label</source>
    </trans-unit>
    <trans-unit id="xAxisMaxDate">
      <source xml:lang="en">X Axis Maximum Date</source>
    </trans-unit>
    <trans-unit id="xAxisMaxVal">
      <source xml:lang="en">X Axis Maximum Value</source>
    </trans-unit>
    <trans-unit id="xAxisMinDate">
      <source xml:lang="en">X Axis Minimum Date</source>
    </trans-unit>
    <trans-unit id="xAxisMinVal">
      <source xml:lang="en">X Axis Minimum Value</source>
    </trans-unit>
    <trans-unit id="yAxisLabel">
      <source xml:lang="en">Y Axis Label</source>
    </trans-unit>
    <trans-unit id="yAxisMaxVal">
      <source xml:lang="en">Y Axis Maximum Value</source>
    </trans-unit>
    <trans-unit id="yAxisMinVal">
      <source xml:lang="en">Y Axis Minimum Value</source>
    </trans-unit>
</body></file>
  <file original="src/sql/workbench/contrib/charts/browser/chartTab" source-language="en" datatype="plaintext"><body>
    <trans-unit id="chartTabTitle">
      <source xml:lang="en">Chart</source>
    </trans-unit>
</body></file>
  <file original="src/sql/workbench/contrib/charts/browser/chartView" source-language="en" datatype="plaintext"><body>
    <trans-unit id="barAltName">
      <source xml:lang="en">Bar</source>
    </trans-unit>
    <trans-unit id="charting.failedToGetRows">
      <source xml:lang="en">Failed to get rows for the dataset to chart.</source>
    </trans-unit>
    <trans-unit id="charting.unsupportedType">
      <source xml:lang="en">Chart type '{0}' is not supported.</source>
    </trans-unit>
    <trans-unit id="countAltName">
      <source xml:lang="en">Count</source>
    </trans-unit>
    <trans-unit id="doughnutAltName">
      <source xml:lang="en">Doughnut</source>
    </trans-unit>
    <trans-unit id="horizontalBarAltName">
      <source xml:lang="en">Horizontal Bar</source>
    </trans-unit>
    <trans-unit id="imageAltName">
      <source xml:lang="en">Image</source>
    </trans-unit>
    <trans-unit id="lineAltName">
      <source xml:lang="en">Line</source>
    </trans-unit>
    <trans-unit id="pieAltName">
      <source xml:lang="en">Pie</source>
    </trans-unit>
    <trans-unit id="scatterAltName">
      <source xml:lang="en">Scatter</source>
    </trans-unit>
    <trans-unit id="tableAltName">
      <source xml:lang="en">Table</source>
    </trans-unit>
    <trans-unit id="timeSeriesAltName">
      <source xml:lang="en">Time Series</source>
    </trans-unit>
</body></file>
  <file original="src/sql/workbench/contrib/charts/browser/charts.contribution" source-language="en" datatype="plaintext"><body>
    <trans-unit id="builtinCharts.maxRowCountDescription">
      <source xml:lang="en">The maximum number of rows for charts to display. Warning: increasing this may impact performance.</source>
    </trans-unit>
    <trans-unit id="builtinChartsConfigurationTitle">
      <source xml:lang="en">Built-in Charts</source>
    </trans-unit>
</body></file>
  <file original="src/sql/workbench/contrib/charts/browser/configureChartDialog" source-language="en" datatype="plaintext"><body>
    <trans-unit id="configureChartDialog.close">
      <source xml:lang="en">Close</source>
    </trans-unit>
</body></file>
  <file original="src/sql/workbench/contrib/charts/browser/graphInsight" source-language="en" datatype="plaintext"><body>
    <trans-unit id="series">
      <source xml:lang="en">Series {0}</source>
    </trans-unit>
</body></file>
  <file original="src/sql/workbench/contrib/charts/browser/imageInsight" source-language="en" datatype="plaintext"><body>
    <trans-unit id="invalidImage">
      <source xml:lang="en">Table does not contain a valid image</source>
    </trans-unit>
</body></file>
  <file original="src/sql/workbench/contrib/charts/browser/utils" source-language="en" datatype="plaintext"><body>
    <trans-unit id="charts.maxAllowedRowsExceeded">
      <source xml:lang="en">Maximum row count for built-in charts has been exceeded, only the first {0} rows are used. To configure the value, you can open user settings and search for: 'builtinCharts.maxRowCount'.</source>
    </trans-unit>
    <trans-unit id="charts.neverShowAgain">
      <source xml:lang="en">Don't Show Again</source>
    </trans-unit>
</body></file>
  <file original="src/sql/workbench/contrib/commandLine/electron-browser/commandLine" source-language="en" datatype="plaintext"><body>
    <trans-unit id="confirmConnect">
      <source xml:lang="en">Are you sure you want to connect?</source>
    </trans-unit>
    <trans-unit id="connectServerDetail">
      <source xml:lang="en">This will connect to server {0}</source>
    </trans-unit>
    <trans-unit id="connectingLabel">
      <source xml:lang="en">Connecting: {0}</source>
    </trans-unit>
    <trans-unit id="connectingQueryLabel">
      <source xml:lang="en">Connecting query file</source>
    </trans-unit>
    <trans-unit id="errConnectUrl">
      <source xml:lang="en">Could not open URL due to error {0}</source>
    </trans-unit>
    <trans-unit id="open">
      <source xml:lang="en">&amp;&amp;Open</source>
    </trans-unit>
    <trans-unit id="openingNewQueryLabel">
      <source xml:lang="en">Opening new query: {0}</source>
    </trans-unit>
    <trans-unit id="runningCommandLabel">
      <source xml:lang="en">Running command: {0}</source>
    </trans-unit>
    <trans-unit id="warnServerRequired">
      <source xml:lang="en">Cannot connect as no server information was provided</source>
    </trans-unit>
</body></file>
  <file original="src/sql/workbench/contrib/configuration/common/configurationUpgrader" source-language="en" datatype="plaintext"><body>
    <trans-unit id="workbench.configuration.upgradeUser">
      <source xml:lang="en">{0} was replaced with {1} in your user settings.</source>
    </trans-unit>
    <trans-unit id="workbench.configuration.upgradeWorkspace">
      <source xml:lang="en">{0} was replaced with {1} in your workspace settings.</source>
    </trans-unit>
</body></file>
  <file original="src/sql/workbench/contrib/connection/browser/connection.contribution" source-language="en" datatype="plaintext"><body>
    <trans-unit id="connection.parseClipboardForConnectionStringDescription">
      <source xml:lang="en">Attempt to parse the contents of the clipboard when the connection dialog is opened or a paste is performed.</source>
    </trans-unit>
    <trans-unit id="connection.showUnsupportedServerVersionWarning">
      <source xml:lang="en">Whether to show the warning message when user connects to a server version that is not supported by Azure Data Studio.</source>
    </trans-unit>
    <trans-unit id="sql.defaultAuthenticationType.AzureMFA">
      <source xml:lang="en">Azure Active Directory - Universal with MFA support</source>
    </trans-unit>
    <trans-unit id="sql.defaultAuthenticationType.AzureMFAAndUser">
      <source xml:lang="en">Azure Active Directory - Password</source>
    </trans-unit>
    <trans-unit id="sql.defaultAuthenticationType.Integrated">
      <source xml:lang="en">Windows Authentication</source>
    </trans-unit>
    <trans-unit id="sql.defaultAuthenticationType.SqlLogin">
      <source xml:lang="en">Sql Login</source>
    </trans-unit>
    <trans-unit id="sql.defaultAuthenticationTypeDescription">
      <source xml:lang="en">Default authentication type to use when connecting to Azure resources. </source>
    </trans-unit>
    <trans-unit id="sql.defaultEngineDescription">
      <source xml:lang="en">Default SQL Engine to use. This drives default language provider in .sql files and the default to use when creating a new connection.</source>
    </trans-unit>
    <trans-unit id="sql.maxRecentConnectionsDescription">
      <source xml:lang="en">The maximum number of recently used connections to store in the connection list.</source>
    </trans-unit>
</body></file>
  <file original="src/sql/workbench/contrib/connection/browser/connectionStatus" source-language="en" datatype="plaintext"><body>
    <trans-unit id="status.connection.status">
      <source xml:lang="en">Connection Status</source>
    </trans-unit>
</body></file>
  <file original="src/sql/workbench/contrib/connection/common/connectionProviderExtension" source-language="en" datatype="plaintext"><body>
    <trans-unit id="schema.connectionOptions">
      <source xml:lang="en">Options for connection</source>
    </trans-unit>
    <trans-unit id="schema.displayName">
      <source xml:lang="en">Display Name for the provider</source>
    </trans-unit>
    <trans-unit id="schema.iconPath">
      <source xml:lang="en">Icon path for the server type</source>
    </trans-unit>
    <trans-unit id="schema.isQueryProvider">
      <source xml:lang="en">Whether the provider is also a query provider. The default value is true.</source>
    </trans-unit>
    <trans-unit id="schema.notebookKernelAlias">
      <source xml:lang="en">Notebook Kernel Alias for the provider</source>
    </trans-unit>
    <trans-unit id="schema.providerId">
      <source xml:lang="en">Common id for the provider</source>
    </trans-unit>
</body></file>
  <file original="src/sql/workbench/contrib/connection/common/connectionTreeProviderExentionPoint" source-language="en" datatype="plaintext"><body>
    <trans-unit id="connectionTreeProvider.schema.id">
      <source xml:lang="en">Id for the provider, must be the same as when registering the tree data provider and must start with `connectionDialog/`</source>
    </trans-unit>
    <trans-unit id="connectionTreeProvider.schema.name">
      <source xml:lang="en">User visible name for the tree provider</source>
    </trans-unit>
</body></file>
  <file original="src/sql/workbench/contrib/dashboard/browser/containers/dashboardContainer.contribution" source-language="en" datatype="plaintext"><body>
    <trans-unit id="azdata.extension.contributes.containers">
      <source xml:lang="en">Contributes a single or multiple dashboard containers for users to add to their dashboard.</source>
    </trans-unit>
    <trans-unit id="azdata.extension.contributes.dashboard.container.container">
      <source xml:lang="en">The container that will be displayed in the tab.</source>
    </trans-unit>
    <trans-unit id="azdata.extension.contributes.dashboard.container.id">
      <source xml:lang="en">Unique identifier for this container.</source>
    </trans-unit>
    <trans-unit id="dashboardContainer.contribution.moreThanOneDashboardContainersError">
      <source xml:lang="en">Exactly 1 dashboard container must be defined per space.</source>
    </trans-unit>
    <trans-unit id="dashboardContainer.contribution.noContainerError">
      <source xml:lang="en">No container in dashboard container specified for extension.</source>
    </trans-unit>
    <trans-unit id="dashboardContainer.contribution.noIdError">
      <source xml:lang="en">No id in dashboard container specified for extension.</source>
    </trans-unit>
    <trans-unit id="dashboardTab.contribution.unKnownContainerType">
      <source xml:lang="en">Unknown container type defines in dashboard container for extension.</source>
    </trans-unit>
</body></file>
  <file original="src/sql/workbench/contrib/dashboard/browser/containers/dashboardControlHostContainer.contribution" source-language="en" datatype="plaintext"><body>
    <trans-unit id="dashboard.container.controlhost">
      <source xml:lang="en">The controlhost that will be displayed in this tab.</source>
    </trans-unit>
</body></file>
  <file original="src/sql/workbench/contrib/dashboard/browser/containers/dashboardErrorContainer.component" source-language="en" datatype="plaintext"><body>
    <trans-unit id="dashboardNavSection.loadTabError">
      <source xml:lang="en">The "{0}" section has invalid content. Please contact extension owner.</source>
    </trans-unit>
</body></file>
  <file original="src/sql/workbench/contrib/dashboard/browser/containers/dashboardGridContainer.contribution" source-language="en" datatype="plaintext"><body>
    <trans-unit id="dashboard.container.gridtab.items">
      <source xml:lang="en">The list of widgets or webviews that will be displayed in this tab.</source>
    </trans-unit>
    <trans-unit id="gridContainer.invalidInputs">
      <source xml:lang="en">widgets or webviews are expected inside widgets-container for extension.</source>
    </trans-unit>
</body></file>
  <file original="src/sql/workbench/contrib/dashboard/browser/containers/dashboardModelViewContainer.contribution" source-language="en" datatype="plaintext"><body>
    <trans-unit id="dashboard.container.modelview">
      <source xml:lang="en">The model-backed view that will be displayed in this tab.</source>
    </trans-unit>
</body></file>
  <file original="src/sql/workbench/contrib/dashboard/browser/containers/dashboardNavSection.contribution" source-language="en" datatype="plaintext"><body>
    <trans-unit id="dashboard.container.left-nav-bar">
      <source xml:lang="en">The list of dashboard containers that will be displayed in this navigation section.</source>
    </trans-unit>
    <trans-unit id="dashboard.container.left-nav-bar.container">
      <source xml:lang="en">The container that will be displayed in this nav section.</source>
    </trans-unit>
    <trans-unit id="dashboard.container.left-nav-bar.icon">
      <source xml:lang="en">(Optional) Icon which is used to represent this nav section in the UI. Either a file path or a themeable configuration</source>
    </trans-unit>
    <trans-unit id="dashboard.container.left-nav-bar.icon.dark">
      <source xml:lang="en">Icon path when a dark theme is used</source>
    </trans-unit>
    <trans-unit id="dashboard.container.left-nav-bar.icon.light">
      <source xml:lang="en">Icon path when a light theme is used</source>
    </trans-unit>
    <trans-unit id="dashboard.container.left-nav-bar.id">
      <source xml:lang="en">Unique identifier for this nav section. Will be passed to the extension for any requests.</source>
    </trans-unit>
    <trans-unit id="dashboard.container.left-nav-bar.title">
      <source xml:lang="en">Title of the nav section to show the user.</source>
    </trans-unit>
    <trans-unit id="navSection.invalidContainer.error">
      <source xml:lang="en">NAV_SECTION within NAV_SECTION is an invalid container for extension.</source>
    </trans-unit>
    <trans-unit id="navSection.missingContainer.error">
      <source xml:lang="en">No container in nav section specified for extension.</source>
    </trans-unit>
    <trans-unit id="navSection.missingTitle.error">
      <source xml:lang="en">No title in nav section specified for extension.</source>
    </trans-unit>
    <trans-unit id="navSection.moreThanOneDashboardContainersError">
      <source xml:lang="en">Exactly 1 dashboard container must be defined per space.</source>
    </trans-unit>
</body></file>
  <file original="src/sql/workbench/contrib/dashboard/browser/containers/dashboardWebviewContainer.contribution" source-language="en" datatype="plaintext"><body>
    <trans-unit id="dashboard.container.webview">
      <source xml:lang="en">The webview that will be displayed in this tab.</source>
    </trans-unit>
</body></file>
  <file original="src/sql/workbench/contrib/dashboard/browser/containers/dashboardWidgetContainer.contribution" source-language="en" datatype="plaintext"><body>
    <trans-unit id="dashboard.container.widgets">
      <source xml:lang="en">The list of widgets that will be displayed in this tab.</source>
    </trans-unit>
    <trans-unit id="widgetContainer.invalidInputs">
      <source xml:lang="en">The list of widgets is expected inside widgets-container for extension.</source>
    </trans-unit>
</body></file>
  <file original="src/sql/workbench/contrib/dashboard/browser/core/actions" source-language="en" datatype="plaintext"><body>
    <trans-unit id="addFeatureAction.openInstalledFeatures">
      <source xml:lang="en">Open installed features</source>
    </trans-unit>
    <trans-unit id="clickToPin">
      <source xml:lang="en">Click to pin</source>
    </trans-unit>
    <trans-unit id="clickToUnpin">
      <source xml:lang="en">Click to unpin</source>
    </trans-unit>
    <trans-unit id="collapseWidget">
      <source xml:lang="en">Collapse Widget</source>
    </trans-unit>
    <trans-unit id="deleteWidget">
      <source xml:lang="en">Delete Widget</source>
    </trans-unit>
    <trans-unit id="editDashboard">
      <source xml:lang="en">Edit</source>
    </trans-unit>
    <trans-unit id="editDashboardExit">
      <source xml:lang="en">Exit</source>
    </trans-unit>
    <trans-unit id="expandWidget">
      <source xml:lang="en">Expand Widget</source>
    </trans-unit>
    <trans-unit id="refreshWidget">
      <source xml:lang="en">Refresh</source>
    </trans-unit>
    <trans-unit id="toggleMore">
      <source xml:lang="en">Show Actions</source>
    </trans-unit>
</body></file>
  <file original="src/sql/workbench/contrib/dashboard/browser/core/dashboardHelper" source-language="en" datatype="plaintext"><body>
    <trans-unit id="unknownDashboardContainerError">
      <source xml:lang="en">{0} is an unknown container.</source>
    </trans-unit>
</body></file>
  <file original="src/sql/workbench/contrib/dashboard/browser/core/dashboardPage.component" source-language="en" datatype="plaintext"><body>
    <trans-unit id="dashboard.generalTabGroupHeader">
      <source xml:lang="en">General</source>
    </trans-unit>
    <trans-unit id="home">
      <source xml:lang="en">Home</source>
    </trans-unit>
    <trans-unit id="missingConnectionInfo">
      <source xml:lang="en">No connection information could be found for this dashboard</source>
    </trans-unit>
</body></file>
  <file original="src/sql/workbench/contrib/dashboard/browser/core/dashboardTab.contribution" source-language="en" datatype="plaintext"><body>
    <trans-unit id="administrationTabGroup">
      <source xml:lang="en">Administration</source>
    </trans-unit>
    <trans-unit id="azdata.extension.contributes.dashboard.tab.alwaysShow">
      <source xml:lang="en">Whether or not this tab should always be shown or only when the user adds it.</source>
    </trans-unit>
    <trans-unit id="azdata.extension.contributes.dashboard.tab.container">
      <source xml:lang="en">The container that will be displayed in this tab.</source>
    </trans-unit>
    <trans-unit id="azdata.extension.contributes.dashboard.tab.description">
      <source xml:lang="en">Description of this tab that will be shown to the user.</source>
    </trans-unit>
    <trans-unit id="azdata.extension.contributes.dashboard.tab.group">
      <source xml:lang="en">The unique identifier of the group this tab belongs to, value for home group: home.</source>
    </trans-unit>
    <trans-unit id="azdata.extension.contributes.dashboard.tab.icon.dark">
      <source xml:lang="en">Icon path when a dark theme is used</source>
    </trans-unit>
    <trans-unit id="azdata.extension.contributes.dashboard.tab.icon.light">
      <source xml:lang="en">Icon path when a light theme is used</source>
    </trans-unit>
    <trans-unit id="azdata.extension.contributes.dashboard.tab.id">
      <source xml:lang="en">Unique identifier for this tab. Will be passed to the extension for any requests.</source>
    </trans-unit>
    <trans-unit id="azdata.extension.contributes.dashboard.tab.isHomeTab">
      <source xml:lang="en">Whether or not this tab should be used as the Home tab for a connection type.</source>
    </trans-unit>
    <trans-unit id="azdata.extension.contributes.dashboard.tab.title">
      <source xml:lang="en">Title of the tab to show the user.</source>
    </trans-unit>
    <trans-unit id="azdata.extension.contributes.dashboard.tabGroup.id">
      <source xml:lang="en">Unique identifier for this tab group.</source>
    </trans-unit>
    <trans-unit id="azdata.extension.contributes.dashboard.tabGroup.title">
      <source xml:lang="en">Title of the tab group.</source>
    </trans-unit>
    <trans-unit id="azdata.extension.contributes.tab.provider">
      <source xml:lang="en">Defines the connection types this tab is compatible with. Defaults to 'MSSQL' if not set</source>
    </trans-unit>
    <trans-unit id="azdata.extension.contributes.tab.when">
      <source xml:lang="en">Condition which must be true to show this item</source>
    </trans-unit>
    <trans-unit id="azdata.extension.contributes.tabGroups">
      <source xml:lang="en">Contributes a single or multiple tab groups for users to add to their dashboard.</source>
    </trans-unit>
    <trans-unit id="azdata.extension.contributes.tabs">
      <source xml:lang="en">Contributes a single or multiple tabs for users to add to their dashboard.</source>
    </trans-unit>
    <trans-unit id="dashboardTab.contribution.moreThanOneDashboardContainersError">
      <source xml:lang="en">Exactly 1 dashboard container must be defined per space</source>
    </trans-unit>
    <trans-unit id="dashboardTab.contribution.noContainerError">
      <source xml:lang="en">No container specified for extension.</source>
    </trans-unit>
    <trans-unit id="dashboardTab.contribution.noDescriptionWarning">
      <source xml:lang="en">No description specified to show.</source>
    </trans-unit>
    <trans-unit id="dashboardTab.contribution.noTitleError">
      <source xml:lang="en">No title specified for extension.</source>
    </trans-unit>
    <trans-unit id="dashboardTabGroup.contribution.noIdError">
      <source xml:lang="en">No id specified for tab group.</source>
    </trans-unit>
    <trans-unit id="dashboardTabGroup.contribution.noTitleError">
      <source xml:lang="en">No title specified for tab group.</source>
    </trans-unit>
    <trans-unit id="databasesTabDescription">
      <source xml:lang="en">databases tab</source>
    </trans-unit>
    <trans-unit id="databasesTabTitle">
      <source xml:lang="en">Databases</source>
    </trans-unit>
    <trans-unit id="dazdata.extension.contributes.dashboard.tab.icon">
      <source xml:lang="en">(Optional) Icon which is used to represent this tab in the UI. Either a file path or a themeable configuration</source>
    </trans-unit>
    <trans-unit id="monitoringTabGroup">
      <source xml:lang="en">Monitoring</source>
    </trans-unit>
    <trans-unit id="performanceTabGroup">
      <source xml:lang="en">Performance</source>
    </trans-unit>
    <trans-unit id="securityTabGroup">
      <source xml:lang="en">Security</source>
    </trans-unit>
    <trans-unit id="settingsTabGroup">
      <source xml:lang="en">Settings</source>
    </trans-unit>
    <trans-unit id="troubleshootingTabGroup">
      <source xml:lang="en">Troubleshooting</source>
    </trans-unit>
</body></file>
  <file original="src/sql/workbench/contrib/dashboard/browser/dashboard.contribution" source-language="en" datatype="plaintext"><body>
    <trans-unit id="dashboard.editor.label">
      <source xml:lang="en">Dashboard</source>
    </trans-unit>
    <trans-unit id="manage">
      <source xml:lang="en">Manage</source>
    </trans-unit>
</body></file>
  <file original="src/sql/workbench/contrib/dashboard/browser/dashboardActions" source-language="en" datatype="plaintext"><body>
    <trans-unit id="ManageAction">
      <source xml:lang="en">Manage</source>
    </trans-unit>
</body></file>
  <file original="src/sql/workbench/contrib/dashboard/browser/dashboardIconUtil" source-language="en" datatype="plaintext"><body>
    <trans-unit id="opticon">
      <source xml:lang="en">property `icon` can be omitted or must be either a string or a literal like `{dark, light}`</source>
    </trans-unit>
</body></file>
  <file original="src/sql/workbench/contrib/dashboard/browser/dashboardRegistry" source-language="en" datatype="plaintext"><body>
    <trans-unit id="carbon.extension.dashboard">
      <source xml:lang="en">Defines that this provider supports the dashboard</source>
    </trans-unit>
    <trans-unit id="dashboard.id">
      <source xml:lang="en">Provider id (ex. MSSQL)</source>
    </trans-unit>
    <trans-unit id="dashboard.properties">
      <source xml:lang="en">Property values to show on dashboard</source>
    </trans-unit>
    <trans-unit id="dashboard.properties.databaseProperties">
      <source xml:lang="en">Properties to show for database page</source>
    </trans-unit>
    <trans-unit id="dashboard.properties.flavor">
      <source xml:lang="en">A flavor for defining dashboard properties</source>
    </trans-unit>
    <trans-unit id="dashboard.properties.flavor.condition">
      <source xml:lang="en">Condition to use this flavor</source>
    </trans-unit>
    <trans-unit id="dashboard.properties.flavor.condition.field">
      <source xml:lang="en">Field to compare to</source>
    </trans-unit>
    <trans-unit id="dashboard.properties.flavor.condition.operator">
      <source xml:lang="en">Which operator to use for comparison</source>
    </trans-unit>
    <trans-unit id="dashboard.properties.flavor.condition.value">
      <source xml:lang="en">Value to compare the field to</source>
    </trans-unit>
    <trans-unit id="dashboard.properties.flavor.id">
      <source xml:lang="en">Id of the flavor</source>
    </trans-unit>
    <trans-unit id="dashboard.properties.property">
      <source xml:lang="en">Defines a property to show on the dashboard</source>
    </trans-unit>
    <trans-unit id="dashboard.properties.property.default">
      <source xml:lang="en">Default value to show if ignored or no value</source>
    </trans-unit>
    <trans-unit id="dashboard.properties.property.displayName">
      <source xml:lang="en">What value to use as a label for the property</source>
    </trans-unit>
    <trans-unit id="dashboard.properties.property.ignore">
      <source xml:lang="en">Specify values to be ignored</source>
    </trans-unit>
    <trans-unit id="dashboard.properties.property.value">
      <source xml:lang="en">What value in the object to access for the value</source>
    </trans-unit>
    <trans-unit id="dashboard.properties.serverProperties">
      <source xml:lang="en">Properties to show for server page</source>
    </trans-unit>
</body></file>
  <file original="src/sql/workbench/contrib/dashboard/browser/pages/dashboardPageContribution" source-language="en" datatype="plaintext"><body>
    <trans-unit id="azdata.extension.contributes.dashboardPage.tab.id">
      <source xml:lang="en">Unique identifier for this tab. Will be passed to the extension for any requests.</source>
    </trans-unit>
    <trans-unit id="azdata.extension.contributes.widget.hideHeader">
      <source xml:lang="en">Whether to hide the header of the widget, default value is false</source>
    </trans-unit>
    <trans-unit id="azdata.extension.contributes.widget.when">
      <source xml:lang="en">Condition which must be true to show this item</source>
    </trans-unit>
    <trans-unit id="dashboardTabError">
      <source xml:lang="en">Extension tab is unknown or not installed.</source>
    </trans-unit>
    <trans-unit id="dashboardpage.colNumber">
      <source xml:lang="en">The column of the component in the grid</source>
    </trans-unit>
    <trans-unit id="dashboardpage.colspan">
      <source xml:lang="en">The colspan of the component in the grid. Default value is 1. Use '*' to set to number of columns in the grid.</source>
    </trans-unit>
    <trans-unit id="dashboardpage.rowNumber">
      <source xml:lang="en">The row of the component in the grid</source>
    </trans-unit>
    <trans-unit id="dashboardpage.rowSpan">
      <source xml:lang="en">The rowspan of the component in the grid. Default value is 1. Use '*' to set to number of rows in the grid.</source>
    </trans-unit>
    <trans-unit id="dashboardpage.tabName">
      <source xml:lang="en">The title of the container</source>
    </trans-unit>
</body></file>
  <file original="src/sql/workbench/contrib/dashboard/browser/pages/databaseDashboardPage.component" source-language="en" datatype="plaintext"><body>
    <trans-unit id="databasePageName">
      <source xml:lang="en">Database Properties</source>
    </trans-unit>
</body></file>
  <file original="src/sql/workbench/contrib/dashboard/browser/pages/databaseDashboardPage.contribution" source-language="en" datatype="plaintext"><body>
    <trans-unit id="compatibilityLevel">
      <source xml:lang="en">Compatibility Level</source>
    </trans-unit>
    <trans-unit id="dashboard.databaseproperties">
      <source xml:lang="en">Property values to show</source>
    </trans-unit>
    <trans-unit id="dashboard.databaseproperties.displayName">
      <source xml:lang="en">Display name of the property</source>
    </trans-unit>
    <trans-unit id="dashboard.databaseproperties.ignore">
      <source xml:lang="en">Specify specific values to ignore</source>
    </trans-unit>
    <trans-unit id="dashboard.databaseproperties.value">
      <source xml:lang="en">Value in the Database Info Object</source>
    </trans-unit>
    <trans-unit id="dashboardDatabase">
      <source xml:lang="en">Customizes the database dashboard page</source>
    </trans-unit>
    <trans-unit id="dashboardDatabaseProperties">
      <source xml:lang="en">Enable or disable the properties widget</source>
    </trans-unit>
    <trans-unit id="dashboardDatabaseTabs">
      <source xml:lang="en">Customizes the database dashboard tabs</source>
    </trans-unit>
    <trans-unit id="lastDatabaseBackup">
      <source xml:lang="en">Last Database Backup</source>
    </trans-unit>
    <trans-unit id="lastLogBackup">
      <source xml:lang="en">Last Log Backup</source>
    </trans-unit>
    <trans-unit id="objectsWidgetTitle">
      <source xml:lang="en">Search</source>
    </trans-unit>
    <trans-unit id="owner">
      <source xml:lang="en">Owner</source>
    </trans-unit>
    <trans-unit id="recoveryModel">
      <source xml:lang="en">Recovery Model</source>
    </trans-unit>
</body></file>
  <file original="src/sql/workbench/contrib/dashboard/browser/pages/serverDashboardPage.component" source-language="en" datatype="plaintext"><body>
    <trans-unit id="serverPageName">
      <source xml:lang="en">Server Properties</source>
    </trans-unit>
</body></file>
  <file original="src/sql/workbench/contrib/dashboard/browser/pages/serverDashboardPage.contribution" source-language="en" datatype="plaintext"><body>
    <trans-unit id="computerName">
      <source xml:lang="en">Computer Name</source>
    </trans-unit>
    <trans-unit id="dashboard.serverproperties">
      <source xml:lang="en">Property values to show</source>
    </trans-unit>
    <trans-unit id="dashboard.serverproperties.displayName">
      <source xml:lang="en">Display name of the property</source>
    </trans-unit>
    <trans-unit id="dashboard.serverproperties.value">
      <source xml:lang="en">Value in the Server Info Object</source>
    </trans-unit>
    <trans-unit id="dashboardServer">
      <source xml:lang="en">Customizes the server dashboard page</source>
    </trans-unit>
    <trans-unit id="dashboardServerProperties">
      <source xml:lang="en">Enable or disable the properties widget</source>
    </trans-unit>
    <trans-unit id="dashboardServerTabs">
      <source xml:lang="en">Customizes the Server dashboard tabs</source>
    </trans-unit>
    <trans-unit id="edition">
      <source xml:lang="en">Edition</source>
    </trans-unit>
    <trans-unit id="explorerWidgetsTitle">
      <source xml:lang="en">Search</source>
    </trans-unit>
    <trans-unit id="osVersion">
      <source xml:lang="en">OS Version</source>
    </trans-unit>
    <trans-unit id="version">
      <source xml:lang="en">Version</source>
    </trans-unit>
</body></file>
  <file original="src/sql/workbench/contrib/dashboard/browser/services/breadcrumb.service" source-language="en" datatype="plaintext"><body>
    <trans-unit id="homeCrumb">
      <source xml:lang="en">Home</source>
    </trans-unit>
</body></file>
  <file original="src/sql/workbench/contrib/dashboard/browser/services/dashboardServiceInterface.service" source-language="en" datatype="plaintext"><body>
    <trans-unit id="dashboard.changeDatabaseFailure">
      <source xml:lang="en">Failed to change database</source>
    </trans-unit>
</body></file>
  <file original="src/sql/workbench/contrib/dashboard/browser/widgets/explorer/explorerTable" source-language="en" datatype="plaintext"><body>
    <trans-unit id="dashboard.explorer.actions">
      <source xml:lang="en">Show Actions</source>
    </trans-unit>
    <trans-unit id="dashboard.explorer.actionsColumn">
      <source xml:lang="en">Actions</source>
    </trans-unit>
    <trans-unit id="explorerSearchMatchResultMessage">
      <source xml:lang="en">Filtered search list to {0} items</source>
    </trans-unit>
    <trans-unit id="explorerSearchNoMatchResultMessage">
      <source xml:lang="en">No matching item found</source>
    </trans-unit>
    <trans-unit id="explorerSearchSingleMatchResultMessage">
      <source xml:lang="en">Filtered search list to 1 item</source>
    </trans-unit>
</body></file>
  <file original="src/sql/workbench/contrib/dashboard/browser/widgets/explorer/explorerView" source-language="en" datatype="plaintext"><body>
    <trans-unit id="dashboard.explorer.namePropertyDisplayValue">
      <source xml:lang="en">Name</source>
    </trans-unit>
    <trans-unit id="dashboard.explorer.objectTypeDisplayValue">
      <source xml:lang="en">Type</source>
    </trans-unit>
    <trans-unit id="dashboard.explorer.schemaDisplayValue">
      <source xml:lang="en">Schema</source>
    </trans-unit>
</body></file>
  <file original="src/sql/workbench/contrib/dashboard/browser/widgets/explorer/explorerWidget.component" source-language="en" datatype="plaintext"><body>
    <trans-unit id="dashboard.explorer.databaseError">
      <source xml:lang="en">Unable to load databases</source>
    </trans-unit>
    <trans-unit id="dashboard.explorer.objectError">
      <source xml:lang="en">Unable to load objects</source>
    </trans-unit>
    <trans-unit id="loadingDatabases">
      <source xml:lang="en">loading databases</source>
    </trans-unit>
    <trans-unit id="loadingDatabasesCompleted">
      <source xml:lang="en">loading databases completed.</source>
    </trans-unit>
    <trans-unit id="loadingObjects">
      <source xml:lang="en">loading objects</source>
    </trans-unit>
    <trans-unit id="loadingObjectsCompleted">
      <source xml:lang="en">loading objects completed.</source>
    </trans-unit>
    <trans-unit id="seachObjects">
      <source xml:lang="en">Search by name of type (t:, v:, f:, or sp:)</source>
    </trans-unit>
    <trans-unit id="searchDatabases">
      <source xml:lang="en">Search databases</source>
    </trans-unit>
</body></file>
  <file original="src/sql/workbench/contrib/dashboard/browser/widgets/insights/actions" source-language="en" datatype="plaintext"><body>
    <trans-unit id="insights.runQuery">
      <source xml:lang="en">Run Query</source>
    </trans-unit>
</body></file>
  <file original="src/sql/workbench/contrib/dashboard/browser/widgets/insights/insightsWidget.component" source-language="en" datatype="plaintext"><body>
    <trans-unit id="insights.autoRefreshOffState">
      <source xml:lang="en">Auto Refresh: OFF</source>
    </trans-unit>
    <trans-unit id="insights.lastUpdated">
      <source xml:lang="en">Last Updated: {0} {1}</source>
    </trans-unit>
    <trans-unit id="insightsWidgetLoadingCompletedMessage">
      <source xml:lang="en">Loading {0} completed</source>
    </trans-unit>
    <trans-unit id="insightsWidgetLoadingMessage">
      <source xml:lang="en">Loading {0}</source>
    </trans-unit>
    <trans-unit id="noResults">
      <source xml:lang="en">No results to show</source>
    </trans-unit>
</body></file>
  <file original="src/sql/workbench/contrib/dashboard/browser/widgets/insights/insightsWidgetSchemas" source-language="en" datatype="plaintext"><body>
    <trans-unit id="actionDatabaseDescription">
      <source xml:lang="en">Target database for the action; can use the format '${ columnName }' to use a data driven column name.</source>
    </trans-unit>
    <trans-unit id="actionServerDescription">
      <source xml:lang="en">Target server for the action; can use the format '${ columnName }' to use a data driven column name.</source>
    </trans-unit>
    <trans-unit id="actionTypes">
      <source xml:lang="en">Which actions to use</source>
    </trans-unit>
    <trans-unit id="actionUserDescription">
      <source xml:lang="en">Target user for the action; can use the format '${ columnName }' to use a data driven column name.</source>
    </trans-unit>
    <trans-unit id="carbon.extension.contributes.insightType.id">
      <source xml:lang="en">Identifier of the insight</source>
    </trans-unit>
    <trans-unit id="carbon.extension.contributes.insights">
      <source xml:lang="en">Contributes insights to the dashboard palette.</source>
    </trans-unit>
    <trans-unit id="insightAutoRefreshIntervalDescription">
      <source xml:lang="en">[Optional] Auto refresh interval in minutes, if not set, there will be no auto refresh</source>
    </trans-unit>
    <trans-unit id="insightIdDescription">
      <source xml:lang="en">Unique Identifier used for caching the results of the insight.</source>
    </trans-unit>
    <trans-unit id="insightQueryDescription">
      <source xml:lang="en">SQL query to run. This should return exactly 1 resultset.</source>
    </trans-unit>
    <trans-unit id="insightQueryFileDescription">
      <source xml:lang="en">[Optional] path to a file that contains a query. Use if 'query' is not set</source>
    </trans-unit>
    <trans-unit id="insightWidgetDescription">
      <source xml:lang="en">Adds a widget that can query a server or database and display the results in multiple ways - as a chart, summarized count, and more</source>
    </trans-unit>
</body></file>
  <file original="src/sql/workbench/contrib/dashboard/browser/widgets/insights/views/charts/chartInsight.component" source-language="en" datatype="plaintext"><body>
    <trans-unit id="chartErrorMessage">
      <source xml:lang="en">Chart cannot be displayed with the given data</source>
    </trans-unit>
</body></file>
  <file original="src/sql/workbench/contrib/dashboard/browser/widgets/insights/views/charts/chartInsight.contribution" source-language="en" datatype="plaintext"><body>
    <trans-unit id="chartInsightDescription">
      <source xml:lang="en">Displays results of a query as a chart on the dashboard</source>
    </trans-unit>
    <trans-unit id="colorMapDescription">
      <source xml:lang="en">Maps 'column name' -&gt; color. for example add 'column1': red to ensure this column uses a red color </source>
    </trans-unit>
    <trans-unit id="columnsAsLabels">
      <source xml:lang="en">If dataDirection is vertical, setting this to true will use the columns names for the legend.</source>
    </trans-unit>
    <trans-unit id="dataDirectionDescription">
      <source xml:lang="en">Defines whether the data is read from a column (vertical) or a row (horizontal). For time series this is ignored as direction must be vertical.</source>
    </trans-unit>
    <trans-unit id="labelFirstColumnDescription">
      <source xml:lang="en">If dataDirection is horizontal, setting this to true uses the first columns value for the legend.</source>
    </trans-unit>
    <trans-unit id="legendDescription">
      <source xml:lang="en">Indicates preferred position and visibility of the chart legend. These are the column names from your query, and map to the label of each chart entry</source>
    </trans-unit>
    <trans-unit id="showTopNData">
      <source xml:lang="en">If showTopNData is set, showing only top N data in the chart.</source>
    </trans-unit>
</body></file>
  <file original="src/sql/workbench/contrib/dashboard/browser/widgets/insights/views/charts/types/barChart.contribution" source-language="en" datatype="plaintext"><body>
    <trans-unit id="barchart.xAxisLabel">
      <source xml:lang="en">Label for the x axis</source>
    </trans-unit>
    <trans-unit id="barchart.yAxisLabel">
      <source xml:lang="en">Label for the y axis</source>
    </trans-unit>
    <trans-unit id="xAxisMax">
      <source xml:lang="en">Maximum value of the x axis</source>
    </trans-unit>
    <trans-unit id="xAxisMin">
      <source xml:lang="en">Minimum value of the x axis</source>
    </trans-unit>
    <trans-unit id="yAxisMax">
      <source xml:lang="en">Maximum value of the y axis</source>
    </trans-unit>
    <trans-unit id="yAxisMin">
      <source xml:lang="en">Minimum value of the y axis</source>
    </trans-unit>
</body></file>
  <file original="src/sql/workbench/contrib/dashboard/browser/widgets/insights/views/charts/types/lineChart.contribution" source-language="en" datatype="plaintext"><body>
    <trans-unit id="dataTypeDescription">
      <source xml:lang="en">Indicates data property of a data set for a chart.</source>
    </trans-unit>
</body></file>
  <file original="src/sql/workbench/contrib/dashboard/browser/widgets/insights/views/countInsight.contribution" source-language="en" datatype="plaintext"><body>
    <trans-unit id="countInsightDescription">
      <source xml:lang="en">For each column in a resultset, displays the value in row 0 as a count followed by the column name. Supports '1 Healthy', '3 Unhealthy' for example, where 'Healthy' is the column name and 1 is the value in row 1 cell 1</source>
    </trans-unit>
</body></file>
  <file original="src/sql/workbench/contrib/dashboard/browser/widgets/insights/views/imageInsight.contribution" source-language="en" datatype="plaintext"><body>
    <trans-unit id="encodingDescription">
      <source xml:lang="en">Is this encoded as hex, base64 or some other format?</source>
    </trans-unit>
    <trans-unit id="imageFormatDescription">
      <source xml:lang="en">What format is expected - is this a JPEG, PNG or other format?</source>
    </trans-unit>
    <trans-unit id="imageInsightDescription">
      <source xml:lang="en">Displays an image, for example one returned by an R query using ggplot2</source>
    </trans-unit>
</body></file>
  <file original="src/sql/workbench/contrib/dashboard/browser/widgets/insights/views/tableInsight.contribution" source-language="en" datatype="plaintext"><body>
    <trans-unit id="tableInsightDescription">
      <source xml:lang="en">Displays the results in a simple table</source>
    </trans-unit>
</body></file>
  <file original="src/sql/workbench/contrib/dashboard/browser/widgets/properties/propertiesWidget.component" source-language="en" datatype="plaintext"><body>
    <trans-unit id="dashboard.properties.error">
      <source xml:lang="en">Unable to load dashboard properties</source>
    </trans-unit>
    <trans-unit id="loadingProperties">
      <source xml:lang="en">Loading properties</source>
    </trans-unit>
    <trans-unit id="loadingPropertiesCompleted">
      <source xml:lang="en">Loading properties completed</source>
    </trans-unit>
</body></file>
  <file original="src/sql/workbench/contrib/dataExplorer/browser/dataExplorer.contribution" source-language="en" datatype="plaintext"><body>
    <trans-unit id="connectionsSortOrder.dateAdded">
      <source xml:lang="en">Saved connections are sorted by the dates they were added.</source>
    </trans-unit>
    <trans-unit id="connectionsSortOrder.displayName">
      <source xml:lang="en">Saved connections are sorted by their display names alphabetically.</source>
    </trans-unit>
    <trans-unit id="databaseConnections">
      <source xml:lang="en">Database Connections</source>
    </trans-unit>
    <trans-unit id="datasource.connectionGroups">
      <source xml:lang="en">data source groups</source>
    </trans-unit>
    <trans-unit id="datasource.connections">
      <source xml:lang="en">data source connections</source>
    </trans-unit>
    <trans-unit id="datasource.connectionsSortOrder">
      <source xml:lang="en">Controls sorting order of saved connections and connection groups.</source>
    </trans-unit>
    <trans-unit id="startup.alwaysShowServersView">
      <source xml:lang="en">True for the Servers view to be shown on launch of Azure Data Studio default; false if the last opened view should be shown</source>
    </trans-unit>
    <trans-unit id="startupConfig">
      <source xml:lang="en">Startup Configuration</source>
    </trans-unit>
</body></file>
  <file original="src/sql/workbench/contrib/dataExplorer/browser/dataExplorerExtensionPoint" source-language="en" datatype="plaintext"><body>
    <trans-unit id="dataExplorer.contributed">
      <source xml:lang="en">Contributes views to contributed views container</source>
    </trans-unit>
    <trans-unit id="duplicateView1">
      <source xml:lang="en">Cannot register multiple views with same id `{0}` in the view container `{1}`</source>
    </trans-unit>
    <trans-unit id="duplicateView2">
      <source xml:lang="en">A view with id `{0}` is already registered in the view container `{1}`</source>
    </trans-unit>
    <trans-unit id="extension.contributes.dataExplorer">
      <source xml:lang="en">Contributes views to the editor</source>
    </trans-unit>
    <trans-unit id="extension.dataExplorer">
      <source xml:lang="en">Contributes views to Data Explorer container in the Activity bar</source>
    </trans-unit>
    <trans-unit id="optstring">
      <source xml:lang="en">property `{0}` can be omitted or must be of type `string`</source>
    </trans-unit>
    <trans-unit id="requirearray">
      <source xml:lang="en">views must be an array</source>
    </trans-unit>
    <trans-unit id="requirestring">
      <source xml:lang="en">property `{0}` is mandatory and must be of type `string`</source>
    </trans-unit>
    <trans-unit id="vscode.extension.contributes.view.id">
      <source xml:lang="en">Identifier of the view. Use this to register a data provider through `vscode.window.registerTreeDataProviderForView` API. Also to trigger activating your extension by registering `onView:${id}` event to `activationEvents`.</source>
    </trans-unit>
    <trans-unit id="vscode.extension.contributes.view.name">
      <source xml:lang="en">The human-readable name of the view. Will be shown</source>
    </trans-unit>
    <trans-unit id="vscode.extension.contributes.view.when">
      <source xml:lang="en">Condition which must be true to show this view</source>
    </trans-unit>
</body></file>
  <file original="src/sql/workbench/contrib/dataExplorer/browser/dataExplorerViewlet" source-language="en" datatype="plaintext"><body>
    <trans-unit id="dataExplorer.servers">
      <source xml:lang="en">Servers</source>
    </trans-unit>
    <trans-unit id="dataexplorer.name">
      <source xml:lang="en">Connections</source>
    </trans-unit>
    <trans-unit id="showDataExplorer">
      <source xml:lang="en">Show Connections</source>
    </trans-unit>
</body></file>
  <file original="src/sql/workbench/contrib/dataExplorer/browser/nodeActions.common.contribution" source-language="en" datatype="plaintext"><body>
    <trans-unit id="disconnect">
      <source xml:lang="en">Disconnect</source>
    </trans-unit>
    <trans-unit id="refresh">
      <source xml:lang="en">Refresh</source>
    </trans-unit>
</body></file>
  <file original="src/sql/workbench/contrib/editData/browser/editData.contribution" source-language="en" datatype="plaintext"><body>
    <trans-unit id="showEditDataSqlPaneOnStartup">
      <source xml:lang="en">Show Edit Data SQL pane on startup</source>
    </trans-unit>
</body></file>
  <file original="src/sql/workbench/contrib/editData/browser/editDataActions" source-language="en" datatype="plaintext"><body>
    <trans-unit id="disposeEditFailure">
      <source xml:lang="en">Dispose Edit Failed With Error: </source>
    </trans-unit>
    <trans-unit id="editData.closeSql">
      <source xml:lang="en">Close SQL Pane</source>
    </trans-unit>
    <trans-unit id="editData.run">
      <source xml:lang="en">Run</source>
    </trans-unit>
    <trans-unit id="editData.showSql">
      <source xml:lang="en">Show SQL Pane</source>
    </trans-unit>
    <trans-unit id="editData.stop">
      <source xml:lang="en">Stop</source>
    </trans-unit>
</body></file>
  <file original="src/sql/workbench/contrib/editData/browser/editDataEditor" source-language="en" datatype="plaintext"><body>
    <trans-unit id="maxRowTaskbar">
      <source xml:lang="en">Max Rows:</source>
    </trans-unit>
</body></file>
  <file original="src/sql/workbench/contrib/editData/browser/editDataGridActions" source-language="en" datatype="plaintext"><body>
    <trans-unit id="deleteRow">
      <source xml:lang="en">Delete Row</source>
    </trans-unit>
    <trans-unit id="revertRow">
      <source xml:lang="en">Revert Current Row</source>
    </trans-unit>
</body></file>
  <file original="src/sql/workbench/contrib/editData/browser/gridActions" source-language="en" datatype="plaintext"><body>
    <trans-unit id="copySelection">
      <source xml:lang="en">Copy</source>
    </trans-unit>
    <trans-unit id="copyWithHeaders">
      <source xml:lang="en">Copy With Headers</source>
    </trans-unit>
    <trans-unit id="saveAsCsv">
      <source xml:lang="en">Save As CSV</source>
    </trans-unit>
    <trans-unit id="saveAsExcel">
      <source xml:lang="en">Save As Excel</source>
    </trans-unit>
    <trans-unit id="saveAsJson">
      <source xml:lang="en">Save As JSON</source>
    </trans-unit>
    <trans-unit id="saveAsXml">
      <source xml:lang="en">Save As XML</source>
    </trans-unit>
    <trans-unit id="selectAll">
      <source xml:lang="en">Select All</source>
    </trans-unit>
</body></file>
  <file original="src/sql/workbench/contrib/extensions/browser/contributionRenders" source-language="en" datatype="plaintext"><body>
    <trans-unit id="insight condition">
      <source xml:lang="en">When</source>
    </trans-unit>
    <trans-unit id="insightId">
      <source xml:lang="en">Id</source>
    </trans-unit>
    <trans-unit id="insights">
      <source xml:lang="en">Dashboard Insights ({0})</source>
    </trans-unit>
    <trans-unit id="name">
      <source xml:lang="en">Name</source>
    </trans-unit>
    <trans-unit id="tabDescription">
      <source xml:lang="en">Description</source>
    </trans-unit>
    <trans-unit id="tabId">
      <source xml:lang="en">Id</source>
    </trans-unit>
    <trans-unit id="tabTitle">
      <source xml:lang="en">Title</source>
    </trans-unit>
    <trans-unit id="tabs">
      <source xml:lang="en">Dashboard Tabs ({0})</source>
    </trans-unit>
</body></file>
  <file original="src/sql/workbench/contrib/extensions/browser/extensions.contribution" source-language="en" datatype="plaintext"><body>
    <trans-unit id="notFound">
      <source xml:lang="en">Extension '{0}' not found.</source>
    </trans-unit>
    <trans-unit id="workbench.extensions.getExtensionFromGallery.arg.name">
      <source xml:lang="en">Extension id</source>
    </trans-unit>
    <trans-unit id="workbench.extensions.getExtensionFromGallery.description">
      <source xml:lang="en">Gets extension information from the gallery</source>
    </trans-unit>
</body></file>
  <file original="src/sql/workbench/contrib/extensions/browser/extensionsActions" source-language="en" datatype="plaintext"><body>
    <trans-unit id="Install Extensions">
      <source xml:lang="en">Install Extensions</source>
    </trans-unit>
    <trans-unit id="openExtensionAuthoringDocs">
      <source xml:lang="en">Author an Extension...</source>
    </trans-unit>
    <trans-unit id="showRecommendations">
      <source xml:lang="en">Show Recommendations</source>
    </trans-unit>
</body></file>
  <file original="src/sql/workbench/contrib/extensions/browser/scenarioRecommendations" source-language="en" datatype="plaintext"><body>
    <trans-unit id="ExtensionsRecommended">
      <source xml:lang="en">Azure Data Studio has extension recommendations.</source>
    </trans-unit>
    <trans-unit id="VisualizerExtensionsRecommended">
      <source xml:lang="en">Azure Data Studio has extension recommendations for data visualization.
Once installed, you can select the Visualizer icon to visualize your query results.</source>
    </trans-unit>
    <trans-unit id="installAll">
      <source xml:lang="en">Install All</source>
    </trans-unit>
    <trans-unit id="neverShowAgain">
      <source xml:lang="en">Don't Show Again</source>
    </trans-unit>
    <trans-unit id="scenarioTypeUndefined">
      <source xml:lang="en">The scenario type for extension recommendations must be provided.</source>
    </trans-unit>
    <trans-unit id="showRecommendations">
      <source xml:lang="en">Show Recommendations</source>
    </trans-unit>
</body></file>
  <file original="src/sql/workbench/contrib/extensions/browser/staticRecommendations" source-language="en" datatype="plaintext"><body>
    <trans-unit id="defaultRecommendations">
      <source xml:lang="en">This extension is recommended by Azure Data Studio.</source>
    </trans-unit>
</body></file>
  <file original="src/sql/workbench/contrib/jobManagement/browser/agentView.component" source-language="en" datatype="plaintext"><body>
    <trans-unit id="jobview.Alerts">
      <source xml:lang="en">Alerts</source>
    </trans-unit>
    <trans-unit id="jobview.Jobs">
      <source xml:lang="en">Jobs</source>
    </trans-unit>
    <trans-unit id="jobview.Notebooks">
      <source xml:lang="en">Notebooks</source>
    </trans-unit>
    <trans-unit id="jobview.Operators">
      <source xml:lang="en">Operators</source>
    </trans-unit>
    <trans-unit id="jobview.Proxies">
      <source xml:lang="en">Proxies</source>
    </trans-unit>
</body></file>
  <file original="src/sql/workbench/contrib/jobManagement/browser/alertsView.component" source-language="en" datatype="plaintext"><body>
    <trans-unit id="jobAlertColumns.categoryName">
      <source xml:lang="en">Category Name</source>
    </trans-unit>
    <trans-unit id="jobAlertColumns.delayBetweenResponses">
      <source xml:lang="en">Delay Between Responses (in secs)</source>
    </trans-unit>
    <trans-unit id="jobAlertColumns.enabled">
      <source xml:lang="en">Enabled</source>
    </trans-unit>
    <trans-unit id="jobAlertColumns.lastOccurrenceDate">
      <source xml:lang="en">Last Occurrence</source>
    </trans-unit>
    <trans-unit id="jobAlertColumns.name">
      <source xml:lang="en">Name</source>
    </trans-unit>
</body></file>
  <file original="src/sql/workbench/contrib/jobManagement/browser/jobActions" source-language="en" datatype="plaintext"><body>
    <trans-unit id="joaction.deletedOperator">
      <source xml:lang="en">The operator was deleted successfully</source>
    </trans-unit>
    <trans-unit id="jobSuccessfullyStarted">
      <source xml:lang="en">: The job was successfully started.</source>
    </trans-unit>
    <trans-unit id="jobSuccessfullyStopped">
      <source xml:lang="en">: The job was successfully stopped.</source>
    </trans-unit>
    <trans-unit id="jobaction.Cancel">
      <source xml:lang="en">Cancel</source>
    </trans-unit>
    <trans-unit id="jobaction.deleteAlert">
      <source xml:lang="en">Delete Alert</source>
    </trans-unit>
    <trans-unit id="jobaction.deleteAlertConfirm">
      <source xml:lang="en">Are you sure you'd like to delete the alert '{0}'?</source>
    </trans-unit>
    <trans-unit id="jobaction.deleteJob">
      <source xml:lang="en">Delete Job</source>
    </trans-unit>
    <trans-unit id="jobaction.deleteJobConfirm">
      <source xml:lang="en">Are you sure you'd like to delete the job '{0}'?</source>
    </trans-unit>
    <trans-unit id="jobaction.deleteNotebookConfirm">
      <source xml:lang="en">Are you sure you'd like to delete the notebook '{0}'?</source>
    </trans-unit>
    <trans-unit id="jobaction.deleteOperator">
      <source xml:lang="en">Delete Operator</source>
    </trans-unit>
    <trans-unit id="jobaction.deleteOperatorConfirm">
      <source xml:lang="en">Are you sure you'd like to delete the operator '{0}'?</source>
    </trans-unit>
    <trans-unit id="jobaction.deleteProxy">
      <source xml:lang="en">Delete Proxy</source>
    </trans-unit>
    <trans-unit id="jobaction.deleteProxyConfirm">
      <source xml:lang="en">Are you sure you'd like to delete the proxy '{0}'?</source>
    </trans-unit>
    <trans-unit id="jobaction.deleteStep">
      <source xml:lang="en">Delete Step</source>
    </trans-unit>
    <trans-unit id="jobaction.deleteStepConfirm">
      <source xml:lang="en">Are you sure you'd like to delete the step '{0}'?</source>
    </trans-unit>
    <trans-unit id="jobaction.deletedAlert">
      <source xml:lang="en">The alert was successfully deleted</source>
    </trans-unit>
    <trans-unit id="jobaction.deletedJob">
      <source xml:lang="en">The job was successfully deleted</source>
    </trans-unit>
    <trans-unit id="jobaction.deletedNotebook">
      <source xml:lang="en">The notebook was successfully deleted</source>
    </trans-unit>
    <trans-unit id="jobaction.deletedProxy">
      <source xml:lang="en">The proxy was deleted successfully</source>
    </trans-unit>
    <trans-unit id="jobaction.deletedStep">
      <source xml:lang="en">The job step was successfully deleted</source>
    </trans-unit>
    <trans-unit id="jobaction.editAlert">
      <source xml:lang="en">Edit Alert</source>
    </trans-unit>
    <trans-unit id="jobaction.editJob">
      <source xml:lang="en">Edit Job</source>
    </trans-unit>
    <trans-unit id="jobaction.editOperator">
      <source xml:lang="en">Edit Operator</source>
    </trans-unit>
    <trans-unit id="jobaction.editProxy">
      <source xml:lang="en">Edit Proxy</source>
    </trans-unit>
    <trans-unit id="jobaction.failedToDeleteAlert">
      <source xml:lang="en">Could not delete alert '{0}'.
Error: {1}</source>
    </trans-unit>
    <trans-unit id="jobaction.failedToDeleteJob">
      <source xml:lang="en">Could not delete job '{0}'.
Error: {1}</source>
    </trans-unit>
    <trans-unit id="jobaction.failedToDeleteNotebook">
      <source xml:lang="en">Could not delete notebook '{0}'.
Error: {1}</source>
    </trans-unit>
    <trans-unit id="jobaction.failedToDeleteOperator">
      <source xml:lang="en">Could not delete operator '{0}'.
Error: {1}</source>
    </trans-unit>
    <trans-unit id="jobaction.failedToDeleteProxy">
      <source xml:lang="en">Could not delete proxy '{0}'.
Error: {1}</source>
    </trans-unit>
    <trans-unit id="jobaction.failedToDeleteStep">
      <source xml:lang="en">Could not delete step '{0}'.
Error: {1}</source>
    </trans-unit>
    <trans-unit id="jobaction.faillabel">
      <source xml:lang="en">Error</source>
    </trans-unit>
    <trans-unit id="jobaction.newAlert">
      <source xml:lang="en">New Alert</source>
    </trans-unit>
    <trans-unit id="jobaction.newJob">
      <source xml:lang="en">New Job</source>
    </trans-unit>
    <trans-unit id="jobaction.newOperator">
      <source xml:lang="en">New Operator</source>
    </trans-unit>
    <trans-unit id="jobaction.newProxy">
      <source xml:lang="en">New Proxy</source>
    </trans-unit>
    <trans-unit id="jobaction.newStep">
      <source xml:lang="en">New Step</source>
    </trans-unit>
    <trans-unit id="jobaction.refresh">
      <source xml:lang="en">Refresh</source>
    </trans-unit>
    <trans-unit id="jobaction.run">
      <source xml:lang="en">Run</source>
    </trans-unit>
    <trans-unit id="jobaction.stop">
      <source xml:lang="en">Stop</source>
    </trans-unit>
    <trans-unit id="jobaction.successLabel">
      <source xml:lang="en">Success</source>
    </trans-unit>
    <trans-unit id="notebookAction.openNotebook">
      <source xml:lang="en">Open</source>
    </trans-unit>
    <trans-unit id="notebookaction.deleteMaterializedNotebook">
      <source xml:lang="en">Delete</source>
    </trans-unit>
    <trans-unit id="notebookaction.deleteNotebook">
      <source xml:lang="en">Delete</source>
    </trans-unit>
    <trans-unit id="notebookaction.editJob">
      <source xml:lang="en">Edit</source>
    </trans-unit>
    <trans-unit id="notebookaction.newJob">
      <source xml:lang="en">New Notebook Job</source>
    </trans-unit>
    <trans-unit id="notebookaction.openLatestRun">
      <source xml:lang="en">Open Latest Run</source>
    </trans-unit>
    <trans-unit id="notebookaction.openNotebook">
      <source xml:lang="en">Open Template Notebook</source>
    </trans-unit>
    <trans-unit id="notebookaction.pinNotebook">
      <source xml:lang="en">Pin</source>
    </trans-unit>
    <trans-unit id="notebookaction.renameNotebook">
      <source xml:lang="en">Rename</source>
    </trans-unit>
    <trans-unit id="notebookaction.unpinNotebook">
      <source xml:lang="en">Unpin</source>
    </trans-unit>
</body></file>
  <file original="src/sql/workbench/contrib/jobManagement/browser/jobHistory.component" source-language="en" datatype="plaintext"><body>
    <trans-unit id="stepRow.message">
      <source xml:lang="en">Message</source>
    </trans-unit>
    <trans-unit id="stepRow.stepID">
      <source xml:lang="en">Step ID</source>
    </trans-unit>
    <trans-unit id="stepRow.stepName">
      <source xml:lang="en">Step Name</source>
    </trans-unit>
</body></file>
  <file original="src/sql/workbench/contrib/jobManagement/browser/jobStepsView.component" source-language="en" datatype="plaintext"><body>
    <trans-unit id="agent.steps">
      <source xml:lang="en">Steps</source>
    </trans-unit>
</body></file>
  <file original="src/sql/workbench/contrib/jobManagement/browser/jobsView.component" source-language="en" datatype="plaintext"><body>
    <trans-unit id="jobColumns.category">
      <source xml:lang="en">Category</source>
    </trans-unit>
    <trans-unit id="jobColumns.enabled">
      <source xml:lang="en">Enabled</source>
    </trans-unit>
    <trans-unit id="jobColumns.lastRun">
      <source xml:lang="en">Last Run</source>
    </trans-unit>
    <trans-unit id="jobColumns.lastRunOutcome">
      <source xml:lang="en">Last Run Outcome</source>
    </trans-unit>
    <trans-unit id="jobColumns.name">
      <source xml:lang="en">Name</source>
    </trans-unit>
    <trans-unit id="jobColumns.nextRun">
      <source xml:lang="en">Next Run</source>
    </trans-unit>
    <trans-unit id="jobColumns.previousRuns">
      <source xml:lang="en">Previous Runs</source>
    </trans-unit>
    <trans-unit id="jobColumns.runnable">
      <source xml:lang="en">Runnable</source>
    </trans-unit>
    <trans-unit id="jobColumns.schedule">
      <source xml:lang="en">Schedule</source>
    </trans-unit>
    <trans-unit id="jobColumns.status">
      <source xml:lang="en">Status</source>
    </trans-unit>
    <trans-unit id="jobsView.error">
      <source xml:lang="en">Error: </source>
    </trans-unit>
    <trans-unit id="jobsView.noSteps">
      <source xml:lang="en">No Steps available for this job.</source>
    </trans-unit>
</body></file>
  <file original="src/sql/workbench/contrib/jobManagement/browser/notebookHistory.component" source-language="en" datatype="plaintext"><body>
    <trans-unit id="notebookHistory.ErrorTooltip">
      <source xml:lang="en">Job Error: </source>
    </trans-unit>
    <trans-unit id="notebookHistory.dateCreatedTooltip">
      <source xml:lang="en">Date Created: </source>
    </trans-unit>
    <trans-unit id="notebookHistory.notebookErrorTooltip">
      <source xml:lang="en">Notebook Error: </source>
    </trans-unit>
    <trans-unit id="notebookHistory.pastRunsTitle">
      <source xml:lang="en">Past Runs</source>
    </trans-unit>
    <trans-unit id="notebookHistory.pinnedTitle">
      <source xml:lang="en">Pinned</source>
    </trans-unit>
    <trans-unit id="notebookHistory.recentRunsTitle">
      <source xml:lang="en">Recent Runs</source>
    </trans-unit>
</body></file>
  <file original="src/sql/workbench/contrib/jobManagement/browser/notebooksView.component" source-language="en" datatype="plaintext"><body>
    <trans-unit id="notebookColumns.lastRun">
      <source xml:lang="en">Last Run</source>
    </trans-unit>
    <trans-unit id="notebookColumns.lastRunOutcome">
      <source xml:lang="en">Last Run Outcome</source>
    </trans-unit>
    <trans-unit id="notebookColumns.name">
      <source xml:lang="en">Name</source>
    </trans-unit>
    <trans-unit id="notebookColumns.nextRun">
      <source xml:lang="en">Next Run</source>
    </trans-unit>
    <trans-unit id="notebookColumns.previousRuns">
      <source xml:lang="en">Previous Runs</source>
    </trans-unit>
    <trans-unit id="notebookColumns.status">
      <source xml:lang="en">Status</source>
    </trans-unit>
    <trans-unit id="notebookColumns.targetDatbase">
      <source xml:lang="en">Target Database</source>
    </trans-unit>
    <trans-unit id="notebooksView.error">
      <source xml:lang="en">Error: </source>
    </trans-unit>
    <trans-unit id="notebooksView.noSteps">
      <source xml:lang="en">No Steps available for this job.</source>
    </trans-unit>
    <trans-unit id="notebooksView.notebookError">
      <source xml:lang="en">Notebook Error: </source>
    </trans-unit>
</body></file>
  <file original="src/sql/workbench/contrib/jobManagement/browser/operatorsView.component" source-language="en" datatype="plaintext"><body>
    <trans-unit id="jobOperatorsView.emailAddress">
      <source xml:lang="en">Email Address</source>
    </trans-unit>
    <trans-unit id="jobOperatorsView.enabled">
      <source xml:lang="en">Enabled</source>
    </trans-unit>
    <trans-unit id="jobOperatorsView.name">
      <source xml:lang="en">Name</source>
    </trans-unit>
</body></file>
  <file original="src/sql/workbench/contrib/jobManagement/browser/proxiesView.component" source-language="en" datatype="plaintext"><body>
    <trans-unit id="jobProxiesView.accountName">
      <source xml:lang="en">Account Name</source>
    </trans-unit>
    <trans-unit id="jobProxiesView.credentialName">
      <source xml:lang="en">Credential Name</source>
    </trans-unit>
    <trans-unit id="jobProxiesView.description">
      <source xml:lang="en">Description</source>
    </trans-unit>
    <trans-unit id="jobProxiesView.isEnabled">
      <source xml:lang="en">Enabled</source>
    </trans-unit>
</body></file>
  <file original="src/sql/workbench/contrib/notebook/browser/calloutDialog/common/constants" source-language="en" datatype="plaintext"><body>
    <trans-unit id="callout.cancelButton">
      <source xml:lang="en">Cancel</source>
    </trans-unit>
    <trans-unit id="callout.insertButton">
      <source xml:lang="en">Insert</source>
    </trans-unit>
    <trans-unit id="imageCallout.browseAltText">
      <source xml:lang="en">Browse</source>
    </trans-unit>
    <trans-unit id="imageCallout.embedImageLabel">
      <source xml:lang="en">Attach image to notebook</source>
    </trans-unit>
    <trans-unit id="imageCallout.local">
      <source xml:lang="en">Local</source>
    </trans-unit>
    <trans-unit id="imageCallout.localImageLabel">
      <source xml:lang="en">This computer</source>
    </trans-unit>
    <trans-unit id="imageCallout.locationLabel">
      <source xml:lang="en">Image location</source>
    </trans-unit>
    <trans-unit id="imageCallout.pathInputLabel">
      <source xml:lang="en">Image URL</source>
    </trans-unit>
    <trans-unit id="imageCallout.pathPlaceholder">
      <source xml:lang="en">Enter image path</source>
    </trans-unit>
    <trans-unit id="imageCallout.remote">
      <source xml:lang="en">Remote</source>
    </trans-unit>
    <trans-unit id="imageCallout.remoteImageLabel">
      <source xml:lang="en">Online</source>
    </trans-unit>
    <trans-unit id="imageCallout.urlPlaceholder">
      <source xml:lang="en">Enter image URL</source>
    </trans-unit>
    <trans-unit id="linkCallout.linkAddressLabel">
      <source xml:lang="en">Address</source>
    </trans-unit>
    <trans-unit id="linkCallout.linkAddressPlaceholder">
      <source xml:lang="en">Link to an existing file or web page</source>
    </trans-unit>
    <trans-unit id="linkCallout.linkTextLabel">
      <source xml:lang="en">Text to display</source>
    </trans-unit>
    <trans-unit id="linkCallout.linkTextPlaceholder">
      <source xml:lang="en">Text to display</source>
    </trans-unit>
</body></file>
  <file original="src/sql/workbench/contrib/notebook/browser/cellToolbarActions" source-language="en" datatype="plaintext"><body>
    <trans-unit id="RemoveParameterCell">
      <source xml:lang="en">Remove parameter cell</source>
    </trans-unit>
    <trans-unit id="clear">
      <source xml:lang="en">Clear Result</source>
    </trans-unit>
    <trans-unit id="closeLabel">
      <source xml:lang="en">Close</source>
    </trans-unit>
    <trans-unit id="codeAbove">
      <source xml:lang="en">Insert Code Above</source>
    </trans-unit>
    <trans-unit id="codeBelow">
      <source xml:lang="en">Insert Code Below</source>
    </trans-unit>
    <trans-unit id="collapseCell">
      <source xml:lang="en">Collapse Cell</source>
    </trans-unit>
    <trans-unit id="convertCell">
      <source xml:lang="en">Convert Cell</source>
    </trans-unit>
    <trans-unit id="editLabel">
      <source xml:lang="en">Edit</source>
    </trans-unit>
    <trans-unit id="expandCell">
      <source xml:lang="en">Expand Cell</source>
    </trans-unit>
    <trans-unit id="makeParameterCell">
      <source xml:lang="en">Make parameter cell</source>
    </trans-unit>
    <trans-unit id="markdownAbove">
      <source xml:lang="en">Insert Text Above</source>
    </trans-unit>
    <trans-unit id="markdownBelow">
      <source xml:lang="en">Insert Text Below</source>
    </trans-unit>
    <trans-unit id="moreActionsLabel">
      <source xml:lang="en">More</source>
    </trans-unit>
    <trans-unit id="runAllAbove">
      <source xml:lang="en">Run Cells Above</source>
    </trans-unit>
    <trans-unit id="runAllBelow">
      <source xml:lang="en">Run Cells Below</source>
    </trans-unit>
</body></file>
  <file original="src/sql/workbench/contrib/notebook/browser/cellViews/cellToolbar.component" source-language="en" datatype="plaintext"><body>
    <trans-unit id="buttonAdd">
      <source xml:lang="en">Add cell</source>
    </trans-unit>
    <trans-unit id="buttonDelete">
      <source xml:lang="en">Delete</source>
    </trans-unit>
    <trans-unit id="buttonMoveDown">
      <source xml:lang="en">Move cell down</source>
    </trans-unit>
    <trans-unit id="buttonMoveUp">
      <source xml:lang="en">Move cell up</source>
    </trans-unit>
    <trans-unit id="codeCellsPreview">
      <source xml:lang="en">Add cell</source>
    </trans-unit>
    <trans-unit id="codePreview">
      <source xml:lang="en">Code cell</source>
    </trans-unit>
    <trans-unit id="optionCodeCell">
      <source xml:lang="en">Code cell</source>
    </trans-unit>
    <trans-unit id="optionTextCell">
      <source xml:lang="en">Text cell</source>
    </trans-unit>
    <trans-unit id="splitCell">
      <source xml:lang="en">Split cell</source>
    </trans-unit>
    <trans-unit id="textPreview">
      <source xml:lang="en">Text cell</source>
    </trans-unit>
</body></file>
  <file original="src/sql/workbench/contrib/notebook/browser/cellViews/code.component" source-language="en" datatype="plaintext"><body>
    <trans-unit id="parametersText">
      <source xml:lang="en">Parameters</source>
    </trans-unit>
</body></file>
  <file original="src/sql/workbench/contrib/notebook/browser/cellViews/codeActions" source-language="en" datatype="plaintext"><body>
    <trans-unit id="errorRunCell">
      <source xml:lang="en">Error on last run. Click to run again</source>
    </trans-unit>
    <trans-unit id="notebook.failed">
      <source xml:lang="en">Please select active cell and try again</source>
    </trans-unit>
    <trans-unit id="runCell">
      <source xml:lang="en">Run cell</source>
    </trans-unit>
    <trans-unit id="stopCell">
      <source xml:lang="en">Cancel execution</source>
    </trans-unit>
</body></file>
  <file original="src/sql/workbench/contrib/notebook/browser/cellViews/collapse.component" source-language="en" datatype="plaintext"><body>
    <trans-unit id="collapseCellContents">
      <source xml:lang="en">Collapse code cell contents</source>
    </trans-unit>
    <trans-unit id="expandCellContents">
      <source xml:lang="en">Expand code cell contents</source>
    </trans-unit>
</body></file>
  <file original="src/sql/workbench/contrib/notebook/browser/cellViews/markdownToolbar.component" source-language="en" datatype="plaintext"><body>
    <trans-unit id="buttonBold">
      <source xml:lang="en">Bold</source>
    </trans-unit>
    <trans-unit id="buttonCode">
      <source xml:lang="en">Code</source>
    </trans-unit>
    <trans-unit id="buttonHighlight">
      <source xml:lang="en">Highlight</source>
    </trans-unit>
    <trans-unit id="buttonImage">
      <source xml:lang="en">Image</source>
    </trans-unit>
    <trans-unit id="buttonItalic">
      <source xml:lang="en">Italic</source>
    </trans-unit>
    <trans-unit id="buttonLink">
      <source xml:lang="en">Link</source>
    </trans-unit>
    <trans-unit id="buttonList">
      <source xml:lang="en">List</source>
    </trans-unit>
    <trans-unit id="buttonOrderedList">
      <source xml:lang="en">Ordered list</source>
    </trans-unit>
    <trans-unit id="buttonPreview">
      <source xml:lang="en">Markdown preview toggle - off</source>
    </trans-unit>
    <trans-unit id="buttonUnderline">
      <source xml:lang="en">Underline</source>
    </trans-unit>
    <trans-unit id="callout.insertImageHeading">
      <source xml:lang="en">Insert image</source>
    </trans-unit>
    <trans-unit id="callout.insertLinkHeading">
      <source xml:lang="en">Insert link</source>
    </trans-unit>
    <trans-unit id="dropdownHeading">
      <source xml:lang="en">Heading</source>
    </trans-unit>
    <trans-unit id="markdownViewButton">
      <source xml:lang="en">Markdown View</source>
    </trans-unit>
    <trans-unit id="optionHeading1">
      <source xml:lang="en">Heading 1</source>
    </trans-unit>
    <trans-unit id="optionHeading2">
      <source xml:lang="en">Heading 2</source>
    </trans-unit>
    <trans-unit id="optionHeading3">
      <source xml:lang="en">Heading 3</source>
    </trans-unit>
    <trans-unit id="optionParagraph">
      <source xml:lang="en">Paragraph</source>
    </trans-unit>
    <trans-unit id="richTextViewButton">
      <source xml:lang="en">Rich Text View</source>
    </trans-unit>
    <trans-unit id="splitViewButton">
      <source xml:lang="en">Split View</source>
    </trans-unit>
</body></file>
  <file original="src/sql/workbench/contrib/notebook/browser/cellViews/output.component" source-language="en" datatype="plaintext"><body>
    <trans-unit id="componentRenderError">
      <source xml:lang="en">Error rendering component: {0}</source>
    </trans-unit>
    <trans-unit id="noMimeTypeFound">
      <source xml:lang="en">No {0}renderer could be found for output. It has the following MIME types: {1}</source>
    </trans-unit>
    <trans-unit id="noSelectorFound">
      <source xml:lang="en">No component could be found for selector {0}</source>
    </trans-unit>
    <trans-unit id="safe">
      <source xml:lang="en">safe </source>
    </trans-unit>
</body></file>
  <file original="src/sql/workbench/contrib/notebook/browser/cellViews/placeholderCell.component" source-language="en" datatype="plaintext"><body>
    <trans-unit id="clickOn">
      <source xml:lang="en">Click on</source>
    </trans-unit>
    <trans-unit id="or">
      <source xml:lang="en">or</source>
    </trans-unit>
    <trans-unit id="plusCode">
      <source xml:lang="en">+ Code</source>
    </trans-unit>
    <trans-unit id="plusCodeAriaLabel">
      <source xml:lang="en">Add a code cell</source>
    </trans-unit>
    <trans-unit id="plusText">
      <source xml:lang="en">+ Text</source>
    </trans-unit>
    <trans-unit id="plusTextAriaLabel">
      <source xml:lang="en">Add a text cell</source>
    </trans-unit>
    <trans-unit id="toAddCell">
      <source xml:lang="en">to add a code or text cell</source>
    </trans-unit>
</body></file>
  <file original="src/sql/workbench/contrib/notebook/browser/cellViews/stdin.component" source-language="en" datatype="plaintext"><body>
    <trans-unit id="stdInLabel">
      <source xml:lang="en">StdIn:</source>
    </trans-unit>
</body></file>
  <file original="src/sql/workbench/contrib/notebook/browser/cellViews/textCell.component" source-language="en" datatype="plaintext"><body>
    <trans-unit id="addContent">
      <source xml:lang="en">&lt;i&gt;Add content here...&lt;/i&gt;</source>
    </trans-unit>
    <trans-unit id="doubleClickEdit">
      <source xml:lang="en">&lt;i&gt;Double-click to edit&lt;/i&gt;</source>
    </trans-unit>
</body></file>
  <file original="src/sql/workbench/contrib/notebook/browser/find/notebookFindWidget" source-language="en" datatype="plaintext"><body>
    <trans-unit id="label.closeButton">
      <source xml:lang="en">Close</source>
    </trans-unit>
    <trans-unit id="label.find">
      <source xml:lang="en">Find</source>
    </trans-unit>
    <trans-unit id="label.matchesLocation">
      <source xml:lang="en">{0} of {1}</source>
    </trans-unit>
    <trans-unit id="label.nextMatchButton">
      <source xml:lang="en">Next match</source>
    </trans-unit>
    <trans-unit id="label.noResults">
      <source xml:lang="en">No Results</source>
    </trans-unit>
    <trans-unit id="label.previousMatchButton">
      <source xml:lang="en">Previous match</source>
    </trans-unit>
    <trans-unit id="placeholder.find">
      <source xml:lang="en">Find</source>
    </trans-unit>
    <trans-unit id="title.matchesCountLimit">
      <source xml:lang="en">Your search returned a large number of results, only the first 999 matches will be highlighted.</source>
    </trans-unit>
</body></file>
  <file original="src/sql/workbench/contrib/notebook/browser/notebook.component" source-language="en" datatype="plaintext"><body>
    <trans-unit id="addCell">
      <source xml:lang="en">Cell</source>
    </trans-unit>
    <trans-unit id="addCodeLabel">
      <source xml:lang="en">Add code</source>
    </trans-unit>
    <trans-unit id="addTextLabel">
      <source xml:lang="en">Add text</source>
    </trans-unit>
    <trans-unit id="cellNotFound">
      <source xml:lang="en">cell with URI {0} was not found in this model</source>
    </trans-unit>
    <trans-unit id="cellRunFailed">
      <source xml:lang="en">Run Cells failed - See error in output of the currently selected cell for more information.</source>
    </trans-unit>
    <trans-unit id="code">
      <source xml:lang="en">Code</source>
    </trans-unit>
    <trans-unit id="codeCellsPreview">
      <source xml:lang="en">Add cell</source>
    </trans-unit>
    <trans-unit id="codePreview">
      <source xml:lang="en">Code cell</source>
    </trans-unit>
    <trans-unit id="createFile">
      <source xml:lang="en">Create File</source>
    </trans-unit>
    <trans-unit id="displayFailed">
      <source xml:lang="en">Could not display contents: {0}</source>
    </trans-unit>
    <trans-unit id="editor">
      <source xml:lang="en">Editor</source>
    </trans-unit>
    <trans-unit id="nextButtonLabel">
      <source xml:lang="en">Next &gt;</source>
    </trans-unit>
    <trans-unit id="previousButtonLabel">
      <source xml:lang="en">&lt; Previous</source>
    </trans-unit>
    <trans-unit id="runAll">
      <source xml:lang="en">Run Cells</source>
    </trans-unit>
    <trans-unit id="runAllPreview">
      <source xml:lang="en">Run all</source>
    </trans-unit>
    <trans-unit id="text">
      <source xml:lang="en">Text</source>
    </trans-unit>
    <trans-unit id="textPreview">
      <source xml:lang="en">Text cell</source>
    </trans-unit>
    <trans-unit id="views">
      <source xml:lang="en">Views</source>
    </trans-unit>
</body></file>
  <file original="src/sql/workbench/contrib/notebook/browser/notebook.contribution" source-language="en" datatype="plaintext"><body>
    <trans-unit id="exclude">
      <source xml:lang="en">Configure glob patterns for excluding files and folders in fulltext searches and quick open. Inherits all glob patterns from the `#files.exclude#` setting. Read more about glob patterns [here](https://code.visualstudio.com/docs/editor/codebasics#_advanced-search-options).</source>
    </trans-unit>
    <trans-unit id="exclude.boolean">
      <source xml:lang="en">The glob pattern to match file paths against. Set to true or false to enable or disable the pattern.</source>
    </trans-unit>
    <trans-unit id="exclude.when">
      <source xml:lang="en">Additional check on the siblings of a matching file. Use $(basename) as variable for the matching file name.</source>
    </trans-unit>
    <trans-unit id="filterSortOrder">
      <source xml:lang="en">Controls sorting order of editor history in quick open when filtering.</source>
    </trans-unit>
    <trans-unit id="filterSortOrder.default">
      <source xml:lang="en">History entries are sorted by relevance based on the filter value used. More relevant entries appear first.</source>
    </trans-unit>
    <trans-unit id="filterSortOrder.recency">
      <source xml:lang="en">History entries are sorted by recency. More recently opened entries appear first.</source>
    </trans-unit>
    <trans-unit id="newNotebook">
      <source xml:lang="en">New Notebook</source>
    </trans-unit>
    <trans-unit id="newQuery">
      <source xml:lang="en">New Notebook</source>
    </trans-unit>
    <trans-unit id="notebook.allowADSCommands">
      <source xml:lang="en">Allow notebooks to run Azure Data Studio commands.</source>
    </trans-unit>
    <trans-unit id="notebook.defaultTextEditMode">
      <source xml:lang="en">The default editing mode used for text cells</source>
    </trans-unit>
    <trans-unit id="notebook.enableDoubleClickEdit">
      <source xml:lang="en">Enable double click to edit for text cells in notebooks</source>
    </trans-unit>
    <trans-unit id="notebook.enableIncrementalGridRendering">
      <source xml:lang="en">Enable incremental grid rendering for notebooks. This will improve the initial rendering time for large notebooks. There may be performance issues when interacting with the notebook while the rest of the grids are rendering.</source>
    </trans-unit>
    <trans-unit id="notebook.markdownModeDescription">
      <source xml:lang="en">Text is displayed as Markdown.</source>
    </trans-unit>
    <trans-unit id="notebook.markdownPreviewLineHeight">
      <source xml:lang="en">Controls the line height used in the notebook markdown preview. This number is relative to the font size.</source>
    </trans-unit>
    <trans-unit id="notebook.maxRichTextUndoHistory">
      <source xml:lang="en">The maximum number of changes stored in the undo history for the notebook Rich Text editor.</source>
    </trans-unit>
    <trans-unit id="notebook.richTextModeDescription">
      <source xml:lang="en">Text is displayed as Rich Text (also known as WYSIWYG).</source>
    </trans-unit>
    <trans-unit id="notebook.saveConnectionName">
      <source xml:lang="en">(Preview) Save connection name in notebook metadata.</source>
    </trans-unit>
    <trans-unit id="notebook.showAllKernels">
      <source xml:lang="en">(Preview) show all kernels for the current notebook provider.</source>
    </trans-unit>
    <trans-unit id="notebook.showRenderedNotebookinDiffEditor">
      <source xml:lang="en">(Preview) Show rendered notebook in diff editor.</source>
    </trans-unit>
    <trans-unit id="notebook.splitViewModeDescription">
      <source xml:lang="en">Markdown is displayed on the left, with a preview of the rendered text on the right.</source>
    </trans-unit>
    <trans-unit id="notebook.sqlStopOnError">
      <source xml:lang="en">SQL kernel: stop Notebook execution when error occurs in a cell.</source>
    </trans-unit>
    <trans-unit id="notebook.useAbsoluteFilePaths">
      <source xml:lang="en">Use absolute file paths when linking to other notebooks.</source>
    </trans-unit>
    <trans-unit id="notebook.useNewMarkdownRenderer">
      <source xml:lang="en">Whether to use the newer version of the markdown renderer for Notebooks. This may result in markdown being rendered differently than previous versions.</source>
    </trans-unit>
    <trans-unit id="notebookViews">
      <source xml:lang="en">Notebook Views</source>
    </trans-unit>
    <trans-unit id="notebookViews.enabled">
      <source xml:lang="en">(Preview) Enable Notebook Views</source>
    </trans-unit>
    <trans-unit id="search.actionsPosition">
      <source xml:lang="en">Controls the positioning of the actionbar on rows in the search view.</source>
    </trans-unit>
    <trans-unit id="search.actionsPositionAuto">
      <source xml:lang="en">Position the actionbar to the right when the search view is narrow, and immediately after the content when the search view is wide.</source>
    </trans-unit>
    <trans-unit id="search.actionsPositionRight">
      <source xml:lang="en">Always position the actionbar to the right.</source>
    </trans-unit>
    <trans-unit id="search.collapseAllResults">
      <source xml:lang="en">Controls whether the search results will be collapsed or expanded.</source>
    </trans-unit>
    <trans-unit id="search.collapseResults.auto">
      <source xml:lang="en">Files with less than 10 results are expanded. Others are collapsed.</source>
    </trans-unit>
    <trans-unit id="search.followSymlinks">
      <source xml:lang="en">Controls whether to follow symlinks while searching.</source>
    </trans-unit>
    <trans-unit id="search.globalFindClipboard">
      <source xml:lang="en">Controls whether the search view should read or modify the shared find clipboard on macOS.</source>
    </trans-unit>
    <trans-unit id="search.location">
      <source xml:lang="en">Controls whether the search will be shown as a view in the sidebar or as a panel in the panel area for more horizontal space.</source>
    </trans-unit>
    <trans-unit id="search.location.deprecationMessage">
      <source xml:lang="en">This setting is deprecated. Please use the search view's context menu instead.</source>
    </trans-unit>
    <trans-unit id="search.maintainFileSearchCache">
      <source xml:lang="en">When enabled, the searchService process will be kept alive instead of being shut down after an hour of inactivity. This will keep the file search cache in memory.</source>
    </trans-unit>
    <trans-unit id="search.quickOpen.includeHistory">
      <source xml:lang="en">Whether to include results from recently opened files in the file results for Quick Open.</source>
    </trans-unit>
    <trans-unit id="search.quickOpen.includeSymbols">
      <source xml:lang="en">Whether to include results from a global symbol search in the file results for Quick Open.</source>
    </trans-unit>
    <trans-unit id="search.searchEditor.doubleClickBehaviour">
      <source xml:lang="en">Configure effect of double clicking a result in a search editor.</source>
    </trans-unit>
    <trans-unit id="search.searchEditor.doubleClickBehaviour.goToLocation">
      <source xml:lang="en">Double clicking opens the result in the active editor group.</source>
    </trans-unit>
    <trans-unit id="search.searchEditor.doubleClickBehaviour.openLocationToSide">
      <source xml:lang="en">Double clicking opens the result in the editor group to the side, creating one if it does not yet exist.</source>
    </trans-unit>
    <trans-unit id="search.searchEditor.doubleClickBehaviour.selectWord">
      <source xml:lang="en">Double clicking selects the word under the cursor.</source>
    </trans-unit>
    <trans-unit id="search.searchOnType">
      <source xml:lang="en">Search all files as you type.</source>
    </trans-unit>
    <trans-unit id="search.searchOnTypeDebouncePeriod">
      <source xml:lang="en">When `#search.searchOnType#` is enabled, controls the timeout in milliseconds between a character being typed and the search starting. Has no effect when `search.searchOnType` is disabled.</source>
    </trans-unit>
    <trans-unit id="search.seedOnFocus">
      <source xml:lang="en">Update workspace search query to the editor's selected text when focusing the search view. This happens either on click or when triggering the `workbench.views.search.focus` command.</source>
    </trans-unit>
    <trans-unit id="search.seedWithNearestWord">
      <source xml:lang="en">Enable seeding search from the word nearest the cursor when the active editor has no selection.</source>
    </trans-unit>
    <trans-unit id="search.showLineNumbers">
      <source xml:lang="en">Controls whether to show line numbers for search results.</source>
    </trans-unit>
    <trans-unit id="search.smartCase">
      <source xml:lang="en">Search case-insensitively if the pattern is all lowercase, otherwise, search case-sensitively.</source>
    </trans-unit>
    <trans-unit id="search.sortOrder">
      <source xml:lang="en">Controls sorting order of search results.</source>
    </trans-unit>
    <trans-unit id="search.usePCRE2">
      <source xml:lang="en">Whether to use the PCRE2 regex engine in text search. This enables using some advanced regex features like lookahead and backreferences. However, not all PCRE2 features are supported - only features that are also supported by JavaScript.</source>
    </trans-unit>
    <trans-unit id="search.useReplacePreview">
      <source xml:lang="en">Controls whether to open Replace Preview when selecting or replacing a match.</source>
    </trans-unit>
    <trans-unit id="searchConfigurationTitle">
      <source xml:lang="en">Search Notebooks</source>
    </trans-unit>
    <trans-unit id="searchSortOrder.countAscending">
      <source xml:lang="en">Results are sorted by count per file, in ascending order.</source>
    </trans-unit>
    <trans-unit id="searchSortOrder.countDescending">
      <source xml:lang="en">Results are sorted by count per file, in descending order.</source>
    </trans-unit>
    <trans-unit id="searchSortOrder.default">
      <source xml:lang="en">Results are sorted by folder and file names, in alphabetical order.</source>
    </trans-unit>
    <trans-unit id="searchSortOrder.filesOnly">
      <source xml:lang="en">Results are sorted by file names ignoring folder order, in alphabetical order.</source>
    </trans-unit>
    <trans-unit id="searchSortOrder.modified">
      <source xml:lang="en">Results are sorted by file last modified date, in descending order.</source>
    </trans-unit>
    <trans-unit id="searchSortOrder.type">
      <source xml:lang="en">Results are sorted by file extensions, in alphabetical order.</source>
    </trans-unit>
    <trans-unit id="useGlobalIgnoreFiles">
      <source xml:lang="en">Controls whether to use global `.gitignore` and `.ignore` files when searching for files.</source>
    </trans-unit>
    <trans-unit id="useIgnoreFiles">
      <source xml:lang="en">Controls whether to use `.gitignore` and `.ignore` files when searching for files.</source>
    </trans-unit>
    <trans-unit id="usePCRE2Deprecated">
      <source xml:lang="en">Deprecated. PCRE2 will be used automatically when using regex features that are only supported by PCRE2.</source>
    </trans-unit>
    <trans-unit id="useRipgrep">
      <source xml:lang="en">This setting is deprecated and now falls back on "search.usePCRE2".</source>
    </trans-unit>
    <trans-unit id="useRipgrepDeprecated">
      <source xml:lang="en">Deprecated. Consider "search.usePCRE2" for advanced regex feature support.</source>
    </trans-unit>
    <trans-unit id="workbench.action.setWorkspaceAndOpen">
      <source xml:lang="en">Set Workspace And Open</source>
    </trans-unit>
</body></file>
  <file original="src/sql/workbench/contrib/notebook/browser/notebookActions" source-language="en" datatype="plaintext"><body>
    <trans-unit id="AttachTo">
      <source xml:lang="en">Attach to </source>
    </trans-unit>
    <trans-unit id="Kernel">
      <source xml:lang="en">Kernel </source>
    </trans-unit>
    <trans-unit id="changeConnection">
      <source xml:lang="en">Change Connection</source>
    </trans-unit>
    <trans-unit id="changing">
      <source xml:lang="en">Changing kernel...</source>
    </trans-unit>
    <trans-unit id="clearResults">
      <source xml:lang="en">Clear Results</source>
    </trans-unit>
    <trans-unit id="collapseAllCells">
      <source xml:lang="en">Collapse Cells</source>
    </trans-unit>
    <trans-unit id="expandAllCells">
      <source xml:lang="en">Expand Cells</source>
    </trans-unit>
    <trans-unit id="kernelNotSupported">
      <source xml:lang="en">This notebook cannot run with parameters as the kernel is not supported. Please use the supported kernels and format. [Learn more](https://docs.microsoft.com/sql/azure-data-studio/notebooks/notebooks-parameterization).</source>
    </trans-unit>
    <trans-unit id="loading">
      <source xml:lang="en">Loading kernels...</source>
    </trans-unit>
    <trans-unit id="loadingContexts">
      <source xml:lang="en">Loading contexts...</source>
    </trans-unit>
    <trans-unit id="localhost">
      <source xml:lang="en">localhost</source>
    </trans-unit>
    <trans-unit id="newNotebookAction">
      <source xml:lang="en">New Notebook</source>
    </trans-unit>
    <trans-unit id="newViewLabel">
      <source xml:lang="en">Create New View</source>
    </trans-unit>
    <trans-unit id="noContextAvailable">
      <source xml:lang="en">None</source>
    </trans-unit>
    <trans-unit id="noKernel">
      <source xml:lang="en">No Kernel</source>
    </trans-unit>
    <trans-unit id="noParametersCell">
      <source xml:lang="en">This notebook cannot run with parameters until a parameter cell is added. [Learn more](https://docs.microsoft.com/sql/azure-data-studio/notebooks/notebooks-parameterization).</source>
    </trans-unit>
    <trans-unit id="noParametersInCell">
      <source xml:lang="en">This notebook cannot run with parameters until there are parameters added to the parameter cell. [Learn more](https://docs.microsoft.com/sql/azure-data-studio/notebooks/notebooks-parameterization).</source>
    </trans-unit>
    <trans-unit id="notebook.findNext">
      <source xml:lang="en">Find Next String</source>
    </trans-unit>
    <trans-unit id="notebook.findPrevious">
      <source xml:lang="en">Find Previous String</source>
    </trans-unit>
    <trans-unit id="notebookViewLabel">
      <source xml:lang="en">Editor</source>
    </trans-unit>
    <trans-unit id="runParameters">
      <source xml:lang="en">Run with Parameters</source>
    </trans-unit>
    <trans-unit id="selectConnection">
      <source xml:lang="en">Select Connection</source>
    </trans-unit>
    <trans-unit id="trustLabel">
      <source xml:lang="en">Trusted</source>
    </trans-unit>
    <trans-unit id="untrustLabel">
      <source xml:lang="en">Not Trusted</source>
    </trans-unit>
    <trans-unit id="viewNotFound">
      <source xml:lang="en">Unable to find view: {0}</source>
    </trans-unit>
</body></file>
  <file original="src/sql/workbench/contrib/notebook/browser/notebookEditor" source-language="en" datatype="plaintext"><body>
    <trans-unit id="notebookEditor.name">
      <source xml:lang="en">Notebook Editor</source>
    </trans-unit>
</body></file>
  <file original="src/sql/workbench/contrib/notebook/browser/notebookExplorer/notebookExplorerViewlet" source-language="en" datatype="plaintext"><body>
    <trans-unit id="notebookExplorer.name">
      <source xml:lang="en">Notebooks</source>
    </trans-unit>
    <trans-unit id="notebookExplorer.searchResults">
      <source xml:lang="en">Search Results</source>
    </trans-unit>
    <trans-unit id="searchPathNotFoundError">
      <source xml:lang="en">Search path not found: {0}</source>
    </trans-unit>
</body></file>
  <file original="src/sql/workbench/contrib/notebook/browser/notebookExplorer/notebookSearch" source-language="en" datatype="plaintext"><body>
    <trans-unit id="CancelSearchAction.label">
      <source xml:lang="en">Cancel Search</source>
    </trans-unit>
    <trans-unit id="ClearSearchResultsAction.label">
      <source xml:lang="en">Clear Search Results</source>
    </trans-unit>
    <trans-unit id="CollapseDeepestExpandedLevelAction.label">
      <source xml:lang="en">Collapse All</source>
    </trans-unit>
    <trans-unit id="ExpandAllAction.label">
      <source xml:lang="en">Expand All</source>
    </trans-unit>
    <trans-unit id="ToggleCollapseAndExpandAction.label">
      <source xml:lang="en">Toggle Collapse and Expand</source>
    </trans-unit>
    <trans-unit id="ariaSearchResultsStatus">
      <source xml:lang="en">Search returned {0} results in {1} files</source>
    </trans-unit>
    <trans-unit id="noResultsExcludes">
      <source xml:lang="en">No results found excluding '{0}' - </source>
    </trans-unit>
    <trans-unit id="noResultsFound">
      <source xml:lang="en">No results found. Review your settings for configured exclusions and check your gitignore files - </source>
    </trans-unit>
    <trans-unit id="noResultsIncludes">
      <source xml:lang="en">No results found in '{0}' - </source>
    </trans-unit>
    <trans-unit id="noResultsIncludesExcludes">
      <source xml:lang="en">No results found in '{0}' excluding '{1}' - </source>
    </trans-unit>
    <trans-unit id="openNotebookFolder">
      <source xml:lang="en">Open Notebooks</source>
    </trans-unit>
    <trans-unit id="openSettings.message">
      <source xml:lang="en">Open Settings</source>
    </trans-unit>
    <trans-unit id="rerunSearch.message">
      <source xml:lang="en">Search again</source>
    </trans-unit>
    <trans-unit id="rerunSearchInAll.message">
      <source xml:lang="en">Search again in all files</source>
    </trans-unit>
    <trans-unit id="searchInProgress">
      <source xml:lang="en">Search in progress... - </source>
    </trans-unit>
    <trans-unit id="searchMaxResultsWarning">
      <source xml:lang="en">The result set only contains a subset of all matches. Please be more specific in your search to narrow down the results.</source>
    </trans-unit>
    <trans-unit id="searchWithoutFolder">
      <source xml:lang="en">You have not opened any folder that contains notebooks/books. </source>
    </trans-unit>
</body></file>
  <file original="src/sql/workbench/contrib/notebook/browser/notebookExplorer/notebookSearchWidget" source-language="en" datatype="plaintext"><body>
    <trans-unit id="label.Search">
      <source xml:lang="en">Search: Type Search Term and press Enter to search or Escape to cancel</source>
    </trans-unit>
    <trans-unit id="search.placeHolder">
      <source xml:lang="en">Search</source>
    </trans-unit>
</body></file>
  <file original="src/sql/workbench/contrib/notebook/browser/notebookViews/insertCellsModal" source-language="en" datatype="plaintext"><body>
    <trans-unit id="insertCellsModal.Cancel">
      <source xml:lang="en">Cancel</source>
    </trans-unit>
    <trans-unit id="insertCellsModal.Insert">
      <source xml:lang="en">Insert</source>
    </trans-unit>
    <trans-unit id="insertCellsModal.cellTitle">
      <source xml:lang="en">Cell {0}</source>
    </trans-unit>
    <trans-unit id="insertCellsModal.thumbnailError">
      <source xml:lang="en">Error: Unable to generate thumbnails.</source>
    </trans-unit>
    <trans-unit id="insertCellsModal.title">
      <source xml:lang="en">Insert cells</source>
    </trans-unit>
    <trans-unit id="insertCellsModal.untitled">
      <source xml:lang="en">Untitled Cell : {0}</source>
    </trans-unit>
</body></file>
  <file original="src/sql/workbench/contrib/notebook/browser/notebookViews/notebookViews.component" source-language="en" datatype="plaintext"><body>
    <trans-unit id="cellAwaitingInputTitle">
      <source xml:lang="en">Cell Awaiting Input</source>
    </trans-unit>
    <trans-unit id="cellNotFound">
      <source xml:lang="en">cell with URI {0} was not found in this model</source>
    </trans-unit>
    <trans-unit id="cellRunFailed">
      <source xml:lang="en">Run Cells failed - See error in output of the currently selected cell for more information.</source>
    </trans-unit>
    <trans-unit id="loading">
      <source xml:lang="en">Loading</source>
    </trans-unit>
    <trans-unit id="runAllPreview">
      <source xml:lang="en">Run all</source>
    </trans-unit>
    <trans-unit id="runningCell">
      <source xml:lang="en">Running cell {0} of {1}</source>
    </trans-unit>
    <trans-unit id="startingExecution">
      <source xml:lang="en">Starting execution</source>
    </trans-unit>
</body></file>
  <file original="src/sql/workbench/contrib/notebook/browser/notebookViews/notebookViewsActions" source-language="en" datatype="plaintext"><body>
    <trans-unit id="confirmDelete">
      <source xml:lang="en">Are you sure you want to delete view "{0}"?</source>
    </trans-unit>
    <trans-unit id="delete">
      <source xml:lang="en">&amp;&amp;Delete</source>
    </trans-unit>
    <trans-unit id="errorRunCell">
      <source xml:lang="en">Error on last run. Click to run again</source>
    </trans-unit>
    <trans-unit id="insertCells">
      <source xml:lang="en">Insert Cells</source>
    </trans-unit>
    <trans-unit id="moreActionsLabel">
      <source xml:lang="en">More</source>
    </trans-unit>
    <trans-unit id="runCell">
      <source xml:lang="en">Run cell</source>
    </trans-unit>
    <trans-unit id="stopCell">
      <source xml:lang="en">Cancel execution</source>
    </trans-unit>
    <trans-unit id="unableToNavigateToCell">
      <source xml:lang="en">Unable to navigate to notebook cell.</source>
    </trans-unit>
    <trans-unit id="viewCellInNotebook">
      <source xml:lang="en">View Cell In Notebook</source>
    </trans-unit>
    <trans-unit id="viewsUnableToRemove">
      <source xml:lang="en">Unable to remove view</source>
    </trans-unit>
</body></file>
  <file original="src/sql/workbench/contrib/notebook/browser/notebookViews/notebookViewsCodeCell.component" source-language="en" datatype="plaintext"><body>
    <trans-unit id="viewsCodeCell.emptyCellText">
      <source xml:lang="en">Please run this cell to view outputs.</source>
    </trans-unit>
</body></file>
  <file original="src/sql/workbench/contrib/notebook/browser/notebookViews/notebookViewsGrid.component" source-language="en" datatype="plaintext"><body>
    <trans-unit id="emptyText">
      <source xml:lang="en">This view is empty. Add a cell to this view by clicking the Insert Cells button.</source>
    </trans-unit>
</body></file>
  <file original="src/sql/workbench/contrib/notebook/browser/notebookViews/viewOptionsModal" source-language="en" datatype="plaintext"><body>
    <trans-unit id="cancel">
      <source xml:lang="en">Cancel</source>
    </trans-unit>
    <trans-unit id="save">
      <source xml:lang="en">Save</source>
    </trans-unit>
    <trans-unit id="viewOptionsModal.missingRequireField">
      <source xml:lang="en">This field is required.</source>
    </trans-unit>
    <trans-unit id="viewOptionsModal.name">
      <source xml:lang="en">View Name</source>
    </trans-unit>
    <trans-unit id="viewOptionsModal.nameTaken">
      <source xml:lang="en">This view name has already been taken.</source>
    </trans-unit>
    <trans-unit id="viewOptionsModal.title">
      <source xml:lang="en">Configure View</source>
    </trans-unit>
</body></file>
  <file original="src/sql/workbench/contrib/notebook/browser/outputs/gridOutput.component" source-language="en" datatype="plaintext"><body>
    <trans-unit id="copyFailed">
      <source xml:lang="en">Copy failed with error {0}</source>
    </trans-unit>
    <trans-unit id="notebook.showChart">
      <source xml:lang="en">Show chart</source>
    </trans-unit>
    <trans-unit id="notebook.showTable">
      <source xml:lang="en">Show table</source>
    </trans-unit>
</body></file>
  <file original="src/sql/workbench/contrib/notebook/browser/outputs/mimeRenderer.component" source-language="en" datatype="plaintext"><body>
    <trans-unit id="noRendererFound">
      <source xml:lang="en">No {0} renderer could be found for output. It has the following MIME types: {1}</source>
    </trans-unit>
    <trans-unit id="safe">
      <source xml:lang="en">(safe) </source>
    </trans-unit>
</body></file>
  <file original="src/sql/workbench/contrib/notebook/browser/outputs/plotlyOutput.component" source-language="en" datatype="plaintext"><body>
    <trans-unit id="plotlyError">
      <source xml:lang="en">Error displaying Plotly graph: {0}</source>
    </trans-unit>
</body></file>
  <file original="src/sql/workbench/contrib/objectExplorer/browser/serverTreeView" source-language="en" datatype="plaintext"><body>
    <trans-unit id="serverTree.addConnection">
      <source xml:lang="en">Add Connection</source>
    </trans-unit>
    <trans-unit id="servers.noConnections">
      <source xml:lang="en">No connections found.</source>
    </trans-unit>
</body></file>
  <file original="src/sql/workbench/contrib/objectExplorer/common/serverGroup.contribution" source-language="en" datatype="plaintext"><body>
    <trans-unit id="serverGroup.autoExpand">
      <source xml:lang="en">Auto-expand Server Groups in the Object Explorer viewlet.</source>
    </trans-unit>
    <trans-unit id="serverGroup.colors">
      <source xml:lang="en">Server Group color palette used in the Object Explorer viewlet.</source>
    </trans-unit>
    <trans-unit id="serverTree.useAsyncServerTree">
      <source xml:lang="en">(Preview) Use the new async server tree for the Servers view and Connection Dialog with support for new features such as dynamic node filtering.</source>
    </trans-unit>
</body></file>
  <file original="src/sql/workbench/contrib/preferences/browser/sqlSettingsLayout" source-language="en" datatype="plaintext"><body>
    <trans-unit id="builtinCharts">
      <source xml:lang="en">Built-in Charts</source>
    </trans-unit>
    <trans-unit id="connection">
      <source xml:lang="en">Connection</source>
    </trans-unit>
    <trans-unit id="dashboard">
      <source xml:lang="en">Dashboard</source>
    </trans-unit>
    <trans-unit id="data">
      <source xml:lang="en">Data</source>
    </trans-unit>
    <trans-unit id="notebook">
      <source xml:lang="en">Notebook</source>
    </trans-unit>
    <trans-unit id="profiler">
      <source xml:lang="en">Profiler</source>
    </trans-unit>
    <trans-unit id="queryEditor">
      <source xml:lang="en">Query Editor</source>
    </trans-unit>
</body></file>
  <file original="src/sql/workbench/contrib/profiler/browser/profiler.contribution" source-language="en" datatype="plaintext"><body>
    <trans-unit id="profiler.settings.Filters">
      <source xml:lang="en">Profiler Filters</source>
    </trans-unit>
    <trans-unit id="profiler.settings.sessionTemplates">
      <source xml:lang="en">Specifies session templates</source>
    </trans-unit>
    <trans-unit id="profiler.settings.viewTemplates">
      <source xml:lang="en">Specifies view templates</source>
    </trans-unit>
</body></file>
  <file original="src/sql/workbench/contrib/profiler/browser/profilerActions" source-language="en" datatype="plaintext"><body>
    <trans-unit id="create">
      <source xml:lang="en">New Session</source>
    </trans-unit>
    <trans-unit id="profiler.clear">
      <source xml:lang="en">Clear Data</source>
    </trans-unit>
    <trans-unit id="profiler.clearDataPrompt">
      <source xml:lang="en">Are you sure you want to clear the data?</source>
    </trans-unit>
    <trans-unit id="profiler.clearFilter">
      <source xml:lang="en">Clear Filter</source>
    </trans-unit>
    <trans-unit id="profiler.clearFilterPrompt">
      <source xml:lang="en">Are you sure you want to clear the filters?</source>
    </trans-unit>
    <trans-unit id="profiler.editColumns">
      <source xml:lang="en">Edit Columns</source>
    </trans-unit>
    <trans-unit id="profiler.filter">
      <source xml:lang="en">Filter…</source>
    </trans-unit>
    <trans-unit id="profiler.findNext">
      <source xml:lang="en">Find Next String</source>
    </trans-unit>
    <trans-unit id="profiler.findPrevious">
      <source xml:lang="en">Find Previous String</source>
    </trans-unit>
    <trans-unit id="profiler.toggleCollapsePanel">
      <source xml:lang="en">Toggle Collapsed Panel</source>
    </trans-unit>
    <trans-unit id="profilerAction.autoscrollOff">
      <source xml:lang="en">Auto Scroll: Off</source>
    </trans-unit>
    <trans-unit id="profilerAction.autoscrollOn">
      <source xml:lang="en">Auto Scroll: On</source>
    </trans-unit>
    <trans-unit id="profilerAction.connect">
      <source xml:lang="en">Connect</source>
    </trans-unit>
    <trans-unit id="profilerAction.disconnect">
      <source xml:lang="en">Disconnect</source>
    </trans-unit>
    <trans-unit id="profilerAction.newProfiler">
      <source xml:lang="en">Launch Profiler</source>
    </trans-unit>
    <trans-unit id="profilerAction.pauseCapture">
      <source xml:lang="en">Pause</source>
    </trans-unit>
    <trans-unit id="profilerAction.resumeCapture">
      <source xml:lang="en">Resume</source>
    </trans-unit>
    <trans-unit id="profilerStop.stop">
      <source xml:lang="en">Stop</source>
    </trans-unit>
    <trans-unit id="start">
      <source xml:lang="en">Start</source>
    </trans-unit>
</body></file>
  <file original="src/sql/workbench/contrib/profiler/browser/profilerEditor" source-language="en" datatype="plaintext"><body>
    <trans-unit id="details">
      <source xml:lang="en">Details</source>
    </trans-unit>
    <trans-unit id="label">
      <source xml:lang="en">Label</source>
    </trans-unit>
    <trans-unit id="profiler.sessionSelectAccessibleName">
      <source xml:lang="en">Select Session</source>
    </trans-unit>
    <trans-unit id="profiler.sessionSelectLabel">
      <source xml:lang="en">Select Session:</source>
    </trans-unit>
    <trans-unit id="profiler.viewSelectAccessibleName">
      <source xml:lang="en">Select View</source>
    </trans-unit>
    <trans-unit id="profiler.viewSelectLabel">
      <source xml:lang="en">Select View:</source>
    </trans-unit>
    <trans-unit id="profilerEditor.value">
      <source xml:lang="en">Value</source>
    </trans-unit>
    <trans-unit id="text">
      <source xml:lang="en">Text</source>
    </trans-unit>
</body></file>
  <file original="src/sql/workbench/contrib/profiler/browser/profilerFindWidget" source-language="en" datatype="plaintext"><body>
    <trans-unit id="label.closeButton">
      <source xml:lang="en">Close</source>
    </trans-unit>
    <trans-unit id="label.find">
      <source xml:lang="en">Find</source>
    </trans-unit>
    <trans-unit id="label.matchesLocation">
      <source xml:lang="en">{0} of {1}</source>
    </trans-unit>
    <trans-unit id="label.nextMatchButton">
      <source xml:lang="en">Next match</source>
    </trans-unit>
    <trans-unit id="label.noResults">
      <source xml:lang="en">No Results</source>
    </trans-unit>
    <trans-unit id="label.previousMatchButton">
      <source xml:lang="en">Previous match</source>
    </trans-unit>
    <trans-unit id="placeholder.find">
      <source xml:lang="en">Find</source>
    </trans-unit>
    <trans-unit id="title.matchesCountLimit">
      <source xml:lang="en">Your search returned a large number of results, only the first 999 matches will be highlighted.</source>
    </trans-unit>
</body></file>
  <file original="src/sql/workbench/contrib/profiler/browser/profilerResourceEditor" source-language="en" datatype="plaintext"><body>
    <trans-unit id="profilerTextEditorAriaLabel">
      <source xml:lang="en">Profiler editor for event text. Readonly</source>
    </trans-unit>
</body></file>
  <file original="src/sql/workbench/contrib/profiler/browser/profilerTableEditor" source-language="en" datatype="plaintext"><body>
    <trans-unit id="ProfilerTableEditor.eventCount">
      <source xml:lang="en">Events: {0}</source>
    </trans-unit>
    <trans-unit id="ProfilerTableEditor.eventCountFiltered">
      <source xml:lang="en">Events (Filtered): {0}/{1}</source>
    </trans-unit>
    <trans-unit id="status.eventCount">
      <source xml:lang="en">Event Count</source>
    </trans-unit>
</body></file>
  <file original="src/sql/workbench/contrib/query/browser/actions" source-language="en" datatype="plaintext"><body>
    <trans-unit id="chart">
      <source xml:lang="en">Chart</source>
    </trans-unit>
    <trans-unit id="copySelection">
      <source xml:lang="en">Copy</source>
    </trans-unit>
    <trans-unit id="copyWithHeaders">
      <source xml:lang="en">Copy With Headers</source>
    </trans-unit>
    <trans-unit id="jsonEncoding">
      <source xml:lang="en">Results encoding will not be saved when exporting to JSON, remember to save with desired encoding once file is created.</source>
    </trans-unit>
    <trans-unit id="maximize">
      <source xml:lang="en">Maximize</source>
    </trans-unit>
    <trans-unit id="restore">
      <source xml:lang="en">Restore</source>
    </trans-unit>
    <trans-unit id="saveAsCsv">
      <source xml:lang="en">Save As CSV</source>
    </trans-unit>
    <trans-unit id="saveAsExcel">
      <source xml:lang="en">Save As Excel</source>
    </trans-unit>
    <trans-unit id="saveAsJson">
      <source xml:lang="en">Save As JSON</source>
    </trans-unit>
    <trans-unit id="saveAsXml">
      <source xml:lang="en">Save As XML</source>
    </trans-unit>
    <trans-unit id="saveToFileNotSupported">
      <source xml:lang="en">Save to file is not supported by the backing data source</source>
    </trans-unit>
    <trans-unit id="selectAll">
      <source xml:lang="en">Select All</source>
    </trans-unit>
    <trans-unit id="visualizer">
      <source xml:lang="en">Visualizer</source>
    </trans-unit>
</body></file>
  <file original="src/sql/workbench/contrib/query/browser/flavorStatus" source-language="en" datatype="plaintext"><body>
    <trans-unit id="alreadyConnected">
      <source xml:lang="en">A connection using engine {0} exists. To change please disconnect or change connection</source>
    </trans-unit>
    <trans-unit id="changeProvider">
      <source xml:lang="en">Change SQL language provider</source>
    </trans-unit>
    <trans-unit id="changeSqlProvider">
      <source xml:lang="en">Change SQL Engine Provider</source>
    </trans-unit>
    <trans-unit id="chooseSqlLang">
      <source xml:lang="en">Choose SQL Language</source>
    </trans-unit>
    <trans-unit id="noEditor">
      <source xml:lang="en">No text editor active at this time</source>
    </trans-unit>
    <trans-unit id="pickSqlProvider">
      <source xml:lang="en">Select Language Provider</source>
    </trans-unit>
    <trans-unit id="status.query.flavor">
      <source xml:lang="en">SQL Language Flavor</source>
    </trans-unit>
</body></file>
  <file original="src/sql/workbench/contrib/query/browser/gridPanel" source-language="en" datatype="plaintext"><body>
    <trans-unit id="resultsGrid">
      <source xml:lang="en">Results grid</source>
    </trans-unit>
    <trans-unit id="resultsGrid.maxRowCountExceeded">
      <source xml:lang="en">Max row count for filtering/sorting has been exceeded. To update it, navigate to User Settings and change the setting: 'queryEditor.results.inMemoryDataProcessingThreshold'</source>
    </trans-unit>
    <trans-unit id="xmlShowplan">
      <source xml:lang="en">XML Showplan</source>
    </trans-unit>
</body></file>
  <file original="src/sql/workbench/contrib/query/browser/keyboardQueryActions" source-language="en" datatype="plaintext"><body>
    <trans-unit id="ToggleFocusBetweenQueryEditorAndResultsAction">
      <source xml:lang="en">Toggle Focus Between Query And Results</source>
    </trans-unit>
    <trans-unit id="cancelQueryKeyboardAction">
      <source xml:lang="en">Cancel Query</source>
    </trans-unit>
    <trans-unit id="copyQueryWithResultsKeyboardAction">
      <source xml:lang="en">Copy Query With Results</source>
    </trans-unit>
    <trans-unit id="focusOnCurrentQueryKeyboardAction">
      <source xml:lang="en">Focus on Current Query</source>
    </trans-unit>
    <trans-unit id="parseSyntaxLabel">
      <source xml:lang="en">Parse Query</source>
    </trans-unit>
    <trans-unit id="queryActions.notConnected">
      <source xml:lang="en">Please connect to a server</source>
    </trans-unit>
    <trans-unit id="queryActions.parseSyntaxFailure">
      <source xml:lang="en">Command failed: </source>
    </trans-unit>
    <trans-unit id="queryActions.parseSyntaxSuccess">
      <source xml:lang="en">Commands completed successfully</source>
    </trans-unit>
    <trans-unit id="queryActions.queryResultsCopySuccess">
      <source xml:lang="en">Successfully copied query and results.</source>
    </trans-unit>
    <trans-unit id="queryShortcutNoEditor">
      <source xml:lang="en">Editor parameter is required for a shortcut to be executed</source>
    </trans-unit>
    <trans-unit id="refreshIntellisenseKeyboardAction">
      <source xml:lang="en">Refresh IntelliSense Cache</source>
    </trans-unit>
    <trans-unit id="runCurrentQueryKeyboardAction">
      <source xml:lang="en">Run Current Query</source>
    </trans-unit>
    <trans-unit id="runCurrentQueryWithActualPlanKeyboardAction">
      <source xml:lang="en">Run Current Query with Actual Plan</source>
    </trans-unit>
    <trans-unit id="runQueryKeyboardAction">
      <source xml:lang="en">Run Query</source>
    </trans-unit>
    <trans-unit id="toggleQueryResultsKeyboardAction">
      <source xml:lang="en">Toggle Query Results</source>
    </trans-unit>
</body></file>
  <file original="src/sql/workbench/contrib/query/browser/messagePanel" source-language="en" datatype="plaintext"><body>
    <trans-unit id="copy">
      <source xml:lang="en">Copy</source>
    </trans-unit>
    <trans-unit id="copyAll">
      <source xml:lang="en">Copy All</source>
    </trans-unit>
    <trans-unit id="messagePanel">
      <source xml:lang="en">Message Panel</source>
    </trans-unit>
</body></file>
  <file original="src/sql/workbench/contrib/query/browser/query.contribution" source-language="en" datatype="plaintext"><body>
    <trans-unit id="newQuery">
      <source xml:lang="en">New Query</source>
    </trans-unit>
    <trans-unit id="queryEditor.chart.defaultChartType">
      <source xml:lang="en">The default chart type to use when opening Chart Viewer from a Query Results</source>
    </trans-unit>
    <trans-unit id="queryEditor.inMemoryDataProcessingThreshold">
      <source xml:lang="en">Controls the max number of rows allowed to do filtering and sorting in memory. If the number is exceeded, sorting and filtering will be disabled. Warning: Increasing this may impact performance.</source>
    </trans-unit>
    <trans-unit id="queryEditor.messages.showBatchTime">
      <source xml:lang="en">Should execution time be shown for individual batches</source>
    </trans-unit>
    <trans-unit id="queryEditor.messages.wordwrap">
      <source xml:lang="en">Word wrap messages</source>
    </trans-unit>
    <trans-unit id="queryEditor.promptToSaveGeneratedFiles">
      <source xml:lang="en">Prompt to save generated SQL files</source>
    </trans-unit>
    <trans-unit id="queryEditor.results.copyIncludeHeaders">
      <source xml:lang="en">Configuration options for copying results from the Results View</source>
    </trans-unit>
    <trans-unit id="queryEditor.results.copyRemoveNewLine">
      <source xml:lang="en">Configuration options for copying multi-line results from the Results View</source>
    </trans-unit>
    <trans-unit id="queryEditor.results.openAfterSave">
      <source xml:lang="en">Whether to open the file in Azure Data Studio after the result is saved.</source>
    </trans-unit>
    <trans-unit id="queryEditor.results.saveAsCsv.delimiter">
      <source xml:lang="en">The custom delimiter to use between values when saving as CSV</source>
    </trans-unit>
    <trans-unit id="queryEditor.results.saveAsCsv.encoding">
      <source xml:lang="en">File encoding used when saving results as CSV</source>
    </trans-unit>
    <trans-unit id="queryEditor.results.saveAsCsv.includeHeaders">
      <source xml:lang="en">When true, column headers are included when saving results as CSV</source>
    </trans-unit>
    <trans-unit id="queryEditor.results.saveAsCsv.lineSeperator">
      <source xml:lang="en">Character(s) used for seperating rows when saving results as CSV</source>
    </trans-unit>
    <trans-unit id="queryEditor.results.saveAsCsv.textIdentifier">
      <source xml:lang="en">Character used for enclosing text fields when saving results as CSV</source>
    </trans-unit>
    <trans-unit id="queryEditor.results.saveAsXml.encoding">
      <source xml:lang="en">File encoding used when saving results as XML</source>
    </trans-unit>
    <trans-unit id="queryEditor.results.saveAsXml.formatted">
      <source xml:lang="en">When true, XML output will be formatted when saving results as XML</source>
    </trans-unit>
    <trans-unit id="queryEditor.results.streaming">
      <source xml:lang="en">Enable results streaming; contains few minor visual issues</source>
    </trans-unit>
    <trans-unit id="queryEditor.showConnectionInfoInTitle">
      <source xml:lang="en">Controls whether to show the connection info for a tab in the title.</source>
    </trans-unit>
    <trans-unit id="queryEditor.tabColorMode">
      <source xml:lang="en">Controls how to color tabs based on the server group of their active connection</source>
    </trans-unit>
    <trans-unit id="queryEditor.tabColorMode.border">
      <source xml:lang="en">The top border of each editor tab will be colored to match the relevant server group</source>
    </trans-unit>
    <trans-unit id="queryEditor.tabColorMode.fill">
      <source xml:lang="en">Each editor tab's background color will match the relevant server group</source>
    </trans-unit>
    <trans-unit id="queryEditor.tabColorMode.off">
      <source xml:lang="en">Tab coloring will be disabled</source>
    </trans-unit>
    <trans-unit id="queryEditorConfigurationTitle">
      <source xml:lang="en">Query Editor</source>
    </trans-unit>
    <trans-unit id="queryResultsEditor.name">
      <source xml:lang="en">Query Results</source>
    </trans-unit>
    <trans-unit id="queryShortcutDescription">
      <source xml:lang="en">Set keybinding workbench.action.query.shortcut{0} to run the shortcut text as a procedure call or query execution. Any selected text in the query editor will be passed as a parameter at the end of your query, or you can reference it with {arg}</source>
    </trans-unit>
</body></file>
  <file original="src/sql/workbench/contrib/query/browser/queryActions" source-language="en" datatype="plaintext"><body>
    <trans-unit id="actualQueryPlan">
      <source xml:lang="en">Actual</source>
    </trans-unit>
    <trans-unit id="cancelQueryLabel">
      <source xml:lang="en">Cancel</source>
    </trans-unit>
    <trans-unit id="changeConnectionDatabaseLabel">
      <source xml:lang="en">Change Connection</source>
    </trans-unit>
    <trans-unit id="changeDatabase.failed">
      <source xml:lang="en">Failed to change database</source>
    </trans-unit>
    <trans-unit id="changeDatabase.failedWithError">
      <source xml:lang="en">Failed to change database: {0}</source>
    </trans-unit>
    <trans-unit id="connectDatabaseLabel">
      <source xml:lang="en">Connect</source>
    </trans-unit>
    <trans-unit id="disablesqlcmdLabel">
      <source xml:lang="en">Disable SQLCMD</source>
    </trans-unit>
    <trans-unit id="disconnectDatabaseLabel">
      <source xml:lang="en">Disconnect</source>
    </trans-unit>
    <trans-unit id="enablesqlcmdLabel">
      <source xml:lang="en">Enable SQLCMD</source>
    </trans-unit>
    <trans-unit id="estimatedQueryPlan">
      <source xml:lang="en">Explain</source>
    </trans-unit>
    <trans-unit id="newQueryTask.newQuery">
      <source xml:lang="en">New Query</source>
    </trans-unit>
    <trans-unit id="queryEditor.exportSqlAsNotebook">
      <source xml:lang="en">Export as Notebook</source>
    </trans-unit>
    <trans-unit id="runQueryLabel">
      <source xml:lang="en">Run</source>
    </trans-unit>
    <trans-unit id="selectDatabase">
      <source xml:lang="en">Select Database</source>
    </trans-unit>
</body></file>
  <file original="src/sql/workbench/contrib/query/browser/queryEditor" source-language="en" datatype="plaintext"><body>
    <trans-unit id="queryEditor.name">
      <source xml:lang="en">Query Editor</source>
    </trans-unit>
</body></file>
  <file original="src/sql/workbench/contrib/query/browser/queryResultsView" source-language="en" datatype="plaintext"><body>
    <trans-unit id="messagesTabTitle">
      <source xml:lang="en">Messages</source>
    </trans-unit>
    <trans-unit id="queryResults.queryEditorCrashError">
      <source xml:lang="en">The query editor ran into an issue and has stopped working. Please save and reopen it.</source>
    </trans-unit>
    <trans-unit id="resultsTabTitle">
      <source xml:lang="en">Results</source>
    </trans-unit>
</body></file>
  <file original="src/sql/workbench/contrib/query/browser/statusBarItems" source-language="en" datatype="plaintext"><body>
    <trans-unit id="query.status.executing">
      <source xml:lang="en">Executing query...</source>
    </trans-unit>
    <trans-unit id="rowCount">
      <source xml:lang="en">{0} rows</source>
    </trans-unit>
    <trans-unit id="status.query.rowCount">
      <source xml:lang="en">Row Count</source>
    </trans-unit>
    <trans-unit id="status.query.selection-summary">
      <source xml:lang="en">Selection Summary</source>
    </trans-unit>
    <trans-unit id="status.query.status">
      <source xml:lang="en">Execution Status</source>
    </trans-unit>
    <trans-unit id="status.query.summaryText">
      <source xml:lang="en">Average: {0}  Count: {1}  Sum: {2}</source>
    </trans-unit>
    <trans-unit id="status.query.timeElapsed">
      <source xml:lang="en">Time Elapsed</source>
    </trans-unit>
</body></file>
  <file original="src/sql/workbench/contrib/query/common/resultsGrid.contribution" source-language="en" datatype="plaintext"><body>
    <trans-unit id="autoSizeColumns">
      <source xml:lang="en">Auto size the columns width on inital results. Could have performance problems with large number of columns or large cells</source>
    </trans-unit>
    <trans-unit id="cellPadding">
      <source xml:lang="en">Controls the cell padding in pixels</source>
    </trans-unit>
    <trans-unit id="fontFamily">
      <source xml:lang="en">Controls the font family.</source>
    </trans-unit>
    <trans-unit id="fontSize">
      <source xml:lang="en">Controls the font size in pixels.</source>
    </trans-unit>
    <trans-unit id="fontWeight">
      <source xml:lang="en">Controls the font weight.</source>
    </trans-unit>
    <trans-unit id="letterSpacing">
      <source xml:lang="en">Controls the letter spacing in pixels.</source>
    </trans-unit>
    <trans-unit id="maxColumnWidth">
      <source xml:lang="en">The maximum width in pixels for auto-sized columns</source>
    </trans-unit>
    <trans-unit id="resultsGridConfigurationTitle">
      <source xml:lang="en">Results Grid and Messages</source>
    </trans-unit>
    <trans-unit id="rowHeight">
      <source xml:lang="en">Controls the row height in pixels</source>
    </trans-unit>
</body></file>
  <file original="src/sql/workbench/contrib/queryHistory/browser/queryHistoryActions" source-language="en" datatype="plaintext"><body>
    <trans-unit id="queryHistory.clearLabel">
      <source xml:lang="en">Clear All History</source>
    </trans-unit>
    <trans-unit id="queryHistory.delete">
      <source xml:lang="en">Delete</source>
    </trans-unit>
    <trans-unit id="queryHistory.disableCapture">
      <source xml:lang="en">Pause Query History Capture</source>
    </trans-unit>
    <trans-unit id="queryHistory.enableCapture">
      <source xml:lang="en">Start Query History Capture</source>
    </trans-unit>
    <trans-unit id="queryHistory.openQuery">
      <source xml:lang="en">Open Query</source>
    </trans-unit>
    <trans-unit id="queryHistory.runQuery">
      <source xml:lang="en">Run Query</source>
    </trans-unit>
    <trans-unit id="queryHistory.toggleCaptureLabel">
      <source xml:lang="en">Toggle Query History capture</source>
    </trans-unit>
    <trans-unit id="toggleQueryHistory">
      <source xml:lang="en">Toggle Query History</source>
    </trans-unit>
</body></file>
  <file original="src/sql/workbench/contrib/queryHistory/browser/queryHistoryRenderer" source-language="en" datatype="plaintext"><body>
    <trans-unit id="failed">
      <source xml:lang="en">failed</source>
    </trans-unit>
    <trans-unit id="succeeded">
      <source xml:lang="en">succeeded</source>
    </trans-unit>
</body></file>
  <file original="src/sql/workbench/contrib/queryHistory/browser/queryHistoryView" source-language="en" datatype="plaintext"><body>
    <trans-unit id="noQueriesMessage">
      <source xml:lang="en">No queries to display.</source>
    </trans-unit>
    <trans-unit id="queryHistory.regTreeAriaLabel">
      <source xml:lang="en">Query History</source>
      <note>QueryHistory</note>
    </trans-unit>
</body></file>
  <file original="src/sql/workbench/contrib/queryHistory/electron-browser/queryHistory" source-language="en" datatype="plaintext"><body>
    <trans-unit id="miViewQueryHistory">
      <source xml:lang="en">&amp;&amp;Query History</source>
      <note>&amp;&amp; denotes a mnemonic</note>
    </trans-unit>
    <trans-unit id="queryHistory">
      <source xml:lang="en">Query History</source>
    </trans-unit>
    <trans-unit id="queryHistory.clearLabel">
      <source xml:lang="en">Clear All History</source>
    </trans-unit>
    <trans-unit id="queryHistory.disableCapture">
      <source xml:lang="en">Pause Query History Capture</source>
    </trans-unit>
    <trans-unit id="queryHistory.enableCapture">
      <source xml:lang="en">Start Query History Capture</source>
    </trans-unit>
    <trans-unit id="queryHistoryCaptureEnabled">
      <source xml:lang="en">Whether Query History capture is enabled. If false queries executed will not be captured.</source>
    </trans-unit>
    <trans-unit id="queryHistoryConfigurationTitle">
      <source xml:lang="en">QueryHistory</source>
    </trans-unit>
    <trans-unit id="viewCategory">
      <source xml:lang="en">View</source>
    </trans-unit>
</body></file>
  <file original="src/sql/workbench/contrib/queryPlan/browser/queryPlan" source-language="en" datatype="plaintext"><body>
    <trans-unit id="queryPlanTitle">
      <source xml:lang="en">Query Plan</source>
    </trans-unit>
</body></file>
  <file original="src/sql/workbench/contrib/queryPlan/browser/queryPlanEditor" source-language="en" datatype="plaintext"><body>
    <trans-unit id="queryPlanEditor">
      <source xml:lang="en">Query Plan Editor</source>
    </trans-unit>
</body></file>
  <file original="src/sql/workbench/contrib/queryPlan/browser/topOperations" source-language="en" datatype="plaintext"><body>
    <trans-unit id="topOperations.actualExecutions">
      <source xml:lang="en">Actual Executions</source>
    </trans-unit>
    <trans-unit id="topOperations.actualRebinds">
      <source xml:lang="en">Actual Rebinds</source>
    </trans-unit>
    <trans-unit id="topOperations.actualRewinds">
      <source xml:lang="en">Actual Rewinds</source>
    </trans-unit>
    <trans-unit id="topOperations.actualRows">
      <source xml:lang="en">Actual Rows</source>
    </trans-unit>
    <trans-unit id="topOperations.estCPUCost">
      <source xml:lang="en">Est CPU Cost</source>
    </trans-unit>
    <trans-unit id="topOperations.estCost">
      <source xml:lang="en">Est Cost</source>
    </trans-unit>
    <trans-unit id="topOperations.estIOCost">
      <source xml:lang="en">Est IO Cost</source>
    </trans-unit>
    <trans-unit id="topOperations.estRebinds">
      <source xml:lang="en">Est Rebinds</source>
    </trans-unit>
    <trans-unit id="topOperations.estRewinds">
      <source xml:lang="en">Est Rewinds</source>
    </trans-unit>
    <trans-unit id="topOperations.estRows">
      <source xml:lang="en">Est Rows</source>
    </trans-unit>
    <trans-unit id="topOperations.estSubtreeCost">
      <source xml:lang="en">Est Subtree Cost</source>
    </trans-unit>
    <trans-unit id="topOperations.object">
      <source xml:lang="en">Object</source>
    </trans-unit>
    <trans-unit id="topOperations.operation">
      <source xml:lang="en">Operation</source>
    </trans-unit>
    <trans-unit id="topOperations.parallel">
      <source xml:lang="en">Parallel</source>
    </trans-unit>
    <trans-unit id="topOperations.partitioned">
      <source xml:lang="en">Partitioned</source>
    </trans-unit>
    <trans-unit id="topOperationsTitle">
      <source xml:lang="en">Top Operations</source>
    </trans-unit>
</body></file>
  <file original="src/sql/workbench/contrib/resourceDeployment/browser/resourceDeployment.contribution" source-language="en" datatype="plaintext"><body>
    <trans-unit id="deployment.title">
      <source xml:lang="en">New Deployment...</source>
    </trans-unit>
</body></file>
  <file original="src/sql/workbench/contrib/resourceViewer/browser/resourceViewer.contribution" source-language="en" datatype="plaintext"><body>
    <trans-unit id="resourceViewer">
      <source xml:lang="en">Resource Viewer</source>
    </trans-unit>
</body></file>
  <file original="src/sql/workbench/contrib/resourceViewer/browser/resourceViewerActions" source-language="en" datatype="plaintext"><body>
    <trans-unit id="resourceViewer.refresh">
      <source xml:lang="en">Refresh</source>
    </trans-unit>
</body></file>
  <file original="src/sql/workbench/contrib/resourceViewer/browser/resourceViewerTable" source-language="en" datatype="plaintext"><body>
    <trans-unit id="resourceViewerTable.commandError">
      <source xml:lang="en">Error executing command '{0}' : {1}</source>
    </trans-unit>
    <trans-unit id="resourceViewerTable.openError">
      <source xml:lang="en">Error opening link : {0}</source>
    </trans-unit>
</body></file>
  <file original="src/sql/workbench/contrib/resourceViewer/browser/resourceViewerView" source-language="en" datatype="plaintext"><body>
    <trans-unit id="resourceViewer.ariaLabel">
      <source xml:lang="en">Resource Viewer Tree</source>
    </trans-unit>
</body></file>
  <file original="src/sql/workbench/contrib/resourceViewer/common/resourceViewerViewExtensionPoint" source-language="en" datatype="plaintext"><body>
    <trans-unit id="extension.contributes.resourceView.resource.icon">
      <source xml:lang="en">Path to the resource icon.</source>
    </trans-unit>
    <trans-unit id="extension.contributes.resourceView.resource.id">
      <source xml:lang="en">Identifier of the resource.</source>
    </trans-unit>
    <trans-unit id="extension.contributes.resourceView.resource.name">
      <source xml:lang="en">The human-readable name of the view. Will be shown</source>
    </trans-unit>
    <trans-unit id="extension.contributes.resourceViewResources">
      <source xml:lang="en">Contributes resource to the resource view</source>
    </trans-unit>
    <trans-unit id="optstring">
      <source xml:lang="en">property `{0}` can be omitted or must be of type `string`</source>
    </trans-unit>
    <trans-unit id="requirestring">
      <source xml:lang="en">property `{0}` is mandatory and must be of type `string`</source>
    </trans-unit>
</body></file>
  <file original="src/sql/workbench/contrib/restore/browser/restore.contribution" source-language="en" datatype="plaintext"><body>
    <trans-unit id="backup">
      <source xml:lang="en">Restore</source>
    </trans-unit>
    <trans-unit id="restore">
      <source xml:lang="en">Restore</source>
    </trans-unit>
</body></file>
  <file original="src/sql/workbench/contrib/restore/browser/restoreActions" source-language="en" datatype="plaintext"><body>
    <trans-unit id="restore.commandNotSupported">
      <source xml:lang="en">Restore command is not supported for Azure SQL databases.</source>
    </trans-unit>
    <trans-unit id="restore.commandNotSupportedOutsideContext">
      <source xml:lang="en">Restore command is not supported outside of a server context. Please select a server or database and try again.</source>
    </trans-unit>
    <trans-unit id="restore.isPreviewFeature">
      <source xml:lang="en">You must enable preview features in order to use restore</source>
    </trans-unit>
    <trans-unit id="restoreAction.restore">
      <source xml:lang="en">Restore</source>
    </trans-unit>
</body></file>
  <file original="src/sql/workbench/contrib/scripting/browser/scripting.contribution" source-language="en" datatype="plaintext"><body>
    <trans-unit id="editData">
      <source xml:lang="en">Edit Data</source>
    </trans-unit>
    <trans-unit id="refreshNode">
      <source xml:lang="en">Refresh</source>
    </trans-unit>
    <trans-unit id="scriptAlter">
      <source xml:lang="en">Script as Alter</source>
    </trans-unit>
    <trans-unit id="scriptAsAlter">
      <source xml:lang="en">Script as Alter</source>
    </trans-unit>
    <trans-unit id="scriptAsCreate">
      <source xml:lang="en">Script as Create</source>
    </trans-unit>
    <trans-unit id="scriptAsDelete">
      <source xml:lang="en">Script as Drop</source>
    </trans-unit>
    <trans-unit id="scriptAsExecute">
      <source xml:lang="en">Script as Execute</source>
    </trans-unit>
    <trans-unit id="scriptAsSelect">
      <source xml:lang="en">Select Top 1000</source>
    </trans-unit>
    <trans-unit id="scriptCreate">
      <source xml:lang="en">Script as Create</source>
    </trans-unit>
    <trans-unit id="scriptDelete">
      <source xml:lang="en">Script as Drop</source>
    </trans-unit>
    <trans-unit id="scriptExecute">
      <source xml:lang="en">Script as Execute</source>
    </trans-unit>
    <trans-unit id="scriptKustoSelect">
      <source xml:lang="en">Take 10</source>
    </trans-unit>
    <trans-unit id="scriptSelect">
      <source xml:lang="en">Select Top 1000</source>
    </trans-unit>
</body></file>
  <file original="src/sql/workbench/contrib/scripting/browser/scriptingActions" source-language="en" datatype="plaintext"><body>
    <trans-unit id="refreshError">
      <source xml:lang="en">An error occurred refreshing node '{0}': {1}</source>
    </trans-unit>
</body></file>
  <file original="src/sql/workbench/contrib/tableDesigner/browser/actions" source-language="en" datatype="plaintext"><body>
    <trans-unit id="tableDesigner.saveTableChanges">
      <source xml:lang="en">Save Changes</source>
    </trans-unit>
</body></file>
  <file original="src/sql/workbench/contrib/tasks/browser/tasks.contribution" source-language="en" datatype="plaintext"><body>
    <trans-unit id="inProgressTasksChangesBadge">
      <source xml:lang="en">{0} in progress tasks</source>
    </trans-unit>
    <trans-unit id="miViewTasks">
      <source xml:lang="en">&amp;&amp;Tasks</source>
      <note>&amp;&amp; denotes a mnemonic</note>
    </trans-unit>
    <trans-unit id="tasks">
      <source xml:lang="en">Tasks</source>
    </trans-unit>
    <trans-unit id="viewCategory">
      <source xml:lang="en">View</source>
    </trans-unit>
</body></file>
  <file original="src/sql/workbench/contrib/tasks/browser/tasksActions" source-language="en" datatype="plaintext"><body>
    <trans-unit id="toggleTasks">
      <source xml:lang="en">Toggle Tasks</source>
    </trans-unit>
</body></file>
  <file original="src/sql/workbench/contrib/tasks/browser/tasksRenderer" source-language="en" datatype="plaintext"><body>
    <trans-unit id="canceled">
      <source xml:lang="en">canceled</source>
    </trans-unit>
    <trans-unit id="canceling">
      <source xml:lang="en">canceling</source>
    </trans-unit>
    <trans-unit id="failed">
      <source xml:lang="en">failed</source>
    </trans-unit>
    <trans-unit id="inProgress">
      <source xml:lang="en">in progress</source>
    </trans-unit>
    <trans-unit id="notStarted">
      <source xml:lang="en">not started</source>
    </trans-unit>
    <trans-unit id="succeeded">
      <source xml:lang="en">succeeded</source>
    </trans-unit>
</body></file>
  <file original="src/sql/workbench/contrib/tasks/browser/tasksView" source-language="en" datatype="plaintext"><body>
    <trans-unit id="noTaskMessage">
      <source xml:lang="en">No task history to display.</source>
    </trans-unit>
    <trans-unit id="taskError">
      <source xml:lang="en">Task error</source>
    </trans-unit>
    <trans-unit id="taskHistory.regTreeAriaLabel">
      <source xml:lang="en">Task history</source>
      <note>TaskHistory</note>
    </trans-unit>
</body></file>
  <file original="src/sql/workbench/contrib/tasks/common/tasksAction" source-language="en" datatype="plaintext"><body>
    <trans-unit id="cancelTask.cancel">
      <source xml:lang="en">Cancel</source>
    </trans-unit>
    <trans-unit id="errorMsgFromCancelTask">
      <source xml:lang="en">The task failed to cancel.</source>
    </trans-unit>
    <trans-unit id="taskAction.script">
      <source xml:lang="en">Script</source>
    </trans-unit>
</body></file>
  <file original="src/sql/workbench/contrib/views/browser/treeView" source-language="en" datatype="plaintext"><body>
    <trans-unit id="collapseAll">
      <source xml:lang="en">Collapse All</source>
    </trans-unit>
    <trans-unit id="command-error">
      <source xml:lang="en">Error running command {1}: {0}. This is likely caused by the extension that contributes {1}.</source>
    </trans-unit>
    <trans-unit id="no-dataprovider">
      <source xml:lang="en">There is no data provider registered that can provide view data.</source>
    </trans-unit>
    <trans-unit id="refresh">
      <source xml:lang="en">Refresh</source>
    </trans-unit>
</body></file>
  <file original="src/sql/workbench/contrib/webview/browser/webViewDialog" source-language="en" datatype="plaintext"><body>
    <trans-unit id="webViewDialog.close">
      <source xml:lang="en">Close</source>
    </trans-unit>
    <trans-unit id="webViewDialog.ok">
      <source xml:lang="en">OK</source>
    </trans-unit>
</body></file>
  <file original="src/sql/workbench/contrib/welcome/gettingStarted/browser/abstractEnablePreviewFeatures" source-language="en" datatype="plaintext"><body>
    <trans-unit id="enablePreviewFeatures.never">
      <source xml:lang="en">No, don't show again</source>
    </trans-unit>
    <trans-unit id="enablePreviewFeatures.no">
      <source xml:lang="en">No</source>
    </trans-unit>
    <trans-unit id="enablePreviewFeatures.notice">
      <source xml:lang="en">Preview features enhance your experience in Azure Data Studio by giving you full access to new features and improvements. You can learn more about preview features [here]({0}). Would you like to enable preview features?</source>
    </trans-unit>
    <trans-unit id="enablePreviewFeatures.yes">
      <source xml:lang="en">Yes (recommended)</source>
    </trans-unit>
</body></file>
  <file original="src/sql/workbench/contrib/welcome/page/browser/az_data_welcome_page" source-language="en" datatype="plaintext"><body>
    <trans-unit id="welcomePage.createConnection">
      <source xml:lang="en">Create a connection</source>
    </trans-unit>
    <trans-unit id="welcomePage.createConnectionBody">
      <source xml:lang="en">Connect to a database instance through the connection dialog.</source>
    </trans-unit>
    <trans-unit id="welcomePage.createNotebook">
      <source xml:lang="en">Create a notebook</source>
    </trans-unit>
    <trans-unit id="welcomePage.createNotebookBody">
      <source xml:lang="en">Build a new notebook using a native notebook editor.</source>
    </trans-unit>
    <trans-unit id="welcomePage.deployServer">
      <source xml:lang="en">Deploy a server</source>
    </trans-unit>
    <trans-unit id="welcomePage.deployServerBody">
      <source xml:lang="en">Create a new instance of a relational data service on the platform of your choice.</source>
    </trans-unit>
    <trans-unit id="welcomePage.documentation">
      <source xml:lang="en">Documentation</source>
    </trans-unit>
    <trans-unit id="welcomePage.documentationBody">
      <source xml:lang="en">Visit the documentation center for quickstarts, how-to guides, and references for PowerShell, APIs, etc.</source>
    </trans-unit>
    <trans-unit id="welcomePage.extensions">
      <source xml:lang="en">Extensions</source>
    </trans-unit>
    <trans-unit id="welcomePage.gettingStarted">
      <source xml:lang="en">Getting Started</source>
    </trans-unit>
    <trans-unit id="welcomePage.gettingStartedBody">
      <source xml:lang="en">Discover the capabilities offered by Azure Data Studio and learn how to make the most of them.</source>
    </trans-unit>
    <trans-unit id="welcomePage.history">
      <source xml:lang="en">History</source>
    </trans-unit>
    <trans-unit id="welcomePage.learnMore">
      <source xml:lang="en">Learn more </source>
    </trans-unit>
    <trans-unit id="welcomePage.location">
      <source xml:lang="en">Location</source>
    </trans-unit>
    <trans-unit id="welcomePage.moreRecent">
      <source xml:lang="en">Show more</source>
    </trans-unit>
    <trans-unit id="welcomePage.name">
      <source xml:lang="en">Name</source>
    </trans-unit>
    <trans-unit id="welcomePage.preview">
      <source xml:lang="en">Preview</source>
    </trans-unit>
    <trans-unit id="welcomePage.previewBody">
      <source xml:lang="en">This feature page is in preview. Preview features introduce new functionalities that are on track to becoming a permanent part the product. They are stable, but need additional accessibility improvements. We welcome your early feedback while they are under development.</source>
    </trans-unit>
    <trans-unit id="welcomePage.resources">
      <source xml:lang="en">Resources</source>
    </trans-unit>
    <trans-unit id="welcomePage.runQuery">
      <source xml:lang="en">Run a query</source>
    </trans-unit>
    <trans-unit id="welcomePage.runQueryBody">
      <source xml:lang="en">Interact with data through a query editor.</source>
    </trans-unit>
    <trans-unit id="welcomePage.showAll">
      <source xml:lang="en">Show All</source>
    </trans-unit>
    <trans-unit id="welcomePage.showOnStartup">
      <source xml:lang="en">Show welcome page on startup</source>
    </trans-unit>
    <trans-unit id="welcomePage.usefuLinks">
      <source xml:lang="en">Useful Links</source>
    </trans-unit>
    <trans-unit id="welcomePage.videoDescriptionIntroduction">
      <source xml:lang="en">Introduction to Azure Data Studio Notebooks | Data Exposed</source>
    </trans-unit>
    <trans-unit id="welcomePage.videoDescriptionOverview">
      <source xml:lang="en">Overview of Azure Data Studio</source>
    </trans-unit>
    <trans-unit id="welcomePage.videos">
      <source xml:lang="en">Videos</source>
    </trans-unit>
</body></file>
  <file original="src/sql/workbench/contrib/welcome/page/browser/gettingStartedTour" source-language="en" datatype="plaintext"><body>
    <trans-unit id="GuidedTour.addExtensions">
      <source xml:lang="en">Extend the functionality of Azure Data Studio by installing extensions developed by us/Microsoft as well as the third-party community (you!).</source>
    </trans-unit>
    <trans-unit id="GuidedTour.connections">
      <source xml:lang="en">Connections</source>
    </trans-unit>
    <trans-unit id="GuidedTour.discoverWelcomePage">
      <source xml:lang="en">Discover top features, recently opened files, and recommended extensions on the Welcome page. For more information on how to get started in Azure Data Studio, check out our videos and documentation.</source>
    </trans-unit>
    <trans-unit id="GuidedTour.extensions">
      <source xml:lang="en">Extensions</source>
    </trans-unit>
    <trans-unit id="GuidedTour.finish">
      <source xml:lang="en">Finish</source>
    </trans-unit>
    <trans-unit id="GuidedTour.five">
      <source xml:lang="en">5</source>
    </trans-unit>
    <trans-unit id="GuidedTour.four">
      <source xml:lang="en">4</source>
    </trans-unit>
    <trans-unit id="GuidedTour.gettingStartedNotebooks">
      <source xml:lang="en">Get started creating your own notebook or collection of notebooks in a single place.</source>
    </trans-unit>
    <trans-unit id="GuidedTour.makeConnections">
      <source xml:lang="en">Connect, query, and manage your connections from SQL Server, Azure, and more.</source>
    </trans-unit>
    <trans-unit id="GuidedTour.makeConnesetSettings">
      <source xml:lang="en">Customize Azure Data Studio based on your preferences. You can configure Settings like autosave and tab size, personalize your Keyboard Shortcuts, and switch to a Color Theme of your liking.</source>
    </trans-unit>
    <trans-unit id="GuidedTour.next">
      <source xml:lang="en">Next</source>
    </trans-unit>
    <trans-unit id="GuidedTour.notebooks">
      <source xml:lang="en">Notebooks</source>
    </trans-unit>
    <trans-unit id="GuidedTour.one">
      <source xml:lang="en">1</source>
    </trans-unit>
    <trans-unit id="GuidedTour.readMore">
      <source xml:lang="en">Read more</source>
    </trans-unit>
    <trans-unit id="GuidedTour.settings">
      <source xml:lang="en">Settings</source>
    </trans-unit>
    <trans-unit id="GuidedTour.three">
      <source xml:lang="en">3</source>
    </trans-unit>
    <trans-unit id="GuidedTour.two">
      <source xml:lang="en">2</source>
    </trans-unit>
    <trans-unit id="GuidedTour.welcomePage">
      <source xml:lang="en">Welcome Page</source>
    </trans-unit>
    <trans-unit id="guidedTour">
      <source xml:lang="en">User Welcome Tour</source>
    </trans-unit>
    <trans-unit id="help">
      <source xml:lang="en">Help</source>
    </trans-unit>
    <trans-unit id="hideGuidedTour">
      <source xml:lang="en">Hide Welcome Tour</source>
    </trans-unit>
</body></file>
  <file original="src/sql/workbench/contrib/welcome/page/browser/welcomePage" source-language="en" datatype="plaintext"><body>
    <trans-unit id="WelcomePage.TakeATour">
      <source xml:lang="en">Would you like to take a quick tour of Azure Data Studio?</source>
    </trans-unit>
    <trans-unit id="WelcomePage.welcome">
      <source xml:lang="en">Welcome!</source>
    </trans-unit>
    <trans-unit id="closeTourBar">
      <source xml:lang="en">Close quick tour bar</source>
    </trans-unit>
    <trans-unit id="details">
      <source xml:lang="en">Details</source>
    </trans-unit>
    <trans-unit id="ok">
      <source xml:lang="en">OK</source>
    </trans-unit>
    <trans-unit id="welcome.title">
      <source xml:lang="en">Welcome</source>
    </trans-unit>
    <trans-unit id="welcomePage">
      <source xml:lang="en">Welcome</source>
    </trans-unit>
    <trans-unit id="welcomePage.PostgreSQL">
      <source xml:lang="en">PostgreSQL</source>
    </trans-unit>
    <trans-unit id="welcomePage.PostgreSQLDescription">
      <source xml:lang="en">Connect, query, and manage Postgres databases with Azure Data Studio</source>
    </trans-unit>
    <trans-unit id="welcomePage.adminPack">
      <source xml:lang="en">SQL Admin Pack</source>
    </trans-unit>
    <trans-unit id="welcomePage.adminPackDescription">
      <source xml:lang="en">Admin Pack for SQL Server is a collection of popular database administration extensions to help you manage SQL Server</source>
    </trans-unit>
    <trans-unit id="welcomePage.background">
      <source xml:lang="en">Background color for the Welcome page.</source>
    </trans-unit>
    <trans-unit id="welcomePage.dataVirtualization">
      <source xml:lang="en">Data Virtualization</source>
    </trans-unit>
    <trans-unit id="welcomePage.dataVirtualizationDescription">
      <source xml:lang="en">Virtualize data with SQL Server 2019 and create external tables using interactive wizards</source>
    </trans-unit>
    <trans-unit id="welcomePage.deployServer">
      <source xml:lang="en">Deploy a server</source>
    </trans-unit>
    <trans-unit id="welcomePage.extensionPackAlreadyInstalled">
      <source xml:lang="en">Support for {0} is already installed.</source>
    </trans-unit>
    <trans-unit id="welcomePage.extensionPackNotFound">
      <source xml:lang="en">Support for {0} with id {1} could not be found.</source>
    </trans-unit>
    <trans-unit id="welcomePage.install">
      <source xml:lang="en">Install</source>
    </trans-unit>
    <trans-unit id="welcomePage.installExtensionPack">
      <source xml:lang="en">Install additional support for {0}</source>
    </trans-unit>
    <trans-unit id="welcomePage.installKeymap">
      <source xml:lang="en">Install {0} keymap</source>
    </trans-unit>
    <trans-unit id="welcomePage.installed">
      <source xml:lang="en">Installed</source>
    </trans-unit>
    <trans-unit id="welcomePage.installedExtensionPack">
      <source xml:lang="en">{0} support is already installed</source>
    </trans-unit>
    <trans-unit id="welcomePage.installedKeymap">
      <source xml:lang="en">{0} keymap is already installed</source>
    </trans-unit>
    <trans-unit id="welcomePage.installingExtensionPack">
      <source xml:lang="en">Installing additional support for {0}...</source>
    </trans-unit>
    <trans-unit id="welcomePage.new">
      <source xml:lang="en">New</source>
    </trans-unit>
    <trans-unit id="welcomePage.newConnection">
      <source xml:lang="en">New connection</source>
    </trans-unit>
    <trans-unit id="welcomePage.newNotebook">
      <source xml:lang="en">New notebook</source>
    </trans-unit>
    <trans-unit id="welcomePage.newQuery">
      <source xml:lang="en">New query</source>
    </trans-unit>
    <trans-unit id="welcomePage.open">
      <source xml:lang="en">Open…</source>
    </trans-unit>
    <trans-unit id="welcomePage.openFile">
      <source xml:lang="en">Open file…</source>
    </trans-unit>
    <trans-unit id="welcomePage.openFolder">
      <source xml:lang="en">Open folder…</source>
    </trans-unit>
    <trans-unit id="welcomePage.openFolderWithPath">
      <source xml:lang="en">Open folder {0} with path {1}</source>
    </trans-unit>
    <trans-unit id="welcomePage.powershell">
      <source xml:lang="en">Powershell</source>
    </trans-unit>
    <trans-unit id="welcomePage.powershellDescription">
      <source xml:lang="en">Write and execute PowerShell scripts using Azure Data Studio's rich query editor</source>
    </trans-unit>
    <trans-unit id="welcomePage.showAdminPack">
      <source xml:lang="en">SQL Admin Pack</source>
    </trans-unit>
    <trans-unit id="welcomePage.sqlServerAgent">
      <source xml:lang="en">SQL Server Agent</source>
    </trans-unit>
    <trans-unit id="welcomePage.sqlServerDacpac">
      <source xml:lang="en">SQL Server Dacpac</source>
    </trans-unit>
    <trans-unit id="welcomePage.sqlServerImport">
      <source xml:lang="en">SQL Server Import</source>
    </trans-unit>
    <trans-unit id="welcomePage.sqlServerProfiler">
      <source xml:lang="en">SQL Server Profiler</source>
    </trans-unit>
    <trans-unit id="welcomePage.startTour">
      <source xml:lang="en">Start Tour</source>
    </trans-unit>
    <trans-unit id="welcomePage.willReloadAfterInstallingExtensionPack">
      <source xml:lang="en">The window will reload after installing additional support for {0}.</source>
    </trans-unit>
</body></file>
  <file original="src/sql/workbench/contrib/welcome2/page/browser/az_data_welcome_page" source-language="en" datatype="plaintext"><body>
    <trans-unit id="welcomePage.azdata">
      <source xml:lang="en">Azure Data Studio</source>
    </trans-unit>
    <trans-unit id="welcomePage.azdataBlog">
      <source xml:lang="en">Discover what's new in the latest release</source>
    </trans-unit>
    <trans-unit id="welcomePage.azdataBlogDescription">
      <source xml:lang="en">New monthly blog posts each month showcasing our new features</source>
    </trans-unit>
    <trans-unit id="welcomePage.colorTheme">
      <source xml:lang="en">Color theme</source>
    </trans-unit>
    <trans-unit id="welcomePage.colorThemeDescription">
      <source xml:lang="en">Make the editor and your code look the way you love</source>
    </trans-unit>
    <trans-unit id="welcomePage.customize">
      <source xml:lang="en">Customize</source>
    </trans-unit>
    <trans-unit id="welcomePage.deploy">
      <source xml:lang="en">Deploy</source>
    </trans-unit>
    <trans-unit id="welcomePage.extensionDescription">
      <source xml:lang="en">Download extensions that you need, including the SQL Server Admin pack and more</source>
    </trans-unit>
    <trans-unit id="welcomePage.extensions">
      <source xml:lang="en">Extensions</source>
    </trans-unit>
    <trans-unit id="welcomePage.followTwitter">
      <source xml:lang="en">Follow us on Twitter</source>
    </trans-unit>
    <trans-unit id="welcomePage.followTwitterDescription">
      <source xml:lang="en">Keep up to date with how the community is using Azure Data Studio and to talk directly with the engineers.</source>
    </trans-unit>
    <trans-unit id="welcomePage.gettingStarted">
      <source xml:lang="en">Getting started</source>
    </trans-unit>
    <trans-unit id="welcomePage.gitHubRepository">
      <source xml:lang="en">GitHub repository</source>
    </trans-unit>
    <trans-unit id="welcomePage.help">
      <source xml:lang="en">Help</source>
    </trans-unit>
    <trans-unit id="welcomePage.keyboardShortcut">
      <source xml:lang="en">Keyboard Shortcuts</source>
    </trans-unit>
    <trans-unit id="welcomePage.keyboardShortcutDescription">
      <source xml:lang="en">Find your favorite commands and customize them</source>
    </trans-unit>
    <trans-unit id="welcomePage.learn">
      <source xml:lang="en">Learn</source>
    </trans-unit>
    <trans-unit id="welcomePage.moreRecent">
      <source xml:lang="en">More...</source>
    </trans-unit>
    <trans-unit id="welcomePage.newConnection">
      <source xml:lang="en">New connection</source>
    </trans-unit>
    <trans-unit id="welcomePage.newDeployment">
      <source xml:lang="en">New Deployment…</source>
    </trans-unit>
    <trans-unit id="welcomePage.newNotebook">
      <source xml:lang="en">New notebook</source>
    </trans-unit>
    <trans-unit id="welcomePage.newQuery">
      <source xml:lang="en">New query</source>
    </trans-unit>
    <trans-unit id="welcomePage.noRecentFolders">
      <source xml:lang="en">No recent folders</source>
    </trans-unit>
    <trans-unit id="welcomePage.openFileLinuxPC">
      <source xml:lang="en">Open file</source>
    </trans-unit>
    <trans-unit id="welcomePage.openFileMac">
      <source xml:lang="en">Open file</source>
    </trans-unit>
    <trans-unit id="welcomePage.productDocumentation">
      <source xml:lang="en">Documentation</source>
    </trans-unit>
    <trans-unit id="welcomePage.recent">
      <source xml:lang="en">Recent</source>
    </trans-unit>
    <trans-unit id="welcomePage.releaseNotes">
      <source xml:lang="en">Release notes</source>
    </trans-unit>
    <trans-unit id="welcomePage.reportIssue">
      <source xml:lang="en">Report issue or feature request</source>
    </trans-unit>
    <trans-unit id="welcomePage.showCommands">
      <source xml:lang="en">Find and run all commands</source>
    </trans-unit>
    <trans-unit id="welcomePage.showCommandsDescription">
      <source xml:lang="en">Rapidly access and search commands from the Command Palette ({0})</source>
    </trans-unit>
    <trans-unit id="welcomePage.showOnStartup">
      <source xml:lang="en">Show welcome page on startup</source>
    </trans-unit>
    <trans-unit id="welcomePage.start">
      <source xml:lang="en">Start</source>
    </trans-unit>
</body></file>
  <file original="src/sql/workbench/services/accountManagement/browser/accountDialog" source-language="en" datatype="plaintext"><body>
    <trans-unit id="accountDialog.addConnection">
      <source xml:lang="en">Add an account</source>
    </trans-unit>
    <trans-unit id="accountDialog.close">
      <source xml:lang="en">Close</source>
    </trans-unit>
    <trans-unit id="accountDialog.didNotPickAuthProvider">
      <source xml:lang="en">You didn't select any authentication provider. Please try again.</source>
    </trans-unit>
    <trans-unit id="accountDialog.noAccountLabel">
      <source xml:lang="en">There is no linked account. Please add an account.</source>
    </trans-unit>
    <trans-unit id="accountDialog.noCloudsRegistered">
      <source xml:lang="en">You have no clouds enabled. Go to Settings -&gt; Search Azure Account Configuration -&gt; Enable at least one cloud</source>
    </trans-unit>
    <trans-unit id="accountExplorer.name">
      <source xml:lang="en">Accounts</source>
    </trans-unit>
    <trans-unit id="linkedAccounts">
      <source xml:lang="en">Linked accounts</source>
    </trans-unit>
</body></file>
  <file original="src/sql/workbench/services/accountManagement/browser/accountDialogController" source-language="en" datatype="plaintext"><body>
    <trans-unit id="accountDialog.addAccountErrorTitle">
      <source xml:lang="en">Error adding account</source>
    </trans-unit>
</body></file>
  <file original="src/sql/workbench/services/accountManagement/browser/accountListRenderer" source-language="en" datatype="plaintext"><body>
    <trans-unit id="refreshCredentials">
      <source xml:lang="en">You need to refresh the credentials for this account.</source>
    </trans-unit>
</body></file>
  <file original="src/sql/workbench/services/accountManagement/browser/accountManagementService" source-language="en" datatype="plaintext"><body>
    <trans-unit id="accountManagementService.close">
      <source xml:lang="en">Close</source>
    </trans-unit>
    <trans-unit id="loggingIn">
      <source xml:lang="en">Adding account...</source>
    </trans-unit>
    <trans-unit id="refreshFailed">
      <source xml:lang="en">Refresh account was canceled by the user</source>
    </trans-unit>
</body></file>
  <file original="src/sql/workbench/services/accountManagement/browser/accountPickerImpl" source-language="en" datatype="plaintext"><body>
    <trans-unit id="azureAccount">
      <source xml:lang="en">Azure account</source>
    </trans-unit>
    <trans-unit id="azureTenant">
      <source xml:lang="en">Azure tenant</source>
    </trans-unit>
</body></file>
  <file original="src/sql/workbench/services/accountManagement/browser/autoOAuthDialog" source-language="en" datatype="plaintext"><body>
    <trans-unit id="copyAndOpen">
      <source xml:lang="en">Copy &amp; Open</source>
    </trans-unit>
    <trans-unit id="oauthDialog.cancel">
      <source xml:lang="en">Cancel</source>
    </trans-unit>
    <trans-unit id="userCode">
      <source xml:lang="en">User code</source>
    </trans-unit>
    <trans-unit id="website">
      <source xml:lang="en">Website</source>
    </trans-unit>
</body></file>
  <file original="src/sql/workbench/services/accountManagement/browser/autoOAuthDialogController" source-language="en" datatype="plaintext"><body>
    <trans-unit id="oauthFlyoutIsAlreadyOpen">
      <source xml:lang="en">Cannot start auto OAuth. An auto OAuth is already in progress.</source>
    </trans-unit>
</body></file>
  <file original="src/sql/workbench/services/admin/common/adminService" source-language="en" datatype="plaintext"><body>
    <trans-unit id="adminService.noHandlerRegistered">
      <source xml:lang="en">No Handler Registered</source>
    </trans-unit>
    <trans-unit id="adminService.providerIdNotValidError">
      <source xml:lang="en">Connection is required in order to interact with adminservice</source>
    </trans-unit>
</body></file>
  <file original="src/sql/workbench/services/assessment/common/assessmentService" source-language="en" datatype="plaintext"><body>
    <trans-unit id="asmt.noHandlerRegistered">
      <source xml:lang="en">No Handler Registered</source>
    </trans-unit>
    <trans-unit id="asmt.providerIdNotValidError">
      <source xml:lang="en">Connection is required in order to interact with Assessment Service</source>
    </trans-unit>
</body></file>
  <file original="src/sql/workbench/services/connection/browser/advancedPropertiesController" source-language="en" datatype="plaintext"><body>
    <trans-unit id="advancedProperties.discard">
      <source xml:lang="en">Discard</source>
    </trans-unit>
    <trans-unit id="connectionAdvancedProperties">
      <source xml:lang="en">Advanced Properties</source>
    </trans-unit>
</body></file>
  <file original="src/sql/workbench/services/connection/browser/cmsConnectionWidget" source-language="en" datatype="plaintext"><body>
    <trans-unit id="serverDescription">
      <source xml:lang="en">Server Description (optional)</source>
    </trans-unit>
</body></file>
  <file original="src/sql/workbench/services/connection/browser/connectionActions" source-language="en" datatype="plaintext"><body>
    <trans-unit id="ClearRecentlyUsedLabel">
      <source xml:lang="en">Clear List</source>
    </trans-unit>
    <trans-unit id="ClearedRecentConnections">
      <source xml:lang="en">Recent connections list cleared</source>
    </trans-unit>
    <trans-unit id="clearRecentConnectionMessage">
      <source xml:lang="en">Are you sure you want to delete all the connections from the list?</source>
    </trans-unit>
    <trans-unit id="connectionAction.GetCurrentConnectionString">
      <source xml:lang="en">Get Current Connection String</source>
    </trans-unit>
    <trans-unit id="connectionAction.connectionString">
      <source xml:lang="en">Connection string not available</source>
    </trans-unit>
    <trans-unit id="connectionAction.no">
      <source xml:lang="en">No</source>
    </trans-unit>
    <trans-unit id="connectionAction.noConnection">
      <source xml:lang="en">No active connection available</source>
    </trans-unit>
    <trans-unit id="connectionAction.yes">
      <source xml:lang="en">Yes</source>
    </trans-unit>
    <trans-unit id="connectionDialog.no">
      <source xml:lang="en">No</source>
    </trans-unit>
    <trans-unit id="connectionDialog.yes">
      <source xml:lang="en">Yes</source>
    </trans-unit>
    <trans-unit id="delete">
      <source xml:lang="en">Delete</source>
    </trans-unit>
</body></file>
  <file original="src/sql/workbench/services/connection/browser/connectionBrowseTab" source-language="en" datatype="plaintext"><body>
    <trans-unit id="connectionBrowserTree">
      <source xml:lang="en">Connection Browser Tree</source>
    </trans-unit>
    <trans-unit id="connectionDialog.ApplyingFilter">
      <source xml:lang="en">Applying filter</source>
    </trans-unit>
    <trans-unit id="connectionDialog.FilterApplied">
      <source xml:lang="en">Filter applied</source>
    </trans-unit>
    <trans-unit id="connectionDialog.FilterInputTitle">
      <source xml:lang="en">Filter connections</source>
    </trans-unit>
    <trans-unit id="connectionDialog.FilterPlaceHolder">
      <source xml:lang="en">Type here to filter the list</source>
    </trans-unit>
    <trans-unit id="connectionDialog.FilterRemoved">
      <source xml:lang="en">Filter removed</source>
    </trans-unit>
    <trans-unit id="connectionDialog.RemovingFilter">
      <source xml:lang="en">Removing filter</source>
    </trans-unit>
    <trans-unit id="connectionDialog.browser">
      <source xml:lang="en">Browse</source>
    </trans-unit>
    <trans-unit id="savedConnection">
      <source xml:lang="en">Saved Connections</source>
    </trans-unit>
    <trans-unit id="savedConnections">
      <source xml:lang="en">Saved Connections</source>
    </trans-unit>
</body></file>
  <file original="src/sql/workbench/services/connection/browser/connectionDialogService" source-language="en" datatype="plaintext"><body>
    <trans-unit id="connectionError">
      <source xml:lang="en">Connection error</source>
    </trans-unit>
    <trans-unit id="kerberosErrorStart">
      <source xml:lang="en">Connection failed due to Kerberos error.</source>
    </trans-unit>
    <trans-unit id="kerberosHelpLink">
      <source xml:lang="en">Help configuring Kerberos is available at {0}</source>
    </trans-unit>
    <trans-unit id="kerberosKinit">
      <source xml:lang="en">If you have previously connected you may need to re-run kinit.</source>
    </trans-unit>
</body></file>
  <file original="src/sql/workbench/services/connection/browser/connectionDialogWidget" source-language="en" datatype="plaintext"><body>
    <trans-unit id="connectType">
      <source xml:lang="en">Connection type</source>
    </trans-unit>
    <trans-unit id="connecting">
      <source xml:lang="en">Connecting</source>
    </trans-unit>
    <trans-unit id="connection">
      <source xml:lang="en">Connection</source>
    </trans-unit>
    <trans-unit id="connectionDetailsTitle">
      <source xml:lang="en">Connection Details</source>
    </trans-unit>
    <trans-unit id="connectionDialog.cancel">
      <source xml:lang="en">Cancel</source>
    </trans-unit>
    <trans-unit id="connectionDialog.connect">
      <source xml:lang="en">Connect</source>
    </trans-unit>
    <trans-unit id="connectionDialog.recentConnections">
      <source xml:lang="en">Recent Connections</source>
    </trans-unit>
    <trans-unit id="noRecentConnections">
      <source xml:lang="en">No recent connection</source>
    </trans-unit>
    <trans-unit id="recentConnectionTitle">
      <source xml:lang="en">Recent</source>
    </trans-unit>
</body></file>
  <file original="src/sql/workbench/services/connection/browser/connectionManagementService" source-language="en" datatype="plaintext"><body>
    <trans-unit id="cancelConnectionConfirmation">
      <source xml:lang="en">Are you sure you want to cancel this connection?</source>
    </trans-unit>
    <trans-unit id="connection.invalidConnectionResult">
      <source xml:lang="en">Connection result is invalid</source>
    </trans-unit>
    <trans-unit id="connection.neverShowUnsupportedVersionWarning">
      <source xml:lang="en">Don't show again</source>
    </trans-unit>
    <trans-unit id="connection.noAzureAccount">
      <source xml:lang="en">Failed to get Azure account token for connection</source>
    </trans-unit>
    <trans-unit id="connection.refreshAzureTokenFailure">
      <source xml:lang="en">Failed to refresh Azure account token for connection</source>
    </trans-unit>
    <trans-unit id="connection.unsupportedServerVersionWarning">
      <source xml:lang="en">The server version is not supported by Azure Data Studio, you may still connect to it but some features in Azure Data Studio might not work as expected.</source>
    </trans-unit>
    <trans-unit id="connectionManagementService.noProviderForUri">
      <source xml:lang="en">Could not find provider for uri: {0}</source>
    </trans-unit>
    <trans-unit id="connectionNotAcceptedError">
      <source xml:lang="en">Connection Not Accepted</source>
    </trans-unit>
    <trans-unit id="connectionService.no">
      <source xml:lang="en">No</source>
    </trans-unit>
    <trans-unit id="connectionService.yes">
      <source xml:lang="en">Yes</source>
    </trans-unit>
</body></file>
  <file original="src/sql/workbench/services/connection/browser/connectionWidget" source-language="en" datatype="plaintext"><body>
    <trans-unit id="addNewServerGroup">
      <source xml:lang="en">Add new group...</source>
    </trans-unit>
    <trans-unit id="advanced">
      <source xml:lang="en">Advanced...</source>
    </trans-unit>
    <trans-unit id="connection.azureAccountDropdownLabel">
      <source xml:lang="en">Account</source>
    </trans-unit>
    <trans-unit id="connection.azureTenantDropdownLabel">
      <source xml:lang="en">Azure AD tenant</source>
    </trans-unit>
    <trans-unit id="connectionName">
      <source xml:lang="en">Name (optional)</source>
    </trans-unit>
    <trans-unit id="connectionWidget.AddAzureAccount">
      <source xml:lang="en">Add an account...</source>
    </trans-unit>
    <trans-unit id="connectionWidget.fieldWillBeTrimmed">
      <source xml:lang="en">{0} will be trimmed.</source>
    </trans-unit>
    <trans-unit id="connectionWidget.invalidAzureAccount">
      <source xml:lang="en">You must select an account</source>
    </trans-unit>
    <trans-unit id="connectionWidget.missingRequireField">
      <source xml:lang="en">{0} is required.</source>
    </trans-unit>
    <trans-unit id="connectionWidget.refreshAzureCredentials">
      <source xml:lang="en">Refresh account credentials</source>
    </trans-unit>
    <trans-unit id="defaultDatabaseOption">
      <source xml:lang="en">&lt;Default&gt;</source>
    </trans-unit>
    <trans-unit id="defaultServerGroup">
      <source xml:lang="en">&lt;Default&gt;</source>
    </trans-unit>
    <trans-unit id="loadingDatabaseOption">
      <source xml:lang="en">Loading...</source>
    </trans-unit>
    <trans-unit id="noneServerGroup">
      <source xml:lang="en">&lt;Do not save&gt;</source>
    </trans-unit>
    <trans-unit id="rememberPassword">
      <source xml:lang="en">Remember password</source>
    </trans-unit>
    <trans-unit id="serverGroup">
      <source xml:lang="en">Server group</source>
    </trans-unit>
</body></file>
  <file original="src/sql/workbench/services/connection/browser/localizedConstants" source-language="en" datatype="plaintext"><body>
    <trans-unit id="onDidConnectMessage">
      <source xml:lang="en">Connected to</source>
    </trans-unit>
    <trans-unit id="onDidDisconnectMessage">
      <source xml:lang="en">Disconnected</source>
    </trans-unit>
    <trans-unit id="unsavedGroupLabel">
      <source xml:lang="en">Unsaved Connections</source>
    </trans-unit>
</body></file>
  <file original="src/sql/workbench/services/dashboard/browser/newDashboardTabDialogImpl" source-language="en" datatype="plaintext"><body>
    <trans-unit id="newDashboardTab.cancel">
      <source xml:lang="en">Cancel</source>
    </trans-unit>
    <trans-unit id="newDashboardTab.ok">
      <source xml:lang="en">OK</source>
    </trans-unit>
    <trans-unit id="newDashboardTab.openDashboardExtensions">
      <source xml:lang="en">Open dashboard extensions</source>
    </trans-unit>
    <trans-unit id="newdashboardTabDialog.noExtensionLabel">
      <source xml:lang="en">No dashboard extensions are installed at this time. Go to Extension Manager to explore recommended extensions.</source>
    </trans-unit>
</body></file>
  <file original="src/sql/workbench/services/dialog/browser/dialogPane" source-language="en" datatype="plaintext"><body>
    <trans-unit id="wizardPageNumberDisplayText">
      <source xml:lang="en">Step {0}</source>
    </trans-unit>
</body></file>
  <file original="src/sql/workbench/services/dialog/common/dialogTypes" source-language="en" datatype="plaintext"><body>
    <trans-unit id="dialogModalCancelButtonLabel">
      <source xml:lang="en">Cancel</source>
    </trans-unit>
    <trans-unit id="dialogModalDoneButtonLabel">
      <source xml:lang="en">Done</source>
    </trans-unit>
</body></file>
  <file original="src/sql/workbench/services/editData/common/editQueryRunner" source-language="en" datatype="plaintext"><body>
    <trans-unit id="query.initEditExecutionFailed">
      <source xml:lang="en">Initialize edit data session failed: </source>
    </trans-unit>
</body></file>
  <file original="src/sql/workbench/services/errorMessage/browser/errorMessageDialog" source-language="en" datatype="plaintext"><body>
    <trans-unit id="copyDetails">
      <source xml:lang="en">Copy details</source>
    </trans-unit>
    <trans-unit id="errorMessageDialog.action">
      <source xml:lang="en">Action</source>
    </trans-unit>
    <trans-unit id="errorMessageDialog.close">
      <source xml:lang="en">Close</source>
    </trans-unit>
    <trans-unit id="errorMessageDialog.ok">
      <source xml:lang="en">OK</source>
    </trans-unit>
</body></file>
  <file original="src/sql/workbench/services/errorMessage/browser/errorMessageService" source-language="en" datatype="plaintext"><body>
    <trans-unit id="error">
      <source xml:lang="en">Error</source>
    </trans-unit>
    <trans-unit id="ignore">
      <source xml:lang="en">Ignore</source>
    </trans-unit>
    <trans-unit id="info">
      <source xml:lang="en">Info</source>
    </trans-unit>
    <trans-unit id="warning">
      <source xml:lang="en">Warning</source>
    </trans-unit>
</body></file>
  <file original="src/sql/workbench/services/fileBrowser/browser/fileBrowserDialog" source-language="en" datatype="plaintext"><body>
    <trans-unit id="fileBrowser.discard">
      <source xml:lang="en">Discard</source>
    </trans-unit>
    <trans-unit id="fileBrowser.ok">
      <source xml:lang="en">OK</source>
    </trans-unit>
    <trans-unit id="fileFilter">
      <source xml:lang="en">Files of type</source>
    </trans-unit>
    <trans-unit id="filebrowser.filepath">
      <source xml:lang="en">Selected path</source>
    </trans-unit>
</body></file>
  <file original="src/sql/workbench/services/fileBrowser/browser/fileBrowserDialogController" source-language="en" datatype="plaintext"><body>
    <trans-unit id="filebrowser.selectFile">
      <source xml:lang="en">Select a file</source>
    </trans-unit>
</body></file>
  <file original="src/sql/workbench/services/fileBrowser/browser/fileBrowserTreeView" source-language="en" datatype="plaintext"><body>
    <trans-unit id="fileBrowser.regTreeAriaLabel">
      <source xml:lang="en">File browser tree</source>
      <note>FileBrowserTree</note>
    </trans-unit>
</body></file>
  <file original="src/sql/workbench/services/fileBrowser/common/fileBrowserService" source-language="en" datatype="plaintext"><body>
    <trans-unit id="fileBrowserErrorDialogTitle">
      <source xml:lang="en">File browser error</source>
    </trans-unit>
    <trans-unit id="fileBrowserErrorMessage">
      <source xml:lang="en">An error occured while loading the file browser.</source>
    </trans-unit>
</body></file>
  <file original="src/sql/workbench/services/fileBrowser/common/fileBrowserViewModel" source-language="en" datatype="plaintext"><body>
    <trans-unit id="allFiles">
      <source xml:lang="en">All files</source>
    </trans-unit>
</body></file>
  <file original="src/sql/workbench/services/insights/browser/insightDialogActions" source-language="en" datatype="plaintext"><body>
    <trans-unit id="workbench.action.insights.copySelection">
      <source xml:lang="en">Copy Cell</source>
    </trans-unit>
</body></file>
  <file original="src/sql/workbench/services/insights/browser/insightsDialogController" source-language="en" datatype="plaintext"><body>
    <trans-unit id="insightsConfigError">
      <source xml:lang="en">There was an error parsing the insight config; could not find query array/string or queryfile</source>
    </trans-unit>
    <trans-unit id="insightsError">
      <source xml:lang="en">Insights error</source>
    </trans-unit>
    <trans-unit id="insightsFileError">
      <source xml:lang="en">There was an error reading the query file: </source>
    </trans-unit>
    <trans-unit id="insightsInputError">
      <source xml:lang="en">No Connection Profile was passed to insights flyout</source>
    </trans-unit>
</body></file>
  <file original="src/sql/workbench/services/insights/browser/insightsDialogView" source-language="en" datatype="plaintext"><body>
    <trans-unit id="InsightsDialogTitle">
      <source xml:lang="en">Insights</source>
    </trans-unit>
    <trans-unit id="insights.dialog.itemDetails">
      <source xml:lang="en">Item Details</source>
    </trans-unit>
    <trans-unit id="insights.dialog.items">
      <source xml:lang="en">Items</source>
    </trans-unit>
    <trans-unit id="insights.item">
      <source xml:lang="en">Item</source>
    </trans-unit>
    <trans-unit id="insights.value">
      <source xml:lang="en">Value</source>
    </trans-unit>
    <trans-unit id="insightsDetailView.name">
      <source xml:lang="en">Insight Details</source>
    </trans-unit>
    <trans-unit id="property">
      <source xml:lang="en">Property</source>
    </trans-unit>
    <trans-unit id="value">
      <source xml:lang="en">Value</source>
    </trans-unit>
</body></file>
  <file original="src/sql/workbench/services/insights/common/insightsUtils" source-language="en" datatype="plaintext"><body>
    <trans-unit id="insightsDidNotFindResolvedFile">
      <source xml:lang="en">Could not find query file at any of the following paths :
 {0}</source>
    </trans-unit>
</body></file>
  <file original="src/sql/workbench/services/jobManagement/browser/jobManagementUtilities" source-language="en" datatype="plaintext"><body>
    <trans-unit id="agentUtilities.betweenRetries">
      <source xml:lang="en">Between Retries</source>
    </trans-unit>
    <trans-unit id="agentUtilities.canceled">
      <source xml:lang="en">Cancelled</source>
    </trans-unit>
    <trans-unit id="agentUtilities.executing">
      <source xml:lang="en">Executing</source>
    </trans-unit>
    <trans-unit id="agentUtilities.failed">
      <source xml:lang="en">Failed</source>
    </trans-unit>
    <trans-unit id="agentUtilities.idle">
      <source xml:lang="en">Idle</source>
    </trans-unit>
    <trans-unit id="agentUtilities.inProgress">
      <source xml:lang="en">In Progress</source>
    </trans-unit>
    <trans-unit id="agentUtilities.neverRun">
      <source xml:lang="en">Never Run</source>
    </trans-unit>
    <trans-unit id="agentUtilities.no">
      <source xml:lang="en">No</source>
    </trans-unit>
    <trans-unit id="agentUtilities.notScheduled">
      <source xml:lang="en">Not Scheduled</source>
    </trans-unit>
    <trans-unit id="agentUtilities.obsolete">
      <source xml:lang="en">[Obsolete]</source>
    </trans-unit>
    <trans-unit id="agentUtilities.retry">
      <source xml:lang="en">Retry</source>
    </trans-unit>
    <trans-unit id="agentUtilities.statusUnknown">
      <source xml:lang="en">Status Unknown</source>
    </trans-unit>
    <trans-unit id="agentUtilities.succeeded">
      <source xml:lang="en">Succeeded</source>
    </trans-unit>
    <trans-unit id="agentUtilities.suspended">
      <source xml:lang="en">Suspended</source>
    </trans-unit>
    <trans-unit id="agentUtilities.waitingForThread">
      <source xml:lang="en">Waiting for Thread</source>
    </trans-unit>
    <trans-unit id="agentUtilities.yes">
      <source xml:lang="en">Yes</source>
    </trans-unit>
</body></file>
  <file original="src/sql/workbench/services/jobManagement/common/jobManagementService" source-language="en" datatype="plaintext"><body>
    <trans-unit id="noHandlerRegistered">
      <source xml:lang="en">No Handler Registered</source>
    </trans-unit>
    <trans-unit id="providerIdNotValidError">
      <source xml:lang="en">Connection is required in order to interact with JobManagementService</source>
    </trans-unit>
</body></file>
  <file original="src/sql/workbench/services/notebook/browser/interfaces" source-language="en" datatype="plaintext"><body>
    <trans-unit id="sqlKernel">
      <source xml:lang="en">SQL</source>
    </trans-unit>
</body></file>
  <file original="src/sql/workbench/services/notebook/browser/models/cell" source-language="en" datatype="plaintext"><body>
    <trans-unit id="commandSuccessful">
      <source xml:lang="en">Command executed successfully</source>
    </trans-unit>
    <trans-unit id="executionCanceled">
      <source xml:lang="en">Query execution was canceled</source>
    </trans-unit>
    <trans-unit id="noDefaultKernel">
      <source xml:lang="en">No kernel is available for this notebook</source>
    </trans-unit>
    <trans-unit id="notebookNotReady">
      <source xml:lang="en">The session for this notebook is not yet ready</source>
    </trans-unit>
    <trans-unit id="runCellCancelled">
      <source xml:lang="en">Cell execution cancelled</source>
    </trans-unit>
    <trans-unit id="sessionNotReady">
      <source xml:lang="en">The session for this notebook will start momentarily</source>
    </trans-unit>
</body></file>
  <file original="src/sql/workbench/services/notebook/browser/models/clientSession" source-language="en" datatype="plaintext"><body>
    <trans-unit id="ServerNotStarted">
      <source xml:lang="en">Server did not start for unknown reason</source>
    </trans-unit>
    <trans-unit id="clientSession.unknownError">
      <source xml:lang="en">An error occurred while starting the notebook session</source>
    </trans-unit>
    <trans-unit id="kernelRequiresConnection">
      <source xml:lang="en">Kernel {0} was not found. The default kernel will be used instead.</source>
    </trans-unit>
</body></file>
  <file original="src/sql/workbench/services/notebook/browser/models/notebookContexts" source-language="en" datatype="plaintext"><body>
    <trans-unit id="localhost">
      <source xml:lang="en">localhost</source>
    </trans-unit>
    <trans-unit id="selectConnection">
      <source xml:lang="en">Select Connection</source>
    </trans-unit>
</body></file>
  <file original="src/sql/workbench/services/notebook/browser/models/notebookModel" source-language="en" datatype="plaintext"><body>
    <trans-unit id="ProviderNoManager">
      <source xml:lang="en">Can't find notebook manager for provider {0}</source>
    </trans-unit>
    <trans-unit id="changeContextFailed">
      <source xml:lang="en">Changing context failed: {0}</source>
    </trans-unit>
    <trans-unit id="changeKernelFailed">
      <source xml:lang="en">Failed to change kernel due to error: {0}</source>
    </trans-unit>
    <trans-unit id="changeKernelFailedRetry">
      <source xml:lang="en">Failed to change kernel. Kernel {0} will be used. Error was: {1}</source>
    </trans-unit>
    <trans-unit id="deleteCellFailed">
      <source xml:lang="en">Failed to delete cell.</source>
    </trans-unit>
    <trans-unit id="injectedParametersMsg">
      <source xml:lang="en"># Injected-Parameters
</source>
    </trans-unit>
    <trans-unit id="kernelRequiresConnection">
      <source xml:lang="en">Please select a connection to run cells for this kernel</source>
    </trans-unit>
    <trans-unit id="shutdownClientSessionError">
      <source xml:lang="en">A client session error occurred when closing the notebook: {0}</source>
    </trans-unit>
    <trans-unit id="startSessionFailed">
      <source xml:lang="en">Could not start session: {0}</source>
    </trans-unit>
</body></file>
  <file original="src/sql/workbench/services/notebook/browser/notebookServiceImpl" source-language="en" datatype="plaintext"><body>
    <trans-unit id="notebookServiceNoProvider">
      <source xml:lang="en">Notebook provider does not exist</source>
    </trans-unit>
    <trans-unit id="notebookUriNotDefined">
      <source xml:lang="en">No URI was passed when creating a notebook manager</source>
    </trans-unit>
</body></file>
  <file original="src/sql/workbench/services/notebook/browser/notebookViews/notebookViewModel" source-language="en" datatype="plaintext"><body>
    <trans-unit id="notebookView.nameTaken">
      <source xml:lang="en">A view with the name {0} already exists in this notebook.</source>
    </trans-unit>
</body></file>
  <file original="src/sql/workbench/services/notebook/browser/notebookViews/notebookViewsExtension" source-language="en" datatype="plaintext"><body>
    <trans-unit id="notebookView.untitledView">
      <source xml:lang="en">Untitled View</source>
    </trans-unit>
</body></file>
  <file original="src/sql/workbench/services/notebook/browser/sql/sqlSessionManager" source-language="en" datatype="plaintext"><body>
    <trans-unit id="connectionRequired">
      <source xml:lang="en">A connection must be chosen to run notebook cells</source>
    </trans-unit>
    <trans-unit id="sqlKernelError">
      <source xml:lang="en">SQL kernel error</source>
    </trans-unit>
    <trans-unit id="sqlMaxRowsDisplayed">
      <source xml:lang="en">Displaying Top {0} rows.</source>
    </trans-unit>
</body></file>
  <file original="src/sql/workbench/services/notebook/common/contracts" source-language="en" datatype="plaintext"><body>
    <trans-unit id="notebook.markdownEditMode">
      <source xml:lang="en">Markdown</source>
    </trans-unit>
    <trans-unit id="notebook.richTextEditMode">
      <source xml:lang="en">Rich Text</source>
    </trans-unit>
    <trans-unit id="notebook.splitViewEditMode">
      <source xml:lang="en">Split View</source>
    </trans-unit>
</body></file>
  <file original="src/sql/workbench/services/notebook/common/localContentManager" source-language="en" datatype="plaintext"><body>
    <trans-unit id="invalidMimeData">
      <source xml:lang="en">Data for {0} is expected to be a string or an Array of strings</source>
    </trans-unit>
    <trans-unit id="nbNotSupported">
      <source xml:lang="en">This file does not have a valid notebook format</source>
    </trans-unit>
    <trans-unit id="nbformatNotRecognized">
      <source xml:lang="en">nbformat v{0}.{1} not recognized</source>
    </trans-unit>
    <trans-unit id="unknownCellType">
      <source xml:lang="en">Cell type {0} unknown</source>
    </trans-unit>
    <trans-unit id="unrecognizedOutput">
      <source xml:lang="en">Output type {0} not recognized</source>
    </trans-unit>
    <trans-unit id="unrecognizedOutputType">
      <source xml:lang="en">Output type {0} not recognized</source>
    </trans-unit>
</body></file>
  <file original="src/sql/workbench/services/notebook/common/notebookRegistry" source-language="en" datatype="plaintext"><body>
    <trans-unit id="carbon.extension.contributes.notebook.executionTarget">
      <source xml:lang="en">Optional execution target this magic indicates, for example Spark vs SQL</source>
    </trans-unit>
    <trans-unit id="carbon.extension.contributes.notebook.fileExtensions">
      <source xml:lang="en">What file extensions should be registered to this notebook provider</source>
    </trans-unit>
    <trans-unit id="carbon.extension.contributes.notebook.kernels">
      <source xml:lang="en">Optional set of kernels this is valid for, e.g. python3, pyspark, sql</source>
    </trans-unit>
    <trans-unit id="carbon.extension.contributes.notebook.language">
      <source xml:lang="en">The cell language to be used if this cell magic is included in the cell</source>
    </trans-unit>
    <trans-unit id="carbon.extension.contributes.notebook.magic">
      <source xml:lang="en">Name of the cell magic, such as '%%sql'.</source>
    </trans-unit>
    <trans-unit id="carbon.extension.contributes.notebook.provider">
      <source xml:lang="en">Identifier of the notebook provider.</source>
    </trans-unit>
    <trans-unit id="carbon.extension.contributes.notebook.standardKernels">
      <source xml:lang="en">What kernels should be standard with this notebook provider</source>
    </trans-unit>
    <trans-unit id="vscode.extension.contributes.notebook.languagemagics">
      <source xml:lang="en">Contributes notebook language.</source>
    </trans-unit>
    <trans-unit id="vscode.extension.contributes.notebook.providersDescriptions">
      <source xml:lang="en">Contributes notebook provider descriptions.</source>
    </trans-unit>
</body></file>
  <file original="src/sql/workbench/services/objectExplorer/browser/asyncServerTreeRenderer" source-language="en" datatype="plaintext"><body>
    <trans-unit id="loading">
      <source xml:lang="en">Loading...</source>
    </trans-unit>
</body></file>
  <file original="src/sql/workbench/services/objectExplorer/browser/connectionTreeAction" source-language="en" datatype="plaintext"><body>
    <trans-unit id="DisconnectAction">
      <source xml:lang="en">Disconnect</source>
    </trans-unit>
    <trans-unit id="activeConnections">
      <source xml:lang="en">Show Active Connections</source>
    </trans-unit>
    <trans-unit id="connectionTree.addConnection">
      <source xml:lang="en">New Connection</source>
    </trans-unit>
    <trans-unit id="connectionTree.addServerGroup">
      <source xml:lang="en">New Server Group</source>
    </trans-unit>
    <trans-unit id="connectionTree.editConnection">
      <source xml:lang="en">Edit Connection</source>
    </trans-unit>
    <trans-unit id="connectionTree.editServerGroup">
      <source xml:lang="en">Edit Server Group</source>
    </trans-unit>
    <trans-unit id="connectionTree.refresh">
      <source xml:lang="en">Refresh</source>
    </trans-unit>
    <trans-unit id="deleteConnection">
      <source xml:lang="en">Delete Connection</source>
    </trans-unit>
    <trans-unit id="deleteConnectionGroup">
      <source xml:lang="en">Delete Group</source>
    </trans-unit>
    <trans-unit id="showAllConnections">
      <source xml:lang="en">Show All Connections</source>
    </trans-unit>
</body></file>
  <file original="src/sql/workbench/services/objectExplorer/browser/objectExplorerService" source-language="en" datatype="plaintext"><body>
    <trans-unit id="OeSessionFailedError">
      <source xml:lang="en">Failed to create Object Explorer session</source>
    </trans-unit>
    <trans-unit id="nodeExpansionError">
      <source xml:lang="en">Multiple errors:</source>
    </trans-unit>
</body></file>
  <file original="src/sql/workbench/services/objectExplorer/browser/objectExplorerViewTreeShim" source-language="en" datatype="plaintext"><body>
    <trans-unit id="firewallCanceled">
      <source xml:lang="en">Firewall dialog canceled</source>
    </trans-unit>
    <trans-unit id="loginCanceled">
      <source xml:lang="en">User canceled</source>
    </trans-unit>
    <trans-unit id="noProviderFound">
      <source xml:lang="en">Cannot expand as the required connection provider '{0}' was not found</source>
    </trans-unit>
</body></file>
  <file original="src/sql/workbench/services/objectExplorer/browser/serverTreeRenderer" source-language="en" datatype="plaintext"><body>
    <trans-unit id="loading">
      <source xml:lang="en">Loading...</source>
    </trans-unit>
</body></file>
  <file original="src/sql/workbench/services/objectExplorer/browser/treeCreationUtils" source-language="en" datatype="plaintext"><body>
    <trans-unit id="serversAriaLabel">
      <source xml:lang="en">Servers</source>
    </trans-unit>
    <trans-unit id="treeAriaLabel">
      <source xml:lang="en">Recent Connections</source>
    </trans-unit>
    <trans-unit id="treeCreation.regTreeAriaLabel">
      <source xml:lang="en">Servers</source>
    </trans-unit>
</body></file>
  <file original="src/sql/workbench/services/profiler/browser/profilerColumnEditorDialog" source-language="en" datatype="plaintext"><body>
    <trans-unit id="eventSort">
      <source xml:lang="en">Sort by event</source>
    </trans-unit>
    <trans-unit id="nameColumn">
      <source xml:lang="en">Sort by column</source>
    </trans-unit>
    <trans-unit id="profilerColumnDialog.cancel">
      <source xml:lang="en">Cancel</source>
    </trans-unit>
    <trans-unit id="profilerColumnDialog.ok">
      <source xml:lang="en">OK</source>
    </trans-unit>
    <trans-unit id="profilerColumnDialog.profiler">
      <source xml:lang="en">Profiler</source>
    </trans-unit>
</body></file>
  <file original="src/sql/workbench/services/profiler/browser/profilerFilterDialog" source-language="en" datatype="plaintext"><body>
    <trans-unit id="profilerFilterDialog.addClauseText">
      <source xml:lang="en">Add a clause</source>
    </trans-unit>
    <trans-unit id="profilerFilterDialog.apply">
      <source xml:lang="en">Apply</source>
    </trans-unit>
    <trans-unit id="profilerFilterDialog.cancel">
      <source xml:lang="en">Cancel</source>
    </trans-unit>
    <trans-unit id="profilerFilterDialog.clear">
      <source xml:lang="en">Clear all</source>
    </trans-unit>
    <trans-unit id="profilerFilterDialog.containsOperator">
      <source xml:lang="en">Contains</source>
    </trans-unit>
    <trans-unit id="profilerFilterDialog.fieldColumn">
      <source xml:lang="en">Field</source>
    </trans-unit>
    <trans-unit id="profilerFilterDialog.isNotNullOperator">
      <source xml:lang="en">Is Not Null</source>
    </trans-unit>
    <trans-unit id="profilerFilterDialog.isNullOperator">
      <source xml:lang="en">Is Null</source>
    </trans-unit>
    <trans-unit id="profilerFilterDialog.loadFilter">
      <source xml:lang="en">Load Filter</source>
    </trans-unit>
    <trans-unit id="profilerFilterDialog.notContainsOperator">
      <source xml:lang="en">Not Contains</source>
    </trans-unit>
    <trans-unit id="profilerFilterDialog.notStartsWithOperator">
      <source xml:lang="en">Not Starts With</source>
    </trans-unit>
    <trans-unit id="profilerFilterDialog.ok">
      <source xml:lang="en">OK</source>
    </trans-unit>
    <trans-unit id="profilerFilterDialog.operatorColumn">
      <source xml:lang="en">Operator</source>
    </trans-unit>
    <trans-unit id="profilerFilterDialog.remove">
      <source xml:lang="en">Remove this clause</source>
    </trans-unit>
    <trans-unit id="profilerFilterDialog.saveFilter">
      <source xml:lang="en">Save Filter</source>
    </trans-unit>
    <trans-unit id="profilerFilterDialog.startsWithOperator">
      <source xml:lang="en">Starts With</source>
    </trans-unit>
    <trans-unit id="profilerFilterDialog.title">
      <source xml:lang="en">Filters</source>
    </trans-unit>
    <trans-unit id="profilerFilterDialog.valueColumn">
      <source xml:lang="en">Value</source>
    </trans-unit>
</body></file>
  <file original="src/sql/workbench/services/query/common/queryManagement" source-language="en" datatype="plaintext"><body>
    <trans-unit id="queryManagement.noQueryRunnerForUri">
      <source xml:lang="en">Could not find Query Runner for uri: {0}</source>
    </trans-unit>
    <trans-unit id="queryManagement.uriAlreadyHasQueryRunner">
      <source xml:lang="en">Uri: {0} unexpectedly already has a query runner.</source>
    </trans-unit>
</body></file>
  <file original="src/sql/workbench/services/query/common/queryModelService" source-language="en" datatype="plaintext"><body>
    <trans-unit id="commitEditFailed">
      <source xml:lang="en">Commit row failed: </source>
    </trans-unit>
    <trans-unit id="msgCancelQueryFailed">
      <source xml:lang="en">Canceling the query failed: {0}</source>
    </trans-unit>
    <trans-unit id="queryModelService.noQueryFoundForUri">
      <source xml:lang="en">No Query found for {0}</source>
    </trans-unit>
    <trans-unit id="queryModelService.uriAlreadyHasQuery">
      <source xml:lang="en">{0} already has an existing query</source>
    </trans-unit>
    <trans-unit id="runQueryBatchStartLine">
      <source xml:lang="en">Line {0}</source>
    </trans-unit>
    <trans-unit id="runQueryBatchStartMessage">
      <source xml:lang="en">Started executing query at </source>
    </trans-unit>
    <trans-unit id="runQueryStringBatchStartMessage">
      <source xml:lang="en">Started executing query "{0}"</source>
    </trans-unit>
    <trans-unit id="updateCellFailed">
      <source xml:lang="en">Update cell failed: </source>
    </trans-unit>
</body></file>
  <file original="src/sql/workbench/services/query/common/queryRunner" source-language="en" datatype="plaintext"><body>
    <trans-unit id="copyFailed">
      <source xml:lang="en">Copy failed with error {0}</source>
    </trans-unit>
    <trans-unit id="elapsedBatchTime">
      <source xml:lang="en">Batch execution time: {0}</source>
    </trans-unit>
    <trans-unit id="query.ExecutionFailedError">
      <source xml:lang="en">Execution failed due to an unexpected error: {0}	{1}</source>
    </trans-unit>
    <trans-unit id="query.message.executionTime">
      <source xml:lang="en">Total execution time: {0}</source>
    </trans-unit>
    <trans-unit id="query.message.startQuery">
      <source xml:lang="en">Started executing batch {0}</source>
    </trans-unit>
    <trans-unit id="query.message.startQueryWithRange">
      <source xml:lang="en">Started executing query at Line {0}</source>
    </trans-unit>
</body></file>
  <file original="src/sql/workbench/services/query/common/resultSerializer" source-language="en" datatype="plaintext"><body>
    <trans-unit id="msgSaveFailed">
      <source xml:lang="en">Failed to save results. </source>
    </trans-unit>
    <trans-unit id="msgSaveSucceeded">
      <source xml:lang="en">Successfully saved results to {0}</source>
    </trans-unit>
    <trans-unit id="openFile">
      <source xml:lang="en">Open file</source>
    </trans-unit>
    <trans-unit id="resultsSerializer.saveAsFileExtensionCSVTitle">
      <source xml:lang="en">CSV (Comma delimited)</source>
    </trans-unit>
    <trans-unit id="resultsSerializer.saveAsFileExtensionExcelTitle">
      <source xml:lang="en">Excel Workbook</source>
    </trans-unit>
    <trans-unit id="resultsSerializer.saveAsFileExtensionJSONTitle">
      <source xml:lang="en">JSON</source>
    </trans-unit>
    <trans-unit id="resultsSerializer.saveAsFileExtensionTXTTitle">
      <source xml:lang="en">Plain Text</source>
    </trans-unit>
    <trans-unit id="resultsSerializer.saveAsFileExtensionXMLTitle">
      <source xml:lang="en">XML</source>
    </trans-unit>
    <trans-unit id="resultsSerializer.saveAsFileTitle">
      <source xml:lang="en">Choose Results File</source>
    </trans-unit>
    <trans-unit id="savingFile">
      <source xml:lang="en">Saving file...</source>
    </trans-unit>
</body></file>
  <file original="src/sql/workbench/services/resourceProvider/browser/firewallRuleDialog" source-language="en" datatype="plaintext"><body>
    <trans-unit id="addIPAddressLabel">
      <source xml:lang="en">Add my client IP </source>
    </trans-unit>
    <trans-unit id="addIpRangeLabel">
      <source xml:lang="en">Add my subnet IP range</source>
    </trans-unit>
    <trans-unit id="createNewFirewallRule">
      <source xml:lang="en">Create new firewall rule</source>
    </trans-unit>
    <trans-unit id="filewallRule">
      <source xml:lang="en">Firewall rule</source>
    </trans-unit>
    <trans-unit id="firewall.cancel">
      <source xml:lang="en">Cancel</source>
    </trans-unit>
    <trans-unit id="firewall.ok">
      <source xml:lang="en">OK</source>
    </trans-unit>
    <trans-unit id="firewallRuleDialogDescription">
      <source xml:lang="en">Your client IP address does not have access to the server. Sign in to an Azure account and create a new firewall rule to enable access.</source>
    </trans-unit>
    <trans-unit id="firewallRuleHelpDescription">
      <source xml:lang="en">Learn more about firewall settings</source>
    </trans-unit>
    <trans-unit id="from">
      <source xml:lang="en">From</source>
    </trans-unit>
    <trans-unit id="to">
      <source xml:lang="en">To</source>
    </trans-unit>
</body></file>
  <file original="src/sql/workbench/services/resourceProvider/browser/firewallRuleDialogController" source-language="en" datatype="plaintext"><body>
    <trans-unit id="firewallDialog.addAccountErrorTitle">
      <source xml:lang="en">Error adding account</source>
    </trans-unit>
    <trans-unit id="firewallRuleError">
      <source xml:lang="en">Firewall rule error</source>
    </trans-unit>
</body></file>
  <file original="src/sql/workbench/services/restore/browser/restoreDialog" source-language="en" datatype="plaintext"><body>
    <trans-unit id="RestoreDialogTitle">
      <source xml:lang="en">Restore database</source>
    </trans-unit>
    <trans-unit id="backupFilePath">
      <source xml:lang="en">Backup file path</source>
    </trans-unit>
    <trans-unit id="backupSetsToRestore">
      <source xml:lang="en">Backup sets to restore</source>
    </trans-unit>
    <trans-unit id="database">
      <source xml:lang="en">Database</source>
    </trans-unit>
    <trans-unit id="destination">
      <source xml:lang="en">Destination</source>
    </trans-unit>
    <trans-unit id="fileType">
      <source xml:lang="en">File type</source>
    </trans-unit>
    <trans-unit id="filesTitle">
      <source xml:lang="en">Files</source>
    </trans-unit>
    <trans-unit id="generalTitle">
      <source xml:lang="en">General</source>
    </trans-unit>
    <trans-unit id="logicalFileName">
      <source xml:lang="en">Logical file Name</source>
    </trans-unit>
    <trans-unit id="missingBackupFilePathError">
      <source xml:lang="en">Backup file path is required.</source>
    </trans-unit>
    <trans-unit id="multipleBackupFilePath">
      <source xml:lang="en">Please enter one or more file paths separated by commas</source>
    </trans-unit>
    <trans-unit id="optionsTitle">
      <source xml:lang="en">Options</source>
    </trans-unit>
    <trans-unit id="originalFileName">
      <source xml:lang="en">Original File Name</source>
    </trans-unit>
    <trans-unit id="restoreAs">
      <source xml:lang="en">Restore as</source>
    </trans-unit>
    <trans-unit id="restoreDatabaseFileAs">
      <source xml:lang="en">Restore database files as</source>
    </trans-unit>
    <trans-unit id="restoreDatabaseFileDetails">
      <source xml:lang="en">Restore database file details</source>
    </trans-unit>
    <trans-unit id="restoreDialog.backupFile">
      <source xml:lang="en">Backup file</source>
    </trans-unit>
    <trans-unit id="restoreDialog.cancel">
      <source xml:lang="en">Cancel</source>
    </trans-unit>
    <trans-unit id="restoreDialog.database">
      <source xml:lang="en">Database</source>
    </trans-unit>
    <trans-unit id="restoreDialog.restore">
      <source xml:lang="en">Restore</source>
    </trans-unit>
    <trans-unit id="restoreDialog.restoreTitle">
      <source xml:lang="en">Restore database</source>
    </trans-unit>
    <trans-unit id="restoreDialog.script">
      <source xml:lang="en">Script</source>
    </trans-unit>
    <trans-unit id="restoreFrom">
      <source xml:lang="en">Restore from</source>
    </trans-unit>
    <trans-unit id="restoreOptions">
      <source xml:lang="en">Restore options</source>
    </trans-unit>
    <trans-unit id="restorePlan">
      <source xml:lang="en">Restore plan</source>
    </trans-unit>
    <trans-unit id="restoreTo">
      <source xml:lang="en">Restore to</source>
    </trans-unit>
    <trans-unit id="serverConnection">
      <source xml:lang="en">Server connections</source>
    </trans-unit>
    <trans-unit id="source">
      <source xml:lang="en">Source</source>
    </trans-unit>
    <trans-unit id="taillogBackup">
      <source xml:lang="en">Tail-Log backup</source>
    </trans-unit>
    <trans-unit id="targetDatabase">
      <source xml:lang="en">Target database</source>
    </trans-unit>
</body></file>
  <file original="src/sql/workbench/services/restore/common/constants" source-language="en" datatype="plaintext"><body>
    <trans-unit id="backup.allFiles">
      <source xml:lang="en">All Files</source>
    </trans-unit>
    <trans-unit id="backup.filterBackupFiles">
      <source xml:lang="en">Backup Files</source>
    </trans-unit>
</body></file>
  <file original="src/sql/workbench/services/serverGroup/browser/serverGroupDialog" source-language="en" datatype="plaintext"><body>
    <trans-unit id="MissingGroupNameError">
      <source xml:lang="en">Group name is required.</source>
    </trans-unit>
    <trans-unit id="ServerGroupsDialogTitle">
      <source xml:lang="en">Server Groups</source>
    </trans-unit>
    <trans-unit id="connectionGroupName">
      <source xml:lang="en">Server group name</source>
    </trans-unit>
    <trans-unit id="groupColor">
      <source xml:lang="en">Group color</source>
    </trans-unit>
    <trans-unit id="groupDescription">
      <source xml:lang="en">Group description</source>
    </trans-unit>
    <trans-unit id="serverGroup.cancel">
      <source xml:lang="en">Cancel</source>
    </trans-unit>
    <trans-unit id="serverGroup.ok">
      <source xml:lang="en">OK</source>
    </trans-unit>
</body></file>
  <file original="src/sql/workbench/services/serverGroup/common/serverGroupViewModel" source-language="en" datatype="plaintext"><body>
    <trans-unit id="serverGroup.addServerGroup">
      <source xml:lang="en">Add server group</source>
    </trans-unit>
    <trans-unit id="serverGroup.editServerGroup">
      <source xml:lang="en">Edit server group</source>
    </trans-unit>
</body></file>
  <file original="src/sql/workbench/services/tableDesigner/browser/tableDesignerComponentInput" source-language="en" datatype="plaintext"><body>
    <trans-unit id="tableDesigner.advancedTab">
      <source xml:lang="en">Advanced</source>
    </trans-unit>
    <trans-unit id="tableDesigner.columnAllowNullTitle">
      <source xml:lang="en">Allow Nulls</source>
    </trans-unit>
    <trans-unit id="tableDesigner.columnDefaultValueTitle">
      <source xml:lang="en">Default Value</source>
    </trans-unit>
<<<<<<< HEAD
=======
    <trans-unit id="tableDesigner.columnIsPrimaryKeyTitle">
      <source xml:lang="en">Primary Key</source>
    </trans-unit>
>>>>>>> 4ba192a5
    <trans-unit id="tableDesigner.columnLengthTitle">
      <source xml:lang="en">Length</source>
    </trans-unit>
    <trans-unit id="tableDesigner.columnNameTitle">
      <source xml:lang="en">Name</source>
    </trans-unit>
    <trans-unit id="tableDesigner.columnTypeName">
      <source xml:lang="en">Column</source>
    </trans-unit>
    <trans-unit id="tableDesigner.columnTypeTitle">
      <source xml:lang="en">Type</source>
    </trans-unit>
    <trans-unit id="tableDesigner.columnsTabTitle">
      <source xml:lang="en">Columns</source>
    </trans-unit>
    <trans-unit id="tableDesigner.descriptionTitle">
      <source xml:lang="en">Description</source>
    </trans-unit>
    <trans-unit id="tableDesigner.nameTitle">
      <source xml:lang="en">Table name</source>
    </trans-unit>
<<<<<<< HEAD
=======
    <trans-unit id="tableDesigner.saveChangeError">
      <source xml:lang="en">An error occured while saving changes: {0}</source>
    </trans-unit>
    <trans-unit id="tableDesigner.savedChangeSuccess">
      <source xml:lang="en">The changes have been successfully saved.</source>
    </trans-unit>
    <trans-unit id="tableDesigner.savingChanges">
      <source xml:lang="en">Saving table designer changes...</source>
    </trans-unit>
>>>>>>> 4ba192a5
    <trans-unit id="tableDesigner.schemaTitle">
      <source xml:lang="en">Schema</source>
    </trans-unit>
    <trans-unit id="tableDesigner.tableObjectType">
      <source xml:lang="en">Table</source>
    </trans-unit>
</body></file>
  <file original="src/sql/workbench/services/tasks/common/tasksService" source-language="en" datatype="plaintext"><body>
    <trans-unit id="InProgressWarning">
      <source xml:lang="en">1 or more tasks are in progress. Are you sure you want to quit?</source>
    </trans-unit>
    <trans-unit id="taskService.no">
      <source xml:lang="en">No</source>
    </trans-unit>
    <trans-unit id="taskService.yes">
      <source xml:lang="en">Yes</source>
    </trans-unit>
</body></file>
  <file original="src/sql/workbench/update/electron-browser/gettingStarted" source-language="en" datatype="plaintext"><body>
    <trans-unit id="miGettingStarted">
      <source xml:lang="en">Getting &amp;&amp;Started</source>
      <note>&amp;&amp; denotes a mnemonic</note>
    </trans-unit>
    <trans-unit id="showReleaseNotes">
      <source xml:lang="en">Show Getting Started</source>
    </trans-unit>
</body></file>
</xliff><|MERGE_RESOLUTION|>--- conflicted
+++ resolved
@@ -1,8 +1,6 @@
 <?xml version="1.0" encoding="utf-8"?>
 <xliff version="1.2" xmlns="urn:oasis:names:tc:xliff:document:1.2">
   <file original="src/sql/base/browser/ui/designer/designer" source-language="en" datatype="plaintext"><body>
-<<<<<<< HEAD
-=======
     <trans-unit id="designer.loadingDesigner">
       <source xml:lang="en">Loading designer...</source>
     </trans-unit>
@@ -21,7 +19,6 @@
     <trans-unit id="designer.removeRowText">
       <source xml:lang="en">Remove</source>
     </trans-unit>
->>>>>>> 4ba192a5
     <trans-unit id="tableDesigner.unknownComponentType">
       <source xml:lang="en">The component type: {0} is not supported</source>
     </trans-unit>
@@ -36,8 +33,6 @@
 {1} is the place holder for object name</note>
     </trans-unit>
 </body></file>
-<<<<<<< HEAD
-=======
   <file original="src/sql/base/browser/ui/loadingSpinner/loadingSpinner" source-language="en" datatype="plaintext"><body>
     <trans-unit id="loadingCompletedMessage">
       <source xml:lang="en">Loading completed</source>
@@ -46,7 +41,6 @@
       <source xml:lang="en">Loading</source>
     </trans-unit>
 </body></file>
->>>>>>> 4ba192a5
   <file original="src/sql/base/browser/ui/loadingSpinner/loadingSpinner.component" source-language="en" datatype="plaintext"><body>
     <trans-unit id="loadingCompletedMessage">
       <source xml:lang="en">Loading completed</source>
@@ -5737,12 +5731,9 @@
     <trans-unit id="tableDesigner.columnDefaultValueTitle">
       <source xml:lang="en">Default Value</source>
     </trans-unit>
-<<<<<<< HEAD
-=======
     <trans-unit id="tableDesigner.columnIsPrimaryKeyTitle">
       <source xml:lang="en">Primary Key</source>
     </trans-unit>
->>>>>>> 4ba192a5
     <trans-unit id="tableDesigner.columnLengthTitle">
       <source xml:lang="en">Length</source>
     </trans-unit>
@@ -5764,8 +5755,6 @@
     <trans-unit id="tableDesigner.nameTitle">
       <source xml:lang="en">Table name</source>
     </trans-unit>
-<<<<<<< HEAD
-=======
     <trans-unit id="tableDesigner.saveChangeError">
       <source xml:lang="en">An error occured while saving changes: {0}</source>
     </trans-unit>
@@ -5775,7 +5764,6 @@
     <trans-unit id="tableDesigner.savingChanges">
       <source xml:lang="en">Saving table designer changes...</source>
     </trans-unit>
->>>>>>> 4ba192a5
     <trans-unit id="tableDesigner.schemaTitle">
       <source xml:lang="en">Schema</source>
     </trans-unit>
