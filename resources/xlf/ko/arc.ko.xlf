﻿<?xml version="1.0" encoding="utf-8"?>
<xliff version="1.2" xmlns="urn:oasis:names:tc:xliff:document:1.2">
  <file original="extensions/arc/dist/localizedConstants" source-language="en" datatype="plaintext" target-language="ko">
    <body>
      <trans-unit id="arc.addingWorkerNodes">
        <source xml:lang="en">adding worker nodes</source>
        <target state="translated">작업자 노드 추가</target>
      </trans-unit>
      <trans-unit id="arc.apply">
        <source xml:lang="en">Apply</source>
        <target state="new">Apply</target>
      </trans-unit>
      <trans-unit id="arc.arcDeploymentDeprecation">
        <source xml:lang="en">The Arc Deployment extension has been replaced by the Arc extension and has been uninstalled.</source>
        <target state="translated">Arc 배포 확장이 Arc 확장으로 대체되었으며 제거되었습니다.</target>
      </trans-unit>
      <trans-unit id="arc.arcResources">
        <source xml:lang="en">Azure Arc Resources</source>
        <target state="translated">Azure Arc 리소스</target>
      </trans-unit>
      <trans-unit id="arc.available">
        <source xml:lang="en">Available</source>
        <target state="translated">사용 가능</target>
      </trans-unit>
      <trans-unit id="arc.backup">
        <source xml:lang="en">Backup</source>
        <target state="translated">백업</target>
      </trans-unit>
      <trans-unit id="arc.backups">
        <source xml:lang="en">Backups</source>
        <target state="new">Backups</target>
      </trans-unit>
      <trans-unit id="arc.backupsStorage">
        <source xml:lang="en">{0} backups</source>
        <target state="translated">백업 {0}개</target>
      </trans-unit>
      <trans-unit id="arc.cancel">
        <source xml:lang="en">Cancel</source>
        <target state="translated">취소</target>
      </trans-unit>
      <trans-unit id="arc.clickTheNewSupportRequestButton">
        <source xml:lang="en">Click the new support request button to file a support request in the Azure Portal.</source>
        <target state="translated">[새 지원 요청] 단추를 클릭하여 Azure Portal에서 지원 요청을 제출합니다.</target>
      </trans-unit>
      <trans-unit id="arc.clickTheTroubleshootButton">
        <source xml:lang="en">Click the troubleshoot button to open the Azure Arc {0} troubleshooting notebook.</source>
        <target state="translated">[문제 해결] 단추를 클릭하여 Azure Arc {0} 문제 해결 Notebook을 엽니다.</target>
      </trans-unit>
      <trans-unit id="arc.compute">
        <source xml:lang="en">Compute</source>
        <target state="translated">컴퓨팅</target>
      </trans-unit>
      <trans-unit id="arc.computeAndStorage">
        <source xml:lang="en">Compute + Storage</source>
        <target state="translated">컴퓨팅 + 스토리지</target>
      </trans-unit>
      <trans-unit id="arc.computeAndStorageDescriptionPartFive">
        <source xml:lang="en">there are sufficient resources available</source>
        <target state="translated">사용 가능한 리소스가 충분합니다.</target>
      </trans-unit>
      <trans-unit id="arc.computeAndStorageDescriptionPartFour">
        <source xml:lang="en">Before doing so, you need to ensure</source>
        <target state="translated">이렇게 하려면 먼저 다음을 확인해야 합니다.</target>
      </trans-unit>
      <trans-unit id="arc.computeAndStorageDescriptionPartSix">
        <source xml:lang="en">in your Kubernetes cluster to honor this configuration.</source>
        <target state="translated">Kubernetes 클러스터에서 이 구성을 준수합니다.</target>
      </trans-unit>
      <trans-unit id="arc.computeAndStorageDescriptionPartThree">
        <source xml:lang="en">without downtime and by</source>
        <target state="translated">가동 중지 시간 없이</target>
      </trans-unit>
      <trans-unit id="arc.condition">
        <source xml:lang="en">Condition</source>
        <target state="translated">조건</target>
      </trans-unit>
      <trans-unit id="arc.configurationCoordinatorNode">
        <source xml:lang="en">Configuration</source>
        <target state="translated">구성</target>
      </trans-unit>
      <trans-unit id="arc.configurationPerNode">
        <source xml:lang="en">Configuration (per node)</source>
        <target state="translated">구성(노드당)</target>
      </trans-unit>
      <trans-unit id="arc.configureRP">
        <source xml:lang="en">Configure retention policy</source>
        <target state="new">Configure retention policy</target>
      </trans-unit>
      <trans-unit id="arc.configureRetentionPolicyButton">
        <source xml:lang="en">Configure Retention Policy</source>
        <target state="new">Configure Retention Policy</target>
      </trans-unit>
      <trans-unit id="arc.confirmNewPassword">
        <source xml:lang="en">Confirm the new password</source>
        <target state="translated">새 암호 확인</target>
      </trans-unit>
      <trans-unit id="arc.connecToServer">
        <source xml:lang="en">Connect to Server</source>
        <target state="translated">서버에 연결</target>
      </trans-unit>
      <trans-unit id="arc.connect">
        <source xml:lang="en">Connect</source>
        <target state="translated">연결</target>
      </trans-unit>
      <trans-unit id="arc.connectToController">
        <source xml:lang="en">Connect to Existing Controller</source>
        <target state="translated">기존 컨트롤러에 연결</target>
      </trans-unit>
      <trans-unit id="arc.connectToControllerFailed">
        <source xml:lang="en">Could not connect to controller {0}. {1}</source>
        <target state="translated">컨트롤러 {0}에 연결할 수 없습니다. {1}</target>
      </trans-unit>
      <trans-unit id="arc.connectToMSSql">
        <source xml:lang="en">Connect to SQL managed instance - Azure Arc ({0})</source>
        <target state="translated">SQL Managed Instance에 연결 - Azure Arc({0})</target>
      </trans-unit>
      <trans-unit id="arc.connectToMSSqlFailed">
        <source xml:lang="en">Could not connect to SQL managed instance - Azure Arc Instance {0}. {1}</source>
        <target state="translated">SQL Managed Instance - Azure Arc 인스턴스 {0}에 연결할 수 없습니다. {1}</target>
      </trans-unit>
      <trans-unit id="arc.connectToPGSql">
        <source xml:lang="en">Connect to PostgreSQL Hyperscale - Azure Arc ({0})</source>
        <target state="translated">PostgreSQL 하이퍼스케일에 연결 - Azure Arc({0})</target>
      </trans-unit>
      <trans-unit id="arc.connectToPGSqlFailed">
        <source xml:lang="en">Could not connect to PostgreSQL Hyperscale - Azure Arc Instance {0}. {1}</source>
        <target state="translated">PostgreSQL 하이퍼스케일 - Azure Arc 인스턴스 {0}에 연결할 수 없습니다. {1}</target>
      </trans-unit>
      <trans-unit id="arc.connectToPostgresDescription">
        <source xml:lang="en">A connection to the server is required to show and set database engine settings, which will require the PostgreSQL Extension to be installed.</source>
        <target state="translated">PostgreSQL 확장을 설치해야 하는 데이터베이스 엔진 설정을 표시하고 설정하려면 서버에 연결해야 합니다.</target>
      </trans-unit>
      <trans-unit id="arc.connectionMode">
        <source xml:lang="en">Connection Mode</source>
        <target state="translated">연결 모드</target>
      </trans-unit>
      <trans-unit id="arc.connectionString">
        <source xml:lang="en">Connection string for {0}</source>
        <note>{0} is the name of the type of connection string (e.g. Java)</note>
        <target state="translated">{0}에 대한 연결 문자열</target>
      </trans-unit>
      <trans-unit id="arc.connectionStrings">
        <source xml:lang="en">Connection Strings</source>
        <target state="translated">연결 문자열</target>
      </trans-unit>
      <trans-unit id="arc.containerReady">
        <source xml:lang="en">Pod containers are ready.</source>
        <target state="translated">Pod 컨테이너가 준비되었습니다.</target>
      </trans-unit>
      <trans-unit id="arc.controllerClusterContext">
        <source xml:lang="en">Cluster Context</source>
        <target state="translated">클러스터 컨텍스트</target>
      </trans-unit>
      <trans-unit id="arc.controllerDashboard">
        <source xml:lang="en">Azure Arc Data Controller Dashboard (Preview) - {0}</source>
        <target state="translated">Azure Arc 데이터 컨트롤러 대시보드(미리 보기) - {0}</target>
      </trans-unit>
      <trans-unit id="arc.controllerKubeConfig">
        <source xml:lang="en">Kube Config File Path</source>
        <target state="translated">Kube 구성 파일 경로</target>
      </trans-unit>
      <trans-unit id="arc.controllerName">
        <source xml:lang="en">Name</source>
        <target state="translated">이름</target>
      </trans-unit>
      <trans-unit id="arc.controllerNameDescription">
        <source xml:lang="en">The name to display in the tree view, this is not applied to the controller itself.</source>
        <target state="translated">트리 뷰에 표시할 이름이며 컨트롤러 자체에 적용되지 않습니다.</target>
      </trans-unit>
      <trans-unit id="arc.controllerPassword">
        <source xml:lang="en">Controller Password</source>
        <target state="translated">컨트롤러 암호</target>
      </trans-unit>
      <trans-unit id="arc.controllerUrl">
        <source xml:lang="en">Controller URL</source>
        <target state="translated">컨트롤러 URL</target>
      </trans-unit>
      <trans-unit id="arc.controllerUrlDescription">
        <source xml:lang="en">The Controller URL is necessary if there are multiple clusters with the same namespace - this should generally not be necessary.</source>
        <target state="translated">동일한 네임스페이스를 사용하는 클러스터가 여러 개 있는 경우 컨트롤러 URL이 필요합니다. 일반적으로 필요하지 않습니다.</target>
      </trans-unit>
      <trans-unit id="arc.controllerUrlPlaceholder">
        <source xml:lang="en">https://&lt;IP or hostname&gt;:&lt;port&gt;</source>
        <target state="translated">https://&lt;IP 또는 호스트 이름&gt;:&lt;port&gt;</target>
      </trans-unit>
      <trans-unit id="arc.controllerUsername">
        <source xml:lang="en">Controller Username</source>
        <target state="translated">컨트롤러 사용자 이름</target>
      </trans-unit>
      <trans-unit id="arc.coordinator">
        <source xml:lang="en">Coordinator</source>
        <target state="translated">코디네이터</target>
      </trans-unit>
      <trans-unit id="arc.coordinatorCoresLimit">
        <source xml:lang="en">Coordinator Node CPU limit</source>
        <target state="translated">코디네이터 노드 CPU 제한</target>
      </trans-unit>
      <trans-unit id="arc.coordinatorCoresRequest">
        <source xml:lang="en">Coordinator Node CPU request</source>
        <target state="translated">코디네이터 노드 CPU 요청</target>
      </trans-unit>
      <trans-unit id="arc.coordinatorEndpoint">
        <source xml:lang="en">Coordinator endpoint</source>
        <target state="translated">코디네이터 엔드포인트</target>
      </trans-unit>
      <trans-unit id="arc.coordinatorMemoryLimit">
        <source xml:lang="en">Coordinator Node Memory limit (in GB)</source>
        <target state="translated">코디네이터 노드 메모리 제한(GB)</target>
      </trans-unit>
      <trans-unit id="arc.coordinatorMemoryRequest">
        <source xml:lang="en">Coordinator Node Memory request (in GB)</source>
        <target state="translated">코디네이터 노드 메모리 요청(GB)</target>
      </trans-unit>
      <trans-unit id="arc.coordinatorNode">
        <source xml:lang="en">Coordinator Node</source>
        <target state="translated">코디네이터 노드</target>
      </trans-unit>
      <trans-unit id="arc.coordinatorNodeConfigurationInformation">
        <source xml:lang="en">You can configure the number of CPU cores and storage size that will apply to the coordinator node. Adjust the number of CPU cores and memory settings for your server group. To reset the requests and/or limits, pass in empty value.</source>
        <target state="translated">코디네이터 노드에 적용되는 CPU 코어 수와 스토리지 크기를 구성할 수 있습니다. 서버 그룹의 CPU 코어 수 및 메모리 설정을 조정합니다. 요청 및/또는 제한을 초기화하려면 빈 값을 전달하세요.</target>
      </trans-unit>
      <trans-unit id="arc.coordinatorNodeParameters">
        <source xml:lang="en">Coordinator Node Parameters</source>
        <target state="translated">코디네이터 노드 매개 변수</target>
      </trans-unit>
      <trans-unit id="arc.coordinatorNodeParametersDescription">
        <source xml:lang="en"> These server parameters of the Coordinator node can be set to custom (non-default) values. Search to find parameters.</source>
        <target state="translated">코디네이터 노드의 이러한 서버 매개 변수는 사용자 지정(기본값이 아닌) 값으로 설정할 수 있습니다. 검색하여 매개 변수를 찾습니다.</target>
      </trans-unit>
      <trans-unit id="arc.copiedToClipboard">
        <source xml:lang="en">{0} copied to clipboard</source>
        <target state="translated">클립보드에 복사된 {0}</target>
      </trans-unit>
      <trans-unit id="arc.copyConnectionStringToClipboard">
        <source xml:lang="en">Copy {0} Connection String to clipboard</source>
        <note>{0} is the name of the type of connection string (e.g. Java)</note>
        <target state="translated">{0} 연결 문자열을 클립보드에 복사</target>
      </trans-unit>
      <trans-unit id="arc.copyValueToClipboard">
        <source xml:lang="en">Copy {0} to clipboard</source>
        <note>{0} is the name of the type of value being copied (e.g. Coordinator endpoint)</note>
        <target state="translated">{0}을(를) 클립보드에 복사</target>
      </trans-unit>
      <trans-unit id="arc.coresLimit">
        <source xml:lang="en">CPU limit</source>
        <target state="translated">CPU 제한</target>
      </trans-unit>
      <trans-unit id="arc.coresRequest">
        <source xml:lang="en">CPU request</source>
        <target state="translated">CPU 요청</target>
      </trans-unit>
      <trans-unit id="arc.couldNotFindAzureResource">
        <source xml:lang="en">Could not find Azure resource for {0}</source>
        <target state="translated">{0}에 대한 Azure 리소스를 찾을 수 없습니다.</target>
      </trans-unit>
      <trans-unit id="arc.couldNotFindControllerRegistration">
        <source xml:lang="en">Could not find controller registration.</source>
        <target state="translated">컨트롤러 등록을 찾을 수 없습니다.</target>
      </trans-unit>
      <trans-unit id="arc.createNew">
        <source xml:lang="en">New Instance</source>
        <target state="translated">새 인스턴스</target>
      </trans-unit>
      <trans-unit id="arc.dataController">
        <source xml:lang="en">Data controller</source>
        <target state="translated">데이터 컨트롤러</target>
      </trans-unit>
      <trans-unit id="arc.dataControllersType">
        <source xml:lang="en">Azure Arc Data Controller</source>
        <target state="translated">Azure Arc 데이터 컨트롤러</target>
      </trans-unit>
      <trans-unit id="arc.dataStorage">
        <source xml:lang="en">{0} data</source>
        <target state="translated">{0} 데이터</target>
      </trans-unit>
      <trans-unit id="arc.database">
        <source xml:lang="en">Database</source>
        <target state="new">Database</target>
      </trans-unit>
      <trans-unit id="arc.databaseCreated">
        <source xml:lang="en">Database {0} created</source>
        <target state="translated">데이터베이스 {0} 생성됨</target>
      </trans-unit>
      <trans-unit id="arc.databaseCreationFailed">
        <source xml:lang="en">Failed to create database {0}. {1}</source>
        <target state="translated">{0} 데이터베이스를 만들지 못했습니다. {1}</target>
      </trans-unit>
      <trans-unit id="arc.databaseDetails">
        <source xml:lang="en">Database Details</source>
        <target state="new">Database Details</target>
      </trans-unit>
      <trans-unit id="arc.databaseDetailsText">
        <source xml:lang="en">Enter the required settings for this database, including a name and a target managed instance. By default, the source instance is selected.</source>
        <target state="new">Enter the required settings for this database, including a name and a target managed instance. By default, the source instance is selected.</target>
      </trans-unit>
      <trans-unit id="arc.databaseName">
        <source xml:lang="en">Database name</source>
        <target state="translated">데이터베이스 이름</target>
      </trans-unit>
      <trans-unit id="arc.databases">
        <source xml:lang="en">Databases</source>
        <target state="translated">데이터베이스</target>
      </trans-unit>
      <trans-unit id="arc.defaultControllerName">
        <source xml:lang="en">arc-dc</source>
        <target state="translated">arc-dc</target>
      </trans-unit>
      <trans-unit id="arc.delete">
        <source xml:lang="en">Delete</source>
        <target state="translated">삭제</target>
      </trans-unit>
      <trans-unit id="arc.deletingInstance">
        <source xml:lang="en">Deleting instance '{0}'...</source>
        <target state="translated">인스턴스 '{0}'을(를) 삭제하는 중...</target>
      </trans-unit>
      <trans-unit id="arc.description">
        <source xml:lang="en">Description</source>
        <target state="translated">설명</target>
      </trans-unit>
      <trans-unit id="arc.details">
        <source xml:lang="en">Details</source>
        <target state="translated">세부 정보</target>
      </trans-unit>
      <trans-unit id="arc.diagnoseAndSolveProblems">
        <source xml:lang="en">Diagnose and solve problems</source>
        <target state="translated">문제 진단 및 해결</target>
      </trans-unit>
      <trans-unit id="arc.direct">
        <source xml:lang="en">Direct</source>
        <target state="translated">직접</target>
      </trans-unit>
      <trans-unit id="arc.discard">
        <source xml:lang="en">Discard</source>
        <target state="translated">삭제</target>
      </trans-unit>
      <trans-unit id="arc.drop">
        <source xml:lang="en">Drop</source>
        <target state="translated">삭제</target>
      </trans-unit>
      <trans-unit id="arc.dropMultipleExtensions">
        <source xml:lang="en">Currently dropping another extension, try again once that is completed.</source>
        <target state="translated">현재 다른 확장을 삭제하고 있습니다. 완료된 후 다시 시도하세요.</target>
      </trans-unit>
      <trans-unit id="arc.earliestPitrRestorePoint">
        <source xml:lang="en">Earliest PITR restore point</source>
        <target state="new">Earliest PITR restore point</target>
      </trans-unit>
      <trans-unit id="arc.emergency">
        <source xml:lang="en">Emergency</source>
        <target state="translated">비상</target>
      </trans-unit>
      <trans-unit id="arc.endpoint">
        <source xml:lang="en">Endpoint</source>
        <target state="translated">엔드포인트</target>
      </trans-unit>
      <trans-unit id="arc.enterANonEmptyPassword">
        <source xml:lang="en">Enter a non empty password or press escape to exit.</source>
        <target state="translated">비어 있지 않은 암호를 입력하거나 Esc 키를 눌러 종료합니다.</target>
      </trans-unit>
      <trans-unit id="arc.enterNewPassword">
        <source xml:lang="en">Enter a new password</source>
        <target state="translated">새 암호 입력</target>
      </trans-unit>
      <trans-unit id="arc.errorConnectingToController">
        <source xml:lang="en">Error connecting to controller. {0}</source>
        <target state="translated">컨트롤러에 연결하는 동안 오류가 발생했습니다. {0}</target>
      </trans-unit>
      <trans-unit id="arc.errorVerifyingPassword">
        <source xml:lang="en">Error encountered while verifying password. {0}</source>
        <target state="translated">암호를 확인하는 동안 오류가 발생했습니다. {0}</target>
      </trans-unit>
      <trans-unit id="arc.extensionInstallationFailed">
        <source xml:lang="en">Failed to install extension {0}.</source>
        <target state="translated">확장 {0}을(를) 설치하지 못했습니다.</target>
      </trans-unit>
      <trans-unit id="arc.extensionInstalled">
        <source xml:lang="en">Extension '{0}' has been installed.</source>
        <target state="translated">'{0}' 확장이 설치되었습니다.</target>
      </trans-unit>
      <trans-unit id="arc.extensionName">
        <source xml:lang="en">Extension name</source>
        <target state="translated">확장 이름</target>
      </trans-unit>
      <trans-unit id="arc.extensionsAddDialog">
        <source xml:lang="en">PostgreSQL provides the ability to extend the functionality of your database by using extensions.</source>
        <target state="translated">PostgreSQL은 확장을 사용하여 데이터베이스의 기능을 확장할 수 있도록 합니다.</target>
      </trans-unit>
      <trans-unit id="arc.extensionsAddErrorrMessage">
        <source xml:lang="en">Value should be either of the following: ({0}).</source>
        <target state="translated">값은 다음 중 하나여야 합니다({0}).</target>
      </trans-unit>
      <trans-unit id="arc.extensionsAddFunction">
        <source xml:lang="en">Some extensions must be loaded into PostgreSQL at startup time before they can be used. To edit, type in comma separated list of valid extensions: ({0}).</source>
        <target state="translated">일부 확장을 사용하려면 시작 시 PostgreSQL에 로드해야 합니다. 편집하려면 유효한 확장의 쉼표로 구분된 목록을 입력합니다({0}).</target>
      </trans-unit>
      <trans-unit id="arc.extensionsAddList">
        <source xml:lang="en">Extensions</source>
        <target state="translated">확장</target>
      </trans-unit>
      <trans-unit id="arc.extensionsAdded">
        <source xml:lang="en">Extensions '{0}' added</source>
        <target state="translated">확장 '{0}'이(가) 추가됨</target>
      </trans-unit>
      <trans-unit id="arc.extensionsDescription">
        <source xml:lang="en">PostgreSQL provides the ability to extend the functionality of your database by using extensions. Extensions allow for bundling multiple related SQL objects together in a single package that can be loaded or removed from your database with a single command. After being loaded in the database, extensions can function like built-in features.</source>
        <target state="translated">PostgreSQL은 확장을 사용하여 데이터베이스의 기능을 확장할 수 있도록 합니다. 확장을 사용하면 단일 명령으로 데이터베이스에서 로드하거나 제거할 수 있는 단일 패키지에서 여러 관련 SQL 개체를 함께 묶을 수 있습니다. 데이터베이스에 로드된 후 확장은 기본 제공 기능처럼 작동할 수 있습니다.</target>
      </trans-unit>
      <trans-unit id="arc.extensionsDropped">
        <source xml:lang="en">Extensions '{0}' dropped</source>
        <target state="translated">'{0}' 확장을 삭제했습니다.</target>
      </trans-unit>
      <trans-unit id="arc.extensionsFunction">
        <source xml:lang="en">Some extensions must be loaded into PostgreSQL at startup time before they can be used. These preloaded extensions can be viewed and edited  below.</source>
        <target state="translated">일부 확장을 사용하려면 시작 시 PostgreSQL에 로드해야 합니다. 이러한 미리 로드된 확장은 아래에서 보고 편집할 수 있습니다.</target>
      </trans-unit>
      <trans-unit id="arc.extensionsLearnMore">
        <source xml:lang="en">Learn more about PostgreSQL extensions.</source>
        <target state="translated">PostgreSQL 확장에 대해 자세히 알아보세요.</target>
      </trans-unit>
      <trans-unit id="arc.extensionsTableLabel">
        <source xml:lang="en">Table of preloaded extensions.</source>
        <target state="translated">미리 로드된 확장의 테이블입니다.</target>
      </trans-unit>
      <trans-unit id="arc.extensionsTableLoading">
        <source xml:lang="en">Table of preloaded extensions are loading.</source>
        <target state="translated">미리 로드된 확장의 테이블이 로드되고 있습니다.</target>
      </trans-unit>
      <trans-unit id="arc.extensionsTableLoadingComplete">
        <source xml:lang="en">Preloaded extensions can now be viewed.</source>
        <target state="translated">이제 미리 로드된 확장을 볼 수 있습니다.</target>
      </trans-unit>
      <trans-unit id="arc.externalEndpoint">
        <source xml:lang="en">External Endpoint</source>
        <target state="translated">외부 엔드포인트</target>
      </trans-unit>
      <trans-unit id="arc.failed">
        <source xml:lang="en">Failed</source>
        <target state="translated">실패</target>
      </trans-unit>
      <trans-unit id="arc.feedback">
        <source xml:lang="en">Feedback</source>
        <target state="translated">피드백</target>
      </trans-unit>
      <trans-unit id="arc.fetchConfigFailed">
        <source xml:lang="en">An unexpected error occurred retrieving the config for '{0}'. {1}</source>
        <target state="translated">'{0}'에 대한 구성을 검색하는 동안 예기치 않은 오류가 발생했습니다. {1}</target>
      </trans-unit>
      <trans-unit id="arc.fetchDatabasesFailed">
        <source xml:lang="en">An unexpected error occurred retrieving the databases for '{0}'. {1}</source>
        <target state="translated">'{0}'에 대한 데이터베이스를 검색하는 동안 예기치 않은 오류가 발생했습니다. {1}</target>
      </trans-unit>
      <trans-unit id="arc.fetchEndpointsFailed">
        <source xml:lang="en">An unexpected error occurred retrieving the endpoints for '{0}'. {1}</source>
        <target state="translated">'{0}'에 대한 엔드포인트를 검색하는 동안 예기치 않은 오류가 발생했습니다. {1}</target>
      </trans-unit>
      <trans-unit id="arc.fetchEngineSettingsFailed">
        <source xml:lang="en">An unexpected error occurred retrieving the engine settings for '{0}'. {1}</source>
        <target state="translated">'{0}'에 대한 엔진 설정을 검색하는 동안 예기치 않은 오류가 발생했습니다. {1}</target>
      </trans-unit>
      <trans-unit id="arc.fetchRegistrationsFailed">
        <source xml:lang="en">An unexpected error occurred retrieving the registrations for '{0}'. {1}</source>
        <target state="translated">'{0}'에 대한 등록을 검색하는 동안 예기치 않은 오류가 발생했습니다. {1}</target>
      </trans-unit>
      <trans-unit id="arc.fullyQualifiedDomain">
        <source xml:lang="en">Fully qualified domain</source>
        <target state="translated">정규화된 도메인</target>
      </trans-unit>
      <trans-unit id="arc.grafanaDashboard">
        <source xml:lang="en">Grafana Dashboard</source>
        <target state="translated">Grafana 대시보드</target>
      </trans-unit>
      <trans-unit id="arc.grafanaDashboardDescription">
        <source xml:lang="en">Dashboard for viewing metrics</source>
        <target state="translated">메트릭을 보기 위한 대시보드</target>
      </trans-unit>
      <trans-unit id="arc.indirect">
        <source xml:lang="en">Indirect</source>
        <target state="translated">간접</target>
      </trans-unit>
      <trans-unit id="arc.installingExtension">
        <source xml:lang="en">Installing extension '{0}'...</source>
        <target state="translated">'{0}' 확장을 설치하는 중...</target>
      </trans-unit>
      <trans-unit id="arc.instance">
        <source xml:lang="en">Instance</source>
        <target state="new">Instance</target>
      </trans-unit>
      <trans-unit id="arc.instanceDeleted">
        <source xml:lang="en">Instance '{0}' deleted</source>
        <target state="translated">인스턴스 '{0}'이(가) 삭제됨</target>
      </trans-unit>
      <trans-unit id="arc.instanceDeletionFailed">
        <source xml:lang="en">Failed to delete instance {0}. {1}</source>
        <target state="translated">{0} 인스턴스를 삭제하지 못했습니다. {1}</target>
      </trans-unit>
      <trans-unit id="arc.instanceDeletionWarning">
        <source xml:lang="en">Warning! Deleting an instance is permanent and cannot be undone. To delete the instance '{0}' type the name '{0}' below to proceed.</source>
        <target state="translated">경고! 인스턴스 삭제는 영구적이므로 실행 취소할 수 없습니다. 인스턴스 '{0}'을(를) 삭제하려면 아래에 '{0}' 이름을 입력하고 계속합니다.</target>
      </trans-unit>
      <trans-unit id="arc.instanceUpdateFailed">
        <source xml:lang="en">Failed to update instance {0}. {1}</source>
        <target state="translated">인스턴스 {0}을(를) 업데이트하지 못했습니다. {1}</target>
      </trans-unit>
      <trans-unit id="arc.instanceUpdated">
        <source xml:lang="en">Instance '{0}' updated</source>
        <target state="translated">인스턴스 '{0}'이(가) 업데이트됨</target>
      </trans-unit>
      <trans-unit id="arc.invalidConfigPath">
        <source xml:lang="en">Invalid config path</source>
        <target state="translated">잘못된 구성 경로</target>
      </trans-unit>
      <trans-unit id="arc.invalidInstanceDeletionName">
        <source xml:lang="en">The value '{0}' does not match the instance name. Try again or press escape to exit</source>
        <target state="translated">'{0}' 값이 인스턴스 이름과 일치하지 않습니다. 다시 시도하거나 Esc 키를 눌러 종료합니다.</target>
      </trans-unit>
      <trans-unit id="arc.issuesDetected">
        <source xml:lang="en">Issues Detected</source>
        <target state="translated">문제 검색됨</target>
      </trans-unit>
      <trans-unit id="arc.kibanaDashboard">
        <source xml:lang="en">Kibana Dashboard</source>
        <target state="translated">Kibana 대시보드</target>
      </trans-unit>
      <trans-unit id="arc.kibanaDashboardDescription">
        <source xml:lang="en">Dashboard for viewing logs</source>
        <target state="translated">로그를 보기 위한 대시보드</target>
      </trans-unit>
      <trans-unit id="arc.lastTransition">
        <source xml:lang="en">Last transition</source>
        <target state="translated">마지막 전환</target>
      </trans-unit>
      <trans-unit id="arc.latestpitrRestorePoint">
        <source xml:lang="en">Latest PITR restore point</source>
        <target state="new">Latest PITR restore point</target>
      </trans-unit>
      <trans-unit id="arc.learnAboutNodeParameters">
        <source xml:lang="en">Learn more about database engine settings for Azure Arc-enabled PostgreSQL Hyperscale</source>
        <target state="translated">Azure Arc 지원 PostgreSQL 하이퍼스케일의 데이터베이스 엔진 설정에 대한 자세한 정보</target>
      </trans-unit>
      <trans-unit id="arc.learnAboutPostgresClients">
        <source xml:lang="en">Learn more about Azure PostgreSQL Hyperscale client interfaces</source>
        <target state="translated">Azure PostgreSQL 하이퍼스케일 클라이언트 인터페이스에 대한 자세한 정보</target>
      </trans-unit>
      <trans-unit id="arc.learnMore">
        <source xml:lang="en">Learn More.</source>
        <target state="translated">자세히 알아보세요.</target>
      </trans-unit>
      <trans-unit id="arc.loadExtensions">
        <source xml:lang="en">Load extensions</source>
        <target state="translated">확장 로드</target>
      </trans-unit>
      <trans-unit id="arc.loading">
        <source xml:lang="en">Loading...</source>
        <target state="translated">로드하는 중...</target>
      </trans-unit>
      <trans-unit id="arc.loadingClusterContextCompleted">
        <source xml:lang="en">Loading cluster contexts completed</source>
        <target state="translated">클러스터 컨텍스트 로드 완료</target>
      </trans-unit>
      <trans-unit id="arc.loadingClusterContextsError">
        <source xml:lang="en">Error loading cluster contexts. {0}</source>
        <target state="translated">클러스터 컨텍스트를 로드하는 동안 오류가 발생했습니다. {0}</target>
      </trans-unit>
      <trans-unit id="arc.logStorage">
        <source xml:lang="en">{0} log</source>
        <target state="translated">{0} 로그</target>
      </trans-unit>
      <trans-unit id="arc.loginFailed">
        <source xml:lang="en">Error logging into controller - wrong username or password</source>
        <target state="translated">컨트롤러에 로그인하는 동안 오류 발생 - 잘못된 사용자 이름 또는 암호</target>
      </trans-unit>
      <trans-unit id="arc.memoryLimit">
        <source xml:lang="en">Memory limit (in GB)</source>
        <target state="translated">메모리 제한(GB)</target>
      </trans-unit>
      <trans-unit id="arc.memoryRequest">
        <source xml:lang="en">Memory request (in GB)</source>
        <target state="translated">메모리 요청(GB)</target>
      </trans-unit>
      <trans-unit id="arc.miaaAdmin">
        <source xml:lang="en">Managed instance admin</source>
        <target state="translated">관리되는 인스턴스 관리자</target>
      </trans-unit>
      <trans-unit id="arc.miaaBackupsDatabasesDescription">
        <source xml:lang="en">Databases with available backups are displayed below. Restore databases to this instance or any other instance within the same custom location.</source>
        <target state="new">Databases with available backups are displayed below. Restore databases to this instance or any other instance within the same custom location.</target>
      </trans-unit>
      <trans-unit id="arc.miaaComputeAndStorageDescriptionPartOne">
        <source xml:lang="en">You can scale your Azure SQL managed instance - Azure Arc by</source>
        <target state="translated">Azure SQL Managed Instance - Azure Arc의 크기를 조정할 수 있습니다.</target>
      </trans-unit>
      <trans-unit id="arc.miaaConnectionRequired">
        <source xml:lang="en">A connection is required to list the databases on this instance.</source>
        <target state="translated">이 인스턴스의 데이터베이스를 나열하려면 연결이 필요합니다.</target>
      </trans-unit>
      <trans-unit id="arc.miaaDashboard">
        <source xml:lang="en">SQL managed instance - Azure Arc Dashboard (Preview) - {0}</source>
        <target state="translated">Azure SQL Managed Instance - Azure Arc(미리 보기) - {0}</target>
      </trans-unit>
      <trans-unit id="arc.miaaProviderName">
        <source xml:lang="en">MSSQL</source>
        <target state="translated">MSSQL</target>
      </trans-unit>
      <trans-unit id="arc.miaaType">
        <source xml:lang="en">SQL managed instance - Azure Arc</source>
        <target state="translated">SQL 관리형 인스턴스 - Azure Arc</target>
      </trans-unit>
      <trans-unit id="arc.missingExtension">
        <source xml:lang="en">The {0} extension is required to view engine settings. Do you wish to install it now?</source>
        <target state="translated">엔진 설정을 보려면 {0} 확장이 필요합니다. 지금 설치하시겠습니까?</target>
      </trans-unit>
      <trans-unit id="arc.monitor">
        <source xml:lang="en">Monitor</source>
        <target state="translated">모니터</target>
      </trans-unit>
      <trans-unit id="arc.name">
        <source xml:lang="en">Name</source>
        <target state="translated">이름</target>
      </trans-unit>
      <trans-unit id="arc.namespace">
        <source xml:lang="en">Namespace</source>
        <target state="translated">네임스페이스</target>
      </trans-unit>
      <trans-unit id="arc.networking">
        <source xml:lang="en">Networking</source>
        <target state="translated">네트워킹</target>
      </trans-unit>
      <trans-unit id="arc.newDatabase">
        <source xml:lang="en">New Database</source>
        <target state="translated">새 데이터베이스</target>
      </trans-unit>
      <trans-unit id="arc.newSupportRequest">
        <source xml:lang="en">New support request</source>
        <target state="translated">새 지원 요청</target>
      </trans-unit>
      <trans-unit id="arc.no">
        <source xml:lang="en">No</source>
        <target state="translated">아니요</target>
      </trans-unit>
      <trans-unit id="arc.noExtensions">
        <source xml:lang="en">No extensions listed in configuration.</source>
        <target state="translated">구성에 나열된 확장이 없습니다.</target>
      </trans-unit>
      <trans-unit id="arc.noExternalEndpoint">
        <source xml:lang="en">No External Endpoint has been configured so this information isn't available.</source>
        <target state="translated">외부 엔드포인트가 구성되지 않았으므로 이 정보를 사용할 수 없습니다.</target>
      </trans-unit>
      <trans-unit id="arc.noInstancesAvailable">
        <source xml:lang="en">No instances available</source>
        <target state="translated">인스턴스를 사용할 수 없음</target>
      </trans-unit>
      <trans-unit id="arc.noNodeParametersFound">
        <source xml:lang="en">No worker server parameters found...</source>
        <target state="translated">작업자 서버 매개 변수를 찾을 수 없습니다...</target>
      </trans-unit>
      <trans-unit id="arc.noPodIssuesDetected">
        <source xml:lang="en">There aren’t any known issues affecting this PostgreSQL Hyperscale instance.</source>
        <target state="translated">이 PostgreSQL 하이퍼스케일 인스턴스에 영향을 주는 알려진 문제는 없습니다.</target>
      </trans-unit>
      <trans-unit id="arc.noWorkerPods">
        <source xml:lang="en">No worker pods in this configuration.</source>
        <target state="translated">이 구성에는 작업자 Pod가 없습니다.</target>
      </trans-unit>
      <trans-unit id="arc.node">
        <source xml:lang="en">node</source>
        <target state="translated">노드</target>
      </trans-unit>
      <trans-unit id="arc.nodeConfiguration">
        <source xml:lang="en">Node configuration</source>
        <target state="translated">노드 구성</target>
      </trans-unit>
      <trans-unit id="arc.nodes">
        <source xml:lang="en">nodes</source>
        <target state="translated">노드</target>
      </trans-unit>
      <trans-unit id="arc.notConfigured">
        <source xml:lang="en">Not Configured</source>
        <target state="translated">구성되지 않음</target>
      </trans-unit>
      <trans-unit id="arc.notReady">
        <source xml:lang="en">Not Ready</source>
        <target state="translated">준비되지 않음</target>
      </trans-unit>
      <trans-unit id="arc.numVCore">
        <source xml:lang="en">{0} vCore</source>
        <target state="translated">vCore {0}</target>
      </trans-unit>
      <trans-unit id="arc.numVCores">
        <source xml:lang="en">{0} vCores</source>
        <target state="translated">vCore {0}개</target>
      </trans-unit>
      <trans-unit id="arc.numberOfIssuesDetected">
        <source xml:lang="en">• {0} ({1} issues)</source>
        <target state="translated">•{0} (문제 {1}개)</target>
      </trans-unit>
      <trans-unit id="arc.off">
        <source xml:lang="en">Off</source>
        <target state="translated">끄기</target>
      </trans-unit>
      <trans-unit id="arc.offline">
        <source xml:lang="en">Offline</source>
        <target state="translated">오프라인</target>
      </trans-unit>
      <trans-unit id="arc.ok">
        <source xml:lang="en">Ok</source>
        <target state="translated">확인</target>
      </trans-unit>
      <trans-unit id="arc.on">
        <source xml:lang="en">On</source>
        <target state="translated">켜짐</target>
      </trans-unit>
      <trans-unit id="arc.online">
        <source xml:lang="en">Online</source>
        <target state="translated">온라인</target>
      </trans-unit>
      <trans-unit id="arc.openDashboardFailed">
        <source xml:lang="en">Error opening dashboard. {0}</source>
        <target state="translated">대시보드를 여는 동안 오류가 발생했습니다. {0}</target>
      </trans-unit>
      <trans-unit id="arc.openInAzurePortal">
        <source xml:lang="en">Open in Azure Portal</source>
        <target state="translated">Azure Portal에서 열기</target>
      </trans-unit>
      <trans-unit id="arc.overview">
        <source xml:lang="en">Overview</source>
        <target state="translated">개요</target>
      </trans-unit>
      <trans-unit id="arc.pageDiscardFailed">
        <source xml:lang="en">Failed to discard user input. {0}</source>
        <target state="translated">사용자 입력을 삭제하지 못했습니다. {0}</target>
      </trans-unit>
      <trans-unit id="arc.parameterName">
        <source xml:lang="en">Parameter Name</source>
        <target state="translated">매개 변수 이름</target>
      </trans-unit>
      <trans-unit id="arc.password">
        <source xml:lang="en">Password</source>
        <target state="translated">암호</target>
      </trans-unit>
      <trans-unit id="arc.passwordAcquisitionFailed">
        <source xml:lang="en">Failed to acquire password. {0}</source>
        <target state="translated">암호를 가져오지 못했습니다. {0}</target>
      </trans-unit>
      <trans-unit id="arc.passwordReset">
        <source xml:lang="en">Password reset successfully</source>
        <target state="translated">암호 재설정 성공</target>
      </trans-unit>
      <trans-unit id="arc.passwordResetFailed">
        <source xml:lang="en">Failed to reset password. {0}</source>
        <target state="translated">암호를 다시 설정하지 못했습니다. {0}</target>
      </trans-unit>
      <trans-unit id="arc.passwordToController">
        <source xml:lang="en">Provide Password to Controller</source>
        <target state="translated">컨트롤러에 암호 제공</target>
      </trans-unit>
      <trans-unit id="arc.pending">
        <source xml:lang="en">Pending</source>
        <target state="translated">보류 중</target>
      </trans-unit>
      <trans-unit id="arc.pgConnectionRequired">
        <source xml:lang="en">A connection is required to show and set database engine settings.</source>
        <target state="translated">데이터베이스 엔진 설정을 표시하고 설정하려면 연결이 필요합니다.</target>
      </trans-unit>
      <trans-unit id="arc.pgSqlType">
        <source xml:lang="en">PostgreSQL Hyperscale - Azure Arc</source>
        <target state="translated">PostgreSQL 하이퍼스케일 - Azure Arc</target>
      </trans-unit>
      <trans-unit id="arc.pitr">
        <source xml:lang="en">Point-in-time restore (PITR)</source>
        <target state="new">Point-in-time restore (PITR)</target>
      </trans-unit>
      <trans-unit id="arc.pitrInfo">
        <source xml:lang="en">Specify how long you want to keep your point-in-time backups. Customize this for backup availability.</source>
        <target state="new">Specify how long you want to keep your point-in-time backups. Customize this for backup availability.</target>
      </trans-unit>
      <trans-unit id="arc.podConditionsTable">
        <source xml:lang="en">Pod conditions table</source>
        <target state="translated">Pod 조건 테이블</target>
      </trans-unit>
      <trans-unit id="arc.podInitialized">
        <source xml:lang="en">Pod is initialized.</source>
        <target state="translated">Pod가 초기화됩니다.</target>
      </trans-unit>
      <trans-unit id="arc.podIssuesDetected">
        <source xml:lang="en">The pods listed below are experiencing issues that may affect performance or availability.</source>
        <target state="translated">아래에 나열된 Pod에는 성능 또는 가용성에 영향을 줄 수 있는 문제가 있습니다.</target>
      </trans-unit>
      <trans-unit id="arc.podReady">
        <source xml:lang="en">Pod is ready.</source>
        <target state="translated">Pod가 준비되었습니다.</target>
      </trans-unit>
      <trans-unit id="arc.podScheduled">
        <source xml:lang="en">Pod is schedulable.</source>
        <target state="translated">Pod를 예약할 수 있습니다.</target>
      </trans-unit>
      <trans-unit id="arc.podsPresent">
        <source xml:lang="en">Pods Present</source>
        <target state="translated">Pod 있음</target>
      </trans-unit>
      <trans-unit id="arc.podsReady">
        <source xml:lang="en">pods ready</source>
        <target state="translated">Pod 준비</target>
      </trans-unit>
      <trans-unit id="arc.podsUsedDescription">
        <source xml:lang="en">Select a pod in the dropdown below for detailed health information.</source>
        <target state="translated">자세한 상태 정보를 보려면 아래 드롭다운에서 Pod를 선택합니다.</target>
      </trans-unit>
      <trans-unit id="arc.podsUsedDescriptionAria">
        <source xml:lang="en">Select a pod in the dropdown below for detailed health information</source>
        <target state="translated">자세한 상태 정보를 보려면 아래 드롭다운에서 Pod를 선택합니다.</target>
      </trans-unit>
      <trans-unit id="arc.postgres.computeAndStorageDescriptionPartTwo">
        <source xml:lang="en">PostgreSQL Hyperscale server group by</source>
        <target state="translated">PostgreSQL 하이퍼스케일 서버 그룹 기준</target>
      </trans-unit>
      <trans-unit id="arc.postgresAdminUsername">
        <source xml:lang="en">Admin username</source>
        <target state="translated">관리자 사용자 이름</target>
      </trans-unit>
      <trans-unit id="arc.postgresArcProductName">
        <source xml:lang="en">Azure Database for PostgreSQL - Azure Arc</source>
        <target state="translated">Azure Database for PostgreSQL - Azure Arc</target>
      </trans-unit>
      <trans-unit id="arc.postgresComputeAndStorageDescriptionPartOne">
        <source xml:lang="en">You can scale your Azure Arc-enabled</source>
        <target state="translated">Azure Arc 지원의 크기를 조정할 수 있습니다.</target>
      </trans-unit>
      <trans-unit id="arc.postgresDashboard">
        <source xml:lang="en">PostgreSQL Hyperscale - Azure Arc Dashboard (Preview) - {0}</source>
        <target state="translated">PostgreSQL 하이퍼스케일 - Azure Arc 대시보드(미리 보기) - {0}</target>
      </trans-unit>
      <trans-unit id="arc.postgresExtension">
        <source xml:lang="en">microsoft.azuredatastudio-postgresql</source>
        <target state="translated">microsoft.azuredatastudio-postgresql</target>
      </trans-unit>
      <trans-unit id="arc.postgresProviderName">
        <source xml:lang="en">PGSQL</source>
        <target state="translated">PGSQL</target>
      </trans-unit>
      <trans-unit id="arc.postgresVersion">
        <source xml:lang="en">PostgreSQL version</source>
        <target state="translated">PostgreSQL 버전</target>
      </trans-unit>
      <trans-unit id="arc.preloaded Extensions">
        <source xml:lang="en">Preloaded Extensions</source>
        <target state="translated">미리 로드된 확장</target>
      </trans-unit>
      <trans-unit id="arc.projectDetails">
        <source xml:lang="en">Project Details</source>
        <target state="new">Project Details</target>
      </trans-unit>
      <trans-unit id="arc.projectDetailsText">
        <source xml:lang="en">Select the subscription to manage deployed resources. Use resource groups like folders to organize and manage all your resources.</source>
        <target state="new">Select the subscription to manage deployed resources. Use resource groups like folders to organize and manage all your resources.</target>
      </trans-unit>
      <trans-unit id="arc.properties">
        <source xml:lang="en">Properties</source>
        <target state="translated">속성</target>
      </trans-unit>
      <trans-unit id="arc.ram">
        <source xml:lang="en">RAM</source>
        <target state="translated">RAM</target>
      </trans-unit>
      <trans-unit id="arc.rangeSetting">
        <source xml:lang="en">Value is expected to be in the range {0} - {1}</source>
        <target state="translated">값이 {0}-{1} 범위에 있어야 합니다.</target>
      </trans-unit>
      <trans-unit id="arc.ready">
        <source xml:lang="en">Ready</source>
        <target state="translated">준비</target>
      </trans-unit>
      <trans-unit id="arc.recovering">
        <source xml:lang="en">Recovering</source>
        <target state="translated">복구 중</target>
      </trans-unit>
      <trans-unit id="arc.recoveringPending">
        <source xml:lang="en">Recovery Pending</source>
        <target state="translated">복구 보류 중</target>
      </trans-unit>
      <trans-unit id="arc.refresh">
        <source xml:lang="en">Refresh</source>
        <target state="translated">새로 고침</target>
      </trans-unit>
      <trans-unit id="arc.refreshFailed">
        <source xml:lang="en">Refresh failed. {0}</source>
        <target state="translated">새로 고치지 못했습니다. {0}</target>
      </trans-unit>
      <trans-unit id="arc.refreshToEnterCredentials">
        <source xml:lang="en">Refresh node to enter credentials</source>
        <target state="translated">자격 증명을 입력하려면 노드 새로 고침</target>
      </trans-unit>
      <trans-unit id="arc.region">
        <source xml:lang="en">Region</source>
        <target state="translated">지역</target>
      </trans-unit>
      <trans-unit id="arc.rememberPassword">
        <source xml:lang="en">Remember Password</source>
        <target state="translated">암호 저장</target>
      </trans-unit>
      <trans-unit id="arc.resetAllToDefault">
        <source xml:lang="en">Reset all to default</source>
        <target state="translated">모두 기본값으로 다시 설정</target>
      </trans-unit>
      <trans-unit id="arc.resetFailed">
        <source xml:lang="en">Reset failed. {0}</source>
        <target state="translated">다시 설정하지 못했습니다. {0}</target>
      </trans-unit>
      <trans-unit id="arc.resetPassword">
        <source xml:lang="en">Reset Password</source>
        <target state="translated">암호 재설정</target>
      </trans-unit>
      <trans-unit id="arc.resetToDefault">
        <source xml:lang="en">Reset to default</source>
        <target state="translated">기본값으로 다시 설정</target>
      </trans-unit>
      <trans-unit id="arc.resourceGroup">
        <source xml:lang="en">Resource Group</source>
        <target state="translated">리소스 그룹</target>
      </trans-unit>
      <trans-unit id="arc.resourceHealth">
        <source xml:lang="en">Resource health</source>
        <target state="translated">리소스 상태</target>
      </trans-unit>
      <trans-unit id="arc.resourceHealthDescription">
        <source xml:lang="en">Resource health can tell you if your resource is running as expected.</source>
        <target state="translated">리소스 상태는 리소스가 예상대로 실행되고 있는지를 알려줄 수 있습니다.</target>
      </trans-unit>
      <trans-unit id="arc.restore">
        <source xml:lang="en">Restore</source>
        <target state="new">Restore</target>
      </trans-unit>
      <trans-unit id="arc.restoreDatabase">
        <source xml:lang="en">Restore Database</source>
        <target state="new">Restore Database</target>
      </trans-unit>
      <trans-unit id="arc.restoreInfo">
        <source xml:lang="en">Restore a database to an Azure Arc enabled SQL Managed Instance of your choice.</source>
        <target state="new">Restore a database to an Azure Arc enabled SQL Managed Instance of your choice.</target>
      </trans-unit>
      <trans-unit id="arc.restorePoint">
        <source xml:lang="en">Restore point (UTC)</source>
        <target state="new">Restore point (UTC)</target>
      </trans-unit>
      <trans-unit id="arc.restoring">
        <source xml:lang="en">Restoring</source>
        <target state="translated">복원</target>
      </trans-unit>
      <trans-unit id="arc.retentionDays">
        <source xml:lang="en">Point-In-Time Recovery retention (days)</source>
        <target state="new">Point-In-Time Recovery retention (days)</target>
      </trans-unit>
      <trans-unit id="arc.running">
        <source xml:lang="en">Running</source>
        <target state="translated">실행</target>
      </trans-unit>
      <trans-unit id="arc.save">
        <source xml:lang="en">Save</source>
        <target state="translated">저장</target>
      </trans-unit>
      <trans-unit id="arc.scalingCompute">
        <source xml:lang="en">scaling compute vCores and memory.</source>
        <target state="translated">계산 vCore 및 메모리 크기를 조정합니다.</target>
      </trans-unit>
      <trans-unit id="arc.searchToFilter">
        <source xml:lang="en">Search to filter items...</source>
        <target state="translated">필터링 항목 검색...</target>
      </trans-unit>
      <trans-unit id="arc.security">
        <source xml:lang="en">Security</source>
        <target state="translated">보안</target>
      </trans-unit>
      <trans-unit id="arc.selectConnectionString">
        <source xml:lang="en">Select from available client connection strings below.</source>
        <target state="translated">아래에서 사용 가능한 클라이언트 연결 문자열 중에서 선택합니다.</target>
      </trans-unit>
      <trans-unit id="arc.serverEndpoint">
        <source xml:lang="en">Server Endpoint</source>
        <target state="translated">서버 엔드포인트</target>
      </trans-unit>
      <trans-unit id="arc.serverGroupNodes">
        <source xml:lang="en">Server group nodes</source>
        <target state="translated">서버 그룹 노드</target>
      </trans-unit>
      <trans-unit id="arc.serverGroupType">
        <source xml:lang="en">Server group type</source>
        <target state="translated">서버 그룹 유형</target>
      </trans-unit>
      <trans-unit id="arc.serviceEndpoints">
        <source xml:lang="en">Service endpoints</source>
        <target state="translated">서비스 엔드포인트</target>
      </trans-unit>
      <trans-unit id="arc.serviceEndpointsTable">
        <source xml:lang="en">Service endpoints table</source>
        <target state="translated">서비스 엔드포인트 테이블</target>
      </trans-unit>
      <trans-unit id="arc.settings">
        <source xml:lang="en">Settings</source>
        <target state="translated">설정</target>
      </trans-unit>
      <trans-unit id="arc.sourceDatabase">
        <source xml:lang="en">Source database</source>
        <target state="new">Source database</target>
      </trans-unit>
      <trans-unit id="arc.sourceDetails">
        <source xml:lang="en">Source Details</source>
        <target state="new">Source Details</target>
      </trans-unit>
      <trans-unit id="arc.sourceDetailsText">
        <source xml:lang="en">Select a backup source and provide details. Additional settings will be defaulted where possible based on the selected backup.</source>
        <target state="new">Select a backup source and provide details. Additional settings will be defaulted where possible based on the selected backup.</target>
      </trans-unit>
      <trans-unit id="arc.state">
        <source xml:lang="en">State</source>
        <target state="translated">상태</target>
      </trans-unit>
      <trans-unit id="arc.status">
        <source xml:lang="en">Status</source>
        <target state="translated">상태</target>
      </trans-unit>
      <trans-unit id="arc.storagePerNode">
        <source xml:lang="en">storage per node</source>
        <target state="translated">노드당 스토리지</target>
      </trans-unit>
      <trans-unit id="arc.subscription">
        <source xml:lang="en">Subscription</source>
        <target state="new">Subscription</target>
      </trans-unit>
      <trans-unit id="arc.subscriptionId">
        <source xml:lang="en">Subscription ID</source>
        <target state="translated">구독 ID</target>
      </trans-unit>
      <trans-unit id="arc.supportAndTroubleshooting">
        <source xml:lang="en">Support + troubleshooting</source>
        <target state="translated">지원 + 문제 해결</target>
      </trans-unit>
      <trans-unit id="arc.supportRequestNote">
        <source xml:lang="en">Note that the resource configuration must have been uploaded to Azure first in order to open a support request.</source>
        <target state="translated">지원 요청을 열려면 먼저 리소스 구성을 Azure에 업로드해야 합니다.</target>
      </trans-unit>
      <trans-unit id="arc.suspect">
        <source xml:lang="en">Suspect</source>
        <target state="translated">주의 대상</target>
      </trans-unit>
      <trans-unit id="arc.thePasswordsDoNotMatch">
        <source xml:lang="en">The passwords do not match. Confirm the password or press escape to exit.</source>
        <target state="translated">암호가 일치하지 않습니다. 암호를 확인하거나 ESC 키를 눌러 종료합니다.</target>
      </trans-unit>
      <trans-unit id="arc.troubleshoot">
        <source xml:lang="en">Troubleshoot</source>
        <target state="translated">문제 해결</target>
      </trans-unit>
      <trans-unit id="arc.type">
        <source xml:lang="en">Type</source>
        <target state="translated">형식</target>
      </trans-unit>
      <trans-unit id="arc.unknown">
        <source xml:lang="en">Unknown</source>
        <target state="translated">알 수 없음</target>
      </trans-unit>
      <trans-unit id="arc.unloadExtensions">
        <source xml:lang="en">Unload extensions</source>
        <target state="translated">확장 언로드</target>
      </trans-unit>
      <trans-unit id="arc.updateExtensionsFailed">
        <source xml:lang="en">Editing extensions failed. {0}</source>
        <target state="translated">확장을 편집하지 못했습니다. {0}</target>
      </trans-unit>
      <trans-unit id="arc.updated">
        <source xml:lang="en">Updated {0}</source>
        <target state="translated">업데이트된 {0}</target>
      </trans-unit>
      <trans-unit id="arc.updatingInstance">
        <source xml:lang="en">Updating instance '{0}'...</source>
        <target state="translated">인스턴스 {0} 업데이트 중...</target>
      </trans-unit>
      <trans-unit id="arc.userCancelledError">
        <source xml:lang="en">User cancelled the dialog</source>
        <target state="translated">사용자가 대화 상자를 취소했습니다.</target>
      </trans-unit>
      <trans-unit id="arc.username">
        <source xml:lang="en">Username</source>
        <target state="translated">사용자 이름</target>
      </trans-unit>
      <trans-unit id="arc.vCores">
        <source xml:lang="en">vCores</source>
        <target state="translated">vCore</target>
      </trans-unit>
      <trans-unit id="arc.value">
        <source xml:lang="en">Value</source>
        <target state="translated">값</target>
      </trans-unit>
      <trans-unit id="arc.worker">
        <source xml:lang="en">Worker</source>
        <target state="translated">작업자</target>
      </trans-unit>
      <trans-unit id="arc.workerCoresLimit">
        <source xml:lang="en">Worker Nodes CPU limit</source>
        <target state="translated">작업자 노드 CPU 제한</target>
      </trans-unit>
      <trans-unit id="arc.workerCoresRequest">
        <source xml:lang="en">Worker Nodes CPU request</source>
        <target state="translated">작업자 노드 CPU 요청</target>
      </trans-unit>
      <trans-unit id="arc.workerMemoryLimit">
        <source xml:lang="en">Worker Nodes Memory limit (in GB)</source>
        <target state="translated">작업자 노드 메모리 제한(GB)</target>
      </trans-unit>
      <trans-unit id="arc.workerMemoryRequest">
        <source xml:lang="en">Worker Nodes Memory request (in GB)</source>
        <target state="translated">작업자 노드 메모리 요청(GB)</target>
      </trans-unit>
      <trans-unit id="arc.workerNodeCount">
        <source xml:lang="en">Worker node count</source>
        <target state="translated">작업자 노드 수</target>
      </trans-unit>
      <trans-unit id="arc.workerNodeInformation">
        <source xml:lang="en">It is possible to scale in and out your server group by reducing or increasing the number of worker nodes. The value must be 0 or greater than 1.</source>
        <target state="translated">작업자 노드 수를 줄이거나 늘려서 서버 그룹을 확장 및 축소할 수 있습니다. 값은 0이거나 1보다 커야 합니다.</target>
      </trans-unit>
      <trans-unit id="arc.workerNodeParameters">
        <source xml:lang="en">Worker Node Parameters</source>
        <target state="translated">작업자 노드 매개 변수</target>
      </trans-unit>
      <trans-unit id="arc.workerNodes">
        <source xml:lang="en">Worker Nodes</source>
        <target state="translated">작업자 노드</target>
      </trans-unit>
      <trans-unit id="arc.workerNodesConfigurationInformation">
        <source xml:lang="en">You can configure the number of CPU cores and storage size that will apply to all worker nodes. Adjust the number of CPU cores and memory settings for your server group. To reset the requests and/or limits, pass in empty value.</source>
        <target state="translated">모든 작업자 노드에 적용되는 CPU 코어 수와 스토리지 크기를 구성할 수 있습니다. 서버 그룹의 CPU 코어 수 및 메모리 설정을 조정합니다. 요청 및/또는 제한을 초기화하려면 빈 값을 전달하세요.</target>
      </trans-unit>
      <trans-unit id="arc.workerNodesDescription">
        <source xml:lang="en">Expand your server group and scale your database by adding worker nodes.</source>
        <target state="translated">작업자 노드를 추가하여 서버 그룹을 확장하고 데이터베이스 크기를 조정합니다.</target>
      </trans-unit>
      <trans-unit id="arc.workerNodesParametersDescription">
        <source xml:lang="en"> These server parameters of the Worker nodes can be set to custom (non-default) values. Search to find parameters.</source>
        <target state="translated"> 작업자 노드의 이러한 서버 매개 변수는 사용자 지정(기본값이 아닌) 값으로 설정할 수 있습니다. 검색하여 매개 변수를 찾습니다.</target>
      </trans-unit>
      <trans-unit id="arc.workerOneNodeValidationMessage">
        <source xml:lang="en">Value of 1 is not supported.</source>
        <target state="translated">값 1은 지원되지 않습니다.</target>
      </trans-unit>
      <trans-unit id="arc.yes">
        <source xml:lang="en">Yes</source>
        <target state="translated">예</target>
      </trans-unit>
      <trans-unit id="button.label">
        <source xml:lang="en">Select</source>
        <target state="translated">선택</target>
      </trans-unit>
      <trans-unit id="clusterContextConfigNoLongerValid">
        <source xml:lang="en">The cluster context information specified by config file: {0} and cluster context: {1} is no longer valid. Error is:
	{2}
 Do you want to update this information?</source>
        <target state="translated">구성 파일에서 지정한 클러스터 컨텍스트 정보: {0} 및 클러스터 컨텍스트: {1}은(는) 더 이상 유효하지 않습니다. 오류:
{2}
 이 정보를 업데이트하시겠습니까?</target>
      </trans-unit>
      <trans-unit id="clusterContextNotFound">
        <source xml:lang="en">Cluster Context with name: {0} not found in the Kube config file</source>
        <target state="translated">이름이 {0}인 클러스터 컨텍스트를 Kube 구성 파일에서 찾을 수 없습니다.</target>
      </trans-unit>
      <trans-unit id="filePicker.browse">
        <source xml:lang="en">Browse</source>
        <target state="translated">찾아보기</target>
      </trans-unit>
      <trans-unit id="getIsPassword.unknownVariableName">
        <source xml:lang="en">Attempt to get isPassword for unknown variable:{0}</source>
        <target state="translated">알 수 없는 변수 {0}의 isPassword를 가져오려고 시도합니다.</target>
      </trans-unit>
      <trans-unit id="getVariableValue.unknownVariableName">
        <source xml:lang="en">Attempt to get variable value for unknown variable:{0}</source>
        <target state="translated">알 수 없는 변수 {0}의 변수 값을 가져오려고 시도합니다.</target>
      </trans-unit>
      <trans-unit id="noContextFound">
        <source xml:lang="en">No 'contexts' found in the config file: {0}</source>
        <target state="translated">구성 파일 {0}에서 '컨텍스트'를 찾을 수 없습니다.</target>
      </trans-unit>
      <trans-unit id="noControllerInfoFound">
        <source xml:lang="en">Controller Info could not be found with name: {0}</source>
        <target state="translated">이름이 {0}인 컨트롤러 정보를 찾을 수 없습니다.</target>
      </trans-unit>
      <trans-unit id="noControllersConnected">
        <source xml:lang="en">No Azure Arc controllers are currently connected. Please run the command: 'Connect to Existing Azure Arc Controller' and then try again</source>
        <target state="translated">현재 연결된 Azure Arc 컨트롤러가 없습니다. '기존 Azure Arc 컨트롤러에 연결' 명령을 실행한 후 다시 시도하세요.</target>
      </trans-unit>
      <trans-unit id="noCurrentClusterContext">
        <source xml:lang="en">No current cluster context was found in the kube config file</source>
        <target state="translated">kube 구성 파일에서 현재 클러스터 컨텍스트를 찾을 수 없습니다.</target>
      </trans-unit>
      <trans-unit id="noCurrentContextFound">
        <source xml:lang="en">No context is marked as 'current-context' in the config file: {0}</source>
        <target state="translated">구성 파일에 'current-context'로 표시된 컨텍스트가 없습니다. {0}</target>
      </trans-unit>
      <trans-unit id="noNameInContext">
        <source xml:lang="en">No name field was found in a cluster context in the config file: {0}</source>
        <target state="translated">구성 파일의 클러스터 컨텍스트에서 이름 필드를 찾을 수 없습니다. {0}</target>
      </trans-unit>
      <trans-unit id="noPasswordFound">
        <source xml:lang="en">Password could not be retrieved for controller: {0} and user did not provide a password. Please retry later.</source>
        <target state="translated">{0} 컨트롤러에 대한 암호를 검색할 수 없으며 사용자가 암호를 제공하지 않았습니다. 나중에 다시 시도하세요.</target>
      </trans-unit>
    </body>
  </file>
  <file original="extensions/arc/package" source-language="en" datatype="plaintext" target-language="ko">
    <body>
      <trans-unit id="arc.agreement">
        <source xml:lang="en">I accept {0} and {1}.</source>
        <target state="translated">{0} 및 {1}에 동의합니다.</target>
      </trans-unit>
      <trans-unit id="arc.agreement.postgres.terms.conditions">
        <source xml:lang="en">Azure Arc-enabled PostgreSQL Hyperscale terms and conditions</source>
        <target state="translated">Azure Arc 지원 PostgreSQL 하이퍼스케일 사용 약관</target>
      </trans-unit>
      <trans-unit id="arc.agreement.sql.help.text">
        <source xml:lang="en">Azure Arc enabled Managed Instance provides SQL Server access and feature compatibility that can be deployed on the infrastructure of your choice. {0}</source>
        <target state="translated">Azure Arc 사용 Managed Instance는 원하는 인프라에 배포할 수 있는 SQL Server 액세스 및 기능 호환성을 제공합니다. {0}</target>
      </trans-unit>
      <trans-unit id="arc.agreement.sql.help.text.learn.more">
        <source xml:lang="en">Learn more</source>
        <target state="translated">자세히 알아보기</target>
      </trans-unit>
      <trans-unit id="arc.agreement.sql.help.text.learn.more.ariaLabel">
        <source xml:lang="en">Learn more about Azure Arc enabled Managed Instance</source>
        <target state="translated">Azure Arc 지원 Managed Instance 대해 자세히 알아보기</target>
      </trans-unit>
      <trans-unit id="arc.agreement.sql.terms.conditions">
        <source xml:lang="en">Azure SQL managed instance - Azure Arc terms and conditions</source>
        <target state="translated">Azure SQL Managed Instance - Azure Arc 사용 약관</target>
      </trans-unit>
      <trans-unit id="arc.azure.account">
        <source xml:lang="en">Azure account</source>
        <target state="translated">Azure 계정</target>
      </trans-unit>
      <trans-unit id="arc.azure.location">
        <source xml:lang="en">Azure location</source>
        <target state="translated">Azure 위치</target>
      </trans-unit>
      <trans-unit id="arc.azure.resource.group">
        <source xml:lang="en">Azure resource group</source>
        <target state="translated">Azure 리소스 그룹</target>
      </trans-unit>
      <trans-unit id="arc.azure.section.title">
        <source xml:lang="en">Azure information</source>
        <target state="translated">Azure 정보</target>
      </trans-unit>
      <trans-unit id="arc.azure.subscription">
        <source xml:lang="en">Azure subscription</source>
        <target state="translated">Azure 구독</target>
      </trans-unit>
      <trans-unit id="arc.configuration.title">
        <source xml:lang="en">Azure Arc</source>
        <target state="translated">Azure Arc</target>
      </trans-unit>
      <trans-unit id="arc.confirm.password">
        <source xml:lang="en">Confirm password</source>
        <target state="translated">암호 확인</target>
      </trans-unit>
      <trans-unit id="arc.controller">
        <source xml:lang="en">Target Azure Arc Controller</source>
        <target state="translated">대상 Azure Arc 컨트롤러</target>
      </trans-unit>
      <trans-unit id="arc.cores-limit.label">
        <source xml:lang="en">Cores Limit</source>
        <target state="translated">코어 제한</target>
      </trans-unit>
      <trans-unit id="arc.cores-request.label">
        <source xml:lang="en">Cores Request</source>
        <target state="translated">코어 요청</target>
      </trans-unit>
      <trans-unit id="arc.data.controller.admin.account.confirm.password">
        <source xml:lang="en">Confirm password</source>
        <target state="translated">암호 확인</target>
      </trans-unit>
      <trans-unit id="arc.data.controller.admin.account.name">
        <source xml:lang="en">Data controller login</source>
        <target state="translated">데이터 컨트롤러 로그인</target>
      </trans-unit>
      <trans-unit id="arc.data.controller.admin.account.password">
        <source xml:lang="en">Password</source>
        <target state="translated">암호</target>
      </trans-unit>
      <trans-unit id="arc.data.controller.admin.account.title">
        <source xml:lang="en">Administrator account</source>
        <target state="translated">관리자 계정</target>
      </trans-unit>
      <trans-unit id="arc.data.controller.agreement">
        <source xml:lang="en">I accept {0} and {1}.</source>
        <target state="translated">{0} 및 {1}에 동의합니다.</target>
      </trans-unit>
      <trans-unit id="arc.data.controller.cluster.config.profile">
        <source xml:lang="en">Config profile</source>
        <target state="translated">구성 프로필</target>
      </trans-unit>
      <trans-unit id="arc.data.controller.cluster.config.profile.loading">
        <source xml:lang="en">Loading config profiles</source>
        <target state="translated">구성 프로필 로드 중</target>
      </trans-unit>
      <trans-unit id="arc.data.controller.cluster.config.profile.loadingcompleted">
        <source xml:lang="en">Loading config profiles complete</source>
        <target state="translated">구성 프로필 로드 완료</target>
      </trans-unit>
      <trans-unit id="arc.data.controller.cluster.config.profile.title">
        <source xml:lang="en">Choose the config profile</source>
        <target state="translated">구성 프로필 선택</target>
      </trans-unit>
      <trans-unit id="arc.data.controller.cluster.environment.title">
        <source xml:lang="en">What is your target existing Kubernetes cluster environment?</source>
        <target state="translated">대상 기존 Kubernetes 클러스터 환경은 무엇인가요?</target>
      </trans-unit>
      <trans-unit id="arc.data.controller.create.azureconfig.title">
        <source xml:lang="en">Azure Configuration</source>
        <target state="translated">Azure 구성</target>
      </trans-unit>
      <trans-unit id="arc.data.controller.create.controllerconfig.title">
        <source xml:lang="en">Controller Configuration</source>
        <target state="translated">컨트롤러 구성</target>
      </trans-unit>
      <trans-unit id="arc.data.controller.create.summary.title">
        <source xml:lang="en">Review your configuration</source>
        <target state="translated">구성 검토</target>
      </trans-unit>
      <trans-unit id="arc.data.controller.details.description">
        <source xml:lang="en">Provide a namespace, name and storage class for your Azure Arc data controller. This name will be used to identify your Arc instance for remote management and monitoring.</source>
        <target state="translated">Azure Arc 데이터 컨트롤러에 대한 네임스페이스, 이름 및 스토리지 클래스를 제공합니다. 이 이름은 원격 관리 및 모니터링을 위해 Arc 인스턴스를 식별하는 데 사용됩니다.</target>
      </trans-unit>
      <trans-unit id="arc.data.controller.details.title">
        <source xml:lang="en">Data controller details</source>
        <target state="translated">데이터 컨트롤러 세부 정보</target>
      </trans-unit>
      <trans-unit id="arc.data.controller.infrastructure">
        <source xml:lang="en">Infrastructure</source>
        <target state="translated">인프라</target>
      </trans-unit>
      <trans-unit id="arc.data.controller.kube.cluster.context">
        <source xml:lang="en">Cluster context</source>
        <target state="translated">클러스터 컨텍스트</target>
      </trans-unit>
      <trans-unit id="arc.data.controller.location">
        <source xml:lang="en">Location</source>
        <target state="translated">위치</target>
      </trans-unit>
      <trans-unit id="arc.data.controller.name">
        <source xml:lang="en">Data controller name</source>
        <target state="translated">데이터 컨트롤러 이름</target>
      </trans-unit>
      <trans-unit id="arc.data.controller.name.validation.description">
        <source xml:lang="en">Name must consist of lower case alphanumeric characters, '-' or '.', start/end with an alphanumeric character and be 253 characters or less in length.</source>
        <target state="translated">이름은 소문자 영숫자 문자, '-' 또는 '.'로 구성되어야 하며, 시작/끝은 영숫자 문자로 구성되어야 하며 길이는 253자 이하여야 합니다.</target>
      </trans-unit>
      <trans-unit id="arc.data.controller.namespace">
        <source xml:lang="en">Data controller namespace</source>
        <target state="translated">데이터 컨트롤러 네임스페이스</target>
      </trans-unit>
      <trans-unit id="arc.data.controller.namespace.validation.description">
        <source xml:lang="en">Namespace must consist of lower case alphanumeric characters or '-', start/end with an alphanumeric character, and be 63 characters or fewer in length.</source>
        <target state="translated">네임스페이스는 소문자 영숫자 문자 또는 '-'로 구성되어야 하며, 시작/끝은 영숫자 문자로 구성되어야 하며 길이는 63자 이하여야 합니다.</target>
      </trans-unit>
      <trans-unit id="arc.data.controller.new.wizard.title">
        <source xml:lang="en">Create Azure Arc data controller</source>
        <target state="translated">Azure Arc 데이터 컨트롤러 만들기</target>
      </trans-unit>
      <trans-unit id="arc.data.controller.project.details.description">
        <source xml:lang="en">Select the subscription to manage deployed resources and costs. Use resource groups like folders to organize and manage all your resources.</source>
        <target state="translated">배포된 리소스 및 비용을 관리할 구독을 선택합니다. 폴더와 같은 리소스 그룹을 사용하여 모든 리소스를 구성하고 관리합니다.</target>
      </trans-unit>
      <trans-unit id="arc.data.controller.project.details.title">
        <source xml:lang="en">Azure details</source>
        <target state="translated">Azure 세부 정보</target>
      </trans-unit>
      <trans-unit id="arc.data.controller.readmore">
        <source xml:lang="en">Read more</source>
        <target state="translated">자세한 정보</target>
      </trans-unit>
      <trans-unit id="arc.data.controller.select.cluster.title">
        <source xml:lang="en">Select from existing Kubernetes clusters</source>
        <target state="translated">기존 Kubernetes 클러스터에서 선택</target>
      </trans-unit>
      <trans-unit id="arc.data.controller.summary.arc.by.microsoft">
        <source xml:lang="en">by Microsoft</source>
        <target state="translated">Microsoft 제공</target>
      </trans-unit>
      <trans-unit id="arc.data.controller.summary.arc.data.controller">
        <source xml:lang="en">Azure Arc data controller</source>
        <target state="translated">Azure Arc 데이터 컨트롤러</target>
      </trans-unit>
      <trans-unit id="arc.data.controller.summary.arc.terms.of.use">
        <source xml:lang="en">Terms of use</source>
        <target state="translated">사용 약관</target>
      </trans-unit>
      <trans-unit id="arc.data.controller.summary.arc.terms.privacy.policy">
        <source xml:lang="en">Privacy policy</source>
        <target state="translated">개인정보처리방침</target>
      </trans-unit>
      <trans-unit id="arc.data.controller.summary.arc.terms.separator">
        <source xml:lang="en">|</source>
        <target state="translated">|</target>
      </trans-unit>
      <trans-unit id="arc.data.controller.summary.azure">
        <source xml:lang="en">Azure</source>
        <target state="translated">Azure</target>
      </trans-unit>
      <trans-unit id="arc.data.controller.summary.cluster.context">
        <source xml:lang="en">Cluster context</source>
        <target state="translated">클러스터 컨텍스트</target>
      </trans-unit>
      <trans-unit id="arc.data.controller.summary.controller">
        <source xml:lang="en">Controller</source>
        <target state="translated">컨트롤러</target>
      </trans-unit>
      <trans-unit id="arc.data.controller.summary.data.controller.infrastructure">
        <source xml:lang="en">Data controller infrastructure</source>
        <target state="translated">데이터 컨트롤러 인프라</target>
      </trans-unit>
      <trans-unit id="arc.data.controller.summary.data.controller.name">
        <source xml:lang="en">Data controller name</source>
        <target state="translated">데이터 컨트롤러 이름</target>
      </trans-unit>
      <trans-unit id="arc.data.controller.summary.data.controller.namespace">
        <source xml:lang="en">Data controller namespace</source>
        <target state="translated">데이터 컨트롤러 네임스페이스</target>
      </trans-unit>
      <trans-unit id="arc.data.controller.summary.estimated.cost.per.month">
        <source xml:lang="en">Estimated cost per month</source>
        <target state="translated">월별 예상 비용</target>
      </trans-unit>
      <trans-unit id="arc.data.controller.summary.free">
        <source xml:lang="en">Free</source>
        <target state="translated">무료</target>
      </trans-unit>
      <trans-unit id="arc.data.controller.summary.kube.config.file.path">
        <source xml:lang="en">Kube config file path</source>
        <target state="translated">Kube 구성 파일 경로</target>
      </trans-unit>
      <trans-unit id="arc.data.controller.summary.kubernetes">
        <source xml:lang="en">Kubernetes</source>
        <target state="translated">Kubernetes</target>
      </trans-unit>
      <trans-unit id="arc.data.controller.summary.location">
        <source xml:lang="en">Location</source>
        <target state="translated">위치</target>
      </trans-unit>
      <trans-unit id="arc.data.controller.summary.profile">
        <source xml:lang="en">Config profile</source>
        <target state="translated">구성 프로필</target>
      </trans-unit>
      <trans-unit id="arc.data.controller.summary.resource.group">
        <source xml:lang="en">Resource group</source>
        <target state="translated">리소스 그룹</target>
      </trans-unit>
      <trans-unit id="arc.data.controller.summary.subscription">
        <source xml:lang="en">Subscription</source>
        <target state="translated">구독</target>
      </trans-unit>
      <trans-unit id="arc.data.controller.summary.terms">
        <source xml:lang="en">Terms</source>
        <target state="translated">사용 약관</target>
      </trans-unit>
      <trans-unit id="arc.data.controller.summary.terms.description">
        <source xml:lang="en">By clicking 'Script to notebook', I (a) agree to the legal terms and privacy statement(s) associated with the Marketplace offering(s) listed above; (b) authorize Microsoft to bill my current payment method for the fees associated with the offering(s), with the same billing frequency as my Azure subscription; and (c) agree that Microsoft may share my contact, usage and transactional information with the provider(s) of the offering(s) for support, billing and other transactional activities. Microsoft does not provide rights for third-party offerings. For additional details see {0}.</source>
        <target state="translated">"전자 필기장으로 스크립트"를 클릭함으로써 (a) 위에 열거된 해당 Marketplace 제품 및 서비스와 관련된 약관 및 개인정보처리방침에 동의하고, (b) Microsoft가 현재 결제 방법으로 제품 및 서비스와 관련된 요금을 Azure 구독과 동일한 대금 청구 주기로 청구하도록 권한을 부여하는 데 동의합니다. 또한 (c) Microsoft가 지원, 청구 및 기타 거래 활동을 목적으로 연락처, 사용량 그리고 거래 정보를 제품 및 서비스 공급자와 공유할 수 있다는 데 동의합니다. Microsoft는 타사 제품 및 서비스에 대한 권리를 제공하지 않습니다. 자세한 내용은 {0}를 참조하세요.</target>
      </trans-unit>
      <trans-unit id="arc.data.controller.summary.terms.link.text">
        <source xml:lang="en">Azure Marketplace Terms</source>
        <target state="translated">Azure Marketplace 약관</target>
      </trans-unit>
      <trans-unit id="arc.data.controller.summary.username">
        <source xml:lang="en">Username</source>
        <target state="translated">사용자 이름</target>
      </trans-unit>
      <trans-unit id="arc.description">
        <source xml:lang="en">Support for Azure Arc</source>
        <target state="translated">Azure Arc 지원</target>
      </trans-unit>
      <trans-unit id="arc.displayName">
        <source xml:lang="en">Azure Arc</source>
        <target state="translated">Azure Arc</target>
      </trans-unit>
      <trans-unit id="arc.memory-limit.label">
        <source xml:lang="en">Memory Limit</source>
        <target state="translated">메모리 제한</target>
      </trans-unit>
      <trans-unit id="arc.memory-request.label">
        <source xml:lang="en">Memory Request</source>
        <target state="translated">메모리 요청</target>
      </trans-unit>
      <trans-unit id="arc.openDashboard">
        <source xml:lang="en">Manage</source>
        <target state="translated">관리</target>
      </trans-unit>
      <trans-unit id="arc.password">
        <source xml:lang="en">Password</source>
        <target state="translated">암호</target>
      </trans-unit>
      <trans-unit id="arc.postgres.server.group.coordinator.cores.limit.description">
        <source xml:lang="en">The maximum number of CPU cores for the Postgres instance that can be used on the coordinator node. Fractional cores are supported.</source>
        <target state="translated">코디네이터 노드에서 사용할 수 있는 Postgres 인스턴스의 최대 CPU 코어 수입니다. 소수 코어가 지원됩니다.</target>
      </trans-unit>
      <trans-unit id="arc.postgres.server.group.coordinator.cores.limit.label">
        <source xml:lang="en">CPU limit</source>
        <target state="translated">CPU 제한</target>
      </trans-unit>
      <trans-unit id="arc.postgres.server.group.coordinator.cores.request.description">
        <source xml:lang="en">The minimum number of CPU cores that must be available on the coordinator node to schedule the service. Fractional cores are supported.</source>
        <target state="translated">서비스를 예약하기 위해 코디네이터 노드에서 사용할 수 있어야 하는 최소 CPU 코어 수입니다. 소수 코어가 지원됩니다.</target>
      </trans-unit>
      <trans-unit id="arc.postgres.server.group.coordinator.cores.request.label">
        <source xml:lang="en">CPU request</source>
        <target state="translated">CPU 요청</target>
      </trans-unit>
      <trans-unit id="arc.postgres.server.group.coordinator.memory.limit.description">
        <source xml:lang="en">The memory limit of the Postgres instance on the coordinator node in GB.</source>
        <target state="translated">코디네이터 노드의 Postgres 인스턴스 메모리 제한(GB)입니다.</target>
      </trans-unit>
      <trans-unit id="arc.postgres.server.group.coordinator.memory.limit.label">
        <source xml:lang="en">Memory limit (GB)</source>
        <target state="translated">메모리 제한(GB)</target>
      </trans-unit>
      <trans-unit id="arc.postgres.server.group.coordinator.memory.request.description">
        <source xml:lang="en">The memory request of the Postgres instance on the coordinator node in GB.</source>
        <target state="translated">코디네이터 노드에 있는 Postgres 인스턴스의 메모리 요청(GB)입니다.</target>
      </trans-unit>
      <trans-unit id="arc.postgres.server.group.coordinator.memory.request.label">
        <source xml:lang="en">Memory request (GB)</source>
        <target state="translated">메모리 요청(GB)</target>
      </trans-unit>
      <trans-unit id="arc.postgres.server.group.engine.version">
        <source xml:lang="en">Engine Version</source>
        <target state="translated">엔진 버전</target>
      </trans-unit>
      <trans-unit id="arc.postgres.server.group.extensions.description">
        <source xml:lang="en">A comma-separated list of the Postgres extensions that should be loaded on startup. Please refer to the postgres documentation for supported values.</source>
        <target state="translated">시작 시 로드해야 하는 Postgres 확장의 쉼표로 구분된 목록입니다. 지원되는 값은 Postgres 설명서를 참조하세요.</target>
      </trans-unit>
      <trans-unit id="arc.postgres.server.group.extensions.label">
        <source xml:lang="en">Extensions</source>
        <target state="translated">확장</target>
      </trans-unit>
      <trans-unit id="arc.postgres.server.group.name">
        <source xml:lang="en">Server group name</source>
        <target state="translated">서버 그룹 이름</target>
      </trans-unit>
      <trans-unit id="arc.postgres.server.group.name.validation.description">
        <source xml:lang="en">Server group name must consist of lower case alphanumeric characters or '-', start with a letter, end with an alphanumeric character, and be 11 characters or fewer in length.</source>
        <target state="translated">서버 그룹 이름은 소문자 영숫자 또는 '-'로 구성되어야 하며 문자로 시작하고 영숫자로 끝나며 길이가 11자 이하여야 합니다.</target>
      </trans-unit>
      <trans-unit id="arc.postgres.server.group.port">
        <source xml:lang="en">Port</source>
        <target state="translated">포트</target>
      </trans-unit>
      <trans-unit id="arc.postgres.server.group.volume.size.backups.description">
        <source xml:lang="en">The size of the storage volume to be used for backups in GB.</source>
        <target state="translated">백업에 사용할 저장소 볼륨의 크기(GB)입니다.</target>
      </trans-unit>
      <trans-unit id="arc.postgres.server.group.volume.size.backups.label">
        <source xml:lang="en">Volume Size GB (Backups)</source>
        <target state="translated">볼륨 크기 GB(백업)</target>
      </trans-unit>
      <trans-unit id="arc.postgres.server.group.volume.size.data.description">
        <source xml:lang="en">The size of the storage volume to be used for data in GB.</source>
        <target state="translated">데이터에 사용할 스토리지 볼륨의 크기(GB)입니다.</target>
      </trans-unit>
      <trans-unit id="arc.postgres.server.group.volume.size.data.label">
        <source xml:lang="en">Volume Size GB (Data)</source>
        <target state="translated">볼륨 크기 GB(데이터)</target>
      </trans-unit>
      <trans-unit id="arc.postgres.server.group.volume.size.logs.description">
        <source xml:lang="en">The size of the storage volume to be used for logs in GB.</source>
        <target state="translated">로그에 사용할 저장소 볼륨의 크기(GB)입니다.</target>
      </trans-unit>
      <trans-unit id="arc.postgres.server.group.volume.size.logs.label">
        <source xml:lang="en">Volume Size GB (Logs)</source>
        <target state="translated">볼륨 크기 GB(로그)</target>
      </trans-unit>
      <trans-unit id="arc.postgres.server.group.workers.cores.limit.description">
        <source xml:lang="en">The maximum number of CPU cores for the Postgres instance that can be used per node. Fractional cores are supported.</source>
        <target state="translated">노드당 사용할 수 있는 Postgres 인스턴스의 최대 CPU 코어 수입니다. 소수 코어가 지원됩니다.</target>
      </trans-unit>
      <trans-unit id="arc.postgres.server.group.workers.cores.limit.label">
        <source xml:lang="en">CPU limit (cores per node)</source>
        <target state="translated">CPU 제한(노드당 코어 수)</target>
      </trans-unit>
      <trans-unit id="arc.postgres.server.group.workers.cores.request.description">
        <source xml:lang="en">The minimum number of CPU cores that must be available per node to schedule the service. Fractional cores are supported.</source>
        <target state="translated">서비스를 예약하기 위해 노드당 사용할 수 있어야 하는 최소 CPU 코어 수입니다. 소수 코어가 지원됩니다.</target>
      </trans-unit>
      <trans-unit id="arc.postgres.server.group.workers.cores.request.label">
        <source xml:lang="en">CPU request (cores per node)</source>
        <target state="translated">CPU 요청(노드당 코어 수)</target>
      </trans-unit>
      <trans-unit id="arc.postgres.server.group.workers.description">
        <source xml:lang="en">The number of worker nodes to provision in a sharded cluster, or zero (the default) for single-node Postgres.</source>
        <target state="translated">분할된 클러스터에서 프로비전할 작업자 노드 수 또는 단일 노드 Postgres의 경우 0(기본값)입니다.</target>
      </trans-unit>
      <trans-unit id="arc.postgres.server.group.workers.label">
        <source xml:lang="en">Number of workers</source>
        <target state="translated">작업자 수</target>
      </trans-unit>
      <trans-unit id="arc.postgres.server.group.workers.memory.limit.description">
        <source xml:lang="en">The memory limit of the Postgres instance per node in GB.</source>
        <target state="translated">노드당 Postgres 인스턴스의 메모리 제한(GB)입니다.</target>
      </trans-unit>
      <trans-unit id="arc.postgres.server.group.workers.memory.limit.label">
        <source xml:lang="en">Memory limit (GB per node)</source>
        <target state="translated">메모리 제한(노드당 GB)</target>
      </trans-unit>
      <trans-unit id="arc.postgres.server.group.workers.memory.request.description">
        <source xml:lang="en">The memory request of the Postgres instance per node in GB.</source>
        <target state="translated">노드당 Postgres 인스턴스의 메모리 요청(GB)입니다.</target>
      </trans-unit>
      <trans-unit id="arc.postgres.server.group.workers.memory.request.label">
        <source xml:lang="en">Memory request (GB per node)</source>
        <target state="translated">메모리 요청(노드당 GB)</target>
      </trans-unit>
      <trans-unit id="arc.postgres.settings.resource.coordinator.title">
        <source xml:lang="en">Coordinator Node Compute Configuration</source>
        <target state="translated">코디네이터 노드 컴퓨팅 구성</target>
      </trans-unit>
      <trans-unit id="arc.postgres.settings.resource.worker.title">
        <source xml:lang="en">Worker Nodes Compute Configuration</source>
        <target state="translated">작업자 노드 컴퓨팅 구성</target>
      </trans-unit>
      <trans-unit id="arc.postgres.settings.section.title">
        <source xml:lang="en">General settings</source>
        <target state="translated">일반 설정</target>
      </trans-unit>
      <trans-unit id="arc.postgres.settings.storage.title">
        <source xml:lang="en">Storage settings</source>
        <target state="translated">저장소 설정</target>
      </trans-unit>
      <trans-unit id="arc.postgres.storage-class.backups.description">
        <source xml:lang="en">The storage class to be used for backup persistent volumes</source>
        <target state="translated">백업 영구 볼륨에 사용할 스토리지 클래스입니다.</target>
      </trans-unit>
      <trans-unit id="arc.postgres.storage-class.data.description">
        <source xml:lang="en">The storage class to be used for data persistent volumes</source>
        <target state="translated">데이터 영구 볼륨에 사용할 스토리지 클래스입니다.</target>
      </trans-unit>
      <trans-unit id="arc.postgres.storage-class.logs.description">
        <source xml:lang="en">The storage class to be used for logs persistent volumes</source>
        <target state="translated">로그 영구 볼륨에 사용할 스토리지 클래스입니다.</target>
      </trans-unit>
      <trans-unit id="arc.postgres.wizard.page1.title">
        <source xml:lang="en">Provide Azure enabled PostgreSQL Hyperscale server group parameters</source>
        <target state="translated">Azure 지원 PostgreSQL 하이퍼스케일 서버 그룹 매개 변수 제공</target>
      </trans-unit>
      <trans-unit id="arc.postgres.wizard.title">
        <source xml:lang="en">Deploy an Azure Arc-enabled PostgreSQL Hyperscale server group (Preview)</source>
        <target state="translated">Azure Arc 지원 PostgreSQL 하이퍼스케일 서버 그룹 배포(미리 보기)</target>
      </trans-unit>
      <trans-unit id="arc.sql.connection.settings.section.title">
        <source xml:lang="en">SQL Connection information</source>
        <target state="translated">SQL 연결 정보</target>
      </trans-unit>
      <trans-unit id="arc.sql.cores-limit.description">
        <source xml:lang="en">The cores limit of the managed instance as an integer.</source>
        <target state="translated">정수로 관리되는 인스턴스의 코어 제한입니다.</target>
      </trans-unit>
      <trans-unit id="arc.sql.cores-request.description">
        <source xml:lang="en">The request for cores of the managed instance as an integer.</source>
        <target state="translated">정수로 관리되는 인스턴스의 코어에 대한 요청입니다.</target>
      </trans-unit>
      <trans-unit id="arc.sql.dev.use.description">
        <source xml:lang="en">Check the box to indicate this instance will be used for development or testing purposes only. This instance will not be billed.</source>
        <target state="translated">이 인스턴스가 개발 또는 테스트 목적으로만 사용됨을 나타내려면 확인란을 선택합니다. 이 인스턴스는 청구되지 않습니다.</target>
      </trans-unit>
      <trans-unit id="arc.sql.dev.use.label">
        <source xml:lang="en">For development use only</source>
        <target state="translated">개발용으로만 사용</target>
      </trans-unit>
      <trans-unit id="arc.sql.high.availability.description">
        <source xml:lang="en">Enable additional replicas for high availabilty. The compute and storage configuration selected below will be applied to all replicas.</source>
        <target state="translated">고가용성을 위해 추가적인 복제본을 사용 설정합니다. 아래에서 선택한 컴퓨팅 및 스토리지 구성이 모든 복제본에 적용됩니다.</target>
      </trans-unit>
      <trans-unit id="arc.sql.high.availability.label">
        <source xml:lang="en">High Availability</source>
        <target state="translated">고가용성</target>
      </trans-unit>
      <trans-unit id="arc.sql.instance.name">
        <source xml:lang="en">Instance name</source>
        <target state="translated">인스턴스 이름</target>
      </trans-unit>
      <trans-unit id="arc.sql.instance.retention.policy.title">
        <source xml:lang="en">SQL Instance Backup Retention Policy</source>
        <target state="translated">SQL 인스턴스 백업 보존 정책</target>
      </trans-unit>
      <trans-unit id="arc.sql.instance.settings.section.title">
        <source xml:lang="en">SQL Instance settings</source>
        <target state="translated">SQL 인스턴스 설정</target>
      </trans-unit>
      <trans-unit id="arc.sql.invalid.instance.name">
        <source xml:lang="en">Instance name must consist of lower case alphanumeric characters or '-', start with a letter, end with an alphanumeric character, and be 13 characters or fewer in length.</source>
        <target state="translated">인스턴스 이름은 소문자 영숫자 또는 '-'로 구성되어야 하며, 문자로 시작하고 영숫자로 끝나며 길이가 13자 이하여야 합니다.</target>
      </trans-unit>
      <trans-unit id="arc.sql.invalid.username">
        <source xml:lang="en">sa username is disabled, please choose another username</source>
        <target state="translated">sa 사용자 이름을 사용할 수 없습니다. 다른 사용자 이름을 선택하세요.</target>
      </trans-unit>
      <trans-unit id="arc.sql.memory-limit.description">
        <source xml:lang="en">The limit of the capacity of the managed instance as an integer.</source>
        <target state="translated">정수로 관리되는 인스턴스의 용량 제한입니다.</target>
      </trans-unit>
      <trans-unit id="arc.sql.memory-request.description">
        <source xml:lang="en">The request for the capacity of the managed instance as an integer amount of memory in GBs.</source>
        <target state="translated">관리되는 인스턴스의 용량에 대한 요청(GB의 정수 메모리 양)입니다.</target>
      </trans-unit>
      <trans-unit id="arc.sql.one.replica">
        <source xml:lang="en">1 replica</source>
        <target state="translated">복제본 1개</target>
      </trans-unit>
<<<<<<< HEAD
      <trans-unit id="arc.sql.service.tier.business.critical">
        <source xml:lang="en">[PREVIEW] Business Critical (Unlimited vCores and RAM, advanced high availability)</source>
        <target state="translated">[미리 보기] 비즈니스 크리티컬(무제한 vCore 및 RAM, 고급 고가용성)</target>
      </trans-unit>
      <trans-unit id="arc.sql.service.tier.description">
        <source xml:lang="en">Select from the latest vCore service tiers available for SQL Managed Instance - Azure Arc including General Purpose and Business Critical. {0}</source>
        <target state="translated">범용 및 중요 비즈니스용을 포함하여 SQL Managed Instance - Azure Arc에 사용할 수 있는 최신 vCore 서비스 계층에서 선택합니다. {0}</target>
      </trans-unit>
      <trans-unit id="arc.sql.service.tier.general.purpose">
        <source xml:lang="en">General Purpose (Up to 24 vCores and 128 Gi of RAM, standard high availability)</source>
        <target state="translated">범용(최대 24개의 vCore 및 128Gi의 RAM, 표준 고가용성)</target>
      </trans-unit>
      <trans-unit id="arc.sql.service.tier.label">
        <source xml:lang="en">Service Tier</source>
        <target state="translated">서비스 계층</target>
      </trans-unit>
=======
      <trans-unit id="arc.sql.pitr.description">
        <source xml:lang="en">Point in time restore</source>
        <target state="translated">지정 시간 복원</target>
      </trans-unit>
      <trans-unit id="arc.sql.pitr.retention.description">
        <source xml:lang="en">Configure retention for point-in-time backups. {0}</source>
        <target state="translated">특정 시점 백업의 보존을 구성합니다. {0}</target>
      </trans-unit>
      <trans-unit id="arc.sql.retention.days.description">
        <source xml:lang="en">Specify how long you want to keep your point-in-time backups.</source>
        <target state="translated">특정 시점 백업을 유지할 기간을 지정합니다.</target>
      </trans-unit>
      <trans-unit id="arc.sql.retention.days.label">
        <source xml:lang="en">PITR retention (days)</source>
        <target state="translated">PITR 보존(일)</target>
      </trans-unit>
      <trans-unit id="arc.sql.service.tier.business.critical">
        <source xml:lang="en">[PREVIEW] Business Critical (Unlimited vCores and RAM, advanced high availability)</source>
        <target state="translated">[미리 보기] 비즈니스 크리티컬(무제한 vCore 및 RAM, 고급 고가용성)</target>
      </trans-unit>
      <trans-unit id="arc.sql.service.tier.description">
        <source xml:lang="en">Select from the latest vCore service tiers available for SQL Managed Instance - Azure Arc including General Purpose and Business Critical. {0}</source>
        <target state="translated">범용 및 중요 비즈니스용을 포함하여 SQL Managed Instance - Azure Arc에 사용할 수 있는 최신 vCore 서비스 계층에서 선택합니다. {0}</target>
      </trans-unit>
      <trans-unit id="arc.sql.service.tier.general.purpose">
        <source xml:lang="en">General Purpose (Up to 24 vCores and 128 Gi of RAM, standard high availability)</source>
        <target state="translated">범용(최대 24개의 vCore 및 128Gi의 RAM, 표준 고가용성)</target>
      </trans-unit>
      <trans-unit id="arc.sql.service.tier.label">
        <source xml:lang="en">Service Tier</source>
        <target state="translated">서비스 계층</target>
      </trans-unit>
>>>>>>> 4ba192a5
      <trans-unit id="arc.sql.storage-class.backups.description">
        <source xml:lang="en">The storage class to be used for backup persistent volumes. If no value is specified, the default storage class will be used.</source>
        <target state="translated">백업 영구 볼륨에 사용할 저장소 클래스입니다. 값을 지정하지 않으면 기본 저장소 클래스가 사용됩니다.</target>
      </trans-unit>
      <trans-unit id="arc.sql.storage-class.data.description">
        <source xml:lang="en">The storage class to be used for data (.mdf). If no value is specified, the default storage class will be used.</source>
        <target state="translated">데이터(.mdf)에 사용할 스토리지 클래스입니다. 값을 지정하지 않으면 기본 스토리지 클래스가 사용됩니다.</target>
      </trans-unit>
      <trans-unit id="arc.sql.storage-class.datalogs.description">
        <source xml:lang="en">The storage class to be used for database logs (.ldf). If no value is specified, the default storage class will be used.</source>
        <target state="translated">데이터베이스 로그(.ldf)에 사용할 저장소 클래스입니다. 값을 지정하지 않으면 기본 저장소 클래스가 사용됩니다.</target>
      </trans-unit>
      <trans-unit id="arc.sql.storage-class.dc.description">
        <source xml:lang="en">The storage class to be used for all data and logs persistent volumes for all data controller pods that require them.</source>
        <target state="translated">모든 데이터에 사용할 스토리지 클래스이며 필요한 모든 데이터 컨트롤러 Pod의 영구 볼륨을 기록합니다.</target>
      </trans-unit>
      <trans-unit id="arc.sql.storage-class.logs.description">
        <source xml:lang="en">The storage class to be used for logs (/var/log). If no value is specified, the default storage class will be used.</source>
        <target state="translated">로그에 사용할 스토리지 클래스(/var/log). 값을 지정하지 않으면 기본 스토리지 클래스가 사용됩니다.</target>
      </trans-unit>
      <trans-unit id="arc.sql.three.replicas">
        <source xml:lang="en">3 replicas</source>
        <target state="translated">복제본 3개</target>
      </trans-unit>
      <trans-unit id="arc.sql.two.replicas">
        <source xml:lang="en">2 replicas</source>
        <target state="translated">복제본 2개</target>
      </trans-unit>
      <trans-unit id="arc.sql.username">
        <source xml:lang="en">Username</source>
        <target state="translated">사용자 이름</target>
      </trans-unit>
      <trans-unit id="arc.sql.volume.size.backups.description">
        <source xml:lang="en">The size of the storage volume to be used for backups in gibibytes.</source>
        <target state="translated">백업에 사용할 저장소 볼륨의 크기(기비바이트)입니다.</target>
      </trans-unit>
      <trans-unit id="arc.sql.volume.size.backups.label">
        <source xml:lang="en">Volume Size in Gi (Backups)</source>
        <target state="translated">Gi 단위의 볼류 크기(백업)</target>
      </trans-unit>
      <trans-unit id="arc.sql.volume.size.data.description">
        <source xml:lang="en">The size of the storage volume to be used for data in gibibytes.</source>
        <target state="translated">데이터에 사용할 저장소 볼륨의 크기(기비바이트)입니다.</target>
      </trans-unit>
      <trans-unit id="arc.sql.volume.size.data.label">
        <source xml:lang="en">Volume Size in Gi (Data)</source>
        <target state="translated">Gi 단위의 볼류 크기(데이터)</target>
      </trans-unit>
      <trans-unit id="arc.sql.volume.size.datalogs.description">
        <source xml:lang="en">The size of the storage volume to be used for database logs in gibibytes.</source>
        <target state="translated">데이터베이스 로그에 사용할 저장소 볼륨의 크기(기비바이트)입니다.</target>
      </trans-unit>
      <trans-unit id="arc.sql.volume.size.datalogs.label">
        <source xml:lang="en">Volume Size in Gi (Database logs)</source>
        <target state="translated">볼륨 크기(Gi)(데이터베이스 로그)</target>
      </trans-unit>
      <trans-unit id="arc.sql.volume.size.logs.description">
        <source xml:lang="en">The size of the storage volume to be used for logs in gibibytes.</source>
        <target state="translated">로그에 사용할 저장소 볼륨의 크기(기비바이트)입니다.</target>
      </trans-unit>
      <trans-unit id="arc.sql.volume.size.logs.label">
        <source xml:lang="en">Volume Size in Gi (Logs)</source>
        <target state="translated">Gi 단위의 볼류 크기(로그)</target>
      </trans-unit>
      <trans-unit id="arc.sql.wizard.page1.title">
        <source xml:lang="en">Provide Azure SQL managed instance parameters</source>
        <target state="translated">Azure SQL 관리되는 인스턴스 매개 변수 제공</target>
      </trans-unit>
      <trans-unit id="arc.sql.wizard.title">
        <source xml:lang="en">Deploy Azure SQL managed instance - Azure Arc (preview)</source>
        <target state="translated">Azure SQL Managed Instance - Azure Arc(미리 보기)</target>
      </trans-unit>
      <trans-unit id="arc.storage-class.backups.label">
        <source xml:lang="en">Storage Class (Backups)</source>
        <target state="translated">스토리지 클래스(백업)</target>
      </trans-unit>
      <trans-unit id="arc.storage-class.data.label">
        <source xml:lang="en">Storage Class (Data)</source>
        <target state="translated">스토리지 클래스(데이터)</target>
      </trans-unit>
      <trans-unit id="arc.storage-class.datalogs.label">
        <source xml:lang="en">Storage Class (Database logs)</source>
        <target state="translated">저장소 클래스(데이터베이스 로그)</target>
      </trans-unit>
      <trans-unit id="arc.storage-class.dc.label">
        <source xml:lang="en">Storage Class</source>
        <target state="translated">스토리지 클래스</target>
      </trans-unit>
      <trans-unit id="arc.storage-class.logs.label">
        <source xml:lang="en">Storage Class (Logs)</source>
        <target state="translated">스토리지 클래스(로그)</target>
      </trans-unit>
      <trans-unit id="arc.view.title">
        <source xml:lang="en">Azure Arc Controllers</source>
        <target state="translated">Azure Arc 컨트롤러</target>
      </trans-unit>
      <trans-unit id="arc.view.welcome.connect">
        <source xml:lang="en">No Azure Arc controllers registered. [Learn More](https://azure.microsoft.com/services/azure-arc/)
[Connect Controller](command:arc.connectToController)</source>
        <target state="translated">등록된 Azure Arc 컨트롤러가 없습니다.[자세한 정보] (https://azure.microsoft.com/services/azure-arc/)
[컨트롤러 연결](command:arc.connectToController)</target>
      </trans-unit>
      <trans-unit id="arc.view.welcome.loading">
        <source xml:lang="en">Loading controllers...</source>
        <target state="translated">컨트롤러를 로드하는 중...</target>
      </trans-unit>
      <trans-unit id="command.connectToController.title">
        <source xml:lang="en">Connect to Existing Azure Arc Controller</source>
        <target state="translated">기존 Azure Arc 컨트롤러에 연결</target>
      </trans-unit>
      <trans-unit id="command.createController.title">
        <source xml:lang="en">Create New Azure Arc Controller</source>
        <target state="translated">새 Azure Arc 컨트롤러 만들기</target>
      </trans-unit>
      <trans-unit id="command.editConnection.title">
        <source xml:lang="en">Edit Connection</source>
        <target state="translated">연결 편집</target>
      </trans-unit>
      <trans-unit id="command.refresh.title">
        <source xml:lang="en">Refresh</source>
        <target state="translated">새로 고침</target>
      </trans-unit>
      <trans-unit id="command.removeController.title">
        <source xml:lang="en">Remove Controller</source>
        <target state="translated">컨트롤러 제거</target>
      </trans-unit>
      <trans-unit id="cores.limit.greater.than.or.equal.to.requested.cores">
        <source xml:lang="en">Cores limit must be greater than or equal to requested cores</source>
        <target state="translated">코어 제한은 요청된 코어보다 크거나 같아야 합니다.</target>
      </trans-unit>
      <trans-unit id="deploy.done.action">
        <source xml:lang="en">Deploy</source>
        <target state="translated">배포</target>
      </trans-unit>
      <trans-unit id="deploy.script.action">
        <source xml:lang="en">Script to notebook</source>
        <target state="translated">Notebook에 스크립트</target>
      </trans-unit>
      <trans-unit id="memory.limit.greater.than.or.equal.to.requested.memory">
        <source xml:lang="en">Memory limit must be greater than or equal to requested memory</source>
        <target state="translated">메모리 제한은 요청된 메모리보다 크거나 같아야 합니다.</target>
      </trans-unit>
      <trans-unit id="microsoft.agreement.privacy.statement">
        <source xml:lang="en">Microsoft Privacy Statement</source>
        <target state="translated">Microsoft 개인정보처리방침</target>
      </trans-unit>
      <trans-unit id="requested.cores.less.than.or.equal.to.cores.limit">
        <source xml:lang="en">Requested cores must be less than or equal to cores limit</source>
        <target state="translated">요청된 코어는 코어 제한보다 작거나 같아야 합니다.</target>
      </trans-unit>
      <trans-unit id="requested.memory.less.than.or.equal.to.memory.limit">
        <source xml:lang="en">Requested memory must be less than or equal to memory limit</source>
        <target state="translated">요청한 메모리는 메모리 제한보다 작거나 같아야 합니다.</target>
      </trans-unit>
      <trans-unit id="resource.type.arc.postgres.description">
        <source xml:lang="en">Deploy PostgreSQL Hyperscale server groups into an Azure Arc environment</source>
        <target state="translated">Azure Arc 환경에 PostgreSQL 하이퍼스케일 서버 그룹 배포</target>
      </trans-unit>
      <trans-unit id="resource.type.arc.postgres.display.name">
        <source xml:lang="en">PostgreSQL Hyperscale server groups - Azure Arc (preview)</source>
        <target state="translated">PostgreSQL 하이퍼스케일 서버 그룹 - Azure Arc(미리 보기)</target>
      </trans-unit>
      <trans-unit id="resource.type.arc.sql.description">
        <source xml:lang="en">Managed SQL Instance service for app developers in a customer-managed environment</source>
        <target state="translated">고객 관리형 환경의 앱 개발자를 위한 관리형 SQL 인스턴스 서비스</target>
      </trans-unit>
      <trans-unit id="resource.type.arc.sql.display.name">
        <source xml:lang="en">Azure SQL managed instance - Azure Arc (preview)</source>
        <target state="translated">Azure SQL Managed Instance - Azure Arc(미리 보기)</target>
      </trans-unit>
      <trans-unit id="resource.type.azure.arc.description">
        <source xml:lang="en">Creates an Azure Arc data controller</source>
        <target state="translated">Azure Arc 데이터 컨트롤러 만들기</target>
      </trans-unit>
      <trans-unit id="resource.type.azure.arc.display.name">
        <source xml:lang="en">Azure Arc data controller (preview)</source>
        <target state="translated">Azure Arc 데이터 컨트롤러(미리 보기)</target>
      </trans-unit>
      <trans-unit id="should.be.integer">
        <source xml:lang="en">Value must be an integer</source>
        <target state="translated">값은 정수여야 함</target>
      </trans-unit>
      <trans-unit id="worker.node.count.should.not.be.one">
        <source xml:lang="en">Value of 1 is not supported.</source>
        <target state="translated">값 1은 지원되지 않습니다.</target>
      </trans-unit>
    </body>
  </file>
</xliff><|MERGE_RESOLUTION|>--- conflicted
+++ resolved
@@ -1709,7 +1709,22 @@
         <source xml:lang="en">1 replica</source>
         <target state="translated">복제본 1개</target>
       </trans-unit>
-<<<<<<< HEAD
+      <trans-unit id="arc.sql.pitr.description">
+        <source xml:lang="en">Point in time restore</source>
+        <target state="translated">지정 시간 복원</target>
+      </trans-unit>
+      <trans-unit id="arc.sql.pitr.retention.description">
+        <source xml:lang="en">Configure retention for point-in-time backups. {0}</source>
+        <target state="translated">특정 시점 백업의 보존을 구성합니다. {0}</target>
+      </trans-unit>
+      <trans-unit id="arc.sql.retention.days.description">
+        <source xml:lang="en">Specify how long you want to keep your point-in-time backups.</source>
+        <target state="translated">특정 시점 백업을 유지할 기간을 지정합니다.</target>
+      </trans-unit>
+      <trans-unit id="arc.sql.retention.days.label">
+        <source xml:lang="en">PITR retention (days)</source>
+        <target state="translated">PITR 보존(일)</target>
+      </trans-unit>
       <trans-unit id="arc.sql.service.tier.business.critical">
         <source xml:lang="en">[PREVIEW] Business Critical (Unlimited vCores and RAM, advanced high availability)</source>
         <target state="translated">[미리 보기] 비즈니스 크리티컬(무제한 vCore 및 RAM, 고급 고가용성)</target>
@@ -1726,40 +1741,6 @@
         <source xml:lang="en">Service Tier</source>
         <target state="translated">서비스 계층</target>
       </trans-unit>
-=======
-      <trans-unit id="arc.sql.pitr.description">
-        <source xml:lang="en">Point in time restore</source>
-        <target state="translated">지정 시간 복원</target>
-      </trans-unit>
-      <trans-unit id="arc.sql.pitr.retention.description">
-        <source xml:lang="en">Configure retention for point-in-time backups. {0}</source>
-        <target state="translated">특정 시점 백업의 보존을 구성합니다. {0}</target>
-      </trans-unit>
-      <trans-unit id="arc.sql.retention.days.description">
-        <source xml:lang="en">Specify how long you want to keep your point-in-time backups.</source>
-        <target state="translated">특정 시점 백업을 유지할 기간을 지정합니다.</target>
-      </trans-unit>
-      <trans-unit id="arc.sql.retention.days.label">
-        <source xml:lang="en">PITR retention (days)</source>
-        <target state="translated">PITR 보존(일)</target>
-      </trans-unit>
-      <trans-unit id="arc.sql.service.tier.business.critical">
-        <source xml:lang="en">[PREVIEW] Business Critical (Unlimited vCores and RAM, advanced high availability)</source>
-        <target state="translated">[미리 보기] 비즈니스 크리티컬(무제한 vCore 및 RAM, 고급 고가용성)</target>
-      </trans-unit>
-      <trans-unit id="arc.sql.service.tier.description">
-        <source xml:lang="en">Select from the latest vCore service tiers available for SQL Managed Instance - Azure Arc including General Purpose and Business Critical. {0}</source>
-        <target state="translated">범용 및 중요 비즈니스용을 포함하여 SQL Managed Instance - Azure Arc에 사용할 수 있는 최신 vCore 서비스 계층에서 선택합니다. {0}</target>
-      </trans-unit>
-      <trans-unit id="arc.sql.service.tier.general.purpose">
-        <source xml:lang="en">General Purpose (Up to 24 vCores and 128 Gi of RAM, standard high availability)</source>
-        <target state="translated">범용(최대 24개의 vCore 및 128Gi의 RAM, 표준 고가용성)</target>
-      </trans-unit>
-      <trans-unit id="arc.sql.service.tier.label">
-        <source xml:lang="en">Service Tier</source>
-        <target state="translated">서비스 계층</target>
-      </trans-unit>
->>>>>>> 4ba192a5
       <trans-unit id="arc.sql.storage-class.backups.description">
         <source xml:lang="en">The storage class to be used for backup persistent volumes. If no value is specified, the default storage class will be used.</source>
         <target state="translated">백업 영구 볼륨에 사용할 저장소 클래스입니다. 값을 지정하지 않으면 기본 저장소 클래스가 사용됩니다.</target>
