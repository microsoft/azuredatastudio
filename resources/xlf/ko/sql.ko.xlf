﻿<?xml version="1.0" encoding="utf-8"?>
<xliff version="1.2" xmlns="urn:oasis:names:tc:xliff:document:1.2">
  <file original="src/sql/base/browser/ui/designer/designer" source-language="en" datatype="plaintext" target-language="ko">
    <body>
      <trans-unit id="designer.newRowText">
        <source xml:lang="en">Add New</source>
        <target state="translated">새로 추가</target>
      </trans-unit>
      <trans-unit id="designer.removeRowText">
        <source xml:lang="en">Remove</source>
        <target state="translated">제거</target>
      </trans-unit>
      <trans-unit id="tableDesigner.unknownComponentType">
        <source xml:lang="en">The component type: {0} is not supported</source>
        <target state="translated">구성 요소 형식: {0}이(가) 지원되지 않음</target>
      </trans-unit>
    </body>
  </file>
  <file original="src/sql/base/browser/ui/designer/designerPropertiesPane" source-language="en" datatype="plaintext" target-language="ko">
    <body>
      <trans-unit id="tableDesigner.propertiesPaneTitle">
        <source xml:lang="en">Properties</source>
        <target state="translated">속성</target>
      </trans-unit>
      <trans-unit id="tableDesigner.propertiesPaneTitleWithContext">
        <source xml:lang="en">Properties - {0} {1}</source>
        <note>{0} is the place holder for object type
{1} is the place holder for object name</note>
        <target state="translated">속성 - {0} {1}</target>
      </trans-unit>
    </body>
  </file>
  <file original="src/sql/base/browser/ui/loadingSpinner/loadingSpinner.component" source-language="en" datatype="plaintext" target-language="ko">
    <body>
      <trans-unit id="loadingCompletedMessage">
        <source xml:lang="en">Loading completed</source>
        <target state="translated">로드 완료</target>
      </trans-unit>
      <trans-unit id="loadingMessage">
        <source xml:lang="en">Loading</source>
        <target state="translated">로드</target>
      </trans-unit>
    </body>
  </file>
  <file original="src/sql/base/browser/ui/panel/panel.component" source-language="en" datatype="plaintext" target-language="ko">
    <body>
      <trans-unit id="hideTextLabel">
        <source xml:lang="en">Hide text labels</source>
        <target state="translated">텍스트 레이블 숨기기</target>
      </trans-unit>
      <trans-unit id="showTextLabel">
        <source xml:lang="en">Show text labels</source>
        <target state="translated">텍스트 레이블 표시</target>
      </trans-unit>
    </body>
  </file>
  <file original="src/sql/base/browser/ui/panel/tabActions" source-language="en" datatype="plaintext" target-language="ko">
    <body>
      <trans-unit id="closeTab">
        <source xml:lang="en">Close</source>
        <target state="translated">닫기</target>
      </trans-unit>
    </body>
  </file>
  <file original="src/sql/base/browser/ui/propertiesContainer/togglePropertiesAction" source-language="en" datatype="plaintext" target-language="ko">
    <body>
      <trans-unit id="hideProperties">
        <source xml:lang="en">Hide properties</source>
        <target state="translated">속성 숨기기</target>
      </trans-unit>
      <trans-unit id="showProperties">
        <source xml:lang="en">Show Properties</source>
        <target state="translated">속성 표시</target>
      </trans-unit>
    </body>
  </file>
  <file original="src/sql/base/browser/ui/selectBox/selectBox" source-language="en" datatype="plaintext" target-language="ko">
    <body>
      <trans-unit id="alertErrorMessage">
        <source xml:lang="en">Error: {0}</source>
        <target state="translated">오류: {0}</target>
      </trans-unit>
      <trans-unit id="alertInfoMessage">
        <source xml:lang="en">Info: {0}</source>
        <target state="translated">정보: {0}</target>
      </trans-unit>
      <trans-unit id="alertWarningMessage">
        <source xml:lang="en">Warning: {0}</source>
        <target state="translated">경고: {0}</target>
      </trans-unit>
    </body>
  </file>
  <file original="src/sql/base/browser/ui/table/formatters" source-language="en" datatype="plaintext" target-language="ko">
    <body>
      <trans-unit id="tableCell.NoDataAvailable">
        <source xml:lang="en">no data available</source>
        <target state="translated">데이터를 사용할 수 없음</target>
      </trans-unit>
    </body>
  </file>
  <file original="src/sql/base/browser/ui/table/plugins/checkboxSelectColumn.plugin" source-language="en" datatype="plaintext" target-language="ko">
    <body>
      <trans-unit id="selectDeselectAll">
        <source xml:lang="en">Select/Deselect All</source>
        <target state="translated">모두 선택/모두 선택 취소</target>
      </trans-unit>
    </body>
  </file>
  <file original="src/sql/base/browser/ui/table/plugins/headerFilter.plugin" source-language="en" datatype="plaintext" target-language="ko">
    <body>
      <trans-unit id="headerFilter.cancel">
        <source xml:lang="en">Cancel</source>
        <target state="translated">취소</target>
      </trans-unit>
      <trans-unit id="headerFilter.clear">
        <source xml:lang="en">Clear</source>
        <target state="translated">지우기</target>
      </trans-unit>
      <trans-unit id="headerFilter.ok">
        <source xml:lang="en">OK</source>
        <target state="translated">확인</target>
      </trans-unit>
      <trans-unit id="headerFilter.showFilter">
        <source xml:lang="en">Show Filter</source>
        <target state="translated">필터 표시</target>
      </trans-unit>
      <trans-unit id="table.filterOptions">
        <source xml:lang="en">Filter Options</source>
        <target state="translated">필터 옵션</target>
      </trans-unit>
      <trans-unit id="table.searchPlaceHolder">
        <source xml:lang="en">Search</source>
        <target state="translated">검색</target>
      </trans-unit>
      <trans-unit id="table.selectAll">
        <source xml:lang="en">Select All</source>
        <target state="translated">모두 선택</target>
      </trans-unit>
      <trans-unit id="table.sortAscending">
        <source xml:lang="en">Sort Ascending</source>
        <target state="translated">오름차순 정렬</target>
      </trans-unit>
      <trans-unit id="table.sortDescending">
        <source xml:lang="en">Sort Descending</source>
        <target state="translated">내림차순 정렬</target>
      </trans-unit>
      <trans-unit id="tableFilter.selectedCount">
        <source xml:lang="en">{0} Selected</source>
        <note>This tells the user how many items are selected in the list</note>
        <target state="translated">{0} 선택됨</target>
      </trans-unit>
      <trans-unit id="tableFilter.visibleCount">
        <source xml:lang="en">{0} Results</source>
        <note>This tells the user how many items are shown in the list. Currently not visible, but read by screen readers.</note>
        <target state="translated">{0}개 결과</target>
      </trans-unit>
    </body>
  </file>
  <file original="src/sql/base/browser/ui/table/plugins/loadingSpinner.plugin" source-language="en" datatype="plaintext" target-language="ko">
    <body>
      <trans-unit id="loadingSpinner.loading">
        <source xml:lang="en">Loading</source>
        <target state="translated">로드</target>
      </trans-unit>
    </body>
  </file>
  <file original="src/sql/base/browser/ui/table/plugins/rowDetailView" source-language="en" datatype="plaintext" target-language="ko">
    <body>
      <trans-unit id="rowDetailView.loadError">
        <source xml:lang="en">Loading Error...</source>
        <target state="translated">로드 오류...</target>
      </trans-unit>
    </body>
  </file>
  <file original="src/sql/base/browser/ui/taskbar/overflowActionbar" source-language="en" datatype="plaintext" target-language="ko">
    <body>
      <trans-unit id="toggleMore">
        <source xml:lang="en">Toggle More</source>
        <target state="translated">자세히 전환</target>
      </trans-unit>
    </body>
  </file>
  <file original="src/sql/base/common/locConstants" source-language="en" datatype="plaintext" target-language="ko">
    <body>
      <trans-unit id="InstallVSIXAction.allowNone">
        <source xml:lang="en">Your extension policy does not allow installing extensions. Please change your extension policy and try again.</source>
        <target state="translated">확장 정책에서 확장 설치를 허용하지 않습니다. 확장 정책을 변경하고 다시 시도하세요.</target>
      </trans-unit>
      <trans-unit id="InstallVSIXAction.successReload">
        <source xml:lang="en">Completed installing {0} extension from VSIX. Please reload Azure Data Studio to enable it.</source>
        <target state="translated">VSIX의 {0} 확장 설치가 완료되었습니다. Azure Data Studio를 다시 로드하여 사용하도록 설정하세요.</target>
      </trans-unit>
      <trans-unit id="ReinstallAction.successReload">
        <source xml:lang="en">Please reload Azure Data Studio to complete reinstalling the extension {0}.</source>
        <target state="translated">Azure Data Studio를 다시 로드하고 {0} 확장의 재설치를 완료하세요.</target>
      </trans-unit>
      <trans-unit id="activateLanguagePack">
        <source xml:lang="en">In order to use Azure Data Studio in {0}, Azure Data Studio needs to restart.</source>
        <target state="translated">{0}에서 Azure Data Studio를 사용하려면 Azure Data Studio를 다시 시작해야 합니다.</target>
      </trans-unit>
      <trans-unit id="azuredatastudio">
        <source xml:lang="en">Azure Data Studio</source>
        <target state="translated">Azure Data Studio</target>
      </trans-unit>
      <trans-unit id="connectionDialogBrowseTree.context">
        <source xml:lang="en">The connection dialog's browse tree context menu</source>
        <target state="translated">연결 대화 상자의 찾아보기 트리 상황에 맞는 메뉴</target>
      </trans-unit>
      <trans-unit id="dashboard.toolbar">
        <source xml:lang="en">The dashboard toolbar action menu</source>
        <target state="translated">대시보드 도구 모음 작업 메뉴</target>
      </trans-unit>
      <trans-unit id="dataExplorer.action">
        <source xml:lang="en">The dataexplorer view container title action menu</source>
        <target state="translated">dataexplorer 뷰 컨테이너 제목 작업 메뉴</target>
      </trans-unit>
      <trans-unit id="dataExplorer.context">
        <source xml:lang="en">The dataexplorer item context menu</source>
        <target state="translated">dataexplorer 항목 상황에 맞는 메뉴</target>
      </trans-unit>
      <trans-unit id="dataGrid.context">
        <source xml:lang="en">The data grid item context menu</source>
        <target state="translated">데이터 약식 표 항목 상황에 맞는 메뉴</target>
      </trans-unit>
      <trans-unit id="default">
        <source xml:lang="en">Enable automatic update checks. Azure Data Studio will check for updates automatically and periodically.</source>
        <target state="translated">자동 업데이트 확인을 사용하도록 설정합니다. Azure Data Studio에서 정기적으로 업데이트를 자동 확인합니다.</target>
      </trans-unit>
      <trans-unit id="enable locally">
        <source xml:lang="en">Please reload Azure Data Studio to enable this extension locally.</source>
        <target state="translated">이 확장을 로컬에서 사용하려면 Azure Data Studio를 다시 로드하세요.</target>
      </trans-unit>
      <trans-unit id="enable remote">
        <source xml:lang="en">Please reload Azure Data Studio to enable this extension in {0}.</source>
        <target state="translated">{0}에서 이 확장을 사용하도록 설정하려면 Azure Data Studio를 다시 로드하세요.</target>
      </trans-unit>
      <trans-unit id="enableWindowsBackgroundUpdates">
        <source xml:lang="en">Enable to download and install new Azure Data Studio Versions in the background on Windows</source>
        <target state="translated">새로운 Azure Data Studio 버전을 Windows 백그라운드에 다운로드 및 설치하려면 사용하도록 설정</target>
      </trans-unit>
      <trans-unit id="extensionsPolicy">
        <source xml:lang="en">Sets the security policy for downloading extensions.</source>
        <target state="translated">확장을 다운로드하기 위한 보안 정책을 설정합니다.</target>
      </trans-unit>
      <trans-unit id="incompatible">
        <source xml:lang="en">Unable to install extension '{0}' as it is not compatible with Azure Data Studio '{1}'.</source>
        <target state="translated">'Azure Data Studio '{1}'과(와) 호환되지 않으므로 확장 '{0}'을(를) 설치할 수 없습니다.</target>
      </trans-unit>
      <trans-unit id="installExtensionCompletedAndReloadRequired">
        <source xml:lang="en">Installing extension {0} is completed. Please reload Azure Data Studio to enable it.</source>
        <target state="translated">{0} 확장 설치가 완료되었습니다. Azure Data Studio를 다시 로드하여 사용하도록 설정하세요.</target>
      </trans-unit>
      <trans-unit id="maxMemoryForLargeFilesMB">
        <source xml:lang="en">Controls the memory available to Azure Data Studio after restart when trying to open large files. Same effect as specifying `--max-memory=NEWSIZE` on the command line.</source>
        <target state="translated">큰 파일을 열려고 할 때 다시 시작한 후 Azure Data Studio에 사용 가능한 메모리를 제어합니다. 명령줄에 '--max-memory=NEWSIZE'를 지정하는 것과 결과가 같습니다.</target>
      </trans-unit>
      <trans-unit id="miNewNotebook">
        <source xml:lang="en">&amp;&amp;New Notebook</source>
        <note>&amp;&amp; denotes a mnemonic</note>
        <target state="translated">새 Notebook(&amp;&amp;N)</target>
      </trans-unit>
      <trans-unit id="miNewQuery">
        <source xml:lang="en">New &amp;&amp;Query</source>
        <note>&amp;&amp; denotes a mnemonic</note>
        <target state="translated">새 쿼리(&amp;&amp;Q)</target>
      </trans-unit>
      <trans-unit id="miinstallVsix">
        <source xml:lang="en">Install Extension from VSIX Package</source>
        <note>&amp;&amp; denotes a mnemonic</note>
        <target state="translated">VSIX 패키지에서 확장 설치</target>
      </trans-unit>
      <trans-unit id="newQuery">
        <source xml:lang="en">New Query</source>
        <target state="translated">새 쿼리</target>
      </trans-unit>
      <trans-unit id="notebook.cellTitle">
        <source xml:lang="en">The notebook cell title menu</source>
        <target state="translated">전자 필기장 셀 제목 메뉴</target>
      </trans-unit>
      <trans-unit id="notebook.title">
        <source xml:lang="en">The notebook title menu</source>
        <target state="translated">전자 필기장 제목 메뉴</target>
      </trans-unit>
      <trans-unit id="notebook.toolbar">
        <source xml:lang="en">The notebook toolbar menu</source>
        <target state="translated">전자 필기장 도구 모음 메뉴</target>
      </trans-unit>
      <trans-unit id="objectExplorer.context">
        <source xml:lang="en">The object explorer item context menu</source>
        <target state="translated">개체 탐색기 항목 상황에 맞는 메뉴</target>
      </trans-unit>
      <trans-unit id="postDisableTooltip">
        <source xml:lang="en">Please reload Azure Data Studio to disable this extension.</source>
        <target state="translated">이 확장을 사용하지 않으려면 Azure Data Studio를 다시 로드하세요.</target>
      </trans-unit>
      <trans-unit id="postEnableTooltip">
        <source xml:lang="en">Please reload Azure Data Studio to enable this extension.</source>
        <target state="translated">이 확장을 사용하려면 Azure Data Studio를 다시 로드하세요.</target>
      </trans-unit>
      <trans-unit id="postUninstallTooltip">
        <source xml:lang="en">Please reload Azure Data Studio to complete the uninstallation of this extension.</source>
        <target state="translated">Azure Data Studio를 다시 로드하여 이 확장의 제거를 완료하세요.</target>
      </trans-unit>
      <trans-unit id="postUpdateTooltip">
        <source xml:lang="en">Please reload Azure Data Studio to enable the updated extension.</source>
        <target state="translated">업데이트된 확장을 사용하도록 설정하려면 Azure Data Studio를 다시 로드하세요.</target>
      </trans-unit>
      <trans-unit id="recommendedExtensions">
        <source xml:lang="en">Marketplace</source>
        <target state="translated">Marketplace</target>
      </trans-unit>
      <trans-unit id="scenarioTypeUndefined">
        <source xml:lang="en">The scenario type for extension recommendations must be provided.</source>
        <target state="translated">확장 권장 사항의 시나리오 유형을 제공해야 합니다.</target>
      </trans-unit>
      <trans-unit id="showReleaseNotes">
        <source xml:lang="en">Show Release Notes after an update. The Release Notes are opened in a new web browser window.</source>
        <target state="translated">업데이트 후 릴리스 정보를 표시합니다. 릴리스 정보는 새 웹 브라우저 창에서 열립니다.</target>
      </trans-unit>
      <trans-unit id="uninstallExtensionComplete">
        <source xml:lang="en">Please reload Azure Data Studio to complete the uninstallation of the extension {0}.</source>
        <target state="translated">Azure Data Studio를 다시 로드하여 이 확장 {0}의 제거를 완료하세요.</target>
      </trans-unit>
      <trans-unit id="updateLocale">
        <source xml:lang="en">Would you like to change Azure Data Studio's UI language to {0} and restart?</source>
        <target state="translated">Azure Data Studio의 UI 언어를 {0}(으)로 변경하고 다시 시작하시겠습니까?</target>
      </trans-unit>
      <trans-unit id="watermark.newNotebook">
        <source xml:lang="en">New Notebook</source>
        <target state="translated">새 Notebook</target>
      </trans-unit>
      <trans-unit id="watermark.newSqlFile">
        <source xml:lang="en">New SQL File</source>
        <target state="translated">새 SQL 파일</target>
      </trans-unit>
    </body>
  </file>
  <file original="src/sql/base/parts/editableDropdown/browser/dropdown" source-language="en" datatype="plaintext" target-language="ko">
    <body>
      <trans-unit id="editableDropdown.errorValidate">
        <source xml:lang="en">Must be an option from the list</source>
        <target state="translated">목록에 있는 옵션이어야 합니다.</target>
      </trans-unit>
      <trans-unit id="selectBox">
        <source xml:lang="en">Select Box</source>
        <target state="translated">Box 선택</target>
      </trans-unit>
    </body>
  </file>
  <file original="src/sql/platform/accounts/common/accountActions" source-language="en" datatype="plaintext" target-language="ko">
    <body>
      <trans-unit id="NoAccountToRefresh">
        <source xml:lang="en">There is no account to refresh</source>
        <target state="translated">새로 고칠 계정이 없습니다.</target>
      </trans-unit>
      <trans-unit id="accountActions.no">
        <source xml:lang="en">No</source>
        <target state="translated">아니요</target>
      </trans-unit>
      <trans-unit id="accountActions.yes">
        <source xml:lang="en">Yes</source>
        <target state="translated">예</target>
      </trans-unit>
      <trans-unit id="addAccount">
        <source xml:lang="en">Add an account</source>
        <target state="translated">계정 추가</target>
      </trans-unit>
      <trans-unit id="applyFilters">
        <source xml:lang="en">Apply Filters</source>
        <target state="translated">필터 적용</target>
      </trans-unit>
      <trans-unit id="confirmRemoveUserAccountMessage">
        <source xml:lang="en">Are you sure you want to remove '{0}'?</source>
        <target state="translated">'{0}'을(를) 제거하시겠습니까?</target>
      </trans-unit>
      <trans-unit id="refreshAccount">
        <source xml:lang="en">Reenter your credentials</source>
        <target state="translated">자격 증명 다시 입력</target>
      </trans-unit>
      <trans-unit id="removeAccount">
        <source xml:lang="en">Remove account</source>
        <target state="translated">계정 제거</target>
      </trans-unit>
      <trans-unit id="removeAccountFailed">
        <source xml:lang="en">Failed to remove account</source>
        <target state="translated">계정을 제거하지 못함</target>
      </trans-unit>
    </body>
  </file>
  <file original="src/sql/platform/clipboard/browser/clipboardService" source-language="en" datatype="plaintext" target-language="ko">
    <body>
      <trans-unit id="imageCopyingNotSupported">
        <source xml:lang="en">Copying images is not supported</source>
        <target state="translated">이미지 복사가 지원되지 않습니다.</target>
      </trans-unit>
    </body>
  </file>
  <file original="src/sql/platform/connection/common/connectionConfig" source-language="en" datatype="plaintext" target-language="ko">
    <body>
      <trans-unit id="invalidServerName">
        <source xml:lang="en">A server group with the same name already exists.</source>
        <target state="translated">같은 이름의 서버 그룹이 이미 있습니다.</target>
      </trans-unit>
    </body>
  </file>
  <file original="src/sql/platform/connection/common/connectionStatusManager" source-language="en" datatype="plaintext" target-language="ko">
    <body>
      <trans-unit id="connectionStatusManager.noConnectionForUri">
        <source xml:lang="en">Could not find connection with uri: {0}</source>
        <target state="translated">{0} URI를 사용하여 연결을 찾을 수 없습니다.</target>
      </trans-unit>
      <trans-unit id="connectionStatusManager.uriAlreadyInConnectionsList">
        <source xml:lang="en">There is already a connection with uri: {0}</source>
        <target state="translated">{0} URI가 있는 연결이 이미 있습니다.</target>
      </trans-unit>
    </body>
  </file>
  <file original="src/sql/platform/dashboard/browser/insightRegistry" source-language="en" datatype="plaintext" target-language="ko">
    <body>
      <trans-unit id="schema.dashboardWidgets.InsightsRegistry">
        <source xml:lang="en">Widget used in the dashboards</source>
        <target state="translated">대시보드에 사용되는 위젯</target>
      </trans-unit>
    </body>
  </file>
  <file original="src/sql/platform/dashboard/browser/widgetRegistry" source-language="en" datatype="plaintext" target-language="ko">
    <body>
      <trans-unit id="schema.dashboardWidgets.all">
        <source xml:lang="en">Widget used in the dashboards</source>
        <target state="translated">대시보드에 사용되는 위젯</target>
      </trans-unit>
      <trans-unit id="schema.dashboardWidgets.database">
        <source xml:lang="en">Widget used in the dashboards</source>
        <target state="translated">대시보드에 사용되는 위젯</target>
      </trans-unit>
      <trans-unit id="schema.dashboardWidgets.server">
        <source xml:lang="en">Widget used in the dashboards</source>
        <target state="translated">대시보드에 사용되는 위젯</target>
      </trans-unit>
    </body>
  </file>
  <file original="src/sql/platform/serialization/common/serializationService" source-language="en" datatype="plaintext" target-language="ko">
    <body>
      <trans-unit id="noSerializationProvider">
        <source xml:lang="en">Cannot serialize data as no provider has been registered</source>
        <target state="translated">공급자가 등록되지 않은 경우 데이터를 직렬화할 수 없습니다.</target>
      </trans-unit>
      <trans-unit id="saveAsNotSupported">
        <source xml:lang="en">Saving results into different format disabled for this data provider.</source>
        <target state="translated">이 데이터 공급자에 대해 사용하지 않도록 설정한 다른 형식으로 결과를 저장하고 있습니다.</target>
      </trans-unit>
      <trans-unit id="unknownSerializationError">
        <source xml:lang="en">Serialization failed with an unknown error</source>
        <target state="translated">알 수 없는 오류로 인해 serialization에 실패했습니다.</target>
      </trans-unit>
    </body>
  </file>
  <file original="src/sql/platform/theme/common/colorRegistry" source-language="en" datatype="plaintext" target-language="ko">
    <body>
      <trans-unit id="buttonDropdownBackgroundHover">
        <source xml:lang="en">The button dropdown background hover color</source>
        <target state="translated">단추 드롭다운 배경 가리키기 색</target>
      </trans-unit>
      <trans-unit id="buttonDropdownBoxShadow">
        <source xml:lang="en">The button dropdown box shadow color</source>
        <target state="translated">단추 드롭다운 상자 그림자 색</target>
      </trans-unit>
      <trans-unit id="calloutDialogBodyBackground">
        <source xml:lang="en">Callout dialog body background.</source>
        <target state="translated">설명선 대화 상자 본문 배경입니다.</target>
      </trans-unit>
      <trans-unit id="calloutDialogExteriorBorder">
        <source xml:lang="en">Callout dialog exterior borders to provide contrast against notebook UI.</source>
        <target state="translated">Notebook UI에 대비를 제공하는 설명선 대화 상자 외부 테두리입니다.</target>
      </trans-unit>
      <trans-unit id="calloutDialogForeground">
        <source xml:lang="en">Callout dialog foreground.</source>
        <target state="translated">설명선 대화 상자 전경입니다.</target>
      </trans-unit>
      <trans-unit id="calloutDialogHeaderFooterBackground">
        <source xml:lang="en">Callout dialog header and footer background.</source>
        <target state="translated">설명선 대화 상자 머리글 및 바닥글 배경입니다.</target>
      </trans-unit>
      <trans-unit id="calloutDialogInteriorBorder">
        <source xml:lang="en">Callout dialog interior borders used for separating elements.</source>
        <target state="translated">요소를 구분하는 데 사용되는 설명선 대화 상자 내부 테두리입니다.</target>
      </trans-unit>
      <trans-unit id="calloutDialogShadowColor">
        <source xml:lang="en">Callout dialog box shadow color.</source>
        <target state="translated">설명선 대화 상자 그림자 색입니다.</target>
      </trans-unit>
      <trans-unit id="extensionPackGradientColorOne">
        <source xml:lang="en">The top color for the extension pack gradient</source>
        <target state="translated">확장 팩 그라데이션의 위쪽 색</target>
      </trans-unit>
      <trans-unit id="extensionPackGradientColorTwo">
        <source xml:lang="en">The bottom color for the extension pack gradient</source>
        <target state="translated">확장 팩 그라데이션의 아래쪽 색</target>
      </trans-unit>
      <trans-unit id="extensionPackHeaderShadow">
        <source xml:lang="en">The extension pack header text shadowcolor</source>
        <target state="translated">확장 팩 헤더 텍스트 그림자 색</target>
      </trans-unit>
      <trans-unit id="gradientBackground">
        <source xml:lang="en">The background color for the banner image gradient</source>
        <target state="translated">배너 이미지 그라데이션의 배경색</target>
      </trans-unit>
      <trans-unit id="gradientOne">
        <source xml:lang="en">The top color for the banner image gradient</source>
        <target state="translated">배너 이미지 그라데이션의 위쪽 색</target>
      </trans-unit>
      <trans-unit id="gradientTwo">
        <source xml:lang="en">The bottom color for the banner image gradient</source>
        <target state="translated">배너 이미지 그라데이션의 아래쪽 색</target>
      </trans-unit>
      <trans-unit id="infoBox.errorBackground">
        <source xml:lang="en">InfoBox: The background color when the notification type is error.</source>
        <target state="translated">InfoBox: 알림 유형이 오류인 경우 배경색입니다.</target>
      </trans-unit>
      <trans-unit id="infoBox.infomationBackground">
        <source xml:lang="en">InfoBox: The background color when the notification type is information.</source>
        <target state="translated">InfoBox: 알림 유형이 정보인 경우 배경색입니다.</target>
      </trans-unit>
      <trans-unit id="infoBox.successBackground">
        <source xml:lang="en">InfoBox: The background color when the notification type is success.</source>
        <target state="translated">InfoBox: 알림 유형이 성공인 경우 배경색입니다.</target>
      </trans-unit>
      <trans-unit id="infoBox.warningBackground">
        <source xml:lang="en">InfoBox: The background color when the notification type is warning.</source>
        <target state="translated">InfoBox: 알림 유형이 경고인 경우 배경색입니다.</target>
      </trans-unit>
      <trans-unit id="infoButton.background">
        <source xml:lang="en">Info button background color.</source>
        <target state="translated">정보 단추 배경색입니다.</target>
      </trans-unit>
      <trans-unit id="infoButton.border">
        <source xml:lang="en">Info button border color.</source>
        <target state="translated">정보 단추 테두리 색입니다.</target>
      </trans-unit>
      <trans-unit id="infoButton.foreground">
        <source xml:lang="en">Info button foreground color.</source>
        <target state="translated">정보 단추 전경색입니다.</target>
      </trans-unit>
      <trans-unit id="infoButton.hoverBackground">
        <source xml:lang="en">Info button hover background color.</source>
        <target state="translated">정보 단추 가리키기 배경색입니다.</target>
      </trans-unit>
      <trans-unit id="notebook.buttonMenuArrow">
        <source xml:lang="en">Notebook: Main toolbar custom buttonMenu dropdown arrow</source>
        <target state="translated">Notebook: 주 도구 모음 사용자 지정 단추 메뉴 드롭다운 화살표</target>
      </trans-unit>
      <trans-unit id="notebook.cellBorder">
        <source xml:lang="en">Notebook: Active cell border</source>
        <target state="translated">Notebook: 활성 셀 테두리</target>
      </trans-unit>
      <trans-unit id="notebook.codeEditorBackground">
        <source xml:lang="en">Notebook: Code editor background</source>
        <target state="translated">Notebook: 코드 편집기 배경</target>
      </trans-unit>
      <trans-unit id="notebook.codeEditorBackgroundActive">
        <source xml:lang="en">Notebook: Code editor background of active cell</source>
        <target state="translated">Notebook: 활성 셀의 코드 편집기 배경</target>
      </trans-unit>
      <trans-unit id="notebook.codeEditorLineNumber">
        <source xml:lang="en">Notebook: Code editor line numbers</source>
        <target state="translated">Notebook: 코드 편집기 줄 번호</target>
      </trans-unit>
      <trans-unit id="notebook.codeEditorToolbarBackground">
        <source xml:lang="en">Notebook: Code editor toolbar background</source>
        <target state="translated">Notebook: 코드 편집기 도구 모음 배경</target>
      </trans-unit>
      <trans-unit id="notebook.codeEditorToolbarBorder">
        <source xml:lang="en">Notebook: Code editor toolbar right border</source>
        <target state="translated">Notebook: 코드 편집기 도구 모음 오른쪽 테두리</target>
      </trans-unit>
      <trans-unit id="notebook.codeEditorToolbarIcon">
        <source xml:lang="en">Notebook: Code editor toolbar icons</source>
        <target state="translated">Notebook: 코드 편집기 도구 모음 아이콘</target>
      </trans-unit>
      <trans-unit id="notebook.dropdownArrow">
        <source xml:lang="en">Notebook: Main toolbar dropdown arrow</source>
        <target state="translated">Notebook: 주 도구 모음 드롭다운 화살표</target>
      </trans-unit>
      <trans-unit id="notebook.markdownEditorBackground">
        <source xml:lang="en">Notebook: Markdown editor background</source>
        <target state="translated">Notebook: Markdown 편집기 배경</target>
      </trans-unit>
      <trans-unit id="notebook.notebookCellTagBackground">
        <source xml:lang="en">Tag background color.</source>
        <target state="translated">태그 배경색입니다.</target>
      </trans-unit>
      <trans-unit id="notebook.notebookCellTagForeground">
        <source xml:lang="en">Tag foreground color.</source>
        <target state="translated">태그 전경색입니다.</target>
      </trans-unit>
      <trans-unit id="notebook.notebookToolbarIcon">
        <source xml:lang="en">Notebook: Main toolbar icons</source>
        <target state="translated">Notebook: 주 도구 모음 아이콘</target>
      </trans-unit>
      <trans-unit id="notebook.notebookToolbarLines">
        <source xml:lang="en">Notebook: Main toolbar bottom border and separator</source>
        <target state="translated">Notebook: 주 도구 모음 아래쪽 테두리 및 구분 기호</target>
      </trans-unit>
      <trans-unit id="notebook.notebookToolbarSelectBackground">
        <source xml:lang="en">Notebook: Main toolbar select box background</source>
        <target state="translated">Notebook: 주 도구 모음 선택 상자 배경</target>
      </trans-unit>
      <trans-unit id="notebook.notebookToolbarSelectBorder">
        <source xml:lang="en">Notebook: Main toolbar select box border</source>
        <target state="translated">Notebook: 주 도구 모음 선택 상자 테두리</target>
      </trans-unit>
      <trans-unit id="notebook.splitBorder">
        <source xml:lang="en">Notebook: Border between Markdown editor and preview</source>
        <target state="translated">Notebook: Markdown 편집기와 미리 보기 간 경계</target>
      </trans-unit>
      <trans-unit id="notebook.toolbarBackground">
        <source xml:lang="en">Notebook: Markdown toolbar background</source>
        <target state="translated">Notebook: Markdown 도구 모음 배경</target>
      </trans-unit>
      <trans-unit id="notebook.toolbarBottomBorder">
        <source xml:lang="en">Notebook: Markdown toolbar bottom border</source>
        <target state="translated">Notebook: Markdown 도구 모음 아래쪽 테두리</target>
      </trans-unit>
      <trans-unit id="notebook.toolbarIcon">
        <source xml:lang="en">Notebook: Markdown toolbar icons</source>
        <target state="translated">Notebook: Markdown 도구 모음 아이콘</target>
      </trans-unit>
      <trans-unit id="notebookFindMatchHighlight">
        <source xml:lang="en">Color of the other search matches. The color must not be opaque so as not to hide underlying decorations.</source>
        <target state="translated">기타 검색 일치 항목의 색입니다. 기본 장식을 숨기지 않도록 색은 불투명하지 않아야 합니다.</target>
      </trans-unit>
      <trans-unit id="notebookFindRangeHighlight">
        <source xml:lang="en">Color of the range limiting the search. The color must not be opaque so as not to hide underlying decorations.</source>
        <target state="translated">검색을 제한하는 범위의 색입니다. 기본 장식을 숨기지 않도록 색은 불투명하지 않아야 합니다.</target>
      </trans-unit>
      <trans-unit id="tileBorder">
        <source xml:lang="en">The border color of tiles</source>
        <target state="translated">타일의 테두리 색</target>
      </trans-unit>
      <trans-unit id="tileBoxShadow">
        <source xml:lang="en">The tile box shadow color</source>
        <target state="translated">타일 상자 그림자 색</target>
      </trans-unit>
    </body>
  </file>
  <file original="src/sql/platform/theme/common/colors" source-language="en" datatype="plaintext" target-language="ko">
    <body>
      <trans-unit id="agentCellBackground">
        <source xml:lang="en">SQL Agent table cell background color.</source>
        <target state="translated">SQL 에이전트 테이블 셀 배경색입니다.</target>
      </trans-unit>
      <trans-unit id="agentCellBorderColor">
        <source xml:lang="en">SQL Agent table cell border color.</source>
        <target state="translated">SQL 에이전트 테이블 셀 테두리 색입니다.</target>
      </trans-unit>
      <trans-unit id="agentJobsHeadingColor">
        <source xml:lang="en">SQL Agent heading background color.</source>
        <target state="translated">SQL 에이전트 제목 배경색입니다.</target>
      </trans-unit>
      <trans-unit id="agentTableBackground">
        <source xml:lang="en">SQL Agent Table background color.</source>
        <target state="translated">SQL 에이전트 테이블 배경색입니다.</target>
      </trans-unit>
      <trans-unit id="agentTableHoverBackground">
        <source xml:lang="en">SQL Agent table hover background color.</source>
        <target state="translated">가리킨 경우 SQL 에이전트 테이블 배경색입니다.</target>
      </trans-unit>
      <trans-unit id="buttonFocusOutline">
        <source xml:lang="en">Button outline color when focused.</source>
        <target state="translated">포커스가 있는 경우 단추 윤곽선 색입니다.</target>
      </trans-unit>
      <trans-unit id="disabledCheckboxforeground">
        <source xml:lang="en">Disabled checkbox foreground.</source>
        <target state="translated">확인란 전경을 사용하지 않도록 설정했습니다.</target>
      </trans-unit>
      <trans-unit id="disabledInputBoxBackground">
        <source xml:lang="en">Disabled Input box background.</source>
        <target state="translated">입력 상자 배경을 사용하지 않도록 설정했습니다.</target>
      </trans-unit>
      <trans-unit id="disabledInputBoxForeground">
        <source xml:lang="en">Disabled Input box foreground.</source>
        <target state="translated">입력 상자 전경을 사용하지 않도록 설정했습니다.</target>
      </trans-unit>
      <trans-unit id="listFocusAndSelectionBackground">
        <source xml:lang="en">List/Table background color for the selected and focus item when the list/table is active</source>
        <target state="translated">목록/테이블이 활성 상태일 때 포커스가 있는 선택한 항목의 목록/테이블 배경색</target>
      </trans-unit>
      <trans-unit id="resultsErrorColor">
        <source xml:lang="en">Results messages error color.</source>
        <target state="translated">결과 메시지 오류 색입니다.</target>
      </trans-unit>
      <trans-unit id="tableCellOutline">
        <source xml:lang="en">Color of the outline of a cell.</source>
        <target state="translated">셀 윤곽선의 색입니다.</target>
      </trans-unit>
      <trans-unit id="tableHeaderBackground">
        <source xml:lang="en">Table header background color</source>
        <target state="translated">테이블 헤더 배경색</target>
      </trans-unit>
      <trans-unit id="tableHeaderForeground">
        <source xml:lang="en">Table header foreground color</source>
        <target state="translated">테이블 헤더 전경색</target>
      </trans-unit>
    </body>
  </file>
  <file original="src/sql/workbench/api/browser/mainThreadExtensionManagement" source-language="en" datatype="plaintext" target-language="ko">
    <body>
      <trans-unit id="dontShowAgain">
        <source xml:lang="en">Don't Show Again</source>
        <target state="translated">다시 표시 안 함</target>
      </trans-unit>
      <trans-unit id="workbench.generalObsoleteApiNotification">
        <source xml:lang="en">Some of the loaded extensions are using obsolete APIs, please find the detailed information in the Console tab of Developer Tools window</source>
        <target state="translated">로드된 확장 중 일부는 사용되지 않는 API를 사용하고 있습니다. 개발자 도구 창의 콘솔 탭에서 자세한 정보를 확인하세요.</target>
      </trans-unit>
    </body>
  </file>
  <file original="src/sql/workbench/api/browser/mainThreadNotebookDocumentsAndEditors" source-language="en" datatype="plaintext" target-language="ko">
    <body>
      <trans-unit id="clearResultActiveCell">
        <source xml:lang="en">Clear result requires a code cell to be selected. Please select a code cell to run.</source>
        <target state="translated">명확한 결과를 얻으려면 코드 셀을 선택해야 합니다. 실행할 코드 셀을 선택하세요.</target>
      </trans-unit>
      <trans-unit id="runActiveCell">
        <source xml:lang="en">F5 shortcut key requires a code cell to be selected. Please select a code cell to run.</source>
        <target state="translated">F5 바로 가기 키를 사용하려면 코드 셀을 선택해야 합니다. 실행할 코드 셀을 선택하세요.</target>
      </trans-unit>
    </body>
  </file>
  <file original="src/sql/workbench/api/common/extHostModelView" source-language="en" datatype="plaintext" target-language="ko">
    <body>
      <trans-unit id="invalidIndex">
        <source xml:lang="en">The index {0} is invalid.</source>
        <target state="translated">{0} 인덱스가 잘못되었습니다.</target>
      </trans-unit>
      <trans-unit id="unknownComponentType">
        <source xml:lang="en">Unknown component type. Must use ModelBuilder to create objects</source>
        <target state="translated">알 수 없는 구성 요소 유형입니다. ModelBuilder를 사용하여 개체를 만들어야 합니다.</target>
      </trans-unit>
      <trans-unit id="unknownConfig">
        <source xml:lang="en">Unkown component configuration, must use ModelBuilder to create a configuration object</source>
        <target state="translated">알 수 없는 구성 요소 구성입니다. ModelBuilder를 사용하여 구성 개체를 만들어야 합니다.</target>
      </trans-unit>
    </body>
  </file>
  <file original="src/sql/workbench/api/common/extHostModelViewDialog" source-language="en" datatype="plaintext" target-language="ko">
    <body>
      <trans-unit id="dashboardNotInitialized">
        <source xml:lang="en">Tabs are not initialized</source>
        <target state="translated">탭이 초기화되지 않았습니다.</target>
      </trans-unit>
      <trans-unit id="dialogCancelLabel">
        <source xml:lang="en">Cancel</source>
        <target state="translated">취소</target>
      </trans-unit>
      <trans-unit id="dialogDoneLabel">
        <source xml:lang="en">Done</source>
        <target state="translated">완료</target>
      </trans-unit>
      <trans-unit id="dialogNextLabel">
        <source xml:lang="en">Next</source>
        <target state="translated">다음</target>
      </trans-unit>
      <trans-unit id="dialogPreviousLabel">
        <source xml:lang="en">Previous</source>
        <target state="translated">이전</target>
      </trans-unit>
      <trans-unit id="generateScriptLabel">
        <source xml:lang="en">Generate script</source>
        <target state="translated">스크립트 생성</target>
      </trans-unit>
    </body>
  </file>
  <file original="src/sql/workbench/api/common/extHostModelViewTree" source-language="en" datatype="plaintext" target-language="ko">
    <body>
      <trans-unit id="treeView.notRegistered">
        <source xml:lang="en">No tree view with id '{0}' registered.</source>
        <target state="translated">ID가 '{0}'인 등록된 트리 뷰가 없습니다.</target>
      </trans-unit>
    </body>
  </file>
  <file original="src/sql/workbench/api/common/extHostNotebook" source-language="en" datatype="plaintext" target-language="ko">
    <body>
      <trans-unit id="errNoExecuteManager">
        <source xml:lang="en">No execute manager found</source>
        <target state="translated">실행 관리자를 찾을 수 없음</target>
      </trans-unit>
      <trans-unit id="errNoExecuteProvider">
        <source xml:lang="en">No notebook execute provider found</source>
        <target state="translated">전자 필기장 실행 공급자를 찾을 수 없음</target>
      </trans-unit>
      <trans-unit id="errNoSerializationManager">
        <source xml:lang="en">No serialization manager found</source>
        <target state="translated">serialization 관리자를 찾을 수 없음</target>
<<<<<<< HEAD
      </trans-unit>
      <trans-unit id="errNoSerializationProvider">
        <source xml:lang="en">No notebook serialization provider found</source>
        <target state="translated">전자 필기장 serialization 공급자를 찾을 수 없습니다.</target>
      </trans-unit>
=======
      </trans-unit>
      <trans-unit id="errNoSerializationProvider">
        <source xml:lang="en">No notebook serialization provider found</source>
        <target state="translated">전자 필기장 serialization 공급자를 찾을 수 없습니다.</target>
      </trans-unit>
>>>>>>> 4ba192a5
      <trans-unit id="executeProviderRequired">
        <source xml:lang="en">A NotebookExecuteProvider with valid providerId must be passed to this method</source>
        <target state="translated">유효한 providerId가 있는 NotebookExecuteProvider를 이 메서드에 전달해야 합니다.</target>
      </trans-unit>
      <trans-unit id="noContentManager">
        <source xml:lang="en">Notebook Manager for notebook {0} does not have a content manager. Cannot perform operations on it</source>
        <target state="translated">{0} Notebook의 Notebook 관리자에 콘텐츠 관리자가 없습니다. 작업을 수행할 수 없습니다.</target>
      </trans-unit>
      <trans-unit id="noServerManager">
        <source xml:lang="en">Notebook Manager for notebook {0} does not have a server manager. Cannot perform operations on it</source>
        <target state="translated">{0} Notebook의 Notebook 관리자에 서버 관리자가 없습니다. 작업을 수행할 수 없습니다.</target>
      </trans-unit>
      <trans-unit id="noSessionManager">
        <source xml:lang="en">Notebook Manager for notebook {0} does not have a session manager. Cannot perform operations on it</source>
        <target state="translated">{0} Notebook의 Notebook 관리자에 세션 관리자가 없습니다. 작업을 수행할 수 없습니다.</target>
      </trans-unit>
      <trans-unit id="serializationProviderRequired">
        <source xml:lang="en">A NotebookSerializationProvider with valid providerId must be passed to this method</source>
        <target state="translated">유효한 providerId가 있는 NotebookSerializationProvider를 이 메서드에 전달해야 합니다.</target>
      </trans-unit>
    </body>
  </file>
  <file original="src/sql/workbench/api/common/extHostNotebookDocumentsAndEditors" source-language="en" datatype="plaintext" target-language="ko">
    <body>
      <trans-unit id="navigationProviderRequired">
        <source xml:lang="en">A NavigationProvider with valid providerId must be passed to this method</source>
        <target state="translated">유효한 providerId가 있는 NavigationProvider가 이 메서드에 전달되어야 합니다.</target>
      </trans-unit>
    </body>
  </file>
  <file original="src/sql/workbench/browser/actions" source-language="en" datatype="plaintext" target-language="ko">
    <body>
      <trans-unit id="clearSavedAccounts">
        <source xml:lang="en">Clear all saved accounts</source>
        <target state="translated">저장된 모든 계정 지우기</target>
      </trans-unit>
      <trans-unit id="configureDashboardLearnMore">
        <source xml:lang="en">Learn More</source>
        <target state="translated">자세한 정보</target>
      </trans-unit>
      <trans-unit id="manage">
        <source xml:lang="en">Manage</source>
        <target state="translated">관리</target>
      </trans-unit>
      <trans-unit id="showDetails">
        <source xml:lang="en">Show Details</source>
        <target state="translated">세부 정보 표시</target>
      </trans-unit>
    </body>
  </file>
  <file original="src/sql/workbench/browser/actions.contribution" source-language="en" datatype="plaintext" target-language="ko">
    <body>
      <trans-unit id="enableObsoleteApiUsageNotification">
        <source xml:lang="en">Enable/disable obsolete API usage notification</source>
        <target state="translated">사용되지 않는 API 사용 알림 사용/사용 안 함</target>
      </trans-unit>
      <trans-unit id="enableObsoleteApiUsageNotificationTitle">
        <source xml:lang="en">Obsolete API Notification</source>
        <target state="translated">사용되지 않는 API 알림</target>
      </trans-unit>
      <trans-unit id="previewFeatures.configEnable">
        <source xml:lang="en">Enable unreleased preview features</source>
        <target state="translated">해제되지 않은 미리 보기 기능 사용</target>
      </trans-unit>
      <trans-unit id="previewFeatures.configTitle">
        <source xml:lang="en">Preview Features</source>
        <target state="translated">미리 보기 기능</target>
      </trans-unit>
      <trans-unit id="showConnectDialogOnStartup">
        <source xml:lang="en">Show connect dialog on startup</source>
        <target state="translated">시작 시 연결 대화 상자 표시</target>
      </trans-unit>
    </body>
  </file>
  <file original="src/sql/workbench/browser/editData/editDataInput" source-language="en" datatype="plaintext" target-language="ko">
    <body>
      <trans-unit id="connectionFailure">
        <source xml:lang="en">Edit Data Session Failed To Connect</source>
        <target state="translated">연결하지 못한 데이터 세션 편집</target>
      </trans-unit>
    </body>
  </file>
  <file original="src/sql/workbench/browser/editor/profiler/profilerInput" source-language="en" datatype="plaintext" target-language="ko">
    <body>
      <trans-unit id="profiler.eventsLost">
        <source xml:lang="en">The XEvent Profiler session for {0} has lost events.</source>
        <target state="translated">{0}의 XEvent Profiler 세션에서 이벤트가 손실되었습니다.</target>
      </trans-unit>
      <trans-unit id="profiler.sessionCreationError">
        <source xml:lang="en">Error while starting new session</source>
        <target state="translated">새로운 세션을 시작하는 동안 오류가 발생했습니다.</target>
      </trans-unit>
      <trans-unit id="profiler.sessionStopped">
        <source xml:lang="en">XEvent Profiler Session stopped unexpectedly on the server {0}.</source>
        <target state="translated">{0} 서버에서 XEvent Profiler 세션이 예기치 않게 중지되었습니다.</target>
      </trans-unit>
      <trans-unit id="profilerInput.notConnected">
        <source xml:lang="en">Not connected</source>
        <target state="translated">연결되지 않음</target>
      </trans-unit>
      <trans-unit id="profilerInput.profiler">
        <source xml:lang="en">Profiler</source>
        <target state="translated">Profiler</target>
      </trans-unit>
    </body>
  </file>
  <file original="src/sql/workbench/browser/editor/resourceViewer/resourceViewerInput" source-language="en" datatype="plaintext" target-language="ko">
    <body>
      <trans-unit id="resourceViewer.showActions">
        <source xml:lang="en">Show Actions</source>
        <target state="translated">작업 표시</target>
      </trans-unit>
      <trans-unit id="resourceViewerInput.resourceViewer">
        <source xml:lang="en">Resource Viewer</source>
        <target state="translated">리소스 뷰어</target>
      </trans-unit>
    </body>
  </file>
  <file original="src/sql/workbench/browser/editor/tableDesigner/tableDesignerInput" source-language="en" datatype="plaintext" target-language="ko">
    <body>
      <trans-unit id="tableDesigner.newTable">
        <source xml:lang="en">New Table</source>
        <target state="translated">새 테이블</target>
      </trans-unit>
    </body>
  </file>
  <file original="src/sql/workbench/browser/modal/modal" source-language="en" datatype="plaintext" target-language="ko">
    <body>
      <trans-unit id="closeMessage">
        <source xml:lang="en">Close</source>
        <target state="translated">닫기</target>
      </trans-unit>
      <trans-unit id="copyMessage">
        <source xml:lang="en">Copy</source>
        <target state="translated">복사</target>
      </trans-unit>
      <trans-unit id="errorAltText">
        <source xml:lang="en">Error</source>
        <target state="translated">오류</target>
      </trans-unit>
      <trans-unit id="hideMessageDetails">
        <source xml:lang="en">Hide Details</source>
        <target state="translated">세부 정보 숨기기</target>
      </trans-unit>
      <trans-unit id="infoAltText">
        <source xml:lang="en">Information</source>
        <target state="translated">정보</target>
      </trans-unit>
      <trans-unit id="modal.back">
        <source xml:lang="en">Back</source>
        <target state="translated">뒤로</target>
      </trans-unit>
      <trans-unit id="showMessageDetails">
        <source xml:lang="en">Show Details</source>
        <target state="translated">세부 정보 표시</target>
      </trans-unit>
      <trans-unit id="warningAltText">
        <source xml:lang="en">Warning</source>
        <target state="translated">경고</target>
      </trans-unit>
    </body>
  </file>
  <file original="src/sql/workbench/browser/modal/optionsDialog" source-language="en" datatype="plaintext" target-language="ko">
    <body>
      <trans-unit id="optionsDialog.cancel">
        <source xml:lang="en">Cancel</source>
        <target state="translated">취소</target>
      </trans-unit>
      <trans-unit id="optionsDialog.ok">
        <source xml:lang="en">OK</source>
        <target state="translated">확인</target>
      </trans-unit>
    </body>
  </file>
  <file original="src/sql/workbench/browser/modal/optionsDialogHelper" source-language="en" datatype="plaintext" target-language="ko">
    <body>
      <trans-unit id="optionsDialog.defaultGroupName">
        <source xml:lang="en">General</source>
        <target state="translated">일반</target>
      </trans-unit>
      <trans-unit id="optionsDialog.invalidInput">
        <source xml:lang="en">Invalid input.  Numeric value expected.</source>
        <target state="translated">잘못된 입력입니다. 숫자 값이 필요합니다.</target>
      </trans-unit>
      <trans-unit id="optionsDialog.missingRequireField">
        <source xml:lang="en"> is required.</source>
        <target state="translated">이(가) 필요합니다.</target>
      </trans-unit>
    </body>
  </file>
  <file original="src/sql/workbench/browser/modelComponents/componentBase" source-language="en" datatype="plaintext" target-language="ko">
    <body>
      <trans-unit id="invalidIndex">
        <source xml:lang="en">The index {0} is invalid.</source>
        <target state="translated">{0} 인덱스가 잘못되었습니다.</target>
      </trans-unit>
    </body>
  </file>
  <file original="src/sql/workbench/browser/modelComponents/declarativeTable.component" source-language="en" datatype="plaintext" target-language="ko">
    <body>
      <trans-unit id="blankValue">
        <source xml:lang="en">blank</source>
        <target state="translated">비어 있음</target>
      </trans-unit>
      <trans-unit id="checkAllColumnLabel">
        <source xml:lang="en">check all checkboxes in column: {0}</source>
        <target state="translated">열의 모든 확인란 선택: {0}</target>
      </trans-unit>
      <trans-unit id="declarativeTable.showActions">
        <source xml:lang="en">Show Actions</source>
        <target state="translated">작업 표시</target>
      </trans-unit>
    </body>
  </file>
  <file original="src/sql/workbench/browser/modelComponents/dropdown.component" source-language="en" datatype="plaintext" target-language="ko">
    <body>
      <trans-unit id="defaultDropdownErrorMessage">
        <source xml:lang="en">Please fill out this field.</source>
        <target state="translated">이 필드를 입력하세요.</target>
      </trans-unit>
      <trans-unit id="loadingCompletedMessage">
        <source xml:lang="en">Loading completed</source>
        <target state="translated">로드 완료</target>
      </trans-unit>
      <trans-unit id="loadingMessage">
        <source xml:lang="en">Loading</source>
        <target state="translated">로드</target>
      </trans-unit>
    </body>
  </file>
  <file original="src/sql/workbench/browser/modelComponents/inputbox.component" source-language="en" datatype="plaintext" target-language="ko">
    <body>
      <trans-unit id="invalidValueError">
        <source xml:lang="en">Invalid value</source>
        <target state="translated">잘못된 값</target>
      </trans-unit>
      <trans-unit id="period">
        <source xml:lang="en">{0}. {1}</source>
        <target state="translated">{0}. {1}</target>
      </trans-unit>
    </body>
  </file>
  <file original="src/sql/workbench/browser/modelComponents/loadingComponent.component" source-language="en" datatype="plaintext" target-language="ko">
    <body>
      <trans-unit id="loadingCompletedMessage">
        <source xml:lang="en">Loading completed</source>
        <target state="translated">로드 완료</target>
      </trans-unit>
      <trans-unit id="loadingMessage">
        <source xml:lang="en">Loading</source>
        <target state="translated">로드 중</target>
      </trans-unit>
    </body>
  </file>
  <file original="src/sql/workbench/browser/modelComponents/queryTextEditor" source-language="en" datatype="plaintext" target-language="ko">
    <body>
      <trans-unit id="queryTextEditorAriaLabel">
        <source xml:lang="en">modelview code editor for view model.</source>
        <target state="translated">뷰 모델용 modelview 코드 편집기입니다.</target>
      </trans-unit>
    </body>
  </file>
  <file original="src/sql/workbench/browser/modelComponents/viewBase" source-language="en" datatype="plaintext" target-language="ko">
    <body>
      <trans-unit id="componentTypeNotRegistered">
        <source xml:lang="en">Could not find component for type {0}</source>
        <target state="translated">{0} 형식의 구성 요소를 찾을 수 없습니다.</target>
      </trans-unit>
    </body>
  </file>
  <file original="src/sql/workbench/browser/parts/editor/editorStatusModeSelect" source-language="en" datatype="plaintext" target-language="ko">
    <body>
      <trans-unit id="languageChangeUnsupported">
        <source xml:lang="en">Changing editor types on unsaved files is unsupported</source>
        <target state="translated">저장하지 않은 파일의 경우 편집기 유형을 변경할 수 없습니다.</target>
      </trans-unit>
    </body>
  </file>
  <file original="src/sql/workbench/browser/scriptingActions" source-language="en" datatype="plaintext" target-language="ko">
    <body>
      <trans-unit id="editData">
        <source xml:lang="en">Edit Data</source>
        <target state="translated">데이터 편집</target>
      </trans-unit>
      <trans-unit id="scriptAlter">
        <source xml:lang="en">Script as Alter</source>
        <target state="translated">Alter로 스크립트</target>
      </trans-unit>
      <trans-unit id="scriptCreate">
        <source xml:lang="en">Script as Create</source>
        <target state="translated">Create로 스크립트</target>
      </trans-unit>
      <trans-unit id="scriptDelete">
        <source xml:lang="en">Script as Drop</source>
        <target state="translated">Drop으로 스크립트</target>
      </trans-unit>
      <trans-unit id="scriptExecute">
        <source xml:lang="en">Script as Execute</source>
        <target state="translated">Execute로 스크립트</target>
      </trans-unit>
      <trans-unit id="scriptKustoSelect">
        <source xml:lang="en">Take 10</source>
        <target state="translated">Take 10</target>
      </trans-unit>
      <trans-unit id="scriptSelect">
        <source xml:lang="en">Select Top 1000</source>
        <target state="translated">상위 1,000개 선택</target>
      </trans-unit>
    </body>
  </file>
  <file original="src/sql/workbench/browser/scriptingUtils" source-language="en" datatype="plaintext" target-language="ko">
    <body>
      <trans-unit id="createOperationName">
        <source xml:lang="en">Create</source>
        <target state="translated">만들기</target>
      </trans-unit>
      <trans-unit id="deleteOperationName">
        <source xml:lang="en">Delete</source>
        <target state="translated">삭제</target>
      </trans-unit>
      <trans-unit id="insertOperationName">
        <source xml:lang="en">Insert</source>
        <target state="translated">삽입</target>
      </trans-unit>
      <trans-unit id="scriptNotFound">
        <source xml:lang="en">No script was returned when scripting as {0}</source>
        <target state="translated">{0}(으)로 스크립팅했으나 스크립트가 반환되지 않았습니다.</target>
      </trans-unit>
      <trans-unit id="scriptNotFoundForObject">
        <source xml:lang="en">No script was returned when scripting as {0} on object {1}</source>
        <target state="translated">개체 {1}에서 {0}(으)로 스크립팅했으나 스크립트가 반환되지 않았습니다.</target>
      </trans-unit>
      <trans-unit id="scriptSelectNotFound">
        <source xml:lang="en">No script was returned when calling select script on object </source>
        <target state="translated">개체에 대해 스크립트 선택을 호출할 때 스크립트가 반환되지 않았습니다. </target>
      </trans-unit>
      <trans-unit id="scriptingFailed">
        <source xml:lang="en">Scripting Failed</source>
        <target state="translated">스크립트 실패</target>
      </trans-unit>
      <trans-unit id="selectOperationName">
        <source xml:lang="en">Select</source>
        <target state="translated">선택</target>
      </trans-unit>
      <trans-unit id="updateOperationName">
        <source xml:lang="en">Update</source>
        <target state="translated">업데이트</target>
      </trans-unit>
    </body>
  </file>
  <file original="src/sql/workbench/common/editor/query/queryEditorInput" source-language="en" datatype="plaintext" target-language="ko">
    <body>
      <trans-unit id="disconnected">
        <source xml:lang="en">disconnected</source>
        <target state="translated">연결 끊김</target>
      </trans-unit>
    </body>
  </file>
  <file original="src/sql/workbench/common/editor/query/queryResultsInput" source-language="en" datatype="plaintext" target-language="ko">
    <body>
      <trans-unit id="extensionsInputName">
        <source xml:lang="en">Extension</source>
        <target state="translated">확장</target>
      </trans-unit>
    </body>
  </file>
  <file original="src/sql/workbench/common/theme" source-language="en" datatype="plaintext" target-language="ko">
    <body>
      <trans-unit id="dashboardBorder">
        <source xml:lang="en">Color for borders in dashboard</source>
        <target state="translated">대시보드의 테두리 색</target>
      </trans-unit>
      <trans-unit id="dashboardWidget">
        <source xml:lang="en">Color of dashboard widget title</source>
        <target state="translated">대시보드 위젯 제목 색</target>
      </trans-unit>
      <trans-unit id="dashboardWidgetSubtext">
        <source xml:lang="en">Color for dashboard widget subtext</source>
        <target state="translated">대시보드 위젯 하위 텍스트 색</target>
      </trans-unit>
      <trans-unit id="propertiesContainerPropertyName">
        <source xml:lang="en">Color for property names displayed in the properties container component</source>
        <target state="translated">속성 컨테이너 구성 요소에 표시되는 속성 이름의 색</target>
      </trans-unit>
      <trans-unit id="propertiesContainerPropertyValue">
        <source xml:lang="en">Color for property values displayed in the properties container component</source>
        <target state="translated">속성 컨테이너 구성 요소에 표시되는 속성 값의 색</target>
      </trans-unit>
      <trans-unit id="toolbarOverflowShadow">
        <source xml:lang="en">Toolbar overflow shadow color</source>
        <target state="translated">도구 모음 오버플로 그림자 색</target>
      </trans-unit>
      <trans-unit id="verticalTabActiveBackground">
        <source xml:lang="en">Active tab background color for vertical tabs</source>
        <target state="translated">세로 탭의 활성 탭 배경색</target>
      </trans-unit>
    </body>
  </file>
  <file original="src/sql/workbench/contrib/accounts/browser/accountManagement.contribution" source-language="en" datatype="plaintext" target-language="ko">
    <body>
      <trans-unit id="carbon.extension.contributes.account">
        <source xml:lang="en">Contributes icons to account provider.</source>
        <target state="translated">계정 공급자에게 아이콘을 제공합니다.</target>
      </trans-unit>
      <trans-unit id="carbon.extension.contributes.account.icon">
        <source xml:lang="en">(Optional) Icon which is used to represent the accpunt in the UI. Either a file path or a themable configuration</source>
        <target state="translated">(옵션) UI에서 명령을 나타내는 데 사용되는 아이콘입니다. 파일 경로 또는 테마 지정 가능 구성입니다.</target>
      </trans-unit>
      <trans-unit id="carbon.extension.contributes.account.icon.dark">
        <source xml:lang="en">Icon path when a dark theme is used</source>
        <target state="translated">어두운 테마를 사용하는 경우의 아이콘 경로</target>
      </trans-unit>
      <trans-unit id="carbon.extension.contributes.account.icon.light">
        <source xml:lang="en">Icon path when a light theme is used</source>
        <target state="translated">밝은 테마를 사용하는 경우의 아이콘 경로</target>
      </trans-unit>
      <trans-unit id="carbon.extension.contributes.account.id">
        <source xml:lang="en">Identifier of the account type</source>
        <target state="translated">계정 유형 식별자</target>
      </trans-unit>
    </body>
  </file>
  <file original="src/sql/workbench/contrib/assessment/browser/asmtActions" source-language="en" datatype="plaintext" target-language="ko">
    <body>
      <trans-unit id="asmtaction.database.getitems">
        <source xml:lang="en">View applicable rules for {0}</source>
        <target state="translated">{0}에 적용 가능한 규칙 보기</target>
      </trans-unit>
      <trans-unit id="asmtaction.database.invokeitems">
        <source xml:lang="en">Invoke Assessment for {0}</source>
        <target state="translated">{0}의 평가 호출</target>
      </trans-unit>
      <trans-unit id="asmtaction.exportasscript">
        <source xml:lang="en">Export As Script</source>
        <target state="translated">스크립트로 내보내기</target>
      </trans-unit>
      <trans-unit id="asmtaction.generatehtmlreport">
        <source xml:lang="en">Create HTML Report</source>
        <target state="translated">HTML 보고서 만들기</target>
      </trans-unit>
      <trans-unit id="asmtaction.label.cancel">
        <source xml:lang="en">Cancel</source>
        <target state="translated">취소</target>
      </trans-unit>
      <trans-unit id="asmtaction.label.open">
        <source xml:lang="en">Open</source>
        <target state="translated">열기</target>
      </trans-unit>
      <trans-unit id="asmtaction.openReport">
        <source xml:lang="en">Report has been saved. Do you want to open it?</source>
        <target state="translated">보고서가 저장되었습니다. 열어보시겠습니까?</target>
      </trans-unit>
      <trans-unit id="asmtaction.server.getitems">
        <source xml:lang="en">View applicable rules</source>
        <target state="translated">적용 가능한 규칙 보기</target>
      </trans-unit>
      <trans-unit id="asmtaction.server.invokeitems">
        <source xml:lang="en">Invoke Assessment</source>
        <target state="translated">평가 호출</target>
      </trans-unit>
      <trans-unit id="asmtaction.showsamples">
        <source xml:lang="en">View all rules and learn more on GitHub</source>
        <target state="translated">GitHub에서 모든 규칙 보기 및 자세히 알아보기</target>
      </trans-unit>
    </body>
  </file>
  <file original="src/sql/workbench/contrib/assessment/browser/asmtResultsView.component" source-language="en" datatype="plaintext" target-language="ko">
    <body>
      <trans-unit id="asmt.NoResultsInitial">
        <source xml:lang="en">Nothing to show. Invoke assessment to get results</source>
        <target state="translated">표시할 내용이 없습니다. 평가를 호출하여 결과를 가져옵니다.</target>
      </trans-unit>
      <trans-unit id="asmt.TargetDatabaseComplient">
        <source xml:lang="en">Database {0} is totally compliant with the best practices. Good job!</source>
        <target state="translated">{0} 데이터베이스는 모범 사례를 완전히 준수합니다. 잘하셨습니다!</target>
      </trans-unit>
      <trans-unit id="asmt.TargetInstanceComplient">
        <source xml:lang="en">Instance {0} is totally compliant with the best practices. Good job!</source>
        <target state="translated">{0} 인스턴스는 모범 사례를 완전히 준수합니다. 잘하셨습니다!</target>
      </trans-unit>
      <trans-unit id="asmt.column.displayName">
        <source xml:lang="en">Display Name</source>
        <target state="translated">표시 이름</target>
      </trans-unit>
      <trans-unit id="asmt.column.severity">
        <source xml:lang="en">Severity</source>
        <target state="translated">심각도</target>
      </trans-unit>
      <trans-unit id="asmt.column.target">
        <source xml:lang="en">Target</source>
        <target state="translated">대상</target>
      </trans-unit>
    </body>
  </file>
  <file original="src/sql/workbench/contrib/assessment/common/strings" source-language="en" datatype="plaintext" target-language="ko">
    <body>
      <trans-unit id="asmt.apiversion">
        <source xml:lang="en">API Version:</source>
        <target state="translated">API 버전:</target>
      </trans-unit>
      <trans-unit id="asmt.column.checkId">
        <source xml:lang="en">Check ID</source>
        <target state="translated">확인 ID</target>
      </trans-unit>
      <trans-unit id="asmt.column.helpLink">
        <source xml:lang="en">Help Link</source>
        <target state="translated">도움말 링크</target>
      </trans-unit>
      <trans-unit id="asmt.column.message">
        <source xml:lang="en">Message</source>
        <target state="translated">메시지</target>
      </trans-unit>
      <trans-unit id="asmt.column.tags">
        <source xml:lang="en">Tags</source>
        <target state="translated">태그</target>
      </trans-unit>
      <trans-unit id="asmt.instancename">
        <source xml:lang="en">Instance Name:</source>
        <target state="translated">인스턴스 이름:</target>
      </trans-unit>
      <trans-unit id="asmt.learnMore">
        <source xml:lang="en">Learn More</source>
        <target state="translated">자세한 정보</target>
      </trans-unit>
      <trans-unit id="asmt.osversion">
        <source xml:lang="en">OS Version:</source>
        <target state="translated">OS 버전:</target>
      </trans-unit>
      <trans-unit id="asmt.rulesetversion">
        <source xml:lang="en">Default Ruleset Version:</source>
        <target state="translated">기본 규칙 집합 버전:</target>
      </trans-unit>
      <trans-unit id="asmt.section.api.title">
        <source xml:lang="en">API information</source>
        <target state="translated">API 정보</target>
      </trans-unit>
      <trans-unit id="asmt.section.instance.title">
        <source xml:lang="en">SQL Server Instance Details</source>
        <target state="translated">SQL Server 인스턴스 세부 정보</target>
      </trans-unit>
      <trans-unit id="asmt.serveredition">
        <source xml:lang="en">Edition:</source>
        <target state="translated">버전:</target>
      </trans-unit>
      <trans-unit id="asmt.serverversion">
        <source xml:lang="en">Version:</source>
        <target state="translated">버전:</target>
      </trans-unit>
      <trans-unit id="asmt.sqlReport.Error">
        <source xml:lang="en">Error</source>
        <target state="translated">오류</target>
      </trans-unit>
      <trans-unit id="asmt.sqlReport.Info">
        <source xml:lang="en">Information</source>
        <target state="translated">정보</target>
      </trans-unit>
      <trans-unit id="asmt.sqlReport.Warning">
        <source xml:lang="en">Warning</source>
        <target state="translated">경고</target>
      </trans-unit>
      <trans-unit id="asmt.sqlReport.resultForDatabase">
        <source xml:lang="en">Results for database</source>
        <target state="translated">데이터베이스에 대한 결과</target>
      </trans-unit>
      <trans-unit id="asmt.sqlReport.resultForInstance">
        <source xml:lang="en">Results for server</source>
        <target state="translated">서버에 대한 결과</target>
      </trans-unit>
      <trans-unit id="asmt.sqlReport.severityMsg">
        <source xml:lang="en">{0}: {1} item(s)</source>
        <target state="translated">{0}: {1}개 항목</target>
      </trans-unit>
      <trans-unit id="asmt.sqlReportTitle">
        <source xml:lang="en">SQL Assessment Report</source>
        <target state="translated">SQL 평가 보고서</target>
      </trans-unit>
    </body>
  </file>
  <file original="src/sql/workbench/contrib/azure/browser/azure.contribution" source-language="en" datatype="plaintext" target-language="ko">
    <body>
      <trans-unit id="azure.openInAzurePortal.title">
        <source xml:lang="en">Open in Azure Portal</source>
        <target state="translated">Azure Portal에서 열기</target>
      </trans-unit>
    </body>
  </file>
  <file original="src/sql/workbench/contrib/backup/browser/backup.component" source-language="en" datatype="plaintext" target-language="ko">
    <body>
      <trans-unit id="addFile">
        <source xml:lang="en">Add a file</source>
        <target state="translated">파일 추가</target>
      </trans-unit>
      <trans-unit id="backup.advancedConfiguration">
        <source xml:lang="en">Advanced Configuration</source>
        <target state="translated">고급 구성</target>
      </trans-unit>
      <trans-unit id="backup.algorithm">
        <source xml:lang="en">Algorithm</source>
        <target state="translated">알고리즘</target>
      </trans-unit>
      <trans-unit id="backup.backupDevice">
        <source xml:lang="en">Backup files</source>
        <target state="translated">백업 파일</target>
      </trans-unit>
      <trans-unit id="backup.backupFileRequired">
        <source xml:lang="en">Backup file path is required</source>
        <target state="translated">백업 파일 경로가 필요합니다.</target>
      </trans-unit>
      <trans-unit id="backup.backupName">
        <source xml:lang="en">Backup name</source>
        <target state="translated">백업 이름</target>
      </trans-unit>
      <trans-unit id="backup.backupTail">
        <source xml:lang="en">Backup the tail of the log</source>
        <target state="translated">비상 로그 백업</target>
      </trans-unit>
      <trans-unit id="backup.backupType">
        <source xml:lang="en">Backup type</source>
        <target state="translated">백업 유형</target>
      </trans-unit>
      <trans-unit id="backup.certificateOrAsymmetricKey">
        <source xml:lang="en">Certificate or Asymmetric key</source>
        <target state="translated">인증서 또는 비대칭 키</target>
      </trans-unit>
      <trans-unit id="backup.checksumContainer">
        <source xml:lang="en">Perform checksum before writing to media</source>
        <target state="translated">미디어에 쓰기 전에 체크섬 수행</target>
      </trans-unit>
      <trans-unit id="backup.compression">
        <source xml:lang="en">Compression</source>
        <target state="translated">압축</target>
      </trans-unit>
      <trans-unit id="backup.containsBackupToUrlError">
        <source xml:lang="en">Only backup to file is supported</source>
        <target state="translated">파일로 백업만 지원됩니다.</target>
      </trans-unit>
      <trans-unit id="backup.continueOnErrorContainer">
        <source xml:lang="en">Continue on error</source>
        <target state="translated">오류 발생 시 계속</target>
      </trans-unit>
      <trans-unit id="backup.copyOnly">
        <source xml:lang="en">Copy-only backup</source>
        <target state="translated">복사 전용 백업</target>
      </trans-unit>
      <trans-unit id="backup.encryption">
        <source xml:lang="en">Encryption</source>
        <target state="translated">암호화</target>
      </trans-unit>
      <trans-unit id="backup.existingMediaAppend">
        <source xml:lang="en">Append to the existing backup set</source>
        <target state="translated">기존 백업 세트에 추가</target>
      </trans-unit>
      <trans-unit id="backup.existingMediaOverwrite">
        <source xml:lang="en">Overwrite all existing backup sets</source>
        <target state="translated">모든 기존 백업 세트 덮어쓰기</target>
      </trans-unit>
      <trans-unit id="backup.expiration">
        <source xml:lang="en">Expiration</source>
        <target state="translated">만료</target>
      </trans-unit>
      <trans-unit id="backup.media">
        <source xml:lang="en">Media</source>
        <target state="translated">미디어</target>
      </trans-unit>
      <trans-unit id="backup.mediaNameRequired">
        <source xml:lang="en">Media name is required</source>
        <target state="translated">미디어 이름이 필요합니다.</target>
      </trans-unit>
      <trans-unit id="backup.mediaOption">
        <source xml:lang="en">Backup to the existing media set</source>
        <target state="translated">기존 미디어 세트에 백업</target>
      </trans-unit>
      <trans-unit id="backup.mediaOptionFormat">
        <source xml:lang="en">Backup to a new media set</source>
        <target state="translated">새 미디어 세트에 백업</target>
      </trans-unit>
      <trans-unit id="backup.newMediaSetDescription">
        <source xml:lang="en">New media set description</source>
        <target state="translated">새 미디어 세트 설명</target>
      </trans-unit>
      <trans-unit id="backup.newMediaSetName">
        <source xml:lang="en">New media set name</source>
        <target state="translated">새 미디어 세트 이름</target>
      </trans-unit>
      <trans-unit id="backup.noEncryptorWarning">
        <source xml:lang="en">No certificate or asymmetric key is available</source>
        <target state="translated">사용 가능한 인증서 또는 비대칭 키가 없습니다.</target>
      </trans-unit>
      <trans-unit id="backup.recoveryModel">
        <source xml:lang="en">Recovery model</source>
        <target state="translated">복구 모델</target>
      </trans-unit>
      <trans-unit id="backup.reliability">
        <source xml:lang="en">Reliability</source>
        <target state="translated">안정성</target>
      </trans-unit>
      <trans-unit id="backup.setBackupCompression">
        <source xml:lang="en">Set backup compression</source>
        <target state="translated">백업 압축 설정</target>
      </trans-unit>
      <trans-unit id="backup.setBackupRetainDays">
        <source xml:lang="en">Set backup retain days</source>
        <target state="translated">백업 보존 기간(일) 설정</target>
      </trans-unit>
      <trans-unit id="backup.transactionLog">
        <source xml:lang="en">Transaction log</source>
        <target state="translated">트랜잭션 로그</target>
      </trans-unit>
      <trans-unit id="backup.truncateTransactionLog">
        <source xml:lang="en">Truncate the transaction log</source>
        <target state="translated">트랜잭션 로그 잘라내기</target>
      </trans-unit>
      <trans-unit id="backup.verifyContainer">
        <source xml:lang="en">Verify backup when finished</source>
        <target state="translated">완료되면 백업 확인</target>
      </trans-unit>
      <trans-unit id="backupComponent.backup">
        <source xml:lang="en">Backup</source>
        <target state="translated">백업</target>
      </trans-unit>
      <trans-unit id="backupComponent.cancel">
        <source xml:lang="en">Cancel</source>
        <target state="translated">취소</target>
      </trans-unit>
      <trans-unit id="backupComponent.invalidInput">
        <source xml:lang="en">Invalid input. Value must be greater than or equal 0.</source>
        <target state="translated">잘못된 입력입니다. 값은 0보다 크거나 같아야 합니다.</target>
      </trans-unit>
      <trans-unit id="backupComponent.script">
        <source xml:lang="en">Script</source>
        <target state="translated">스크립트</target>
      </trans-unit>
      <trans-unit id="removeFile">
        <source xml:lang="en">Remove files</source>
        <target state="translated">파일 제거</target>
      </trans-unit>
    </body>
  </file>
  <file original="src/sql/workbench/contrib/backup/browser/backup.contribution" source-language="en" datatype="plaintext" target-language="ko">
    <body>
      <trans-unit id="backup">
        <source xml:lang="en">Backup</source>
        <target state="translated">백업</target>
      </trans-unit>
    </body>
  </file>
  <file original="src/sql/workbench/contrib/backup/browser/backupActions" source-language="en" datatype="plaintext" target-language="ko">
    <body>
      <trans-unit id="backup.commandNotSupported">
        <source xml:lang="en">Backup command is not supported for Azure SQL databases.</source>
        <target state="translated">Azure SQL Database에 대해 백업 명령이 지원되지 않습니다.</target>
      </trans-unit>
      <trans-unit id="backup.commandNotSupportedForServer">
        <source xml:lang="en">Backup command is not supported outside of a database context. Please select a database and try again.</source>
        <target state="translated">백업 명령은 데이터베이스 컨텍스트 외부에서 지원되지 않습니다. 데이터베이스를 선택하고 다시 시도하세요.</target>
      </trans-unit>
      <trans-unit id="backup.isPreviewFeature">
        <source xml:lang="en">You must enable preview features in order to use backup</source>
        <target state="translated">백업을 사용하려면 미리 보기 기능을 사용하도록 설정해야 합니다.</target>
      </trans-unit>
      <trans-unit id="backupAction.backup">
        <source xml:lang="en">Backup</source>
        <target state="translated">백업</target>
      </trans-unit>
    </body>
  </file>
  <file original="src/sql/workbench/contrib/backup/common/constants" source-language="en" datatype="plaintext" target-language="ko">
    <body>
      <trans-unit id="backup.asymmetricKey">
        <source xml:lang="en">Asymmetric Key</source>
        <target state="translated">비대칭 키</target>
      </trans-unit>
      <trans-unit id="backup.compressBackup">
        <source xml:lang="en">Compress backup</source>
        <target state="translated">백업 압축</target>
      </trans-unit>
      <trans-unit id="backup.defaultCompression">
        <source xml:lang="en">Use the default server setting</source>
        <target state="translated">기본 서버 설정 사용</target>
      </trans-unit>
      <trans-unit id="backup.doNotCompress">
        <source xml:lang="en">Do not compress backup</source>
        <target state="translated">백업 압축 안 함</target>
      </trans-unit>
      <trans-unit id="backup.labelDatabase">
        <source xml:lang="en">Database</source>
        <target state="translated">데이터베이스</target>
      </trans-unit>
      <trans-unit id="backup.labelDifferential">
        <source xml:lang="en">Differential</source>
        <target state="translated">차등</target>
      </trans-unit>
      <trans-unit id="backup.labelDisk">
        <source xml:lang="en">Disk</source>
        <target state="translated">디스크</target>
      </trans-unit>
      <trans-unit id="backup.labelFilegroup">
        <source xml:lang="en">Files and filegroups</source>
        <target state="translated">파일 및 파일 그룹</target>
      </trans-unit>
      <trans-unit id="backup.labelFull">
        <source xml:lang="en">Full</source>
        <target state="translated">전체</target>
      </trans-unit>
      <trans-unit id="backup.labelLog">
        <source xml:lang="en">Transaction Log</source>
        <target state="translated">트랜잭션 로그</target>
      </trans-unit>
      <trans-unit id="backup.labelUrl">
        <source xml:lang="en">Url</source>
        <target state="translated">URL</target>
      </trans-unit>
      <trans-unit id="backup.serverCertificate">
        <source xml:lang="en">Server Certificate</source>
        <target state="translated">서버 인증서</target>
      </trans-unit>
    </body>
  </file>
  <file original="src/sql/workbench/contrib/charts/browser/actions" source-language="en" datatype="plaintext" target-language="ko">
    <body>
      <trans-unit id="chartNotFound">
        <source xml:lang="en">Could not find chart to save</source>
        <target state="translated">저장할 차트를 찾을 수 없습니다.</target>
      </trans-unit>
      <trans-unit id="chartSaved">
        <source xml:lang="en">Saved Chart to path: {0}</source>
        <target state="translated">{0} 경로에 차트를 저장함</target>
      </trans-unit>
      <trans-unit id="configureChartLabel">
        <source xml:lang="en">Configure Chart</source>
        <target state="translated">차트 구성</target>
      </trans-unit>
      <trans-unit id="copyChartLabel">
        <source xml:lang="en">Copy as image</source>
        <target state="translated">이미지로 복사</target>
      </trans-unit>
      <trans-unit id="createInsightLabel">
        <source xml:lang="en">Create Insight</source>
        <target state="translated">인사이트 만들기</target>
      </trans-unit>
      <trans-unit id="createInsightNoEditor">
        <source xml:lang="en">Cannot create insight as the active editor is not a SQL Editor</source>
        <target state="translated">활성 편집기가 SQL 편집기가 아니므로 인사이트를 만들 수 없습니다.</target>
      </trans-unit>
      <trans-unit id="myWidgetName">
        <source xml:lang="en">My-Widget</source>
        <target state="translated">내 위젯</target>
      </trans-unit>
      <trans-unit id="resultsSerializer.saveAsFileExtensionPNGTitle">
        <source xml:lang="en">PNG</source>
        <target state="translated">PNG</target>
      </trans-unit>
      <trans-unit id="saveImageLabel">
        <source xml:lang="en">Save as image</source>
        <target state="translated">이미지로 저장</target>
      </trans-unit>
    </body>
  </file>
  <file original="src/sql/workbench/contrib/charts/browser/chartOptions" source-language="en" datatype="plaintext" target-language="ko">
    <body>
      <trans-unit id="chartTypeLabel">
        <source xml:lang="en">Chart Type</source>
        <target state="translated">차트 종류</target>
      </trans-unit>
      <trans-unit id="columnsAsLabelsLabel">
        <source xml:lang="en">Use column names as labels</source>
        <target state="translated">열 이름을 레이블로 사용</target>
      </trans-unit>
      <trans-unit id="dataDirectionLabel">
        <source xml:lang="en">Data Direction</source>
        <target state="translated">데이터 방향</target>
      </trans-unit>
      <trans-unit id="dataTypeLabel">
        <source xml:lang="en">Data Type</source>
        <target state="translated">데이터 형식</target>
      </trans-unit>
      <trans-unit id="encodingOption">
        <source xml:lang="en">Encoding</source>
        <target state="translated">인코딩</target>
      </trans-unit>
      <trans-unit id="horizontalLabel">
        <source xml:lang="en">Horizontal</source>
        <target state="translated">가로</target>
      </trans-unit>
      <trans-unit id="imageFormatOption">
        <source xml:lang="en">Image Format</source>
        <target state="translated">이미지 형식</target>
      </trans-unit>
      <trans-unit id="labelFirstColumnLabel">
        <source xml:lang="en">Use first column as row label</source>
        <target state="translated">첫 번째 열을 행 레이블로 사용</target>
      </trans-unit>
      <trans-unit id="legendLabel">
        <source xml:lang="en">Legend Position</source>
        <target state="translated">범례 위치</target>
      </trans-unit>
      <trans-unit id="numberLabel">
        <source xml:lang="en">Number</source>
        <target state="translated">숫자</target>
      </trans-unit>
      <trans-unit id="pointLabel">
        <source xml:lang="en">Point</source>
        <target state="translated">점</target>
      </trans-unit>
      <trans-unit id="verticalLabel">
        <source xml:lang="en">Vertical</source>
        <target state="translated">세로</target>
      </trans-unit>
      <trans-unit id="xAxisLabel">
        <source xml:lang="en">X Axis Label</source>
        <target state="translated">X축 레이블</target>
      </trans-unit>
      <trans-unit id="xAxisMaxDate">
        <source xml:lang="en">X Axis Maximum Date</source>
        <target state="translated">X축 최대 날짜</target>
      </trans-unit>
      <trans-unit id="xAxisMaxVal">
        <source xml:lang="en">X Axis Maximum Value</source>
        <target state="translated">X축 최댓값</target>
      </trans-unit>
      <trans-unit id="xAxisMinDate">
        <source xml:lang="en">X Axis Minimum Date</source>
        <target state="translated">X축 최소 날짜</target>
      </trans-unit>
      <trans-unit id="xAxisMinVal">
        <source xml:lang="en">X Axis Minimum Value</source>
        <target state="translated">X축 최솟값</target>
      </trans-unit>
      <trans-unit id="yAxisLabel">
        <source xml:lang="en">Y Axis Label</source>
        <target state="translated">Y축 레이블</target>
      </trans-unit>
      <trans-unit id="yAxisMaxVal">
        <source xml:lang="en">Y Axis Maximum Value</source>
        <target state="translated">Y축 최댓값</target>
      </trans-unit>
      <trans-unit id="yAxisMinVal">
        <source xml:lang="en">Y Axis Minimum Value</source>
        <target state="translated">Y축 최솟값</target>
      </trans-unit>
    </body>
  </file>
  <file original="src/sql/workbench/contrib/charts/browser/chartTab" source-language="en" datatype="plaintext" target-language="ko">
    <body>
      <trans-unit id="chartTabTitle">
        <source xml:lang="en">Chart</source>
        <target state="translated">차트</target>
      </trans-unit>
    </body>
  </file>
  <file original="src/sql/workbench/contrib/charts/browser/chartView" source-language="en" datatype="plaintext" target-language="ko">
    <body>
      <trans-unit id="barAltName">
        <source xml:lang="en">Bar</source>
        <target state="translated">막대형</target>
      </trans-unit>
      <trans-unit id="charting.failedToGetRows">
        <source xml:lang="en">Failed to get rows for the dataset to chart.</source>
        <target state="translated">데이터 세트의 행을 차트로 가져오지 못했습니다.</target>
      </trans-unit>
      <trans-unit id="charting.unsupportedType">
        <source xml:lang="en">Chart type '{0}' is not supported.</source>
        <target state="translated">차트 종류 '{0}'은(는) 지원되지 않습니다.</target>
      </trans-unit>
      <trans-unit id="countAltName">
        <source xml:lang="en">Count</source>
        <target state="translated">개수</target>
      </trans-unit>
      <trans-unit id="doughnutAltName">
        <source xml:lang="en">Doughnut</source>
        <target state="translated">도넛형</target>
      </trans-unit>
      <trans-unit id="horizontalBarAltName">
        <source xml:lang="en">Horizontal Bar</source>
        <target state="translated">가로 막대</target>
      </trans-unit>
      <trans-unit id="imageAltName">
        <source xml:lang="en">Image</source>
        <target state="translated">이미지</target>
      </trans-unit>
      <trans-unit id="lineAltName">
        <source xml:lang="en">Line</source>
        <target state="translated">꺾은선형</target>
      </trans-unit>
      <trans-unit id="pieAltName">
        <source xml:lang="en">Pie</source>
        <target state="translated">원형</target>
      </trans-unit>
      <trans-unit id="scatterAltName">
        <source xml:lang="en">Scatter</source>
        <target state="translated">분산형</target>
      </trans-unit>
      <trans-unit id="tableAltName">
        <source xml:lang="en">Table</source>
        <target state="translated">테이블</target>
      </trans-unit>
      <trans-unit id="timeSeriesAltName">
        <source xml:lang="en">Time Series</source>
        <target state="translated">시계열</target>
      </trans-unit>
    </body>
  </file>
  <file original="src/sql/workbench/contrib/charts/browser/charts.contribution" source-language="en" datatype="plaintext" target-language="ko">
    <body>
      <trans-unit id="builtinCharts.maxRowCountDescription">
        <source xml:lang="en">The maximum number of rows for charts to display. Warning: increasing this may impact performance.</source>
        <target state="translated">표시할 차트의 최대 행 수입니다. 경고:이 수를 늘리면 성능에 영향을 줄 수 있습니다.</target>
      </trans-unit>
      <trans-unit id="builtinChartsConfigurationTitle">
        <source xml:lang="en">Built-in Charts</source>
        <target state="translated">기본 제공 차트</target>
      </trans-unit>
    </body>
  </file>
  <file original="src/sql/workbench/contrib/charts/browser/configureChartDialog" source-language="en" datatype="plaintext" target-language="ko">
    <body>
      <trans-unit id="configureChartDialog.close">
        <source xml:lang="en">Close</source>
        <target state="translated">닫기</target>
      </trans-unit>
    </body>
  </file>
  <file original="src/sql/workbench/contrib/charts/browser/graphInsight" source-language="en" datatype="plaintext" target-language="ko">
    <body>
      <trans-unit id="series">
        <source xml:lang="en">Series {0}</source>
        <target state="translated">시리즈 {0}</target>
      </trans-unit>
    </body>
  </file>
  <file original="src/sql/workbench/contrib/charts/browser/imageInsight" source-language="en" datatype="plaintext" target-language="ko">
    <body>
      <trans-unit id="invalidImage">
        <source xml:lang="en">Table does not contain a valid image</source>
        <target state="translated">테이블에 유효한 이미지가 포함되어 있지 않습니다.</target>
      </trans-unit>
    </body>
  </file>
  <file original="src/sql/workbench/contrib/charts/browser/utils" source-language="en" datatype="plaintext" target-language="ko">
    <body>
      <trans-unit id="charts.maxAllowedRowsExceeded">
        <source xml:lang="en">Maximum row count for built-in charts has been exceeded, only the first {0} rows are used. To configure the value, you can open user settings and search for: 'builtinCharts.maxRowCount'.</source>
        <target state="translated">기본 제공 차트의 최대 행 수가 초과되어 첫 번째 {0}행만 사용됩니다. 값을 구성하려면 사용자 설정을 열고 'builtinCharts.maxRowCount'를 검색할 수 있습니다.</target>
      </trans-unit>
      <trans-unit id="charts.neverShowAgain">
        <source xml:lang="en">Don't Show Again</source>
        <target state="translated">다시 표시 안 함</target>
      </trans-unit>
    </body>
  </file>
  <file original="src/sql/workbench/contrib/commandLine/electron-browser/commandLine" source-language="en" datatype="plaintext" target-language="ko">
    <body>
      <trans-unit id="confirmConnect">
        <source xml:lang="en">Are you sure you want to connect?</source>
        <target state="translated">연결하시겠습니까?</target>
      </trans-unit>
      <trans-unit id="connectServerDetail">
        <source xml:lang="en">This will connect to server {0}</source>
        <target state="translated">이렇게 하면 서버 {0}에 연결됩니다.</target>
      </trans-unit>
      <trans-unit id="connectingLabel">
        <source xml:lang="en">Connecting: {0}</source>
        <target state="translated">{0}에 연결하는 중</target>
      </trans-unit>
      <trans-unit id="connectingQueryLabel">
        <source xml:lang="en">Connecting query file</source>
        <target state="translated">쿼리 파일 연결 중</target>
      </trans-unit>
      <trans-unit id="errConnectUrl">
        <source xml:lang="en">Could not open URL due to error {0}</source>
        <target state="translated">{0} 오류로 인해 URL을 열 수 없습니다.</target>
      </trans-unit>
      <trans-unit id="open">
        <source xml:lang="en">&amp;&amp;Open</source>
        <target state="translated">열기(&amp;O)</target>
      </trans-unit>
      <trans-unit id="openingNewQueryLabel">
        <source xml:lang="en">Opening new query: {0}</source>
        <target state="translated">새 쿼리 {0}을(를) 여는 중</target>
      </trans-unit>
      <trans-unit id="runningCommandLabel">
        <source xml:lang="en">Running command: {0}</source>
        <target state="translated">명령 {0} 실행 중</target>
      </trans-unit>
      <trans-unit id="warnServerRequired">
        <source xml:lang="en">Cannot connect as no server information was provided</source>
        <target state="translated">서버 정보가 제공되지 않았으므로 연결할 수 없습니다.</target>
      </trans-unit>
    </body>
  </file>
  <file original="src/sql/workbench/contrib/configuration/common/configurationUpgrader" source-language="en" datatype="plaintext" target-language="ko">
    <body>
      <trans-unit id="workbench.configuration.upgradeUser">
        <source xml:lang="en">{0} was replaced with {1} in your user settings.</source>
        <target state="translated">사용자 설정에서 {0}이(가) {1}(으)로 바뀌었습니다.</target>
      </trans-unit>
      <trans-unit id="workbench.configuration.upgradeWorkspace">
        <source xml:lang="en">{0} was replaced with {1} in your workspace settings.</source>
        <target state="translated">작업 영역 설정에서 {0}이(가) {1}(으)로 바뀌었습니다.</target>
      </trans-unit>
    </body>
  </file>
  <file original="src/sql/workbench/contrib/connection/browser/connection.contribution" source-language="en" datatype="plaintext" target-language="ko">
    <body>
      <trans-unit id="connection.parseClipboardForConnectionStringDescription">
        <source xml:lang="en">Attempt to parse the contents of the clipboard when the connection dialog is opened or a paste is performed.</source>
        <target state="translated">연결 대화 상자가 열리거나 붙여넣기가 수행되면 클립보드의 내용을 구문 분석하려고 합니다.</target>
      </trans-unit>
      <trans-unit id="connection.showUnsupportedServerVersionWarning">
        <source xml:lang="en">Whether to show the warning message when user connects to a server version that is not supported by Azure Data Studio.</source>
        <target state="translated">사용자가 Azure Data Studio에서 지원하지 않는 서버 버전에 연결할 때 경고 메시지를 표시할지 여부입니다.</target>
      </trans-unit>
      <trans-unit id="sql.defaultAuthenticationType.AzureMFA">
        <source xml:lang="en">Azure Active Directory - Universal with MFA support</source>
        <target state="translated">Azure Active Directory - MFA가 지원되는 유니버설</target>
      </trans-unit>
      <trans-unit id="sql.defaultAuthenticationType.AzureMFAAndUser">
        <source xml:lang="en">Azure Active Directory - Password</source>
        <target state="translated">Azure Active Directory - 암호</target>
      </trans-unit>
      <trans-unit id="sql.defaultAuthenticationType.Integrated">
        <source xml:lang="en">Windows Authentication</source>
        <target state="translated">Windows 인증</target>
      </trans-unit>
      <trans-unit id="sql.defaultAuthenticationType.SqlLogin">
        <source xml:lang="en">Sql Login</source>
        <target state="translated">SQL 로그인</target>
      </trans-unit>
      <trans-unit id="sql.defaultAuthenticationTypeDescription">
        <source xml:lang="en">Default authentication type to use when connecting to Azure resources. </source>
        <target state="translated">Azure 리소스에 연결할 때 사용할 기본 인증 유형입니다.</target>
      </trans-unit>
      <trans-unit id="sql.defaultEngineDescription">
        <source xml:lang="en">Default SQL Engine to use. This drives default language provider in .sql files and the default to use when creating a new connection.</source>
        <target state="translated">사용할 기본 SQL 엔진입니다. 해당 엔진은 .sql 파일의 기본 언어 공급자와 새 연결을 만들 때 사용할 기본 공급자를 구동합니다.</target>
      </trans-unit>
      <trans-unit id="sql.maxRecentConnectionsDescription">
        <source xml:lang="en">The maximum number of recently used connections to store in the connection list.</source>
        <target state="translated">연결 목록에 저장할 최근에 사용한 최대 연결 수입니다.</target>
      </trans-unit>
    </body>
  </file>
  <file original="src/sql/workbench/contrib/connection/browser/connectionStatus" source-language="en" datatype="plaintext" target-language="ko">
    <body>
      <trans-unit id="status.connection.status">
        <source xml:lang="en">Connection Status</source>
        <target state="translated">연결 상태</target>
      </trans-unit>
    </body>
  </file>
  <file original="src/sql/workbench/contrib/connection/common/connectionProviderExtension" source-language="en" datatype="plaintext" target-language="ko">
    <body>
      <trans-unit id="schema.connectionOptions">
        <source xml:lang="en">Options for connection</source>
        <target state="translated">연결 옵션</target>
      </trans-unit>
      <trans-unit id="schema.displayName">
        <source xml:lang="en">Display Name for the provider</source>
        <target state="translated">공급자의 표시 이름</target>
      </trans-unit>
      <trans-unit id="schema.iconPath">
        <source xml:lang="en">Icon path for the server type</source>
        <target state="translated">서버 유형의 아이콘 경로</target>
      </trans-unit>
      <trans-unit id="schema.isQueryProvider">
        <source xml:lang="en">Whether the provider is also a query provider. The default value is true.</source>
        <target state="new">Whether the provider is also a query provider. The default value is true.</target>
      </trans-unit>
      <trans-unit id="schema.notebookKernelAlias">
        <source xml:lang="en">Notebook Kernel Alias for the provider</source>
        <target state="translated">공급자의 Notebook 커널 별칭</target>
      </trans-unit>
      <trans-unit id="schema.providerId">
        <source xml:lang="en">Common id for the provider</source>
        <target state="translated">공급자의 일반 ID</target>
      </trans-unit>
    </body>
  </file>
  <file original="src/sql/workbench/contrib/connection/common/connectionTreeProviderExentionPoint" source-language="en" datatype="plaintext" target-language="ko">
    <body>
      <trans-unit id="connectionTreeProvider.schema.id">
        <source xml:lang="en">Id for the provider, must be the same as when registering the tree data provider and must start with `connectionDialog/`</source>
        <target state="translated">공급자 ID는 트리 데이터 공급자를 등록할 때와 동일해야 하며 'connectionDialog/'로 시작해야 합니다.</target>
      </trans-unit>
      <trans-unit id="connectionTreeProvider.schema.name">
        <source xml:lang="en">User visible name for the tree provider</source>
        <target state="translated">트리 공급자의 사용자 표시 이름</target>
      </trans-unit>
    </body>
  </file>
  <file original="src/sql/workbench/contrib/dashboard/browser/containers/dashboardContainer.contribution" source-language="en" datatype="plaintext" target-language="ko">
    <body>
      <trans-unit id="azdata.extension.contributes.containers">
        <source xml:lang="en">Contributes a single or multiple dashboard containers for users to add to their dashboard.</source>
        <target state="translated">사용자가 대시보드 추가할 단일 또는 다중 대시보드 컨테이너를 적용합니다.</target>
      </trans-unit>
      <trans-unit id="azdata.extension.contributes.dashboard.container.container">
        <source xml:lang="en">The container that will be displayed in the tab.</source>
        <target state="translated">탭에 표시될 컨테이너입니다.</target>
      </trans-unit>
      <trans-unit id="azdata.extension.contributes.dashboard.container.id">
        <source xml:lang="en">Unique identifier for this container.</source>
        <target state="translated">이 컨테이너의 고유 식별자입니다.</target>
      </trans-unit>
      <trans-unit id="dashboardContainer.contribution.moreThanOneDashboardContainersError">
        <source xml:lang="en">Exactly 1 dashboard container must be defined per space.</source>
        <target state="translated">공란 1개에 정확히 1개의 대시보드 컨테이너를 정의해야 합니다.</target>
      </trans-unit>
      <trans-unit id="dashboardContainer.contribution.noContainerError">
        <source xml:lang="en">No container in dashboard container specified for extension.</source>
        <target state="translated">대시보드 컨테이너에 확장용으로 지정된 컨테이너가 없습니다.</target>
      </trans-unit>
      <trans-unit id="dashboardContainer.contribution.noIdError">
        <source xml:lang="en">No id in dashboard container specified for extension.</source>
        <target state="translated">확장용으로 지정된 대시보드 컨테이너에 ID가 없습니다.</target>
      </trans-unit>
      <trans-unit id="dashboardTab.contribution.unKnownContainerType">
        <source xml:lang="en">Unknown container type defines in dashboard container for extension.</source>
        <target state="translated">확장용 대시보드 컨테이너에 알 수 없는 컨테이너 형식이 정의되었습니다.</target>
      </trans-unit>
    </body>
  </file>
  <file original="src/sql/workbench/contrib/dashboard/browser/containers/dashboardControlHostContainer.contribution" source-language="en" datatype="plaintext" target-language="ko">
    <body>
      <trans-unit id="dashboard.container.controlhost">
        <source xml:lang="en">The controlhost that will be displayed in this tab.</source>
        <target state="translated">이 탭에 표시할 controlhost입니다.</target>
      </trans-unit>
    </body>
  </file>
  <file original="src/sql/workbench/contrib/dashboard/browser/containers/dashboardErrorContainer.component" source-language="en" datatype="plaintext" target-language="ko">
    <body>
      <trans-unit id="dashboardNavSection.loadTabError">
        <source xml:lang="en">The "{0}" section has invalid content. Please contact extension owner.</source>
        <target state="translated">"{0}" 섹션에 잘못된 내용이 있습니다. 확장 소유자에게 문의하세요.</target>
      </trans-unit>
    </body>
  </file>
  <file original="src/sql/workbench/contrib/dashboard/browser/containers/dashboardGridContainer.contribution" source-language="en" datatype="plaintext" target-language="ko">
    <body>
      <trans-unit id="dashboard.container.gridtab.items">
        <source xml:lang="en">The list of widgets or webviews that will be displayed in this tab.</source>
        <target state="translated">이 탭에 표시되는 위젯 또는 웹 보기의 목록입니다.</target>
      </trans-unit>
      <trans-unit id="gridContainer.invalidInputs">
        <source xml:lang="en">widgets or webviews are expected inside widgets-container for extension.</source>
        <target state="translated">위젯이나 웹 보기는 확장용 위젯 컨테이너 내부에 있어야 합니다.</target>
      </trans-unit>
    </body>
  </file>
  <file original="src/sql/workbench/contrib/dashboard/browser/containers/dashboardModelViewContainer.contribution" source-language="en" datatype="plaintext" target-language="ko">
    <body>
      <trans-unit id="dashboard.container.modelview">
        <source xml:lang="en">The model-backed view that will be displayed in this tab.</source>
        <target state="translated">이 탭에 표시할 모델 지원 보기입니다.</target>
      </trans-unit>
    </body>
  </file>
  <file original="src/sql/workbench/contrib/dashboard/browser/containers/dashboardNavSection.contribution" source-language="en" datatype="plaintext" target-language="ko">
    <body>
      <trans-unit id="dashboard.container.left-nav-bar">
        <source xml:lang="en">The list of dashboard containers that will be displayed in this navigation section.</source>
        <target state="translated">이 탐색 섹션에 표시할 대시보드 컨테이너 목록입니다.</target>
      </trans-unit>
      <trans-unit id="dashboard.container.left-nav-bar.container">
        <source xml:lang="en">The container that will be displayed in this nav section.</source>
        <target state="translated">이 탐색 섹션에 표시할 컨테이너입니다.</target>
      </trans-unit>
      <trans-unit id="dashboard.container.left-nav-bar.icon">
        <source xml:lang="en">(Optional) Icon which is used to represent this nav section in the UI. Either a file path or a themeable configuration</source>
        <target state="translated">(옵션) UI에서 이 탐색 섹션을 나타내는 데 사용되는 아이콘입니다. 파일 경로 또는 테마 지정 가능 구성입니다.</target>
      </trans-unit>
      <trans-unit id="dashboard.container.left-nav-bar.icon.dark">
        <source xml:lang="en">Icon path when a dark theme is used</source>
        <target state="translated">어두운 테마를 사용하는 경우의 아이콘 경로</target>
      </trans-unit>
      <trans-unit id="dashboard.container.left-nav-bar.icon.light">
        <source xml:lang="en">Icon path when a light theme is used</source>
        <target state="translated">밝은 테마를 사용하는 경우의 아이콘 경로</target>
      </trans-unit>
      <trans-unit id="dashboard.container.left-nav-bar.id">
        <source xml:lang="en">Unique identifier for this nav section. Will be passed to the extension for any requests.</source>
        <target state="translated">이 탐색 영역의 고유 식별자입니다. 모든 요청에서 확장으로 전달됩니다.</target>
      </trans-unit>
      <trans-unit id="dashboard.container.left-nav-bar.title">
        <source xml:lang="en">Title of the nav section to show the user.</source>
        <target state="translated">사용자에게 표시할 탐색 섹션의 제목입니다.</target>
      </trans-unit>
      <trans-unit id="navSection.invalidContainer.error">
        <source xml:lang="en">NAV_SECTION within NAV_SECTION is an invalid container for extension.</source>
        <target state="translated">NAV_SECTION 내의 NAV_SECTION은 확장용으로 유효하지 않은 컨테이너입니다.</target>
      </trans-unit>
      <trans-unit id="navSection.missingContainer.error">
        <source xml:lang="en">No container in nav section specified for extension.</source>
        <target state="translated">탐색 섹션에 확장용으로 지정된 컨테이너가 없습니다.</target>
      </trans-unit>
      <trans-unit id="navSection.missingTitle.error">
        <source xml:lang="en">No title in nav section specified for extension.</source>
        <target state="translated">탐색 섹션에 확장용으로 지정된 제목이 없습니다.</target>
      </trans-unit>
      <trans-unit id="navSection.moreThanOneDashboardContainersError">
        <source xml:lang="en">Exactly 1 dashboard container must be defined per space.</source>
        <target state="translated">공란 1개에 정확히 1개의 대시보드 컨테이너를 정의해야 합니다.</target>
      </trans-unit>
    </body>
  </file>
  <file original="src/sql/workbench/contrib/dashboard/browser/containers/dashboardWebviewContainer.contribution" source-language="en" datatype="plaintext" target-language="ko">
    <body>
      <trans-unit id="dashboard.container.webview">
        <source xml:lang="en">The webview that will be displayed in this tab.</source>
        <target state="translated">이 탭에 표시할 웹 보기입니다.</target>
      </trans-unit>
    </body>
  </file>
  <file original="src/sql/workbench/contrib/dashboard/browser/containers/dashboardWidgetContainer.contribution" source-language="en" datatype="plaintext" target-language="ko">
    <body>
      <trans-unit id="dashboard.container.widgets">
        <source xml:lang="en">The list of widgets that will be displayed in this tab.</source>
        <target state="translated">이 탭에 표시할 위젯 목록입니다.</target>
      </trans-unit>
      <trans-unit id="widgetContainer.invalidInputs">
        <source xml:lang="en">The list of widgets is expected inside widgets-container for extension.</source>
        <target state="translated">위젯 목록은 확장용 위젯 컨테이너 내에 있어야 합니다.</target>
      </trans-unit>
    </body>
  </file>
  <file original="src/sql/workbench/contrib/dashboard/browser/core/actions" source-language="en" datatype="plaintext" target-language="ko">
    <body>
      <trans-unit id="addFeatureAction.openInstalledFeatures">
        <source xml:lang="en">Open installed features</source>
        <target state="translated">설치된 기능 열기</target>
      </trans-unit>
      <trans-unit id="clickToPin">
        <source xml:lang="en">Click to pin</source>
        <target state="translated">클릭하여 고정</target>
      </trans-unit>
      <trans-unit id="clickToUnpin">
        <source xml:lang="en">Click to unpin</source>
        <target state="translated">클릭하여 고정 해제</target>
      </trans-unit>
      <trans-unit id="collapseWidget">
        <source xml:lang="en">Collapse Widget</source>
        <target state="translated">위젯 축소</target>
      </trans-unit>
      <trans-unit id="deleteWidget">
        <source xml:lang="en">Delete Widget</source>
        <target state="translated">위젯 삭제</target>
      </trans-unit>
      <trans-unit id="editDashboard">
        <source xml:lang="en">Edit</source>
        <target state="translated">편집</target>
      </trans-unit>
      <trans-unit id="editDashboardExit">
        <source xml:lang="en">Exit</source>
        <target state="translated">끝내기</target>
      </trans-unit>
      <trans-unit id="expandWidget">
        <source xml:lang="en">Expand Widget</source>
        <target state="translated">위젯 확장</target>
      </trans-unit>
      <trans-unit id="refreshWidget">
        <source xml:lang="en">Refresh</source>
        <target state="translated">새로 고침</target>
      </trans-unit>
      <trans-unit id="toggleMore">
        <source xml:lang="en">Show Actions</source>
        <target state="translated">작업 표시</target>
      </trans-unit>
    </body>
  </file>
  <file original="src/sql/workbench/contrib/dashboard/browser/core/dashboardHelper" source-language="en" datatype="plaintext" target-language="ko">
    <body>
      <trans-unit id="unknownDashboardContainerError">
        <source xml:lang="en">{0} is an unknown container.</source>
        <target state="translated">{0}은(는) 알 수 없는 컨테이너입니다.</target>
      </trans-unit>
    </body>
  </file>
  <file original="src/sql/workbench/contrib/dashboard/browser/core/dashboardPage.component" source-language="en" datatype="plaintext" target-language="ko">
    <body>
      <trans-unit id="dashboard.generalTabGroupHeader">
        <source xml:lang="en">General</source>
        <target state="translated">일반</target>
      </trans-unit>
      <trans-unit id="home">
        <source xml:lang="en">Home</source>
        <target state="translated">홈</target>
      </trans-unit>
      <trans-unit id="missingConnectionInfo">
        <source xml:lang="en">No connection information could be found for this dashboard</source>
        <target state="translated">이 대시보드의 연결 정보를 찾을 수 없습니다.</target>
      </trans-unit>
    </body>
  </file>
  <file original="src/sql/workbench/contrib/dashboard/browser/core/dashboardTab.contribution" source-language="en" datatype="plaintext" target-language="ko">
    <body>
      <trans-unit id="administrationTabGroup">
        <source xml:lang="en">Administration</source>
        <target state="translated">관리</target>
      </trans-unit>
      <trans-unit id="azdata.extension.contributes.dashboard.tab.alwaysShow">
        <source xml:lang="en">Whether or not this tab should always be shown or only when the user adds it.</source>
        <target state="translated">이 탭을 항상 표시할지 또는 사용자가 추가할 때만 표시할지입니다.</target>
      </trans-unit>
      <trans-unit id="azdata.extension.contributes.dashboard.tab.container">
        <source xml:lang="en">The container that will be displayed in this tab.</source>
        <target state="translated">이 탭에 표시할 컨테이너입니다.</target>
      </trans-unit>
      <trans-unit id="azdata.extension.contributes.dashboard.tab.description">
        <source xml:lang="en">Description of this tab that will be shown to the user.</source>
        <target state="translated">사용자에게 표시할 이 탭에 대한 설명입니다.</target>
      </trans-unit>
      <trans-unit id="azdata.extension.contributes.dashboard.tab.group">
        <source xml:lang="en">The unique identifier of the group this tab belongs to, value for home group: home.</source>
        <target state="translated">이 탭이 속한 그룹의 고유 식별자이며 홈 그룹의 값은 home입니다.</target>
      </trans-unit>
      <trans-unit id="azdata.extension.contributes.dashboard.tab.icon.dark">
        <source xml:lang="en">Icon path when a dark theme is used</source>
        <target state="translated">어두운 테마를 사용하는 경우의 아이콘 경로</target>
      </trans-unit>
      <trans-unit id="azdata.extension.contributes.dashboard.tab.icon.light">
        <source xml:lang="en">Icon path when a light theme is used</source>
        <target state="translated">밝은 테마를 사용하는 경우의 아이콘 경로</target>
      </trans-unit>
      <trans-unit id="azdata.extension.contributes.dashboard.tab.id">
        <source xml:lang="en">Unique identifier for this tab. Will be passed to the extension for any requests.</source>
        <target state="translated">이 탭의 고유 식별자입니다. 모든 요청에서 확장으로 전달됩니다.</target>
      </trans-unit>
      <trans-unit id="azdata.extension.contributes.dashboard.tab.isHomeTab">
        <source xml:lang="en">Whether or not this tab should be used as the Home tab for a connection type.</source>
        <target state="translated">이 탭을 연결 형식의 홈 탭으로 사용할지 여부입니다.</target>
      </trans-unit>
      <trans-unit id="azdata.extension.contributes.dashboard.tab.title">
        <source xml:lang="en">Title of the tab to show the user.</source>
        <target state="translated">사용자에게 표시할 탭의 제목입니다.</target>
      </trans-unit>
      <trans-unit id="azdata.extension.contributes.dashboard.tabGroup.id">
        <source xml:lang="en">Unique identifier for this tab group.</source>
        <target state="translated">이 탭 그룹의 고유 식별자입니다.</target>
      </trans-unit>
      <trans-unit id="azdata.extension.contributes.dashboard.tabGroup.title">
        <source xml:lang="en">Title of the tab group.</source>
        <target state="translated">탭 그룹의 제목입니다.</target>
      </trans-unit>
      <trans-unit id="azdata.extension.contributes.tab.provider">
        <source xml:lang="en">Defines the connection types this tab is compatible with. Defaults to 'MSSQL' if not set</source>
        <target state="translated">이 탭과 호환되는 연결 형식을 정의합니다. 설정하지 않으면 기본 연결 형식은 'MSSQL'입니다.</target>
      </trans-unit>
      <trans-unit id="azdata.extension.contributes.tab.when">
        <source xml:lang="en">Condition which must be true to show this item</source>
        <target state="translated">이 항목을 표시하기 위해 true여야 하는 조건</target>
      </trans-unit>
      <trans-unit id="azdata.extension.contributes.tabGroups">
        <source xml:lang="en">Contributes a single or multiple tab groups for users to add to their dashboard.</source>
        <target state="translated">사용자가 대시보드에 추가할 하나 이상의 탭 그룹을 제공합니다.</target>
      </trans-unit>
      <trans-unit id="azdata.extension.contributes.tabs">
        <source xml:lang="en">Contributes a single or multiple tabs for users to add to their dashboard.</source>
        <target state="translated">사용자가 대시보드 추가할 단일 또는 다중 탭을 적용합니다.</target>
      </trans-unit>
      <trans-unit id="dashboardTab.contribution.moreThanOneDashboardContainersError">
        <source xml:lang="en">Exactly 1 dashboard container must be defined per space</source>
        <target state="translated">공란 1개에 정확히 1개의 대시보드 컨테이너를 정의해야 합니다.</target>
      </trans-unit>
      <trans-unit id="dashboardTab.contribution.noContainerError">
        <source xml:lang="en">No container specified for extension.</source>
        <target state="translated">확장용으로 지정한 컨테이너가 없습니다.</target>
      </trans-unit>
      <trans-unit id="dashboardTab.contribution.noDescriptionWarning">
        <source xml:lang="en">No description specified to show.</source>
        <target state="translated">표시하도록 지정한 설명이 없습니다.</target>
      </trans-unit>
      <trans-unit id="dashboardTab.contribution.noTitleError">
        <source xml:lang="en">No title specified for extension.</source>
        <target state="translated">확장용으로 지정한 제목이 없습니다.</target>
      </trans-unit>
      <trans-unit id="dashboardTabGroup.contribution.noIdError">
        <source xml:lang="en">No id specified for tab group.</source>
        <target state="translated">탭 그룹에 ID가 지정되지 않았습니다.</target>
      </trans-unit>
      <trans-unit id="dashboardTabGroup.contribution.noTitleError">
        <source xml:lang="en">No title specified for tab group.</source>
        <target state="translated">탭 그룹에 제목을 지정하지 않았습니다.</target>
      </trans-unit>
      <trans-unit id="databasesTabDescription">
        <source xml:lang="en">databases tab</source>
        <target state="translated">데이터베이스 탭</target>
      </trans-unit>
      <trans-unit id="databasesTabTitle">
        <source xml:lang="en">Databases</source>
        <target state="translated">데이터베이스</target>
      </trans-unit>
      <trans-unit id="dazdata.extension.contributes.dashboard.tab.icon">
        <source xml:lang="en">(Optional) Icon which is used to represent this tab in the UI. Either a file path or a themeable configuration</source>
        <target state="translated">(선택 사항) UI에서 이 탭을 나타내는 데 사용되는 아이콘입니다. 파일 경로 또는 테마 지정 가능 구성입니다.</target>
      </trans-unit>
      <trans-unit id="monitoringTabGroup">
        <source xml:lang="en">Monitoring</source>
        <target state="translated">모니터링</target>
      </trans-unit>
      <trans-unit id="performanceTabGroup">
        <source xml:lang="en">Performance</source>
        <target state="translated">성능</target>
      </trans-unit>
      <trans-unit id="securityTabGroup">
        <source xml:lang="en">Security</source>
        <target state="translated">보안</target>
      </trans-unit>
      <trans-unit id="settingsTabGroup">
        <source xml:lang="en">Settings</source>
        <target state="translated">설정</target>
      </trans-unit>
      <trans-unit id="troubleshootingTabGroup">
        <source xml:lang="en">Troubleshooting</source>
        <target state="translated">문제 해결</target>
      </trans-unit>
    </body>
  </file>
  <file original="src/sql/workbench/contrib/dashboard/browser/dashboard.contribution" source-language="en" datatype="plaintext" target-language="ko">
    <body>
      <trans-unit id="dashboard.editor.label">
        <source xml:lang="en">Dashboard</source>
        <target state="translated">대시보드</target>
      </trans-unit>
      <trans-unit id="manage">
        <source xml:lang="en">Manage</source>
        <target state="translated">관리</target>
      </trans-unit>
    </body>
  </file>
  <file original="src/sql/workbench/contrib/dashboard/browser/dashboardActions" source-language="en" datatype="plaintext" target-language="ko">
    <body>
      <trans-unit id="ManageAction">
        <source xml:lang="en">Manage</source>
        <target state="translated">관리</target>
      </trans-unit>
    </body>
  </file>
  <file original="src/sql/workbench/contrib/dashboard/browser/dashboardIconUtil" source-language="en" datatype="plaintext" target-language="ko">
    <body>
      <trans-unit id="opticon">
        <source xml:lang="en">property `icon` can be omitted or must be either a string or a literal like `{dark, light}`</source>
        <target state="translated">'icon' 속성은 생략하거나, '{dark, light}' 같은 문자열 또는 리터럴이어야 합니다.</target>
      </trans-unit>
    </body>
  </file>
  <file original="src/sql/workbench/contrib/dashboard/browser/dashboardRegistry" source-language="en" datatype="plaintext" target-language="ko">
    <body>
      <trans-unit id="carbon.extension.dashboard">
        <source xml:lang="en">Defines that this provider supports the dashboard</source>
        <target state="translated">이 공급자가 대시보드를 지원함을 정의합니다.</target>
      </trans-unit>
      <trans-unit id="dashboard.id">
        <source xml:lang="en">Provider id (ex. MSSQL)</source>
        <target state="translated">공급자 ID(예: MSSQL)</target>
      </trans-unit>
      <trans-unit id="dashboard.properties">
        <source xml:lang="en">Property values to show on dashboard</source>
        <target state="translated">대시보드에 표시할 속성 값</target>
      </trans-unit>
      <trans-unit id="dashboard.properties.databaseProperties">
        <source xml:lang="en">Properties to show for database page</source>
        <target state="translated">표시할 데이터베이스 페이지 속성</target>
      </trans-unit>
      <trans-unit id="dashboard.properties.flavor">
        <source xml:lang="en">A flavor for defining dashboard properties</source>
        <target state="translated">대시보드 속성을 정의하기 위한 특성</target>
      </trans-unit>
      <trans-unit id="dashboard.properties.flavor.condition">
        <source xml:lang="en">Condition to use this flavor</source>
        <target state="translated">이 특성을 사용할 조건</target>
      </trans-unit>
      <trans-unit id="dashboard.properties.flavor.condition.field">
        <source xml:lang="en">Field to compare to</source>
        <target state="translated">비교할 필드</target>
      </trans-unit>
      <trans-unit id="dashboard.properties.flavor.condition.operator">
        <source xml:lang="en">Which operator to use for comparison</source>
        <target state="translated">비교에 사용할 연산자</target>
      </trans-unit>
      <trans-unit id="dashboard.properties.flavor.condition.value">
        <source xml:lang="en">Value to compare the field to</source>
        <target state="translated">필드를 비교할 값</target>
      </trans-unit>
      <trans-unit id="dashboard.properties.flavor.id">
        <source xml:lang="en">Id of the flavor</source>
        <target state="translated">특성의 ID</target>
      </trans-unit>
      <trans-unit id="dashboard.properties.property">
        <source xml:lang="en">Defines a property to show on the dashboard</source>
        <target state="translated">대시보드에 표시할 속성을 정의합니다.</target>
      </trans-unit>
      <trans-unit id="dashboard.properties.property.default">
        <source xml:lang="en">Default value to show if ignored or no value</source>
        <target state="translated">무시되거나 값이 없는 경우 표시할 기본값</target>
      </trans-unit>
      <trans-unit id="dashboard.properties.property.displayName">
        <source xml:lang="en">What value to use as a label for the property</source>
        <target state="translated">속성의 레이블로 사용할 값</target>
      </trans-unit>
      <trans-unit id="dashboard.properties.property.ignore">
        <source xml:lang="en">Specify values to be ignored</source>
        <target state="translated">무시할 값 지정</target>
      </trans-unit>
      <trans-unit id="dashboard.properties.property.value">
        <source xml:lang="en">What value in the object to access for the value</source>
        <target state="translated">값을 위해 액세스할 개체의 값</target>
      </trans-unit>
      <trans-unit id="dashboard.properties.serverProperties">
        <source xml:lang="en">Properties to show for server page</source>
        <target state="translated">표시할 서버 페이지 속성</target>
      </trans-unit>
    </body>
  </file>
  <file original="src/sql/workbench/contrib/dashboard/browser/pages/dashboardPageContribution" source-language="en" datatype="plaintext" target-language="ko">
    <body>
      <trans-unit id="azdata.extension.contributes.dashboardPage.tab.id">
        <source xml:lang="en">Unique identifier for this tab. Will be passed to the extension for any requests.</source>
        <target state="translated">이 탭의 고유 식별자입니다. 모든 요청에서 확장으로 전달됩니다.</target>
      </trans-unit>
      <trans-unit id="azdata.extension.contributes.widget.hideHeader">
        <source xml:lang="en">Whether to hide the header of the widget, default value is false</source>
        <target state="translated">위젯의 헤더를 숨길지 여부를 나타냅니다. 기본값은 false입니다.</target>
      </trans-unit>
      <trans-unit id="azdata.extension.contributes.widget.when">
        <source xml:lang="en">Condition which must be true to show this item</source>
        <target state="translated">이 항목을 표시하기 위해 true여야 하는 조건</target>
      </trans-unit>
      <trans-unit id="dashboardTabError">
        <source xml:lang="en">Extension tab is unknown or not installed.</source>
        <target state="translated">확장 탭을 알 수 없거나 설치하지 않았습니다.</target>
      </trans-unit>
      <trans-unit id="dashboardpage.colNumber">
        <source xml:lang="en">The column of the component in the grid</source>
        <target state="translated">표의 구성 요소 열</target>
      </trans-unit>
      <trans-unit id="dashboardpage.colspan">
        <source xml:lang="en">The colspan of the component in the grid. Default value is 1. Use '*' to set to number of columns in the grid.</source>
        <target state="translated">표에 있는 구성 요소의 colspan입니다. 기본값은 1입니다. 표의 열 수로 설정하려면 '*'를 사용합니다.</target>
      </trans-unit>
      <trans-unit id="dashboardpage.rowNumber">
        <source xml:lang="en">The row of the component in the grid</source>
        <target state="translated">표의 구성 요소 행</target>
      </trans-unit>
      <trans-unit id="dashboardpage.rowSpan">
        <source xml:lang="en">The rowspan of the component in the grid. Default value is 1. Use '*' to set to number of rows in the grid.</source>
        <target state="translated">표에 있는 구성 요소의 rowspan입니다. 기본값은 1입니다. 표의 행 수로 설정하려면 '*'를 사용합니다.</target>
      </trans-unit>
      <trans-unit id="dashboardpage.tabName">
        <source xml:lang="en">The title of the container</source>
        <target state="translated">컨테이너의 제목</target>
      </trans-unit>
    </body>
  </file>
  <file original="src/sql/workbench/contrib/dashboard/browser/pages/databaseDashboardPage.component" source-language="en" datatype="plaintext" target-language="ko">
    <body>
      <trans-unit id="databasePageName">
        <source xml:lang="en">Database Properties</source>
        <target state="translated">데이터베이스 속성</target>
      </trans-unit>
    </body>
  </file>
  <file original="src/sql/workbench/contrib/dashboard/browser/pages/databaseDashboardPage.contribution" source-language="en" datatype="plaintext" target-language="ko">
    <body>
      <trans-unit id="compatibilityLevel">
        <source xml:lang="en">Compatibility Level</source>
        <target state="translated">호환성 수준</target>
      </trans-unit>
      <trans-unit id="dashboard.databaseproperties">
        <source xml:lang="en">Property values to show</source>
        <target state="translated">표시할 속성 값</target>
      </trans-unit>
      <trans-unit id="dashboard.databaseproperties.displayName">
        <source xml:lang="en">Display name of the property</source>
        <target state="translated">속성의 표시 이름</target>
      </trans-unit>
      <trans-unit id="dashboard.databaseproperties.ignore">
        <source xml:lang="en">Specify specific values to ignore</source>
        <target state="translated">무시할 특정 값 지정</target>
      </trans-unit>
      <trans-unit id="dashboard.databaseproperties.value">
        <source xml:lang="en">Value in the Database Info Object</source>
        <target state="translated">데이터베이스 정보 개체의 값</target>
      </trans-unit>
      <trans-unit id="dashboardDatabase">
        <source xml:lang="en">Customizes the database dashboard page</source>
        <target state="translated">데이터베이스 대시보드 페이지를 사용자 지정합니다.</target>
      </trans-unit>
      <trans-unit id="dashboardDatabaseProperties">
        <source xml:lang="en">Enable or disable the properties widget</source>
        <target state="translated">속성 위젯 사용 또는 사용 안 함</target>
      </trans-unit>
      <trans-unit id="dashboardDatabaseTabs">
        <source xml:lang="en">Customizes the database dashboard tabs</source>
        <target state="translated">데이터베이스 대시보드 탭을 사용자 지정합니다.</target>
      </trans-unit>
      <trans-unit id="lastDatabaseBackup">
        <source xml:lang="en">Last Database Backup</source>
        <target state="translated">마지막 데이터베이스 백업</target>
      </trans-unit>
      <trans-unit id="lastLogBackup">
        <source xml:lang="en">Last Log Backup</source>
        <target state="translated">마지막 로그 백업</target>
      </trans-unit>
      <trans-unit id="objectsWidgetTitle">
        <source xml:lang="en">Search</source>
        <target state="translated">검색</target>
      </trans-unit>
      <trans-unit id="owner">
        <source xml:lang="en">Owner</source>
        <target state="translated">소유자</target>
      </trans-unit>
      <trans-unit id="recoveryModel">
        <source xml:lang="en">Recovery Model</source>
        <target state="translated">복구 모델</target>
      </trans-unit>
    </body>
  </file>
  <file original="src/sql/workbench/contrib/dashboard/browser/pages/serverDashboardPage.component" source-language="en" datatype="plaintext" target-language="ko">
    <body>
      <trans-unit id="serverPageName">
        <source xml:lang="en">Server Properties</source>
        <target state="translated">서버 속성</target>
      </trans-unit>
    </body>
  </file>
  <file original="src/sql/workbench/contrib/dashboard/browser/pages/serverDashboardPage.contribution" source-language="en" datatype="plaintext" target-language="ko">
    <body>
      <trans-unit id="computerName">
        <source xml:lang="en">Computer Name</source>
        <target state="translated">컴퓨터 이름</target>
      </trans-unit>
      <trans-unit id="dashboard.serverproperties">
        <source xml:lang="en">Property values to show</source>
        <target state="translated">표시할 속성 값</target>
      </trans-unit>
      <trans-unit id="dashboard.serverproperties.displayName">
        <source xml:lang="en">Display name of the property</source>
        <target state="translated">속성의 표시 이름</target>
      </trans-unit>
      <trans-unit id="dashboard.serverproperties.value">
        <source xml:lang="en">Value in the Server Info Object</source>
        <target state="translated">서버 정보 개체의 값</target>
      </trans-unit>
      <trans-unit id="dashboardServer">
        <source xml:lang="en">Customizes the server dashboard page</source>
        <target state="translated">서버 대시보드 페이지를 사용자 지정합니다.</target>
      </trans-unit>
      <trans-unit id="dashboardServerProperties">
        <source xml:lang="en">Enable or disable the properties widget</source>
        <target state="translated">속성 위젯 사용 또는 사용 안 함</target>
      </trans-unit>
      <trans-unit id="dashboardServerTabs">
        <source xml:lang="en">Customizes the Server dashboard tabs</source>
        <target state="translated">서버 대시보드 탭을 사용자 지정합니다.</target>
      </trans-unit>
      <trans-unit id="edition">
        <source xml:lang="en">Edition</source>
        <target state="translated">버전</target>
      </trans-unit>
      <trans-unit id="explorerWidgetsTitle">
        <source xml:lang="en">Search</source>
        <target state="translated">검색</target>
      </trans-unit>
      <trans-unit id="osVersion">
        <source xml:lang="en">OS Version</source>
        <target state="translated">OS 버전</target>
      </trans-unit>
      <trans-unit id="version">
        <source xml:lang="en">Version</source>
        <target state="translated">버전</target>
      </trans-unit>
    </body>
  </file>
  <file original="src/sql/workbench/contrib/dashboard/browser/services/breadcrumb.service" source-language="en" datatype="plaintext" target-language="ko">
    <body>
      <trans-unit id="homeCrumb">
        <source xml:lang="en">Home</source>
        <target state="translated">홈</target>
      </trans-unit>
    </body>
  </file>
  <file original="src/sql/workbench/contrib/dashboard/browser/services/dashboardServiceInterface.service" source-language="en" datatype="plaintext" target-language="ko">
    <body>
      <trans-unit id="dashboard.changeDatabaseFailure">
        <source xml:lang="en">Failed to change database</source>
        <target state="translated">데이터베이스를 변경하지 못함</target>
      </trans-unit>
    </body>
  </file>
  <file original="src/sql/workbench/contrib/dashboard/browser/widgets/explorer/explorerTable" source-language="en" datatype="plaintext" target-language="ko">
    <body>
      <trans-unit id="dashboard.explorer.actions">
        <source xml:lang="en">Show Actions</source>
        <target state="translated">작업 표시</target>
      </trans-unit>
      <trans-unit id="dashboard.explorer.actionsColumn">
        <source xml:lang="en">Actions</source>
        <target state="translated">작업</target>
      </trans-unit>
      <trans-unit id="explorerSearchMatchResultMessage">
        <source xml:lang="en">Filtered search list to {0} items</source>
        <target state="translated">검색 목록을 {0}개 항목으로 필터링함</target>
      </trans-unit>
      <trans-unit id="explorerSearchNoMatchResultMessage">
        <source xml:lang="en">No matching item found</source>
        <target state="translated">일치하는 항목 없음</target>
      </trans-unit>
      <trans-unit id="explorerSearchSingleMatchResultMessage">
        <source xml:lang="en">Filtered search list to 1 item</source>
        <target state="translated">검색 목록을 1개 항목으로 필터링함</target>
      </trans-unit>
    </body>
  </file>
  <file original="src/sql/workbench/contrib/dashboard/browser/widgets/explorer/explorerView" source-language="en" datatype="plaintext" target-language="ko">
    <body>
      <trans-unit id="dashboard.explorer.namePropertyDisplayValue">
        <source xml:lang="en">Name</source>
        <target state="translated">이름</target>
      </trans-unit>
      <trans-unit id="dashboard.explorer.objectTypeDisplayValue">
        <source xml:lang="en">Type</source>
        <target state="translated">형식</target>
      </trans-unit>
      <trans-unit id="dashboard.explorer.schemaDisplayValue">
        <source xml:lang="en">Schema</source>
        <target state="translated">스키마</target>
      </trans-unit>
    </body>
  </file>
  <file original="src/sql/workbench/contrib/dashboard/browser/widgets/explorer/explorerWidget.component" source-language="en" datatype="plaintext" target-language="ko">
    <body>
      <trans-unit id="dashboard.explorer.databaseError">
        <source xml:lang="en">Unable to load databases</source>
        <target state="translated">데이터베이스를 로드할 수 없습니다.</target>
      </trans-unit>
      <trans-unit id="dashboard.explorer.objectError">
        <source xml:lang="en">Unable to load objects</source>
        <target state="translated">개체를 로드할 수 없습니다.</target>
      </trans-unit>
      <trans-unit id="loadingDatabases">
        <source xml:lang="en">loading databases</source>
        <target state="translated">데이터베이스 로드</target>
      </trans-unit>
      <trans-unit id="loadingDatabasesCompleted">
        <source xml:lang="en">loading databases completed.</source>
        <target state="translated">데이터베이스 로드가 완료되었습니다.</target>
      </trans-unit>
      <trans-unit id="loadingObjects">
        <source xml:lang="en">loading objects</source>
        <target state="translated">개체 로드</target>
      </trans-unit>
      <trans-unit id="loadingObjectsCompleted">
        <source xml:lang="en">loading objects completed.</source>
        <target state="translated">개체 로드가 완료되었습니다.</target>
      </trans-unit>
      <trans-unit id="seachObjects">
        <source xml:lang="en">Search by name of type (t:, v:, f:, or sp:)</source>
        <target state="translated">형식 이름(t:, v:, f: 또는 sp:)으로 검색</target>
      </trans-unit>
      <trans-unit id="searchDatabases">
        <source xml:lang="en">Search databases</source>
        <target state="translated">데이터베이스 검색</target>
      </trans-unit>
    </body>
  </file>
  <file original="src/sql/workbench/contrib/dashboard/browser/widgets/insights/actions" source-language="en" datatype="plaintext" target-language="ko">
    <body>
      <trans-unit id="insights.runQuery">
        <source xml:lang="en">Run Query</source>
        <target state="translated">쿼리 실행</target>
      </trans-unit>
    </body>
  </file>
  <file original="src/sql/workbench/contrib/dashboard/browser/widgets/insights/insightsWidget.component" source-language="en" datatype="plaintext" target-language="ko">
    <body>
      <trans-unit id="insights.autoRefreshOffState">
        <source xml:lang="en">Auto Refresh: OFF</source>
        <target state="translated">자동 새로 고침: 꺼짐</target>
      </trans-unit>
      <trans-unit id="insights.lastUpdated">
        <source xml:lang="en">Last Updated: {0} {1}</source>
        <target state="translated">최종 업데이트: {0} {1}</target>
      </trans-unit>
      <trans-unit id="insightsWidgetLoadingCompletedMessage">
        <source xml:lang="en">Loading {0} completed</source>
        <target state="translated">{0} 로드 완료</target>
      </trans-unit>
      <trans-unit id="insightsWidgetLoadingMessage">
        <source xml:lang="en">Loading {0}</source>
        <target state="translated">{0} 로드</target>
      </trans-unit>
      <trans-unit id="noResults">
        <source xml:lang="en">No results to show</source>
        <target state="translated">표시할 결과 없음</target>
      </trans-unit>
    </body>
  </file>
  <file original="src/sql/workbench/contrib/dashboard/browser/widgets/insights/insightsWidgetSchemas" source-language="en" datatype="plaintext" target-language="ko">
    <body>
      <trans-unit id="actionDatabaseDescription">
        <source xml:lang="en">Target database for the action; can use the format '${ columnName }' to use a data driven column name.</source>
        <target state="translated">작업의 대상 데이터베이스입니다. '${ columnName }' 형식을 사용하여 데이터 기반 열 이름을 사용할 수 있습니다.</target>
      </trans-unit>
      <trans-unit id="actionServerDescription">
        <source xml:lang="en">Target server for the action; can use the format '${ columnName }' to use a data driven column name.</source>
        <target state="translated">작업의 대상 서버입니다. '${ columnName }' 형식을 사용하여 데이터 기반 열 이름을 사용할 수 있습니다.</target>
      </trans-unit>
      <trans-unit id="actionTypes">
        <source xml:lang="en">Which actions to use</source>
        <target state="translated">사용할 작업</target>
      </trans-unit>
      <trans-unit id="actionUserDescription">
        <source xml:lang="en">Target user for the action; can use the format '${ columnName }' to use a data driven column name.</source>
        <target state="translated">작업의 대상 사용자입니다. '${ columnName }' 형식을 사용하여 데이터 기반 열 이름을 사용할 수 있습니다.</target>
      </trans-unit>
      <trans-unit id="carbon.extension.contributes.insightType.id">
        <source xml:lang="en">Identifier of the insight</source>
        <target state="translated">인사이트의 식별자</target>
      </trans-unit>
      <trans-unit id="carbon.extension.contributes.insights">
        <source xml:lang="en">Contributes insights to the dashboard palette.</source>
        <target state="translated">대시보드 팔레트에 인사이트를 적용합니다.</target>
      </trans-unit>
      <trans-unit id="insightAutoRefreshIntervalDescription">
        <source xml:lang="en">[Optional] Auto refresh interval in minutes, if not set, there will be no auto refresh</source>
        <target state="translated">[옵션] 자동 새로 고침 간격(분)입니다. 설정하지 않으면 자동 새로 고침이 수행되지 않습니다.</target>
      </trans-unit>
      <trans-unit id="insightIdDescription">
        <source xml:lang="en">Unique Identifier used for caching the results of the insight.</source>
        <target state="translated">인사이트의 결과를 캐싱하는 데 사용되는 고유 식별자입니다.</target>
      </trans-unit>
      <trans-unit id="insightQueryDescription">
        <source xml:lang="en">SQL query to run. This should return exactly 1 resultset.</source>
        <target state="translated">실행할 SQL 쿼리입니다. 정확히 1개의 결과 집합을 반환해야 합니다.</target>
      </trans-unit>
      <trans-unit id="insightQueryFileDescription">
        <source xml:lang="en">[Optional] path to a file that contains a query. Use if 'query' is not set</source>
        <target state="translated">[옵션] 쿼리를 포함하는 파일의 경로입니다. '쿼리'를 설정하지 않은 경우에 사용합니다.</target>
      </trans-unit>
      <trans-unit id="insightWidgetDescription">
        <source xml:lang="en">Adds a widget that can query a server or database and display the results in multiple ways - as a chart, summarized count, and more</source>
        <target state="translated">서버 또는 데이터베이스를 쿼리하고 여러 방법(차트, 요약 개수 등)으로 결과를 표시할 수 있는 위젯을 추가합니다.</target>
      </trans-unit>
    </body>
  </file>
  <file original="src/sql/workbench/contrib/dashboard/browser/widgets/insights/views/charts/chartInsight.component" source-language="en" datatype="plaintext" target-language="ko">
    <body>
      <trans-unit id="chartErrorMessage">
        <source xml:lang="en">Chart cannot be displayed with the given data</source>
        <target state="translated">제공한 데이터로 차트를 표시할 수 없습니다.</target>
      </trans-unit>
    </body>
  </file>
  <file original="src/sql/workbench/contrib/dashboard/browser/widgets/insights/views/charts/chartInsight.contribution" source-language="en" datatype="plaintext" target-language="ko">
    <body>
      <trans-unit id="chartInsightDescription">
        <source xml:lang="en">Displays results of a query as a chart on the dashboard</source>
        <target state="translated">쿼리 결과를 대시보드에 차트로 표시합니다.</target>
      </trans-unit>
      <trans-unit id="colorMapDescription">
        <source xml:lang="en">Maps 'column name' -&gt; color. for example add 'column1': red to ensure this column uses a red color </source>
        <target state="translated">'열 이름'을 색에 매핑합니다. 예를 들어, 이 열에 빨간색을 사용하려면 'column1': red를 추가합니다. </target>
      </trans-unit>
      <trans-unit id="columnsAsLabels">
        <source xml:lang="en">If dataDirection is vertical, setting this to true will use the columns names for the legend.</source>
        <target state="translated">dataDirection이 vertical인 경우, 이 값을 true로 설정하면 범례의 열 이름을 사용합니다.</target>
      </trans-unit>
      <trans-unit id="dataDirectionDescription">
        <source xml:lang="en">Defines whether the data is read from a column (vertical) or a row (horizontal). For time series this is ignored as direction must be vertical.</source>
        <target state="translated">데이터를 열(세로)에서 읽어올지 행(가로)에서 읽어올지를 정의합니다. 시계열에서는 방향이 세로여야 하므로 무시됩니다.</target>
      </trans-unit>
      <trans-unit id="labelFirstColumnDescription">
        <source xml:lang="en">If dataDirection is horizontal, setting this to true uses the first columns value for the legend.</source>
        <target state="translated">dataDirection이 horizontal인 경우, 이 값을 true로 설정하면 범례의 첫 번째 열 값을 사용합니다.</target>
      </trans-unit>
      <trans-unit id="legendDescription">
        <source xml:lang="en">Indicates preferred position and visibility of the chart legend. These are the column names from your query, and map to the label of each chart entry</source>
        <target state="translated">차트 범례의 기본 위치 및 표시 여부를 나타냅니다. 이 항목은 쿼리의 열 이름이며, 각 차트 항목의 레이블에 매핑됩니다.</target>
      </trans-unit>
      <trans-unit id="showTopNData">
        <source xml:lang="en">If showTopNData is set, showing only top N data in the chart.</source>
        <target state="translated">showTopNData를 설정한 경우 차트에 상위 N개 데이터만 표시합니다.</target>
      </trans-unit>
    </body>
  </file>
  <file original="src/sql/workbench/contrib/dashboard/browser/widgets/insights/views/charts/types/barChart.contribution" source-language="en" datatype="plaintext" target-language="ko">
    <body>
      <trans-unit id="barchart.xAxisLabel">
        <source xml:lang="en">Label for the x axis</source>
        <target state="translated">X축 레이블</target>
      </trans-unit>
      <trans-unit id="barchart.yAxisLabel">
        <source xml:lang="en">Label for the y axis</source>
        <target state="translated">Y축 레이블</target>
      </trans-unit>
      <trans-unit id="xAxisMax">
        <source xml:lang="en">Maximum value of the x axis</source>
        <target state="translated">X축 최댓값</target>
      </trans-unit>
      <trans-unit id="xAxisMin">
        <source xml:lang="en">Minimum value of the x axis</source>
        <target state="translated">X축 최솟값</target>
      </trans-unit>
      <trans-unit id="yAxisMax">
        <source xml:lang="en">Maximum value of the y axis</source>
        <target state="translated">Y축 최댓값</target>
      </trans-unit>
      <trans-unit id="yAxisMin">
        <source xml:lang="en">Minimum value of the y axis</source>
        <target state="translated">Y축 최솟값</target>
      </trans-unit>
    </body>
  </file>
  <file original="src/sql/workbench/contrib/dashboard/browser/widgets/insights/views/charts/types/lineChart.contribution" source-language="en" datatype="plaintext" target-language="ko">
    <body>
      <trans-unit id="dataTypeDescription">
        <source xml:lang="en">Indicates data property of a data set for a chart.</source>
        <target state="translated">차트 데이터 세트의 데이터 속성을 나타냅니다.</target>
      </trans-unit>
    </body>
  </file>
  <file original="src/sql/workbench/contrib/dashboard/browser/widgets/insights/views/countInsight.contribution" source-language="en" datatype="plaintext" target-language="ko">
    <body>
      <trans-unit id="countInsightDescription">
        <source xml:lang="en">For each column in a resultset, displays the value in row 0 as a count followed by the column name. Supports '1 Healthy', '3 Unhealthy' for example, where 'Healthy' is the column name and 1 is the value in row 1 cell 1</source>
        <target state="translated">결과 세트의 각 열에 대해 행 0의 값을 개수와 열 이름으로 표시합니다. 예를 들어, '1 Healthy', '3 Unhealthy'가 지원됩니다. 여기서 'Healthy'는 열 이름이고 1은 행 1, 셀 1의 값입니다.</target>
      </trans-unit>
    </body>
  </file>
  <file original="src/sql/workbench/contrib/dashboard/browser/widgets/insights/views/imageInsight.contribution" source-language="en" datatype="plaintext" target-language="ko">
    <body>
      <trans-unit id="encodingDescription">
        <source xml:lang="en">Is this encoded as hex, base64 or some other format?</source>
        <target state="translated">16진수, base64 또는 다른 형식으로 인코딩되어 있나요?</target>
      </trans-unit>
      <trans-unit id="imageFormatDescription">
        <source xml:lang="en">What format is expected - is this a JPEG, PNG or other format?</source>
        <target state="translated">어떤 형식이 필요한가요? JPEG, PNG 또는 다른 형식인가요?</target>
      </trans-unit>
      <trans-unit id="imageInsightDescription">
        <source xml:lang="en">Displays an image, for example one returned by an R query using ggplot2</source>
        <target state="translated">이미지(예: ggplot2를 사용하여 R 쿼리에서 반환한 이미지)를 표시합니다.</target>
      </trans-unit>
    </body>
  </file>
  <file original="src/sql/workbench/contrib/dashboard/browser/widgets/insights/views/tableInsight.contribution" source-language="en" datatype="plaintext" target-language="ko">
    <body>
      <trans-unit id="tableInsightDescription">
        <source xml:lang="en">Displays the results in a simple table</source>
        <target state="translated">단순 테이블에 결과를 표시합니다.</target>
      </trans-unit>
    </body>
  </file>
  <file original="src/sql/workbench/contrib/dashboard/browser/widgets/properties/propertiesWidget.component" source-language="en" datatype="plaintext" target-language="ko">
    <body>
      <trans-unit id="dashboard.properties.error">
        <source xml:lang="en">Unable to load dashboard properties</source>
        <target state="translated">대시보드 속성을 로드할 수 없습니다.</target>
      </trans-unit>
      <trans-unit id="loadingProperties">
        <source xml:lang="en">Loading properties</source>
        <target state="translated">속성 로드</target>
      </trans-unit>
      <trans-unit id="loadingPropertiesCompleted">
        <source xml:lang="en">Loading properties completed</source>
        <target state="translated">속성 로드 완료</target>
      </trans-unit>
    </body>
  </file>
  <file original="src/sql/workbench/contrib/dataExplorer/browser/dataExplorer.contribution" source-language="en" datatype="plaintext" target-language="ko">
    <body>
      <trans-unit id="connectionsSortOrder.dateAdded">
        <source xml:lang="en">Saved connections are sorted by the dates they were added.</source>
        <target state="translated">저장된 연결은 추가된 날짜를 기준으로 정렬됩니다.</target>
      </trans-unit>
      <trans-unit id="connectionsSortOrder.displayName">
        <source xml:lang="en">Saved connections are sorted by their display names alphabetically.</source>
        <target state="translated">저장된 연결은 표시 이름을 기준으로 사전순으로 정렬됩니다.</target>
      </trans-unit>
      <trans-unit id="databaseConnections">
        <source xml:lang="en">Database Connections</source>
        <target state="translated">데이터베이스 연결</target>
      </trans-unit>
      <trans-unit id="datasource.connectionGroups">
        <source xml:lang="en">data source groups</source>
        <target state="translated">데이터 원본 그룹</target>
      </trans-unit>
      <trans-unit id="datasource.connections">
        <source xml:lang="en">data source connections</source>
        <target state="translated">데이터 원본 연결</target>
      </trans-unit>
      <trans-unit id="datasource.connectionsSortOrder">
        <source xml:lang="en">Controls sorting order of saved connections and connection groups.</source>
        <target state="translated">저장된 연결 및 연결 그룹의 정렬 순서를 제어합니다.</target>
      </trans-unit>
      <trans-unit id="startup.alwaysShowServersView">
        <source xml:lang="en">True for the Servers view to be shown on launch of Azure Data Studio default; false if the last opened view should be shown</source>
        <target state="translated">Azure Data Studio 시작 시 서버 보기를 표시하려면 True(기본값), 마지막으로 열었던 보기를 표시하려면 False</target>
      </trans-unit>
      <trans-unit id="startupConfig">
        <source xml:lang="en">Startup Configuration</source>
        <target state="translated">시작 구성</target>
      </trans-unit>
    </body>
  </file>
  <file original="src/sql/workbench/contrib/dataExplorer/browser/dataExplorerExtensionPoint" source-language="en" datatype="plaintext" target-language="ko">
    <body>
      <trans-unit id="dataExplorer.contributed">
        <source xml:lang="en">Contributes views to contributed views container</source>
        <target state="translated">뷰를 적용된 뷰 컨테이너에 적용합니다.</target>
      </trans-unit>
      <trans-unit id="duplicateView1">
        <source xml:lang="en">Cannot register multiple views with same id `{0}` in the view container `{1}`</source>
        <target state="translated">뷰 컨테이너 '{1}'에서 동일한 ID '{0}'의 여러 뷰를 등록할 수 없습니다.</target>
      </trans-unit>
      <trans-unit id="duplicateView2">
        <source xml:lang="en">A view with id `{0}` is already registered in the view container `{1}`</source>
        <target state="translated">ID가 '{0}'인 뷰가 뷰 컨테이너 '{1}'에 이미 등록되어 있습니다.</target>
      </trans-unit>
      <trans-unit id="extension.contributes.dataExplorer">
        <source xml:lang="en">Contributes views to the editor</source>
        <target state="translated">뷰를 편집기에 적용합니다.</target>
      </trans-unit>
      <trans-unit id="extension.dataExplorer">
        <source xml:lang="en">Contributes views to Data Explorer container in the Activity bar</source>
        <target state="translated">뷰를 작업 막대의 Data Explorer 컨테이너에 적용합니다.</target>
      </trans-unit>
      <trans-unit id="optstring">
        <source xml:lang="en">property `{0}` can be omitted or must be of type `string`</source>
        <target state="translated">속성 '{0}'은(는) 생략할 수 있으며 'string' 형식이어야 합니다.</target>
      </trans-unit>
      <trans-unit id="requirearray">
        <source xml:lang="en">views must be an array</source>
        <target state="translated">뷰는 배열이어야 합니다.</target>
      </trans-unit>
      <trans-unit id="requirestring">
        <source xml:lang="en">property `{0}` is mandatory and must be of type `string`</source>
        <target state="translated">속성 '{0}'은(는) 필수이며 'string' 형식이어야 합니다.</target>
      </trans-unit>
      <trans-unit id="vscode.extension.contributes.view.id">
        <source xml:lang="en">Identifier of the view. Use this to register a data provider through `vscode.window.registerTreeDataProviderForView` API. Also to trigger activating your extension by registering `onView:${id}` event to `activationEvents`.</source>
        <target state="translated">뷰의 식별자입니다. 'vscode.window.registerTreeDataProviderForView' API를 통해 데이터 공급자를 등록하는 데 사용합니다. 'onView:${id}' 이벤트를 'activationEvents'에 등록하여 확장 활성화를 트리거하는 데도 사용합니다.</target>
      </trans-unit>
      <trans-unit id="vscode.extension.contributes.view.name">
        <source xml:lang="en">The human-readable name of the view. Will be shown</source>
        <target state="translated">사용자가 읽을 수 있는 뷰 이름입니다. 표시됩니다.</target>
      </trans-unit>
      <trans-unit id="vscode.extension.contributes.view.when">
        <source xml:lang="en">Condition which must be true to show this view</source>
        <target state="translated">이 뷰를 표시하기 위해 true여야 하는 조건</target>
      </trans-unit>
    </body>
  </file>
  <file original="src/sql/workbench/contrib/dataExplorer/browser/dataExplorerViewlet" source-language="en" datatype="plaintext" target-language="ko">
    <body>
      <trans-unit id="dataExplorer.servers">
        <source xml:lang="en">Servers</source>
        <target state="translated">서버</target>
      </trans-unit>
      <trans-unit id="dataexplorer.name">
        <source xml:lang="en">Connections</source>
        <target state="translated">연결</target>
      </trans-unit>
      <trans-unit id="showDataExplorer">
        <source xml:lang="en">Show Connections</source>
        <target state="translated">연결 표시</target>
      </trans-unit>
    </body>
  </file>
  <file original="src/sql/workbench/contrib/dataExplorer/browser/nodeActions.common.contribution" source-language="en" datatype="plaintext" target-language="ko">
    <body>
      <trans-unit id="disconnect">
        <source xml:lang="en">Disconnect</source>
        <target state="translated">연결 끊기</target>
      </trans-unit>
      <trans-unit id="refresh">
        <source xml:lang="en">Refresh</source>
        <target state="translated">새로 고침</target>
      </trans-unit>
    </body>
  </file>
  <file original="src/sql/workbench/contrib/editData/browser/editData.contribution" source-language="en" datatype="plaintext" target-language="ko">
    <body>
      <trans-unit id="showEditDataSqlPaneOnStartup">
        <source xml:lang="en">Show Edit Data SQL pane on startup</source>
        <target state="translated">시작 시 데이터 SQL 편집 창 표시</target>
      </trans-unit>
    </body>
  </file>
  <file original="src/sql/workbench/contrib/editData/browser/editDataActions" source-language="en" datatype="plaintext" target-language="ko">
    <body>
      <trans-unit id="disposeEditFailure">
        <source xml:lang="en">Dispose Edit Failed With Error: </source>
        <target state="translated">오류를 나타내며 편집 내용 삭제 실패: </target>
      </trans-unit>
      <trans-unit id="editData.closeSql">
        <source xml:lang="en">Close SQL Pane</source>
        <target state="translated">SQL 창 닫기</target>
      </trans-unit>
      <trans-unit id="editData.run">
        <source xml:lang="en">Run</source>
        <target state="translated">실행</target>
      </trans-unit>
      <trans-unit id="editData.showSql">
        <source xml:lang="en">Show SQL Pane</source>
        <target state="translated">SQL 창 표시</target>
      </trans-unit>
      <trans-unit id="editData.stop">
        <source xml:lang="en">Stop</source>
        <target state="translated">중지</target>
      </trans-unit>
    </body>
  </file>
  <file original="src/sql/workbench/contrib/editData/browser/editDataEditor" source-language="en" datatype="plaintext" target-language="ko">
    <body>
      <trans-unit id="maxRowTaskbar">
        <source xml:lang="en">Max Rows:</source>
        <target state="translated">최대 행 수:</target>
      </trans-unit>
    </body>
  </file>
  <file original="src/sql/workbench/contrib/editData/browser/editDataGridActions" source-language="en" datatype="plaintext" target-language="ko">
    <body>
      <trans-unit id="deleteRow">
        <source xml:lang="en">Delete Row</source>
        <target state="translated">행 삭제</target>
      </trans-unit>
      <trans-unit id="revertRow">
        <source xml:lang="en">Revert Current Row</source>
        <target state="translated">현재 행 되돌리기</target>
      </trans-unit>
    </body>
  </file>
  <file original="src/sql/workbench/contrib/editData/browser/gridActions" source-language="en" datatype="plaintext" target-language="ko">
    <body>
      <trans-unit id="copySelection">
        <source xml:lang="en">Copy</source>
        <target state="translated">복사</target>
      </trans-unit>
      <trans-unit id="copyWithHeaders">
        <source xml:lang="en">Copy With Headers</source>
        <target state="translated">복사(머리글 포함)</target>
      </trans-unit>
      <trans-unit id="saveAsCsv">
        <source xml:lang="en">Save As CSV</source>
        <target state="translated">CSV로 저장</target>
      </trans-unit>
      <trans-unit id="saveAsExcel">
        <source xml:lang="en">Save As Excel</source>
        <target state="translated">Excel로 저장</target>
      </trans-unit>
      <trans-unit id="saveAsJson">
        <source xml:lang="en">Save As JSON</source>
        <target state="translated">JSON으로 저장</target>
      </trans-unit>
      <trans-unit id="saveAsXml">
        <source xml:lang="en">Save As XML</source>
        <target state="translated">XML로 저장</target>
      </trans-unit>
      <trans-unit id="selectAll">
        <source xml:lang="en">Select All</source>
        <target state="translated">모두 선택</target>
      </trans-unit>
    </body>
  </file>
  <file original="src/sql/workbench/contrib/extensions/browser/contributionRenders" source-language="en" datatype="plaintext" target-language="ko">
    <body>
      <trans-unit id="insight condition">
        <source xml:lang="en">When</source>
        <target state="translated">시기</target>
      </trans-unit>
      <trans-unit id="insightId">
        <source xml:lang="en">Id</source>
        <target state="translated">ID</target>
      </trans-unit>
      <trans-unit id="insights">
        <source xml:lang="en">Dashboard Insights ({0})</source>
        <target state="translated">대시보드 인사이트({0})</target>
      </trans-unit>
      <trans-unit id="name">
        <source xml:lang="en">Name</source>
        <target state="translated">이름</target>
      </trans-unit>
      <trans-unit id="tabDescription">
        <source xml:lang="en">Description</source>
        <target state="translated">설명</target>
      </trans-unit>
      <trans-unit id="tabId">
        <source xml:lang="en">Id</source>
        <target state="translated">ID</target>
      </trans-unit>
      <trans-unit id="tabTitle">
        <source xml:lang="en">Title</source>
        <target state="translated">제목</target>
      </trans-unit>
      <trans-unit id="tabs">
        <source xml:lang="en">Dashboard Tabs ({0})</source>
        <target state="translated">대시보드 탭({0})</target>
      </trans-unit>
    </body>
  </file>
  <file original="src/sql/workbench/contrib/extensions/browser/extensions.contribution" source-language="en" datatype="plaintext" target-language="ko">
    <body>
      <trans-unit id="notFound">
        <source xml:lang="en">Extension '{0}' not found.</source>
        <target state="translated">'{0}' 확장을 찾을 수 없습니다.</target>
      </trans-unit>
      <trans-unit id="workbench.extensions.getExtensionFromGallery.arg.name">
        <source xml:lang="en">Extension id</source>
        <target state="translated">확장 ID</target>
      </trans-unit>
      <trans-unit id="workbench.extensions.getExtensionFromGallery.description">
        <source xml:lang="en">Gets extension information from the gallery</source>
        <target state="translated">갤러리에서 확장 정보를 가져옵니다.</target>
      </trans-unit>
    </body>
  </file>
  <file original="src/sql/workbench/contrib/extensions/browser/extensionsActions" source-language="en" datatype="plaintext" target-language="ko">
    <body>
      <trans-unit id="Install Extensions">
        <source xml:lang="en">Install Extensions</source>
        <target state="translated">확장 설치</target>
      </trans-unit>
      <trans-unit id="openExtensionAuthoringDocs">
        <source xml:lang="en">Author an Extension...</source>
        <target state="translated">확장 제작...</target>
      </trans-unit>
      <trans-unit id="showRecommendations">
        <source xml:lang="en">Show Recommendations</source>
        <target state="translated">권장 사항 표시</target>
      </trans-unit>
    </body>
  </file>
  <file original="src/sql/workbench/contrib/extensions/browser/scenarioRecommendations" source-language="en" datatype="plaintext" target-language="ko">
    <body>
      <trans-unit id="ExtensionsRecommended">
        <source xml:lang="en">Azure Data Studio has extension recommendations.</source>
        <target state="translated">Azure Data Studio에는 확장 권장 사항이 있습니다.</target>
      </trans-unit>
      <trans-unit id="VisualizerExtensionsRecommended">
        <source xml:lang="en">Azure Data Studio has extension recommendations for data visualization.
Once installed, you can select the Visualizer icon to visualize your query results.</source>
        <target state="translated">Azure Data Studio에는 데이터 시각화를 위한 확장 권장 사항이 있습니다.
설치한 후에는 시각화 도우미 아이콘을 선택하여 쿼리 결과를 시각화할 수 있습니다.</target>
      </trans-unit>
      <trans-unit id="installAll">
        <source xml:lang="en">Install All</source>
        <target state="translated">모두 설치</target>
      </trans-unit>
      <trans-unit id="neverShowAgain">
        <source xml:lang="en">Don't Show Again</source>
        <target state="translated">다시 표시 안 함</target>
      </trans-unit>
      <trans-unit id="scenarioTypeUndefined">
        <source xml:lang="en">The scenario type for extension recommendations must be provided.</source>
        <target state="translated">확장 권장 사항의 시나리오 유형을 제공해야 합니다.</target>
      </trans-unit>
      <trans-unit id="showRecommendations">
        <source xml:lang="en">Show Recommendations</source>
        <target state="translated">권장 사항 표시</target>
      </trans-unit>
    </body>
  </file>
  <file original="src/sql/workbench/contrib/extensions/browser/staticRecommendations" source-language="en" datatype="plaintext" target-language="ko">
    <body>
      <trans-unit id="defaultRecommendations">
        <source xml:lang="en">This extension is recommended by Azure Data Studio.</source>
        <target state="translated">이 확장은 Azure Data Studio에서 추천됩니다.</target>
      </trans-unit>
    </body>
  </file>
  <file original="src/sql/workbench/contrib/jobManagement/browser/agentView.component" source-language="en" datatype="plaintext" target-language="ko">
    <body>
      <trans-unit id="jobview.Alerts">
        <source xml:lang="en">Alerts</source>
        <target state="translated">경고</target>
      </trans-unit>
      <trans-unit id="jobview.Jobs">
        <source xml:lang="en">Jobs</source>
        <target state="translated">작업</target>
      </trans-unit>
      <trans-unit id="jobview.Notebooks">
        <source xml:lang="en">Notebooks</source>
        <target state="translated">Notebook</target>
      </trans-unit>
      <trans-unit id="jobview.Operators">
        <source xml:lang="en">Operators</source>
        <target state="translated">연산자</target>
      </trans-unit>
      <trans-unit id="jobview.Proxies">
        <source xml:lang="en">Proxies</source>
        <target state="translated">프록시</target>
      </trans-unit>
    </body>
  </file>
  <file original="src/sql/workbench/contrib/jobManagement/browser/alertsView.component" source-language="en" datatype="plaintext" target-language="ko">
    <body>
      <trans-unit id="jobAlertColumns.categoryName">
        <source xml:lang="en">Category Name</source>
        <target state="translated">범주 이름</target>
      </trans-unit>
      <trans-unit id="jobAlertColumns.delayBetweenResponses">
        <source xml:lang="en">Delay Between Responses (in secs)</source>
        <target state="translated">응답 간격(초)</target>
      </trans-unit>
      <trans-unit id="jobAlertColumns.enabled">
        <source xml:lang="en">Enabled</source>
        <target state="translated">사용</target>
      </trans-unit>
      <trans-unit id="jobAlertColumns.lastOccurrenceDate">
        <source xml:lang="en">Last Occurrence</source>
        <target state="translated">마지막 발생</target>
      </trans-unit>
      <trans-unit id="jobAlertColumns.name">
        <source xml:lang="en">Name</source>
        <target state="translated">이름</target>
      </trans-unit>
    </body>
  </file>
  <file original="src/sql/workbench/contrib/jobManagement/browser/jobActions" source-language="en" datatype="plaintext" target-language="ko">
    <body>
      <trans-unit id="joaction.deletedOperator">
        <source xml:lang="en">The operator was deleted successfully</source>
        <target state="translated">연산자를 삭제했습니다.</target>
      </trans-unit>
      <trans-unit id="jobSuccessfullyStarted">
        <source xml:lang="en">: The job was successfully started.</source>
        <target state="translated">: 작업을 시작했습니다.</target>
      </trans-unit>
      <trans-unit id="jobSuccessfullyStopped">
        <source xml:lang="en">: The job was successfully stopped.</source>
        <target state="translated">: 작업을 중지했습니다.</target>
      </trans-unit>
      <trans-unit id="jobaction.Cancel">
        <source xml:lang="en">Cancel</source>
        <target state="translated">취소</target>
      </trans-unit>
      <trans-unit id="jobaction.deleteAlert">
        <source xml:lang="en">Delete Alert</source>
        <target state="translated">경고 삭제</target>
      </trans-unit>
      <trans-unit id="jobaction.deleteAlertConfirm">
        <source xml:lang="en">Are you sure you'd like to delete the alert '{0}'?</source>
        <target state="translated">'{0}' 경고를 삭제하시겠습니까?</target>
      </trans-unit>
      <trans-unit id="jobaction.deleteJob">
        <source xml:lang="en">Delete Job</source>
        <target state="translated">작업 삭제</target>
      </trans-unit>
      <trans-unit id="jobaction.deleteJobConfirm">
        <source xml:lang="en">Are you sure you'd like to delete the job '{0}'?</source>
        <target state="translated">'{0}' 작업을 삭제하시겠습니까?</target>
      </trans-unit>
      <trans-unit id="jobaction.deleteNotebookConfirm">
        <source xml:lang="en">Are you sure you'd like to delete the notebook '{0}'?</source>
        <target state="translated">'{0}' Notebook을 삭제하시겠습니까?</target>
      </trans-unit>
      <trans-unit id="jobaction.deleteOperator">
        <source xml:lang="en">Delete Operator</source>
        <target state="translated">연산자 삭제</target>
      </trans-unit>
      <trans-unit id="jobaction.deleteOperatorConfirm">
        <source xml:lang="en">Are you sure you'd like to delete the operator '{0}'?</source>
        <target state="translated">'{0}' 연산자를 삭제하시겠습니까?</target>
      </trans-unit>
      <trans-unit id="jobaction.deleteProxy">
        <source xml:lang="en">Delete Proxy</source>
        <target state="translated">프록시 삭제</target>
      </trans-unit>
      <trans-unit id="jobaction.deleteProxyConfirm">
        <source xml:lang="en">Are you sure you'd like to delete the proxy '{0}'?</source>
        <target state="translated">'{0}' 프록시를 삭제하시겠습니까?</target>
      </trans-unit>
      <trans-unit id="jobaction.deleteStep">
        <source xml:lang="en">Delete Step</source>
        <target state="translated">단계 삭제</target>
      </trans-unit>
      <trans-unit id="jobaction.deleteStepConfirm">
        <source xml:lang="en">Are you sure you'd like to delete the step '{0}'?</source>
        <target state="translated">'{0}' 단계를 삭제하시겠습니까?</target>
      </trans-unit>
      <trans-unit id="jobaction.deletedAlert">
        <source xml:lang="en">The alert was successfully deleted</source>
        <target state="translated">경고를 삭제했습니다.</target>
      </trans-unit>
      <trans-unit id="jobaction.deletedJob">
        <source xml:lang="en">The job was successfully deleted</source>
        <target state="translated">작업을 삭제했습니다.</target>
      </trans-unit>
      <trans-unit id="jobaction.deletedNotebook">
        <source xml:lang="en">The notebook was successfully deleted</source>
        <target state="translated">Notebook을 삭제했습니다.</target>
      </trans-unit>
      <trans-unit id="jobaction.deletedProxy">
        <source xml:lang="en">The proxy was deleted successfully</source>
        <target state="translated">프록시를 삭제했습니다.</target>
      </trans-unit>
      <trans-unit id="jobaction.deletedStep">
        <source xml:lang="en">The job step was successfully deleted</source>
        <target state="translated">작업 단계를 삭제했습니다.</target>
      </trans-unit>
      <trans-unit id="jobaction.editAlert">
        <source xml:lang="en">Edit Alert</source>
        <target state="translated">경고 편집</target>
      </trans-unit>
      <trans-unit id="jobaction.editJob">
        <source xml:lang="en">Edit Job</source>
        <target state="translated">작업 편집</target>
      </trans-unit>
      <trans-unit id="jobaction.editOperator">
        <source xml:lang="en">Edit Operator</source>
        <target state="translated">연산자 편집</target>
      </trans-unit>
      <trans-unit id="jobaction.editProxy">
        <source xml:lang="en">Edit Proxy</source>
        <target state="translated">프록시 편집</target>
      </trans-unit>
      <trans-unit id="jobaction.failedToDeleteAlert">
        <source xml:lang="en">Could not delete alert '{0}'.
Error: {1}</source>
        <target state="translated">'{0}' 경고를 삭제할 수 없습니다.
오류: {1}</target>
      </trans-unit>
      <trans-unit id="jobaction.failedToDeleteJob">
        <source xml:lang="en">Could not delete job '{0}'.
Error: {1}</source>
        <target state="translated">'{0}' 작업을 삭제할 수 없습니다.
오류: {1}</target>
      </trans-unit>
      <trans-unit id="jobaction.failedToDeleteNotebook">
        <source xml:lang="en">Could not delete notebook '{0}'.
Error: {1}</source>
        <target state="translated">'{0}' Notebook을 삭제할 수 없습니다.
오류: {1}</target>
      </trans-unit>
      <trans-unit id="jobaction.failedToDeleteOperator">
        <source xml:lang="en">Could not delete operator '{0}'.
Error: {1}</source>
        <target state="translated">'{0}' 연산자를 삭제할 수 없습니다.
오류: {1}</target>
      </trans-unit>
      <trans-unit id="jobaction.failedToDeleteProxy">
        <source xml:lang="en">Could not delete proxy '{0}'.
Error: {1}</source>
        <target state="translated">'{0}' 프록시를 삭제할 수 없습니다.
오류: {1}</target>
      </trans-unit>
      <trans-unit id="jobaction.failedToDeleteStep">
        <source xml:lang="en">Could not delete step '{0}'.
Error: {1}</source>
        <target state="translated">'{0}' 단계를 삭제할 수 없습니다.
오류: {1}</target>
      </trans-unit>
      <trans-unit id="jobaction.faillabel">
        <source xml:lang="en">Error</source>
        <target state="translated">오류</target>
      </trans-unit>
      <trans-unit id="jobaction.newAlert">
        <source xml:lang="en">New Alert</source>
        <target state="translated">새 경고</target>
      </trans-unit>
      <trans-unit id="jobaction.newJob">
        <source xml:lang="en">New Job</source>
        <target state="translated">새 작업</target>
      </trans-unit>
      <trans-unit id="jobaction.newOperator">
        <source xml:lang="en">New Operator</source>
        <target state="translated">새 연산자</target>
      </trans-unit>
      <trans-unit id="jobaction.newProxy">
        <source xml:lang="en">New Proxy</source>
        <target state="translated">새 프록시</target>
      </trans-unit>
      <trans-unit id="jobaction.newStep">
        <source xml:lang="en">New Step</source>
        <target state="translated">새 단계</target>
      </trans-unit>
      <trans-unit id="jobaction.refresh">
        <source xml:lang="en">Refresh</source>
        <target state="translated">새로 고침</target>
      </trans-unit>
      <trans-unit id="jobaction.run">
        <source xml:lang="en">Run</source>
        <target state="translated">실행</target>
      </trans-unit>
      <trans-unit id="jobaction.stop">
        <source xml:lang="en">Stop</source>
        <target state="translated">중지</target>
      </trans-unit>
      <trans-unit id="jobaction.successLabel">
        <source xml:lang="en">Success</source>
        <target state="translated">성공</target>
      </trans-unit>
      <trans-unit id="notebookAction.openNotebook">
        <source xml:lang="en">Open</source>
        <target state="translated">열기</target>
      </trans-unit>
      <trans-unit id="notebookaction.deleteMaterializedNotebook">
        <source xml:lang="en">Delete</source>
        <target state="translated">삭제</target>
      </trans-unit>
      <trans-unit id="notebookaction.deleteNotebook">
        <source xml:lang="en">Delete</source>
        <target state="translated">삭제</target>
      </trans-unit>
      <trans-unit id="notebookaction.editJob">
        <source xml:lang="en">Edit</source>
        <target state="translated">편집</target>
      </trans-unit>
      <trans-unit id="notebookaction.newJob">
        <source xml:lang="en">New Notebook Job</source>
        <target state="translated">새 Notebook 작업</target>
      </trans-unit>
      <trans-unit id="notebookaction.openLatestRun">
        <source xml:lang="en">Open Latest Run</source>
        <target state="translated">마지막 실행 열기</target>
      </trans-unit>
      <trans-unit id="notebookaction.openNotebook">
        <source xml:lang="en">Open Template Notebook</source>
        <target state="translated">템플릿 Notebook 열기</target>
      </trans-unit>
      <trans-unit id="notebookaction.pinNotebook">
        <source xml:lang="en">Pin</source>
        <target state="translated">고정</target>
      </trans-unit>
      <trans-unit id="notebookaction.renameNotebook">
        <source xml:lang="en">Rename</source>
        <target state="translated">이름 바꾸기</target>
      </trans-unit>
      <trans-unit id="notebookaction.unpinNotebook">
        <source xml:lang="en">Unpin</source>
        <target state="translated">고정 해제</target>
      </trans-unit>
    </body>
  </file>
  <file original="src/sql/workbench/contrib/jobManagement/browser/jobHistory.component" source-language="en" datatype="plaintext" target-language="ko">
    <body>
      <trans-unit id="stepRow.message">
        <source xml:lang="en">Message</source>
        <target state="translated">메시지</target>
      </trans-unit>
      <trans-unit id="stepRow.stepID">
        <source xml:lang="en">Step ID</source>
        <target state="translated">단계 ID</target>
      </trans-unit>
      <trans-unit id="stepRow.stepName">
        <source xml:lang="en">Step Name</source>
        <target state="translated">단계 이름</target>
      </trans-unit>
    </body>
  </file>
  <file original="src/sql/workbench/contrib/jobManagement/browser/jobStepsView.component" source-language="en" datatype="plaintext" target-language="ko">
    <body>
      <trans-unit id="agent.steps">
        <source xml:lang="en">Steps</source>
        <target state="translated">단계</target>
      </trans-unit>
    </body>
  </file>
  <file original="src/sql/workbench/contrib/jobManagement/browser/jobsView.component" source-language="en" datatype="plaintext" target-language="ko">
    <body>
      <trans-unit id="jobColumns.category">
        <source xml:lang="en">Category</source>
        <target state="translated">범주</target>
      </trans-unit>
      <trans-unit id="jobColumns.enabled">
        <source xml:lang="en">Enabled</source>
        <target state="translated">사용</target>
      </trans-unit>
      <trans-unit id="jobColumns.lastRun">
        <source xml:lang="en">Last Run</source>
        <target state="translated">마지막 실행</target>
      </trans-unit>
      <trans-unit id="jobColumns.lastRunOutcome">
        <source xml:lang="en">Last Run Outcome</source>
        <target state="translated">마지막 실행 결과</target>
      </trans-unit>
      <trans-unit id="jobColumns.name">
        <source xml:lang="en">Name</source>
        <target state="translated">이름</target>
      </trans-unit>
      <trans-unit id="jobColumns.nextRun">
        <source xml:lang="en">Next Run</source>
        <target state="translated">다음 실행</target>
      </trans-unit>
      <trans-unit id="jobColumns.previousRuns">
        <source xml:lang="en">Previous Runs</source>
        <target state="translated">이전 실행</target>
      </trans-unit>
      <trans-unit id="jobColumns.runnable">
        <source xml:lang="en">Runnable</source>
        <target state="translated">실행 가능</target>
      </trans-unit>
      <trans-unit id="jobColumns.schedule">
        <source xml:lang="en">Schedule</source>
        <target state="translated">일정</target>
      </trans-unit>
      <trans-unit id="jobColumns.status">
        <source xml:lang="en">Status</source>
        <target state="translated">상태</target>
      </trans-unit>
      <trans-unit id="jobsView.error">
        <source xml:lang="en">Error: </source>
        <target state="translated">오류: </target>
      </trans-unit>
      <trans-unit id="jobsView.noSteps">
        <source xml:lang="en">No Steps available for this job.</source>
        <target state="translated">이 작업에 사용할 수 있는 단계가 없습니다.</target>
      </trans-unit>
    </body>
  </file>
  <file original="src/sql/workbench/contrib/jobManagement/browser/notebookHistory.component" source-language="en" datatype="plaintext" target-language="ko">
    <body>
      <trans-unit id="notebookHistory.ErrorTooltip">
        <source xml:lang="en">Job Error: </source>
        <target state="translated">작업 오류: </target>
      </trans-unit>
      <trans-unit id="notebookHistory.dateCreatedTooltip">
        <source xml:lang="en">Date Created: </source>
        <target state="translated">만든 날짜: </target>
      </trans-unit>
      <trans-unit id="notebookHistory.notebookErrorTooltip">
        <source xml:lang="en">Notebook Error: </source>
        <target state="translated">Notebook 오류: </target>
      </trans-unit>
      <trans-unit id="notebookHistory.pastRunsTitle">
        <source xml:lang="en">Past Runs</source>
        <target state="translated">지난 실행</target>
      </trans-unit>
      <trans-unit id="notebookHistory.pinnedTitle">
        <source xml:lang="en">Pinned</source>
        <target state="translated">고정됨</target>
      </trans-unit>
      <trans-unit id="notebookHistory.recentRunsTitle">
        <source xml:lang="en">Recent Runs</source>
        <target state="translated">최근 실행</target>
      </trans-unit>
    </body>
  </file>
  <file original="src/sql/workbench/contrib/jobManagement/browser/notebooksView.component" source-language="en" datatype="plaintext" target-language="ko">
    <body>
      <trans-unit id="notebookColumns.lastRun">
        <source xml:lang="en">Last Run</source>
        <target state="translated">마지막 실행</target>
      </trans-unit>
      <trans-unit id="notebookColumns.lastRunOutcome">
        <source xml:lang="en">Last Run Outcome</source>
        <target state="translated">마지막 실행 결과</target>
      </trans-unit>
      <trans-unit id="notebookColumns.name">
        <source xml:lang="en">Name</source>
        <target state="translated">이름</target>
      </trans-unit>
      <trans-unit id="notebookColumns.nextRun">
        <source xml:lang="en">Next Run</source>
        <target state="translated">다음 실행</target>
      </trans-unit>
      <trans-unit id="notebookColumns.previousRuns">
        <source xml:lang="en">Previous Runs</source>
        <target state="translated">이전 실행</target>
      </trans-unit>
      <trans-unit id="notebookColumns.status">
        <source xml:lang="en">Status</source>
        <target state="translated">상태</target>
      </trans-unit>
      <trans-unit id="notebookColumns.targetDatbase">
        <source xml:lang="en">Target Database</source>
        <target state="translated">대상 데이터베이스</target>
      </trans-unit>
      <trans-unit id="notebooksView.error">
        <source xml:lang="en">Error: </source>
        <target state="translated">오류: </target>
      </trans-unit>
      <trans-unit id="notebooksView.noSteps">
        <source xml:lang="en">No Steps available for this job.</source>
        <target state="translated">이 작업에 사용할 수 있는 단계가 없습니다.</target>
      </trans-unit>
      <trans-unit id="notebooksView.notebookError">
        <source xml:lang="en">Notebook Error: </source>
        <target state="translated">Notebook 오류: </target>
      </trans-unit>
    </body>
  </file>
  <file original="src/sql/workbench/contrib/jobManagement/browser/operatorsView.component" source-language="en" datatype="plaintext" target-language="ko">
    <body>
      <trans-unit id="jobOperatorsView.emailAddress">
        <source xml:lang="en">Email Address</source>
        <target state="translated">전자 메일 주소</target>
      </trans-unit>
      <trans-unit id="jobOperatorsView.enabled">
        <source xml:lang="en">Enabled</source>
        <target state="translated">사용</target>
      </trans-unit>
      <trans-unit id="jobOperatorsView.name">
        <source xml:lang="en">Name</source>
        <target state="translated">이름</target>
      </trans-unit>
    </body>
  </file>
  <file original="src/sql/workbench/contrib/jobManagement/browser/proxiesView.component" source-language="en" datatype="plaintext" target-language="ko">
    <body>
      <trans-unit id="jobProxiesView.accountName">
        <source xml:lang="en">Account Name</source>
        <target state="translated">계정 이름</target>
      </trans-unit>
      <trans-unit id="jobProxiesView.credentialName">
        <source xml:lang="en">Credential Name</source>
        <target state="translated">자격 증명 이름</target>
      </trans-unit>
      <trans-unit id="jobProxiesView.description">
        <source xml:lang="en">Description</source>
        <target state="translated">설명</target>
      </trans-unit>
      <trans-unit id="jobProxiesView.isEnabled">
        <source xml:lang="en">Enabled</source>
        <target state="translated">사용</target>
      </trans-unit>
    </body>
  </file>
  <file original="src/sql/workbench/contrib/notebook/browser/calloutDialog/common/constants" source-language="en" datatype="plaintext" target-language="ko">
    <body>
      <trans-unit id="callout.cancelButton">
        <source xml:lang="en">Cancel</source>
        <target state="translated">취소</target>
      </trans-unit>
      <trans-unit id="callout.insertButton">
        <source xml:lang="en">Insert</source>
        <target state="translated">삽입</target>
      </trans-unit>
      <trans-unit id="imageCallout.browseAltText">
        <source xml:lang="en">Browse</source>
        <target state="translated">찾아보기</target>
      </trans-unit>
      <trans-unit id="imageCallout.embedImageLabel">
        <source xml:lang="en">Attach image to notebook</source>
        <target state="translated">Notebook에 이미지 연결</target>
      </trans-unit>
      <trans-unit id="imageCallout.local">
        <source xml:lang="en">Local</source>
        <target state="translated">로컬</target>
      </trans-unit>
      <trans-unit id="imageCallout.localImageLabel">
        <source xml:lang="en">This computer</source>
        <target state="translated">이 컴퓨터</target>
      </trans-unit>
      <trans-unit id="imageCallout.locationLabel">
        <source xml:lang="en">Image location</source>
        <target state="translated">이미지 위치</target>
      </trans-unit>
      <trans-unit id="imageCallout.pathInputLabel">
        <source xml:lang="en">Image URL</source>
        <target state="translated">이미지 URL</target>
      </trans-unit>
      <trans-unit id="imageCallout.pathPlaceholder">
        <source xml:lang="en">Enter image path</source>
        <target state="translated">이미지 경로 입력</target>
      </trans-unit>
      <trans-unit id="imageCallout.remote">
        <source xml:lang="en">Remote</source>
        <target state="translated">원격</target>
      </trans-unit>
      <trans-unit id="imageCallout.remoteImageLabel">
        <source xml:lang="en">Online</source>
        <target state="translated">온라인</target>
      </trans-unit>
      <trans-unit id="imageCallout.urlPlaceholder">
        <source xml:lang="en">Enter image URL</source>
        <target state="translated">이미지 URL 입력</target>
      </trans-unit>
      <trans-unit id="linkCallout.linkAddressLabel">
        <source xml:lang="en">Address</source>
        <target state="translated">주소</target>
      </trans-unit>
      <trans-unit id="linkCallout.linkAddressPlaceholder">
        <source xml:lang="en">Link to an existing file or web page</source>
        <target state="translated">기존 파일 또는 웹 페이지에 연결</target>
      </trans-unit>
      <trans-unit id="linkCallout.linkTextLabel">
        <source xml:lang="en">Text to display</source>
        <target state="translated">표시할 텍스트</target>
      </trans-unit>
      <trans-unit id="linkCallout.linkTextPlaceholder">
        <source xml:lang="en">Text to display</source>
        <target state="translated">표시할 텍스트</target>
      </trans-unit>
    </body>
  </file>
  <file original="src/sql/workbench/contrib/notebook/browser/cellToolbarActions" source-language="en" datatype="plaintext" target-language="ko">
    <body>
      <trans-unit id="RemoveParameterCell">
        <source xml:lang="en">Remove parameter cell</source>
        <target state="translated">매개 변수 셀 제거</target>
      </trans-unit>
      <trans-unit id="clear">
        <source xml:lang="en">Clear Result</source>
        <target state="translated">결과 지우기</target>
      </trans-unit>
      <trans-unit id="closeLabel">
        <source xml:lang="en">Close</source>
        <target state="translated">닫기</target>
      </trans-unit>
      <trans-unit id="codeAbove">
        <source xml:lang="en">Insert Code Above</source>
        <target state="translated">위에 코드 삽입</target>
      </trans-unit>
      <trans-unit id="codeBelow">
        <source xml:lang="en">Insert Code Below</source>
        <target state="translated">아래에 코드 삽입</target>
      </trans-unit>
      <trans-unit id="collapseCell">
        <source xml:lang="en">Collapse Cell</source>
        <target state="translated">셀 축소</target>
      </trans-unit>
      <trans-unit id="convertCell">
        <source xml:lang="en">Convert Cell</source>
        <target state="translated">셀 변환</target>
      </trans-unit>
      <trans-unit id="editLabel">
        <source xml:lang="en">Edit</source>
        <target state="translated">편집</target>
      </trans-unit>
      <trans-unit id="expandCell">
        <source xml:lang="en">Expand Cell</source>
        <target state="translated">셀 확장</target>
      </trans-unit>
      <trans-unit id="makeParameterCell">
        <source xml:lang="en">Make parameter cell</source>
        <target state="translated">매개 변수 셀 만들기</target>
      </trans-unit>
      <trans-unit id="markdownAbove">
        <source xml:lang="en">Insert Text Above</source>
        <target state="translated">위에 텍스트 삽입</target>
      </trans-unit>
      <trans-unit id="markdownBelow">
        <source xml:lang="en">Insert Text Below</source>
        <target state="translated">아래에 텍스트 삽입</target>
      </trans-unit>
      <trans-unit id="moreActionsLabel">
        <source xml:lang="en">More</source>
        <target state="translated">자세히</target>
      </trans-unit>
      <trans-unit id="runAllAbove">
        <source xml:lang="en">Run Cells Above</source>
        <target state="translated">위 셀 실행</target>
      </trans-unit>
      <trans-unit id="runAllBelow">
        <source xml:lang="en">Run Cells Below</source>
        <target state="translated">아래 셀 실행</target>
      </trans-unit>
    </body>
  </file>
  <file original="src/sql/workbench/contrib/notebook/browser/cellViews/cellToolbar.component" source-language="en" datatype="plaintext" target-language="ko">
    <body>
      <trans-unit id="buttonAdd">
        <source xml:lang="en">Add cell</source>
        <target state="translated">셀 추가</target>
      </trans-unit>
      <trans-unit id="buttonDelete">
        <source xml:lang="en">Delete</source>
        <target state="translated">삭제</target>
      </trans-unit>
      <trans-unit id="buttonMoveDown">
        <source xml:lang="en">Move cell down</source>
        <target state="translated">아래로 셀 이동</target>
      </trans-unit>
      <trans-unit id="buttonMoveUp">
        <source xml:lang="en">Move cell up</source>
        <target state="translated">위로 셀 이동</target>
      </trans-unit>
      <trans-unit id="codeCellsPreview">
        <source xml:lang="en">Add cell</source>
        <target state="translated">셀 추가</target>
      </trans-unit>
      <trans-unit id="codePreview">
        <source xml:lang="en">Code cell</source>
        <target state="translated">코드 셀</target>
      </trans-unit>
      <trans-unit id="optionCodeCell">
        <source xml:lang="en">Code cell</source>
        <target state="translated">코드 셀</target>
      </trans-unit>
      <trans-unit id="optionTextCell">
        <source xml:lang="en">Text cell</source>
        <target state="translated">텍스트 셀</target>
      </trans-unit>
      <trans-unit id="splitCell">
        <source xml:lang="en">Split cell</source>
        <target state="translated">셀 분할</target>
      </trans-unit>
      <trans-unit id="textPreview">
        <source xml:lang="en">Text cell</source>
        <target state="translated">텍스트 셀</target>
      </trans-unit>
    </body>
  </file>
  <file original="src/sql/workbench/contrib/notebook/browser/cellViews/code.component" source-language="en" datatype="plaintext" target-language="ko">
    <body>
      <trans-unit id="parametersText">
        <source xml:lang="en">Parameters</source>
        <target state="translated">매개 변수</target>
      </trans-unit>
    </body>
  </file>
  <file original="src/sql/workbench/contrib/notebook/browser/cellViews/codeActions" source-language="en" datatype="plaintext" target-language="ko">
    <body>
      <trans-unit id="errorRunCell">
        <source xml:lang="en">Error on last run. Click to run again</source>
        <target state="translated">마지막 실행 시 오류가 발생했습니다. 다시 실행하려면 클릭하세요.</target>
      </trans-unit>
      <trans-unit id="notebook.failed">
        <source xml:lang="en">Please select active cell and try again</source>
        <target state="translated">활성 셀을 선택하고 다시 시도하세요.</target>
      </trans-unit>
      <trans-unit id="runCell">
        <source xml:lang="en">Run cell</source>
        <target state="translated">셀 실행</target>
      </trans-unit>
      <trans-unit id="stopCell">
        <source xml:lang="en">Cancel execution</source>
        <target state="translated">실행 취소</target>
      </trans-unit>
    </body>
  </file>
  <file original="src/sql/workbench/contrib/notebook/browser/cellViews/collapse.component" source-language="en" datatype="plaintext" target-language="ko">
    <body>
      <trans-unit id="collapseCellContents">
        <source xml:lang="en">Collapse code cell contents</source>
        <target state="translated">코드 셀 콘텐츠 축소</target>
      </trans-unit>
      <trans-unit id="expandCellContents">
        <source xml:lang="en">Expand code cell contents</source>
        <target state="translated">코드 셀 콘텐츠 확장</target>
      </trans-unit>
    </body>
  </file>
  <file original="src/sql/workbench/contrib/notebook/browser/cellViews/markdownToolbar.component" source-language="en" datatype="plaintext" target-language="ko">
    <body>
      <trans-unit id="buttonBold">
        <source xml:lang="en">Bold</source>
        <target state="translated">굵게</target>
      </trans-unit>
      <trans-unit id="buttonCode">
        <source xml:lang="en">Code</source>
        <target state="translated">코드</target>
      </trans-unit>
      <trans-unit id="buttonHighlight">
        <source xml:lang="en">Highlight</source>
        <target state="translated">강조 표시</target>
      </trans-unit>
      <trans-unit id="buttonImage">
        <source xml:lang="en">Image</source>
        <target state="translated">이미지</target>
      </trans-unit>
      <trans-unit id="buttonItalic">
        <source xml:lang="en">Italic</source>
        <target state="translated">기울임꼴</target>
      </trans-unit>
      <trans-unit id="buttonLink">
        <source xml:lang="en">Link</source>
        <target state="translated">링크</target>
      </trans-unit>
      <trans-unit id="buttonList">
        <source xml:lang="en">List</source>
        <target state="translated">목록</target>
      </trans-unit>
      <trans-unit id="buttonOrderedList">
        <source xml:lang="en">Ordered list</source>
        <target state="translated">순서가 지정된 목록</target>
      </trans-unit>
      <trans-unit id="buttonPreview">
        <source xml:lang="en">Markdown preview toggle - off</source>
        <target state="translated">Markdown 미리 보기 토글 - 끄기</target>
      </trans-unit>
      <trans-unit id="buttonUnderline">
        <source xml:lang="en">Underline</source>
        <target state="translated">밑줄</target>
      </trans-unit>
      <trans-unit id="callout.insertImageHeading">
        <source xml:lang="en">Insert image</source>
        <target state="translated">이미지 삽입</target>
      </trans-unit>
      <trans-unit id="callout.insertLinkHeading">
        <source xml:lang="en">Insert link</source>
        <target state="translated">링크 삽입</target>
      </trans-unit>
      <trans-unit id="dropdownHeading">
        <source xml:lang="en">Heading</source>
        <target state="translated">제목</target>
      </trans-unit>
      <trans-unit id="markdownViewButton">
        <source xml:lang="en">Markdown View</source>
        <target state="translated">Markdown 보기</target>
      </trans-unit>
      <trans-unit id="optionHeading1">
        <source xml:lang="en">Heading 1</source>
        <target state="translated">제목 1</target>
      </trans-unit>
      <trans-unit id="optionHeading2">
        <source xml:lang="en">Heading 2</source>
        <target state="translated">제목 2</target>
      </trans-unit>
      <trans-unit id="optionHeading3">
        <source xml:lang="en">Heading 3</source>
        <target state="translated">제목 3</target>
      </trans-unit>
      <trans-unit id="optionParagraph">
        <source xml:lang="en">Paragraph</source>
        <target state="translated">단락</target>
      </trans-unit>
      <trans-unit id="richTextViewButton">
        <source xml:lang="en">Rich Text View</source>
        <target state="translated">서식 있는 텍스트 보기</target>
      </trans-unit>
      <trans-unit id="splitViewButton">
        <source xml:lang="en">Split View</source>
        <target state="translated">분할 보기</target>
      </trans-unit>
    </body>
  </file>
  <file original="src/sql/workbench/contrib/notebook/browser/cellViews/output.component" source-language="en" datatype="plaintext" target-language="ko">
    <body>
      <trans-unit id="componentRenderError">
        <source xml:lang="en">Error rendering component: {0}</source>
        <target state="translated">구성 요소 {0} 렌더링 중 오류 발생</target>
      </trans-unit>
      <trans-unit id="noMimeTypeFound">
        <source xml:lang="en">No {0}renderer could be found for output. It has the following MIME types: {1}</source>
        <target state="translated">출력의 {0}렌더러를 찾을 수 없습니다. MIME 형식이 {1}입니다.</target>
      </trans-unit>
      <trans-unit id="noSelectorFound">
        <source xml:lang="en">No component could be found for selector {0}</source>
        <target state="translated">선택기 {0}에 대한 구성 요소를 찾을 수 없습니다.</target>
      </trans-unit>
      <trans-unit id="safe">
        <source xml:lang="en">safe </source>
        <target state="translated">안전 </target>
      </trans-unit>
    </body>
  </file>
  <file original="src/sql/workbench/contrib/notebook/browser/cellViews/placeholderCell.component" source-language="en" datatype="plaintext" target-language="ko">
    <body>
      <trans-unit id="clickOn">
        <source xml:lang="en">Click on</source>
        <target state="translated">코드 또는 텍스트 셀을 추가하려면</target>
      </trans-unit>
      <trans-unit id="or">
        <source xml:lang="en">or</source>
        <target state="translated">또는</target>
      </trans-unit>
      <trans-unit id="plusCode">
        <source xml:lang="en">+ Code</source>
        <target state="translated">+ 코드</target>
      </trans-unit>
      <trans-unit id="plusCodeAriaLabel">
        <source xml:lang="en">Add a code cell</source>
        <target state="translated">코드 셀 추가</target>
      </trans-unit>
      <trans-unit id="plusText">
        <source xml:lang="en">+ Text</source>
        <target state="translated">+ 텍스트</target>
      </trans-unit>
      <trans-unit id="plusTextAriaLabel">
        <source xml:lang="en">Add a text cell</source>
        <target state="translated">텍스트 셀 추가</target>
      </trans-unit>
      <trans-unit id="toAddCell">
        <source xml:lang="en">to add a code or text cell</source>
        <target state="translated">클릭</target>
      </trans-unit>
    </body>
  </file>
  <file original="src/sql/workbench/contrib/notebook/browser/cellViews/stdin.component" source-language="en" datatype="plaintext" target-language="ko">
    <body>
      <trans-unit id="stdInLabel">
        <source xml:lang="en">StdIn:</source>
        <target state="translated">StdIn:</target>
      </trans-unit>
    </body>
  </file>
  <file original="src/sql/workbench/contrib/notebook/browser/cellViews/textCell.component" source-language="en" datatype="plaintext" target-language="ko">
    <body>
      <trans-unit id="addContent">
        <source xml:lang="en">&lt;i&gt;Add content here...&lt;/i&gt;</source>
        <target state="translated">&lt;i&gt;여기에 콘텐츠를 추가...&lt;/i&gt;</target>
      </trans-unit>
      <trans-unit id="doubleClickEdit">
        <source xml:lang="en">&lt;i&gt;Double-click to edit&lt;/i&gt;</source>
        <target state="translated">&lt;i&gt;편집하려면 두 번 클릭&lt;/i&gt;</target>
      </trans-unit>
    </body>
  </file>
  <file original="src/sql/workbench/contrib/notebook/browser/find/notebookFindWidget" source-language="en" datatype="plaintext" target-language="ko">
    <body>
      <trans-unit id="label.closeButton">
        <source xml:lang="en">Close</source>
        <target state="translated">닫기</target>
      </trans-unit>
      <trans-unit id="label.find">
        <source xml:lang="en">Find</source>
        <target state="translated">찾기</target>
      </trans-unit>
      <trans-unit id="label.matchesLocation">
        <source xml:lang="en">{0} of {1}</source>
        <target state="translated">{0}/{1}</target>
      </trans-unit>
      <trans-unit id="label.nextMatchButton">
        <source xml:lang="en">Next match</source>
        <target state="translated">다음 검색 결과</target>
      </trans-unit>
      <trans-unit id="label.noResults">
        <source xml:lang="en">No Results</source>
        <target state="translated">결과 없음</target>
      </trans-unit>
      <trans-unit id="label.previousMatchButton">
        <source xml:lang="en">Previous match</source>
        <target state="translated">이전 검색 결과</target>
      </trans-unit>
      <trans-unit id="placeholder.find">
        <source xml:lang="en">Find</source>
        <target state="translated">찾기</target>
      </trans-unit>
      <trans-unit id="title.matchesCountLimit">
        <source xml:lang="en">Your search returned a large number of results, only the first 999 matches will be highlighted.</source>
        <target state="translated">많은 수의 검색 결과가 반환되었습니다. 처음 999개의 일치 항목만 강조 표시됩니다.</target>
      </trans-unit>
    </body>
  </file>
  <file original="src/sql/workbench/contrib/notebook/browser/notebook.component" source-language="en" datatype="plaintext" target-language="ko">
    <body>
      <trans-unit id="addCell">
        <source xml:lang="en">Cell</source>
        <target state="translated">셀</target>
      </trans-unit>
      <trans-unit id="addCodeLabel">
        <source xml:lang="en">Add code</source>
        <target state="translated">코드 추가</target>
      </trans-unit>
      <trans-unit id="addTextLabel">
        <source xml:lang="en">Add text</source>
        <target state="translated">텍스트 추가</target>
      </trans-unit>
      <trans-unit id="cellNotFound">
        <source xml:lang="en">cell with URI {0} was not found in this model</source>
        <target state="translated">이 모델에서 URI가 {0}인 셀을 찾을 수 없습니다.</target>
      </trans-unit>
      <trans-unit id="cellRunFailed">
        <source xml:lang="en">Run Cells failed - See error in output of the currently selected cell for more information.</source>
        <target state="translated">셀 실행 실패 - 자세한 내용은 현재 선택한 셀의 출력 오류를 참조하세요.</target>
      </trans-unit>
      <trans-unit id="code">
        <source xml:lang="en">Code</source>
        <target state="translated">코드</target>
      </trans-unit>
      <trans-unit id="codeCellsPreview">
        <source xml:lang="en">Add cell</source>
        <target state="translated">셀 추가</target>
      </trans-unit>
      <trans-unit id="codePreview">
        <source xml:lang="en">Code cell</source>
        <target state="translated">코드 셀</target>
      </trans-unit>
      <trans-unit id="createFile">
        <source xml:lang="en">Create File</source>
        <target state="translated">파일 만들기</target>
      </trans-unit>
      <trans-unit id="displayFailed">
        <source xml:lang="en">Could not display contents: {0}</source>
        <target state="translated">내용 {0}을(를) 표시할 수 없습니다.</target>
      </trans-unit>
      <trans-unit id="editor">
        <source xml:lang="en">Editor</source>
        <target state="translated">편집기</target>
      </trans-unit>
      <trans-unit id="nextButtonLabel">
        <source xml:lang="en">Next &gt;</source>
        <target state="translated">다음 &gt;</target>
      </trans-unit>
      <trans-unit id="previousButtonLabel">
        <source xml:lang="en">&lt; Previous</source>
        <target state="translated">&lt; 이전</target>
      </trans-unit>
      <trans-unit id="runAll">
        <source xml:lang="en">Run Cells</source>
        <target state="translated">셀 실행</target>
      </trans-unit>
      <trans-unit id="runAllPreview">
        <source xml:lang="en">Run all</source>
        <target state="translated">모두 실행</target>
      </trans-unit>
      <trans-unit id="text">
        <source xml:lang="en">Text</source>
        <target state="translated">텍스트</target>
      </trans-unit>
      <trans-unit id="textPreview">
        <source xml:lang="en">Text cell</source>
        <target state="translated">텍스트 셀</target>
      </trans-unit>
      <trans-unit id="views">
        <source xml:lang="en">Views</source>
        <target state="translated">뷰</target>
      </trans-unit>
    </body>
  </file>
  <file original="src/sql/workbench/contrib/notebook/browser/notebook.contribution" source-language="en" datatype="plaintext" target-language="ko">
    <body>
      <trans-unit id="exclude">
        <source xml:lang="en">Configure glob patterns for excluding files and folders in fulltext searches and quick open. Inherits all glob patterns from the `#files.exclude#` setting. Read more about glob patterns [here](https://code.visualstudio.com/docs/editor/codebasics#_advanced-search-options).</source>
        <target state="translated">전체 텍스트 검색 및 빠른 열기에서 glob 패턴을 구성하여 파일 및 폴더를 제외합니다. `#files.exclude#` 설정에서 모든 glob 패턴을 상속합니다. [여기](https://code.visualstudio.com/docs/editor/codebasics#_advanced-search-options)에서 glob 패턴에 대해 자세히 알아보세요.</target>
      </trans-unit>
      <trans-unit id="exclude.boolean">
        <source xml:lang="en">The glob pattern to match file paths against. Set to true or false to enable or disable the pattern.</source>
        <target state="translated">파일 경로를 일치시킬 GLOB 패턴입니다. 패턴을 사용하거나 사용하지 않도록 설정하려면 true 또는 false로 설정하세요.</target>
      </trans-unit>
      <trans-unit id="exclude.when">
        <source xml:lang="en">Additional check on the siblings of a matching file. Use $(basename) as variable for the matching file name.</source>
        <target state="translated">일치하는 파일의 형제에 대한 추가 검사입니다. $(basename)을 일치하는 파일 이름에 대한 변수로 사용하세요.</target>
      </trans-unit>
      <trans-unit id="filterSortOrder">
        <source xml:lang="en">Controls sorting order of editor history in quick open when filtering.</source>
        <target state="translated">필터링할 때 빠른 열기에서 편집기 기록의 정렬 순서를 제어합니다.</target>
      </trans-unit>
      <trans-unit id="filterSortOrder.default">
        <source xml:lang="en">History entries are sorted by relevance based on the filter value used. More relevant entries appear first.</source>
        <target state="translated">기록 항목은 사용된 필터 값을 기준으로 관련성별로 정렬됩니다. 관련성이 더 높은 항목이 먼저 표시됩니다.</target>
      </trans-unit>
      <trans-unit id="filterSortOrder.recency">
        <source xml:lang="en">History entries are sorted by recency. More recently opened entries appear first.</source>
        <target state="translated">기록이 최신순으로 정렬됩니다. 가장 최근에 열람한 항목부터 표시됩니다.</target>
      </trans-unit>
      <trans-unit id="newNotebook">
        <source xml:lang="en">New Notebook</source>
        <target state="translated">새 Notebook</target>
      </trans-unit>
      <trans-unit id="newQuery">
        <source xml:lang="en">New Notebook</source>
        <target state="translated">새 Notebook</target>
      </trans-unit>
      <trans-unit id="notebook.allowADSCommands">
        <source xml:lang="en">Allow notebooks to run Azure Data Studio commands.</source>
        <target state="translated">Notebook이 Azure Data Studio 명령을 실행하도록 허용합니다.</target>
      </trans-unit>
      <trans-unit id="notebook.defaultTextEditMode">
        <source xml:lang="en">The default editing mode used for text cells</source>
        <target state="translated">텍스트 셀에 사용되는 기본 편집 모드</target>
      </trans-unit>
      <trans-unit id="notebook.enableDoubleClickEdit">
        <source xml:lang="en">Enable double click to edit for text cells in notebooks</source>
        <target state="translated">두 번 클릭을 사용하여 Notebook에서 텍스트 셀 편집</target>
      </trans-unit>
      <trans-unit id="notebook.enableIncrementalGridRendering">
        <source xml:lang="en">Enable incremental grid rendering for notebooks. This will improve the initial rendering time for large notebooks. There may be performance issues when interacting with the notebook while the rest of the grids are rendering.</source>
        <target state="translated">전자 필기장에 대한 증분 그리드 렌더링을 활성화합니다. 이렇게 하면 대형 전자 필기장의 초기 렌더링 시간이 향상됩니다. 나머지 그리드가 렌더링되는 동안 전자 필기장과 상호 작용할 때 성능 문제가 있을 수 있습니다.</target>
      </trans-unit>
      <trans-unit id="notebook.markdownModeDescription">
        <source xml:lang="en">Text is displayed as Markdown.</source>
        <target state="translated">텍스트가 Markdown으로 표시됩니다.</target>
      </trans-unit>
      <trans-unit id="notebook.markdownPreviewLineHeight">
        <source xml:lang="en">Controls the line height used in the notebook markdown preview. This number is relative to the font size.</source>
        <target state="translated">Notebook markdown 미리 보기에서 사용되는 줄 높이를 제어합니다. 해당 숫자는 글꼴 크기에 상대적입니다.</target>
      </trans-unit>
      <trans-unit id="notebook.maxRichTextUndoHistory">
        <source xml:lang="en">The maximum number of changes stored in the undo history for the notebook Rich Text editor.</source>
        <target state="translated">전자 필기장 서식 있는 텍스트 편집기의 실행 취소 기록에 저장된 최대 변경 내용 수입니다.</target>
      </trans-unit>
      <trans-unit id="notebook.richTextModeDescription">
        <source xml:lang="en">Text is displayed as Rich Text (also known as WYSIWYG).</source>
        <target state="translated">텍스트는 서식 있는 텍스트로 표시됩니다(이 텍스트는 WYSIWYG라고도 함).</target>
      </trans-unit>
      <trans-unit id="notebook.saveConnectionName">
        <source xml:lang="en">(Preview) Save connection name in notebook metadata.</source>
        <target state="translated">(미리 보기) 연결 이름을 Notebook 메타데이터에 저장합니다.</target>
      </trans-unit>
      <trans-unit id="notebook.showAllKernels">
        <source xml:lang="en">(Preview) show all kernels for the current notebook provider.</source>
        <target state="translated">(미리 보기) 현재 Notebook 공급자의 모든 커널을 표시합니다.</target>
      </trans-unit>
      <trans-unit id="notebook.showRenderedNotebookinDiffEditor">
        <source xml:lang="en">(Preview) Show rendered notebook in diff editor.</source>
        <target state="translated">(미리 보기) diff 편집기에서 렌더링된 전자 필기장을 표시합니다.</target>
      </trans-unit>
      <trans-unit id="notebook.splitViewModeDescription">
        <source xml:lang="en">Markdown is displayed on the left, with a preview of the rendered text on the right.</source>
        <target state="translated">Markdown은 왼쪽에 표시되고, 오른쪽에는 렌더링된 텍스트의 미리 보기가 표시됩니다.</target>
      </trans-unit>
      <trans-unit id="notebook.sqlStopOnError">
        <source xml:lang="en">SQL kernel: stop Notebook execution when error occurs in a cell.</source>
        <target state="translated">SQL 커널: 셀에서 오류가 발생하면 Notebook 실행을 중지합니다.</target>
      </trans-unit>
      <trans-unit id="notebook.useAbsoluteFilePaths">
        <source xml:lang="en">Use absolute file paths when linking to other notebooks.</source>
        <target state="translated">다른 노트북에 연결할 때 절대 파일 경로를 사용하세요.</target>
      </trans-unit>
      <trans-unit id="notebook.useNewMarkdownRenderer">
        <source xml:lang="en">Whether to use the newer version of the markdown renderer for Notebooks. This may result in markdown being rendered differently than previous versions.</source>
        <target state="translated">전자 필기장에 최신 버전의 Markdown 렌더러를 사용할지 여부입니다. 이로 인해 Markdown이 이전 버전과 다르게 렌더링될 수 있습니다.</target>
      </trans-unit>
      <trans-unit id="notebookViews">
        <source xml:lang="en">Notebook Views</source>
        <target state="translated">전자 필기장 보기</target>
      </trans-unit>
      <trans-unit id="notebookViews.enabled">
        <source xml:lang="en">(Preview) Enable Notebook Views</source>
        <target state="translated">(미리 보기) 전자 필기장 보기 사용</target>
      </trans-unit>
      <trans-unit id="search.actionsPosition">
        <source xml:lang="en">Controls the positioning of the actionbar on rows in the search view.</source>
        <target state="translated">검색 보기에서 행의 작업 모음 위치를 제어합니다.</target>
      </trans-unit>
      <trans-unit id="search.actionsPositionAuto">
        <source xml:lang="en">Position the actionbar to the right when the search view is narrow, and immediately after the content when the search view is wide.</source>
        <target state="translated">검색 보기가 좁을 때는 오른쪽에, 그리고 검색 보기가 넓을 때는 콘텐츠 바로 뒤에 작업 모음을 배치합니다.</target>
      </trans-unit>
      <trans-unit id="search.actionsPositionRight">
        <source xml:lang="en">Always position the actionbar to the right.</source>
        <target state="translated">작업 모음을 항상 오른쪽에 배치합니다.</target>
      </trans-unit>
      <trans-unit id="search.collapseAllResults">
        <source xml:lang="en">Controls whether the search results will be collapsed or expanded.</source>
        <target state="translated">검색 결과를 축소 또는 확장할지 여부를 제어합니다.</target>
      </trans-unit>
      <trans-unit id="search.collapseResults.auto">
        <source xml:lang="en">Files with less than 10 results are expanded. Others are collapsed.</source>
        <target state="translated">결과가 10개 미만인 파일이 확장됩니다. 다른 파일은 축소됩니다.</target>
      </trans-unit>
      <trans-unit id="search.followSymlinks">
        <source xml:lang="en">Controls whether to follow symlinks while searching.</source>
        <target state="translated">검색하는 동안 symlink를 누를지 여부를 제어합니다.</target>
      </trans-unit>
      <trans-unit id="search.globalFindClipboard">
        <source xml:lang="en">Controls whether the search view should read or modify the shared find clipboard on macOS.</source>
        <target state="translated">macOS에서 검색 보기가 공유 클립보드 찾기를 읽거나 수정할지 여부를 제어합니다.</target>
      </trans-unit>
      <trans-unit id="search.location">
        <source xml:lang="en">Controls whether the search will be shown as a view in the sidebar or as a panel in the panel area for more horizontal space.</source>
        <target state="translated">검색을 사이드바의 보기로 표시할지 또는 가로 간격을 늘리기 위해 패널 영역의 패널로 표시할지를 제어합니다.</target>
      </trans-unit>
      <trans-unit id="search.location.deprecationMessage">
        <source xml:lang="en">This setting is deprecated. Please use the search view's context menu instead.</source>
        <target state="translated">이 설정은 더 이상 사용되지 않습니다. 대신 검색 보기의 컨텍스트 메뉴를 사용하세요.</target>
      </trans-unit>
      <trans-unit id="search.maintainFileSearchCache">
        <source xml:lang="en">When enabled, the searchService process will be kept alive instead of being shut down after an hour of inactivity. This will keep the file search cache in memory.</source>
        <target state="translated">사용하도록 설정하면 searchService 프로세스가 1시간의 비활성 상태 이후 종료되지 않고 계속 유지됩니다. 메모리에 파일 검색 캐시가 유지됩니다.</target>
      </trans-unit>
      <trans-unit id="search.quickOpen.includeHistory">
        <source xml:lang="en">Whether to include results from recently opened files in the file results for Quick Open.</source>
        <target state="translated">Quick Open에 대한 파일 결과에 최근에 연 파일의 결과를 포함할지 여부입니다.</target>
      </trans-unit>
      <trans-unit id="search.quickOpen.includeSymbols">
        <source xml:lang="en">Whether to include results from a global symbol search in the file results for Quick Open.</source>
        <target state="translated">Quick Open에 대한 파일 결과에 전역 기호 검색 결과를 포함할지 여부입니다.</target>
      </trans-unit>
      <trans-unit id="search.searchEditor.doubleClickBehaviour">
        <source xml:lang="en">Configure effect of double clicking a result in a search editor.</source>
        <target state="translated">검색 편집기에서 결과를 두 번 클릭하는 효과를 구성합니다.</target>
      </trans-unit>
      <trans-unit id="search.searchEditor.doubleClickBehaviour.goToLocation">
        <source xml:lang="en">Double clicking opens the result in the active editor group.</source>
        <target state="translated">두 번 클릭하면 활성 편집기 그룹에 결과가 열립니다.</target>
      </trans-unit>
      <trans-unit id="search.searchEditor.doubleClickBehaviour.openLocationToSide">
        <source xml:lang="en">Double clicking opens the result in the editor group to the side, creating one if it does not yet exist.</source>
        <target state="translated">두 번 클릭하면 측면의 편집기 그룹에 결과가 열리고, 편집기 그룹이 없으면 새로 만듭니다.</target>
      </trans-unit>
      <trans-unit id="search.searchEditor.doubleClickBehaviour.selectWord">
        <source xml:lang="en">Double clicking selects the word under the cursor.</source>
        <target state="translated">두 번 클릭하면 커서 아래에 있는 단어가 선택됩니다.</target>
      </trans-unit>
      <trans-unit id="search.searchOnType">
        <source xml:lang="en">Search all files as you type.</source>
        <target state="translated">입력할 때 모든 파일을 검색합니다.</target>
      </trans-unit>
      <trans-unit id="search.searchOnTypeDebouncePeriod">
        <source xml:lang="en">When `#search.searchOnType#` is enabled, controls the timeout in milliseconds between a character being typed and the search starting. Has no effect when `search.searchOnType` is disabled.</source>
        <target state="translated">'#search.searchOnType#'이 활성화되면 입력되는 문자와 검색 시작 사이의 시간 시간을 밀리초 단위로 제어합니다. 'search.searchOnType'을 사용하지 않도록 설정하면 아무런 효과가 없습니다.</target>
      </trans-unit>
      <trans-unit id="search.seedOnFocus">
        <source xml:lang="en">Update workspace search query to the editor's selected text when focusing the search view. This happens either on click or when triggering the `workbench.views.search.focus` command.</source>
        <target state="translated">검색 보기에 포커스가 있을 때 작업 영역 검색 쿼리를 편집기의 선택한 텍스트로 업데이트합니다. 이 동작은 클릭 시 또는 `workbench.views.search.focus` 명령을 트리거할 때 발생합니다.</target>
      </trans-unit>
      <trans-unit id="search.seedWithNearestWord">
        <source xml:lang="en">Enable seeding search from the word nearest the cursor when the active editor has no selection.</source>
        <target state="translated">활성 편집기에 선택 항목이 없을 경우 커서에 가장 가까운 단어에서 시드 검색을 사용합니다.</target>
      </trans-unit>
      <trans-unit id="search.showLineNumbers">
        <source xml:lang="en">Controls whether to show line numbers for search results.</source>
        <target state="translated">검색 결과의 줄 번호를 표시할지 여부를 제어합니다.</target>
      </trans-unit>
      <trans-unit id="search.smartCase">
        <source xml:lang="en">Search case-insensitively if the pattern is all lowercase, otherwise, search case-sensitively.</source>
        <target state="translated">패턴이 모두 소문자인 경우 대/소문자를 구분하지 않고 검색하고, 그렇지 않으면 대/소문자를 구분하여 검색합니다.</target>
      </trans-unit>
      <trans-unit id="search.sortOrder">
        <source xml:lang="en">Controls sorting order of search results.</source>
        <target state="translated">검색 결과의 정렬 순서를 제어합니다.</target>
      </trans-unit>
      <trans-unit id="search.usePCRE2">
        <source xml:lang="en">Whether to use the PCRE2 regex engine in text search. This enables using some advanced regex features like lookahead and backreferences. However, not all PCRE2 features are supported - only features that are also supported by JavaScript.</source>
        <target state="translated">텍스트 검색에서 PCRE2 regex 엔진을 사용할지 여부입니다. 사용하도록 설정하면 lookahead 및 backreferences와 같은 몇 가지 고급 regex 기능을 사용할 수 있습니다. 하지만 모든 PCRE2 기능이 지원되지는 않으며, JavaScript에서도 지원되는 기능만 지원됩니다.</target>
      </trans-unit>
      <trans-unit id="search.useReplacePreview">
        <source xml:lang="en">Controls whether to open Replace Preview when selecting or replacing a match.</source>
        <target state="translated">일치하는 항목을 선택하거나 바꿀 때 미리 보기 바꾸기를 열지 여부를 제어합니다.</target>
      </trans-unit>
      <trans-unit id="searchConfigurationTitle">
        <source xml:lang="en">Search Notebooks</source>
        <target state="translated">Notebook 검색</target>
      </trans-unit>
      <trans-unit id="searchSortOrder.countAscending">
        <source xml:lang="en">Results are sorted by count per file, in ascending order.</source>
        <target state="translated">결과는 파일별 개수의 오름차순으로 정렬됩니다.</target>
      </trans-unit>
      <trans-unit id="searchSortOrder.countDescending">
        <source xml:lang="en">Results are sorted by count per file, in descending order.</source>
        <target state="translated">결과는 파일별 개수의 내림차순으로 정렬됩니다.</target>
      </trans-unit>
      <trans-unit id="searchSortOrder.default">
        <source xml:lang="en">Results are sorted by folder and file names, in alphabetical order.</source>
        <target state="translated">결과는 폴더 및 파일 이름의 알파벳 순으로 정렬됩니다.</target>
      </trans-unit>
      <trans-unit id="searchSortOrder.filesOnly">
        <source xml:lang="en">Results are sorted by file names ignoring folder order, in alphabetical order.</source>
        <target state="translated">결과는 폴더 순서를 무시하고 파일 이름별 알파벳 순으로 정렬됩니다.</target>
      </trans-unit>
      <trans-unit id="searchSortOrder.modified">
        <source xml:lang="en">Results are sorted by file last modified date, in descending order.</source>
        <target state="translated">결과는 파일을 마지막으로 수정한 날짜의 내림차순으로 정렬됩니다.</target>
      </trans-unit>
      <trans-unit id="searchSortOrder.type">
        <source xml:lang="en">Results are sorted by file extensions, in alphabetical order.</source>
        <target state="translated">결과는 파일 확장자의 알파벳 순으로 정렬됩니다.</target>
      </trans-unit>
      <trans-unit id="useGlobalIgnoreFiles">
        <source xml:lang="en">Controls whether to use global `.gitignore` and `.ignore` files when searching for files.</source>
        <target state="translated">파일을 검색할 때 전역 '.gitignore' 및 '.ignore' 파일을 사용할지 여부를 제어합니다.</target>
      </trans-unit>
      <trans-unit id="useIgnoreFiles">
        <source xml:lang="en">Controls whether to use `.gitignore` and `.ignore` files when searching for files.</source>
        <target state="translated">파일을 검색할 때 '.gitignore' 파일 및 '.ignore' 파일을 사용할지 여부를 제어합니다.</target>
      </trans-unit>
      <trans-unit id="usePCRE2Deprecated">
        <source xml:lang="en">Deprecated. PCRE2 will be used automatically when using regex features that are only supported by PCRE2.</source>
        <target state="translated">사용되지 않습니다. PCRE2는 PCRE2에서만 지원하는 regex 기능을 사용할 경우 자동으로 사용됩니다.</target>
      </trans-unit>
      <trans-unit id="useRipgrep">
        <source xml:lang="en">This setting is deprecated and now falls back on "search.usePCRE2".</source>
        <target state="translated">이 설정은 사용되지 않으며 이제 "search.usePCRE2"로 대체됩니다.</target>
      </trans-unit>
      <trans-unit id="useRipgrepDeprecated">
        <source xml:lang="en">Deprecated. Consider "search.usePCRE2" for advanced regex feature support.</source>
        <target state="translated">사용되지 않습니다. 고급 regex 기능을 지원하려면 "search.usePCRE2"를 사용해 보세요.</target>
      </trans-unit>
      <trans-unit id="workbench.action.setWorkspaceAndOpen">
        <source xml:lang="en">Set Workspace And Open</source>
        <target state="translated">작업 영역 설정 및 열기</target>
      </trans-unit>
    </body>
  </file>
  <file original="src/sql/workbench/contrib/notebook/browser/notebookActions" source-language="en" datatype="plaintext" target-language="ko">
    <body>
      <trans-unit id="AttachTo">
        <source xml:lang="en">Attach to </source>
        <target state="translated">연결 대상 </target>
      </trans-unit>
      <trans-unit id="Kernel">
        <source xml:lang="en">Kernel </source>
        <target state="translated">커널 </target>
      </trans-unit>
      <trans-unit id="changeConnection">
        <source xml:lang="en">Change Connection</source>
        <target state="translated">연결 변경</target>
      </trans-unit>
      <trans-unit id="changing">
        <source xml:lang="en">Changing kernel...</source>
        <target state="translated">커널을 변경하는 중...</target>
      </trans-unit>
      <trans-unit id="clearResults">
        <source xml:lang="en">Clear Results</source>
        <target state="translated">결과 지우기</target>
      </trans-unit>
      <trans-unit id="collapseAllCells">
        <source xml:lang="en">Collapse Cells</source>
        <target state="translated">셀 축소</target>
      </trans-unit>
      <trans-unit id="expandAllCells">
        <source xml:lang="en">Expand Cells</source>
        <target state="translated">셀 확장</target>
      </trans-unit>
      <trans-unit id="kernelNotSupported">
        <source xml:lang="en">This notebook cannot run with parameters as the kernel is not supported. Please use the supported kernels and format. [Learn more](https://docs.microsoft.com/sql/azure-data-studio/notebooks/notebooks-parameterization).</source>
        <target state="translated">커널이 지원되지 않으므로 이 전자 필기장을 매개 변수로 실행할 수 없습니다. 지원되는 커널 및 형식을 사용하세요. [자세한 정보] (https://docs.microsoft.com/sql/azure-data-studio/notebooks/notebooks-parameterization).</target>
      </trans-unit>
      <trans-unit id="loading">
        <source xml:lang="en">Loading kernels...</source>
        <target state="translated">커널을 로드하는 중...</target>
      </trans-unit>
      <trans-unit id="loadingContexts">
        <source xml:lang="en">Loading contexts...</source>
        <target state="translated">컨텍스트를 로드하는 중...</target>
      </trans-unit>
      <trans-unit id="localhost">
        <source xml:lang="en">localhost</source>
        <target state="translated">localhost</target>
      </trans-unit>
      <trans-unit id="newNotebookAction">
        <source xml:lang="en">New Notebook</source>
        <target state="translated">새 Notebook</target>
      </trans-unit>
      <trans-unit id="newViewLabel">
        <source xml:lang="en">Create New View</source>
        <target state="translated">새 보기 만들기</target>
      </trans-unit>
      <trans-unit id="noContextAvailable">
        <source xml:lang="en">None</source>
        <target state="translated">없음</target>
      </trans-unit>
      <trans-unit id="noKernel">
        <source xml:lang="en">No Kernel</source>
        <target state="translated">커널 없음</target>
      </trans-unit>
      <trans-unit id="noParametersCell">
        <source xml:lang="en">This notebook cannot run with parameters until a parameter cell is added. [Learn more](https://docs.microsoft.com/sql/azure-data-studio/notebooks/notebooks-parameterization).</source>
        <target state="translated">이 전자 필기장은 매개 변수 셀이 추가될 때까지 매개 변수를 사용하여 실행할 수 없습니다. [자세히 알아보기] (https://docs.microsoft.com/sql/azure-data-studio/notebooks/notebooks-parameterization).</target>
      </trans-unit>
      <trans-unit id="noParametersInCell">
        <source xml:lang="en">This notebook cannot run with parameters until there are parameters added to the parameter cell. [Learn more](https://docs.microsoft.com/sql/azure-data-studio/notebooks/notebooks-parameterization).</source>
        <target state="translated">매개 변수 셀에 추가된 매개 변수가 있을 때까지 이 전자 필기장을 매개 변수로 실행할 수 없습니다. [자세한 정보] (https://docs.microsoft.com/sql/azure-data-studio/notebooks/notebooks-parameterization).</target>
      </trans-unit>
      <trans-unit id="notebook.findNext">
        <source xml:lang="en">Find Next String</source>
        <target state="translated">다음 문자열 찾기</target>
      </trans-unit>
      <trans-unit id="notebook.findPrevious">
        <source xml:lang="en">Find Previous String</source>
        <target state="translated">이전 문자열 찾기</target>
      </trans-unit>
      <trans-unit id="notebookViewLabel">
        <source xml:lang="en">Editor</source>
        <target state="translated">편집기</target>
      </trans-unit>
      <trans-unit id="runParameters">
        <source xml:lang="en">Run with Parameters</source>
        <target state="translated">매개 변수를 사용하여 실행</target>
      </trans-unit>
      <trans-unit id="selectConnection">
        <source xml:lang="en">Select Connection</source>
        <target state="translated">연결 선택</target>
      </trans-unit>
      <trans-unit id="trustLabel">
        <source xml:lang="en">Trusted</source>
        <target state="translated">신뢰할 수 있음</target>
      </trans-unit>
      <trans-unit id="untrustLabel">
        <source xml:lang="en">Not Trusted</source>
        <target state="translated">신뢰할 수 없음</target>
      </trans-unit>
      <trans-unit id="viewNotFound">
        <source xml:lang="en">Unable to find view: {0}</source>
        <target state="translated">뷰 '{0}'을(를) 찾을 수 없습니다.</target>
      </trans-unit>
    </body>
  </file>
  <file original="src/sql/workbench/contrib/notebook/browser/notebookEditor" source-language="en" datatype="plaintext" target-language="ko">
    <body>
      <trans-unit id="notebookEditor.name">
        <source xml:lang="en">Notebook Editor</source>
        <target state="translated">Notebook 편집기</target>
      </trans-unit>
    </body>
  </file>
  <file original="src/sql/workbench/contrib/notebook/browser/notebookExplorer/notebookExplorerViewlet" source-language="en" datatype="plaintext" target-language="ko">
    <body>
      <trans-unit id="notebookExplorer.name">
        <source xml:lang="en">Notebooks</source>
        <target state="translated">Notebook</target>
      </trans-unit>
      <trans-unit id="notebookExplorer.searchResults">
        <source xml:lang="en">Search Results</source>
        <target state="translated">검색 결과</target>
      </trans-unit>
      <trans-unit id="searchPathNotFoundError">
        <source xml:lang="en">Search path not found: {0}</source>
        <target state="translated">검색 경로를 찾을 수 없음: {0}</target>
      </trans-unit>
    </body>
  </file>
  <file original="src/sql/workbench/contrib/notebook/browser/notebookExplorer/notebookSearch" source-language="en" datatype="plaintext" target-language="ko">
    <body>
      <trans-unit id="CancelSearchAction.label">
        <source xml:lang="en">Cancel Search</source>
        <target state="translated">검색 취소</target>
      </trans-unit>
      <trans-unit id="ClearSearchResultsAction.label">
        <source xml:lang="en">Clear Search Results</source>
        <target state="translated">검색 결과 지우기</target>
      </trans-unit>
      <trans-unit id="CollapseDeepestExpandedLevelAction.label">
        <source xml:lang="en">Collapse All</source>
        <target state="translated">모두 축소</target>
      </trans-unit>
      <trans-unit id="ExpandAllAction.label">
        <source xml:lang="en">Expand All</source>
        <target state="translated">모두 확장</target>
      </trans-unit>
      <trans-unit id="ToggleCollapseAndExpandAction.label">
        <source xml:lang="en">Toggle Collapse and Expand</source>
        <target state="translated">축소 및 확장 전환</target>
      </trans-unit>
      <trans-unit id="ariaSearchResultsStatus">
        <source xml:lang="en">Search returned {0} results in {1} files</source>
        <target state="translated">검색에서 {1}개의 파일에 {0}개의 결과를 반환했습니다.</target>
      </trans-unit>
      <trans-unit id="noResultsExcludes">
        <source xml:lang="en">No results found excluding '{0}' - </source>
        <target state="translated">'{0}'을(를) 제외하는 결과가 없음 - </target>
      </trans-unit>
      <trans-unit id="noResultsFound">
        <source xml:lang="en">No results found. Review your settings for configured exclusions and check your gitignore files - </source>
        <target state="translated">결과가 없습니다. 구성된 제외에 대한 설정을 검토하고 gitignore 파일을 확인하세요. - </target>
      </trans-unit>
      <trans-unit id="noResultsIncludes">
        <source xml:lang="en">No results found in '{0}' - </source>
        <target state="translated">'{0}'에 결과 없음 - </target>
      </trans-unit>
      <trans-unit id="noResultsIncludesExcludes">
        <source xml:lang="en">No results found in '{0}' excluding '{1}' - </source>
        <target state="translated">'{0}'에 '{1}'을(를) 제외한 결과 없음 - </target>
      </trans-unit>
      <trans-unit id="openNotebookFolder">
        <source xml:lang="en">Open Notebooks</source>
        <target state="translated">Notebook 열기</target>
      </trans-unit>
      <trans-unit id="openSettings.message">
        <source xml:lang="en">Open Settings</source>
        <target state="translated">설정 열기</target>
      </trans-unit>
      <trans-unit id="rerunSearch.message">
        <source xml:lang="en">Search again</source>
        <target state="translated">다시 검색</target>
      </trans-unit>
      <trans-unit id="rerunSearchInAll.message">
        <source xml:lang="en">Search again in all files</source>
        <target state="translated">모든 파일에서 다시 검색</target>
      </trans-unit>
      <trans-unit id="searchInProgress">
        <source xml:lang="en">Search in progress... - </source>
        <target state="translated">검색 진행 중... - </target>
      </trans-unit>
      <trans-unit id="searchMaxResultsWarning">
        <source xml:lang="en">The result set only contains a subset of all matches. Please be more specific in your search to narrow down the results.</source>
        <target state="translated">결과 집합에는 모든 일치 항목의 하위 집합만 포함됩니다. 결과 범위를 좁히려면 검색을 더 세분화하세요.</target>
      </trans-unit>
      <trans-unit id="searchWithoutFolder">
        <source xml:lang="en">You have not opened any folder that contains notebooks/books. </source>
        <target state="translated">Notebook/Book이 포함된 폴더를 열지 않았습니다. </target>
      </trans-unit>
    </body>
  </file>
  <file original="src/sql/workbench/contrib/notebook/browser/notebookExplorer/notebookSearchWidget" source-language="en" datatype="plaintext" target-language="ko">
    <body>
      <trans-unit id="label.Search">
        <source xml:lang="en">Search: Type Search Term and press Enter to search or Escape to cancel</source>
        <target state="translated">검색: 검색어를 입력하고 Enter 키를 눌러서 검색하세요. 취소하려면 Esc 키를 누르세요.</target>
      </trans-unit>
      <trans-unit id="search.placeHolder">
        <source xml:lang="en">Search</source>
        <target state="translated">검색</target>
      </trans-unit>
    </body>
  </file>
  <file original="src/sql/workbench/contrib/notebook/browser/notebookViews/insertCellsModal" source-language="en" datatype="plaintext" target-language="ko">
    <body>
      <trans-unit id="insertCellsModal.Cancel">
        <source xml:lang="en">Cancel</source>
        <target state="translated">취소</target>
      </trans-unit>
      <trans-unit id="insertCellsModal.Insert">
        <source xml:lang="en">Insert</source>
        <target state="translated">삽입</target>
      </trans-unit>
      <trans-unit id="insertCellsModal.cellTitle">
        <source xml:lang="en">Cell {0}</source>
        <target state="translated">셀 {0}</target>
      </trans-unit>
      <trans-unit id="insertCellsModal.thumbnailError">
        <source xml:lang="en">Error: Unable to generate thumbnails.</source>
        <target state="translated">오류: 미리 보기를 생성할 수 없습니다.</target>
      </trans-unit>
      <trans-unit id="insertCellsModal.title">
        <source xml:lang="en">Insert cells</source>
        <target state="translated">셀 삽입</target>
      </trans-unit>
      <trans-unit id="insertCellsModal.untitled">
        <source xml:lang="en">Untitled Cell : {0}</source>
        <target state="translated">제목 없는 셀: {0}</target>
      </trans-unit>
    </body>
  </file>
  <file original="src/sql/workbench/contrib/notebook/browser/notebookViews/notebookViews.component" source-language="en" datatype="plaintext" target-language="ko">
    <body>
      <trans-unit id="cellAwaitingInputTitle">
        <source xml:lang="en">Cell Awaiting Input</source>
        <target state="translated">입력 대기 중인 셀</target>
      </trans-unit>
      <trans-unit id="cellNotFound">
        <source xml:lang="en">cell with URI {0} was not found in this model</source>
        <target state="translated">이 모델에서 URI가 {0}인 셀을 찾을 수 없습니다.</target>
      </trans-unit>
      <trans-unit id="cellRunFailed">
        <source xml:lang="en">Run Cells failed - See error in output of the currently selected cell for more information.</source>
        <target state="translated">셀 실행 실패 - 자세한 내용은 현재 선택한 셀의 출력 오류를 참조하세요.</target>
      </trans-unit>
      <trans-unit id="loading">
        <source xml:lang="en">Loading</source>
        <target state="translated">로드 중</target>
      </trans-unit>
      <trans-unit id="runAllPreview">
        <source xml:lang="en">Run all</source>
        <target state="translated">모두 실행</target>
      </trans-unit>
      <trans-unit id="runningCell">
        <source xml:lang="en">Running cell {0} of {1}</source>
        <target state="translated">{1}의 {0} 셀 실행 중</target>
      </trans-unit>
      <trans-unit id="startingExecution">
        <source xml:lang="en">Starting execution</source>
        <target state="translated">실행을 시작하는 중</target>
      </trans-unit>
    </body>
  </file>
  <file original="src/sql/workbench/contrib/notebook/browser/notebookViews/notebookViewsActions" source-language="en" datatype="plaintext" target-language="ko">
    <body>
      <trans-unit id="confirmDelete">
        <source xml:lang="en">Are you sure you want to delete view "{0}"?</source>
        <target state="translated">'{0}' 보기를 삭제할까요?</target>
      </trans-unit>
      <trans-unit id="delete">
        <source xml:lang="en">&amp;&amp;Delete</source>
        <target state="translated">삭제(&amp;&amp;D)</target>
      </trans-unit>
      <trans-unit id="errorRunCell">
        <source xml:lang="en">Error on last run. Click to run again</source>
        <target state="translated">마지막 실행 시 오류가 발생했습니다. 다시 실행하려면 클릭하세요.</target>
      </trans-unit>
      <trans-unit id="insertCells">
        <source xml:lang="en">Insert Cells</source>
        <target state="translated">셀 삽입</target>
      </trans-unit>
      <trans-unit id="moreActionsLabel">
        <source xml:lang="en">More</source>
        <target state="translated">자세히</target>
      </trans-unit>
      <trans-unit id="runCell">
        <source xml:lang="en">Run cell</source>
        <target state="translated">셀 실행</target>
      </trans-unit>
      <trans-unit id="stopCell">
        <source xml:lang="en">Cancel execution</source>
        <target state="translated">실행 취소</target>
      </trans-unit>
      <trans-unit id="unableToNavigateToCell">
        <source xml:lang="en">Unable to navigate to notebook cell.</source>
        <target state="translated">전자 필기장 셀로 이동할 수 없습니다.</target>
      </trans-unit>
      <trans-unit id="viewCellInNotebook">
        <source xml:lang="en">View Cell In Notebook</source>
        <target state="translated">전자 필기장의 셀 보기</target>
      </trans-unit>
      <trans-unit id="viewsUnableToRemove">
        <source xml:lang="en">Unable to remove view</source>
        <target state="translated">뷰를 제거할 수 없음</target>
      </trans-unit>
    </body>
  </file>
  <file original="src/sql/workbench/contrib/notebook/browser/notebookViews/notebookViewsCodeCell.component" source-language="en" datatype="plaintext" target-language="ko">
    <body>
      <trans-unit id="viewsCodeCell.emptyCellText">
        <source xml:lang="en">Please run this cell to view outputs.</source>
        <target state="translated">출력을 보려면 이 셀을 실행하세요.</target>
      </trans-unit>
    </body>
  </file>
  <file original="src/sql/workbench/contrib/notebook/browser/notebookViews/notebookViewsGrid.component" source-language="en" datatype="plaintext" target-language="ko">
    <body>
      <trans-unit id="emptyText">
        <source xml:lang="en">This view is empty. Add a cell to this view by clicking the Insert Cells button.</source>
        <target state="translated">이 보기는 비어 있습니다. 셀 삽입 단추를 클릭하여 이 보기에 셀을 추가합니다.</target>
      </trans-unit>
    </body>
  </file>
  <file original="src/sql/workbench/contrib/notebook/browser/notebookViews/viewOptionsModal" source-language="en" datatype="plaintext" target-language="ko">
    <body>
      <trans-unit id="cancel">
        <source xml:lang="en">Cancel</source>
        <target state="translated">취소</target>
      </trans-unit>
      <trans-unit id="save">
        <source xml:lang="en">Save</source>
        <target state="translated">저장</target>
      </trans-unit>
      <trans-unit id="viewOptionsModal.missingRequireField">
        <source xml:lang="en">This field is required.</source>
        <target state="translated">이 필드는 필수입니다.</target>
      </trans-unit>
      <trans-unit id="viewOptionsModal.name">
        <source xml:lang="en">View Name</source>
        <target state="translated">뷰 이름</target>
      </trans-unit>
      <trans-unit id="viewOptionsModal.nameTaken">
        <source xml:lang="en">This view name has already been taken.</source>
        <target state="translated">이 보기 이름은 이미 사용되었습니다.</target>
      </trans-unit>
      <trans-unit id="viewOptionsModal.title">
        <source xml:lang="en">Configure View</source>
        <target state="translated">보기 구성</target>
      </trans-unit>
    </body>
  </file>
  <file original="src/sql/workbench/contrib/notebook/browser/outputs/gridOutput.component" source-language="en" datatype="plaintext" target-language="ko">
    <body>
      <trans-unit id="copyFailed">
        <source xml:lang="en">Copy failed with error {0}</source>
        <target state="translated">{0} 오류를 나타내며 복사 실패</target>
      </trans-unit>
      <trans-unit id="notebook.showChart">
        <source xml:lang="en">Show chart</source>
        <target state="translated">차트 표시</target>
      </trans-unit>
      <trans-unit id="notebook.showTable">
        <source xml:lang="en">Show table</source>
        <target state="translated">테이블 표시</target>
      </trans-unit>
    </body>
  </file>
  <file original="src/sql/workbench/contrib/notebook/browser/outputs/mimeRenderer.component" source-language="en" datatype="plaintext" target-language="ko">
    <body>
      <trans-unit id="noRendererFound">
        <source xml:lang="en">No {0} renderer could be found for output. It has the following MIME types: {1}</source>
        <target state="translated">출력의 {0} 렌더러를 찾을 수 없습니다. MIME 형식이 {1}입니다.</target>
      </trans-unit>
      <trans-unit id="safe">
        <source xml:lang="en">(safe) </source>
        <target state="translated">(안전) </target>
      </trans-unit>
    </body>
  </file>
  <file original="src/sql/workbench/contrib/notebook/browser/outputs/plotlyOutput.component" source-language="en" datatype="plaintext" target-language="ko">
    <body>
      <trans-unit id="plotlyError">
        <source xml:lang="en">Error displaying Plotly graph: {0}</source>
        <target state="translated">플롯 그래프 {0}을(를) 표시하는 동안 오류가 발생했습니다.</target>
      </trans-unit>
    </body>
  </file>
  <file original="src/sql/workbench/contrib/objectExplorer/browser/serverTreeView" source-language="en" datatype="plaintext" target-language="ko">
    <body>
      <trans-unit id="serverTree.addConnection">
        <source xml:lang="en">Add Connection</source>
        <target state="translated">연결 추가</target>
      </trans-unit>
      <trans-unit id="servers.noConnections">
        <source xml:lang="en">No connections found.</source>
        <target state="translated">연결이 없습니다.</target>
      </trans-unit>
    </body>
  </file>
  <file original="src/sql/workbench/contrib/objectExplorer/common/serverGroup.contribution" source-language="en" datatype="plaintext" target-language="ko">
    <body>
      <trans-unit id="serverGroup.autoExpand">
        <source xml:lang="en">Auto-expand Server Groups in the Object Explorer viewlet.</source>
        <target state="translated">개체 탐색기 뷰렛에서 서버 그룹을 자동으로 확장합니다.</target>
      </trans-unit>
      <trans-unit id="serverGroup.colors">
        <source xml:lang="en">Server Group color palette used in the Object Explorer viewlet.</source>
        <target state="translated">개체 탐색기 뷰렛에서 사용되는 서버 그룹 색상표입니다.</target>
      </trans-unit>
      <trans-unit id="serverTree.useAsyncServerTree">
        <source xml:lang="en">(Preview) Use the new async server tree for the Servers view and Connection Dialog with support for new features such as dynamic node filtering.</source>
        <target state="translated">(미리 보기) 동적 노드 필터링과 같은 새로운 기능 지원을 사용하여 서버 보기 및 연결 대화 상자에 새 비동기 서버 트리를 사용합니다.</target>
      </trans-unit>
    </body>
  </file>
  <file original="src/sql/workbench/contrib/preferences/browser/sqlSettingsLayout" source-language="en" datatype="plaintext" target-language="ko">
    <body>
      <trans-unit id="builtinCharts">
        <source xml:lang="en">Built-in Charts</source>
        <target state="translated">기본 제공 차트</target>
      </trans-unit>
      <trans-unit id="connection">
        <source xml:lang="en">Connection</source>
        <target state="translated">연결</target>
      </trans-unit>
      <trans-unit id="dashboard">
        <source xml:lang="en">Dashboard</source>
        <target state="translated">대시보드</target>
      </trans-unit>
      <trans-unit id="data">
        <source xml:lang="en">Data</source>
        <target state="translated">데이터</target>
      </trans-unit>
      <trans-unit id="notebook">
        <source xml:lang="en">Notebook</source>
        <target state="translated">Notebook</target>
      </trans-unit>
      <trans-unit id="profiler">
        <source xml:lang="en">Profiler</source>
        <target state="translated">Profiler</target>
      </trans-unit>
      <trans-unit id="queryEditor">
        <source xml:lang="en">Query Editor</source>
        <target state="translated">쿼리 편집기</target>
      </trans-unit>
    </body>
  </file>
  <file original="src/sql/workbench/contrib/profiler/browser/profiler.contribution" source-language="en" datatype="plaintext" target-language="ko">
    <body>
      <trans-unit id="profiler.settings.Filters">
        <source xml:lang="en">Profiler Filters</source>
        <target state="translated">Profiler 필터</target>
      </trans-unit>
      <trans-unit id="profiler.settings.sessionTemplates">
        <source xml:lang="en">Specifies session templates</source>
        <target state="translated">세션 템플릿 지정</target>
      </trans-unit>
      <trans-unit id="profiler.settings.viewTemplates">
        <source xml:lang="en">Specifies view templates</source>
        <target state="translated">뷰 템플릿 지정</target>
      </trans-unit>
    </body>
  </file>
  <file original="src/sql/workbench/contrib/profiler/browser/profilerActions" source-language="en" datatype="plaintext" target-language="ko">
    <body>
      <trans-unit id="create">
        <source xml:lang="en">New Session</source>
        <target state="translated">새 세션</target>
      </trans-unit>
      <trans-unit id="profiler.clear">
        <source xml:lang="en">Clear Data</source>
        <target state="translated">데이터 지우기</target>
      </trans-unit>
      <trans-unit id="profiler.clearDataPrompt">
        <source xml:lang="en">Are you sure you want to clear the data?</source>
        <target state="translated">데이터를 지우시겠습니까?</target>
      </trans-unit>
      <trans-unit id="profiler.clearFilter">
        <source xml:lang="en">Clear Filter</source>
        <target state="translated">필터 지우기</target>
      </trans-unit>
      <trans-unit id="profiler.clearFilterPrompt">
        <source xml:lang="en">Are you sure you want to clear the filters?</source>
        <target state="translated">필터를 지우시겠습니까?</target>
      </trans-unit>
      <trans-unit id="profiler.editColumns">
        <source xml:lang="en">Edit Columns</source>
        <target state="translated">열 편집</target>
      </trans-unit>
      <trans-unit id="profiler.filter">
        <source xml:lang="en">Filter…</source>
        <target state="translated">필터...</target>
      </trans-unit>
      <trans-unit id="profiler.findNext">
        <source xml:lang="en">Find Next String</source>
        <target state="translated">다음 문자열 찾기</target>
      </trans-unit>
      <trans-unit id="profiler.findPrevious">
        <source xml:lang="en">Find Previous String</source>
        <target state="translated">이전 문자열 찾기</target>
      </trans-unit>
      <trans-unit id="profiler.toggleCollapsePanel">
        <source xml:lang="en">Toggle Collapsed Panel</source>
        <target state="translated">축소된 패널로 전환</target>
      </trans-unit>
      <trans-unit id="profilerAction.autoscrollOff">
        <source xml:lang="en">Auto Scroll: Off</source>
        <target state="translated">자동 스크롤: 끄기</target>
      </trans-unit>
      <trans-unit id="profilerAction.autoscrollOn">
        <source xml:lang="en">Auto Scroll: On</source>
        <target state="translated">자동 스크롤: 켜기</target>
      </trans-unit>
      <trans-unit id="profilerAction.connect">
        <source xml:lang="en">Connect</source>
        <target state="translated">연결</target>
      </trans-unit>
      <trans-unit id="profilerAction.disconnect">
        <source xml:lang="en">Disconnect</source>
        <target state="translated">연결 끊기</target>
      </trans-unit>
      <trans-unit id="profilerAction.newProfiler">
        <source xml:lang="en">Launch Profiler</source>
        <target state="translated">Profiler 시작</target>
      </trans-unit>
      <trans-unit id="profilerAction.pauseCapture">
        <source xml:lang="en">Pause</source>
        <target state="translated">일시 중지</target>
      </trans-unit>
      <trans-unit id="profilerAction.resumeCapture">
        <source xml:lang="en">Resume</source>
        <target state="translated">재개</target>
      </trans-unit>
      <trans-unit id="profilerStop.stop">
        <source xml:lang="en">Stop</source>
        <target state="translated">중지</target>
      </trans-unit>
      <trans-unit id="start">
        <source xml:lang="en">Start</source>
        <target state="translated">시작</target>
      </trans-unit>
    </body>
  </file>
  <file original="src/sql/workbench/contrib/profiler/browser/profilerEditor" source-language="en" datatype="plaintext" target-language="ko">
    <body>
      <trans-unit id="details">
        <source xml:lang="en">Details</source>
        <target state="translated">세부 정보</target>
      </trans-unit>
      <trans-unit id="label">
        <source xml:lang="en">Label</source>
        <target state="translated">레이블</target>
      </trans-unit>
      <trans-unit id="profiler.sessionSelectAccessibleName">
        <source xml:lang="en">Select Session</source>
        <target state="translated">세션 선택</target>
      </trans-unit>
      <trans-unit id="profiler.sessionSelectLabel">
        <source xml:lang="en">Select Session:</source>
        <target state="translated">세션 선택:</target>
      </trans-unit>
      <trans-unit id="profiler.viewSelectAccessibleName">
        <source xml:lang="en">Select View</source>
        <target state="translated">뷰 선택</target>
      </trans-unit>
      <trans-unit id="profiler.viewSelectLabel">
        <source xml:lang="en">Select View:</source>
        <target state="translated">뷰 선택:</target>
      </trans-unit>
      <trans-unit id="profilerEditor.value">
        <source xml:lang="en">Value</source>
        <target state="translated">값</target>
      </trans-unit>
      <trans-unit id="text">
        <source xml:lang="en">Text</source>
        <target state="translated">텍스트</target>
      </trans-unit>
    </body>
  </file>
  <file original="src/sql/workbench/contrib/profiler/browser/profilerFindWidget" source-language="en" datatype="plaintext" target-language="ko">
    <body>
      <trans-unit id="label.closeButton">
        <source xml:lang="en">Close</source>
        <target state="translated">닫기</target>
      </trans-unit>
      <trans-unit id="label.find">
        <source xml:lang="en">Find</source>
        <target state="translated">찾기</target>
      </trans-unit>
      <trans-unit id="label.matchesLocation">
        <source xml:lang="en">{0} of {1}</source>
        <target state="translated">{0}/{1}</target>
      </trans-unit>
      <trans-unit id="label.nextMatchButton">
        <source xml:lang="en">Next match</source>
        <target state="translated">다음 검색 결과</target>
      </trans-unit>
      <trans-unit id="label.noResults">
        <source xml:lang="en">No Results</source>
        <target state="translated">결과 없음</target>
      </trans-unit>
      <trans-unit id="label.previousMatchButton">
        <source xml:lang="en">Previous match</source>
        <target state="translated">이전 검색 결과</target>
      </trans-unit>
      <trans-unit id="placeholder.find">
        <source xml:lang="en">Find</source>
        <target state="translated">찾기</target>
      </trans-unit>
      <trans-unit id="title.matchesCountLimit">
        <source xml:lang="en">Your search returned a large number of results, only the first 999 matches will be highlighted.</source>
        <target state="translated">많은 수의 검색 결과가 반환되었습니다. 처음 999개의 일치 항목만 강조 표시됩니다.</target>
      </trans-unit>
    </body>
  </file>
  <file original="src/sql/workbench/contrib/profiler/browser/profilerResourceEditor" source-language="en" datatype="plaintext" target-language="ko">
    <body>
      <trans-unit id="profilerTextEditorAriaLabel">
        <source xml:lang="en">Profiler editor for event text. Readonly</source>
        <target state="translated">이벤트 텍스트의 Profiler 편집기. 읽기 전용</target>
      </trans-unit>
    </body>
  </file>
  <file original="src/sql/workbench/contrib/profiler/browser/profilerTableEditor" source-language="en" datatype="plaintext" target-language="ko">
    <body>
      <trans-unit id="ProfilerTableEditor.eventCount">
        <source xml:lang="en">Events: {0}</source>
        <target state="translated">이벤트: {0}</target>
      </trans-unit>
      <trans-unit id="ProfilerTableEditor.eventCountFiltered">
        <source xml:lang="en">Events (Filtered): {0}/{1}</source>
        <target state="translated">이벤트(필터링됨): {0}/{1}</target>
      </trans-unit>
      <trans-unit id="status.eventCount">
        <source xml:lang="en">Event Count</source>
        <target state="translated">이벤트 수</target>
      </trans-unit>
    </body>
  </file>
  <file original="src/sql/workbench/contrib/query/browser/actions" source-language="en" datatype="plaintext" target-language="ko">
    <body>
      <trans-unit id="chart">
        <source xml:lang="en">Chart</source>
        <target state="translated">차트</target>
      </trans-unit>
      <trans-unit id="copySelection">
        <source xml:lang="en">Copy</source>
        <target state="translated">복사</target>
      </trans-unit>
      <trans-unit id="copyWithHeaders">
        <source xml:lang="en">Copy With Headers</source>
        <target state="translated">복사(머리글 포함)</target>
      </trans-unit>
      <trans-unit id="jsonEncoding">
        <source xml:lang="en">Results encoding will not be saved when exporting to JSON, remember to save with desired encoding once file is created.</source>
        <target state="translated">JSON으로 내보낼 때 결과 인코딩이 저장되지 않습니다. 파일이 만들어지면 원하는 인코딩으로 저장해야 합니다.</target>
      </trans-unit>
      <trans-unit id="maximize">
        <source xml:lang="en">Maximize</source>
        <target state="translated">최대화</target>
      </trans-unit>
      <trans-unit id="restore">
        <source xml:lang="en">Restore</source>
        <target state="translated">복원</target>
      </trans-unit>
      <trans-unit id="saveAsCsv">
        <source xml:lang="en">Save As CSV</source>
        <target state="translated">CSV로 저장</target>
      </trans-unit>
      <trans-unit id="saveAsExcel">
        <source xml:lang="en">Save As Excel</source>
        <target state="translated">Excel로 저장</target>
      </trans-unit>
      <trans-unit id="saveAsJson">
        <source xml:lang="en">Save As JSON</source>
        <target state="translated">JSON으로 저장</target>
      </trans-unit>
      <trans-unit id="saveAsXml">
        <source xml:lang="en">Save As XML</source>
        <target state="translated">XML로 저장</target>
      </trans-unit>
      <trans-unit id="saveToFileNotSupported">
        <source xml:lang="en">Save to file is not supported by the backing data source</source>
        <target state="translated">백업 데이터 원본에서 파일로 저장하도록 지원하지 않습니다.</target>
      </trans-unit>
      <trans-unit id="selectAll">
        <source xml:lang="en">Select All</source>
        <target state="translated">모두 선택</target>
      </trans-unit>
      <trans-unit id="visualizer">
        <source xml:lang="en">Visualizer</source>
        <target state="translated">시각화 도우미</target>
      </trans-unit>
    </body>
  </file>
  <file original="src/sql/workbench/contrib/query/browser/flavorStatus" source-language="en" datatype="plaintext" target-language="ko">
    <body>
      <trans-unit id="alreadyConnected">
        <source xml:lang="en">A connection using engine {0} exists. To change please disconnect or change connection</source>
        <target state="translated">{0} 엔진을 사용하는 연결이 존재합니다. 변경하려면 연결을 끊거나 연결을 변경하세요.</target>
      </trans-unit>
      <trans-unit id="changeProvider">
        <source xml:lang="en">Change SQL language provider</source>
        <target state="translated">SQL 언어 공급자 변경</target>
      </trans-unit>
      <trans-unit id="changeSqlProvider">
        <source xml:lang="en">Change SQL Engine Provider</source>
        <target state="translated">SQL 엔진 공급자 변경</target>
      </trans-unit>
      <trans-unit id="chooseSqlLang">
        <source xml:lang="en">Choose SQL Language</source>
        <target state="translated">SQL 언어 선택</target>
      </trans-unit>
      <trans-unit id="noEditor">
        <source xml:lang="en">No text editor active at this time</source>
        <target state="translated">현재 활성 텍스트 편집기 없음</target>
      </trans-unit>
      <trans-unit id="pickSqlProvider">
        <source xml:lang="en">Select Language Provider</source>
        <target state="translated">언어 공급자 선택</target>
      </trans-unit>
      <trans-unit id="status.query.flavor">
        <source xml:lang="en">SQL Language Flavor</source>
        <target state="translated">SQL 언어 버전</target>
      </trans-unit>
    </body>
  </file>
  <file original="src/sql/workbench/contrib/query/browser/gridPanel" source-language="en" datatype="plaintext" target-language="ko">
    <body>
      <trans-unit id="resultsGrid">
        <source xml:lang="en">Results grid</source>
        <target state="translated">결과 표</target>
      </trans-unit>
      <trans-unit id="resultsGrid.maxRowCountExceeded">
        <source xml:lang="en">Max row count for filtering/sorting has been exceeded. To update it, navigate to User Settings and change the setting: 'queryEditor.results.inMemoryDataProcessingThreshold'</source>
        <target state="translated">필터링/정렬에 대한 최대 행 수가 초과되었습니다. 업데이트하려면 사용자 설정으로 이동하여 'queryEditor.results.inMemoryDataProcessingThreshold' 설정을 변경할 수 있습니다.</target>
      </trans-unit>
      <trans-unit id="xmlShowplan">
        <source xml:lang="en">XML Showplan</source>
        <target state="translated">XML 실행 계획</target>
      </trans-unit>
    </body>
  </file>
  <file original="src/sql/workbench/contrib/query/browser/keyboardQueryActions" source-language="en" datatype="plaintext" target-language="ko">
    <body>
      <trans-unit id="ToggleFocusBetweenQueryEditorAndResultsAction">
        <source xml:lang="en">Toggle Focus Between Query And Results</source>
        <target state="translated">쿼리와 결과 간 포커스 전환</target>
      </trans-unit>
      <trans-unit id="cancelQueryKeyboardAction">
        <source xml:lang="en">Cancel Query</source>
        <target state="translated">쿼리 취소</target>
      </trans-unit>
      <trans-unit id="copyQueryWithResultsKeyboardAction">
        <source xml:lang="en">Copy Query With Results</source>
        <target state="translated">결과와 함께 쿼리 복사</target>
      </trans-unit>
      <trans-unit id="focusOnCurrentQueryKeyboardAction">
        <source xml:lang="en">Focus on Current Query</source>
        <target state="translated">현재 쿼리에 포커스</target>
      </trans-unit>
      <trans-unit id="parseSyntaxLabel">
        <source xml:lang="en">Parse Query</source>
        <target state="translated">쿼리 구문 분석</target>
      </trans-unit>
      <trans-unit id="queryActions.notConnected">
        <source xml:lang="en">Please connect to a server</source>
        <target state="translated">서버에 연결하세요.</target>
      </trans-unit>
      <trans-unit id="queryActions.parseSyntaxFailure">
        <source xml:lang="en">Command failed: </source>
        <target state="translated">명령 실패: </target>
      </trans-unit>
      <trans-unit id="queryActions.parseSyntaxSuccess">
        <source xml:lang="en">Commands completed successfully</source>
        <target state="translated">명령을 완료했습니다.</target>
      </trans-unit>
      <trans-unit id="queryActions.queryResultsCopySuccess">
        <source xml:lang="en">Successfully copied query and results.</source>
        <target state="translated">쿼리 및 결과를 복사했습니다.</target>
      </trans-unit>
      <trans-unit id="queryShortcutNoEditor">
        <source xml:lang="en">Editor parameter is required for a shortcut to be executed</source>
        <target state="translated">바로 가기를 실행하려면 편집기 매개 변수가 필요합니다.</target>
      </trans-unit>
      <trans-unit id="refreshIntellisenseKeyboardAction">
        <source xml:lang="en">Refresh IntelliSense Cache</source>
        <target state="translated">IntelliSense 캐시 새로 고침</target>
      </trans-unit>
      <trans-unit id="runCurrentQueryKeyboardAction">
        <source xml:lang="en">Run Current Query</source>
        <target state="translated">현재 쿼리 실행</target>
      </trans-unit>
      <trans-unit id="runCurrentQueryWithActualPlanKeyboardAction">
        <source xml:lang="en">Run Current Query with Actual Plan</source>
        <target state="translated">실제 계획에 따라 현재 쿼리 실행</target>
      </trans-unit>
      <trans-unit id="runQueryKeyboardAction">
        <source xml:lang="en">Run Query</source>
        <target state="translated">쿼리 실행</target>
      </trans-unit>
      <trans-unit id="toggleQueryResultsKeyboardAction">
        <source xml:lang="en">Toggle Query Results</source>
        <target state="translated">쿼리 결과 전환</target>
      </trans-unit>
    </body>
  </file>
  <file original="src/sql/workbench/contrib/query/browser/messagePanel" source-language="en" datatype="plaintext" target-language="ko">
    <body>
      <trans-unit id="copy">
        <source xml:lang="en">Copy</source>
        <target state="translated">복사</target>
      </trans-unit>
      <trans-unit id="copyAll">
        <source xml:lang="en">Copy All</source>
        <target state="translated">모두 복사</target>
      </trans-unit>
      <trans-unit id="messagePanel">
        <source xml:lang="en">Message Panel</source>
        <target state="translated">메시지 패널</target>
      </trans-unit>
    </body>
  </file>
  <file original="src/sql/workbench/contrib/query/browser/query.contribution" source-language="en" datatype="plaintext" target-language="ko">
    <body>
      <trans-unit id="newQuery">
        <source xml:lang="en">New Query</source>
        <target state="translated">새 쿼리</target>
      </trans-unit>
      <trans-unit id="queryEditor.chart.defaultChartType">
        <source xml:lang="en">The default chart type to use when opening Chart Viewer from a Query Results</source>
        <target state="translated">쿼리 결과에서 차트 뷰어를 열 때 사용할 기본 차트 유형</target>
      </trans-unit>
      <trans-unit id="queryEditor.inMemoryDataProcessingThreshold">
        <source xml:lang="en">Controls the max number of rows allowed to do filtering and sorting in memory. If the number is exceeded, sorting and filtering will be disabled. Warning: Increasing this may impact performance.</source>
        <target state="translated">메모리에서 필터링 및 정렬할 수 있는 최대 행 수를 제어합니다. 숫자를 초과하는 경우 정렬과 필터링이 비활성화됩니다. 경고: 이 항목을 늘리면 성능에 영향을 미칠 수 있습니다.</target>
      </trans-unit>
      <trans-unit id="queryEditor.messages.showBatchTime">
        <source xml:lang="en">Should execution time be shown for individual batches</source>
        <target state="translated">개별 일괄 처리에 대한 실행 시간 표시 여부</target>
      </trans-unit>
      <trans-unit id="queryEditor.messages.wordwrap">
        <source xml:lang="en">Word wrap messages</source>
        <target state="translated">메시지 자동 줄 바꿈</target>
      </trans-unit>
      <trans-unit id="queryEditor.promptToSaveGeneratedFiles">
        <source xml:lang="en">Prompt to save generated SQL files</source>
        <target state="translated">생성된 SQL 파일 저장 여부 확인</target>
      </trans-unit>
      <trans-unit id="queryEditor.results.copyIncludeHeaders">
        <source xml:lang="en">Configuration options for copying results from the Results View</source>
        <target state="translated">결과 뷰에서 결과를 복사하기 위한 구성 옵션</target>
      </trans-unit>
      <trans-unit id="queryEditor.results.copyRemoveNewLine">
        <source xml:lang="en">Configuration options for copying multi-line results from the Results View</source>
        <target state="translated">결과 뷰에서 여러 줄 결과를 복사하기 위한 구성 옵션</target>
      </trans-unit>
      <trans-unit id="queryEditor.results.openAfterSave">
        <source xml:lang="en">Whether to open the file in Azure Data Studio after the result is saved.</source>
        <target state="translated">결과를 저장한 후 Azure Data Studio의 파일을 열지 여부입니다.</target>
      </trans-unit>
      <trans-unit id="queryEditor.results.saveAsCsv.delimiter">
        <source xml:lang="en">The custom delimiter to use between values when saving as CSV</source>
        <target state="translated">CSV로 저장할 때 값 사이에 사용할 사용자 지정 구분 기호</target>
      </trans-unit>
      <trans-unit id="queryEditor.results.saveAsCsv.encoding">
        <source xml:lang="en">File encoding used when saving results as CSV</source>
        <target state="translated">결과를 CSV로 저장할 때 사용되는 파일 인코딩</target>
      </trans-unit>
      <trans-unit id="queryEditor.results.saveAsCsv.includeHeaders">
        <source xml:lang="en">When true, column headers are included when saving results as CSV</source>
        <target state="translated">true이면 결과를 CSV로 저장할 때 열 머리글이 포함됩니다.</target>
      </trans-unit>
      <trans-unit id="queryEditor.results.saveAsCsv.lineSeperator">
        <source xml:lang="en">Character(s) used for seperating rows when saving results as CSV</source>
        <target state="translated">결과를 CSV로 저장할 때 행을 분리하는 데 사용하는 문자</target>
      </trans-unit>
      <trans-unit id="queryEditor.results.saveAsCsv.textIdentifier">
        <source xml:lang="en">Character used for enclosing text fields when saving results as CSV</source>
        <target state="translated">결과를 CSV로 저장할 때 텍스트 필드를 묶는 데 사용하는 문자</target>
      </trans-unit>
      <trans-unit id="queryEditor.results.saveAsXml.encoding">
        <source xml:lang="en">File encoding used when saving results as XML</source>
        <target state="translated">결과를 XML로 저장할 때 사용되는 파일 인코딩</target>
      </trans-unit>
      <trans-unit id="queryEditor.results.saveAsXml.formatted">
        <source xml:lang="en">When true, XML output will be formatted when saving results as XML</source>
        <target state="translated">true이면 결과를 XML로 저장할 때 XML 출력에 형식이 지정됩니다.</target>
      </trans-unit>
      <trans-unit id="queryEditor.results.streaming">
        <source xml:lang="en">Enable results streaming; contains few minor visual issues</source>
        <target state="translated">결과 스트리밍을 사용하도록 설정합니다. 몇 가지 사소한 시각적 문제가 있습니다.</target>
      </trans-unit>
      <trans-unit id="queryEditor.showConnectionInfoInTitle">
        <source xml:lang="en">Controls whether to show the connection info for a tab in the title.</source>
        <target state="translated">제목에 있는 탭에 연결 정보를 표시할지 여부를 제어합니다.</target>
      </trans-unit>
      <trans-unit id="queryEditor.tabColorMode">
        <source xml:lang="en">Controls how to color tabs based on the server group of their active connection</source>
        <target state="translated">활성 연결의 서버 그룹을 기준으로 탭 색상 지정 방법을 제어합니다.</target>
      </trans-unit>
      <trans-unit id="queryEditor.tabColorMode.border">
        <source xml:lang="en">The top border of each editor tab will be colored to match the relevant server group</source>
        <target state="translated">각 편집기 탭의 상단 테두리는 관련 서버 그룹과 일치하도록 칠해집니다.</target>
      </trans-unit>
      <trans-unit id="queryEditor.tabColorMode.fill">
        <source xml:lang="en">Each editor tab's background color will match the relevant server group</source>
        <target state="translated">각 편집기 탭의 배경색이 관련 서버 그룹과 일치합니다.</target>
      </trans-unit>
      <trans-unit id="queryEditor.tabColorMode.off">
        <source xml:lang="en">Tab coloring will be disabled</source>
        <target state="translated">탭 색 지정이 사용하지 않도록 설정됩니다.</target>
      </trans-unit>
      <trans-unit id="queryEditorConfigurationTitle">
        <source xml:lang="en">Query Editor</source>
        <target state="translated">쿼리 편집기</target>
      </trans-unit>
      <trans-unit id="queryResultsEditor.name">
        <source xml:lang="en">Query Results</source>
        <target state="translated">쿼리 결과</target>
      </trans-unit>
      <trans-unit id="queryShortcutDescription">
        <source xml:lang="en">Set keybinding workbench.action.query.shortcut{0} to run the shortcut text as a procedure call or query execution. Any selected text in the query editor will be passed as a parameter at the end of your query, or you can reference it with {arg}</source>
        <target state="translated">keybinding workbench.action.query.shortcut{0}를 설정하여 프로시저 호출 또는 쿼리 실행으로 바로 가기 텍스트를 실행합니다. 쿼리 편집기에서 선택한 모든 텍스트는 쿼리 끝에 매개 변수로 전달되거나 {arg}로 참조할 수 있습니다.</target>
      </trans-unit>
    </body>
  </file>
  <file original="src/sql/workbench/contrib/query/browser/queryActions" source-language="en" datatype="plaintext" target-language="ko">
    <body>
      <trans-unit id="actualQueryPlan">
        <source xml:lang="en">Actual</source>
        <target state="translated">실제</target>
      </trans-unit>
      <trans-unit id="cancelQueryLabel">
        <source xml:lang="en">Cancel</source>
        <target state="translated">취소</target>
      </trans-unit>
      <trans-unit id="changeConnectionDatabaseLabel">
        <source xml:lang="en">Change Connection</source>
        <target state="translated">연결 변경</target>
      </trans-unit>
      <trans-unit id="changeDatabase.failed">
        <source xml:lang="en">Failed to change database</source>
        <target state="translated">데이터베이스를 변경하지 못함</target>
      </trans-unit>
      <trans-unit id="changeDatabase.failedWithError">
        <source xml:lang="en">Failed to change database: {0}</source>
        <target state="translated">데이터베이스 {0}을(를) 변경하지 못함</target>
      </trans-unit>
      <trans-unit id="connectDatabaseLabel">
        <source xml:lang="en">Connect</source>
        <target state="translated">연결</target>
      </trans-unit>
      <trans-unit id="disablesqlcmdLabel">
        <source xml:lang="en">Disable SQLCMD</source>
        <target state="translated">SQLCMD 사용 안 함</target>
      </trans-unit>
      <trans-unit id="disconnectDatabaseLabel">
        <source xml:lang="en">Disconnect</source>
        <target state="translated">연결 끊기</target>
      </trans-unit>
      <trans-unit id="enablesqlcmdLabel">
        <source xml:lang="en">Enable SQLCMD</source>
        <target state="translated">SQLCMD 사용</target>
      </trans-unit>
      <trans-unit id="estimatedQueryPlan">
        <source xml:lang="en">Explain</source>
        <target state="translated">설명</target>
      </trans-unit>
      <trans-unit id="newQueryTask.newQuery">
        <source xml:lang="en">New Query</source>
        <target state="translated">새 쿼리</target>
      </trans-unit>
      <trans-unit id="queryEditor.exportSqlAsNotebook">
        <source xml:lang="en">Export as Notebook</source>
        <target state="translated">Notebook으로 내보내기</target>
      </trans-unit>
      <trans-unit id="runQueryLabel">
        <source xml:lang="en">Run</source>
        <target state="translated">실행</target>
      </trans-unit>
      <trans-unit id="selectDatabase">
        <source xml:lang="en">Select Database</source>
        <target state="translated">데이터베이스 선택</target>
      </trans-unit>
    </body>
  </file>
  <file original="src/sql/workbench/contrib/query/browser/queryEditor" source-language="en" datatype="plaintext" target-language="ko">
    <body>
      <trans-unit id="queryEditor.name">
        <source xml:lang="en">Query Editor</source>
        <target state="translated">쿼리 편집기</target>
      </trans-unit>
    </body>
  </file>
  <file original="src/sql/workbench/contrib/query/browser/queryResultsView" source-language="en" datatype="plaintext" target-language="ko">
    <body>
      <trans-unit id="messagesTabTitle">
        <source xml:lang="en">Messages</source>
        <target state="translated">메시지</target>
      </trans-unit>
      <trans-unit id="queryResults.queryEditorCrashError">
        <source xml:lang="en">The query editor ran into an issue and has stopped working. Please save and reopen it.</source>
<<<<<<< HEAD
        <target state="new">The query editor ran into an issue and has stopped working. Please save and reopen it.</target>
=======
        <target state="translated">쿼리 편집기에 문제가 발생하여 작동이 중지되었습니다. 저장하고 다시 여세요.</target>
>>>>>>> 4ba192a5
      </trans-unit>
      <trans-unit id="resultsTabTitle">
        <source xml:lang="en">Results</source>
        <target state="translated">결과</target>
      </trans-unit>
    </body>
  </file>
  <file original="src/sql/workbench/contrib/query/browser/statusBarItems" source-language="en" datatype="plaintext" target-language="ko">
    <body>
      <trans-unit id="query.status.executing">
        <source xml:lang="en">Executing query...</source>
        <target state="translated">쿼리를 실행하는 중...</target>
      </trans-unit>
      <trans-unit id="rowCount">
        <source xml:lang="en">{0} rows</source>
        <target state="translated">{0}개의 행</target>
      </trans-unit>
      <trans-unit id="status.query.rowCount">
        <source xml:lang="en">Row Count</source>
        <target state="translated">행 개수</target>
      </trans-unit>
      <trans-unit id="status.query.selection-summary">
        <source xml:lang="en">Selection Summary</source>
        <target state="translated">선택 요약</target>
      </trans-unit>
      <trans-unit id="status.query.status">
        <source xml:lang="en">Execution Status</source>
        <target state="translated">실행 상태</target>
      </trans-unit>
      <trans-unit id="status.query.summaryText">
        <source xml:lang="en">Average: {0}  Count: {1}  Sum: {2}</source>
        <target state="translated">평균: {0} 개수: {1} 합계: {2}</target>
      </trans-unit>
      <trans-unit id="status.query.timeElapsed">
        <source xml:lang="en">Time Elapsed</source>
        <target state="translated">경과 시간</target>
      </trans-unit>
    </body>
  </file>
  <file original="src/sql/workbench/contrib/query/common/resultsGrid.contribution" source-language="en" datatype="plaintext" target-language="ko">
    <body>
      <trans-unit id="autoSizeColumns">
        <source xml:lang="en">Auto size the columns width on inital results. Could have performance problems with large number of columns or large cells</source>
        <target state="translated">초기 결과의 열 너비를 자동으로 조정합니다. 열 개수가 많거나 셀이 크면 성능 문제가 발생할 수 있습니다.</target>
      </trans-unit>
      <trans-unit id="cellPadding">
        <source xml:lang="en">Controls the cell padding in pixels</source>
        <target state="translated">셀 안쪽 여백(픽셀)을 제어합니다.</target>
      </trans-unit>
      <trans-unit id="fontFamily">
        <source xml:lang="en">Controls the font family.</source>
        <target state="translated">글꼴 패밀리를 제어합니다.</target>
      </trans-unit>
      <trans-unit id="fontSize">
        <source xml:lang="en">Controls the font size in pixels.</source>
        <target state="translated">글꼴 크기(픽셀)를 제어합니다.</target>
      </trans-unit>
      <trans-unit id="fontWeight">
        <source xml:lang="en">Controls the font weight.</source>
        <target state="translated">글꼴 두께를 제어합니다.</target>
      </trans-unit>
      <trans-unit id="letterSpacing">
        <source xml:lang="en">Controls the letter spacing in pixels.</source>
        <target state="translated">문자 간격(픽셀)을 제어합니다.</target>
      </trans-unit>
      <trans-unit id="maxColumnWidth">
        <source xml:lang="en">The maximum width in pixels for auto-sized columns</source>
        <target state="translated">자동으로 크기가 조정되는 열의 최대 너비(픽셀)</target>
      </trans-unit>
      <trans-unit id="resultsGridConfigurationTitle">
        <source xml:lang="en">Results Grid and Messages</source>
        <target state="translated">결과 표 및 메시지</target>
      </trans-unit>
      <trans-unit id="rowHeight">
        <source xml:lang="en">Controls the row height in pixels</source>
        <target state="translated">행 높이(픽셀)를 제어합니다.</target>
      </trans-unit>
    </body>
  </file>
  <file original="src/sql/workbench/contrib/queryHistory/browser/queryHistoryActions" source-language="en" datatype="plaintext" target-language="ko">
    <body>
      <trans-unit id="queryHistory.clearLabel">
        <source xml:lang="en">Clear All History</source>
        <target state="translated">모든 기록 지우기</target>
      </trans-unit>
      <trans-unit id="queryHistory.delete">
        <source xml:lang="en">Delete</source>
        <target state="translated">삭제</target>
      </trans-unit>
      <trans-unit id="queryHistory.disableCapture">
        <source xml:lang="en">Pause Query History Capture</source>
        <target state="translated">쿼리 기록 캡처 일시 중지</target>
      </trans-unit>
      <trans-unit id="queryHistory.enableCapture">
        <source xml:lang="en">Start Query History Capture</source>
        <target state="translated">쿼리 기록 캡처 시작</target>
      </trans-unit>
      <trans-unit id="queryHistory.openQuery">
        <source xml:lang="en">Open Query</source>
        <target state="translated">쿼리 열기</target>
      </trans-unit>
      <trans-unit id="queryHistory.runQuery">
        <source xml:lang="en">Run Query</source>
        <target state="translated">쿼리 실행</target>
      </trans-unit>
      <trans-unit id="queryHistory.toggleCaptureLabel">
        <source xml:lang="en">Toggle Query History capture</source>
        <target state="translated">쿼리 기록 캡처 전환</target>
      </trans-unit>
      <trans-unit id="toggleQueryHistory">
        <source xml:lang="en">Toggle Query History</source>
        <target state="translated">쿼리 기록 전환</target>
      </trans-unit>
    </body>
  </file>
  <file original="src/sql/workbench/contrib/queryHistory/browser/queryHistoryRenderer" source-language="en" datatype="plaintext" target-language="ko">
    <body>
      <trans-unit id="failed">
        <source xml:lang="en">failed</source>
        <target state="translated">실패</target>
      </trans-unit>
      <trans-unit id="succeeded">
        <source xml:lang="en">succeeded</source>
        <target state="translated">성공</target>
      </trans-unit>
    </body>
  </file>
  <file original="src/sql/workbench/contrib/queryHistory/browser/queryHistoryView" source-language="en" datatype="plaintext" target-language="ko">
    <body>
      <trans-unit id="noQueriesMessage">
        <source xml:lang="en">No queries to display.</source>
        <target state="translated">표시할 쿼리가 없습니다.</target>
      </trans-unit>
      <trans-unit id="queryHistory.regTreeAriaLabel">
        <source xml:lang="en">Query History</source>
        <note>QueryHistory</note>
        <target state="translated">쿼리 기록</target>
      </trans-unit>
    </body>
  </file>
  <file original="src/sql/workbench/contrib/queryHistory/electron-browser/queryHistory" source-language="en" datatype="plaintext" target-language="ko">
    <body>
      <trans-unit id="miViewQueryHistory">
        <source xml:lang="en">&amp;&amp;Query History</source>
        <note>&amp;&amp; denotes a mnemonic</note>
        <target state="translated">쿼리 기록(&amp;Q)</target>
      </trans-unit>
      <trans-unit id="queryHistory">
        <source xml:lang="en">Query History</source>
        <target state="translated">쿼리 기록</target>
      </trans-unit>
      <trans-unit id="queryHistory.clearLabel">
        <source xml:lang="en">Clear All History</source>
        <target state="translated">모든 기록 지우기</target>
      </trans-unit>
      <trans-unit id="queryHistory.disableCapture">
        <source xml:lang="en">Pause Query History Capture</source>
        <target state="translated">쿼리 기록 캡처 일시 중지</target>
      </trans-unit>
      <trans-unit id="queryHistory.enableCapture">
        <source xml:lang="en">Start Query History Capture</source>
        <target state="translated">쿼리 기록 캡처 시작</target>
      </trans-unit>
      <trans-unit id="queryHistoryCaptureEnabled">
        <source xml:lang="en">Whether Query History capture is enabled. If false queries executed will not be captured.</source>
        <target state="translated">쿼리 기록 캡처가 사용하도록 설정되어 있는지 여부입니다. false이면 실행된 쿼리가 캡처되지 않습니다.</target>
      </trans-unit>
      <trans-unit id="queryHistoryConfigurationTitle">
        <source xml:lang="en">QueryHistory</source>
        <target state="translated">QueryHistory</target>
      </trans-unit>
      <trans-unit id="viewCategory">
        <source xml:lang="en">View</source>
        <target state="translated">보기</target>
      </trans-unit>
    </body>
  </file>
  <file original="src/sql/workbench/contrib/queryPlan/browser/queryPlan" source-language="en" datatype="plaintext" target-language="ko">
    <body>
      <trans-unit id="queryPlanTitle">
        <source xml:lang="en">Query Plan</source>
        <target state="translated">쿼리 계획</target>
      </trans-unit>
    </body>
  </file>
  <file original="src/sql/workbench/contrib/queryPlan/browser/queryPlanEditor" source-language="en" datatype="plaintext" target-language="ko">
    <body>
      <trans-unit id="queryPlanEditor">
        <source xml:lang="en">Query Plan Editor</source>
        <target state="translated">쿼리 플랜 편집기</target>
      </trans-unit>
    </body>
  </file>
  <file original="src/sql/workbench/contrib/queryPlan/browser/topOperations" source-language="en" datatype="plaintext" target-language="ko">
    <body>
      <trans-unit id="topOperations.actualExecutions">
        <source xml:lang="en">Actual Executions</source>
        <target state="translated">실제 실행 수</target>
      </trans-unit>
      <trans-unit id="topOperations.actualRebinds">
        <source xml:lang="en">Actual Rebinds</source>
        <target state="translated">실제 다시 바인딩 횟수</target>
      </trans-unit>
      <trans-unit id="topOperations.actualRewinds">
        <source xml:lang="en">Actual Rewinds</source>
        <target state="translated">실제 되감기 횟수</target>
      </trans-unit>
      <trans-unit id="topOperations.actualRows">
        <source xml:lang="en">Actual Rows</source>
        <target state="translated">실제 행 수</target>
      </trans-unit>
      <trans-unit id="topOperations.estCPUCost">
        <source xml:lang="en">Est CPU Cost</source>
        <target state="translated">예상 CPU 비용</target>
      </trans-unit>
      <trans-unit id="topOperations.estCost">
        <source xml:lang="en">Est Cost</source>
        <target state="translated">예상 비용</target>
      </trans-unit>
      <trans-unit id="topOperations.estIOCost">
        <source xml:lang="en">Est IO Cost</source>
        <target state="translated">예상 입출력 비용</target>
      </trans-unit>
      <trans-unit id="topOperations.estRebinds">
        <source xml:lang="en">Est Rebinds</source>
        <target state="translated">예상 다시 바인딩 횟수</target>
      </trans-unit>
      <trans-unit id="topOperations.estRewinds">
        <source xml:lang="en">Est Rewinds</source>
        <target state="translated">예상 되감기 횟수</target>
      </trans-unit>
      <trans-unit id="topOperations.estRows">
        <source xml:lang="en">Est Rows</source>
        <target state="translated">예상 행 수</target>
      </trans-unit>
      <trans-unit id="topOperations.estSubtreeCost">
        <source xml:lang="en">Est Subtree Cost</source>
        <target state="translated">예상 하위 트리 비용</target>
      </trans-unit>
      <trans-unit id="topOperations.object">
        <source xml:lang="en">Object</source>
        <target state="translated">개체</target>
      </trans-unit>
      <trans-unit id="topOperations.operation">
        <source xml:lang="en">Operation</source>
        <target state="translated">작업</target>
      </trans-unit>
      <trans-unit id="topOperations.parallel">
        <source xml:lang="en">Parallel</source>
        <target state="translated">병렬</target>
      </trans-unit>
      <trans-unit id="topOperations.partitioned">
        <source xml:lang="en">Partitioned</source>
        <target state="translated">분할됨</target>
      </trans-unit>
      <trans-unit id="topOperationsTitle">
        <source xml:lang="en">Top Operations</source>
        <target state="translated">상위 작업</target>
      </trans-unit>
    </body>
  </file>
  <file original="src/sql/workbench/contrib/resourceDeployment/browser/resourceDeployment.contribution" source-language="en" datatype="plaintext" target-language="ko">
    <body>
      <trans-unit id="deployment.title">
        <source xml:lang="en">New Deployment...</source>
        <target state="translated">새 배포...</target>
      </trans-unit>
    </body>
  </file>
  <file original="src/sql/workbench/contrib/resourceViewer/browser/resourceViewer.contribution" source-language="en" datatype="plaintext" target-language="ko">
    <body>
      <trans-unit id="resourceViewer">
        <source xml:lang="en">Resource Viewer</source>
        <target state="translated">리소스 뷰어</target>
      </trans-unit>
    </body>
  </file>
  <file original="src/sql/workbench/contrib/resourceViewer/browser/resourceViewerActions" source-language="en" datatype="plaintext" target-language="ko">
    <body>
      <trans-unit id="resourceViewer.refresh">
        <source xml:lang="en">Refresh</source>
        <target state="translated">새로 고침</target>
      </trans-unit>
    </body>
  </file>
  <file original="src/sql/workbench/contrib/resourceViewer/browser/resourceViewerTable" source-language="en" datatype="plaintext" target-language="ko">
    <body>
      <trans-unit id="resourceViewerTable.commandError">
        <source xml:lang="en">Error executing command '{0}' : {1}</source>
        <target state="translated">'{0}' 명령을 실행하는 동안 오류 발생: {1}</target>
      </trans-unit>
      <trans-unit id="resourceViewerTable.openError">
        <source xml:lang="en">Error opening link : {0}</source>
        <target state="translated">링크를 여는 동안 오류 발생: {0}</target>
      </trans-unit>
    </body>
  </file>
  <file original="src/sql/workbench/contrib/resourceViewer/browser/resourceViewerView" source-language="en" datatype="plaintext" target-language="ko">
    <body>
      <trans-unit id="resourceViewer.ariaLabel">
        <source xml:lang="en">Resource Viewer Tree</source>
        <target state="translated">리소스 뷰어 트리</target>
      </trans-unit>
    </body>
  </file>
  <file original="src/sql/workbench/contrib/resourceViewer/common/resourceViewerViewExtensionPoint" source-language="en" datatype="plaintext" target-language="ko">
    <body>
      <trans-unit id="extension.contributes.resourceView.resource.icon">
        <source xml:lang="en">Path to the resource icon.</source>
        <target state="translated">리소스 아이콘의 경로입니다.</target>
      </trans-unit>
      <trans-unit id="extension.contributes.resourceView.resource.id">
        <source xml:lang="en">Identifier of the resource.</source>
        <target state="translated">리소스 식별자입니다.</target>
      </trans-unit>
      <trans-unit id="extension.contributes.resourceView.resource.name">
        <source xml:lang="en">The human-readable name of the view. Will be shown</source>
        <target state="translated">사용자가 읽을 수 있는 뷰 이름입니다. 표시됩니다.</target>
      </trans-unit>
      <trans-unit id="extension.contributes.resourceViewResources">
        <source xml:lang="en">Contributes resource to the resource view</source>
        <target state="translated">리소스 뷰에 리소스 제공</target>
      </trans-unit>
      <trans-unit id="optstring">
        <source xml:lang="en">property `{0}` can be omitted or must be of type `string`</source>
        <target state="translated">속성 '{0}'은(는) 생략할 수 있으며 'string' 형식이어야 합니다.</target>
      </trans-unit>
      <trans-unit id="requirestring">
        <source xml:lang="en">property `{0}` is mandatory and must be of type `string`</source>
        <target state="translated">속성 '{0}'은(는) 필수이며 'string' 형식이어야 합니다.</target>
      </trans-unit>
    </body>
  </file>
  <file original="src/sql/workbench/contrib/restore/browser/restore.contribution" source-language="en" datatype="plaintext" target-language="ko">
    <body>
      <trans-unit id="backup">
        <source xml:lang="en">Restore</source>
        <target state="translated">복원</target>
      </trans-unit>
      <trans-unit id="restore">
        <source xml:lang="en">Restore</source>
        <target state="translated">복원</target>
      </trans-unit>
    </body>
  </file>
  <file original="src/sql/workbench/contrib/restore/browser/restoreActions" source-language="en" datatype="plaintext" target-language="ko">
    <body>
      <trans-unit id="restore.commandNotSupported">
        <source xml:lang="en">Restore command is not supported for Azure SQL databases.</source>
        <target state="translated">Azure SQL Database에 대해 복원 명령이 지원되지 않습니다.</target>
      </trans-unit>
      <trans-unit id="restore.commandNotSupportedOutsideContext">
        <source xml:lang="en">Restore command is not supported outside of a server context. Please select a server or database and try again.</source>
        <target state="translated">복원 명령은 서버 컨텍스트 외부에서 지원되지 않습니다. 서버 또는 데이터베이스를 선택하고 다시 시도하세요.</target>
      </trans-unit>
      <trans-unit id="restore.isPreviewFeature">
        <source xml:lang="en">You must enable preview features in order to use restore</source>
        <target state="translated">복원을 사용하려면 미리 보기 기능을 사용하도록 설정해야 합니다.</target>
      </trans-unit>
      <trans-unit id="restoreAction.restore">
        <source xml:lang="en">Restore</source>
        <target state="translated">복원</target>
      </trans-unit>
    </body>
  </file>
  <file original="src/sql/workbench/contrib/scripting/browser/scripting.contribution" source-language="en" datatype="plaintext" target-language="ko">
    <body>
      <trans-unit id="editData">
        <source xml:lang="en">Edit Data</source>
        <target state="translated">데이터 편집</target>
      </trans-unit>
      <trans-unit id="refreshNode">
        <source xml:lang="en">Refresh</source>
        <target state="translated">새로 고침</target>
      </trans-unit>
      <trans-unit id="scriptAlter">
        <source xml:lang="en">Script as Alter</source>
        <target state="translated">Alter로 스크립트</target>
      </trans-unit>
      <trans-unit id="scriptAsAlter">
        <source xml:lang="en">Script as Alter</source>
        <target state="translated">Alter로 스크립트</target>
      </trans-unit>
      <trans-unit id="scriptAsCreate">
        <source xml:lang="en">Script as Create</source>
        <target state="translated">Create로 스크립트</target>
      </trans-unit>
      <trans-unit id="scriptAsDelete">
        <source xml:lang="en">Script as Drop</source>
        <target state="translated">Drop으로 스크립트</target>
      </trans-unit>
      <trans-unit id="scriptAsExecute">
        <source xml:lang="en">Script as Execute</source>
        <target state="translated">Execute로 스크립트</target>
      </trans-unit>
      <trans-unit id="scriptAsSelect">
        <source xml:lang="en">Select Top 1000</source>
        <target state="translated">상위 1,000개 선택</target>
      </trans-unit>
      <trans-unit id="scriptCreate">
        <source xml:lang="en">Script as Create</source>
        <target state="translated">Create로 스크립트</target>
      </trans-unit>
      <trans-unit id="scriptDelete">
        <source xml:lang="en">Script as Drop</source>
        <target state="translated">Drop으로 스크립트</target>
      </trans-unit>
      <trans-unit id="scriptExecute">
        <source xml:lang="en">Script as Execute</source>
        <target state="translated">Execute로 스크립트</target>
      </trans-unit>
      <trans-unit id="scriptKustoSelect">
        <source xml:lang="en">Take 10</source>
        <target state="translated">Take 10</target>
      </trans-unit>
      <trans-unit id="scriptSelect">
        <source xml:lang="en">Select Top 1000</source>
        <target state="translated">상위 1,000개 선택</target>
      </trans-unit>
    </body>
  </file>
  <file original="src/sql/workbench/contrib/scripting/browser/scriptingActions" source-language="en" datatype="plaintext" target-language="ko">
    <body>
      <trans-unit id="refreshError">
        <source xml:lang="en">An error occurred refreshing node '{0}': {1}</source>
        <target state="translated">'{0}' 노드를 새로 고치는 동안 오류가 발생했습니다. {1}</target>
      </trans-unit>
    </body>
  </file>
  <file original="src/sql/workbench/contrib/tableDesigner/browser/actions" source-language="en" datatype="plaintext" target-language="ko">
    <body>
      <trans-unit id="tableDesigner.saveTableChanges">
        <source xml:lang="en">Save Changes</source>
        <target state="translated">변경 내용 저장</target>
      </trans-unit>
    </body>
  </file>
  <file original="src/sql/workbench/contrib/tasks/browser/tasks.contribution" source-language="en" datatype="plaintext" target-language="ko">
    <body>
      <trans-unit id="inProgressTasksChangesBadge">
        <source xml:lang="en">{0} in progress tasks</source>
        <target state="translated">진행 중인 작업 {0}개</target>
      </trans-unit>
      <trans-unit id="miViewTasks">
        <source xml:lang="en">&amp;&amp;Tasks</source>
        <note>&amp;&amp; denotes a mnemonic</note>
        <target state="translated">작업(&amp;T)</target>
      </trans-unit>
      <trans-unit id="tasks">
        <source xml:lang="en">Tasks</source>
        <target state="translated">작업</target>
      </trans-unit>
      <trans-unit id="viewCategory">
        <source xml:lang="en">View</source>
        <target state="translated">보기</target>
      </trans-unit>
    </body>
  </file>
  <file original="src/sql/workbench/contrib/tasks/browser/tasksActions" source-language="en" datatype="plaintext" target-language="ko">
    <body>
      <trans-unit id="toggleTasks">
        <source xml:lang="en">Toggle Tasks</source>
        <target state="translated">작업 토글</target>
      </trans-unit>
    </body>
  </file>
  <file original="src/sql/workbench/contrib/tasks/browser/tasksRenderer" source-language="en" datatype="plaintext" target-language="ko">
    <body>
      <trans-unit id="canceled">
        <source xml:lang="en">canceled</source>
        <target state="translated">취소됨</target>
      </trans-unit>
      <trans-unit id="canceling">
        <source xml:lang="en">canceling</source>
        <target state="translated">취소 중</target>
      </trans-unit>
      <trans-unit id="failed">
        <source xml:lang="en">failed</source>
        <target state="translated">실패</target>
      </trans-unit>
      <trans-unit id="inProgress">
        <source xml:lang="en">in progress</source>
        <target state="translated">진행 중</target>
      </trans-unit>
      <trans-unit id="notStarted">
        <source xml:lang="en">not started</source>
        <target state="translated">시작되지 않음</target>
      </trans-unit>
      <trans-unit id="succeeded">
        <source xml:lang="en">succeeded</source>
        <target state="translated">성공</target>
      </trans-unit>
    </body>
  </file>
  <file original="src/sql/workbench/contrib/tasks/browser/tasksView" source-language="en" datatype="plaintext" target-language="ko">
    <body>
      <trans-unit id="noTaskMessage">
        <source xml:lang="en">No task history to display.</source>
        <target state="translated">표시할 작업 기록이 없습니다.</target>
      </trans-unit>
      <trans-unit id="taskError">
        <source xml:lang="en">Task error</source>
        <target state="translated">작업 오류</target>
      </trans-unit>
      <trans-unit id="taskHistory.regTreeAriaLabel">
        <source xml:lang="en">Task history</source>
        <note>TaskHistory</note>
        <target state="translated">작업 기록</target>
      </trans-unit>
    </body>
  </file>
  <file original="src/sql/workbench/contrib/tasks/common/tasksAction" source-language="en" datatype="plaintext" target-language="ko">
    <body>
      <trans-unit id="cancelTask.cancel">
        <source xml:lang="en">Cancel</source>
        <target state="translated">취소</target>
      </trans-unit>
      <trans-unit id="errorMsgFromCancelTask">
        <source xml:lang="en">The task failed to cancel.</source>
        <target state="translated">작업을 취소하지 못했습니다.</target>
      </trans-unit>
      <trans-unit id="taskAction.script">
        <source xml:lang="en">Script</source>
        <target state="translated">스크립트</target>
      </trans-unit>
    </body>
  </file>
  <file original="src/sql/workbench/contrib/views/browser/treeView" source-language="en" datatype="plaintext" target-language="ko">
    <body>
      <trans-unit id="collapseAll">
        <source xml:lang="en">Collapse All</source>
        <target state="translated">모두 축소</target>
      </trans-unit>
      <trans-unit id="command-error">
        <source xml:lang="en">Error running command {1}: {0}. This is likely caused by the extension that contributes {1}.</source>
        <target state="translated">오류 실행 명령 {1}: {0}. 이는 {1}을(를) 제공하는 확장으로 인해 발생할 수 있습니다.</target>
      </trans-unit>
      <trans-unit id="no-dataprovider">
        <source xml:lang="en">There is no data provider registered that can provide view data.</source>
        <target state="translated">보기 데이터를 제공할 수 있는 등록된 데이터 공급자가 없습니다.</target>
      </trans-unit>
      <trans-unit id="refresh">
        <source xml:lang="en">Refresh</source>
        <target state="translated">새로 고침</target>
      </trans-unit>
    </body>
  </file>
  <file original="src/sql/workbench/contrib/webview/browser/webViewDialog" source-language="en" datatype="plaintext" target-language="ko">
    <body>
      <trans-unit id="webViewDialog.close">
        <source xml:lang="en">Close</source>
        <target state="translated">닫기</target>
      </trans-unit>
      <trans-unit id="webViewDialog.ok">
        <source xml:lang="en">OK</source>
        <target state="translated">확인</target>
      </trans-unit>
    </body>
  </file>
  <file original="src/sql/workbench/contrib/welcome/gettingStarted/browser/abstractEnablePreviewFeatures" source-language="en" datatype="plaintext" target-language="ko">
    <body>
      <trans-unit id="enablePreviewFeatures.never">
        <source xml:lang="en">No, don't show again</source>
        <target state="translated">아니요, 다시 표시 안 함</target>
      </trans-unit>
      <trans-unit id="enablePreviewFeatures.no">
        <source xml:lang="en">No</source>
        <target state="translated">아니요</target>
      </trans-unit>
      <trans-unit id="enablePreviewFeatures.notice">
        <source xml:lang="en">Preview features enhance your experience in Azure Data Studio by giving you full access to new features and improvements. You can learn more about preview features [here]({0}). Would you like to enable preview features?</source>
        <target state="translated">미리 보기 기능을 사용하면 새로운 기능 및 개선 사항에 대한 모든 권한을 제공함으로써 Azure Data Studio에서 환경이 개선됩니다. [여기]({0})에서 미리 보기 기능에 관해 자세히 알아볼 수 있습니다. 미리 보기 기능을 사용하시겠습니까?</target>
      </trans-unit>
      <trans-unit id="enablePreviewFeatures.yes">
        <source xml:lang="en">Yes (recommended)</source>
        <target state="translated">예(추천)</target>
      </trans-unit>
    </body>
  </file>
  <file original="src/sql/workbench/contrib/welcome/page/browser/az_data_welcome_page" source-language="en" datatype="plaintext" target-language="ko">
    <body>
      <trans-unit id="welcomePage.createConnection">
        <source xml:lang="en">Create a connection</source>
        <target state="translated">연결 만들기</target>
      </trans-unit>
      <trans-unit id="welcomePage.createConnectionBody">
        <source xml:lang="en">Connect to a database instance through the connection dialog.</source>
        <target state="translated">연결 대화 상자를 통해 데이터베이스 인스턴스에 연결합니다.</target>
      </trans-unit>
      <trans-unit id="welcomePage.createNotebook">
        <source xml:lang="en">Create a notebook</source>
        <target state="translated">Notebook 만들기</target>
      </trans-unit>
      <trans-unit id="welcomePage.createNotebookBody">
        <source xml:lang="en">Build a new notebook using a native notebook editor.</source>
        <target state="translated">네이티브 Notebook 편집기를 사용하여 새 Notebook을 빌드합니다.</target>
      </trans-unit>
      <trans-unit id="welcomePage.deployServer">
        <source xml:lang="en">Deploy a server</source>
        <target state="translated">서버 배포</target>
      </trans-unit>
      <trans-unit id="welcomePage.deployServerBody">
        <source xml:lang="en">Create a new instance of a relational data service on the platform of your choice.</source>
        <target state="translated">선택한 플랫폼에서 관계형 데이터 서비스의 새 인스턴스를 만듭니다.</target>
      </trans-unit>
      <trans-unit id="welcomePage.documentation">
        <source xml:lang="en">Documentation</source>
        <target state="translated">설명서</target>
      </trans-unit>
      <trans-unit id="welcomePage.documentationBody">
        <source xml:lang="en">Visit the documentation center for quickstarts, how-to guides, and references for PowerShell, APIs, etc.</source>
        <target state="translated">PowerShell, API 등의 빠른 시작, 방법 가이드, 참조 자료를 보려면 설명서 센터를 방문합니다.</target>
      </trans-unit>
      <trans-unit id="welcomePage.extensions">
        <source xml:lang="en">Extensions</source>
        <target state="translated">확장</target>
      </trans-unit>
      <trans-unit id="welcomePage.gettingStarted">
        <source xml:lang="en">Getting Started</source>
        <target state="translated">시작</target>
      </trans-unit>
      <trans-unit id="welcomePage.gettingStartedBody">
        <source xml:lang="en">Discover the capabilities offered by Azure Data Studio and learn how to make the most of them.</source>
        <target state="translated">Azure Data Studio에서 제공하는 기능을 검색하고 기능을 최대한 활용하는 방법을 알아봅니다.</target>
      </trans-unit>
      <trans-unit id="welcomePage.history">
        <source xml:lang="en">History</source>
        <target state="translated">기록</target>
      </trans-unit>
      <trans-unit id="welcomePage.learnMore">
        <source xml:lang="en">Learn more </source>
        <target state="translated">자세한 정보 </target>
      </trans-unit>
      <trans-unit id="welcomePage.location">
        <source xml:lang="en">Location</source>
        <target state="translated">위치</target>
      </trans-unit>
      <trans-unit id="welcomePage.moreRecent">
        <source xml:lang="en">Show more</source>
        <target state="translated">자세히 표시</target>
      </trans-unit>
      <trans-unit id="welcomePage.name">
        <source xml:lang="en">Name</source>
        <target state="translated">이름</target>
      </trans-unit>
      <trans-unit id="welcomePage.preview">
        <source xml:lang="en">Preview</source>
        <target state="translated">미리 보기</target>
      </trans-unit>
      <trans-unit id="welcomePage.previewBody">
        <source xml:lang="en">This feature page is in preview. Preview features introduce new functionalities that are on track to becoming a permanent part the product. They are stable, but need additional accessibility improvements. We welcome your early feedback while they are under development.</source>
        <target state="translated">이 기능 페이지는 미리 보기로 제공됩니다. 미리 보기 기능은 제품에 영구적으로 포함될 예정인 새로운 기능을 도입합니다. 이와 같은 기능은 안정적이지만 접근성 측면에서 추가적인 개선이 필요합니다. 해당 기능이 개발되는 동안 초기 피드백을 주시면 감사하겠습니다.</target>
      </trans-unit>
      <trans-unit id="welcomePage.resources">
        <source xml:lang="en">Resources</source>
        <target state="translated">리소스</target>
      </trans-unit>
      <trans-unit id="welcomePage.runQuery">
        <source xml:lang="en">Run a query</source>
        <target state="translated">쿼리 실행</target>
      </trans-unit>
      <trans-unit id="welcomePage.runQueryBody">
        <source xml:lang="en">Interact with data through a query editor.</source>
        <target state="translated">쿼리 편집기를 통해 데이터와 상호 작용합니다.</target>
      </trans-unit>
      <trans-unit id="welcomePage.showAll">
        <source xml:lang="en">Show All</source>
        <target state="translated">모두 표시</target>
      </trans-unit>
      <trans-unit id="welcomePage.showOnStartup">
        <source xml:lang="en">Show welcome page on startup</source>
        <target state="translated">시작 시 시작 페이지 표시</target>
      </trans-unit>
      <trans-unit id="welcomePage.usefuLinks">
        <source xml:lang="en">Useful Links</source>
        <target state="translated">유용한 링크</target>
      </trans-unit>
      <trans-unit id="welcomePage.videoDescriptionIntroduction">
        <source xml:lang="en">Introduction to Azure Data Studio Notebooks | Data Exposed</source>
        <target state="translated">Azure Data Studio Notebook 소개 | 데이터 공개됨</target>
      </trans-unit>
      <trans-unit id="welcomePage.videoDescriptionOverview">
        <source xml:lang="en">Overview of Azure Data Studio</source>
        <target state="translated">Azure Data Studio 개요</target>
      </trans-unit>
      <trans-unit id="welcomePage.videos">
        <source xml:lang="en">Videos</source>
        <target state="translated">비디오</target>
      </trans-unit>
    </body>
  </file>
  <file original="src/sql/workbench/contrib/welcome/page/browser/gettingStartedTour" source-language="en" datatype="plaintext" target-language="ko">
    <body>
      <trans-unit id="GuidedTour.addExtensions">
        <source xml:lang="en">Extend the functionality of Azure Data Studio by installing extensions developed by us/Microsoft as well as the third-party community (you!).</source>
        <target state="translated">Microsoft 및 타사 커뮤니티에서 개발한 확장을 설치하여 Azure Data Studio 기능을 확장합니다.</target>
      </trans-unit>
      <trans-unit id="GuidedTour.connections">
        <source xml:lang="en">Connections</source>
        <target state="translated">연결</target>
      </trans-unit>
      <trans-unit id="GuidedTour.discoverWelcomePage">
        <source xml:lang="en">Discover top features, recently opened files, and recommended extensions on the Welcome page. For more information on how to get started in Azure Data Studio, check out our videos and documentation.</source>
        <target state="translated">시작 페이지에서 주요 기능, 최근에 연 파일 및 추천 확장을 검색합니다. Azure Data Studio를 시작하는 방법에 관한 자세한 내용은 비디오 및 설명서를 확인하세요.</target>
      </trans-unit>
      <trans-unit id="GuidedTour.extensions">
        <source xml:lang="en">Extensions</source>
        <target state="translated">확장</target>
      </trans-unit>
      <trans-unit id="GuidedTour.finish">
        <source xml:lang="en">Finish</source>
        <target state="translated">마침</target>
      </trans-unit>
      <trans-unit id="GuidedTour.five">
        <source xml:lang="en">5</source>
        <target state="translated">5</target>
      </trans-unit>
      <trans-unit id="GuidedTour.four">
        <source xml:lang="en">4</source>
        <target state="translated">4</target>
      </trans-unit>
      <trans-unit id="GuidedTour.gettingStartedNotebooks">
        <source xml:lang="en">Get started creating your own notebook or collection of notebooks in a single place.</source>
        <target state="translated">한 곳에서 사용자 Notebook 또는 Notebook 컬렉션을 만드는 작업을 시작합니다.</target>
      </trans-unit>
      <trans-unit id="GuidedTour.makeConnections">
        <source xml:lang="en">Connect, query, and manage your connections from SQL Server, Azure, and more.</source>
        <target state="translated">SQL Server, Azure 등에서 연결을 연결, 쿼리 및 관리합니다.</target>
      </trans-unit>
      <trans-unit id="GuidedTour.makeConnesetSettings">
        <source xml:lang="en">Customize Azure Data Studio based on your preferences. You can configure Settings like autosave and tab size, personalize your Keyboard Shortcuts, and switch to a Color Theme of your liking.</source>
        <target state="translated">기본 설정에 따라 Azure Data Studio를 사용자 지정합니다. 자동 저장 및 탭 크기 같은 설정을 구성하고, 바로 가기 키를 개인 설정하고, 원하는 색 테마로 전환할 수 있습니다.</target>
      </trans-unit>
      <trans-unit id="GuidedTour.next">
        <source xml:lang="en">Next</source>
        <target state="translated">다음</target>
      </trans-unit>
      <trans-unit id="GuidedTour.notebooks">
        <source xml:lang="en">Notebooks</source>
        <target state="translated">Notebook</target>
      </trans-unit>
      <trans-unit id="GuidedTour.one">
        <source xml:lang="en">1</source>
        <target state="translated">1</target>
      </trans-unit>
      <trans-unit id="GuidedTour.readMore">
        <source xml:lang="en">Read more</source>
        <target state="translated">자세한 정보</target>
      </trans-unit>
      <trans-unit id="GuidedTour.settings">
        <source xml:lang="en">Settings</source>
        <target state="translated">설정</target>
      </trans-unit>
      <trans-unit id="GuidedTour.three">
        <source xml:lang="en">3</source>
        <target state="translated">3</target>
      </trans-unit>
      <trans-unit id="GuidedTour.two">
        <source xml:lang="en">2</source>
        <target state="translated">2</target>
      </trans-unit>
      <trans-unit id="GuidedTour.welcomePage">
        <source xml:lang="en">Welcome Page</source>
        <target state="translated">시작 페이지</target>
      </trans-unit>
      <trans-unit id="guidedTour">
        <source xml:lang="en">User Welcome Tour</source>
        <target state="translated">사용자 시작 둘러보기</target>
      </trans-unit>
      <trans-unit id="help">
        <source xml:lang="en">Help</source>
        <target state="translated">도움말</target>
      </trans-unit>
      <trans-unit id="hideGuidedTour">
        <source xml:lang="en">Hide Welcome Tour</source>
        <target state="translated">시작 둘러보기 숨기기</target>
      </trans-unit>
    </body>
  </file>
  <file original="src/sql/workbench/contrib/welcome/page/browser/welcomePage" source-language="en" datatype="plaintext" target-language="ko">
    <body>
      <trans-unit id="WelcomePage.TakeATour">
        <source xml:lang="en">Would you like to take a quick tour of Azure Data Studio?</source>
        <target state="translated">Azure Data Studio를 빠르게 둘러보시겠습니까?</target>
      </trans-unit>
      <trans-unit id="WelcomePage.welcome">
        <source xml:lang="en">Welcome!</source>
        <target state="translated">환영합니다!</target>
      </trans-unit>
      <trans-unit id="closeTourBar">
        <source xml:lang="en">Close quick tour bar</source>
        <target state="translated">빠른 둘러보기 표시줄 닫기</target>
      </trans-unit>
      <trans-unit id="details">
        <source xml:lang="en">Details</source>
        <target state="translated">세부 정보</target>
      </trans-unit>
      <trans-unit id="ok">
        <source xml:lang="en">OK</source>
        <target state="translated">확인</target>
      </trans-unit>
      <trans-unit id="welcome.title">
        <source xml:lang="en">Welcome</source>
        <target state="translated">시작</target>
      </trans-unit>
      <trans-unit id="welcomePage">
        <source xml:lang="en">Welcome</source>
        <target state="translated">시작</target>
      </trans-unit>
      <trans-unit id="welcomePage.PostgreSQL">
        <source xml:lang="en">PostgreSQL</source>
        <target state="translated">PostgreSQL</target>
      </trans-unit>
      <trans-unit id="welcomePage.PostgreSQLDescription">
        <source xml:lang="en">Connect, query, and manage Postgres databases with Azure Data Studio</source>
        <target state="translated">Azure Data Studio를 사용하여 Postgres 데이터베이스 연결, 쿼리 및 관리</target>
      </trans-unit>
      <trans-unit id="welcomePage.adminPack">
        <source xml:lang="en">SQL Admin Pack</source>
        <target state="translated">SQL 관리 팩</target>
      </trans-unit>
      <trans-unit id="welcomePage.adminPackDescription">
        <source xml:lang="en">Admin Pack for SQL Server is a collection of popular database administration extensions to help you manage SQL Server</source>
        <target state="translated">SQL Server 관리 팩은 SQL Server를 관리하는 데 도움이 되는 인기 있는 데이터베이스 관리 확장 컬렉션입니다.</target>
      </trans-unit>
      <trans-unit id="welcomePage.background">
        <source xml:lang="en">Background color for the Welcome page.</source>
        <target state="translated">시작 페이지 배경색입니다.</target>
      </trans-unit>
      <trans-unit id="welcomePage.dataVirtualization">
        <source xml:lang="en">Data Virtualization</source>
        <target state="translated">데이터 가상화</target>
      </trans-unit>
      <trans-unit id="welcomePage.dataVirtualizationDescription">
        <source xml:lang="en">Virtualize data with SQL Server 2019 and create external tables using interactive wizards</source>
        <target state="translated">SQL Server 2019로 데이터를 가상화하고 대화형 마법사를 사용하여 외부 테이블 만들기</target>
      </trans-unit>
      <trans-unit id="welcomePage.deployServer">
        <source xml:lang="en">Deploy a server</source>
        <target state="translated">서버 배포</target>
      </trans-unit>
      <trans-unit id="welcomePage.extensionPackAlreadyInstalled">
        <source xml:lang="en">Support for {0} is already installed.</source>
        <target state="translated">{0}에 대한 지원이 이미 설치되어 있습니다.</target>
      </trans-unit>
      <trans-unit id="welcomePage.extensionPackNotFound">
        <source xml:lang="en">Support for {0} with id {1} could not be found.</source>
        <target state="translated">ID가 {1}인 {0}에 대한 지원을 찾을 수 없습니다.</target>
      </trans-unit>
      <trans-unit id="welcomePage.install">
        <source xml:lang="en">Install</source>
        <target state="translated">설치</target>
      </trans-unit>
      <trans-unit id="welcomePage.installExtensionPack">
        <source xml:lang="en">Install additional support for {0}</source>
        <target state="translated">{0}에 대한 추가 지원 설치</target>
      </trans-unit>
      <trans-unit id="welcomePage.installKeymap">
        <source xml:lang="en">Install {0} keymap</source>
        <target state="translated">{0} 키맵 설치</target>
      </trans-unit>
      <trans-unit id="welcomePage.installed">
        <source xml:lang="en">Installed</source>
        <target state="translated">설치됨</target>
      </trans-unit>
      <trans-unit id="welcomePage.installedExtensionPack">
        <source xml:lang="en">{0} support is already installed</source>
        <target state="translated">{0} 지원이 이미 설치되어 있습니다.</target>
      </trans-unit>
      <trans-unit id="welcomePage.installedKeymap">
        <source xml:lang="en">{0} keymap is already installed</source>
        <target state="translated">{0} 키맵이 이미 설치되어 있습니다.</target>
      </trans-unit>
      <trans-unit id="welcomePage.installingExtensionPack">
        <source xml:lang="en">Installing additional support for {0}...</source>
        <target state="translated">{0}에 대한 추가 지원을 설치하는 중...</target>
      </trans-unit>
      <trans-unit id="welcomePage.new">
        <source xml:lang="en">New</source>
        <target state="translated">새로 만들기</target>
      </trans-unit>
      <trans-unit id="welcomePage.newConnection">
        <source xml:lang="en">New connection</source>
        <target state="translated">새 연결</target>
      </trans-unit>
      <trans-unit id="welcomePage.newNotebook">
        <source xml:lang="en">New notebook</source>
        <target state="translated">새 Notebook</target>
      </trans-unit>
      <trans-unit id="welcomePage.newQuery">
        <source xml:lang="en">New query</source>
        <target state="translated">새 쿼리</target>
      </trans-unit>
      <trans-unit id="welcomePage.open">
        <source xml:lang="en">Open…</source>
        <target state="translated">열기...</target>
      </trans-unit>
      <trans-unit id="welcomePage.openFile">
        <source xml:lang="en">Open file…</source>
        <target state="translated">파일 열기...</target>
      </trans-unit>
      <trans-unit id="welcomePage.openFolder">
        <source xml:lang="en">Open folder…</source>
        <target state="translated">폴더 열기...</target>
      </trans-unit>
      <trans-unit id="welcomePage.openFolderWithPath">
        <source xml:lang="en">Open folder {0} with path {1}</source>
        <target state="translated">경로가 {1}인 {0} 폴더 열기</target>
      </trans-unit>
      <trans-unit id="welcomePage.powershell">
        <source xml:lang="en">Powershell</source>
        <target state="translated">PowerShell</target>
      </trans-unit>
      <trans-unit id="welcomePage.powershellDescription">
        <source xml:lang="en">Write and execute PowerShell scripts using Azure Data Studio's rich query editor</source>
        <target state="translated">Azure Data Studio에 제공되는 다양한 기능의 쿼리 편집기를 사용하여 PowerShell 스크립트 작성 및 실행</target>
      </trans-unit>
      <trans-unit id="welcomePage.showAdminPack">
        <source xml:lang="en">SQL Admin Pack</source>
        <target state="translated">SQL 관리 팩</target>
      </trans-unit>
      <trans-unit id="welcomePage.sqlServerAgent">
        <source xml:lang="en">SQL Server Agent</source>
        <target state="translated">SQL Server 에이전트</target>
      </trans-unit>
      <trans-unit id="welcomePage.sqlServerDacpac">
        <source xml:lang="en">SQL Server Dacpac</source>
        <target state="translated">SQL Server Dacpac</target>
      </trans-unit>
      <trans-unit id="welcomePage.sqlServerImport">
        <source xml:lang="en">SQL Server Import</source>
        <target state="translated">SQL Server 가져오기</target>
      </trans-unit>
      <trans-unit id="welcomePage.sqlServerProfiler">
        <source xml:lang="en">SQL Server Profiler</source>
        <target state="translated">SQL Server 프로파일러</target>
      </trans-unit>
      <trans-unit id="welcomePage.startTour">
        <source xml:lang="en">Start Tour</source>
        <target state="translated">둘러보기 시작</target>
      </trans-unit>
      <trans-unit id="welcomePage.willReloadAfterInstallingExtensionPack">
        <source xml:lang="en">The window will reload after installing additional support for {0}.</source>
        <target state="translated">{0}에 대한 추가 지원을 설치한 후 창이 다시 로드됩니다.</target>
      </trans-unit>
    </body>
  </file>
  <file original="src/sql/workbench/contrib/welcome2/page/browser/az_data_welcome_page" source-language="en" datatype="plaintext" target-language="ko">
    <body>
      <trans-unit id="welcomePage.azdata">
        <source xml:lang="en">Azure Data Studio</source>
        <target state="translated">Azure Data Studio</target>
      </trans-unit>
      <trans-unit id="welcomePage.azdataBlog">
        <source xml:lang="en">Discover what's new in the latest release</source>
        <target state="translated">최신 릴리스의 새로운 기능 알아보기</target>
      </trans-unit>
      <trans-unit id="welcomePage.azdataBlogDescription">
        <source xml:lang="en">New monthly blog posts each month showcasing our new features</source>
        <target state="translated">매월 새로운 기능을 보여주는 새로운 월간 블로그 게시물</target>
      </trans-unit>
      <trans-unit id="welcomePage.colorTheme">
        <source xml:lang="en">Color theme</source>
        <target state="translated">색 테마</target>
      </trans-unit>
      <trans-unit id="welcomePage.colorThemeDescription">
        <source xml:lang="en">Make the editor and your code look the way you love</source>
        <target state="translated">편집기 및 코드를 원하는 방식으로 표시</target>
      </trans-unit>
      <trans-unit id="welcomePage.customize">
        <source xml:lang="en">Customize</source>
        <target state="translated">사용자 지정</target>
      </trans-unit>
      <trans-unit id="welcomePage.deploy">
        <source xml:lang="en">Deploy</source>
        <target state="translated">배포</target>
      </trans-unit>
      <trans-unit id="welcomePage.extensionDescription">
        <source xml:lang="en">Download extensions that you need, including the SQL Server Admin pack and more</source>
        <target state="translated">SQL Server 관리자 팩 등을 포함하여 필요한 확장 다운로드</target>
      </trans-unit>
      <trans-unit id="welcomePage.extensions">
        <source xml:lang="en">Extensions</source>
        <target state="translated">확장</target>
      </trans-unit>
      <trans-unit id="welcomePage.followTwitter">
        <source xml:lang="en">Follow us on Twitter</source>
        <target state="translated">Twitter에서 팔로우</target>
      </trans-unit>
      <trans-unit id="welcomePage.followTwitterDescription">
        <source xml:lang="en">Keep up to date with how the community is using Azure Data Studio and to talk directly with the engineers.</source>
        <target state="translated">커뮤니티가 Azure Data Studio를 사용하는 방식과 엔지니어와 직접 대화하는 방법을 최신 상태로 유지하세요.</target>
      </trans-unit>
      <trans-unit id="welcomePage.gettingStarted">
        <source xml:lang="en">Getting started</source>
        <target state="translated">시작</target>
      </trans-unit>
      <trans-unit id="welcomePage.gitHubRepository">
        <source xml:lang="en">GitHub repository</source>
        <target state="translated">GitHub 리포지토리</target>
      </trans-unit>
      <trans-unit id="welcomePage.help">
        <source xml:lang="en">Help</source>
        <target state="translated">도움말</target>
      </trans-unit>
      <trans-unit id="welcomePage.keyboardShortcut">
        <source xml:lang="en">Keyboard Shortcuts</source>
        <target state="translated">바로 가기 키</target>
      </trans-unit>
      <trans-unit id="welcomePage.keyboardShortcutDescription">
        <source xml:lang="en">Find your favorite commands and customize them</source>
        <target state="translated">즐겨 찾는 명령을 찾아 사용자 지정</target>
      </trans-unit>
      <trans-unit id="welcomePage.learn">
        <source xml:lang="en">Learn</source>
        <target state="translated">학습</target>
      </trans-unit>
      <trans-unit id="welcomePage.moreRecent">
        <source xml:lang="en">More...</source>
        <target state="translated">자세히...</target>
      </trans-unit>
      <trans-unit id="welcomePage.newConnection">
        <source xml:lang="en">New connection</source>
        <target state="translated">새 연결</target>
      </trans-unit>
      <trans-unit id="welcomePage.newDeployment">
        <source xml:lang="en">New Deployment…</source>
        <target state="translated">새 배포...</target>
      </trans-unit>
      <trans-unit id="welcomePage.newNotebook">
        <source xml:lang="en">New notebook</source>
        <target state="translated">새 Notebook</target>
      </trans-unit>
      <trans-unit id="welcomePage.newQuery">
        <source xml:lang="en">New query</source>
        <target state="translated">새 쿼리</target>
      </trans-unit>
      <trans-unit id="welcomePage.noRecentFolders">
        <source xml:lang="en">No recent folders</source>
        <target state="translated">최근 폴더 없음</target>
      </trans-unit>
      <trans-unit id="welcomePage.openFileLinuxPC">
        <source xml:lang="en">Open file</source>
        <target state="translated">파일 열기</target>
      </trans-unit>
      <trans-unit id="welcomePage.openFileMac">
        <source xml:lang="en">Open file</source>
        <target state="translated">파일 열기</target>
      </trans-unit>
      <trans-unit id="welcomePage.productDocumentation">
        <source xml:lang="en">Documentation</source>
        <target state="translated">설명서</target>
      </trans-unit>
      <trans-unit id="welcomePage.recent">
        <source xml:lang="en">Recent</source>
        <target state="translated">최근 항목</target>
      </trans-unit>
      <trans-unit id="welcomePage.releaseNotes">
        <source xml:lang="en">Release notes</source>
        <target state="translated">릴리스 정보</target>
      </trans-unit>
      <trans-unit id="welcomePage.reportIssue">
        <source xml:lang="en">Report issue or feature request</source>
        <target state="translated">문제 또는 기능 요청 보고</target>
      </trans-unit>
      <trans-unit id="welcomePage.showCommands">
        <source xml:lang="en">Find and run all commands</source>
        <target state="translated">모든 명령 찾기 및 실행</target>
      </trans-unit>
      <trans-unit id="welcomePage.showCommandsDescription">
        <source xml:lang="en">Rapidly access and search commands from the Command Palette ({0})</source>
        <target state="translated">명령 팔레트({0})에서 명령을 빠른 액세스 및 검색</target>
      </trans-unit>
      <trans-unit id="welcomePage.showOnStartup">
        <source xml:lang="en">Show welcome page on startup</source>
        <target state="translated">시작 시 시작 페이지 표시</target>
      </trans-unit>
      <trans-unit id="welcomePage.start">
        <source xml:lang="en">Start</source>
        <target state="translated">시작</target>
      </trans-unit>
    </body>
  </file>
  <file original="src/sql/workbench/services/accountManagement/browser/accountDialog" source-language="en" datatype="plaintext" target-language="ko">
    <body>
      <trans-unit id="accountDialog.addConnection">
        <source xml:lang="en">Add an account</source>
        <target state="translated">계정 추가</target>
      </trans-unit>
      <trans-unit id="accountDialog.close">
        <source xml:lang="en">Close</source>
        <target state="translated">닫기</target>
      </trans-unit>
      <trans-unit id="accountDialog.didNotPickAuthProvider">
        <source xml:lang="en">You didn't select any authentication provider. Please try again.</source>
        <target state="translated">인증 공급자를 선택하지 않았습니다. 다시 시도하세요.</target>
      </trans-unit>
      <trans-unit id="accountDialog.noAccountLabel">
        <source xml:lang="en">There is no linked account. Please add an account.</source>
        <target state="translated">연결된 계정이 없습니다. 계정을 추가하세요.</target>
      </trans-unit>
      <trans-unit id="accountDialog.noCloudsRegistered">
        <source xml:lang="en">You have no clouds enabled. Go to Settings -&gt; Search Azure Account Configuration -&gt; Enable at least one cloud</source>
        <target state="translated">클라우드를 사용할 수 없습니다. [설정] -&gt; [Azure 계정 구성 검색] -&gt; [하나 이상의 클라우드 사용]으로 이동합니다.</target>
      </trans-unit>
      <trans-unit id="accountExplorer.name">
        <source xml:lang="en">Accounts</source>
        <target state="translated">계정</target>
      </trans-unit>
      <trans-unit id="linkedAccounts">
        <source xml:lang="en">Linked accounts</source>
        <target state="translated">연결된 계정</target>
      </trans-unit>
    </body>
  </file>
  <file original="src/sql/workbench/services/accountManagement/browser/accountDialogController" source-language="en" datatype="plaintext" target-language="ko">
    <body>
      <trans-unit id="accountDialog.addAccountErrorTitle">
        <source xml:lang="en">Error adding account</source>
        <target state="translated">계정 추가 오류</target>
      </trans-unit>
    </body>
  </file>
  <file original="src/sql/workbench/services/accountManagement/browser/accountListRenderer" source-language="en" datatype="plaintext" target-language="ko">
    <body>
      <trans-unit id="refreshCredentials">
        <source xml:lang="en">You need to refresh the credentials for this account.</source>
        <target state="translated">이 계정의 자격 증명을 새로 고쳐야 합니다.</target>
      </trans-unit>
    </body>
  </file>
  <file original="src/sql/workbench/services/accountManagement/browser/accountManagementService" source-language="en" datatype="plaintext" target-language="ko">
    <body>
      <trans-unit id="accountManagementService.close">
        <source xml:lang="en">Close</source>
        <target state="translated">닫기</target>
      </trans-unit>
      <trans-unit id="loggingIn">
        <source xml:lang="en">Adding account...</source>
        <target state="translated">계정 추가...</target>
      </trans-unit>
      <trans-unit id="refreshFailed">
        <source xml:lang="en">Refresh account was canceled by the user</source>
        <target state="translated">사용자가 계정 새로 고침을 취소했습니다.</target>
      </trans-unit>
    </body>
  </file>
  <file original="src/sql/workbench/services/accountManagement/browser/accountPickerImpl" source-language="en" datatype="plaintext" target-language="ko">
    <body>
      <trans-unit id="azureAccount">
        <source xml:lang="en">Azure account</source>
        <target state="translated">Azure 계정</target>
      </trans-unit>
      <trans-unit id="azureTenant">
        <source xml:lang="en">Azure tenant</source>
        <target state="translated">Azure 테넌트</target>
      </trans-unit>
    </body>
  </file>
  <file original="src/sql/workbench/services/accountManagement/browser/autoOAuthDialog" source-language="en" datatype="plaintext" target-language="ko">
    <body>
      <trans-unit id="copyAndOpen">
        <source xml:lang="en">Copy &amp; Open</source>
        <target state="translated">복사 및 열기</target>
      </trans-unit>
      <trans-unit id="oauthDialog.cancel">
        <source xml:lang="en">Cancel</source>
        <target state="translated">취소</target>
      </trans-unit>
      <trans-unit id="userCode">
        <source xml:lang="en">User code</source>
        <target state="translated">사용자 코드</target>
      </trans-unit>
      <trans-unit id="website">
        <source xml:lang="en">Website</source>
        <target state="translated">웹 사이트</target>
      </trans-unit>
    </body>
  </file>
  <file original="src/sql/workbench/services/accountManagement/browser/autoOAuthDialogController" source-language="en" datatype="plaintext" target-language="ko">
    <body>
      <trans-unit id="oauthFlyoutIsAlreadyOpen">
        <source xml:lang="en">Cannot start auto OAuth. An auto OAuth is already in progress.</source>
        <target state="translated">자동 OAuth를 시작할 수 없습니다. 자동 OAuth가 이미 진행 중입니다.</target>
      </trans-unit>
    </body>
  </file>
  <file original="src/sql/workbench/services/admin/common/adminService" source-language="en" datatype="plaintext" target-language="ko">
    <body>
      <trans-unit id="adminService.noHandlerRegistered">
        <source xml:lang="en">No Handler Registered</source>
        <target state="translated">등록된 처리기 없음</target>
      </trans-unit>
      <trans-unit id="adminService.providerIdNotValidError">
        <source xml:lang="en">Connection is required in order to interact with adminservice</source>
        <target state="translated">adminservice와 상호 작용하려면 연결이 필요합니다.</target>
      </trans-unit>
    </body>
  </file>
  <file original="src/sql/workbench/services/assessment/common/assessmentService" source-language="en" datatype="plaintext" target-language="ko">
    <body>
      <trans-unit id="asmt.noHandlerRegistered">
        <source xml:lang="en">No Handler Registered</source>
        <target state="translated">등록된 처리기 없음</target>
      </trans-unit>
      <trans-unit id="asmt.providerIdNotValidError">
        <source xml:lang="en">Connection is required in order to interact with Assessment Service</source>
        <target state="translated">평가 서비스와 상호 작용하려면 연결이 필요합니다.</target>
      </trans-unit>
    </body>
  </file>
  <file original="src/sql/workbench/services/connection/browser/advancedPropertiesController" source-language="en" datatype="plaintext" target-language="ko">
    <body>
      <trans-unit id="advancedProperties.discard">
        <source xml:lang="en">Discard</source>
        <target state="translated">삭제</target>
      </trans-unit>
      <trans-unit id="connectionAdvancedProperties">
        <source xml:lang="en">Advanced Properties</source>
        <target state="translated">고급 속성</target>
      </trans-unit>
    </body>
  </file>
  <file original="src/sql/workbench/services/connection/browser/cmsConnectionWidget" source-language="en" datatype="plaintext" target-language="ko">
    <body>
      <trans-unit id="serverDescription">
        <source xml:lang="en">Server Description (optional)</source>
        <target state="translated">서버 설명(옵션)</target>
      </trans-unit>
    </body>
  </file>
  <file original="src/sql/workbench/services/connection/browser/connectionActions" source-language="en" datatype="plaintext" target-language="ko">
    <body>
      <trans-unit id="ClearRecentlyUsedLabel">
        <source xml:lang="en">Clear List</source>
        <target state="translated">목록 지우기</target>
      </trans-unit>
      <trans-unit id="ClearedRecentConnections">
        <source xml:lang="en">Recent connections list cleared</source>
        <target state="translated">최근 연결 목록을 삭제함</target>
      </trans-unit>
      <trans-unit id="clearRecentConnectionMessage">
        <source xml:lang="en">Are you sure you want to delete all the connections from the list?</source>
        <target state="translated">목록에서 모든 연결을 삭제하시겠습니까?</target>
      </trans-unit>
      <trans-unit id="connectionAction.GetCurrentConnectionString">
        <source xml:lang="en">Get Current Connection String</source>
        <target state="translated">현재 연결 문자열 가져오기</target>
      </trans-unit>
      <trans-unit id="connectionAction.connectionString">
        <source xml:lang="en">Connection string not available</source>
        <target state="translated">연결 문자열을 사용할 수 없음</target>
      </trans-unit>
      <trans-unit id="connectionAction.no">
        <source xml:lang="en">No</source>
        <target state="translated">아니요</target>
      </trans-unit>
      <trans-unit id="connectionAction.noConnection">
        <source xml:lang="en">No active connection available</source>
        <target state="translated">사용 가능한 활성 연결이 없음</target>
      </trans-unit>
      <trans-unit id="connectionAction.yes">
        <source xml:lang="en">Yes</source>
        <target state="translated">예</target>
      </trans-unit>
      <trans-unit id="connectionDialog.no">
        <source xml:lang="en">No</source>
        <target state="translated">아니요</target>
      </trans-unit>
      <trans-unit id="connectionDialog.yes">
        <source xml:lang="en">Yes</source>
        <target state="translated">예</target>
      </trans-unit>
      <trans-unit id="delete">
        <source xml:lang="en">Delete</source>
        <target state="translated">삭제</target>
      </trans-unit>
    </body>
  </file>
  <file original="src/sql/workbench/services/connection/browser/connectionBrowseTab" source-language="en" datatype="plaintext" target-language="ko">
    <body>
      <trans-unit id="connectionBrowserTree">
        <source xml:lang="en">Connection Browser Tree</source>
        <target state="translated">연결 브라우저 트리</target>
      </trans-unit>
      <trans-unit id="connectionDialog.ApplyingFilter">
        <source xml:lang="en">Applying filter</source>
        <target state="translated">필터 적용</target>
      </trans-unit>
      <trans-unit id="connectionDialog.FilterApplied">
        <source xml:lang="en">Filter applied</source>
        <target state="translated">필터가 적용됨</target>
      </trans-unit>
      <trans-unit id="connectionDialog.FilterInputTitle">
        <source xml:lang="en">Filter connections</source>
        <target state="translated">연결 필터링</target>
      </trans-unit>
      <trans-unit id="connectionDialog.FilterPlaceHolder">
        <source xml:lang="en">Type here to filter the list</source>
        <target state="translated">목록을 필터링하려면 여기에 입력하세요.</target>
      </trans-unit>
      <trans-unit id="connectionDialog.FilterRemoved">
        <source xml:lang="en">Filter removed</source>
        <target state="translated">필터가 제거됨</target>
      </trans-unit>
      <trans-unit id="connectionDialog.RemovingFilter">
        <source xml:lang="en">Removing filter</source>
        <target state="translated">필터 제거</target>
      </trans-unit>
      <trans-unit id="connectionDialog.browser">
        <source xml:lang="en">Browse</source>
        <target state="translated">찾아보기</target>
      </trans-unit>
      <trans-unit id="savedConnection">
        <source xml:lang="en">Saved Connections</source>
        <target state="translated">저장된 연결</target>
      </trans-unit>
      <trans-unit id="savedConnections">
        <source xml:lang="en">Saved Connections</source>
        <target state="translated">저장된 연결</target>
      </trans-unit>
    </body>
  </file>
  <file original="src/sql/workbench/services/connection/browser/connectionDialogService" source-language="en" datatype="plaintext" target-language="ko">
    <body>
      <trans-unit id="connectionError">
        <source xml:lang="en">Connection error</source>
        <target state="translated">연결 오류</target>
      </trans-unit>
      <trans-unit id="kerberosErrorStart">
        <source xml:lang="en">Connection failed due to Kerberos error.</source>
        <target state="translated">Kerberos 오류로 인해 연결이 실패했습니다.</target>
      </trans-unit>
      <trans-unit id="kerberosHelpLink">
        <source xml:lang="en">Help configuring Kerberos is available at {0}</source>
        <target state="translated">Kerberos 구성 도움말이 {0}에 있습니다.</target>
      </trans-unit>
      <trans-unit id="kerberosKinit">
        <source xml:lang="en">If you have previously connected you may need to re-run kinit.</source>
        <target state="translated">이전에 연결된 경우 kinit을 다시 실행해야 할 수 있습니다.</target>
      </trans-unit>
    </body>
  </file>
  <file original="src/sql/workbench/services/connection/browser/connectionDialogWidget" source-language="en" datatype="plaintext" target-language="ko">
    <body>
      <trans-unit id="connectType">
        <source xml:lang="en">Connection type</source>
        <target state="translated">연결 형식</target>
      </trans-unit>
      <trans-unit id="connecting">
        <source xml:lang="en">Connecting</source>
        <target state="translated">연결</target>
      </trans-unit>
      <trans-unit id="connection">
        <source xml:lang="en">Connection</source>
        <target state="translated">연결</target>
      </trans-unit>
      <trans-unit id="connectionDetailsTitle">
        <source xml:lang="en">Connection Details</source>
        <target state="translated">연결 세부 정보</target>
      </trans-unit>
      <trans-unit id="connectionDialog.cancel">
        <source xml:lang="en">Cancel</source>
        <target state="translated">취소</target>
      </trans-unit>
      <trans-unit id="connectionDialog.connect">
        <source xml:lang="en">Connect</source>
        <target state="translated">연결</target>
      </trans-unit>
      <trans-unit id="connectionDialog.recentConnections">
        <source xml:lang="en">Recent Connections</source>
        <target state="translated">최근 연결</target>
      </trans-unit>
      <trans-unit id="noRecentConnections">
        <source xml:lang="en">No recent connection</source>
        <target state="translated">최근 연결 없음</target>
      </trans-unit>
      <trans-unit id="recentConnectionTitle">
        <source xml:lang="en">Recent</source>
        <target state="translated">최근 항목</target>
      </trans-unit>
    </body>
  </file>
  <file original="src/sql/workbench/services/connection/browser/connectionManagementService" source-language="en" datatype="plaintext" target-language="ko">
    <body>
      <trans-unit id="cancelConnectionConfirmation">
        <source xml:lang="en">Are you sure you want to cancel this connection?</source>
        <target state="translated">이 연결을 취소하시겠습니까?</target>
      </trans-unit>
      <trans-unit id="connection.invalidConnectionResult">
        <source xml:lang="en">Connection result is invalid</source>
        <target state="translated">연결 결과가 잘못되었습니다.</target>
      </trans-unit>
      <trans-unit id="connection.neverShowUnsupportedVersionWarning">
        <source xml:lang="en">Don't show again</source>
        <target state="translated">다시 표시 안 함</target>
      </trans-unit>
      <trans-unit id="connection.noAzureAccount">
        <source xml:lang="en">Failed to get Azure account token for connection</source>
        <target state="translated">연결을 위한 Azure 계정 토큰을 가져오지 못함</target>
      </trans-unit>
      <trans-unit id="connection.refreshAzureTokenFailure">
        <source xml:lang="en">Failed to refresh Azure account token for connection</source>
        <target state="translated">연결을 위한 Azure 계정 토큰을 새로 고침하지 못함</target>
      </trans-unit>
      <trans-unit id="connection.unsupportedServerVersionWarning">
        <source xml:lang="en">The server version is not supported by Azure Data Studio, you may still connect to it but some features in Azure Data Studio might not work as expected.</source>
        <target state="translated">서버 버전은 Azure Data Studio에서 지원되지 않으므로 계속 연결할 수 있지만 Azure Data Studio의 일부 기능이 예상대로 작동하지 않을 수 있습니다.</target>
      </trans-unit>
      <trans-unit id="connectionManagementService.noProviderForUri">
        <source xml:lang="en">Could not find provider for uri: {0}</source>
        <target state="translated">{0} URI에 대한 공급자를 찾을 수 없습니다.</target>
      </trans-unit>
      <trans-unit id="connectionNotAcceptedError">
        <source xml:lang="en">Connection Not Accepted</source>
        <target state="translated">연결이 허용되지 않음</target>
      </trans-unit>
      <trans-unit id="connectionService.no">
        <source xml:lang="en">No</source>
        <target state="translated">아니요</target>
      </trans-unit>
      <trans-unit id="connectionService.yes">
        <source xml:lang="en">Yes</source>
        <target state="translated">예</target>
      </trans-unit>
    </body>
  </file>
  <file original="src/sql/workbench/services/connection/browser/connectionWidget" source-language="en" datatype="plaintext" target-language="ko">
    <body>
      <trans-unit id="addNewServerGroup">
        <source xml:lang="en">Add new group...</source>
        <target state="translated">새 그룹 추가...</target>
      </trans-unit>
      <trans-unit id="advanced">
        <source xml:lang="en">Advanced...</source>
        <target state="translated">고급...</target>
      </trans-unit>
      <trans-unit id="connection.azureAccountDropdownLabel">
        <source xml:lang="en">Account</source>
        <target state="translated">계정</target>
      </trans-unit>
      <trans-unit id="connection.azureTenantDropdownLabel">
        <source xml:lang="en">Azure AD tenant</source>
        <target state="translated">Azure AD 테넌트</target>
      </trans-unit>
      <trans-unit id="connectionName">
        <source xml:lang="en">Name (optional)</source>
        <target state="translated">이름(옵션)</target>
      </trans-unit>
      <trans-unit id="connectionWidget.AddAzureAccount">
        <source xml:lang="en">Add an account...</source>
        <target state="translated">계정 추가...</target>
      </trans-unit>
      <trans-unit id="connectionWidget.fieldWillBeTrimmed">
        <source xml:lang="en">{0} will be trimmed.</source>
        <target state="translated">{0}이(가) 잘립니다.</target>
      </trans-unit>
      <trans-unit id="connectionWidget.invalidAzureAccount">
        <source xml:lang="en">You must select an account</source>
        <target state="translated">계정을 선택해야 합니다.</target>
      </trans-unit>
      <trans-unit id="connectionWidget.missingRequireField">
        <source xml:lang="en">{0} is required.</source>
        <target state="translated">{0}이(가) 필요합니다.</target>
      </trans-unit>
      <trans-unit id="connectionWidget.refreshAzureCredentials">
        <source xml:lang="en">Refresh account credentials</source>
        <target state="translated">계정 자격 증명 새로 고침</target>
      </trans-unit>
      <trans-unit id="defaultDatabaseOption">
        <source xml:lang="en">&lt;Default&gt;</source>
        <target state="translated">&lt;기본값&gt;</target>
      </trans-unit>
      <trans-unit id="defaultServerGroup">
        <source xml:lang="en">&lt;Default&gt;</source>
        <target state="translated">&lt;기본값&gt;</target>
      </trans-unit>
      <trans-unit id="loadingDatabaseOption">
        <source xml:lang="en">Loading...</source>
        <target state="translated">로드 중...</target>
      </trans-unit>
      <trans-unit id="noneServerGroup">
        <source xml:lang="en">&lt;Do not save&gt;</source>
        <target state="translated">&lt;저장 안 함&gt;</target>
      </trans-unit>
      <trans-unit id="rememberPassword">
        <source xml:lang="en">Remember password</source>
        <target state="translated">암호 저장</target>
      </trans-unit>
      <trans-unit id="serverGroup">
        <source xml:lang="en">Server group</source>
        <target state="translated">서버 그룹</target>
      </trans-unit>
    </body>
  </file>
  <file original="src/sql/workbench/services/connection/browser/localizedConstants" source-language="en" datatype="plaintext" target-language="ko">
    <body>
      <trans-unit id="onDidConnectMessage">
        <source xml:lang="en">Connected to</source>
        <target state="translated">연결 대상</target>
      </trans-unit>
      <trans-unit id="onDidDisconnectMessage">
        <source xml:lang="en">Disconnected</source>
        <target state="translated">연결 끊김</target>
      </trans-unit>
      <trans-unit id="unsavedGroupLabel">
        <source xml:lang="en">Unsaved Connections</source>
        <target state="translated">저장되지 않은 연결</target>
      </trans-unit>
    </body>
  </file>
  <file original="src/sql/workbench/services/dashboard/browser/newDashboardTabDialogImpl" source-language="en" datatype="plaintext" target-language="ko">
    <body>
      <trans-unit id="newDashboardTab.cancel">
        <source xml:lang="en">Cancel</source>
        <target state="translated">취소</target>
      </trans-unit>
      <trans-unit id="newDashboardTab.ok">
        <source xml:lang="en">OK</source>
        <target state="translated">확인</target>
      </trans-unit>
      <trans-unit id="newDashboardTab.openDashboardExtensions">
        <source xml:lang="en">Open dashboard extensions</source>
        <target state="translated">대시보드 확장 열기</target>
      </trans-unit>
      <trans-unit id="newdashboardTabDialog.noExtensionLabel">
        <source xml:lang="en">No dashboard extensions are installed at this time. Go to Extension Manager to explore recommended extensions.</source>
        <target state="translated">현재 설치된 대시보드 확장이 없습니다. 확장 관리자로 가서 권장되는 확장을 살펴보세요.</target>
      </trans-unit>
    </body>
  </file>
  <file original="src/sql/workbench/services/dialog/browser/dialogPane" source-language="en" datatype="plaintext" target-language="ko">
    <body>
      <trans-unit id="wizardPageNumberDisplayText">
        <source xml:lang="en">Step {0}</source>
        <target state="translated">{0}단계</target>
      </trans-unit>
    </body>
  </file>
  <file original="src/sql/workbench/services/dialog/common/dialogTypes" source-language="en" datatype="plaintext" target-language="ko">
    <body>
      <trans-unit id="dialogModalCancelButtonLabel">
        <source xml:lang="en">Cancel</source>
        <target state="translated">취소</target>
      </trans-unit>
      <trans-unit id="dialogModalDoneButtonLabel">
        <source xml:lang="en">Done</source>
        <target state="translated">완료</target>
      </trans-unit>
    </body>
  </file>
  <file original="src/sql/workbench/services/editData/common/editQueryRunner" source-language="en" datatype="plaintext" target-language="ko">
    <body>
      <trans-unit id="query.initEditExecutionFailed">
        <source xml:lang="en">Initialize edit data session failed: </source>
        <target state="translated">편집 데이터 세션 초기화 실패: </target>
      </trans-unit>
    </body>
  </file>
  <file original="src/sql/workbench/services/errorMessage/browser/errorMessageDialog" source-language="en" datatype="plaintext" target-language="ko">
    <body>
      <trans-unit id="copyDetails">
        <source xml:lang="en">Copy details</source>
        <target state="translated">세부 정보 복사</target>
      </trans-unit>
      <trans-unit id="errorMessageDialog.action">
        <source xml:lang="en">Action</source>
        <target state="translated">작업</target>
      </trans-unit>
      <trans-unit id="errorMessageDialog.close">
        <source xml:lang="en">Close</source>
        <target state="translated">닫기</target>
      </trans-unit>
      <trans-unit id="errorMessageDialog.ok">
        <source xml:lang="en">OK</source>
        <target state="translated">확인</target>
      </trans-unit>
    </body>
  </file>
  <file original="src/sql/workbench/services/errorMessage/browser/errorMessageService" source-language="en" datatype="plaintext" target-language="ko">
    <body>
      <trans-unit id="error">
        <source xml:lang="en">Error</source>
        <target state="translated">오류</target>
      </trans-unit>
      <trans-unit id="ignore">
        <source xml:lang="en">Ignore</source>
        <target state="translated">무시</target>
      </trans-unit>
      <trans-unit id="info">
        <source xml:lang="en">Info</source>
        <target state="translated">정보</target>
      </trans-unit>
      <trans-unit id="warning">
        <source xml:lang="en">Warning</source>
        <target state="translated">경고</target>
      </trans-unit>
    </body>
  </file>
  <file original="src/sql/workbench/services/fileBrowser/browser/fileBrowserDialog" source-language="en" datatype="plaintext" target-language="ko">
    <body>
      <trans-unit id="fileBrowser.discard">
        <source xml:lang="en">Discard</source>
        <target state="translated">삭제</target>
      </trans-unit>
      <trans-unit id="fileBrowser.ok">
        <source xml:lang="en">OK</source>
        <target state="translated">확인</target>
      </trans-unit>
      <trans-unit id="fileFilter">
        <source xml:lang="en">Files of type</source>
        <target state="translated">파일 형식</target>
      </trans-unit>
      <trans-unit id="filebrowser.filepath">
        <source xml:lang="en">Selected path</source>
        <target state="translated">선택한 경로</target>
      </trans-unit>
    </body>
  </file>
  <file original="src/sql/workbench/services/fileBrowser/browser/fileBrowserDialogController" source-language="en" datatype="plaintext" target-language="ko">
    <body>
      <trans-unit id="filebrowser.selectFile">
        <source xml:lang="en">Select a file</source>
        <target state="translated">파일 선택</target>
      </trans-unit>
    </body>
  </file>
  <file original="src/sql/workbench/services/fileBrowser/browser/fileBrowserTreeView" source-language="en" datatype="plaintext" target-language="ko">
    <body>
      <trans-unit id="fileBrowser.regTreeAriaLabel">
        <source xml:lang="en">File browser tree</source>
        <note>FileBrowserTree</note>
        <target state="translated">파일 브라우저 트리</target>
      </trans-unit>
    </body>
  </file>
  <file original="src/sql/workbench/services/fileBrowser/common/fileBrowserService" source-language="en" datatype="plaintext" target-language="ko">
    <body>
      <trans-unit id="fileBrowserErrorDialogTitle">
        <source xml:lang="en">File browser error</source>
        <target state="translated">파일 브라우저 오류</target>
      </trans-unit>
      <trans-unit id="fileBrowserErrorMessage">
        <source xml:lang="en">An error occured while loading the file browser.</source>
        <target state="translated">파일 브라우저를 로드하는 동안 오류가 발생했습니다.</target>
      </trans-unit>
    </body>
  </file>
  <file original="src/sql/workbench/services/fileBrowser/common/fileBrowserViewModel" source-language="en" datatype="plaintext" target-language="ko">
    <body>
      <trans-unit id="allFiles">
        <source xml:lang="en">All files</source>
        <target state="translated">모든 파일</target>
      </trans-unit>
    </body>
  </file>
  <file original="src/sql/workbench/services/insights/browser/insightDialogActions" source-language="en" datatype="plaintext" target-language="ko">
    <body>
      <trans-unit id="workbench.action.insights.copySelection">
        <source xml:lang="en">Copy Cell</source>
        <target state="translated">셀 복사</target>
      </trans-unit>
    </body>
  </file>
  <file original="src/sql/workbench/services/insights/browser/insightsDialogController" source-language="en" datatype="plaintext" target-language="ko">
    <body>
      <trans-unit id="insightsConfigError">
        <source xml:lang="en">There was an error parsing the insight config; could not find query array/string or queryfile</source>
        <target state="translated">인사이트 구성을 구문 분석하는 동안 오류가 발생했습니다. 쿼리 배열/문자열이나 쿼리 파일을 찾을 수 없습니다.</target>
      </trans-unit>
      <trans-unit id="insightsError">
        <source xml:lang="en">Insights error</source>
        <target state="translated">인사이트 오류</target>
      </trans-unit>
      <trans-unit id="insightsFileError">
        <source xml:lang="en">There was an error reading the query file: </source>
        <target state="translated">쿼리 파일을 읽는 동안 오류가 발생했습니다. </target>
      </trans-unit>
      <trans-unit id="insightsInputError">
        <source xml:lang="en">No Connection Profile was passed to insights flyout</source>
        <target state="translated">인사이트 플라이아웃에 전달된 연결 프로필이 없습니다.</target>
      </trans-unit>
    </body>
  </file>
  <file original="src/sql/workbench/services/insights/browser/insightsDialogView" source-language="en" datatype="plaintext" target-language="ko">
    <body>
      <trans-unit id="InsightsDialogTitle">
        <source xml:lang="en">Insights</source>
        <target state="translated">인사이트</target>
      </trans-unit>
      <trans-unit id="insights.dialog.itemDetails">
        <source xml:lang="en">Item Details</source>
        <target state="translated">항목 세부 정보</target>
      </trans-unit>
      <trans-unit id="insights.dialog.items">
        <source xml:lang="en">Items</source>
        <target state="translated">항목</target>
      </trans-unit>
      <trans-unit id="insights.item">
        <source xml:lang="en">Item</source>
        <target state="translated">항목</target>
      </trans-unit>
      <trans-unit id="insights.value">
        <source xml:lang="en">Value</source>
        <target state="translated">값</target>
      </trans-unit>
      <trans-unit id="insightsDetailView.name">
        <source xml:lang="en">Insight Details</source>
        <target state="translated">인사이트 세부 정보</target>
      </trans-unit>
      <trans-unit id="property">
        <source xml:lang="en">Property</source>
        <target state="translated">속성</target>
      </trans-unit>
      <trans-unit id="value">
        <source xml:lang="en">Value</source>
        <target state="translated">값</target>
      </trans-unit>
    </body>
  </file>
  <file original="src/sql/workbench/services/insights/common/insightsUtils" source-language="en" datatype="plaintext" target-language="ko">
    <body>
      <trans-unit id="insightsDidNotFindResolvedFile">
        <source xml:lang="en">Could not find query file at any of the following paths :
 {0}</source>
        <target state="translated">다음 경로에서 쿼리 파일을 찾을 수 없습니다. 
 {0}</target>
      </trans-unit>
    </body>
  </file>
  <file original="src/sql/workbench/services/jobManagement/browser/jobManagementUtilities" source-language="en" datatype="plaintext" target-language="ko">
    <body>
      <trans-unit id="agentUtilities.betweenRetries">
        <source xml:lang="en">Between Retries</source>
        <target state="translated">다시 시도 대기 중</target>
      </trans-unit>
      <trans-unit id="agentUtilities.canceled">
        <source xml:lang="en">Cancelled</source>
        <target state="translated">취소됨</target>
      </trans-unit>
      <trans-unit id="agentUtilities.executing">
        <source xml:lang="en">Executing</source>
        <target state="translated">실행 중</target>
      </trans-unit>
      <trans-unit id="agentUtilities.failed">
        <source xml:lang="en">Failed</source>
        <target state="translated">실패</target>
      </trans-unit>
      <trans-unit id="agentUtilities.idle">
        <source xml:lang="en">Idle</source>
        <target state="translated">유휴 상태</target>
      </trans-unit>
      <trans-unit id="agentUtilities.inProgress">
        <source xml:lang="en">In Progress</source>
        <target state="translated">진행 중</target>
      </trans-unit>
      <trans-unit id="agentUtilities.neverRun">
        <source xml:lang="en">Never Run</source>
        <target state="translated">실행 안 함</target>
      </trans-unit>
      <trans-unit id="agentUtilities.no">
        <source xml:lang="en">No</source>
        <target state="translated">아니요</target>
      </trans-unit>
      <trans-unit id="agentUtilities.notScheduled">
        <source xml:lang="en">Not Scheduled</source>
        <target state="translated">예약되지 않음</target>
      </trans-unit>
      <trans-unit id="agentUtilities.obsolete">
        <source xml:lang="en">[Obsolete]</source>
        <target state="translated">[사용되지 않음]</target>
      </trans-unit>
      <trans-unit id="agentUtilities.retry">
        <source xml:lang="en">Retry</source>
        <target state="translated">다시 시도</target>
      </trans-unit>
      <trans-unit id="agentUtilities.statusUnknown">
        <source xml:lang="en">Status Unknown</source>
        <target state="translated">알 수 없는 상태</target>
      </trans-unit>
      <trans-unit id="agentUtilities.succeeded">
        <source xml:lang="en">Succeeded</source>
        <target state="translated">성공</target>
      </trans-unit>
      <trans-unit id="agentUtilities.suspended">
        <source xml:lang="en">Suspended</source>
        <target state="translated">일시 중지됨</target>
      </trans-unit>
      <trans-unit id="agentUtilities.waitingForThread">
        <source xml:lang="en">Waiting for Thread</source>
        <target state="translated">스레드 대기 중</target>
      </trans-unit>
      <trans-unit id="agentUtilities.yes">
        <source xml:lang="en">Yes</source>
        <target state="translated">예</target>
      </trans-unit>
    </body>
  </file>
  <file original="src/sql/workbench/services/jobManagement/common/jobManagementService" source-language="en" datatype="plaintext" target-language="ko">
    <body>
      <trans-unit id="noHandlerRegistered">
        <source xml:lang="en">No Handler Registered</source>
        <target state="translated">등록된 처리기 없음</target>
      </trans-unit>
      <trans-unit id="providerIdNotValidError">
        <source xml:lang="en">Connection is required in order to interact with JobManagementService</source>
        <target state="translated">JobManagementService와 상호 작용하려면 연결이 필요합니다.</target>
      </trans-unit>
    </body>
  </file>
  <file original="src/sql/workbench/services/notebook/browser/interfaces" source-language="en" datatype="plaintext" target-language="ko">
    <body>
      <trans-unit id="sqlKernel">
        <source xml:lang="en">SQL</source>
        <target state="translated">SQL</target>
      </trans-unit>
    </body>
  </file>
  <file original="src/sql/workbench/services/notebook/browser/models/cell" source-language="en" datatype="plaintext" target-language="ko">
    <body>
      <trans-unit id="commandSuccessful">
        <source xml:lang="en">Command executed successfully</source>
        <target state="translated">명령이 실행됨</target>
      </trans-unit>
      <trans-unit id="executionCanceled">
        <source xml:lang="en">Query execution was canceled</source>
        <target state="translated">쿼리 실행을 취소했습니다.</target>
      </trans-unit>
      <trans-unit id="noDefaultKernel">
        <source xml:lang="en">No kernel is available for this notebook</source>
        <target state="translated">이 Notebook에 사용할 수 있는 커널이 없습니다.</target>
      </trans-unit>
      <trans-unit id="notebookNotReady">
        <source xml:lang="en">The session for this notebook is not yet ready</source>
        <target state="translated">이 Notebook의 세션이 아직 준비되지 않았습니다.</target>
      </trans-unit>
      <trans-unit id="runCellCancelled">
        <source xml:lang="en">Cell execution cancelled</source>
        <target state="translated">셀 실행을 취소함</target>
      </trans-unit>
      <trans-unit id="sessionNotReady">
        <source xml:lang="en">The session for this notebook will start momentarily</source>
        <target state="translated">이 Notebook의 세션이 곧 시작됩니다.</target>
      </trans-unit>
    </body>
  </file>
  <file original="src/sql/workbench/services/notebook/browser/models/clientSession" source-language="en" datatype="plaintext" target-language="ko">
    <body>
      <trans-unit id="ServerNotStarted">
        <source xml:lang="en">Server did not start for unknown reason</source>
        <target state="translated">알 수 없는 이유로 서버가 시작되지 않았습니다.</target>
      </trans-unit>
      <trans-unit id="clientSession.unknownError">
        <source xml:lang="en">An error occurred while starting the notebook session</source>
        <target state="translated">Notebook 세션을 시작하는 동안 오류가 발생했습니다.</target>
      </trans-unit>
      <trans-unit id="kernelRequiresConnection">
        <source xml:lang="en">Kernel {0} was not found. The default kernel will be used instead.</source>
        <target state="translated">{0} 커널을 찾을 수 없습니다. 대신 기본 커널이 사용됩니다.</target>
      </trans-unit>
    </body>
  </file>
  <file original="src/sql/workbench/services/notebook/browser/models/notebookContexts" source-language="en" datatype="plaintext" target-language="ko">
    <body>
      <trans-unit id="localhost">
        <source xml:lang="en">localhost</source>
        <target state="translated">localhost</target>
      </trans-unit>
      <trans-unit id="selectConnection">
        <source xml:lang="en">Select Connection</source>
        <target state="translated">연결 선택</target>
      </trans-unit>
    </body>
  </file>
  <file original="src/sql/workbench/services/notebook/browser/models/notebookModel" source-language="en" datatype="plaintext" target-language="ko">
    <body>
      <trans-unit id="ProviderNoManager">
        <source xml:lang="en">Can't find notebook manager for provider {0}</source>
        <target state="translated">{0} 공급자의 Notebook 관리자를 찾을 수 없습니다.</target>
      </trans-unit>
      <trans-unit id="changeContextFailed">
        <source xml:lang="en">Changing context failed: {0}</source>
        <target state="translated">{0} 컨텍스트를 변경하지 못했습니다.</target>
      </trans-unit>
      <trans-unit id="changeKernelFailed">
        <source xml:lang="en">Failed to change kernel due to error: {0}</source>
        <target state="translated">오류로 인해 커널을 변경하지 못했습니다. {0}</target>
      </trans-unit>
      <trans-unit id="changeKernelFailedRetry">
        <source xml:lang="en">Failed to change kernel. Kernel {0} will be used. Error was: {1}</source>
        <target state="translated">커널을 변경하지 못했습니다. {0} 커널이 사용됩니다. 오류: {1}</target>
      </trans-unit>
      <trans-unit id="deleteCellFailed">
        <source xml:lang="en">Failed to delete cell.</source>
        <target state="translated">셀을 삭제하지 못했습니다.</target>
      </trans-unit>
      <trans-unit id="injectedParametersMsg">
        <source xml:lang="en"># Injected-Parameters
</source>
        <target state="translated"># 삽입된 매개 변수
</target>
      </trans-unit>
      <trans-unit id="kernelRequiresConnection">
        <source xml:lang="en">Please select a connection to run cells for this kernel</source>
        <target state="translated">이 커널에 대해 셀을 실행하려면 연결을 선택하세요.</target>
      </trans-unit>
      <trans-unit id="shutdownClientSessionError">
        <source xml:lang="en">A client session error occurred when closing the notebook: {0}</source>
        <target state="translated">Notebook을 닫는 동안 클라이언트 세션 오류가 발생했습니다. {0}</target>
      </trans-unit>
      <trans-unit id="startSessionFailed">
        <source xml:lang="en">Could not start session: {0}</source>
        <target state="translated">{0} 세션을 시작할 수 없습니다.</target>
      </trans-unit>
    </body>
  </file>
  <file original="src/sql/workbench/services/notebook/browser/notebookServiceImpl" source-language="en" datatype="plaintext" target-language="ko">
    <body>
      <trans-unit id="notebookServiceNoProvider">
        <source xml:lang="en">Notebook provider does not exist</source>
        <target state="translated">Notebook 공급자가 없습니다.</target>
      </trans-unit>
      <trans-unit id="notebookUriNotDefined">
        <source xml:lang="en">No URI was passed when creating a notebook manager</source>
        <target state="translated">Notebook 관리자를 만들 때 URI가 전달되지 않았습니다.</target>
      </trans-unit>
    </body>
  </file>
  <file original="src/sql/workbench/services/notebook/browser/notebookViews/notebookViewModel" source-language="en" datatype="plaintext" target-language="ko">
    <body>
      <trans-unit id="notebookView.nameTaken">
        <source xml:lang="en">A view with the name {0} already exists in this notebook.</source>
        <target state="translated">이름이 {0}인 보기가 이 전자 필기장에 이미 있습니다.</target>
      </trans-unit>
    </body>
  </file>
  <file original="src/sql/workbench/services/notebook/browser/notebookViews/notebookViewsExtension" source-language="en" datatype="plaintext" target-language="ko">
    <body>
      <trans-unit id="notebookView.untitledView">
        <source xml:lang="en">Untitled View</source>
        <target state="translated">제목 없는 보기</target>
      </trans-unit>
    </body>
  </file>
  <file original="src/sql/workbench/services/notebook/browser/sql/sqlSessionManager" source-language="en" datatype="plaintext" target-language="ko">
    <body>
      <trans-unit id="connectionRequired">
        <source xml:lang="en">A connection must be chosen to run notebook cells</source>
        <target state="translated">Notebook 셀을 실행하려면 연결을 선택해야 합니다.</target>
      </trans-unit>
      <trans-unit id="sqlKernelError">
        <source xml:lang="en">SQL kernel error</source>
        <target state="translated">SQL 커널 오류</target>
      </trans-unit>
      <trans-unit id="sqlMaxRowsDisplayed">
        <source xml:lang="en">Displaying Top {0} rows.</source>
        <target state="translated">상위 {0}개 행을 표시합니다.</target>
      </trans-unit>
    </body>
  </file>
  <file original="src/sql/workbench/services/notebook/common/contracts" source-language="en" datatype="plaintext" target-language="ko">
    <body>
      <trans-unit id="notebook.markdownEditMode">
        <source xml:lang="en">Markdown</source>
        <target state="translated">Markdown</target>
      </trans-unit>
      <trans-unit id="notebook.richTextEditMode">
        <source xml:lang="en">Rich Text</source>
        <target state="translated">서식있는 텍스트</target>
      </trans-unit>
      <trans-unit id="notebook.splitViewEditMode">
        <source xml:lang="en">Split View</source>
        <target state="translated">분할 보기</target>
      </trans-unit>
    </body>
  </file>
  <file original="src/sql/workbench/services/notebook/common/localContentManager" source-language="en" datatype="plaintext" target-language="ko">
    <body>
      <trans-unit id="invalidMimeData">
        <source xml:lang="en">Data for {0} is expected to be a string or an Array of strings</source>
        <target state="translated">{0}의 데이터는 문자열 또는 문자열 배열이어야 합니다.</target>
      </trans-unit>
      <trans-unit id="nbNotSupported">
        <source xml:lang="en">This file does not have a valid notebook format</source>
        <target state="translated">이 파일에 유효한 Notebook 형식이 없습니다.</target>
      </trans-unit>
      <trans-unit id="nbformatNotRecognized">
        <source xml:lang="en">nbformat v{0}.{1} not recognized</source>
        <target state="translated">nbformat v{0}.{1}이(가) 인식되지 않습니다.</target>
      </trans-unit>
      <trans-unit id="unknownCellType">
        <source xml:lang="en">Cell type {0} unknown</source>
        <target state="translated">알 수 없는 셀 형식 {0}</target>
      </trans-unit>
      <trans-unit id="unrecognizedOutput">
        <source xml:lang="en">Output type {0} not recognized</source>
        <target state="translated">출력 형식 {0}을(를) 인식할 수 없습니다.</target>
      </trans-unit>
      <trans-unit id="unrecognizedOutputType">
        <source xml:lang="en">Output type {0} not recognized</source>
        <target state="translated">출력 형식 {0}을(를) 인식할 수 없습니다.</target>
      </trans-unit>
    </body>
  </file>
  <file original="src/sql/workbench/services/notebook/common/notebookRegistry" source-language="en" datatype="plaintext" target-language="ko">
    <body>
      <trans-unit id="carbon.extension.contributes.notebook.executionTarget">
        <source xml:lang="en">Optional execution target this magic indicates, for example Spark vs SQL</source>
        <target state="translated">이 매직이 나타내는 선택적 실행 대상(예: Spark 및 SQL)</target>
      </trans-unit>
      <trans-unit id="carbon.extension.contributes.notebook.fileExtensions">
        <source xml:lang="en">What file extensions should be registered to this notebook provider</source>
        <target state="translated">이 Notebook 공급자에 등록해야 하는 파일 확장명</target>
      </trans-unit>
      <trans-unit id="carbon.extension.contributes.notebook.kernels">
        <source xml:lang="en">Optional set of kernels this is valid for, e.g. python3, pyspark, sql</source>
        <target state="translated">유효한 선택적 커널 세트(예: python3, pyspark, sql)</target>
      </trans-unit>
      <trans-unit id="carbon.extension.contributes.notebook.language">
        <source xml:lang="en">The cell language to be used if this cell magic is included in the cell</source>
        <target state="translated">이 셀 매직이 셀에 포함되는 경우 사용되는 셀 언어</target>
      </trans-unit>
      <trans-unit id="carbon.extension.contributes.notebook.magic">
        <source xml:lang="en">Name of the cell magic, such as '%%sql'.</source>
        <target state="translated">'%%sql'과(와) 같은 셀 매직의 이름입니다.</target>
      </trans-unit>
      <trans-unit id="carbon.extension.contributes.notebook.provider">
        <source xml:lang="en">Identifier of the notebook provider.</source>
        <target state="translated">Notebook 공급자의 식별자입니다.</target>
      </trans-unit>
      <trans-unit id="carbon.extension.contributes.notebook.standardKernels">
        <source xml:lang="en">What kernels should be standard with this notebook provider</source>
        <target state="translated">이 Notebook 공급자에서 표준이어야 하는 커널</target>
      </trans-unit>
      <trans-unit id="vscode.extension.contributes.notebook.languagemagics">
        <source xml:lang="en">Contributes notebook language.</source>
        <target state="translated">Notebook 언어를 적용합니다.</target>
      </trans-unit>
      <trans-unit id="vscode.extension.contributes.notebook.providersDescriptions">
        <source xml:lang="en">Contributes notebook provider descriptions.</source>
        <target state="translated">전자 필기장 공급자 설명을 제공합니다.</target>
      </trans-unit>
    </body>
  </file>
  <file original="src/sql/workbench/services/objectExplorer/browser/asyncServerTreeRenderer" source-language="en" datatype="plaintext" target-language="ko">
    <body>
      <trans-unit id="loading">
        <source xml:lang="en">Loading...</source>
        <target state="translated">로드 중...</target>
      </trans-unit>
    </body>
  </file>
  <file original="src/sql/workbench/services/objectExplorer/browser/connectionTreeAction" source-language="en" datatype="plaintext" target-language="ko">
    <body>
      <trans-unit id="DisconnectAction">
        <source xml:lang="en">Disconnect</source>
        <target state="translated">연결 끊기</target>
      </trans-unit>
      <trans-unit id="activeConnections">
        <source xml:lang="en">Show Active Connections</source>
        <target state="translated">활성 연결 표시</target>
      </trans-unit>
      <trans-unit id="connectionTree.addConnection">
        <source xml:lang="en">New Connection</source>
        <target state="translated">새 연결</target>
      </trans-unit>
      <trans-unit id="connectionTree.addServerGroup">
        <source xml:lang="en">New Server Group</source>
        <target state="translated">새 서버 그룹</target>
      </trans-unit>
      <trans-unit id="connectionTree.editConnection">
        <source xml:lang="en">Edit Connection</source>
        <target state="translated">연결 편집</target>
      </trans-unit>
      <trans-unit id="connectionTree.editServerGroup">
        <source xml:lang="en">Edit Server Group</source>
        <target state="translated">서버 그룹 편집</target>
      </trans-unit>
      <trans-unit id="connectionTree.refresh">
        <source xml:lang="en">Refresh</source>
        <target state="translated">새로 고침</target>
      </trans-unit>
      <trans-unit id="deleteConnection">
        <source xml:lang="en">Delete Connection</source>
        <target state="translated">연결 삭제</target>
      </trans-unit>
      <trans-unit id="deleteConnectionGroup">
        <source xml:lang="en">Delete Group</source>
        <target state="translated">그룹 삭제</target>
      </trans-unit>
      <trans-unit id="showAllConnections">
        <source xml:lang="en">Show All Connections</source>
        <target state="translated">모든 연결 표시</target>
      </trans-unit>
    </body>
  </file>
  <file original="src/sql/workbench/services/objectExplorer/browser/objectExplorerService" source-language="en" datatype="plaintext" target-language="ko">
    <body>
      <trans-unit id="OeSessionFailedError">
        <source xml:lang="en">Failed to create Object Explorer session</source>
        <target state="translated">개체 탐색기 세션을 만들지 못함</target>
      </trans-unit>
      <trans-unit id="nodeExpansionError">
        <source xml:lang="en">Multiple errors:</source>
        <target state="translated">여러 오류:</target>
      </trans-unit>
    </body>
  </file>
  <file original="src/sql/workbench/services/objectExplorer/browser/objectExplorerViewTreeShim" source-language="en" datatype="plaintext" target-language="ko">
    <body>
      <trans-unit id="firewallCanceled">
        <source xml:lang="en">Firewall dialog canceled</source>
        <target state="translated">방화벽 대화 상자를 취소함</target>
      </trans-unit>
      <trans-unit id="loginCanceled">
        <source xml:lang="en">User canceled</source>
        <target state="translated">사용자가 취소함</target>
      </trans-unit>
      <trans-unit id="noProviderFound">
        <source xml:lang="en">Cannot expand as the required connection provider '{0}' was not found</source>
        <target state="translated">필요한 연결 공급자 '{0}'을(를) 찾을 수 없으므로 확장할 수 없습니다.</target>
      </trans-unit>
    </body>
  </file>
  <file original="src/sql/workbench/services/objectExplorer/browser/serverTreeRenderer" source-language="en" datatype="plaintext" target-language="ko">
    <body>
      <trans-unit id="loading">
        <source xml:lang="en">Loading...</source>
        <target state="translated">로드 중...</target>
      </trans-unit>
    </body>
  </file>
  <file original="src/sql/workbench/services/objectExplorer/browser/treeCreationUtils" source-language="en" datatype="plaintext" target-language="ko">
    <body>
      <trans-unit id="serversAriaLabel">
        <source xml:lang="en">Servers</source>
        <target state="translated">서버</target>
      </trans-unit>
      <trans-unit id="treeAriaLabel">
        <source xml:lang="en">Recent Connections</source>
        <target state="translated">최근 연결</target>
      </trans-unit>
      <trans-unit id="treeCreation.regTreeAriaLabel">
        <source xml:lang="en">Servers</source>
        <target state="translated">서버</target>
      </trans-unit>
    </body>
  </file>
  <file original="src/sql/workbench/services/profiler/browser/profilerColumnEditorDialog" source-language="en" datatype="plaintext" target-language="ko">
    <body>
      <trans-unit id="eventSort">
        <source xml:lang="en">Sort by event</source>
        <target state="translated">이벤트 기준 정렬</target>
      </trans-unit>
      <trans-unit id="nameColumn">
        <source xml:lang="en">Sort by column</source>
        <target state="translated">열 기준 정렬</target>
      </trans-unit>
      <trans-unit id="profilerColumnDialog.cancel">
        <source xml:lang="en">Cancel</source>
        <target state="translated">취소</target>
      </trans-unit>
      <trans-unit id="profilerColumnDialog.ok">
        <source xml:lang="en">OK</source>
        <target state="translated">확인</target>
      </trans-unit>
      <trans-unit id="profilerColumnDialog.profiler">
        <source xml:lang="en">Profiler</source>
        <target state="translated">Profiler</target>
      </trans-unit>
    </body>
  </file>
  <file original="src/sql/workbench/services/profiler/browser/profilerFilterDialog" source-language="en" datatype="plaintext" target-language="ko">
    <body>
      <trans-unit id="profilerFilterDialog.addClauseText">
        <source xml:lang="en">Add a clause</source>
        <target state="translated">절 추가</target>
      </trans-unit>
      <trans-unit id="profilerFilterDialog.apply">
        <source xml:lang="en">Apply</source>
        <target state="translated">적용</target>
      </trans-unit>
      <trans-unit id="profilerFilterDialog.cancel">
        <source xml:lang="en">Cancel</source>
        <target state="translated">취소</target>
      </trans-unit>
      <trans-unit id="profilerFilterDialog.clear">
        <source xml:lang="en">Clear all</source>
        <target state="translated">모두 지우기</target>
      </trans-unit>
      <trans-unit id="profilerFilterDialog.containsOperator">
        <source xml:lang="en">Contains</source>
        <target state="translated">포함</target>
      </trans-unit>
      <trans-unit id="profilerFilterDialog.fieldColumn">
        <source xml:lang="en">Field</source>
        <target state="translated">필드</target>
      </trans-unit>
      <trans-unit id="profilerFilterDialog.isNotNullOperator">
        <source xml:lang="en">Is Not Null</source>
        <target state="translated">Null이 아님</target>
      </trans-unit>
      <trans-unit id="profilerFilterDialog.isNullOperator">
        <source xml:lang="en">Is Null</source>
        <target state="translated">Null임</target>
      </trans-unit>
      <trans-unit id="profilerFilterDialog.loadFilter">
        <source xml:lang="en">Load Filter</source>
        <target state="translated">필터 로드</target>
      </trans-unit>
      <trans-unit id="profilerFilterDialog.notContainsOperator">
        <source xml:lang="en">Not Contains</source>
        <target state="translated">포함하지 않음</target>
      </trans-unit>
      <trans-unit id="profilerFilterDialog.notStartsWithOperator">
        <source xml:lang="en">Not Starts With</source>
        <target state="translated">다음으로 시작하지 않음</target>
      </trans-unit>
      <trans-unit id="profilerFilterDialog.ok">
        <source xml:lang="en">OK</source>
        <target state="translated">확인</target>
      </trans-unit>
      <trans-unit id="profilerFilterDialog.operatorColumn">
        <source xml:lang="en">Operator</source>
        <target state="translated">연산자</target>
      </trans-unit>
      <trans-unit id="profilerFilterDialog.remove">
        <source xml:lang="en">Remove this clause</source>
        <target state="translated">이 절 제거</target>
      </trans-unit>
      <trans-unit id="profilerFilterDialog.saveFilter">
        <source xml:lang="en">Save Filter</source>
        <target state="translated">필터 저장</target>
      </trans-unit>
      <trans-unit id="profilerFilterDialog.startsWithOperator">
        <source xml:lang="en">Starts With</source>
        <target state="translated">다음으로 시작</target>
      </trans-unit>
      <trans-unit id="profilerFilterDialog.title">
        <source xml:lang="en">Filters</source>
        <target state="translated">필터</target>
      </trans-unit>
      <trans-unit id="profilerFilterDialog.valueColumn">
        <source xml:lang="en">Value</source>
        <target state="translated">값</target>
      </trans-unit>
    </body>
  </file>
  <file original="src/sql/workbench/services/query/common/queryManagement" source-language="en" datatype="plaintext" target-language="ko">
    <body>
      <trans-unit id="queryManagement.noQueryRunnerForUri">
        <source xml:lang="en">Could not find Query Runner for uri: {0}</source>
        <target state="translated">{0} URI에 대한 쿼리 실행기를 찾을 수 없습니다.</target>
      </trans-unit>
      <trans-unit id="queryManagement.uriAlreadyHasQueryRunner">
        <source xml:lang="en">Uri: {0} unexpectedly already has a query runner.</source>
        <target state="translated">URI: {0} 예외에는 쿼리 실행기를 이미 가지고 있습니다.</target>
      </trans-unit>
    </body>
  </file>
  <file original="src/sql/workbench/services/query/common/queryModelService" source-language="en" datatype="plaintext" target-language="ko">
    <body>
      <trans-unit id="commitEditFailed">
        <source xml:lang="en">Commit row failed: </source>
        <target state="translated">행 커밋 실패: </target>
      </trans-unit>
      <trans-unit id="msgCancelQueryFailed">
        <source xml:lang="en">Canceling the query failed: {0}</source>
        <target state="translated">쿼리 취소 실패: {0}</target>
      </trans-unit>
      <trans-unit id="queryModelService.noQueryFoundForUri">
        <source xml:lang="en">No Query found for {0}</source>
        <target state="translated">{0}에 대한 쿼리를 찾을 수 없습니다.</target>
      </trans-unit>
      <trans-unit id="queryModelService.uriAlreadyHasQuery">
        <source xml:lang="en">{0} already has an existing query</source>
        <target state="translated">{0}에 기존 쿼리가 이미 있습니다.</target>
      </trans-unit>
      <trans-unit id="runQueryBatchStartLine">
        <source xml:lang="en">Line {0}</source>
        <target state="translated">줄 {0}</target>
      </trans-unit>
      <trans-unit id="runQueryBatchStartMessage">
        <source xml:lang="en">Started executing query at </source>
        <target state="translated">다음에서 쿼리 실행 시작: </target>
      </trans-unit>
      <trans-unit id="runQueryStringBatchStartMessage">
        <source xml:lang="en">Started executing query "{0}"</source>
        <target state="translated">쿼리 "{0}" 실행을 시작함</target>
      </trans-unit>
      <trans-unit id="updateCellFailed">
        <source xml:lang="en">Update cell failed: </source>
        <target state="translated">셀 업데이트 실패: </target>
      </trans-unit>
    </body>
  </file>
  <file original="src/sql/workbench/services/query/common/queryRunner" source-language="en" datatype="plaintext" target-language="ko">
    <body>
      <trans-unit id="copyFailed">
        <source xml:lang="en">Copy failed with error {0}</source>
        <target state="translated">{0} 오류를 나타내며 복사 실패</target>
      </trans-unit>
      <trans-unit id="elapsedBatchTime">
        <source xml:lang="en">Batch execution time: {0}</source>
        <target state="translated">일괄 처리 실행 시간: {0}</target>
      </trans-unit>
      <trans-unit id="query.ExecutionFailedError">
        <source xml:lang="en">Execution failed due to an unexpected error: {0}	{1}</source>
        <target state="translated">예기치 않은 오류로 인해 실행하지 못했습니다. {0}	{1}</target>
      </trans-unit>
      <trans-unit id="query.message.executionTime">
        <source xml:lang="en">Total execution time: {0}</source>
        <target state="translated">총 실행 시간: {0}</target>
      </trans-unit>
      <trans-unit id="query.message.startQuery">
        <source xml:lang="en">Started executing batch {0}</source>
        <target state="translated">일괄 처리 {0} 실행을 시작함</target>
      </trans-unit>
      <trans-unit id="query.message.startQueryWithRange">
        <source xml:lang="en">Started executing query at Line {0}</source>
        <target state="translated">줄 {0}에서 쿼리 실행을 시작함</target>
      </trans-unit>
    </body>
  </file>
  <file original="src/sql/workbench/services/query/common/resultSerializer" source-language="en" datatype="plaintext" target-language="ko">
    <body>
      <trans-unit id="msgSaveFailed">
        <source xml:lang="en">Failed to save results. </source>
        <target state="translated">결과를 저장하지 못했습니다. </target>
      </trans-unit>
      <trans-unit id="msgSaveSucceeded">
        <source xml:lang="en">Successfully saved results to {0}</source>
        <target state="translated">{0}에 결과를 저장함</target>
      </trans-unit>
      <trans-unit id="openFile">
        <source xml:lang="en">Open file</source>
        <target state="translated">파일 열기</target>
      </trans-unit>
      <trans-unit id="resultsSerializer.saveAsFileExtensionCSVTitle">
        <source xml:lang="en">CSV (Comma delimited)</source>
        <target state="translated">CSV(쉼표로 구분)</target>
      </trans-unit>
      <trans-unit id="resultsSerializer.saveAsFileExtensionExcelTitle">
        <source xml:lang="en">Excel Workbook</source>
        <target state="translated">Excel 통합 문서</target>
      </trans-unit>
      <trans-unit id="resultsSerializer.saveAsFileExtensionJSONTitle">
        <source xml:lang="en">JSON</source>
        <target state="translated">JSON</target>
      </trans-unit>
      <trans-unit id="resultsSerializer.saveAsFileExtensionTXTTitle">
        <source xml:lang="en">Plain Text</source>
        <target state="translated">일반 텍스트</target>
      </trans-unit>
      <trans-unit id="resultsSerializer.saveAsFileExtensionXMLTitle">
        <source xml:lang="en">XML</source>
        <target state="translated">XML</target>
      </trans-unit>
      <trans-unit id="resultsSerializer.saveAsFileTitle">
        <source xml:lang="en">Choose Results File</source>
        <target state="translated">결과 파일 선택</target>
      </trans-unit>
      <trans-unit id="savingFile">
        <source xml:lang="en">Saving file...</source>
        <target state="translated">파일을 저장하는 중...</target>
      </trans-unit>
    </body>
  </file>
  <file original="src/sql/workbench/services/resourceProvider/browser/firewallRuleDialog" source-language="en" datatype="plaintext" target-language="ko">
    <body>
      <trans-unit id="addIPAddressLabel">
        <source xml:lang="en">Add my client IP </source>
        <target state="translated">내 클라이언트 IP 추가 </target>
      </trans-unit>
      <trans-unit id="addIpRangeLabel">
        <source xml:lang="en">Add my subnet IP range</source>
        <target state="translated">내 서브넷 IP 범위 추가</target>
      </trans-unit>
      <trans-unit id="createNewFirewallRule">
        <source xml:lang="en">Create new firewall rule</source>
        <target state="translated">새 방화벽 규칙 만들기</target>
      </trans-unit>
      <trans-unit id="filewallRule">
        <source xml:lang="en">Firewall rule</source>
        <target state="translated">방화벽 규칙</target>
      </trans-unit>
      <trans-unit id="firewall.cancel">
        <source xml:lang="en">Cancel</source>
        <target state="translated">취소</target>
      </trans-unit>
      <trans-unit id="firewall.ok">
        <source xml:lang="en">OK</source>
        <target state="translated">확인</target>
      </trans-unit>
      <trans-unit id="firewallRuleDialogDescription">
        <source xml:lang="en">Your client IP address does not have access to the server. Sign in to an Azure account and create a new firewall rule to enable access.</source>
        <target state="translated">클라이언트 IP 주소에서 서버에 액세스할 수 없습니다. Azure 계정에 로그인하고 액세스를 허용하는 새 방화벽 규칙을 만드세요.</target>
      </trans-unit>
      <trans-unit id="firewallRuleHelpDescription">
        <source xml:lang="en">Learn more about firewall settings</source>
        <target state="translated">방화벽 설정에 대한 자세한 정보</target>
      </trans-unit>
      <trans-unit id="from">
        <source xml:lang="en">From</source>
        <target state="translated">시작</target>
      </trans-unit>
      <trans-unit id="to">
        <source xml:lang="en">To</source>
        <target state="translated">끝</target>
      </trans-unit>
    </body>
  </file>
  <file original="src/sql/workbench/services/resourceProvider/browser/firewallRuleDialogController" source-language="en" datatype="plaintext" target-language="ko">
    <body>
      <trans-unit id="firewallDialog.addAccountErrorTitle">
        <source xml:lang="en">Error adding account</source>
        <target state="translated">계정 추가 오류</target>
      </trans-unit>
      <trans-unit id="firewallRuleError">
        <source xml:lang="en">Firewall rule error</source>
        <target state="translated">방화벽 규칙 오류</target>
      </trans-unit>
    </body>
  </file>
  <file original="src/sql/workbench/services/restore/browser/restoreDialog" source-language="en" datatype="plaintext" target-language="ko">
    <body>
      <trans-unit id="RestoreDialogTitle">
        <source xml:lang="en">Restore database</source>
        <target state="translated">데이터베이스 복원</target>
      </trans-unit>
      <trans-unit id="backupFilePath">
        <source xml:lang="en">Backup file path</source>
        <target state="translated">백업 파일 경로</target>
      </trans-unit>
      <trans-unit id="backupSetsToRestore">
        <source xml:lang="en">Backup sets to restore</source>
        <target state="translated">복원할 백업 세트</target>
      </trans-unit>
      <trans-unit id="database">
        <source xml:lang="en">Database</source>
        <target state="translated">데이터베이스</target>
      </trans-unit>
      <trans-unit id="destination">
        <source xml:lang="en">Destination</source>
        <target state="translated">대상</target>
      </trans-unit>
      <trans-unit id="fileType">
        <source xml:lang="en">File type</source>
        <target state="translated">파일 형식</target>
      </trans-unit>
      <trans-unit id="filesTitle">
        <source xml:lang="en">Files</source>
        <target state="translated">파일</target>
      </trans-unit>
      <trans-unit id="generalTitle">
        <source xml:lang="en">General</source>
        <target state="translated">일반</target>
      </trans-unit>
      <trans-unit id="logicalFileName">
        <source xml:lang="en">Logical file Name</source>
        <target state="translated">논리적 파일 이름</target>
      </trans-unit>
      <trans-unit id="missingBackupFilePathError">
        <source xml:lang="en">Backup file path is required.</source>
        <target state="translated">백업 파일 경로가 필요합니다.</target>
      </trans-unit>
      <trans-unit id="multipleBackupFilePath">
        <source xml:lang="en">Please enter one or more file paths separated by commas</source>
        <target state="translated">하나 이상의 파일 경로를 쉼표로 구분하여 입력하세요.</target>
      </trans-unit>
      <trans-unit id="optionsTitle">
        <source xml:lang="en">Options</source>
        <target state="translated">옵션</target>
      </trans-unit>
      <trans-unit id="originalFileName">
        <source xml:lang="en">Original File Name</source>
        <target state="translated">원래 파일 이름</target>
      </trans-unit>
      <trans-unit id="restoreAs">
        <source xml:lang="en">Restore as</source>
        <target state="translated">다음으로 복원</target>
      </trans-unit>
      <trans-unit id="restoreDatabaseFileAs">
        <source xml:lang="en">Restore database files as</source>
        <target state="translated">데이터베이스 파일을 다음으로 복원</target>
      </trans-unit>
      <trans-unit id="restoreDatabaseFileDetails">
        <source xml:lang="en">Restore database file details</source>
        <target state="translated">데이터베이스 파일 복원 세부 정보</target>
      </trans-unit>
      <trans-unit id="restoreDialog.backupFile">
        <source xml:lang="en">Backup file</source>
        <target state="translated">백업 파일</target>
      </trans-unit>
      <trans-unit id="restoreDialog.cancel">
        <source xml:lang="en">Cancel</source>
        <target state="translated">취소</target>
      </trans-unit>
      <trans-unit id="restoreDialog.database">
        <source xml:lang="en">Database</source>
        <target state="translated">데이터베이스</target>
      </trans-unit>
      <trans-unit id="restoreDialog.restore">
        <source xml:lang="en">Restore</source>
        <target state="translated">복원</target>
      </trans-unit>
      <trans-unit id="restoreDialog.restoreTitle">
        <source xml:lang="en">Restore database</source>
        <target state="translated">데이터베이스 복원</target>
      </trans-unit>
      <trans-unit id="restoreDialog.script">
        <source xml:lang="en">Script</source>
        <target state="translated">스크립트</target>
      </trans-unit>
      <trans-unit id="restoreFrom">
        <source xml:lang="en">Restore from</source>
        <target state="translated">복원할 원본 위치</target>
      </trans-unit>
      <trans-unit id="restoreOptions">
        <source xml:lang="en">Restore options</source>
        <target state="translated">복원 옵션</target>
      </trans-unit>
      <trans-unit id="restorePlan">
        <source xml:lang="en">Restore plan</source>
        <target state="translated">복원 계획</target>
      </trans-unit>
      <trans-unit id="restoreTo">
        <source xml:lang="en">Restore to</source>
        <target state="translated">복원 위치</target>
      </trans-unit>
      <trans-unit id="serverConnection">
        <source xml:lang="en">Server connections</source>
        <target state="translated">서버 연결</target>
      </trans-unit>
      <trans-unit id="source">
        <source xml:lang="en">Source</source>
        <target state="translated">원본</target>
      </trans-unit>
      <trans-unit id="taillogBackup">
        <source xml:lang="en">Tail-Log backup</source>
        <target state="translated">비상 로그 백업</target>
      </trans-unit>
      <trans-unit id="targetDatabase">
        <source xml:lang="en">Target database</source>
        <target state="translated">대상 데이터베이스</target>
      </trans-unit>
    </body>
  </file>
  <file original="src/sql/workbench/services/restore/common/constants" source-language="en" datatype="plaintext" target-language="ko">
    <body>
      <trans-unit id="backup.allFiles">
        <source xml:lang="en">All Files</source>
        <target state="translated">모든 파일</target>
      </trans-unit>
      <trans-unit id="backup.filterBackupFiles">
        <source xml:lang="en">Backup Files</source>
        <target state="translated">백업 파일</target>
      </trans-unit>
    </body>
  </file>
  <file original="src/sql/workbench/services/serverGroup/browser/serverGroupDialog" source-language="en" datatype="plaintext" target-language="ko">
    <body>
      <trans-unit id="MissingGroupNameError">
        <source xml:lang="en">Group name is required.</source>
        <target state="translated">그룹 이름이 필요합니다.</target>
      </trans-unit>
      <trans-unit id="ServerGroupsDialogTitle">
        <source xml:lang="en">Server Groups</source>
        <target state="translated">서버 그룹</target>
      </trans-unit>
      <trans-unit id="connectionGroupName">
        <source xml:lang="en">Server group name</source>
        <target state="translated">서버 그룹 이름</target>
      </trans-unit>
      <trans-unit id="groupColor">
        <source xml:lang="en">Group color</source>
        <target state="translated">그룹 색</target>
      </trans-unit>
      <trans-unit id="groupDescription">
        <source xml:lang="en">Group description</source>
        <target state="translated">그룹 설명</target>
      </trans-unit>
      <trans-unit id="serverGroup.cancel">
        <source xml:lang="en">Cancel</source>
        <target state="translated">취소</target>
      </trans-unit>
      <trans-unit id="serverGroup.ok">
        <source xml:lang="en">OK</source>
        <target state="translated">확인</target>
      </trans-unit>
    </body>
  </file>
  <file original="src/sql/workbench/services/serverGroup/common/serverGroupViewModel" source-language="en" datatype="plaintext" target-language="ko">
    <body>
      <trans-unit id="serverGroup.addServerGroup">
        <source xml:lang="en">Add server group</source>
        <target state="translated">서버 그룹 추가</target>
      </trans-unit>
      <trans-unit id="serverGroup.editServerGroup">
        <source xml:lang="en">Edit server group</source>
        <target state="translated">서버 그룹 편집</target>
      </trans-unit>
    </body>
  </file>
  <file original="src/sql/workbench/services/tableDesigner/browser/tableDesignerComponentInput" source-language="en" datatype="plaintext" target-language="ko">
    <body>
      <trans-unit id="tableDesigner.advancedTab">
        <source xml:lang="en">Advanced</source>
        <target state="translated">고급</target>
      </trans-unit>
      <trans-unit id="tableDesigner.columnAllowNullTitle">
        <source xml:lang="en">Allow Nulls</source>
        <target state="translated">Null 허용</target>
      </trans-unit>
      <trans-unit id="tableDesigner.columnDefaultValueTitle">
        <source xml:lang="en">Default Value</source>
        <target state="translated">기본값</target>
      </trans-unit>
      <trans-unit id="tableDesigner.columnIsPrimaryKeyTitle">
        <source xml:lang="en">Primary Key</source>
        <target state="translated">기본 키</target>
      </trans-unit>
      <trans-unit id="tableDesigner.columnLengthTitle">
        <source xml:lang="en">Length</source>
        <target state="translated">길이</target>
      </trans-unit>
      <trans-unit id="tableDesigner.columnNameTitle">
        <source xml:lang="en">Name</source>
        <target state="translated">이름</target>
      </trans-unit>
      <trans-unit id="tableDesigner.columnTypeName">
        <source xml:lang="en">Column</source>
        <target state="translated">열</target>
      </trans-unit>
      <trans-unit id="tableDesigner.columnTypeTitle">
        <source xml:lang="en">Type</source>
        <target state="translated">형식</target>
      </trans-unit>
      <trans-unit id="tableDesigner.columnsTabTitle">
        <source xml:lang="en">Columns</source>
        <target state="translated">열</target>
      </trans-unit>
      <trans-unit id="tableDesigner.descriptionTitle">
        <source xml:lang="en">Description</source>
        <target state="translated">설명</target>
      </trans-unit>
      <trans-unit id="tableDesigner.nameTitle">
        <source xml:lang="en">Table name</source>
        <target state="translated">테이블 이름</target>
      </trans-unit>
      <trans-unit id="tableDesigner.saveChangeError">
        <source xml:lang="en">An error occured while saving changes: {0}</source>
        <target state="translated">변경 내용을 저장하는 동안 오류가 발생했습니다. {0}</target>
      </trans-unit>
      <trans-unit id="tableDesigner.savedChangeSuccess">
        <source xml:lang="en">The changes have been successfully saved.</source>
        <target state="translated">변경 내용이 저장되었습니다.</target>
      </trans-unit>
      <trans-unit id="tableDesigner.savingChanges">
        <source xml:lang="en">Saving table designer changes...</source>
        <target state="translated">테이블 디자이너 변경 내용을 저장하는 중...</target>
      </trans-unit>
      <trans-unit id="tableDesigner.schemaTitle">
        <source xml:lang="en">Schema</source>
        <target state="translated">스키마</target>
      </trans-unit>
      <trans-unit id="tableDesigner.tableObjectType">
        <source xml:lang="en">Table</source>
        <target state="translated">테이블</target>
      </trans-unit>
    </body>
  </file>
  <file original="src/sql/workbench/services/tasks/common/tasksService" source-language="en" datatype="plaintext" target-language="ko">
    <body>
      <trans-unit id="InProgressWarning">
        <source xml:lang="en">1 or more tasks are in progress. Are you sure you want to quit?</source>
        <target state="translated">1개 이상의 작업이 진행 중입니다. 그래도 작업을 종료하시겠습니까?</target>
      </trans-unit>
      <trans-unit id="taskService.no">
        <source xml:lang="en">No</source>
        <target state="translated">아니요</target>
      </trans-unit>
      <trans-unit id="taskService.yes">
        <source xml:lang="en">Yes</source>
        <target state="translated">예</target>
      </trans-unit>
    </body>
  </file>
  <file original="src/sql/workbench/update/electron-browser/gettingStarted" source-language="en" datatype="plaintext" target-language="ko">
    <body>
      <trans-unit id="miGettingStarted">
        <source xml:lang="en">Getting &amp;&amp;Started</source>
        <note>&amp;&amp; denotes a mnemonic</note>
        <target state="translated">시작(&amp;S)</target>
      </trans-unit>
      <trans-unit id="showReleaseNotes">
        <source xml:lang="en">Show Getting Started</source>
        <target state="translated">시작 표시</target>
      </trans-unit>
    </body>
  </file>
</xliff><|MERGE_RESOLUTION|>--- conflicted
+++ resolved
@@ -792,19 +792,11 @@
       <trans-unit id="errNoSerializationManager">
         <source xml:lang="en">No serialization manager found</source>
         <target state="translated">serialization 관리자를 찾을 수 없음</target>
-<<<<<<< HEAD
       </trans-unit>
       <trans-unit id="errNoSerializationProvider">
         <source xml:lang="en">No notebook serialization provider found</source>
         <target state="translated">전자 필기장 serialization 공급자를 찾을 수 없습니다.</target>
       </trans-unit>
-=======
-      </trans-unit>
-      <trans-unit id="errNoSerializationProvider">
-        <source xml:lang="en">No notebook serialization provider found</source>
-        <target state="translated">전자 필기장 serialization 공급자를 찾을 수 없습니다.</target>
-      </trans-unit>
->>>>>>> 4ba192a5
       <trans-unit id="executeProviderRequired">
         <source xml:lang="en">A NotebookExecuteProvider with valid providerId must be passed to this method</source>
         <target state="translated">유효한 providerId가 있는 NotebookExecuteProvider를 이 메서드에 전달해야 합니다.</target>
@@ -5377,11 +5369,7 @@
       </trans-unit>
       <trans-unit id="queryResults.queryEditorCrashError">
         <source xml:lang="en">The query editor ran into an issue and has stopped working. Please save and reopen it.</source>
-<<<<<<< HEAD
-        <target state="new">The query editor ran into an issue and has stopped working. Please save and reopen it.</target>
-=======
         <target state="translated">쿼리 편집기에 문제가 발생하여 작동이 중지되었습니다. 저장하고 다시 여세요.</target>
->>>>>>> 4ba192a5
       </trans-unit>
       <trans-unit id="resultsTabTitle">
         <source xml:lang="en">Results</source>
@@ -7107,7 +7095,7 @@
       <trans-unit id="insightsDidNotFindResolvedFile">
         <source xml:lang="en">Could not find query file at any of the following paths :
  {0}</source>
-        <target state="translated">다음 경로에서 쿼리 파일을 찾을 수 없습니다. 
+        <target state="translated">다음 경로에서 쿼리 파일을 찾을 수 없습니다.
  {0}</target>
       </trans-unit>
     </body>
