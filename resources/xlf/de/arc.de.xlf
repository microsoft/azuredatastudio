--- conflicted
+++ resolved
@@ -1709,7 +1709,22 @@
         <source xml:lang="en">1 replica</source>
         <target state="translated">1 Replikat</target>
       </trans-unit>
-<<<<<<< HEAD
+      <trans-unit id="arc.sql.pitr.description">
+        <source xml:lang="en">Point in time restore</source>
+        <target state="translated">Zeitpunktwiederherstellung</target>
+      </trans-unit>
+      <trans-unit id="arc.sql.pitr.retention.description">
+        <source xml:lang="en">Configure retention for point-in-time backups. {0}</source>
+        <target state="translated">Konfigurieren Sie die Aufbewahrung für Point-in-Time-Sicherungen. {0}</target>
+      </trans-unit>
+      <trans-unit id="arc.sql.retention.days.description">
+        <source xml:lang="en">Specify how long you want to keep your point-in-time backups.</source>
+        <target state="translated">Geben Sie an, wie lange Ihre Point-in-Time-Sicherungen beibehalten werden sollen.</target>
+      </trans-unit>
+      <trans-unit id="arc.sql.retention.days.label">
+        <source xml:lang="en">PITR retention (days)</source>
+        <target state="translated">PITR-Aufbewahrung (Tage)</target>
+      </trans-unit>
       <trans-unit id="arc.sql.service.tier.business.critical">
         <source xml:lang="en">[PREVIEW] Business Critical (Unlimited vCores and RAM, advanced high availability)</source>
         <target state="translated">[VORSCHAU] Unternehmenskritisch (Unbegrenzte virtuelle Kerne und RAM, erweiterte Hochverfügbarkeit)</target>
@@ -1726,40 +1741,6 @@
         <source xml:lang="en">Service Tier</source>
         <target state="translated">Dienstebene</target>
       </trans-unit>
-=======
-      <trans-unit id="arc.sql.pitr.description">
-        <source xml:lang="en">Point in time restore</source>
-        <target state="translated">Zeitpunktwiederherstellung</target>
-      </trans-unit>
-      <trans-unit id="arc.sql.pitr.retention.description">
-        <source xml:lang="en">Configure retention for point-in-time backups. {0}</source>
-        <target state="translated">Konfigurieren Sie die Aufbewahrung für Point-in-Time-Sicherungen. {0}</target>
-      </trans-unit>
-      <trans-unit id="arc.sql.retention.days.description">
-        <source xml:lang="en">Specify how long you want to keep your point-in-time backups.</source>
-        <target state="translated">Geben Sie an, wie lange Ihre Point-in-Time-Sicherungen beibehalten werden sollen.</target>
-      </trans-unit>
-      <trans-unit id="arc.sql.retention.days.label">
-        <source xml:lang="en">PITR retention (days)</source>
-        <target state="translated">PITR-Aufbewahrung (Tage)</target>
-      </trans-unit>
-      <trans-unit id="arc.sql.service.tier.business.critical">
-        <source xml:lang="en">[PREVIEW] Business Critical (Unlimited vCores and RAM, advanced high availability)</source>
-        <target state="translated">[VORSCHAU] Unternehmenskritisch (Unbegrenzte virtuelle Kerne und RAM, erweiterte Hochverfügbarkeit)</target>
-      </trans-unit>
-      <trans-unit id="arc.sql.service.tier.description">
-        <source xml:lang="en">Select from the latest vCore service tiers available for SQL Managed Instance - Azure Arc including General Purpose and Business Critical. {0}</source>
-        <target state="translated">Wählen Sie aus den neuesten virtuellen Kern-Dienstebenen aus, die für SQL Managed Instance verfügbar sind – Azure Arc einschließlich Universell und Unternehmenskritisch. {0}</target>
-      </trans-unit>
-      <trans-unit id="arc.sql.service.tier.general.purpose">
-        <source xml:lang="en">General Purpose (Up to 24 vCores and 128 Gi of RAM, standard high availability)</source>
-        <target state="translated">Universell (bis zu 24 virtuelle Kerne und 128 Gi RAM, Standard-Hochverfügbarkeit)</target>
-      </trans-unit>
-      <trans-unit id="arc.sql.service.tier.label">
-        <source xml:lang="en">Service Tier</source>
-        <target state="translated">Dienstebene</target>
-      </trans-unit>
->>>>>>> 4ba192a5
       <trans-unit id="arc.sql.storage-class.backups.description">
         <source xml:lang="en">The storage class to be used for backup persistent volumes. If no value is specified, the default storage class will be used.</source>
         <target state="translated">Die Speicherklasse, die für persistente Sicherungsvolumes verwendet werden soll. Wenn kein Wert angegeben wird, wird die Standardspeicherklasse verwendet.</target>
