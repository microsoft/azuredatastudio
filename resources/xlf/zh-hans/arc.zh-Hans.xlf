﻿<?xml version="1.0" encoding="utf-8"?>
<xliff version="1.2" xmlns="urn:oasis:names:tc:xliff:document:1.2">
  <file original="extensions/arc/dist/localizedConstants" source-language="en" datatype="plaintext" target-language="zh-Hans">
    <body>
      <trans-unit id="arc.addingWorkerNodes">
        <source xml:lang="en">adding worker nodes</source>
        <target state="translated">正在添加工作器节点</target>
      </trans-unit>
      <trans-unit id="arc.apply">
        <source xml:lang="en">Apply</source>
        <target state="new">Apply</target>
      </trans-unit>
      <trans-unit id="arc.arcDeploymentDeprecation">
        <source xml:lang="en">The Arc Deployment extension has been replaced by the Arc extension and has been uninstalled.</source>
        <target state="translated">Arc 部署扩展已由 Arc 扩展取代，并已卸载。</target>
      </trans-unit>
      <trans-unit id="arc.arcResources">
        <source xml:lang="en">Azure Arc Resources</source>
        <target state="translated">Azure Arc 资源</target>
      </trans-unit>
      <trans-unit id="arc.available">
        <source xml:lang="en">Available</source>
        <target state="translated">可用</target>
      </trans-unit>
      <trans-unit id="arc.backup">
        <source xml:lang="en">Backup</source>
        <target state="translated">备份</target>
      </trans-unit>
      <trans-unit id="arc.backups">
        <source xml:lang="en">Backups</source>
        <target state="new">Backups</target>
      </trans-unit>
      <trans-unit id="arc.backupsStorage">
        <source xml:lang="en">{0} backups</source>
        <target state="translated">{0} 备份</target>
      </trans-unit>
      <trans-unit id="arc.cancel">
        <source xml:lang="en">Cancel</source>
        <target state="translated">取消</target>
      </trans-unit>
      <trans-unit id="arc.clickTheNewSupportRequestButton">
        <source xml:lang="en">Click the new support request button to file a support request in the Azure Portal.</source>
        <target state="translated">单击“新建支持请求”按钮可在 Azure 门户中提出支持请求。</target>
      </trans-unit>
      <trans-unit id="arc.clickTheTroubleshootButton">
        <source xml:lang="en">Click the troubleshoot button to open the Azure Arc {0} troubleshooting notebook.</source>
        <target state="translated">单击“故障排除”按钮以打开 Azure Arc {0} 疑难解答笔记本。</target>
      </trans-unit>
      <trans-unit id="arc.compute">
        <source xml:lang="en">Compute</source>
        <target state="translated">计算</target>
      </trans-unit>
      <trans-unit id="arc.computeAndStorage">
        <source xml:lang="en">Compute + Storage</source>
        <target state="translated">计算 + 存储</target>
      </trans-unit>
      <trans-unit id="arc.computeAndStorageDescriptionPartFive">
        <source xml:lang="en">there are sufficient resources available</source>
        <target state="translated">有足够的资源可用</target>
      </trans-unit>
      <trans-unit id="arc.computeAndStorageDescriptionPartFour">
        <source xml:lang="en">Before doing so, you need to ensure</source>
        <target state="translated">在执行此操作之前，需要确保</target>
      </trans-unit>
      <trans-unit id="arc.computeAndStorageDescriptionPartSix">
        <source xml:lang="en">in your Kubernetes cluster to honor this configuration.</source>
        <target state="translated">在你的 Kubernetes 群集中，以接受此配置。</target>
      </trans-unit>
      <trans-unit id="arc.computeAndStorageDescriptionPartThree">
        <source xml:lang="en">without downtime and by</source>
        <target state="translated">无故障时间和</target>
      </trans-unit>
      <trans-unit id="arc.condition">
        <source xml:lang="en">Condition</source>
        <target state="translated">条件</target>
      </trans-unit>
      <trans-unit id="arc.configurationCoordinatorNode">
        <source xml:lang="en">Configuration</source>
        <target state="translated">配置</target>
      </trans-unit>
      <trans-unit id="arc.configurationPerNode">
        <source xml:lang="en">Configuration (per node)</source>
        <target state="translated">配置(每个节点)</target>
      </trans-unit>
      <trans-unit id="arc.configureRP">
        <source xml:lang="en">Configure retention policy</source>
        <target state="new">Configure retention policy</target>
      </trans-unit>
      <trans-unit id="arc.configureRetentionPolicyButton">
        <source xml:lang="en">Configure Retention Policy</source>
        <target state="new">Configure Retention Policy</target>
      </trans-unit>
      <trans-unit id="arc.confirmNewPassword">
        <source xml:lang="en">Confirm the new password</source>
        <target state="translated">确认新密码</target>
      </trans-unit>
      <trans-unit id="arc.connecToServer">
        <source xml:lang="en">Connect to Server</source>
        <target state="translated">连接到服务器</target>
      </trans-unit>
      <trans-unit id="arc.connect">
        <source xml:lang="en">Connect</source>
        <target state="translated">连接</target>
      </trans-unit>
      <trans-unit id="arc.connectToController">
        <source xml:lang="en">Connect to Existing Controller</source>
        <target state="translated">连接到现有控制器</target>
      </trans-unit>
      <trans-unit id="arc.connectToControllerFailed">
        <source xml:lang="en">Could not connect to controller {0}. {1}</source>
        <target state="translated">无法连接到控制器 {0}。{1}</target>
      </trans-unit>
      <trans-unit id="arc.connectToMSSql">
        <source xml:lang="en">Connect to SQL managed instance - Azure Arc ({0})</source>
        <target state="translated">连接到 SQL 托管实例 - Azure Arc ({0})</target>
      </trans-unit>
      <trans-unit id="arc.connectToMSSqlFailed">
        <source xml:lang="en">Could not connect to SQL managed instance - Azure Arc Instance {0}. {1}</source>
        <target state="translated">无法连接到 SQL 托管实例 - Azure Arc 实例 {0}。{1}</target>
      </trans-unit>
      <trans-unit id="arc.connectToPGSql">
        <source xml:lang="en">Connect to PostgreSQL Hyperscale - Azure Arc ({0})</source>
        <target state="translated">连接到 PostgreSQL 超大规模 - Azure Arc ({0})</target>
      </trans-unit>
      <trans-unit id="arc.connectToPGSqlFailed">
        <source xml:lang="en">Could not connect to PostgreSQL Hyperscale - Azure Arc Instance {0}. {1}</source>
        <target state="translated">无法连接到 PostgreSQL 超大规模 - Azure Arc 实例 {0}。{1}</target>
      </trans-unit>
      <trans-unit id="arc.connectToPostgresDescription">
        <source xml:lang="en">A connection to the server is required to show and set database engine settings, which will require the PostgreSQL Extension to be installed.</source>
        <target state="translated">要显示和设置数据库引擎设置，需要连接到服务器，这将需要安装 PostgreSQL 扩展。</target>
      </trans-unit>
      <trans-unit id="arc.connectionMode">
        <source xml:lang="en">Connection Mode</source>
        <target state="translated">连接模式</target>
      </trans-unit>
      <trans-unit id="arc.connectionString">
        <source xml:lang="en">Connection string for {0}</source>
        <note>{0} is the name of the type of connection string (e.g. Java)</note>
        <target state="translated">{0} 的连接字符串</target>
      </trans-unit>
      <trans-unit id="arc.connectionStrings">
        <source xml:lang="en">Connection Strings</source>
        <target state="translated">连接字符串</target>
      </trans-unit>
      <trans-unit id="arc.containerReady">
        <source xml:lang="en">Pod containers are ready.</source>
        <target state="translated">Pod 容器已准备就绪。</target>
      </trans-unit>
      <trans-unit id="arc.controllerClusterContext">
        <source xml:lang="en">Cluster Context</source>
        <target state="translated">群集上下文</target>
      </trans-unit>
      <trans-unit id="arc.controllerDashboard">
        <source xml:lang="en">Azure Arc Data Controller Dashboard (Preview) - {0}</source>
        <target state="translated">Azure Arc 数据控制器仪表板(预览版) - {0}</target>
      </trans-unit>
      <trans-unit id="arc.controllerKubeConfig">
        <source xml:lang="en">Kube Config File Path</source>
        <target state="translated">Kube 配置文件路径</target>
      </trans-unit>
      <trans-unit id="arc.controllerName">
        <source xml:lang="en">Name</source>
        <target state="translated">名称</target>
      </trans-unit>
      <trans-unit id="arc.controllerNameDescription">
        <source xml:lang="en">The name to display in the tree view, this is not applied to the controller itself.</source>
        <target state="translated">要在树视图中显示的名称，这不会应用于控制器本身。</target>
      </trans-unit>
      <trans-unit id="arc.controllerPassword">
        <source xml:lang="en">Controller Password</source>
        <target state="translated">控制器密码</target>
      </trans-unit>
      <trans-unit id="arc.controllerUrl">
        <source xml:lang="en">Controller URL</source>
        <target state="translated">控制器 URL</target>
      </trans-unit>
      <trans-unit id="arc.controllerUrlDescription">
        <source xml:lang="en">The Controller URL is necessary if there are multiple clusters with the same namespace - this should generally not be necessary.</source>
        <target state="translated">如果存在多个具有相同命名空间的群集，则控制器 URL 是必需的 - 而通常这一点并不是必需的。</target>
      </trans-unit>
      <trans-unit id="arc.controllerUrlPlaceholder">
        <source xml:lang="en">https://&lt;IP or hostname&gt;:&lt;port&gt;</source>
        <target state="translated">https://&lt;IP or hostname&gt;:&lt;port&gt;</target>
      </trans-unit>
      <trans-unit id="arc.controllerUsername">
        <source xml:lang="en">Controller Username</source>
        <target state="translated">控制器用户名</target>
      </trans-unit>
      <trans-unit id="arc.coordinator">
        <source xml:lang="en">Coordinator</source>
        <target state="translated">协调器</target>
      </trans-unit>
      <trans-unit id="arc.coordinatorCoresLimit">
        <source xml:lang="en">Coordinator Node CPU limit</source>
        <target state="translated">协调器节点 CPU 限制</target>
      </trans-unit>
      <trans-unit id="arc.coordinatorCoresRequest">
        <source xml:lang="en">Coordinator Node CPU request</source>
        <target state="translated">协调器节点 CPU 请求</target>
      </trans-unit>
      <trans-unit id="arc.coordinatorEndpoint">
        <source xml:lang="en">Coordinator endpoint</source>
        <target state="translated">协调器终结点</target>
      </trans-unit>
      <trans-unit id="arc.coordinatorMemoryLimit">
        <source xml:lang="en">Coordinator Node Memory limit (in GB)</source>
        <target state="translated">控制器节点内存限制(GB)</target>
      </trans-unit>
      <trans-unit id="arc.coordinatorMemoryRequest">
        <source xml:lang="en">Coordinator Node Memory request (in GB)</source>
        <target state="translated">协调器节点内存请求(以 GB 为单位)</target>
      </trans-unit>
      <trans-unit id="arc.coordinatorNode">
        <source xml:lang="en">Coordinator Node</source>
        <target state="translated">协调器节点</target>
      </trans-unit>
      <trans-unit id="arc.coordinatorNodeConfigurationInformation">
        <source xml:lang="en">You can configure the number of CPU cores and storage size that will apply to the coordinator node. Adjust the number of CPU cores and memory settings for your server group. To reset the requests and/or limits, pass in empty value.</source>
        <target state="translated">可以配置将应用于协调器节点的 CPU 核心数和存储大小。调整服务器组的 CPU 核心数和内存设置。要重置请求和/或限制，请传入空值。</target>
      </trans-unit>
      <trans-unit id="arc.coordinatorNodeParameters">
        <source xml:lang="en">Coordinator Node Parameters</source>
        <target state="translated">协调器节点参数</target>
      </trans-unit>
      <trans-unit id="arc.coordinatorNodeParametersDescription">
        <source xml:lang="en"> These server parameters of the Coordinator node can be set to custom (non-default) values. Search to find parameters.</source>
        <target state="translated"> 协调器节点的这些服务器参数可以设置为自定义(非默认)值。搜索以查找参数。</target>
      </trans-unit>
      <trans-unit id="arc.copiedToClipboard">
        <source xml:lang="en">{0} copied to clipboard</source>
        <target state="translated">已将 {0} 复制到剪贴板</target>
      </trans-unit>
      <trans-unit id="arc.copyConnectionStringToClipboard">
        <source xml:lang="en">Copy {0} Connection String to clipboard</source>
        <note>{0} is the name of the type of connection string (e.g. Java)</note>
        <target state="translated">将 {0} 连接字符串复制到剪贴板</target>
      </trans-unit>
      <trans-unit id="arc.copyValueToClipboard">
        <source xml:lang="en">Copy {0} to clipboard</source>
        <note>{0} is the name of the type of value being copied (e.g. Coordinator endpoint)</note>
        <target state="translated">将 {0} 复制到剪贴板</target>
      </trans-unit>
      <trans-unit id="arc.coresLimit">
        <source xml:lang="en">CPU limit</source>
        <target state="translated">CPU 限制</target>
      </trans-unit>
      <trans-unit id="arc.coresRequest">
        <source xml:lang="en">CPU request</source>
        <target state="translated">CPU 请求</target>
      </trans-unit>
      <trans-unit id="arc.couldNotFindAzureResource">
        <source xml:lang="en">Could not find Azure resource for {0}</source>
        <target state="translated">找不到 {0} 的 Azure 资源</target>
      </trans-unit>
      <trans-unit id="arc.couldNotFindControllerRegistration">
        <source xml:lang="en">Could not find controller registration.</source>
        <target state="translated">找不到控制器注册。</target>
      </trans-unit>
      <trans-unit id="arc.createNew">
        <source xml:lang="en">New Instance</source>
        <target state="translated">新实例</target>
      </trans-unit>
      <trans-unit id="arc.dataController">
        <source xml:lang="en">Data controller</source>
        <target state="translated">数据控制器</target>
      </trans-unit>
      <trans-unit id="arc.dataControllersType">
        <source xml:lang="en">Azure Arc Data Controller</source>
        <target state="translated">Azure Arc 数据控制器</target>
      </trans-unit>
      <trans-unit id="arc.dataStorage">
        <source xml:lang="en">{0} data</source>
        <target state="translated">{0} 数据</target>
      </trans-unit>
      <trans-unit id="arc.database">
        <source xml:lang="en">Database</source>
        <target state="new">Database</target>
      </trans-unit>
      <trans-unit id="arc.databaseCreated">
        <source xml:lang="en">Database {0} created</source>
        <target state="translated">已创建数据库 {0}</target>
      </trans-unit>
      <trans-unit id="arc.databaseCreationFailed">
        <source xml:lang="en">Failed to create database {0}. {1}</source>
        <target state="translated">未能创建数据库 {0}。{1}</target>
      </trans-unit>
      <trans-unit id="arc.databaseDetails">
        <source xml:lang="en">Database Details</source>
        <target state="new">Database Details</target>
      </trans-unit>
      <trans-unit id="arc.databaseDetailsText">
        <source xml:lang="en">Enter the required settings for this database, including a name and a target managed instance. By default, the source instance is selected.</source>
        <target state="new">Enter the required settings for this database, including a name and a target managed instance. By default, the source instance is selected.</target>
      </trans-unit>
      <trans-unit id="arc.databaseName">
        <source xml:lang="en">Database name</source>
        <target state="translated">数据库名</target>
      </trans-unit>
      <trans-unit id="arc.databases">
        <source xml:lang="en">Databases</source>
        <target state="translated">数据库</target>
      </trans-unit>
      <trans-unit id="arc.defaultControllerName">
        <source xml:lang="en">arc-dc</source>
        <target state="translated">arc-dc</target>
      </trans-unit>
      <trans-unit id="arc.delete">
        <source xml:lang="en">Delete</source>
        <target state="translated">删除</target>
      </trans-unit>
      <trans-unit id="arc.deletingInstance">
        <source xml:lang="en">Deleting instance '{0}'...</source>
        <target state="translated">正在删除实例“{0}”</target>
      </trans-unit>
      <trans-unit id="arc.description">
        <source xml:lang="en">Description</source>
        <target state="translated">说明</target>
      </trans-unit>
      <trans-unit id="arc.details">
        <source xml:lang="en">Details</source>
        <target state="translated">详细信息</target>
      </trans-unit>
      <trans-unit id="arc.diagnoseAndSolveProblems">
        <source xml:lang="en">Diagnose and solve problems</source>
        <target state="translated">诊断并解决问题</target>
      </trans-unit>
      <trans-unit id="arc.direct">
        <source xml:lang="en">Direct</source>
        <target state="translated">直接</target>
      </trans-unit>
      <trans-unit id="arc.discard">
        <source xml:lang="en">Discard</source>
        <target state="translated">放弃</target>
      </trans-unit>
      <trans-unit id="arc.drop">
        <source xml:lang="en">Drop</source>
        <target state="translated">放置</target>
      </trans-unit>
      <trans-unit id="arc.dropMultipleExtensions">
        <source xml:lang="en">Currently dropping another extension, try again once that is completed.</source>
        <target state="translated">当前正在删除另一个扩展，请在完成后重试。</target>
      </trans-unit>
      <trans-unit id="arc.earliestPitrRestorePoint">
        <source xml:lang="en">Earliest PITR restore point</source>
        <target state="new">Earliest PITR restore point</target>
      </trans-unit>
      <trans-unit id="arc.emergency">
        <source xml:lang="en">Emergency</source>
        <target state="translated">紧急</target>
      </trans-unit>
      <trans-unit id="arc.endpoint">
        <source xml:lang="en">Endpoint</source>
        <target state="translated">终结点</target>
      </trans-unit>
      <trans-unit id="arc.enterANonEmptyPassword">
        <source xml:lang="en">Enter a non empty password or press escape to exit.</source>
        <target state="translated">输入非空密码或按 Esc 退出。</target>
      </trans-unit>
      <trans-unit id="arc.enterNewPassword">
        <source xml:lang="en">Enter a new password</source>
        <target state="translated">输入新密码</target>
      </trans-unit>
      <trans-unit id="arc.errorConnectingToController">
        <source xml:lang="en">Error connecting to controller. {0}</source>
        <target state="translated">连接到控制器时出现错误。{0}</target>
      </trans-unit>
      <trans-unit id="arc.errorVerifyingPassword">
        <source xml:lang="en">Error encountered while verifying password. {0}</source>
        <target state="translated">验证密码时遇到错误。{0}</target>
      </trans-unit>
      <trans-unit id="arc.extensionInstallationFailed">
        <source xml:lang="en">Failed to install extension {0}.</source>
        <target state="translated">未能安装扩展 {0}</target>
      </trans-unit>
      <trans-unit id="arc.extensionInstalled">
        <source xml:lang="en">Extension '{0}' has been installed.</source>
        <target state="translated">已安装扩展“{0}”。</target>
      </trans-unit>
      <trans-unit id="arc.extensionName">
        <source xml:lang="en">Extension name</source>
        <target state="translated">扩展名</target>
      </trans-unit>
      <trans-unit id="arc.extensionsAddDialog">
        <source xml:lang="en">PostgreSQL provides the ability to extend the functionality of your database by using extensions.</source>
        <target state="translated">通过使用扩展，PostgreSQL 提供扩展数据库功能的能力。</target>
      </trans-unit>
      <trans-unit id="arc.extensionsAddErrorrMessage">
        <source xml:lang="en">Value should be either of the following: ({0}).</source>
        <target state="translated">值应为以下值之一: ({0})。</target>
      </trans-unit>
      <trans-unit id="arc.extensionsAddFunction">
        <source xml:lang="en">Some extensions must be loaded into PostgreSQL at startup time before they can be used. To edit, type in comma separated list of valid extensions: ({0}).</source>
        <target state="translated">某些扩展必须在启动时加载到 PostgreSQL 中，然后才能使用它们。若要编辑，请键入有效扩展列表，以逗号分隔: ({0})。</target>
      </trans-unit>
      <trans-unit id="arc.extensionsAddList">
        <source xml:lang="en">Extensions</source>
        <target state="translated">扩展</target>
      </trans-unit>
      <trans-unit id="arc.extensionsAdded">
        <source xml:lang="en">Extensions '{0}' added</source>
        <target state="translated">已添加扩展“{0}”</target>
      </trans-unit>
      <trans-unit id="arc.extensionsDescription">
        <source xml:lang="en">PostgreSQL provides the ability to extend the functionality of your database by using extensions. Extensions allow for bundling multiple related SQL objects together in a single package that can be loaded or removed from your database with a single command. After being loaded in the database, extensions can function like built-in features.</source>
        <target state="translated">PostgreSQL 提供使用扩展程序扩展数据库功能的能力。扩展允许在单个包中将多个相关的 SQL 对象捆绑在一起，可以使用单个命令从数据库中加载或删除这些对象。在数据库中加载后，扩展可以像内置功能一样运行。</target>
      </trans-unit>
      <trans-unit id="arc.extensionsDropped">
        <source xml:lang="en">Extensions '{0}' dropped</source>
        <target state="translated">已删除扩展 "{0}"</target>
      </trans-unit>
      <trans-unit id="arc.extensionsFunction">
        <source xml:lang="en">Some extensions must be loaded into PostgreSQL at startup time before they can be used. These preloaded extensions can be viewed and edited  below.</source>
        <target state="translated">启动时必须将某些扩展加载到 PostgreSQL 中，然后才能使用它们。可在下面查看和编辑这些预加载的扩展。</target>
      </trans-unit>
      <trans-unit id="arc.extensionsLearnMore">
        <source xml:lang="en">Learn more about PostgreSQL extensions.</source>
        <target state="translated">了解 PostgreSQL 扩展的详细信息。</target>
      </trans-unit>
      <trans-unit id="arc.extensionsTableLabel">
        <source xml:lang="en">Table of preloaded extensions.</source>
        <target state="translated">预加载扩展的表。</target>
      </trans-unit>
      <trans-unit id="arc.extensionsTableLoading">
        <source xml:lang="en">Table of preloaded extensions are loading.</source>
        <target state="translated">正在加载预加载扩展的表。</target>
      </trans-unit>
      <trans-unit id="arc.extensionsTableLoadingComplete">
        <source xml:lang="en">Preloaded extensions can now be viewed.</source>
        <target state="translated">现在可以查看预加载的扩展。</target>
      </trans-unit>
      <trans-unit id="arc.externalEndpoint">
        <source xml:lang="en">External Endpoint</source>
        <target state="translated">外部终结点</target>
      </trans-unit>
      <trans-unit id="arc.failed">
        <source xml:lang="en">Failed</source>
        <target state="translated">已失败</target>
      </trans-unit>
      <trans-unit id="arc.feedback">
        <source xml:lang="en">Feedback</source>
        <target state="translated">反馈</target>
      </trans-unit>
      <trans-unit id="arc.fetchConfigFailed">
        <source xml:lang="en">An unexpected error occurred retrieving the config for '{0}'. {1}</source>
        <target state="translated">检索“{0}”的配置时出现意外错误。{1}</target>
      </trans-unit>
      <trans-unit id="arc.fetchDatabasesFailed">
        <source xml:lang="en">An unexpected error occurred retrieving the databases for '{0}'. {1}</source>
        <target state="translated">检索“{0}”的数据库时出现意外错误。{1}</target>
      </trans-unit>
      <trans-unit id="arc.fetchEndpointsFailed">
        <source xml:lang="en">An unexpected error occurred retrieving the endpoints for '{0}'. {1}</source>
        <target state="translated">检索“{0}”的终结点时发生意外错误。{1}</target>
      </trans-unit>
      <trans-unit id="arc.fetchEngineSettingsFailed">
        <source xml:lang="en">An unexpected error occurred retrieving the engine settings for '{0}'. {1}</source>
        <target state="translated">检索“{0}”的引擎设置时出现意外错误。{1}</target>
      </trans-unit>
      <trans-unit id="arc.fetchRegistrationsFailed">
        <source xml:lang="en">An unexpected error occurred retrieving the registrations for '{0}'. {1}</source>
        <target state="translated">检索“{0}”的注册时出现意外错误。{1}</target>
      </trans-unit>
      <trans-unit id="arc.fullyQualifiedDomain">
        <source xml:lang="en">Fully qualified domain</source>
        <target state="translated">完全限定的域</target>
      </trans-unit>
      <trans-unit id="arc.grafanaDashboard">
        <source xml:lang="en">Grafana Dashboard</source>
        <target state="translated">Grafana 仪表板</target>
      </trans-unit>
      <trans-unit id="arc.grafanaDashboardDescription">
        <source xml:lang="en">Dashboard for viewing metrics</source>
        <target state="translated">用于查看指标的仪表板</target>
      </trans-unit>
      <trans-unit id="arc.indirect">
        <source xml:lang="en">Indirect</source>
        <target state="translated">间接</target>
      </trans-unit>
      <trans-unit id="arc.installingExtension">
        <source xml:lang="en">Installing extension '{0}'...</source>
        <target state="translated">正在安装扩展“{0}”...</target>
      </trans-unit>
      <trans-unit id="arc.instance">
        <source xml:lang="en">Instance</source>
        <target state="new">Instance</target>
      </trans-unit>
      <trans-unit id="arc.instanceDeleted">
        <source xml:lang="en">Instance '{0}' deleted</source>
        <target state="translated">已删除实例“{0}”</target>
      </trans-unit>
      <trans-unit id="arc.instanceDeletionFailed">
        <source xml:lang="en">Failed to delete instance {0}. {1}</source>
        <target state="translated">未能删除实例 {0}。{1}</target>
      </trans-unit>
      <trans-unit id="arc.instanceDeletionWarning">
        <source xml:lang="en">Warning! Deleting an instance is permanent and cannot be undone. To delete the instance '{0}' type the name '{0}' below to proceed.</source>
        <target state="translated">警告! 删除实例是永久性操作，且无法撤消。要删除实例“{0}”，请在下面键入名称“{0}”以继续。</target>
      </trans-unit>
      <trans-unit id="arc.instanceUpdateFailed">
        <source xml:lang="en">Failed to update instance {0}. {1}</source>
        <target state="translated">未能更新实例 {0}。{1}</target>
      </trans-unit>
      <trans-unit id="arc.instanceUpdated">
        <source xml:lang="en">Instance '{0}' updated</source>
        <target state="translated">已更新实例“{0}”</target>
      </trans-unit>
      <trans-unit id="arc.invalidConfigPath">
        <source xml:lang="en">Invalid config path</source>
        <target state="translated">配置路径无效</target>
      </trans-unit>
      <trans-unit id="arc.invalidInstanceDeletionName">
        <source xml:lang="en">The value '{0}' does not match the instance name. Try again or press escape to exit</source>
        <target state="translated">值“{0}”与实例名称不匹配。请重试或按 Esc 退出</target>
      </trans-unit>
      <trans-unit id="arc.issuesDetected">
        <source xml:lang="en">Issues Detected</source>
        <target state="translated">已检测到问题</target>
      </trans-unit>
      <trans-unit id="arc.kibanaDashboard">
        <source xml:lang="en">Kibana Dashboard</source>
        <target state="translated">Kibana 仪表板</target>
      </trans-unit>
      <trans-unit id="arc.kibanaDashboardDescription">
        <source xml:lang="en">Dashboard for viewing logs</source>
        <target state="translated">用于查看日志的仪表板</target>
      </trans-unit>
      <trans-unit id="arc.lastTransition">
        <source xml:lang="en">Last transition</source>
        <target state="translated">上次转换时间</target>
      </trans-unit>
      <trans-unit id="arc.latestpitrRestorePoint">
        <source xml:lang="en">Latest PITR restore point</source>
        <target state="new">Latest PITR restore point</target>
      </trans-unit>
      <trans-unit id="arc.learnAboutNodeParameters">
        <source xml:lang="en">Learn more about database engine settings for Azure Arc-enabled PostgreSQL Hyperscale</source>
        <target state="translated">详细了解已启用 Azure Arc 的 PostgreSQL 超大规模数据库引擎设置</target>
      </trans-unit>
      <trans-unit id="arc.learnAboutPostgresClients">
        <source xml:lang="en">Learn more about Azure PostgreSQL Hyperscale client interfaces</source>
        <target state="translated">详细了解 Azure PostgreSQL 超大规模客户端接口</target>
      </trans-unit>
      <trans-unit id="arc.learnMore">
        <source xml:lang="en">Learn More.</source>
        <target state="translated">了解详细信息。</target>
      </trans-unit>
      <trans-unit id="arc.loadExtensions">
        <source xml:lang="en">Load extensions</source>
        <target state="translated">加载扩展</target>
      </trans-unit>
      <trans-unit id="arc.loading">
        <source xml:lang="en">Loading...</source>
        <target state="translated">正在加载...</target>
      </trans-unit>
      <trans-unit id="arc.loadingClusterContextCompleted">
        <source xml:lang="en">Loading cluster contexts completed</source>
        <target state="translated">已完成加载群集上下文</target>
      </trans-unit>
      <trans-unit id="arc.loadingClusterContextsError">
        <source xml:lang="en">Error loading cluster contexts. {0}</source>
        <target state="translated">加载群集上下文时出错。{0}</target>
      </trans-unit>
      <trans-unit id="arc.logStorage">
        <source xml:lang="en">{0} log</source>
        <target state="translated">{0} 日志</target>
      </trans-unit>
      <trans-unit id="arc.loginFailed">
        <source xml:lang="en">Error logging into controller - wrong username or password</source>
        <target state="translated">登录控制器时出错 - 用户名或密码错误</target>
      </trans-unit>
      <trans-unit id="arc.memoryLimit">
        <source xml:lang="en">Memory limit (in GB)</source>
        <target state="translated">内存限制(以 GB 为单位)</target>
      </trans-unit>
      <trans-unit id="arc.memoryRequest">
        <source xml:lang="en">Memory request (in GB)</source>
        <target state="translated">内存请求(以 GB 为单位)</target>
      </trans-unit>
      <trans-unit id="arc.miaaAdmin">
        <source xml:lang="en">Managed instance admin</source>
        <target state="translated">托管实例管理员</target>
      </trans-unit>
      <trans-unit id="arc.miaaBackupsDatabasesDescription">
        <source xml:lang="en">Databases with available backups are displayed below. Restore databases to this instance or any other instance within the same custom location.</source>
        <target state="new">Databases with available backups are displayed below. Restore databases to this instance or any other instance within the same custom location.</target>
      </trans-unit>
      <trans-unit id="arc.miaaComputeAndStorageDescriptionPartOne">
        <source xml:lang="en">You can scale your Azure SQL managed instance - Azure Arc by</source>
        <target state="translated">可以通过以下方式缩放 Azure SQL 托管实例 - Azure Arc</target>
      </trans-unit>
      <trans-unit id="arc.miaaConnectionRequired">
        <source xml:lang="en">A connection is required to list the databases on this instance.</source>
        <target state="translated">需要连接以列出此实例上的数据库。</target>
      </trans-unit>
      <trans-unit id="arc.miaaDashboard">
        <source xml:lang="en">SQL managed instance - Azure Arc Dashboard (Preview) - {0}</source>
        <target state="translated">SQL 托管实例 - Azure Arc 仪表板(预览) - {0}</target>
      </trans-unit>
      <trans-unit id="arc.miaaProviderName">
        <source xml:lang="en">MSSQL</source>
        <target state="translated">MSSQL</target>
      </trans-unit>
      <trans-unit id="arc.miaaType">
        <source xml:lang="en">SQL managed instance - Azure Arc</source>
        <target state="translated">SQL 托管实例 - Azure Arc</target>
      </trans-unit>
      <trans-unit id="arc.missingExtension">
        <source xml:lang="en">The {0} extension is required to view engine settings. Do you wish to install it now?</source>
        <target state="translated">需要 {0} 扩展才能查看引擎设置。是否要立即安装?</target>
      </trans-unit>
      <trans-unit id="arc.monitor">
        <source xml:lang="en">Monitor</source>
        <target state="translated">监视器</target>
      </trans-unit>
      <trans-unit id="arc.name">
        <source xml:lang="en">Name</source>
        <target state="translated">名称</target>
      </trans-unit>
      <trans-unit id="arc.namespace">
        <source xml:lang="en">Namespace</source>
        <target state="translated">命名空间</target>
      </trans-unit>
      <trans-unit id="arc.networking">
        <source xml:lang="en">Networking</source>
        <target state="translated">网络</target>
      </trans-unit>
      <trans-unit id="arc.newDatabase">
        <source xml:lang="en">New Database</source>
        <target state="translated">新建数据库</target>
      </trans-unit>
      <trans-unit id="arc.newSupportRequest">
        <source xml:lang="en">New support request</source>
        <target state="translated">新建支持请求</target>
      </trans-unit>
      <trans-unit id="arc.no">
        <source xml:lang="en">No</source>
        <target state="translated">否</target>
      </trans-unit>
      <trans-unit id="arc.noExtensions">
        <source xml:lang="en">No extensions listed in configuration.</source>
        <target state="translated">配置中未列出任何扩展。</target>
      </trans-unit>
      <trans-unit id="arc.noExternalEndpoint">
        <source xml:lang="en">No External Endpoint has been configured so this information isn't available.</source>
        <target state="translated">尚未配置外部终结点，此信息不可用。</target>
      </trans-unit>
      <trans-unit id="arc.noInstancesAvailable">
        <source xml:lang="en">No instances available</source>
        <target state="translated">没有可用的实例</target>
      </trans-unit>
      <trans-unit id="arc.noNodeParametersFound">
        <source xml:lang="en">No worker server parameters found...</source>
        <target state="translated">找不到工作器服务器参数...</target>
      </trans-unit>
      <trans-unit id="arc.noPodIssuesDetected">
        <source xml:lang="en">There aren’t any known issues affecting this PostgreSQL Hyperscale instance.</source>
        <target state="translated">没有任何影响此 PostgreSQL 超大规模实例的已知问题。</target>
      </trans-unit>
      <trans-unit id="arc.noWorkerPods">
        <source xml:lang="en">No worker pods in this configuration.</source>
        <target state="translated">此配置中没有辅助角色 Pod。</target>
      </trans-unit>
      <trans-unit id="arc.node">
        <source xml:lang="en">node</source>
        <target state="translated">节点</target>
      </trans-unit>
      <trans-unit id="arc.nodeConfiguration">
        <source xml:lang="en">Node configuration</source>
        <target state="translated">节点配置</target>
      </trans-unit>
      <trans-unit id="arc.nodes">
        <source xml:lang="en">nodes</source>
        <target state="translated">节点</target>
      </trans-unit>
      <trans-unit id="arc.notConfigured">
        <source xml:lang="en">Not Configured</source>
        <target state="translated">未配置</target>
      </trans-unit>
      <trans-unit id="arc.notReady">
        <source xml:lang="en">Not Ready</source>
        <target state="translated">未就绪</target>
      </trans-unit>
      <trans-unit id="arc.numVCore">
        <source xml:lang="en">{0} vCore</source>
        <target state="translated">{0} 个 vCore</target>
      </trans-unit>
      <trans-unit id="arc.numVCores">
        <source xml:lang="en">{0} vCores</source>
        <target state="translated">{0} 个 vCore</target>
      </trans-unit>
      <trans-unit id="arc.numberOfIssuesDetected">
        <source xml:lang="en">• {0} ({1} issues)</source>
        <target state="translated">• {0} ({1} 个问题)</target>
      </trans-unit>
      <trans-unit id="arc.off">
        <source xml:lang="en">Off</source>
        <target state="translated">关闭</target>
      </trans-unit>
      <trans-unit id="arc.offline">
        <source xml:lang="en">Offline</source>
        <target state="translated">脱机</target>
      </trans-unit>
      <trans-unit id="arc.ok">
        <source xml:lang="en">Ok</source>
        <target state="translated">确定</target>
      </trans-unit>
      <trans-unit id="arc.on">
        <source xml:lang="en">On</source>
        <target state="translated">开</target>
      </trans-unit>
      <trans-unit id="arc.online">
        <source xml:lang="en">Online</source>
        <target state="translated">联机</target>
      </trans-unit>
      <trans-unit id="arc.openDashboardFailed">
        <source xml:lang="en">Error opening dashboard. {0}</source>
        <target state="translated">打开仪表板时出错。{0}</target>
      </trans-unit>
      <trans-unit id="arc.openInAzurePortal">
        <source xml:lang="en">Open in Azure Portal</source>
        <target state="translated">在 Azure 门户中打开</target>
      </trans-unit>
      <trans-unit id="arc.overview">
        <source xml:lang="en">Overview</source>
        <target state="translated">概述</target>
      </trans-unit>
      <trans-unit id="arc.pageDiscardFailed">
        <source xml:lang="en">Failed to discard user input. {0}</source>
        <target state="translated">未能放弃用户输入。{0}</target>
      </trans-unit>
      <trans-unit id="arc.parameterName">
        <source xml:lang="en">Parameter Name</source>
        <target state="translated">参数名</target>
      </trans-unit>
      <trans-unit id="arc.password">
        <source xml:lang="en">Password</source>
        <target state="translated">密码</target>
      </trans-unit>
      <trans-unit id="arc.passwordAcquisitionFailed">
        <source xml:lang="en">Failed to acquire password. {0}</source>
        <target state="translated">未能获取密码。{0}</target>
      </trans-unit>
      <trans-unit id="arc.passwordReset">
        <source xml:lang="en">Password reset successfully</source>
        <target state="translated">已成功重置密码</target>
      </trans-unit>
      <trans-unit id="arc.passwordResetFailed">
        <source xml:lang="en">Failed to reset password. {0}</source>
        <target state="translated">未能重置密码。{0}</target>
      </trans-unit>
      <trans-unit id="arc.passwordToController">
        <source xml:lang="en">Provide Password to Controller</source>
        <target state="translated">向控制器提供密码</target>
      </trans-unit>
      <trans-unit id="arc.pending">
        <source xml:lang="en">Pending</source>
        <target state="translated">挂起</target>
      </trans-unit>
      <trans-unit id="arc.pgConnectionRequired">
        <source xml:lang="en">A connection is required to show and set database engine settings.</source>
        <target state="translated">需要连接才能显示和设置数据库引擎设置。</target>
      </trans-unit>
      <trans-unit id="arc.pgSqlType">
        <source xml:lang="en">PostgreSQL Hyperscale - Azure Arc</source>
        <target state="translated">PostgreSQL 超大规模 - Azure Arc</target>
      </trans-unit>
      <trans-unit id="arc.pitr">
        <source xml:lang="en">Point-in-time restore (PITR)</source>
        <target state="new">Point-in-time restore (PITR)</target>
      </trans-unit>
      <trans-unit id="arc.pitrInfo">
        <source xml:lang="en">Specify how long you want to keep your point-in-time backups. Customize this for backup availability.</source>
        <target state="new">Specify how long you want to keep your point-in-time backups. Customize this for backup availability.</target>
      </trans-unit>
      <trans-unit id="arc.podConditionsTable">
        <source xml:lang="en">Pod conditions table</source>
        <target state="translated">Pod 条件表</target>
      </trans-unit>
      <trans-unit id="arc.podInitialized">
        <source xml:lang="en">Pod is initialized.</source>
        <target state="translated">Pod 已初始化。</target>
      </trans-unit>
      <trans-unit id="arc.podIssuesDetected">
        <source xml:lang="en">The pods listed below are experiencing issues that may affect performance or availability.</source>
        <target state="translated">下面列出的 Pod 遇到可能会影响性能或可用性的问题。</target>
      </trans-unit>
      <trans-unit id="arc.podReady">
        <source xml:lang="en">Pod is ready.</source>
        <target state="translated">Pod 已准备就绪。</target>
      </trans-unit>
      <trans-unit id="arc.podScheduled">
        <source xml:lang="en">Pod is schedulable.</source>
        <target state="translated">Pod 是可计划的。</target>
      </trans-unit>
      <trans-unit id="arc.podsPresent">
        <source xml:lang="en">Pods Present</source>
        <target state="translated">存在 Pod</target>
      </trans-unit>
      <trans-unit id="arc.podsReady">
        <source xml:lang="en">pods ready</source>
        <target state="translated">Pod 已就绪</target>
      </trans-unit>
      <trans-unit id="arc.podsUsedDescription">
        <source xml:lang="en">Select a pod in the dropdown below for detailed health information.</source>
        <target state="translated">请在下面的下拉列表中选择一个 Pod，以获取详细的运行状况信息。</target>
      </trans-unit>
      <trans-unit id="arc.podsUsedDescriptionAria">
        <source xml:lang="en">Select a pod in the dropdown below for detailed health information</source>
        <target state="translated">请在下面的下拉列表中选择一个 Pod，以获取详细的运行状况信息</target>
      </trans-unit>
      <trans-unit id="arc.postgres.computeAndStorageDescriptionPartTwo">
        <source xml:lang="en">PostgreSQL Hyperscale server group by</source>
        <target state="translated">PostgreSQL 超大规模服务器组依据</target>
      </trans-unit>
      <trans-unit id="arc.postgresAdminUsername">
        <source xml:lang="en">Admin username</source>
        <target state="translated">管理员用户名</target>
      </trans-unit>
      <trans-unit id="arc.postgresArcProductName">
        <source xml:lang="en">Azure Database for PostgreSQL - Azure Arc</source>
        <target state="translated">Azure Database for PostgreSQL - Azure Arc</target>
      </trans-unit>
      <trans-unit id="arc.postgresComputeAndStorageDescriptionPartOne">
        <source xml:lang="en">You can scale your Azure Arc-enabled</source>
        <target state="translated">可以缩放已启用的 Azure Arc</target>
      </trans-unit>
      <trans-unit id="arc.postgresDashboard">
        <source xml:lang="en">PostgreSQL Hyperscale - Azure Arc Dashboard (Preview) - {0}</source>
        <target state="translated">PostgreSQL 超大规模 - Azure Arc 仪表板(预览) - {0}</target>
      </trans-unit>
      <trans-unit id="arc.postgresExtension">
        <source xml:lang="en">microsoft.azuredatastudio-postgresql</source>
        <target state="translated">microsoft.azuredatastudio-postgresql</target>
      </trans-unit>
      <trans-unit id="arc.postgresProviderName">
        <source xml:lang="en">PGSQL</source>
        <target state="translated">PGSQL</target>
      </trans-unit>
      <trans-unit id="arc.postgresVersion">
        <source xml:lang="en">PostgreSQL version</source>
        <target state="translated">PostgreSQL 版本</target>
      </trans-unit>
      <trans-unit id="arc.preloaded Extensions">
        <source xml:lang="en">Preloaded Extensions</source>
        <target state="translated">预加载的扩展</target>
      </trans-unit>
      <trans-unit id="arc.projectDetails">
        <source xml:lang="en">Project Details</source>
        <target state="new">Project Details</target>
      </trans-unit>
      <trans-unit id="arc.projectDetailsText">
        <source xml:lang="en">Select the subscription to manage deployed resources. Use resource groups like folders to organize and manage all your resources.</source>
        <target state="new">Select the subscription to manage deployed resources. Use resource groups like folders to organize and manage all your resources.</target>
      </trans-unit>
      <trans-unit id="arc.properties">
        <source xml:lang="en">Properties</source>
        <target state="translated">属性</target>
      </trans-unit>
      <trans-unit id="arc.ram">
        <source xml:lang="en">RAM</source>
        <target state="translated">RAM</target>
      </trans-unit>
      <trans-unit id="arc.rangeSetting">
        <source xml:lang="en">Value is expected to be in the range {0} - {1}</source>
        <target state="translated">值应位于 {0} - {1} 范围内</target>
      </trans-unit>
      <trans-unit id="arc.ready">
        <source xml:lang="en">Ready</source>
        <target state="translated">准备就绪</target>
      </trans-unit>
      <trans-unit id="arc.recovering">
        <source xml:lang="en">Recovering</source>
        <target state="translated">正在恢复</target>
      </trans-unit>
      <trans-unit id="arc.recoveringPending">
        <source xml:lang="en">Recovery Pending</source>
        <target state="translated">恢复挂起</target>
      </trans-unit>
      <trans-unit id="arc.refresh">
        <source xml:lang="en">Refresh</source>
        <target state="translated">刷新</target>
      </trans-unit>
      <trans-unit id="arc.refreshFailed">
        <source xml:lang="en">Refresh failed. {0}</source>
        <target state="translated">刷新失败。{0}</target>
      </trans-unit>
      <trans-unit id="arc.refreshToEnterCredentials">
        <source xml:lang="en">Refresh node to enter credentials</source>
        <target state="translated">刷新节点以输入凭据</target>
      </trans-unit>
      <trans-unit id="arc.region">
        <source xml:lang="en">Region</source>
        <target state="translated">区域</target>
      </trans-unit>
      <trans-unit id="arc.rememberPassword">
        <source xml:lang="en">Remember Password</source>
        <target state="translated">记住密码</target>
      </trans-unit>
      <trans-unit id="arc.resetAllToDefault">
        <source xml:lang="en">Reset all to default</source>
        <target state="translated">全部重置为默认设置</target>
      </trans-unit>
      <trans-unit id="arc.resetFailed">
        <source xml:lang="en">Reset failed. {0}</source>
        <target state="translated">重置失败。{0}</target>
      </trans-unit>
      <trans-unit id="arc.resetPassword">
        <source xml:lang="en">Reset Password</source>
        <target state="translated">重置密码</target>
      </trans-unit>
      <trans-unit id="arc.resetToDefault">
        <source xml:lang="en">Reset to default</source>
        <target state="translated">重置为默认值</target>
      </trans-unit>
      <trans-unit id="arc.resourceGroup">
        <source xml:lang="en">Resource Group</source>
        <target state="translated">资源组</target>
      </trans-unit>
      <trans-unit id="arc.resourceHealth">
        <source xml:lang="en">Resource health</source>
        <target state="translated">资源运行状况</target>
      </trans-unit>
      <trans-unit id="arc.resourceHealthDescription">
        <source xml:lang="en">Resource health can tell you if your resource is running as expected.</source>
        <target state="translated">资源运行状况可以让你了解资源是否按预期运行。</target>
      </trans-unit>
      <trans-unit id="arc.restore">
        <source xml:lang="en">Restore</source>
        <target state="new">Restore</target>
      </trans-unit>
      <trans-unit id="arc.restoreDatabase">
        <source xml:lang="en">Restore Database</source>
        <target state="new">Restore Database</target>
      </trans-unit>
      <trans-unit id="arc.restoreInfo">
        <source xml:lang="en">Restore a database to an Azure Arc enabled SQL Managed Instance of your choice.</source>
        <target state="new">Restore a database to an Azure Arc enabled SQL Managed Instance of your choice.</target>
      </trans-unit>
      <trans-unit id="arc.restorePoint">
        <source xml:lang="en">Restore point (UTC)</source>
        <target state="new">Restore point (UTC)</target>
      </trans-unit>
      <trans-unit id="arc.restoring">
        <source xml:lang="en">Restoring</source>
        <target state="translated">正在还原</target>
      </trans-unit>
      <trans-unit id="arc.retentionDays">
        <source xml:lang="en">Point-In-Time Recovery retention (days)</source>
        <target state="new">Point-In-Time Recovery retention (days)</target>
      </trans-unit>
      <trans-unit id="arc.running">
        <source xml:lang="en">Running</source>
        <target state="translated">正在运行</target>
      </trans-unit>
      <trans-unit id="arc.save">
        <source xml:lang="en">Save</source>
        <target state="translated">保存</target>
      </trans-unit>
      <trans-unit id="arc.scalingCompute">
        <source xml:lang="en">scaling compute vCores and memory.</source>
        <target state="translated">正在缩放计算 vCore 和内存。</target>
      </trans-unit>
      <trans-unit id="arc.searchToFilter">
        <source xml:lang="en">Search to filter items...</source>
        <target state="translated">通过搜索对项进行筛选...</target>
      </trans-unit>
      <trans-unit id="arc.security">
        <source xml:lang="en">Security</source>
        <target state="translated">安全性</target>
      </trans-unit>
      <trans-unit id="arc.selectConnectionString">
        <source xml:lang="en">Select from available client connection strings below.</source>
        <target state="translated">从下面的可用客户端连接字符串中进行选择。</target>
      </trans-unit>
      <trans-unit id="arc.serverEndpoint">
        <source xml:lang="en">Server Endpoint</source>
        <target state="translated">服务器终结点</target>
      </trans-unit>
      <trans-unit id="arc.serverGroupNodes">
        <source xml:lang="en">Server group nodes</source>
        <target state="translated">服务器组节点</target>
      </trans-unit>
      <trans-unit id="arc.serverGroupType">
        <source xml:lang="en">Server group type</source>
        <target state="translated">服务器组类型</target>
      </trans-unit>
      <trans-unit id="arc.serviceEndpoints">
        <source xml:lang="en">Service endpoints</source>
        <target state="translated">服务终结点</target>
      </trans-unit>
      <trans-unit id="arc.serviceEndpointsTable">
        <source xml:lang="en">Service endpoints table</source>
        <target state="translated">服务终结点表</target>
      </trans-unit>
      <trans-unit id="arc.settings">
        <source xml:lang="en">Settings</source>
        <target state="translated">设置</target>
      </trans-unit>
      <trans-unit id="arc.sourceDatabase">
        <source xml:lang="en">Source database</source>
        <target state="new">Source database</target>
      </trans-unit>
      <trans-unit id="arc.sourceDetails">
        <source xml:lang="en">Source Details</source>
        <target state="new">Source Details</target>
      </trans-unit>
      <trans-unit id="arc.sourceDetailsText">
        <source xml:lang="en">Select a backup source and provide details. Additional settings will be defaulted where possible based on the selected backup.</source>
        <target state="new">Select a backup source and provide details. Additional settings will be defaulted where possible based on the selected backup.</target>
      </trans-unit>
      <trans-unit id="arc.state">
        <source xml:lang="en">State</source>
        <target state="translated">状态</target>
      </trans-unit>
      <trans-unit id="arc.status">
        <source xml:lang="en">Status</source>
        <target state="translated">状态</target>
      </trans-unit>
      <trans-unit id="arc.storagePerNode">
        <source xml:lang="en">storage per node</source>
        <target state="translated">每个节点的存储</target>
      </trans-unit>
      <trans-unit id="arc.subscription">
        <source xml:lang="en">Subscription</source>
        <target state="new">Subscription</target>
      </trans-unit>
      <trans-unit id="arc.subscriptionId">
        <source xml:lang="en">Subscription ID</source>
        <target state="translated">订阅 ID</target>
      </trans-unit>
      <trans-unit id="arc.supportAndTroubleshooting">
        <source xml:lang="en">Support + troubleshooting</source>
        <target state="translated">支持 + 疑难解答</target>
      </trans-unit>
      <trans-unit id="arc.supportRequestNote">
        <source xml:lang="en">Note that the resource configuration must have been uploaded to Azure first in order to open a support request.</source>
        <target state="translated">请注意，必须先将资源配置上传到 Azure 才能打开支持请求。</target>
      </trans-unit>
      <trans-unit id="arc.suspect">
        <source xml:lang="en">Suspect</source>
        <target state="translated">可疑</target>
      </trans-unit>
      <trans-unit id="arc.thePasswordsDoNotMatch">
        <source xml:lang="en">The passwords do not match. Confirm the password or press escape to exit.</source>
        <target state="translated">密码不匹配。确认密码或按 Esc 退出。</target>
      </trans-unit>
      <trans-unit id="arc.troubleshoot">
        <source xml:lang="en">Troubleshoot</source>
        <target state="translated">疑难解答</target>
      </trans-unit>
      <trans-unit id="arc.type">
        <source xml:lang="en">Type</source>
        <target state="translated">类型</target>
      </trans-unit>
      <trans-unit id="arc.unknown">
        <source xml:lang="en">Unknown</source>
        <target state="translated">未知</target>
      </trans-unit>
      <trans-unit id="arc.unloadExtensions">
        <source xml:lang="en">Unload extensions</source>
        <target state="translated">上传扩展</target>
      </trans-unit>
      <trans-unit id="arc.updateExtensionsFailed">
        <source xml:lang="en">Editing extensions failed. {0}</source>
        <target state="translated">编辑扩展失败。{0}</target>
      </trans-unit>
      <trans-unit id="arc.updated">
        <source xml:lang="en">Updated {0}</source>
        <target state="translated">已更新的 {0}</target>
      </trans-unit>
      <trans-unit id="arc.updatingInstance">
        <source xml:lang="en">Updating instance '{0}'...</source>
        <target state="translated">正在更新实例“{0}”...</target>
      </trans-unit>
      <trans-unit id="arc.userCancelledError">
        <source xml:lang="en">User cancelled the dialog</source>
        <target state="translated">用户取消了此对话框</target>
      </trans-unit>
      <trans-unit id="arc.username">
        <source xml:lang="en">Username</source>
        <target state="translated">用户名</target>
      </trans-unit>
      <trans-unit id="arc.vCores">
        <source xml:lang="en">vCores</source>
        <target state="translated">vCore</target>
      </trans-unit>
      <trans-unit id="arc.value">
        <source xml:lang="en">Value</source>
        <target state="translated">值</target>
      </trans-unit>
      <trans-unit id="arc.worker">
        <source xml:lang="en">Worker</source>
        <target state="translated">工作器</target>
      </trans-unit>
      <trans-unit id="arc.workerCoresLimit">
        <source xml:lang="en">Worker Nodes CPU limit</source>
        <target state="translated">工作节点 CPU 限制</target>
      </trans-unit>
      <trans-unit id="arc.workerCoresRequest">
        <source xml:lang="en">Worker Nodes CPU request</source>
        <target state="translated">工作节点 CPU 请求</target>
      </trans-unit>
      <trans-unit id="arc.workerMemoryLimit">
        <source xml:lang="en">Worker Nodes Memory limit (in GB)</source>
        <target state="translated">工作器节点内存限制(以 GB 为单位)</target>
      </trans-unit>
      <trans-unit id="arc.workerMemoryRequest">
        <source xml:lang="en">Worker Nodes Memory request (in GB)</source>
        <target state="translated">工作器节点内存请求(以 GB 为单位)</target>
      </trans-unit>
      <trans-unit id="arc.workerNodeCount">
        <source xml:lang="en">Worker node count</source>
        <target state="translated">工作器节点计数</target>
      </trans-unit>
      <trans-unit id="arc.workerNodeInformation">
        <source xml:lang="en">It is possible to scale in and out your server group by reducing or increasing the number of worker nodes. The value must be 0 or greater than 1.</source>
        <target state="translated">可以通过减少或增加工作器节点数来横向缩减和放大服务器组。值必须为 0 或大于 1。</target>
      </trans-unit>
      <trans-unit id="arc.workerNodeParameters">
        <source xml:lang="en">Worker Node Parameters</source>
        <target state="translated">工作器节点参数</target>
      </trans-unit>
      <trans-unit id="arc.workerNodes">
        <source xml:lang="en">Worker Nodes</source>
        <target state="translated">工作器节点</target>
      </trans-unit>
      <trans-unit id="arc.workerNodesConfigurationInformation">
        <source xml:lang="en">You can configure the number of CPU cores and storage size that will apply to all worker nodes. Adjust the number of CPU cores and memory settings for your server group. To reset the requests and/or limits, pass in empty value.</source>
        <target state="translated">可以配置将应用于所有工作器节点的 CPU 核心数和存储大小。调整服务器组的 CPU 核心数和内存设置。要重置请求和/或限制，请传入空值。</target>
      </trans-unit>
      <trans-unit id="arc.workerNodesDescription">
        <source xml:lang="en">Expand your server group and scale your database by adding worker nodes.</source>
        <target state="translated">展开服务器组并通过添加工作器节点缩放数据库。</target>
      </trans-unit>
      <trans-unit id="arc.workerNodesParametersDescription">
        <source xml:lang="en"> These server parameters of the Worker nodes can be set to custom (non-default) values. Search to find parameters.</source>
        <target state="translated"> 工作器节点的这些服务器参数可以设置为自定义(非默认)值。搜索以查找参数。</target>
      </trans-unit>
      <trans-unit id="arc.workerOneNodeValidationMessage">
        <source xml:lang="en">Value of 1 is not supported.</source>
        <target state="translated">不支持值为 1。</target>
      </trans-unit>
      <trans-unit id="arc.yes">
        <source xml:lang="en">Yes</source>
        <target state="translated">是</target>
      </trans-unit>
      <trans-unit id="button.label">
        <source xml:lang="en">Select</source>
        <target state="translated">选择</target>
      </trans-unit>
      <trans-unit id="clusterContextConfigNoLongerValid">
        <source xml:lang="en">The cluster context information specified by config file: {0} and cluster context: {1} is no longer valid. Error is:
	{2}
 Do you want to update this information?</source>
        <target state="translated">配置文件指定的群集上下文信息: {0} 和群集上下文: {1} 不再有效。错误为: 
&gt;{2}
 是否要更新此信息?</target>
      </trans-unit>
      <trans-unit id="clusterContextNotFound">
        <source xml:lang="en">Cluster Context with name: {0} not found in the Kube config file</source>
        <target state="translated">在 Kube 配置文件中未找到名为 {0} 的群集上下文</target>
      </trans-unit>
      <trans-unit id="filePicker.browse">
        <source xml:lang="en">Browse</source>
        <target state="translated">浏览</target>
      </trans-unit>
      <trans-unit id="getIsPassword.unknownVariableName">
        <source xml:lang="en">Attempt to get isPassword for unknown variable:{0}</source>
        <target state="translated">尝试获取未知变量的 isPassword: {0}</target>
      </trans-unit>
      <trans-unit id="getVariableValue.unknownVariableName">
        <source xml:lang="en">Attempt to get variable value for unknown variable:{0}</source>
        <target state="translated">尝试获取未知变量的变量值: {0}</target>
      </trans-unit>
      <trans-unit id="noContextFound">
        <source xml:lang="en">No 'contexts' found in the config file: {0}</source>
        <target state="translated">在配置文件中找不到“上下文”: {0}</target>
      </trans-unit>
      <trans-unit id="noControllerInfoFound">
        <source xml:lang="en">Controller Info could not be found with name: {0}</source>
        <target state="translated">找不到名称为 {0} 的控制器信息</target>
      </trans-unit>
      <trans-unit id="noControllersConnected">
        <source xml:lang="en">No Azure Arc controllers are currently connected. Please run the command: 'Connect to Existing Azure Arc Controller' and then try again</source>
        <target state="translated">当前未连接 Azure Arc 控制器。请运行命令:“连接到现有Azure Arc控制器”，然后重试</target>
      </trans-unit>
      <trans-unit id="noCurrentClusterContext">
        <source xml:lang="en">No current cluster context was found in the kube config file</source>
        <target state="translated">在 kube 配置文件中找不到当前群集上下文</target>
      </trans-unit>
      <trans-unit id="noCurrentContextFound">
        <source xml:lang="en">No context is marked as 'current-context' in the config file: {0}</source>
        <target state="translated">配置文件中没有标记为 “current-context” 的上下文: {0}</target>
      </trans-unit>
      <trans-unit id="noNameInContext">
        <source xml:lang="en">No name field was found in a cluster context in the config file: {0}</source>
        <target state="translated">在配置文件中的群集上下文中找不到任何名称字段: {0}</target>
      </trans-unit>
      <trans-unit id="noPasswordFound">
        <source xml:lang="en">Password could not be retrieved for controller: {0} and user did not provide a password. Please retry later.</source>
        <target state="translated">无法检索到控制器的密码: {0}，并且用户未提供密码。请稍后重试。</target>
      </trans-unit>
    </body>
  </file>
  <file original="extensions/arc/package" source-language="en" datatype="plaintext" target-language="zh-Hans">
    <body>
      <trans-unit id="arc.agreement">
        <source xml:lang="en">I accept {0} and {1}.</source>
        <target state="translated">我接受 {0} 和 {1}。</target>
      </trans-unit>
      <trans-unit id="arc.agreement.postgres.terms.conditions">
        <source xml:lang="en">Azure Arc-enabled PostgreSQL Hyperscale terms and conditions</source>
        <target state="translated">启用 Azure Arc 的 PostgreSQL 超大规模条款和条件</target>
      </trans-unit>
      <trans-unit id="arc.agreement.sql.help.text">
        <source xml:lang="en">Azure Arc enabled Managed Instance provides SQL Server access and feature compatibility that can be deployed on the infrastructure of your choice. {0}</source>
        <target state="translated">启用了 Azure Arc 的托管实例提供了 SQL Server 访问和功能兼容性，可以在所选的基础结构上部署。{0}</target>
      </trans-unit>
      <trans-unit id="arc.agreement.sql.help.text.learn.more">
        <source xml:lang="en">Learn more</source>
        <target state="translated">了解详细信息</target>
      </trans-unit>
      <trans-unit id="arc.agreement.sql.help.text.learn.more.ariaLabel">
        <source xml:lang="en">Learn more about Azure Arc enabled Managed Instance</source>
        <target state="translated">详细了解已启用 Azure Arc 的托管实例</target>
      </trans-unit>
      <trans-unit id="arc.agreement.sql.terms.conditions">
        <source xml:lang="en">Azure SQL managed instance - Azure Arc terms and conditions</source>
        <target state="translated">Azure SQL 托管实例 - Azure Arc 条款和条件</target>
      </trans-unit>
      <trans-unit id="arc.azure.account">
        <source xml:lang="en">Azure account</source>
        <target state="translated">Azure 帐户</target>
      </trans-unit>
      <trans-unit id="arc.azure.location">
        <source xml:lang="en">Azure location</source>
        <target state="translated">Azure 位置</target>
      </trans-unit>
      <trans-unit id="arc.azure.resource.group">
        <source xml:lang="en">Azure resource group</source>
        <target state="translated">Azure 资源组</target>
      </trans-unit>
      <trans-unit id="arc.azure.section.title">
        <source xml:lang="en">Azure information</source>
        <target state="translated">Azure 信息</target>
      </trans-unit>
      <trans-unit id="arc.azure.subscription">
        <source xml:lang="en">Azure subscription</source>
        <target state="translated">Azure 订阅</target>
      </trans-unit>
      <trans-unit id="arc.configuration.title">
        <source xml:lang="en">Azure Arc</source>
        <target state="translated">Azure Arc</target>
      </trans-unit>
      <trans-unit id="arc.confirm.password">
        <source xml:lang="en">Confirm password</source>
        <target state="translated">确认密码</target>
      </trans-unit>
      <trans-unit id="arc.controller">
        <source xml:lang="en">Target Azure Arc Controller</source>
        <target state="translated">目标 Azure Arc 控制器</target>
      </trans-unit>
      <trans-unit id="arc.cores-limit.label">
        <source xml:lang="en">Cores Limit</source>
        <target state="translated">内核限制</target>
      </trans-unit>
      <trans-unit id="arc.cores-request.label">
        <source xml:lang="en">Cores Request</source>
        <target state="translated">核心请求</target>
      </trans-unit>
      <trans-unit id="arc.data.controller.admin.account.confirm.password">
        <source xml:lang="en">Confirm password</source>
        <target state="translated">确认密码</target>
      </trans-unit>
      <trans-unit id="arc.data.controller.admin.account.name">
        <source xml:lang="en">Data controller login</source>
        <target state="translated">数据控制器登录</target>
      </trans-unit>
      <trans-unit id="arc.data.controller.admin.account.password">
        <source xml:lang="en">Password</source>
        <target state="translated">密码</target>
      </trans-unit>
      <trans-unit id="arc.data.controller.admin.account.title">
        <source xml:lang="en">Administrator account</source>
        <target state="translated">管理员帐户</target>
      </trans-unit>
      <trans-unit id="arc.data.controller.agreement">
        <source xml:lang="en">I accept {0} and {1}.</source>
        <target state="translated">我接受 {0} 和 {1}。</target>
      </trans-unit>
      <trans-unit id="arc.data.controller.cluster.config.profile">
        <source xml:lang="en">Config profile</source>
        <target state="translated">配置文件</target>
      </trans-unit>
      <trans-unit id="arc.data.controller.cluster.config.profile.loading">
        <source xml:lang="en">Loading config profiles</source>
        <target state="translated">正在加载配置文件</target>
      </trans-unit>
      <trans-unit id="arc.data.controller.cluster.config.profile.loadingcompleted">
        <source xml:lang="en">Loading config profiles complete</source>
        <target state="translated">加载配置文件已完成</target>
      </trans-unit>
      <trans-unit id="arc.data.controller.cluster.config.profile.title">
        <source xml:lang="en">Choose the config profile</source>
        <target state="translated">选择配置文件</target>
      </trans-unit>
      <trans-unit id="arc.data.controller.cluster.environment.title">
        <source xml:lang="en">What is your target existing Kubernetes cluster environment?</source>
        <target state="translated">你的目标现有 Kubernetes 群集环境是什么?</target>
      </trans-unit>
      <trans-unit id="arc.data.controller.create.azureconfig.title">
        <source xml:lang="en">Azure Configuration</source>
        <target state="translated">Azure 配置</target>
      </trans-unit>
      <trans-unit id="arc.data.controller.create.controllerconfig.title">
        <source xml:lang="en">Controller Configuration</source>
        <target state="translated">控制器配置</target>
      </trans-unit>
      <trans-unit id="arc.data.controller.create.summary.title">
        <source xml:lang="en">Review your configuration</source>
        <target state="translated">查看配置</target>
      </trans-unit>
      <trans-unit id="arc.data.controller.details.description">
        <source xml:lang="en">Provide a namespace, name and storage class for your Azure Arc data controller. This name will be used to identify your Arc instance for remote management and monitoring.</source>
        <target state="translated">提供 Azure Arc 数据控制器的命名空间、名称、存储类。此名称将用于标识用于远程管理和监视的 Arc 实例。</target>
      </trans-unit>
      <trans-unit id="arc.data.controller.details.title">
        <source xml:lang="en">Data controller details</source>
        <target state="translated">数据控制器详细信息</target>
      </trans-unit>
      <trans-unit id="arc.data.controller.infrastructure">
        <source xml:lang="en">Infrastructure</source>
        <target state="translated">基础结构</target>
      </trans-unit>
      <trans-unit id="arc.data.controller.kube.cluster.context">
        <source xml:lang="en">Cluster context</source>
        <target state="translated">群集上下文</target>
      </trans-unit>
      <trans-unit id="arc.data.controller.location">
        <source xml:lang="en">Location</source>
        <target state="translated">位置</target>
      </trans-unit>
      <trans-unit id="arc.data.controller.name">
        <source xml:lang="en">Data controller name</source>
        <target state="translated">数据控制器名称</target>
      </trans-unit>
      <trans-unit id="arc.data.controller.name.validation.description">
        <source xml:lang="en">Name must consist of lower case alphanumeric characters, '-' or '.', start/end with an alphanumeric character and be 253 characters or less in length.</source>
        <target state="translated">名称必须包含小写字母数字字符、"-" 或 "。"，以字母数字字符开头/结尾，并且长度不能超过 253 个字符。</target>
      </trans-unit>
      <trans-unit id="arc.data.controller.namespace">
        <source xml:lang="en">Data controller namespace</source>
        <target state="translated">数据控制器命名空间</target>
      </trans-unit>
      <trans-unit id="arc.data.controller.namespace.validation.description">
        <source xml:lang="en">Namespace must consist of lower case alphanumeric characters or '-', start/end with an alphanumeric character, and be 63 characters or fewer in length.</source>
        <target state="translated">命名空间必须包含小写字母数字字符或 “-”，以字母数字字符开头/结尾，并且长度不能超过 63 个字符。</target>
      </trans-unit>
      <trans-unit id="arc.data.controller.new.wizard.title">
        <source xml:lang="en">Create Azure Arc data controller</source>
        <target state="translated">创建 Azure Arc 数据控制器</target>
      </trans-unit>
      <trans-unit id="arc.data.controller.project.details.description">
        <source xml:lang="en">Select the subscription to manage deployed resources and costs. Use resource groups like folders to organize and manage all your resources.</source>
        <target state="translated">选择订阅以管理已部署的资源和成本。使用资源组(如文件夹)来整理和管理所有资源。</target>
      </trans-unit>
      <trans-unit id="arc.data.controller.project.details.title">
        <source xml:lang="en">Azure details</source>
        <target state="translated">Azure 详细信息</target>
      </trans-unit>
      <trans-unit id="arc.data.controller.readmore">
        <source xml:lang="en">Read more</source>
        <target state="translated">阅读更多信息</target>
      </trans-unit>
      <trans-unit id="arc.data.controller.select.cluster.title">
        <source xml:lang="en">Select from existing Kubernetes clusters</source>
        <target state="translated">从现有 Kubernetes 群集中选择</target>
      </trans-unit>
      <trans-unit id="arc.data.controller.summary.arc.by.microsoft">
        <source xml:lang="en">by Microsoft</source>
        <target state="translated">由 Microsoft 提供</target>
      </trans-unit>
      <trans-unit id="arc.data.controller.summary.arc.data.controller">
        <source xml:lang="en">Azure Arc data controller</source>
        <target state="translated">Azure Arc 数据控制器</target>
      </trans-unit>
      <trans-unit id="arc.data.controller.summary.arc.terms.of.use">
        <source xml:lang="en">Terms of use</source>
        <target state="translated">使用条款</target>
      </trans-unit>
      <trans-unit id="arc.data.controller.summary.arc.terms.privacy.policy">
        <source xml:lang="en">Privacy policy</source>
        <target state="translated">隐私策略</target>
      </trans-unit>
      <trans-unit id="arc.data.controller.summary.arc.terms.separator">
        <source xml:lang="en">|</source>
        <target state="translated">|</target>
      </trans-unit>
      <trans-unit id="arc.data.controller.summary.azure">
        <source xml:lang="en">Azure</source>
        <target state="translated">Azure</target>
      </trans-unit>
      <trans-unit id="arc.data.controller.summary.cluster.context">
        <source xml:lang="en">Cluster context</source>
        <target state="translated">群集上下文</target>
      </trans-unit>
      <trans-unit id="arc.data.controller.summary.controller">
        <source xml:lang="en">Controller</source>
        <target state="translated">控制器</target>
      </trans-unit>
      <trans-unit id="arc.data.controller.summary.data.controller.infrastructure">
        <source xml:lang="en">Data controller infrastructure</source>
        <target state="translated">数据控制器基础结构</target>
      </trans-unit>
      <trans-unit id="arc.data.controller.summary.data.controller.name">
        <source xml:lang="en">Data controller name</source>
        <target state="translated">数据控制器名称</target>
      </trans-unit>
      <trans-unit id="arc.data.controller.summary.data.controller.namespace">
        <source xml:lang="en">Data controller namespace</source>
        <target state="translated">数据控制器命名空间</target>
      </trans-unit>
      <trans-unit id="arc.data.controller.summary.estimated.cost.per.month">
        <source xml:lang="en">Estimated cost per month</source>
        <target state="translated">每月估计成本</target>
      </trans-unit>
      <trans-unit id="arc.data.controller.summary.free">
        <source xml:lang="en">Free</source>
        <target state="translated">免费</target>
      </trans-unit>
      <trans-unit id="arc.data.controller.summary.kube.config.file.path">
        <source xml:lang="en">Kube config file path</source>
        <target state="translated">Kube 配置文件路径</target>
      </trans-unit>
      <trans-unit id="arc.data.controller.summary.kubernetes">
        <source xml:lang="en">Kubernetes</source>
        <target state="translated">Kubernetes</target>
      </trans-unit>
      <trans-unit id="arc.data.controller.summary.location">
        <source xml:lang="en">Location</source>
        <target state="translated">位置</target>
      </trans-unit>
      <trans-unit id="arc.data.controller.summary.profile">
        <source xml:lang="en">Config profile</source>
        <target state="translated">配置文件</target>
      </trans-unit>
      <trans-unit id="arc.data.controller.summary.resource.group">
        <source xml:lang="en">Resource group</source>
        <target state="translated">资源组</target>
      </trans-unit>
      <trans-unit id="arc.data.controller.summary.subscription">
        <source xml:lang="en">Subscription</source>
        <target state="translated">订阅</target>
      </trans-unit>
      <trans-unit id="arc.data.controller.summary.terms">
        <source xml:lang="en">Terms</source>
        <target state="translated">条款</target>
      </trans-unit>
      <trans-unit id="arc.data.controller.summary.terms.description">
        <source xml:lang="en">By clicking 'Script to notebook', I (a) agree to the legal terms and privacy statement(s) associated with the Marketplace offering(s) listed above; (b) authorize Microsoft to bill my current payment method for the fees associated with the offering(s), with the same billing frequency as my Azure subscription; and (c) agree that Microsoft may share my contact, usage and transactional information with the provider(s) of the offering(s) for support, billing and other transactional activities. Microsoft does not provide rights for third-party offerings. For additional details see {0}.</source>
        <target state="translated">单击“脚本到笔记本”即表示本人: (a) 同意与上面列出的一项或多项市场产品/服务关联的法律条款和一条或多条隐私声明；(b) 授权 Microsoft 按与我的 Azure 订阅相同的账单频率，以我当前的付款方式向我收取使用这项或这些产品/服务所产生的费用；以及 (c) 同意 Microsoft 与这项或这些产品/服务的一个或多个提供商共享我的联系信息、使用情况和交易信息，用于支持、计费和其他交易活动。Microsoft 不提供针对第三方产品/服务的权利。有关其他详细信息，请参阅 {0}</target>
      </trans-unit>
      <trans-unit id="arc.data.controller.summary.terms.link.text">
        <source xml:lang="en">Azure Marketplace Terms</source>
        <target state="translated">Azure 市场条款</target>
      </trans-unit>
      <trans-unit id="arc.data.controller.summary.username">
        <source xml:lang="en">Username</source>
        <target state="translated">用户名</target>
      </trans-unit>
      <trans-unit id="arc.description">
        <source xml:lang="en">Support for Azure Arc</source>
        <target state="translated">支持 Azure Arc</target>
      </trans-unit>
      <trans-unit id="arc.displayName">
        <source xml:lang="en">Azure Arc</source>
        <target state="translated">Azure Arc</target>
      </trans-unit>
      <trans-unit id="arc.memory-limit.label">
        <source xml:lang="en">Memory Limit</source>
        <target state="translated">内存限制</target>
      </trans-unit>
      <trans-unit id="arc.memory-request.label">
        <source xml:lang="en">Memory Request</source>
        <target state="translated">内存请求</target>
      </trans-unit>
      <trans-unit id="arc.openDashboard">
        <source xml:lang="en">Manage</source>
        <target state="translated">管理</target>
      </trans-unit>
      <trans-unit id="arc.password">
        <source xml:lang="en">Password</source>
        <target state="translated">密码</target>
      </trans-unit>
      <trans-unit id="arc.postgres.server.group.coordinator.cores.limit.description">
        <source xml:lang="en">The maximum number of CPU cores for the Postgres instance that can be used on the coordinator node. Fractional cores are supported.</source>
        <target state="translated">可以在协调器节点上使用的 Postgres 实例的最大 CPU 内核数。支持分数核心。</target>
      </trans-unit>
      <trans-unit id="arc.postgres.server.group.coordinator.cores.limit.label">
        <source xml:lang="en">CPU limit</source>
        <target state="translated">CPU 限制</target>
      </trans-unit>
      <trans-unit id="arc.postgres.server.group.coordinator.cores.request.description">
        <source xml:lang="en">The minimum number of CPU cores that must be available on the coordinator node to schedule the service. Fractional cores are supported.</source>
        <target state="translated">协调器节点上必须可用的用以安排服务的最小 CPU 核心数。支持分数核心。</target>
      </trans-unit>
      <trans-unit id="arc.postgres.server.group.coordinator.cores.request.label">
        <source xml:lang="en">CPU request</source>
        <target state="translated">CPU 请求</target>
      </trans-unit>
      <trans-unit id="arc.postgres.server.group.coordinator.memory.limit.description">
        <source xml:lang="en">The memory limit of the Postgres instance on the coordinator node in GB.</source>
        <target state="translated">协调器节点上 Postgres 实例的内存限制(GB)。</target>
      </trans-unit>
      <trans-unit id="arc.postgres.server.group.coordinator.memory.limit.label">
        <source xml:lang="en">Memory limit (GB)</source>
        <target state="translated">内存限制(GB)</target>
      </trans-unit>
      <trans-unit id="arc.postgres.server.group.coordinator.memory.request.description">
        <source xml:lang="en">The memory request of the Postgres instance on the coordinator node in GB.</source>
        <target state="translated">协调器节点上的 Postgres 实例的内存请求(GB)。</target>
      </trans-unit>
      <trans-unit id="arc.postgres.server.group.coordinator.memory.request.label">
        <source xml:lang="en">Memory request (GB)</source>
        <target state="translated">内存请求(GB)</target>
      </trans-unit>
      <trans-unit id="arc.postgres.server.group.engine.version">
        <source xml:lang="en">Engine Version</source>
        <target state="translated">引擎版本</target>
      </trans-unit>
      <trans-unit id="arc.postgres.server.group.extensions.description">
        <source xml:lang="en">A comma-separated list of the Postgres extensions that should be loaded on startup. Please refer to the postgres documentation for supported values.</source>
        <target state="translated">应在启动时加载的 Postgres 扩展的列表(以逗号分隔)。请参阅 postgres 文档以查找支持的值。</target>
      </trans-unit>
      <trans-unit id="arc.postgres.server.group.extensions.label">
        <source xml:lang="en">Extensions</source>
        <target state="translated">扩展</target>
      </trans-unit>
      <trans-unit id="arc.postgres.server.group.name">
        <source xml:lang="en">Server group name</source>
        <target state="translated">服务器组名称</target>
      </trans-unit>
      <trans-unit id="arc.postgres.server.group.name.validation.description">
        <source xml:lang="en">Server group name must consist of lower case alphanumeric characters or '-', start with a letter, end with an alphanumeric character, and be 11 characters or fewer in length.</source>
        <target state="translated">服务器组名称必须包含小写字母数字字符或 “-”，以字母开头，以字母数字字符结尾，并且长度不能超过 11 个字符。</target>
      </trans-unit>
      <trans-unit id="arc.postgres.server.group.port">
        <source xml:lang="en">Port</source>
        <target state="translated">端口</target>
      </trans-unit>
      <trans-unit id="arc.postgres.server.group.volume.size.backups.description">
        <source xml:lang="en">The size of the storage volume to be used for backups in GB.</source>
        <target state="translated">用于备份的存储卷大小(GB)。</target>
      </trans-unit>
      <trans-unit id="arc.postgres.server.group.volume.size.backups.label">
        <source xml:lang="en">Volume Size GB (Backups)</source>
        <target state="translated">卷大小 GB (备份)</target>
      </trans-unit>
      <trans-unit id="arc.postgres.server.group.volume.size.data.description">
        <source xml:lang="en">The size of the storage volume to be used for data in GB.</source>
        <target state="translated">对数据所用的存储量大小(GB)。</target>
      </trans-unit>
      <trans-unit id="arc.postgres.server.group.volume.size.data.label">
        <source xml:lang="en">Volume Size GB (Data)</source>
        <target state="translated">卷大小 GB (数据)</target>
      </trans-unit>
      <trans-unit id="arc.postgres.server.group.volume.size.logs.description">
        <source xml:lang="en">The size of the storage volume to be used for logs in GB.</source>
        <target state="translated">用于日志的存储卷大小(GB)。</target>
      </trans-unit>
      <trans-unit id="arc.postgres.server.group.volume.size.logs.label">
        <source xml:lang="en">Volume Size GB (Logs)</source>
        <target state="translated">卷大小 GB (日志)</target>
      </trans-unit>
      <trans-unit id="arc.postgres.server.group.workers.cores.limit.description">
        <source xml:lang="en">The maximum number of CPU cores for the Postgres instance that can be used per node. Fractional cores are supported.</source>
        <target state="translated">每个节点可使用的 Postgres 实例的最大 CPU 内核数。支持分数核心。</target>
      </trans-unit>
      <trans-unit id="arc.postgres.server.group.workers.cores.limit.label">
        <source xml:lang="en">CPU limit (cores per node)</source>
        <target state="translated">CPU 限制(每节点核心数)</target>
      </trans-unit>
      <trans-unit id="arc.postgres.server.group.workers.cores.request.description">
        <source xml:lang="en">The minimum number of CPU cores that must be available per node to schedule the service. Fractional cores are supported.</source>
        <target state="translated">每个节点上必须可用的用以安排服务的最小 CPU 核心数。支持分数核心。</target>
      </trans-unit>
      <trans-unit id="arc.postgres.server.group.workers.cores.request.label">
        <source xml:lang="en">CPU request (cores per node)</source>
        <target state="translated">CPU 请求(每节点核心数)</target>
      </trans-unit>
      <trans-unit id="arc.postgres.server.group.workers.description">
        <source xml:lang="en">The number of worker nodes to provision in a sharded cluster, or zero (the default) for single-node Postgres.</source>
        <target state="translated">要在分片群集中设置的辅助角色节点的数量，对于单节点 Postgres，默认为零。</target>
      </trans-unit>
      <trans-unit id="arc.postgres.server.group.workers.label">
        <source xml:lang="en">Number of workers</source>
        <target state="translated">工作器数量</target>
      </trans-unit>
      <trans-unit id="arc.postgres.server.group.workers.memory.limit.description">
        <source xml:lang="en">The memory limit of the Postgres instance per node in GB.</source>
        <target state="translated">每个节点 Postgres 实例的内存限制(GB)。</target>
      </trans-unit>
      <trans-unit id="arc.postgres.server.group.workers.memory.limit.label">
        <source xml:lang="en">Memory limit (GB per node)</source>
        <target state="translated">内存限制(GB/节点)</target>
      </trans-unit>
      <trans-unit id="arc.postgres.server.group.workers.memory.request.description">
        <source xml:lang="en">The memory request of the Postgres instance per node in GB.</source>
        <target state="translated">每个节点的 Postgres 实例的内存请求(GB)。</target>
      </trans-unit>
      <trans-unit id="arc.postgres.server.group.workers.memory.request.label">
        <source xml:lang="en">Memory request (GB per node)</source>
        <target state="translated">内存请求(每节点 GB)</target>
      </trans-unit>
      <trans-unit id="arc.postgres.settings.resource.coordinator.title">
        <source xml:lang="en">Coordinator Node Compute Configuration</source>
        <target state="translated">协调器节点计算配置</target>
      </trans-unit>
      <trans-unit id="arc.postgres.settings.resource.worker.title">
        <source xml:lang="en">Worker Nodes Compute Configuration</source>
        <target state="translated">工作器节点计算配置</target>
      </trans-unit>
      <trans-unit id="arc.postgres.settings.section.title">
        <source xml:lang="en">General settings</source>
        <target state="translated">常规设置</target>
      </trans-unit>
      <trans-unit id="arc.postgres.settings.storage.title">
        <source xml:lang="en">Storage settings</source>
        <target state="translated">存储设置</target>
      </trans-unit>
      <trans-unit id="arc.postgres.storage-class.backups.description">
        <source xml:lang="en">The storage class to be used for backup persistent volumes</source>
        <target state="translated">要用于备份永久卷的存储类</target>
      </trans-unit>
      <trans-unit id="arc.postgres.storage-class.data.description">
        <source xml:lang="en">The storage class to be used for data persistent volumes</source>
        <target state="translated">要用于数据永久卷的存储类。</target>
      </trans-unit>
      <trans-unit id="arc.postgres.storage-class.logs.description">
        <source xml:lang="en">The storage class to be used for logs persistent volumes</source>
        <target state="translated">要用于日志永久卷的存储类。</target>
      </trans-unit>
      <trans-unit id="arc.postgres.wizard.page1.title">
        <source xml:lang="en">Provide Azure enabled PostgreSQL Hyperscale server group parameters</source>
        <target state="translated">提供启用 Azure 的 PostgreSQL 超大规模服务器组参数</target>
      </trans-unit>
      <trans-unit id="arc.postgres.wizard.title">
        <source xml:lang="en">Deploy an Azure Arc-enabled PostgreSQL Hyperscale server group (Preview)</source>
        <target state="translated">部署已启用 Azure Arc 的 PostgreSQL 超大规模服务器组(预览)</target>
      </trans-unit>
      <trans-unit id="arc.sql.connection.settings.section.title">
        <source xml:lang="en">SQL Connection information</source>
        <target state="translated">SQL 连接信息</target>
      </trans-unit>
      <trans-unit id="arc.sql.cores-limit.description">
        <source xml:lang="en">The cores limit of the managed instance as an integer.</source>
        <target state="translated">托管实例的核心限制(整数)。</target>
      </trans-unit>
      <trans-unit id="arc.sql.cores-request.description">
        <source xml:lang="en">The request for cores of the managed instance as an integer.</source>
        <target state="translated">将托管实例的核心作为整数的请求。</target>
      </trans-unit>
      <trans-unit id="arc.sql.dev.use.description">
        <source xml:lang="en">Check the box to indicate this instance will be used for development or testing purposes only. This instance will not be billed.</source>
        <target state="translated">选中此框以指示此实例将仅用于开发或测试目的。将不会对此实例计费。</target>
      </trans-unit>
      <trans-unit id="arc.sql.dev.use.label">
        <source xml:lang="en">For development use only</source>
        <target state="translated">仅供开发使用</target>
      </trans-unit>
      <trans-unit id="arc.sql.high.availability.description">
        <source xml:lang="en">Enable additional replicas for high availabilty. The compute and storage configuration selected below will be applied to all replicas.</source>
        <target state="translated">启用其他副本以实现高可用性。所选的计算和存储配置将应用于所有副本。</target>
      </trans-unit>
      <trans-unit id="arc.sql.high.availability.label">
        <source xml:lang="en">High Availability</source>
        <target state="translated">高可用性</target>
      </trans-unit>
      <trans-unit id="arc.sql.instance.name">
        <source xml:lang="en">Instance name</source>
        <target state="translated">实例名称</target>
      </trans-unit>
      <trans-unit id="arc.sql.instance.retention.policy.title">
        <source xml:lang="en">SQL Instance Backup Retention Policy</source>
        <target state="translated">SQL 实例备份保留策略</target>
      </trans-unit>
      <trans-unit id="arc.sql.instance.settings.section.title">
        <source xml:lang="en">SQL Instance settings</source>
        <target state="translated">SQL 实例设置</target>
      </trans-unit>
      <trans-unit id="arc.sql.invalid.instance.name">
        <source xml:lang="en">Instance name must consist of lower case alphanumeric characters or '-', start with a letter, end with an alphanumeric character, and be 13 characters or fewer in length.</source>
        <target state="translated">实例名称必须包含小写字母数字字符或 "-"，以字母开头，以字母数字字符结尾，并且长度不能超过 13 个字符。</target>
      </trans-unit>
      <trans-unit id="arc.sql.invalid.username">
        <source xml:lang="en">sa username is disabled, please choose another username</source>
        <target state="translated">sa 用户名已禁用，请选择其他用户名</target>
      </trans-unit>
      <trans-unit id="arc.sql.memory-limit.description">
        <source xml:lang="en">The limit of the capacity of the managed instance as an integer.</source>
        <target state="translated">托管实例的容量限制(整数)。</target>
      </trans-unit>
      <trans-unit id="arc.sql.memory-request.description">
        <source xml:lang="en">The request for the capacity of the managed instance as an integer amount of memory in GBs.</source>
        <target state="translated">对托管实例容量的请求(整数内存量，以 GB 为单位)。</target>
      </trans-unit>
      <trans-unit id="arc.sql.one.replica">
        <source xml:lang="en">1 replica</source>
        <target state="translated">1 个副本</target>
      </trans-unit>
<<<<<<< HEAD
      <trans-unit id="arc.sql.service.tier.business.critical">
        <source xml:lang="en">[PREVIEW] Business Critical (Unlimited vCores and RAM, advanced high availability)</source>
        <target state="translated">[预览] 业务关键(无限制的 vCore 和 RAM，高级高可用性)</target>
      </trans-unit>
      <trans-unit id="arc.sql.service.tier.description">
        <source xml:lang="en">Select from the latest vCore service tiers available for SQL Managed Instance - Azure Arc including General Purpose and Business Critical. {0}</source>
        <target state="translated">从可用于 SQL 托管实例 - Azure Arc 的最新 vCore 服务层(包括常规用途和业务关键型)中进行选择。{0}</target>
      </trans-unit>
=======
      <trans-unit id="arc.sql.pitr.description">
        <source xml:lang="en">Point in time restore</source>
        <target state="translated">时点还原</target>
      </trans-unit>
      <trans-unit id="arc.sql.pitr.retention.description">
        <source xml:lang="en">Configure retention for point-in-time backups. {0}</source>
        <target state="translated">配置时间点备份的保留期。{0}</target>
      </trans-unit>
      <trans-unit id="arc.sql.retention.days.description">
        <source xml:lang="en">Specify how long you want to keep your point-in-time backups.</source>
        <target state="translated">指定要将时间点备份保留多长时间。</target>
      </trans-unit>
      <trans-unit id="arc.sql.retention.days.label">
        <source xml:lang="en">PITR retention (days)</source>
        <target state="translated">PITR 保留期(天)</target>
      </trans-unit>
      <trans-unit id="arc.sql.service.tier.business.critical">
        <source xml:lang="en">[PREVIEW] Business Critical (Unlimited vCores and RAM, advanced high availability)</source>
        <target state="translated">[预览] 业务关键(无限制的 vCore 和 RAM，高级高可用性)</target>
      </trans-unit>
      <trans-unit id="arc.sql.service.tier.description">
        <source xml:lang="en">Select from the latest vCore service tiers available for SQL Managed Instance - Azure Arc including General Purpose and Business Critical. {0}</source>
        <target state="translated">从可用于 SQL 托管实例 - Azure Arc 的最新 vCore 服务层(包括常规用途和业务关键型)中进行选择。{0}</target>
      </trans-unit>
>>>>>>> 4ba192a5
      <trans-unit id="arc.sql.service.tier.general.purpose">
        <source xml:lang="en">General Purpose (Up to 24 vCores and 128 Gi of RAM, standard high availability)</source>
        <target state="translated">常规用途(最多 24 个 Vcore 和 128 Gi RAM，标准高可用性)</target>
      </trans-unit>
      <trans-unit id="arc.sql.service.tier.label">
        <source xml:lang="en">Service Tier</source>
        <target state="translated">服务层</target>
      </trans-unit>
      <trans-unit id="arc.sql.storage-class.backups.description">
        <source xml:lang="en">The storage class to be used for backup persistent volumes. If no value is specified, the default storage class will be used.</source>
        <target state="translated">用于备份永久性卷的存储类。如果未指定任何值，则将使用默认存储类。</target>
      </trans-unit>
      <trans-unit id="arc.sql.storage-class.data.description">
        <source xml:lang="en">The storage class to be used for data (.mdf). If no value is specified, the default storage class will be used.</source>
        <target state="translated">用于数据的存储类(.mdf)。如果未指定任何值，则将使用默认存储类。</target>
      </trans-unit>
      <trans-unit id="arc.sql.storage-class.datalogs.description">
        <source xml:lang="en">The storage class to be used for database logs (.ldf). If no value is specified, the default storage class will be used.</source>
        <target state="translated">用于数据的数据库日志(.ldf)。如果未指定任何值，则将使用默认存储类。</target>
      </trans-unit>
      <trans-unit id="arc.sql.storage-class.dc.description">
        <source xml:lang="en">The storage class to be used for all data and logs persistent volumes for all data controller pods that require them.</source>
        <target state="translated">要用于所有数据的存储类，以及所有需要它们的数据控制器 Pod 的 日志永久卷。</target>
      </trans-unit>
      <trans-unit id="arc.sql.storage-class.logs.description">
        <source xml:lang="en">The storage class to be used for logs (/var/log). If no value is specified, the default storage class will be used.</source>
        <target state="translated">用于日志的存储类(/var/log)。如果未指定任何值，则将使用默认存储类。</target>
      </trans-unit>
      <trans-unit id="arc.sql.three.replicas">
        <source xml:lang="en">3 replicas</source>
        <target state="translated">3 个副本</target>
      </trans-unit>
      <trans-unit id="arc.sql.two.replicas">
        <source xml:lang="en">2 replicas</source>
        <target state="translated">2 个副本</target>
      </trans-unit>
      <trans-unit id="arc.sql.username">
        <source xml:lang="en">Username</source>
        <target state="translated">用户名</target>
      </trans-unit>
      <trans-unit id="arc.sql.volume.size.backups.description">
        <source xml:lang="en">The size of the storage volume to be used for backups in gibibytes.</source>
        <target state="translated">用于备份的存储卷大小(GB)。</target>
      </trans-unit>
      <trans-unit id="arc.sql.volume.size.backups.label">
        <source xml:lang="en">Volume Size in Gi (Backups)</source>
        <target state="translated">以 Gi 为单位的卷大小(备份)。</target>
      </trans-unit>
      <trans-unit id="arc.sql.volume.size.data.description">
        <source xml:lang="en">The size of the storage volume to be used for data in gibibytes.</source>
        <target state="translated">用于数据的存储卷大小(GB)。</target>
      </trans-unit>
      <trans-unit id="arc.sql.volume.size.data.label">
        <source xml:lang="en">Volume Size in Gi (Data)</source>
        <target state="translated">以 Gi 为单位的卷大小(数据)</target>
      </trans-unit>
      <trans-unit id="arc.sql.volume.size.datalogs.description">
        <source xml:lang="en">The size of the storage volume to be used for database logs in gibibytes.</source>
        <target state="translated">用于数据库日志的存储卷大小(GB)。</target>
      </trans-unit>
      <trans-unit id="arc.sql.volume.size.datalogs.label">
        <source xml:lang="en">Volume Size in Gi (Database logs)</source>
        <target state="translated">以 Gi 为单位的卷(数据库日志)</target>
      </trans-unit>
      <trans-unit id="arc.sql.volume.size.logs.description">
        <source xml:lang="en">The size of the storage volume to be used for logs in gibibytes.</source>
        <target state="translated">用于日志的存储卷大小(GB)。</target>
      </trans-unit>
      <trans-unit id="arc.sql.volume.size.logs.label">
        <source xml:lang="en">Volume Size in Gi (Logs)</source>
        <target state="translated">以 Gi 为单位的卷大小(日志)</target>
      </trans-unit>
      <trans-unit id="arc.sql.wizard.page1.title">
        <source xml:lang="en">Provide Azure SQL managed instance parameters</source>
        <target state="translated">提供 Azure SQL 托管实例参数</target>
      </trans-unit>
      <trans-unit id="arc.sql.wizard.title">
        <source xml:lang="en">Deploy Azure SQL managed instance - Azure Arc (preview)</source>
        <target state="translated">部署 Azure SQL 托管实例–Azure Arc (预览)</target>
      </trans-unit>
      <trans-unit id="arc.storage-class.backups.label">
        <source xml:lang="en">Storage Class (Backups)</source>
        <target state="translated">存储类(备份)</target>
      </trans-unit>
      <trans-unit id="arc.storage-class.data.label">
        <source xml:lang="en">Storage Class (Data)</source>
        <target state="translated">存储类(数据)</target>
      </trans-unit>
      <trans-unit id="arc.storage-class.datalogs.label">
        <source xml:lang="en">Storage Class (Database logs)</source>
        <target state="translated">存储类(数据库日志)</target>
      </trans-unit>
      <trans-unit id="arc.storage-class.dc.label">
        <source xml:lang="en">Storage Class</source>
        <target state="translated">存储类</target>
      </trans-unit>
      <trans-unit id="arc.storage-class.logs.label">
        <source xml:lang="en">Storage Class (Logs)</source>
        <target state="translated">存储类(日志)</target>
      </trans-unit>
      <trans-unit id="arc.view.title">
        <source xml:lang="en">Azure Arc Controllers</source>
        <target state="translated">Azure Arc 控制器</target>
      </trans-unit>
      <trans-unit id="arc.view.welcome.connect">
        <source xml:lang="en">No Azure Arc controllers registered. [Learn More](https://azure.microsoft.com/services/azure-arc/)
[Connect Controller](command:arc.connectToController)</source>
        <target state="translated">未注册 Azure Arc 控制器。[了解更多] (https://azure.microsoft.com/services/azure-arc/)
[连接控制器](命令: arc.connectToController)</target>
      </trans-unit>
      <trans-unit id="arc.view.welcome.loading">
        <source xml:lang="en">Loading controllers...</source>
        <target state="translated">正在加载控制器...</target>
      </trans-unit>
      <trans-unit id="command.connectToController.title">
        <source xml:lang="en">Connect to Existing Azure Arc Controller</source>
        <target state="translated">连接到现有 Azure Arc 控制器</target>
      </trans-unit>
      <trans-unit id="command.createController.title">
        <source xml:lang="en">Create New Azure Arc Controller</source>
        <target state="translated">新建 Azure Arc 控制器</target>
      </trans-unit>
      <trans-unit id="command.editConnection.title">
        <source xml:lang="en">Edit Connection</source>
        <target state="translated">编辑连接</target>
      </trans-unit>
      <trans-unit id="command.refresh.title">
        <source xml:lang="en">Refresh</source>
        <target state="translated">刷新</target>
      </trans-unit>
      <trans-unit id="command.removeController.title">
        <source xml:lang="en">Remove Controller</source>
        <target state="translated">删除控制器</target>
      </trans-unit>
      <trans-unit id="cores.limit.greater.than.or.equal.to.requested.cores">
        <source xml:lang="en">Cores limit must be greater than or equal to requested cores</source>
        <target state="translated">内核限制必须大于或等于请求内核</target>
      </trans-unit>
      <trans-unit id="deploy.done.action">
        <source xml:lang="en">Deploy</source>
        <target state="translated">部署</target>
      </trans-unit>
      <trans-unit id="deploy.script.action">
        <source xml:lang="en">Script to notebook</source>
        <target state="translated">脚本到笔记本</target>
      </trans-unit>
      <trans-unit id="memory.limit.greater.than.or.equal.to.requested.memory">
        <source xml:lang="en">Memory limit must be greater than or equal to requested memory</source>
        <target state="translated">内存限制必须大于或等于请求内存</target>
      </trans-unit>
      <trans-unit id="microsoft.agreement.privacy.statement">
        <source xml:lang="en">Microsoft Privacy Statement</source>
        <target state="translated">Microsoft 隐私声明</target>
      </trans-unit>
      <trans-unit id="requested.cores.less.than.or.equal.to.cores.limit">
        <source xml:lang="en">Requested cores must be less than or equal to cores limit</source>
        <target state="translated">请求的内核数必须小于或等于内核限制</target>
      </trans-unit>
      <trans-unit id="requested.memory.less.than.or.equal.to.memory.limit">
        <source xml:lang="en">Requested memory must be less than or equal to memory limit</source>
        <target state="translated">请求内存必须小于或等于内存限制</target>
      </trans-unit>
      <trans-unit id="resource.type.arc.postgres.description">
        <source xml:lang="en">Deploy PostgreSQL Hyperscale server groups into an Azure Arc environment</source>
        <target state="translated">将 PostgreSQL 超大规模服务器组部署到 Azure Arc 环境</target>
      </trans-unit>
      <trans-unit id="resource.type.arc.postgres.display.name">
        <source xml:lang="en">PostgreSQL Hyperscale server groups - Azure Arc (preview)</source>
        <target state="translated">PostgreSQL 超大规模服务器组–Azure Arc (预览)</target>
      </trans-unit>
      <trans-unit id="resource.type.arc.sql.description">
        <source xml:lang="en">Managed SQL Instance service for app developers in a customer-managed environment</source>
        <target state="translated">客户管理的环境中面向应用开发人员的托管 SQL 实例服务</target>
      </trans-unit>
      <trans-unit id="resource.type.arc.sql.display.name">
        <source xml:lang="en">Azure SQL managed instance - Azure Arc (preview)</source>
        <target state="translated">Azure SQL 托管实例–Azure Arc (预览)</target>
      </trans-unit>
      <trans-unit id="resource.type.azure.arc.description">
        <source xml:lang="en">Creates an Azure Arc data controller</source>
        <target state="translated">创建 Azure Arc 数据控制器</target>
      </trans-unit>
      <trans-unit id="resource.type.azure.arc.display.name">
        <source xml:lang="en">Azure Arc data controller (preview)</source>
        <target state="translated">Azure Arc 数据控制器(预览)</target>
      </trans-unit>
      <trans-unit id="should.be.integer">
        <source xml:lang="en">Value must be an integer</source>
        <target state="translated">值必须为整数</target>
      </trans-unit>
      <trans-unit id="worker.node.count.should.not.be.one">
        <source xml:lang="en">Value of 1 is not supported.</source>
        <target state="translated">不支持值为 1。</target>
      </trans-unit>
    </body>
  </file>
</xliff><|MERGE_RESOLUTION|>--- conflicted
+++ resolved
@@ -1153,7 +1153,7 @@
         <source xml:lang="en">The cluster context information specified by config file: {0} and cluster context: {1} is no longer valid. Error is:
 	{2}
  Do you want to update this information?</source>
-        <target state="translated">配置文件指定的群集上下文信息: {0} 和群集上下文: {1} 不再有效。错误为: 
+        <target state="translated">配置文件指定的群集上下文信息: {0} 和群集上下文: {1} 不再有效。错误为:
 &gt;{2}
  是否要更新此信息?</target>
       </trans-unit>
@@ -1709,7 +1709,22 @@
         <source xml:lang="en">1 replica</source>
         <target state="translated">1 个副本</target>
       </trans-unit>
-<<<<<<< HEAD
+      <trans-unit id="arc.sql.pitr.description">
+        <source xml:lang="en">Point in time restore</source>
+        <target state="translated">时点还原</target>
+      </trans-unit>
+      <trans-unit id="arc.sql.pitr.retention.description">
+        <source xml:lang="en">Configure retention for point-in-time backups. {0}</source>
+        <target state="translated">配置时间点备份的保留期。{0}</target>
+      </trans-unit>
+      <trans-unit id="arc.sql.retention.days.description">
+        <source xml:lang="en">Specify how long you want to keep your point-in-time backups.</source>
+        <target state="translated">指定要将时间点备份保留多长时间。</target>
+      </trans-unit>
+      <trans-unit id="arc.sql.retention.days.label">
+        <source xml:lang="en">PITR retention (days)</source>
+        <target state="translated">PITR 保留期(天)</target>
+      </trans-unit>
       <trans-unit id="arc.sql.service.tier.business.critical">
         <source xml:lang="en">[PREVIEW] Business Critical (Unlimited vCores and RAM, advanced high availability)</source>
         <target state="translated">[预览] 业务关键(无限制的 vCore 和 RAM，高级高可用性)</target>
@@ -1718,32 +1733,6 @@
         <source xml:lang="en">Select from the latest vCore service tiers available for SQL Managed Instance - Azure Arc including General Purpose and Business Critical. {0}</source>
         <target state="translated">从可用于 SQL 托管实例 - Azure Arc 的最新 vCore 服务层(包括常规用途和业务关键型)中进行选择。{0}</target>
       </trans-unit>
-=======
-      <trans-unit id="arc.sql.pitr.description">
-        <source xml:lang="en">Point in time restore</source>
-        <target state="translated">时点还原</target>
-      </trans-unit>
-      <trans-unit id="arc.sql.pitr.retention.description">
-        <source xml:lang="en">Configure retention for point-in-time backups. {0}</source>
-        <target state="translated">配置时间点备份的保留期。{0}</target>
-      </trans-unit>
-      <trans-unit id="arc.sql.retention.days.description">
-        <source xml:lang="en">Specify how long you want to keep your point-in-time backups.</source>
-        <target state="translated">指定要将时间点备份保留多长时间。</target>
-      </trans-unit>
-      <trans-unit id="arc.sql.retention.days.label">
-        <source xml:lang="en">PITR retention (days)</source>
-        <target state="translated">PITR 保留期(天)</target>
-      </trans-unit>
-      <trans-unit id="arc.sql.service.tier.business.critical">
-        <source xml:lang="en">[PREVIEW] Business Critical (Unlimited vCores and RAM, advanced high availability)</source>
-        <target state="translated">[预览] 业务关键(无限制的 vCore 和 RAM，高级高可用性)</target>
-      </trans-unit>
-      <trans-unit id="arc.sql.service.tier.description">
-        <source xml:lang="en">Select from the latest vCore service tiers available for SQL Managed Instance - Azure Arc including General Purpose and Business Critical. {0}</source>
-        <target state="translated">从可用于 SQL 托管实例 - Azure Arc 的最新 vCore 服务层(包括常规用途和业务关键型)中进行选择。{0}</target>
-      </trans-unit>
->>>>>>> 4ba192a5
       <trans-unit id="arc.sql.service.tier.general.purpose">
         <source xml:lang="en">General Purpose (Up to 24 vCores and 128 Gi of RAM, standard high availability)</source>
         <target state="translated">常规用途(最多 24 个 Vcore 和 128 Gi RAM，标准高可用性)</target>
