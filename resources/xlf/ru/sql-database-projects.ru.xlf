﻿<?xml version="1.0" encoding="utf-8"?>
<xliff version="1.2" xmlns="urn:oasis:names:tc:xliff:document:1.2">
  <file original="extensions/sql-database-projects/dist/common/constants" source-language="en" datatype="plaintext" target-language="ru">
    <body>
      <trans-unit id="BuildHistory">
        <source xml:lang="en">Build History</source>
        <target state="translated">Журнал сборок</target>
      </trans-unit>
      <trans-unit id="Date">
        <source xml:lang="en">Date</source>
        <target state="translated">Дата</target>
      </trans-unit>
      <trans-unit id="Failed">
        <source xml:lang="en">Failed</source>
        <target state="translated">Сбой</target>
      </trans-unit>
      <trans-unit id="InProgress">
        <source xml:lang="en">In progress</source>
        <target state="translated">Выполняется</target>
      </trans-unit>
      <trans-unit id="PublishHistory">
        <source xml:lang="en">Publish History</source>
        <target state="translated">Журнал публикации</target>
      </trans-unit>
      <trans-unit id="SettingAlreadyExists">
        <source xml:lang="en">Local app setting '{0}' already exists. Overwrite?</source>
        <target state="translated">Параметр локального приложения "{0}" уже существует. Перезаписать его?</target>
      </trans-unit>
      <trans-unit id="Status">
        <source xml:lang="en">Status</source>
        <target state="translated">Состояние</target>
      </trans-unit>
      <trans-unit id="Success">
        <source xml:lang="en">Success</source>
        <target state="translated">Выполнено</target>
      </trans-unit>
      <trans-unit id="TargetDatabase">
        <source xml:lang="en">Target Database</source>
        <target state="translated">Целевая база данных</target>
      </trans-unit>
      <trans-unit id="TargetPlatform">
        <source xml:lang="en">Target Platform</source>
        <target state="translated">Целевая платформа</target>
      </trans-unit>
      <trans-unit id="TargetServer">
        <source xml:lang="en">Target Server</source>
        <target state="translated">Целевой сервер</target>
      </trans-unit>
      <trans-unit id="Time">
        <source xml:lang="en">Time</source>
        <target state="translated">Время</target>
      </trans-unit>
      <trans-unit id="addDatabaseReferenceOkButtonText">
        <source xml:lang="en">Add reference</source>
        <target state="translated">Добавить ссылку</target>
      </trans-unit>
      <trans-unit id="addDatabaseReferencedialogName">
        <source xml:lang="en">Add database reference</source>
        <target state="translated">Добавить ссылку на базу данных</target>
      </trans-unit>
      <trans-unit id="addItemAction">
        <source xml:lang="en">Add Item</source>
        <target state="translated">Добавить элемент</target>
      </trans-unit>
      <trans-unit id="addPackage">
        <source xml:lang="en">Add Package</source>
        <target state="translated">Добавить пакет</target>
      </trans-unit>
      <trans-unit id="addPackageReferenceMessage">
        <source xml:lang="en">To use SQL bindings, ensure your Azure Functions project has a reference to {0}</source>
<<<<<<< HEAD
        <target state="new">To use SQL bindings, ensure your Azure Functions project has a reference to {0}</target>
=======
        <target state="translated">Чтобы использовать привязки SQL, убедитесь, что проект Функций Azure содержит ссылку на {0}</target>
>>>>>>> 4ba192a5
      </trans-unit>
      <trans-unit id="appSettingPrompt">
        <source xml:lang="en">Would you like to update Azure Function local.settings.json with the new connection string?</source>
        <target state="translated">Обновить функцию Azure local.settings.json с помощью новой строки подключения?</target>
      </trans-unit>
      <trans-unit id="at">
        <source xml:lang="en">at</source>
        <target state="translated">в</target>
      </trans-unit>
      <trans-unit id="browseButtonText">
        <source xml:lang="en">Browse folder</source>
        <target state="translated">Поиск папки</target>
      </trans-unit>
      <trans-unit id="browseEllipsis">
        <source xml:lang="en">Browse...</source>
        <target state="translated">Обзор...</target>
      </trans-unit>
      <trans-unit id="browseForProfile">
        <source xml:lang="en">Browse for profile</source>
        <target state="translated">Поиск профиля</target>
      </trans-unit>
      <trans-unit id="buildAction">
        <source xml:lang="en">Build</source>
        <target state="translated">Создать</target>
      </trans-unit>
      <trans-unit id="buildFailedCannotStartSchemaCompare">
        <source xml:lang="en">Schema compare could not start because build failed</source>
        <target state="translated">Не удалось начать сравнение схем, поскольку произошел сбой сборки</target>
      </trans-unit>
      <trans-unit id="cancelButtonText">
        <source xml:lang="en">Cancel</source>
        <target state="translated">Отмена</target>
      </trans-unit>
      <trans-unit id="cannotResolvePath">
        <source xml:lang="en">Cannot resolve path {0}</source>
        <target state="translated">Не удается сопоставить путь {0}</target>
      </trans-unit>
      <trans-unit id="cantAddCircularProjectReference">
        <source xml:lang="en">A reference to project '{0}' cannot be added. Adding this project as a reference would cause a circular dependency</source>
        <target state="translated">Не удается добавить ссылку на проект "{0}". Добавление этого проекта в виде ссылки может породить циклическую зависимость</target>
      </trans-unit>
      <trans-unit id="changeTargetPlatformAction">
        <source xml:lang="en">Change Target Platform</source>
        <target state="translated">Изменить целевую платформу</target>
      </trans-unit>
      <trans-unit id="checkoutOutputMessage">
        <source xml:lang="en">Check output pane for more details</source>
        <target state="translated">Дополнительные сведения см. в области вывода</target>
      </trans-unit>
      <trans-unit id="chooseAction">
        <source xml:lang="en">Choose action</source>
        <target state="translated">Выберите действие</target>
      </trans-unit>
      <trans-unit id="chooseSqlcmdVarsToModify">
        <source xml:lang="en">Choose SQLCMD variables to modify</source>
        <target state="translated">Выберите переменные SQLCMD для изменения</target>
      </trans-unit>
      <trans-unit id="cicularProjectReference">
        <source xml:lang="en">Circular reference from project {0} to project {1}</source>
        <target state="translated">Циклическая ссылка из проекта {0} на проект {1}</target>
      </trans-unit>
      <trans-unit id="cleaningDockerImagesMessage">
        <source xml:lang="en">Cleaning existing deployments...</source>
        <target state="translated">Очистка существующих развертываний...</target>
      </trans-unit>
      <trans-unit id="confirmPassword">
        <source xml:lang="en">Confirm SQL server admin password</source>
        <target state="translated">Подтвердите пароль администратора SQL Server</target>
      </trans-unit>
      <trans-unit id="connectingToSqlServerOnDockerMessage">
        <source xml:lang="en">Connecting to SQL Server on Docker</source>
        <target state="translated">Подключение к SQL Server в Docker</target>
      </trans-unit>
      <trans-unit id="connectionFailedError">
        <source xml:lang="en">Connection failed error: '{0}'</source>
        <target state="translated">Ошибка подключения: "{0}"</target>
      </trans-unit>
      <trans-unit id="connectionRadioButtonLabel">
        <source xml:lang="en">Connections</source>
        <target state="translated">Подключения</target>
      </trans-unit>
      <trans-unit id="connectionStringSetting">
        <source xml:lang="en">Connection string setting name</source>
        <target state="translated">Имя параметра строки подключения</target>
      </trans-unit>
      <trans-unit id="connectionStringSettingPlaceholder">
        <source xml:lang="en">Connection string setting specified in "local.settings.json"</source>
        <target state="translated">Параметр строки подключения указан в "local.settings.js".</target>
      </trans-unit>
      <trans-unit id="containerAlreadyExistForProject">
        <source xml:lang="en">Other servers on container already exist for the project. Do you want to delete them?</source>
        <target state="translated">Другие серверы в контейнере уже существуют для проекта. Вы хотите удалить их?</target>
      </trans-unit>
      <trans-unit id="createNew">
        <source xml:lang="en">Create New</source>
        <target state="translated">Создать</target>
      </trans-unit>
      <trans-unit id="createNewLocalAppSetting">
        <source xml:lang="en">Create new local app setting</source>
        <target state="translated">Создать новый параметр локального приложения</target>
      </trans-unit>
      <trans-unit id="createProjectDialogOkButtonText">
        <source xml:lang="en">Create</source>
        <target state="translated">Создать</target>
      </trans-unit>
      <trans-unit id="createProjectFromDatabaseDialogName">
        <source xml:lang="en">Create project from database</source>
        <target state="translated">Создать проект из базы данных</target>
      </trans-unit>
      <trans-unit id="createProjectSettings">
        <source xml:lang="en">Settings</source>
        <target state="translated">Параметры</target>
      </trans-unit>
      <trans-unit id="creatingDeploymentSettingsMessage">
        <source xml:lang="en">Creating deployment settings ...</source>
        <target state="translated">Создание параметров развертывания...</target>
      </trans-unit>
      <trans-unit id="currentTargetPlatform">
        <source xml:lang="en">Target platform of the project {0} is now {1}</source>
        <target state="translated">Текущая целевая платформа проекта {0}: {1}</target>
      </trans-unit>
      <trans-unit id="dacpacFileLocationRequired">
        <source xml:lang="en">Dacpac file location is required for adding a reference to a database</source>
        <target state="translated">Для добавления ссылки на базу данных требуется расположение файла DACPAC</target>
      </trans-unit>
      <trans-unit id="dacpacFiles">
        <source xml:lang="en">dacpac Files</source>
        <target state="translated">Файлы DACPAC</target>
      </trans-unit>
      <trans-unit id="dacpacNotOnSameDrive">
        <source xml:lang="en">Dacpac references need to be located on the same drive as the project file. The project file is located at {0}</source>
        <target state="translated">Ссылки DACPAC должны располагаться на том же диске, что и файл проекта. Файл проекта расположен в {0}</target>
      </trans-unit>
      <trans-unit id="dacpacText">
        <source xml:lang="en">Data-tier application (.dacpac)</source>
        <target state="translated">Приложение уровня данных (.dacpac)</target>
      </trans-unit>
      <trans-unit id="dataSource">
        <source xml:lang="en">Data Source</source>
        <target state="translated">Источник данных</target>
      </trans-unit>
      <trans-unit id="dataSourceDropdownTitle">
        <source xml:lang="en">Data source</source>
        <target state="translated">Источник данных</target>
      </trans-unit>
      <trans-unit id="dataSourceRadioButtonLabel">
        <source xml:lang="en">Data sources</source>
        <target state="translated">Источники данных</target>
      </trans-unit>
      <trans-unit id="dataSourcesNodeName">
        <source xml:lang="en">Data Sources</source>
        <target state="translated">Источники данных</target>
      </trans-unit>
      <trans-unit id="databaseLocation">
        <source xml:lang="en">Database location is required for adding a reference to a database</source>
        <target state="translated">Для добавления ссылки на базу данных требуется расположение базы данных</target>
      </trans-unit>
      <trans-unit id="databaseName">
        <source xml:lang="en">Database name</source>
        <target state="translated">Имя базы данных</target>
      </trans-unit>
      <trans-unit id="databaseNameLabel">
        <source xml:lang="en">Database</source>
        <target state="translated">База данных</target>
      </trans-unit>
      <trans-unit id="databaseNameRequired">
        <source xml:lang="en">Database name is required for adding a reference to a different database</source>
        <target state="translated">Для добавления ссылки на другую базу данных требуется имя базы данных</target>
      </trans-unit>
      <trans-unit id="databaseNameRequiredVariableOptional">
        <source xml:lang="en">A database name is required. The database variable is optional.</source>
        <target state="translated">Имя базы данных является обязательным. Переменная базы данных не является обязательной.</target>
      </trans-unit>
      <trans-unit id="databaseNameServerNameVariableRequired">
        <source xml:lang="en">A database name, server name, and server variable are required. The database variable is optional</source>
        <target state="translated">Требуются имя базы данных, имя сервера и переменная сервера. Переменная базы данных не является обязательной</target>
      </trans-unit>
      <trans-unit id="databaseProject">
        <source xml:lang="en">Database project</source>
        <target state="translated">Проект базы данных</target>
      </trans-unit>
      <trans-unit id="databaseReferenceAlreadyExists">
        <source xml:lang="en">A reference to this database already exists in this project</source>
        <target state="translated">Ссылка на эту базу данных уже существует в этом проекте</target>
      </trans-unit>
      <trans-unit id="databaseReferenceTypeRequired">
        <source xml:lang="en">Database reference type is required for adding a reference to a database</source>
        <target state="translated">Для добавления ссылки на базу данных требуется тип ссылки на базу данных</target>
      </trans-unit>
      <trans-unit id="databaseReferencesNodeName">
        <source xml:lang="en">Database References</source>
        <target state="translated">Ссылки на базы данных</target>
      </trans-unit>
      <trans-unit id="databaseSelectionRequired">
        <source xml:lang="en">Database selection is required to create a project from a database</source>
        <target state="translated">Для создания проекта из базы данных требуется выбрать базу данных</target>
      </trans-unit>
      <trans-unit id="databaseVariable">
        <source xml:lang="en">Database variable</source>
        <target state="translated">Переменная базы данных</target>
      </trans-unit>
      <trans-unit id="dataworkspace.projectDirectoryAlreadyExistError">
        <source xml:lang="en">There is already a directory named '{0}' in the selected location: '{1}'.</source>
        <target state="translated">Каталог с именем "{0}" уже существует в выбранном расположении: "{1}".</target>
      </trans-unit>
      <trans-unit id="dataworkspace.projectParentDirectoryNotExistError">
        <source xml:lang="en">The selected project location '{0}' does not exist or is not a directory.</source>
        <target state="translated">Выбранное расположение проекта "{0}" не существует или не является каталогом.</target>
      </trans-unit>
      <trans-unit id="default">
        <source xml:lang="en">default</source>
        <target state="translated">по умолчанию</target>
      </trans-unit>
      <trans-unit id="defaultProjectNameStarter">
        <source xml:lang="en">DatabaseProject</source>
        <target state="translated">DatabaseProject</target>
      </trans-unit>
      <trans-unit id="deleteAction">
        <source xml:lang="en">Delete</source>
        <target state="translated">Удалить</target>
      </trans-unit>
      <trans-unit id="deleteConfirmation">
        <source xml:lang="en">Are you sure you want to delete {0}?</source>
        <target state="translated">Вы действительно хотите удалить {0}?</target>
      </trans-unit>
      <trans-unit id="deleteConfirmationContents">
        <source xml:lang="en">Are you sure you want to delete {0} and all of its contents?</source>
        <target state="translated">Действительно удалить {0} и все его содержимое?</target>
      </trans-unit>
      <trans-unit id="deleteReferenceConfirmation">
        <source xml:lang="en">Are you sure you want to delete the reference to {0}?</source>
        <target state="translated">Вы действительно хотите удалить ссылку на {0}?</target>
      </trans-unit>
      <trans-unit id="deployAppSettingUpdateFailed">
        <source xml:lang="en">Failed to update app setting '{0}'</source>
        <target state="translated">Не удалось обновить параметр приложения "{0}"</target>
      </trans-unit>
      <trans-unit id="deployAppSettingUpdating">
        <source xml:lang="en">Updating app setting: '{0}'</source>
        <target state="translated">Идет обновление параметра приложения: "{0}"</target>
      </trans-unit>
      <trans-unit id="deployDbTaskName">
        <source xml:lang="en">Deploying SQL Db Project Locally</source>
        <target state="translated">Локальное развертывание проекта базы данных SQL</target>
      </trans-unit>
      <trans-unit id="deployProjectFailedMessage">
        <source xml:lang="en">Failed to open a connection to the deployed database'</source>
        <target state="translated">Не удалось открыть подключение к развернутой базе данных</target>
      </trans-unit>
      <trans-unit id="deployScriptExists">
        <source xml:lang="en">A {0} script already exists. The new script will not be included in build.</source>
        <target state="translated">Сценарий {0} уже существует. Новый сценарий не будет включен в сборку.</target>
      </trans-unit>
      <trans-unit id="differentDbDifferentServer">
        <source xml:lang="en">Different database, different server</source>
        <target state="translated">Другая база данных, другой сервер</target>
      </trans-unit>
      <trans-unit id="differentDbSameServer">
        <source xml:lang="en">Different database, same server</source>
        <target state="translated">Другая база данных, тот же сервер</target>
      </trans-unit>
      <trans-unit id="dockerContainerCreatedMessage">
        <source xml:lang="en">Docker created id: '{0}'</source>
        <target state="translated">Создан идентификатор Docker: "{0}"</target>
      </trans-unit>
      <trans-unit id="dockerContainerFailedToRunErrorMessage">
        <source xml:lang="en">Failed to run the docker container</source>
        <target state="translated">Не удалось запустить контейнер Docker</target>
      </trans-unit>
      <trans-unit id="dockerContainerNotRunningErrorMessage">
        <source xml:lang="en">Docker container is not running</source>
        <target state="translated">Контейнер Docker не запущен</target>
      </trans-unit>
      <trans-unit id="dockerLogMessage">
        <source xml:lang="en">Docker logs: '{0}'</source>
        <target state="translated">Журналы Docker: "{0}"</target>
      </trans-unit>
      <trans-unit id="dockerNotRunningError">
        <source xml:lang="en">Failed to verify docker. Please make sure docker is installed and running. Error: '{0}'</source>
        <target state="translated">Не удалось проверить Docker. Убедитесь, что инструмент Docker установлен и работает. Ошибка: "{0}"</target>
      </trans-unit>
      <trans-unit id="done">
        <source xml:lang="en">Done</source>
        <target state="translated">Готово</target>
      </trans-unit>
      <trans-unit id="dontUseProfile">
        <source xml:lang="en">Don't use profile</source>
        <target state="translated">Не использовать профиль</target>
      </trans-unit>
      <trans-unit id="edgeProjectTypeDescription">
        <source xml:lang="en">Start with the core pieces to develop and publish schemas for SQL Edge</source>
        <target state="translated">Начните с основных частей, чтобы разработать и опубликовать схемы для SQL для пограничных вычислений</target>
      </trans-unit>
      <trans-unit id="edgeProjectTypeDisplayName">
        <source xml:lang="en">SQL Edge</source>
        <target state="translated">SQL для пограничных вычислений</target>
      </trans-unit>
      <trans-unit id="emptyProjectTypeDescription">
        <source xml:lang="en">Develop and publish schemas for SQL databases starting from an empty project</source>
        <target state="translated">Разработка и публикация схем для баз данных SQL, начиная с пустого проекта</target>
      </trans-unit>
      <trans-unit id="emptyProjectTypeDisplayName">
        <source xml:lang="en">SQL Database</source>
        <target state="translated">База данных SQL</target>
      </trans-unit>
      <trans-unit id="enterConnStringTemplateDescription">
        <source xml:lang="en">Enter a template for SQL connection string</source>
        <target state="translated">Введите шаблон для строки подключения SQL</target>
      </trans-unit>
      <trans-unit id="enterConnectionString">
        <source xml:lang="en">Enter connection string</source>
        <target state="translated">Введите строку подключения</target>
      </trans-unit>
      <trans-unit id="enterConnectionStringEnvName">
        <source xml:lang="en">Enter connection string environment variable name</source>
        <target state="translated">Введите имя переменной среды для строки подключения</target>
      </trans-unit>
      <trans-unit id="enterConnectionStringEnvNameDescription">
        <source xml:lang="en">Enter environment variable for SQL connection string</source>
        <target state="translated">Укажите переменную среды для строки подключения SQL</target>
      </trans-unit>
      <trans-unit id="enterConnectionStringSettingName">
        <source xml:lang="en">Enter connection string setting name</source>
        <target state="translated">Введите имя параметра строки подключения</target>
      </trans-unit>
      <trans-unit id="enterConnectionStringTemplate">
        <source xml:lang="en">Enter connection string template</source>
        <target state="translated">Введите шаблон строки подключения</target>
      </trans-unit>
      <trans-unit id="enterNewDatabaseName">
        <source xml:lang="en">Enter new database name</source>
        <target state="translated">Введите новое имя базы данных</target>
      </trans-unit>
      <trans-unit id="enterNewValueForVar">
        <source xml:lang="en">Enter new value for variable '{0}'</source>
        <target state="translated">Введите новое значение для переменной "{0}"</target>
      </trans-unit>
      <trans-unit id="enterPassword">
        <source xml:lang="en">Enter SQL Server admin password</source>
        <target state="translated">Введите пароль администратора SQL Server</target>
      </trans-unit>
      <trans-unit id="enterPortNumber">
        <source xml:lang="en">Enter SQL server port number or press enter to use the default value</source>
        <target state="translated">Введите номер порта SQL Server или нажмите клавишу ВВОД, чтобы использовать значение по умолчанию</target>
      </trans-unit>
      <trans-unit id="enterSystemDbName">
        <source xml:lang="en">Enter a database name for this system database</source>
        <target state="translated">Введите имя базы данных для этой системной базы данных</target>
      </trans-unit>
      <trans-unit id="errorFindingBuildFilesLocation">
        <source xml:lang="en">Error finding build files location: {0}</source>
        <target state="translated">Ошибка при поиске расположения файлов сборки: {0}</target>
      </trans-unit>
      <trans-unit id="exampleUsage">
        <source xml:lang="en">Example Usage</source>
        <target state="translated">Пример использования</target>
      </trans-unit>
      <trans-unit id="excludeAction">
        <source xml:lang="en">Exclude</source>
        <target state="translated">Исключить</target>
      </trans-unit>
      <trans-unit id="externalStream">
        <source xml:lang="en">External Stream</source>
        <target state="translated">Внешний поток</target>
      </trans-unit>
      <trans-unit id="externalStreamingJobFriendlyName">
        <source xml:lang="en">External Streaming Job</source>
        <target state="translated">Задание внешней потоковой передачи</target>
      </trans-unit>
      <trans-unit id="externalStreamingJobValidationPassed">
        <source xml:lang="en">Validation of external streaming job passed.</source>
        <target state="translated">Проверка задания внешней потоковой передачи успешно пройдена.</target>
      </trans-unit>
      <trans-unit id="extractTargetRequired">
        <source xml:lang="en">Target information for extract is required to create database project.</source>
        <target state="translated">Для создания проекта базы данных требуется целевая информация для извлечения.</target>
      </trans-unit>
      <trans-unit id="failedToParse">
        <source xml:lang="en">Failed to parse "{0}": {1}.</source>
        <target state="translated">Не удалось проанализировать "{0}": {1}.</target>
      </trans-unit>
      <trans-unit id="file">
        <source xml:lang="en">File</source>
        <target state="translated">Файл</target>
      </trans-unit>
      <trans-unit id="fileAlreadyExists">
        <source xml:lang="en">A file with the name '{0}' already exists on disk at this location. Please choose another name.</source>
        <target state="translated">Файл с именем "{0}" уже существует на диске в данном расположении. Выберите другое имя.</target>
      </trans-unit>
      <trans-unit id="fileFormat">
        <source xml:lang="en">File Format</source>
        <target state="translated">Формат файла</target>
      </trans-unit>
      <trans-unit id="fileObject">
        <source xml:lang="en">file</source>
        <target state="translated">файл</target>
      </trans-unit>
      <trans-unit id="fileOrFolderDoesNotExist">
        <source xml:lang="en">File or directory '{0}' doesn't exist</source>
        <target state="translated">Файл или каталог "{0}" не существует</target>
      </trans-unit>
      <trans-unit id="flat">
        <source xml:lang="en">Flat</source>
        <target state="translated">Без иерархии</target>
      </trans-unit>
      <trans-unit id="folderAlreadyExists">
        <source xml:lang="en">A folder with the name '{0}' already exists on disk at this location. Please choose another name.</source>
        <target state="translated">Папка с именем "{0}" уже существует на диске в данном расположении. Выберите другое имя.</target>
      </trans-unit>
      <trans-unit id="folderAlreadyExistsChooseNewLocation">
        <source xml:lang="en">A folder with the name '{0}' already exists on disk at this location. Please choose another location.</source>
        <target state="translated">Папка с именем "{0}" уже существует на диске в этом расположении. Выберите другое расположение.</target>
      </trans-unit>
      <trans-unit id="folderFriendlyName">
        <source xml:lang="en">Folder</source>
        <target state="translated">Папка</target>
      </trans-unit>
      <trans-unit id="folderObject">
        <source xml:lang="en">folder</source>
        <target state="translated">папка</target>
      </trans-unit>
      <trans-unit id="folderStructureLabel">
        <source xml:lang="en">Folder structure</source>
        <target state="translated">Структура папок</target>
      </trans-unit>
      <trans-unit id="generateScriptButtonText">
        <source xml:lang="en">Generate Script</source>
        <target state="translated">Создать сценарий</target>
      </trans-unit>
      <trans-unit id="generatingProjectFailed">
        <source xml:lang="en">Generating project via AutoRest failed: {0}</source>
        <target state="translated">Ошибка формирования проекта через AutoRest: {0}</target>
      </trans-unit>
      <trans-unit id="hr">
        <source xml:lang="en">hr</source>
        <target state="translated">ч</target>
      </trans-unit>
      <trans-unit id="input">
        <source xml:lang="en">Input</source>
        <target state="translated">Ввод</target>
      </trans-unit>
      <trans-unit id="invalidDataSchemaProvider">
        <source xml:lang="en">Invalid DSP in .sqlproj file</source>
        <target state="translated">Недопустимый DSP в файле SQLPROJ</target>
      </trans-unit>
      <trans-unit id="invalidDatabaseReference">
        <source xml:lang="en">Invalid database reference in .sqlproj file</source>
        <target state="translated">Недопустимая ссылка на базу данных в файле SQLPROJ</target>
      </trans-unit>
      <trans-unit id="invalidGuid">
        <source xml:lang="en">Specified GUID is invalid: {0}</source>
        <target state="translated">Указан недопустимый GUID: {0}</target>
      </trans-unit>
      <trans-unit id="invalidInput">
        <source xml:lang="en">Invalid input: {0}</source>
        <target state="translated">Недопустимые входные данные: {0}</target>
      </trans-unit>
      <trans-unit id="invalidProjectReload">
        <source xml:lang="en">Cannot access provided database project. Only valid, open database projects can be reloaded.</source>
        <target state="translated">Не удается получить доступ к указанному проекту базы данных. Перезагрузить можно только допустимые открытые проекты баз данных.</target>
      </trans-unit>
      <trans-unit id="invalidPropertyValue">
        <source xml:lang="en">Invalid value specified for the property '{0}' in .sqlproj file</source>
        <target state="translated">Указано недопустимое значение для свойства: "{0}" в файле SQLPROJ</target>
      </trans-unit>
      <trans-unit id="invalidSQLPassword">
        <source xml:lang="en">SQL Server password doesn't meet the password complexity requirement. For more information see https://docs.microsoft.com/sql/relational-databases/security/password-policy</source>
        <target state="translated">Пароль SQL Server не соответствует требованиям к сложности пароля. Дополнительные сведения см. по адресу https://docs.microsoft.com/sql/relational-databases/security/password-policy</target>
      </trans-unit>
      <trans-unit id="invalidSqlConnectionString">
        <source xml:lang="en">Invalid SQL connection string</source>
        <target state="translated">Недействительная строка подключения SQL</target>
      </trans-unit>
      <trans-unit id="invalidTargetPlatform">
        <source xml:lang="en">Invalid target platform: {0}. Supported target platforms: {1}</source>
        <target state="translated">Недопустимая целевая платформа: {0}. Поддерживаемые целевые платформы: {1}</target>
      </trans-unit>
      <trans-unit id="jsonParseError">
        <source xml:lang="en">{0} near line "{1}", column "{2}"</source>
        <target state="translated">{0} около строки "{1}", столбец "{2}"</target>
      </trans-unit>
      <trans-unit id="loadProfilePlaceholderText">
        <source xml:lang="en">Load profile...</source>
        <target state="translated">Профиль нагрузки...</target>
      </trans-unit>
      <trans-unit id="location">
        <source xml:lang="en">Location</source>
        <target state="translated">Расположение</target>
      </trans-unit>
      <trans-unit id="min">
        <source xml:lang="en">min</source>
        <target state="translated">мин</target>
      </trans-unit>
      <trans-unit id="missingVersion">
        <source xml:lang="en">Missing 'version' entry in {0}</source>
        <target state="translated">Отсутствует запись "version" в {0}</target>
      </trans-unit>
      <trans-unit id="moreInformation">
        <source xml:lang="en">More Information</source>
<<<<<<< HEAD
        <target state="new">More Information</target>
=======
        <target state="translated">Дополнительные сведения</target>
>>>>>>> 4ba192a5
      </trans-unit>
      <trans-unit id="msec">
        <source xml:lang="en">msec</source>
        <target state="translated">мс</target>
      </trans-unit>
      <trans-unit id="multipleMostDeploymentScripts">
        <source xml:lang="en">Unexpected number of {0} files: {1}</source>
        <target state="translated">Непредвиденное количество файлов {0}: {1}</target>
      </trans-unit>
      <trans-unit id="multipleSqlProjFilesSelected">
        <source xml:lang="en">Multiple .sqlproj files selected; please select only one.</source>
        <target state="translated">Выбрано несколько файлов. sqlproj. Выберите только один файл.</target>
      </trans-unit>
      <trans-unit id="nameMustNotBeEmpty">
        <source xml:lang="en">Name must not be empty</source>
        <target state="translated">Поле имени не может быть пустым.</target>
      </trans-unit>
      <trans-unit id="new">
        <source xml:lang="en">New</source>
        <target state="translated">Создать</target>
      </trans-unit>
      <trans-unit id="newObjectNamePrompt">
        <source xml:lang="en">New {0} name:</source>
        <target state="translated">Новое имя {0}:</target>
      </trans-unit>
      <trans-unit id="noAzureFunctionsInFile">
        <source xml:lang="en">No Azure functions in the current active file</source>
        <target state="translated">Нет функций Azure в текущем активном файле</target>
      </trans-unit>
      <trans-unit id="noAzureFunctionsProjectsInWorkspace">
        <source xml:lang="en">No Azure functions projects found in the workspace</source>
        <target state="translated">В рабочей области не найдены проекты функций Azure</target>
      </trans-unit>
      <trans-unit id="noDataSourcesFile">
        <source xml:lang="en">No {0} found</source>
        <target state="translated">Не обнаружено {0}</target>
      </trans-unit>
      <trans-unit id="noDataSourcesText">
        <source xml:lang="en">No data sources in this project</source>
        <target state="translated">В этом проекте нет источников данных</target>
      </trans-unit>
      <trans-unit id="noFileExist">
        <source xml:lang="en">File {0} doesn't exist</source>
        <target state="translated">Файл {0} не существует</target>
      </trans-unit>
      <trans-unit id="noSqlProjFilesSelected">
        <source xml:lang="en">No .sqlproj file selected; please select one.</source>
        <target state="translated">Файл sqlproj не выбран. Выберите один из них.</target>
      </trans-unit>
      <trans-unit id="noString">
        <source xml:lang="en">No</source>
        <target state="translated">Нет</target>
      </trans-unit>
      <trans-unit id="noStringDefault">
        <source xml:lang="en">No (default)</source>
        <target state="translated">Нет (по умолчанию)</target>
      </trans-unit>
      <trans-unit id="nodeButNotAutorestFound">
        <source xml:lang="en">Autorest tool not found in system path, but found Node.js.  Running via npx.  Please execute 'npm install autorest -g' to install permanently.</source>
        <target state="translated">Инструмент Autorest не найден в системном пути, но найдена платформа Node.js. Запуск через npx. Выполните команду "npm install autorest -g" для постоянной установки.</target>
      </trans-unit>
      <trans-unit id="nodeNotFound">
        <source xml:lang="en">Neither autorest nor Node.js (npx) found in system path.  Please install Node.js for autorest generation to work.</source>
        <target state="translated">В системном пути не найдены autorest и Node.js (npx). Установите Node.js, чтобы можно было использовать формирование autorest.</target>
      </trans-unit>
      <trans-unit id="notValidVariableName">
        <source xml:lang="en">The variable name '{0}' is not valid.</source>
        <target state="translated">Недопустимое имя переменной "{0}".</target>
      </trans-unit>
      <trans-unit id="objectType">
        <source xml:lang="en">Object Type</source>
        <target state="translated">Тип объекта</target>
      </trans-unit>
      <trans-unit id="okString">
        <source xml:lang="en">Ok</source>
        <target state="translated">ОК</target>
      </trans-unit>
      <trans-unit id="output">
        <source xml:lang="en">Output</source>
        <target state="translated">Выходные данные</target>
      </trans-unit>
      <trans-unit id="outsideFolderPath">
        <source xml:lang="en">Items with absolute path outside project folder are not supported. Please make sure the paths in the project file are relative to project folder.</source>
        <target state="translated">Элементы с абсолютным путем вне папки проекта не поддерживаются. Убедитесь, что пути в файле проекта указаны относительно папки проекта.</target>
      </trans-unit>
      <trans-unit id="parentTreeItemUnknown">
        <source xml:lang="en">Cannot access parent of provided tree item</source>
        <target state="translated">Не удается получить доступ к предоставленному родительскому элементу дерева</target>
      </trans-unit>
      <trans-unit id="passwordNotMatch">
        <source xml:lang="en">SQL Server password doesn't match the confirmation password</source>
        <target state="translated">Пароль SQL Server не совпадает с подтверждением</target>
      </trans-unit>
      <trans-unit id="portMustNotBeNumber">
        <source xml:lang="en">Port must a be number</source>
        <target state="translated">Порт должен быть числом</target>
      </trans-unit>
      <trans-unit id="postDeployScriptFriendlyName">
        <source xml:lang="en">Script.PostDeployment</source>
        <target state="translated">Script.PostDeployment</target>
      </trans-unit>
      <trans-unit id="preDeployScriptFriendlyName">
        <source xml:lang="en">Script.PreDeployment</source>
        <target state="translated">Script.PreDeployment</target>
      </trans-unit>
      <trans-unit id="prePostDeployCount">
        <source xml:lang="en">To successfully build, update the project to have one pre-deployment script and/or one post-deployment script</source>
        <target state="translated">Для успешной сборки обновите проект, добавив в него один сценарий перед развертыванием и/или один сценарий после развертывания.</target>
      </trans-unit>
      <trans-unit id="profile">
        <source xml:lang="en">Profile</source>
        <target state="translated">Профиль</target>
      </trans-unit>
      <trans-unit id="profileReadError">
        <source xml:lang="en">Error loading the publish profile. {0}</source>
        <target state="translated">Ошибка при загрузке профиля публикации. {0}</target>
      </trans-unit>
      <trans-unit id="projBuildFailed">
        <source xml:lang="en">Build failed. Check output pane for more details. {0}</source>
        <target state="translated">Ошибка сборки. Дополнительные сведения см. в области вывода. {0}</target>
      </trans-unit>
      <trans-unit id="projectAlreadyExists">
        <source xml:lang="en">A project named {0} already exists in {1}.</source>
        <target state="translated">Проект с именем {0} уже существует в {1}.</target>
      </trans-unit>
      <trans-unit id="projectAlreadyOpened">
        <source xml:lang="en">Project '{0}' is already opened.</source>
        <target state="translated">Проект "{0}" уже открыт.</target>
      </trans-unit>
      <trans-unit id="projectLocString">
        <source xml:lang="en">Project</source>
        <target state="translated">Проект</target>
      </trans-unit>
      <trans-unit id="projectLocationPlaceholderText">
        <source xml:lang="en">Select location to create project</source>
        <target state="translated">Выберите расположение для создания проекта</target>
      </trans-unit>
      <trans-unit id="projectNameLabel">
        <source xml:lang="en">Name</source>
        <target state="translated">Имя</target>
      </trans-unit>
      <trans-unit id="projectNamePlaceholderText">
        <source xml:lang="en">Enter project name</source>
        <target state="translated">Введите имя проекта</target>
      </trans-unit>
      <trans-unit id="publish">
        <source xml:lang="en">Publish</source>
        <target state="translated">Опубликовать</target>
      </trans-unit>
      <trans-unit id="publishAction">
        <source xml:lang="en">Publish</source>
        <target state="translated">Опубликовать</target>
      </trans-unit>
      <trans-unit id="publishDialogName">
        <source xml:lang="en">Publish project</source>
        <target state="translated">Опубликовать проект</target>
      </trans-unit>
      <trans-unit id="publishProjectSucceed">
        <source xml:lang="en">Database project published successfully</source>
        <target state="translated">Проект базы данных успешно опубликован</target>
      </trans-unit>
      <trans-unit id="publishSettingsFiles">
        <source xml:lang="en">Publish Settings File</source>
        <target state="translated">Опубликовать файл параметров</target>
      </trans-unit>
      <trans-unit id="publishToContainerFailed">
<<<<<<< HEAD
        <source xml:lang="en">Failed to publish to container. Check output pane for more details. {0}</source>
        <target state="translated">Не удалось опубликовать контейнер. Дополнительные сведения см. в области вывода. {0}</target>
=======
        <source xml:lang="en">Failed to publish to container. {0}</source>
        <target state="translated">Не удалось опубликовать в контейнере. {0}</target>
>>>>>>> 4ba192a5
      </trans-unit>
      <trans-unit id="publishToDockerContainer">
        <source xml:lang="en">Publish to new server in a container</source>
        <target state="translated">Опубликовать на новом сервере в контейнере</target>
      </trans-unit>
      <trans-unit id="publishToExistingServer">
        <source xml:lang="en">Publish to existing server</source>
        <target state="translated">Опубликовать на существующем сервере</target>
      </trans-unit>
<<<<<<< HEAD
=======
      <trans-unit id="publishingProjectMessage">
        <source xml:lang="en">Publishing project in a container...</source>
        <target state="translated">Публикация проекта в контейнере...</target>
      </trans-unit>
>>>>>>> 4ba192a5
      <trans-unit id="referenceRadioButtonsGroupTitle">
        <source xml:lang="en">Type</source>
        <target state="translated">Тип</target>
      </trans-unit>
      <trans-unit id="referenceType">
        <source xml:lang="en">Reference type</source>
        <target state="translated">Тип ссылки</target>
      </trans-unit>
      <trans-unit id="reloadProject">
        <source xml:lang="en">Would you like to reload your database project?</source>
        <target state="translated">Вы хотите перезагрузить проект базы данных?</target>
      </trans-unit>
      <trans-unit id="reloadValuesFromProjectButtonTitle">
        <source xml:lang="en">Reload values from project</source>
        <target state="translated">Перезагрузить значения из проекта</target>
      </trans-unit>
      <trans-unit id="resetAllVars">
        <source xml:lang="en">Reset all variables</source>
        <target state="translated">Сбросить все переменные</target>
      </trans-unit>
      <trans-unit id="retryFailedMessage">
        <source xml:lang="en">Operation '{0}' failed. Re-trying... Current Result: {1}. Error: '{2}'</source>
        <target state="translated">Не удалось выполнить операцию "{0}". Повторная попытка... Текущий результат: {1}. Ошибка: "{2}"</target>
      </trans-unit>
      <trans-unit id="retryMessage">
        <source xml:lang="en">Operation '{0}' failed. Re-trying... Error: '{1}'</source>
        <target state="translated">Не удалось выполнить операцию "{0}". Повторная попытка... Ошибка: "{1}"</target>
      </trans-unit>
      <trans-unit id="retryRunMessage">
        <source xml:lang="en">Running operation '{2}' Attempt {0} of {1}</source>
        <target state="translated">Выполнение операции "{2}". Попытка {0} из {1}</target>
      </trans-unit>
      <trans-unit id="retrySucceedMessage">
        <source xml:lang="en">Operation '{0}' completed successfully. Result: {1}</source>
        <target state="translated">Операция "{0}" успешно завершена. Результат: {1}</target>
      </trans-unit>
      <trans-unit id="retryWaitMessage">
        <source xml:lang="en">Waiting for {0} seconds before another attempt for operation '{1}'</source>
        <target state="translated">Ожидание {0} сек. до выполнения другой попытки операции "{1}"</target>
      </trans-unit>
      <trans-unit id="runningDockerMessage">
        <source xml:lang="en">Building and running the docker container ...</source>
        <target state="translated">Создание и запуск контейнера Docker...</target>
      </trans-unit>
      <trans-unit id="sameDatabase">
        <source xml:lang="en">Same database</source>
        <target state="translated">Та же база данных</target>
      </trans-unit>
      <trans-unit id="save">
        <source xml:lang="en">Save</source>
        <target state="translated">Сохранить</target>
      </trans-unit>
      <trans-unit id="saveChangesInFile">
        <source xml:lang="en">There are unsaved changes in the current file. Save now?</source>
        <target state="translated">В текущем файле есть несохраненные изменения. Сохранить сейчас?</target>
      </trans-unit>
      <trans-unit id="schema">
        <source xml:lang="en">Schema</source>
        <target state="translated">Схема</target>
      </trans-unit>
      <trans-unit id="schemaCompareAction">
        <source xml:lang="en">Schema Compare</source>
        <target state="translated">Сравнение схем</target>
      </trans-unit>
      <trans-unit id="schemaCompareNotInstalled">
        <source xml:lang="en">Schema compare extension installation is required to run schema compare</source>
        <target state="translated">Для запуска сравнения схем требуется установка расширения сравнения схемы</target>
      </trans-unit>
      <trans-unit id="schemaObjectType">
        <source xml:lang="en">Schema/Object Type</source>
        <target state="translated">Схема или тип объекта</target>
      </trans-unit>
      <trans-unit id="scriptFriendlyName">
        <source xml:lang="en">Script</source>
        <target state="translated">Сценарий</target>
      </trans-unit>
      <trans-unit id="sec">
        <source xml:lang="en">sec</source>
        <target state="translated">с</target>
      </trans-unit>
      <trans-unit id="selectAzureFunction">
        <source xml:lang="en">Select an Azure function in the current file to add SQL binding to</source>
        <target state="translated">Выберите функцию Azure в текущем файле, чтобы добавить привязку SQL</target>
      </trans-unit>
      <trans-unit id="selectBaseImage">
        <source xml:lang="en">Select the base SQL Server docker image</source>
        <target state="translated">Выберите базовый образ Docker SQL Server</target>
      </trans-unit>
      <trans-unit id="selectBindingType">
        <source xml:lang="en">Select type of binding</source>
        <target state="translated">Выберите тип привязки</target>
      </trans-unit>
      <trans-unit id="selectConnection">
        <source xml:lang="en">Select connection</source>
        <target state="translated">Выберите подключение</target>
      </trans-unit>
      <trans-unit id="selectDacpac">
        <source xml:lang="en">Select .dacpac</source>
        <target state="translated">Выберите файл DACPAC</target>
      </trans-unit>
      <trans-unit id="selectDatabase">
        <source xml:lang="en">Select database</source>
        <target state="translated">Выберите базу данных.</target>
      </trans-unit>
      <trans-unit id="selectFolderStructure">
        <source xml:lang="en">Select folder structure</source>
        <target state="translated">Выбор структуры папок</target>
      </trans-unit>
      <trans-unit id="selectProfile">
        <source xml:lang="en">Select Profile</source>
        <target state="translated">Выберите профиль</target>
      </trans-unit>
      <trans-unit id="selectProfileToUse">
        <source xml:lang="en">Select publish profile to load</source>
        <target state="translated">Выберите профиль публикации для загрузки</target>
      </trans-unit>
      <trans-unit id="selectProjectLocation">
        <source xml:lang="en">Select project location</source>
        <target state="translated">Выбрать расположение проекта</target>
      </trans-unit>
      <trans-unit id="selectPublishOption">
        <source xml:lang="en">Select where to publish the project to</source>
        <target state="translated">Выберите место публикации проекта.</target>
      </trans-unit>
      <trans-unit id="selectSetting">
        <source xml:lang="en">Select SQL connection string setting from local.settings.json</source>
        <target state="translated">Выберите параметр строки подключения SQL из local.settings.json.</target>
      </trans-unit>
      <trans-unit id="selectSpecFile">
        <source xml:lang="en">Select OpenAPI/Swagger spec file</source>
        <target state="translated">Выберите файл спецификации OpenAPI/Swagger</target>
      </trans-unit>
      <trans-unit id="selectString">
        <source xml:lang="en">Select</source>
        <target state="translated">Выбрать</target>
      </trans-unit>
      <trans-unit id="selectTargetPlatform">
        <source xml:lang="en">Current target platform: {0}. Select new target platform</source>
        <target state="translated">Текущая целевая платформа: {0}. Выберите новую целевую платформу</target>
      </trans-unit>
      <trans-unit id="server">
        <source xml:lang="en">Server</source>
        <target state="translated">Сервер</target>
      </trans-unit>
      <trans-unit id="serverName">
        <source xml:lang="en">Server name</source>
        <target state="translated">Имя сервера</target>
      </trans-unit>
      <trans-unit id="serverVariable">
        <source xml:lang="en">Server variable</source>
        <target state="translated">Переменная сервера</target>
      </trans-unit>
      <trans-unit id="sourceDatabase">
        <source xml:lang="en">Source database</source>
        <target state="translated">База данных-источник</target>
      </trans-unit>
      <trans-unit id="specSelectionText">
        <source xml:lang="en">OpenAPI/Swagger spec</source>
        <target state="translated">Спецификация OpenAPI/Swagger</target>
      </trans-unit>
      <trans-unit id="sqlCmdTableLabel">
        <source xml:lang="en">SQLCMD Variables</source>
        <target state="translated">Переменные SQLCMD</target>
      </trans-unit>
      <trans-unit id="sqlCmdValueColumn">
        <source xml:lang="en">Value</source>
        <target state="translated">Значение</target>
      </trans-unit>
      <trans-unit id="sqlCmdVariableColumn">
        <source xml:lang="en">Name</source>
        <target state="translated">Имя</target>
      </trans-unit>
      <trans-unit id="sqlConnectionStringFriendly">
        <source xml:lang="en">SQL connection string</source>
        <target state="translated">Строка подключения SQL</target>
      </trans-unit>
      <trans-unit id="sqlDatabaseProjects.Install">
        <source xml:lang="en">Install</source>
        <target state="translated">Установить</target>
      </trans-unit>
      <trans-unit id="sqlDatabaseProjects.NetCoreInstallationConfirmation">
        <source xml:lang="en">The .NET Core SDK cannot be located. Project build will not work. Please install .NET Core SDK version 3.1 or update the .NET Core SDK location in settings if already installed.</source>
        <target state="translated">Не удается найти пакет SDK для .NET Core. Сборка проекта работать не будет. Установите пакет SDK для .NET Core версии 3.1 или, если поддерживаемая версия уже установлена, обновите ее расположение в разделе параметров.</target>
      </trans-unit>
      <trans-unit id="sqlDatabaseProjects.NetCoreSupportedVersionInstallationConfirmation">
        <source xml:lang="en">Currently installed .NET Core SDK version is {0}, which is not supported. Project build will not work. Please install .NET Core SDK version 3.1 or update the .NET Core SDK supported version location in settings if already installed.</source>
        <target state="translated">Установленная сейчас версия пакета SDK для .NET Core {0} не поддерживается. Сборка проекта работать не будет. Установите пакет SDK для .NET Core версии 3.1 или, если поддерживаемая версия уже установлена, обновите ее расположение в разделе параметров.</target>
      </trans-unit>
      <trans-unit id="sqlDatabaseProjects.UpdateNetCoreLocation">
        <source xml:lang="en">Update Location</source>
        <target state="translated">Обновить расположение</target>
      </trans-unit>
      <trans-unit id="sqlDatabaseProjects.doNotAskAgain">
        <source xml:lang="en">Don't Ask Again</source>
        <target state="translated">Больше не спрашивать</target>
      </trans-unit>
      <trans-unit id="sqlDatabaseProjects.outputChannel">
        <source xml:lang="en">Database Projects</source>
        <target state="translated">Проекты баз данных</target>
      </trans-unit>
      <trans-unit id="sqlTableOrViewToQuery">
        <source xml:lang="en">SQL table or view to query</source>
        <target state="translated">Таблица или представление SQL для запроса</target>
      </trans-unit>
      <trans-unit id="sqlTableToUpsert">
        <source xml:lang="en">SQL table to upsert into</source>
        <target state="translated">Таблица SQL для Upsert</target>
      </trans-unit>
      <trans-unit id="storedProcedureFriendlyName">
        <source xml:lang="en">Stored Procedure</source>
        <target state="translated">Хранимая процедура</target>
      </trans-unit>
      <trans-unit id="suppressMissingDependenciesErrors">
        <source xml:lang="en">Suppress errors caused by unresolved references in the referenced project</source>
        <target state="translated">Отключить вывод ошибок, вызванных неразрешенными ссылками в проекте на который имеется ссылка</target>
      </trans-unit>
      <trans-unit id="systemDatabase">
        <source xml:lang="en">System database</source>
        <target state="translated">Системная база данных</target>
      </trans-unit>
      <trans-unit id="systemDatabaseReferenceRequired">
        <source xml:lang="en">System database selection is required for adding a reference to a system database</source>
        <target state="translated">Для добавления ссылки в системную базу данных требуется выбрать системную базу данных</target>
      </trans-unit>
      <trans-unit id="tableFriendlyName">
        <source xml:lang="en">Table</source>
        <target state="translated">Таблицы</target>
      </trans-unit>
      <trans-unit id="targetConnectionLabel">
        <source xml:lang="en">Connection</source>
        <target state="translated">Подключение</target>
      </trans-unit>
      <trans-unit id="targetProject">
        <source xml:lang="en">Target project</source>
        <target state="translated">Целевой проект</target>
      </trans-unit>
      <trans-unit id="taskFailedError.error">
        <source xml:lang="en">Failed to complete task '{0}'. Error: {1}</source>
        <target state="translated">Не удалось выполнить задачу "{0}". Ошибка: {1}</target>
      </trans-unit>
      <trans-unit id="unableToCreatePublishConnection">
        <source xml:lang="en">Unable to construct connection: {0}</source>
        <target state="translated">Не удалось создать подключение: {0}</target>
      </trans-unit>
      <trans-unit id="unableToFindFile">
        <source xml:lang="en">Unable to find {1} with path '{0}'</source>
        <target state="translated">Не удается найти "{1}" с путем "{0}"</target>
      </trans-unit>
      <trans-unit id="unableToFindReference">
        <source xml:lang="en">Unable to find database reference {0}</source>
        <target state="translated">Не удалось найти ссылку на базу данных {0}</target>
      </trans-unit>
      <trans-unit id="unableToFindSqlCmdVariable">
        <source xml:lang="en">Unable to find SQLCMD variable '{0}'</source>
        <target state="translated">Не удалось найти переменную SQLCMD "{0}"</target>
      </trans-unit>
      <trans-unit id="unableToPerformAction">
        <source xml:lang="en">Unable to locate '{0}' target: '{1}'</source>
        <target state="translated">Не удалось найти "{0}", цель: "{1}"</target>
      </trans-unit>
      <trans-unit id="unexpectedProjectContext">
        <source xml:lang="en">Unable to establish project context.  Command invoked from unexpected location: {0}</source>
        <target state="translated">Не удалось установить контекст проекта.  Команда вызвана из неожиданного расположения: {0}</target>
      </trans-unit>
      <trans-unit id="unknownDataSourceType">
        <source xml:lang="en">Unknown data source type: </source>
        <target state="translated">Неизвестный тип источника данных: </target>
      </trans-unit>
      <trans-unit id="unrecognizedDataSourcesVersion">
        <source xml:lang="en">Unrecognized version: </source>
        <target state="translated">Нераспознанная версия: </target>
      </trans-unit>
      <trans-unit id="updateProjectDatabaseReferencesForRoundTrip">
        <source xml:lang="en">The system database references need to be updated to build this project. If the project is created in SSDT, it will continue to work in both tools. Do you want to update the project?</source>
        <target state="translated">Для сборки этого проекта необходимо обновить ссылки на системные базы данных. Если проект создан в SSDT, он продолжит работать в обоих инструментах. Вы хотите обновить проект?</target>
      </trans-unit>
      <trans-unit id="updateProjectForRoundTrip">
        <source xml:lang="en">The targets, references, and system database references need to be updated to build this project. If the project is created in SSDT, it will continue to work in both tools. Do you want to update the project?</source>
        <target state="translated">Для сборки этого проекта необходимо обновить целевые объекты, ссылки и ссылки на системные базы данных. Если проект создан в SSDT, он продолжит работать в обоих инструментах. Вы хотите обновить проект?</target>
      </trans-unit>
      <trans-unit id="valueCannotBeEmpty">
        <source xml:lang="en">Value cannot be empty</source>
        <target state="translated">Значение не может быть пустым.</target>
      </trans-unit>
      <trans-unit id="valueMustNotBeEmpty">
        <source xml:lang="en">Value must not be empty</source>
        <target state="translated">Значение не должно быть пустым</target>
      </trans-unit>
      <trans-unit id="viewFriendlyName">
        <source xml:lang="en">View</source>
        <target state="translated">Представление</target>
      </trans-unit>
      <trans-unit id="yesString">
        <source xml:lang="en">Yes</source>
        <target state="translated">Да</target>
      </trans-unit>
    </body>
  </file>
  <file original="extensions/sql-database-projects/dist/tools/netcoreTool" source-language="en" datatype="plaintext" target-language="ru">
    <body>
      <trans-unit id="sqlDatabaseProject.RunCommand.ErroredOut">
        <source xml:lang="en">	&gt;&gt;&gt; {0}   … errored out: {1}</source>
        <target state="translated">	&gt;&gt;&gt; {0}   … выдал ошибку: {1}</target>
      </trans-unit>
    </body>
  </file>
  <file original="extensions/sql-database-projects/dist/tools/shellExecutionHelper" source-language="en" datatype="plaintext" target-language="ru">
    <body>
      <trans-unit id="sqlDatabaseProjects.RunCommand.stderr">
        <source xml:lang="en">    stderr: </source>
        <target state="translated">    stderr: </target>
      </trans-unit>
      <trans-unit id="sqlDatabaseProjects.RunCommand.stdout">
        <source xml:lang="en">    stdout: </source>
        <target state="translated">    stdout: </target>
      </trans-unit>
      <trans-unit id="sqlDatabaseProjects.RunStreamedCommand.ExitedWithCode">
        <source xml:lang="en">    &gt;&gt;&gt; {0}    … exited with code: {1}</source>
        <target state="translated">    &gt;&gt;&gt; {0}    … завершил работу с кодом: {1}</target>
      </trans-unit>
      <trans-unit id="sqlDatabaseProjects.RunStreamedCommand.ExitedWithSignal">
        <source xml:lang="en">    &gt;&gt;&gt; {0}   … exited with signal: {1}</source>
        <target state="translated">    &gt;&gt;&gt; {0}   … завершил работу с сигналом: {1}</target>
      </trans-unit>
    </body>
  </file>
  <file original="extensions/sql-database-projects/package" source-language="en" datatype="plaintext" target-language="ru">
    <body>
      <trans-unit id="sqlDatabaseProjects.Settings">
        <source xml:lang="en">Database Projects</source>
        <target state="translated">Проекты баз данных</target>
      </trans-unit>
      <trans-unit id="sqlDatabaseProjects.addDatabaseReference">
        <source xml:lang="en">Add Database Reference</source>
        <target state="translated">Добавить ссылку на базу данных</target>
      </trans-unit>
      <trans-unit id="sqlDatabaseProjects.addSqlBinding">
        <source xml:lang="en">Add SQL Binding</source>
        <target state="translated">Добавить привязку SQL</target>
      </trans-unit>
      <trans-unit id="sqlDatabaseProjects.autorestSqlVersion">
        <source xml:lang="en">Which version of Autorest.Sql to use from NPM.  Latest will be used if not set.</source>
        <target state="translated">Какую версию Autorest.Sql использовать из NPM. Если значение не задано, будет использоваться последняя версия.</target>
      </trans-unit>
      <trans-unit id="sqlDatabaseProjects.build">
        <source xml:lang="en">Build</source>
        <target state="translated">Сборка</target>
      </trans-unit>
      <trans-unit id="sqlDatabaseProjects.changeTargetPlatform">
        <source xml:lang="en">Change Target Platform</source>
        <target state="translated">Изменить целевую платформу</target>
      </trans-unit>
      <trans-unit id="sqlDatabaseProjects.close">
        <source xml:lang="en">Close Database Project</source>
        <target state="translated">Закрыть проект базы данных</target>
      </trans-unit>
      <trans-unit id="sqlDatabaseProjects.createProjectFromDatabase">
        <source xml:lang="en">Create Project From Database</source>
        <target state="translated">Создать проект из базы данных</target>
      </trans-unit>
      <trans-unit id="sqlDatabaseProjects.delete">
        <source xml:lang="en">Delete</source>
        <target state="translated">Удалить</target>
      </trans-unit>
      <trans-unit id="sqlDatabaseProjects.description">
        <source xml:lang="en">Design and publish SQL database schemas</source>
        <target state="translated">Разработка и публикация схем базы данных SQL</target>
      </trans-unit>
      <trans-unit id="sqlDatabaseProjects.displayName">
        <source xml:lang="en">Database Projects</source>
        <target state="translated">Проекты баз данных</target>
      </trans-unit>
      <trans-unit id="sqlDatabaseProjects.editProjectFile">
        <source xml:lang="en">Edit .sqlproj File</source>
        <target state="translated">Изменить файл .sqlproj</target>
      </trans-unit>
      <trans-unit id="sqlDatabaseProjects.exclude">
        <source xml:lang="en">Exclude from project</source>
        <target state="translated">Исключить из проекта</target>
      </trans-unit>
      <trans-unit id="sqlDatabaseProjects.generateProjectFromOpenApiSpec">
        <source xml:lang="en">Generate SQL Project from OpenAPI/Swagger spec</source>
        <target state="translated">Сформировать проект SQL из спецификации OpenAPI/Swagger</target>
      </trans-unit>
      <trans-unit id="sqlDatabaseProjects.netCoreDoNotAsk">
        <source xml:lang="en">Whether to prompt the user to install .NET Core when not detected.</source>
        <target state="translated">Следует ли предлагать пользователю установить .NET Core, если он не будет обнаружен.</target>
      </trans-unit>
      <trans-unit id="sqlDatabaseProjects.netCoreInstallLocation">
        <source xml:lang="en">Full path to .NET Core SDK on the machine.</source>
        <target state="translated">Полный путь к пакету SDK для .NET Core на компьютере.</target>
      </trans-unit>
      <trans-unit id="sqlDatabaseProjects.new">
        <source xml:lang="en">New Database Project</source>
        <target state="translated">Новый проект базы данных</target>
      </trans-unit>
      <trans-unit id="sqlDatabaseProjects.newExternalStreamingJob">
        <source xml:lang="en">Add External Streaming Job</source>
        <target state="translated">Добавить задание внешней потоковой передачи</target>
      </trans-unit>
      <trans-unit id="sqlDatabaseProjects.newFolder">
        <source xml:lang="en">Add Folder</source>
        <target state="translated">Добавить папку</target>
      </trans-unit>
      <trans-unit id="sqlDatabaseProjects.newItem">
        <source xml:lang="en">Add Item...</source>
        <target state="translated">Добавить элемент...</target>
      </trans-unit>
      <trans-unit id="sqlDatabaseProjects.newPostDeploymentScript">
        <source xml:lang="en">Add Post-Deployment Script</source>
        <target state="translated">Добавить сценарий, выполняемый после развертывания</target>
      </trans-unit>
      <trans-unit id="sqlDatabaseProjects.newPreDeploymentScript">
        <source xml:lang="en">Add Pre-Deployment Script</source>
        <target state="translated">Добавить сценарий, выполняемый перед развертыванием</target>
      </trans-unit>
      <trans-unit id="sqlDatabaseProjects.newScript">
        <source xml:lang="en">Add Script</source>
        <target state="translated">Добавить сценарий</target>
      </trans-unit>
      <trans-unit id="sqlDatabaseProjects.newStoredProcedure">
        <source xml:lang="en">Add Stored Procedure</source>
        <target state="translated">Добавить хранимую процедуру</target>
      </trans-unit>
      <trans-unit id="sqlDatabaseProjects.newTable">
        <source xml:lang="en">Add Table</source>
        <target state="translated">Добавить таблицу</target>
      </trans-unit>
      <trans-unit id="sqlDatabaseProjects.newView">
        <source xml:lang="en">Add View</source>
        <target state="translated">Добавить представление</target>
      </trans-unit>
      <trans-unit id="sqlDatabaseProjects.nodejsDoNotAsk">
        <source xml:lang="en">Whether to prompt the user to install Node.js when not detected.</source>
        <target state="translated">Предлагать ли пользователю установить платформу Node.js, если она не обнаружена.</target>
      </trans-unit>
      <trans-unit id="sqlDatabaseProjects.open">
        <source xml:lang="en">Open Database Project</source>
        <target state="translated">Открыть проект базы данных</target>
      </trans-unit>
      <trans-unit id="sqlDatabaseProjects.openContainingFolder">
        <source xml:lang="en">Open Containing Folder</source>
        <target state="translated">Открыть содержащую папку</target>
      </trans-unit>
      <trans-unit id="sqlDatabaseProjects.properties">
        <source xml:lang="en">Properties</source>
        <target state="translated">Свойства</target>
      </trans-unit>
      <trans-unit id="sqlDatabaseProjects.publish">
        <source xml:lang="en">Publish</source>
        <target state="translated">Опубликовать</target>
      </trans-unit>
      <trans-unit id="sqlDatabaseProjects.schemaCompare">
        <source xml:lang="en">Schema Compare</source>
        <target state="translated">Сравнение схем</target>
      </trans-unit>
      <trans-unit id="sqlDatabaseProjects.validateExternalStreamingJob">
        <source xml:lang="en">Validate External Streaming Job</source>
        <target state="translated">Проверка задания внешней потоковой передачи</target>
      </trans-unit>
      <trans-unit id="sqlDatabaseProjects.welcome">
        <source xml:lang="en">No database projects currently open.
[New Project](command:sqlDatabaseProjects.new)
[Open Project](command:sqlDatabaseProjects.open)
[Create Project From Database](command:sqlDatabaseProjects.importDatabase)</source>
        <target state="translated">В настоящее время нет открытых проектов баз данных.
[Новый проект](command:sqlDatabaseProjects.new)
[Открыть проект](command:sqlDatabaseProjects.open)
[Создать проект из базы данных](command:sqlDatabaseProjects.importDatabase)</target>
      </trans-unit>
      <trans-unit id="title.projectsView">
        <source xml:lang="en">Projects</source>
        <target state="translated">Проекты</target>
      </trans-unit>
    </body>
  </file>
</xliff><|MERGE_RESOLUTION|>--- conflicted
+++ resolved
@@ -68,11 +68,7 @@
       </trans-unit>
       <trans-unit id="addPackageReferenceMessage">
         <source xml:lang="en">To use SQL bindings, ensure your Azure Functions project has a reference to {0}</source>
-<<<<<<< HEAD
-        <target state="new">To use SQL bindings, ensure your Azure Functions project has a reference to {0}</target>
-=======
         <target state="translated">Чтобы использовать привязки SQL, убедитесь, что проект Функций Azure содержит ссылку на {0}</target>
->>>>>>> 4ba192a5
       </trans-unit>
       <trans-unit id="appSettingPrompt">
         <source xml:lang="en">Would you like to update Azure Function local.settings.json with the new connection string?</source>
@@ -572,11 +568,7 @@
       </trans-unit>
       <trans-unit id="moreInformation">
         <source xml:lang="en">More Information</source>
-<<<<<<< HEAD
-        <target state="new">More Information</target>
-=======
         <target state="translated">Дополнительные сведения</target>
->>>>>>> 4ba192a5
       </trans-unit>
       <trans-unit id="msec">
         <source xml:lang="en">msec</source>
@@ -743,13 +735,8 @@
         <target state="translated">Опубликовать файл параметров</target>
       </trans-unit>
       <trans-unit id="publishToContainerFailed">
-<<<<<<< HEAD
-        <source xml:lang="en">Failed to publish to container. Check output pane for more details. {0}</source>
-        <target state="translated">Не удалось опубликовать контейнер. Дополнительные сведения см. в области вывода. {0}</target>
-=======
         <source xml:lang="en">Failed to publish to container. {0}</source>
         <target state="translated">Не удалось опубликовать в контейнере. {0}</target>
->>>>>>> 4ba192a5
       </trans-unit>
       <trans-unit id="publishToDockerContainer">
         <source xml:lang="en">Publish to new server in a container</source>
@@ -759,13 +746,10 @@
         <source xml:lang="en">Publish to existing server</source>
         <target state="translated">Опубликовать на существующем сервере</target>
       </trans-unit>
-<<<<<<< HEAD
-=======
       <trans-unit id="publishingProjectMessage">
         <source xml:lang="en">Publishing project in a container...</source>
         <target state="translated">Публикация проекта в контейнере...</target>
       </trans-unit>
->>>>>>> 4ba192a5
       <trans-unit id="referenceRadioButtonsGroupTitle">
         <source xml:lang="en">Type</source>
         <target state="translated">Тип</target>
