﻿<?xml version="1.0" encoding="utf-8"?>
<xliff version="1.2" xmlns="urn:oasis:names:tc:xliff:document:1.2">
  <file original="extensions/notebook/dist/common/constants" source-language="en" datatype="plaintext" target-language="it">
    <body>
      <trans-unit id="managePackages.localhost">
        <source xml:lang="en">localhost</source>
        <target state="translated">localhost</target>
      </trans-unit>
      <trans-unit id="managePackages.packageNotFound">
        <source xml:lang="en">Could not find the specified package</source>
        <target state="translated">Non è stato possibile trovare il pacchetto specificato</target>
      </trans-unit>
    </body>
  </file>
  <file original="extensions/notebook/dist/common/localizedConstants" source-language="en" datatype="plaintext" target-language="it">
    <body>
      <trans-unit id="Invalid toc.yml">
        <source xml:lang="en">Error: {0} has an incorrect toc.yml file</source>
        <target state="translated">Errore: {0} include un file toc.yml non corretto</target>
      </trans-unit>
      <trans-unit id="InvalidError.tocFile">
        <source xml:lang="en">Invalid toc file</source>
        <target state="translated">File toc non valido</target>
      </trans-unit>
      <trans-unit id="add">
        <source xml:lang="en">Add</source>
        <target state="translated">Aggiungi</target>
      </trans-unit>
      <trans-unit id="addRemoteBook">
        <source xml:lang="en">Add Remote Jupyter Book</source>
        <target state="translated">Aggiungi libro remoto Jupyter</target>
      </trans-unit>
      <trans-unit id="allFiles">
        <source xml:lang="en">All Files</source>
        <target state="translated">Tutti i file</target>
      </trans-unit>
      <trans-unit id="book">
        <source xml:lang="en">Jupyter Book</source>
        <target state="translated">Jupyter Book</target>
      </trans-unit>
      <trans-unit id="bookDescription">
        <source xml:lang="en">Jupyter Books are used to organize Notebooks.</source>
        <target state="translated">I libri Jupyter vengono usati per organizzare i blocchi appunti.</target>
      </trans-unit>
      <trans-unit id="bookInitializeFailed">
        <source xml:lang="en">Failed to find a Table of Contents file in the specified Jupyter Book.</source>
        <target state="translated">Non è stato possibile trovare un file del sommario nel Book specificato.</target>
      </trans-unit>
      <trans-unit id="booksNotFound">
        <source xml:lang="en">No Jupyter Books are currently available on the provided link</source>
        <target state="translated">Non sono attualmente disponibili Book nel collegamento fornito</target>
      </trans-unit>
      <trans-unit id="browse">
        <source xml:lang="en">Browse</source>
        <target state="translated">Sfoglia</target>
      </trans-unit>
      <trans-unit id="close">
        <source xml:lang="en">Close</source>
        <target state="translated">Chiudi</target>
      </trans-unit>
      <trans-unit id="closeBookError">
        <source xml:lang="en">Close Jupyter Book {0} failed: {1}</source>
        <target state="translated">Chiusura Jupyter Book {0} non riuscita: {1}</target>
      </trans-unit>
      <trans-unit id="configFileError">
        <source xml:lang="en">Configuration file missing</source>
        <target state="translated">File di configurazione mancante</target>
      </trans-unit>
      <trans-unit id="confirmOverwrite">
        <source xml:lang="en">File already exists. Are you sure you want to overwrite this file?</source>
        <target state="translated">Il file esiste già. Si vuole davvero sovrascrivere il file?</target>
      </trans-unit>
      <trans-unit id="confirmReplace">
        <source xml:lang="en">Folder already exists. Are you sure you want to delete and replace this folder?</source>
        <target state="translated">La cartella esiste già. Eliminarla e sostituirla?</target>
      </trans-unit>
      <trans-unit id="contentFolder">
        <source xml:lang="en">Content folder</source>
        <target state="translated">Cartella del contenuto</target>
      </trans-unit>
      <trans-unit id="contentFolderOptional">
        <source xml:lang="en">Content folder (Optional)</source>
        <target state="translated">Cartella del contenuto (facoltativo)</target>
      </trans-unit>
      <trans-unit id="create">
        <source xml:lang="en">Create</source>
        <target state="translated">Crea</target>
      </trans-unit>
      <trans-unit id="duplicateFileError">
        <source xml:lang="en">File {0} already exists in the destination folder {1} 
 The file has been renamed to {2} to prevent data loss.</source>
        <target state="translated">Il file {0} esiste già nella cartella di destinazione {1} 
 Il file è stato rinominato in {2} per evitare la perdita di dati.</target>
      </trans-unit>
      <trans-unit id="editBookError">
        <source xml:lang="en">Error while editing Jupyter Book {0}: {1}</source>
        <target state="translated">Errore durante la modifica del Book {0}: {1}</target>
      </trans-unit>
      <trans-unit id="fileExtension">
        <source xml:lang="en">File Extension</source>
        <target state="translated">Estensione file</target>
      </trans-unit>
      <trans-unit id="fileName">
        <source xml:lang="en">File Name</source>
        <target state="translated">Nome file</target>
      </trans-unit>
      <trans-unit id="httpRequestError">
        <source xml:lang="en">Http Request failed with error: {0} {1}</source>
        <target state="translated">La richiesta HTTP non è riuscita con errore: {0} {1}</target>
      </trans-unit>
      <trans-unit id="invalidTextPlaceholder">
        <source xml:lang="en">-</source>
        <target state="translated">-</target>
      </trans-unit>
      <trans-unit id="labelAddToLevel">
        <source xml:lang="en">Add to this level</source>
        <target state="translated">Aggiungi a questo livello</target>
      </trans-unit>
      <trans-unit id="labelBookFolder">
        <source xml:lang="en">Select Jupyter Book</source>
        <target state="translated">Seleziona Jupyter Book</target>
      </trans-unit>
      <trans-unit id="labelBookSection">
        <source xml:lang="en">Select Jupyter Book Section</source>
        <target state="translated">Seleziona la sezione Jupyter Book</target>
      </trans-unit>
      <trans-unit id="labelSelectFolder">
        <source xml:lang="en">Select Folder</source>
        <target state="translated">Seleziona cartella</target>
      </trans-unit>
      <trans-unit id="language">
        <source xml:lang="en">Language</source>
        <target state="translated">Lingua</target>
      </trans-unit>
      <trans-unit id="learnMore">
        <source xml:lang="en">Learn more.</source>
        <target state="translated">Altre informazioni.</target>
      </trans-unit>
      <trans-unit id="location">
        <source xml:lang="en">Location</source>
        <target state="translated">Posizione</target>
      </trans-unit>
      <trans-unit id="missingFileError">
        <source xml:lang="en">Missing file : {0} from {1}</source>
        <target state="translated">File mancante: {0} da {1}</target>
      </trans-unit>
      <trans-unit id="msgBookAlreadyTrusted">
        <source xml:lang="en">Jupyter Book is already trusted in this workspace.</source>
        <target state="translated">Il Book è già considerato attendibile in questa area di lavoro.</target>
      </trans-unit>
      <trans-unit id="msgBookAlreadyUntrusted">
        <source xml:lang="en">Jupyter Book is already untrusted in this workspace.</source>
        <target state="translated">Il Book è già considerato non attendibile in questa area di lavoro.</target>
      </trans-unit>
      <trans-unit id="msgBookNotFound">
        <source xml:lang="en">Jupyter Books not Found</source>
        <target state="translated">Jupyter Book non trovati</target>
      </trans-unit>
      <trans-unit id="msgBookPinned">
        <source xml:lang="en">Jupyter Book {0} is now pinned in the workspace.</source>
        <target state="translated">Il Book {0} è stato aggiunto nell'area di lavoro.</target>
      </trans-unit>
      <trans-unit id="msgBookTrusted">
        <source xml:lang="en">Jupyter Book is now trusted in the workspace.</source>
        <target state="translated">Jupyter Book è ora considerato attendibile nell'area di lavoro.</target>
      </trans-unit>
      <trans-unit id="msgBookUnpinned">
        <source xml:lang="en">Jupyter Book {0} is no longer pinned in this workspace</source>
        <target state="translated">Il Book {0} è stato rimosso da questa area di lavoro</target>
      </trans-unit>
      <trans-unit id="msgBookUntrusted">
        <source xml:lang="en">Jupyter Book is no longer trusted in this workspace</source>
        <target state="translated">Il Book non è più considerato attendibile in questa area di lavoro</target>
      </trans-unit>
      <trans-unit id="msgContentFolderError">
        <source xml:lang="en">Content folder path does not exist</source>
        <target state="translated">Il percorso della cartella del contenuto non esiste</target>
      </trans-unit>
      <trans-unit id="msgCreateBookWarningMsg">
        <source xml:lang="en">Error while trying to access: {0}</source>
        <target state="translated">Errore durante il tentativo di accesso: {0}</target>
      </trans-unit>
      <trans-unit id="msgDownloadLocation">
        <source xml:lang="en">Downloading to {0}</source>
        <target state="translated">Download di {0}</target>
      </trans-unit>
      <trans-unit id="msgDuplicateFileName">
        <source xml:lang="en">File {0} already exists in the destination folder</source>
        <target state="translated">Il file {0} esiste già nella cartella di destinazione</target>
      </trans-unit>
      <trans-unit id="msgInvalidSaveFolder">
        <source xml:lang="en">Save location path is not valid.</source>
        <target state="translated">Il percorso di salvataggio non è valido.</target>
      </trans-unit>
      <trans-unit id="msgNo">
        <source xml:lang="en">No</source>
        <target state="translated">No</target>
      </trans-unit>
      <trans-unit id="msgReleaseNotFound">
        <source xml:lang="en">Releases not Found</source>
        <target state="translated">Versioni non trovate</target>
      </trans-unit>
      <trans-unit id="msgRemoteBookDirectoryError">
        <source xml:lang="en">Error while creating remote Jupyter Book directory</source>
        <target state="translated">Si è verificato un errore durante la creazione della directory del Book remoto</target>
      </trans-unit>
      <trans-unit id="msgRemoteBookDownloadComplete">
        <source xml:lang="en">Remote Jupyter Book download is complete</source>
        <target state="translated">Download remoto del Jupyter Book completato</target>
      </trans-unit>
      <trans-unit id="msgRemoteBookDownloadError">
        <source xml:lang="en">Error while downloading remote Jupyter Book</source>
        <target state="translated">Errore durante il download remoto di Jupyter Book</target>
      </trans-unit>
      <trans-unit id="msgRemoteBookDownloadProgress">
        <source xml:lang="en">Remote Jupyter Book download is in progress</source>
        <target state="translated">È in corso il download remoto del Jupyter Book</target>
      </trans-unit>
      <trans-unit id="msgRemoteBookUnpackingError">
        <source xml:lang="en">Error while decompressing remote Jupyter Book</source>
        <target state="translated">Errore durante la decompressione del Jupyter Book remoto</target>
      </trans-unit>
      <trans-unit id="msgResourceNotFound">
        <source xml:lang="en">Resource not Found</source>
        <target state="translated">Risorsa non trovata</target>
      </trans-unit>
      <trans-unit id="msgSampleCodeDataFrame">
        <source xml:lang="en">This sample code loads the file into a data frame and shows the first 10 results.</source>
        <target state="translated">Questo codice di esempio consente di caricare il file in un frame di dati e visualizzare i primi 10 risultati.</target>
      </trans-unit>
      <trans-unit id="msgSaveFolderError">
        <source xml:lang="en">Save location path does not exist.</source>
        <target state="translated">Il percorso di salvataggio non esiste.</target>
      </trans-unit>
      <trans-unit id="msgTaskName">
        <source xml:lang="en">Downloading Remote Jupyter Book</source>
        <target state="translated">Download del Jupyter Book remoto</target>
      </trans-unit>
      <trans-unit id="msgUndefinedAssetError">
        <source xml:lang="en">The selected Jupyter Book is not valid</source>
        <target state="translated">Il Book selezionato non è valido</target>
      </trans-unit>
      <trans-unit id="msgYes">
        <source xml:lang="en">Yes</source>
        <target state="translated">Sì</target>
      </trans-unit>
      <trans-unit id="name">
        <source xml:lang="en">Name</source>
        <target state="translated">Nome</target>
      </trans-unit>
      <trans-unit id="newBook">
        <source xml:lang="en">New Jupyter Book (Preview)</source>
        <target state="translated">Nuovo libro Jupyter (anteprima)</target>
      </trans-unit>
      <trans-unit id="newMarkdown">
        <source xml:lang="en">New Markdown (Preview)</source>
        <target state="translated">Nuovo markdown (anteprima)</target>
      </trans-unit>
      <trans-unit id="newNotebook">
        <source xml:lang="en">New Notebook (Preview)</source>
        <target state="translated">Nuovo blocco appunti (anteprima)</target>
      </trans-unit>
      <trans-unit id="newSection">
        <source xml:lang="en">New Section (Preview)</source>
        <target state="translated">Nuova sezione (anteprima)</target>
      </trans-unit>
      <trans-unit id="noBDCConnectionError">
        <source xml:lang="en">Spark kernels require a connection to a SQL Server Big Data Cluster master instance.</source>
        <target state="translated">Con i kernel Spark è richiesta una connessione a un'istanza master del cluster Big Data di SQL Server.</target>
      </trans-unit>
      <trans-unit id="noBooksSelected">
        <source xml:lang="en">No Jupyter Books are currently selected in the viewlet.</source>
        <target state="translated">Nessun Book è attualmente selezionato nel viewlet.</target>
      </trans-unit>
      <trans-unit id="onGitHub">
        <source xml:lang="en">GitHub</source>
        <target state="translated">GitHub</target>
      </trans-unit>
      <trans-unit id="onsharedFile">
        <source xml:lang="en">Shared File</source>
        <target state="translated">File condiviso</target>
      </trans-unit>
      <trans-unit id="openBookError">
        <source xml:lang="en">Open Jupyter Book {0} failed: {1}</source>
        <target state="translated">Apertura Jupyter Book {0} non riuscita: {1}</target>
      </trans-unit>
      <trans-unit id="openExternalLinkCommand">
        <source xml:lang="en">Open External Link</source>
        <target state="translated">Apri collegamento esterno</target>
      </trans-unit>
      <trans-unit id="openExternalLinkError">
        <source xml:lang="en">Open link {0} failed: {1}</source>
        <target state="translated">L'apertura del collegamento {0} non è riuscita: {1}</target>
      </trans-unit>
      <trans-unit id="openMarkdownCommand">
        <source xml:lang="en">Open Markdown</source>
        <target state="translated">Apri Markdown</target>
      </trans-unit>
      <trans-unit id="openMarkdownError">
        <source xml:lang="en">Open markdown {0} failed: {1}</source>
        <target state="translated">L'apertura del markdown {0} non è riuscita: {1}</target>
      </trans-unit>
      <trans-unit id="openNotebookCommand">
        <source xml:lang="en">Open Notebook</source>
        <target state="translated">Apri notebook</target>
      </trans-unit>
      <trans-unit id="openNotebookError">
        <source xml:lang="en">Open notebook {0} failed: {1}</source>
        <target state="translated">L'apertura del notebook {0} non è riuscita: {1}</target>
      </trans-unit>
      <trans-unit id="openUntitledNotebookError">
        <source xml:lang="en">Open untitled notebook {0} as untitled failed: {1}</source>
        <target state="translated">L'apertura del notebook senza titolo {0} come senza titolo non è riuscita: {1}</target>
      </trans-unit>
      <trans-unit id="providerNotValidError">
        <source xml:lang="en">Non-MSSQL providers are not supported for spark kernels.</source>
        <target state="translated">I provider non MSSQL non sono supportati per i kernel Spark.</target>
      </trans-unit>
      <trans-unit id="readBookError">
        <source xml:lang="en">Failed to read Jupyter Book {0}: {1}</source>
        <target state="translated">Non è possibile leggere Jupyter Book {0}: {1}</target>
      </trans-unit>
      <trans-unit id="releases">
        <source xml:lang="en">Releases</source>
        <target state="translated">Versioni</target>
      </trans-unit>
      <trans-unit id="repoUrl">
        <source xml:lang="en">Repository URL</source>
        <target state="translated">URL del repository</target>
      </trans-unit>
      <trans-unit id="saveLocation">
        <source xml:lang="en">Save location</source>
        <target state="translated">Salva posizione</target>
      </trans-unit>
      <trans-unit id="search">
        <source xml:lang="en">Search</source>
        <target state="translated">Cerca</target>
      </trans-unit>
      <trans-unit id="sectionNotFound">
        <source xml:lang="en">Failed to find section {0} in {1}.</source>
        <target state="translated">Non è stato possibile trovare {0} in {1}.</target>
      </trans-unit>
      <trans-unit id="selectBookError">
        <source xml:lang="en">Error while selecting a Jupyter Book or a section to edit: {0}</source>
        <target state="translated">Si è verificato un errore durante la selezione di un Jupyter Book o di una sezione da modificare: {0}</target>
      </trans-unit>
      <trans-unit id="title">
        <source xml:lang="en">Title</source>
        <target state="translated">Titolo</target>
      </trans-unit>
      <trans-unit id="url">
        <source xml:lang="en">URL</source>
        <target state="translated">URL</target>
      </trans-unit>
      <trans-unit id="urlGithubError">
        <source xml:lang="en">The url provided is not a Github release url</source>
        <target state="translated">L'URL specificato non è un URL di una versione di GitHub</target>
      </trans-unit>
      <trans-unit id="version">
        <source xml:lang="en">Version</source>
        <target state="translated">Versione</target>
      </trans-unit>
    </body>
  </file>
  <file original="extensions/notebook/dist/common/notebookUtils" source-language="en" datatype="plaintext" target-language="it">
    <body>
      <trans-unit id="msgSampleCodeDataFrame">
        <source xml:lang="en">This sample code loads the file into a data frame and shows the first 10 results.</source>
        <target state="translated">Questo codice di esempio consente di caricare il file in un frame di dati e visualizzare i primi 10 risultati.</target>
      </trans-unit>
      <trans-unit id="noNotebookVisible">
        <source xml:lang="en">No notebook editor is active</source>
        <target state="translated">Non ci sono editor di notebook attivi</target>
      </trans-unit>
      <trans-unit id="notebookFiles">
        <source xml:lang="en">Notebooks</source>
        <target state="translated">Notebook</target>
      </trans-unit>
    </body>
  </file>
  <file original="extensions/notebook/dist/common/utils" source-language="en" datatype="plaintext" target-language="it">
    <body>
      <trans-unit id="ensureDirOutputMsg">
        <source xml:lang="en">... Ensuring {0} exists</source>
        <target state="translated">...Verifica dell'esistenza di {0}</target>
      </trans-unit>
      <trans-unit id="executeCommandProcessExited">
        <source xml:lang="en">Process exited with error code: {0}. StdErr Output: {1}</source>
        <target state="translated">Il processo è stato chiuso con codice errore: {0}. Output di StdErr: {1}</target>
      </trans-unit>
    </body>
  </file>
  <file original="extensions/notebook/dist/dialog/configurePython/configurePathPage" source-language="en" datatype="plaintext" target-language="it">
    <body>
      <trans-unit id="configurePython.browseButtonText">
        <source xml:lang="en">Browse</source>
        <target state="translated">Sfoglia</target>
      </trans-unit>
      <trans-unit id="configurePython.descriptionWithKernel">
        <source xml:lang="en">The '{0}' kernel requires a Python runtime to be configured and dependencies to be installed.</source>
<<<<<<< HEAD
        <target state="new">The '{0}' kernel requires a Python runtime to be configured and dependencies to be installed.</target>
=======
        <target state="translated">Il kernel '{0}' richiede la configurazione di un runtime Python e l'installazione delle dipendenze.</target>
>>>>>>> 4ba192a5
      </trans-unit>
      <trans-unit id="configurePython.descriptionWithoutKernel">
        <source xml:lang="en">Notebook kernels require a Python runtime to be configured and dependencies to be installed.</source>
        <target state="translated">I kernel dei notebook richiedono la configurazione di un runtime Python e l'installazione delle dipendenze.</target>
      </trans-unit>
      <trans-unit id="configurePython.existingInstall">
        <source xml:lang="en">Use existing Python installation</source>
        <target state="translated">Usa l'installazione esistente di Python</target>
      </trans-unit>
      <trans-unit id="configurePython.installationType">
        <source xml:lang="en">Installation Type</source>
        <target state="translated">Tipo di installazione</target>
      </trans-unit>
      <trans-unit id="configurePython.locationTextBoxText">
        <source xml:lang="en">Python Install Location</source>
        <target state="translated">Percorso di installazione di Python</target>
      </trans-unit>
      <trans-unit id="configurePython.newInstall">
        <source xml:lang="en">New Python installation</source>
        <target state="translated">Nuova installazione di Python</target>
      </trans-unit>
      <trans-unit id="configurePython.pythonConfigured">
        <source xml:lang="en">Python runtime configured!</source>
        <target state="translated">Il runtime Python è stato configurato.</target>
      </trans-unit>
      <trans-unit id="configurePython.selectFileLabel">
        <source xml:lang="en">Select</source>
        <target state="translated">Seleziona</target>
      </trans-unit>
      <trans-unit id="configurePythyon.customPathLabel">
        <source xml:lang="en">{0} (Custom)</source>
        <target state="translated">{0} (Personalizzato)</target>
      </trans-unit>
      <trans-unit id="configurePythyon.defaultPathLabel">
        <source xml:lang="en">{0} (Default)</source>
        <target state="translated">{0} (Predefinito)</target>
      </trans-unit>
      <trans-unit id="configurePythyon.dropdownPathLabel">
        <source xml:lang="en">{0} (Python {1})</source>
        <target state="translated">{0} (Python {1})</target>
      </trans-unit>
      <trans-unit id="configurePythyon.noVersionsFound">
        <source xml:lang="en">No supported Python versions found.</source>
        <target state="translated">Non sono state trovate versioni Python supportate.</target>
      </trans-unit>
    </body>
  </file>
  <file original="extensions/notebook/dist/dialog/configurePython/configurePythonWizard" source-language="en" datatype="plaintext" target-language="it">
    <body>
      <trans-unit id="configurePython.invalidLocationMsg">
        <source xml:lang="en">The specified install location is invalid.</source>
        <target state="translated">Il percorso di installazione specificato non è valido.</target>
      </trans-unit>
      <trans-unit id="configurePython.okButtonText">
        <source xml:lang="en">Install</source>
        <target state="translated">Installa</target>
      </trans-unit>
      <trans-unit id="configurePython.page0Name">
        <source xml:lang="en">Configure Python Runtime</source>
        <target state="translated">Configura runtime Python</target>
      </trans-unit>
      <trans-unit id="configurePython.page1Name">
        <source xml:lang="en">Install Dependencies</source>
        <target state="translated">Installa dipendenze</target>
      </trans-unit>
      <trans-unit id="configurePython.pythonInstallDeclined">
        <source xml:lang="en">Python installation was declined.</source>
        <target state="translated">L'installazione di Python è stata rifiutata.</target>
      </trans-unit>
      <trans-unit id="configurePython.pythonNotFoundMsg">
        <source xml:lang="en">No Python installation was found at the specified location.</source>
        <target state="translated">Non è stata trovata alcuna installazione di Python nel percorso specificato.</target>
      </trans-unit>
      <trans-unit id="configurePython.wizardNameWithKernel">
        <source xml:lang="en">Configure Python to run {0} kernel</source>
        <target state="translated">Configura Python per l'esecuzione del kernel {0}</target>
      </trans-unit>
      <trans-unit id="configurePython.wizardNameWithoutKernel">
        <source xml:lang="en">Configure Python to run kernels</source>
        <target state="translated">Configura Python per l'esecuzione dei kernel</target>
      </trans-unit>
    </body>
  </file>
  <file original="extensions/notebook/dist/dialog/configurePython/pickPackagesPage" source-language="en" datatype="plaintext" target-language="it">
    <body>
      <trans-unit id="configurePython.existingVersionColumn">
        <source xml:lang="en">Existing Version</source>
        <target state="translated">Versione esistente</target>
      </trans-unit>
      <trans-unit id="configurePython.kernelLabel">
        <source xml:lang="en">Kernel</source>
        <target state="translated">Kernel</target>
      </trans-unit>
      <trans-unit id="configurePython.pkgNameColumn">
        <source xml:lang="en">Name</source>
        <target state="translated">Nome</target>
      </trans-unit>
      <trans-unit id="configurePython.requiredDependencies">
        <source xml:lang="en">Install required kernel dependencies</source>
        <target state="translated">Installa dipendenze del kernel richieste</target>
      </trans-unit>
      <trans-unit id="configurePython.requiredVersionColumn">
        <source xml:lang="en">Required Version</source>
        <target state="translated">Versione richiesta</target>
      </trans-unit>
      <trans-unit id="msgNoRequirementsForKernel">
        <source xml:lang="en">No packages are required by default for the kernel '{0}'</source>
<<<<<<< HEAD
        <target state="new">No packages are required by default for the kernel '{0}'</target>
=======
        <target state="translated">Per impostazione predefinita, non sono richiesti pacchetti per il kernel '{0}'</target>
>>>>>>> 4ba192a5
      </trans-unit>
    </body>
  </file>
  <file original="extensions/notebook/dist/dialog/managePackages/addNewPackageTab" source-language="en" datatype="plaintext" target-language="it">
    <body>
      <trans-unit id="managePackages.addNewTabTitle">
        <source xml:lang="en">Add new</source>
        <target state="translated">Aggiungi nuovo</target>
      </trans-unit>
      <trans-unit id="managePackages.backgroundInstallComplete">
        <source xml:lang="en">Completed install for {0} {1}</source>
        <target state="translated">Installazione completata per {0} {1}</target>
      </trans-unit>
      <trans-unit id="managePackages.backgroundInstallFailed">
        <source xml:lang="en">Failed to install {0} {1}. Error: {2}</source>
        <target state="translated">Non è stato possibile installare {0} {1}. Errore: {2}</target>
      </trans-unit>
      <trans-unit id="managePackages.backgroundInstallStarted">
        <source xml:lang="en">Installing {0} {1}</source>
        <target state="translated">Installazione di {0} {1}</target>
      </trans-unit>
      <trans-unit id="managePackages.installButtonText">
        <source xml:lang="en">Install</source>
        <target state="translated">Installa</target>
      </trans-unit>
      <trans-unit id="managePackages.invalidTextPlaceholder">
        <source xml:lang="en">N/A</source>
        <target state="translated">N/D</target>
      </trans-unit>
      <trans-unit id="managePackages.noVersionsFound">
        <source xml:lang="en">Could not find any valid versions for the specified package</source>
        <target state="translated">Non è stato possibile trovare alcuna versione valida per il pacchetto specificato</target>
      </trans-unit>
      <trans-unit id="managePackages.packageNameTitle">
        <source xml:lang="en">Package Name</source>
        <target state="translated">Nome del pacchetto</target>
      </trans-unit>
      <trans-unit id="managePackages.packageSummaryTitle">
        <source xml:lang="en">Package Summary</source>
        <target state="translated">Riepilogo del pacchetto</target>
      </trans-unit>
      <trans-unit id="managePackages.packageVersionTitle">
        <source xml:lang="en">Package Version</source>
        <target state="translated">Versione del pacchetto</target>
      </trans-unit>
      <trans-unit id="managePackages.searchBarPlaceholder">
        <source xml:lang="en">Search {0} packages</source>
        <target state="translated">Cerca nei pacchetti di {0}</target>
      </trans-unit>
      <trans-unit id="managePackages.searchButtonLabel">
        <source xml:lang="en">Search</source>
        <target state="translated">Cerca</target>
      </trans-unit>
    </body>
  </file>
  <file original="extensions/notebook/dist/dialog/managePackages/installedPackagesTab" source-language="en" datatype="plaintext" target-language="it">
    <body>
      <trans-unit id="managePackages.backgroundUninstallComplete">
        <source xml:lang="en">Completed uninstall for {0}</source>
        <target state="translated">Disinstallazione completata per {0}</target>
      </trans-unit>
      <trans-unit id="managePackages.backgroundUninstallFailed">
        <source xml:lang="en">Failed to uninstall {0}. Error: {1}</source>
        <target state="translated">Non è stato possibile disinstallare {0}. Errore: {1}.</target>
      </trans-unit>
      <trans-unit id="managePackages.backgroundUninstallStarted">
        <source xml:lang="en">Uninstalling {0}</source>
        <target state="translated">Disinstallazione di {0}</target>
      </trans-unit>
      <trans-unit id="managePackages.confirmUninstall">
        <source xml:lang="en">Are you sure you want to uninstall the specified packages?</source>
        <target state="translated">Disinstallare i pacchetti specificati?</target>
      </trans-unit>
      <trans-unit id="managePackages.deleteColumn">
        <source xml:lang="en">Delete</source>
        <target state="translated">Elimina</target>
      </trans-unit>
      <trans-unit id="managePackages.installedTabTitle">
        <source xml:lang="en">Installed</source>
        <target state="translated">Installato</target>
      </trans-unit>
      <trans-unit id="managePackages.location">
        <source xml:lang="en">Location</source>
        <target state="translated">Posizione</target>
      </trans-unit>
      <trans-unit id="managePackages.newPkgVersionColumn">
        <source xml:lang="en">Version</source>
        <target state="translated">Versione</target>
      </trans-unit>
      <trans-unit id="managePackages.packageCount">
        <source xml:lang="en">{0} {1} packages found</source>
        <target state="translated">{0} {1} pacchetti trovati</target>
      </trans-unit>
      <trans-unit id="managePackages.packageType">
        <source xml:lang="en">Package Type</source>
        <target state="translated">Tipo di pacchetto</target>
      </trans-unit>
      <trans-unit id="managePackages.pkgNameColumn">
        <source xml:lang="en">Name</source>
        <target state="translated">Nome</target>
      </trans-unit>
      <trans-unit id="managePackages.uninstallButtonText">
        <source xml:lang="en">Uninstall selected packages</source>
        <target state="translated">Disinstalla i pacchetti selezionati</target>
      </trans-unit>
    </body>
  </file>
  <file original="extensions/notebook/dist/dialog/managePackages/managePackagesDialog" source-language="en" datatype="plaintext" target-language="it">
    <body>
      <trans-unit id="managePackages.cancelButtonText">
        <source xml:lang="en">Close</source>
        <target state="translated">Chiudi</target>
      </trans-unit>
      <trans-unit id="managePackages.dialogName">
        <source xml:lang="en">Manage Packages</source>
        <target state="translated">Gestisci pacchetti</target>
      </trans-unit>
    </body>
  </file>
  <file original="extensions/notebook/dist/extension" source-language="en" datatype="plaintext" target-language="it">
    <body>
      <trans-unit id="codeCellName">
        <source xml:lang="en">Code</source>
        <target state="translated">Codice</target>
      </trans-unit>
      <trans-unit id="selectCellType">
        <source xml:lang="en">What type of cell do you want to add?</source>
        <target state="translated">Indicare il tipo di cella da aggiungere:</target>
      </trans-unit>
      <trans-unit id="textCellName">
        <source xml:lang="en">Text</source>
        <target state="translated">Testo</target>
      </trans-unit>
    </body>
  </file>
  <file original="extensions/notebook/dist/jupyter/jupyterController" source-language="en" datatype="plaintext" target-language="it">
    <body>
      <trans-unit id="confirmReinstall">
        <source xml:lang="en">Are you sure you want to reinstall?</source>
        <target state="translated">Reinstallare?</target>
      </trans-unit>
      <trans-unit id="notebookFileType">
        <source xml:lang="en">Notebooks</source>
        <target state="translated">Notebooks</target>
      </trans-unit>
      <trans-unit id="unsupportedFileType">
        <source xml:lang="en">Only .ipynb Notebooks are supported</source>
        <target state="translated">Sono supportati solo notebook con estensione ipynb</target>
      </trans-unit>
    </body>
  </file>
  <file original="extensions/notebook/dist/jupyter/jupyterExecuteProvider" source-language="en" datatype="plaintext" target-language="it">
    <body>
      <trans-unit id="errNotebookUriMissing">
        <source xml:lang="en">A notebook path is required</source>
        <target state="translated">È necessario specificare un percorso di notebook</target>
      </trans-unit>
    </body>
  </file>
  <file original="extensions/notebook/dist/jupyter/jupyterServerInstallation" source-language="en" datatype="plaintext" target-language="it">
    <body>
      <trans-unit id="dontAskAgain">
        <source xml:lang="en">Don't Ask Again</source>
        <target state="translated">Non chiedere più</target>
      </trans-unit>
      <trans-unit id="msgDependenciesInstallationFailed">
        <source xml:lang="en">Installing Notebook dependencies failed with error: {0}</source>
        <target state="translated">L'installazione delle dipendenze di Notebook non è riuscita. Errore: {0}</target>
      </trans-unit>
      <trans-unit id="msgDownloadPython">
        <source xml:lang="en">Downloading local python for platform: {0} to {1}</source>
        <target state="translated">Download della versione locale di Python per la piattaforma {0} in {1}</target>
      </trans-unit>
      <trans-unit id="msgGetPythonUserDirFailed">
        <source xml:lang="en">Encountered an error when getting Python user path: {0}</source>
        <target state="translated">Si è verificato un errore durante il recupero del percorso utente di Python: {0}</target>
      </trans-unit>
      <trans-unit id="msgInstallPkgFinish">
        <source xml:lang="en">Notebook dependencies installation is complete</source>
        <target state="translated">L'installazione delle dipendenze di Notebook è stata completata</target>
      </trans-unit>
      <trans-unit id="msgInstallPkgProgress">
        <source xml:lang="en">Notebook dependencies installation is in progress</source>
        <target state="translated">L'installazione delle dipendenze di Notebook è in corso</target>
      </trans-unit>
      <trans-unit id="msgInstallPkgStart">
        <source xml:lang="en">Installing Notebook dependencies, see Tasks view for more information</source>
        <target state="translated">Installazione delle dipendenze di Notebook. Per altre informazioni, vedere la visualizzazione attività</target>
      </trans-unit>
      <trans-unit id="msgPackageRetrievalFailed">
        <source xml:lang="en">Encountered an error when trying to retrieve list of installed packages: {0}</source>
        <target state="translated">Si è verificato un errore durante il tentativo di recuperare l'elenco dei pacchetti installati: {0}</target>
      </trans-unit>
      <trans-unit id="msgPythonDirectoryError">
        <source xml:lang="en">Error while creating python installation directory</source>
        <target state="translated">Si è verificato un errore durante la creazione della directory di installazione di Python</target>
      </trans-unit>
      <trans-unit id="msgPythonDownloadComplete">
        <source xml:lang="en">Python download is complete</source>
        <target state="translated">Il download di Python è stato completato</target>
      </trans-unit>
      <trans-unit id="msgPythonDownloadError">
        <source xml:lang="en">Error while downloading python setup</source>
        <target state="translated">Si è verificato un errore durante il download della configurazione di Python</target>
      </trans-unit>
      <trans-unit id="msgPythonDownloadPending">
        <source xml:lang="en">Downloading python package</source>
        <target state="translated">Download del pacchetto Python</target>
      </trans-unit>
      <trans-unit id="msgPythonRunningError">
        <source xml:lang="en">Cannot overwrite an existing Python installation while python is running. Please close any active notebooks before proceeding.</source>
        <target state="translated">Non è possibile sovrascrivere un'installazione esistente di Python mentre Python è in esecuzione. Chiudere gli eventuali notebook attivi prima di procedere.</target>
      </trans-unit>
      <trans-unit id="msgPythonUnpackError">
        <source xml:lang="en">Error while unpacking python bundle</source>
        <target state="translated">Si è verificato un errore durante la decompressione del bundle di Python</target>
      </trans-unit>
      <trans-unit id="msgPythonUnpackPending">
        <source xml:lang="en">Unpacking python package</source>
        <target state="translated">Decompressione del pacchetto Python</target>
      </trans-unit>
      <trans-unit id="msgPythonVersionUpdatePrompt">
        <source xml:lang="en">Python {0} is now available in Azure Data Studio. The current Python version (3.6.6) will be out of support in December 2021. Would you like to update to Python {0} now?</source>
        <target state="translated">Python {0} è ora disponibile in Azure Data Studio. La versione corrente di Python (3.6.6) non sarà supportata da dicembre 2021. Eseguire ora l'aggiornamento a Python {0} ?</target>
      </trans-unit>
      <trans-unit id="msgPythonVersionUpdateWarning">
        <source xml:lang="en">Python {0} will be installed and will replace Python 3.6.6. Some packages may no longer be compatible with the new version or may need to be reinstalled. A notebook will be created to help you reinstall all pip packages. Would you like to continue with the update now?</source>
        <target state="translated">Python {0} verrà installato e sostituirà Python 3.6.6. Alcuni pacchetti potrebbero non essere più compatibili con la nuova versione o potrebbero dover essere reinstallati. Verrà creato un notebook che consente di reinstallare tutti i pacchetti pip. Continuare con l'aggiornamento ora?</target>
      </trans-unit>
      <trans-unit id="msgShutdownNotebookSessions">
        <source xml:lang="en">Active Python notebook sessions will be shutdown in order to update. Would you like to proceed now?</source>
        <target state="translated">Le sessioni del notebook di Python attive verranno arrestate per l'aggiornamento. Procedere ora?</target>
      </trans-unit>
      <trans-unit id="msgTaskName">
        <source xml:lang="en">Installing Notebook dependencies</source>
        <target state="translated">Installazione delle dipendenze di Notebook</target>
      </trans-unit>
      <trans-unit id="msgWaitingForInstall">
        <source xml:lang="en">Another Python installation is currently in progress. Waiting for it to complete.</source>
        <target state="translated">È già in corso un'altra installazione di Python. Attendere che venga completata.</target>
      </trans-unit>
      <trans-unit id="no">
        <source xml:lang="en">No</source>
        <target state="translated">No</target>
      </trans-unit>
      <trans-unit id="yes">
        <source xml:lang="en">Yes</source>
        <target state="translated">Sì</target>
      </trans-unit>
    </body>
  </file>
  <file original="extensions/notebook/dist/jupyter/jupyterServerManager" source-language="en" datatype="plaintext" target-language="it">
    <body>
      <trans-unit id="shutdownError">
        <source xml:lang="en">Shutdown of Notebook server failed: {0}</source>
        <target state="translated">L'arresto del server di Notebook non è riuscito: {0}</target>
      </trans-unit>
    </body>
  </file>
  <file original="extensions/notebook/dist/jupyter/jupyterSessionManager" source-language="en" datatype="plaintext" target-language="it">
    <body>
      <trans-unit id="bdcConnectError">
        <source xml:lang="en">Error: {0}. </source>
        <target state="translated">Errore: {0}. </target>
      </trans-unit>
      <trans-unit id="clusterControllerConnectionRequired">
        <source xml:lang="en">A connection to the cluster controller is required to run Spark jobs</source>
        <target state="translated">Per eseguire processi Spark è necessaria una connessione al controller del cluster</target>
      </trans-unit>
      <trans-unit id="errorStartBeforeReady">
        <source xml:lang="en">Cannot start a session, the manager is not yet initialized</source>
        <target state="translated">Non è possibile avviare una sessione. Il gestore non è ancora inizializzato</target>
      </trans-unit>
      <trans-unit id="notebook.couldNotFindKnoxGateway">
        <source xml:lang="en">Could not find Knox gateway endpoint</source>
        <target state="translated">Non è stato possibile trovare l'endpoint del gateway Knox</target>
      </trans-unit>
      <trans-unit id="promptBDCPassword">
        <source xml:lang="en">Please provide the password to connect to the BDC Controller</source>
        <target state="translated">Specificare la password per la connessione al controller BDC</target>
      </trans-unit>
      <trans-unit id="promptBDCUsername">
        <source xml:lang="en">{0}Please provide the username to connect to the BDC Controller:</source>
        <target state="translated">{0}Specificare il nome utente per la connessione al controller BDC:</target>
      </trans-unit>
    </body>
  </file>
  <file original="extensions/notebook/dist/jupyter/pypiClient" source-language="en" datatype="plaintext" target-language="it">
    <body>
      <trans-unit id="managePackages.packageRequestError">
        <source xml:lang="en">Package info request failed with error: {0} {1}</source>
        <target state="translated">La richiesta di informazioni sul pacchetto non è riuscita. Errore: {0} {1}</target>
      </trans-unit>
    </body>
  </file>
  <file original="extensions/notebook/dist/jupyter/serverInstance" source-language="en" datatype="plaintext" target-language="it">
    <body>
      <trans-unit id="jupyterError">
        <source xml:lang="en">Error sent from Jupyter: {0}</source>
        <target state="translated">Errore restituito da Jupyter: {0}</target>
      </trans-unit>
      <trans-unit id="jupyterOutputMsgStart">
        <source xml:lang="en">... Starting Notebook server</source>
        <target state="translated">... Avvio del server di Notebook</target>
      </trans-unit>
      <trans-unit id="jupyterOutputMsgStartSuccessful">
        <source xml:lang="en">... Jupyter is running at {0}</source>
        <target state="translated">... Jupyter è in esecuzione alla posizione {0}</target>
      </trans-unit>
      <trans-unit id="notebookStartProcessExitPremature">
        <source xml:lang="en">Notebook process exited prematurely with error code: {0}. StdErr Output: {1}</source>
        <target state="translated">Il processo del notebook è stato chiuso prematuramente con codice errore: {0}. Output di StdErr: {1}</target>
      </trans-unit>
      <trans-unit id="serverStopError">
        <source xml:lang="en">Error stopping Notebook Server: {0}</source>
        <target state="translated">Si è verificato un errore durante l'arresto del server di Notebook: {0}</target>
      </trans-unit>
    </body>
  </file>
  <file original="extensions/notebook/dist/protocol/notebookUriHandler" source-language="en" datatype="plaintext" target-language="it">
    <body>
      <trans-unit id="notebook.confirmOpen">
        <source xml:lang="en">Download and open '{0}'?</source>
        <target state="translated">Scaricare e aprire '{0}'?</target>
      </trans-unit>
      <trans-unit id="notebook.fileDownloadError">
        <source xml:lang="en">File open request failed with error: {0} {1}</source>
        <target state="translated">La richiesta di apertura file non è riuscita. Errore: {0} {1}</target>
      </trans-unit>
      <trans-unit id="notebook.fileNotFound">
        <source xml:lang="en">Could not find the specified file</source>
        <target state="translated">Non è stato possibile trovare il file specificato</target>
      </trans-unit>
      <trans-unit id="notebook.unsupportedAction">
        <source xml:lang="en">Action {0} is not supported for this handler</source>
        <target state="translated">L'azione {0} non è supportata per questo gestore</target>
      </trans-unit>
      <trans-unit id="unsupportedScheme">
        <source xml:lang="en">Cannot open link {0} as only HTTP, HTTPS, and File links are supported</source>
        <target state="translated">Non è possibile aprire il collegamento {0} perché sono supportati solo i collegamenti HTTP, HTTPS e file</target>
      </trans-unit>
    </body>
  </file>
  <file original="extensions/notebook/package" source-language="en" datatype="plaintext" target-language="it">
    <body>
      <trans-unit id="books-preview-category">
        <source xml:lang="en">Jupyter Books</source>
        <target state="translated">Book di Jupyter</target>
      </trans-unit>
      <trans-unit id="config.jupyter.extraKernelsDescription">
        <source xml:lang="en">IDs of the extra kernels to enable</source>
        <target state="translated">ID dei kernel aggiuntivi da abilitare</target>
      </trans-unit>
      <trans-unit id="config.jupyter.extraKernelsTitle">
        <source xml:lang="en">Extra kernels</source>
        <target state="translated">Kernel aggiuntivi</target>
      </trans-unit>
      <trans-unit id="config.jupyter.kernelConfigValuesDescription">
        <source xml:lang="en">Configuration options for Jupyter kernels. This is automatically managed and not recommended to be manually edited.</source>
        <target state="translated">Opzioni di configurazione per i kernel Jupyter. Sono gestite automaticamente ed è consigliabile non modificarle manualmente.</target>
      </trans-unit>
      <trans-unit id="description">
        <source xml:lang="en">Defines the Data-procotol based Notebook contribution and many Notebook commands and contributions.</source>
        <target state="translated">Consente di definire il contributo di Notebook basato sul protocollo dati e numerosi comandi e contributi di Notebook.</target>
      </trans-unit>
      <trans-unit id="displayName">
        <source xml:lang="en">Notebook Core Extensions</source>
        <target state="translated">Estensioni principali di Notebook</target>
      </trans-unit>
      <trans-unit id="notebook.allowRoot.description">
        <source xml:lang="en">Allow Jupyter server to run as root user</source>
        <target state="translated">Consenti l'esecuzione del server Jupyter come utente root</target>
      </trans-unit>
      <trans-unit id="notebook.analyzeJupyterNotebook">
        <source xml:lang="en">Analyze in Notebook</source>
        <target state="translated">Analizza in Notebook</target>
      </trans-unit>
      <trans-unit id="notebook.collapseBookItems.description">
        <source xml:lang="en">Collapse Book items at root level in the Notebooks Viewlet</source>
        <target state="translated">Comprime gli elementi del libro al livello radice nel viewlet Notebook</target>
      </trans-unit>
      <trans-unit id="notebook.command.addcell">
        <source xml:lang="en">Add Cell</source>
        <target state="translated">Aggiungi cella</target>
      </trans-unit>
      <trans-unit id="notebook.command.addcode">
        <source xml:lang="en">Add Code Cell</source>
        <target state="translated">Aggiungi cella di codice</target>
      </trans-unit>
      <trans-unit id="notebook.command.addtext">
        <source xml:lang="en">Add Text Cell</source>
        <target state="translated">Aggiungi cella di testo</target>
      </trans-unit>
      <trans-unit id="notebook.command.boldText">
        <source xml:lang="en">Bold Markdown Text</source>
        <target state="translated">Testo Markdown grassetto</target>
      </trans-unit>
      <trans-unit id="notebook.command.clearactivecellresult">
        <source xml:lang="en">Clear Cell Result</source>
        <target state="translated">Cancella risultato della cella</target>
      </trans-unit>
      <trans-unit id="notebook.command.codeBlock">
        <source xml:lang="en">Add Code Block</source>
        <target state="translated">Aggiungi blocco di codice</target>
      </trans-unit>
      <trans-unit id="notebook.command.italicizeText">
        <source xml:lang="en">Italicize Markdown Text</source>
        <target state="translated">Testo Markdown corsivo</target>
      </trans-unit>
      <trans-unit id="notebook.command.new">
        <source xml:lang="en">New Notebook</source>
        <target state="translated">Nuovo notebook</target>
      </trans-unit>
      <trans-unit id="notebook.command.open">
        <source xml:lang="en">Open Notebook</source>
        <target state="translated">Apri notebook</target>
      </trans-unit>
      <trans-unit id="notebook.command.runactivecell">
        <source xml:lang="en">Run Cell</source>
        <target state="translated">Esegui cella</target>
      </trans-unit>
      <trans-unit id="notebook.command.runallcells">
        <source xml:lang="en">Run Cells</source>
        <target state="translated">Esegui celle</target>
      </trans-unit>
      <trans-unit id="notebook.command.underlineText">
        <source xml:lang="en">Underline Markdown Text</source>
        <target state="translated">Testo markdown sottolineato</target>
      </trans-unit>
      <trans-unit id="notebook.configuration.title">
        <source xml:lang="en">Notebook configuration</source>
        <target state="translated">Configurazione di Notebook</target>
      </trans-unit>
      <trans-unit id="notebook.dontPromptPythonUpdate.description">
        <source xml:lang="en">Do not show prompt to update Python.</source>
        <target state="translated">Non visualizzare la richiesta di aggiornamento di Python.</target>
      </trans-unit>
      <trans-unit id="notebook.jupyterServerShutdownTimeout.description">
        <source xml:lang="en">The amount of time (in minutes) to wait before shutting down a server after all notebooks are closed. (Enter 0 to not shutdown)</source>
        <target state="translated">Tempo di attesa (in minuti) prima dell'arresto di un server dopo la chiusura di tutti i notebook. (Immettere 0 per non arrestare)</target>
      </trans-unit>
      <trans-unit id="notebook.maxBookSearchDepth.description">
        <source xml:lang="en">Maximum depth of subdirectories to search for Books (Enter 0 for infinite)</source>
        <target state="translated">Profondità massima delle sottodirectory per la ricerca di book (immettere 0 per la profondità infinita)</target>
      </trans-unit>
      <trans-unit id="notebook.maxTableRows.description">
        <source xml:lang="en">Maximum number of rows returned per table in the Notebook editor</source>
        <target state="translated">Numero massimo di righe restituite per tabella nell'editor di Notebook</target>
      </trans-unit>
      <trans-unit id="notebook.overrideEditorTheming.description">
        <source xml:lang="en">Override editor default settings in the Notebook editor. Settings include background color, current line color and border</source>
        <target state="translated">Esegue l'override delle impostazioni predefinite dell'editor di Notebook. Le impostazioni includono il colore di sfondo, il colore della riga corrente e il bordo</target>
      </trans-unit>
      <trans-unit id="notebook.pinnedNotebooks.description">
        <source xml:lang="en">Notebooks that are pinned by the user for the current workspace</source>
        <target state="translated">Notebook aggiunti dall'utente per l'area di lavoro corrente</target>
      </trans-unit>
      <trans-unit id="notebook.pythonPath.description">
        <source xml:lang="en">Local path to python installation used by Notebooks.</source>
        <target state="translated">Percorso locale dell'installazione di Python usata da Notebooks.</target>
      </trans-unit>
      <trans-unit id="notebook.remoteBookDownloadTimeout.description">
        <source xml:lang="en">Download timeout in milliseconds for GitHub books</source>
        <target state="translated">Timeout di download in millisecondi per i libri GitHub</target>
      </trans-unit>
      <trans-unit id="notebook.trustedBooks.description">
        <source xml:lang="en">Notebooks contained in these books will automatically be trusted.</source>
        <target state="translated">I notebook contenuti in questi libri verranno considerati automaticamente attendibili.</target>
      </trans-unit>
      <trans-unit id="notebook.useExistingPython.description">
        <source xml:lang="en">Local path to a preexisting python installation used by Notebooks.</source>
        <target state="translated">Percorso locale di un'installazione preesistente di Python usata da Notebooks.</target>
      </trans-unit>
      <trans-unit id="title.PinnedBooks">
        <source xml:lang="en">Pinned notebooks</source>
        <target state="translated">Notebook aggiunti</target>
      </trans-unit>
      <trans-unit id="title.PreviewLocalizedBook">
        <source xml:lang="en">Get localized SQL Server 2019 guide</source>
        <target state="translated">Ottieni la Guida localizzata di SQL Server 2019</target>
      </trans-unit>
      <trans-unit id="title.ProvidedBooks">
        <source xml:lang="en">Provided Jupyter Books</source>
        <target state="translated">Jupyter Book disponibili</target>
      </trans-unit>
      <trans-unit id="title.SQL19PreviewBook">
        <source xml:lang="en">SQL Server 2019 Guide</source>
        <target state="translated">Guida di SQL Server 2019</target>
      </trans-unit>
      <trans-unit id="title.SavedBooks">
        <source xml:lang="en">Notebooks</source>
        <target state="translated">Notebook</target>
      </trans-unit>
      <trans-unit id="title.addMarkdown">
        <source xml:lang="en">Add Markdown File</source>
        <target state="translated">Aggiungi file markdown</target>
      </trans-unit>
      <trans-unit id="title.addNotebook">
        <source xml:lang="en">Add Notebook</source>
        <target state="translated">Aggiungere blocco appunti</target>
      </trans-unit>
      <trans-unit id="title.addSection">
        <source xml:lang="en">Add Section</source>
        <target state="translated">Aggiungi sezione</target>
      </trans-unit>
      <trans-unit id="title.analyzeJupyterNotebook">
        <source xml:lang="en">Analyze in Notebook</source>
        <target state="translated">Analizza in Notebook</target>
      </trans-unit>
      <trans-unit id="title.closeJupyterBook">
        <source xml:lang="en">Close Jupyter Book</source>
        <target state="translated">Chiudi libro Jupyter</target>
      </trans-unit>
      <trans-unit id="title.closeNotebook">
        <source xml:lang="en">Close Notebook</source>
        <target state="translated">Chiudere blocco appunti</target>
      </trans-unit>
      <trans-unit id="title.configurePython">
        <source xml:lang="en">Configure Python for Notebooks</source>
        <target state="translated">Configura Python per Notebooks</target>
      </trans-unit>
      <trans-unit id="title.createJupyterBook">
        <source xml:lang="en">Create Jupyter Book</source>
        <target state="translated">Crea Jupyter Book</target>
      </trans-unit>
      <trans-unit id="title.jupyter.setContext">
        <source xml:lang="en">Set context for Notebook</source>
        <target state="translated">Imposta contesto per Notebook</target>
      </trans-unit>
      <trans-unit id="title.jupyter.setKernel">
        <source xml:lang="en">Set kernel for Notebook</source>
        <target state="translated">Imposta kernel per Notebook</target>
      </trans-unit>
      <trans-unit id="title.managePackages">
        <source xml:lang="en">Manage Packages</source>
        <target state="translated">Gestisci pacchetti</target>
      </trans-unit>
      <trans-unit id="title.moveTo">
        <source xml:lang="en">Move to ...</source>
        <target state="translated">Sposta in...</target>
      </trans-unit>
      <trans-unit id="title.newJupyterNotebook">
        <source xml:lang="en">New Notebook</source>
        <target state="translated">Nuovo notebook</target>
      </trans-unit>
      <trans-unit id="title.openJupyterBook">
        <source xml:lang="en">Open Jupyter Book</source>
        <target state="translated">Apri libro Jupyter</target>
      </trans-unit>
      <trans-unit id="title.openJupyterNotebook">
        <source xml:lang="en">Open Notebook</source>
        <target state="translated">Apri notebook</target>
      </trans-unit>
      <trans-unit id="title.openNotebookFolder">
        <source xml:lang="en">Open Notebooks in Folder</source>
        <target state="translated">Apri notebook nella cartella</target>
      </trans-unit>
      <trans-unit id="title.openRemoteJupyterBook">
        <source xml:lang="en">Add Remote Jupyter Book</source>
        <target state="translated">Aggiungi libro remoto Jupyter</target>
      </trans-unit>
      <trans-unit id="title.pinNotebook">
        <source xml:lang="en">Pin Notebook</source>
        <target state="translated">Aggiungi notebook</target>
      </trans-unit>
      <trans-unit id="title.reinstallNotebookDependencies">
        <source xml:lang="en">Reinstall Notebook dependencies</source>
        <target state="translated">Reinstalla dipendenze di Notebook</target>
      </trans-unit>
      <trans-unit id="title.removeNotebook">
        <source xml:lang="en">Remove Notebook</source>
        <target state="translated">Rimuovere il blocco appunti</target>
      </trans-unit>
      <trans-unit id="title.revealInBooksViewlet">
        <source xml:lang="en">Reveal in Books</source>
        <target state="translated">Visualizza nei libri</target>
      </trans-unit>
      <trans-unit id="title.saveJupyterBook">
        <source xml:lang="en">Save Jupyter Book</source>
        <target state="translated">Salva il Jupyter Book</target>
      </trans-unit>
      <trans-unit id="title.searchJupyterBook">
        <source xml:lang="en">Search Jupyter Book</source>
        <target state="translated">Cerca nel Jupyter Book</target>
      </trans-unit>
      <trans-unit id="title.trustBook">
        <source xml:lang="en">Trust Jupyter Book</source>
        <target state="translated">Jupyter Book attendibile</target>
      </trans-unit>
      <trans-unit id="title.unpinNotebook">
        <source xml:lang="en">Unpin Notebook</source>
        <target state="translated">Rimuovi notebook</target>
      </trans-unit>
    </body>
  </file>
</xliff><|MERGE_RESOLUTION|>--- conflicted
+++ resolved
@@ -87,9 +87,9 @@
         <target state="translated">Crea</target>
       </trans-unit>
       <trans-unit id="duplicateFileError">
-        <source xml:lang="en">File {0} already exists in the destination folder {1} 
+        <source xml:lang="en">File {0} already exists in the destination folder {1}
  The file has been renamed to {2} to prevent data loss.</source>
-        <target state="translated">Il file {0} esiste già nella cartella di destinazione {1} 
+        <target state="translated">Il file {0} esiste già nella cartella di destinazione {1}
  Il file è stato rinominato in {2} per evitare la perdita di dati.</target>
       </trans-unit>
       <trans-unit id="editBookError">
@@ -398,11 +398,7 @@
       </trans-unit>
       <trans-unit id="configurePython.descriptionWithKernel">
         <source xml:lang="en">The '{0}' kernel requires a Python runtime to be configured and dependencies to be installed.</source>
-<<<<<<< HEAD
-        <target state="new">The '{0}' kernel requires a Python runtime to be configured and dependencies to be installed.</target>
-=======
         <target state="translated">Il kernel '{0}' richiede la configurazione di un runtime Python e l'installazione delle dipendenze.</target>
->>>>>>> 4ba192a5
       </trans-unit>
       <trans-unit id="configurePython.descriptionWithoutKernel">
         <source xml:lang="en">Notebook kernels require a Python runtime to be configured and dependencies to be installed.</source>
@@ -510,11 +506,7 @@
       </trans-unit>
       <trans-unit id="msgNoRequirementsForKernel">
         <source xml:lang="en">No packages are required by default for the kernel '{0}'</source>
-<<<<<<< HEAD
-        <target state="new">No packages are required by default for the kernel '{0}'</target>
-=======
         <target state="translated">Per impostazione predefinita, non sono richiesti pacchetti per il kernel '{0}'</target>
->>>>>>> 4ba192a5
       </trans-unit>
     </body>
   </file>
