--- conflicted
+++ resolved
@@ -1709,7 +1709,22 @@
         <source xml:lang="en">1 replica</source>
         <target state="translated">1 個のレプリカ</target>
       </trans-unit>
-<<<<<<< HEAD
+      <trans-unit id="arc.sql.pitr.description">
+        <source xml:lang="en">Point in time restore</source>
+        <target state="translated">特定の時点に復元</target>
+      </trans-unit>
+      <trans-unit id="arc.sql.pitr.retention.description">
+        <source xml:lang="en">Configure retention for point-in-time backups. {0}</source>
+        <target state="translated">ポイントインタイム バックアップのための保有期間を構成します。{0}</target>
+      </trans-unit>
+      <trans-unit id="arc.sql.retention.days.description">
+        <source xml:lang="en">Specify how long you want to keep your point-in-time backups.</source>
+        <target state="translated">ポイントインタイム バックアップを保管する期間を指定します。</target>
+      </trans-unit>
+      <trans-unit id="arc.sql.retention.days.label">
+        <source xml:lang="en">PITR retention (days)</source>
+        <target state="translated">PITR 保持期間 (日数)</target>
+      </trans-unit>
       <trans-unit id="arc.sql.service.tier.business.critical">
         <source xml:lang="en">[PREVIEW] Business Critical (Unlimited vCores and RAM, advanced high availability)</source>
         <target state="translated">[PREVIEW] Business Critical (無制限の仮想コアと RAM、詳細な高可用性)</target>
@@ -1718,32 +1733,6 @@
         <source xml:lang="en">Select from the latest vCore service tiers available for SQL Managed Instance - Azure Arc including General Purpose and Business Critical. {0}</source>
         <target state="translated">SQL Managed Instance に使用可能な最新の仮想コア サービス レベルから General Purpose と Business Critical を含む Azure Arc を選択します。{0}</target>
       </trans-unit>
-=======
-      <trans-unit id="arc.sql.pitr.description">
-        <source xml:lang="en">Point in time restore</source>
-        <target state="translated">特定の時点に復元</target>
-      </trans-unit>
-      <trans-unit id="arc.sql.pitr.retention.description">
-        <source xml:lang="en">Configure retention for point-in-time backups. {0}</source>
-        <target state="translated">ポイントインタイム バックアップのための保有期間を構成します。{0}</target>
-      </trans-unit>
-      <trans-unit id="arc.sql.retention.days.description">
-        <source xml:lang="en">Specify how long you want to keep your point-in-time backups.</source>
-        <target state="translated">ポイントインタイム バックアップを保管する期間を指定します。</target>
-      </trans-unit>
-      <trans-unit id="arc.sql.retention.days.label">
-        <source xml:lang="en">PITR retention (days)</source>
-        <target state="translated">PITR 保持期間 (日数)</target>
-      </trans-unit>
-      <trans-unit id="arc.sql.service.tier.business.critical">
-        <source xml:lang="en">[PREVIEW] Business Critical (Unlimited vCores and RAM, advanced high availability)</source>
-        <target state="translated">[PREVIEW] Business Critical (無制限の仮想コアと RAM、詳細な高可用性)</target>
-      </trans-unit>
-      <trans-unit id="arc.sql.service.tier.description">
-        <source xml:lang="en">Select from the latest vCore service tiers available for SQL Managed Instance - Azure Arc including General Purpose and Business Critical. {0}</source>
-        <target state="translated">SQL Managed Instance に使用可能な最新の仮想コア サービス レベルから General Purpose と Business Critical を含む Azure Arc を選択します。{0}</target>
-      </trans-unit>
->>>>>>> 4ba192a5
       <trans-unit id="arc.sql.service.tier.general.purpose">
         <source xml:lang="en">General Purpose (Up to 24 vCores and 128 Gi of RAM, standard high availability)</source>
         <target state="translated">General Purpose (最大 24 個の仮想コアと 128Gi の RAM、標準的な高可用性)</target>
