﻿<?xml version="1.0" encoding="utf-8"?>
<xliff version="1.2" xmlns="urn:oasis:names:tc:xliff:document:1.2">
  <file original="extensions/arc/dist/localizedConstants" source-language="en" datatype="plaintext" target-language="zh-Hant">
    <body>
      <trans-unit id="arc.addingWorkerNodes">
        <source xml:lang="en">adding worker nodes</source>
        <target state="translated">正在新增背景工作節點</target>
      </trans-unit>
      <trans-unit id="arc.apply">
        <source xml:lang="en">Apply</source>
        <target state="new">Apply</target>
      </trans-unit>
      <trans-unit id="arc.arcDeploymentDeprecation">
        <source xml:lang="en">The Arc Deployment extension has been replaced by the Arc extension and has been uninstalled.</source>
        <target state="translated">Arc 部署延伸模組已被 Arc 延伸模組取代，且已解除安裝。</target>
      </trans-unit>
      <trans-unit id="arc.arcResources">
        <source xml:lang="en">Azure Arc Resources</source>
        <target state="translated">Azure Arc 資源</target>
      </trans-unit>
      <trans-unit id="arc.available">
        <source xml:lang="en">Available</source>
        <target state="translated">可用</target>
      </trans-unit>
      <trans-unit id="arc.backup">
        <source xml:lang="en">Backup</source>
        <target state="translated">備份</target>
      </trans-unit>
      <trans-unit id="arc.backups">
        <source xml:lang="en">Backups</source>
        <target state="new">Backups</target>
      </trans-unit>
      <trans-unit id="arc.backupsStorage">
        <source xml:lang="en">{0} backups</source>
        <target state="translated">{0} 個備份</target>
      </trans-unit>
      <trans-unit id="arc.cancel">
        <source xml:lang="en">Cancel</source>
        <target state="translated">取消</target>
      </trans-unit>
      <trans-unit id="arc.clickTheNewSupportRequestButton">
        <source xml:lang="en">Click the new support request button to file a support request in the Azure Portal.</source>
        <target state="translated">按一下新的支援要求按鈕，以在 Azure 入口網站中提出支援要求。</target>
      </trans-unit>
      <trans-unit id="arc.clickTheTroubleshootButton">
        <source xml:lang="en">Click the troubleshoot button to open the Azure Arc {0} troubleshooting notebook.</source>
        <target state="translated">按一下 [疑難排解] 按鈕，開啟 Azure Arc {0} 疑難排解筆記本。</target>
      </trans-unit>
      <trans-unit id="arc.compute">
        <source xml:lang="en">Compute</source>
        <target state="translated">計算</target>
      </trans-unit>
      <trans-unit id="arc.computeAndStorage">
        <source xml:lang="en">Compute + Storage</source>
        <target state="translated">計算 + 儲存體</target>
      </trans-unit>
      <trans-unit id="arc.computeAndStorageDescriptionPartFive">
        <source xml:lang="en">there are sufficient resources available</source>
        <target state="translated">有足夠的資源可供使用</target>
      </trans-unit>
      <trans-unit id="arc.computeAndStorageDescriptionPartFour">
        <source xml:lang="en">Before doing so, you need to ensure</source>
        <target state="translated">執行此作業之前，您必須先確定</target>
      </trans-unit>
      <trans-unit id="arc.computeAndStorageDescriptionPartSix">
        <source xml:lang="en">in your Kubernetes cluster to honor this configuration.</source>
        <target state="translated">在您的 Kubernetes 叢集中，以接受此設定。</target>
      </trans-unit>
      <trans-unit id="arc.computeAndStorageDescriptionPartThree">
        <source xml:lang="en">without downtime and by</source>
        <target state="translated">不停機且依</target>
      </trans-unit>
      <trans-unit id="arc.condition">
        <source xml:lang="en">Condition</source>
        <target state="translated">條件</target>
      </trans-unit>
      <trans-unit id="arc.configurationCoordinatorNode">
        <source xml:lang="en">Configuration</source>
        <target state="translated">設定</target>
      </trans-unit>
      <trans-unit id="arc.configurationPerNode">
        <source xml:lang="en">Configuration (per node)</source>
        <target state="translated">設定 (每個節點)</target>
      </trans-unit>
      <trans-unit id="arc.configureRP">
        <source xml:lang="en">Configure retention policy</source>
        <target state="new">Configure retention policy</target>
      </trans-unit>
      <trans-unit id="arc.configureRetentionPolicyButton">
        <source xml:lang="en">Configure Retention Policy</source>
        <target state="new">Configure Retention Policy</target>
      </trans-unit>
      <trans-unit id="arc.confirmNewPassword">
        <source xml:lang="en">Confirm the new password</source>
        <target state="translated">確認新密碼</target>
      </trans-unit>
      <trans-unit id="arc.connecToServer">
        <source xml:lang="en">Connect to Server</source>
        <target state="translated">連線到伺服器</target>
      </trans-unit>
      <trans-unit id="arc.connect">
        <source xml:lang="en">Connect</source>
        <target state="translated">連線</target>
      </trans-unit>
      <trans-unit id="arc.connectToController">
        <source xml:lang="en">Connect to Existing Controller</source>
        <target state="translated">連線至現有的控制器</target>
      </trans-unit>
      <trans-unit id="arc.connectToControllerFailed">
        <source xml:lang="en">Could not connect to controller {0}. {1}</source>
        <target state="translated">無法連線到控制器 {0}。{1}</target>
      </trans-unit>
      <trans-unit id="arc.connectToMSSql">
        <source xml:lang="en">Connect to SQL managed instance - Azure Arc ({0})</source>
        <target state="translated">連線到 SQL 受控執行個體 - Azure Arc ({0})</target>
      </trans-unit>
      <trans-unit id="arc.connectToMSSqlFailed">
        <source xml:lang="en">Could not connect to SQL managed instance - Azure Arc Instance {0}. {1}</source>
        <target state="translated">無法連線到 SQL 受控執行個體 - Azure Arc 執行個體 {0}。{1}</target>
      </trans-unit>
      <trans-unit id="arc.connectToPGSql">
        <source xml:lang="en">Connect to PostgreSQL Hyperscale - Azure Arc ({0})</source>
        <target state="translated">連線到 PostgreSQL 超大規模資料庫 - Azure Arc ({0})</target>
      </trans-unit>
      <trans-unit id="arc.connectToPGSqlFailed">
        <source xml:lang="en">Could not connect to PostgreSQL Hyperscale - Azure Arc Instance {0}. {1}</source>
        <target state="translated">無法連線到 PostgreSQL 超大規模資料庫 - Azure Arc 執行個體 {0}。{1}</target>
      </trans-unit>
      <trans-unit id="arc.connectToPostgresDescription">
        <source xml:lang="en">A connection to the server is required to show and set database engine settings, which will require the PostgreSQL Extension to be installed.</source>
        <target state="translated">需要伺服器連線才能顯示及設定資料庫引擎設定，這需要安裝 PostgreSQL 延伸模組。</target>
      </trans-unit>
      <trans-unit id="arc.connectionMode">
        <source xml:lang="en">Connection Mode</source>
        <target state="translated">連線模式</target>
      </trans-unit>
      <trans-unit id="arc.connectionString">
        <source xml:lang="en">Connection string for {0}</source>
        <note>{0} is the name of the type of connection string (e.g. Java)</note>
        <target state="translated">{0} 的連接字串</target>
      </trans-unit>
      <trans-unit id="arc.connectionStrings">
        <source xml:lang="en">Connection Strings</source>
        <target state="translated">連接字串</target>
      </trans-unit>
      <trans-unit id="arc.containerReady">
        <source xml:lang="en">Pod containers are ready.</source>
        <target state="translated">Pod 容器已就緒。</target>
      </trans-unit>
      <trans-unit id="arc.controllerClusterContext">
        <source xml:lang="en">Cluster Context</source>
        <target state="translated">叢集內容</target>
      </trans-unit>
      <trans-unit id="arc.controllerDashboard">
        <source xml:lang="en">Azure Arc Data Controller Dashboard (Preview) - {0}</source>
        <target state="translated">Azure Arc 資料控制器儀表板 (預覽) - {0}</target>
      </trans-unit>
      <trans-unit id="arc.controllerKubeConfig">
        <source xml:lang="en">Kube Config File Path</source>
        <target state="translated">Kube 組態檔路徑</target>
      </trans-unit>
      <trans-unit id="arc.controllerName">
        <source xml:lang="en">Name</source>
        <target state="translated">名稱</target>
      </trans-unit>
      <trans-unit id="arc.controllerNameDescription">
        <source xml:lang="en">The name to display in the tree view, this is not applied to the controller itself.</source>
        <target state="translated">要在樹狀檢視中顯示的名稱，這不會套用到控制器本身。</target>
      </trans-unit>
      <trans-unit id="arc.controllerPassword">
        <source xml:lang="en">Controller Password</source>
        <target state="translated">控制器密碼</target>
      </trans-unit>
      <trans-unit id="arc.controllerUrl">
        <source xml:lang="en">Controller URL</source>
        <target state="translated">控制器 URL</target>
      </trans-unit>
      <trans-unit id="arc.controllerUrlDescription">
        <source xml:lang="en">The Controller URL is necessary if there are multiple clusters with the same namespace - this should generally not be necessary.</source>
        <target state="translated">如果有多個叢集具有相同的命名空間，就必須有控制器 URL - 這通常不是必要項目。</target>
      </trans-unit>
      <trans-unit id="arc.controllerUrlPlaceholder">
        <source xml:lang="en">https://&lt;IP or hostname&gt;:&lt;port&gt;</source>
        <target state="translated">https://&lt;IP 或主機名稱&gt;:&lt;port&gt;</target>
      </trans-unit>
      <trans-unit id="arc.controllerUsername">
        <source xml:lang="en">Controller Username</source>
        <target state="translated">控制器使用者名稱</target>
      </trans-unit>
      <trans-unit id="arc.coordinator">
        <source xml:lang="en">Coordinator</source>
        <target state="translated">協調器</target>
      </trans-unit>
      <trans-unit id="arc.coordinatorCoresLimit">
        <source xml:lang="en">Coordinator Node CPU limit</source>
        <target state="translated">協調器節點 CPU 限制</target>
      </trans-unit>
      <trans-unit id="arc.coordinatorCoresRequest">
        <source xml:lang="en">Coordinator Node CPU request</source>
        <target state="translated">協調器節點 CPU 要求</target>
      </trans-unit>
      <trans-unit id="arc.coordinatorEndpoint">
        <source xml:lang="en">Coordinator endpoint</source>
        <target state="translated">協調器端點</target>
      </trans-unit>
      <trans-unit id="arc.coordinatorMemoryLimit">
        <source xml:lang="en">Coordinator Node Memory limit (in GB)</source>
        <target state="translated">協調器節點記憶體限制 (GB)</target>
      </trans-unit>
      <trans-unit id="arc.coordinatorMemoryRequest">
        <source xml:lang="en">Coordinator Node Memory request (in GB)</source>
        <target state="translated">協調器節點記憶體要求 (GB)</target>
      </trans-unit>
      <trans-unit id="arc.coordinatorNode">
        <source xml:lang="en">Coordinator Node</source>
        <target state="translated">協調器節點</target>
      </trans-unit>
      <trans-unit id="arc.coordinatorNodeConfigurationInformation">
        <source xml:lang="en">You can configure the number of CPU cores and storage size that will apply to the coordinator node. Adjust the number of CPU cores and memory settings for your server group. To reset the requests and/or limits, pass in empty value.</source>
        <target state="translated">您可以設定將套用至協調器節點的 CPU 核心數和儲存體大小。調整您伺服器群組的 CPU 核心數和記憶體設定。若要重設要求和/或限制，請傳入空值。</target>
      </trans-unit>
      <trans-unit id="arc.coordinatorNodeParameters">
        <source xml:lang="en">Coordinator Node Parameters</source>
        <target state="translated">協調器節點參數</target>
      </trans-unit>
      <trans-unit id="arc.coordinatorNodeParametersDescription">
        <source xml:lang="en"> These server parameters of the Coordinator node can be set to custom (non-default) values. Search to find parameters.</source>
        <target state="translated"> 協調器節點的這些伺服器參數可以設定為自訂 (非預設) 值。搜尋以尋找參數。</target>
      </trans-unit>
      <trans-unit id="arc.copiedToClipboard">
        <source xml:lang="en">{0} copied to clipboard</source>
        <target state="translated">{0} 已複製到剪貼簿</target>
      </trans-unit>
      <trans-unit id="arc.copyConnectionStringToClipboard">
        <source xml:lang="en">Copy {0} Connection String to clipboard</source>
        <note>{0} is the name of the type of connection string (e.g. Java)</note>
        <target state="translated">將 {0} 連接字串複製到剪貼簿</target>
      </trans-unit>
      <trans-unit id="arc.copyValueToClipboard">
        <source xml:lang="en">Copy {0} to clipboard</source>
        <note>{0} is the name of the type of value being copied (e.g. Coordinator endpoint)</note>
        <target state="translated">將 {0} 複製到剪貼簿</target>
      </trans-unit>
      <trans-unit id="arc.coresLimit">
        <source xml:lang="en">CPU limit</source>
        <target state="translated">CPU 限制</target>
      </trans-unit>
      <trans-unit id="arc.coresRequest">
        <source xml:lang="en">CPU request</source>
        <target state="translated">CPU 要求</target>
      </trans-unit>
      <trans-unit id="arc.couldNotFindAzureResource">
        <source xml:lang="en">Could not find Azure resource for {0}</source>
        <target state="translated">找不到 {0} 的 Azure 資源</target>
      </trans-unit>
      <trans-unit id="arc.couldNotFindControllerRegistration">
        <source xml:lang="en">Could not find controller registration.</source>
        <target state="translated">找不到控制器註冊。</target>
      </trans-unit>
      <trans-unit id="arc.createNew">
        <source xml:lang="en">New Instance</source>
        <target state="translated">新執行個體</target>
      </trans-unit>
      <trans-unit id="arc.dataController">
        <source xml:lang="en">Data controller</source>
        <target state="translated">資料控制器</target>
      </trans-unit>
      <trans-unit id="arc.dataControllersType">
        <source xml:lang="en">Azure Arc Data Controller</source>
        <target state="translated">Azure Arc 資料控制器</target>
      </trans-unit>
      <trans-unit id="arc.dataStorage">
        <source xml:lang="en">{0} data</source>
        <target state="translated">{0} 資料</target>
      </trans-unit>
      <trans-unit id="arc.database">
        <source xml:lang="en">Database</source>
        <target state="new">Database</target>
      </trans-unit>
      <trans-unit id="arc.databaseCreated">
        <source xml:lang="en">Database {0} created</source>
        <target state="translated">資料庫 {0} 已建立</target>
      </trans-unit>
      <trans-unit id="arc.databaseCreationFailed">
        <source xml:lang="en">Failed to create database {0}. {1}</source>
        <target state="translated">無法建立資料庫 {0}。{1}</target>
      </trans-unit>
      <trans-unit id="arc.databaseDetails">
        <source xml:lang="en">Database Details</source>
        <target state="new">Database Details</target>
      </trans-unit>
      <trans-unit id="arc.databaseDetailsText">
        <source xml:lang="en">Enter the required settings for this database, including a name and a target managed instance. By default, the source instance is selected.</source>
        <target state="new">Enter the required settings for this database, including a name and a target managed instance. By default, the source instance is selected.</target>
      </trans-unit>
      <trans-unit id="arc.databaseName">
        <source xml:lang="en">Database name</source>
        <target state="translated">資料庫名稱</target>
      </trans-unit>
      <trans-unit id="arc.databases">
        <source xml:lang="en">Databases</source>
        <target state="translated">資料庫</target>
      </trans-unit>
      <trans-unit id="arc.defaultControllerName">
        <source xml:lang="en">arc-dc</source>
        <target state="translated">arc-dc</target>
      </trans-unit>
      <trans-unit id="arc.delete">
        <source xml:lang="en">Delete</source>
        <target state="translated">刪除</target>
      </trans-unit>
      <trans-unit id="arc.deletingInstance">
        <source xml:lang="en">Deleting instance '{0}'...</source>
        <target state="translated">正在刪除執行個體 '{0}'...</target>
      </trans-unit>
      <trans-unit id="arc.description">
        <source xml:lang="en">Description</source>
        <target state="translated">描述</target>
      </trans-unit>
      <trans-unit id="arc.details">
        <source xml:lang="en">Details</source>
        <target state="translated">詳細資料</target>
      </trans-unit>
      <trans-unit id="arc.diagnoseAndSolveProblems">
        <source xml:lang="en">Diagnose and solve problems</source>
        <target state="translated">診斷並解決問題</target>
      </trans-unit>
      <trans-unit id="arc.direct">
        <source xml:lang="en">Direct</source>
        <target state="translated">直接</target>
      </trans-unit>
      <trans-unit id="arc.discard">
        <source xml:lang="en">Discard</source>
        <target state="translated">捨棄</target>
      </trans-unit>
      <trans-unit id="arc.drop">
        <source xml:lang="en">Drop</source>
        <target state="translated">卸除</target>
      </trans-unit>
      <trans-unit id="arc.dropMultipleExtensions">
        <source xml:lang="en">Currently dropping another extension, try again once that is completed.</source>
        <target state="translated">目前正在卸載另一個延伸模組，請在完成後再試一次。</target>
      </trans-unit>
      <trans-unit id="arc.earliestPitrRestorePoint">
        <source xml:lang="en">Earliest PITR restore point</source>
        <target state="new">Earliest PITR restore point</target>
      </trans-unit>
      <trans-unit id="arc.emergency">
        <source xml:lang="en">Emergency</source>
        <target state="translated">緊急</target>
      </trans-unit>
      <trans-unit id="arc.endpoint">
        <source xml:lang="en">Endpoint</source>
        <target state="translated">端點</target>
      </trans-unit>
      <trans-unit id="arc.enterANonEmptyPassword">
        <source xml:lang="en">Enter a non empty password or press escape to exit.</source>
        <target state="translated">輸入非空白的密碼或按 Esc 鍵結束。</target>
      </trans-unit>
      <trans-unit id="arc.enterNewPassword">
        <source xml:lang="en">Enter a new password</source>
        <target state="translated">輸入新密碼</target>
      </trans-unit>
      <trans-unit id="arc.errorConnectingToController">
        <source xml:lang="en">Error connecting to controller. {0}</source>
        <target state="translated">連線至控制器時發生錯誤。{0}</target>
      </trans-unit>
      <trans-unit id="arc.errorVerifyingPassword">
        <source xml:lang="en">Error encountered while verifying password. {0}</source>
        <target state="translated">驗證密碼時發生錯誤。{0}</target>
      </trans-unit>
      <trans-unit id="arc.extensionInstallationFailed">
        <source xml:lang="en">Failed to install extension {0}.</source>
        <target state="translated">無法安裝延伸模組 {0}。</target>
      </trans-unit>
      <trans-unit id="arc.extensionInstalled">
        <source xml:lang="en">Extension '{0}' has been installed.</source>
        <target state="translated">已安裝延伸模組 '{0}'。</target>
      </trans-unit>
      <trans-unit id="arc.extensionName">
        <source xml:lang="en">Extension name</source>
        <target state="translated">延伸模組名稱</target>
      </trans-unit>
      <trans-unit id="arc.extensionsAddDialog">
        <source xml:lang="en">PostgreSQL provides the ability to extend the functionality of your database by using extensions.</source>
        <target state="translated">PostgreSQL 可讓您使用延伸模組擴充資料庫的功能。</target>
      </trans-unit>
      <trans-unit id="arc.extensionsAddErrorrMessage">
        <source xml:lang="en">Value should be either of the following: ({0}).</source>
        <target state="translated">值應為下列其中一項: ({0})。</target>
      </trans-unit>
      <trans-unit id="arc.extensionsAddFunction">
        <source xml:lang="en">Some extensions must be loaded into PostgreSQL at startup time before they can be used. To edit, type in comma separated list of valid extensions: ({0}).</source>
        <target state="translated">某些延伸模組必須先載入至 PostgreSQL 才能使用。若要編輯，請輸入以逗號分隔的有效延伸模組清單: ({0})。</target>
      </trans-unit>
      <trans-unit id="arc.extensionsAddList">
        <source xml:lang="en">Extensions</source>
        <target state="translated">延伸模組</target>
      </trans-unit>
      <trans-unit id="arc.extensionsAdded">
        <source xml:lang="en">Extensions '{0}' added</source>
        <target state="translated">已新增延伸模組 '{0}'</target>
      </trans-unit>
      <trans-unit id="arc.extensionsDescription">
        <source xml:lang="en">PostgreSQL provides the ability to extend the functionality of your database by using extensions. Extensions allow for bundling multiple related SQL objects together in a single package that can be loaded or removed from your database with a single command. After being loaded in the database, extensions can function like built-in features.</source>
        <target state="translated">PostgreSQL 可讓您使用延伸模組擴充資料庫的功能。延伸模組允許將多個相關的 SQL 物件捆綁到單一套件中，而您可使用單一命令在資料庫中載入或移除該套件。載入資料庫之後，延伸模組可以像內建功能一樣運作。</target>
      </trans-unit>
      <trans-unit id="arc.extensionsDropped">
        <source xml:lang="en">Extensions '{0}' dropped</source>
        <target state="translated">已卸除延伸模組 '{0}'</target>
      </trans-unit>
      <trans-unit id="arc.extensionsFunction">
        <source xml:lang="en">Some extensions must be loaded into PostgreSQL at startup time before they can be used. These preloaded extensions can be viewed and edited  below.</source>
        <target state="translated">某些延伸模組在啟動時必須先載入至 PostgreSQL 才能使用。可在下方檢視及編輯這些預先載入的延伸模組。</target>
      </trans-unit>
      <trans-unit id="arc.extensionsLearnMore">
        <source xml:lang="en">Learn more about PostgreSQL extensions.</source>
        <target state="translated">深入了解 PostgreSQL 延伸模組。</target>
      </trans-unit>
      <trans-unit id="arc.extensionsTableLabel">
        <source xml:lang="en">Table of preloaded extensions.</source>
        <target state="translated">預先載入之延伸模組的資料表。</target>
      </trans-unit>
      <trans-unit id="arc.extensionsTableLoading">
        <source xml:lang="en">Table of preloaded extensions are loading.</source>
        <target state="translated">正在載入預先載入之延伸模組的資料表。</target>
      </trans-unit>
      <trans-unit id="arc.extensionsTableLoadingComplete">
        <source xml:lang="en">Preloaded extensions can now be viewed.</source>
        <target state="translated">現在可以檢視預先載入的延伸模組。</target>
      </trans-unit>
      <trans-unit id="arc.externalEndpoint">
        <source xml:lang="en">External Endpoint</source>
        <target state="translated">外部端點</target>
      </trans-unit>
      <trans-unit id="arc.failed">
        <source xml:lang="en">Failed</source>
        <target state="translated">失敗</target>
      </trans-unit>
      <trans-unit id="arc.feedback">
        <source xml:lang="en">Feedback</source>
        <target state="translated">意見反應</target>
      </trans-unit>
      <trans-unit id="arc.fetchConfigFailed">
        <source xml:lang="en">An unexpected error occurred retrieving the config for '{0}'. {1}</source>
        <target state="translated">擷取 '{0}' 的設定時發生未預期的錯誤。{1}</target>
      </trans-unit>
      <trans-unit id="arc.fetchDatabasesFailed">
        <source xml:lang="en">An unexpected error occurred retrieving the databases for '{0}'. {1}</source>
        <target state="translated">擷取 '{0}' 的資料庫時發生未預期的錯誤。{1}</target>
      </trans-unit>
      <trans-unit id="arc.fetchEndpointsFailed">
        <source xml:lang="en">An unexpected error occurred retrieving the endpoints for '{0}'. {1}</source>
        <target state="translated">擷取 '{0}' 的端點時發生未預期的錯誤。{1}</target>
      </trans-unit>
      <trans-unit id="arc.fetchEngineSettingsFailed">
        <source xml:lang="en">An unexpected error occurred retrieving the engine settings for '{0}'. {1}</source>
        <target state="translated">擷取 '{0}' 的引擎設定時發生未預期的錯誤。{1}</target>
      </trans-unit>
      <trans-unit id="arc.fetchRegistrationsFailed">
        <source xml:lang="en">An unexpected error occurred retrieving the registrations for '{0}'. {1}</source>
        <target state="translated">擷取 '{0}' 的註冊時發生未預期的錯誤。{1}</target>
      </trans-unit>
      <trans-unit id="arc.fullyQualifiedDomain">
        <source xml:lang="en">Fully qualified domain</source>
        <target state="translated">完整網域</target>
      </trans-unit>
      <trans-unit id="arc.grafanaDashboard">
        <source xml:lang="en">Grafana Dashboard</source>
        <target state="translated">Grafana 儀表板</target>
      </trans-unit>
      <trans-unit id="arc.grafanaDashboardDescription">
        <source xml:lang="en">Dashboard for viewing metrics</source>
        <target state="translated">用於檢視計量的儀表板</target>
      </trans-unit>
      <trans-unit id="arc.indirect">
        <source xml:lang="en">Indirect</source>
        <target state="translated">間接</target>
      </trans-unit>
      <trans-unit id="arc.installingExtension">
        <source xml:lang="en">Installing extension '{0}'...</source>
        <target state="translated">正在安裝延伸模組 '{0}'...</target>
      </trans-unit>
      <trans-unit id="arc.instance">
        <source xml:lang="en">Instance</source>
        <target state="new">Instance</target>
      </trans-unit>
      <trans-unit id="arc.instanceDeleted">
        <source xml:lang="en">Instance '{0}' deleted</source>
        <target state="translated">執行個體 '{0}' 已刪除</target>
      </trans-unit>
      <trans-unit id="arc.instanceDeletionFailed">
        <source xml:lang="en">Failed to delete instance {0}. {1}</source>
        <target state="translated">無法刪除執行個體 {0}。{1}</target>
      </trans-unit>
      <trans-unit id="arc.instanceDeletionWarning">
        <source xml:lang="en">Warning! Deleting an instance is permanent and cannot be undone. To delete the instance '{0}' type the name '{0}' below to proceed.</source>
        <target state="translated">警告! 刪除執行個體是永久性的，無法復原。若要刪除執行個體 '{0}'，請在下方輸入名稱 '{0}' 以繼續。</target>
      </trans-unit>
      <trans-unit id="arc.instanceUpdateFailed">
        <source xml:lang="en">Failed to update instance {0}. {1}</source>
        <target state="translated">無法更新執行個體 {0}。{1}</target>
      </trans-unit>
      <trans-unit id="arc.instanceUpdated">
        <source xml:lang="en">Instance '{0}' updated</source>
        <target state="translated">執行個體 '{0}' 已更新</target>
      </trans-unit>
      <trans-unit id="arc.invalidConfigPath">
        <source xml:lang="en">Invalid config path</source>
        <target state="translated">config 路徑無效</target>
      </trans-unit>
      <trans-unit id="arc.invalidInstanceDeletionName">
        <source xml:lang="en">The value '{0}' does not match the instance name. Try again or press escape to exit</source>
        <target state="translated">值 '{0}' 不符合執行個體名稱。請再試一次或按 Esc 鍵結束</target>
      </trans-unit>
      <trans-unit id="arc.issuesDetected">
        <source xml:lang="en">Issues Detected</source>
        <target state="translated">偵測到的問題</target>
      </trans-unit>
      <trans-unit id="arc.kibanaDashboard">
        <source xml:lang="en">Kibana Dashboard</source>
        <target state="translated">Kibana 儀表板</target>
      </trans-unit>
      <trans-unit id="arc.kibanaDashboardDescription">
        <source xml:lang="en">Dashboard for viewing logs</source>
        <target state="translated">用於檢視記錄的儀表板</target>
      </trans-unit>
      <trans-unit id="arc.lastTransition">
        <source xml:lang="en">Last transition</source>
        <target state="translated">上次轉換時間</target>
      </trans-unit>
      <trans-unit id="arc.latestpitrRestorePoint">
        <source xml:lang="en">Latest PITR restore point</source>
        <target state="new">Latest PITR restore point</target>
      </trans-unit>
      <trans-unit id="arc.learnAboutNodeParameters">
        <source xml:lang="en">Learn more about database engine settings for Azure Arc-enabled PostgreSQL Hyperscale</source>
        <target state="translated">深入了解支援 Azure Arc 之 PostgreSQL 超大規模資料庫的資料庫引擎設定</target>
      </trans-unit>
      <trans-unit id="arc.learnAboutPostgresClients">
        <source xml:lang="en">Learn more about Azure PostgreSQL Hyperscale client interfaces</source>
        <target state="translated">深入了解 Azure PostgreSQL 超大規模資料庫用戶端介面</target>
      </trans-unit>
      <trans-unit id="arc.learnMore">
        <source xml:lang="en">Learn More.</source>
        <target state="translated">深入了解。</target>
      </trans-unit>
      <trans-unit id="arc.loadExtensions">
        <source xml:lang="en">Load extensions</source>
        <target state="translated">載入延伸模組</target>
      </trans-unit>
      <trans-unit id="arc.loading">
        <source xml:lang="en">Loading...</source>
        <target state="translated">正在載入...</target>
      </trans-unit>
      <trans-unit id="arc.loadingClusterContextCompleted">
        <source xml:lang="en">Loading cluster contexts completed</source>
        <target state="translated">載入叢集內容完成</target>
      </trans-unit>
      <trans-unit id="arc.loadingClusterContextsError">
        <source xml:lang="en">Error loading cluster contexts. {0}</source>
        <target state="translated">載入叢集內容時發生錯誤。{0}</target>
      </trans-unit>
      <trans-unit id="arc.logStorage">
        <source xml:lang="en">{0} log</source>
        <target state="translated">{0} 記錄</target>
      </trans-unit>
      <trans-unit id="arc.loginFailed">
        <source xml:lang="en">Error logging into controller - wrong username or password</source>
        <target state="translated">登入控制器時發生錯誤 - 使用者名稱或密碼錯誤</target>
      </trans-unit>
      <trans-unit id="arc.memoryLimit">
        <source xml:lang="en">Memory limit (in GB)</source>
        <target state="translated">記憶體限制 (GB)</target>
      </trans-unit>
      <trans-unit id="arc.memoryRequest">
        <source xml:lang="en">Memory request (in GB)</source>
        <target state="translated">記憶體要求 (GB)</target>
      </trans-unit>
      <trans-unit id="arc.miaaAdmin">
        <source xml:lang="en">Managed instance admin</source>
        <target state="translated">受控執行個體管理員</target>
      </trans-unit>
      <trans-unit id="arc.miaaBackupsDatabasesDescription">
        <source xml:lang="en">Databases with available backups are displayed below. Restore databases to this instance or any other instance within the same custom location.</source>
        <target state="new">Databases with available backups are displayed below. Restore databases to this instance or any other instance within the same custom location.</target>
      </trans-unit>
      <trans-unit id="arc.miaaComputeAndStorageDescriptionPartOne">
        <source xml:lang="en">You can scale your Azure SQL managed instance - Azure Arc by</source>
        <target state="translated">您可以縮放 Azure SQL 受控執行個體 - Azure Arc，依據為</target>
      </trans-unit>
      <trans-unit id="arc.miaaConnectionRequired">
        <source xml:lang="en">A connection is required to list the databases on this instance.</source>
        <target state="translated">需要連線才能列出此執行個體上的資料庫。</target>
      </trans-unit>
      <trans-unit id="arc.miaaDashboard">
        <source xml:lang="en">SQL managed instance - Azure Arc Dashboard (Preview) - {0}</source>
        <target state="translated">SQL 受控執行個體 - Azure Arc 儀表板 (預覽) - {0}</target>
      </trans-unit>
      <trans-unit id="arc.miaaProviderName">
        <source xml:lang="en">MSSQL</source>
        <target state="translated">MSSQL</target>
      </trans-unit>
      <trans-unit id="arc.miaaType">
        <source xml:lang="en">SQL managed instance - Azure Arc</source>
        <target state="translated">SQL 受控執行個體 - Azure Arc</target>
      </trans-unit>
      <trans-unit id="arc.missingExtension">
        <source xml:lang="en">The {0} extension is required to view engine settings. Do you wish to install it now?</source>
        <target state="translated">需要 {0} 延伸模組才能檢視引擎設定。要立即安裝嗎?</target>
      </trans-unit>
      <trans-unit id="arc.monitor">
        <source xml:lang="en">Monitor</source>
        <target state="translated">監視</target>
      </trans-unit>
      <trans-unit id="arc.name">
        <source xml:lang="en">Name</source>
        <target state="translated">名稱</target>
      </trans-unit>
      <trans-unit id="arc.namespace">
        <source xml:lang="en">Namespace</source>
        <target state="translated">命名空間</target>
      </trans-unit>
      <trans-unit id="arc.networking">
        <source xml:lang="en">Networking</source>
        <target state="translated">網路功能</target>
      </trans-unit>
      <trans-unit id="arc.newDatabase">
        <source xml:lang="en">New Database</source>
        <target state="translated">新增資料庫</target>
      </trans-unit>
      <trans-unit id="arc.newSupportRequest">
        <source xml:lang="en">New support request</source>
        <target state="translated">新增支援要求</target>
      </trans-unit>
      <trans-unit id="arc.no">
        <source xml:lang="en">No</source>
        <target state="translated">否</target>
      </trans-unit>
      <trans-unit id="arc.noExtensions">
        <source xml:lang="en">No extensions listed in configuration.</source>
        <target state="translated">設定中未列出任何延伸模組。</target>
      </trans-unit>
      <trans-unit id="arc.noExternalEndpoint">
        <source xml:lang="en">No External Endpoint has been configured so this information isn't available.</source>
        <target state="translated">未設定任何外部端點，因此無法使用此資訊。</target>
      </trans-unit>
      <trans-unit id="arc.noInstancesAvailable">
        <source xml:lang="en">No instances available</source>
        <target state="translated">沒有執行個體可用</target>
      </trans-unit>
      <trans-unit id="arc.noNodeParametersFound">
        <source xml:lang="en">No worker server parameters found...</source>
        <target state="translated">找不到背景工作伺服器參數...</target>
      </trans-unit>
      <trans-unit id="arc.noPodIssuesDetected">
        <source xml:lang="en">There aren’t any known issues affecting this PostgreSQL Hyperscale instance.</source>
        <target state="translated">沒有任何已知的問題會影響此 PostgreSQL 超大規模資料庫執行個體。</target>
      </trans-unit>
      <trans-unit id="arc.noWorkerPods">
        <source xml:lang="en">No worker pods in this configuration.</source>
        <target state="translated">此設定中沒有背景工作角色 Pod。</target>
      </trans-unit>
      <trans-unit id="arc.node">
        <source xml:lang="en">node</source>
        <target state="translated">節點</target>
      </trans-unit>
      <trans-unit id="arc.nodeConfiguration">
        <source xml:lang="en">Node configuration</source>
        <target state="translated">節點設定</target>
      </trans-unit>
      <trans-unit id="arc.nodes">
        <source xml:lang="en">nodes</source>
        <target state="translated">節點</target>
      </trans-unit>
      <trans-unit id="arc.notConfigured">
        <source xml:lang="en">Not Configured</source>
        <target state="translated">未設定</target>
      </trans-unit>
      <trans-unit id="arc.notReady">
        <source xml:lang="en">Not Ready</source>
        <target state="translated">未就緒</target>
      </trans-unit>
      <trans-unit id="arc.numVCore">
        <source xml:lang="en">{0} vCore</source>
        <target state="translated">{0} 個 vCore</target>
      </trans-unit>
      <trans-unit id="arc.numVCores">
        <source xml:lang="en">{0} vCores</source>
        <target state="translated">{0} 個虛擬核心</target>
      </trans-unit>
      <trans-unit id="arc.numberOfIssuesDetected">
        <source xml:lang="en">• {0} ({1} issues)</source>
        <target state="translated">• {0} ({1} 個問題)</target>
      </trans-unit>
      <trans-unit id="arc.off">
        <source xml:lang="en">Off</source>
        <target state="translated">關閉</target>
      </trans-unit>
      <trans-unit id="arc.offline">
        <source xml:lang="en">Offline</source>
        <target state="translated">離線</target>
      </trans-unit>
      <trans-unit id="arc.ok">
        <source xml:lang="en">Ok</source>
        <target state="translated">確定</target>
      </trans-unit>
      <trans-unit id="arc.on">
        <source xml:lang="en">On</source>
        <target state="translated">開啟</target>
      </trans-unit>
      <trans-unit id="arc.online">
        <source xml:lang="en">Online</source>
        <target state="translated">上線</target>
      </trans-unit>
      <trans-unit id="arc.openDashboardFailed">
        <source xml:lang="en">Error opening dashboard. {0}</source>
        <target state="translated">開啟儀表板時發生錯誤。{0}</target>
      </trans-unit>
      <trans-unit id="arc.openInAzurePortal">
        <source xml:lang="en">Open in Azure Portal</source>
        <target state="translated">在 Azure 入口網站中開啟</target>
      </trans-unit>
      <trans-unit id="arc.overview">
        <source xml:lang="en">Overview</source>
        <target state="translated">概觀</target>
      </trans-unit>
      <trans-unit id="arc.pageDiscardFailed">
        <source xml:lang="en">Failed to discard user input. {0}</source>
        <target state="translated">無法捨棄使用者輸入。{0}</target>
      </trans-unit>
      <trans-unit id="arc.parameterName">
        <source xml:lang="en">Parameter Name</source>
        <target state="translated">參數名稱</target>
      </trans-unit>
      <trans-unit id="arc.password">
        <source xml:lang="en">Password</source>
        <target state="translated">密碼</target>
      </trans-unit>
      <trans-unit id="arc.passwordAcquisitionFailed">
        <source xml:lang="en">Failed to acquire password. {0}</source>
        <target state="translated">無法取得密碼。{0}</target>
      </trans-unit>
      <trans-unit id="arc.passwordReset">
        <source xml:lang="en">Password reset successfully</source>
        <target state="translated">密碼重設成功</target>
      </trans-unit>
      <trans-unit id="arc.passwordResetFailed">
        <source xml:lang="en">Failed to reset password. {0}</source>
        <target state="translated">無法重設密碼。{0}</target>
      </trans-unit>
      <trans-unit id="arc.passwordToController">
        <source xml:lang="en">Provide Password to Controller</source>
        <target state="translated">為控制器提供密碼</target>
      </trans-unit>
      <trans-unit id="arc.pending">
        <source xml:lang="en">Pending</source>
        <target state="translated">擱置中</target>
      </trans-unit>
      <trans-unit id="arc.pgConnectionRequired">
        <source xml:lang="en">A connection is required to show and set database engine settings.</source>
        <target state="translated">需要連線才能顯示及設定資料庫引擎設定。</target>
      </trans-unit>
      <trans-unit id="arc.pgSqlType">
        <source xml:lang="en">PostgreSQL Hyperscale - Azure Arc</source>
        <target state="translated">PostgreSQL 超大規模資料庫 - Azure Arc</target>
      </trans-unit>
      <trans-unit id="arc.pitr">
        <source xml:lang="en">Point-in-time restore (PITR)</source>
        <target state="new">Point-in-time restore (PITR)</target>
      </trans-unit>
      <trans-unit id="arc.pitrInfo">
        <source xml:lang="en">Specify how long you want to keep your point-in-time backups. Customize this for backup availability.</source>
        <target state="new">Specify how long you want to keep your point-in-time backups. Customize this for backup availability.</target>
      </trans-unit>
      <trans-unit id="arc.podConditionsTable">
        <source xml:lang="en">Pod conditions table</source>
        <target state="translated">Pod 條件表格</target>
      </trans-unit>
      <trans-unit id="arc.podInitialized">
        <source xml:lang="en">Pod is initialized.</source>
        <target state="translated">已初始化 Pod。</target>
      </trans-unit>
      <trans-unit id="arc.podIssuesDetected">
        <source xml:lang="en">The pods listed below are experiencing issues that may affect performance or availability.</source>
        <target state="translated">以下所列的 pod 出現可能會影響效能或可用性的問題。</target>
      </trans-unit>
      <trans-unit id="arc.podReady">
        <source xml:lang="en">Pod is ready.</source>
        <target state="translated">Pod 已就緒。</target>
      </trans-unit>
      <trans-unit id="arc.podScheduled">
        <source xml:lang="en">Pod is schedulable.</source>
        <target state="translated">Pod 是可排程的。</target>
      </trans-unit>
      <trans-unit id="arc.podsPresent">
        <source xml:lang="en">Pods Present</source>
        <target state="translated">Pod 存在</target>
      </trans-unit>
      <trans-unit id="arc.podsReady">
        <source xml:lang="en">pods ready</source>
        <target state="translated">已就緒的 Pod</target>
      </trans-unit>
      <trans-unit id="arc.podsUsedDescription">
        <source xml:lang="en">Select a pod in the dropdown below for detailed health information.</source>
        <target state="translated">請在下方的下拉式清單中選取 Pod，以取得詳細的健康情況資訊。</target>
      </trans-unit>
      <trans-unit id="arc.podsUsedDescriptionAria">
        <source xml:lang="en">Select a pod in the dropdown below for detailed health information</source>
        <target state="translated">請在下方的下拉式清單中選取 Pod，以取得詳細的健康情況資訊</target>
      </trans-unit>
      <trans-unit id="arc.postgres.computeAndStorageDescriptionPartTwo">
        <source xml:lang="en">PostgreSQL Hyperscale server group by</source>
        <target state="translated">PostgreSQL 超大規模資料庫伺服器群組依據</target>
      </trans-unit>
      <trans-unit id="arc.postgresAdminUsername">
        <source xml:lang="en">Admin username</source>
        <target state="translated">系統管理員使用者名稱</target>
      </trans-unit>
      <trans-unit id="arc.postgresArcProductName">
        <source xml:lang="en">Azure Database for PostgreSQL - Azure Arc</source>
        <target state="translated">適用於 PostgreSQL 的 Azure 資料庫 - Azure Arc</target>
      </trans-unit>
      <trans-unit id="arc.postgresComputeAndStorageDescriptionPartOne">
        <source xml:lang="en">You can scale your Azure Arc-enabled</source>
        <target state="translated">您可以調整已啟用的 Azure Arc 規模</target>
      </trans-unit>
      <trans-unit id="arc.postgresDashboard">
        <source xml:lang="en">PostgreSQL Hyperscale - Azure Arc Dashboard (Preview) - {0}</source>
        <target state="translated">PostgreSQL 超大規模資料庫 - Azure Arc 儀表板 (預覽) - {0}</target>
      </trans-unit>
      <trans-unit id="arc.postgresExtension">
        <source xml:lang="en">microsoft.azuredatastudio-postgresql</source>
        <target state="translated">microsoft.azuredatastudio-postgresql</target>
      </trans-unit>
      <trans-unit id="arc.postgresProviderName">
        <source xml:lang="en">PGSQL</source>
        <target state="translated">PGSQL</target>
      </trans-unit>
      <trans-unit id="arc.postgresVersion">
        <source xml:lang="en">PostgreSQL version</source>
        <target state="translated">PostgreSQL 版本</target>
      </trans-unit>
      <trans-unit id="arc.preloaded Extensions">
        <source xml:lang="en">Preloaded Extensions</source>
        <target state="translated">預先載入的延伸模組</target>
      </trans-unit>
      <trans-unit id="arc.projectDetails">
        <source xml:lang="en">Project Details</source>
        <target state="new">Project Details</target>
      </trans-unit>
      <trans-unit id="arc.projectDetailsText">
        <source xml:lang="en">Select the subscription to manage deployed resources. Use resource groups like folders to organize and manage all your resources.</source>
        <target state="new">Select the subscription to manage deployed resources. Use resource groups like folders to organize and manage all your resources.</target>
      </trans-unit>
      <trans-unit id="arc.properties">
        <source xml:lang="en">Properties</source>
        <target state="translated">屬性</target>
      </trans-unit>
      <trans-unit id="arc.ram">
        <source xml:lang="en">RAM</source>
        <target state="translated">RAM</target>
      </trans-unit>
      <trans-unit id="arc.rangeSetting">
        <source xml:lang="en">Value is expected to be in the range {0} - {1}</source>
        <target state="translated">值應在 {0} - {1} 的範圍內</target>
      </trans-unit>
      <trans-unit id="arc.ready">
        <source xml:lang="en">Ready</source>
        <target state="translated">就緒</target>
      </trans-unit>
      <trans-unit id="arc.recovering">
        <source xml:lang="en">Recovering</source>
        <target state="translated">正在復原</target>
      </trans-unit>
      <trans-unit id="arc.recoveringPending">
        <source xml:lang="en">Recovery Pending</source>
        <target state="translated">復原暫止</target>
      </trans-unit>
      <trans-unit id="arc.refresh">
        <source xml:lang="en">Refresh</source>
        <target state="translated">重新整理</target>
      </trans-unit>
      <trans-unit id="arc.refreshFailed">
        <source xml:lang="en">Refresh failed. {0}</source>
        <target state="translated">重新整理失敗。{0}</target>
      </trans-unit>
      <trans-unit id="arc.refreshToEnterCredentials">
        <source xml:lang="en">Refresh node to enter credentials</source>
        <target state="translated">重新整理節點以輸入認證</target>
      </trans-unit>
      <trans-unit id="arc.region">
        <source xml:lang="en">Region</source>
        <target state="translated">區域</target>
      </trans-unit>
      <trans-unit id="arc.rememberPassword">
        <source xml:lang="en">Remember Password</source>
        <target state="translated">記住密碼</target>
      </trans-unit>
      <trans-unit id="arc.resetAllToDefault">
        <source xml:lang="en">Reset all to default</source>
        <target state="translated">全部重設為預設值</target>
      </trans-unit>
      <trans-unit id="arc.resetFailed">
        <source xml:lang="en">Reset failed. {0}</source>
        <target state="translated">重設失敗。{0}</target>
      </trans-unit>
      <trans-unit id="arc.resetPassword">
        <source xml:lang="en">Reset Password</source>
        <target state="translated">重設密碼</target>
      </trans-unit>
      <trans-unit id="arc.resetToDefault">
        <source xml:lang="en">Reset to default</source>
        <target state="translated">重設為預設值</target>
      </trans-unit>
      <trans-unit id="arc.resourceGroup">
        <source xml:lang="en">Resource Group</source>
        <target state="translated">資源群組</target>
      </trans-unit>
      <trans-unit id="arc.resourceHealth">
        <source xml:lang="en">Resource health</source>
        <target state="translated">資源健康狀態</target>
      </trans-unit>
      <trans-unit id="arc.resourceHealthDescription">
        <source xml:lang="en">Resource health can tell you if your resource is running as expected.</source>
        <target state="translated">資源健康狀態可告訴您資源是否以預期的方式執行。</target>
      </trans-unit>
      <trans-unit id="arc.restore">
        <source xml:lang="en">Restore</source>
        <target state="new">Restore</target>
      </trans-unit>
      <trans-unit id="arc.restoreDatabase">
        <source xml:lang="en">Restore Database</source>
        <target state="new">Restore Database</target>
      </trans-unit>
      <trans-unit id="arc.restoreInfo">
        <source xml:lang="en">Restore a database to an Azure Arc enabled SQL Managed Instance of your choice.</source>
        <target state="new">Restore a database to an Azure Arc enabled SQL Managed Instance of your choice.</target>
      </trans-unit>
      <trans-unit id="arc.restorePoint">
        <source xml:lang="en">Restore point (UTC)</source>
        <target state="new">Restore point (UTC)</target>
      </trans-unit>
      <trans-unit id="arc.restoring">
        <source xml:lang="en">Restoring</source>
        <target state="translated">正在還原</target>
      </trans-unit>
      <trans-unit id="arc.retentionDays">
        <source xml:lang="en">Point-In-Time Recovery retention (days)</source>
        <target state="new">Point-In-Time Recovery retention (days)</target>
      </trans-unit>
      <trans-unit id="arc.running">
        <source xml:lang="en">Running</source>
        <target state="translated">正在執行</target>
      </trans-unit>
      <trans-unit id="arc.save">
        <source xml:lang="en">Save</source>
        <target state="translated">儲存</target>
      </trans-unit>
      <trans-unit id="arc.scalingCompute">
        <source xml:lang="en">scaling compute vCores and memory.</source>
        <target state="translated">正在調整計算虛擬核心和記憶體。</target>
      </trans-unit>
      <trans-unit id="arc.searchToFilter">
        <source xml:lang="en">Search to filter items...</source>
        <target state="translated">搜尋篩選項目...</target>
      </trans-unit>
      <trans-unit id="arc.security">
        <source xml:lang="en">Security</source>
        <target state="translated">安全性</target>
      </trans-unit>
      <trans-unit id="arc.selectConnectionString">
        <source xml:lang="en">Select from available client connection strings below.</source>
        <target state="translated">從下列可用的用戶端連接字串選取。</target>
      </trans-unit>
      <trans-unit id="arc.serverEndpoint">
        <source xml:lang="en">Server Endpoint</source>
        <target state="translated">伺服器端點</target>
      </trans-unit>
      <trans-unit id="arc.serverGroupNodes">
        <source xml:lang="en">Server group nodes</source>
        <target state="translated">伺服器群組節點</target>
      </trans-unit>
      <trans-unit id="arc.serverGroupType">
        <source xml:lang="en">Server group type</source>
        <target state="translated">伺服器群組類型</target>
      </trans-unit>
      <trans-unit id="arc.serviceEndpoints">
        <source xml:lang="en">Service endpoints</source>
        <target state="translated">服務端點</target>
      </trans-unit>
      <trans-unit id="arc.serviceEndpointsTable">
        <source xml:lang="en">Service endpoints table</source>
        <target state="translated">服務端點表格</target>
      </trans-unit>
      <trans-unit id="arc.settings">
        <source xml:lang="en">Settings</source>
        <target state="translated">設定</target>
      </trans-unit>
      <trans-unit id="arc.sourceDatabase">
        <source xml:lang="en">Source database</source>
        <target state="new">Source database</target>
      </trans-unit>
      <trans-unit id="arc.sourceDetails">
        <source xml:lang="en">Source Details</source>
        <target state="new">Source Details</target>
      </trans-unit>
      <trans-unit id="arc.sourceDetailsText">
        <source xml:lang="en">Select a backup source and provide details. Additional settings will be defaulted where possible based on the selected backup.</source>
        <target state="new">Select a backup source and provide details. Additional settings will be defaulted where possible based on the selected backup.</target>
      </trans-unit>
      <trans-unit id="arc.state">
        <source xml:lang="en">State</source>
        <target state="translated">狀態</target>
      </trans-unit>
      <trans-unit id="arc.status">
        <source xml:lang="en">Status</source>
        <target state="translated">狀態</target>
      </trans-unit>
      <trans-unit id="arc.storagePerNode">
        <source xml:lang="en">storage per node</source>
        <target state="translated">每個節點的儲存體</target>
      </trans-unit>
      <trans-unit id="arc.subscription">
        <source xml:lang="en">Subscription</source>
        <target state="new">Subscription</target>
      </trans-unit>
      <trans-unit id="arc.subscriptionId">
        <source xml:lang="en">Subscription ID</source>
        <target state="translated">訂用帳戶識別碼</target>
      </trans-unit>
      <trans-unit id="arc.supportAndTroubleshooting">
        <source xml:lang="en">Support + troubleshooting</source>
        <target state="translated">支援與疑難排解</target>
      </trans-unit>
      <trans-unit id="arc.supportRequestNote">
        <source xml:lang="en">Note that the resource configuration must have been uploaded to Azure first in order to open a support request.</source>
        <target state="translated">請注意，資源設定必須先上傳到 Azure 才能開啟支援要求。</target>
      </trans-unit>
      <trans-unit id="arc.suspect">
        <source xml:lang="en">Suspect</source>
        <target state="translated">有疑問</target>
      </trans-unit>
      <trans-unit id="arc.thePasswordsDoNotMatch">
        <source xml:lang="en">The passwords do not match. Confirm the password or press escape to exit.</source>
        <target state="translated">密碼不相符。請確認密碼或按 Esc 鍵結束。</target>
      </trans-unit>
      <trans-unit id="arc.troubleshoot">
        <source xml:lang="en">Troubleshoot</source>
        <target state="translated">疑難排解</target>
      </trans-unit>
      <trans-unit id="arc.type">
        <source xml:lang="en">Type</source>
        <target state="translated">類型</target>
      </trans-unit>
      <trans-unit id="arc.unknown">
        <source xml:lang="en">Unknown</source>
        <target state="translated">未知</target>
      </trans-unit>
      <trans-unit id="arc.unloadExtensions">
        <source xml:lang="en">Unload extensions</source>
        <target state="translated">卸載延伸模組</target>
      </trans-unit>
      <trans-unit id="arc.updateExtensionsFailed">
        <source xml:lang="en">Editing extensions failed. {0}</source>
        <target state="translated">編輯延伸模組失敗。{0}</target>
      </trans-unit>
      <trans-unit id="arc.updated">
        <source xml:lang="en">Updated {0}</source>
        <target state="translated">更新於 {0}</target>
      </trans-unit>
      <trans-unit id="arc.updatingInstance">
        <source xml:lang="en">Updating instance '{0}'...</source>
        <target state="translated">正在更新執行個體 '{0}'...</target>
      </trans-unit>
      <trans-unit id="arc.userCancelledError">
        <source xml:lang="en">User cancelled the dialog</source>
        <target state="translated">使用者已取消對話方塊</target>
      </trans-unit>
      <trans-unit id="arc.username">
        <source xml:lang="en">Username</source>
        <target state="translated">使用者名稱</target>
      </trans-unit>
      <trans-unit id="arc.vCores">
        <source xml:lang="en">vCores</source>
        <target state="translated">虛擬核心</target>
      </trans-unit>
      <trans-unit id="arc.value">
        <source xml:lang="en">Value</source>
        <target state="translated">值</target>
      </trans-unit>
      <trans-unit id="arc.worker">
        <source xml:lang="en">Worker</source>
        <target state="translated">背景工作</target>
      </trans-unit>
      <trans-unit id="arc.workerCoresLimit">
        <source xml:lang="en">Worker Nodes CPU limit</source>
        <target state="translated">背景工作節點 CPU 限制</target>
      </trans-unit>
      <trans-unit id="arc.workerCoresRequest">
        <source xml:lang="en">Worker Nodes CPU request</source>
        <target state="translated">背景工作節點 CPU 要求</target>
      </trans-unit>
      <trans-unit id="arc.workerMemoryLimit">
        <source xml:lang="en">Worker Nodes Memory limit (in GB)</source>
        <target state="translated">背景工作節點記憶體限制 (GB)</target>
      </trans-unit>
      <trans-unit id="arc.workerMemoryRequest">
        <source xml:lang="en">Worker Nodes Memory request (in GB)</source>
        <target state="translated">背景工作節點記憶體要求 (GB)</target>
      </trans-unit>
      <trans-unit id="arc.workerNodeCount">
        <source xml:lang="en">Worker node count</source>
        <target state="translated">背景工作節點計數</target>
      </trans-unit>
      <trans-unit id="arc.workerNodeInformation">
        <source xml:lang="en">It is possible to scale in and out your server group by reducing or increasing the number of worker nodes. The value must be 0 or greater than 1.</source>
        <target state="translated">您可以減少或增加背景工作節點數，以縮減或擴增您的伺服器群組。值必須是 0 或大於 1。</target>
      </trans-unit>
      <trans-unit id="arc.workerNodeParameters">
        <source xml:lang="en">Worker Node Parameters</source>
        <target state="translated">背景工作節點參數</target>
      </trans-unit>
      <trans-unit id="arc.workerNodes">
        <source xml:lang="en">Worker Nodes</source>
        <target state="translated">背景工作節點</target>
      </trans-unit>
      <trans-unit id="arc.workerNodesConfigurationInformation">
        <source xml:lang="en">You can configure the number of CPU cores and storage size that will apply to all worker nodes. Adjust the number of CPU cores and memory settings for your server group. To reset the requests and/or limits, pass in empty value.</source>
        <target state="translated">您可以設定將套用至所有背景工作節點的 CPU 核心數和儲存體大小。調整您伺服器群組的 CPU 核心數和記憶體設定。若要重設要求和/或限制，請傳入空值。</target>
      </trans-unit>
      <trans-unit id="arc.workerNodesDescription">
        <source xml:lang="en">Expand your server group and scale your database by adding worker nodes.</source>
        <target state="translated">新增背景工作節點，擴充您的伺服器群組並調整資料庫規模。</target>
      </trans-unit>
      <trans-unit id="arc.workerNodesParametersDescription">
        <source xml:lang="en"> These server parameters of the Worker nodes can be set to custom (non-default) values. Search to find parameters.</source>
        <target state="translated"> 背景工作節點的這些伺服器參數可以設定為自訂 (非預設) 值。搜尋以尋找參數。</target>
      </trans-unit>
      <trans-unit id="arc.workerOneNodeValidationMessage">
        <source xml:lang="en">Value of 1 is not supported.</source>
        <target state="translated">不支援 1 的值。</target>
      </trans-unit>
      <trans-unit id="arc.yes">
        <source xml:lang="en">Yes</source>
        <target state="translated">是</target>
      </trans-unit>
      <trans-unit id="button.label">
        <source xml:lang="en">Select</source>
        <target state="translated">選取</target>
      </trans-unit>
      <trans-unit id="clusterContextConfigNoLongerValid">
        <source xml:lang="en">The cluster context information specified by config file: {0} and cluster context: {1} is no longer valid. Error is:
	{2}
 Do you want to update this information?</source>
        <target state="translated">組態檔所指定的叢集內容資訊: {0} 和叢集內容: {1} 不再有效。錯誤為: 
	{2}
 您要更新此資訊嗎?</target>
      </trans-unit>
      <trans-unit id="clusterContextNotFound">
        <source xml:lang="en">Cluster Context with name: {0} not found in the Kube config file</source>
        <target state="translated">在 Kube 組態檔中找不到名稱為: {0} 的叢集內容</target>
      </trans-unit>
      <trans-unit id="filePicker.browse">
        <source xml:lang="en">Browse</source>
        <target state="translated">瀏覽</target>
      </trans-unit>
      <trans-unit id="getIsPassword.unknownVariableName">
        <source xml:lang="en">Attempt to get isPassword for unknown variable:{0}</source>
        <target state="translated">嘗試取得未知變數 {0} 的 isPassword</target>
      </trans-unit>
      <trans-unit id="getVariableValue.unknownVariableName">
        <source xml:lang="en">Attempt to get variable value for unknown variable:{0}</source>
        <target state="translated">嘗試取得未知變數 {0} 的變數值</target>
      </trans-unit>
      <trans-unit id="noContextFound">
        <source xml:lang="en">No 'contexts' found in the config file: {0}</source>
        <target state="translated">組態檔: {0} 中找不到「內容」</target>
      </trans-unit>
      <trans-unit id="noControllerInfoFound">
        <source xml:lang="en">Controller Info could not be found with name: {0}</source>
        <target state="translated">找不到名稱為: {0} 的控制器資訊</target>
      </trans-unit>
      <trans-unit id="noControllersConnected">
        <source xml:lang="en">No Azure Arc controllers are currently connected. Please run the command: 'Connect to Existing Azure Arc Controller' and then try again</source>
        <target state="translated">目前未連線任何 Azure Arc 控制器。請執行命令: [連線到現有的 Azure Arc 控制器]，然後再試一次</target>
      </trans-unit>
      <trans-unit id="noCurrentClusterContext">
        <source xml:lang="en">No current cluster context was found in the kube config file</source>
        <target state="translated">在 Kube 組態檔中找不到目前的叢集內容</target>
      </trans-unit>
      <trans-unit id="noCurrentContextFound">
        <source xml:lang="en">No context is marked as 'current-context' in the config file: {0}</source>
        <target state="translated">組態檔中沒有內容標示為 'current-context': {0}</target>
      </trans-unit>
      <trans-unit id="noNameInContext">
        <source xml:lang="en">No name field was found in a cluster context in the config file: {0}</source>
        <target state="translated">在組態檔 {0} 中的叢集內容中找不到名稱欄位</target>
      </trans-unit>
      <trans-unit id="noPasswordFound">
        <source xml:lang="en">Password could not be retrieved for controller: {0} and user did not provide a password. Please retry later.</source>
        <target state="translated">無法擷取控制器: {0} 的密碼，且使用者未提供密碼。請稍後重試。</target>
      </trans-unit>
    </body>
  </file>
  <file original="extensions/arc/package" source-language="en" datatype="plaintext" target-language="zh-Hant">
    <body>
      <trans-unit id="arc.agreement">
        <source xml:lang="en">I accept {0} and {1}.</source>
        <target state="translated">我接受 {0} 和 {1}。</target>
      </trans-unit>
      <trans-unit id="arc.agreement.postgres.terms.conditions">
        <source xml:lang="en">Azure Arc-enabled PostgreSQL Hyperscale terms and conditions</source>
        <target state="translated">支援 Azure Arc 的 PostgreSQL 超大規模資料庫條款及條件</target>
      </trans-unit>
      <trans-unit id="arc.agreement.sql.help.text">
        <source xml:lang="en">Azure Arc enabled Managed Instance provides SQL Server access and feature compatibility that can be deployed on the infrastructure of your choice. {0}</source>
        <target state="translated">啟用了 Azure Arc 的受控執行個體，不僅可以存取 SQL Server，還提供相容的功能，可以部署到您選擇的基礎結構上。{0}</target>
      </trans-unit>
      <trans-unit id="arc.agreement.sql.help.text.learn.more">
        <source xml:lang="en">Learn more</source>
        <target state="translated">深入了解</target>
      </trans-unit>
      <trans-unit id="arc.agreement.sql.help.text.learn.more.ariaLabel">
        <source xml:lang="en">Learn more about Azure Arc enabled Managed Instance</source>
        <target state="translated">深入了解啟用 Azure Arc 的受控執行個體</target>
      </trans-unit>
      <trans-unit id="arc.agreement.sql.terms.conditions">
        <source xml:lang="en">Azure SQL managed instance - Azure Arc terms and conditions</source>
        <target state="translated">Azure SQL 受控執行個體 - Azure Arc 條款及條件</target>
      </trans-unit>
      <trans-unit id="arc.azure.account">
        <source xml:lang="en">Azure account</source>
        <target state="translated">Azure 帳戶</target>
      </trans-unit>
      <trans-unit id="arc.azure.location">
        <source xml:lang="en">Azure location</source>
        <target state="translated">Azure 位置</target>
      </trans-unit>
      <trans-unit id="arc.azure.resource.group">
        <source xml:lang="en">Azure resource group</source>
        <target state="translated">Azure 資源群組</target>
      </trans-unit>
      <trans-unit id="arc.azure.section.title">
        <source xml:lang="en">Azure information</source>
        <target state="translated">Azure 資訊</target>
      </trans-unit>
      <trans-unit id="arc.azure.subscription">
        <source xml:lang="en">Azure subscription</source>
        <target state="translated">Azure 訂用帳戶</target>
      </trans-unit>
      <trans-unit id="arc.configuration.title">
        <source xml:lang="en">Azure Arc</source>
        <target state="translated">Azure Arc</target>
      </trans-unit>
      <trans-unit id="arc.confirm.password">
        <source xml:lang="en">Confirm password</source>
        <target state="translated">確認密碼</target>
      </trans-unit>
      <trans-unit id="arc.controller">
        <source xml:lang="en">Target Azure Arc Controller</source>
        <target state="translated">目標 Azure Arc 控制器</target>
      </trans-unit>
      <trans-unit id="arc.cores-limit.label">
        <source xml:lang="en">Cores Limit</source>
        <target state="translated">核心數限制</target>
      </trans-unit>
      <trans-unit id="arc.cores-request.label">
        <source xml:lang="en">Cores Request</source>
        <target state="translated">核心數要求</target>
      </trans-unit>
      <trans-unit id="arc.data.controller.admin.account.confirm.password">
        <source xml:lang="en">Confirm password</source>
        <target state="translated">確認密碼</target>
      </trans-unit>
      <trans-unit id="arc.data.controller.admin.account.name">
        <source xml:lang="en">Data controller login</source>
        <target state="translated">資料控制器登入</target>
      </trans-unit>
      <trans-unit id="arc.data.controller.admin.account.password">
        <source xml:lang="en">Password</source>
        <target state="translated">密碼</target>
      </trans-unit>
      <trans-unit id="arc.data.controller.admin.account.title">
        <source xml:lang="en">Administrator account</source>
        <target state="translated">系統管理員帳戶</target>
      </trans-unit>
      <trans-unit id="arc.data.controller.agreement">
        <source xml:lang="en">I accept {0} and {1}.</source>
        <target state="translated">我接受 {0} 和 {1}。</target>
      </trans-unit>
      <trans-unit id="arc.data.controller.cluster.config.profile">
        <source xml:lang="en">Config profile</source>
        <target state="translated">組態設定檔</target>
      </trans-unit>
      <trans-unit id="arc.data.controller.cluster.config.profile.loading">
        <source xml:lang="en">Loading config profiles</source>
        <target state="translated">正在載入組態設定檔</target>
      </trans-unit>
      <trans-unit id="arc.data.controller.cluster.config.profile.loadingcompleted">
        <source xml:lang="en">Loading config profiles complete</source>
        <target state="translated">載入組態設定檔完成</target>
      </trans-unit>
      <trans-unit id="arc.data.controller.cluster.config.profile.title">
        <source xml:lang="en">Choose the config profile</source>
        <target state="translated">選擇組態設定檔</target>
      </trans-unit>
      <trans-unit id="arc.data.controller.cluster.environment.title">
        <source xml:lang="en">What is your target existing Kubernetes cluster environment?</source>
        <target state="translated">您的目標現有 Kubernetes 叢集環境是什麼?</target>
      </trans-unit>
      <trans-unit id="arc.data.controller.create.azureconfig.title">
        <source xml:lang="en">Azure Configuration</source>
        <target state="translated">Azure 組態</target>
      </trans-unit>
      <trans-unit id="arc.data.controller.create.controllerconfig.title">
        <source xml:lang="en">Controller Configuration</source>
        <target state="translated">控制器設定</target>
      </trans-unit>
      <trans-unit id="arc.data.controller.create.summary.title">
        <source xml:lang="en">Review your configuration</source>
        <target state="translated">檢閱您的設定</target>
      </trans-unit>
      <trans-unit id="arc.data.controller.details.description">
        <source xml:lang="en">Provide a namespace, name and storage class for your Azure Arc data controller. This name will be used to identify your Arc instance for remote management and monitoring.</source>
        <target state="translated">請提供 Azure Arc 資料控制器的命名空間、名稱和儲存類別。此名稱將用於識別您的 Arc 執行個體，以進行遠端管理及監視。</target>
      </trans-unit>
      <trans-unit id="arc.data.controller.details.title">
        <source xml:lang="en">Data controller details</source>
        <target state="translated">資料控制器詳細資料</target>
      </trans-unit>
      <trans-unit id="arc.data.controller.infrastructure">
        <source xml:lang="en">Infrastructure</source>
        <target state="translated">基礎結構</target>
      </trans-unit>
      <trans-unit id="arc.data.controller.kube.cluster.context">
        <source xml:lang="en">Cluster context</source>
        <target state="translated">叢集內容</target>
      </trans-unit>
      <trans-unit id="arc.data.controller.location">
        <source xml:lang="en">Location</source>
        <target state="translated">位置</target>
      </trans-unit>
      <trans-unit id="arc.data.controller.name">
        <source xml:lang="en">Data controller name</source>
        <target state="translated">資料控制器名稱</target>
      </trans-unit>
      <trans-unit id="arc.data.controller.name.validation.description">
        <source xml:lang="en">Name must consist of lower case alphanumeric characters, '-' or '.', start/end with an alphanumeric character and be 253 characters or less in length.</source>
        <target state="translated">名稱必須包含小寫英數字元、'-' 或 '.'、以英數字元開頭/結尾，且長度不得超過 253 個字元。</target>
      </trans-unit>
      <trans-unit id="arc.data.controller.namespace">
        <source xml:lang="en">Data controller namespace</source>
        <target state="translated">資料控制器命名空間</target>
      </trans-unit>
      <trans-unit id="arc.data.controller.namespace.validation.description">
        <source xml:lang="en">Namespace must consist of lower case alphanumeric characters or '-', start/end with an alphanumeric character, and be 63 characters or fewer in length.</source>
        <target state="translated">命名空間必須包含小寫英數字元或 '-'、以英數字元開頭/結尾，且長度不得超過 63 個字元。</target>
      </trans-unit>
      <trans-unit id="arc.data.controller.new.wizard.title">
        <source xml:lang="en">Create Azure Arc data controller</source>
        <target state="translated">建立 Azure Arc 資料控制器</target>
      </trans-unit>
      <trans-unit id="arc.data.controller.project.details.description">
        <source xml:lang="en">Select the subscription to manage deployed resources and costs. Use resource groups like folders to organize and manage all your resources.</source>
        <target state="translated">請選取訂閱，以管理部署的資源與費用。您可以使用資源群組 (例如資料夾) 整理及管理您的所有資源。</target>
      </trans-unit>
      <trans-unit id="arc.data.controller.project.details.title">
        <source xml:lang="en">Azure details</source>
        <target state="translated">Azure 詳細資料</target>
      </trans-unit>
      <trans-unit id="arc.data.controller.readmore">
        <source xml:lang="en">Read more</source>
        <target state="translated">深入了解</target>
      </trans-unit>
      <trans-unit id="arc.data.controller.select.cluster.title">
        <source xml:lang="en">Select from existing Kubernetes clusters</source>
        <target state="translated">從現有的 Kubernetes 叢集選取</target>
      </trans-unit>
      <trans-unit id="arc.data.controller.summary.arc.by.microsoft">
        <source xml:lang="en">by Microsoft</source>
        <target state="translated">由 Microsoft 提供</target>
      </trans-unit>
      <trans-unit id="arc.data.controller.summary.arc.data.controller">
        <source xml:lang="en">Azure Arc data controller</source>
        <target state="translated">Azure Arc 資料控制器</target>
      </trans-unit>
      <trans-unit id="arc.data.controller.summary.arc.terms.of.use">
        <source xml:lang="en">Terms of use</source>
        <target state="translated">使用規定</target>
      </trans-unit>
      <trans-unit id="arc.data.controller.summary.arc.terms.privacy.policy">
        <source xml:lang="en">Privacy policy</source>
        <target state="translated">隱私權原則</target>
      </trans-unit>
      <trans-unit id="arc.data.controller.summary.arc.terms.separator">
        <source xml:lang="en">|</source>
        <target state="translated">|</target>
      </trans-unit>
      <trans-unit id="arc.data.controller.summary.azure">
        <source xml:lang="en">Azure</source>
        <target state="translated">Azure</target>
      </trans-unit>
      <trans-unit id="arc.data.controller.summary.cluster.context">
        <source xml:lang="en">Cluster context</source>
        <target state="translated">叢集內容</target>
      </trans-unit>
      <trans-unit id="arc.data.controller.summary.controller">
        <source xml:lang="en">Controller</source>
        <target state="translated">控制器</target>
      </trans-unit>
      <trans-unit id="arc.data.controller.summary.data.controller.infrastructure">
        <source xml:lang="en">Data controller infrastructure</source>
        <target state="translated">料控制器基礎結構</target>
      </trans-unit>
      <trans-unit id="arc.data.controller.summary.data.controller.name">
        <source xml:lang="en">Data controller name</source>
        <target state="translated">資料控制器名稱</target>
      </trans-unit>
      <trans-unit id="arc.data.controller.summary.data.controller.namespace">
        <source xml:lang="en">Data controller namespace</source>
        <target state="translated">資料控制器命名空間</target>
      </trans-unit>
      <trans-unit id="arc.data.controller.summary.estimated.cost.per.month">
        <source xml:lang="en">Estimated cost per month</source>
        <target state="translated">每月預估費用</target>
      </trans-unit>
      <trans-unit id="arc.data.controller.summary.free">
        <source xml:lang="en">Free</source>
        <target state="translated">免費</target>
      </trans-unit>
      <trans-unit id="arc.data.controller.summary.kube.config.file.path">
        <source xml:lang="en">Kube config file path</source>
        <target state="translated">Kube 設定檔路徑</target>
      </trans-unit>
      <trans-unit id="arc.data.controller.summary.kubernetes">
        <source xml:lang="en">Kubernetes</source>
        <target state="translated">Kubernetes</target>
      </trans-unit>
      <trans-unit id="arc.data.controller.summary.location">
        <source xml:lang="en">Location</source>
        <target state="translated">位置</target>
      </trans-unit>
      <trans-unit id="arc.data.controller.summary.profile">
        <source xml:lang="en">Config profile</source>
        <target state="translated">設定檔</target>
      </trans-unit>
      <trans-unit id="arc.data.controller.summary.resource.group">
        <source xml:lang="en">Resource group</source>
        <target state="translated">資源群組</target>
      </trans-unit>
      <trans-unit id="arc.data.controller.summary.subscription">
        <source xml:lang="en">Subscription</source>
        <target state="translated">訂用帳戶</target>
      </trans-unit>
      <trans-unit id="arc.data.controller.summary.terms">
        <source xml:lang="en">Terms</source>
        <target state="translated">條款</target>
      </trans-unit>
      <trans-unit id="arc.data.controller.summary.terms.description">
        <source xml:lang="en">By clicking 'Script to notebook', I (a) agree to the legal terms and privacy statement(s) associated with the Marketplace offering(s) listed above; (b) authorize Microsoft to bill my current payment method for the fees associated with the offering(s), with the same billing frequency as my Azure subscription; and (c) agree that Microsoft may share my contact, usage and transactional information with the provider(s) of the offering(s) for support, billing and other transactional activities. Microsoft does not provide rights for third-party offerings. For additional details see {0}.</source>
        <target state="translated">按一下 [編寫指令碼到筆記本] 表示我 (a) 同意上述 Marketplace 供應項目的相關法律條款及隱私權聲明; (b) 授權 Microsoft 使用我目前的付款方式，收取供應項目的相關費用，帳單週期與我的 Azure 訂閱相同; 並 (c) 同意 Microsoft 可以將我的連絡資料、使用方式及交易資訊，提供給供應項目的提供者，供支援、帳單及其他交易活動之用。Microsoft 不提供第三方供應項目的權利。如需其他詳細資料，請參閱 {0}。</target>
      </trans-unit>
      <trans-unit id="arc.data.controller.summary.terms.link.text">
        <source xml:lang="en">Azure Marketplace Terms</source>
        <target state="translated">Azure Marketplace 條款</target>
      </trans-unit>
      <trans-unit id="arc.data.controller.summary.username">
        <source xml:lang="en">Username</source>
        <target state="translated">使用者名稱</target>
      </trans-unit>
      <trans-unit id="arc.description">
        <source xml:lang="en">Support for Azure Arc</source>
        <target state="translated">支援 Azure Arc</target>
      </trans-unit>
      <trans-unit id="arc.displayName">
        <source xml:lang="en">Azure Arc</source>
        <target state="translated">Azure Arc</target>
      </trans-unit>
      <trans-unit id="arc.memory-limit.label">
        <source xml:lang="en">Memory Limit</source>
        <target state="translated">記憶體限制</target>
      </trans-unit>
      <trans-unit id="arc.memory-request.label">
        <source xml:lang="en">Memory Request</source>
        <target state="translated">記憶體要求</target>
      </trans-unit>
      <trans-unit id="arc.openDashboard">
        <source xml:lang="en">Manage</source>
        <target state="translated">管理</target>
      </trans-unit>
      <trans-unit id="arc.password">
        <source xml:lang="en">Password</source>
        <target state="translated">密碼</target>
      </trans-unit>
      <trans-unit id="arc.postgres.server.group.coordinator.cores.limit.description">
        <source xml:lang="en">The maximum number of CPU cores for the Postgres instance that can be used on the coordinator node. Fractional cores are supported.</source>
        <target state="translated">協調器節點可使用之 Postgres 執行個體的 CPU 核心數上限。支援分數的核心數。</target>
      </trans-unit>
      <trans-unit id="arc.postgres.server.group.coordinator.cores.limit.label">
        <source xml:lang="en">CPU limit</source>
        <target state="translated">CPU 限制</target>
      </trans-unit>
      <trans-unit id="arc.postgres.server.group.coordinator.cores.request.description">
        <source xml:lang="en">The minimum number of CPU cores that must be available on the coordinator node to schedule the service. Fractional cores are supported.</source>
        <target state="translated">協調器節點欲排程服務必須可使用之 CPU 核心數的最小值。支援分數的核心數。</target>
      </trans-unit>
      <trans-unit id="arc.postgres.server.group.coordinator.cores.request.label">
        <source xml:lang="en">CPU request</source>
        <target state="translated">CPU 要求</target>
      </trans-unit>
      <trans-unit id="arc.postgres.server.group.coordinator.memory.limit.description">
        <source xml:lang="en">The memory limit of the Postgres instance on the coordinator node in GB.</source>
        <target state="translated">協調器節點之 Postgres 執行個體的記憶體限制 (GB)。</target>
      </trans-unit>
      <trans-unit id="arc.postgres.server.group.coordinator.memory.limit.label">
        <source xml:lang="en">Memory limit (GB)</source>
        <target state="translated">記憶體限制 (GB)</target>
      </trans-unit>
      <trans-unit id="arc.postgres.server.group.coordinator.memory.request.description">
        <source xml:lang="en">The memory request of the Postgres instance on the coordinator node in GB.</source>
        <target state="translated">協調器節點之 Postgres 執行個體的記憶體要求 (GB)。</target>
      </trans-unit>
      <trans-unit id="arc.postgres.server.group.coordinator.memory.request.label">
        <source xml:lang="en">Memory request (GB)</source>
        <target state="translated">記憶體要求 (GB)</target>
      </trans-unit>
      <trans-unit id="arc.postgres.server.group.engine.version">
        <source xml:lang="en">Engine Version</source>
        <target state="translated">引擎版本</target>
      </trans-unit>
      <trans-unit id="arc.postgres.server.group.extensions.description">
        <source xml:lang="en">A comma-separated list of the Postgres extensions that should be loaded on startup. Please refer to the postgres documentation for supported values.</source>
        <target state="translated">啟動時應該載入 Postgres 延伸模組的逗號分隔清單。請參閱 Postgres 文件以尋求支援的值。</target>
      </trans-unit>
      <trans-unit id="arc.postgres.server.group.extensions.label">
        <source xml:lang="en">Extensions</source>
        <target state="translated">延伸模組</target>
      </trans-unit>
      <trans-unit id="arc.postgres.server.group.name">
        <source xml:lang="en">Server group name</source>
        <target state="translated">伺服器群組名稱</target>
      </trans-unit>
      <trans-unit id="arc.postgres.server.group.name.validation.description">
        <source xml:lang="en">Server group name must consist of lower case alphanumeric characters or '-', start with a letter, end with an alphanumeric character, and be 11 characters or fewer in length.</source>
        <target state="translated">伺服器群組名稱必須包含小寫英數字元或 '-'、以字母開頭，以英數字元結尾，且長度不得超過 11 個字元。</target>
      </trans-unit>
      <trans-unit id="arc.postgres.server.group.port">
        <source xml:lang="en">Port</source>
        <target state="translated">連接埠</target>
      </trans-unit>
      <trans-unit id="arc.postgres.server.group.volume.size.backups.description">
        <source xml:lang="en">The size of the storage volume to be used for backups in GB.</source>
        <target state="translated">要用於備份之儲存磁碟區的大小 (GB)。</target>
      </trans-unit>
      <trans-unit id="arc.postgres.server.group.volume.size.backups.label">
        <source xml:lang="en">Volume Size GB (Backups)</source>
        <target state="translated">磁碟區大小 GB (備份)</target>
      </trans-unit>
      <trans-unit id="arc.postgres.server.group.volume.size.data.description">
        <source xml:lang="en">The size of the storage volume to be used for data in GB.</source>
        <target state="translated">要用於資料之儲存磁碟區的大小 (GB)。</target>
      </trans-unit>
      <trans-unit id="arc.postgres.server.group.volume.size.data.label">
        <source xml:lang="en">Volume Size GB (Data)</source>
        <target state="translated">磁碟區大小 GB (資料)</target>
      </trans-unit>
      <trans-unit id="arc.postgres.server.group.volume.size.logs.description">
        <source xml:lang="en">The size of the storage volume to be used for logs in GB.</source>
        <target state="translated">要用於記錄之儲存磁碟區的大小 (GB)。</target>
      </trans-unit>
      <trans-unit id="arc.postgres.server.group.volume.size.logs.label">
        <source xml:lang="en">Volume Size GB (Logs)</source>
        <target state="translated">磁碟區大小 GB (記錄)</target>
      </trans-unit>
      <trans-unit id="arc.postgres.server.group.workers.cores.limit.description">
        <source xml:lang="en">The maximum number of CPU cores for the Postgres instance that can be used per node. Fractional cores are supported.</source>
        <target state="translated">每個節點可使用之 Postgres 執行個體的 CPU 核心數上限。支援分數的核心數。</target>
      </trans-unit>
      <trans-unit id="arc.postgres.server.group.workers.cores.limit.label">
        <source xml:lang="en">CPU limit (cores per node)</source>
        <target state="translated">CPU 限制 (每個節點的核心)</target>
      </trans-unit>
      <trans-unit id="arc.postgres.server.group.workers.cores.request.description">
        <source xml:lang="en">The minimum number of CPU cores that must be available per node to schedule the service. Fractional cores are supported.</source>
        <target state="translated">每個節點欲排程服務必須可使用之 CPU 核心數的最小值。支援分數的核心數。</target>
      </trans-unit>
      <trans-unit id="arc.postgres.server.group.workers.cores.request.label">
        <source xml:lang="en">CPU request (cores per node)</source>
        <target state="translated">CPU 要求 (每個節點的核心)</target>
      </trans-unit>
      <trans-unit id="arc.postgres.server.group.workers.description">
        <source xml:lang="en">The number of worker nodes to provision in a sharded cluster, or zero (the default) for single-node Postgres.</source>
        <target state="translated">要在分區的叢集中佈建的背景工作節點數，或針對單一節點 Postgres 則為零 (預設值)。</target>
      </trans-unit>
      <trans-unit id="arc.postgres.server.group.workers.label">
        <source xml:lang="en">Number of workers</source>
        <target state="translated">背景工作數目</target>
      </trans-unit>
      <trans-unit id="arc.postgres.server.group.workers.memory.limit.description">
        <source xml:lang="en">The memory limit of the Postgres instance per node in GB.</source>
        <target state="translated">每個節點之 Postgres 執行個體的記憶體限制 (GB)。</target>
      </trans-unit>
      <trans-unit id="arc.postgres.server.group.workers.memory.limit.label">
        <source xml:lang="en">Memory limit (GB per node)</source>
        <target state="translated">記憶體限制 (每個節點的 GB)</target>
      </trans-unit>
      <trans-unit id="arc.postgres.server.group.workers.memory.request.description">
        <source xml:lang="en">The memory request of the Postgres instance per node in GB.</source>
        <target state="translated">每個節點之 Postgres 執行個體的記憶體要求 (GB)。</target>
      </trans-unit>
      <trans-unit id="arc.postgres.server.group.workers.memory.request.label">
        <source xml:lang="en">Memory request (GB per node)</source>
        <target state="translated">記憶體要求 (每個節點的 GB)</target>
      </trans-unit>
      <trans-unit id="arc.postgres.settings.resource.coordinator.title">
        <source xml:lang="en">Coordinator Node Compute Configuration</source>
        <target state="translated">協調器節點計算設定</target>
      </trans-unit>
      <trans-unit id="arc.postgres.settings.resource.worker.title">
        <source xml:lang="en">Worker Nodes Compute Configuration</source>
        <target state="translated">背景工作節點計算設定</target>
      </trans-unit>
      <trans-unit id="arc.postgres.settings.section.title">
        <source xml:lang="en">General settings</source>
        <target state="translated">一般設定</target>
      </trans-unit>
      <trans-unit id="arc.postgres.settings.storage.title">
        <source xml:lang="en">Storage settings</source>
        <target state="translated">儲存體設定</target>
      </trans-unit>
      <trans-unit id="arc.postgres.storage-class.backups.description">
        <source xml:lang="en">The storage class to be used for backup persistent volumes</source>
        <target state="translated">用於備份永久性磁碟區的儲存類別</target>
      </trans-unit>
      <trans-unit id="arc.postgres.storage-class.data.description">
        <source xml:lang="en">The storage class to be used for data persistent volumes</source>
        <target state="translated">用於資料永久性磁碟區的儲存類別</target>
      </trans-unit>
      <trans-unit id="arc.postgres.storage-class.logs.description">
        <source xml:lang="en">The storage class to be used for logs persistent volumes</source>
        <target state="translated">用於記錄永久性磁碟區的儲存類別。</target>
      </trans-unit>
      <trans-unit id="arc.postgres.wizard.page1.title">
        <source xml:lang="en">Provide Azure enabled PostgreSQL Hyperscale server group parameters</source>
        <target state="translated">提供支援 Azure 的 PostgreSQL 超大規模資料庫伺服器群組參數</target>
      </trans-unit>
      <trans-unit id="arc.postgres.wizard.title">
        <source xml:lang="en">Deploy an Azure Arc-enabled PostgreSQL Hyperscale server group (Preview)</source>
        <target state="translated">部署啟用 Azure Arc 的 PostgreSQL 超大規模資料庫伺服器群組 (預覽)</target>
      </trans-unit>
      <trans-unit id="arc.sql.connection.settings.section.title">
        <source xml:lang="en">SQL Connection information</source>
        <target state="translated">SQL 連線資訊</target>
      </trans-unit>
      <trans-unit id="arc.sql.cores-limit.description">
        <source xml:lang="en">The cores limit of the managed instance as an integer.</source>
        <target state="translated">受控執行個體的核心數限制 (整數)。</target>
      </trans-unit>
      <trans-unit id="arc.sql.cores-request.description">
        <source xml:lang="en">The request for cores of the managed instance as an integer.</source>
        <target state="translated">受控執行個體的核心數要求，以整數表示。</target>
      </trans-unit>
      <trans-unit id="arc.sql.dev.use.description">
        <source xml:lang="en">Check the box to indicate this instance will be used for development or testing purposes only. This instance will not be billed.</source>
        <target state="translated">勾選此方塊以表示此執行個體將僅用於開發或測試用途。此執行個體將不會計費。</target>
      </trans-unit>
      <trans-unit id="arc.sql.dev.use.label">
        <source xml:lang="en">For development use only</source>
        <target state="translated">僅供開發使用</target>
      </trans-unit>
      <trans-unit id="arc.sql.high.availability.description">
        <source xml:lang="en">Enable additional replicas for high availabilty. The compute and storage configuration selected below will be applied to all replicas.</source>
        <target state="translated">為求高可用性啟用其他複本。下方選取的計算與儲存體組態將會套用至所有複本。</target>
      </trans-unit>
      <trans-unit id="arc.sql.high.availability.label">
        <source xml:lang="en">High Availability</source>
        <target state="translated">高可用性</target>
      </trans-unit>
      <trans-unit id="arc.sql.instance.name">
        <source xml:lang="en">Instance name</source>
        <target state="translated">執行個體名稱</target>
      </trans-unit>
      <trans-unit id="arc.sql.instance.retention.policy.title">
        <source xml:lang="en">SQL Instance Backup Retention Policy</source>
        <target state="translated">SQL 執行個體備份保留原則</target>
      </trans-unit>
      <trans-unit id="arc.sql.instance.settings.section.title">
        <source xml:lang="en">SQL Instance settings</source>
        <target state="translated">SQL 執行個體設定</target>
      </trans-unit>
      <trans-unit id="arc.sql.invalid.instance.name">
        <source xml:lang="en">Instance name must consist of lower case alphanumeric characters or '-', start with a letter, end with an alphanumeric character, and be 13 characters or fewer in length.</source>
        <target state="translated">執行個體名稱必須包含小寫英數字元或 '-'、以字母開頭，以英數字元結尾，且長度不得超過 13 個字元。</target>
      </trans-unit>
      <trans-unit id="arc.sql.invalid.username">
        <source xml:lang="en">sa username is disabled, please choose another username</source>
        <target state="translated">已停用 sa 使用者名稱，請選擇其他使用者名稱</target>
      </trans-unit>
      <trans-unit id="arc.sql.memory-limit.description">
        <source xml:lang="en">The limit of the capacity of the managed instance as an integer.</source>
        <target state="translated">受控執行個體的容量限制 (整數)。</target>
      </trans-unit>
      <trans-unit id="arc.sql.memory-request.description">
        <source xml:lang="en">The request for the capacity of the managed instance as an integer amount of memory in GBs.</source>
        <target state="translated">受控執行個體的容量要求，以記憶體整數 GB 為單位。</target>
      </trans-unit>
      <trans-unit id="arc.sql.one.replica">
        <source xml:lang="en">1 replica</source>
        <target state="translated">1 個複本</target>
      </trans-unit>
<<<<<<< HEAD
      <trans-unit id="arc.sql.service.tier.business.critical">
        <source xml:lang="en">[PREVIEW] Business Critical (Unlimited vCores and RAM, advanced high availability)</source>
        <target state="translated">[預覽] 商務關鍵性 (無限虛擬核心及 RAM，進階高可用性)</target>
      </trans-unit>
      <trans-unit id="arc.sql.service.tier.description">
        <source xml:lang="en">Select from the latest vCore service tiers available for SQL Managed Instance - Azure Arc including General Purpose and Business Critical. {0}</source>
        <target state="translated">從 Azure SQL 受控執行個體 - Azure Arc (包括一般用途和商務關鍵性) 可用的最新虛擬核心服務層級中選取。 {0}</target>
      </trans-unit>
=======
      <trans-unit id="arc.sql.pitr.description">
        <source xml:lang="en">Point in time restore</source>
        <target state="translated">還原時間點</target>
      </trans-unit>
      <trans-unit id="arc.sql.pitr.retention.description">
        <source xml:lang="en">Configure retention for point-in-time backups. {0}</source>
        <target state="translated">設定時間點備份的保留期。{0}</target>
      </trans-unit>
      <trans-unit id="arc.sql.retention.days.description">
        <source xml:lang="en">Specify how long you want to keep your point-in-time backups.</source>
        <target state="translated">指定時間點備份的保留時間長度。</target>
      </trans-unit>
      <trans-unit id="arc.sql.retention.days.label">
        <source xml:lang="en">PITR retention (days)</source>
        <target state="translated">時間點還原保留 (天)</target>
      </trans-unit>
      <trans-unit id="arc.sql.service.tier.business.critical">
        <source xml:lang="en">[PREVIEW] Business Critical (Unlimited vCores and RAM, advanced high availability)</source>
        <target state="translated">[預覽] 商務關鍵性 (無限虛擬核心及 RAM，進階高可用性)</target>
      </trans-unit>
      <trans-unit id="arc.sql.service.tier.description">
        <source xml:lang="en">Select from the latest vCore service tiers available for SQL Managed Instance - Azure Arc including General Purpose and Business Critical. {0}</source>
        <target state="translated">從 Azure SQL 受控執行個體 - Azure Arc (包括一般用途和商務關鍵性) 可用的最新虛擬核心服務層級中選取。 {0}</target>
      </trans-unit>
>>>>>>> 4ba192a5
      <trans-unit id="arc.sql.service.tier.general.purpose">
        <source xml:lang="en">General Purpose (Up to 24 vCores and 128 Gi of RAM, standard high availability)</source>
        <target state="translated">一般用途 (最高 24 個虛擬核心及 128 Gi RAM，標準高可用性)</target>
      </trans-unit>
      <trans-unit id="arc.sql.service.tier.label">
        <source xml:lang="en">Service Tier</source>
        <target state="translated">服務層級</target>
      </trans-unit>
      <trans-unit id="arc.sql.storage-class.backups.description">
        <source xml:lang="en">The storage class to be used for backup persistent volumes. If no value is specified, the default storage class will be used.</source>
        <target state="translated">用用於備份永久性磁碟區的儲存類別。如果未指定任何值，則會使用預設儲存類別。</target>
      </trans-unit>
      <trans-unit id="arc.sql.storage-class.data.description">
        <source xml:lang="en">The storage class to be used for data (.mdf). If no value is specified, the default storage class will be used.</source>
        <target state="translated">用於資料 (.mdf) 的儲存類別。如果未指定任何值，則會使用預設儲存類別。</target>
      </trans-unit>
      <trans-unit id="arc.sql.storage-class.datalogs.description">
        <source xml:lang="en">The storage class to be used for database logs (.ldf). If no value is specified, the default storage class will be used.</source>
        <target state="translated">用於資料庫記錄 (.ldf) 的儲存類別。如果未指定任何值，則會使用預設儲存類別。</target>
      </trans-unit>
      <trans-unit id="arc.sql.storage-class.dc.description">
        <source xml:lang="en">The storage class to be used for all data and logs persistent volumes for all data controller pods that require them.</source>
        <target state="translated">用於所有資料以及記錄永久性磁碟區 (所有資料控制器 Pod 都需要) 的儲存類別。</target>
      </trans-unit>
      <trans-unit id="arc.sql.storage-class.logs.description">
        <source xml:lang="en">The storage class to be used for logs (/var/log). If no value is specified, the default storage class will be used.</source>
        <target state="translated">用於記錄 (/var/log) 的儲存類別。如果未指定任何值，則會使用預設儲存類別。</target>
      </trans-unit>
      <trans-unit id="arc.sql.three.replicas">
        <source xml:lang="en">3 replicas</source>
        <target state="translated">3 個複本</target>
      </trans-unit>
      <trans-unit id="arc.sql.two.replicas">
        <source xml:lang="en">2 replicas</source>
        <target state="translated">2 個複本</target>
      </trans-unit>
      <trans-unit id="arc.sql.username">
        <source xml:lang="en">Username</source>
        <target state="translated">使用者名稱</target>
      </trans-unit>
      <trans-unit id="arc.sql.volume.size.backups.description">
        <source xml:lang="en">The size of the storage volume to be used for backups in gibibytes.</source>
        <target state="translated">要用於備份之儲存磁碟區的大小 (GB)。</target>
      </trans-unit>
      <trans-unit id="arc.sql.volume.size.backups.label">
        <source xml:lang="en">Volume Size in Gi (Backups)</source>
        <target state="translated">以 Gi 表示的磁碟區大小 (備份)</target>
      </trans-unit>
      <trans-unit id="arc.sql.volume.size.data.description">
        <source xml:lang="en">The size of the storage volume to be used for data in gibibytes.</source>
        <target state="translated">要用於資料之儲存磁碟區的大小 (GB)。</target>
      </trans-unit>
      <trans-unit id="arc.sql.volume.size.data.label">
        <source xml:lang="en">Volume Size in Gi (Data)</source>
        <target state="translated">以 Gi 表示的磁碟區大小 (資料)</target>
      </trans-unit>
      <trans-unit id="arc.sql.volume.size.datalogs.description">
        <source xml:lang="en">The size of the storage volume to be used for database logs in gibibytes.</source>
        <target state="translated">要用於資料庫記錄之儲存區的大小 (以 GI 為單位)。</target>
      </trans-unit>
      <trans-unit id="arc.sql.volume.size.datalogs.label">
        <source xml:lang="en">Volume Size in Gi (Database logs)</source>
        <target state="translated">以 Gi 表示的磁碟區大小 (資料庫記錄)</target>
      </trans-unit>
      <trans-unit id="arc.sql.volume.size.logs.description">
        <source xml:lang="en">The size of the storage volume to be used for logs in gibibytes.</source>
        <target state="translated">要用於記錄之儲存磁碟區的大小 (GB)。</target>
      </trans-unit>
      <trans-unit id="arc.sql.volume.size.logs.label">
        <source xml:lang="en">Volume Size in Gi (Logs)</source>
        <target state="translated">以 Gi 表示的磁碟區大小 (記錄)</target>
      </trans-unit>
      <trans-unit id="arc.sql.wizard.page1.title">
        <source xml:lang="en">Provide Azure SQL managed instance parameters</source>
        <target state="translated">提供 Azure SQL 受控執行個體參數</target>
      </trans-unit>
      <trans-unit id="arc.sql.wizard.title">
        <source xml:lang="en">Deploy Azure SQL managed instance - Azure Arc (preview)</source>
        <target state="translated">部署 Azure SQL 受控執行個體 - Azure Arc (預覽)</target>
      </trans-unit>
      <trans-unit id="arc.storage-class.backups.label">
        <source xml:lang="en">Storage Class (Backups)</source>
        <target state="translated">儲存類別 (備份)</target>
      </trans-unit>
      <trans-unit id="arc.storage-class.data.label">
        <source xml:lang="en">Storage Class (Data)</source>
        <target state="translated">儲存類別 (資料)</target>
      </trans-unit>
      <trans-unit id="arc.storage-class.datalogs.label">
        <source xml:lang="en">Storage Class (Database logs)</source>
        <target state="translated">儲存類別 (資料庫記錄)</target>
      </trans-unit>
      <trans-unit id="arc.storage-class.dc.label">
        <source xml:lang="en">Storage Class</source>
        <target state="translated">儲存類別</target>
      </trans-unit>
      <trans-unit id="arc.storage-class.logs.label">
        <source xml:lang="en">Storage Class (Logs)</source>
        <target state="translated">儲存類別 (記錄)</target>
      </trans-unit>
      <trans-unit id="arc.view.title">
        <source xml:lang="en">Azure Arc Controllers</source>
        <target state="translated">Azure Arc 控制器</target>
      </trans-unit>
      <trans-unit id="arc.view.welcome.connect">
        <source xml:lang="en">No Azure Arc controllers registered. [Learn More](https://azure.microsoft.com/services/azure-arc/)
[Connect Controller](command:arc.connectToController)</source>
        <target state="translated">未註冊任何 Azure Arc 控制器。[深入了解](https://azure.microsoft.com/services/azure-arc/)
[連線控制器](command:arc.connectToController)</target>
      </trans-unit>
      <trans-unit id="arc.view.welcome.loading">
        <source xml:lang="en">Loading controllers...</source>
        <target state="translated">正在載入控制器...</target>
      </trans-unit>
      <trans-unit id="command.connectToController.title">
        <source xml:lang="en">Connect to Existing Azure Arc Controller</source>
        <target state="translated">連線到現有的 Azure Arc 控制器</target>
      </trans-unit>
      <trans-unit id="command.createController.title">
        <source xml:lang="en">Create New Azure Arc Controller</source>
        <target state="translated">建立新的 Azure Arc 控制器</target>
      </trans-unit>
      <trans-unit id="command.editConnection.title">
        <source xml:lang="en">Edit Connection</source>
        <target state="translated">編輯連線</target>
      </trans-unit>
      <trans-unit id="command.refresh.title">
        <source xml:lang="en">Refresh</source>
        <target state="translated">重新整理</target>
      </trans-unit>
      <trans-unit id="command.removeController.title">
        <source xml:lang="en">Remove Controller</source>
        <target state="translated">移除控制器</target>
      </trans-unit>
      <trans-unit id="cores.limit.greater.than.or.equal.to.requested.cores">
        <source xml:lang="en">Cores limit must be greater than or equal to requested cores</source>
        <target state="translated">核心數限制必須大於或等於要求的核心數</target>
      </trans-unit>
      <trans-unit id="deploy.done.action">
        <source xml:lang="en">Deploy</source>
        <target state="translated">部署</target>
      </trans-unit>
      <trans-unit id="deploy.script.action">
        <source xml:lang="en">Script to notebook</source>
        <target state="translated">編寫指令碼到筆記本</target>
      </trans-unit>
      <trans-unit id="memory.limit.greater.than.or.equal.to.requested.memory">
        <source xml:lang="en">Memory limit must be greater than or equal to requested memory</source>
        <target state="translated">記憶體限制必須大於或等於要求的記憶體</target>
      </trans-unit>
      <trans-unit id="microsoft.agreement.privacy.statement">
        <source xml:lang="en">Microsoft Privacy Statement</source>
        <target state="translated">Microsoft 隱私權聲明</target>
      </trans-unit>
      <trans-unit id="requested.cores.less.than.or.equal.to.cores.limit">
        <source xml:lang="en">Requested cores must be less than or equal to cores limit</source>
        <target state="translated">要求的核心數必須小於或等於核心數限制</target>
      </trans-unit>
      <trans-unit id="requested.memory.less.than.or.equal.to.memory.limit">
        <source xml:lang="en">Requested memory must be less than or equal to memory limit</source>
        <target state="translated">要求的記憶體必須小於或等於記憶體限制</target>
      </trans-unit>
      <trans-unit id="resource.type.arc.postgres.description">
        <source xml:lang="en">Deploy PostgreSQL Hyperscale server groups into an Azure Arc environment</source>
        <target state="translated">將 PostgreSQL 超大規模資料庫伺服器群組部署到 Azure Arc 環境</target>
      </trans-unit>
      <trans-unit id="resource.type.arc.postgres.display.name">
        <source xml:lang="en">PostgreSQL Hyperscale server groups - Azure Arc (preview)</source>
        <target state="translated">PostgreSQL 超大規模資料庫伺服器群組 - Azure Arc (預覽)</target>
      </trans-unit>
      <trans-unit id="resource.type.arc.sql.description">
        <source xml:lang="en">Managed SQL Instance service for app developers in a customer-managed environment</source>
        <target state="translated">適用於客戶自控環境中應用程式開發人員的受控 SQL 執行個體服務</target>
      </trans-unit>
      <trans-unit id="resource.type.arc.sql.display.name">
        <source xml:lang="en">Azure SQL managed instance - Azure Arc (preview)</source>
        <target state="translated">Azure SQL 受控執行個體 - Azure Arc (預覽)</target>
      </trans-unit>
      <trans-unit id="resource.type.azure.arc.description">
        <source xml:lang="en">Creates an Azure Arc data controller</source>
        <target state="translated">建立 Azure Arc 資料控制器</target>
      </trans-unit>
      <trans-unit id="resource.type.azure.arc.display.name">
        <source xml:lang="en">Azure Arc data controller (preview)</source>
        <target state="translated">Azure Arc 資料控制器 (預覽)</target>
      </trans-unit>
      <trans-unit id="should.be.integer">
        <source xml:lang="en">Value must be an integer</source>
        <target state="translated">值必須是整數</target>
      </trans-unit>
      <trans-unit id="worker.node.count.should.not.be.one">
        <source xml:lang="en">Value of 1 is not supported.</source>
        <target state="translated">不支援 1 的值。</target>
      </trans-unit>
    </body>
  </file>
</xliff><|MERGE_RESOLUTION|>--- conflicted
+++ resolved
@@ -1153,7 +1153,7 @@
         <source xml:lang="en">The cluster context information specified by config file: {0} and cluster context: {1} is no longer valid. Error is:
 	{2}
  Do you want to update this information?</source>
-        <target state="translated">組態檔所指定的叢集內容資訊: {0} 和叢集內容: {1} 不再有效。錯誤為: 
+        <target state="translated">組態檔所指定的叢集內容資訊: {0} 和叢集內容: {1} 不再有效。錯誤為:
 	{2}
  您要更新此資訊嗎?</target>
       </trans-unit>
@@ -1709,7 +1709,22 @@
         <source xml:lang="en">1 replica</source>
         <target state="translated">1 個複本</target>
       </trans-unit>
-<<<<<<< HEAD
+      <trans-unit id="arc.sql.pitr.description">
+        <source xml:lang="en">Point in time restore</source>
+        <target state="translated">還原時間點</target>
+      </trans-unit>
+      <trans-unit id="arc.sql.pitr.retention.description">
+        <source xml:lang="en">Configure retention for point-in-time backups. {0}</source>
+        <target state="translated">設定時間點備份的保留期。{0}</target>
+      </trans-unit>
+      <trans-unit id="arc.sql.retention.days.description">
+        <source xml:lang="en">Specify how long you want to keep your point-in-time backups.</source>
+        <target state="translated">指定時間點備份的保留時間長度。</target>
+      </trans-unit>
+      <trans-unit id="arc.sql.retention.days.label">
+        <source xml:lang="en">PITR retention (days)</source>
+        <target state="translated">時間點還原保留 (天)</target>
+      </trans-unit>
       <trans-unit id="arc.sql.service.tier.business.critical">
         <source xml:lang="en">[PREVIEW] Business Critical (Unlimited vCores and RAM, advanced high availability)</source>
         <target state="translated">[預覽] 商務關鍵性 (無限虛擬核心及 RAM，進階高可用性)</target>
@@ -1718,32 +1733,6 @@
         <source xml:lang="en">Select from the latest vCore service tiers available for SQL Managed Instance - Azure Arc including General Purpose and Business Critical. {0}</source>
         <target state="translated">從 Azure SQL 受控執行個體 - Azure Arc (包括一般用途和商務關鍵性) 可用的最新虛擬核心服務層級中選取。 {0}</target>
       </trans-unit>
-=======
-      <trans-unit id="arc.sql.pitr.description">
-        <source xml:lang="en">Point in time restore</source>
-        <target state="translated">還原時間點</target>
-      </trans-unit>
-      <trans-unit id="arc.sql.pitr.retention.description">
-        <source xml:lang="en">Configure retention for point-in-time backups. {0}</source>
-        <target state="translated">設定時間點備份的保留期。{0}</target>
-      </trans-unit>
-      <trans-unit id="arc.sql.retention.days.description">
-        <source xml:lang="en">Specify how long you want to keep your point-in-time backups.</source>
-        <target state="translated">指定時間點備份的保留時間長度。</target>
-      </trans-unit>
-      <trans-unit id="arc.sql.retention.days.label">
-        <source xml:lang="en">PITR retention (days)</source>
-        <target state="translated">時間點還原保留 (天)</target>
-      </trans-unit>
-      <trans-unit id="arc.sql.service.tier.business.critical">
-        <source xml:lang="en">[PREVIEW] Business Critical (Unlimited vCores and RAM, advanced high availability)</source>
-        <target state="translated">[預覽] 商務關鍵性 (無限虛擬核心及 RAM，進階高可用性)</target>
-      </trans-unit>
-      <trans-unit id="arc.sql.service.tier.description">
-        <source xml:lang="en">Select from the latest vCore service tiers available for SQL Managed Instance - Azure Arc including General Purpose and Business Critical. {0}</source>
-        <target state="translated">從 Azure SQL 受控執行個體 - Azure Arc (包括一般用途和商務關鍵性) 可用的最新虛擬核心服務層級中選取。 {0}</target>
-      </trans-unit>
->>>>>>> 4ba192a5
       <trans-unit id="arc.sql.service.tier.general.purpose">
         <source xml:lang="en">General Purpose (Up to 24 vCores and 128 Gi of RAM, standard high availability)</source>
         <target state="translated">一般用途 (最高 24 個虛擬核心及 128 Gi RAM，標準高可用性)</target>
