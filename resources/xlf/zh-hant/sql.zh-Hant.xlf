﻿<?xml version="1.0" encoding="utf-8"?>
<xliff version="1.2" xmlns="urn:oasis:names:tc:xliff:document:1.2">
  <file original="src/sql/base/browser/ui/designer/designer" source-language="en" datatype="plaintext" target-language="zh-Hant">
    <body>
      <trans-unit id="designer.newRowText">
        <source xml:lang="en">Add New</source>
        <target state="translated">新增</target>
      </trans-unit>
      <trans-unit id="designer.removeRowText">
        <source xml:lang="en">Remove</source>
        <target state="translated">移除</target>
      </trans-unit>
      <trans-unit id="tableDesigner.unknownComponentType">
        <source xml:lang="en">The component type: {0} is not supported</source>
        <target state="translated">不支援元件類型 {0}</target>
      </trans-unit>
    </body>
  </file>
  <file original="src/sql/base/browser/ui/designer/designerPropertiesPane" source-language="en" datatype="plaintext" target-language="zh-Hant">
    <body>
      <trans-unit id="tableDesigner.propertiesPaneTitle">
        <source xml:lang="en">Properties</source>
        <target state="translated">屬性</target>
      </trans-unit>
      <trans-unit id="tableDesigner.propertiesPaneTitleWithContext">
        <source xml:lang="en">Properties - {0} {1}</source>
        <note>{0} is the place holder for object type
{1} is the place holder for object name</note>
        <target state="translated">屬性 - {0} {1}</target>
      </trans-unit>
    </body>
  </file>
  <file original="src/sql/base/browser/ui/loadingSpinner/loadingSpinner.component" source-language="en" datatype="plaintext" target-language="zh-Hant">
    <body>
      <trans-unit id="loadingCompletedMessage">
        <source xml:lang="en">Loading completed</source>
        <target state="translated">已完成載入</target>
      </trans-unit>
      <trans-unit id="loadingMessage">
        <source xml:lang="en">Loading</source>
        <target state="translated">正在載入</target>
      </trans-unit>
    </body>
  </file>
  <file original="src/sql/base/browser/ui/panel/panel.component" source-language="en" datatype="plaintext" target-language="zh-Hant">
    <body>
      <trans-unit id="hideTextLabel">
        <source xml:lang="en">Hide text labels</source>
        <target state="translated">隱藏文字標籤</target>
      </trans-unit>
      <trans-unit id="showTextLabel">
        <source xml:lang="en">Show text labels</source>
        <target state="translated">顯示文字標籤</target>
      </trans-unit>
    </body>
  </file>
  <file original="src/sql/base/browser/ui/panel/tabActions" source-language="en" datatype="plaintext" target-language="zh-Hant">
    <body>
      <trans-unit id="closeTab">
        <source xml:lang="en">Close</source>
        <target state="translated">關閉</target>
      </trans-unit>
    </body>
  </file>
  <file original="src/sql/base/browser/ui/propertiesContainer/togglePropertiesAction" source-language="en" datatype="plaintext" target-language="zh-Hant">
    <body>
      <trans-unit id="hideProperties">
        <source xml:lang="en">Hide properties</source>
        <target state="translated">隱藏屬性</target>
      </trans-unit>
      <trans-unit id="showProperties">
        <source xml:lang="en">Show Properties</source>
        <target state="translated">顯示屬性</target>
      </trans-unit>
    </body>
  </file>
  <file original="src/sql/base/browser/ui/selectBox/selectBox" source-language="en" datatype="plaintext" target-language="zh-Hant">
    <body>
      <trans-unit id="alertErrorMessage">
        <source xml:lang="en">Error: {0}</source>
        <target state="translated">錯誤: {0}</target>
      </trans-unit>
      <trans-unit id="alertInfoMessage">
        <source xml:lang="en">Info: {0}</source>
        <target state="translated">資訊: {0}</target>
      </trans-unit>
      <trans-unit id="alertWarningMessage">
        <source xml:lang="en">Warning: {0}</source>
        <target state="translated">警告: {0}</target>
      </trans-unit>
    </body>
  </file>
  <file original="src/sql/base/browser/ui/table/formatters" source-language="en" datatype="plaintext" target-language="zh-Hant">
    <body>
      <trans-unit id="tableCell.NoDataAvailable">
        <source xml:lang="en">no data available</source>
        <target state="translated">沒有可用資料</target>
      </trans-unit>
    </body>
  </file>
  <file original="src/sql/base/browser/ui/table/plugins/checkboxSelectColumn.plugin" source-language="en" datatype="plaintext" target-language="zh-Hant">
    <body>
      <trans-unit id="selectDeselectAll">
        <source xml:lang="en">Select/Deselect All</source>
        <target state="translated">選擇/取消全選</target>
      </trans-unit>
    </body>
  </file>
  <file original="src/sql/base/browser/ui/table/plugins/headerFilter.plugin" source-language="en" datatype="plaintext" target-language="zh-Hant">
    <body>
      <trans-unit id="headerFilter.cancel">
        <source xml:lang="en">Cancel</source>
        <target state="translated">取消</target>
      </trans-unit>
      <trans-unit id="headerFilter.clear">
        <source xml:lang="en">Clear</source>
        <target state="translated">清除</target>
      </trans-unit>
      <trans-unit id="headerFilter.ok">
        <source xml:lang="en">OK</source>
        <target state="translated">確定</target>
      </trans-unit>
      <trans-unit id="headerFilter.showFilter">
        <source xml:lang="en">Show Filter</source>
        <target state="translated">顯示篩選</target>
      </trans-unit>
      <trans-unit id="table.filterOptions">
        <source xml:lang="en">Filter Options</source>
        <target state="translated">篩選選項</target>
      </trans-unit>
      <trans-unit id="table.searchPlaceHolder">
        <source xml:lang="en">Search</source>
        <target state="translated">搜尋</target>
      </trans-unit>
      <trans-unit id="table.selectAll">
        <source xml:lang="en">Select All</source>
        <target state="translated">全選</target>
      </trans-unit>
      <trans-unit id="table.sortAscending">
        <source xml:lang="en">Sort Ascending</source>
        <target state="translated">遞增排序</target>
      </trans-unit>
      <trans-unit id="table.sortDescending">
        <source xml:lang="en">Sort Descending</source>
        <target state="translated">遞減排序</target>
      </trans-unit>
      <trans-unit id="tableFilter.selectedCount">
        <source xml:lang="en">{0} Selected</source>
        <note>This tells the user how many items are selected in the list</note>
        <target state="translated">已選取 {0} 個</target>
      </trans-unit>
      <trans-unit id="tableFilter.visibleCount">
        <source xml:lang="en">{0} Results</source>
        <note>This tells the user how many items are shown in the list. Currently not visible, but read by screen readers.</note>
        <target state="translated">{0} 個結果</target>
      </trans-unit>
    </body>
  </file>
  <file original="src/sql/base/browser/ui/table/plugins/loadingSpinner.plugin" source-language="en" datatype="plaintext" target-language="zh-Hant">
    <body>
      <trans-unit id="loadingSpinner.loading">
        <source xml:lang="en">Loading</source>
        <target state="translated">正在載入</target>
      </trans-unit>
    </body>
  </file>
  <file original="src/sql/base/browser/ui/table/plugins/rowDetailView" source-language="en" datatype="plaintext" target-language="zh-Hant">
    <body>
      <trans-unit id="rowDetailView.loadError">
        <source xml:lang="en">Loading Error...</source>
        <target state="translated">正在載入錯誤...</target>
      </trans-unit>
    </body>
  </file>
  <file original="src/sql/base/browser/ui/taskbar/overflowActionbar" source-language="en" datatype="plaintext" target-language="zh-Hant">
    <body>
      <trans-unit id="toggleMore">
        <source xml:lang="en">Toggle More</source>
        <target state="translated">切換更多</target>
      </trans-unit>
    </body>
  </file>
  <file original="src/sql/base/common/locConstants" source-language="en" datatype="plaintext" target-language="zh-Hant">
    <body>
      <trans-unit id="InstallVSIXAction.allowNone">
        <source xml:lang="en">Your extension policy does not allow installing extensions. Please change your extension policy and try again.</source>
        <target state="translated">您的延伸模組原則不允許安裝延伸模組。請變更您的延伸模組原則，然後再試一次。</target>
      </trans-unit>
      <trans-unit id="InstallVSIXAction.successReload">
        <source xml:lang="en">Completed installing {0} extension from VSIX. Please reload Azure Data Studio to enable it.</source>
        <target state="translated">延伸模組 {0} 已從 VSIX 安裝完成。請重新載入 Azure Data Studio 以啟用此延伸模組。</target>
      </trans-unit>
      <trans-unit id="ReinstallAction.successReload">
        <source xml:lang="en">Please reload Azure Data Studio to complete reinstalling the extension {0}.</source>
        <target state="translated">請重新載入 Azure Data Studio 以完成重新安裝延伸模組 {0}。</target>
      </trans-unit>
      <trans-unit id="activateLanguagePack">
        <source xml:lang="en">In order to use Azure Data Studio in {0}, Azure Data Studio needs to restart.</source>
        <target state="translated">若要在 {0} 中使用 Azure Data Studio，Azure Data Studio 需要重新啟動。</target>
      </trans-unit>
      <trans-unit id="azuredatastudio">
        <source xml:lang="en">Azure Data Studio</source>
        <target state="translated">Azure Data Studio</target>
      </trans-unit>
      <trans-unit id="connectionDialogBrowseTree.context">
        <source xml:lang="en">The connection dialog's browse tree context menu</source>
        <target state="translated">連線對話方塊的瀏覽樹狀操作功能表</target>
      </trans-unit>
      <trans-unit id="dashboard.toolbar">
        <source xml:lang="en">The dashboard toolbar action menu</source>
        <target state="translated">儀表板工具列動作功能表</target>
      </trans-unit>
      <trans-unit id="dataExplorer.action">
        <source xml:lang="en">The dataexplorer view container title action menu</source>
        <target state="translated">Dataexplorer 檢視容器標題動作功能表</target>
      </trans-unit>
      <trans-unit id="dataExplorer.context">
        <source xml:lang="en">The dataexplorer item context menu</source>
        <target state="translated">Dataexplorer 項目操作功能表</target>
      </trans-unit>
      <trans-unit id="dataGrid.context">
        <source xml:lang="en">The data grid item context menu</source>
        <target state="translated">資料格項目操作功能表</target>
      </trans-unit>
      <trans-unit id="default">
        <source xml:lang="en">Enable automatic update checks. Azure Data Studio will check for updates automatically and periodically.</source>
        <target state="translated">啟用自動更新檢查。Azure Data Studio 會自動並定期檢查更新。</target>
      </trans-unit>
      <trans-unit id="enable locally">
        <source xml:lang="en">Please reload Azure Data Studio to enable this extension locally.</source>
        <target state="translated">請重新載入 Azure Data Studio 以在本機啟用此延伸模組。</target>
      </trans-unit>
      <trans-unit id="enable remote">
        <source xml:lang="en">Please reload Azure Data Studio to enable this extension in {0}.</source>
        <target state="translated">請重新載入 Azure Data Studio 以在 {0} 中啟用此延伸模組。</target>
      </trans-unit>
      <trans-unit id="enableWindowsBackgroundUpdates">
        <source xml:lang="en">Enable to download and install new Azure Data Studio Versions in the background on Windows</source>
        <target state="translated">啟用以在 Windows 背景中下載並安裝新的 Azure Data Studio 版本</target>
      </trans-unit>
      <trans-unit id="extensionsPolicy">
        <source xml:lang="en">Sets the security policy for downloading extensions.</source>
        <target state="translated">設定下載延伸模組的安全性原則。</target>
      </trans-unit>
      <trans-unit id="incompatible">
        <source xml:lang="en">Unable to install extension '{0}' as it is not compatible with Azure Data Studio '{1}'.</source>
        <target state="translated">由於延伸模組 ‘{0}’ 與 Azure Data Studio '{1}' 不相容，所以無法安裝延伸模組。</target>
      </trans-unit>
      <trans-unit id="installExtensionCompletedAndReloadRequired">
        <source xml:lang="en">Installing extension {0} is completed. Please reload Azure Data Studio to enable it.</source>
        <target state="translated">延伸模組 {0} 安裝完成。請重新載入 Azure Data Studio 以啟用此延伸模組。</target>
      </trans-unit>
      <trans-unit id="maxMemoryForLargeFilesMB">
        <source xml:lang="en">Controls the memory available to Azure Data Studio after restart when trying to open large files. Same effect as specifying `--max-memory=NEWSIZE` on the command line.</source>
        <target state="translated">控制當嘗試開啟大型檔案時，Azure Data Studio 在重新啟動後可用的記憶體。效果與在命令列上指定 `--max-memory=NEWSIZE` 相同。</target>
      </trans-unit>
      <trans-unit id="miNewNotebook">
        <source xml:lang="en">&amp;&amp;New Notebook</source>
        <note>&amp;&amp; denotes a mnemonic</note>
        <target state="translated">新增筆記本(&amp;&amp;N)</target>
      </trans-unit>
      <trans-unit id="miNewQuery">
        <source xml:lang="en">New &amp;&amp;Query</source>
        <note>&amp;&amp; denotes a mnemonic</note>
        <target state="translated">新增查詢(&amp;&amp;Q)</target>
      </trans-unit>
      <trans-unit id="miinstallVsix">
        <source xml:lang="en">Install Extension from VSIX Package</source>
        <note>&amp;&amp; denotes a mnemonic</note>
        <target state="translated">從 VSIX 套件安裝延伸模組</target>
      </trans-unit>
      <trans-unit id="newQuery">
        <source xml:lang="en">New Query</source>
        <target state="translated">新增查詢</target>
      </trans-unit>
      <trans-unit id="notebook.cellTitle">
        <source xml:lang="en">The notebook cell title menu</source>
        <target state="translated">筆記本儲存格標題功能表</target>
      </trans-unit>
      <trans-unit id="notebook.title">
        <source xml:lang="en">The notebook title menu</source>
        <target state="translated">筆記本標題功能表</target>
      </trans-unit>
      <trans-unit id="notebook.toolbar">
        <source xml:lang="en">The notebook toolbar menu</source>
        <target state="translated">筆記本工具列功能表</target>
      </trans-unit>
      <trans-unit id="objectExplorer.context">
        <source xml:lang="en">The object explorer item context menu</source>
        <target state="translated">物件總管項目操作功能表</target>
      </trans-unit>
      <trans-unit id="postDisableTooltip">
        <source xml:lang="en">Please reload Azure Data Studio to disable this extension.</source>
        <target state="translated">請重新載入 Azure Data Studio 以停用此延伸模組。</target>
      </trans-unit>
      <trans-unit id="postEnableTooltip">
        <source xml:lang="en">Please reload Azure Data Studio to enable this extension.</source>
        <target state="translated">請重新載入 Azure Data Studio 以啟用此延伸模組。</target>
      </trans-unit>
      <trans-unit id="postUninstallTooltip">
        <source xml:lang="en">Please reload Azure Data Studio to complete the uninstallation of this extension.</source>
        <target state="translated">請重新載入 Azure Data Studio 以完成此延伸模組的解除安裝。</target>
      </trans-unit>
      <trans-unit id="postUpdateTooltip">
        <source xml:lang="en">Please reload Azure Data Studio to enable the updated extension.</source>
        <target state="translated">請重新載入 Azure Data Studio 以啟用更新的延伸模組。</target>
      </trans-unit>
      <trans-unit id="recommendedExtensions">
        <source xml:lang="en">Marketplace</source>
        <target state="translated">Marketplace</target>
      </trans-unit>
      <trans-unit id="scenarioTypeUndefined">
        <source xml:lang="en">The scenario type for extension recommendations must be provided.</source>
        <target state="translated">必須提供延伸模組建議的案例類型。</target>
      </trans-unit>
      <trans-unit id="showReleaseNotes">
        <source xml:lang="en">Show Release Notes after an update. The Release Notes are opened in a new web browser window.</source>
        <target state="translated">在更新後顯示版本資訊。版本資訊會在新的網頁瀏覽器視窗中開啟。</target>
      </trans-unit>
      <trans-unit id="uninstallExtensionComplete">
        <source xml:lang="en">Please reload Azure Data Studio to complete the uninstallation of the extension {0}.</source>
        <target state="translated">請重新載入 Azure Data Studio 以完成延伸模組 {0} 的解除安裝。</target>
      </trans-unit>
      <trans-unit id="updateLocale">
        <source xml:lang="en">Would you like to change Azure Data Studio's UI language to {0} and restart?</source>
        <target state="translated">您想要變更 Azure Data Studio 的 UI 語言為 {0} 並重新啟動嗎?</target>
      </trans-unit>
      <trans-unit id="watermark.newNotebook">
        <source xml:lang="en">New Notebook</source>
        <target state="translated">新增筆記本</target>
      </trans-unit>
      <trans-unit id="watermark.newSqlFile">
        <source xml:lang="en">New SQL File</source>
        <target state="translated">新增 SQL 檔案</target>
      </trans-unit>
    </body>
  </file>
  <file original="src/sql/base/parts/editableDropdown/browser/dropdown" source-language="en" datatype="plaintext" target-language="zh-Hant">
    <body>
      <trans-unit id="editableDropdown.errorValidate">
        <source xml:lang="en">Must be an option from the list</source>
        <target state="translated">必須是清單中的選項</target>
      </trans-unit>
      <trans-unit id="selectBox">
        <source xml:lang="en">Select Box</source>
        <target state="translated">選取方塊</target>
      </trans-unit>
    </body>
  </file>
  <file original="src/sql/platform/accounts/common/accountActions" source-language="en" datatype="plaintext" target-language="zh-Hant">
    <body>
      <trans-unit id="NoAccountToRefresh">
        <source xml:lang="en">There is no account to refresh</source>
        <target state="translated">沒有要重新整理的帳戶</target>
      </trans-unit>
      <trans-unit id="accountActions.no">
        <source xml:lang="en">No</source>
        <target state="translated">否</target>
      </trans-unit>
      <trans-unit id="accountActions.yes">
        <source xml:lang="en">Yes</source>
        <target state="translated">是</target>
      </trans-unit>
      <trans-unit id="addAccount">
        <source xml:lang="en">Add an account</source>
        <target state="translated">新增帳戶</target>
      </trans-unit>
      <trans-unit id="applyFilters">
        <source xml:lang="en">Apply Filters</source>
        <target state="translated">套用篩選條件</target>
      </trans-unit>
      <trans-unit id="confirmRemoveUserAccountMessage">
        <source xml:lang="en">Are you sure you want to remove '{0}'?</source>
        <target state="translated">您確定要移除 '{0}' 嗎?</target>
      </trans-unit>
      <trans-unit id="refreshAccount">
        <source xml:lang="en">Reenter your credentials</source>
        <target state="translated">重新輸入您的認證</target>
      </trans-unit>
      <trans-unit id="removeAccount">
        <source xml:lang="en">Remove account</source>
        <target state="translated">移除帳戶</target>
      </trans-unit>
      <trans-unit id="removeAccountFailed">
        <source xml:lang="en">Failed to remove account</source>
        <target state="translated">移除帳戶失敗</target>
      </trans-unit>
    </body>
  </file>
  <file original="src/sql/platform/clipboard/browser/clipboardService" source-language="en" datatype="plaintext" target-language="zh-Hant">
    <body>
      <trans-unit id="imageCopyingNotSupported">
        <source xml:lang="en">Copying images is not supported</source>
        <target state="translated">不支援複製映像</target>
      </trans-unit>
    </body>
  </file>
  <file original="src/sql/platform/connection/common/connectionConfig" source-language="en" datatype="plaintext" target-language="zh-Hant">
    <body>
      <trans-unit id="invalidServerName">
        <source xml:lang="en">A server group with the same name already exists.</source>
        <target state="translated">伺服器群組名稱已經存在。</target>
      </trans-unit>
    </body>
  </file>
  <file original="src/sql/platform/connection/common/connectionStatusManager" source-language="en" datatype="plaintext" target-language="zh-Hant">
    <body>
      <trans-unit id="connectionStatusManager.noConnectionForUri">
        <source xml:lang="en">Could not find connection with uri: {0}</source>
        <target state="translated">找不到 URI: {0} 的連線</target>
      </trans-unit>
      <trans-unit id="connectionStatusManager.uriAlreadyInConnectionsList">
        <source xml:lang="en">There is already a connection with uri: {0}</source>
        <target state="translated">已有 URI: {0} 的連結</target>
      </trans-unit>
    </body>
  </file>
  <file original="src/sql/platform/dashboard/browser/insightRegistry" source-language="en" datatype="plaintext" target-language="zh-Hant">
    <body>
      <trans-unit id="schema.dashboardWidgets.InsightsRegistry">
        <source xml:lang="en">Widget used in the dashboards</source>
        <target state="translated">儀表板中使用的小工具</target>
      </trans-unit>
    </body>
  </file>
  <file original="src/sql/platform/dashboard/browser/widgetRegistry" source-language="en" datatype="plaintext" target-language="zh-Hant">
    <body>
      <trans-unit id="schema.dashboardWidgets.all">
        <source xml:lang="en">Widget used in the dashboards</source>
        <target state="translated">儀表板中使用的小工具</target>
      </trans-unit>
      <trans-unit id="schema.dashboardWidgets.database">
        <source xml:lang="en">Widget used in the dashboards</source>
        <target state="translated">儀表板中使用的小工具</target>
      </trans-unit>
      <trans-unit id="schema.dashboardWidgets.server">
        <source xml:lang="en">Widget used in the dashboards</source>
        <target state="translated">儀表板中使用的小工具</target>
      </trans-unit>
    </body>
  </file>
  <file original="src/sql/platform/serialization/common/serializationService" source-language="en" datatype="plaintext" target-language="zh-Hant">
    <body>
      <trans-unit id="noSerializationProvider">
        <source xml:lang="en">Cannot serialize data as no provider has been registered</source>
        <target state="translated">因為未註冊任何提供者，所以無法序列化資料</target>
      </trans-unit>
      <trans-unit id="saveAsNotSupported">
        <source xml:lang="en">Saving results into different format disabled for this data provider.</source>
        <target state="translated">正在將結果儲存為其他格式，但此資料提供者已停用該格式。</target>
      </trans-unit>
      <trans-unit id="unknownSerializationError">
        <source xml:lang="en">Serialization failed with an unknown error</source>
        <target state="translated">因為發生未知錯誤，導致序列化失敗</target>
      </trans-unit>
    </body>
  </file>
  <file original="src/sql/platform/theme/common/colorRegistry" source-language="en" datatype="plaintext" target-language="zh-Hant">
    <body>
      <trans-unit id="buttonDropdownBackgroundHover">
        <source xml:lang="en">The button dropdown background hover color</source>
        <target state="translated">按鈕下拉式清單背景暫留色彩</target>
      </trans-unit>
      <trans-unit id="buttonDropdownBoxShadow">
        <source xml:lang="en">The button dropdown box shadow color</source>
        <target state="translated">按鈕下拉式清單方塊陰影色彩</target>
      </trans-unit>
      <trans-unit id="calloutDialogBodyBackground">
        <source xml:lang="en">Callout dialog body background.</source>
        <target state="translated">圖說文字對話方塊內文背景。</target>
      </trans-unit>
      <trans-unit id="calloutDialogExteriorBorder">
        <source xml:lang="en">Callout dialog exterior borders to provide contrast against notebook UI.</source>
        <target state="translated">與筆記本 UI 之間呈現對比的圖說文字對話方塊外框線。</target>
      </trans-unit>
      <trans-unit id="calloutDialogForeground">
        <source xml:lang="en">Callout dialog foreground.</source>
        <target state="translated">圖說文字對話方塊前景。</target>
      </trans-unit>
      <trans-unit id="calloutDialogHeaderFooterBackground">
        <source xml:lang="en">Callout dialog header and footer background.</source>
        <target state="translated">圖說文字對話方塊標題與頁尾背景。</target>
      </trans-unit>
      <trans-unit id="calloutDialogInteriorBorder">
        <source xml:lang="en">Callout dialog interior borders used for separating elements.</source>
        <target state="translated">用於分隔元素的圖說文字對話方塊內框線。</target>
      </trans-unit>
      <trans-unit id="calloutDialogShadowColor">
        <source xml:lang="en">Callout dialog box shadow color.</source>
        <target state="translated">圖說文字對話方塊陰影色彩。</target>
      </trans-unit>
      <trans-unit id="extensionPackGradientColorOne">
        <source xml:lang="en">The top color for the extension pack gradient</source>
        <target state="translated">延伸模組套件漸層的頂部色彩</target>
      </trans-unit>
      <trans-unit id="extensionPackGradientColorTwo">
        <source xml:lang="en">The bottom color for the extension pack gradient</source>
        <target state="translated">延伸模組套件漸層的底部色彩</target>
      </trans-unit>
      <trans-unit id="extensionPackHeaderShadow">
        <source xml:lang="en">The extension pack header text shadowcolor</source>
        <target state="translated">延伸模組套件標題文字陰影色彩</target>
      </trans-unit>
      <trans-unit id="gradientBackground">
        <source xml:lang="en">The background color for the banner image gradient</source>
        <target state="translated">橫幅影像漸層的背景色彩</target>
      </trans-unit>
      <trans-unit id="gradientOne">
        <source xml:lang="en">The top color for the banner image gradient</source>
        <target state="translated">橫幅影像漸層的頂部色彩</target>
      </trans-unit>
      <trans-unit id="gradientTwo">
        <source xml:lang="en">The bottom color for the banner image gradient</source>
        <target state="translated">橫幅影像漸層的底部色彩</target>
      </trans-unit>
      <trans-unit id="infoBox.errorBackground">
        <source xml:lang="en">InfoBox: The background color when the notification type is error.</source>
        <target state="translated">資訊框: 通知類型為錯誤時的背景色彩。</target>
      </trans-unit>
      <trans-unit id="infoBox.infomationBackground">
        <source xml:lang="en">InfoBox: The background color when the notification type is information.</source>
        <target state="translated">資訊框: 通知類型為資訊時的背景色彩。</target>
      </trans-unit>
      <trans-unit id="infoBox.successBackground">
        <source xml:lang="en">InfoBox: The background color when the notification type is success.</source>
        <target state="translated">資訊框: 通知類型為成功時的背景色彩。</target>
      </trans-unit>
      <trans-unit id="infoBox.warningBackground">
        <source xml:lang="en">InfoBox: The background color when the notification type is warning.</source>
        <target state="translated">資訊框: 通知類型為警告時的背景色彩。</target>
      </trans-unit>
      <trans-unit id="infoButton.background">
        <source xml:lang="en">Info button background color.</source>
        <target state="translated">資訊按鈕背景色彩。</target>
      </trans-unit>
      <trans-unit id="infoButton.border">
        <source xml:lang="en">Info button border color.</source>
        <target state="translated">資訊按鈕框線色彩。</target>
      </trans-unit>
      <trans-unit id="infoButton.foreground">
        <source xml:lang="en">Info button foreground color.</source>
        <target state="translated">資訊按鈕前景色彩。</target>
      </trans-unit>
      <trans-unit id="infoButton.hoverBackground">
        <source xml:lang="en">Info button hover background color.</source>
        <target state="translated">資訊按鈕暫留背景色彩。</target>
      </trans-unit>
      <trans-unit id="notebook.buttonMenuArrow">
        <source xml:lang="en">Notebook: Main toolbar custom buttonMenu dropdown arrow</source>
        <target state="translated">筆記本: 主要工具列自訂按鈕功能表下拉式箭頭</target>
      </trans-unit>
      <trans-unit id="notebook.cellBorder">
        <source xml:lang="en">Notebook: Active cell border</source>
        <target state="translated">筆記本: 使用中資料格的框線</target>
      </trans-unit>
      <trans-unit id="notebook.codeEditorBackground">
        <source xml:lang="en">Notebook: Code editor background</source>
        <target state="translated">筆記本: 程式碼編輯器背景</target>
      </trans-unit>
      <trans-unit id="notebook.codeEditorBackgroundActive">
        <source xml:lang="en">Notebook: Code editor background of active cell</source>
        <target state="translated">筆記本: 使用中儲存格的程式碼編輯器背景</target>
      </trans-unit>
      <trans-unit id="notebook.codeEditorLineNumber">
        <source xml:lang="en">Notebook: Code editor line numbers</source>
        <target state="translated">筆記本: 程式碼編輯器行號</target>
      </trans-unit>
      <trans-unit id="notebook.codeEditorToolbarBackground">
        <source xml:lang="en">Notebook: Code editor toolbar background</source>
        <target state="translated">筆記本: 程式碼編輯器工具列背景</target>
      </trans-unit>
      <trans-unit id="notebook.codeEditorToolbarBorder">
        <source xml:lang="en">Notebook: Code editor toolbar right border</source>
        <target state="translated">筆記本: 程式碼編輯器工具列右框線</target>
      </trans-unit>
      <trans-unit id="notebook.codeEditorToolbarIcon">
        <source xml:lang="en">Notebook: Code editor toolbar icons</source>
        <target state="translated">筆記本: 程式碼編輯器工具列圖示</target>
      </trans-unit>
      <trans-unit id="notebook.dropdownArrow">
        <source xml:lang="en">Notebook: Main toolbar dropdown arrow</source>
        <target state="translated">筆記本: 主要工具列下拉式箭頭</target>
      </trans-unit>
      <trans-unit id="notebook.markdownEditorBackground">
        <source xml:lang="en">Notebook: Markdown editor background</source>
        <target state="translated">筆記本: Markdown 編輯器背景</target>
      </trans-unit>
      <trans-unit id="notebook.notebookCellTagBackground">
        <source xml:lang="en">Tag background color.</source>
        <target state="translated">標籤背景色彩。</target>
      </trans-unit>
      <trans-unit id="notebook.notebookCellTagForeground">
        <source xml:lang="en">Tag foreground color.</source>
        <target state="translated">標籤前景色彩。</target>
      </trans-unit>
      <trans-unit id="notebook.notebookToolbarIcon">
        <source xml:lang="en">Notebook: Main toolbar icons</source>
        <target state="translated">筆記本: 主要工具列圖示</target>
      </trans-unit>
      <trans-unit id="notebook.notebookToolbarLines">
        <source xml:lang="en">Notebook: Main toolbar bottom border and separator</source>
        <target state="translated">筆記本: 主要工具列下框線與分隔符號</target>
      </trans-unit>
      <trans-unit id="notebook.notebookToolbarSelectBackground">
        <source xml:lang="en">Notebook: Main toolbar select box background</source>
        <target state="translated">筆記本: 主要工具列選取方塊背景</target>
      </trans-unit>
      <trans-unit id="notebook.notebookToolbarSelectBorder">
        <source xml:lang="en">Notebook: Main toolbar select box border</source>
        <target state="translated">筆記本: 主要工具列選取方塊框線</target>
      </trans-unit>
      <trans-unit id="notebook.splitBorder">
        <source xml:lang="en">Notebook: Border between Markdown editor and preview</source>
        <target state="translated">筆記本: Markdown 編輯器與預覽間的框線</target>
      </trans-unit>
      <trans-unit id="notebook.toolbarBackground">
        <source xml:lang="en">Notebook: Markdown toolbar background</source>
        <target state="translated">筆記本: Markdown 工具列背景</target>
      </trans-unit>
      <trans-unit id="notebook.toolbarBottomBorder">
        <source xml:lang="en">Notebook: Markdown toolbar bottom border</source>
        <target state="translated">筆記本: Markdown 工具列下框線</target>
      </trans-unit>
      <trans-unit id="notebook.toolbarIcon">
        <source xml:lang="en">Notebook: Markdown toolbar icons</source>
        <target state="translated">筆記本: Markdown 工具列圖示</target>
      </trans-unit>
      <trans-unit id="notebookFindMatchHighlight">
        <source xml:lang="en">Color of the other search matches. The color must not be opaque so as not to hide underlying decorations.</source>
        <target state="translated">其他搜尋相符項目的色彩。其不得為不透明色彩，以免隱藏底層裝飾。</target>
      </trans-unit>
      <trans-unit id="notebookFindRangeHighlight">
        <source xml:lang="en">Color of the range limiting the search. The color must not be opaque so as not to hide underlying decorations.</source>
        <target state="translated">限制搜尋之範圍的色彩。其不得為不透明色彩，以免隱藏底層裝飾。</target>
      </trans-unit>
      <trans-unit id="tileBorder">
        <source xml:lang="en">The border color of tiles</source>
        <target state="translated">磚的框線色彩</target>
      </trans-unit>
      <trans-unit id="tileBoxShadow">
        <source xml:lang="en">The tile box shadow color</source>
        <target state="translated">磚方塊陰影色彩</target>
      </trans-unit>
    </body>
  </file>
  <file original="src/sql/platform/theme/common/colors" source-language="en" datatype="plaintext" target-language="zh-Hant">
    <body>
      <trans-unit id="agentCellBackground">
        <source xml:lang="en">SQL Agent table cell background color.</source>
        <target state="translated">SQL Agent 資料表資料格背景色彩。</target>
      </trans-unit>
      <trans-unit id="agentCellBorderColor">
        <source xml:lang="en">SQL Agent table cell border color.</source>
        <target state="translated">SQL Agent 資料表資料格邊框色彩。</target>
      </trans-unit>
      <trans-unit id="agentJobsHeadingColor">
        <source xml:lang="en">SQL Agent heading background color.</source>
        <target state="translated">SQL Agent 標題背景色彩。</target>
      </trans-unit>
      <trans-unit id="agentTableBackground">
        <source xml:lang="en">SQL Agent Table background color.</source>
        <target state="translated">SQL Agent 資料表背景色彩。</target>
      </trans-unit>
      <trans-unit id="agentTableHoverBackground">
        <source xml:lang="en">SQL Agent table hover background color.</source>
        <target state="translated">SQL Agent 資料表暫留背景色彩。</target>
      </trans-unit>
      <trans-unit id="buttonFocusOutline">
        <source xml:lang="en">Button outline color when focused.</source>
        <target state="translated">聚焦時按鈕外框色彩。</target>
      </trans-unit>
      <trans-unit id="disabledCheckboxforeground">
        <source xml:lang="en">Disabled checkbox foreground.</source>
        <target state="translated">已停用核取方塊前景。</target>
      </trans-unit>
      <trans-unit id="disabledInputBoxBackground">
        <source xml:lang="en">Disabled Input box background.</source>
        <target state="translated">已停用輸入方塊背景。</target>
      </trans-unit>
      <trans-unit id="disabledInputBoxForeground">
        <source xml:lang="en">Disabled Input box foreground.</source>
        <target state="translated">已停用輸入方塊前景。</target>
      </trans-unit>
      <trans-unit id="listFocusAndSelectionBackground">
        <source xml:lang="en">List/Table background color for the selected and focus item when the list/table is active</source>
        <target state="translated">當清單/資料表處於使用狀態時，所選項目與聚焦項目的清單/資料表背景色彩</target>
      </trans-unit>
      <trans-unit id="resultsErrorColor">
        <source xml:lang="en">Results messages error color.</source>
        <target state="translated">結果訊息錯誤色彩。</target>
      </trans-unit>
      <trans-unit id="tableCellOutline">
        <source xml:lang="en">Color of the outline of a cell.</source>
        <target state="translated">資料格的外框色彩。</target>
      </trans-unit>
      <trans-unit id="tableHeaderBackground">
        <source xml:lang="en">Table header background color</source>
        <target state="translated">資料表標題背景色彩</target>
      </trans-unit>
      <trans-unit id="tableHeaderForeground">
        <source xml:lang="en">Table header foreground color</source>
        <target state="translated">資料表標題前景色彩</target>
      </trans-unit>
    </body>
  </file>
  <file original="src/sql/workbench/api/browser/mainThreadExtensionManagement" source-language="en" datatype="plaintext" target-language="zh-Hant">
    <body>
      <trans-unit id="dontShowAgain">
        <source xml:lang="en">Don't Show Again</source>
        <target state="translated">不要再顯示</target>
      </trans-unit>
      <trans-unit id="workbench.generalObsoleteApiNotification">
        <source xml:lang="en">Some of the loaded extensions are using obsolete APIs, please find the detailed information in the Console tab of Developer Tools window</source>
        <target state="translated">載入的延伸模組中，有一些使用淘汰的 API。請參閱「開發人員工具」視窗 [主控台] 索引標籤中的詳細資訊</target>
      </trans-unit>
    </body>
  </file>
  <file original="src/sql/workbench/api/browser/mainThreadNotebookDocumentsAndEditors" source-language="en" datatype="plaintext" target-language="zh-Hant">
    <body>
      <trans-unit id="clearResultActiveCell">
        <source xml:lang="en">Clear result requires a code cell to be selected. Please select a code cell to run.</source>
        <target state="translated">清除結果需要選取程式碼資料格。請選取要執行的程式碼資料格。</target>
      </trans-unit>
      <trans-unit id="runActiveCell">
        <source xml:lang="en">F5 shortcut key requires a code cell to be selected. Please select a code cell to run.</source>
        <target state="translated">F5 快速鍵需要選取程式碼資料格。請選取要執行的程式碼資料格。</target>
      </trans-unit>
    </body>
  </file>
  <file original="src/sql/workbench/api/common/extHostModelView" source-language="en" datatype="plaintext" target-language="zh-Hant">
    <body>
      <trans-unit id="invalidIndex">
        <source xml:lang="en">The index {0} is invalid.</source>
        <target state="translated">索引 {0} 無效。</target>
      </trans-unit>
      <trans-unit id="unknownComponentType">
        <source xml:lang="en">Unknown component type. Must use ModelBuilder to create objects</source>
        <target state="translated">未知元件類型。必須使用 ModelBuilder 建立物件</target>
      </trans-unit>
      <trans-unit id="unknownConfig">
        <source xml:lang="en">Unkown component configuration, must use ModelBuilder to create a configuration object</source>
        <target state="translated">元件設定不明，必須使用 ModelBuilder 才能建立設定物件</target>
      </trans-unit>
    </body>
  </file>
  <file original="src/sql/workbench/api/common/extHostModelViewDialog" source-language="en" datatype="plaintext" target-language="zh-Hant">
    <body>
      <trans-unit id="dashboardNotInitialized">
        <source xml:lang="en">Tabs are not initialized</source>
        <target state="translated">索引標籤未初始化</target>
      </trans-unit>
      <trans-unit id="dialogCancelLabel">
        <source xml:lang="en">Cancel</source>
        <target state="translated">取消</target>
      </trans-unit>
      <trans-unit id="dialogDoneLabel">
        <source xml:lang="en">Done</source>
        <target state="translated">完成</target>
      </trans-unit>
      <trans-unit id="dialogNextLabel">
        <source xml:lang="en">Next</source>
        <target state="translated">下一個</target>
      </trans-unit>
      <trans-unit id="dialogPreviousLabel">
        <source xml:lang="en">Previous</source>
        <target state="translated">上一個</target>
      </trans-unit>
      <trans-unit id="generateScriptLabel">
        <source xml:lang="en">Generate script</source>
        <target state="translated">產生指令碼</target>
      </trans-unit>
    </body>
  </file>
  <file original="src/sql/workbench/api/common/extHostModelViewTree" source-language="en" datatype="plaintext" target-language="zh-Hant">
    <body>
      <trans-unit id="treeView.notRegistered">
        <source xml:lang="en">No tree view with id '{0}' registered.</source>
        <target state="translated">未註冊識別碼為 '{0}' 的樹狀檢視。</target>
      </trans-unit>
    </body>
  </file>
  <file original="src/sql/workbench/api/common/extHostNotebook" source-language="en" datatype="plaintext" target-language="zh-Hant">
    <body>
      <trans-unit id="errNoExecuteManager">
        <source xml:lang="en">No execute manager found</source>
        <target state="translated">找不到任何執行管理員</target>
      </trans-unit>
      <trans-unit id="errNoExecuteProvider">
        <source xml:lang="en">No notebook execute provider found</source>
        <target state="translated">找不到任何筆記本執行提供者</target>
      </trans-unit>
      <trans-unit id="errNoSerializationManager">
        <source xml:lang="en">No serialization manager found</source>
        <target state="translated">找不到序列化管理員</target>
      </trans-unit>
      <trans-unit id="errNoSerializationProvider">
        <source xml:lang="en">No notebook serialization provider found</source>
        <target state="translated">找不到筆記本序列化提供者</target>
      </trans-unit>
      <trans-unit id="executeProviderRequired">
        <source xml:lang="en">A NotebookExecuteProvider with valid providerId must be passed to this method</source>
        <target state="translated">必須將具有有效 providerId 的 NotebookExecuteProvider 傳遞給此方法</target>
      </trans-unit>
      <trans-unit id="noContentManager">
        <source xml:lang="en">Notebook Manager for notebook {0} does not have a content manager. Cannot perform operations on it</source>
        <target state="translated">筆記本 {0} 的 Notebook 管理員沒有內容管理員。無法對其執行作業</target>
      </trans-unit>
      <trans-unit id="noServerManager">
        <source xml:lang="en">Notebook Manager for notebook {0} does not have a server manager. Cannot perform operations on it</source>
        <target state="translated">筆記本 {0} 的 Notebook 管理員沒有伺服器管理員。無法對其執行作業</target>
      </trans-unit>
      <trans-unit id="noSessionManager">
        <source xml:lang="en">Notebook Manager for notebook {0} does not have a session manager. Cannot perform operations on it</source>
        <target state="translated">筆記本 {0} 的 Notebook 管理員沒有工作階段管理員。無法對其執行作業</target>
      </trans-unit>
      <trans-unit id="serializationProviderRequired">
        <source xml:lang="en">A NotebookSerializationProvider with valid providerId must be passed to this method</source>
        <target state="translated">必須將具有有效 providerId 的 NotebookSerializationProvider 傳遞給此方法</target>
      </trans-unit>
    </body>
  </file>
  <file original="src/sql/workbench/api/common/extHostNotebookDocumentsAndEditors" source-language="en" datatype="plaintext" target-language="zh-Hant">
    <body>
      <trans-unit id="navigationProviderRequired">
        <source xml:lang="en">A NavigationProvider with valid providerId must be passed to this method</source>
        <target state="translated">必須將具有有效 providerId 的 NavigationProvider 傳遞給此方法</target>
      </trans-unit>
    </body>
  </file>
  <file original="src/sql/workbench/browser/actions" source-language="en" datatype="plaintext" target-language="zh-Hant">
    <body>
      <trans-unit id="clearSavedAccounts">
        <source xml:lang="en">Clear all saved accounts</source>
        <target state="translated">清除所有儲存的帳戶</target>
      </trans-unit>
      <trans-unit id="configureDashboardLearnMore">
        <source xml:lang="en">Learn More</source>
        <target state="translated">深入了解</target>
      </trans-unit>
      <trans-unit id="manage">
        <source xml:lang="en">Manage</source>
        <target state="translated">管理</target>
      </trans-unit>
      <trans-unit id="showDetails">
        <source xml:lang="en">Show Details</source>
        <target state="translated">顯示詳細資訊</target>
      </trans-unit>
    </body>
  </file>
  <file original="src/sql/workbench/browser/actions.contribution" source-language="en" datatype="plaintext" target-language="zh-Hant">
    <body>
      <trans-unit id="enableObsoleteApiUsageNotification">
        <source xml:lang="en">Enable/disable obsolete API usage notification</source>
        <target state="translated">啟用/停用使用淘汰的 API 通知</target>
      </trans-unit>
      <trans-unit id="enableObsoleteApiUsageNotificationTitle">
        <source xml:lang="en">Obsolete API Notification</source>
        <target state="translated">淘汰 API 通知</target>
      </trans-unit>
      <trans-unit id="previewFeatures.configEnable">
        <source xml:lang="en">Enable unreleased preview features</source>
        <target state="translated">啟用未發佈的預覽功能</target>
      </trans-unit>
      <trans-unit id="previewFeatures.configTitle">
        <source xml:lang="en">Preview Features</source>
        <target state="translated">預覽功能</target>
      </trans-unit>
      <trans-unit id="showConnectDialogOnStartup">
        <source xml:lang="en">Show connect dialog on startup</source>
        <target state="translated">啟動時顯示連線對話方塊</target>
      </trans-unit>
    </body>
  </file>
  <file original="src/sql/workbench/browser/editData/editDataInput" source-language="en" datatype="plaintext" target-language="zh-Hant">
    <body>
      <trans-unit id="connectionFailure">
        <source xml:lang="en">Edit Data Session Failed To Connect</source>
        <target state="translated">編輯資料工作階段連線失敗</target>
      </trans-unit>
    </body>
  </file>
  <file original="src/sql/workbench/browser/editor/profiler/profilerInput" source-language="en" datatype="plaintext" target-language="zh-Hant">
    <body>
      <trans-unit id="profiler.eventsLost">
        <source xml:lang="en">The XEvent Profiler session for {0} has lost events.</source>
        <target state="translated">{0} 的 XEvent 分析工具工作階段遺失事件。</target>
      </trans-unit>
      <trans-unit id="profiler.sessionCreationError">
        <source xml:lang="en">Error while starting new session</source>
        <target state="translated">啟動新的工作階段時發生錯誤</target>
      </trans-unit>
      <trans-unit id="profiler.sessionStopped">
        <source xml:lang="en">XEvent Profiler Session stopped unexpectedly on the server {0}.</source>
        <target state="translated">伺服器 {0} 上的 XEvent 分析工具工作階段意外停止。</target>
      </trans-unit>
      <trans-unit id="profilerInput.notConnected">
        <source xml:lang="en">Not connected</source>
        <target state="translated">未連線</target>
      </trans-unit>
      <trans-unit id="profilerInput.profiler">
        <source xml:lang="en">Profiler</source>
        <target state="translated">分析工具</target>
      </trans-unit>
    </body>
  </file>
  <file original="src/sql/workbench/browser/editor/resourceViewer/resourceViewerInput" source-language="en" datatype="plaintext" target-language="zh-Hant">
    <body>
      <trans-unit id="resourceViewer.showActions">
        <source xml:lang="en">Show Actions</source>
        <target state="translated">顯示動作</target>
      </trans-unit>
      <trans-unit id="resourceViewerInput.resourceViewer">
        <source xml:lang="en">Resource Viewer</source>
        <target state="translated">資源檢視器</target>
      </trans-unit>
    </body>
  </file>
  <file original="src/sql/workbench/browser/editor/tableDesigner/tableDesignerInput" source-language="en" datatype="plaintext" target-language="zh-Hant">
    <body>
      <trans-unit id="tableDesigner.newTable">
        <source xml:lang="en">New Table</source>
        <target state="translated">新增資料表</target>
      </trans-unit>
    </body>
  </file>
  <file original="src/sql/workbench/browser/modal/modal" source-language="en" datatype="plaintext" target-language="zh-Hant">
    <body>
      <trans-unit id="closeMessage">
        <source xml:lang="en">Close</source>
        <target state="translated">關閉</target>
      </trans-unit>
      <trans-unit id="copyMessage">
        <source xml:lang="en">Copy</source>
        <target state="translated">複製</target>
      </trans-unit>
      <trans-unit id="errorAltText">
        <source xml:lang="en">Error</source>
        <target state="translated">錯誤</target>
      </trans-unit>
      <trans-unit id="hideMessageDetails">
        <source xml:lang="en">Hide Details</source>
        <target state="translated">隱藏詳細資料</target>
      </trans-unit>
      <trans-unit id="infoAltText">
        <source xml:lang="en">Information</source>
        <target state="translated">資訊</target>
      </trans-unit>
      <trans-unit id="modal.back">
        <source xml:lang="en">Back</source>
        <target state="translated">返回</target>
      </trans-unit>
      <trans-unit id="showMessageDetails">
        <source xml:lang="en">Show Details</source>
        <target state="translated">顯示詳細資訊</target>
      </trans-unit>
      <trans-unit id="warningAltText">
        <source xml:lang="en">Warning</source>
        <target state="translated">警告</target>
      </trans-unit>
    </body>
  </file>
  <file original="src/sql/workbench/browser/modal/optionsDialog" source-language="en" datatype="plaintext" target-language="zh-Hant">
    <body>
      <trans-unit id="optionsDialog.cancel">
        <source xml:lang="en">Cancel</source>
        <target state="translated">取消</target>
      </trans-unit>
      <trans-unit id="optionsDialog.ok">
        <source xml:lang="en">OK</source>
        <target state="translated">確定</target>
      </trans-unit>
    </body>
  </file>
  <file original="src/sql/workbench/browser/modal/optionsDialogHelper" source-language="en" datatype="plaintext" target-language="zh-Hant">
    <body>
      <trans-unit id="optionsDialog.defaultGroupName">
        <source xml:lang="en">General</source>
        <target state="translated">一般</target>
      </trans-unit>
      <trans-unit id="optionsDialog.invalidInput">
        <source xml:lang="en">Invalid input.  Numeric value expected.</source>
        <target state="translated">輸入無效。預期為數字。</target>
      </trans-unit>
      <trans-unit id="optionsDialog.missingRequireField">
        <source xml:lang="en"> is required.</source>
        <target state="translated">是必要的。</target>
      </trans-unit>
    </body>
  </file>
  <file original="src/sql/workbench/browser/modelComponents/componentBase" source-language="en" datatype="plaintext" target-language="zh-Hant">
    <body>
      <trans-unit id="invalidIndex">
        <source xml:lang="en">The index {0} is invalid.</source>
        <target state="translated">索引 {0} 無效。</target>
      </trans-unit>
    </body>
  </file>
  <file original="src/sql/workbench/browser/modelComponents/declarativeTable.component" source-language="en" datatype="plaintext" target-language="zh-Hant">
    <body>
      <trans-unit id="blankValue">
        <source xml:lang="en">blank</source>
        <target state="translated">空白</target>
      </trans-unit>
      <trans-unit id="checkAllColumnLabel">
        <source xml:lang="en">check all checkboxes in column: {0}</source>
        <target state="translated">選取資料行中的所有核取方塊: {0}</target>
      </trans-unit>
      <trans-unit id="declarativeTable.showActions">
        <source xml:lang="en">Show Actions</source>
        <target state="translated">顯示動作</target>
      </trans-unit>
    </body>
  </file>
  <file original="src/sql/workbench/browser/modelComponents/dropdown.component" source-language="en" datatype="plaintext" target-language="zh-Hant">
    <body>
      <trans-unit id="defaultDropdownErrorMessage">
        <source xml:lang="en">Please fill out this field.</source>
        <target state="translated">請填寫此欄位。</target>
      </trans-unit>
      <trans-unit id="loadingCompletedMessage">
        <source xml:lang="en">Loading completed</source>
        <target state="translated">已完成載入</target>
      </trans-unit>
      <trans-unit id="loadingMessage">
        <source xml:lang="en">Loading</source>
        <target state="translated">正在載入</target>
      </trans-unit>
    </body>
  </file>
  <file original="src/sql/workbench/browser/modelComponents/inputbox.component" source-language="en" datatype="plaintext" target-language="zh-Hant">
    <body>
      <trans-unit id="invalidValueError">
        <source xml:lang="en">Invalid value</source>
        <target state="translated">值無效</target>
      </trans-unit>
      <trans-unit id="period">
        <source xml:lang="en">{0}. {1}</source>
        <target state="translated">{0}. {1}</target>
      </trans-unit>
    </body>
  </file>
  <file original="src/sql/workbench/browser/modelComponents/loadingComponent.component" source-language="en" datatype="plaintext" target-language="zh-Hant">
    <body>
      <trans-unit id="loadingCompletedMessage">
        <source xml:lang="en">Loading completed</source>
        <target state="translated">已完成載入</target>
      </trans-unit>
      <trans-unit id="loadingMessage">
        <source xml:lang="en">Loading</source>
        <target state="translated">正在載入</target>
      </trans-unit>
    </body>
  </file>
  <file original="src/sql/workbench/browser/modelComponents/queryTextEditor" source-language="en" datatype="plaintext" target-language="zh-Hant">
    <body>
      <trans-unit id="queryTextEditorAriaLabel">
        <source xml:lang="en">modelview code editor for view model.</source>
        <target state="translated">檢視模型的 modelview 程式碼編輯器。</target>
      </trans-unit>
    </body>
  </file>
  <file original="src/sql/workbench/browser/modelComponents/viewBase" source-language="en" datatype="plaintext" target-language="zh-Hant">
    <body>
      <trans-unit id="componentTypeNotRegistered">
        <source xml:lang="en">Could not find component for type {0}</source>
        <target state="translated">找不到類型 {0} 的元件</target>
      </trans-unit>
    </body>
  </file>
  <file original="src/sql/workbench/browser/parts/editor/editorStatusModeSelect" source-language="en" datatype="plaintext" target-language="zh-Hant">
    <body>
      <trans-unit id="languageChangeUnsupported">
        <source xml:lang="en">Changing editor types on unsaved files is unsupported</source>
        <target state="translated">無法變更尚未儲存之檔案的編輯器類型</target>
      </trans-unit>
    </body>
  </file>
  <file original="src/sql/workbench/browser/scriptingActions" source-language="en" datatype="plaintext" target-language="zh-Hant">
    <body>
      <trans-unit id="editData">
        <source xml:lang="en">Edit Data</source>
        <target state="translated">編輯資料</target>
      </trans-unit>
      <trans-unit id="scriptAlter">
        <source xml:lang="en">Script as Alter</source>
        <target state="translated">修改指令碼</target>
      </trans-unit>
      <trans-unit id="scriptCreate">
        <source xml:lang="en">Script as Create</source>
        <target state="translated">建立指令碼</target>
      </trans-unit>
      <trans-unit id="scriptDelete">
        <source xml:lang="en">Script as Drop</source>
        <target state="translated">將指令碼編寫為 Drop</target>
      </trans-unit>
      <trans-unit id="scriptExecute">
        <source xml:lang="en">Script as Execute</source>
        <target state="translated">作為指令碼執行</target>
      </trans-unit>
      <trans-unit id="scriptKustoSelect">
        <source xml:lang="en">Take 10</source>
        <target state="translated">取用 10 筆</target>
      </trans-unit>
      <trans-unit id="scriptSelect">
        <source xml:lang="en">Select Top 1000</source>
        <target state="translated">選取前 1000</target>
      </trans-unit>
    </body>
  </file>
  <file original="src/sql/workbench/browser/scriptingUtils" source-language="en" datatype="plaintext" target-language="zh-Hant">
    <body>
      <trans-unit id="createOperationName">
        <source xml:lang="en">Create</source>
        <target state="translated">建立</target>
      </trans-unit>
      <trans-unit id="deleteOperationName">
        <source xml:lang="en">Delete</source>
        <target state="translated">刪除</target>
      </trans-unit>
      <trans-unit id="insertOperationName">
        <source xml:lang="en">Insert</source>
        <target state="translated">插入</target>
      </trans-unit>
      <trans-unit id="scriptNotFound">
        <source xml:lang="en">No script was returned when scripting as {0}</source>
        <target state="translated">指令碼為 {0} 時無回傳任何指令</target>
      </trans-unit>
      <trans-unit id="scriptNotFoundForObject">
        <source xml:lang="en">No script was returned when scripting as {0} on object {1}</source>
        <target state="translated">在物件 {1} 指令碼為 {0} 時無回傳任何指令碼</target>
      </trans-unit>
      <trans-unit id="scriptSelectNotFound">
        <source xml:lang="en">No script was returned when calling select script on object </source>
        <target state="translated">在物件上呼叫選取的指令碼時沒有回傳任何指令碼</target>
      </trans-unit>
      <trans-unit id="scriptingFailed">
        <source xml:lang="en">Scripting Failed</source>
        <target state="translated">指令碼失敗</target>
      </trans-unit>
      <trans-unit id="selectOperationName">
        <source xml:lang="en">Select</source>
        <target state="translated">選擇</target>
      </trans-unit>
      <trans-unit id="updateOperationName">
        <source xml:lang="en">Update</source>
        <target state="translated">更新</target>
      </trans-unit>
    </body>
  </file>
  <file original="src/sql/workbench/common/editor/query/queryEditorInput" source-language="en" datatype="plaintext" target-language="zh-Hant">
    <body>
      <trans-unit id="disconnected">
        <source xml:lang="en">disconnected</source>
        <target state="translated">已中斷連線</target>
      </trans-unit>
    </body>
  </file>
  <file original="src/sql/workbench/common/editor/query/queryResultsInput" source-language="en" datatype="plaintext" target-language="zh-Hant">
    <body>
      <trans-unit id="extensionsInputName">
        <source xml:lang="en">Extension</source>
        <target state="translated">延伸模組</target>
      </trans-unit>
    </body>
  </file>
  <file original="src/sql/workbench/common/theme" source-language="en" datatype="plaintext" target-language="zh-Hant">
    <body>
      <trans-unit id="dashboardBorder">
        <source xml:lang="en">Color for borders in dashboard</source>
        <target state="translated">儀表板中框線的色彩</target>
      </trans-unit>
      <trans-unit id="dashboardWidget">
        <source xml:lang="en">Color of dashboard widget title</source>
        <target state="translated">儀表板 Widget 標題的色彩</target>
      </trans-unit>
      <trans-unit id="dashboardWidgetSubtext">
        <source xml:lang="en">Color for dashboard widget subtext</source>
        <target state="translated">儀表板 Widget 次文字的色彩</target>
      </trans-unit>
      <trans-unit id="propertiesContainerPropertyName">
        <source xml:lang="en">Color for property names displayed in the properties container component</source>
        <target state="translated">屬性容器元件中顯示的屬性名稱色彩</target>
      </trans-unit>
      <trans-unit id="propertiesContainerPropertyValue">
        <source xml:lang="en">Color for property values displayed in the properties container component</source>
        <target state="translated">屬性容器元件中顯示的屬性值色彩</target>
      </trans-unit>
      <trans-unit id="toolbarOverflowShadow">
        <source xml:lang="en">Toolbar overflow shadow color</source>
        <target state="translated">工具列溢位陰影色彩</target>
      </trans-unit>
      <trans-unit id="verticalTabActiveBackground">
        <source xml:lang="en">Active tab background color for vertical tabs</source>
        <target state="translated">垂直索引標籤的作用中索引標籤背景色彩</target>
      </trans-unit>
    </body>
  </file>
  <file original="src/sql/workbench/contrib/accounts/browser/accountManagement.contribution" source-language="en" datatype="plaintext" target-language="zh-Hant">
    <body>
      <trans-unit id="carbon.extension.contributes.account">
        <source xml:lang="en">Contributes icons to account provider.</source>
        <target state="translated">將圖示貢獻給帳戶供應者。</target>
      </trans-unit>
      <trans-unit id="carbon.extension.contributes.account.icon">
        <source xml:lang="en">(Optional) Icon which is used to represent the accpunt in the UI. Either a file path or a themable configuration</source>
        <target state="translated">(選用) 用於 UI 中表示 accpunt 的圖示。任一檔案路徑或主題化的設定。</target>
      </trans-unit>
      <trans-unit id="carbon.extension.contributes.account.icon.dark">
        <source xml:lang="en">Icon path when a dark theme is used</source>
        <target state="translated">使用暗色主題時的圖像路徑</target>
      </trans-unit>
      <trans-unit id="carbon.extension.contributes.account.icon.light">
        <source xml:lang="en">Icon path when a light theme is used</source>
        <target state="translated">使用亮色主題時的圖示路徑</target>
      </trans-unit>
      <trans-unit id="carbon.extension.contributes.account.id">
        <source xml:lang="en">Identifier of the account type</source>
        <target state="translated">帳戶類型的識別碼</target>
      </trans-unit>
    </body>
  </file>
  <file original="src/sql/workbench/contrib/assessment/browser/asmtActions" source-language="en" datatype="plaintext" target-language="zh-Hant">
    <body>
      <trans-unit id="asmtaction.database.getitems">
        <source xml:lang="en">View applicable rules for {0}</source>
        <target state="translated">檢視適用於 {0} 的規則</target>
      </trans-unit>
      <trans-unit id="asmtaction.database.invokeitems">
        <source xml:lang="en">Invoke Assessment for {0}</source>
        <target state="translated">為 {0} 叫用評定</target>
      </trans-unit>
      <trans-unit id="asmtaction.exportasscript">
        <source xml:lang="en">Export As Script</source>
        <target state="translated">匯出為指令碼</target>
      </trans-unit>
      <trans-unit id="asmtaction.generatehtmlreport">
        <source xml:lang="en">Create HTML Report</source>
        <target state="translated">建立 HTML 報表</target>
      </trans-unit>
      <trans-unit id="asmtaction.label.cancel">
        <source xml:lang="en">Cancel</source>
        <target state="translated">取消</target>
      </trans-unit>
      <trans-unit id="asmtaction.label.open">
        <source xml:lang="en">Open</source>
        <target state="translated">開啟</target>
      </trans-unit>
      <trans-unit id="asmtaction.openReport">
        <source xml:lang="en">Report has been saved. Do you want to open it?</source>
        <target state="translated">已儲存報表。要開啟嗎?</target>
      </trans-unit>
      <trans-unit id="asmtaction.server.getitems">
        <source xml:lang="en">View applicable rules</source>
        <target state="translated">檢視適用的規則</target>
      </trans-unit>
      <trans-unit id="asmtaction.server.invokeitems">
        <source xml:lang="en">Invoke Assessment</source>
        <target state="translated">叫用評定</target>
      </trans-unit>
      <trans-unit id="asmtaction.showsamples">
        <source xml:lang="en">View all rules and learn more on GitHub</source>
        <target state="translated">檢視所有規則，並前往 GitHub 深入了解</target>
      </trans-unit>
    </body>
  </file>
  <file original="src/sql/workbench/contrib/assessment/browser/asmtResultsView.component" source-language="en" datatype="plaintext" target-language="zh-Hant">
    <body>
      <trans-unit id="asmt.NoResultsInitial">
        <source xml:lang="en">Nothing to show. Invoke assessment to get results</source>
        <target state="translated">沒有任何可顯示的項目。請叫用評定以取得結果</target>
      </trans-unit>
      <trans-unit id="asmt.TargetDatabaseComplient">
        <source xml:lang="en">Database {0} is totally compliant with the best practices. Good job!</source>
        <target state="translated">資料庫 {0} 完全符合最佳做法。做得好!</target>
      </trans-unit>
      <trans-unit id="asmt.TargetInstanceComplient">
        <source xml:lang="en">Instance {0} is totally compliant with the best practices. Good job!</source>
        <target state="translated">執行個體 {0} 完全符合最佳做法。做得好!</target>
      </trans-unit>
      <trans-unit id="asmt.column.displayName">
        <source xml:lang="en">Display Name</source>
        <target state="translated">顯示名稱</target>
      </trans-unit>
      <trans-unit id="asmt.column.severity">
        <source xml:lang="en">Severity</source>
        <target state="translated">嚴重性</target>
      </trans-unit>
      <trans-unit id="asmt.column.target">
        <source xml:lang="en">Target</source>
        <target state="translated">目標</target>
      </trans-unit>
    </body>
  </file>
  <file original="src/sql/workbench/contrib/assessment/common/strings" source-language="en" datatype="plaintext" target-language="zh-Hant">
    <body>
      <trans-unit id="asmt.apiversion">
        <source xml:lang="en">API Version:</source>
        <target state="translated">API 版本:</target>
      </trans-unit>
      <trans-unit id="asmt.column.checkId">
        <source xml:lang="en">Check ID</source>
        <target state="translated">檢查識別碼</target>
      </trans-unit>
      <trans-unit id="asmt.column.helpLink">
        <source xml:lang="en">Help Link</source>
        <target state="translated">說明連結</target>
      </trans-unit>
      <trans-unit id="asmt.column.message">
        <source xml:lang="en">Message</source>
        <target state="translated">訊息</target>
      </trans-unit>
      <trans-unit id="asmt.column.tags">
        <source xml:lang="en">Tags</source>
        <target state="translated">標籤</target>
      </trans-unit>
      <trans-unit id="asmt.instancename">
        <source xml:lang="en">Instance Name:</source>
        <target state="translated">執行個體名稱:</target>
      </trans-unit>
      <trans-unit id="asmt.learnMore">
        <source xml:lang="en">Learn More</source>
        <target state="translated">深入了解</target>
      </trans-unit>
      <trans-unit id="asmt.osversion">
        <source xml:lang="en">OS Version:</source>
        <target state="translated">OS 版本:</target>
      </trans-unit>
      <trans-unit id="asmt.rulesetversion">
        <source xml:lang="en">Default Ruleset Version:</source>
        <target state="translated">預設規則集版本:</target>
      </trans-unit>
      <trans-unit id="asmt.section.api.title">
        <source xml:lang="en">API information</source>
        <target state="translated">API 資訊</target>
      </trans-unit>
      <trans-unit id="asmt.section.instance.title">
        <source xml:lang="en">SQL Server Instance Details</source>
        <target state="translated">SQL Server 執行個體詳細資料</target>
      </trans-unit>
      <trans-unit id="asmt.serveredition">
        <source xml:lang="en">Edition:</source>
        <target state="translated">版本:</target>
      </trans-unit>
      <trans-unit id="asmt.serverversion">
        <source xml:lang="en">Version:</source>
        <target state="translated">版本:</target>
      </trans-unit>
      <trans-unit id="asmt.sqlReport.Error">
        <source xml:lang="en">Error</source>
        <target state="translated">錯誤</target>
      </trans-unit>
      <trans-unit id="asmt.sqlReport.Info">
        <source xml:lang="en">Information</source>
        <target state="translated">資訊</target>
      </trans-unit>
      <trans-unit id="asmt.sqlReport.Warning">
        <source xml:lang="en">Warning</source>
        <target state="translated">警告</target>
      </trans-unit>
      <trans-unit id="asmt.sqlReport.resultForDatabase">
        <source xml:lang="en">Results for database</source>
        <target state="translated">資料庫結果</target>
      </trans-unit>
      <trans-unit id="asmt.sqlReport.resultForInstance">
        <source xml:lang="en">Results for server</source>
        <target state="translated">伺服器結果</target>
      </trans-unit>
      <trans-unit id="asmt.sqlReport.severityMsg">
        <source xml:lang="en">{0}: {1} item(s)</source>
        <target state="translated">{0}: {1} 個項目</target>
      </trans-unit>
      <trans-unit id="asmt.sqlReportTitle">
        <source xml:lang="en">SQL Assessment Report</source>
        <target state="translated">SQL 評定報表</target>
      </trans-unit>
    </body>
  </file>
  <file original="src/sql/workbench/contrib/azure/browser/azure.contribution" source-language="en" datatype="plaintext" target-language="zh-Hant">
    <body>
      <trans-unit id="azure.openInAzurePortal.title">
        <source xml:lang="en">Open in Azure Portal</source>
        <target state="translated">在 Azure 入口網站中開啟</target>
      </trans-unit>
    </body>
  </file>
  <file original="src/sql/workbench/contrib/backup/browser/backup.component" source-language="en" datatype="plaintext" target-language="zh-Hant">
    <body>
      <trans-unit id="addFile">
        <source xml:lang="en">Add a file</source>
        <target state="translated">增加檔案</target>
      </trans-unit>
      <trans-unit id="backup.advancedConfiguration">
        <source xml:lang="en">Advanced Configuration</source>
        <target state="translated">進階組態</target>
      </trans-unit>
      <trans-unit id="backup.algorithm">
        <source xml:lang="en">Algorithm</source>
        <target state="translated">演算法</target>
      </trans-unit>
      <trans-unit id="backup.backupDevice">
        <source xml:lang="en">Backup files</source>
        <target state="translated">備份檔案</target>
      </trans-unit>
      <trans-unit id="backup.backupFileRequired">
        <source xml:lang="en">Backup file path is required</source>
        <target state="translated">需要備份檔案路徑</target>
      </trans-unit>
      <trans-unit id="backup.backupName">
        <source xml:lang="en">Backup name</source>
        <target state="translated">備份名稱</target>
      </trans-unit>
      <trans-unit id="backup.backupTail">
        <source xml:lang="en">Backup the tail of the log</source>
        <target state="translated">備份最後的記錄</target>
      </trans-unit>
      <trans-unit id="backup.backupType">
        <source xml:lang="en">Backup type</source>
        <target state="translated">備份類型</target>
      </trans-unit>
      <trans-unit id="backup.certificateOrAsymmetricKey">
        <source xml:lang="en">Certificate or Asymmetric key</source>
        <target state="translated">憑證或非對稱金鑰</target>
      </trans-unit>
      <trans-unit id="backup.checksumContainer">
        <source xml:lang="en">Perform checksum before writing to media</source>
        <target state="translated">在寫入媒體前執行檢查碼</target>
      </trans-unit>
      <trans-unit id="backup.compression">
        <source xml:lang="en">Compression</source>
        <target state="translated">壓縮</target>
      </trans-unit>
      <trans-unit id="backup.containsBackupToUrlError">
        <source xml:lang="en">Only backup to file is supported</source>
        <target state="translated">僅支援備份到檔案</target>
      </trans-unit>
      <trans-unit id="backup.continueOnErrorContainer">
        <source xml:lang="en">Continue on error</source>
        <target state="translated">錯誤時繼續</target>
      </trans-unit>
      <trans-unit id="backup.copyOnly">
        <source xml:lang="en">Copy-only backup</source>
        <target state="translated">僅複製備份</target>
      </trans-unit>
      <trans-unit id="backup.encryption">
        <source xml:lang="en">Encryption</source>
        <target state="translated">加密</target>
      </trans-unit>
      <trans-unit id="backup.existingMediaAppend">
        <source xml:lang="en">Append to the existing backup set</source>
        <target state="translated">附加至現有的備份組</target>
      </trans-unit>
      <trans-unit id="backup.existingMediaOverwrite">
        <source xml:lang="en">Overwrite all existing backup sets</source>
        <target state="translated">覆寫所有現有的備份集</target>
      </trans-unit>
      <trans-unit id="backup.expiration">
        <source xml:lang="en">Expiration</source>
        <target state="translated">逾期</target>
      </trans-unit>
      <trans-unit id="backup.media">
        <source xml:lang="en">Media</source>
        <target state="translated">媒體</target>
      </trans-unit>
      <trans-unit id="backup.mediaNameRequired">
        <source xml:lang="en">Media name is required</source>
        <target state="translated">需要媒體名稱</target>
      </trans-unit>
      <trans-unit id="backup.mediaOption">
        <source xml:lang="en">Backup to the existing media set</source>
        <target state="translated">備份到現有的媒體集</target>
      </trans-unit>
      <trans-unit id="backup.mediaOptionFormat">
        <source xml:lang="en">Backup to a new media set</source>
        <target state="translated">備份到新媒體集</target>
      </trans-unit>
      <trans-unit id="backup.newMediaSetDescription">
        <source xml:lang="en">New media set description</source>
        <target state="translated">新增媒體集描述</target>
      </trans-unit>
      <trans-unit id="backup.newMediaSetName">
        <source xml:lang="en">New media set name</source>
        <target state="translated">新增媒體集名稱</target>
      </trans-unit>
      <trans-unit id="backup.noEncryptorWarning">
        <source xml:lang="en">No certificate or asymmetric key is available</source>
        <target state="translated">沒有憑證或非對稱金鑰可用</target>
      </trans-unit>
      <trans-unit id="backup.recoveryModel">
        <source xml:lang="en">Recovery model</source>
        <target state="translated">復原模式</target>
      </trans-unit>
      <trans-unit id="backup.reliability">
        <source xml:lang="en">Reliability</source>
        <target state="translated">可靠性</target>
      </trans-unit>
      <trans-unit id="backup.setBackupCompression">
        <source xml:lang="en">Set backup compression</source>
        <target state="translated">設定備份壓縮</target>
      </trans-unit>
      <trans-unit id="backup.setBackupRetainDays">
        <source xml:lang="en">Set backup retain days</source>
        <target state="translated">設定備份保留天數</target>
      </trans-unit>
      <trans-unit id="backup.transactionLog">
        <source xml:lang="en">Transaction log</source>
        <target state="translated">交易記錄</target>
      </trans-unit>
      <trans-unit id="backup.truncateTransactionLog">
        <source xml:lang="en">Truncate the transaction log</source>
        <target state="translated">截斷交易記錄</target>
      </trans-unit>
      <trans-unit id="backup.verifyContainer">
        <source xml:lang="en">Verify backup when finished</source>
        <target state="translated">完成後驗證備份</target>
      </trans-unit>
      <trans-unit id="backupComponent.backup">
        <source xml:lang="en">Backup</source>
        <target state="translated">備份</target>
      </trans-unit>
      <trans-unit id="backupComponent.cancel">
        <source xml:lang="en">Cancel</source>
        <target state="translated">取消</target>
      </trans-unit>
      <trans-unit id="backupComponent.invalidInput">
        <source xml:lang="en">Invalid input. Value must be greater than or equal 0.</source>
        <target state="translated">輸入無效。值必須大於或等於 0。</target>
      </trans-unit>
      <trans-unit id="backupComponent.script">
        <source xml:lang="en">Script</source>
        <target state="translated">指令碼</target>
      </trans-unit>
      <trans-unit id="removeFile">
        <source xml:lang="en">Remove files</source>
        <target state="translated">移除檔案</target>
      </trans-unit>
    </body>
  </file>
  <file original="src/sql/workbench/contrib/backup/browser/backup.contribution" source-language="en" datatype="plaintext" target-language="zh-Hant">
    <body>
      <trans-unit id="backup">
        <source xml:lang="en">Backup</source>
        <target state="translated">備份</target>
      </trans-unit>
    </body>
  </file>
  <file original="src/sql/workbench/contrib/backup/browser/backupActions" source-language="en" datatype="plaintext" target-language="zh-Hant">
    <body>
      <trans-unit id="backup.commandNotSupported">
        <source xml:lang="en">Backup command is not supported for Azure SQL databases.</source>
        <target state="translated">Azure SQL 資料庫不支援備份命令。</target>
      </trans-unit>
      <trans-unit id="backup.commandNotSupportedForServer">
        <source xml:lang="en">Backup command is not supported outside of a database context. Please select a database and try again.</source>
        <target state="translated">資料庫內容中不支援備份命令。請選取資料庫並再試一次。</target>
      </trans-unit>
      <trans-unit id="backup.isPreviewFeature">
        <source xml:lang="en">You must enable preview features in order to use backup</source>
        <target state="translated">您必須啟用預覽功能才能使用備份</target>
      </trans-unit>
      <trans-unit id="backupAction.backup">
        <source xml:lang="en">Backup</source>
        <target state="translated">備份</target>
      </trans-unit>
    </body>
  </file>
  <file original="src/sql/workbench/contrib/backup/common/constants" source-language="en" datatype="plaintext" target-language="zh-Hant">
    <body>
      <trans-unit id="backup.asymmetricKey">
        <source xml:lang="en">Asymmetric Key</source>
        <target state="translated">非對稱金鑰</target>
      </trans-unit>
      <trans-unit id="backup.compressBackup">
        <source xml:lang="en">Compress backup</source>
        <target state="translated">壓縮備份</target>
      </trans-unit>
      <trans-unit id="backup.defaultCompression">
        <source xml:lang="en">Use the default server setting</source>
        <target state="translated">使用預設伺服器設定</target>
      </trans-unit>
      <trans-unit id="backup.doNotCompress">
        <source xml:lang="en">Do not compress backup</source>
        <target state="translated">不要壓縮備份</target>
      </trans-unit>
      <trans-unit id="backup.labelDatabase">
        <source xml:lang="en">Database</source>
        <target state="translated">資料庫</target>
      </trans-unit>
      <trans-unit id="backup.labelDifferential">
        <source xml:lang="en">Differential</source>
        <target state="translated">差異</target>
      </trans-unit>
      <trans-unit id="backup.labelDisk">
        <source xml:lang="en">Disk</source>
        <target state="translated">磁碟</target>
      </trans-unit>
      <trans-unit id="backup.labelFilegroup">
        <source xml:lang="en">Files and filegroups</source>
        <target state="translated">檔案與檔案群組</target>
      </trans-unit>
      <trans-unit id="backup.labelFull">
        <source xml:lang="en">Full</source>
        <target state="translated">完整</target>
      </trans-unit>
      <trans-unit id="backup.labelLog">
        <source xml:lang="en">Transaction Log</source>
        <target state="translated">交易記錄</target>
      </trans-unit>
      <trans-unit id="backup.labelUrl">
        <source xml:lang="en">Url</source>
        <target state="translated">URL</target>
      </trans-unit>
      <trans-unit id="backup.serverCertificate">
        <source xml:lang="en">Server Certificate</source>
        <target state="translated">伺服器憑證</target>
      </trans-unit>
    </body>
  </file>
  <file original="src/sql/workbench/contrib/charts/browser/actions" source-language="en" datatype="plaintext" target-language="zh-Hant">
    <body>
      <trans-unit id="chartNotFound">
        <source xml:lang="en">Could not find chart to save</source>
        <target state="translated">找不到要儲存的圖表</target>
      </trans-unit>
      <trans-unit id="chartSaved">
        <source xml:lang="en">Saved Chart to path: {0}</source>
        <target state="translated">已將圖表儲存到路徑: {0}</target>
      </trans-unit>
      <trans-unit id="configureChartLabel">
        <source xml:lang="en">Configure Chart</source>
        <target state="translated">設定圖表</target>
      </trans-unit>
      <trans-unit id="copyChartLabel">
        <source xml:lang="en">Copy as image</source>
        <target state="translated">複製為映像</target>
      </trans-unit>
      <trans-unit id="createInsightLabel">
        <source xml:lang="en">Create Insight</source>
        <target state="translated">建立見解</target>
      </trans-unit>
      <trans-unit id="createInsightNoEditor">
        <source xml:lang="en">Cannot create insight as the active editor is not a SQL Editor</source>
        <target state="translated">啟用的編輯器不是 SQL 編輯器，無法建立見解</target>
      </trans-unit>
      <trans-unit id="myWidgetName">
        <source xml:lang="en">My-Widget</source>
        <target state="translated">我的小工具</target>
      </trans-unit>
      <trans-unit id="resultsSerializer.saveAsFileExtensionPNGTitle">
        <source xml:lang="en">PNG</source>
        <target state="translated">PNG</target>
      </trans-unit>
      <trans-unit id="saveImageLabel">
        <source xml:lang="en">Save as image</source>
        <target state="translated">另存為映像</target>
      </trans-unit>
    </body>
  </file>
  <file original="src/sql/workbench/contrib/charts/browser/chartOptions" source-language="en" datatype="plaintext" target-language="zh-Hant">
    <body>
      <trans-unit id="chartTypeLabel">
        <source xml:lang="en">Chart Type</source>
        <target state="translated">圖表類型</target>
      </trans-unit>
      <trans-unit id="columnsAsLabelsLabel">
        <source xml:lang="en">Use column names as labels</source>
        <target state="translated">使用資料行名稱作為標籤</target>
      </trans-unit>
      <trans-unit id="dataDirectionLabel">
        <source xml:lang="en">Data Direction</source>
        <target state="translated">資料方向</target>
      </trans-unit>
      <trans-unit id="dataTypeLabel">
        <source xml:lang="en">Data Type</source>
        <target state="translated">資料類型</target>
      </trans-unit>
      <trans-unit id="encodingOption">
        <source xml:lang="en">Encoding</source>
        <target state="translated">編碼</target>
      </trans-unit>
      <trans-unit id="horizontalLabel">
        <source xml:lang="en">Horizontal</source>
        <target state="translated">水平</target>
      </trans-unit>
      <trans-unit id="imageFormatOption">
        <source xml:lang="en">Image Format</source>
        <target state="translated">映像格式</target>
      </trans-unit>
      <trans-unit id="labelFirstColumnLabel">
        <source xml:lang="en">Use first column as row label</source>
        <target state="translated">使用第一個資料行作為資料列標籤</target>
      </trans-unit>
      <trans-unit id="legendLabel">
        <source xml:lang="en">Legend Position</source>
        <target state="translated">圖例位置</target>
      </trans-unit>
      <trans-unit id="numberLabel">
        <source xml:lang="en">Number</source>
        <target state="translated">數字</target>
      </trans-unit>
      <trans-unit id="pointLabel">
        <source xml:lang="en">Point</source>
        <target state="translated">點</target>
      </trans-unit>
      <trans-unit id="verticalLabel">
        <source xml:lang="en">Vertical</source>
        <target state="translated">垂直</target>
      </trans-unit>
      <trans-unit id="xAxisLabel">
        <source xml:lang="en">X Axis Label</source>
        <target state="translated">X 軸標籤</target>
      </trans-unit>
      <trans-unit id="xAxisMaxDate">
        <source xml:lang="en">X Axis Maximum Date</source>
        <target state="translated">X 軸最大日期</target>
      </trans-unit>
      <trans-unit id="xAxisMaxVal">
        <source xml:lang="en">X Axis Maximum Value</source>
        <target state="translated">X 軸最大值</target>
      </trans-unit>
      <trans-unit id="xAxisMinDate">
        <source xml:lang="en">X Axis Minimum Date</source>
        <target state="translated">X 軸最小日期</target>
      </trans-unit>
      <trans-unit id="xAxisMinVal">
        <source xml:lang="en">X Axis Minimum Value</source>
        <target state="translated">X 軸最小值</target>
      </trans-unit>
      <trans-unit id="yAxisLabel">
        <source xml:lang="en">Y Axis Label</source>
        <target state="translated">Y 軸標籤</target>
      </trans-unit>
      <trans-unit id="yAxisMaxVal">
        <source xml:lang="en">Y Axis Maximum Value</source>
        <target state="translated">Y 軸最大值</target>
      </trans-unit>
      <trans-unit id="yAxisMinVal">
        <source xml:lang="en">Y Axis Minimum Value</source>
        <target state="translated">Y 軸最小值</target>
      </trans-unit>
    </body>
  </file>
  <file original="src/sql/workbench/contrib/charts/browser/chartTab" source-language="en" datatype="plaintext" target-language="zh-Hant">
    <body>
      <trans-unit id="chartTabTitle">
        <source xml:lang="en">Chart</source>
        <target state="translated">圖表</target>
      </trans-unit>
    </body>
  </file>
  <file original="src/sql/workbench/contrib/charts/browser/chartView" source-language="en" datatype="plaintext" target-language="zh-Hant">
    <body>
      <trans-unit id="barAltName">
        <source xml:lang="en">Bar</source>
        <target state="translated">橫條圖</target>
      </trans-unit>
      <trans-unit id="charting.failedToGetRows">
        <source xml:lang="en">Failed to get rows for the dataset to chart.</source>
        <target state="translated">無法取得資料集的資料列以繪製圖表。</target>
      </trans-unit>
      <trans-unit id="charting.unsupportedType">
        <source xml:lang="en">Chart type '{0}' is not supported.</source>
        <target state="translated">不支援圖表類型 '{0}'。</target>
      </trans-unit>
      <trans-unit id="countAltName">
        <source xml:lang="en">Count</source>
        <target state="translated">計數</target>
      </trans-unit>
      <trans-unit id="doughnutAltName">
        <source xml:lang="en">Doughnut</source>
        <target state="translated">環圈圖</target>
      </trans-unit>
      <trans-unit id="horizontalBarAltName">
        <source xml:lang="en">Horizontal Bar</source>
        <target state="translated">水平橫條圖</target>
      </trans-unit>
      <trans-unit id="imageAltName">
        <source xml:lang="en">Image</source>
        <target state="translated">映像</target>
      </trans-unit>
      <trans-unit id="lineAltName">
        <source xml:lang="en">Line</source>
        <target state="translated">折線圖</target>
      </trans-unit>
      <trans-unit id="pieAltName">
        <source xml:lang="en">Pie</source>
        <target state="translated">圓形圖</target>
      </trans-unit>
      <trans-unit id="scatterAltName">
        <source xml:lang="en">Scatter</source>
        <target state="translated">散佈圖</target>
      </trans-unit>
      <trans-unit id="tableAltName">
        <source xml:lang="en">Table</source>
        <target state="translated">資料表</target>
      </trans-unit>
      <trans-unit id="timeSeriesAltName">
        <source xml:lang="en">Time Series</source>
        <target state="translated">時間序列</target>
      </trans-unit>
    </body>
  </file>
  <file original="src/sql/workbench/contrib/charts/browser/charts.contribution" source-language="en" datatype="plaintext" target-language="zh-Hant">
    <body>
      <trans-unit id="builtinCharts.maxRowCountDescription">
        <source xml:lang="en">The maximum number of rows for charts to display. Warning: increasing this may impact performance.</source>
        <target state="translated">要顯示之圖表的資料列數目上限。警告: 增加此數目可能會影響效能。</target>
      </trans-unit>
      <trans-unit id="builtinChartsConfigurationTitle">
        <source xml:lang="en">Built-in Charts</source>
        <target state="translated">內建圖表</target>
      </trans-unit>
    </body>
  </file>
  <file original="src/sql/workbench/contrib/charts/browser/configureChartDialog" source-language="en" datatype="plaintext" target-language="zh-Hant">
    <body>
      <trans-unit id="configureChartDialog.close">
        <source xml:lang="en">Close</source>
        <target state="translated">關閉</target>
      </trans-unit>
    </body>
  </file>
  <file original="src/sql/workbench/contrib/charts/browser/graphInsight" source-language="en" datatype="plaintext" target-language="zh-Hant">
    <body>
      <trans-unit id="series">
        <source xml:lang="en">Series {0}</source>
        <target state="translated">系列 {0}</target>
      </trans-unit>
    </body>
  </file>
  <file original="src/sql/workbench/contrib/charts/browser/imageInsight" source-language="en" datatype="plaintext" target-language="zh-Hant">
    <body>
      <trans-unit id="invalidImage">
        <source xml:lang="en">Table does not contain a valid image</source>
        <target state="translated">資料表不含有效的映像</target>
      </trans-unit>
    </body>
  </file>
  <file original="src/sql/workbench/contrib/charts/browser/utils" source-language="en" datatype="plaintext" target-language="zh-Hant">
    <body>
      <trans-unit id="charts.maxAllowedRowsExceeded">
        <source xml:lang="en">Maximum row count for built-in charts has been exceeded, only the first {0} rows are used. To configure the value, you can open user settings and search for: 'builtinCharts.maxRowCount'.</source>
        <target state="translated">已超過內建圖表的資料列計數上限，只會使用最先 {0} 個資料列。若要設定值，您可以開啟使用者設定並搜尋: 'builtinCharts.maxRowCount'。</target>
      </trans-unit>
      <trans-unit id="charts.neverShowAgain">
        <source xml:lang="en">Don't Show Again</source>
        <target state="translated">不要再顯示</target>
      </trans-unit>
    </body>
  </file>
  <file original="src/sql/workbench/contrib/commandLine/electron-browser/commandLine" source-language="en" datatype="plaintext" target-language="zh-Hant">
    <body>
      <trans-unit id="confirmConnect">
        <source xml:lang="en">Are you sure you want to connect?</source>
        <target state="translated">確定要連線嗎?</target>
      </trans-unit>
      <trans-unit id="connectServerDetail">
        <source xml:lang="en">This will connect to server {0}</source>
        <target state="translated">這會連線到伺服器 {0}</target>
      </trans-unit>
      <trans-unit id="connectingLabel">
        <source xml:lang="en">Connecting: {0}</source>
        <target state="translated">正在連線: {0}</target>
      </trans-unit>
      <trans-unit id="connectingQueryLabel">
        <source xml:lang="en">Connecting query file</source>
        <target state="translated">正在連線到查詢檔案</target>
      </trans-unit>
      <trans-unit id="errConnectUrl">
        <source xml:lang="en">Could not open URL due to error {0}</source>
        <target state="translated">因為發生錯誤 {0}，導致無法開啟 URL</target>
      </trans-unit>
      <trans-unit id="open">
        <source xml:lang="en">&amp;&amp;Open</source>
        <target state="translated">開啟(&amp;&amp;O)</target>
      </trans-unit>
      <trans-unit id="openingNewQueryLabel">
        <source xml:lang="en">Opening new query: {0}</source>
        <target state="translated">正在開啟新查詢: {0}</target>
      </trans-unit>
      <trans-unit id="runningCommandLabel">
        <source xml:lang="en">Running command: {0}</source>
        <target state="translated">正在執行命令: {0}</target>
      </trans-unit>
      <trans-unit id="warnServerRequired">
        <source xml:lang="en">Cannot connect as no server information was provided</source>
        <target state="translated">因為未提供伺服器資訊，所以無法連線</target>
      </trans-unit>
    </body>
  </file>
  <file original="src/sql/workbench/contrib/configuration/common/configurationUpgrader" source-language="en" datatype="plaintext" target-language="zh-Hant">
    <body>
      <trans-unit id="workbench.configuration.upgradeUser">
        <source xml:lang="en">{0} was replaced with {1} in your user settings.</source>
        <target state="translated">您使用者設定中的 {1} 已取代 {0}。</target>
      </trans-unit>
      <trans-unit id="workbench.configuration.upgradeWorkspace">
        <source xml:lang="en">{0} was replaced with {1} in your workspace settings.</source>
        <target state="translated">您工作區設定中的 {1} 已取代 {0}。</target>
      </trans-unit>
    </body>
  </file>
  <file original="src/sql/workbench/contrib/connection/browser/connection.contribution" source-language="en" datatype="plaintext" target-language="zh-Hant">
    <body>
      <trans-unit id="connection.parseClipboardForConnectionStringDescription">
        <source xml:lang="en">Attempt to parse the contents of the clipboard when the connection dialog is opened or a paste is performed.</source>
        <target state="translated">嘗試在連線對話方塊開啟或已執行貼上時剖析剪貼簿的內容。</target>
      </trans-unit>
      <trans-unit id="connection.showUnsupportedServerVersionWarning">
        <source xml:lang="en">Whether to show the warning message when user connects to a server version that is not supported by Azure Data Studio.</source>
        <target state="translated">當使用者連接到 Azure Data Studio 不支援的伺服器版本時，是否要顯示警告訊息。</target>
      </trans-unit>
      <trans-unit id="sql.defaultAuthenticationType.AzureMFA">
        <source xml:lang="en">Azure Active Directory - Universal with MFA support</source>
        <target state="translated">Azure Active Directory - MFA 通用支援</target>
      </trans-unit>
      <trans-unit id="sql.defaultAuthenticationType.AzureMFAAndUser">
        <source xml:lang="en">Azure Active Directory - Password</source>
        <target state="translated">Azure Active Directory - 密碼</target>
      </trans-unit>
      <trans-unit id="sql.defaultAuthenticationType.Integrated">
        <source xml:lang="en">Windows Authentication</source>
        <target state="translated">Windows 驗證</target>
      </trans-unit>
      <trans-unit id="sql.defaultAuthenticationType.SqlLogin">
        <source xml:lang="en">Sql Login</source>
        <target state="translated">SQL 登入</target>
      </trans-unit>
      <trans-unit id="sql.defaultAuthenticationTypeDescription">
        <source xml:lang="en">Default authentication type to use when connecting to Azure resources. </source>
        <target state="translated">連接至 Azure 資源時要使用的預設驗證類型。</target>
      </trans-unit>
      <trans-unit id="sql.defaultEngineDescription">
        <source xml:lang="en">Default SQL Engine to use. This drives default language provider in .sql files and the default to use when creating a new connection.</source>
        <target state="translated">要使用的預設 SQL 引擎。這會驅動 .sql 檔案中的預設語言提供者，以及建立新連線時要使用的預設。</target>
      </trans-unit>
      <trans-unit id="sql.maxRecentConnectionsDescription">
        <source xml:lang="en">The maximum number of recently used connections to store in the connection list.</source>
        <target state="translated">連線列表內最近使用的連線數上限。</target>
      </trans-unit>
    </body>
  </file>
  <file original="src/sql/workbench/contrib/connection/browser/connectionStatus" source-language="en" datatype="plaintext" target-language="zh-Hant">
    <body>
      <trans-unit id="status.connection.status">
        <source xml:lang="en">Connection Status</source>
        <target state="translated">連線狀態</target>
      </trans-unit>
    </body>
  </file>
  <file original="src/sql/workbench/contrib/connection/common/connectionProviderExtension" source-language="en" datatype="plaintext" target-language="zh-Hant">
    <body>
      <trans-unit id="schema.connectionOptions">
        <source xml:lang="en">Options for connection</source>
        <target state="translated">連線選項</target>
      </trans-unit>
      <trans-unit id="schema.displayName">
        <source xml:lang="en">Display Name for the provider</source>
        <target state="translated">提供者的顯示名稱</target>
      </trans-unit>
      <trans-unit id="schema.iconPath">
        <source xml:lang="en">Icon path for the server type</source>
        <target state="translated">伺服器類型的圖示路徑</target>
      </trans-unit>
      <trans-unit id="schema.isQueryProvider">
        <source xml:lang="en">Whether the provider is also a query provider. The default value is true.</source>
        <target state="translated">提供者是否也是查詢提供者。預設值為 true。</target>
      </trans-unit>
      <trans-unit id="schema.notebookKernelAlias">
        <source xml:lang="en">Notebook Kernel Alias for the provider</source>
        <target state="translated">提供者的筆記本核心別名</target>
      </trans-unit>
      <trans-unit id="schema.providerId">
        <source xml:lang="en">Common id for the provider</source>
        <target state="translated">提供者的通用識別碼。</target>
      </trans-unit>
    </body>
  </file>
  <file original="src/sql/workbench/contrib/connection/common/connectionTreeProviderExentionPoint" source-language="en" datatype="plaintext" target-language="zh-Hant">
    <body>
      <trans-unit id="connectionTreeProvider.schema.id">
        <source xml:lang="en">Id for the provider, must be the same as when registering the tree data provider and must start with `connectionDialog/`</source>
        <target state="translated">提供者的識別碼，必須與註冊樹狀資料提供者時的識別碼相同，而且必須以 `connectionDialog/` 開頭</target>
      </trans-unit>
      <trans-unit id="connectionTreeProvider.schema.name">
        <source xml:lang="en">User visible name for the tree provider</source>
        <target state="translated">樹狀提供者向使用者顯示的名稱</target>
      </trans-unit>
    </body>
  </file>
  <file original="src/sql/workbench/contrib/dashboard/browser/containers/dashboardContainer.contribution" source-language="en" datatype="plaintext" target-language="zh-Hant">
    <body>
      <trans-unit id="azdata.extension.contributes.containers">
        <source xml:lang="en">Contributes a single or multiple dashboard containers for users to add to their dashboard.</source>
        <target state="translated">提供一個或多個儀表板容器，讓使用者可增加至其儀表板中。</target>
      </trans-unit>
      <trans-unit id="azdata.extension.contributes.dashboard.container.container">
        <source xml:lang="en">The container that will be displayed in the tab.</source>
        <target state="translated">顯示於索引標籤的容器。</target>
      </trans-unit>
      <trans-unit id="azdata.extension.contributes.dashboard.container.id">
        <source xml:lang="en">Unique identifier for this container.</source>
        <target state="translated">此容器的唯一識別碼。</target>
      </trans-unit>
      <trans-unit id="dashboardContainer.contribution.moreThanOneDashboardContainersError">
        <source xml:lang="en">Exactly 1 dashboard container must be defined per space.</source>
        <target state="translated">至少須為每個空間定義剛好 1 個儀表板容器。</target>
      </trans-unit>
      <trans-unit id="dashboardContainer.contribution.noContainerError">
        <source xml:lang="en">No container in dashboard container specified for extension.</source>
        <target state="translated">為延伸模組指定的儀表板容器中沒有任何容器。</target>
      </trans-unit>
      <trans-unit id="dashboardContainer.contribution.noIdError">
        <source xml:lang="en">No id in dashboard container specified for extension.</source>
        <target state="translated">為延伸模組指定的儀表板容器中沒有任何識別碼。</target>
      </trans-unit>
      <trans-unit id="dashboardTab.contribution.unKnownContainerType">
        <source xml:lang="en">Unknown container type defines in dashboard container for extension.</source>
        <target state="translated">延伸模組的儀表板容器中有不明的容器類型定義。</target>
      </trans-unit>
    </body>
  </file>
  <file original="src/sql/workbench/contrib/dashboard/browser/containers/dashboardControlHostContainer.contribution" source-language="en" datatype="plaintext" target-language="zh-Hant">
    <body>
      <trans-unit id="dashboard.container.controlhost">
        <source xml:lang="en">The controlhost that will be displayed in this tab.</source>
        <target state="translated">會在此索引標籤中顯示的 controlhost。</target>
      </trans-unit>
    </body>
  </file>
  <file original="src/sql/workbench/contrib/dashboard/browser/containers/dashboardErrorContainer.component" source-language="en" datatype="plaintext" target-language="zh-Hant">
    <body>
      <trans-unit id="dashboardNavSection.loadTabError">
        <source xml:lang="en">The "{0}" section has invalid content. Please contact extension owner.</source>
        <target state="translated">"{0}" 區段有無效的內容。請連絡延伸模組擁有者。</target>
      </trans-unit>
    </body>
  </file>
  <file original="src/sql/workbench/contrib/dashboard/browser/containers/dashboardGridContainer.contribution" source-language="en" datatype="plaintext" target-language="zh-Hant">
    <body>
      <trans-unit id="dashboard.container.gridtab.items">
        <source xml:lang="en">The list of widgets or webviews that will be displayed in this tab.</source>
        <target state="translated">顯示在此索引標籤的小工具或 Web 檢視的清單。</target>
      </trans-unit>
      <trans-unit id="gridContainer.invalidInputs">
        <source xml:lang="en">widgets or webviews are expected inside widgets-container for extension.</source>
        <target state="translated">延伸模組的 widgets-container 中應有 widgets 或 webviews。</target>
      </trans-unit>
    </body>
  </file>
  <file original="src/sql/workbench/contrib/dashboard/browser/containers/dashboardModelViewContainer.contribution" source-language="en" datatype="plaintext" target-language="zh-Hant">
    <body>
      <trans-unit id="dashboard.container.modelview">
        <source xml:lang="en">The model-backed view that will be displayed in this tab.</source>
        <target state="translated">將在此索引標籤中顯示的 model-backed 檢視。</target>
      </trans-unit>
    </body>
  </file>
  <file original="src/sql/workbench/contrib/dashboard/browser/containers/dashboardNavSection.contribution" source-language="en" datatype="plaintext" target-language="zh-Hant">
    <body>
      <trans-unit id="dashboard.container.left-nav-bar">
        <source xml:lang="en">The list of dashboard containers that will be displayed in this navigation section.</source>
        <target state="translated">在導覽區顯示儀表板容器清單。</target>
      </trans-unit>
      <trans-unit id="dashboard.container.left-nav-bar.container">
        <source xml:lang="en">The container that will be displayed in this nav section.</source>
        <target state="translated">顯示在此導覽區的容器。</target>
      </trans-unit>
      <trans-unit id="dashboard.container.left-nav-bar.icon">
        <source xml:lang="en">(Optional) Icon which is used to represent this nav section in the UI. Either a file path or a themeable configuration</source>
        <target state="translated">(選用) 用於 UI 中表示導覽區的圖示。任一檔案路徑或主題化的設定。</target>
      </trans-unit>
      <trans-unit id="dashboard.container.left-nav-bar.icon.dark">
        <source xml:lang="en">Icon path when a dark theme is used</source>
        <target state="translated">使用暗色主題時的圖像路徑</target>
      </trans-unit>
      <trans-unit id="dashboard.container.left-nav-bar.icon.light">
        <source xml:lang="en">Icon path when a light theme is used</source>
        <target state="translated">使用亮色主題時的圖示路徑</target>
      </trans-unit>
      <trans-unit id="dashboard.container.left-nav-bar.id">
        <source xml:lang="en">Unique identifier for this nav section. Will be passed to the extension for any requests.</source>
        <target state="translated">導覽區的唯一識別碼。將傳遞給任何要求的延伸模組。</target>
      </trans-unit>
      <trans-unit id="dashboard.container.left-nav-bar.title">
        <source xml:lang="en">Title of the nav section to show the user.</source>
        <target state="translated">顯示給使用者的導覽區標題。</target>
      </trans-unit>
      <trans-unit id="navSection.invalidContainer.error">
        <source xml:lang="en">NAV_SECTION within NAV_SECTION is an invalid container for extension.</source>
        <target state="translated">NAV_SECTION 中的 NAV_SECTION 對延伸模組而言是無效的容器。</target>
      </trans-unit>
      <trans-unit id="navSection.missingContainer.error">
        <source xml:lang="en">No container in nav section specified for extension.</source>
        <target state="translated">為延伸模組指定的導覽區段中沒有任何容器。</target>
      </trans-unit>
      <trans-unit id="navSection.missingTitle.error">
        <source xml:lang="en">No title in nav section specified for extension.</source>
        <target state="translated">為延伸模組指定的導覽區段中沒有標題。</target>
      </trans-unit>
      <trans-unit id="navSection.moreThanOneDashboardContainersError">
        <source xml:lang="en">Exactly 1 dashboard container must be defined per space.</source>
        <target state="translated">至少須為每個空間定義剛好 1 個儀表板容器。</target>
      </trans-unit>
    </body>
  </file>
  <file original="src/sql/workbench/contrib/dashboard/browser/containers/dashboardWebviewContainer.contribution" source-language="en" datatype="plaintext" target-language="zh-Hant">
    <body>
      <trans-unit id="dashboard.container.webview">
        <source xml:lang="en">The webview that will be displayed in this tab.</source>
        <target state="translated">顯示在此索引標籤的 Web 檢視。</target>
      </trans-unit>
    </body>
  </file>
  <file original="src/sql/workbench/contrib/dashboard/browser/containers/dashboardWidgetContainer.contribution" source-language="en" datatype="plaintext" target-language="zh-Hant">
    <body>
      <trans-unit id="dashboard.container.widgets">
        <source xml:lang="en">The list of widgets that will be displayed in this tab.</source>
        <target state="translated">顯示在此索引標籤中的小工具清單。</target>
      </trans-unit>
      <trans-unit id="widgetContainer.invalidInputs">
        <source xml:lang="en">The list of widgets is expected inside widgets-container for extension.</source>
        <target state="translated">延伸模組的 widgets-container 中應有 widgets 的清單。</target>
      </trans-unit>
    </body>
  </file>
  <file original="src/sql/workbench/contrib/dashboard/browser/core/actions" source-language="en" datatype="plaintext" target-language="zh-Hant">
    <body>
      <trans-unit id="addFeatureAction.openInstalledFeatures">
        <source xml:lang="en">Open installed features</source>
        <target state="translated">開啟已安裝的功能</target>
      </trans-unit>
      <trans-unit id="clickToPin">
        <source xml:lang="en">Click to pin</source>
        <target state="translated">按一下以釘選</target>
      </trans-unit>
      <trans-unit id="clickToUnpin">
        <source xml:lang="en">Click to unpin</source>
        <target state="translated">按一下以取消釘選</target>
      </trans-unit>
      <trans-unit id="collapseWidget">
        <source xml:lang="en">Collapse Widget</source>
        <target state="translated">摺疊小工具</target>
      </trans-unit>
      <trans-unit id="deleteWidget">
        <source xml:lang="en">Delete Widget</source>
        <target state="translated">刪除小工具</target>
      </trans-unit>
      <trans-unit id="editDashboard">
        <source xml:lang="en">Edit</source>
        <target state="translated">編輯</target>
      </trans-unit>
      <trans-unit id="editDashboardExit">
        <source xml:lang="en">Exit</source>
        <target state="translated">結束</target>
      </trans-unit>
      <trans-unit id="expandWidget">
        <source xml:lang="en">Expand Widget</source>
        <target state="translated">展開小工具</target>
      </trans-unit>
      <trans-unit id="refreshWidget">
        <source xml:lang="en">Refresh</source>
        <target state="translated">重新整理</target>
      </trans-unit>
      <trans-unit id="toggleMore">
        <source xml:lang="en">Show Actions</source>
        <target state="translated">顯示動作</target>
      </trans-unit>
    </body>
  </file>
  <file original="src/sql/workbench/contrib/dashboard/browser/core/dashboardHelper" source-language="en" datatype="plaintext" target-language="zh-Hant">
    <body>
      <trans-unit id="unknownDashboardContainerError">
        <source xml:lang="en">{0} is an unknown container.</source>
        <target state="translated">{0} 是不明容器。</target>
      </trans-unit>
    </body>
  </file>
  <file original="src/sql/workbench/contrib/dashboard/browser/core/dashboardPage.component" source-language="en" datatype="plaintext" target-language="zh-Hant">
    <body>
      <trans-unit id="dashboard.generalTabGroupHeader">
        <source xml:lang="en">General</source>
        <target state="translated">一般</target>
      </trans-unit>
      <trans-unit id="home">
        <source xml:lang="en">Home</source>
        <target state="translated">首頁</target>
      </trans-unit>
      <trans-unit id="missingConnectionInfo">
        <source xml:lang="en">No connection information could be found for this dashboard</source>
        <target state="translated">此儀表板上找不到連線資訊</target>
      </trans-unit>
    </body>
  </file>
  <file original="src/sql/workbench/contrib/dashboard/browser/core/dashboardTab.contribution" source-language="en" datatype="plaintext" target-language="zh-Hant">
    <body>
      <trans-unit id="administrationTabGroup">
        <source xml:lang="en">Administration</source>
        <target state="translated">管理</target>
      </trans-unit>
      <trans-unit id="azdata.extension.contributes.dashboard.tab.alwaysShow">
        <source xml:lang="en">Whether or not this tab should always be shown or only when the user adds it.</source>
        <target state="translated">是否應一律顯示此索引標籤或僅當使用者增加時顯示。</target>
      </trans-unit>
      <trans-unit id="azdata.extension.contributes.dashboard.tab.container">
        <source xml:lang="en">The container that will be displayed in this tab.</source>
        <target state="translated">將在此索引標籤中顯示的容器。</target>
      </trans-unit>
      <trans-unit id="azdata.extension.contributes.dashboard.tab.description">
        <source xml:lang="en">Description of this tab that will be shown to the user.</source>
        <target state="translated">此索引標籤的描述將顯示給使用者。</target>
      </trans-unit>
      <trans-unit id="azdata.extension.contributes.dashboard.tab.group">
        <source xml:lang="en">The unique identifier of the group this tab belongs to, value for home group: home.</source>
        <target state="translated">此索引標籤所屬群組的唯一識別碼，常用 (群組) 的值: 常用。</target>
      </trans-unit>
      <trans-unit id="azdata.extension.contributes.dashboard.tab.icon.dark">
        <source xml:lang="en">Icon path when a dark theme is used</source>
        <target state="translated">使用暗色主題時的圖像路徑</target>
      </trans-unit>
      <trans-unit id="azdata.extension.contributes.dashboard.tab.icon.light">
        <source xml:lang="en">Icon path when a light theme is used</source>
        <target state="translated">使用亮色主題時的圖示路徑</target>
      </trans-unit>
      <trans-unit id="azdata.extension.contributes.dashboard.tab.id">
        <source xml:lang="en">Unique identifier for this tab. Will be passed to the extension for any requests.</source>
        <target state="translated">此索引標籤的唯一識別碼。將傳遞給任何要求的延伸模組。</target>
      </trans-unit>
      <trans-unit id="azdata.extension.contributes.dashboard.tab.isHomeTab">
        <source xml:lang="en">Whether or not this tab should be used as the Home tab for a connection type.</source>
        <target state="translated">是否應將此索引標籤用作連線類型的首頁索引標籤。</target>
      </trans-unit>
      <trans-unit id="azdata.extension.contributes.dashboard.tab.title">
        <source xml:lang="en">Title of the tab to show the user.</source>
        <target state="translated">顯示給使用者的索引標籤的標題。</target>
      </trans-unit>
      <trans-unit id="azdata.extension.contributes.dashboard.tabGroup.id">
        <source xml:lang="en">Unique identifier for this tab group.</source>
        <target state="translated">此索引標籤群組的唯一識別碼。</target>
      </trans-unit>
      <trans-unit id="azdata.extension.contributes.dashboard.tabGroup.title">
        <source xml:lang="en">Title of the tab group.</source>
        <target state="translated">索引標籤群組的標題。</target>
      </trans-unit>
      <trans-unit id="azdata.extension.contributes.tab.provider">
        <source xml:lang="en">Defines the connection types this tab is compatible with. Defaults to 'MSSQL' if not set</source>
        <target state="translated">定義與此索引標籤相容的連線類型。若未設定，則預設值為 'MSSQL'</target>
      </trans-unit>
      <trans-unit id="azdata.extension.contributes.tab.when">
        <source xml:lang="en">Condition which must be true to show this item</source>
        <target state="translated">必須為 True 以顯示此項目的條件</target>
      </trans-unit>
      <trans-unit id="azdata.extension.contributes.tabGroups">
        <source xml:lang="en">Contributes a single or multiple tab groups for users to add to their dashboard.</source>
        <target state="translated">提供一或多個索引標籤群組，讓使用者可將其增加至儀表板中。</target>
      </trans-unit>
      <trans-unit id="azdata.extension.contributes.tabs">
        <source xml:lang="en">Contributes a single or multiple tabs for users to add to their dashboard.</source>
        <target state="translated">提供一或多個索引標籤，讓使用者可將其增加至儀表板中。</target>
      </trans-unit>
      <trans-unit id="dashboardTab.contribution.moreThanOneDashboardContainersError">
        <source xml:lang="en">Exactly 1 dashboard container must be defined per space</source>
        <target state="translated">每個空間必須明確定義 1 個儀表板容器</target>
      </trans-unit>
      <trans-unit id="dashboardTab.contribution.noContainerError">
        <source xml:lang="en">No container specified for extension.</source>
        <target state="translated">未為延伸模組指定任何容器。</target>
      </trans-unit>
      <trans-unit id="dashboardTab.contribution.noDescriptionWarning">
        <source xml:lang="en">No description specified to show.</source>
        <target state="translated">未指定要顯示的描述。</target>
      </trans-unit>
      <trans-unit id="dashboardTab.contribution.noTitleError">
        <source xml:lang="en">No title specified for extension.</source>
        <target state="translated">未為延伸模組指定標題。</target>
      </trans-unit>
      <trans-unit id="dashboardTabGroup.contribution.noIdError">
        <source xml:lang="en">No id specified for tab group.</source>
        <target state="translated">沒有為索引標籤群組指定任何識別碼。</target>
      </trans-unit>
      <trans-unit id="dashboardTabGroup.contribution.noTitleError">
        <source xml:lang="en">No title specified for tab group.</source>
        <target state="translated">沒有為索引標籤群組指定任何標題。</target>
      </trans-unit>
      <trans-unit id="databasesTabDescription">
        <source xml:lang="en">databases tab</source>
        <target state="translated">資料庫索引標籤</target>
      </trans-unit>
      <trans-unit id="databasesTabTitle">
        <source xml:lang="en">Databases</source>
        <target state="translated">資料庫</target>
      </trans-unit>
      <trans-unit id="dazdata.extension.contributes.dashboard.tab.icon">
        <source xml:lang="en">(Optional) Icon which is used to represent this tab in the UI. Either a file path or a themeable configuration</source>
        <target state="translated">(選用) 用於在 UI 中代表此索引標籤的圖示。這會是檔案路徑或可設定佈景主題的組態</target>
      </trans-unit>
      <trans-unit id="monitoringTabGroup">
        <source xml:lang="en">Monitoring</source>
        <target state="translated">監視</target>
      </trans-unit>
      <trans-unit id="performanceTabGroup">
        <source xml:lang="en">Performance</source>
        <target state="translated">效能</target>
      </trans-unit>
      <trans-unit id="securityTabGroup">
        <source xml:lang="en">Security</source>
        <target state="translated">安全性</target>
      </trans-unit>
      <trans-unit id="settingsTabGroup">
        <source xml:lang="en">Settings</source>
        <target state="translated">設定</target>
      </trans-unit>
      <trans-unit id="troubleshootingTabGroup">
        <source xml:lang="en">Troubleshooting</source>
        <target state="translated">疑難排解</target>
      </trans-unit>
    </body>
  </file>
  <file original="src/sql/workbench/contrib/dashboard/browser/dashboard.contribution" source-language="en" datatype="plaintext" target-language="zh-Hant">
    <body>
      <trans-unit id="dashboard.editor.label">
        <source xml:lang="en">Dashboard</source>
        <target state="translated">儀表板</target>
      </trans-unit>
      <trans-unit id="manage">
        <source xml:lang="en">Manage</source>
        <target state="translated">管理</target>
      </trans-unit>
    </body>
  </file>
  <file original="src/sql/workbench/contrib/dashboard/browser/dashboardActions" source-language="en" datatype="plaintext" target-language="zh-Hant">
    <body>
      <trans-unit id="ManageAction">
        <source xml:lang="en">Manage</source>
        <target state="translated">管理</target>
      </trans-unit>
    </body>
  </file>
  <file original="src/sql/workbench/contrib/dashboard/browser/dashboardIconUtil" source-language="en" datatype="plaintext" target-language="zh-Hant">
    <body>
      <trans-unit id="opticon">
        <source xml:lang="en">property `icon` can be omitted or must be either a string or a literal like `{dark, light}`</source>
        <target state="translated">屬性 `icon` 可以省略，否則必須為字串或類似 `{dark, light}` 的常值</target>
      </trans-unit>
    </body>
  </file>
  <file original="src/sql/workbench/contrib/dashboard/browser/dashboardRegistry" source-language="en" datatype="plaintext" target-language="zh-Hant">
    <body>
      <trans-unit id="carbon.extension.dashboard">
        <source xml:lang="en">Defines that this provider supports the dashboard</source>
        <target state="translated">定義此提供者支援儀表板</target>
      </trans-unit>
      <trans-unit id="dashboard.id">
        <source xml:lang="en">Provider id (ex. MSSQL)</source>
        <target state="translated">提供者識別碼 (例如 MSSQL)</target>
      </trans-unit>
      <trans-unit id="dashboard.properties">
        <source xml:lang="en">Property values to show on dashboard</source>
        <target state="translated">在儀表板上顯示的屬性值</target>
      </trans-unit>
      <trans-unit id="dashboard.properties.databaseProperties">
        <source xml:lang="en">Properties to show for database page</source>
        <target state="translated">顯示資料庫頁的屬性</target>
      </trans-unit>
      <trans-unit id="dashboard.properties.flavor">
        <source xml:lang="en">A flavor for defining dashboard properties</source>
        <target state="translated">定義儀表板屬性變體</target>
      </trans-unit>
      <trans-unit id="dashboard.properties.flavor.condition">
        <source xml:lang="en">Condition to use this flavor</source>
        <target state="translated">使用此變體的條件</target>
      </trans-unit>
      <trans-unit id="dashboard.properties.flavor.condition.field">
        <source xml:lang="en">Field to compare to</source>
        <target state="translated">要比較的欄位</target>
      </trans-unit>
      <trans-unit id="dashboard.properties.flavor.condition.operator">
        <source xml:lang="en">Which operator to use for comparison</source>
        <target state="translated">用於比較的運算子</target>
      </trans-unit>
      <trans-unit id="dashboard.properties.flavor.condition.value">
        <source xml:lang="en">Value to compare the field to</source>
        <target state="translated">用於比較該欄位的值</target>
      </trans-unit>
      <trans-unit id="dashboard.properties.flavor.id">
        <source xml:lang="en">Id of the flavor</source>
        <target state="translated">類別的變體的識別碼</target>
      </trans-unit>
      <trans-unit id="dashboard.properties.property">
        <source xml:lang="en">Defines a property to show on the dashboard</source>
        <target state="translated">定義顯示於儀表板上的屬性</target>
      </trans-unit>
      <trans-unit id="dashboard.properties.property.default">
        <source xml:lang="en">Default value to show if ignored or no value</source>
        <target state="translated">如果忽略或沒有值，則顯示預設值</target>
      </trans-unit>
      <trans-unit id="dashboard.properties.property.displayName">
        <source xml:lang="en">What value to use as a label for the property</source>
        <target state="translated">做為屬性標籤的值</target>
      </trans-unit>
      <trans-unit id="dashboard.properties.property.ignore">
        <source xml:lang="en">Specify values to be ignored</source>
        <target state="translated">指定要忽略的值</target>
      </trans-unit>
      <trans-unit id="dashboard.properties.property.value">
        <source xml:lang="en">What value in the object to access for the value</source>
        <target state="translated">要在物件中存取的值</target>
      </trans-unit>
      <trans-unit id="dashboard.properties.serverProperties">
        <source xml:lang="en">Properties to show for server page</source>
        <target state="translated">顯示伺服器頁的屬性</target>
      </trans-unit>
    </body>
  </file>
  <file original="src/sql/workbench/contrib/dashboard/browser/pages/dashboardPageContribution" source-language="en" datatype="plaintext" target-language="zh-Hant">
    <body>
      <trans-unit id="azdata.extension.contributes.dashboardPage.tab.id">
        <source xml:lang="en">Unique identifier for this tab. Will be passed to the extension for any requests.</source>
        <target state="translated">此索引標籤的唯一識別碼。將傳遞給任何要求的延伸模組。</target>
      </trans-unit>
      <trans-unit id="azdata.extension.contributes.widget.hideHeader">
        <source xml:lang="en">Whether to hide the header of the widget, default value is false</source>
        <target state="translated">是否要隱藏 Widget 的標題，預設值為 false</target>
      </trans-unit>
      <trans-unit id="azdata.extension.contributes.widget.when">
        <source xml:lang="en">Condition which must be true to show this item</source>
        <target state="translated">必須為 True 以顯示此項目的條件</target>
      </trans-unit>
      <trans-unit id="dashboardTabError">
        <source xml:lang="en">Extension tab is unknown or not installed.</source>
        <target state="translated">未知的延伸模組索引標籤或未安裝。</target>
      </trans-unit>
      <trans-unit id="dashboardpage.colNumber">
        <source xml:lang="en">The column of the component in the grid</source>
        <target state="translated">方格中元件的資料行</target>
      </trans-unit>
      <trans-unit id="dashboardpage.colspan">
        <source xml:lang="en">The colspan of the component in the grid. Default value is 1. Use '*' to set to number of columns in the grid.</source>
        <target state="translated">方格內元件的 colspan。預設值為 1。使用 '*' 即可設定方格中的資料行數。</target>
      </trans-unit>
      <trans-unit id="dashboardpage.rowNumber">
        <source xml:lang="en">The row of the component in the grid</source>
        <target state="translated">方格中元件的資料列</target>
      </trans-unit>
      <trans-unit id="dashboardpage.rowSpan">
        <source xml:lang="en">The rowspan of the component in the grid. Default value is 1. Use '*' to set to number of rows in the grid.</source>
        <target state="translated">方格中元件的 rowspan。預設值為 1。使用 '*' 即可設定方格中的資料列數。</target>
      </trans-unit>
      <trans-unit id="dashboardpage.tabName">
        <source xml:lang="en">The title of the container</source>
        <target state="translated">容器的標題</target>
      </trans-unit>
    </body>
  </file>
  <file original="src/sql/workbench/contrib/dashboard/browser/pages/databaseDashboardPage.component" source-language="en" datatype="plaintext" target-language="zh-Hant">
    <body>
      <trans-unit id="databasePageName">
        <source xml:lang="en">Database Properties</source>
        <target state="translated">資料庫屬性</target>
      </trans-unit>
    </body>
  </file>
  <file original="src/sql/workbench/contrib/dashboard/browser/pages/databaseDashboardPage.contribution" source-language="en" datatype="plaintext" target-language="zh-Hant">
    <body>
      <trans-unit id="compatibilityLevel">
        <source xml:lang="en">Compatibility Level</source>
        <target state="translated">相容性層級</target>
      </trans-unit>
      <trans-unit id="dashboard.databaseproperties">
        <source xml:lang="en">Property values to show</source>
        <target state="translated">顯示屬性值</target>
      </trans-unit>
      <trans-unit id="dashboard.databaseproperties.displayName">
        <source xml:lang="en">Display name of the property</source>
        <target state="translated">顯示屬性的名稱</target>
      </trans-unit>
      <trans-unit id="dashboard.databaseproperties.ignore">
        <source xml:lang="en">Specify specific values to ignore</source>
        <target state="translated">指定要忽略的特定值</target>
      </trans-unit>
      <trans-unit id="dashboard.databaseproperties.value">
        <source xml:lang="en">Value in the Database Info Object</source>
        <target state="translated">資料庫資訊物件中的值</target>
      </trans-unit>
      <trans-unit id="dashboardDatabase">
        <source xml:lang="en">Customizes the database dashboard page</source>
        <target state="translated">自訂 "資料庫儀表板" 頁</target>
      </trans-unit>
      <trans-unit id="dashboardDatabaseProperties">
        <source xml:lang="en">Enable or disable the properties widget</source>
        <target state="translated">啟用或禁用屬性小工具</target>
      </trans-unit>
      <trans-unit id="dashboardDatabaseTabs">
        <source xml:lang="en">Customizes the database dashboard tabs</source>
        <target state="translated">自訂資料庫儀表板索引標籤</target>
      </trans-unit>
      <trans-unit id="lastDatabaseBackup">
        <source xml:lang="en">Last Database Backup</source>
        <target state="translated">上次資料庫備份</target>
      </trans-unit>
      <trans-unit id="lastLogBackup">
        <source xml:lang="en">Last Log Backup</source>
        <target state="translated">上次記錄備份</target>
      </trans-unit>
      <trans-unit id="objectsWidgetTitle">
        <source xml:lang="en">Search</source>
        <target state="translated">搜尋</target>
      </trans-unit>
      <trans-unit id="owner">
        <source xml:lang="en">Owner</source>
        <target state="translated">擁有者</target>
      </trans-unit>
      <trans-unit id="recoveryModel">
        <source xml:lang="en">Recovery Model</source>
        <target state="translated">復原模式</target>
      </trans-unit>
    </body>
  </file>
  <file original="src/sql/workbench/contrib/dashboard/browser/pages/serverDashboardPage.component" source-language="en" datatype="plaintext" target-language="zh-Hant">
    <body>
      <trans-unit id="serverPageName">
        <source xml:lang="en">Server Properties</source>
        <target state="translated">伺服器屬性</target>
      </trans-unit>
    </body>
  </file>
  <file original="src/sql/workbench/contrib/dashboard/browser/pages/serverDashboardPage.contribution" source-language="en" datatype="plaintext" target-language="zh-Hant">
    <body>
      <trans-unit id="computerName">
        <source xml:lang="en">Computer Name</source>
        <target state="translated">電腦名稱</target>
      </trans-unit>
      <trans-unit id="dashboard.serverproperties">
        <source xml:lang="en">Property values to show</source>
        <target state="translated">顯示屬性值</target>
      </trans-unit>
      <trans-unit id="dashboard.serverproperties.displayName">
        <source xml:lang="en">Display name of the property</source>
        <target state="translated">顯示屬性的名稱</target>
      </trans-unit>
      <trans-unit id="dashboard.serverproperties.value">
        <source xml:lang="en">Value in the Server Info Object</source>
        <target state="translated">伺服器資訊物件中的值</target>
      </trans-unit>
      <trans-unit id="dashboardServer">
        <source xml:lang="en">Customizes the server dashboard page</source>
        <target state="translated">自訂伺服器儀表板頁面</target>
      </trans-unit>
      <trans-unit id="dashboardServerProperties">
        <source xml:lang="en">Enable or disable the properties widget</source>
        <target state="translated">啟用或禁用屬性小工具</target>
      </trans-unit>
      <trans-unit id="dashboardServerTabs">
        <source xml:lang="en">Customizes the Server dashboard tabs</source>
        <target state="translated">自訂伺服器儀表板索引標籤</target>
      </trans-unit>
      <trans-unit id="edition">
        <source xml:lang="en">Edition</source>
        <target state="translated">版本</target>
      </trans-unit>
      <trans-unit id="explorerWidgetsTitle">
        <source xml:lang="en">Search</source>
        <target state="translated">搜尋</target>
      </trans-unit>
      <trans-unit id="osVersion">
        <source xml:lang="en">OS Version</source>
        <target state="translated">作業系統版本</target>
      </trans-unit>
      <trans-unit id="version">
        <source xml:lang="en">Version</source>
        <target state="translated">版本</target>
      </trans-unit>
    </body>
  </file>
  <file original="src/sql/workbench/contrib/dashboard/browser/services/breadcrumb.service" source-language="en" datatype="plaintext" target-language="zh-Hant">
    <body>
      <trans-unit id="homeCrumb">
        <source xml:lang="en">Home</source>
        <target state="translated">首頁</target>
      </trans-unit>
    </body>
  </file>
  <file original="src/sql/workbench/contrib/dashboard/browser/services/dashboardServiceInterface.service" source-language="en" datatype="plaintext" target-language="zh-Hant">
    <body>
      <trans-unit id="dashboard.changeDatabaseFailure">
        <source xml:lang="en">Failed to change database</source>
        <target state="translated">變更資料庫失敗</target>
      </trans-unit>
    </body>
  </file>
  <file original="src/sql/workbench/contrib/dashboard/browser/widgets/explorer/explorerTable" source-language="en" datatype="plaintext" target-language="zh-Hant">
    <body>
      <trans-unit id="dashboard.explorer.actions">
        <source xml:lang="en">Show Actions</source>
        <target state="translated">顯示動作</target>
      </trans-unit>
      <trans-unit id="dashboard.explorer.actionsColumn">
        <source xml:lang="en">Actions</source>
        <target state="translated">動作</target>
      </trans-unit>
      <trans-unit id="explorerSearchMatchResultMessage">
        <source xml:lang="en">Filtered search list to {0} items</source>
        <target state="translated">已將搜尋清單篩選為 {0} 個項目</target>
      </trans-unit>
      <trans-unit id="explorerSearchNoMatchResultMessage">
        <source xml:lang="en">No matching item found</source>
        <target state="translated">找不到相符的項目</target>
      </trans-unit>
      <trans-unit id="explorerSearchSingleMatchResultMessage">
        <source xml:lang="en">Filtered search list to 1 item</source>
        <target state="translated">已將搜尋清單篩選為 1 個項目</target>
      </trans-unit>
    </body>
  </file>
  <file original="src/sql/workbench/contrib/dashboard/browser/widgets/explorer/explorerView" source-language="en" datatype="plaintext" target-language="zh-Hant">
    <body>
      <trans-unit id="dashboard.explorer.namePropertyDisplayValue">
        <source xml:lang="en">Name</source>
        <target state="translated">名稱</target>
      </trans-unit>
      <trans-unit id="dashboard.explorer.objectTypeDisplayValue">
        <source xml:lang="en">Type</source>
        <target state="translated">類型</target>
      </trans-unit>
      <trans-unit id="dashboard.explorer.schemaDisplayValue">
        <source xml:lang="en">Schema</source>
        <target state="translated">結構描述</target>
      </trans-unit>
    </body>
  </file>
  <file original="src/sql/workbench/contrib/dashboard/browser/widgets/explorer/explorerWidget.component" source-language="en" datatype="plaintext" target-language="zh-Hant">
    <body>
      <trans-unit id="dashboard.explorer.databaseError">
        <source xml:lang="en">Unable to load databases</source>
        <target state="translated">無法載入資料庫</target>
      </trans-unit>
      <trans-unit id="dashboard.explorer.objectError">
        <source xml:lang="en">Unable to load objects</source>
        <target state="translated">無法載入物件</target>
      </trans-unit>
      <trans-unit id="loadingDatabases">
        <source xml:lang="en">loading databases</source>
        <target state="translated">正在載入資料庫</target>
      </trans-unit>
      <trans-unit id="loadingDatabasesCompleted">
        <source xml:lang="en">loading databases completed.</source>
        <target state="translated">已完成載入資料庫。</target>
      </trans-unit>
      <trans-unit id="loadingObjects">
        <source xml:lang="en">loading objects</source>
        <target state="translated">正在載入物件</target>
      </trans-unit>
      <trans-unit id="loadingObjectsCompleted">
        <source xml:lang="en">loading objects completed.</source>
        <target state="translated">已完成載入物件。</target>
      </trans-unit>
      <trans-unit id="seachObjects">
        <source xml:lang="en">Search by name of type (t:, v:, f:, or sp:)</source>
        <target state="translated">依類型名稱搜尋 (t:、v:、f: 或 sp:)</target>
      </trans-unit>
      <trans-unit id="searchDatabases">
        <source xml:lang="en">Search databases</source>
        <target state="translated">搜尋資料庫</target>
      </trans-unit>
    </body>
  </file>
  <file original="src/sql/workbench/contrib/dashboard/browser/widgets/insights/actions" source-language="en" datatype="plaintext" target-language="zh-Hant">
    <body>
      <trans-unit id="insights.runQuery">
        <source xml:lang="en">Run Query</source>
        <target state="translated">執行查詢</target>
      </trans-unit>
    </body>
  </file>
  <file original="src/sql/workbench/contrib/dashboard/browser/widgets/insights/insightsWidget.component" source-language="en" datatype="plaintext" target-language="zh-Hant">
    <body>
      <trans-unit id="insights.autoRefreshOffState">
        <source xml:lang="en">Auto Refresh: OFF</source>
        <target state="translated">自動重新整理: 關閉</target>
      </trans-unit>
      <trans-unit id="insights.lastUpdated">
        <source xml:lang="en">Last Updated: {0} {1}</source>
        <target state="translated">最近更新: {0} {1}</target>
      </trans-unit>
      <trans-unit id="insightsWidgetLoadingCompletedMessage">
        <source xml:lang="en">Loading {0} completed</source>
        <target state="translated">已完成載入 {0}</target>
      </trans-unit>
      <trans-unit id="insightsWidgetLoadingMessage">
        <source xml:lang="en">Loading {0}</source>
        <target state="translated">正在載入 {0}</target>
      </trans-unit>
      <trans-unit id="noResults">
        <source xml:lang="en">No results to show</source>
        <target state="translated">沒有可顯示的結果</target>
      </trans-unit>
    </body>
  </file>
  <file original="src/sql/workbench/contrib/dashboard/browser/widgets/insights/insightsWidgetSchemas" source-language="en" datatype="plaintext" target-language="zh-Hant">
    <body>
      <trans-unit id="actionDatabaseDescription">
        <source xml:lang="en">Target database for the action; can use the format '${ columnName }' to use a data driven column name.</source>
        <target state="translated">此動作的目標資料庫；可使用格式 '${ columnName }'，以使用資料驅動的資料行名稱。</target>
      </trans-unit>
      <trans-unit id="actionServerDescription">
        <source xml:lang="en">Target server for the action; can use the format '${ columnName }' to use a data driven column name.</source>
        <target state="translated">此動作的目標伺服器；可使用格式 '${ columnName }'，以使用資料驅動的資料列名稱。</target>
      </trans-unit>
      <trans-unit id="actionTypes">
        <source xml:lang="en">Which actions to use</source>
        <target state="translated">要使用的動作</target>
      </trans-unit>
      <trans-unit id="actionUserDescription">
        <source xml:lang="en">Target user for the action; can use the format '${ columnName }' to use a data driven column name.</source>
        <target state="translated">請指定執行此動作的使用者；可使用格式 '${ columnName }'，以使用資料驅動的資料行名稱。</target>
      </trans-unit>
      <trans-unit id="carbon.extension.contributes.insightType.id">
        <source xml:lang="en">Identifier of the insight</source>
        <target state="translated">見解識別碼</target>
      </trans-unit>
      <trans-unit id="carbon.extension.contributes.insights">
        <source xml:lang="en">Contributes insights to the dashboard palette.</source>
        <target state="translated">在儀表板選擇區提供見解。</target>
      </trans-unit>
      <trans-unit id="insightAutoRefreshIntervalDescription">
        <source xml:lang="en">[Optional] Auto refresh interval in minutes, if not set, there will be no auto refresh</source>
        <target state="translated">[選用] 自動重新整理間隔 (分鐘)，如未設定，就不會自動重新整理</target>
      </trans-unit>
      <trans-unit id="insightIdDescription">
        <source xml:lang="en">Unique Identifier used for caching the results of the insight.</source>
        <target state="translated">用於快取見解結果的唯一識別碼。</target>
      </trans-unit>
      <trans-unit id="insightQueryDescription">
        <source xml:lang="en">SQL query to run. This should return exactly 1 resultset.</source>
        <target state="translated">要執行的 SQL 查詢。這僅會回傳 1 個結果集。</target>
      </trans-unit>
      <trans-unit id="insightQueryFileDescription">
        <source xml:lang="en">[Optional] path to a file that contains a query. Use if 'query' is not set</source>
        <target state="translated">[選用] 包含查詢之檔案的路徑。這會在未設定 'query' 時使用</target>
      </trans-unit>
      <trans-unit id="insightWidgetDescription">
        <source xml:lang="en">Adds a widget that can query a server or database and display the results in multiple ways - as a chart, summarized count, and more</source>
        <target state="translated">新增一個可查詢伺服器或資料庫並以多種方式呈現結果的小工具，如圖表、計數總結等。</target>
      </trans-unit>
    </body>
  </file>
  <file original="src/sql/workbench/contrib/dashboard/browser/widgets/insights/views/charts/chartInsight.component" source-language="en" datatype="plaintext" target-language="zh-Hant">
    <body>
      <trans-unit id="chartErrorMessage">
        <source xml:lang="en">Chart cannot be displayed with the given data</source>
        <target state="translated">無法以指定的資料顯示圖表</target>
      </trans-unit>
    </body>
  </file>
  <file original="src/sql/workbench/contrib/dashboard/browser/widgets/insights/views/charts/chartInsight.contribution" source-language="en" datatype="plaintext" target-language="zh-Hant">
    <body>
      <trans-unit id="chartInsightDescription">
        <source xml:lang="en">Displays results of a query as a chart on the dashboard</source>
        <target state="translated">將查詢結果以圖表方式顯示在儀表板上</target>
      </trans-unit>
      <trans-unit id="colorMapDescription">
        <source xml:lang="en">Maps 'column name' -&gt; color. for example add 'column1': red to ensure this column uses a red color </source>
        <target state="translated">對應 'column name' -&gt; 色彩。例如，新增 'column1': red 可確保資料行使用紅色</target>
      </trans-unit>
      <trans-unit id="columnsAsLabels">
        <source xml:lang="en">If dataDirection is vertical, setting this to true will use the columns names for the legend.</source>
        <target state="translated">若 dataDirection 是垂直的，設定為 True 時則使用欄位名稱為其圖例。</target>
      </trans-unit>
      <trans-unit id="dataDirectionDescription">
        <source xml:lang="en">Defines whether the data is read from a column (vertical) or a row (horizontal). For time series this is ignored as direction must be vertical.</source>
        <target state="translated">定義是否從行 (垂直) 或列 (水平) 讀取資料。對於時間序列，當呈現方向為垂直時會被忽略。</target>
      </trans-unit>
      <trans-unit id="labelFirstColumnDescription">
        <source xml:lang="en">If dataDirection is horizontal, setting this to true uses the first columns value for the legend.</source>
        <target state="translated">若 dataDirection 是水平的，設定為 True 時則使用第一個欄位值為其圖例。</target>
      </trans-unit>
      <trans-unit id="legendDescription">
        <source xml:lang="en">Indicates preferred position and visibility of the chart legend. These are the column names from your query, and map to the label of each chart entry</source>
        <target state="translated">指定圖表圖例的優先位置和可見度。這些是您查詢中的欄位名稱，並對應到每個圖表項目的標籤</target>
      </trans-unit>
      <trans-unit id="showTopNData">
        <source xml:lang="en">If showTopNData is set, showing only top N data in the chart.</source>
        <target state="translated">如已設定 showTopNData，則僅顯示圖表中的前 N 個資料。</target>
      </trans-unit>
    </body>
  </file>
  <file original="src/sql/workbench/contrib/dashboard/browser/widgets/insights/views/charts/types/barChart.contribution" source-language="en" datatype="plaintext" target-language="zh-Hant">
    <body>
      <trans-unit id="barchart.xAxisLabel">
        <source xml:lang="en">Label for the x axis</source>
        <target state="translated">X 軸標籤</target>
      </trans-unit>
      <trans-unit id="barchart.yAxisLabel">
        <source xml:lang="en">Label for the y axis</source>
        <target state="translated">Y 軸的標籤</target>
      </trans-unit>
      <trans-unit id="xAxisMax">
        <source xml:lang="en">Maximum value of the x axis</source>
        <target state="translated">X 軸的最大值</target>
      </trans-unit>
      <trans-unit id="xAxisMin">
        <source xml:lang="en">Minimum value of the x axis</source>
        <target state="translated">X 軸的最小值</target>
      </trans-unit>
      <trans-unit id="yAxisMax">
        <source xml:lang="en">Maximum value of the y axis</source>
        <target state="translated">y 軸的最大值</target>
      </trans-unit>
      <trans-unit id="yAxisMin">
        <source xml:lang="en">Minimum value of the y axis</source>
        <target state="translated">y 軸的最小值</target>
      </trans-unit>
    </body>
  </file>
  <file original="src/sql/workbench/contrib/dashboard/browser/widgets/insights/views/charts/types/lineChart.contribution" source-language="en" datatype="plaintext" target-language="zh-Hant">
    <body>
      <trans-unit id="dataTypeDescription">
        <source xml:lang="en">Indicates data property of a data set for a chart.</source>
        <target state="translated">指定圖表資料集的資料屬性。</target>
      </trans-unit>
    </body>
  </file>
  <file original="src/sql/workbench/contrib/dashboard/browser/widgets/insights/views/countInsight.contribution" source-language="en" datatype="plaintext" target-language="zh-Hant">
    <body>
      <trans-unit id="countInsightDescription">
        <source xml:lang="en">For each column in a resultset, displays the value in row 0 as a count followed by the column name. Supports '1 Healthy', '3 Unhealthy' for example, where 'Healthy' is the column name and 1 is the value in row 1 cell 1</source>
        <target state="translated">為結果集中的每一個資料行，在資料列 0 中先顯示計數值，再顯示資料行名稱。例如，支援 '1 Healthy'，'3 Unhealthy'；其中 'Healthy' 為資料行名稱，1 為資料列 1 中資料格 1 的值</target>
      </trans-unit>
    </body>
  </file>
  <file original="src/sql/workbench/contrib/dashboard/browser/widgets/insights/views/imageInsight.contribution" source-language="en" datatype="plaintext" target-language="zh-Hant">
    <body>
      <trans-unit id="encodingDescription">
        <source xml:lang="en">Is this encoded as hex, base64 or some other format?</source>
        <target state="translated">此編碼為十六進位、base64 或是其他格式?</target>
      </trans-unit>
      <trans-unit id="imageFormatDescription">
        <source xml:lang="en">What format is expected - is this a JPEG, PNG or other format?</source>
        <target state="translated">預期格式是什麼 - 是 JPEG、PNG 或其他格式?</target>
      </trans-unit>
      <trans-unit id="imageInsightDescription">
        <source xml:lang="en">Displays an image, for example one returned by an R query using ggplot2</source>
        <target state="translated">顯示映像，如使用 ggplot2 R 查詢返回的映像。</target>
      </trans-unit>
    </body>
  </file>
  <file original="src/sql/workbench/contrib/dashboard/browser/widgets/insights/views/tableInsight.contribution" source-language="en" datatype="plaintext" target-language="zh-Hant">
    <body>
      <trans-unit id="tableInsightDescription">
        <source xml:lang="en">Displays the results in a simple table</source>
        <target state="translated">在簡單資料表中顯示結果</target>
      </trans-unit>
    </body>
  </file>
  <file original="src/sql/workbench/contrib/dashboard/browser/widgets/properties/propertiesWidget.component" source-language="en" datatype="plaintext" target-language="zh-Hant">
    <body>
      <trans-unit id="dashboard.properties.error">
        <source xml:lang="en">Unable to load dashboard properties</source>
        <target state="translated">無法載入儀表板屬性</target>
      </trans-unit>
      <trans-unit id="loadingProperties">
        <source xml:lang="en">Loading properties</source>
        <target state="translated">正在載入屬性</target>
      </trans-unit>
      <trans-unit id="loadingPropertiesCompleted">
        <source xml:lang="en">Loading properties completed</source>
        <target state="translated">已完成載入屬性</target>
      </trans-unit>
    </body>
  </file>
  <file original="src/sql/workbench/contrib/dataExplorer/browser/dataExplorer.contribution" source-language="en" datatype="plaintext" target-language="zh-Hant">
    <body>
      <trans-unit id="connectionsSortOrder.dateAdded">
        <source xml:lang="en">Saved connections are sorted by the dates they were added.</source>
        <target state="translated">儲存的連線依新增的日期排序。</target>
      </trans-unit>
      <trans-unit id="connectionsSortOrder.displayName">
        <source xml:lang="en">Saved connections are sorted by their display names alphabetically.</source>
        <target state="translated">儲存的連線依其顯示名稱以字母順序排序。</target>
      </trans-unit>
      <trans-unit id="databaseConnections">
        <source xml:lang="en">Database Connections</source>
        <target state="translated">資料庫連線</target>
      </trans-unit>
      <trans-unit id="datasource.connectionGroups">
        <source xml:lang="en">data source groups</source>
        <target state="translated">資料來源群組</target>
      </trans-unit>
      <trans-unit id="datasource.connections">
        <source xml:lang="en">data source connections</source>
        <target state="translated">資料來源連線</target>
      </trans-unit>
      <trans-unit id="datasource.connectionsSortOrder">
        <source xml:lang="en">Controls sorting order of saved connections and connection groups.</source>
        <target state="translated">控制儲存連線和連線群組的排列順序。</target>
      </trans-unit>
      <trans-unit id="startup.alwaysShowServersView">
        <source xml:lang="en">True for the Servers view to be shown on launch of Azure Data Studio default; false if the last opened view should be shown</source>
        <target state="translated">預設為在 Azure Data Studio 啟動時要顯示的伺服器檢視即為 True；如應顯示上次開啟的檢視則為 False</target>
      </trans-unit>
      <trans-unit id="startupConfig">
        <source xml:lang="en">Startup Configuration</source>
        <target state="translated">啟動組態</target>
      </trans-unit>
    </body>
  </file>
  <file original="src/sql/workbench/contrib/dataExplorer/browser/dataExplorerExtensionPoint" source-language="en" datatype="plaintext" target-language="zh-Hant">
    <body>
      <trans-unit id="dataExplorer.contributed">
        <source xml:lang="en">Contributes views to contributed views container</source>
        <target state="translated">在參與檢視容器中提供檢視</target>
      </trans-unit>
      <trans-unit id="duplicateView1">
        <source xml:lang="en">Cannot register multiple views with same id `{0}` in the view container `{1}`</source>
        <target state="translated">無法在檢視容器 '{1}' 中以同一個識別碼 '{0}' 註冊多個檢視</target>
      </trans-unit>
      <trans-unit id="duplicateView2">
        <source xml:lang="en">A view with id `{0}` is already registered in the view container `{1}`</source>
        <target state="translated">已在檢視容器 '{1}' 中註冊識別碼為 '{0}' 的檢視</target>
      </trans-unit>
      <trans-unit id="extension.contributes.dataExplorer">
        <source xml:lang="en">Contributes views to the editor</source>
        <target state="translated">提供檢視給編輯者</target>
      </trans-unit>
      <trans-unit id="extension.dataExplorer">
        <source xml:lang="en">Contributes views to Data Explorer container in the Activity bar</source>
        <target state="translated">將檢視提供到活動列中的資料總管容器</target>
      </trans-unit>
      <trans-unit id="optstring">
        <source xml:lang="en">property `{0}` can be omitted or must be of type `string`</source>
        <target state="translated">屬性 `{0}` 可以省略或必須屬於 `string` 類型</target>
      </trans-unit>
      <trans-unit id="requirearray">
        <source xml:lang="en">views must be an array</source>
        <target state="translated">項目必須為陣列</target>
      </trans-unit>
      <trans-unit id="requirestring">
        <source xml:lang="en">property `{0}` is mandatory and must be of type `string`</source>
        <target state="translated">屬性 '{0}' 為強制項目且必須屬於 `string` 類型</target>
      </trans-unit>
      <trans-unit id="vscode.extension.contributes.view.id">
        <source xml:lang="en">Identifier of the view. Use this to register a data provider through `vscode.window.registerTreeDataProviderForView` API. Also to trigger activating your extension by registering `onView:${id}` event to `activationEvents`.</source>
        <target state="translated">檢視的識別碼。請使用此識別碼透過 `vscode.window.registerTreeDataProviderForView` API 登錄資料提供者。並藉由將 `onView:${id}` 事件登錄至 `activationEvents` 以觸發啟用您的延伸模組。</target>
      </trans-unit>
      <trans-unit id="vscode.extension.contributes.view.name">
        <source xml:lang="en">The human-readable name of the view. Will be shown</source>
        <target state="translated">使用人性化顯示名稱。會顯示</target>
      </trans-unit>
      <trans-unit id="vscode.extension.contributes.view.when">
        <source xml:lang="en">Condition which must be true to show this view</source>
        <target state="translated">必須為 True 以顯示此檢視的條件</target>
      </trans-unit>
    </body>
  </file>
  <file original="src/sql/workbench/contrib/dataExplorer/browser/dataExplorerViewlet" source-language="en" datatype="plaintext" target-language="zh-Hant">
    <body>
      <trans-unit id="dataExplorer.servers">
        <source xml:lang="en">Servers</source>
        <target state="translated">伺服器</target>
      </trans-unit>
      <trans-unit id="dataexplorer.name">
        <source xml:lang="en">Connections</source>
        <target state="translated">連線</target>
      </trans-unit>
      <trans-unit id="showDataExplorer">
        <source xml:lang="en">Show Connections</source>
        <target state="translated">顯示連線</target>
      </trans-unit>
    </body>
  </file>
  <file original="src/sql/workbench/contrib/dataExplorer/browser/nodeActions.common.contribution" source-language="en" datatype="plaintext" target-language="zh-Hant">
    <body>
      <trans-unit id="disconnect">
        <source xml:lang="en">Disconnect</source>
        <target state="translated">中斷連線</target>
      </trans-unit>
      <trans-unit id="refresh">
        <source xml:lang="en">Refresh</source>
        <target state="translated">重新整理</target>
      </trans-unit>
    </body>
  </file>
  <file original="src/sql/workbench/contrib/editData/browser/editData.contribution" source-language="en" datatype="plaintext" target-language="zh-Hant">
    <body>
      <trans-unit id="showEditDataSqlPaneOnStartup">
        <source xml:lang="en">Show Edit Data SQL pane on startup</source>
        <target state="translated">啟動時顯示 [編輯資料] SQL 窗格</target>
      </trans-unit>
    </body>
  </file>
  <file original="src/sql/workbench/contrib/editData/browser/editDataActions" source-language="en" datatype="plaintext" target-language="zh-Hant">
    <body>
      <trans-unit id="disposeEditFailure">
        <source xml:lang="en">Dispose Edit Failed With Error: </source>
        <target state="translated">處理編輯失敗，出現錯誤:</target>
      </trans-unit>
      <trans-unit id="editData.closeSql">
        <source xml:lang="en">Close SQL Pane</source>
        <target state="translated">關閉 SQL 窗格</target>
      </trans-unit>
      <trans-unit id="editData.run">
        <source xml:lang="en">Run</source>
        <target state="translated">執行</target>
      </trans-unit>
      <trans-unit id="editData.showSql">
        <source xml:lang="en">Show SQL Pane</source>
        <target state="translated">顯示 SQL 窗格</target>
      </trans-unit>
      <trans-unit id="editData.stop">
        <source xml:lang="en">Stop</source>
        <target state="translated">停止</target>
      </trans-unit>
    </body>
  </file>
  <file original="src/sql/workbench/contrib/editData/browser/editDataEditor" source-language="en" datatype="plaintext" target-language="zh-Hant">
    <body>
      <trans-unit id="maxRowTaskbar">
        <source xml:lang="en">Max Rows:</source>
        <target state="translated">最大資料列數:</target>
      </trans-unit>
    </body>
  </file>
  <file original="src/sql/workbench/contrib/editData/browser/editDataGridActions" source-language="en" datatype="plaintext" target-language="zh-Hant">
    <body>
      <trans-unit id="deleteRow">
        <source xml:lang="en">Delete Row</source>
        <target state="translated">刪除資料列</target>
      </trans-unit>
      <trans-unit id="revertRow">
        <source xml:lang="en">Revert Current Row</source>
        <target state="translated">還原目前的資料列</target>
      </trans-unit>
    </body>
  </file>
  <file original="src/sql/workbench/contrib/editData/browser/gridActions" source-language="en" datatype="plaintext" target-language="zh-Hant">
    <body>
      <trans-unit id="copySelection">
        <source xml:lang="en">Copy</source>
        <target state="translated">複製</target>
      </trans-unit>
      <trans-unit id="copyWithHeaders">
        <source xml:lang="en">Copy With Headers</source>
        <target state="translated">隨標題一併複製</target>
      </trans-unit>
      <trans-unit id="saveAsCsv">
        <source xml:lang="en">Save As CSV</source>
        <target state="translated">另存為 CSV</target>
      </trans-unit>
      <trans-unit id="saveAsExcel">
        <source xml:lang="en">Save As Excel</source>
        <target state="translated">另存為 Excel</target>
      </trans-unit>
      <trans-unit id="saveAsJson">
        <source xml:lang="en">Save As JSON</source>
        <target state="translated">另存為 JSON</target>
      </trans-unit>
      <trans-unit id="saveAsXml">
        <source xml:lang="en">Save As XML</source>
        <target state="translated">另存為 XML</target>
      </trans-unit>
      <trans-unit id="selectAll">
        <source xml:lang="en">Select All</source>
        <target state="translated">全選</target>
      </trans-unit>
    </body>
  </file>
  <file original="src/sql/workbench/contrib/extensions/browser/contributionRenders" source-language="en" datatype="plaintext" target-language="zh-Hant">
    <body>
      <trans-unit id="insight condition">
        <source xml:lang="en">When</source>
        <target state="translated">時間</target>
      </trans-unit>
      <trans-unit id="insightId">
        <source xml:lang="en">Id</source>
        <target state="translated">識別碼</target>
      </trans-unit>
      <trans-unit id="insights">
        <source xml:lang="en">Dashboard Insights ({0})</source>
        <target state="translated">儀表板見解 ({0})</target>
      </trans-unit>
      <trans-unit id="name">
        <source xml:lang="en">Name</source>
        <target state="translated">名稱</target>
      </trans-unit>
      <trans-unit id="tabDescription">
        <source xml:lang="en">Description</source>
        <target state="translated">描述</target>
      </trans-unit>
      <trans-unit id="tabId">
        <source xml:lang="en">Id</source>
        <target state="translated">識別碼</target>
      </trans-unit>
      <trans-unit id="tabTitle">
        <source xml:lang="en">Title</source>
        <target state="translated">標題</target>
      </trans-unit>
      <trans-unit id="tabs">
        <source xml:lang="en">Dashboard Tabs ({0})</source>
        <target state="translated">儀表板索引標籤 ({0})</target>
      </trans-unit>
    </body>
  </file>
  <file original="src/sql/workbench/contrib/extensions/browser/extensions.contribution" source-language="en" datatype="plaintext" target-language="zh-Hant">
    <body>
      <trans-unit id="notFound">
        <source xml:lang="en">Extension '{0}' not found.</source>
        <target state="translated">找不到延伸模組 '{0}'。</target>
      </trans-unit>
      <trans-unit id="workbench.extensions.getExtensionFromGallery.arg.name">
        <source xml:lang="en">Extension id</source>
        <target state="translated">延伸模組識別碼</target>
      </trans-unit>
      <trans-unit id="workbench.extensions.getExtensionFromGallery.description">
        <source xml:lang="en">Gets extension information from the gallery</source>
        <target state="translated">從資源庫取得延伸模組資訊</target>
      </trans-unit>
    </body>
  </file>
  <file original="src/sql/workbench/contrib/extensions/browser/extensionsActions" source-language="en" datatype="plaintext" target-language="zh-Hant">
    <body>
      <trans-unit id="Install Extensions">
        <source xml:lang="en">Install Extensions</source>
        <target state="translated">安裝延伸模組</target>
      </trans-unit>
      <trans-unit id="openExtensionAuthoringDocs">
        <source xml:lang="en">Author an Extension...</source>
        <target state="translated">撰寫延伸模組...</target>
      </trans-unit>
      <trans-unit id="showRecommendations">
        <source xml:lang="en">Show Recommendations</source>
        <target state="translated">顯示建議</target>
      </trans-unit>
    </body>
  </file>
  <file original="src/sql/workbench/contrib/extensions/browser/scenarioRecommendations" source-language="en" datatype="plaintext" target-language="zh-Hant">
    <body>
      <trans-unit id="ExtensionsRecommended">
        <source xml:lang="en">Azure Data Studio has extension recommendations.</source>
        <target state="translated">Azure Data Studio 有延伸模組建議。</target>
      </trans-unit>
      <trans-unit id="VisualizerExtensionsRecommended">
        <source xml:lang="en">Azure Data Studio has extension recommendations for data visualization.
Once installed, you can select the Visualizer icon to visualize your query results.</source>
        <target state="translated">Azure Data Studio 有資料視覺效果的延伸模組建議。
安裝之後，即可選取視覺化檢視圖示，將查詢結果視覺化。</target>
      </trans-unit>
      <trans-unit id="installAll">
        <source xml:lang="en">Install All</source>
        <target state="translated">全部安裝</target>
      </trans-unit>
      <trans-unit id="neverShowAgain">
        <source xml:lang="en">Don't Show Again</source>
        <target state="translated">不要再顯示</target>
      </trans-unit>
      <trans-unit id="scenarioTypeUndefined">
        <source xml:lang="en">The scenario type for extension recommendations must be provided.</source>
        <target state="translated">必須提供延伸模組建議的案例類型。</target>
      </trans-unit>
      <trans-unit id="showRecommendations">
        <source xml:lang="en">Show Recommendations</source>
        <target state="translated">顯示建議</target>
      </trans-unit>
    </body>
  </file>
  <file original="src/sql/workbench/contrib/extensions/browser/staticRecommendations" source-language="en" datatype="plaintext" target-language="zh-Hant">
    <body>
      <trans-unit id="defaultRecommendations">
        <source xml:lang="en">This extension is recommended by Azure Data Studio.</source>
        <target state="translated">Azure Data Studio 建議使用此延伸模組。</target>
      </trans-unit>
    </body>
  </file>
  <file original="src/sql/workbench/contrib/jobManagement/browser/agentView.component" source-language="en" datatype="plaintext" target-language="zh-Hant">
    <body>
      <trans-unit id="jobview.Alerts">
        <source xml:lang="en">Alerts</source>
        <target state="translated">警示</target>
      </trans-unit>
      <trans-unit id="jobview.Jobs">
        <source xml:lang="en">Jobs</source>
        <target state="translated">作業</target>
      </trans-unit>
      <trans-unit id="jobview.Notebooks">
        <source xml:lang="en">Notebooks</source>
        <target state="translated">Notebooks</target>
      </trans-unit>
      <trans-unit id="jobview.Operators">
        <source xml:lang="en">Operators</source>
        <target state="translated">運算子</target>
      </trans-unit>
      <trans-unit id="jobview.Proxies">
        <source xml:lang="en">Proxies</source>
        <target state="translated">Proxy</target>
      </trans-unit>
    </body>
  </file>
  <file original="src/sql/workbench/contrib/jobManagement/browser/alertsView.component" source-language="en" datatype="plaintext" target-language="zh-Hant">
    <body>
      <trans-unit id="jobAlertColumns.categoryName">
        <source xml:lang="en">Category Name</source>
        <target state="translated">類別名稱</target>
      </trans-unit>
      <trans-unit id="jobAlertColumns.delayBetweenResponses">
        <source xml:lang="en">Delay Between Responses (in secs)</source>
        <target state="translated">回應之間的延遲 (秒)</target>
      </trans-unit>
      <trans-unit id="jobAlertColumns.enabled">
        <source xml:lang="en">Enabled</source>
        <target state="translated">啟用</target>
      </trans-unit>
      <trans-unit id="jobAlertColumns.lastOccurrenceDate">
        <source xml:lang="en">Last Occurrence</source>
        <target state="translated">上次發生</target>
      </trans-unit>
      <trans-unit id="jobAlertColumns.name">
        <source xml:lang="en">Name</source>
        <target state="translated">名稱</target>
      </trans-unit>
    </body>
  </file>
  <file original="src/sql/workbench/contrib/jobManagement/browser/jobActions" source-language="en" datatype="plaintext" target-language="zh-Hant">
    <body>
      <trans-unit id="joaction.deletedOperator">
        <source xml:lang="en">The operator was deleted successfully</source>
        <target state="translated">已成功刪除運算子</target>
      </trans-unit>
      <trans-unit id="jobSuccessfullyStarted">
        <source xml:lang="en">: The job was successfully started.</source>
        <target state="translated">: 已成功啟動作業。</target>
      </trans-unit>
      <trans-unit id="jobSuccessfullyStopped">
        <source xml:lang="en">: The job was successfully stopped.</source>
        <target state="translated">: 已成功停止作業。</target>
      </trans-unit>
      <trans-unit id="jobaction.Cancel">
        <source xml:lang="en">Cancel</source>
        <target state="translated">取消</target>
      </trans-unit>
      <trans-unit id="jobaction.deleteAlert">
        <source xml:lang="en">Delete Alert</source>
        <target state="translated">刪除警示</target>
      </trans-unit>
      <trans-unit id="jobaction.deleteAlertConfirm">
        <source xml:lang="en">Are you sure you'd like to delete the alert '{0}'?</source>
        <target state="translated">確定要刪除警示 '{0}' 嗎?</target>
      </trans-unit>
      <trans-unit id="jobaction.deleteJob">
        <source xml:lang="en">Delete Job</source>
        <target state="translated">刪除作業</target>
      </trans-unit>
      <trans-unit id="jobaction.deleteJobConfirm">
        <source xml:lang="en">Are you sure you'd like to delete the job '{0}'?</source>
        <target state="translated">確定要刪除作業 '{0}' 嗎?</target>
      </trans-unit>
      <trans-unit id="jobaction.deleteNotebookConfirm">
        <source xml:lang="en">Are you sure you'd like to delete the notebook '{0}'?</source>
        <target state="translated">確定要刪除筆記本 '{0}' 嗎?</target>
      </trans-unit>
      <trans-unit id="jobaction.deleteOperator">
        <source xml:lang="en">Delete Operator</source>
        <target state="translated">刪除運算子</target>
      </trans-unit>
      <trans-unit id="jobaction.deleteOperatorConfirm">
        <source xml:lang="en">Are you sure you'd like to delete the operator '{0}'?</source>
        <target state="translated">確定要刪除運算子 "{0}" 嗎?</target>
      </trans-unit>
      <trans-unit id="jobaction.deleteProxy">
        <source xml:lang="en">Delete Proxy</source>
        <target state="translated">刪除 Proxy</target>
      </trans-unit>
      <trans-unit id="jobaction.deleteProxyConfirm">
        <source xml:lang="en">Are you sure you'd like to delete the proxy '{0}'?</source>
        <target state="translated">確定要刪除 Proxy '{0}' 嗎?</target>
      </trans-unit>
      <trans-unit id="jobaction.deleteStep">
        <source xml:lang="en">Delete Step</source>
        <target state="translated">刪除步驟</target>
      </trans-unit>
      <trans-unit id="jobaction.deleteStepConfirm">
        <source xml:lang="en">Are you sure you'd like to delete the step '{0}'?</source>
        <target state="translated">確定要刪除步驟 '{0}' 嗎?</target>
      </trans-unit>
      <trans-unit id="jobaction.deletedAlert">
        <source xml:lang="en">The alert was successfully deleted</source>
        <target state="translated">已成功刪除警示</target>
      </trans-unit>
      <trans-unit id="jobaction.deletedJob">
        <source xml:lang="en">The job was successfully deleted</source>
        <target state="translated">已成功刪除作業</target>
      </trans-unit>
      <trans-unit id="jobaction.deletedNotebook">
        <source xml:lang="en">The notebook was successfully deleted</source>
        <target state="translated">已成功刪除筆記本</target>
      </trans-unit>
      <trans-unit id="jobaction.deletedProxy">
        <source xml:lang="en">The proxy was deleted successfully</source>
        <target state="translated">已成功刪除 Proxy</target>
      </trans-unit>
      <trans-unit id="jobaction.deletedStep">
        <source xml:lang="en">The job step was successfully deleted</source>
        <target state="translated">已成功刪除作業步驟</target>
      </trans-unit>
      <trans-unit id="jobaction.editAlert">
        <source xml:lang="en">Edit Alert</source>
        <target state="translated">編輯警示</target>
      </trans-unit>
      <trans-unit id="jobaction.editJob">
        <source xml:lang="en">Edit Job</source>
        <target state="translated">編輯作業</target>
      </trans-unit>
      <trans-unit id="jobaction.editOperator">
        <source xml:lang="en">Edit Operator</source>
        <target state="translated">編輯運算子</target>
      </trans-unit>
      <trans-unit id="jobaction.editProxy">
        <source xml:lang="en">Edit Proxy</source>
        <target state="translated">編輯 Proxy</target>
      </trans-unit>
      <trans-unit id="jobaction.failedToDeleteAlert">
        <source xml:lang="en">Could not delete alert '{0}'.
Error: {1}</source>
        <target state="translated">無法刪除警示 '{0}'。
錯誤: {1}</target>
      </trans-unit>
      <trans-unit id="jobaction.failedToDeleteJob">
        <source xml:lang="en">Could not delete job '{0}'.
Error: {1}</source>
        <target state="translated">無法刪除作業 '{0}'。
錯誤: {1}</target>
      </trans-unit>
      <trans-unit id="jobaction.failedToDeleteNotebook">
        <source xml:lang="en">Could not delete notebook '{0}'.
Error: {1}</source>
        <target state="translated">無法刪除筆記本 '{0}'。
錯誤: {1}</target>
      </trans-unit>
      <trans-unit id="jobaction.failedToDeleteOperator">
        <source xml:lang="en">Could not delete operator '{0}'.
Error: {1}</source>
        <target state="translated">無法刪除運算子 '{0}'。
錯誤: {1}</target>
      </trans-unit>
      <trans-unit id="jobaction.failedToDeleteProxy">
        <source xml:lang="en">Could not delete proxy '{0}'.
Error: {1}</source>
        <target state="translated">無法刪除 Proxy '{0}'。
錯誤: {1}</target>
      </trans-unit>
      <trans-unit id="jobaction.failedToDeleteStep">
        <source xml:lang="en">Could not delete step '{0}'.
Error: {1}</source>
        <target state="translated">無法刪除步驟 '{0}'。
錯誤: {1}</target>
      </trans-unit>
      <trans-unit id="jobaction.faillabel">
        <source xml:lang="en">Error</source>
        <target state="translated">錯誤</target>
      </trans-unit>
      <trans-unit id="jobaction.newAlert">
        <source xml:lang="en">New Alert</source>
        <target state="translated">新增警示</target>
      </trans-unit>
      <trans-unit id="jobaction.newJob">
        <source xml:lang="en">New Job</source>
        <target state="translated">新增作業</target>
      </trans-unit>
      <trans-unit id="jobaction.newOperator">
        <source xml:lang="en">New Operator</source>
        <target state="translated">新增運算子</target>
      </trans-unit>
      <trans-unit id="jobaction.newProxy">
        <source xml:lang="en">New Proxy</source>
        <target state="translated">新增 Proxy</target>
      </trans-unit>
      <trans-unit id="jobaction.newStep">
        <source xml:lang="en">New Step</source>
        <target state="translated">新增步驟</target>
      </trans-unit>
      <trans-unit id="jobaction.refresh">
        <source xml:lang="en">Refresh</source>
        <target state="translated">重新整理</target>
      </trans-unit>
      <trans-unit id="jobaction.run">
        <source xml:lang="en">Run</source>
        <target state="translated">執行</target>
      </trans-unit>
      <trans-unit id="jobaction.stop">
        <source xml:lang="en">Stop</source>
        <target state="translated">停止</target>
      </trans-unit>
      <trans-unit id="jobaction.successLabel">
        <source xml:lang="en">Success</source>
        <target state="translated">成功</target>
      </trans-unit>
      <trans-unit id="notebookAction.openNotebook">
        <source xml:lang="en">Open</source>
        <target state="translated">開啟</target>
      </trans-unit>
      <trans-unit id="notebookaction.deleteMaterializedNotebook">
        <source xml:lang="en">Delete</source>
        <target state="translated">刪除</target>
      </trans-unit>
      <trans-unit id="notebookaction.deleteNotebook">
        <source xml:lang="en">Delete</source>
        <target state="translated">刪除</target>
      </trans-unit>
      <trans-unit id="notebookaction.editJob">
        <source xml:lang="en">Edit</source>
        <target state="translated">編輯</target>
      </trans-unit>
      <trans-unit id="notebookaction.newJob">
        <source xml:lang="en">New Notebook Job</source>
        <target state="translated">新增筆記本作業</target>
      </trans-unit>
      <trans-unit id="notebookaction.openLatestRun">
        <source xml:lang="en">Open Latest Run</source>
        <target state="translated">開啟最近一次執行</target>
      </trans-unit>
      <trans-unit id="notebookaction.openNotebook">
        <source xml:lang="en">Open Template Notebook</source>
        <target state="translated">開啟範本筆記本</target>
      </trans-unit>
      <trans-unit id="notebookaction.pinNotebook">
        <source xml:lang="en">Pin</source>
        <target state="translated">釘選</target>
      </trans-unit>
      <trans-unit id="notebookaction.renameNotebook">
        <source xml:lang="en">Rename</source>
        <target state="translated">重新命名</target>
      </trans-unit>
      <trans-unit id="notebookaction.unpinNotebook">
        <source xml:lang="en">Unpin</source>
        <target state="translated">取消釘選</target>
      </trans-unit>
    </body>
  </file>
  <file original="src/sql/workbench/contrib/jobManagement/browser/jobHistory.component" source-language="en" datatype="plaintext" target-language="zh-Hant">
    <body>
      <trans-unit id="stepRow.message">
        <source xml:lang="en">Message</source>
        <target state="translated">訊息</target>
      </trans-unit>
      <trans-unit id="stepRow.stepID">
        <source xml:lang="en">Step ID</source>
        <target state="translated">步驟識別碼</target>
      </trans-unit>
      <trans-unit id="stepRow.stepName">
        <source xml:lang="en">Step Name</source>
        <target state="translated">步驟名稱</target>
      </trans-unit>
    </body>
  </file>
  <file original="src/sql/workbench/contrib/jobManagement/browser/jobStepsView.component" source-language="en" datatype="plaintext" target-language="zh-Hant">
    <body>
      <trans-unit id="agent.steps">
        <source xml:lang="en">Steps</source>
        <target state="translated">步驟</target>
      </trans-unit>
    </body>
  </file>
  <file original="src/sql/workbench/contrib/jobManagement/browser/jobsView.component" source-language="en" datatype="plaintext" target-language="zh-Hant">
    <body>
      <trans-unit id="jobColumns.category">
        <source xml:lang="en">Category</source>
        <target state="translated">分類</target>
      </trans-unit>
      <trans-unit id="jobColumns.enabled">
        <source xml:lang="en">Enabled</source>
        <target state="translated">啟用</target>
      </trans-unit>
      <trans-unit id="jobColumns.lastRun">
        <source xml:lang="en">Last Run</source>
        <target state="translated">上次執行</target>
      </trans-unit>
      <trans-unit id="jobColumns.lastRunOutcome">
        <source xml:lang="en">Last Run Outcome</source>
        <target state="translated">上次執行結果</target>
      </trans-unit>
      <trans-unit id="jobColumns.name">
        <source xml:lang="en">Name</source>
        <target state="translated">名稱</target>
      </trans-unit>
      <trans-unit id="jobColumns.nextRun">
        <source xml:lang="en">Next Run</source>
        <target state="translated">下次執行</target>
      </trans-unit>
      <trans-unit id="jobColumns.previousRuns">
        <source xml:lang="en">Previous Runs</source>
        <target state="translated">先前的執行內容</target>
      </trans-unit>
      <trans-unit id="jobColumns.runnable">
        <source xml:lang="en">Runnable</source>
        <target state="translated">可執行</target>
      </trans-unit>
      <trans-unit id="jobColumns.schedule">
        <source xml:lang="en">Schedule</source>
        <target state="translated">排程</target>
      </trans-unit>
      <trans-unit id="jobColumns.status">
        <source xml:lang="en">Status</source>
        <target state="translated">狀態</target>
      </trans-unit>
      <trans-unit id="jobsView.error">
        <source xml:lang="en">Error: </source>
        <target state="translated">錯誤:</target>
      </trans-unit>
      <trans-unit id="jobsView.noSteps">
        <source xml:lang="en">No Steps available for this job.</source>
        <target state="translated">沒有任何此作業可用的步驟。</target>
      </trans-unit>
    </body>
  </file>
  <file original="src/sql/workbench/contrib/jobManagement/browser/notebookHistory.component" source-language="en" datatype="plaintext" target-language="zh-Hant">
    <body>
      <trans-unit id="notebookHistory.ErrorTooltip">
        <source xml:lang="en">Job Error: </source>
        <target state="translated">作業錯誤:</target>
      </trans-unit>
      <trans-unit id="notebookHistory.dateCreatedTooltip">
        <source xml:lang="en">Date Created: </source>
        <target state="translated">建立日期:</target>
      </trans-unit>
      <trans-unit id="notebookHistory.notebookErrorTooltip">
        <source xml:lang="en">Notebook Error: </source>
        <target state="translated">Notebook 錯誤:</target>
      </trans-unit>
      <trans-unit id="notebookHistory.pastRunsTitle">
        <source xml:lang="en">Past Runs</source>
        <target state="translated">過去的執行</target>
      </trans-unit>
      <trans-unit id="notebookHistory.pinnedTitle">
        <source xml:lang="en">Pinned</source>
        <target state="translated">已釘選</target>
      </trans-unit>
      <trans-unit id="notebookHistory.recentRunsTitle">
        <source xml:lang="en">Recent Runs</source>
        <target state="translated">最近的執行</target>
      </trans-unit>
    </body>
  </file>
  <file original="src/sql/workbench/contrib/jobManagement/browser/notebooksView.component" source-language="en" datatype="plaintext" target-language="zh-Hant">
    <body>
      <trans-unit id="notebookColumns.lastRun">
        <source xml:lang="en">Last Run</source>
        <target state="translated">上次執行</target>
      </trans-unit>
      <trans-unit id="notebookColumns.lastRunOutcome">
        <source xml:lang="en">Last Run Outcome</source>
        <target state="translated">上次執行結果</target>
      </trans-unit>
      <trans-unit id="notebookColumns.name">
        <source xml:lang="en">Name</source>
        <target state="translated">名稱</target>
      </trans-unit>
      <trans-unit id="notebookColumns.nextRun">
        <source xml:lang="en">Next Run</source>
        <target state="translated">下次執行</target>
      </trans-unit>
      <trans-unit id="notebookColumns.previousRuns">
        <source xml:lang="en">Previous Runs</source>
        <target state="translated">先前的執行內容</target>
      </trans-unit>
      <trans-unit id="notebookColumns.status">
        <source xml:lang="en">Status</source>
        <target state="translated">狀態</target>
      </trans-unit>
      <trans-unit id="notebookColumns.targetDatbase">
        <source xml:lang="en">Target Database</source>
        <target state="translated">目標資料庫</target>
      </trans-unit>
      <trans-unit id="notebooksView.error">
        <source xml:lang="en">Error: </source>
        <target state="translated">錯誤:</target>
      </trans-unit>
      <trans-unit id="notebooksView.noSteps">
        <source xml:lang="en">No Steps available for this job.</source>
        <target state="translated">沒有任何此作業可用的步驟。</target>
      </trans-unit>
      <trans-unit id="notebooksView.notebookError">
        <source xml:lang="en">Notebook Error: </source>
        <target state="translated">Notebook 錯誤:</target>
      </trans-unit>
    </body>
  </file>
  <file original="src/sql/workbench/contrib/jobManagement/browser/operatorsView.component" source-language="en" datatype="plaintext" target-language="zh-Hant">
    <body>
      <trans-unit id="jobOperatorsView.emailAddress">
        <source xml:lang="en">Email Address</source>
        <target state="translated">電子郵件地址</target>
      </trans-unit>
      <trans-unit id="jobOperatorsView.enabled">
        <source xml:lang="en">Enabled</source>
        <target state="translated">啟用</target>
      </trans-unit>
      <trans-unit id="jobOperatorsView.name">
        <source xml:lang="en">Name</source>
        <target state="translated">名稱</target>
      </trans-unit>
    </body>
  </file>
  <file original="src/sql/workbench/contrib/jobManagement/browser/proxiesView.component" source-language="en" datatype="plaintext" target-language="zh-Hant">
    <body>
      <trans-unit id="jobProxiesView.accountName">
        <source xml:lang="en">Account Name</source>
        <target state="translated">帳戶名稱</target>
      </trans-unit>
      <trans-unit id="jobProxiesView.credentialName">
        <source xml:lang="en">Credential Name</source>
        <target state="translated">認證名稱</target>
      </trans-unit>
      <trans-unit id="jobProxiesView.description">
        <source xml:lang="en">Description</source>
        <target state="translated">描述</target>
      </trans-unit>
      <trans-unit id="jobProxiesView.isEnabled">
        <source xml:lang="en">Enabled</source>
        <target state="translated">啟用</target>
      </trans-unit>
    </body>
  </file>
  <file original="src/sql/workbench/contrib/notebook/browser/calloutDialog/common/constants" source-language="en" datatype="plaintext" target-language="zh-Hant">
    <body>
      <trans-unit id="callout.cancelButton">
        <source xml:lang="en">Cancel</source>
        <target state="translated">取消</target>
      </trans-unit>
      <trans-unit id="callout.insertButton">
        <source xml:lang="en">Insert</source>
        <target state="translated">插入</target>
      </trans-unit>
      <trans-unit id="imageCallout.browseAltText">
        <source xml:lang="en">Browse</source>
        <target state="translated">瀏覽</target>
      </trans-unit>
      <trans-unit id="imageCallout.embedImageLabel">
        <source xml:lang="en">Attach image to notebook</source>
        <target state="translated">將影像連結至筆記本</target>
      </trans-unit>
      <trans-unit id="imageCallout.local">
        <source xml:lang="en">Local</source>
        <target state="translated">本機</target>
      </trans-unit>
      <trans-unit id="imageCallout.localImageLabel">
        <source xml:lang="en">This computer</source>
        <target state="translated">這部電腦</target>
      </trans-unit>
      <trans-unit id="imageCallout.locationLabel">
        <source xml:lang="en">Image location</source>
        <target state="translated">影像位置</target>
      </trans-unit>
      <trans-unit id="imageCallout.pathInputLabel">
        <source xml:lang="en">Image URL</source>
        <target state="translated">影像 URL</target>
      </trans-unit>
      <trans-unit id="imageCallout.pathPlaceholder">
        <source xml:lang="en">Enter image path</source>
        <target state="translated">輸入影像路徑</target>
      </trans-unit>
      <trans-unit id="imageCallout.remote">
        <source xml:lang="en">Remote</source>
        <target state="translated">遠端</target>
      </trans-unit>
      <trans-unit id="imageCallout.remoteImageLabel">
        <source xml:lang="en">Online</source>
        <target state="translated">線上</target>
      </trans-unit>
      <trans-unit id="imageCallout.urlPlaceholder">
        <source xml:lang="en">Enter image URL</source>
        <target state="translated">輸入影像 URL</target>
      </trans-unit>
      <trans-unit id="linkCallout.linkAddressLabel">
        <source xml:lang="en">Address</source>
        <target state="translated">位址</target>
      </trans-unit>
      <trans-unit id="linkCallout.linkAddressPlaceholder">
        <source xml:lang="en">Link to an existing file or web page</source>
        <target state="translated">連結到現有的檔案或網頁</target>
      </trans-unit>
      <trans-unit id="linkCallout.linkTextLabel">
        <source xml:lang="en">Text to display</source>
        <target state="translated">要顯示的文字</target>
      </trans-unit>
      <trans-unit id="linkCallout.linkTextPlaceholder">
        <source xml:lang="en">Text to display</source>
        <target state="translated">要顯示的文字</target>
      </trans-unit>
    </body>
  </file>
  <file original="src/sql/workbench/contrib/notebook/browser/cellToolbarActions" source-language="en" datatype="plaintext" target-language="zh-Hant">
    <body>
      <trans-unit id="RemoveParameterCell">
        <source xml:lang="en">Remove parameter cell</source>
        <target state="translated">移除參數資料格</target>
      </trans-unit>
      <trans-unit id="clear">
        <source xml:lang="en">Clear Result</source>
        <target state="translated">清除結果</target>
      </trans-unit>
      <trans-unit id="closeLabel">
        <source xml:lang="en">Close</source>
        <target state="translated">關閉</target>
      </trans-unit>
      <trans-unit id="codeAbove">
        <source xml:lang="en">Insert Code Above</source>
        <target state="translated">在上方插入程式碼</target>
      </trans-unit>
      <trans-unit id="codeBelow">
        <source xml:lang="en">Insert Code Below</source>
        <target state="translated">在下方插入程式碼</target>
      </trans-unit>
      <trans-unit id="collapseCell">
        <source xml:lang="en">Collapse Cell</source>
        <target state="translated">摺疊資料格</target>
      </trans-unit>
      <trans-unit id="convertCell">
        <source xml:lang="en">Convert Cell</source>
        <target state="translated">轉換資料格</target>
      </trans-unit>
      <trans-unit id="editLabel">
        <source xml:lang="en">Edit</source>
        <target state="translated">編輯</target>
      </trans-unit>
      <trans-unit id="expandCell">
        <source xml:lang="en">Expand Cell</source>
        <target state="translated">展開資料格</target>
      </trans-unit>
      <trans-unit id="makeParameterCell">
        <source xml:lang="en">Make parameter cell</source>
        <target state="translated">製作參數資料格</target>
      </trans-unit>
      <trans-unit id="markdownAbove">
        <source xml:lang="en">Insert Text Above</source>
        <target state="translated">在上方插入文字</target>
      </trans-unit>
      <trans-unit id="markdownBelow">
        <source xml:lang="en">Insert Text Below</source>
        <target state="translated">在下方插入文字</target>
      </trans-unit>
      <trans-unit id="moreActionsLabel">
        <source xml:lang="en">More</source>
        <target state="translated">更多</target>
      </trans-unit>
      <trans-unit id="runAllAbove">
        <source xml:lang="en">Run Cells Above</source>
        <target state="translated">執行上方的資料格</target>
      </trans-unit>
      <trans-unit id="runAllBelow">
        <source xml:lang="en">Run Cells Below</source>
        <target state="translated">執行下方的資料格</target>
      </trans-unit>
    </body>
  </file>
  <file original="src/sql/workbench/contrib/notebook/browser/cellViews/cellToolbar.component" source-language="en" datatype="plaintext" target-language="zh-Hant">
    <body>
      <trans-unit id="buttonAdd">
        <source xml:lang="en">Add cell</source>
        <target state="translated">新增資料格</target>
      </trans-unit>
      <trans-unit id="buttonDelete">
        <source xml:lang="en">Delete</source>
        <target state="translated">刪除</target>
      </trans-unit>
      <trans-unit id="buttonMoveDown">
        <source xml:lang="en">Move cell down</source>
        <target state="translated">下移資料格</target>
      </trans-unit>
      <trans-unit id="buttonMoveUp">
        <source xml:lang="en">Move cell up</source>
        <target state="translated">上移資料格</target>
      </trans-unit>
      <trans-unit id="codeCellsPreview">
        <source xml:lang="en">Add cell</source>
        <target state="translated">新增資料格</target>
      </trans-unit>
      <trans-unit id="codePreview">
        <source xml:lang="en">Code cell</source>
        <target state="translated">程式碼資料格</target>
      </trans-unit>
      <trans-unit id="optionCodeCell">
        <source xml:lang="en">Code cell</source>
        <target state="translated">程式碼資料格</target>
      </trans-unit>
      <trans-unit id="optionTextCell">
        <source xml:lang="en">Text cell</source>
        <target state="translated">文字資料格</target>
      </trans-unit>
      <trans-unit id="splitCell">
        <source xml:lang="en">Split cell</source>
        <target state="translated">分割儲存格</target>
      </trans-unit>
      <trans-unit id="textPreview">
        <source xml:lang="en">Text cell</source>
        <target state="translated">文字資料格</target>
      </trans-unit>
    </body>
  </file>
  <file original="src/sql/workbench/contrib/notebook/browser/cellViews/code.component" source-language="en" datatype="plaintext" target-language="zh-Hant">
    <body>
      <trans-unit id="parametersText">
        <source xml:lang="en">Parameters</source>
        <target state="translated">參數</target>
      </trans-unit>
    </body>
  </file>
  <file original="src/sql/workbench/contrib/notebook/browser/cellViews/codeActions" source-language="en" datatype="plaintext" target-language="zh-Hant">
    <body>
      <trans-unit id="errorRunCell">
        <source xml:lang="en">Error on last run. Click to run again</source>
        <target state="translated">上一個執行發生錯誤。按一下即可重新執行</target>
      </trans-unit>
      <trans-unit id="notebook.failed">
        <source xml:lang="en">Please select active cell and try again</source>
        <target state="translated">請選取作用資料格並再試一次</target>
      </trans-unit>
      <trans-unit id="runCell">
        <source xml:lang="en">Run cell</source>
        <target state="translated">執行資料格</target>
      </trans-unit>
      <trans-unit id="stopCell">
        <source xml:lang="en">Cancel execution</source>
        <target state="translated">取消執行</target>
      </trans-unit>
    </body>
  </file>
  <file original="src/sql/workbench/contrib/notebook/browser/cellViews/collapse.component" source-language="en" datatype="plaintext" target-language="zh-Hant">
    <body>
      <trans-unit id="collapseCellContents">
        <source xml:lang="en">Collapse code cell contents</source>
        <target state="translated">摺疊程式碼資料格內容</target>
      </trans-unit>
      <trans-unit id="expandCellContents">
        <source xml:lang="en">Expand code cell contents</source>
        <target state="translated">展開程式碼資料格內容</target>
      </trans-unit>
    </body>
  </file>
  <file original="src/sql/workbench/contrib/notebook/browser/cellViews/markdownToolbar.component" source-language="en" datatype="plaintext" target-language="zh-Hant">
    <body>
      <trans-unit id="buttonBold">
        <source xml:lang="en">Bold</source>
        <target state="translated">粗體</target>
      </trans-unit>
      <trans-unit id="buttonCode">
        <source xml:lang="en">Code</source>
        <target state="translated">程式碼</target>
      </trans-unit>
      <trans-unit id="buttonHighlight">
        <source xml:lang="en">Highlight</source>
        <target state="translated">醒目提示</target>
      </trans-unit>
      <trans-unit id="buttonImage">
        <source xml:lang="en">Image</source>
        <target state="translated">影像</target>
      </trans-unit>
      <trans-unit id="buttonItalic">
        <source xml:lang="en">Italic</source>
        <target state="translated">斜體</target>
      </trans-unit>
      <trans-unit id="buttonLink">
        <source xml:lang="en">Link</source>
        <target state="translated">連結</target>
      </trans-unit>
      <trans-unit id="buttonList">
        <source xml:lang="en">List</source>
        <target state="translated">清單</target>
      </trans-unit>
      <trans-unit id="buttonOrderedList">
        <source xml:lang="en">Ordered list</source>
        <target state="translated">排序清單</target>
      </trans-unit>
      <trans-unit id="buttonPreview">
        <source xml:lang="en">Markdown preview toggle - off</source>
        <target state="translated">Markdown 預覽切換 - 關閉</target>
      </trans-unit>
      <trans-unit id="buttonUnderline">
        <source xml:lang="en">Underline</source>
        <target state="translated">底線</target>
      </trans-unit>
      <trans-unit id="callout.insertImageHeading">
        <source xml:lang="en">Insert image</source>
        <target state="translated">插入影像</target>
      </trans-unit>
      <trans-unit id="callout.insertLinkHeading">
        <source xml:lang="en">Insert link</source>
        <target state="translated">插入連結</target>
      </trans-unit>
      <trans-unit id="dropdownHeading">
        <source xml:lang="en">Heading</source>
        <target state="translated">標題</target>
      </trans-unit>
      <trans-unit id="markdownViewButton">
        <source xml:lang="en">Markdown View</source>
        <target state="translated">Markdown 檢視</target>
      </trans-unit>
      <trans-unit id="optionHeading1">
        <source xml:lang="en">Heading 1</source>
        <target state="translated">標題 1</target>
      </trans-unit>
      <trans-unit id="optionHeading2">
        <source xml:lang="en">Heading 2</source>
        <target state="translated">標題 2</target>
      </trans-unit>
      <trans-unit id="optionHeading3">
        <source xml:lang="en">Heading 3</source>
        <target state="translated">標題 3</target>
      </trans-unit>
      <trans-unit id="optionParagraph">
        <source xml:lang="en">Paragraph</source>
        <target state="translated">段落</target>
      </trans-unit>
      <trans-unit id="richTextViewButton">
        <source xml:lang="en">Rich Text View</source>
        <target state="translated">RTF 檢視</target>
      </trans-unit>
      <trans-unit id="splitViewButton">
        <source xml:lang="en">Split View</source>
        <target state="translated">分割檢視</target>
      </trans-unit>
    </body>
  </file>
  <file original="src/sql/workbench/contrib/notebook/browser/cellViews/output.component" source-language="en" datatype="plaintext" target-language="zh-Hant">
    <body>
      <trans-unit id="componentRenderError">
        <source xml:lang="en">Error rendering component: {0}</source>
        <target state="translated">轉譯元件時發生錯誤: {0}</target>
      </trans-unit>
      <trans-unit id="noMimeTypeFound">
        <source xml:lang="en">No {0}renderer could be found for output. It has the following MIME types: {1}</source>
        <target state="translated">找不到輸出的 {0} 轉譯器。其有下列 MIME 類型: {1}</target>
      </trans-unit>
      <trans-unit id="noSelectorFound">
        <source xml:lang="en">No component could be found for selector {0}</source>
        <target state="translated">找不到選取器 {0} 的元件</target>
      </trans-unit>
      <trans-unit id="safe">
        <source xml:lang="en">safe </source>
        <target state="translated">安全</target>
      </trans-unit>
    </body>
  </file>
  <file original="src/sql/workbench/contrib/notebook/browser/cellViews/placeholderCell.component" source-language="en" datatype="plaintext" target-language="zh-Hant">
    <body>
      <trans-unit id="clickOn">
        <source xml:lang="en">Click on</source>
        <target state="translated">按一下</target>
      </trans-unit>
      <trans-unit id="or">
        <source xml:lang="en">or</source>
        <target state="translated">或</target>
      </trans-unit>
      <trans-unit id="plusCode">
        <source xml:lang="en">+ Code</source>
        <target state="translated">+ 程式碼</target>
      </trans-unit>
      <trans-unit id="plusCodeAriaLabel">
        <source xml:lang="en">Add a code cell</source>
        <target state="translated">新增程式碼儲存格</target>
      </trans-unit>
      <trans-unit id="plusText">
        <source xml:lang="en">+ Text</source>
        <target state="translated">+ 文字</target>
      </trans-unit>
      <trans-unit id="plusTextAriaLabel">
        <source xml:lang="en">Add a text cell</source>
        <target state="translated">新增文字儲存格</target>
      </trans-unit>
      <trans-unit id="toAddCell">
        <source xml:lang="en">to add a code or text cell</source>
        <target state="translated">新增程式碼或文字資料格</target>
      </trans-unit>
    </body>
  </file>
  <file original="src/sql/workbench/contrib/notebook/browser/cellViews/stdin.component" source-language="en" datatype="plaintext" target-language="zh-Hant">
    <body>
      <trans-unit id="stdInLabel">
        <source xml:lang="en">StdIn:</source>
        <target state="translated">Stdin: </target>
      </trans-unit>
    </body>
  </file>
  <file original="src/sql/workbench/contrib/notebook/browser/cellViews/textCell.component" source-language="en" datatype="plaintext" target-language="zh-Hant">
    <body>
      <trans-unit id="addContent">
        <source xml:lang="en">&lt;i&gt;Add content here...&lt;/i&gt;</source>
        <target state="translated">&lt;i&gt;在這裡新增內容...&lt;/i&gt;</target>
      </trans-unit>
      <trans-unit id="doubleClickEdit">
        <source xml:lang="en">&lt;i&gt;Double-click to edit&lt;/i&gt;</source>
        <target state="translated">&lt;i&gt;按兩下即可編輯&lt;/i&gt;</target>
      </trans-unit>
    </body>
  </file>
  <file original="src/sql/workbench/contrib/notebook/browser/find/notebookFindWidget" source-language="en" datatype="plaintext" target-language="zh-Hant">
    <body>
      <trans-unit id="label.closeButton">
        <source xml:lang="en">Close</source>
        <target state="translated">關閉</target>
      </trans-unit>
      <trans-unit id="label.find">
        <source xml:lang="en">Find</source>
        <target state="translated">尋找</target>
      </trans-unit>
      <trans-unit id="label.matchesLocation">
        <source xml:lang="en">{0} of {1}</source>
        <target state="translated">{0}/{1} 個</target>
      </trans-unit>
      <trans-unit id="label.nextMatchButton">
        <source xml:lang="en">Next match</source>
        <target state="translated">下一個相符</target>
      </trans-unit>
      <trans-unit id="label.noResults">
        <source xml:lang="en">No Results</source>
        <target state="translated">沒有任何結果</target>
      </trans-unit>
      <trans-unit id="label.previousMatchButton">
        <source xml:lang="en">Previous match</source>
        <target state="translated">上一個相符</target>
      </trans-unit>
      <trans-unit id="placeholder.find">
        <source xml:lang="en">Find</source>
        <target state="translated">尋找</target>
      </trans-unit>
      <trans-unit id="title.matchesCountLimit">
        <source xml:lang="en">Your search returned a large number of results, only the first 999 matches will be highlighted.</source>
        <target state="translated">您的搜尋傳回了大量結果，只會將前 999 個相符項目醒目提示。</target>
      </trans-unit>
    </body>
  </file>
  <file original="src/sql/workbench/contrib/notebook/browser/notebook.component" source-language="en" datatype="plaintext" target-language="zh-Hant">
    <body>
      <trans-unit id="addCell">
        <source xml:lang="en">Cell</source>
        <target state="translated">資料格</target>
      </trans-unit>
      <trans-unit id="addCodeLabel">
        <source xml:lang="en">Add code</source>
        <target state="translated">新增程式碼</target>
      </trans-unit>
      <trans-unit id="addTextLabel">
        <source xml:lang="en">Add text</source>
        <target state="translated">新增文字</target>
      </trans-unit>
      <trans-unit id="cellNotFound">
        <source xml:lang="en">cell with URI {0} was not found in this model</source>
        <target state="translated">無法在此模型中找到 URI 為 {0} 的資料格</target>
      </trans-unit>
      <trans-unit id="cellRunFailed">
        <source xml:lang="en">Run Cells failed - See error in output of the currently selected cell for more information.</source>
        <target state="translated">執行資料格失敗 - 如需詳細資訊，請參閱目前所選資料格之輸出中的錯誤。</target>
      </trans-unit>
      <trans-unit id="code">
        <source xml:lang="en">Code</source>
        <target state="translated">程式碼</target>
      </trans-unit>
      <trans-unit id="codeCellsPreview">
        <source xml:lang="en">Add cell</source>
        <target state="translated">新增資料格</target>
      </trans-unit>
      <trans-unit id="codePreview">
        <source xml:lang="en">Code cell</source>
        <target state="translated">程式碼資料格</target>
      </trans-unit>
      <trans-unit id="createFile">
        <source xml:lang="en">Create File</source>
        <target state="translated">建立檔案</target>
      </trans-unit>
      <trans-unit id="displayFailed">
        <source xml:lang="en">Could not display contents: {0}</source>
        <target state="translated">無法顯示內容: {0}</target>
      </trans-unit>
      <trans-unit id="editor">
        <source xml:lang="en">Editor</source>
        <target state="translated">編輯器</target>
      </trans-unit>
      <trans-unit id="nextButtonLabel">
        <source xml:lang="en">Next &gt;</source>
        <target state="translated">下一步 &gt;</target>
      </trans-unit>
      <trans-unit id="previousButtonLabel">
        <source xml:lang="en">&lt; Previous</source>
        <target state="translated">&lt; 上一步</target>
      </trans-unit>
      <trans-unit id="runAll">
        <source xml:lang="en">Run Cells</source>
        <target state="translated">執行資料格</target>
      </trans-unit>
      <trans-unit id="runAllPreview">
        <source xml:lang="en">Run all</source>
        <target state="translated">全部執行</target>
      </trans-unit>
      <trans-unit id="text">
        <source xml:lang="en">Text</source>
        <target state="translated">文字</target>
      </trans-unit>
      <trans-unit id="textPreview">
        <source xml:lang="en">Text cell</source>
        <target state="translated">文字資料格</target>
      </trans-unit>
      <trans-unit id="views">
        <source xml:lang="en">Views</source>
        <target state="translated">檢視</target>
      </trans-unit>
    </body>
  </file>
  <file original="src/sql/workbench/contrib/notebook/browser/notebook.contribution" source-language="en" datatype="plaintext" target-language="zh-Hant">
    <body>
      <trans-unit id="exclude">
        <source xml:lang="en">Configure glob patterns for excluding files and folders in fulltext searches and quick open. Inherits all glob patterns from the `#files.exclude#` setting. Read more about glob patterns [here](https://code.visualstudio.com/docs/editor/codebasics#_advanced-search-options).</source>
        <target state="translated">設定 Glob 模式，在全文檢索搜尋中排除檔案與資料夾，並快速開啟。繼承 `#files.exclude#` 設定的所有 Glob 模式。深入了解 Glob 模式 [這裡](https://code.visualstudio.com/docs/editor/codebasics#_advanced-search-options)。</target>
      </trans-unit>
      <trans-unit id="exclude.boolean">
        <source xml:lang="en">The glob pattern to match file paths against. Set to true or false to enable or disable the pattern.</source>
        <target state="translated">要符合檔案路徑的 Glob 模式。設為 True 或 False 可啟用或停用模式。</target>
      </trans-unit>
      <trans-unit id="exclude.when">
        <source xml:lang="en">Additional check on the siblings of a matching file. Use $(basename) as variable for the matching file name.</source>
        <target state="translated">在相符檔案同層級上額外的檢查。請使用 $(basename) 作為相符檔案名稱的變數。</target>
      </trans-unit>
      <trans-unit id="filterSortOrder">
        <source xml:lang="en">Controls sorting order of editor history in quick open when filtering.</source>
        <target state="translated">控制篩選時，快速開啟的編輯器歷程記錄排列順序。</target>
      </trans-unit>
      <trans-unit id="filterSortOrder.default">
        <source xml:lang="en">History entries are sorted by relevance based on the filter value used. More relevant entries appear first.</source>
        <target state="translated">歷程記錄項目會依據所使用的篩選值，依相關性排序。相關性愈高的項目排在愈前面。</target>
      </trans-unit>
      <trans-unit id="filterSortOrder.recency">
        <source xml:lang="en">History entries are sorted by recency. More recently opened entries appear first.</source>
        <target state="translated">依使用時序排序歷程記錄項目。最近開啟的項目顯示在最前面。</target>
      </trans-unit>
      <trans-unit id="newNotebook">
        <source xml:lang="en">New Notebook</source>
        <target state="translated">新增 Notebook</target>
      </trans-unit>
      <trans-unit id="newQuery">
        <source xml:lang="en">New Notebook</source>
        <target state="translated">新增 Notebook</target>
      </trans-unit>
      <trans-unit id="notebook.allowADSCommands">
        <source xml:lang="en">Allow notebooks to run Azure Data Studio commands.</source>
        <target state="translated">允許筆記本執行 Azure Data Studio 命令。</target>
      </trans-unit>
      <trans-unit id="notebook.defaultTextEditMode">
        <source xml:lang="en">The default editing mode used for text cells</source>
        <target state="translated">用於文字儲存格的預設編輯模式</target>
      </trans-unit>
      <trans-unit id="notebook.enableDoubleClickEdit">
        <source xml:lang="en">Enable double click to edit for text cells in notebooks</source>
        <target state="translated">為筆記本中的文字資料格啟用按兩下編輯的功能</target>
      </trans-unit>
      <trans-unit id="notebook.enableIncrementalGridRendering">
        <source xml:lang="en">Enable incremental grid rendering for notebooks. This will improve the initial rendering time for large notebooks. There may be performance issues when interacting with the notebook while the rest of the grids are rendering.</source>
        <target state="translated">啟用筆記本的增量格線轉譯。這會改善大型筆記本的初始轉譯時間。當其餘格線轉譯時，與筆記本的互動可能會發生效能問題。</target>
      </trans-unit>
      <trans-unit id="notebook.markdownModeDescription">
        <source xml:lang="en">Text is displayed as Markdown.</source>
        <target state="translated">文字顯示為 Markdown。</target>
      </trans-unit>
      <trans-unit id="notebook.markdownPreviewLineHeight">
        <source xml:lang="en">Controls the line height used in the notebook markdown preview. This number is relative to the font size.</source>
        <target state="translated">控制筆記本 Markdown 預覽中使用的行高。此數字相對於字型大小。</target>
      </trans-unit>
      <trans-unit id="notebook.maxRichTextUndoHistory">
        <source xml:lang="en">The maximum number of changes stored in the undo history for the notebook Rich Text editor.</source>
        <target state="translated">筆記本 RTF 文字編輯器復原歷程記錄中儲存的變更數目上限。</target>
      </trans-unit>
      <trans-unit id="notebook.richTextModeDescription">
        <source xml:lang="en">Text is displayed as Rich Text (also known as WYSIWYG).</source>
        <target state="translated">文字顯示為 RTF 文字 (也稱為 WYSIWYG)。</target>
      </trans-unit>
      <trans-unit id="notebook.saveConnectionName">
        <source xml:lang="en">(Preview) Save connection name in notebook metadata.</source>
        <target state="translated">(預覽) 儲存筆記本中繼資料中的連線名稱。</target>
      </trans-unit>
      <trans-unit id="notebook.showAllKernels">
        <source xml:lang="en">(Preview) show all kernels for the current notebook provider.</source>
        <target state="translated">(預覽) 顯示目前筆記本提供者的所有核心。</target>
      </trans-unit>
      <trans-unit id="notebook.showRenderedNotebookinDiffEditor">
        <source xml:lang="en">(Preview) Show rendered notebook in diff editor.</source>
        <target state="translated">(預覽) 在 Diff 編輯器中顯示轉譯的筆記本。</target>
      </trans-unit>
      <trans-unit id="notebook.splitViewModeDescription">
        <source xml:lang="en">Markdown is displayed on the left, with a preview of the rendered text on the right.</source>
        <target state="translated">Markdown 會在左側顯示，並在右側呈現文字預覽。</target>
      </trans-unit>
      <trans-unit id="notebook.sqlStopOnError">
        <source xml:lang="en">SQL kernel: stop Notebook execution when error occurs in a cell.</source>
        <target state="translated">SQL 核心: 當資料格發生錯誤時，停止執行 Notebook。</target>
      </trans-unit>
      <trans-unit id="notebook.useAbsoluteFilePaths">
        <source xml:lang="en">Use absolute file paths when linking to other notebooks.</source>
        <target state="translated">連結到其他筆記本時，請使用絕對檔案路徑。</target>
      </trans-unit>
      <trans-unit id="notebook.useNewMarkdownRenderer">
        <source xml:lang="en">Whether to use the newer version of the markdown renderer for Notebooks. This may result in markdown being rendered differently than previous versions.</source>
        <target state="translated">是否要為筆記本使用 Markdown 轉譯器的較新版本。這可能會導致呈現的 Markdown 與先前版本不同。</target>
      </trans-unit>
      <trans-unit id="notebookViews">
        <source xml:lang="en">Notebook Views</source>
        <target state="translated">筆記本檢視</target>
      </trans-unit>
      <trans-unit id="notebookViews.enabled">
        <source xml:lang="en">(Preview) Enable Notebook Views</source>
        <target state="translated">(預覽)啟用筆記本檢視</target>
      </trans-unit>
      <trans-unit id="search.actionsPosition">
        <source xml:lang="en">Controls the positioning of the actionbar on rows in the search view.</source>
        <target state="translated">控制動作列在搜尋檢視列上的位置。</target>
      </trans-unit>
      <trans-unit id="search.actionsPositionAuto">
        <source xml:lang="en">Position the actionbar to the right when the search view is narrow, and immediately after the content when the search view is wide.</source>
        <target state="translated">當搜尋檢視較窄時，將動作列放在右邊，當搜尋檢視較寬時，立即放於內容之後。</target>
      </trans-unit>
      <trans-unit id="search.actionsPositionRight">
        <source xml:lang="en">Always position the actionbar to the right.</source>
        <target state="translated">永遠將動作列放在右邊。</target>
      </trans-unit>
      <trans-unit id="search.collapseAllResults">
        <source xml:lang="en">Controls whether the search results will be collapsed or expanded.</source>
        <target state="translated">控制要摺疊或展開搜尋結果。</target>
      </trans-unit>
      <trans-unit id="search.collapseResults.auto">
        <source xml:lang="en">Files with less than 10 results are expanded. Others are collapsed.</source>
        <target state="translated">10 個結果以下的檔案將會展開，其他檔案則會摺疊。</target>
      </trans-unit>
      <trans-unit id="search.followSymlinks">
        <source xml:lang="en">Controls whether to follow symlinks while searching.</source>
        <target state="translated">控制是否要在搜尋時遵循 symlink。</target>
      </trans-unit>
      <trans-unit id="search.globalFindClipboard">
        <source xml:lang="en">Controls whether the search view should read or modify the shared find clipboard on macOS.</source>
        <target state="translated">控制搜尋檢視應讀取或修改 macOS 上的共用尋找剪貼簿。 </target>
      </trans-unit>
      <trans-unit id="search.location">
        <source xml:lang="en">Controls whether the search will be shown as a view in the sidebar or as a panel in the panel area for more horizontal space.</source>
        <target state="translated">控制搜尋要顯示為資訊看板中的檢視，或顯示為面板區域中的面板以增加水平空間。</target>
      </trans-unit>
      <trans-unit id="search.location.deprecationMessage">
        <source xml:lang="en">This setting is deprecated. Please use the search view's context menu instead.</source>
        <target state="translated">這個設定已淘汰。請改用搜尋檢視的操作功能表。</target>
      </trans-unit>
      <trans-unit id="search.maintainFileSearchCache">
        <source xml:lang="en">When enabled, the searchService process will be kept alive instead of being shut down after an hour of inactivity. This will keep the file search cache in memory.</source>
        <target state="translated">若啟用，searchService 程序在處於非使用狀態一小時後會保持運作，而不是關閉。這會將檔案搜尋快取保留在記憶體中。</target>
      </trans-unit>
      <trans-unit id="search.quickOpen.includeHistory">
        <source xml:lang="en">Whether to include results from recently opened files in the file results for Quick Open.</source>
        <target state="translated">是否要在 Quick Open 中包含檔案結果中，來自最近開啟檔案的結果。</target>
      </trans-unit>
      <trans-unit id="search.quickOpen.includeSymbols">
        <source xml:lang="en">Whether to include results from a global symbol search in the file results for Quick Open.</source>
        <target state="translated">是否在 Quick Open 的檔案結果中，包含全域符號搜尋中的結果。</target>
      </trans-unit>
      <trans-unit id="search.searchEditor.doubleClickBehaviour">
        <source xml:lang="en">Configure effect of double clicking a result in a search editor.</source>
        <target state="translated">設定在搜尋編輯器中按兩下結果的效果。</target>
      </trans-unit>
      <trans-unit id="search.searchEditor.doubleClickBehaviour.goToLocation">
        <source xml:lang="en">Double clicking opens the result in the active editor group.</source>
        <target state="translated">按兩下將會在正在使用的編輯器群組中開啟結果。</target>
      </trans-unit>
      <trans-unit id="search.searchEditor.doubleClickBehaviour.openLocationToSide">
        <source xml:lang="en">Double clicking opens the result in the editor group to the side, creating one if it does not yet exist.</source>
        <target state="translated">按兩下就會在側邊的編輯器群組中開啟結果，如果不存在就會建立一個。</target>
      </trans-unit>
      <trans-unit id="search.searchEditor.doubleClickBehaviour.selectWord">
        <source xml:lang="en">Double clicking selects the word under the cursor.</source>
        <target state="translated">點兩下選擇游標下的單字。</target>
      </trans-unit>
      <trans-unit id="search.searchOnType">
        <source xml:lang="en">Search all files as you type.</source>
        <target state="translated">鍵入的同時搜尋所有檔案。</target>
      </trans-unit>
      <trans-unit id="search.searchOnTypeDebouncePeriod">
        <source xml:lang="en">When `#search.searchOnType#` is enabled, controls the timeout in milliseconds between a character being typed and the search starting. Has no effect when `search.searchOnType` is disabled.</source>
        <target state="translated">啟用 `#search.searchOnType#` 時，控制字元鍵入和搜尋開始之間的逾時 (毫秒)。當 `search.searchOnType` 停用時無效。</target>
      </trans-unit>
      <trans-unit id="search.seedOnFocus">
        <source xml:lang="en">Update workspace search query to the editor's selected text when focusing the search view. This happens either on click or when triggering the `workbench.views.search.focus` command.</source>
        <target state="translated">聚焦在搜尋檢視時，將工作區搜尋查詢更新為編輯器的選取文字。按一下或觸發 'workbench.views.search.focus' 命令時，即會發生此動作。</target>
      </trans-unit>
      <trans-unit id="search.seedWithNearestWord">
        <source xml:lang="en">Enable seeding search from the word nearest the cursor when the active editor has no selection.</source>
        <target state="translated">允許在使用中的編輯器沒有選取項目時，從最接近游標的文字植入搜尋。</target>
      </trans-unit>
      <trans-unit id="search.showLineNumbers">
        <source xml:lang="en">Controls whether to show line numbers for search results.</source>
        <target state="translated">控制是否要為搜尋結果顯示行號。</target>
      </trans-unit>
      <trans-unit id="search.smartCase">
        <source xml:lang="en">Search case-insensitively if the pattern is all lowercase, otherwise, search case-sensitively.</source>
        <target state="translated">若模式為全小寫，搜尋時不會區分大小寫; 否則會區分大小寫。</target>
      </trans-unit>
      <trans-unit id="search.sortOrder">
        <source xml:lang="en">Controls sorting order of search results.</source>
        <target state="translated">控制搜尋結果的排列順序。</target>
      </trans-unit>
      <trans-unit id="search.usePCRE2">
        <source xml:lang="en">Whether to use the PCRE2 regex engine in text search. This enables using some advanced regex features like lookahead and backreferences. However, not all PCRE2 features are supported - only features that are also supported by JavaScript.</source>
        <target state="translated">是否要在文字搜尋中使用 PCRE2 規則運算式引擎。這可使用部分進階功能，如 lookahead 和 backreferences。但是，並不支援所有 PCRE2 功能，僅支援 JavaScript 也支援的功能。</target>
      </trans-unit>
      <trans-unit id="search.useReplacePreview">
        <source xml:lang="en">Controls whether to open Replace Preview when selecting or replacing a match.</source>
        <target state="translated">控制是否要在選取或取代相符項目時開啟 [取代預覽]。</target>
      </trans-unit>
      <trans-unit id="searchConfigurationTitle">
        <source xml:lang="en">Search Notebooks</source>
        <target state="translated">搜尋筆記本</target>
      </trans-unit>
      <trans-unit id="searchSortOrder.countAscending">
        <source xml:lang="en">Results are sorted by count per file, in ascending order.</source>
        <target state="translated">結果會根據每個檔案的計數升冪排序。</target>
      </trans-unit>
      <trans-unit id="searchSortOrder.countDescending">
        <source xml:lang="en">Results are sorted by count per file, in descending order.</source>
        <target state="translated">結果會根據每個檔案的計數降冪排序。</target>
      </trans-unit>
      <trans-unit id="searchSortOrder.default">
        <source xml:lang="en">Results are sorted by folder and file names, in alphabetical order.</source>
        <target state="translated">結果會根據資料夾和檔案名稱排序，按字母順序排列。</target>
      </trans-unit>
      <trans-unit id="searchSortOrder.filesOnly">
        <source xml:lang="en">Results are sorted by file names ignoring folder order, in alphabetical order.</source>
        <target state="translated">結果會忽略資料夾順序並根據檔案名稱排序，按字母順序排列。</target>
      </trans-unit>
      <trans-unit id="searchSortOrder.modified">
        <source xml:lang="en">Results are sorted by file last modified date, in descending order.</source>
        <target state="translated">結果會根據最後修改日期降冪排序。</target>
      </trans-unit>
      <trans-unit id="searchSortOrder.type">
        <source xml:lang="en">Results are sorted by file extensions, in alphabetical order.</source>
        <target state="translated">結果會根據副檔名排序，按字母順序排列。</target>
      </trans-unit>
      <trans-unit id="useGlobalIgnoreFiles">
        <source xml:lang="en">Controls whether to use global `.gitignore` and `.ignore` files when searching for files.</source>
        <target state="translated">控制是否要在搜尋檔案時使用全域 `.gitignore` 和 `.ignore` 檔案。</target>
      </trans-unit>
      <trans-unit id="useIgnoreFiles">
        <source xml:lang="en">Controls whether to use `.gitignore` and `.ignore` files when searching for files.</source>
        <target state="translated">控制是否在搜尋檔案時使用 `.gitignore` 和 `.ignore` 檔案。</target>
      </trans-unit>
      <trans-unit id="usePCRE2Deprecated">
        <source xml:lang="en">Deprecated. PCRE2 will be used automatically when using regex features that are only supported by PCRE2.</source>
        <target state="translated">已淘汰。當使用僅有 PCRE2 支援的 regex 功能時，會自動使用 PCRE 2。</target>
      </trans-unit>
      <trans-unit id="useRipgrep">
        <source xml:lang="en">This setting is deprecated and now falls back on "search.usePCRE2".</source>
        <target state="translated"> 此設定已淘汰，現在會回復至 "search.usePCRE2"。</target>
      </trans-unit>
      <trans-unit id="useRipgrepDeprecated">
        <source xml:lang="en">Deprecated. Consider "search.usePCRE2" for advanced regex feature support.</source>
        <target state="translated">已淘汰。請考慮使用 "search.usePCRE2" 來取得進階 regex 功能支援。</target>
      </trans-unit>
      <trans-unit id="workbench.action.setWorkspaceAndOpen">
        <source xml:lang="en">Set Workspace And Open</source>
        <target state="translated">設定工作區並開啟</target>
      </trans-unit>
    </body>
  </file>
  <file original="src/sql/workbench/contrib/notebook/browser/notebookActions" source-language="en" datatype="plaintext" target-language="zh-Hant">
    <body>
      <trans-unit id="AttachTo">
        <source xml:lang="en">Attach to </source>
        <target state="translated">連結至 </target>
      </trans-unit>
      <trans-unit id="Kernel">
        <source xml:lang="en">Kernel </source>
        <target state="translated">核心 </target>
      </trans-unit>
      <trans-unit id="changeConnection">
        <source xml:lang="en">Change Connection</source>
        <target state="translated">變更連線</target>
      </trans-unit>
      <trans-unit id="changing">
        <source xml:lang="en">Changing kernel...</source>
        <target state="translated">正在變更核心...</target>
      </trans-unit>
      <trans-unit id="clearResults">
        <source xml:lang="en">Clear Results</source>
        <target state="translated">清除結果</target>
      </trans-unit>
      <trans-unit id="collapseAllCells">
        <source xml:lang="en">Collapse Cells</source>
        <target state="translated">摺疊資料格</target>
      </trans-unit>
      <trans-unit id="expandAllCells">
        <source xml:lang="en">Expand Cells</source>
        <target state="translated">展開資料格</target>
      </trans-unit>
      <trans-unit id="kernelNotSupported">
        <source xml:lang="en">This notebook cannot run with parameters as the kernel is not supported. Please use the supported kernels and format. [Learn more](https://docs.microsoft.com/sql/azure-data-studio/notebooks/notebooks-parameterization).</source>
        <target state="translated">由於不支援核心程序，因此此筆記本無法以參數執行。請使用支援的核心程序和格式。[深入了解] (https://docs.microsoft.com/sql/azure-data-studio/notebooks/notebooks-parameterization)。</target>
      </trans-unit>
      <trans-unit id="loading">
        <source xml:lang="en">Loading kernels...</source>
        <target state="translated">正在載入核心...</target>
      </trans-unit>
      <trans-unit id="loadingContexts">
        <source xml:lang="en">Loading contexts...</source>
        <target state="translated">正在載入內容...</target>
      </trans-unit>
      <trans-unit id="localhost">
        <source xml:lang="en">localhost</source>
        <target state="translated">localhost</target>
      </trans-unit>
      <trans-unit id="newNotebookAction">
        <source xml:lang="en">New Notebook</source>
        <target state="translated">新增 Notebook</target>
      </trans-unit>
      <trans-unit id="newViewLabel">
        <source xml:lang="en">Create New View</source>
        <target state="translated">建立新檢視</target>
      </trans-unit>
      <trans-unit id="noContextAvailable">
        <source xml:lang="en">None</source>
        <target state="translated">無</target>
      </trans-unit>
      <trans-unit id="noKernel">
        <source xml:lang="en">No Kernel</source>
        <target state="translated">沒有核心</target>
      </trans-unit>
      <trans-unit id="noParametersCell">
        <source xml:lang="en">This notebook cannot run with parameters until a parameter cell is added. [Learn more](https://docs.microsoft.com/sql/azure-data-studio/notebooks/notebooks-parameterization).</source>
        <target state="translated">在新增參數儲存格之前，此筆記本無法以參數執行。[深入了解](https://docs.microsoft.com/sql/azure-data-studio/notebooks/notebooks-parameterization)。</target>
      </trans-unit>
      <trans-unit id="noParametersInCell">
        <source xml:lang="en">This notebook cannot run with parameters until there are parameters added to the parameter cell. [Learn more](https://docs.microsoft.com/sql/azure-data-studio/notebooks/notebooks-parameterization).</source>
        <target state="translated">在參數新增至參數儲存格之前，此筆記本無法以參數執行。[深入了解](https://docs.microsoft.com/sql/azure-data-studio/notebooks/notebooks-parameterization)。</target>
      </trans-unit>
      <trans-unit id="notebook.findNext">
        <source xml:lang="en">Find Next String</source>
        <target state="translated">尋找下一個字串</target>
      </trans-unit>
      <trans-unit id="notebook.findPrevious">
        <source xml:lang="en">Find Previous String</source>
        <target state="translated">尋找前一個字串</target>
      </trans-unit>
      <trans-unit id="notebookViewLabel">
        <source xml:lang="en">Editor</source>
        <target state="translated">編輯器</target>
      </trans-unit>
      <trans-unit id="runParameters">
        <source xml:lang="en">Run with Parameters</source>
        <target state="translated">執行 (設有參數)</target>
      </trans-unit>
      <trans-unit id="selectConnection">
        <source xml:lang="en">Select Connection</source>
        <target state="translated">選取連線</target>
      </trans-unit>
      <trans-unit id="trustLabel">
        <source xml:lang="en">Trusted</source>
        <target state="translated">受信任</target>
      </trans-unit>
      <trans-unit id="untrustLabel">
        <source xml:lang="en">Not Trusted</source>
        <target state="translated">不受信任</target>
      </trans-unit>
      <trans-unit id="viewNotFound">
        <source xml:lang="en">Unable to find view: {0}</source>
        <target state="translated">找不到檢視: {0}</target>
      </trans-unit>
    </body>
  </file>
  <file original="src/sql/workbench/contrib/notebook/browser/notebookEditor" source-language="en" datatype="plaintext" target-language="zh-Hant">
    <body>
      <trans-unit id="notebookEditor.name">
        <source xml:lang="en">Notebook Editor</source>
        <target state="translated">Notebook 編輯器</target>
      </trans-unit>
    </body>
  </file>
  <file original="src/sql/workbench/contrib/notebook/browser/notebookExplorer/notebookExplorerViewlet" source-language="en" datatype="plaintext" target-language="zh-Hant">
    <body>
      <trans-unit id="notebookExplorer.name">
        <source xml:lang="en">Notebooks</source>
        <target state="translated">筆記本</target>
      </trans-unit>
      <trans-unit id="notebookExplorer.searchResults">
        <source xml:lang="en">Search Results</source>
        <target state="translated">搜尋結果</target>
      </trans-unit>
      <trans-unit id="searchPathNotFoundError">
        <source xml:lang="en">Search path not found: {0}</source>
        <target state="translated">找不到搜尋路徑: {0}</target>
      </trans-unit>
    </body>
  </file>
  <file original="src/sql/workbench/contrib/notebook/browser/notebookExplorer/notebookSearch" source-language="en" datatype="plaintext" target-language="zh-Hant">
    <body>
      <trans-unit id="CancelSearchAction.label">
        <source xml:lang="en">Cancel Search</source>
        <target state="translated">取消搜尋</target>
      </trans-unit>
      <trans-unit id="ClearSearchResultsAction.label">
        <source xml:lang="en">Clear Search Results</source>
        <target state="translated">清除搜尋結果</target>
      </trans-unit>
      <trans-unit id="CollapseDeepestExpandedLevelAction.label">
        <source xml:lang="en">Collapse All</source>
        <target state="translated">全部摺疊</target>
      </trans-unit>
      <trans-unit id="ExpandAllAction.label">
        <source xml:lang="en">Expand All</source>
        <target state="translated">全部展開</target>
      </trans-unit>
      <trans-unit id="ToggleCollapseAndExpandAction.label">
        <source xml:lang="en">Toggle Collapse and Expand</source>
        <target state="translated">切換折疊和展開</target>
      </trans-unit>
      <trans-unit id="ariaSearchResultsStatus">
        <source xml:lang="en">Search returned {0} results in {1} files</source>
        <target state="translated">搜尋傳回 {1} 個檔案中的 {0} 個結果</target>
      </trans-unit>
      <trans-unit id="noResultsExcludes">
        <source xml:lang="en">No results found excluding '{0}' - </source>
        <target state="translated">找不到排除 '{0}' 的結果 - </target>
      </trans-unit>
      <trans-unit id="noResultsFound">
        <source xml:lang="en">No results found. Review your settings for configured exclusions and check your gitignore files - </source>
        <target state="translated">找不到任何結果。請檢閱您所設定排除的設定，並檢查您的 gitignore 檔案 -</target>
      </trans-unit>
      <trans-unit id="noResultsIncludes">
        <source xml:lang="en">No results found in '{0}' - </source>
        <target state="translated">在 '{0}' 中找不到結果 - </target>
      </trans-unit>
      <trans-unit id="noResultsIncludesExcludes">
        <source xml:lang="en">No results found in '{0}' excluding '{1}' - </source>
        <target state="translated">在 '{0}' 中找不到排除 '{1}' 的結果 - </target>
      </trans-unit>
      <trans-unit id="openNotebookFolder">
        <source xml:lang="en">Open Notebooks</source>
        <target state="translated">開啟筆記本</target>
      </trans-unit>
      <trans-unit id="openSettings.message">
        <source xml:lang="en">Open Settings</source>
        <target state="translated">開啟設定</target>
      </trans-unit>
      <trans-unit id="rerunSearch.message">
        <source xml:lang="en">Search again</source>
        <target state="translated">再次搜尋</target>
      </trans-unit>
      <trans-unit id="rerunSearchInAll.message">
        <source xml:lang="en">Search again in all files</source>
        <target state="translated">在所有檔案中再次搜尋</target>
      </trans-unit>
      <trans-unit id="searchInProgress">
        <source xml:lang="en">Search in progress... - </source>
        <target state="translated">正在搜尋... - </target>
      </trans-unit>
      <trans-unit id="searchMaxResultsWarning">
        <source xml:lang="en">The result set only contains a subset of all matches. Please be more specific in your search to narrow down the results.</source>
        <target state="translated">結果集只包含所有符合項的子集。請提供更具體的搜尋條件以縮小結果範圍。</target>
      </trans-unit>
      <trans-unit id="searchWithoutFolder">
        <source xml:lang="en">You have not opened any folder that contains notebooks/books. </source>
        <target state="translated">您尚未開啟任何包含筆記本/書籍的資料夾。</target>
      </trans-unit>
    </body>
  </file>
  <file original="src/sql/workbench/contrib/notebook/browser/notebookExplorer/notebookSearchWidget" source-language="en" datatype="plaintext" target-language="zh-Hant">
    <body>
      <trans-unit id="label.Search">
        <source xml:lang="en">Search: Type Search Term and press Enter to search or Escape to cancel</source>
        <target state="translated">搜尋: 輸入搜尋字詞，然後按 Enter 鍵搜尋或按 Esc 鍵取消</target>
      </trans-unit>
      <trans-unit id="search.placeHolder">
        <source xml:lang="en">Search</source>
        <target state="translated">搜尋</target>
      </trans-unit>
    </body>
  </file>
  <file original="src/sql/workbench/contrib/notebook/browser/notebookViews/insertCellsModal" source-language="en" datatype="plaintext" target-language="zh-Hant">
    <body>
      <trans-unit id="insertCellsModal.Cancel">
        <source xml:lang="en">Cancel</source>
        <target state="translated">取消</target>
      </trans-unit>
      <trans-unit id="insertCellsModal.Insert">
        <source xml:lang="en">Insert</source>
        <target state="translated">插入</target>
      </trans-unit>
      <trans-unit id="insertCellsModal.cellTitle">
        <source xml:lang="en">Cell {0}</source>
        <target state="translated">儲存格 {0}</target>
      </trans-unit>
      <trans-unit id="insertCellsModal.thumbnailError">
        <source xml:lang="en">Error: Unable to generate thumbnails.</source>
        <target state="translated">錯誤: 無法產生縮圖。</target>
      </trans-unit>
      <trans-unit id="insertCellsModal.title">
        <source xml:lang="en">Insert cells</source>
        <target state="translated">插入儲存格</target>
      </trans-unit>
      <trans-unit id="insertCellsModal.untitled">
        <source xml:lang="en">Untitled Cell : {0}</source>
        <target state="translated">未命名的儲存格: {0}</target>
      </trans-unit>
    </body>
  </file>
  <file original="src/sql/workbench/contrib/notebook/browser/notebookViews/notebookViews.component" source-language="en" datatype="plaintext" target-language="zh-Hant">
    <body>
      <trans-unit id="cellAwaitingInputTitle">
        <source xml:lang="en">Cell Awaiting Input</source>
        <target state="translated">儲存格等待輸入</target>
      </trans-unit>
      <trans-unit id="cellNotFound">
        <source xml:lang="en">cell with URI {0} was not found in this model</source>
        <target state="translated">無法在此模型中找到 URI 為 {0} 的資料格</target>
      </trans-unit>
      <trans-unit id="cellRunFailed">
        <source xml:lang="en">Run Cells failed - See error in output of the currently selected cell for more information.</source>
        <target state="translated">執行資料格失敗 - 如需詳細資訊，請參閱目前所選資料格之輸出中的錯誤。</target>
      </trans-unit>
      <trans-unit id="loading">
        <source xml:lang="en">Loading</source>
        <target state="translated">正在載入</target>
      </trans-unit>
      <trans-unit id="runAllPreview">
        <source xml:lang="en">Run all</source>
        <target state="translated">全部執行</target>
      </trans-unit>
      <trans-unit id="runningCell">
        <source xml:lang="en">Running cell {0} of {1}</source>
        <target state="translated">正在執行儲存格 {0} / {1}</target>
      </trans-unit>
      <trans-unit id="startingExecution">
        <source xml:lang="en">Starting execution</source>
        <target state="translated">開始執行</target>
      </trans-unit>
    </body>
  </file>
  <file original="src/sql/workbench/contrib/notebook/browser/notebookViews/notebookViewsActions" source-language="en" datatype="plaintext" target-language="zh-Hant">
    <body>
      <trans-unit id="confirmDelete">
        <source xml:lang="en">Are you sure you want to delete view "{0}"?</source>
        <target state="translated">確定要刪除檢視 "{0}" 嗎?</target>
      </trans-unit>
      <trans-unit id="delete">
        <source xml:lang="en">&amp;&amp;Delete</source>
        <target state="translated">刪除(&amp;&amp;D)</target>
      </trans-unit>
      <trans-unit id="errorRunCell">
        <source xml:lang="en">Error on last run. Click to run again</source>
        <target state="translated">上一個執行發生錯誤。按一下即可重新執行</target>
      </trans-unit>
      <trans-unit id="insertCells">
        <source xml:lang="en">Insert Cells</source>
        <target state="translated">插入儲存格</target>
      </trans-unit>
      <trans-unit id="moreActionsLabel">
        <source xml:lang="en">More</source>
        <target state="translated">更多</target>
      </trans-unit>
      <trans-unit id="runCell">
        <source xml:lang="en">Run cell</source>
        <target state="translated">執行儲存格</target>
      </trans-unit>
      <trans-unit id="stopCell">
        <source xml:lang="en">Cancel execution</source>
        <target state="translated">取消執行</target>
      </trans-unit>
      <trans-unit id="unableToNavigateToCell">
        <source xml:lang="en">Unable to navigate to notebook cell.</source>
        <target state="translated">無法瀏覽至筆記本儲存格。</target>
      </trans-unit>
      <trans-unit id="viewCellInNotebook">
        <source xml:lang="en">View Cell In Notebook</source>
        <target state="translated">在筆記本中檢視儲存格</target>
      </trans-unit>
      <trans-unit id="viewsUnableToRemove">
        <source xml:lang="en">Unable to remove view</source>
        <target state="translated">無法移除檢視</target>
      </trans-unit>
    </body>
  </file>
  <file original="src/sql/workbench/contrib/notebook/browser/notebookViews/notebookViewsCodeCell.component" source-language="en" datatype="plaintext" target-language="zh-Hant">
    <body>
      <trans-unit id="viewsCodeCell.emptyCellText">
        <source xml:lang="en">Please run this cell to view outputs.</source>
        <target state="translated">請執行此儲存格以檢視輸出。</target>
      </trans-unit>
    </body>
  </file>
  <file original="src/sql/workbench/contrib/notebook/browser/notebookViews/notebookViewsGrid.component" source-language="en" datatype="plaintext" target-language="zh-Hant">
    <body>
      <trans-unit id="emptyText">
        <source xml:lang="en">This view is empty. Add a cell to this view by clicking the Insert Cells button.</source>
        <target state="translated">此檢視為空白。請按一下 [插入儲存格] 按鈕，將儲存格新增至此檢視。</target>
      </trans-unit>
    </body>
  </file>
  <file original="src/sql/workbench/contrib/notebook/browser/notebookViews/viewOptionsModal" source-language="en" datatype="plaintext" target-language="zh-Hant">
    <body>
      <trans-unit id="cancel">
        <source xml:lang="en">Cancel</source>
        <target state="translated">取消</target>
      </trans-unit>
      <trans-unit id="save">
        <source xml:lang="en">Save</source>
        <target state="translated">儲存</target>
      </trans-unit>
      <trans-unit id="viewOptionsModal.missingRequireField">
        <source xml:lang="en">This field is required.</source>
        <target state="translated">這是必要欄位。</target>
      </trans-unit>
      <trans-unit id="viewOptionsModal.name">
        <source xml:lang="en">View Name</source>
        <target state="translated">檢視名稱</target>
      </trans-unit>
      <trans-unit id="viewOptionsModal.nameTaken">
        <source xml:lang="en">This view name has already been taken.</source>
        <target state="translated">此檢視名稱已經有人使用。</target>
      </trans-unit>
      <trans-unit id="viewOptionsModal.title">
        <source xml:lang="en">Configure View</source>
        <target state="translated">設定檢視</target>
      </trans-unit>
    </body>
  </file>
  <file original="src/sql/workbench/contrib/notebook/browser/outputs/gridOutput.component" source-language="en" datatype="plaintext" target-language="zh-Hant">
    <body>
      <trans-unit id="copyFailed">
        <source xml:lang="en">Copy failed with error {0}</source>
        <target state="translated">複製失敗。錯誤: {0}</target>
      </trans-unit>
      <trans-unit id="notebook.showChart">
        <source xml:lang="en">Show chart</source>
        <target state="translated">顯示圖表</target>
      </trans-unit>
      <trans-unit id="notebook.showTable">
        <source xml:lang="en">Show table</source>
        <target state="translated">顯示資料表</target>
      </trans-unit>
    </body>
  </file>
  <file original="src/sql/workbench/contrib/notebook/browser/outputs/mimeRenderer.component" source-language="en" datatype="plaintext" target-language="zh-Hant">
    <body>
      <trans-unit id="noRendererFound">
        <source xml:lang="en">No {0} renderer could be found for output. It has the following MIME types: {1}</source>
        <target state="translated">找不到輸出的 {0} 轉譯器。其有下列 MIME 類型: {1}</target>
      </trans-unit>
      <trans-unit id="safe">
        <source xml:lang="en">(safe) </source>
        <target state="translated">(安全)</target>
      </trans-unit>
    </body>
  </file>
  <file original="src/sql/workbench/contrib/notebook/browser/outputs/plotlyOutput.component" source-language="en" datatype="plaintext" target-language="zh-Hant">
    <body>
      <trans-unit id="plotlyError">
        <source xml:lang="en">Error displaying Plotly graph: {0}</source>
        <target state="translated">顯示 Plotly 圖表時發生錯誤: {0}</target>
      </trans-unit>
    </body>
  </file>
  <file original="src/sql/workbench/contrib/objectExplorer/browser/serverTreeView" source-language="en" datatype="plaintext" target-language="zh-Hant">
    <body>
      <trans-unit id="serverTree.addConnection">
        <source xml:lang="en">Add Connection</source>
        <target state="translated">新增連線</target>
      </trans-unit>
      <trans-unit id="servers.noConnections">
        <source xml:lang="en">No connections found.</source>
        <target state="translated">找不到連線。</target>
      </trans-unit>
    </body>
  </file>
  <file original="src/sql/workbench/contrib/objectExplorer/common/serverGroup.contribution" source-language="en" datatype="plaintext" target-language="zh-Hant">
    <body>
      <trans-unit id="serverGroup.autoExpand">
        <source xml:lang="en">Auto-expand Server Groups in the Object Explorer viewlet.</source>
        <target state="translated">物件總管 Viewlet 中的自動展開伺服器群組。</target>
      </trans-unit>
      <trans-unit id="serverGroup.colors">
        <source xml:lang="en">Server Group color palette used in the Object Explorer viewlet.</source>
        <target state="translated">在物件總管 Viewlet 中使用的伺服器群組調色盤。</target>
      </trans-unit>
      <trans-unit id="serverTree.useAsyncServerTree">
        <source xml:lang="en">(Preview) Use the new async server tree for the Servers view and Connection Dialog with support for new features such as dynamic node filtering.</source>
        <target state="translated">(預覽) 針對伺服器檢視及連線對話方塊使用新的非同步伺服器樹狀結構，並支援動態節點篩選等新功能。</target>
      </trans-unit>
    </body>
  </file>
  <file original="src/sql/workbench/contrib/preferences/browser/sqlSettingsLayout" source-language="en" datatype="plaintext" target-language="zh-Hant">
    <body>
      <trans-unit id="builtinCharts">
        <source xml:lang="en">Built-in Charts</source>
        <target state="translated">內建圖表</target>
      </trans-unit>
      <trans-unit id="connection">
        <source xml:lang="en">Connection</source>
        <target state="translated">連線</target>
      </trans-unit>
      <trans-unit id="dashboard">
        <source xml:lang="en">Dashboard</source>
        <target state="translated">儀表板</target>
      </trans-unit>
      <trans-unit id="data">
        <source xml:lang="en">Data</source>
        <target state="translated">資料</target>
      </trans-unit>
      <trans-unit id="notebook">
        <source xml:lang="en">Notebook</source>
        <target state="translated">Notebook</target>
      </trans-unit>
      <trans-unit id="profiler">
        <source xml:lang="en">Profiler</source>
        <target state="translated">分析工具</target>
      </trans-unit>
      <trans-unit id="queryEditor">
        <source xml:lang="en">Query Editor</source>
        <target state="translated">查詢編輯器</target>
      </trans-unit>
    </body>
  </file>
  <file original="src/sql/workbench/contrib/profiler/browser/profiler.contribution" source-language="en" datatype="plaintext" target-language="zh-Hant">
    <body>
      <trans-unit id="profiler.settings.Filters">
        <source xml:lang="en">Profiler Filters</source>
        <target state="translated">分析工具篩選條件</target>
      </trans-unit>
      <trans-unit id="profiler.settings.sessionTemplates">
        <source xml:lang="en">Specifies session templates</source>
        <target state="translated">指定工作階段範本</target>
      </trans-unit>
      <trans-unit id="profiler.settings.viewTemplates">
        <source xml:lang="en">Specifies view templates</source>
        <target state="translated">指定檢視範本</target>
      </trans-unit>
    </body>
  </file>
  <file original="src/sql/workbench/contrib/profiler/browser/profilerActions" source-language="en" datatype="plaintext" target-language="zh-Hant">
    <body>
      <trans-unit id="create">
        <source xml:lang="en">New Session</source>
        <target state="translated">新增工作階段</target>
      </trans-unit>
      <trans-unit id="profiler.clear">
        <source xml:lang="en">Clear Data</source>
        <target state="translated">清除資料</target>
      </trans-unit>
      <trans-unit id="profiler.clearDataPrompt">
        <source xml:lang="en">Are you sure you want to clear the data?</source>
        <target state="translated">確定要清除資料嗎?</target>
      </trans-unit>
      <trans-unit id="profiler.clearFilter">
        <source xml:lang="en">Clear Filter</source>
        <target state="translated">清除篩選</target>
      </trans-unit>
      <trans-unit id="profiler.clearFilterPrompt">
        <source xml:lang="en">Are you sure you want to clear the filters?</source>
        <target state="translated">確定要清除篩選嗎?</target>
      </trans-unit>
      <trans-unit id="profiler.editColumns">
        <source xml:lang="en">Edit Columns</source>
        <target state="translated">編輯資料行</target>
      </trans-unit>
      <trans-unit id="profiler.filter">
        <source xml:lang="en">Filter…</source>
        <target state="translated">篩選...</target>
      </trans-unit>
      <trans-unit id="profiler.findNext">
        <source xml:lang="en">Find Next String</source>
        <target state="translated">尋找下一個字串</target>
      </trans-unit>
      <trans-unit id="profiler.findPrevious">
        <source xml:lang="en">Find Previous String</source>
        <target state="translated">尋找前一個字串</target>
      </trans-unit>
      <trans-unit id="profiler.toggleCollapsePanel">
        <source xml:lang="en">Toggle Collapsed Panel</source>
        <target state="translated">切換折疊面板</target>
      </trans-unit>
      <trans-unit id="profilerAction.autoscrollOff">
        <source xml:lang="en">Auto Scroll: Off</source>
        <target state="translated">自動捲動: 關閉</target>
      </trans-unit>
      <trans-unit id="profilerAction.autoscrollOn">
        <source xml:lang="en">Auto Scroll: On</source>
        <target state="translated">自動捲動: 開啟</target>
      </trans-unit>
      <trans-unit id="profilerAction.connect">
        <source xml:lang="en">Connect</source>
        <target state="translated">連線</target>
      </trans-unit>
      <trans-unit id="profilerAction.disconnect">
        <source xml:lang="en">Disconnect</source>
        <target state="translated">中斷連線</target>
      </trans-unit>
      <trans-unit id="profilerAction.newProfiler">
        <source xml:lang="en">Launch Profiler</source>
        <target state="translated">啟動分析工具</target>
      </trans-unit>
      <trans-unit id="profilerAction.pauseCapture">
        <source xml:lang="en">Pause</source>
        <target state="translated">暫停</target>
      </trans-unit>
      <trans-unit id="profilerAction.resumeCapture">
        <source xml:lang="en">Resume</source>
        <target state="translated">繼續</target>
      </trans-unit>
      <trans-unit id="profilerStop.stop">
        <source xml:lang="en">Stop</source>
        <target state="translated">停止</target>
      </trans-unit>
      <trans-unit id="start">
        <source xml:lang="en">Start</source>
        <target state="translated">開始</target>
      </trans-unit>
    </body>
  </file>
  <file original="src/sql/workbench/contrib/profiler/browser/profilerEditor" source-language="en" datatype="plaintext" target-language="zh-Hant">
    <body>
      <trans-unit id="details">
        <source xml:lang="en">Details</source>
        <target state="translated">詳細資料</target>
      </trans-unit>
      <trans-unit id="label">
        <source xml:lang="en">Label</source>
        <target state="translated">標籤</target>
      </trans-unit>
      <trans-unit id="profiler.sessionSelectAccessibleName">
        <source xml:lang="en">Select Session</source>
        <target state="translated">選取工作階段</target>
      </trans-unit>
      <trans-unit id="profiler.sessionSelectLabel">
        <source xml:lang="en">Select Session:</source>
        <target state="translated">選取工作階段:</target>
      </trans-unit>
      <trans-unit id="profiler.viewSelectAccessibleName">
        <source xml:lang="en">Select View</source>
        <target state="translated">選取檢視</target>
      </trans-unit>
      <trans-unit id="profiler.viewSelectLabel">
        <source xml:lang="en">Select View:</source>
        <target state="translated">選取檢視:</target>
      </trans-unit>
      <trans-unit id="profilerEditor.value">
        <source xml:lang="en">Value</source>
        <target state="translated">值</target>
      </trans-unit>
      <trans-unit id="text">
        <source xml:lang="en">Text</source>
        <target state="translated">文字</target>
      </trans-unit>
    </body>
  </file>
  <file original="src/sql/workbench/contrib/profiler/browser/profilerFindWidget" source-language="en" datatype="plaintext" target-language="zh-Hant">
    <body>
      <trans-unit id="label.closeButton">
        <source xml:lang="en">Close</source>
        <target state="translated">關閉</target>
      </trans-unit>
      <trans-unit id="label.find">
        <source xml:lang="en">Find</source>
        <target state="translated">尋找</target>
      </trans-unit>
      <trans-unit id="label.matchesLocation">
        <source xml:lang="en">{0} of {1}</source>
        <target state="translated">{1} 的 {0}</target>
      </trans-unit>
      <trans-unit id="label.nextMatchButton">
        <source xml:lang="en">Next match</source>
        <target state="translated">下一個符合項目</target>
      </trans-unit>
      <trans-unit id="label.noResults">
        <source xml:lang="en">No Results</source>
        <target state="translated">查無結果</target>
      </trans-unit>
      <trans-unit id="label.previousMatchButton">
        <source xml:lang="en">Previous match</source>
        <target state="translated">上一個符合項目</target>
      </trans-unit>
      <trans-unit id="placeholder.find">
        <source xml:lang="en">Find</source>
        <target state="translated">尋找</target>
      </trans-unit>
      <trans-unit id="title.matchesCountLimit">
        <source xml:lang="en">Your search returned a large number of results, only the first 999 matches will be highlighted.</source>
        <target state="translated">您的搜尋傳回了大量結果，只會將前 999 個相符項目醒目提示。</target>
      </trans-unit>
    </body>
  </file>
  <file original="src/sql/workbench/contrib/profiler/browser/profilerResourceEditor" source-language="en" datatype="plaintext" target-language="zh-Hant">
    <body>
      <trans-unit id="profilerTextEditorAriaLabel">
        <source xml:lang="en">Profiler editor for event text. Readonly</source>
        <target state="translated">事件文字的分析工具編輯器。唯讀</target>
      </trans-unit>
    </body>
  </file>
  <file original="src/sql/workbench/contrib/profiler/browser/profilerTableEditor" source-language="en" datatype="plaintext" target-language="zh-Hant">
    <body>
      <trans-unit id="ProfilerTableEditor.eventCount">
        <source xml:lang="en">Events: {0}</source>
        <target state="translated">事件: {0}</target>
      </trans-unit>
      <trans-unit id="ProfilerTableEditor.eventCountFiltered">
        <source xml:lang="en">Events (Filtered): {0}/{1}</source>
        <target state="translated">事件 (已篩選): {0}/{1}</target>
      </trans-unit>
      <trans-unit id="status.eventCount">
        <source xml:lang="en">Event Count</source>
        <target state="translated">事件計數</target>
      </trans-unit>
    </body>
  </file>
  <file original="src/sql/workbench/contrib/query/browser/actions" source-language="en" datatype="plaintext" target-language="zh-Hant">
    <body>
      <trans-unit id="chart">
        <source xml:lang="en">Chart</source>
        <target state="translated">圖表</target>
      </trans-unit>
      <trans-unit id="copySelection">
        <source xml:lang="en">Copy</source>
        <target state="translated">複製</target>
      </trans-unit>
      <trans-unit id="copyWithHeaders">
        <source xml:lang="en">Copy With Headers</source>
        <target state="translated">隨標題一同複製</target>
      </trans-unit>
      <trans-unit id="jsonEncoding">
        <source xml:lang="en">Results encoding will not be saved when exporting to JSON, remember to save with desired encoding once file is created.</source>
        <target state="translated">匯出至 JSON 時將不會儲存結果編碼，請務必在建立檔案後儲存所需的編碼。</target>
      </trans-unit>
      <trans-unit id="maximize">
        <source xml:lang="en">Maximize</source>
        <target state="translated">最大化</target>
      </trans-unit>
      <trans-unit id="restore">
        <source xml:lang="en">Restore</source>
        <target state="translated">還原</target>
      </trans-unit>
      <trans-unit id="saveAsCsv">
        <source xml:lang="en">Save As CSV</source>
        <target state="translated">另存為 CSV</target>
      </trans-unit>
      <trans-unit id="saveAsExcel">
        <source xml:lang="en">Save As Excel</source>
        <target state="translated">另存為 Excel</target>
      </trans-unit>
      <trans-unit id="saveAsJson">
        <source xml:lang="en">Save As JSON</source>
        <target state="translated">另存為 JSON</target>
      </trans-unit>
      <trans-unit id="saveAsXml">
        <source xml:lang="en">Save As XML</source>
        <target state="translated">另存為 XML</target>
      </trans-unit>
      <trans-unit id="saveToFileNotSupported">
        <source xml:lang="en">Save to file is not supported by the backing data source</source>
        <target state="translated">回溯資料來源不支援儲存為檔案</target>
      </trans-unit>
      <trans-unit id="selectAll">
        <source xml:lang="en">Select All</source>
        <target state="translated">全選</target>
      </trans-unit>
      <trans-unit id="visualizer">
        <source xml:lang="en">Visualizer</source>
        <target state="translated">視覺化檢視</target>
      </trans-unit>
    </body>
  </file>
  <file original="src/sql/workbench/contrib/query/browser/flavorStatus" source-language="en" datatype="plaintext" target-language="zh-Hant">
    <body>
      <trans-unit id="alreadyConnected">
        <source xml:lang="en">A connection using engine {0} exists. To change please disconnect or change connection</source>
        <target state="translated">使用引擎 {0} 的連線已存在。若要變更，請中斷或變更連線</target>
      </trans-unit>
      <trans-unit id="changeProvider">
        <source xml:lang="en">Change SQL language provider</source>
        <target state="translated">變更 SQL 語言提供者</target>
      </trans-unit>
      <trans-unit id="changeSqlProvider">
        <source xml:lang="en">Change SQL Engine Provider</source>
        <target state="translated">變更 SQL 引擎提供者</target>
      </trans-unit>
      <trans-unit id="chooseSqlLang">
        <source xml:lang="en">Choose SQL Language</source>
        <target state="translated">選擇 SQL 語言 </target>
      </trans-unit>
      <trans-unit id="noEditor">
        <source xml:lang="en">No text editor active at this time</source>
        <target state="translated">目前無使用中的文字編輯器</target>
      </trans-unit>
      <trans-unit id="pickSqlProvider">
        <source xml:lang="en">Select Language Provider</source>
        <target state="translated">選擇語言提供者</target>
      </trans-unit>
      <trans-unit id="status.query.flavor">
        <source xml:lang="en">SQL Language Flavor</source>
        <target state="translated">SQL 語言的變體</target>
      </trans-unit>
    </body>
  </file>
  <file original="src/sql/workbench/contrib/query/browser/gridPanel" source-language="en" datatype="plaintext" target-language="zh-Hant">
    <body>
      <trans-unit id="resultsGrid">
        <source xml:lang="en">Results grid</source>
        <target state="translated">結果方格</target>
      </trans-unit>
      <trans-unit id="resultsGrid.maxRowCountExceeded">
        <source xml:lang="en">Max row count for filtering/sorting has been exceeded. To update it, navigate to User Settings and change the setting: 'queryEditor.results.inMemoryDataProcessingThreshold'</source>
        <target state="translated">已超過篩選/排序的資料列計數上限。若要更新，導覽至使用者設定並變更設定: ' queryEditor. inMemoryDataProcessingThreshold '</target>
      </trans-unit>
      <trans-unit id="xmlShowplan">
        <source xml:lang="en">XML Showplan</source>
        <target state="translated">XML 執行程序表</target>
      </trans-unit>
    </body>
  </file>
  <file original="src/sql/workbench/contrib/query/browser/keyboardQueryActions" source-language="en" datatype="plaintext" target-language="zh-Hant">
    <body>
      <trans-unit id="ToggleFocusBetweenQueryEditorAndResultsAction">
        <source xml:lang="en">Toggle Focus Between Query And Results</source>
        <target state="translated">在查詢與結果之間切換焦點</target>
      </trans-unit>
      <trans-unit id="cancelQueryKeyboardAction">
        <source xml:lang="en">Cancel Query</source>
        <target state="translated">取消查詢</target>
      </trans-unit>
      <trans-unit id="copyQueryWithResultsKeyboardAction">
        <source xml:lang="en">Copy Query With Results</source>
        <target state="translated">與結果一併複製查詢</target>
      </trans-unit>
      <trans-unit id="focusOnCurrentQueryKeyboardAction">
        <source xml:lang="en">Focus on Current Query</source>
        <target state="translated">聚焦於目前的查詢</target>
      </trans-unit>
      <trans-unit id="parseSyntaxLabel">
        <source xml:lang="en">Parse Query</source>
        <target state="translated">剖析查詢</target>
      </trans-unit>
      <trans-unit id="queryActions.notConnected">
        <source xml:lang="en">Please connect to a server</source>
        <target state="translated">請連線至伺服器</target>
      </trans-unit>
      <trans-unit id="queryActions.parseSyntaxFailure">
        <source xml:lang="en">Command failed: </source>
        <target state="translated">命令失敗:</target>
      </trans-unit>
      <trans-unit id="queryActions.parseSyntaxSuccess">
        <source xml:lang="en">Commands completed successfully</source>
        <target state="translated">已成功完成命令</target>
      </trans-unit>
      <trans-unit id="queryActions.queryResultsCopySuccess">
        <source xml:lang="en">Successfully copied query and results.</source>
        <target state="translated">已成功複製查詢與結果。</target>
      </trans-unit>
      <trans-unit id="queryShortcutNoEditor">
        <source xml:lang="en">Editor parameter is required for a shortcut to be executed</source>
        <target state="translated">要執行的捷徑需要編輯器參數</target>
      </trans-unit>
      <trans-unit id="refreshIntellisenseKeyboardAction">
        <source xml:lang="en">Refresh IntelliSense Cache</source>
        <target state="translated">重新整理 IntelliSense 快取</target>
      </trans-unit>
      <trans-unit id="runCurrentQueryKeyboardAction">
        <source xml:lang="en">Run Current Query</source>
        <target state="translated">執行目前查詢</target>
      </trans-unit>
      <trans-unit id="runCurrentQueryWithActualPlanKeyboardAction">
        <source xml:lang="en">Run Current Query with Actual Plan</source>
        <target state="translated">使用實際計畫執行目前的查詢</target>
      </trans-unit>
      <trans-unit id="runQueryKeyboardAction">
        <source xml:lang="en">Run Query</source>
        <target state="translated">執行查詢</target>
      </trans-unit>
      <trans-unit id="toggleQueryResultsKeyboardAction">
        <source xml:lang="en">Toggle Query Results</source>
        <target state="translated">切換查詢結果</target>
      </trans-unit>
    </body>
  </file>
  <file original="src/sql/workbench/contrib/query/browser/messagePanel" source-language="en" datatype="plaintext" target-language="zh-Hant">
    <body>
      <trans-unit id="copy">
        <source xml:lang="en">Copy</source>
        <target state="translated">複製</target>
      </trans-unit>
      <trans-unit id="copyAll">
        <source xml:lang="en">Copy All</source>
        <target state="translated">全部複製</target>
      </trans-unit>
      <trans-unit id="messagePanel">
        <source xml:lang="en">Message Panel</source>
        <target state="translated">訊息面板</target>
      </trans-unit>
    </body>
  </file>
  <file original="src/sql/workbench/contrib/query/browser/query.contribution" source-language="en" datatype="plaintext" target-language="zh-Hant">
    <body>
      <trans-unit id="newQuery">
        <source xml:lang="en">New Query</source>
        <target state="translated">新增查詢</target>
      </trans-unit>
      <trans-unit id="queryEditor.chart.defaultChartType">
        <source xml:lang="en">The default chart type to use when opening Chart Viewer from a Query Results</source>
        <target state="translated">從查詢結果開啟圖表檢視器時要使用的預設圖表類型</target>
      </trans-unit>
      <trans-unit id="queryEditor.inMemoryDataProcessingThreshold">
        <source xml:lang="en">Controls the max number of rows allowed to do filtering and sorting in memory. If the number is exceeded, sorting and filtering will be disabled. Warning: Increasing this may impact performance.</source>
        <target state="translated">控制允許在記憶體中篩選及排序的資料列數目上限。如果超過此數目，就會停用排序和篩選。警告: 增加此數目可能會影響效能。</target>
      </trans-unit>
      <trans-unit id="queryEditor.messages.showBatchTime">
        <source xml:lang="en">Should execution time be shown for individual batches</source>
        <target state="translated">是否顯示個別批次的執行時間</target>
      </trans-unit>
      <trans-unit id="queryEditor.messages.wordwrap">
        <source xml:lang="en">Word wrap messages</source>
        <target state="translated">自動換行訊息</target>
      </trans-unit>
      <trans-unit id="queryEditor.promptToSaveGeneratedFiles">
        <source xml:lang="en">Prompt to save generated SQL files</source>
        <target state="translated">提示儲存產生的 SQL 檔案</target>
      </trans-unit>
      <trans-unit id="queryEditor.results.copyIncludeHeaders">
        <source xml:lang="en">Configuration options for copying results from the Results View</source>
        <target state="translated">從結果檢視中複製結果的組態選項</target>
      </trans-unit>
      <trans-unit id="queryEditor.results.copyRemoveNewLine">
        <source xml:lang="en">Configuration options for copying multi-line results from the Results View</source>
        <target state="translated">從結果檢視中複製多行結果的組態選項</target>
      </trans-unit>
      <trans-unit id="queryEditor.results.openAfterSave">
        <source xml:lang="en">Whether to open the file in Azure Data Studio after the result is saved.</source>
        <target state="translated">是否要在儲存結果後在 Azure Data Studio 中開啟檔案。</target>
      </trans-unit>
      <trans-unit id="queryEditor.results.saveAsCsv.delimiter">
        <source xml:lang="en">The custom delimiter to use between values when saving as CSV</source>
        <target state="translated">另存為 CSV 時，用在值之間的自訂分隔符號</target>
      </trans-unit>
      <trans-unit id="queryEditor.results.saveAsCsv.encoding">
        <source xml:lang="en">File encoding used when saving results as CSV</source>
        <target state="translated">將結果另存為 CSV 時，要使用的檔案編碼</target>
      </trans-unit>
      <trans-unit id="queryEditor.results.saveAsCsv.includeHeaders">
        <source xml:lang="en">When true, column headers are included when saving results as CSV</source>
        <target state="translated">若設定為 true，會在將結果另存為 CSV 時包含資料行標題</target>
      </trans-unit>
      <trans-unit id="queryEditor.results.saveAsCsv.lineSeperator">
        <source xml:lang="en">Character(s) used for seperating rows when saving results as CSV</source>
        <target state="translated">將結果另存為 CSV 時，用於分隔資料列的字元</target>
      </trans-unit>
      <trans-unit id="queryEditor.results.saveAsCsv.textIdentifier">
        <source xml:lang="en">Character used for enclosing text fields when saving results as CSV</source>
        <target state="translated">將結果另存為 CSV 時，用於括住文字欄位的字元</target>
      </trans-unit>
      <trans-unit id="queryEditor.results.saveAsXml.encoding">
        <source xml:lang="en">File encoding used when saving results as XML</source>
        <target state="translated">將結果另存為 XML 時，要使用的檔案編碼</target>
      </trans-unit>
      <trans-unit id="queryEditor.results.saveAsXml.formatted">
        <source xml:lang="en">When true, XML output will be formatted when saving results as XML</source>
        <target state="translated">若設定為 true，會在將結果另存為 XML 時將輸出格式化</target>
      </trans-unit>
      <trans-unit id="queryEditor.results.streaming">
        <source xml:lang="en">Enable results streaming; contains few minor visual issues</source>
        <target state="translated">啟用結果串流；包含些許輕微視覺效果問題</target>
      </trans-unit>
      <trans-unit id="queryEditor.showConnectionInfoInTitle">
        <source xml:lang="en">Controls whether to show the connection info for a tab in the title.</source>
        <target state="translated">控制是否要在標題中顯示索引標籤的連線資訊。</target>
      </trans-unit>
      <trans-unit id="queryEditor.tabColorMode">
        <source xml:lang="en">Controls how to color tabs based on the server group of their active connection</source>
        <target state="translated">依據連線的伺服器群組控制索引標籤如何著色</target>
      </trans-unit>
      <trans-unit id="queryEditor.tabColorMode.border">
        <source xml:lang="en">The top border of each editor tab will be colored to match the relevant server group</source>
        <target state="translated">在每個編輯器索引標籤的上邊框著上符合相關伺服器群組的色彩</target>
      </trans-unit>
      <trans-unit id="queryEditor.tabColorMode.fill">
        <source xml:lang="en">Each editor tab's background color will match the relevant server group</source>
        <target state="translated">每個編輯器索引標籤的背景色彩將與相關的伺服器群組相符</target>
      </trans-unit>
      <trans-unit id="queryEditor.tabColorMode.off">
        <source xml:lang="en">Tab coloring will be disabled</source>
        <target state="translated">將停用索引標籤著色功能</target>
      </trans-unit>
      <trans-unit id="queryEditorConfigurationTitle">
        <source xml:lang="en">Query Editor</source>
        <target state="translated">查詢編輯器</target>
      </trans-unit>
      <trans-unit id="queryResultsEditor.name">
        <source xml:lang="en">Query Results</source>
        <target state="translated">查詢結果</target>
      </trans-unit>
      <trans-unit id="queryShortcutDescription">
        <source xml:lang="en">Set keybinding workbench.action.query.shortcut{0} to run the shortcut text as a procedure call or query execution. Any selected text in the query editor will be passed as a parameter at the end of your query, or you can reference it with {arg}</source>
        <target state="translated">設定按鍵繫結關係 workbench.action.query.shortcut{0} 以執行捷徑文字作為程序呼叫或查詢執行。任何選取的文字在查詢編輯器中會於查詢結尾作為參數傳遞，或您可將它以 {arg} 參考</target>
      </trans-unit>
    </body>
  </file>
  <file original="src/sql/workbench/contrib/query/browser/queryActions" source-language="en" datatype="plaintext" target-language="zh-Hant">
    <body>
      <trans-unit id="actualQueryPlan">
        <source xml:lang="en">Actual</source>
        <target state="translated">實際</target>
      </trans-unit>
      <trans-unit id="cancelQueryLabel">
        <source xml:lang="en">Cancel</source>
        <target state="translated">取消</target>
      </trans-unit>
      <trans-unit id="changeConnectionDatabaseLabel">
        <source xml:lang="en">Change Connection</source>
        <target state="translated">變更連線</target>
      </trans-unit>
      <trans-unit id="changeDatabase.failed">
        <source xml:lang="en">Failed to change database</source>
        <target state="translated">變更資料庫失敗</target>
      </trans-unit>
      <trans-unit id="changeDatabase.failedWithError">
        <source xml:lang="en">Failed to change database: {0}</source>
        <target state="translated">無法變更資料庫: {0}</target>
      </trans-unit>
      <trans-unit id="connectDatabaseLabel">
        <source xml:lang="en">Connect</source>
        <target state="translated">連線</target>
      </trans-unit>
      <trans-unit id="disablesqlcmdLabel">
        <source xml:lang="en">Disable SQLCMD</source>
        <target state="translated">停用 SQLCMD</target>
      </trans-unit>
      <trans-unit id="disconnectDatabaseLabel">
        <source xml:lang="en">Disconnect</source>
        <target state="translated">中斷連線</target>
      </trans-unit>
      <trans-unit id="enablesqlcmdLabel">
        <source xml:lang="en">Enable SQLCMD</source>
        <target state="translated">啟用 SQLCMD</target>
      </trans-unit>
      <trans-unit id="estimatedQueryPlan">
        <source xml:lang="en">Explain</source>
        <target state="translated">說明</target>
      </trans-unit>
      <trans-unit id="newQueryTask.newQuery">
        <source xml:lang="en">New Query</source>
        <target state="translated">新增查詢</target>
      </trans-unit>
      <trans-unit id="queryEditor.exportSqlAsNotebook">
        <source xml:lang="en">Export as Notebook</source>
        <target state="translated">匯出為筆記本</target>
      </trans-unit>
      <trans-unit id="runQueryLabel">
        <source xml:lang="en">Run</source>
        <target state="translated">執行</target>
      </trans-unit>
      <trans-unit id="selectDatabase">
        <source xml:lang="en">Select Database</source>
        <target state="translated">選擇資料庫</target>
      </trans-unit>
    </body>
  </file>
  <file original="src/sql/workbench/contrib/query/browser/queryEditor" source-language="en" datatype="plaintext" target-language="zh-Hant">
    <body>
      <trans-unit id="queryEditor.name">
        <source xml:lang="en">Query Editor</source>
        <target state="translated">查詢編輯器</target>
      </trans-unit>
    </body>
  </file>
  <file original="src/sql/workbench/contrib/query/browser/queryResultsView" source-language="en" datatype="plaintext" target-language="zh-Hant">
    <body>
      <trans-unit id="messagesTabTitle">
        <source xml:lang="en">Messages</source>
        <target state="translated">訊息</target>
      </trans-unit>
      <trans-unit id="queryResults.queryEditorCrashError">
        <source xml:lang="en">The query editor ran into an issue and has stopped working. Please save and reopen it.</source>
<<<<<<< HEAD
        <target state="new">The query editor ran into an issue and has stopped working. Please save and reopen it.</target>
=======
        <target state="translated">查詢編輯器發生問題，因此已停止運作。請儲存並重新開啟。</target>
>>>>>>> 4ba192a5
      </trans-unit>
      <trans-unit id="resultsTabTitle">
        <source xml:lang="en">Results</source>
        <target state="translated">結果</target>
      </trans-unit>
    </body>
  </file>
  <file original="src/sql/workbench/contrib/query/browser/statusBarItems" source-language="en" datatype="plaintext" target-language="zh-Hant">
    <body>
      <trans-unit id="query.status.executing">
        <source xml:lang="en">Executing query...</source>
        <target state="translated">執行查詢中...</target>
      </trans-unit>
      <trans-unit id="rowCount">
        <source xml:lang="en">{0} rows</source>
        <target state="translated">{0} 個資料列</target>
      </trans-unit>
      <trans-unit id="status.query.rowCount">
        <source xml:lang="en">Row Count</source>
        <target state="translated">資料列計數</target>
      </trans-unit>
      <trans-unit id="status.query.selection-summary">
        <source xml:lang="en">Selection Summary</source>
        <target state="translated">選取摘要</target>
      </trans-unit>
      <trans-unit id="status.query.status">
        <source xml:lang="en">Execution Status</source>
        <target state="translated">執行狀態</target>
      </trans-unit>
      <trans-unit id="status.query.summaryText">
        <source xml:lang="en">Average: {0}  Count: {1}  Sum: {2}</source>
        <target state="translated">平均: {0} 計數: {1} 總和: {2}</target>
      </trans-unit>
      <trans-unit id="status.query.timeElapsed">
        <source xml:lang="en">Time Elapsed</source>
        <target state="translated">已耗用時間</target>
      </trans-unit>
    </body>
  </file>
  <file original="src/sql/workbench/contrib/query/common/resultsGrid.contribution" source-language="en" datatype="plaintext" target-language="zh-Hant">
    <body>
      <trans-unit id="autoSizeColumns">
        <source xml:lang="en">Auto size the columns width on inital results. Could have performance problems with large number of columns or large cells</source>
        <target state="translated">自動調整初始結果的欄寬大小。大量欄位或大型資料格可能會造成效能問題</target>
      </trans-unit>
      <trans-unit id="cellPadding">
        <source xml:lang="en">Controls the cell padding in pixels</source>
        <target state="translated">控制資料格填補值 (像素)</target>
      </trans-unit>
      <trans-unit id="fontFamily">
        <source xml:lang="en">Controls the font family.</source>
        <target state="translated">控制字型家族。</target>
      </trans-unit>
      <trans-unit id="fontSize">
        <source xml:lang="en">Controls the font size in pixels.</source>
        <target state="translated">控制字型大小 (像素)。</target>
      </trans-unit>
      <trans-unit id="fontWeight">
        <source xml:lang="en">Controls the font weight.</source>
        <target state="translated">控制字型粗細。</target>
      </trans-unit>
      <trans-unit id="letterSpacing">
        <source xml:lang="en">Controls the letter spacing in pixels.</source>
        <target state="translated">控制字母間距 (像素)。</target>
      </trans-unit>
      <trans-unit id="maxColumnWidth">
        <source xml:lang="en">The maximum width in pixels for auto-sized columns</source>
        <target state="translated">自動調整大小之欄位的寬度上限 (像素)</target>
      </trans-unit>
      <trans-unit id="resultsGridConfigurationTitle">
        <source xml:lang="en">Results Grid and Messages</source>
        <target state="translated">結果方格與訊息</target>
      </trans-unit>
      <trans-unit id="rowHeight">
        <source xml:lang="en">Controls the row height in pixels</source>
        <target state="translated">控制列高 (像素)</target>
      </trans-unit>
    </body>
  </file>
  <file original="src/sql/workbench/contrib/queryHistory/browser/queryHistoryActions" source-language="en" datatype="plaintext" target-language="zh-Hant">
    <body>
      <trans-unit id="queryHistory.clearLabel">
        <source xml:lang="en">Clear All History</source>
        <target state="translated">清除所有歷史記錄</target>
      </trans-unit>
      <trans-unit id="queryHistory.delete">
        <source xml:lang="en">Delete</source>
        <target state="translated">刪除</target>
      </trans-unit>
      <trans-unit id="queryHistory.disableCapture">
        <source xml:lang="en">Pause Query History Capture</source>
        <target state="translated">暫停查詢歷史記錄擷取</target>
      </trans-unit>
      <trans-unit id="queryHistory.enableCapture">
        <source xml:lang="en">Start Query History Capture</source>
        <target state="translated">開始查詢歷史記錄擷取</target>
      </trans-unit>
      <trans-unit id="queryHistory.openQuery">
        <source xml:lang="en">Open Query</source>
        <target state="translated">開啟查詢</target>
      </trans-unit>
      <trans-unit id="queryHistory.runQuery">
        <source xml:lang="en">Run Query</source>
        <target state="translated">執行查詢</target>
      </trans-unit>
      <trans-unit id="queryHistory.toggleCaptureLabel">
        <source xml:lang="en">Toggle Query History capture</source>
        <target state="translated">切換查詢歷史記錄擷取</target>
      </trans-unit>
      <trans-unit id="toggleQueryHistory">
        <source xml:lang="en">Toggle Query History</source>
        <target state="translated">切換查詢歷史記錄</target>
      </trans-unit>
    </body>
  </file>
  <file original="src/sql/workbench/contrib/queryHistory/browser/queryHistoryRenderer" source-language="en" datatype="plaintext" target-language="zh-Hant">
    <body>
      <trans-unit id="failed">
        <source xml:lang="en">failed</source>
        <target state="translated">失敗</target>
      </trans-unit>
      <trans-unit id="succeeded">
        <source xml:lang="en">succeeded</source>
        <target state="translated">成功</target>
      </trans-unit>
    </body>
  </file>
  <file original="src/sql/workbench/contrib/queryHistory/browser/queryHistoryView" source-language="en" datatype="plaintext" target-language="zh-Hant">
    <body>
      <trans-unit id="noQueriesMessage">
        <source xml:lang="en">No queries to display.</source>
        <target state="translated">沒有查詢可顯示。</target>
      </trans-unit>
      <trans-unit id="queryHistory.regTreeAriaLabel">
        <source xml:lang="en">Query History</source>
        <note>QueryHistory</note>
        <target state="translated">查詢歷史記錄</target>
      </trans-unit>
    </body>
  </file>
  <file original="src/sql/workbench/contrib/queryHistory/electron-browser/queryHistory" source-language="en" datatype="plaintext" target-language="zh-Hant">
    <body>
      <trans-unit id="miViewQueryHistory">
        <source xml:lang="en">&amp;&amp;Query History</source>
        <note>&amp;&amp; denotes a mnemonic</note>
        <target state="translated">查詢歷史記錄(&amp;&amp;Q)</target>
      </trans-unit>
      <trans-unit id="queryHistory">
        <source xml:lang="en">Query History</source>
        <target state="translated">查詢歷史記錄</target>
      </trans-unit>
      <trans-unit id="queryHistory.clearLabel">
        <source xml:lang="en">Clear All History</source>
        <target state="translated">清除所有歷史記錄</target>
      </trans-unit>
      <trans-unit id="queryHistory.disableCapture">
        <source xml:lang="en">Pause Query History Capture</source>
        <target state="translated">暫停查詢歷史記錄擷取</target>
      </trans-unit>
      <trans-unit id="queryHistory.enableCapture">
        <source xml:lang="en">Start Query History Capture</source>
        <target state="translated">開始查詢歷史記錄擷取</target>
      </trans-unit>
      <trans-unit id="queryHistoryCaptureEnabled">
        <source xml:lang="en">Whether Query History capture is enabled. If false queries executed will not be captured.</source>
        <target state="translated">是否啟用了查詢歷史記錄擷取。若未啟用，將不會擷取已經執行的查詢。</target>
      </trans-unit>
      <trans-unit id="queryHistoryConfigurationTitle">
        <source xml:lang="en">QueryHistory</source>
        <target state="translated">查詢歷史記錄</target>
      </trans-unit>
      <trans-unit id="viewCategory">
        <source xml:lang="en">View</source>
        <target state="translated">檢視</target>
      </trans-unit>
    </body>
  </file>
  <file original="src/sql/workbench/contrib/queryPlan/browser/queryPlan" source-language="en" datatype="plaintext" target-language="zh-Hant">
    <body>
      <trans-unit id="queryPlanTitle">
        <source xml:lang="en">Query Plan</source>
        <target state="translated">查詢計劃</target>
      </trans-unit>
    </body>
  </file>
  <file original="src/sql/workbench/contrib/queryPlan/browser/queryPlanEditor" source-language="en" datatype="plaintext" target-language="zh-Hant">
    <body>
      <trans-unit id="queryPlanEditor">
        <source xml:lang="en">Query Plan Editor</source>
        <target state="translated">查詢計畫編輯器</target>
      </trans-unit>
    </body>
  </file>
  <file original="src/sql/workbench/contrib/queryPlan/browser/topOperations" source-language="en" datatype="plaintext" target-language="zh-Hant">
    <body>
      <trans-unit id="topOperations.actualExecutions">
        <source xml:lang="en">Actual Executions</source>
        <target state="translated">實際執行次數</target>
      </trans-unit>
      <trans-unit id="topOperations.actualRebinds">
        <source xml:lang="en">Actual Rebinds</source>
        <target state="translated">實際重新繫結數</target>
      </trans-unit>
      <trans-unit id="topOperations.actualRewinds">
        <source xml:lang="en">Actual Rewinds</source>
        <target state="translated">實際倒轉數</target>
      </trans-unit>
      <trans-unit id="topOperations.actualRows">
        <source xml:lang="en">Actual Rows</source>
        <target state="translated">實際資料列數</target>
      </trans-unit>
      <trans-unit id="topOperations.estCPUCost">
        <source xml:lang="en">Est CPU Cost</source>
        <target state="translated">估計 CPU 成本</target>
      </trans-unit>
      <trans-unit id="topOperations.estCost">
        <source xml:lang="en">Est Cost</source>
        <target state="translated">估計成本</target>
      </trans-unit>
      <trans-unit id="topOperations.estIOCost">
        <source xml:lang="en">Est IO Cost</source>
        <target state="translated">估計 IO 成本</target>
      </trans-unit>
      <trans-unit id="topOperations.estRebinds">
        <source xml:lang="en">Est Rebinds</source>
        <target state="translated">估計重新繫結數</target>
      </trans-unit>
      <trans-unit id="topOperations.estRewinds">
        <source xml:lang="en">Est Rewinds</source>
        <target state="translated">估計倒轉數</target>
      </trans-unit>
      <trans-unit id="topOperations.estRows">
        <source xml:lang="en">Est Rows</source>
        <target state="translated">估計資料列數</target>
      </trans-unit>
      <trans-unit id="topOperations.estSubtreeCost">
        <source xml:lang="en">Est Subtree Cost</source>
        <target state="translated">估計的樹狀子目錄成本</target>
      </trans-unit>
      <trans-unit id="topOperations.object">
        <source xml:lang="en">Object</source>
        <target state="translated">物件</target>
      </trans-unit>
      <trans-unit id="topOperations.operation">
        <source xml:lang="en">Operation</source>
        <target state="translated">作業</target>
      </trans-unit>
      <trans-unit id="topOperations.parallel">
        <source xml:lang="en">Parallel</source>
        <target state="translated">平行作業</target>
      </trans-unit>
      <trans-unit id="topOperations.partitioned">
        <source xml:lang="en">Partitioned</source>
        <target state="translated">已分割</target>
      </trans-unit>
      <trans-unit id="topOperationsTitle">
        <source xml:lang="en">Top Operations</source>
        <target state="translated">最前幾項操作</target>
      </trans-unit>
    </body>
  </file>
  <file original="src/sql/workbench/contrib/resourceDeployment/browser/resourceDeployment.contribution" source-language="en" datatype="plaintext" target-language="zh-Hant">
    <body>
      <trans-unit id="deployment.title">
        <source xml:lang="en">New Deployment...</source>
        <target state="translated">新部署…</target>
      </trans-unit>
    </body>
  </file>
  <file original="src/sql/workbench/contrib/resourceViewer/browser/resourceViewer.contribution" source-language="en" datatype="plaintext" target-language="zh-Hant">
    <body>
      <trans-unit id="resourceViewer">
        <source xml:lang="en">Resource Viewer</source>
        <target state="translated">資源檢視器</target>
      </trans-unit>
    </body>
  </file>
  <file original="src/sql/workbench/contrib/resourceViewer/browser/resourceViewerActions" source-language="en" datatype="plaintext" target-language="zh-Hant">
    <body>
      <trans-unit id="resourceViewer.refresh">
        <source xml:lang="en">Refresh</source>
        <target state="translated">重新整理</target>
      </trans-unit>
    </body>
  </file>
  <file original="src/sql/workbench/contrib/resourceViewer/browser/resourceViewerTable" source-language="en" datatype="plaintext" target-language="zh-Hant">
    <body>
      <trans-unit id="resourceViewerTable.commandError">
        <source xml:lang="en">Error executing command '{0}' : {1}</source>
        <target state="translated">執行命令 '{0}' 時發生錯誤: {1}</target>
      </trans-unit>
      <trans-unit id="resourceViewerTable.openError">
        <source xml:lang="en">Error opening link : {0}</source>
        <target state="translated">開啟連結時發生錯誤: {0}</target>
      </trans-unit>
    </body>
  </file>
  <file original="src/sql/workbench/contrib/resourceViewer/browser/resourceViewerView" source-language="en" datatype="plaintext" target-language="zh-Hant">
    <body>
      <trans-unit id="resourceViewer.ariaLabel">
        <source xml:lang="en">Resource Viewer Tree</source>
        <target state="translated">資源檢視器樹狀結構</target>
      </trans-unit>
    </body>
  </file>
  <file original="src/sql/workbench/contrib/resourceViewer/common/resourceViewerViewExtensionPoint" source-language="en" datatype="plaintext" target-language="zh-Hant">
    <body>
      <trans-unit id="extension.contributes.resourceView.resource.icon">
        <source xml:lang="en">Path to the resource icon.</source>
        <target state="translated">資源圖示的路徑。</target>
      </trans-unit>
      <trans-unit id="extension.contributes.resourceView.resource.id">
        <source xml:lang="en">Identifier of the resource.</source>
        <target state="translated">資源的識別碼。</target>
      </trans-unit>
      <trans-unit id="extension.contributes.resourceView.resource.name">
        <source xml:lang="en">The human-readable name of the view. Will be shown</source>
        <target state="translated">使用人性化顯示名稱。會顯示</target>
      </trans-unit>
      <trans-unit id="extension.contributes.resourceViewResources">
        <source xml:lang="en">Contributes resource to the resource view</source>
        <target state="translated">將資源提供給資源檢視</target>
      </trans-unit>
      <trans-unit id="optstring">
        <source xml:lang="en">property `{0}` can be omitted or must be of type `string`</source>
        <target state="translated">屬性 `{0}` 可以省略或必須屬於 `string` 類型</target>
      </trans-unit>
      <trans-unit id="requirestring">
        <source xml:lang="en">property `{0}` is mandatory and must be of type `string`</source>
        <target state="translated">屬性 '{0}' 為強制項目且必須屬於 `string` 類型</target>
      </trans-unit>
    </body>
  </file>
  <file original="src/sql/workbench/contrib/restore/browser/restore.contribution" source-language="en" datatype="plaintext" target-language="zh-Hant">
    <body>
      <trans-unit id="backup">
        <source xml:lang="en">Restore</source>
        <target state="translated">還原</target>
      </trans-unit>
      <trans-unit id="restore">
        <source xml:lang="en">Restore</source>
        <target state="translated">還原</target>
      </trans-unit>
    </body>
  </file>
  <file original="src/sql/workbench/contrib/restore/browser/restoreActions" source-language="en" datatype="plaintext" target-language="zh-Hant">
    <body>
      <trans-unit id="restore.commandNotSupported">
        <source xml:lang="en">Restore command is not supported for Azure SQL databases.</source>
        <target state="translated">Azure SQL 資料庫不支援還原命令。</target>
      </trans-unit>
      <trans-unit id="restore.commandNotSupportedOutsideContext">
        <source xml:lang="en">Restore command is not supported outside of a server context. Please select a server or database and try again.</source>
        <target state="translated">伺服器內容中不支援還原命令。請選取伺服器或資料庫並再試一次。</target>
      </trans-unit>
      <trans-unit id="restore.isPreviewFeature">
        <source xml:lang="en">You must enable preview features in order to use restore</source>
        <target state="translated">您必須啟用預覽功能才能使用還原</target>
      </trans-unit>
      <trans-unit id="restoreAction.restore">
        <source xml:lang="en">Restore</source>
        <target state="translated">還原</target>
      </trans-unit>
    </body>
  </file>
  <file original="src/sql/workbench/contrib/scripting/browser/scripting.contribution" source-language="en" datatype="plaintext" target-language="zh-Hant">
    <body>
      <trans-unit id="editData">
        <source xml:lang="en">Edit Data</source>
        <target state="translated">編輯資料</target>
      </trans-unit>
      <trans-unit id="refreshNode">
        <source xml:lang="en">Refresh</source>
        <target state="translated">重新整理</target>
      </trans-unit>
      <trans-unit id="scriptAlter">
        <source xml:lang="en">Script as Alter</source>
        <target state="translated">修改指令碼</target>
      </trans-unit>
      <trans-unit id="scriptAsAlter">
        <source xml:lang="en">Script as Alter</source>
        <target state="translated">修改指令碼</target>
      </trans-unit>
      <trans-unit id="scriptAsCreate">
        <source xml:lang="en">Script as Create</source>
        <target state="translated">建立指令碼</target>
      </trans-unit>
      <trans-unit id="scriptAsDelete">
        <source xml:lang="en">Script as Drop</source>
        <target state="translated">將指令碼編寫為 Drop</target>
      </trans-unit>
      <trans-unit id="scriptAsExecute">
        <source xml:lang="en">Script as Execute</source>
        <target state="translated">作為指令碼執行</target>
      </trans-unit>
      <trans-unit id="scriptAsSelect">
        <source xml:lang="en">Select Top 1000</source>
        <target state="translated">選取前 1000</target>
      </trans-unit>
      <trans-unit id="scriptCreate">
        <source xml:lang="en">Script as Create</source>
        <target state="translated">建立指令碼</target>
      </trans-unit>
      <trans-unit id="scriptDelete">
        <source xml:lang="en">Script as Drop</source>
        <target state="translated">將指令碼編寫為 Drop</target>
      </trans-unit>
      <trans-unit id="scriptExecute">
        <source xml:lang="en">Script as Execute</source>
        <target state="translated">作為指令碼執行</target>
      </trans-unit>
      <trans-unit id="scriptKustoSelect">
        <source xml:lang="en">Take 10</source>
        <target state="translated">取用 10 筆</target>
      </trans-unit>
      <trans-unit id="scriptSelect">
        <source xml:lang="en">Select Top 1000</source>
        <target state="translated">選取前 1000</target>
      </trans-unit>
    </body>
  </file>
  <file original="src/sql/workbench/contrib/scripting/browser/scriptingActions" source-language="en" datatype="plaintext" target-language="zh-Hant">
    <body>
      <trans-unit id="refreshError">
        <source xml:lang="en">An error occurred refreshing node '{0}': {1}</source>
        <target state="translated">重新整理節點 '{0}' 時發生錯誤: {1}</target>
      </trans-unit>
    </body>
  </file>
  <file original="src/sql/workbench/contrib/tableDesigner/browser/actions" source-language="en" datatype="plaintext" target-language="zh-Hant">
    <body>
      <trans-unit id="tableDesigner.saveTableChanges">
        <source xml:lang="en">Save Changes</source>
        <target state="translated">儲存變更</target>
      </trans-unit>
    </body>
  </file>
  <file original="src/sql/workbench/contrib/tasks/browser/tasks.contribution" source-language="en" datatype="plaintext" target-language="zh-Hant">
    <body>
      <trans-unit id="inProgressTasksChangesBadge">
        <source xml:lang="en">{0} in progress tasks</source>
        <target state="translated">{0} 正在執行的工作</target>
      </trans-unit>
      <trans-unit id="miViewTasks">
        <source xml:lang="en">&amp;&amp;Tasks</source>
        <note>&amp;&amp; denotes a mnemonic</note>
        <target state="translated">工作(&amp;&amp;T)</target>
      </trans-unit>
      <trans-unit id="tasks">
        <source xml:lang="en">Tasks</source>
        <target state="translated">工作</target>
      </trans-unit>
      <trans-unit id="viewCategory">
        <source xml:lang="en">View</source>
        <target state="translated">檢視</target>
      </trans-unit>
    </body>
  </file>
  <file original="src/sql/workbench/contrib/tasks/browser/tasksActions" source-language="en" datatype="plaintext" target-language="zh-Hant">
    <body>
      <trans-unit id="toggleTasks">
        <source xml:lang="en">Toggle Tasks</source>
        <target state="translated">切換工作</target>
      </trans-unit>
    </body>
  </file>
  <file original="src/sql/workbench/contrib/tasks/browser/tasksRenderer" source-language="en" datatype="plaintext" target-language="zh-Hant">
    <body>
      <trans-unit id="canceled">
        <source xml:lang="en">canceled</source>
        <target state="translated">已取消</target>
      </trans-unit>
      <trans-unit id="canceling">
        <source xml:lang="en">canceling</source>
        <target state="translated">取消中</target>
      </trans-unit>
      <trans-unit id="failed">
        <source xml:lang="en">failed</source>
        <target state="translated">失敗</target>
      </trans-unit>
      <trans-unit id="inProgress">
        <source xml:lang="en">in progress</source>
        <target state="translated">進行中</target>
      </trans-unit>
      <trans-unit id="notStarted">
        <source xml:lang="en">not started</source>
        <target state="translated">未啟動</target>
      </trans-unit>
      <trans-unit id="succeeded">
        <source xml:lang="en">succeeded</source>
        <target state="translated">成功</target>
      </trans-unit>
    </body>
  </file>
  <file original="src/sql/workbench/contrib/tasks/browser/tasksView" source-language="en" datatype="plaintext" target-language="zh-Hant">
    <body>
      <trans-unit id="noTaskMessage">
        <source xml:lang="en">No task history to display.</source>
        <target state="translated">沒有工作歷程記錄可顯示。</target>
      </trans-unit>
      <trans-unit id="taskError">
        <source xml:lang="en">Task error</source>
        <target state="translated">工作錯誤</target>
      </trans-unit>
      <trans-unit id="taskHistory.regTreeAriaLabel">
        <source xml:lang="en">Task history</source>
        <note>TaskHistory</note>
        <target state="translated">工作歷程記錄</target>
      </trans-unit>
    </body>
  </file>
  <file original="src/sql/workbench/contrib/tasks/common/tasksAction" source-language="en" datatype="plaintext" target-language="zh-Hant">
    <body>
      <trans-unit id="cancelTask.cancel">
        <source xml:lang="en">Cancel</source>
        <target state="translated">取消</target>
      </trans-unit>
      <trans-unit id="errorMsgFromCancelTask">
        <source xml:lang="en">The task failed to cancel.</source>
        <target state="translated">工作取消失敗。</target>
      </trans-unit>
      <trans-unit id="taskAction.script">
        <source xml:lang="en">Script</source>
        <target state="translated">指令碼</target>
      </trans-unit>
    </body>
  </file>
  <file original="src/sql/workbench/contrib/views/browser/treeView" source-language="en" datatype="plaintext" target-language="zh-Hant">
    <body>
      <trans-unit id="collapseAll">
        <source xml:lang="en">Collapse All</source>
        <target state="translated">全部摺疊</target>
      </trans-unit>
      <trans-unit id="command-error">
        <source xml:lang="en">Error running command {1}: {0}. This is likely caused by the extension that contributes {1}.</source>
        <target state="translated">執行命令 {1} 時發生錯誤: {0}。這可能是貢獻 {1} 的延伸模組所引起。</target>
      </trans-unit>
      <trans-unit id="no-dataprovider">
        <source xml:lang="en">There is no data provider registered that can provide view data.</source>
        <target state="translated">沒有任何已註冊的資料提供者可提供檢視資料。</target>
      </trans-unit>
      <trans-unit id="refresh">
        <source xml:lang="en">Refresh</source>
        <target state="translated">重新整理</target>
      </trans-unit>
    </body>
  </file>
  <file original="src/sql/workbench/contrib/webview/browser/webViewDialog" source-language="en" datatype="plaintext" target-language="zh-Hant">
    <body>
      <trans-unit id="webViewDialog.close">
        <source xml:lang="en">Close</source>
        <target state="translated">關閉</target>
      </trans-unit>
      <trans-unit id="webViewDialog.ok">
        <source xml:lang="en">OK</source>
        <target state="translated">確定</target>
      </trans-unit>
    </body>
  </file>
  <file original="src/sql/workbench/contrib/welcome/gettingStarted/browser/abstractEnablePreviewFeatures" source-language="en" datatype="plaintext" target-language="zh-Hant">
    <body>
      <trans-unit id="enablePreviewFeatures.never">
        <source xml:lang="en">No, don't show again</source>
        <target state="translated">不，不要再顯示</target>
      </trans-unit>
      <trans-unit id="enablePreviewFeatures.no">
        <source xml:lang="en">No</source>
        <target state="translated">否</target>
      </trans-unit>
      <trans-unit id="enablePreviewFeatures.notice">
        <source xml:lang="en">Preview features enhance your experience in Azure Data Studio by giving you full access to new features and improvements. You can learn more about preview features [here]({0}). Would you like to enable preview features?</source>
        <target state="translated">預覽功能可讓您完整存取新功能及改善的功能，增強您在 Azure Data Studio 的體驗。您可以參閱[這裡]({0})深入了解預覽功能。是否要啟用預覽功能?</target>
      </trans-unit>
      <trans-unit id="enablePreviewFeatures.yes">
        <source xml:lang="en">Yes (recommended)</source>
        <target state="translated">是 (建議)</target>
      </trans-unit>
    </body>
  </file>
  <file original="src/sql/workbench/contrib/welcome/page/browser/az_data_welcome_page" source-language="en" datatype="plaintext" target-language="zh-Hant">
    <body>
      <trans-unit id="welcomePage.createConnection">
        <source xml:lang="en">Create a connection</source>
        <target state="translated">建立連線</target>
      </trans-unit>
      <trans-unit id="welcomePage.createConnectionBody">
        <source xml:lang="en">Connect to a database instance through the connection dialog.</source>
        <target state="translated">透過連線對話方塊連線到資料庫執行個體。</target>
      </trans-unit>
      <trans-unit id="welcomePage.createNotebook">
        <source xml:lang="en">Create a notebook</source>
        <target state="translated">建立筆記本</target>
      </trans-unit>
      <trans-unit id="welcomePage.createNotebookBody">
        <source xml:lang="en">Build a new notebook using a native notebook editor.</source>
        <target state="translated">使用原生筆記本編輯器建置新的筆記本。</target>
      </trans-unit>
      <trans-unit id="welcomePage.deployServer">
        <source xml:lang="en">Deploy a server</source>
        <target state="translated">部署伺服器</target>
      </trans-unit>
      <trans-unit id="welcomePage.deployServerBody">
        <source xml:lang="en">Create a new instance of a relational data service on the platform of your choice.</source>
        <target state="translated">在您選擇的平台上建立關聯式資料服務的新執行個體。</target>
      </trans-unit>
      <trans-unit id="welcomePage.documentation">
        <source xml:lang="en">Documentation</source>
        <target state="translated">文件</target>
      </trans-unit>
      <trans-unit id="welcomePage.documentationBody">
        <source xml:lang="en">Visit the documentation center for quickstarts, how-to guides, and references for PowerShell, APIs, etc.</source>
        <target state="translated">如需快速入門、操作指南及 PowerShell、API 等參考，請瀏覽文件中心。</target>
      </trans-unit>
      <trans-unit id="welcomePage.extensions">
        <source xml:lang="en">Extensions</source>
        <target state="translated">延伸模組</target>
      </trans-unit>
      <trans-unit id="welcomePage.gettingStarted">
        <source xml:lang="en">Getting Started</source>
        <target state="translated">使用者入門</target>
      </trans-unit>
      <trans-unit id="welcomePage.gettingStartedBody">
        <source xml:lang="en">Discover the capabilities offered by Azure Data Studio and learn how to make the most of them.</source>
        <target state="translated">探索 Azure Data Studio 提供的功能，並了解如何充分利用。</target>
      </trans-unit>
      <trans-unit id="welcomePage.history">
        <source xml:lang="en">History</source>
        <target state="translated">記錄</target>
      </trans-unit>
      <trans-unit id="welcomePage.learnMore">
        <source xml:lang="en">Learn more </source>
        <target state="translated">深入了解 </target>
      </trans-unit>
      <trans-unit id="welcomePage.location">
        <source xml:lang="en">Location</source>
        <target state="translated">位置</target>
      </trans-unit>
      <trans-unit id="welcomePage.moreRecent">
        <source xml:lang="en">Show more</source>
        <target state="translated">顯示更多</target>
      </trans-unit>
      <trans-unit id="welcomePage.name">
        <source xml:lang="en">Name</source>
        <target state="translated">名稱</target>
      </trans-unit>
      <trans-unit id="welcomePage.preview">
        <source xml:lang="en">Preview</source>
        <target state="translated">預覽</target>
      </trans-unit>
      <trans-unit id="welcomePage.previewBody">
        <source xml:lang="en">This feature page is in preview. Preview features introduce new functionalities that are on track to becoming a permanent part the product. They are stable, but need additional accessibility improvements. We welcome your early feedback while they are under development.</source>
        <target state="translated">這個功能頁面仍在預覽階段。預覽功能會引進新功能，並逐步成為產品中永久的一部分。這些功能雖然穩定，但在使用上仍需要改善。歡迎您在功能開發期間提供早期的意見反應。</target>
      </trans-unit>
      <trans-unit id="welcomePage.resources">
        <source xml:lang="en">Resources</source>
        <target state="translated">資源</target>
      </trans-unit>
      <trans-unit id="welcomePage.runQuery">
        <source xml:lang="en">Run a query</source>
        <target state="translated">執行查詢</target>
      </trans-unit>
      <trans-unit id="welcomePage.runQueryBody">
        <source xml:lang="en">Interact with data through a query editor.</source>
        <target state="translated">透過查詢編輯器與資料互動。</target>
      </trans-unit>
      <trans-unit id="welcomePage.showAll">
        <source xml:lang="en">Show All</source>
        <target state="translated">全部顯示</target>
      </trans-unit>
      <trans-unit id="welcomePage.showOnStartup">
        <source xml:lang="en">Show welcome page on startup</source>
        <target state="translated">啟動時顯示歡迎頁面</target>
      </trans-unit>
      <trans-unit id="welcomePage.usefuLinks">
        <source xml:lang="en">Useful Links</source>
        <target state="translated">實用的連結</target>
      </trans-unit>
      <trans-unit id="welcomePage.videoDescriptionIntroduction">
        <source xml:lang="en">Introduction to Azure Data Studio Notebooks | Data Exposed</source>
        <target state="translated">Azure Data Studio Notebooks 簡介 | 公開的資料</target>
      </trans-unit>
      <trans-unit id="welcomePage.videoDescriptionOverview">
        <source xml:lang="en">Overview of Azure Data Studio</source>
        <target state="translated">Azure Data Studio 概觀</target>
      </trans-unit>
      <trans-unit id="welcomePage.videos">
        <source xml:lang="en">Videos</source>
        <target state="translated">影片</target>
      </trans-unit>
    </body>
  </file>
  <file original="src/sql/workbench/contrib/welcome/page/browser/gettingStartedTour" source-language="en" datatype="plaintext" target-language="zh-Hant">
    <body>
      <trans-unit id="GuidedTour.addExtensions">
        <source xml:lang="en">Extend the functionality of Azure Data Studio by installing extensions developed by us/Microsoft as well as the third-party community (you!).</source>
        <target state="translated">安裝由我們 (Microsoft) 及第三方社群 (您!) 所開發的延伸模組，來擴充 Azure Data Studio 的功能。</target>
      </trans-unit>
      <trans-unit id="GuidedTour.connections">
        <source xml:lang="en">Connections</source>
        <target state="translated">連線</target>
      </trans-unit>
      <trans-unit id="GuidedTour.discoverWelcomePage">
        <source xml:lang="en">Discover top features, recently opened files, and recommended extensions on the Welcome page. For more information on how to get started in Azure Data Studio, check out our videos and documentation.</source>
        <target state="translated">在歡迎頁面中探索常用功能、最近開啟的檔案及建議的延伸模組。如需詳細資訊，以了解如何開始使用 Azure Data Studio，請參閱我們的影片及文件。</target>
      </trans-unit>
      <trans-unit id="GuidedTour.extensions">
        <source xml:lang="en">Extensions</source>
        <target state="translated">延伸模組</target>
      </trans-unit>
      <trans-unit id="GuidedTour.finish">
        <source xml:lang="en">Finish</source>
        <target state="translated">完成</target>
      </trans-unit>
      <trans-unit id="GuidedTour.five">
        <source xml:lang="en">5</source>
        <target state="translated">5</target>
      </trans-unit>
      <trans-unit id="GuidedTour.four">
        <source xml:lang="en">4</source>
        <target state="translated">4</target>
      </trans-unit>
      <trans-unit id="GuidedTour.gettingStartedNotebooks">
        <source xml:lang="en">Get started creating your own notebook or collection of notebooks in a single place.</source>
        <target state="translated">開始在單一位置建立您自己的筆記本或筆記本系列。</target>
      </trans-unit>
      <trans-unit id="GuidedTour.makeConnections">
        <source xml:lang="en">Connect, query, and manage your connections from SQL Server, Azure, and more.</source>
        <target state="translated">從 SQL Server、Azure 等處進行連線、查詢及管理您的連線。</target>
      </trans-unit>
      <trans-unit id="GuidedTour.makeConnesetSettings">
        <source xml:lang="en">Customize Azure Data Studio based on your preferences. You can configure Settings like autosave and tab size, personalize your Keyboard Shortcuts, and switch to a Color Theme of your liking.</source>
        <target state="translated">根據您的喜好自訂 Azure Data Studio。您可以進行自動儲存及索引標籤大小等 [設定]、將 [鍵盤快速鍵] 個人化，以及切換至您喜歡的 [色彩佈景主題]。</target>
      </trans-unit>
      <trans-unit id="GuidedTour.next">
        <source xml:lang="en">Next</source>
        <target state="translated">下一個</target>
      </trans-unit>
      <trans-unit id="GuidedTour.notebooks">
        <source xml:lang="en">Notebooks</source>
        <target state="translated">筆記本</target>
      </trans-unit>
      <trans-unit id="GuidedTour.one">
        <source xml:lang="en">1</source>
        <target state="translated">1</target>
      </trans-unit>
      <trans-unit id="GuidedTour.readMore">
        <source xml:lang="en">Read more</source>
        <target state="translated">深入了解</target>
      </trans-unit>
      <trans-unit id="GuidedTour.settings">
        <source xml:lang="en">Settings</source>
        <target state="translated">設定</target>
      </trans-unit>
      <trans-unit id="GuidedTour.three">
        <source xml:lang="en">3</source>
        <target state="translated">3</target>
      </trans-unit>
      <trans-unit id="GuidedTour.two">
        <source xml:lang="en">2</source>
        <target state="translated">2</target>
      </trans-unit>
      <trans-unit id="GuidedTour.welcomePage">
        <source xml:lang="en">Welcome Page</source>
        <target state="translated">歡迎頁面</target>
      </trans-unit>
      <trans-unit id="guidedTour">
        <source xml:lang="en">User Welcome Tour</source>
        <target state="translated">使用者歡迎導覽</target>
      </trans-unit>
      <trans-unit id="help">
        <source xml:lang="en">Help</source>
        <target state="translated">說明</target>
      </trans-unit>
      <trans-unit id="hideGuidedTour">
        <source xml:lang="en">Hide Welcome Tour</source>
        <target state="translated">隱藏歡迎導覽</target>
      </trans-unit>
    </body>
  </file>
  <file original="src/sql/workbench/contrib/welcome/page/browser/welcomePage" source-language="en" datatype="plaintext" target-language="zh-Hant">
    <body>
      <trans-unit id="WelcomePage.TakeATour">
        <source xml:lang="en">Would you like to take a quick tour of Azure Data Studio?</source>
        <target state="translated">要進行 Azure Data Studio 的快速導覽嗎?</target>
      </trans-unit>
      <trans-unit id="WelcomePage.welcome">
        <source xml:lang="en">Welcome!</source>
        <target state="translated">歡迎使用!</target>
      </trans-unit>
      <trans-unit id="closeTourBar">
        <source xml:lang="en">Close quick tour bar</source>
        <target state="translated">關閉快速導覽列</target>
      </trans-unit>
      <trans-unit id="details">
        <source xml:lang="en">Details</source>
        <target state="translated">詳細資料</target>
      </trans-unit>
      <trans-unit id="ok">
        <source xml:lang="en">OK</source>
        <target state="translated">確定</target>
      </trans-unit>
      <trans-unit id="welcome.title">
        <source xml:lang="en">Welcome</source>
        <target state="translated">歡迎使用</target>
      </trans-unit>
      <trans-unit id="welcomePage">
        <source xml:lang="en">Welcome</source>
        <target state="translated">歡迎使用</target>
      </trans-unit>
      <trans-unit id="welcomePage.PostgreSQL">
        <source xml:lang="en">PostgreSQL</source>
        <target state="translated">PostgreSQL</target>
      </trans-unit>
      <trans-unit id="welcomePage.PostgreSQLDescription">
        <source xml:lang="en">Connect, query, and manage Postgres databases with Azure Data Studio</source>
        <target state="translated">使用 Azure Data Studio 進行連線、查詢及管理 Postgres 資料庫</target>
      </trans-unit>
      <trans-unit id="welcomePage.adminPack">
        <source xml:lang="en">SQL Admin Pack</source>
        <target state="translated">SQL 管理員套件</target>
      </trans-unit>
      <trans-unit id="welcomePage.adminPackDescription">
        <source xml:lang="en">Admin Pack for SQL Server is a collection of popular database administration extensions to help you manage SQL Server</source>
        <target state="translated">SQL Server 的管理員套件是一套熱門的資料庫管理延伸模組，可協助您管理 SQL Server</target>
      </trans-unit>
      <trans-unit id="welcomePage.background">
        <source xml:lang="en">Background color for the Welcome page.</source>
        <target state="translated">歡迎頁面的背景色彩。</target>
      </trans-unit>
      <trans-unit id="welcomePage.dataVirtualization">
        <source xml:lang="en">Data Virtualization</source>
        <target state="translated">資料虛擬化</target>
      </trans-unit>
      <trans-unit id="welcomePage.dataVirtualizationDescription">
        <source xml:lang="en">Virtualize data with SQL Server 2019 and create external tables using interactive wizards</source>
        <target state="translated">使用 SQL Server 2019 將資料虛擬化，並使用互動式精靈建立外部資料表</target>
      </trans-unit>
      <trans-unit id="welcomePage.deployServer">
        <source xml:lang="en">Deploy a server</source>
        <target state="translated">部署伺服器</target>
      </trans-unit>
      <trans-unit id="welcomePage.extensionPackAlreadyInstalled">
        <source xml:lang="en">Support for {0} is already installed.</source>
        <target state="translated">支援功能{0}已被安裝。</target>
      </trans-unit>
      <trans-unit id="welcomePage.extensionPackNotFound">
        <source xml:lang="en">Support for {0} with id {1} could not be found.</source>
        <target state="translated">找不到ID為{1}的{0}支援功能.</target>
      </trans-unit>
      <trans-unit id="welcomePage.install">
        <source xml:lang="en">Install</source>
        <target state="translated">安裝</target>
      </trans-unit>
      <trans-unit id="welcomePage.installExtensionPack">
        <source xml:lang="en">Install additional support for {0}</source>
        <target state="translated">安裝 {0} 的其他支援</target>
      </trans-unit>
      <trans-unit id="welcomePage.installKeymap">
        <source xml:lang="en">Install {0} keymap</source>
        <target state="translated">安裝 {0} 鍵盤對應</target>
      </trans-unit>
      <trans-unit id="welcomePage.installed">
        <source xml:lang="en">Installed</source>
        <target state="translated">已安裝</target>
      </trans-unit>
      <trans-unit id="welcomePage.installedExtensionPack">
        <source xml:lang="en">{0} support is already installed</source>
        <target state="translated">已安裝 {0} 支援</target>
      </trans-unit>
      <trans-unit id="welcomePage.installedKeymap">
        <source xml:lang="en">{0} keymap is already installed</source>
        <target state="translated">已安裝 {0} 按鍵對應</target>
      </trans-unit>
      <trans-unit id="welcomePage.installingExtensionPack">
        <source xml:lang="en">Installing additional support for {0}...</source>
        <target state="translated">正在安裝 {0} 的其他支援...</target>
      </trans-unit>
      <trans-unit id="welcomePage.new">
        <source xml:lang="en">New</source>
        <target state="translated">新增</target>
      </trans-unit>
      <trans-unit id="welcomePage.newConnection">
        <source xml:lang="en">New connection</source>
        <target state="translated">新增連線</target>
      </trans-unit>
      <trans-unit id="welcomePage.newNotebook">
        <source xml:lang="en">New notebook</source>
        <target state="translated">新增筆記本</target>
      </trans-unit>
      <trans-unit id="welcomePage.newQuery">
        <source xml:lang="en">New query</source>
        <target state="translated">新增查詢</target>
      </trans-unit>
      <trans-unit id="welcomePage.open">
        <source xml:lang="en">Open…</source>
        <target state="translated">開啟…</target>
      </trans-unit>
      <trans-unit id="welcomePage.openFile">
        <source xml:lang="en">Open file…</source>
        <target state="translated">開啟檔案…</target>
      </trans-unit>
      <trans-unit id="welcomePage.openFolder">
        <source xml:lang="en">Open folder…</source>
        <target state="translated">開啟資料夾…</target>
      </trans-unit>
      <trans-unit id="welcomePage.openFolderWithPath">
        <source xml:lang="en">Open folder {0} with path {1}</source>
        <target state="translated">透過路徑 {1} 開啟資料夾 {0}</target>
      </trans-unit>
      <trans-unit id="welcomePage.powershell">
        <source xml:lang="en">Powershell</source>
        <target state="translated">PowerShell</target>
      </trans-unit>
      <trans-unit id="welcomePage.powershellDescription">
        <source xml:lang="en">Write and execute PowerShell scripts using Azure Data Studio's rich query editor</source>
        <target state="translated">使用 Azure Data Studio 的豐富查詢編輯器來寫入及執行 PowerShell 指令碼</target>
      </trans-unit>
      <trans-unit id="welcomePage.showAdminPack">
        <source xml:lang="en">SQL Admin Pack</source>
        <target state="translated">SQL 管理員套件</target>
      </trans-unit>
      <trans-unit id="welcomePage.sqlServerAgent">
        <source xml:lang="en">SQL Server Agent</source>
        <target state="translated">SQL Server Agent</target>
      </trans-unit>
      <trans-unit id="welcomePage.sqlServerDacpac">
        <source xml:lang="en">SQL Server Dacpac</source>
        <target state="translated">SQL Server Dacpac</target>
      </trans-unit>
      <trans-unit id="welcomePage.sqlServerImport">
        <source xml:lang="en">SQL Server Import</source>
        <target state="translated">SQL Server 匯入</target>
      </trans-unit>
      <trans-unit id="welcomePage.sqlServerProfiler">
        <source xml:lang="en">SQL Server Profiler</source>
        <target state="translated">SQL Server Profiler</target>
      </trans-unit>
      <trans-unit id="welcomePage.startTour">
        <source xml:lang="en">Start Tour</source>
        <target state="translated">開始導覽</target>
      </trans-unit>
      <trans-unit id="welcomePage.willReloadAfterInstallingExtensionPack">
        <source xml:lang="en">The window will reload after installing additional support for {0}.</source>
        <target state="translated">{0} 的其他支援安裝完成後，將會重新載入此視窗。</target>
      </trans-unit>
    </body>
  </file>
  <file original="src/sql/workbench/contrib/welcome2/page/browser/az_data_welcome_page" source-language="en" datatype="plaintext" target-language="zh-Hant">
    <body>
      <trans-unit id="welcomePage.azdata">
        <source xml:lang="en">Azure Data Studio</source>
        <target state="translated">Azure Data Studio</target>
      </trans-unit>
      <trans-unit id="welcomePage.azdataBlog">
        <source xml:lang="en">Discover what's new in the latest release</source>
        <target state="translated">探索最新版本中的新功能</target>
      </trans-unit>
      <trans-unit id="welcomePage.azdataBlogDescription">
        <source xml:lang="en">New monthly blog posts each month showcasing our new features</source>
        <target state="translated">展示新功能的新每月部落格文章</target>
      </trans-unit>
      <trans-unit id="welcomePage.colorTheme">
        <source xml:lang="en">Color theme</source>
        <target state="translated">色彩佈景主題</target>
      </trans-unit>
      <trans-unit id="welcomePage.colorThemeDescription">
        <source xml:lang="en">Make the editor and your code look the way you love</source>
        <target state="translated">將編輯器和您的程式碼設定成您喜愛的外觀</target>
      </trans-unit>
      <trans-unit id="welcomePage.customize">
        <source xml:lang="en">Customize</source>
        <target state="translated">自訂</target>
      </trans-unit>
      <trans-unit id="welcomePage.deploy">
        <source xml:lang="en">Deploy</source>
        <target state="translated">部署</target>
      </trans-unit>
      <trans-unit id="welcomePage.extensionDescription">
        <source xml:lang="en">Download extensions that you need, including the SQL Server Admin pack and more</source>
        <target state="translated">下載所需延伸模組，包括 SQL Server 系統管理員套件等</target>
      </trans-unit>
      <trans-unit id="welcomePage.extensions">
        <source xml:lang="en">Extensions</source>
        <target state="translated">延伸模組</target>
      </trans-unit>
      <trans-unit id="welcomePage.followTwitter">
        <source xml:lang="en">Follow us on Twitter</source>
        <target state="translated">追蹤我們的 Twitter</target>
      </trans-unit>
      <trans-unit id="welcomePage.followTwitterDescription">
        <source xml:lang="en">Keep up to date with how the community is using Azure Data Studio and to talk directly with the engineers.</source>
        <target state="translated">掌握社群如何使用 Azure Data Studio 的最新消息，並可直接與工程師對話。</target>
      </trans-unit>
      <trans-unit id="welcomePage.gettingStarted">
        <source xml:lang="en">Getting started</source>
        <target state="translated">使用者入門</target>
      </trans-unit>
      <trans-unit id="welcomePage.gitHubRepository">
        <source xml:lang="en">GitHub repository</source>
        <target state="translated">GitHub 存放庫</target>
      </trans-unit>
      <trans-unit id="welcomePage.help">
        <source xml:lang="en">Help</source>
        <target state="translated">說明</target>
      </trans-unit>
      <trans-unit id="welcomePage.keyboardShortcut">
        <source xml:lang="en">Keyboard Shortcuts</source>
        <target state="translated">鍵盤快速鍵</target>
      </trans-unit>
      <trans-unit id="welcomePage.keyboardShortcutDescription">
        <source xml:lang="en">Find your favorite commands and customize them</source>
        <target state="translated">尋找您最愛的命令並予加自訂</target>
      </trans-unit>
      <trans-unit id="welcomePage.learn">
        <source xml:lang="en">Learn</source>
        <target state="translated">了解</target>
      </trans-unit>
      <trans-unit id="welcomePage.moreRecent">
        <source xml:lang="en">More...</source>
        <target state="translated">更多...</target>
      </trans-unit>
      <trans-unit id="welcomePage.newConnection">
        <source xml:lang="en">New connection</source>
        <target state="translated">新增連線</target>
      </trans-unit>
      <trans-unit id="welcomePage.newDeployment">
        <source xml:lang="en">New Deployment…</source>
        <target state="translated">新增部署…</target>
      </trans-unit>
      <trans-unit id="welcomePage.newNotebook">
        <source xml:lang="en">New notebook</source>
        <target state="translated">新增筆記本</target>
      </trans-unit>
      <trans-unit id="welcomePage.newQuery">
        <source xml:lang="en">New query</source>
        <target state="translated">新增查詢</target>
      </trans-unit>
      <trans-unit id="welcomePage.noRecentFolders">
        <source xml:lang="en">No recent folders</source>
        <target state="translated">沒有最近使用的資料夾</target>
      </trans-unit>
      <trans-unit id="welcomePage.openFileLinuxPC">
        <source xml:lang="en">Open file</source>
        <target state="translated">開啟檔案</target>
      </trans-unit>
      <trans-unit id="welcomePage.openFileMac">
        <source xml:lang="en">Open file</source>
        <target state="translated">開啟檔案</target>
      </trans-unit>
      <trans-unit id="welcomePage.productDocumentation">
        <source xml:lang="en">Documentation</source>
        <target state="translated">文件</target>
      </trans-unit>
      <trans-unit id="welcomePage.recent">
        <source xml:lang="en">Recent</source>
        <target state="translated">最近使用</target>
      </trans-unit>
      <trans-unit id="welcomePage.releaseNotes">
        <source xml:lang="en">Release notes</source>
        <target state="translated">版本資訊</target>
      </trans-unit>
      <trans-unit id="welcomePage.reportIssue">
        <source xml:lang="en">Report issue or feature request</source>
        <target state="translated">回報問題或功能要求</target>
      </trans-unit>
      <trans-unit id="welcomePage.showCommands">
        <source xml:lang="en">Find and run all commands</source>
        <target state="translated">尋找及執行所有命令</target>
      </trans-unit>
      <trans-unit id="welcomePage.showCommandsDescription">
        <source xml:lang="en">Rapidly access and search commands from the Command Palette ({0})</source>
        <target state="translated">從命令選擇區快速存取及搜尋命令 ({0})</target>
      </trans-unit>
      <trans-unit id="welcomePage.showOnStartup">
        <source xml:lang="en">Show welcome page on startup</source>
        <target state="translated">啟動時顯示歡迎頁面</target>
      </trans-unit>
      <trans-unit id="welcomePage.start">
        <source xml:lang="en">Start</source>
        <target state="translated">開始</target>
      </trans-unit>
    </body>
  </file>
  <file original="src/sql/workbench/services/accountManagement/browser/accountDialog" source-language="en" datatype="plaintext" target-language="zh-Hant">
    <body>
      <trans-unit id="accountDialog.addConnection">
        <source xml:lang="en">Add an account</source>
        <target state="translated">新增帳戶</target>
      </trans-unit>
      <trans-unit id="accountDialog.close">
        <source xml:lang="en">Close</source>
        <target state="translated">關閉</target>
      </trans-unit>
      <trans-unit id="accountDialog.didNotPickAuthProvider">
        <source xml:lang="en">You didn't select any authentication provider. Please try again.</source>
        <target state="translated">您未選取任何驗證提供者。請再試一次。</target>
      </trans-unit>
      <trans-unit id="accountDialog.noAccountLabel">
        <source xml:lang="en">There is no linked account. Please add an account.</source>
        <target state="translated">沒有任何已連結帳戶。請新增帳戶。</target>
      </trans-unit>
      <trans-unit id="accountDialog.noCloudsRegistered">
        <source xml:lang="en">You have no clouds enabled. Go to Settings -&gt; Search Azure Account Configuration -&gt; Enable at least one cloud</source>
        <target state="translated">您未啟用任何雲端。前往 [設定] -&gt; [搜尋 Azure 帳戶組態] -&gt; 啟用至少一個雲端</target>
      </trans-unit>
      <trans-unit id="accountExplorer.name">
        <source xml:lang="en">Accounts</source>
        <target state="translated">帳戶</target>
      </trans-unit>
      <trans-unit id="linkedAccounts">
        <source xml:lang="en">Linked accounts</source>
        <target state="translated">連結的帳戶</target>
      </trans-unit>
    </body>
  </file>
  <file original="src/sql/workbench/services/accountManagement/browser/accountDialogController" source-language="en" datatype="plaintext" target-language="zh-Hant">
    <body>
      <trans-unit id="accountDialog.addAccountErrorTitle">
        <source xml:lang="en">Error adding account</source>
        <target state="translated">新增帳戶時發生錯誤</target>
      </trans-unit>
    </body>
  </file>
  <file original="src/sql/workbench/services/accountManagement/browser/accountListRenderer" source-language="en" datatype="plaintext" target-language="zh-Hant">
    <body>
      <trans-unit id="refreshCredentials">
        <source xml:lang="en">You need to refresh the credentials for this account.</source>
        <target state="translated">您需要重新整理此帳戶的登入資訊。</target>
      </trans-unit>
    </body>
  </file>
  <file original="src/sql/workbench/services/accountManagement/browser/accountManagementService" source-language="en" datatype="plaintext" target-language="zh-Hant">
    <body>
      <trans-unit id="accountManagementService.close">
        <source xml:lang="en">Close</source>
        <target state="translated">關閉</target>
      </trans-unit>
      <trans-unit id="loggingIn">
        <source xml:lang="en">Adding account...</source>
        <target state="translated">正在新增帳戶...</target>
      </trans-unit>
      <trans-unit id="refreshFailed">
        <source xml:lang="en">Refresh account was canceled by the user</source>
        <target state="translated">使用者已取消重新整理帳戶</target>
      </trans-unit>
    </body>
  </file>
  <file original="src/sql/workbench/services/accountManagement/browser/accountPickerImpl" source-language="en" datatype="plaintext" target-language="zh-Hant">
    <body>
      <trans-unit id="azureAccount">
        <source xml:lang="en">Azure account</source>
        <target state="translated">Azure 帳戶</target>
      </trans-unit>
      <trans-unit id="azureTenant">
        <source xml:lang="en">Azure tenant</source>
        <target state="translated">Azure 租用戶</target>
      </trans-unit>
    </body>
  </file>
  <file original="src/sql/workbench/services/accountManagement/browser/autoOAuthDialog" source-language="en" datatype="plaintext" target-language="zh-Hant">
    <body>
      <trans-unit id="copyAndOpen">
        <source xml:lang="en">Copy &amp; Open</source>
        <target state="translated">複製並開啟</target>
      </trans-unit>
      <trans-unit id="oauthDialog.cancel">
        <source xml:lang="en">Cancel</source>
        <target state="translated">取消</target>
      </trans-unit>
      <trans-unit id="userCode">
        <source xml:lang="en">User code</source>
        <target state="translated">使用者代碼</target>
      </trans-unit>
      <trans-unit id="website">
        <source xml:lang="en">Website</source>
        <target state="translated">網站</target>
      </trans-unit>
    </body>
  </file>
  <file original="src/sql/workbench/services/accountManagement/browser/autoOAuthDialogController" source-language="en" datatype="plaintext" target-language="zh-Hant">
    <body>
      <trans-unit id="oauthFlyoutIsAlreadyOpen">
        <source xml:lang="en">Cannot start auto OAuth. An auto OAuth is already in progress.</source>
        <target state="translated">無法啟動自動 OAuth。自動 OAuth 已在進行中。</target>
      </trans-unit>
    </body>
  </file>
  <file original="src/sql/workbench/services/admin/common/adminService" source-language="en" datatype="plaintext" target-language="zh-Hant">
    <body>
      <trans-unit id="adminService.noHandlerRegistered">
        <source xml:lang="en">No Handler Registered</source>
        <target state="translated">未註冊處理常式</target>
      </trans-unit>
      <trans-unit id="adminService.providerIdNotValidError">
        <source xml:lang="en">Connection is required in order to interact with adminservice</source>
        <target state="translated">必需連線以便與 adminservice 互動</target>
      </trans-unit>
    </body>
  </file>
  <file original="src/sql/workbench/services/assessment/common/assessmentService" source-language="en" datatype="plaintext" target-language="zh-Hant">
    <body>
      <trans-unit id="asmt.noHandlerRegistered">
        <source xml:lang="en">No Handler Registered</source>
        <target state="translated">未註冊任何處理常式</target>
      </trans-unit>
      <trans-unit id="asmt.providerIdNotValidError">
        <source xml:lang="en">Connection is required in order to interact with Assessment Service</source>
        <target state="translated">需要連線才能與評定服務互動</target>
      </trans-unit>
    </body>
  </file>
  <file original="src/sql/workbench/services/connection/browser/advancedPropertiesController" source-language="en" datatype="plaintext" target-language="zh-Hant">
    <body>
      <trans-unit id="advancedProperties.discard">
        <source xml:lang="en">Discard</source>
        <target state="translated">捨棄</target>
      </trans-unit>
      <trans-unit id="connectionAdvancedProperties">
        <source xml:lang="en">Advanced Properties</source>
        <target state="translated">進階屬性</target>
      </trans-unit>
    </body>
  </file>
  <file original="src/sql/workbench/services/connection/browser/cmsConnectionWidget" source-language="en" datatype="plaintext" target-language="zh-Hant">
    <body>
      <trans-unit id="serverDescription">
        <source xml:lang="en">Server Description (optional)</source>
        <target state="translated">伺服器描述 (選用)</target>
      </trans-unit>
    </body>
  </file>
  <file original="src/sql/workbench/services/connection/browser/connectionActions" source-language="en" datatype="plaintext" target-language="zh-Hant">
    <body>
      <trans-unit id="ClearRecentlyUsedLabel">
        <source xml:lang="en">Clear List</source>
        <target state="translated">清除清單</target>
      </trans-unit>
      <trans-unit id="ClearedRecentConnections">
        <source xml:lang="en">Recent connections list cleared</source>
        <target state="translated">最近的連線清單已清除</target>
      </trans-unit>
      <trans-unit id="clearRecentConnectionMessage">
        <source xml:lang="en">Are you sure you want to delete all the connections from the list?</source>
        <target state="translated">您確定要刪除清單中的所有連線嗎?</target>
      </trans-unit>
      <trans-unit id="connectionAction.GetCurrentConnectionString">
        <source xml:lang="en">Get Current Connection String</source>
        <target state="translated">取得目前的連接字串</target>
      </trans-unit>
      <trans-unit id="connectionAction.connectionString">
        <source xml:lang="en">Connection string not available</source>
        <target state="translated">連接字串無法使用</target>
      </trans-unit>
      <trans-unit id="connectionAction.no">
        <source xml:lang="en">No</source>
        <target state="translated">否</target>
      </trans-unit>
      <trans-unit id="connectionAction.noConnection">
        <source xml:lang="en">No active connection available</source>
        <target state="translated">沒有可用的有效連線</target>
      </trans-unit>
      <trans-unit id="connectionAction.yes">
        <source xml:lang="en">Yes</source>
        <target state="translated">是</target>
      </trans-unit>
      <trans-unit id="connectionDialog.no">
        <source xml:lang="en">No</source>
        <target state="translated">否</target>
      </trans-unit>
      <trans-unit id="connectionDialog.yes">
        <source xml:lang="en">Yes</source>
        <target state="translated">是</target>
      </trans-unit>
      <trans-unit id="delete">
        <source xml:lang="en">Delete</source>
        <target state="translated">刪除</target>
      </trans-unit>
    </body>
  </file>
  <file original="src/sql/workbench/services/connection/browser/connectionBrowseTab" source-language="en" datatype="plaintext" target-language="zh-Hant">
    <body>
      <trans-unit id="connectionBrowserTree">
        <source xml:lang="en">Connection Browser Tree</source>
        <target state="translated">連線瀏覽器樹狀結構</target>
      </trans-unit>
      <trans-unit id="connectionDialog.ApplyingFilter">
        <source xml:lang="en">Applying filter</source>
        <target state="translated">正在套用篩選</target>
      </trans-unit>
      <trans-unit id="connectionDialog.FilterApplied">
        <source xml:lang="en">Filter applied</source>
        <target state="translated">已套用篩選</target>
      </trans-unit>
      <trans-unit id="connectionDialog.FilterInputTitle">
        <source xml:lang="en">Filter connections</source>
        <target state="translated">篩選連線</target>
      </trans-unit>
      <trans-unit id="connectionDialog.FilterPlaceHolder">
        <source xml:lang="en">Type here to filter the list</source>
        <target state="translated">在此鍵入以篩選清單</target>
      </trans-unit>
      <trans-unit id="connectionDialog.FilterRemoved">
        <source xml:lang="en">Filter removed</source>
        <target state="translated">已移除篩選</target>
      </trans-unit>
      <trans-unit id="connectionDialog.RemovingFilter">
        <source xml:lang="en">Removing filter</source>
        <target state="translated">正在移除篩選</target>
      </trans-unit>
      <trans-unit id="connectionDialog.browser">
        <source xml:lang="en">Browse</source>
        <target state="translated">瀏覽</target>
      </trans-unit>
      <trans-unit id="savedConnection">
        <source xml:lang="en">Saved Connections</source>
        <target state="translated">已儲存的連線</target>
      </trans-unit>
      <trans-unit id="savedConnections">
        <source xml:lang="en">Saved Connections</source>
        <target state="translated">已儲存的連線</target>
      </trans-unit>
    </body>
  </file>
  <file original="src/sql/workbench/services/connection/browser/connectionDialogService" source-language="en" datatype="plaintext" target-language="zh-Hant">
    <body>
      <trans-unit id="connectionError">
        <source xml:lang="en">Connection error</source>
        <target state="translated">連線錯誤</target>
      </trans-unit>
      <trans-unit id="kerberosErrorStart">
        <source xml:lang="en">Connection failed due to Kerberos error.</source>
        <target state="translated">因為 Kerberos 錯誤導致連線失敗。</target>
      </trans-unit>
      <trans-unit id="kerberosHelpLink">
        <source xml:lang="en">Help configuring Kerberos is available at {0}</source>
        <target state="translated">您可於 {0} 取得設定 Kerberos 的說明</target>
      </trans-unit>
      <trans-unit id="kerberosKinit">
        <source xml:lang="en">If you have previously connected you may need to re-run kinit.</source>
        <target state="translated">如果您之前曾連線，則可能需要重新執行 kinit。</target>
      </trans-unit>
    </body>
  </file>
  <file original="src/sql/workbench/services/connection/browser/connectionDialogWidget" source-language="en" datatype="plaintext" target-language="zh-Hant">
    <body>
      <trans-unit id="connectType">
        <source xml:lang="en">Connection type</source>
        <target state="translated">連線類型</target>
      </trans-unit>
      <trans-unit id="connecting">
        <source xml:lang="en">Connecting</source>
        <target state="translated">正在連線</target>
      </trans-unit>
      <trans-unit id="connection">
        <source xml:lang="en">Connection</source>
        <target state="translated">連線</target>
      </trans-unit>
      <trans-unit id="connectionDetailsTitle">
        <source xml:lang="en">Connection Details</source>
        <target state="translated">連線詳細資料</target>
      </trans-unit>
      <trans-unit id="connectionDialog.cancel">
        <source xml:lang="en">Cancel</source>
        <target state="translated">取消</target>
      </trans-unit>
      <trans-unit id="connectionDialog.connect">
        <source xml:lang="en">Connect</source>
        <target state="translated">連線</target>
      </trans-unit>
      <trans-unit id="connectionDialog.recentConnections">
        <source xml:lang="en">Recent Connections</source>
        <target state="translated">最近的連線</target>
      </trans-unit>
      <trans-unit id="noRecentConnections">
        <source xml:lang="en">No recent connection</source>
        <target state="translated">沒有最近使用的連線</target>
      </trans-unit>
      <trans-unit id="recentConnectionTitle">
        <source xml:lang="en">Recent</source>
        <target state="translated">最近</target>
      </trans-unit>
    </body>
  </file>
  <file original="src/sql/workbench/services/connection/browser/connectionManagementService" source-language="en" datatype="plaintext" target-language="zh-Hant">
    <body>
      <trans-unit id="cancelConnectionConfirmation">
        <source xml:lang="en">Are you sure you want to cancel this connection?</source>
        <target state="translated">您確定要取消此連線嗎?</target>
      </trans-unit>
      <trans-unit id="connection.invalidConnectionResult">
        <source xml:lang="en">Connection result is invalid</source>
        <target state="translated">連線結果無效。</target>
      </trans-unit>
      <trans-unit id="connection.neverShowUnsupportedVersionWarning">
        <source xml:lang="en">Don't show again</source>
        <target state="translated">不要再顯示</target>
      </trans-unit>
      <trans-unit id="connection.noAzureAccount">
        <source xml:lang="en">Failed to get Azure account token for connection</source>
        <target state="translated">無法取得連線的 Azure 帳戶權杖</target>
      </trans-unit>
      <trans-unit id="connection.refreshAzureTokenFailure">
        <source xml:lang="en">Failed to refresh Azure account token for connection</source>
        <target state="translated">無法重新整理 Azure 帳戶權杖以建立連線</target>
      </trans-unit>
      <trans-unit id="connection.unsupportedServerVersionWarning">
        <source xml:lang="en">The server version is not supported by Azure Data Studio, you may still connect to it but some features in Azure Data Studio might not work as expected.</source>
        <target state="translated">Azure Data Studio 不支援伺服器版本，您仍然可以連接到伺服器版本，但 Azure Data Studio 中的某些功能可能無法如預期方式執行。</target>
      </trans-unit>
      <trans-unit id="connectionManagementService.noProviderForUri">
        <source xml:lang="en">Could not find provider for uri: {0}</source>
        <target state="translated">找不到 URI: {0} 的提供者</target>
      </trans-unit>
      <trans-unit id="connectionNotAcceptedError">
        <source xml:lang="en">Connection Not Accepted</source>
        <target state="translated">連線未被接受</target>
      </trans-unit>
      <trans-unit id="connectionService.no">
        <source xml:lang="en">No</source>
        <target state="translated">否</target>
      </trans-unit>
      <trans-unit id="connectionService.yes">
        <source xml:lang="en">Yes</source>
        <target state="translated">是</target>
      </trans-unit>
    </body>
  </file>
  <file original="src/sql/workbench/services/connection/browser/connectionWidget" source-language="en" datatype="plaintext" target-language="zh-Hant">
    <body>
      <trans-unit id="addNewServerGroup">
        <source xml:lang="en">Add new group...</source>
        <target state="translated">新增群組...</target>
      </trans-unit>
      <trans-unit id="advanced">
        <source xml:lang="en">Advanced...</source>
        <target state="translated">進階...</target>
      </trans-unit>
      <trans-unit id="connection.azureAccountDropdownLabel">
        <source xml:lang="en">Account</source>
        <target state="translated">帳戶</target>
      </trans-unit>
      <trans-unit id="connection.azureTenantDropdownLabel">
        <source xml:lang="en">Azure AD tenant</source>
        <target state="translated">Azure AD 租用戶</target>
      </trans-unit>
      <trans-unit id="connectionName">
        <source xml:lang="en">Name (optional)</source>
        <target state="translated">名稱 (選用)</target>
      </trans-unit>
      <trans-unit id="connectionWidget.AddAzureAccount">
        <source xml:lang="en">Add an account...</source>
        <target state="translated">新增帳戶...</target>
      </trans-unit>
      <trans-unit id="connectionWidget.fieldWillBeTrimmed">
        <source xml:lang="en">{0} will be trimmed.</source>
        <target state="translated">{0} 將受到修剪。</target>
      </trans-unit>
      <trans-unit id="connectionWidget.invalidAzureAccount">
        <source xml:lang="en">You must select an account</source>
        <target state="translated">您必須選取帳戶</target>
      </trans-unit>
      <trans-unit id="connectionWidget.missingRequireField">
        <source xml:lang="en">{0} is required.</source>
        <target state="translated">{0} 為必要項。</target>
      </trans-unit>
      <trans-unit id="connectionWidget.refreshAzureCredentials">
        <source xml:lang="en">Refresh account credentials</source>
        <target state="translated">重新整理帳戶登入資訊</target>
      </trans-unit>
      <trans-unit id="defaultDatabaseOption">
        <source xml:lang="en">&lt;Default&gt;</source>
        <target state="translated">&lt;預設&gt;</target>
      </trans-unit>
      <trans-unit id="defaultServerGroup">
        <source xml:lang="en">&lt;Default&gt;</source>
        <target state="translated">&lt;預設&gt;</target>
      </trans-unit>
      <trans-unit id="loadingDatabaseOption">
        <source xml:lang="en">Loading...</source>
        <target state="translated">正在載入...</target>
      </trans-unit>
      <trans-unit id="noneServerGroup">
        <source xml:lang="en">&lt;Do not save&gt;</source>
        <target state="translated">&lt;不要儲存&gt;</target>
      </trans-unit>
      <trans-unit id="rememberPassword">
        <source xml:lang="en">Remember password</source>
        <target state="translated">記住密碼</target>
      </trans-unit>
      <trans-unit id="serverGroup">
        <source xml:lang="en">Server group</source>
        <target state="translated">伺服器群組</target>
      </trans-unit>
    </body>
  </file>
  <file original="src/sql/workbench/services/connection/browser/localizedConstants" source-language="en" datatype="plaintext" target-language="zh-Hant">
    <body>
      <trans-unit id="onDidConnectMessage">
        <source xml:lang="en">Connected to</source>
        <target state="translated">已連線到</target>
      </trans-unit>
      <trans-unit id="onDidDisconnectMessage">
        <source xml:lang="en">Disconnected</source>
        <target state="translated">已中斷連線</target>
      </trans-unit>
      <trans-unit id="unsavedGroupLabel">
        <source xml:lang="en">Unsaved Connections</source>
        <target state="translated">未儲存的連線</target>
      </trans-unit>
    </body>
  </file>
  <file original="src/sql/workbench/services/dashboard/browser/newDashboardTabDialogImpl" source-language="en" datatype="plaintext" target-language="zh-Hant">
    <body>
      <trans-unit id="newDashboardTab.cancel">
        <source xml:lang="en">Cancel</source>
        <target state="translated">取消</target>
      </trans-unit>
      <trans-unit id="newDashboardTab.ok">
        <source xml:lang="en">OK</source>
        <target state="translated">確定</target>
      </trans-unit>
      <trans-unit id="newDashboardTab.openDashboardExtensions">
        <source xml:lang="en">Open dashboard extensions</source>
        <target state="translated">開啟儀表板延伸模組</target>
      </trans-unit>
      <trans-unit id="newdashboardTabDialog.noExtensionLabel">
        <source xml:lang="en">No dashboard extensions are installed at this time. Go to Extension Manager to explore recommended extensions.</source>
        <target state="translated">目前沒有安裝任何儀表板延伸模組。請前往延伸模組能管理員探索建議的延伸模組。</target>
      </trans-unit>
    </body>
  </file>
  <file original="src/sql/workbench/services/dialog/browser/dialogPane" source-language="en" datatype="plaintext" target-language="zh-Hant">
    <body>
      <trans-unit id="wizardPageNumberDisplayText">
        <source xml:lang="en">Step {0}</source>
        <target state="translated">步驟 {0}</target>
      </trans-unit>
    </body>
  </file>
  <file original="src/sql/workbench/services/dialog/common/dialogTypes" source-language="en" datatype="plaintext" target-language="zh-Hant">
    <body>
      <trans-unit id="dialogModalCancelButtonLabel">
        <source xml:lang="en">Cancel</source>
        <target state="translated">取消</target>
      </trans-unit>
      <trans-unit id="dialogModalDoneButtonLabel">
        <source xml:lang="en">Done</source>
        <target state="translated">完成</target>
      </trans-unit>
    </body>
  </file>
  <file original="src/sql/workbench/services/editData/common/editQueryRunner" source-language="en" datatype="plaintext" target-language="zh-Hant">
    <body>
      <trans-unit id="query.initEditExecutionFailed">
        <source xml:lang="en">Initialize edit data session failed: </source>
        <target state="translated">初始化編輯資料工作階段失敗:</target>
      </trans-unit>
    </body>
  </file>
  <file original="src/sql/workbench/services/errorMessage/browser/errorMessageDialog" source-language="en" datatype="plaintext" target-language="zh-Hant">
    <body>
      <trans-unit id="copyDetails">
        <source xml:lang="en">Copy details</source>
        <target state="translated">複製詳細資訊</target>
      </trans-unit>
      <trans-unit id="errorMessageDialog.action">
        <source xml:lang="en">Action</source>
        <target state="translated">動作</target>
      </trans-unit>
      <trans-unit id="errorMessageDialog.close">
        <source xml:lang="en">Close</source>
        <target state="translated">關閉</target>
      </trans-unit>
      <trans-unit id="errorMessageDialog.ok">
        <source xml:lang="en">OK</source>
        <target state="translated">確定</target>
      </trans-unit>
    </body>
  </file>
  <file original="src/sql/workbench/services/errorMessage/browser/errorMessageService" source-language="en" datatype="plaintext" target-language="zh-Hant">
    <body>
      <trans-unit id="error">
        <source xml:lang="en">Error</source>
        <target state="translated">錯誤</target>
      </trans-unit>
      <trans-unit id="ignore">
        <source xml:lang="en">Ignore</source>
        <target state="translated">忽略</target>
      </trans-unit>
      <trans-unit id="info">
        <source xml:lang="en">Info</source>
        <target state="translated">資訊</target>
      </trans-unit>
      <trans-unit id="warning">
        <source xml:lang="en">Warning</source>
        <target state="translated">警告</target>
      </trans-unit>
    </body>
  </file>
  <file original="src/sql/workbench/services/fileBrowser/browser/fileBrowserDialog" source-language="en" datatype="plaintext" target-language="zh-Hant">
    <body>
      <trans-unit id="fileBrowser.discard">
        <source xml:lang="en">Discard</source>
        <target state="translated">捨棄</target>
      </trans-unit>
      <trans-unit id="fileBrowser.ok">
        <source xml:lang="en">OK</source>
        <target state="translated">確定</target>
      </trans-unit>
      <trans-unit id="fileFilter">
        <source xml:lang="en">Files of type</source>
        <target state="translated">檔案類型</target>
      </trans-unit>
      <trans-unit id="filebrowser.filepath">
        <source xml:lang="en">Selected path</source>
        <target state="translated">選擇的路徑</target>
      </trans-unit>
    </body>
  </file>
  <file original="src/sql/workbench/services/fileBrowser/browser/fileBrowserDialogController" source-language="en" datatype="plaintext" target-language="zh-Hant">
    <body>
      <trans-unit id="filebrowser.selectFile">
        <source xml:lang="en">Select a file</source>
        <target state="translated">選擇檔案</target>
      </trans-unit>
    </body>
  </file>
  <file original="src/sql/workbench/services/fileBrowser/browser/fileBrowserTreeView" source-language="en" datatype="plaintext" target-language="zh-Hant">
    <body>
      <trans-unit id="fileBrowser.regTreeAriaLabel">
        <source xml:lang="en">File browser tree</source>
        <note>FileBrowserTree</note>
        <target state="translated">樹狀結構檔案瀏覽器</target>
      </trans-unit>
    </body>
  </file>
  <file original="src/sql/workbench/services/fileBrowser/common/fileBrowserService" source-language="en" datatype="plaintext" target-language="zh-Hant">
    <body>
      <trans-unit id="fileBrowserErrorDialogTitle">
        <source xml:lang="en">File browser error</source>
        <target state="translated">檔案瀏覽器錯誤</target>
      </trans-unit>
      <trans-unit id="fileBrowserErrorMessage">
        <source xml:lang="en">An error occured while loading the file browser.</source>
        <target state="translated">載入檔案瀏覽器時發生錯誤。</target>
      </trans-unit>
    </body>
  </file>
  <file original="src/sql/workbench/services/fileBrowser/common/fileBrowserViewModel" source-language="en" datatype="plaintext" target-language="zh-Hant">
    <body>
      <trans-unit id="allFiles">
        <source xml:lang="en">All files</source>
        <target state="translated">所有檔案</target>
      </trans-unit>
    </body>
  </file>
  <file original="src/sql/workbench/services/insights/browser/insightDialogActions" source-language="en" datatype="plaintext" target-language="zh-Hant">
    <body>
      <trans-unit id="workbench.action.insights.copySelection">
        <source xml:lang="en">Copy Cell</source>
        <target state="translated">複製資料格</target>
      </trans-unit>
    </body>
  </file>
  <file original="src/sql/workbench/services/insights/browser/insightsDialogController" source-language="en" datatype="plaintext" target-language="zh-Hant">
    <body>
      <trans-unit id="insightsConfigError">
        <source xml:lang="en">There was an error parsing the insight config; could not find query array/string or queryfile</source>
        <target state="translated">解析見解設定時發生錯誤。找不到查詢陣列/字串或 queryfile</target>
      </trans-unit>
      <trans-unit id="insightsError">
        <source xml:lang="en">Insights error</source>
        <target state="translated">見解錯誤</target>
      </trans-unit>
      <trans-unit id="insightsFileError">
        <source xml:lang="en">There was an error reading the query file: </source>
        <target state="translated">讀取查詢檔案時發生錯誤:</target>
      </trans-unit>
      <trans-unit id="insightsInputError">
        <source xml:lang="en">No Connection Profile was passed to insights flyout</source>
        <target state="translated">沒有傳遞給見解彈出式視窗的連線設定</target>
      </trans-unit>
    </body>
  </file>
  <file original="src/sql/workbench/services/insights/browser/insightsDialogView" source-language="en" datatype="plaintext" target-language="zh-Hant">
    <body>
      <trans-unit id="InsightsDialogTitle">
        <source xml:lang="en">Insights</source>
        <target state="translated">見解</target>
      </trans-unit>
      <trans-unit id="insights.dialog.itemDetails">
        <source xml:lang="en">Item Details</source>
        <target state="translated">項目詳細資訊</target>
      </trans-unit>
      <trans-unit id="insights.dialog.items">
        <source xml:lang="en">Items</source>
        <target state="translated">項目</target>
      </trans-unit>
      <trans-unit id="insights.item">
        <source xml:lang="en">Item</source>
        <target state="translated">項目</target>
      </trans-unit>
      <trans-unit id="insights.value">
        <source xml:lang="en">Value</source>
        <target state="translated">值</target>
      </trans-unit>
      <trans-unit id="insightsDetailView.name">
        <source xml:lang="en">Insight Details</source>
        <target state="translated">見解詳細資料</target>
      </trans-unit>
      <trans-unit id="property">
        <source xml:lang="en">Property</source>
        <target state="translated">屬性</target>
      </trans-unit>
      <trans-unit id="value">
        <source xml:lang="en">Value</source>
        <target state="translated">值</target>
      </trans-unit>
    </body>
  </file>
  <file original="src/sql/workbench/services/insights/common/insightsUtils" source-language="en" datatype="plaintext" target-language="zh-Hant">
    <body>
      <trans-unit id="insightsDidNotFindResolvedFile">
        <source xml:lang="en">Could not find query file at any of the following paths :
 {0}</source>
        <target state="translated">無法在以下任一路徑找到查詢檔案 :
 {0}</target>
      </trans-unit>
    </body>
  </file>
  <file original="src/sql/workbench/services/jobManagement/browser/jobManagementUtilities" source-language="en" datatype="plaintext" target-language="zh-Hant">
    <body>
      <trans-unit id="agentUtilities.betweenRetries">
        <source xml:lang="en">Between Retries</source>
        <target state="translated">正在重試</target>
      </trans-unit>
      <trans-unit id="agentUtilities.canceled">
        <source xml:lang="en">Cancelled</source>
        <target state="translated">已取消</target>
      </trans-unit>
      <trans-unit id="agentUtilities.executing">
        <source xml:lang="en">Executing</source>
        <target state="translated">正在執行</target>
      </trans-unit>
      <trans-unit id="agentUtilities.failed">
        <source xml:lang="en">Failed</source>
        <target state="translated">失敗</target>
      </trans-unit>
      <trans-unit id="agentUtilities.idle">
        <source xml:lang="en">Idle</source>
        <target state="translated">閒置</target>
      </trans-unit>
      <trans-unit id="agentUtilities.inProgress">
        <source xml:lang="en">In Progress</source>
        <target state="translated">正在進行</target>
      </trans-unit>
      <trans-unit id="agentUtilities.neverRun">
        <source xml:lang="en">Never Run</source>
        <target state="translated">從未執行</target>
      </trans-unit>
      <trans-unit id="agentUtilities.no">
        <source xml:lang="en">No</source>
        <target state="translated">否</target>
      </trans-unit>
      <trans-unit id="agentUtilities.notScheduled">
        <source xml:lang="en">Not Scheduled</source>
        <target state="translated">未排程</target>
      </trans-unit>
      <trans-unit id="agentUtilities.obsolete">
        <source xml:lang="en">[Obsolete]</source>
        <target state="translated">[已淘汰]</target>
      </trans-unit>
      <trans-unit id="agentUtilities.retry">
        <source xml:lang="en">Retry</source>
        <target state="translated">重試</target>
      </trans-unit>
      <trans-unit id="agentUtilities.statusUnknown">
        <source xml:lang="en">Status Unknown</source>
        <target state="translated">狀態未知</target>
      </trans-unit>
      <trans-unit id="agentUtilities.succeeded">
        <source xml:lang="en">Succeeded</source>
        <target state="translated">已成功</target>
      </trans-unit>
      <trans-unit id="agentUtilities.suspended">
        <source xml:lang="en">Suspended</source>
        <target state="translated">暫止</target>
      </trans-unit>
      <trans-unit id="agentUtilities.waitingForThread">
        <source xml:lang="en">Waiting for Thread</source>
        <target state="translated">正在等候執行緒</target>
      </trans-unit>
      <trans-unit id="agentUtilities.yes">
        <source xml:lang="en">Yes</source>
        <target state="translated">是</target>
      </trans-unit>
    </body>
  </file>
  <file original="src/sql/workbench/services/jobManagement/common/jobManagementService" source-language="en" datatype="plaintext" target-language="zh-Hant">
    <body>
      <trans-unit id="noHandlerRegistered">
        <source xml:lang="en">No Handler Registered</source>
        <target state="translated">未註冊任何處理常式</target>
      </trans-unit>
      <trans-unit id="providerIdNotValidError">
        <source xml:lang="en">Connection is required in order to interact with JobManagementService</source>
        <target state="translated">需要連線才能與 JobManagementService 互動</target>
      </trans-unit>
    </body>
  </file>
  <file original="src/sql/workbench/services/notebook/browser/interfaces" source-language="en" datatype="plaintext" target-language="zh-Hant">
    <body>
      <trans-unit id="sqlKernel">
        <source xml:lang="en">SQL</source>
        <target state="translated">SQL</target>
      </trans-unit>
    </body>
  </file>
  <file original="src/sql/workbench/services/notebook/browser/models/cell" source-language="en" datatype="plaintext" target-language="zh-Hant">
    <body>
      <trans-unit id="commandSuccessful">
        <source xml:lang="en">Command executed successfully</source>
        <target state="translated">已成功執行命令</target>
      </trans-unit>
      <trans-unit id="executionCanceled">
        <source xml:lang="en">Query execution was canceled</source>
        <target state="translated">已取消執行查詢</target>
      </trans-unit>
      <trans-unit id="noDefaultKernel">
        <source xml:lang="en">No kernel is available for this notebook</source>
        <target state="translated">沒有任何可供此筆記本使用的核心</target>
      </trans-unit>
      <trans-unit id="notebookNotReady">
        <source xml:lang="en">The session for this notebook is not yet ready</source>
        <target state="translated">這個筆記本的工作階段尚未就緒</target>
      </trans-unit>
      <trans-unit id="runCellCancelled">
        <source xml:lang="en">Cell execution cancelled</source>
        <target state="translated">已取消資料格執行</target>
      </trans-unit>
      <trans-unit id="sessionNotReady">
        <source xml:lang="en">The session for this notebook will start momentarily</source>
        <target state="translated">這個筆記本的工作階段即將啟動</target>
      </trans-unit>
    </body>
  </file>
  <file original="src/sql/workbench/services/notebook/browser/models/clientSession" source-language="en" datatype="plaintext" target-language="zh-Hant">
    <body>
      <trans-unit id="ServerNotStarted">
        <source xml:lang="en">Server did not start for unknown reason</source>
        <target state="translated">伺服器因為不明原因而未啟動</target>
      </trans-unit>
      <trans-unit id="clientSession.unknownError">
        <source xml:lang="en">An error occurred while starting the notebook session</source>
        <target state="translated">啟動筆記本工作階段時發生錯誤</target>
      </trans-unit>
      <trans-unit id="kernelRequiresConnection">
        <source xml:lang="en">Kernel {0} was not found. The default kernel will be used instead.</source>
        <target state="translated">找不到核心 {0}。會改用預設核心。</target>
      </trans-unit>
    </body>
  </file>
  <file original="src/sql/workbench/services/notebook/browser/models/notebookContexts" source-language="en" datatype="plaintext" target-language="zh-Hant">
    <body>
      <trans-unit id="localhost">
        <source xml:lang="en">localhost</source>
        <target state="translated">localhost</target>
      </trans-unit>
      <trans-unit id="selectConnection">
        <source xml:lang="en">Select Connection</source>
        <target state="translated">選取連線</target>
      </trans-unit>
    </body>
  </file>
  <file original="src/sql/workbench/services/notebook/browser/models/notebookModel" source-language="en" datatype="plaintext" target-language="zh-Hant">
    <body>
      <trans-unit id="ProviderNoManager">
        <source xml:lang="en">Can't find notebook manager for provider {0}</source>
        <target state="translated">找不到提供者 {0} 的筆記本管理員</target>
      </trans-unit>
      <trans-unit id="changeContextFailed">
        <source xml:lang="en">Changing context failed: {0}</source>
        <target state="translated">無法變更內容: {0}</target>
      </trans-unit>
      <trans-unit id="changeKernelFailed">
        <source xml:lang="en">Failed to change kernel due to error: {0}</source>
        <target state="translated">因為錯誤所以無法變更核心: {0}</target>
      </trans-unit>
      <trans-unit id="changeKernelFailedRetry">
        <source xml:lang="en">Failed to change kernel. Kernel {0} will be used. Error was: {1}</source>
        <target state="translated">無法變更核心。將會使用核心 {0}。錯誤為: {1}</target>
      </trans-unit>
      <trans-unit id="deleteCellFailed">
        <source xml:lang="en">Failed to delete cell.</source>
        <target state="translated">無法刪除資料格。</target>
      </trans-unit>
      <trans-unit id="injectedParametersMsg">
        <source xml:lang="en"># Injected-Parameters
</source>
        <target state="translated"># 個插入的參數
</target>
      </trans-unit>
      <trans-unit id="kernelRequiresConnection">
        <source xml:lang="en">Please select a connection to run cells for this kernel</source>
        <target state="translated">請選取要為此核心執行資料格的連線</target>
      </trans-unit>
      <trans-unit id="shutdownClientSessionError">
        <source xml:lang="en">A client session error occurred when closing the notebook: {0}</source>
        <target state="translated">關閉筆記本時發生用戶端工作階段錯誤: {0}</target>
      </trans-unit>
      <trans-unit id="startSessionFailed">
        <source xml:lang="en">Could not start session: {0}</source>
        <target state="translated">無法啟動工作階段: {0}</target>
      </trans-unit>
    </body>
  </file>
  <file original="src/sql/workbench/services/notebook/browser/notebookServiceImpl" source-language="en" datatype="plaintext" target-language="zh-Hant">
    <body>
      <trans-unit id="notebookServiceNoProvider">
        <source xml:lang="en">Notebook provider does not exist</source>
        <target state="translated">Notebook 提供者不存在</target>
      </trans-unit>
      <trans-unit id="notebookUriNotDefined">
        <source xml:lang="en">No URI was passed when creating a notebook manager</source>
        <target state="translated">建立筆記本管理員時未傳遞任何 URI</target>
      </trans-unit>
    </body>
  </file>
  <file original="src/sql/workbench/services/notebook/browser/notebookViews/notebookViewModel" source-language="en" datatype="plaintext" target-language="zh-Hant">
    <body>
      <trans-unit id="notebookView.nameTaken">
        <source xml:lang="en">A view with the name {0} already exists in this notebook.</source>
        <target state="translated">此筆記本中已有名稱為 {0} 的檢視。</target>
      </trans-unit>
    </body>
  </file>
  <file original="src/sql/workbench/services/notebook/browser/notebookViews/notebookViewsExtension" source-language="en" datatype="plaintext" target-language="zh-Hant">
    <body>
      <trans-unit id="notebookView.untitledView">
        <source xml:lang="en">Untitled View</source>
        <target state="translated">未命名的檢視</target>
      </trans-unit>
    </body>
  </file>
  <file original="src/sql/workbench/services/notebook/browser/sql/sqlSessionManager" source-language="en" datatype="plaintext" target-language="zh-Hant">
    <body>
      <trans-unit id="connectionRequired">
        <source xml:lang="en">A connection must be chosen to run notebook cells</source>
        <target state="translated">必須選擇連線來執行筆記本資料格</target>
      </trans-unit>
      <trans-unit id="sqlKernelError">
        <source xml:lang="en">SQL kernel error</source>
        <target state="translated">SQL 核心錯誤</target>
      </trans-unit>
      <trans-unit id="sqlMaxRowsDisplayed">
        <source xml:lang="en">Displaying Top {0} rows.</source>
        <target state="translated">目前顯示前 {0} 列。</target>
      </trans-unit>
    </body>
  </file>
  <file original="src/sql/workbench/services/notebook/common/contracts" source-language="en" datatype="plaintext" target-language="zh-Hant">
    <body>
      <trans-unit id="notebook.markdownEditMode">
        <source xml:lang="en">Markdown</source>
        <target state="translated">Markdown</target>
      </trans-unit>
      <trans-unit id="notebook.richTextEditMode">
        <source xml:lang="en">Rich Text</source>
        <target state="translated">RTF 文字</target>
      </trans-unit>
      <trans-unit id="notebook.splitViewEditMode">
        <source xml:lang="en">Split View</source>
        <target state="translated">分割檢視</target>
      </trans-unit>
    </body>
  </file>
  <file original="src/sql/workbench/services/notebook/common/localContentManager" source-language="en" datatype="plaintext" target-language="zh-Hant">
    <body>
      <trans-unit id="invalidMimeData">
        <source xml:lang="en">Data for {0} is expected to be a string or an Array of strings</source>
        <target state="translated">{0} 的資料應為字串或字串的陣列</target>
      </trans-unit>
      <trans-unit id="nbNotSupported">
        <source xml:lang="en">This file does not have a valid notebook format</source>
        <target state="translated">檔案不具備有效的筆記本格式</target>
      </trans-unit>
      <trans-unit id="nbformatNotRecognized">
        <source xml:lang="en">nbformat v{0}.{1} not recognized</source>
        <target state="translated">無法識別 nbformat v{0}.{1}</target>
      </trans-unit>
      <trans-unit id="unknownCellType">
        <source xml:lang="en">Cell type {0} unknown</source>
        <target state="translated">資料格類型 {0} 不明</target>
      </trans-unit>
      <trans-unit id="unrecognizedOutput">
        <source xml:lang="en">Output type {0} not recognized</source>
        <target state="translated">無法識別輸出類型 {0}</target>
      </trans-unit>
      <trans-unit id="unrecognizedOutputType">
        <source xml:lang="en">Output type {0} not recognized</source>
        <target state="translated">無法識別輸出類型 {0}</target>
      </trans-unit>
    </body>
  </file>
  <file original="src/sql/workbench/services/notebook/common/notebookRegistry" source-language="en" datatype="plaintext" target-language="zh-Hant">
    <body>
      <trans-unit id="carbon.extension.contributes.notebook.executionTarget">
        <source xml:lang="en">Optional execution target this magic indicates, for example Spark vs SQL</source>
        <target state="translated">這個 magic 指示的選擇性執行目標，例如 Spark vs SQL</target>
      </trans-unit>
      <trans-unit id="carbon.extension.contributes.notebook.fileExtensions">
        <source xml:lang="en">What file extensions should be registered to this notebook provider</source>
        <target state="translated">應向此筆記本提供者註冊的檔案副檔名</target>
      </trans-unit>
      <trans-unit id="carbon.extension.contributes.notebook.kernels">
        <source xml:lang="en">Optional set of kernels this is valid for, e.g. python3, pyspark, sql</source>
        <target state="translated">適用於像是 python3、pyspark、sql 等等的選擇性核心集</target>
      </trans-unit>
      <trans-unit id="carbon.extension.contributes.notebook.language">
        <source xml:lang="en">The cell language to be used if this cell magic is included in the cell</source>
        <target state="translated">資料格中包含此資料格 magic 時，要使用的資料格語言</target>
      </trans-unit>
      <trans-unit id="carbon.extension.contributes.notebook.magic">
        <source xml:lang="en">Name of the cell magic, such as '%%sql'.</source>
        <target state="translated">資料格 magic 的名稱，例如 '%%sql'。</target>
      </trans-unit>
      <trans-unit id="carbon.extension.contributes.notebook.provider">
        <source xml:lang="en">Identifier of the notebook provider.</source>
        <target state="translated">筆記本提供者的識別碼。</target>
      </trans-unit>
      <trans-unit id="carbon.extension.contributes.notebook.standardKernels">
        <source xml:lang="en">What kernels should be standard with this notebook provider</source>
        <target state="translated">應為此筆記本提供者之標準的核心</target>
      </trans-unit>
      <trans-unit id="vscode.extension.contributes.notebook.languagemagics">
        <source xml:lang="en">Contributes notebook language.</source>
        <target state="translated">提供筆記本語言。</target>
      </trans-unit>
      <trans-unit id="vscode.extension.contributes.notebook.providersDescriptions">
        <source xml:lang="en">Contributes notebook provider descriptions.</source>
        <target state="translated">提供筆記本提供者描述。</target>
      </trans-unit>
    </body>
  </file>
  <file original="src/sql/workbench/services/objectExplorer/browser/asyncServerTreeRenderer" source-language="en" datatype="plaintext" target-language="zh-Hant">
    <body>
      <trans-unit id="loading">
        <source xml:lang="en">Loading...</source>
        <target state="translated">正在載入...</target>
      </trans-unit>
    </body>
  </file>
  <file original="src/sql/workbench/services/objectExplorer/browser/connectionTreeAction" source-language="en" datatype="plaintext" target-language="zh-Hant">
    <body>
      <trans-unit id="DisconnectAction">
        <source xml:lang="en">Disconnect</source>
        <target state="translated">中斷連線</target>
      </trans-unit>
      <trans-unit id="activeConnections">
        <source xml:lang="en">Show Active Connections</source>
        <target state="translated">顯示使用中的連線</target>
      </trans-unit>
      <trans-unit id="connectionTree.addConnection">
        <source xml:lang="en">New Connection</source>
        <target state="translated">新增連線</target>
      </trans-unit>
      <trans-unit id="connectionTree.addServerGroup">
        <source xml:lang="en">New Server Group</source>
        <target state="translated">新增伺服器群組</target>
      </trans-unit>
      <trans-unit id="connectionTree.editConnection">
        <source xml:lang="en">Edit Connection</source>
        <target state="translated">編輯連線</target>
      </trans-unit>
      <trans-unit id="connectionTree.editServerGroup">
        <source xml:lang="en">Edit Server Group</source>
        <target state="translated">編輯伺服器群組</target>
      </trans-unit>
      <trans-unit id="connectionTree.refresh">
        <source xml:lang="en">Refresh</source>
        <target state="translated">重新整理</target>
      </trans-unit>
      <trans-unit id="deleteConnection">
        <source xml:lang="en">Delete Connection</source>
        <target state="translated">刪除連線</target>
      </trans-unit>
      <trans-unit id="deleteConnectionGroup">
        <source xml:lang="en">Delete Group</source>
        <target state="translated">刪除群組</target>
      </trans-unit>
      <trans-unit id="showAllConnections">
        <source xml:lang="en">Show All Connections</source>
        <target state="translated">顯示所有連線</target>
      </trans-unit>
    </body>
  </file>
  <file original="src/sql/workbench/services/objectExplorer/browser/objectExplorerService" source-language="en" datatype="plaintext" target-language="zh-Hant">
    <body>
      <trans-unit id="OeSessionFailedError">
        <source xml:lang="en">Failed to create Object Explorer session</source>
        <target state="translated">建立物件總管工作階段失敗</target>
      </trans-unit>
      <trans-unit id="nodeExpansionError">
        <source xml:lang="en">Multiple errors:</source>
        <target state="translated">多個錯誤:</target>
      </trans-unit>
    </body>
  </file>
  <file original="src/sql/workbench/services/objectExplorer/browser/objectExplorerViewTreeShim" source-language="en" datatype="plaintext" target-language="zh-Hant">
    <body>
      <trans-unit id="firewallCanceled">
        <source xml:lang="en">Firewall dialog canceled</source>
        <target state="translated">已取消防火牆對話方塊</target>
      </trans-unit>
      <trans-unit id="loginCanceled">
        <source xml:lang="en">User canceled</source>
        <target state="translated">已取消使用者</target>
      </trans-unit>
      <trans-unit id="noProviderFound">
        <source xml:lang="en">Cannot expand as the required connection provider '{0}' was not found</source>
        <target state="translated">因為找不到必要的連線提供者 ‘{0}’，所以無法展開</target>
      </trans-unit>
    </body>
  </file>
  <file original="src/sql/workbench/services/objectExplorer/browser/serverTreeRenderer" source-language="en" datatype="plaintext" target-language="zh-Hant">
    <body>
      <trans-unit id="loading">
        <source xml:lang="en">Loading...</source>
        <target state="translated">正在載入...</target>
      </trans-unit>
    </body>
  </file>
  <file original="src/sql/workbench/services/objectExplorer/browser/treeCreationUtils" source-language="en" datatype="plaintext" target-language="zh-Hant">
    <body>
      <trans-unit id="serversAriaLabel">
        <source xml:lang="en">Servers</source>
        <target state="translated">伺服器</target>
      </trans-unit>
      <trans-unit id="treeAriaLabel">
        <source xml:lang="en">Recent Connections</source>
        <target state="translated">最近的連線</target>
      </trans-unit>
      <trans-unit id="treeCreation.regTreeAriaLabel">
        <source xml:lang="en">Servers</source>
        <target state="translated">伺服器</target>
      </trans-unit>
    </body>
  </file>
  <file original="src/sql/workbench/services/profiler/browser/profilerColumnEditorDialog" source-language="en" datatype="plaintext" target-language="zh-Hant">
    <body>
      <trans-unit id="eventSort">
        <source xml:lang="en">Sort by event</source>
        <target state="translated">依事件排序</target>
      </trans-unit>
      <trans-unit id="nameColumn">
        <source xml:lang="en">Sort by column</source>
        <target state="translated">依資料行排序</target>
      </trans-unit>
      <trans-unit id="profilerColumnDialog.cancel">
        <source xml:lang="en">Cancel</source>
        <target state="translated">取消</target>
      </trans-unit>
      <trans-unit id="profilerColumnDialog.ok">
        <source xml:lang="en">OK</source>
        <target state="translated">確定</target>
      </trans-unit>
      <trans-unit id="profilerColumnDialog.profiler">
        <source xml:lang="en">Profiler</source>
        <target state="translated">分析工具</target>
      </trans-unit>
    </body>
  </file>
  <file original="src/sql/workbench/services/profiler/browser/profilerFilterDialog" source-language="en" datatype="plaintext" target-language="zh-Hant">
    <body>
      <trans-unit id="profilerFilterDialog.addClauseText">
        <source xml:lang="en">Add a clause</source>
        <target state="translated">新增子句</target>
      </trans-unit>
      <trans-unit id="profilerFilterDialog.apply">
        <source xml:lang="en">Apply</source>
        <target state="translated">套用</target>
      </trans-unit>
      <trans-unit id="profilerFilterDialog.cancel">
        <source xml:lang="en">Cancel</source>
        <target state="translated">取消</target>
      </trans-unit>
      <trans-unit id="profilerFilterDialog.clear">
        <source xml:lang="en">Clear all</source>
        <target state="translated">全部清除</target>
      </trans-unit>
      <trans-unit id="profilerFilterDialog.containsOperator">
        <source xml:lang="en">Contains</source>
        <target state="translated">包含</target>
      </trans-unit>
      <trans-unit id="profilerFilterDialog.fieldColumn">
        <source xml:lang="en">Field</source>
        <target state="translated">欄位</target>
      </trans-unit>
      <trans-unit id="profilerFilterDialog.isNotNullOperator">
        <source xml:lang="en">Is Not Null</source>
        <target state="translated">非 Null</target>
      </trans-unit>
      <trans-unit id="profilerFilterDialog.isNullOperator">
        <source xml:lang="en">Is Null</source>
        <target state="translated">為 Null</target>
      </trans-unit>
      <trans-unit id="profilerFilterDialog.loadFilter">
        <source xml:lang="en">Load Filter</source>
        <target state="translated">載入篩選</target>
      </trans-unit>
      <trans-unit id="profilerFilterDialog.notContainsOperator">
        <source xml:lang="en">Not Contains</source>
        <target state="translated">不包含</target>
      </trans-unit>
      <trans-unit id="profilerFilterDialog.notStartsWithOperator">
        <source xml:lang="en">Not Starts With</source>
        <target state="translated">開頭不是</target>
      </trans-unit>
      <trans-unit id="profilerFilterDialog.ok">
        <source xml:lang="en">OK</source>
        <target state="translated">確定</target>
      </trans-unit>
      <trans-unit id="profilerFilterDialog.operatorColumn">
        <source xml:lang="en">Operator</source>
        <target state="translated">運算子</target>
      </trans-unit>
      <trans-unit id="profilerFilterDialog.remove">
        <source xml:lang="en">Remove this clause</source>
        <target state="translated">移除此子句</target>
      </trans-unit>
      <trans-unit id="profilerFilterDialog.saveFilter">
        <source xml:lang="en">Save Filter</source>
        <target state="translated">儲存篩選</target>
      </trans-unit>
      <trans-unit id="profilerFilterDialog.startsWithOperator">
        <source xml:lang="en">Starts With</source>
        <target state="translated">開頭是</target>
      </trans-unit>
      <trans-unit id="profilerFilterDialog.title">
        <source xml:lang="en">Filters</source>
        <target state="translated">篩選</target>
      </trans-unit>
      <trans-unit id="profilerFilterDialog.valueColumn">
        <source xml:lang="en">Value</source>
        <target state="translated">值</target>
      </trans-unit>
    </body>
  </file>
  <file original="src/sql/workbench/services/query/common/queryManagement" source-language="en" datatype="plaintext" target-language="zh-Hant">
    <body>
      <trans-unit id="queryManagement.noQueryRunnerForUri">
        <source xml:lang="en">Could not find Query Runner for uri: {0}</source>
        <target state="translated">找不到 URI: {0} 的查詢執行器</target>
      </trans-unit>
      <trans-unit id="queryManagement.uriAlreadyHasQueryRunner">
        <source xml:lang="en">Uri: {0} unexpectedly already has a query runner.</source>
        <target state="translated">URI: {0} 意外地已有查詢執行器。</target>
      </trans-unit>
    </body>
  </file>
  <file original="src/sql/workbench/services/query/common/queryModelService" source-language="en" datatype="plaintext" target-language="zh-Hant">
    <body>
      <trans-unit id="commitEditFailed">
        <source xml:lang="en">Commit row failed: </source>
        <target state="translated">認可資料列失敗: </target>
      </trans-unit>
      <trans-unit id="msgCancelQueryFailed">
        <source xml:lang="en">Canceling the query failed: {0}</source>
        <target state="translated">取消查詢失敗: {0}</target>
      </trans-unit>
      <trans-unit id="queryModelService.noQueryFoundForUri">
        <source xml:lang="en">No Query found for {0}</source>
        <target state="translated">找不到 {0} 的查詢</target>
      </trans-unit>
      <trans-unit id="queryModelService.uriAlreadyHasQuery">
        <source xml:lang="en">{0} already has an existing query</source>
        <target state="translated">{0} 已經有一個查詢</target>
      </trans-unit>
      <trans-unit id="runQueryBatchStartLine">
        <source xml:lang="en">Line {0}</source>
        <target state="translated">第 {0} 行</target>
      </trans-unit>
      <trans-unit id="runQueryBatchStartMessage">
        <source xml:lang="en">Started executing query at </source>
        <target state="translated">已開始執行以下查詢:</target>
      </trans-unit>
      <trans-unit id="runQueryStringBatchStartMessage">
        <source xml:lang="en">Started executing query "{0}"</source>
        <target state="translated">已開始執行查詢 "{0}"</target>
      </trans-unit>
      <trans-unit id="updateCellFailed">
        <source xml:lang="en">Update cell failed: </source>
        <target state="translated">更新資料格失敗: </target>
      </trans-unit>
    </body>
  </file>
  <file original="src/sql/workbench/services/query/common/queryRunner" source-language="en" datatype="plaintext" target-language="zh-Hant">
    <body>
      <trans-unit id="copyFailed">
        <source xml:lang="en">Copy failed with error {0}</source>
        <target state="translated">複製失敗。錯誤: {0}</target>
      </trans-unit>
      <trans-unit id="elapsedBatchTime">
        <source xml:lang="en">Batch execution time: {0}</source>
        <target state="translated">批次執行時間: {0}</target>
      </trans-unit>
      <trans-unit id="query.ExecutionFailedError">
        <source xml:lang="en">Execution failed due to an unexpected error: {0}	{1}</source>
        <target state="translated">由於意外錯誤導致執行失敗: {0} {1}</target>
      </trans-unit>
      <trans-unit id="query.message.executionTime">
        <source xml:lang="en">Total execution time: {0}</source>
        <target state="translated">總執行時間: {0}</target>
      </trans-unit>
      <trans-unit id="query.message.startQuery">
        <source xml:lang="en">Started executing batch {0}</source>
        <target state="translated">已開始執行批次 {0}</target>
      </trans-unit>
      <trans-unit id="query.message.startQueryWithRange">
        <source xml:lang="en">Started executing query at Line {0}</source>
        <target state="translated">已於第 {0} 行開始執行查詢</target>
      </trans-unit>
    </body>
  </file>
  <file original="src/sql/workbench/services/query/common/resultSerializer" source-language="en" datatype="plaintext" target-language="zh-Hant">
    <body>
      <trans-unit id="msgSaveFailed">
        <source xml:lang="en">Failed to save results. </source>
        <target state="translated">無法儲存結果。</target>
      </trans-unit>
      <trans-unit id="msgSaveSucceeded">
        <source xml:lang="en">Successfully saved results to {0}</source>
        <target state="translated">已成功將結果儲存至 {0}</target>
      </trans-unit>
      <trans-unit id="openFile">
        <source xml:lang="en">Open file</source>
        <target state="translated">開啟檔案</target>
      </trans-unit>
      <trans-unit id="resultsSerializer.saveAsFileExtensionCSVTitle">
        <source xml:lang="en">CSV (Comma delimited)</source>
        <target state="translated">CSV (以逗號分隔)</target>
      </trans-unit>
      <trans-unit id="resultsSerializer.saveAsFileExtensionExcelTitle">
        <source xml:lang="en">Excel Workbook</source>
        <target state="translated">Excel 活頁簿</target>
      </trans-unit>
      <trans-unit id="resultsSerializer.saveAsFileExtensionJSONTitle">
        <source xml:lang="en">JSON</source>
        <target state="translated">JSON</target>
      </trans-unit>
      <trans-unit id="resultsSerializer.saveAsFileExtensionTXTTitle">
        <source xml:lang="en">Plain Text</source>
        <target state="translated">純文字</target>
      </trans-unit>
      <trans-unit id="resultsSerializer.saveAsFileExtensionXMLTitle">
        <source xml:lang="en">XML</source>
        <target state="translated">XML</target>
      </trans-unit>
      <trans-unit id="resultsSerializer.saveAsFileTitle">
        <source xml:lang="en">Choose Results File</source>
        <target state="translated">選擇結果檔案</target>
      </trans-unit>
      <trans-unit id="savingFile">
        <source xml:lang="en">Saving file...</source>
        <target state="translated">正在儲存檔案...</target>
      </trans-unit>
    </body>
  </file>
  <file original="src/sql/workbench/services/resourceProvider/browser/firewallRuleDialog" source-language="en" datatype="plaintext" target-language="zh-Hant">
    <body>
      <trans-unit id="addIPAddressLabel">
        <source xml:lang="en">Add my client IP </source>
        <target state="translated">新增我的用戶端 IP</target>
      </trans-unit>
      <trans-unit id="addIpRangeLabel">
        <source xml:lang="en">Add my subnet IP range</source>
        <target state="translated">新增我的子網路 IP 範圍</target>
      </trans-unit>
      <trans-unit id="createNewFirewallRule">
        <source xml:lang="en">Create new firewall rule</source>
        <target state="translated">建立新的防火牆規則</target>
      </trans-unit>
      <trans-unit id="filewallRule">
        <source xml:lang="en">Firewall rule</source>
        <target state="translated">防火牆規則</target>
      </trans-unit>
      <trans-unit id="firewall.cancel">
        <source xml:lang="en">Cancel</source>
        <target state="translated">取消</target>
      </trans-unit>
      <trans-unit id="firewall.ok">
        <source xml:lang="en">OK</source>
        <target state="translated">確定</target>
      </trans-unit>
      <trans-unit id="firewallRuleDialogDescription">
        <source xml:lang="en">Your client IP address does not have access to the server. Sign in to an Azure account and create a new firewall rule to enable access.</source>
        <target state="translated">您的用戶端 IP 位址無法存取伺服器。登錄到 Azure 帳戶並建立新的防火牆規則以啟用存取權限。</target>
      </trans-unit>
      <trans-unit id="firewallRuleHelpDescription">
        <source xml:lang="en">Learn more about firewall settings</source>
        <target state="translated">深入了解防火牆設定</target>
      </trans-unit>
      <trans-unit id="from">
        <source xml:lang="en">From</source>
        <target state="translated">從</target>
      </trans-unit>
      <trans-unit id="to">
        <source xml:lang="en">To</source>
        <target state="translated">至</target>
      </trans-unit>
    </body>
  </file>
  <file original="src/sql/workbench/services/resourceProvider/browser/firewallRuleDialogController" source-language="en" datatype="plaintext" target-language="zh-Hant">
    <body>
      <trans-unit id="firewallDialog.addAccountErrorTitle">
        <source xml:lang="en">Error adding account</source>
        <target state="translated">新增帳戶時發生錯誤</target>
      </trans-unit>
      <trans-unit id="firewallRuleError">
        <source xml:lang="en">Firewall rule error</source>
        <target state="translated">防火牆規則錯誤</target>
      </trans-unit>
    </body>
  </file>
  <file original="src/sql/workbench/services/restore/browser/restoreDialog" source-language="en" datatype="plaintext" target-language="zh-Hant">
    <body>
      <trans-unit id="RestoreDialogTitle">
        <source xml:lang="en">Restore database</source>
        <target state="translated">還原資料庫</target>
      </trans-unit>
      <trans-unit id="backupFilePath">
        <source xml:lang="en">Backup file path</source>
        <target state="translated">備份檔案路徑</target>
      </trans-unit>
      <trans-unit id="backupSetsToRestore">
        <source xml:lang="en">Backup sets to restore</source>
        <target state="translated">要還原的備份組</target>
      </trans-unit>
      <trans-unit id="database">
        <source xml:lang="en">Database</source>
        <target state="translated">資料庫</target>
      </trans-unit>
      <trans-unit id="destination">
        <source xml:lang="en">Destination</source>
        <target state="translated">目的地</target>
      </trans-unit>
      <trans-unit id="fileType">
        <source xml:lang="en">File type</source>
        <target state="translated">檔案類型</target>
      </trans-unit>
      <trans-unit id="filesTitle">
        <source xml:lang="en">Files</source>
        <target state="translated">檔案</target>
      </trans-unit>
      <trans-unit id="generalTitle">
        <source xml:lang="en">General</source>
        <target state="translated">一般</target>
      </trans-unit>
      <trans-unit id="logicalFileName">
        <source xml:lang="en">Logical file Name</source>
        <target state="translated">邏輯檔案名稱</target>
      </trans-unit>
      <trans-unit id="missingBackupFilePathError">
        <source xml:lang="en">Backup file path is required.</source>
        <target state="translated">需要備份檔案路徑。</target>
      </trans-unit>
      <trans-unit id="multipleBackupFilePath">
        <source xml:lang="en">Please enter one or more file paths separated by commas</source>
        <target state="translated">請輸入一或多個用逗號分隔的檔案路徑</target>
      </trans-unit>
      <trans-unit id="optionsTitle">
        <source xml:lang="en">Options</source>
        <target state="translated">選項</target>
      </trans-unit>
      <trans-unit id="originalFileName">
        <source xml:lang="en">Original File Name</source>
        <target state="translated">原始檔案名稱</target>
      </trans-unit>
      <trans-unit id="restoreAs">
        <source xml:lang="en">Restore as</source>
        <target state="translated">還原為</target>
      </trans-unit>
      <trans-unit id="restoreDatabaseFileAs">
        <source xml:lang="en">Restore database files as</source>
        <target state="translated">將資料庫檔案還原為</target>
      </trans-unit>
      <trans-unit id="restoreDatabaseFileDetails">
        <source xml:lang="en">Restore database file details</source>
        <target state="translated">還原資料庫檔詳細資訊</target>
      </trans-unit>
      <trans-unit id="restoreDialog.backupFile">
        <source xml:lang="en">Backup file</source>
        <target state="translated">備份檔案</target>
      </trans-unit>
      <trans-unit id="restoreDialog.cancel">
        <source xml:lang="en">Cancel</source>
        <target state="translated">取消</target>
      </trans-unit>
      <trans-unit id="restoreDialog.database">
        <source xml:lang="en">Database</source>
        <target state="translated">資料庫</target>
      </trans-unit>
      <trans-unit id="restoreDialog.restore">
        <source xml:lang="en">Restore</source>
        <target state="translated">還原</target>
      </trans-unit>
      <trans-unit id="restoreDialog.restoreTitle">
        <source xml:lang="en">Restore database</source>
        <target state="translated">還原資料庫</target>
      </trans-unit>
      <trans-unit id="restoreDialog.script">
        <source xml:lang="en">Script</source>
        <target state="translated">指令碼</target>
      </trans-unit>
      <trans-unit id="restoreFrom">
        <source xml:lang="en">Restore from</source>
        <target state="translated">還原自</target>
      </trans-unit>
      <trans-unit id="restoreOptions">
        <source xml:lang="en">Restore options</source>
        <target state="translated">還原選項</target>
      </trans-unit>
      <trans-unit id="restorePlan">
        <source xml:lang="en">Restore plan</source>
        <target state="translated">還原計劃</target>
      </trans-unit>
      <trans-unit id="restoreTo">
        <source xml:lang="en">Restore to</source>
        <target state="translated">還原到</target>
      </trans-unit>
      <trans-unit id="serverConnection">
        <source xml:lang="en">Server connections</source>
        <target state="translated">伺服器連線</target>
      </trans-unit>
      <trans-unit id="source">
        <source xml:lang="en">Source</source>
        <target state="translated">來源</target>
      </trans-unit>
      <trans-unit id="taillogBackup">
        <source xml:lang="en">Tail-Log backup</source>
        <target state="translated">結尾記錄備份</target>
      </trans-unit>
      <trans-unit id="targetDatabase">
        <source xml:lang="en">Target database</source>
        <target state="translated">目標資料庫</target>
      </trans-unit>
    </body>
  </file>
  <file original="src/sql/workbench/services/restore/common/constants" source-language="en" datatype="plaintext" target-language="zh-Hant">
    <body>
      <trans-unit id="backup.allFiles">
        <source xml:lang="en">All Files</source>
        <target state="translated">所有檔案</target>
      </trans-unit>
      <trans-unit id="backup.filterBackupFiles">
        <source xml:lang="en">Backup Files</source>
        <target state="translated">備份檔案</target>
      </trans-unit>
    </body>
  </file>
  <file original="src/sql/workbench/services/serverGroup/browser/serverGroupDialog" source-language="en" datatype="plaintext" target-language="zh-Hant">
    <body>
      <trans-unit id="MissingGroupNameError">
        <source xml:lang="en">Group name is required.</source>
        <target state="translated">需要群組名稱。</target>
      </trans-unit>
      <trans-unit id="ServerGroupsDialogTitle">
        <source xml:lang="en">Server Groups</source>
        <target state="translated">伺服器群組</target>
      </trans-unit>
      <trans-unit id="connectionGroupName">
        <source xml:lang="en">Server group name</source>
        <target state="translated">伺服器群組名稱</target>
      </trans-unit>
      <trans-unit id="groupColor">
        <source xml:lang="en">Group color</source>
        <target state="translated">群組色彩</target>
      </trans-unit>
      <trans-unit id="groupDescription">
        <source xml:lang="en">Group description</source>
        <target state="translated">群組描述</target>
      </trans-unit>
      <trans-unit id="serverGroup.cancel">
        <source xml:lang="en">Cancel</source>
        <target state="translated">取消</target>
      </trans-unit>
      <trans-unit id="serverGroup.ok">
        <source xml:lang="en">OK</source>
        <target state="translated">確定</target>
      </trans-unit>
    </body>
  </file>
  <file original="src/sql/workbench/services/serverGroup/common/serverGroupViewModel" source-language="en" datatype="plaintext" target-language="zh-Hant">
    <body>
      <trans-unit id="serverGroup.addServerGroup">
        <source xml:lang="en">Add server group</source>
        <target state="translated">新增伺服器群組</target>
      </trans-unit>
      <trans-unit id="serverGroup.editServerGroup">
        <source xml:lang="en">Edit server group</source>
        <target state="translated">編輯伺服器群組</target>
      </trans-unit>
    </body>
  </file>
  <file original="src/sql/workbench/services/tableDesigner/browser/tableDesignerComponentInput" source-language="en" datatype="plaintext" target-language="zh-Hant">
    <body>
      <trans-unit id="tableDesigner.advancedTab">
        <source xml:lang="en">Advanced</source>
        <target state="translated">進階</target>
      </trans-unit>
      <trans-unit id="tableDesigner.columnAllowNullTitle">
        <source xml:lang="en">Allow Nulls</source>
        <target state="translated">允許 Null 值</target>
      </trans-unit>
      <trans-unit id="tableDesigner.columnDefaultValueTitle">
        <source xml:lang="en">Default Value</source>
        <target state="translated">預設值</target>
      </trans-unit>
      <trans-unit id="tableDesigner.columnIsPrimaryKeyTitle">
        <source xml:lang="en">Primary Key</source>
        <target state="translated">主索引鍵</target>
      </trans-unit>
      <trans-unit id="tableDesigner.columnLengthTitle">
        <source xml:lang="en">Length</source>
        <target state="translated">長度</target>
      </trans-unit>
      <trans-unit id="tableDesigner.columnNameTitle">
        <source xml:lang="en">Name</source>
        <target state="translated">名稱</target>
      </trans-unit>
      <trans-unit id="tableDesigner.columnTypeName">
        <source xml:lang="en">Column</source>
        <target state="translated">資料行</target>
      </trans-unit>
      <trans-unit id="tableDesigner.columnTypeTitle">
        <source xml:lang="en">Type</source>
        <target state="translated">類型</target>
      </trans-unit>
      <trans-unit id="tableDesigner.columnsTabTitle">
        <source xml:lang="en">Columns</source>
        <target state="translated">資料行</target>
      </trans-unit>
      <trans-unit id="tableDesigner.descriptionTitle">
        <source xml:lang="en">Description</source>
        <target state="translated">描述</target>
      </trans-unit>
      <trans-unit id="tableDesigner.nameTitle">
        <source xml:lang="en">Table name</source>
        <target state="translated">資料表名稱</target>
      </trans-unit>
      <trans-unit id="tableDesigner.saveChangeError">
        <source xml:lang="en">An error occured while saving changes: {0}</source>
        <target state="translated">儲存變更時發生錯誤: {0}</target>
      </trans-unit>
      <trans-unit id="tableDesigner.savedChangeSuccess">
        <source xml:lang="en">The changes have been successfully saved.</source>
        <target state="translated">已成功儲存變更。</target>
      </trans-unit>
      <trans-unit id="tableDesigner.savingChanges">
        <source xml:lang="en">Saving table designer changes...</source>
        <target state="translated">正在儲存資料表設計工具變更...</target>
      </trans-unit>
      <trans-unit id="tableDesigner.schemaTitle">
        <source xml:lang="en">Schema</source>
        <target state="translated">結構描述</target>
      </trans-unit>
      <trans-unit id="tableDesigner.tableObjectType">
        <source xml:lang="en">Table</source>
        <target state="translated">資料表</target>
      </trans-unit>
    </body>
  </file>
  <file original="src/sql/workbench/services/tasks/common/tasksService" source-language="en" datatype="plaintext" target-language="zh-Hant">
    <body>
      <trans-unit id="InProgressWarning">
        <source xml:lang="en">1 or more tasks are in progress. Are you sure you want to quit?</source>
        <target state="translated">1 個或更多的工作正在進行中。是否確實要退出?</target>
      </trans-unit>
      <trans-unit id="taskService.no">
        <source xml:lang="en">No</source>
        <target state="translated">否</target>
      </trans-unit>
      <trans-unit id="taskService.yes">
        <source xml:lang="en">Yes</source>
        <target state="translated">是</target>
      </trans-unit>
    </body>
  </file>
  <file original="src/sql/workbench/update/electron-browser/gettingStarted" source-language="en" datatype="plaintext" target-language="zh-Hant">
    <body>
      <trans-unit id="miGettingStarted">
        <source xml:lang="en">Getting &amp;&amp;Started</source>
        <note>&amp;&amp; denotes a mnemonic</note>
        <target state="translated">開始使用(&amp;&amp;S)</target>
      </trans-unit>
      <trans-unit id="showReleaseNotes">
        <source xml:lang="en">Show Getting Started</source>
        <target state="translated">顯示入門指南</target>
      </trans-unit>
    </body>
  </file>
</xliff><|MERGE_RESOLUTION|>--- conflicted
+++ resolved
@@ -5369,11 +5369,7 @@
       </trans-unit>
       <trans-unit id="queryResults.queryEditorCrashError">
         <source xml:lang="en">The query editor ran into an issue and has stopped working. Please save and reopen it.</source>
-<<<<<<< HEAD
-        <target state="new">The query editor ran into an issue and has stopped working. Please save and reopen it.</target>
-=======
         <target state="translated">查詢編輯器發生問題，因此已停止運作。請儲存並重新開啟。</target>
->>>>>>> 4ba192a5
       </trans-unit>
       <trans-unit id="resultsTabTitle">
         <source xml:lang="en">Results</source>
