--- conflicted
+++ resolved
@@ -1709,7 +1709,22 @@
         <source xml:lang="en">1 replica</source>
         <target state="translated">1 replica</target>
       </trans-unit>
-<<<<<<< HEAD
+      <trans-unit id="arc.sql.pitr.description">
+        <source xml:lang="en">Point in time restore</source>
+        <target state="translated">Limite de restauration dans le temps</target>
+      </trans-unit>
+      <trans-unit id="arc.sql.pitr.retention.description">
+        <source xml:lang="en">Configure retention for point-in-time backups. {0}</source>
+        <target state="translated">Configurez la rétention pour les sauvegardes ponctuelles. {0}</target>
+      </trans-unit>
+      <trans-unit id="arc.sql.retention.days.description">
+        <source xml:lang="en">Specify how long you want to keep your point-in-time backups.</source>
+        <target state="translated">Spécifiez la durée pendant laquelle vous voulez conserver vos sauvegardes d'un instant dans le passé.</target>
+      </trans-unit>
+      <trans-unit id="arc.sql.retention.days.label">
+        <source xml:lang="en">PITR retention (days)</source>
+        <target state="translated">Rétention PITR (jours)</target>
+      </trans-unit>
       <trans-unit id="arc.sql.service.tier.business.critical">
         <source xml:lang="en">[PREVIEW] Business Critical (Unlimited vCores and RAM, advanced high availability)</source>
         <target state="translated">[PRÉVERSION] critique pour l’entreprise (nombre illimité de vCores et de RAM, haute disponibilité avancée)</target>
@@ -1726,40 +1741,6 @@
         <source xml:lang="en">Service Tier</source>
         <target state="translated">Niveau de service</target>
       </trans-unit>
-=======
-      <trans-unit id="arc.sql.pitr.description">
-        <source xml:lang="en">Point in time restore</source>
-        <target state="translated">Limite de restauration dans le temps</target>
-      </trans-unit>
-      <trans-unit id="arc.sql.pitr.retention.description">
-        <source xml:lang="en">Configure retention for point-in-time backups. {0}</source>
-        <target state="translated">Configurez la rétention pour les sauvegardes ponctuelles. {0}</target>
-      </trans-unit>
-      <trans-unit id="arc.sql.retention.days.description">
-        <source xml:lang="en">Specify how long you want to keep your point-in-time backups.</source>
-        <target state="translated">Spécifiez la durée pendant laquelle vous voulez conserver vos sauvegardes d'un instant dans le passé.</target>
-      </trans-unit>
-      <trans-unit id="arc.sql.retention.days.label">
-        <source xml:lang="en">PITR retention (days)</source>
-        <target state="translated">Rétention PITR (jours)</target>
-      </trans-unit>
-      <trans-unit id="arc.sql.service.tier.business.critical">
-        <source xml:lang="en">[PREVIEW] Business Critical (Unlimited vCores and RAM, advanced high availability)</source>
-        <target state="translated">[PRÉVERSION] critique pour l’entreprise (nombre illimité de vCores et de RAM, haute disponibilité avancée)</target>
-      </trans-unit>
-      <trans-unit id="arc.sql.service.tier.description">
-        <source xml:lang="en">Select from the latest vCore service tiers available for SQL Managed Instance - Azure Arc including General Purpose and Business Critical. {0}</source>
-        <target state="translated">Sélectionnez les niveaux de service vCore les plus récents pour SQL Managed Instance - Azure Arc, notamment Usage général et Critique pour l'entreprise.{0}</target>
-      </trans-unit>
-      <trans-unit id="arc.sql.service.tier.general.purpose">
-        <source xml:lang="en">General Purpose (Up to 24 vCores and 128 Gi of RAM, standard high availability)</source>
-        <target state="translated">Usage général (jusqu’à 24 vCores et 128 GI de RAM, haute disponibilité standard)</target>
-      </trans-unit>
-      <trans-unit id="arc.sql.service.tier.label">
-        <source xml:lang="en">Service Tier</source>
-        <target state="translated">Niveau de service</target>
-      </trans-unit>
->>>>>>> 4ba192a5
       <trans-unit id="arc.sql.storage-class.backups.description">
         <source xml:lang="en">The storage class to be used for backup persistent volumes. If no value is specified, the default storage class will be used.</source>
         <target state="translated">Classe de stockage à utiliser pour les volumes persistants de sauvegarde. Si aucune valeur n’est spécifiée, la classe de stockage par défaut est utilisée.</target>
