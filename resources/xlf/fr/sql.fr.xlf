﻿<?xml version="1.0" encoding="utf-8"?>
<xliff version="1.2" xmlns="urn:oasis:names:tc:xliff:document:1.2">
  <file original="src/sql/base/browser/ui/designer/designer" source-language="en" datatype="plaintext" target-language="fr">
    <body>
      <trans-unit id="designer.newRowText">
        <source xml:lang="en">Add New</source>
        <target state="translated">Ajouter nouveau</target>
      </trans-unit>
      <trans-unit id="designer.removeRowText">
        <source xml:lang="en">Remove</source>
        <target state="translated">Supprimer</target>
      </trans-unit>
      <trans-unit id="tableDesigner.unknownComponentType">
        <source xml:lang="en">The component type: {0} is not supported</source>
        <target state="translated">Le type de composant : {0} n’est pas pris en charge.</target>
      </trans-unit>
    </body>
  </file>
  <file original="src/sql/base/browser/ui/designer/designerPropertiesPane" source-language="en" datatype="plaintext" target-language="fr">
    <body>
      <trans-unit id="tableDesigner.propertiesPaneTitle">
        <source xml:lang="en">Properties</source>
        <target state="translated">Propriétés</target>
      </trans-unit>
      <trans-unit id="tableDesigner.propertiesPaneTitleWithContext">
        <source xml:lang="en">Properties - {0} {1}</source>
        <note>{0} is the place holder for object type
{1} is the place holder for object name</note>
        <target state="translated">Propriétés - {0} {1}</target>
      </trans-unit>
    </body>
  </file>
  <file original="src/sql/base/browser/ui/loadingSpinner/loadingSpinner.component" source-language="en" datatype="plaintext" target-language="fr">
    <body>
      <trans-unit id="loadingCompletedMessage">
        <source xml:lang="en">Loading completed</source>
        <target state="translated">Chargement effectué</target>
      </trans-unit>
      <trans-unit id="loadingMessage">
        <source xml:lang="en">Loading</source>
        <target state="translated">Chargement</target>
      </trans-unit>
    </body>
  </file>
  <file original="src/sql/base/browser/ui/panel/panel.component" source-language="en" datatype="plaintext" target-language="fr">
    <body>
      <trans-unit id="hideTextLabel">
        <source xml:lang="en">Hide text labels</source>
        <target state="translated">Masquer les étiquettes de texte</target>
      </trans-unit>
      <trans-unit id="showTextLabel">
        <source xml:lang="en">Show text labels</source>
        <target state="translated">Afficher les étiquettes de texte</target>
      </trans-unit>
    </body>
  </file>
  <file original="src/sql/base/browser/ui/panel/tabActions" source-language="en" datatype="plaintext" target-language="fr">
    <body>
      <trans-unit id="closeTab">
        <source xml:lang="en">Close</source>
        <target state="translated">Fermer</target>
      </trans-unit>
    </body>
  </file>
  <file original="src/sql/base/browser/ui/propertiesContainer/togglePropertiesAction" source-language="en" datatype="plaintext" target-language="fr">
    <body>
      <trans-unit id="hideProperties">
        <source xml:lang="en">Hide properties</source>
        <target state="translated">Masquer les propriétés</target>
      </trans-unit>
      <trans-unit id="showProperties">
        <source xml:lang="en">Show Properties</source>
        <target state="translated">Afficher les propriétés</target>
      </trans-unit>
    </body>
  </file>
  <file original="src/sql/base/browser/ui/selectBox/selectBox" source-language="en" datatype="plaintext" target-language="fr">
    <body>
      <trans-unit id="alertErrorMessage">
        <source xml:lang="en">Error: {0}</source>
        <target state="translated">Erreur : {0}</target>
      </trans-unit>
      <trans-unit id="alertInfoMessage">
        <source xml:lang="en">Info: {0}</source>
        <target state="translated">Informations : {0}</target>
      </trans-unit>
      <trans-unit id="alertWarningMessage">
        <source xml:lang="en">Warning: {0}</source>
        <target state="translated">Avertissement : {0}</target>
      </trans-unit>
    </body>
  </file>
  <file original="src/sql/base/browser/ui/table/formatters" source-language="en" datatype="plaintext" target-language="fr">
    <body>
      <trans-unit id="tableCell.NoDataAvailable">
        <source xml:lang="en">no data available</source>
        <target state="translated">aucune donnée disponible</target>
      </trans-unit>
    </body>
  </file>
  <file original="src/sql/base/browser/ui/table/plugins/checkboxSelectColumn.plugin" source-language="en" datatype="plaintext" target-language="fr">
    <body>
      <trans-unit id="selectDeselectAll">
        <source xml:lang="en">Select/Deselect All</source>
        <target state="translated">Tout sélectionner/désélectionner</target>
      </trans-unit>
    </body>
  </file>
  <file original="src/sql/base/browser/ui/table/plugins/headerFilter.plugin" source-language="en" datatype="plaintext" target-language="fr">
    <body>
      <trans-unit id="headerFilter.cancel">
        <source xml:lang="en">Cancel</source>
        <target state="translated">Annuler</target>
      </trans-unit>
      <trans-unit id="headerFilter.clear">
        <source xml:lang="en">Clear</source>
        <target state="translated">Effacer</target>
      </trans-unit>
      <trans-unit id="headerFilter.ok">
        <source xml:lang="en">OK</source>
        <target state="translated">OK</target>
      </trans-unit>
      <trans-unit id="headerFilter.showFilter">
        <source xml:lang="en">Show Filter</source>
        <target state="translated">Afficher le filtre</target>
      </trans-unit>
      <trans-unit id="table.filterOptions">
        <source xml:lang="en">Filter Options</source>
        <target state="translated">Options de filtre</target>
      </trans-unit>
      <trans-unit id="table.searchPlaceHolder">
        <source xml:lang="en">Search</source>
        <target state="translated">Recherche</target>
      </trans-unit>
      <trans-unit id="table.selectAll">
        <source xml:lang="en">Select All</source>
        <target state="translated">Tout sélectionner</target>
      </trans-unit>
      <trans-unit id="table.sortAscending">
        <source xml:lang="en">Sort Ascending</source>
        <target state="translated">Tri croissant</target>
      </trans-unit>
      <trans-unit id="table.sortDescending">
        <source xml:lang="en">Sort Descending</source>
        <target state="translated">Tri décroissant</target>
      </trans-unit>
      <trans-unit id="tableFilter.selectedCount">
        <source xml:lang="en">{0} Selected</source>
        <note>This tells the user how many items are selected in the list</note>
        <target state="translated">{0} sélectionné(s)</target>
      </trans-unit>
      <trans-unit id="tableFilter.visibleCount">
        <source xml:lang="en">{0} Results</source>
        <note>This tells the user how many items are shown in the list. Currently not visible, but read by screen readers.</note>
        <target state="translated">{0} Résultats</target>
      </trans-unit>
    </body>
  </file>
  <file original="src/sql/base/browser/ui/table/plugins/loadingSpinner.plugin" source-language="en" datatype="plaintext" target-language="fr">
    <body>
      <trans-unit id="loadingSpinner.loading">
        <source xml:lang="en">Loading</source>
        <target state="translated">Chargement</target>
      </trans-unit>
    </body>
  </file>
  <file original="src/sql/base/browser/ui/table/plugins/rowDetailView" source-language="en" datatype="plaintext" target-language="fr">
    <body>
      <trans-unit id="rowDetailView.loadError">
        <source xml:lang="en">Loading Error...</source>
        <target state="translated">Chargement de l'erreur...</target>
      </trans-unit>
    </body>
  </file>
  <file original="src/sql/base/browser/ui/taskbar/overflowActionbar" source-language="en" datatype="plaintext" target-language="fr">
    <body>
      <trans-unit id="toggleMore">
        <source xml:lang="en">Toggle More</source>
        <target state="translated">Afficher/masquer plus</target>
      </trans-unit>
    </body>
  </file>
  <file original="src/sql/base/common/locConstants" source-language="en" datatype="plaintext" target-language="fr">
    <body>
      <trans-unit id="InstallVSIXAction.allowNone">
        <source xml:lang="en">Your extension policy does not allow installing extensions. Please change your extension policy and try again.</source>
        <target state="translated">Votre stratégie d’extension ne permet pas d’installer des extensions. Modifiez votre stratégie d’extension et recommencez.</target>
      </trans-unit>
      <trans-unit id="InstallVSIXAction.successReload">
        <source xml:lang="en">Completed installing {0} extension from VSIX. Please reload Azure Data Studio to enable it.</source>
        <target state="translated">Installation terminée de l’extension {0} à partir de VSIX. Rechargez Azure Data Studio pour l’activer.</target>
      </trans-unit>
      <trans-unit id="ReinstallAction.successReload">
        <source xml:lang="en">Please reload Azure Data Studio to complete reinstalling the extension {0}.</source>
        <target state="translated">Rechargez Azure Data Studio pour terminer la réinstallation de l'extension {0}.</target>
      </trans-unit>
      <trans-unit id="activateLanguagePack">
        <source xml:lang="en">In order to use Azure Data Studio in {0}, Azure Data Studio needs to restart.</source>
        <target state="translated">Pour utiliser Azure Data Studio dans {0}, Azure Data Studio doit redémarrer.</target>
      </trans-unit>
      <trans-unit id="azuredatastudio">
        <source xml:lang="en">Azure Data Studio</source>
        <target state="translated">Azure Data Studio</target>
      </trans-unit>
      <trans-unit id="connectionDialogBrowseTree.context">
        <source xml:lang="en">The connection dialog's browse tree context menu</source>
        <target state="translated">Menu contextuel de l’arborescence de navigation de la boîte de dialogue de connexion</target>
      </trans-unit>
      <trans-unit id="dashboard.toolbar">
        <source xml:lang="en">The dashboard toolbar action menu</source>
        <target state="translated">Menu action de la barre d’outils tableau de bord</target>
      </trans-unit>
      <trans-unit id="dataExplorer.action">
        <source xml:lang="en">The dataexplorer view container title action menu</source>
        <target state="translated">Menu d’action du conteneur d’affichage DataExplorer</target>
      </trans-unit>
      <trans-unit id="dataExplorer.context">
        <source xml:lang="en">The dataexplorer item context menu</source>
        <target state="translated">Menu contextuel de l’élément dataexplorer</target>
      </trans-unit>
      <trans-unit id="dataGrid.context">
        <source xml:lang="en">The data grid item context menu</source>
        <target state="translated">Menu contextuel de l’élément de grille de données</target>
      </trans-unit>
      <trans-unit id="default">
        <source xml:lang="en">Enable automatic update checks. Azure Data Studio will check for updates automatically and periodically.</source>
        <target state="translated">Activez la recherche de mises à jour automatique pour que Azure Data Studio recherche les mises à jour automatiquement et régulièrement.</target>
      </trans-unit>
      <trans-unit id="enable locally">
        <source xml:lang="en">Please reload Azure Data Studio to enable this extension locally.</source>
        <target state="translated">Rechargez Azure Data Studio pour activer cette extension localement.</target>
      </trans-unit>
      <trans-unit id="enable remote">
        <source xml:lang="en">Please reload Azure Data Studio to enable this extension in {0}.</source>
        <target state="translated">Rechargez Azure Data Studio pour activer cette extension dans {0}</target>
      </trans-unit>
      <trans-unit id="enableWindowsBackgroundUpdates">
        <source xml:lang="en">Enable to download and install new Azure Data Studio Versions in the background on Windows</source>
        <target state="translated">Activer pour télécharger et installer les nouvelles versions de Azure Data Studio en arrière-plan sur Windows</target>
      </trans-unit>
      <trans-unit id="extensionsPolicy">
        <source xml:lang="en">Sets the security policy for downloading extensions.</source>
        <target state="translated">Définit la stratégie de sécurité pour le téléchargement des extensions.</target>
      </trans-unit>
      <trans-unit id="incompatible">
        <source xml:lang="en">Unable to install extension '{0}' as it is not compatible with Azure Data Studio '{1}'.</source>
        <target state="translated">Impossible d'installer l'extension '{0}', car elle n'est pas compatible avec Azure Data Studio '{1}'.</target>
      </trans-unit>
      <trans-unit id="installExtensionCompletedAndReloadRequired">
        <source xml:lang="en">Installing extension {0} is completed. Please reload Azure Data Studio to enable it.</source>
        <target state="translated">L'installation de l'extension {0} a été effectuée. Rechargez Azure Data Studio pour l'activer.</target>
      </trans-unit>
      <trans-unit id="maxMemoryForLargeFilesMB">
        <source xml:lang="en">Controls the memory available to Azure Data Studio after restart when trying to open large files. Same effect as specifying `--max-memory=NEWSIZE` on the command line.</source>
        <target state="translated">Contrôle la mémoire disponible pour Azure Data Studio après le redémarrage en cas de tentative d'ouverture de fichiers volumineux. Même effet que de spécifier '--max-memory=NEWSIZE' sur la ligne de commande.</target>
      </trans-unit>
      <trans-unit id="miNewNotebook">
        <source xml:lang="en">&amp;&amp;New Notebook</source>
        <note>&amp;&amp; denotes a mnemonic</note>
        <target state="translated">&amp;&amp;Nouveau notebook</target>
      </trans-unit>
      <trans-unit id="miNewQuery">
        <source xml:lang="en">New &amp;&amp;Query</source>
        <note>&amp;&amp; denotes a mnemonic</note>
        <target state="translated">Nouvelle &amp;&amp;requête</target>
      </trans-unit>
      <trans-unit id="miinstallVsix">
        <source xml:lang="en">Install Extension from VSIX Package</source>
        <note>&amp;&amp; denotes a mnemonic</note>
        <target state="translated">Installer l’extension à partir du package VSIX</target>
      </trans-unit>
      <trans-unit id="newQuery">
        <source xml:lang="en">New Query</source>
        <target state="translated">Nouvelle requête</target>
      </trans-unit>
      <trans-unit id="notebook.cellTitle">
        <source xml:lang="en">The notebook cell title menu</source>
        <target state="translated">Menu titre de la cellule du bloc-notes</target>
      </trans-unit>
      <trans-unit id="notebook.title">
        <source xml:lang="en">The notebook title menu</source>
        <target state="translated">Menu titre du bloc-notes</target>
      </trans-unit>
      <trans-unit id="notebook.toolbar">
        <source xml:lang="en">The notebook toolbar menu</source>
        <target state="translated">Menu de la barre d’outils du bloc-notes</target>
      </trans-unit>
      <trans-unit id="objectExplorer.context">
        <source xml:lang="en">The object explorer item context menu</source>
        <target state="translated">Menu contextuel de l’élément de l’Explorateur d’objets</target>
      </trans-unit>
      <trans-unit id="postDisableTooltip">
        <source xml:lang="en">Please reload Azure Data Studio to disable this extension.</source>
        <target state="translated">Rechargez Azure Data Studio pour désactiver cette extension.</target>
      </trans-unit>
      <trans-unit id="postEnableTooltip">
        <source xml:lang="en">Please reload Azure Data Studio to enable this extension.</source>
        <target state="translated">Rechargez Azure Data Studio pour activer cette extension.</target>
      </trans-unit>
      <trans-unit id="postUninstallTooltip">
        <source xml:lang="en">Please reload Azure Data Studio to complete the uninstallation of this extension.</source>
        <target state="translated">Rechargez Azure Data Studio pour désinstaller cette extension.</target>
      </trans-unit>
      <trans-unit id="postUpdateTooltip">
        <source xml:lang="en">Please reload Azure Data Studio to enable the updated extension.</source>
        <target state="translated">Rechargez Azure Data Studio pour activer l'extension mise à jour.</target>
      </trans-unit>
      <trans-unit id="recommendedExtensions">
        <source xml:lang="en">Marketplace</source>
        <target state="translated">Place de marché</target>
      </trans-unit>
      <trans-unit id="scenarioTypeUndefined">
        <source xml:lang="en">The scenario type for extension recommendations must be provided.</source>
        <target state="translated">Le type de scénario pour les recommandations d'extension doit être fourni.</target>
      </trans-unit>
      <trans-unit id="showReleaseNotes">
        <source xml:lang="en">Show Release Notes after an update. The Release Notes are opened in a new web browser window.</source>
        <target state="translated">Afficher les notes de publication après une mise à jour. Les notes de publication sont ouvertes dans une nouvelle fenêtre de navigateur web.</target>
      </trans-unit>
      <trans-unit id="uninstallExtensionComplete">
        <source xml:lang="en">Please reload Azure Data Studio to complete the uninstallation of the extension {0}.</source>
        <target state="translated">Rechargez Azure Data Studio pour désinstaller de l’extension {0}.</target>
      </trans-unit>
      <trans-unit id="updateLocale">
        <source xml:lang="en">Would you like to change Azure Data Studio's UI language to {0} and restart?</source>
        <target state="translated">Souhaitez-vous changer la langue de l’interface d’Azure Data Studio en {0} et redémarrer ?</target>
      </trans-unit>
      <trans-unit id="watermark.newNotebook">
        <source xml:lang="en">New Notebook</source>
        <target state="translated">Nouveau notebook</target>
      </trans-unit>
      <trans-unit id="watermark.newSqlFile">
        <source xml:lang="en">New SQL File</source>
        <target state="translated">Nouveau fichier SQL</target>
      </trans-unit>
    </body>
  </file>
  <file original="src/sql/base/parts/editableDropdown/browser/dropdown" source-language="en" datatype="plaintext" target-language="fr">
    <body>
      <trans-unit id="editableDropdown.errorValidate">
        <source xml:lang="en">Must be an option from the list</source>
        <target state="translated">Doit être une option de la liste</target>
      </trans-unit>
      <trans-unit id="selectBox">
        <source xml:lang="en">Select Box</source>
        <target state="translated">Zone de sélection</target>
      </trans-unit>
    </body>
  </file>
  <file original="src/sql/platform/accounts/common/accountActions" source-language="en" datatype="plaintext" target-language="fr">
    <body>
      <trans-unit id="NoAccountToRefresh">
        <source xml:lang="en">There is no account to refresh</source>
        <target state="translated">Aucun compte à actualiser</target>
      </trans-unit>
      <trans-unit id="accountActions.no">
        <source xml:lang="en">No</source>
        <target state="translated">Non</target>
      </trans-unit>
      <trans-unit id="accountActions.yes">
        <source xml:lang="en">Yes</source>
        <target state="translated">Oui</target>
      </trans-unit>
      <trans-unit id="addAccount">
        <source xml:lang="en">Add an account</source>
        <target state="translated">Ajouter un compte</target>
      </trans-unit>
      <trans-unit id="applyFilters">
        <source xml:lang="en">Apply Filters</source>
        <target state="translated">Appliquer des filtres</target>
      </trans-unit>
      <trans-unit id="confirmRemoveUserAccountMessage">
        <source xml:lang="en">Are you sure you want to remove '{0}'?</source>
        <target state="translated">Voulez-vous vraiment supprimer '{0}' ?</target>
      </trans-unit>
      <trans-unit id="refreshAccount">
        <source xml:lang="en">Reenter your credentials</source>
        <target state="translated">Entrer à nouveau vos informations d'identification</target>
      </trans-unit>
      <trans-unit id="removeAccount">
        <source xml:lang="en">Remove account</source>
        <target state="translated">Supprimer le compte</target>
      </trans-unit>
      <trans-unit id="removeAccountFailed">
        <source xml:lang="en">Failed to remove account</source>
        <target state="translated">La suppression du compte a échoué</target>
      </trans-unit>
    </body>
  </file>
  <file original="src/sql/platform/clipboard/browser/clipboardService" source-language="en" datatype="plaintext" target-language="fr">
    <body>
      <trans-unit id="imageCopyingNotSupported">
        <source xml:lang="en">Copying images is not supported</source>
        <target state="translated">La copie d'images n'est pas prise en charge</target>
      </trans-unit>
    </body>
  </file>
  <file original="src/sql/platform/connection/common/connectionConfig" source-language="en" datatype="plaintext" target-language="fr">
    <body>
      <trans-unit id="invalidServerName">
        <source xml:lang="en">A server group with the same name already exists.</source>
        <target state="translated">Un groupe de serveurs du même nom existe déjà.</target>
      </trans-unit>
    </body>
  </file>
  <file original="src/sql/platform/connection/common/connectionStatusManager" source-language="en" datatype="plaintext" target-language="fr">
    <body>
      <trans-unit id="connectionStatusManager.noConnectionForUri">
        <source xml:lang="en">Could not find connection with uri: {0}</source>
        <target state="translated">Impossible de trouver une connexion avec l'uri : {0}</target>
      </trans-unit>
      <trans-unit id="connectionStatusManager.uriAlreadyInConnectionsList">
        <source xml:lang="en">There is already a connection with uri: {0}</source>
        <target state="translated">Il existe déjà une connexion avec l’uri : {0}</target>
      </trans-unit>
    </body>
  </file>
  <file original="src/sql/platform/dashboard/browser/insightRegistry" source-language="en" datatype="plaintext" target-language="fr">
    <body>
      <trans-unit id="schema.dashboardWidgets.InsightsRegistry">
        <source xml:lang="en">Widget used in the dashboards</source>
        <target state="translated">Widget utilisé dans les tableaux de bord</target>
      </trans-unit>
    </body>
  </file>
  <file original="src/sql/platform/dashboard/browser/widgetRegistry" source-language="en" datatype="plaintext" target-language="fr">
    <body>
      <trans-unit id="schema.dashboardWidgets.all">
        <source xml:lang="en">Widget used in the dashboards</source>
        <target state="translated">Widget utilisé dans les tableaux de bord</target>
      </trans-unit>
      <trans-unit id="schema.dashboardWidgets.database">
        <source xml:lang="en">Widget used in the dashboards</source>
        <target state="translated">Widget utilisé dans les tableaux de bord</target>
      </trans-unit>
      <trans-unit id="schema.dashboardWidgets.server">
        <source xml:lang="en">Widget used in the dashboards</source>
        <target state="translated">Widget utilisé dans les tableaux de bord</target>
      </trans-unit>
    </body>
  </file>
  <file original="src/sql/platform/serialization/common/serializationService" source-language="en" datatype="plaintext" target-language="fr">
    <body>
      <trans-unit id="noSerializationProvider">
        <source xml:lang="en">Cannot serialize data as no provider has been registered</source>
        <target state="translated">Impossible de sérialiser les données, car aucun fournisseur n'est inscrit</target>
      </trans-unit>
      <trans-unit id="saveAsNotSupported">
        <source xml:lang="en">Saving results into different format disabled for this data provider.</source>
        <target state="translated">L'enregistrement des résultats dans un format différent est désactivé pour ce fournisseur de données.</target>
      </trans-unit>
      <trans-unit id="unknownSerializationError">
        <source xml:lang="en">Serialization failed with an unknown error</source>
        <target state="translated">La sérialisation a échoué avec une erreur inconnue</target>
      </trans-unit>
    </body>
  </file>
  <file original="src/sql/platform/theme/common/colorRegistry" source-language="en" datatype="plaintext" target-language="fr">
    <body>
      <trans-unit id="buttonDropdownBackgroundHover">
        <source xml:lang="en">The button dropdown background hover color</source>
        <target state="translated">Couleur de pointage de l'arrière-plan de la liste déroulante du bouton</target>
      </trans-unit>
      <trans-unit id="buttonDropdownBoxShadow">
        <source xml:lang="en">The button dropdown box shadow color</source>
        <target state="translated">Couleur de l'ombre de la zone déroulante du bouton</target>
      </trans-unit>
      <trans-unit id="calloutDialogBodyBackground">
        <source xml:lang="en">Callout dialog body background.</source>
        <target state="translated">Arrière-plan du corps de la boîte de dialogue de légende.</target>
      </trans-unit>
      <trans-unit id="calloutDialogExteriorBorder">
        <source xml:lang="en">Callout dialog exterior borders to provide contrast against notebook UI.</source>
        <target state="translated">Bordures extérieures de la boîte de dialogue de légende pour fournir du contraste sur l'interface utilisateur du notebook.</target>
      </trans-unit>
      <trans-unit id="calloutDialogForeground">
        <source xml:lang="en">Callout dialog foreground.</source>
        <target state="translated">Premier plan de la boîte de dialogue de légende.</target>
      </trans-unit>
      <trans-unit id="calloutDialogHeaderFooterBackground">
        <source xml:lang="en">Callout dialog header and footer background.</source>
        <target state="translated">Arrière-plan de l'en-tête et du pied de page de la boîte de dialogue de légende.</target>
      </trans-unit>
      <trans-unit id="calloutDialogInteriorBorder">
        <source xml:lang="en">Callout dialog interior borders used for separating elements.</source>
        <target state="translated">Bordures intérieures de la boîte de dialogue de légende utilisées pour séparer les éléments.</target>
      </trans-unit>
      <trans-unit id="calloutDialogShadowColor">
        <source xml:lang="en">Callout dialog box shadow color.</source>
        <target state="translated">Couleur de l'ombre de la boîte de dialogue de légende.</target>
      </trans-unit>
      <trans-unit id="extensionPackGradientColorOne">
        <source xml:lang="en">The top color for the extension pack gradient</source>
        <target state="translated">Couleur supérieure du dégradé du pack d'extension</target>
      </trans-unit>
      <trans-unit id="extensionPackGradientColorTwo">
        <source xml:lang="en">The bottom color for the extension pack gradient</source>
        <target state="translated">Couleur inférieure du dégradé du pack d'extension</target>
      </trans-unit>
      <trans-unit id="extensionPackHeaderShadow">
        <source xml:lang="en">The extension pack header text shadowcolor</source>
        <target state="translated">Couleur de l'ombre du texte d'en-tête du pack d'extension</target>
      </trans-unit>
      <trans-unit id="gradientBackground">
        <source xml:lang="en">The background color for the banner image gradient</source>
        <target state="translated">Couleur d'arrière-plan du dégradé de l'image de bannière</target>
      </trans-unit>
      <trans-unit id="gradientOne">
        <source xml:lang="en">The top color for the banner image gradient</source>
        <target state="translated">Couleur supérieure du dégradé de l'image de bannière</target>
      </trans-unit>
      <trans-unit id="gradientTwo">
        <source xml:lang="en">The bottom color for the banner image gradient</source>
        <target state="translated">Couleur inférieure du dégradé de l'image de bannière</target>
      </trans-unit>
      <trans-unit id="infoBox.errorBackground">
        <source xml:lang="en">InfoBox: The background color when the notification type is error.</source>
        <target state="translated">InfoBox : couleur d'arrière-plan quand le type de notification est Erreur.</target>
      </trans-unit>
      <trans-unit id="infoBox.infomationBackground">
        <source xml:lang="en">InfoBox: The background color when the notification type is information.</source>
        <target state="translated">InfoBox : couleur d'arrière-plan quand le type de notification est Information.</target>
      </trans-unit>
      <trans-unit id="infoBox.successBackground">
        <source xml:lang="en">InfoBox: The background color when the notification type is success.</source>
        <target state="translated">InfoBox : couleur d'arrière-plan quand le type de notification est Réussite.</target>
      </trans-unit>
      <trans-unit id="infoBox.warningBackground">
        <source xml:lang="en">InfoBox: The background color when the notification type is warning.</source>
        <target state="translated">InfoBox : couleur d'arrière-plan quand le type de notification est Avertissement.</target>
      </trans-unit>
      <trans-unit id="infoButton.background">
        <source xml:lang="en">Info button background color.</source>
        <target state="translated">Couleur d'arrière-plan du bouton d'informations.</target>
      </trans-unit>
      <trans-unit id="infoButton.border">
        <source xml:lang="en">Info button border color.</source>
        <target state="translated">Couleur de bordure du bouton d'informations.</target>
      </trans-unit>
      <trans-unit id="infoButton.foreground">
        <source xml:lang="en">Info button foreground color.</source>
        <target state="translated">Couleur de premier plan du bouton d'informations.</target>
      </trans-unit>
      <trans-unit id="infoButton.hoverBackground">
        <source xml:lang="en">Info button hover background color.</source>
        <target state="translated">Couleur d'arrière-plan du pointage sur le bouton d'informations.</target>
      </trans-unit>
      <trans-unit id="notebook.buttonMenuArrow">
        <source xml:lang="en">Notebook: Main toolbar custom buttonMenu dropdown arrow</source>
        <target state="translated">Notebook : flèche déroulante du buttonMenu personnalisé de la barre d'outils principale</target>
      </trans-unit>
      <trans-unit id="notebook.cellBorder">
        <source xml:lang="en">Notebook: Active cell border</source>
        <target state="translated">Notebook : bordure de cellule active</target>
      </trans-unit>
      <trans-unit id="notebook.codeEditorBackground">
        <source xml:lang="en">Notebook: Code editor background</source>
        <target state="translated">Notebook : arrière-plan de l'éditeur de code</target>
      </trans-unit>
      <trans-unit id="notebook.codeEditorBackgroundActive">
        <source xml:lang="en">Notebook: Code editor background of active cell</source>
        <target state="translated">Notebook : arrière-plan de l'éditeur de code de la cellule active</target>
      </trans-unit>
      <trans-unit id="notebook.codeEditorLineNumber">
        <source xml:lang="en">Notebook: Code editor line numbers</source>
        <target state="translated">Notebook : numéros de ligne de l'éditeur de code</target>
      </trans-unit>
      <trans-unit id="notebook.codeEditorToolbarBackground">
        <source xml:lang="en">Notebook: Code editor toolbar background</source>
        <target state="translated">Notebook : arrière-plan de la barre d'outils de l'éditeur de code</target>
      </trans-unit>
      <trans-unit id="notebook.codeEditorToolbarBorder">
        <source xml:lang="en">Notebook: Code editor toolbar right border</source>
        <target state="translated">Notebook : bordure droite de la barre d'outils de l'éditeur de code</target>
      </trans-unit>
      <trans-unit id="notebook.codeEditorToolbarIcon">
        <source xml:lang="en">Notebook: Code editor toolbar icons</source>
        <target state="translated">Notebook : icônes de la barre d'outils de l'éditeur de code</target>
      </trans-unit>
      <trans-unit id="notebook.dropdownArrow">
        <source xml:lang="en">Notebook: Main toolbar dropdown arrow</source>
        <target state="translated">Notebook : flèche déroulante de la barre d'outils principale</target>
      </trans-unit>
      <trans-unit id="notebook.markdownEditorBackground">
        <source xml:lang="en">Notebook: Markdown editor background</source>
        <target state="translated">Notebook : arrière-plan de l'éditeur Markdown</target>
      </trans-unit>
      <trans-unit id="notebook.notebookCellTagBackground">
        <source xml:lang="en">Tag background color.</source>
        <target state="translated">Couleur d'arrière-plan de l'étiquette.</target>
      </trans-unit>
      <trans-unit id="notebook.notebookCellTagForeground">
        <source xml:lang="en">Tag foreground color.</source>
        <target state="translated">Couleur de premier plan de l'étiquette.</target>
      </trans-unit>
      <trans-unit id="notebook.notebookToolbarIcon">
        <source xml:lang="en">Notebook: Main toolbar icons</source>
        <target state="translated">Notebook : icônes de la barre d'outils principale</target>
      </trans-unit>
      <trans-unit id="notebook.notebookToolbarLines">
        <source xml:lang="en">Notebook: Main toolbar bottom border and separator</source>
        <target state="translated">Notebook : bordure inférieure et séparateur de la barre d'outils principale</target>
      </trans-unit>
      <trans-unit id="notebook.notebookToolbarSelectBackground">
        <source xml:lang="en">Notebook: Main toolbar select box background</source>
        <target state="translated">Notebook : arrière-plan de la zone de sélection de la barre d'outils principale</target>
      </trans-unit>
      <trans-unit id="notebook.notebookToolbarSelectBorder">
        <source xml:lang="en">Notebook: Main toolbar select box border</source>
        <target state="translated">Notebook : bordure de la zone de sélection de la barre d'outils principale</target>
      </trans-unit>
      <trans-unit id="notebook.splitBorder">
        <source xml:lang="en">Notebook: Border between Markdown editor and preview</source>
        <target state="translated">Notebook : bordure entre l'éditeur Markdown et l'aperçu</target>
      </trans-unit>
      <trans-unit id="notebook.toolbarBackground">
        <source xml:lang="en">Notebook: Markdown toolbar background</source>
        <target state="translated">Notebook : arrière-plan de la barre d'outils Markdown</target>
      </trans-unit>
      <trans-unit id="notebook.toolbarBottomBorder">
        <source xml:lang="en">Notebook: Markdown toolbar bottom border</source>
        <target state="translated">Notebook : bordure inférieure de la barre d'outils Markdown</target>
      </trans-unit>
      <trans-unit id="notebook.toolbarIcon">
        <source xml:lang="en">Notebook: Markdown toolbar icons</source>
        <target state="translated">Notebook : icônes de la barre d'outils Markdown</target>
      </trans-unit>
      <trans-unit id="notebookFindMatchHighlight">
        <source xml:lang="en">Color of the other search matches. The color must not be opaque so as not to hide underlying decorations.</source>
        <target state="translated">Couleur des autres correspondances de recherche. La couleur ne doit pas être opaque pour ne pas masquer les ornements sous-jacents.</target>
      </trans-unit>
      <trans-unit id="notebookFindRangeHighlight">
        <source xml:lang="en">Color of the range limiting the search. The color must not be opaque so as not to hide underlying decorations.</source>
        <target state="translated">Couleur de la plage limitant la recherche. La couleur ne doit pas être opaque pour ne pas masquer les ornements sous-jacents.</target>
      </trans-unit>
      <trans-unit id="tileBorder">
        <source xml:lang="en">The border color of tiles</source>
        <target state="translated">Couleur de bordure des vignettes</target>
      </trans-unit>
      <trans-unit id="tileBoxShadow">
        <source xml:lang="en">The tile box shadow color</source>
        <target state="translated">Couleur de l'ombre de la zone de vignette</target>
      </trans-unit>
    </body>
  </file>
  <file original="src/sql/platform/theme/common/colors" source-language="en" datatype="plaintext" target-language="fr">
    <body>
      <trans-unit id="agentCellBackground">
        <source xml:lang="en">SQL Agent table cell background color.</source>
        <target state="translated">Couleur d'arrière-plan des cellules de la table SQL Agent.</target>
      </trans-unit>
      <trans-unit id="agentCellBorderColor">
        <source xml:lang="en">SQL Agent table cell border color.</source>
        <target state="translated">Couleur de bordure des cellules de la table SQL Agent.</target>
      </trans-unit>
      <trans-unit id="agentJobsHeadingColor">
        <source xml:lang="en">SQL Agent heading background color.</source>
        <target state="translated">Couleur d'arrière-plan du titre SQL Agent.</target>
      </trans-unit>
      <trans-unit id="agentTableBackground">
        <source xml:lang="en">SQL Agent Table background color.</source>
        <target state="translated">Couleur d'arrière-plan de la table SQL Agent.</target>
      </trans-unit>
      <trans-unit id="agentTableHoverBackground">
        <source xml:lang="en">SQL Agent table hover background color.</source>
        <target state="translated">Couleur d'arrière-plan du pointage de la table SQL Agent.</target>
      </trans-unit>
      <trans-unit id="buttonFocusOutline">
        <source xml:lang="en">Button outline color when focused.</source>
        <target state="translated">Couleur de contour du bouton quand il a le focus.</target>
      </trans-unit>
      <trans-unit id="disabledCheckboxforeground">
        <source xml:lang="en">Disabled checkbox foreground.</source>
        <target state="translated">Premier plan de la case à cocher désactivée.</target>
      </trans-unit>
      <trans-unit id="disabledInputBoxBackground">
        <source xml:lang="en">Disabled Input box background.</source>
        <target state="translated">Arrière plan de la zone d'entrée désactivée.</target>
      </trans-unit>
      <trans-unit id="disabledInputBoxForeground">
        <source xml:lang="en">Disabled Input box foreground.</source>
        <target state="translated">Premier plan de la zone d'entrée désactivée.</target>
      </trans-unit>
      <trans-unit id="listFocusAndSelectionBackground">
        <source xml:lang="en">List/Table background color for the selected and focus item when the list/table is active</source>
        <target state="translated">Couleur d'arrière-plan de la liste/table pour les éléments sélectionnés et qui ont le focus quand la liste/table est active</target>
      </trans-unit>
      <trans-unit id="resultsErrorColor">
        <source xml:lang="en">Results messages error color.</source>
        <target state="translated">Couleurs d'erreur des messages de résultats.</target>
      </trans-unit>
      <trans-unit id="tableCellOutline">
        <source xml:lang="en">Color of the outline of a cell.</source>
        <target state="translated">Couleur du contour d'une cellule.</target>
      </trans-unit>
      <trans-unit id="tableHeaderBackground">
        <source xml:lang="en">Table header background color</source>
        <target state="translated">Couleur d'arrière-plan de l'en-tête du tableau</target>
      </trans-unit>
      <trans-unit id="tableHeaderForeground">
        <source xml:lang="en">Table header foreground color</source>
        <target state="translated">Couleur de premier plan de l'en-tête du tableau</target>
      </trans-unit>
    </body>
  </file>
  <file original="src/sql/workbench/api/browser/mainThreadExtensionManagement" source-language="en" datatype="plaintext" target-language="fr">
    <body>
      <trans-unit id="dontShowAgain">
        <source xml:lang="en">Don't Show Again</source>
        <target state="translated">Ne plus afficher</target>
      </trans-unit>
      <trans-unit id="workbench.generalObsoleteApiNotification">
        <source xml:lang="en">Some of the loaded extensions are using obsolete APIs, please find the detailed information in the Console tab of Developer Tools window</source>
        <target state="translated">Certaines des extensions chargées utilisent des API obsolètes, recherchez les informations détaillées sous l'onglet Console de la fenêtre Outils de développement</target>
      </trans-unit>
    </body>
  </file>
  <file original="src/sql/workbench/api/browser/mainThreadNotebookDocumentsAndEditors" source-language="en" datatype="plaintext" target-language="fr">
    <body>
      <trans-unit id="clearResultActiveCell">
        <source xml:lang="en">Clear result requires a code cell to be selected. Please select a code cell to run.</source>
        <target state="translated">L'effacement du résultat nécessite la sélection d'une cellule de code. Sélectionnez une cellule de code à exécuter.</target>
      </trans-unit>
      <trans-unit id="runActiveCell">
        <source xml:lang="en">F5 shortcut key requires a code cell to be selected. Please select a code cell to run.</source>
        <target state="translated">La touche de raccourci F5 nécessite la sélection d'une cellule de code. Sélectionnez une cellule de code à exécuter.</target>
      </trans-unit>
    </body>
  </file>
  <file original="src/sql/workbench/api/common/extHostModelView" source-language="en" datatype="plaintext" target-language="fr">
    <body>
      <trans-unit id="invalidIndex">
        <source xml:lang="en">The index {0} is invalid.</source>
        <target state="translated">L'index {0} n'est pas valide.</target>
      </trans-unit>
      <trans-unit id="unknownComponentType">
        <source xml:lang="en">Unknown component type. Must use ModelBuilder to create objects</source>
        <target state="translated">Type de composant inconnu. Vous devez utiliser ModelBuilder pour créer des objets</target>
      </trans-unit>
      <trans-unit id="unknownConfig">
        <source xml:lang="en">Unkown component configuration, must use ModelBuilder to create a configuration object</source>
        <target state="translated">Configuration des composants inconnue, vous devez utiliser ModelBuilder pour créer un objet de configuration</target>
      </trans-unit>
    </body>
  </file>
  <file original="src/sql/workbench/api/common/extHostModelViewDialog" source-language="en" datatype="plaintext" target-language="fr">
    <body>
      <trans-unit id="dashboardNotInitialized">
        <source xml:lang="en">Tabs are not initialized</source>
        <target state="translated">Les onglets ne sont pas initialisés</target>
      </trans-unit>
      <trans-unit id="dialogCancelLabel">
        <source xml:lang="en">Cancel</source>
        <target state="translated">Annuler</target>
      </trans-unit>
      <trans-unit id="dialogDoneLabel">
        <source xml:lang="en">Done</source>
        <target state="translated">Terminé</target>
      </trans-unit>
      <trans-unit id="dialogNextLabel">
        <source xml:lang="en">Next</source>
        <target state="translated">Suivant</target>
      </trans-unit>
      <trans-unit id="dialogPreviousLabel">
        <source xml:lang="en">Previous</source>
        <target state="translated">Précédent</target>
      </trans-unit>
      <trans-unit id="generateScriptLabel">
        <source xml:lang="en">Generate script</source>
        <target state="translated">Générer le script</target>
      </trans-unit>
    </body>
  </file>
  <file original="src/sql/workbench/api/common/extHostModelViewTree" source-language="en" datatype="plaintext" target-language="fr">
    <body>
      <trans-unit id="treeView.notRegistered">
        <source xml:lang="en">No tree view with id '{0}' registered.</source>
        <target state="translated">Aucune arborescence avec l'ID "{0}" n'est inscrite.</target>
      </trans-unit>
    </body>
  </file>
  <file original="src/sql/workbench/api/common/extHostNotebook" source-language="en" datatype="plaintext" target-language="fr">
    <body>
      <trans-unit id="errNoExecuteManager">
        <source xml:lang="en">No execute manager found</source>
        <target state="translated">Aucun gestionnaire d’exécution trouvé</target>
      </trans-unit>
      <trans-unit id="errNoExecuteProvider">
        <source xml:lang="en">No notebook execute provider found</source>
        <target state="translated">Aucun fournisseur d’exécution de bloc-notes trouvé</target>
      </trans-unit>
      <trans-unit id="errNoSerializationManager">
        <source xml:lang="en">No serialization manager found</source>
        <target state="translated">Aucun gestionnaire de sérialisation n’a été trouvé</target>
<<<<<<< HEAD
      </trans-unit>
      <trans-unit id="errNoSerializationProvider">
        <source xml:lang="en">No notebook serialization provider found</source>
        <target state="translated">Aucun fournisseur de sérialisation de bloc-notes trouvé</target>
      </trans-unit>
=======
      </trans-unit>
      <trans-unit id="errNoSerializationProvider">
        <source xml:lang="en">No notebook serialization provider found</source>
        <target state="translated">Aucun fournisseur de sérialisation de bloc-notes trouvé</target>
      </trans-unit>
>>>>>>> 4ba192a5
      <trans-unit id="executeProviderRequired">
        <source xml:lang="en">A NotebookExecuteProvider with valid providerId must be passed to this method</source>
        <target state="translated">Un NotebookExecuteProvider avec un providerId valide doit être passé à cette méthode.</target>
      </trans-unit>
      <trans-unit id="noContentManager">
        <source xml:lang="en">Notebook Manager for notebook {0} does not have a content manager. Cannot perform operations on it</source>
        <target state="translated">Le gestionnaire du notebook {0} n'a pas de gestionnaire de contenu. Impossible d'y effectuer des opérations</target>
      </trans-unit>
      <trans-unit id="noServerManager">
        <source xml:lang="en">Notebook Manager for notebook {0} does not have a server manager. Cannot perform operations on it</source>
        <target state="translated">Le gestionnaire du notebook {0} n'a pas de gestionnaire de serveur. Impossible d'y effectuer des opérations</target>
      </trans-unit>
      <trans-unit id="noSessionManager">
        <source xml:lang="en">Notebook Manager for notebook {0} does not have a session manager. Cannot perform operations on it</source>
        <target state="translated">Le gestionnaire du notebook {0} n'a pas de gestionnaire de session. Impossible d'y exécuter des opérations</target>
      </trans-unit>
      <trans-unit id="serializationProviderRequired">
        <source xml:lang="en">A NotebookSerializationProvider with valid providerId must be passed to this method</source>
        <target state="translated">Un NotebookSerializationProvider avec un providerId valide doit être passé à cette méthode.</target>
      </trans-unit>
    </body>
  </file>
  <file original="src/sql/workbench/api/common/extHostNotebookDocumentsAndEditors" source-language="en" datatype="plaintext" target-language="fr">
    <body>
      <trans-unit id="navigationProviderRequired">
        <source xml:lang="en">A NavigationProvider with valid providerId must be passed to this method</source>
        <target state="translated">Un NavigationProvider avec un providerId valide doit être passé à cette méthode.</target>
      </trans-unit>
    </body>
  </file>
  <file original="src/sql/workbench/browser/actions" source-language="en" datatype="plaintext" target-language="fr">
    <body>
      <trans-unit id="clearSavedAccounts">
        <source xml:lang="en">Clear all saved accounts</source>
        <target state="translated">Effacer tous les comptes enregistrés</target>
      </trans-unit>
      <trans-unit id="configureDashboardLearnMore">
        <source xml:lang="en">Learn More</source>
        <target state="translated">En savoir plus</target>
      </trans-unit>
      <trans-unit id="manage">
        <source xml:lang="en">Manage</source>
        <target state="translated">Gérer</target>
      </trans-unit>
      <trans-unit id="showDetails">
        <source xml:lang="en">Show Details</source>
        <target state="translated">Afficher les détails</target>
      </trans-unit>
    </body>
  </file>
  <file original="src/sql/workbench/browser/actions.contribution" source-language="en" datatype="plaintext" target-language="fr">
    <body>
      <trans-unit id="enableObsoleteApiUsageNotification">
        <source xml:lang="en">Enable/disable obsolete API usage notification</source>
        <target state="translated">Activer/désactiver la notification d'utilisation d'API obsolète</target>
      </trans-unit>
      <trans-unit id="enableObsoleteApiUsageNotificationTitle">
        <source xml:lang="en">Obsolete API Notification</source>
        <target state="translated">Notification d'API obsolète</target>
      </trans-unit>
      <trans-unit id="previewFeatures.configEnable">
        <source xml:lang="en">Enable unreleased preview features</source>
        <target state="translated">Activer les fonctionnalités en préversion non publiées</target>
      </trans-unit>
      <trans-unit id="previewFeatures.configTitle">
        <source xml:lang="en">Preview Features</source>
        <target state="translated">Fonctionnalités en préversion</target>
      </trans-unit>
      <trans-unit id="showConnectDialogOnStartup">
        <source xml:lang="en">Show connect dialog on startup</source>
        <target state="translated">Afficher la boîte de dialogue de connexion au démarrage</target>
      </trans-unit>
    </body>
  </file>
  <file original="src/sql/workbench/browser/editData/editDataInput" source-language="en" datatype="plaintext" target-language="fr">
    <body>
      <trans-unit id="connectionFailure">
        <source xml:lang="en">Edit Data Session Failed To Connect</source>
        <target state="translated">La connexion à la session de modification des données a échoué</target>
      </trans-unit>
    </body>
  </file>
  <file original="src/sql/workbench/browser/editor/profiler/profilerInput" source-language="en" datatype="plaintext" target-language="fr">
    <body>
      <trans-unit id="profiler.eventsLost">
        <source xml:lang="en">The XEvent Profiler session for {0} has lost events.</source>
        <target state="translated">La session XEvent Profiler pour {0} a des événements perdus.</target>
      </trans-unit>
      <trans-unit id="profiler.sessionCreationError">
        <source xml:lang="en">Error while starting new session</source>
        <target state="translated">Erreur au démarrage d'une nouvelle session</target>
      </trans-unit>
      <trans-unit id="profiler.sessionStopped">
        <source xml:lang="en">XEvent Profiler Session stopped unexpectedly on the server {0}.</source>
        <target state="translated">La session XEvent Profiler s'est arrêtée de manière inattendue sur le serveur {0}.</target>
      </trans-unit>
      <trans-unit id="profilerInput.notConnected">
        <source xml:lang="en">Not connected</source>
        <target state="translated">Non connecté</target>
      </trans-unit>
      <trans-unit id="profilerInput.profiler">
        <source xml:lang="en">Profiler</source>
        <target state="translated">Profiler</target>
      </trans-unit>
    </body>
  </file>
  <file original="src/sql/workbench/browser/editor/resourceViewer/resourceViewerInput" source-language="en" datatype="plaintext" target-language="fr">
    <body>
      <trans-unit id="resourceViewer.showActions">
        <source xml:lang="en">Show Actions</source>
        <target state="translated">Afficher les actions</target>
      </trans-unit>
      <trans-unit id="resourceViewerInput.resourceViewer">
        <source xml:lang="en">Resource Viewer</source>
        <target state="translated">Visionneuse de ressources</target>
      </trans-unit>
    </body>
  </file>
  <file original="src/sql/workbench/browser/editor/tableDesigner/tableDesignerInput" source-language="en" datatype="plaintext" target-language="fr">
    <body>
      <trans-unit id="tableDesigner.newTable">
        <source xml:lang="en">New Table</source>
        <target state="translated">Nouvelle table</target>
      </trans-unit>
    </body>
  </file>
  <file original="src/sql/workbench/browser/modal/modal" source-language="en" datatype="plaintext" target-language="fr">
    <body>
      <trans-unit id="closeMessage">
        <source xml:lang="en">Close</source>
        <target state="translated">Fermer</target>
      </trans-unit>
      <trans-unit id="copyMessage">
        <source xml:lang="en">Copy</source>
        <target state="translated">Copier</target>
      </trans-unit>
      <trans-unit id="errorAltText">
        <source xml:lang="en">Error</source>
        <target state="translated">Erreur</target>
      </trans-unit>
      <trans-unit id="hideMessageDetails">
        <source xml:lang="en">Hide Details</source>
        <target state="translated">Masquer les détails</target>
      </trans-unit>
      <trans-unit id="infoAltText">
        <source xml:lang="en">Information</source>
        <target state="translated">Informations</target>
      </trans-unit>
      <trans-unit id="modal.back">
        <source xml:lang="en">Back</source>
        <target state="translated">Précédent</target>
      </trans-unit>
      <trans-unit id="showMessageDetails">
        <source xml:lang="en">Show Details</source>
        <target state="translated">Afficher les détails</target>
      </trans-unit>
      <trans-unit id="warningAltText">
        <source xml:lang="en">Warning</source>
        <target state="translated">Avertissement</target>
      </trans-unit>
    </body>
  </file>
  <file original="src/sql/workbench/browser/modal/optionsDialog" source-language="en" datatype="plaintext" target-language="fr">
    <body>
      <trans-unit id="optionsDialog.cancel">
        <source xml:lang="en">Cancel</source>
        <target state="translated">Annuler</target>
      </trans-unit>
      <trans-unit id="optionsDialog.ok">
        <source xml:lang="en">OK</source>
        <target state="translated">OK</target>
      </trans-unit>
    </body>
  </file>
  <file original="src/sql/workbench/browser/modal/optionsDialogHelper" source-language="en" datatype="plaintext" target-language="fr">
    <body>
      <trans-unit id="optionsDialog.defaultGroupName">
        <source xml:lang="en">General</source>
        <target state="translated">Général</target>
      </trans-unit>
      <trans-unit id="optionsDialog.invalidInput">
        <source xml:lang="en">Invalid input.  Numeric value expected.</source>
        <target state="translated">Entrée non valide. Valeur numérique attendue.</target>
      </trans-unit>
      <trans-unit id="optionsDialog.missingRequireField">
        <source xml:lang="en"> is required.</source>
        <target state="translated"> est nécessaire.</target>
      </trans-unit>
    </body>
  </file>
  <file original="src/sql/workbench/browser/modelComponents/componentBase" source-language="en" datatype="plaintext" target-language="fr">
    <body>
      <trans-unit id="invalidIndex">
        <source xml:lang="en">The index {0} is invalid.</source>
        <target state="translated">L'index {0} n'est pas valide.</target>
      </trans-unit>
    </body>
  </file>
  <file original="src/sql/workbench/browser/modelComponents/declarativeTable.component" source-language="en" datatype="plaintext" target-language="fr">
    <body>
      <trans-unit id="blankValue">
        <source xml:lang="en">blank</source>
        <target state="translated">vide</target>
      </trans-unit>
      <trans-unit id="checkAllColumnLabel">
        <source xml:lang="en">check all checkboxes in column: {0}</source>
        <target state="translated">cocher toutes les cases dans la colonne : {0}</target>
      </trans-unit>
      <trans-unit id="declarativeTable.showActions">
        <source xml:lang="en">Show Actions</source>
        <target state="translated">Afficher les actions</target>
      </trans-unit>
    </body>
  </file>
  <file original="src/sql/workbench/browser/modelComponents/dropdown.component" source-language="en" datatype="plaintext" target-language="fr">
    <body>
      <trans-unit id="defaultDropdownErrorMessage">
        <source xml:lang="en">Please fill out this field.</source>
        <target state="translated">Remplissez ce champ.</target>
      </trans-unit>
      <trans-unit id="loadingCompletedMessage">
        <source xml:lang="en">Loading completed</source>
        <target state="translated">Chargement effectué</target>
      </trans-unit>
      <trans-unit id="loadingMessage">
        <source xml:lang="en">Loading</source>
        <target state="translated">Chargement</target>
      </trans-unit>
    </body>
  </file>
  <file original="src/sql/workbench/browser/modelComponents/inputbox.component" source-language="en" datatype="plaintext" target-language="fr">
    <body>
      <trans-unit id="invalidValueError">
        <source xml:lang="en">Invalid value</source>
        <target state="translated">Valeur non valide</target>
      </trans-unit>
      <trans-unit id="period">
        <source xml:lang="en">{0}. {1}</source>
        <target state="translated">{0}. {1}</target>
      </trans-unit>
    </body>
  </file>
  <file original="src/sql/workbench/browser/modelComponents/loadingComponent.component" source-language="en" datatype="plaintext" target-language="fr">
    <body>
      <trans-unit id="loadingCompletedMessage">
        <source xml:lang="en">Loading completed</source>
        <target state="translated">Chargement effectué</target>
      </trans-unit>
      <trans-unit id="loadingMessage">
        <source xml:lang="en">Loading</source>
        <target state="translated">Chargement</target>
      </trans-unit>
    </body>
  </file>
  <file original="src/sql/workbench/browser/modelComponents/queryTextEditor" source-language="en" datatype="plaintext" target-language="fr">
    <body>
      <trans-unit id="queryTextEditorAriaLabel">
        <source xml:lang="en">modelview code editor for view model.</source>
        <target state="translated">éditeur de code vue modèle pour le modèle de vue.</target>
      </trans-unit>
    </body>
  </file>
  <file original="src/sql/workbench/browser/modelComponents/viewBase" source-language="en" datatype="plaintext" target-language="fr">
    <body>
      <trans-unit id="componentTypeNotRegistered">
        <source xml:lang="en">Could not find component for type {0}</source>
        <target state="translated">Composant introuvable pour le type {0}</target>
      </trans-unit>
    </body>
  </file>
  <file original="src/sql/workbench/browser/parts/editor/editorStatusModeSelect" source-language="en" datatype="plaintext" target-language="fr">
    <body>
      <trans-unit id="languageChangeUnsupported">
        <source xml:lang="en">Changing editor types on unsaved files is unsupported</source>
        <target state="translated">Le changement des types d'éditeur pour les fichiers non enregistrés n'est pas pris en charge</target>
      </trans-unit>
    </body>
  </file>
  <file original="src/sql/workbench/browser/scriptingActions" source-language="en" datatype="plaintext" target-language="fr">
    <body>
      <trans-unit id="editData">
        <source xml:lang="en">Edit Data</source>
        <target state="translated">Modifier les données</target>
      </trans-unit>
      <trans-unit id="scriptAlter">
        <source xml:lang="en">Script as Alter</source>
        <target state="translated">Script de modification</target>
      </trans-unit>
      <trans-unit id="scriptCreate">
        <source xml:lang="en">Script as Create</source>
        <target state="translated">Script de création</target>
      </trans-unit>
      <trans-unit id="scriptDelete">
        <source xml:lang="en">Script as Drop</source>
        <target state="translated">Script de suppression</target>
      </trans-unit>
      <trans-unit id="scriptExecute">
        <source xml:lang="en">Script as Execute</source>
        <target state="translated">Script d'exécution</target>
      </trans-unit>
      <trans-unit id="scriptKustoSelect">
        <source xml:lang="en">Take 10</source>
        <target state="translated">Prendre 10</target>
      </trans-unit>
      <trans-unit id="scriptSelect">
        <source xml:lang="en">Select Top 1000</source>
        <target state="translated">Sélectionnez les 1000 premiers</target>
      </trans-unit>
    </body>
  </file>
  <file original="src/sql/workbench/browser/scriptingUtils" source-language="en" datatype="plaintext" target-language="fr">
    <body>
      <trans-unit id="createOperationName">
        <source xml:lang="en">Create</source>
        <target state="translated">Créer</target>
      </trans-unit>
      <trans-unit id="deleteOperationName">
        <source xml:lang="en">Delete</source>
        <target state="translated">Supprimer</target>
      </trans-unit>
      <trans-unit id="insertOperationName">
        <source xml:lang="en">Insert</source>
        <target state="translated">Insérer</target>
      </trans-unit>
      <trans-unit id="scriptNotFound">
        <source xml:lang="en">No script was returned when scripting as {0}</source>
        <target state="translated">Aucun script n'a été retourné pendant la création du script {0}</target>
      </trans-unit>
      <trans-unit id="scriptNotFoundForObject">
        <source xml:lang="en">No script was returned when scripting as {0} on object {1}</source>
        <target state="translated">Aucun script n'a été retourné pendant la création du script {0} sur l'objet {1}</target>
      </trans-unit>
      <trans-unit id="scriptSelectNotFound">
        <source xml:lang="en">No script was returned when calling select script on object </source>
        <target state="translated">Aucun script n'a été retourné pendant l'appel du script sélectionné sur l'objet </target>
      </trans-unit>
      <trans-unit id="scriptingFailed">
        <source xml:lang="en">Scripting Failed</source>
        <target state="translated">Échec des scripts</target>
      </trans-unit>
      <trans-unit id="selectOperationName">
        <source xml:lang="en">Select</source>
        <target state="translated">Sélectionner</target>
      </trans-unit>
      <trans-unit id="updateOperationName">
        <source xml:lang="en">Update</source>
        <target state="translated">Mettre à jour</target>
      </trans-unit>
    </body>
  </file>
  <file original="src/sql/workbench/common/editor/query/queryEditorInput" source-language="en" datatype="plaintext" target-language="fr">
    <body>
      <trans-unit id="disconnected">
        <source xml:lang="en">disconnected</source>
        <target state="translated">déconnecté</target>
      </trans-unit>
    </body>
  </file>
  <file original="src/sql/workbench/common/editor/query/queryResultsInput" source-language="en" datatype="plaintext" target-language="fr">
    <body>
      <trans-unit id="extensionsInputName">
        <source xml:lang="en">Extension</source>
        <target state="translated">Extension</target>
      </trans-unit>
    </body>
  </file>
  <file original="src/sql/workbench/common/theme" source-language="en" datatype="plaintext" target-language="fr">
    <body>
      <trans-unit id="dashboardBorder">
        <source xml:lang="en">Color for borders in dashboard</source>
        <target state="translated">Couleur des bordures du tableau de bord</target>
      </trans-unit>
      <trans-unit id="dashboardWidget">
        <source xml:lang="en">Color of dashboard widget title</source>
        <target state="translated">Couleur du titre du widget de tableau de bord</target>
      </trans-unit>
      <trans-unit id="dashboardWidgetSubtext">
        <source xml:lang="en">Color for dashboard widget subtext</source>
        <target state="translated">Couleur du sous-texte du widget de tableau de bord</target>
      </trans-unit>
      <trans-unit id="propertiesContainerPropertyName">
        <source xml:lang="en">Color for property names displayed in the properties container component</source>
        <target state="translated">Couleur des noms de propriété affichées dans le composant conteneur des propriétés</target>
      </trans-unit>
      <trans-unit id="propertiesContainerPropertyValue">
        <source xml:lang="en">Color for property values displayed in the properties container component</source>
        <target state="translated">Couleur des valeurs de propriété affichées dans le composant conteneur des propriétés</target>
      </trans-unit>
      <trans-unit id="toolbarOverflowShadow">
        <source xml:lang="en">Toolbar overflow shadow color</source>
        <target state="translated">Couleur d’ombre de dépassement de la barre d’outils</target>
      </trans-unit>
      <trans-unit id="verticalTabActiveBackground">
        <source xml:lang="en">Active tab background color for vertical tabs</source>
        <target state="translated">Couleur d’arrière-plan de l’onglet actif pour les onglets verticaux</target>
      </trans-unit>
    </body>
  </file>
  <file original="src/sql/workbench/contrib/accounts/browser/accountManagement.contribution" source-language="en" datatype="plaintext" target-language="fr">
    <body>
      <trans-unit id="carbon.extension.contributes.account">
        <source xml:lang="en">Contributes icons to account provider.</source>
        <target state="translated">Ajoute des icônes à un fournisseur de compte.</target>
      </trans-unit>
      <trans-unit id="carbon.extension.contributes.account.icon">
        <source xml:lang="en">(Optional) Icon which is used to represent the accpunt in the UI. Either a file path or a themable configuration</source>
        <target state="translated">(Facultatif) Icône utilisée pour représenter le compte dans l'interface utilisateur. Peut être un chemin de fichier ou une configuration à thèmes</target>
      </trans-unit>
      <trans-unit id="carbon.extension.contributes.account.icon.dark">
        <source xml:lang="en">Icon path when a dark theme is used</source>
        <target state="translated">Chemin de l'icône quand un thème foncé est utilisé</target>
      </trans-unit>
      <trans-unit id="carbon.extension.contributes.account.icon.light">
        <source xml:lang="en">Icon path when a light theme is used</source>
        <target state="translated">Chemin de l'icône quand un thème clair est utilisé</target>
      </trans-unit>
      <trans-unit id="carbon.extension.contributes.account.id">
        <source xml:lang="en">Identifier of the account type</source>
        <target state="translated">Identificateur du type de compte</target>
      </trans-unit>
    </body>
  </file>
  <file original="src/sql/workbench/contrib/assessment/browser/asmtActions" source-language="en" datatype="plaintext" target-language="fr">
    <body>
      <trans-unit id="asmtaction.database.getitems">
        <source xml:lang="en">View applicable rules for {0}</source>
        <target state="translated">Voir les règles applicables à {0}</target>
      </trans-unit>
      <trans-unit id="asmtaction.database.invokeitems">
        <source xml:lang="en">Invoke Assessment for {0}</source>
        <target state="translated">Appeler l'évaluation pour {0}</target>
      </trans-unit>
      <trans-unit id="asmtaction.exportasscript">
        <source xml:lang="en">Export As Script</source>
        <target state="translated">Exporter sous forme de script</target>
      </trans-unit>
      <trans-unit id="asmtaction.generatehtmlreport">
        <source xml:lang="en">Create HTML Report</source>
        <target state="translated">Créer un rapport HTML</target>
      </trans-unit>
      <trans-unit id="asmtaction.label.cancel">
        <source xml:lang="en">Cancel</source>
        <target state="translated">Annuler</target>
      </trans-unit>
      <trans-unit id="asmtaction.label.open">
        <source xml:lang="en">Open</source>
        <target state="translated">Ouvrir</target>
      </trans-unit>
      <trans-unit id="asmtaction.openReport">
        <source xml:lang="en">Report has been saved. Do you want to open it?</source>
        <target state="translated">Le rapport a été enregistré. Voulez-vous l'ouvrir ?</target>
      </trans-unit>
      <trans-unit id="asmtaction.server.getitems">
        <source xml:lang="en">View applicable rules</source>
        <target state="translated">Voir les règles applicables</target>
      </trans-unit>
      <trans-unit id="asmtaction.server.invokeitems">
        <source xml:lang="en">Invoke Assessment</source>
        <target state="translated">Appeler l'évaluation</target>
      </trans-unit>
      <trans-unit id="asmtaction.showsamples">
        <source xml:lang="en">View all rules and learn more on GitHub</source>
        <target state="translated">Voir toutes les règles et en savoir plus sur GitHub</target>
      </trans-unit>
    </body>
  </file>
  <file original="src/sql/workbench/contrib/assessment/browser/asmtResultsView.component" source-language="en" datatype="plaintext" target-language="fr">
    <body>
      <trans-unit id="asmt.NoResultsInitial">
        <source xml:lang="en">Nothing to show. Invoke assessment to get results</source>
        <target state="translated">Rien à afficher. Appeler l'évaluation pour obtenir des résultats</target>
      </trans-unit>
      <trans-unit id="asmt.TargetDatabaseComplient">
        <source xml:lang="en">Database {0} is totally compliant with the best practices. Good job!</source>
        <target state="translated">La base de données {0} est totalement conforme aux bonnes pratiques. Bon travail !</target>
      </trans-unit>
      <trans-unit id="asmt.TargetInstanceComplient">
        <source xml:lang="en">Instance {0} is totally compliant with the best practices. Good job!</source>
        <target state="translated">L'instance {0} est entièrement conforme aux bonnes pratiques. Bon travail !</target>
      </trans-unit>
      <trans-unit id="asmt.column.displayName">
        <source xml:lang="en">Display Name</source>
        <target state="translated">Nom d'affichage</target>
      </trans-unit>
      <trans-unit id="asmt.column.severity">
        <source xml:lang="en">Severity</source>
        <target state="translated">Gravité</target>
      </trans-unit>
      <trans-unit id="asmt.column.target">
        <source xml:lang="en">Target</source>
        <target state="translated">Cible</target>
      </trans-unit>
    </body>
  </file>
  <file original="src/sql/workbench/contrib/assessment/common/strings" source-language="en" datatype="plaintext" target-language="fr">
    <body>
      <trans-unit id="asmt.apiversion">
        <source xml:lang="en">API Version:</source>
        <target state="translated">Version d'API :</target>
      </trans-unit>
      <trans-unit id="asmt.column.checkId">
        <source xml:lang="en">Check ID</source>
        <target state="translated">Vérifier l'ID</target>
      </trans-unit>
      <trans-unit id="asmt.column.helpLink">
        <source xml:lang="en">Help Link</source>
        <target state="translated">Lien d'aide</target>
      </trans-unit>
      <trans-unit id="asmt.column.message">
        <source xml:lang="en">Message</source>
        <target state="translated">Message</target>
      </trans-unit>
      <trans-unit id="asmt.column.tags">
        <source xml:lang="en">Tags</source>
        <target state="translated">Étiquettes</target>
      </trans-unit>
      <trans-unit id="asmt.instancename">
        <source xml:lang="en">Instance Name:</source>
        <target state="translated">Nom de l'instance :</target>
      </trans-unit>
      <trans-unit id="asmt.learnMore">
        <source xml:lang="en">Learn More</source>
        <target state="translated">En savoir plus</target>
      </trans-unit>
      <trans-unit id="asmt.osversion">
        <source xml:lang="en">OS Version:</source>
        <target state="translated">Version de système d'exploitation :</target>
      </trans-unit>
      <trans-unit id="asmt.rulesetversion">
        <source xml:lang="en">Default Ruleset Version:</source>
        <target state="translated">Version de l'ensemble de règles par défaut :</target>
      </trans-unit>
      <trans-unit id="asmt.section.api.title">
        <source xml:lang="en">API information</source>
        <target state="translated">Informations d'API</target>
      </trans-unit>
      <trans-unit id="asmt.section.instance.title">
        <source xml:lang="en">SQL Server Instance Details</source>
        <target state="translated">Détails de l'instance SQL Server</target>
      </trans-unit>
      <trans-unit id="asmt.serveredition">
        <source xml:lang="en">Edition:</source>
        <target state="translated">Édition :</target>
      </trans-unit>
      <trans-unit id="asmt.serverversion">
        <source xml:lang="en">Version:</source>
        <target state="translated">Version :</target>
      </trans-unit>
      <trans-unit id="asmt.sqlReport.Error">
        <source xml:lang="en">Error</source>
        <target state="translated">Erreur</target>
      </trans-unit>
      <trans-unit id="asmt.sqlReport.Info">
        <source xml:lang="en">Information</source>
        <target state="translated">Informations</target>
      </trans-unit>
      <trans-unit id="asmt.sqlReport.Warning">
        <source xml:lang="en">Warning</source>
        <target state="translated">Avertissement</target>
      </trans-unit>
      <trans-unit id="asmt.sqlReport.resultForDatabase">
        <source xml:lang="en">Results for database</source>
        <target state="translated">Résultats pour la base de données</target>
      </trans-unit>
      <trans-unit id="asmt.sqlReport.resultForInstance">
        <source xml:lang="en">Results for server</source>
        <target state="translated">Résultats pour le serveur</target>
      </trans-unit>
      <trans-unit id="asmt.sqlReport.severityMsg">
        <source xml:lang="en">{0}: {1} item(s)</source>
        <target state="translated">{0} : {1} élément(s)</target>
      </trans-unit>
      <trans-unit id="asmt.sqlReportTitle">
        <source xml:lang="en">SQL Assessment Report</source>
        <target state="translated">Rapport SQL Assessment</target>
      </trans-unit>
    </body>
  </file>
  <file original="src/sql/workbench/contrib/azure/browser/azure.contribution" source-language="en" datatype="plaintext" target-language="fr">
    <body>
      <trans-unit id="azure.openInAzurePortal.title">
        <source xml:lang="en">Open in Azure Portal</source>
        <target state="translated">Ouvrir dans le portail Azure</target>
      </trans-unit>
    </body>
  </file>
  <file original="src/sql/workbench/contrib/backup/browser/backup.component" source-language="en" datatype="plaintext" target-language="fr">
    <body>
      <trans-unit id="addFile">
        <source xml:lang="en">Add a file</source>
        <target state="translated">Ajouter un fichier</target>
      </trans-unit>
      <trans-unit id="backup.advancedConfiguration">
        <source xml:lang="en">Advanced Configuration</source>
        <target state="translated">Configuration avancée</target>
      </trans-unit>
      <trans-unit id="backup.algorithm">
        <source xml:lang="en">Algorithm</source>
        <target state="translated">Algorithme</target>
      </trans-unit>
      <trans-unit id="backup.backupDevice">
        <source xml:lang="en">Backup files</source>
        <target state="translated">Fichiers de sauvegarde</target>
      </trans-unit>
      <trans-unit id="backup.backupFileRequired">
        <source xml:lang="en">Backup file path is required</source>
        <target state="translated">Le chemin du fichier de sauvegarde est obligatoire</target>
      </trans-unit>
      <trans-unit id="backup.backupName">
        <source xml:lang="en">Backup name</source>
        <target state="translated">Nom de la sauvegarde</target>
      </trans-unit>
      <trans-unit id="backup.backupTail">
        <source xml:lang="en">Backup the tail of the log</source>
        <target state="translated">Sauvegarder la fin du journal</target>
      </trans-unit>
      <trans-unit id="backup.backupType">
        <source xml:lang="en">Backup type</source>
        <target state="translated">Type de sauvegarde</target>
      </trans-unit>
      <trans-unit id="backup.certificateOrAsymmetricKey">
        <source xml:lang="en">Certificate or Asymmetric key</source>
        <target state="translated">Certificat ou clé asymétrique</target>
      </trans-unit>
      <trans-unit id="backup.checksumContainer">
        <source xml:lang="en">Perform checksum before writing to media</source>
        <target state="translated">Effectuer la somme de contrôle avant d'écrire sur le support</target>
      </trans-unit>
      <trans-unit id="backup.compression">
        <source xml:lang="en">Compression</source>
        <target state="translated">Compression</target>
      </trans-unit>
      <trans-unit id="backup.containsBackupToUrlError">
        <source xml:lang="en">Only backup to file is supported</source>
        <target state="translated">Seule la sauvegarde dans un fichier est prise en charge</target>
      </trans-unit>
      <trans-unit id="backup.continueOnErrorContainer">
        <source xml:lang="en">Continue on error</source>
        <target state="translated">Continuer en cas d'erreur</target>
      </trans-unit>
      <trans-unit id="backup.copyOnly">
        <source xml:lang="en">Copy-only backup</source>
        <target state="translated">Sauvegarde de copie uniquement</target>
      </trans-unit>
      <trans-unit id="backup.encryption">
        <source xml:lang="en">Encryption</source>
        <target state="translated">Chiffrement</target>
      </trans-unit>
      <trans-unit id="backup.existingMediaAppend">
        <source xml:lang="en">Append to the existing backup set</source>
        <target state="translated">Ajouter au jeu de sauvegarde existant</target>
      </trans-unit>
      <trans-unit id="backup.existingMediaOverwrite">
        <source xml:lang="en">Overwrite all existing backup sets</source>
        <target state="translated">Remplacer tous les jeux de sauvegarde existants</target>
      </trans-unit>
      <trans-unit id="backup.expiration">
        <source xml:lang="en">Expiration</source>
        <target state="translated">Expiration</target>
      </trans-unit>
      <trans-unit id="backup.media">
        <source xml:lang="en">Media</source>
        <target state="translated">Support</target>
      </trans-unit>
      <trans-unit id="backup.mediaNameRequired">
        <source xml:lang="en">Media name is required</source>
        <target state="translated">Le nom de support est obligatoire</target>
      </trans-unit>
      <trans-unit id="backup.mediaOption">
        <source xml:lang="en">Backup to the existing media set</source>
        <target state="translated">Sauvegarder sur le support de sauvegarde existant</target>
      </trans-unit>
      <trans-unit id="backup.mediaOptionFormat">
        <source xml:lang="en">Backup to a new media set</source>
        <target state="translated">Sauvegarder sur un nouveau support de sauvegarde</target>
      </trans-unit>
      <trans-unit id="backup.newMediaSetDescription">
        <source xml:lang="en">New media set description</source>
        <target state="translated">Description du nouveau support de sauvegarde</target>
      </trans-unit>
      <trans-unit id="backup.newMediaSetName">
        <source xml:lang="en">New media set name</source>
        <target state="translated">Nom du nouveau support de sauvegarde</target>
      </trans-unit>
      <trans-unit id="backup.noEncryptorWarning">
        <source xml:lang="en">No certificate or asymmetric key is available</source>
        <target state="translated">Aucun certificat ni clé asymétrique n'est disponible</target>
      </trans-unit>
      <trans-unit id="backup.recoveryModel">
        <source xml:lang="en">Recovery model</source>
        <target state="translated">Mode de récupération</target>
      </trans-unit>
      <trans-unit id="backup.reliability">
        <source xml:lang="en">Reliability</source>
        <target state="translated">Fiabilité</target>
      </trans-unit>
      <trans-unit id="backup.setBackupCompression">
        <source xml:lang="en">Set backup compression</source>
        <target state="translated">Définir la compression de sauvegarde</target>
      </trans-unit>
      <trans-unit id="backup.setBackupRetainDays">
        <source xml:lang="en">Set backup retain days</source>
        <target state="translated">Définir le délai de conservation de sauvegarde en jours</target>
      </trans-unit>
      <trans-unit id="backup.transactionLog">
        <source xml:lang="en">Transaction log</source>
        <target state="translated">Journal des transactions</target>
      </trans-unit>
      <trans-unit id="backup.truncateTransactionLog">
        <source xml:lang="en">Truncate the transaction log</source>
        <target state="translated">Tronquer le journal des transactions</target>
      </trans-unit>
      <trans-unit id="backup.verifyContainer">
        <source xml:lang="en">Verify backup when finished</source>
        <target state="translated">Vérifier la sauvegarde une fois terminée</target>
      </trans-unit>
      <trans-unit id="backupComponent.backup">
        <source xml:lang="en">Backup</source>
        <target state="translated">Sauvegarder</target>
      </trans-unit>
      <trans-unit id="backupComponent.cancel">
        <source xml:lang="en">Cancel</source>
        <target state="translated">Annuler</target>
      </trans-unit>
      <trans-unit id="backupComponent.invalidInput">
        <source xml:lang="en">Invalid input. Value must be greater than or equal 0.</source>
        <target state="translated">Entrée non valide. La valeur doit être supérieure ou égale à 0.</target>
      </trans-unit>
      <trans-unit id="backupComponent.script">
        <source xml:lang="en">Script</source>
        <target state="translated">Script</target>
      </trans-unit>
      <trans-unit id="removeFile">
        <source xml:lang="en">Remove files</source>
        <target state="translated">Supprimer les fichiers</target>
      </trans-unit>
    </body>
  </file>
  <file original="src/sql/workbench/contrib/backup/browser/backup.contribution" source-language="en" datatype="plaintext" target-language="fr">
    <body>
      <trans-unit id="backup">
        <source xml:lang="en">Backup</source>
        <target state="translated">Sauvegarder</target>
      </trans-unit>
    </body>
  </file>
  <file original="src/sql/workbench/contrib/backup/browser/backupActions" source-language="en" datatype="plaintext" target-language="fr">
    <body>
      <trans-unit id="backup.commandNotSupported">
        <source xml:lang="en">Backup command is not supported for Azure SQL databases.</source>
        <target state="translated">La commande de sauvegarde n'est pas prise en charge pour les bases de données Azure SQL.</target>
      </trans-unit>
      <trans-unit id="backup.commandNotSupportedForServer">
        <source xml:lang="en">Backup command is not supported outside of a database context. Please select a database and try again.</source>
        <target state="translated">La commande Sauvegarder n'est pas prise en charge en dehors d’un contexte de base de données. Sélectionnez une base de données et réessayez.</target>
      </trans-unit>
      <trans-unit id="backup.isPreviewFeature">
        <source xml:lang="en">You must enable preview features in order to use backup</source>
        <target state="translated">Vous devez activer les fonctionnalités en préversion pour utiliser la sauvegarde</target>
      </trans-unit>
      <trans-unit id="backupAction.backup">
        <source xml:lang="en">Backup</source>
        <target state="translated">Sauvegarder</target>
      </trans-unit>
    </body>
  </file>
  <file original="src/sql/workbench/contrib/backup/common/constants" source-language="en" datatype="plaintext" target-language="fr">
    <body>
      <trans-unit id="backup.asymmetricKey">
        <source xml:lang="en">Asymmetric Key</source>
        <target state="translated">Clé asymétrique</target>
      </trans-unit>
      <trans-unit id="backup.compressBackup">
        <source xml:lang="en">Compress backup</source>
        <target state="translated">Compresser la sauvegarde</target>
      </trans-unit>
      <trans-unit id="backup.defaultCompression">
        <source xml:lang="en">Use the default server setting</source>
        <target state="translated">Utiliser le paramètre de serveur par défaut</target>
      </trans-unit>
      <trans-unit id="backup.doNotCompress">
        <source xml:lang="en">Do not compress backup</source>
        <target state="translated">Ne pas compresser la sauvegarde</target>
      </trans-unit>
      <trans-unit id="backup.labelDatabase">
        <source xml:lang="en">Database</source>
        <target state="translated">Base de données</target>
      </trans-unit>
      <trans-unit id="backup.labelDifferential">
        <source xml:lang="en">Differential</source>
        <target state="translated">Différentielle</target>
      </trans-unit>
      <trans-unit id="backup.labelDisk">
        <source xml:lang="en">Disk</source>
        <target state="translated">Disque</target>
      </trans-unit>
      <trans-unit id="backup.labelFilegroup">
        <source xml:lang="en">Files and filegroups</source>
        <target state="translated">Fichiers et groupes de fichiers</target>
      </trans-unit>
      <trans-unit id="backup.labelFull">
        <source xml:lang="en">Full</source>
        <target state="translated">Complète</target>
      </trans-unit>
      <trans-unit id="backup.labelLog">
        <source xml:lang="en">Transaction Log</source>
        <target state="translated">Journal des transactions</target>
      </trans-unit>
      <trans-unit id="backup.labelUrl">
        <source xml:lang="en">Url</source>
        <target state="translated">URL</target>
      </trans-unit>
      <trans-unit id="backup.serverCertificate">
        <source xml:lang="en">Server Certificate</source>
        <target state="translated">Certificat de serveur</target>
      </trans-unit>
    </body>
  </file>
  <file original="src/sql/workbench/contrib/charts/browser/actions" source-language="en" datatype="plaintext" target-language="fr">
    <body>
      <trans-unit id="chartNotFound">
        <source xml:lang="en">Could not find chart to save</source>
        <target state="translated">Aucun graphique à enregistrer</target>
      </trans-unit>
      <trans-unit id="chartSaved">
        <source xml:lang="en">Saved Chart to path: {0}</source>
        <target state="translated">Graphique enregistré dans le chemin : {0}</target>
      </trans-unit>
      <trans-unit id="configureChartLabel">
        <source xml:lang="en">Configure Chart</source>
        <target state="translated">Configurer le graphique</target>
      </trans-unit>
      <trans-unit id="copyChartLabel">
        <source xml:lang="en">Copy as image</source>
        <target state="translated">Copier comme une image</target>
      </trans-unit>
      <trans-unit id="createInsightLabel">
        <source xml:lang="en">Create Insight</source>
        <target state="translated">Créer un insight</target>
      </trans-unit>
      <trans-unit id="createInsightNoEditor">
        <source xml:lang="en">Cannot create insight as the active editor is not a SQL Editor</source>
        <target state="translated">Impossible de créer un insight, car l'éditeur actif n'est pas un éditeur SQL</target>
      </trans-unit>
      <trans-unit id="myWidgetName">
        <source xml:lang="en">My-Widget</source>
        <target state="translated">Mon widget</target>
      </trans-unit>
      <trans-unit id="resultsSerializer.saveAsFileExtensionPNGTitle">
        <source xml:lang="en">PNG</source>
        <target state="translated">PNG</target>
      </trans-unit>
      <trans-unit id="saveImageLabel">
        <source xml:lang="en">Save as image</source>
        <target state="translated">Enregistrer comme une image</target>
      </trans-unit>
    </body>
  </file>
  <file original="src/sql/workbench/contrib/charts/browser/chartOptions" source-language="en" datatype="plaintext" target-language="fr">
    <body>
      <trans-unit id="chartTypeLabel">
        <source xml:lang="en">Chart Type</source>
        <target state="translated">Type de graphique</target>
      </trans-unit>
      <trans-unit id="columnsAsLabelsLabel">
        <source xml:lang="en">Use column names as labels</source>
        <target state="translated">Utiliser les noms de colonne comme étiquettes</target>
      </trans-unit>
      <trans-unit id="dataDirectionLabel">
        <source xml:lang="en">Data Direction</source>
        <target state="translated">Direction des données</target>
      </trans-unit>
      <trans-unit id="dataTypeLabel">
        <source xml:lang="en">Data Type</source>
        <target state="translated">Type de données</target>
      </trans-unit>
      <trans-unit id="encodingOption">
        <source xml:lang="en">Encoding</source>
        <target state="translated">Encodage</target>
      </trans-unit>
      <trans-unit id="horizontalLabel">
        <source xml:lang="en">Horizontal</source>
        <target state="translated">Horizontal</target>
      </trans-unit>
      <trans-unit id="imageFormatOption">
        <source xml:lang="en">Image Format</source>
        <target state="translated">Format d'image</target>
      </trans-unit>
      <trans-unit id="labelFirstColumnLabel">
        <source xml:lang="en">Use first column as row label</source>
        <target state="translated">Utiliser la première colonne comme étiquette de ligne</target>
      </trans-unit>
      <trans-unit id="legendLabel">
        <source xml:lang="en">Legend Position</source>
        <target state="translated">Position de la légende</target>
      </trans-unit>
      <trans-unit id="numberLabel">
        <source xml:lang="en">Number</source>
        <target state="translated">Nombre</target>
      </trans-unit>
      <trans-unit id="pointLabel">
        <source xml:lang="en">Point</source>
        <target state="translated">Point</target>
      </trans-unit>
      <trans-unit id="verticalLabel">
        <source xml:lang="en">Vertical</source>
        <target state="translated">Vertical</target>
      </trans-unit>
      <trans-unit id="xAxisLabel">
        <source xml:lang="en">X Axis Label</source>
        <target state="translated">Étiquette de l'axe X</target>
      </trans-unit>
      <trans-unit id="xAxisMaxDate">
        <source xml:lang="en">X Axis Maximum Date</source>
        <target state="translated">Date maximale de l'axe X</target>
      </trans-unit>
      <trans-unit id="xAxisMaxVal">
        <source xml:lang="en">X Axis Maximum Value</source>
        <target state="translated">Valeur maximale de l'axe X</target>
      </trans-unit>
      <trans-unit id="xAxisMinDate">
        <source xml:lang="en">X Axis Minimum Date</source>
        <target state="translated">Date minimale de l'axe X</target>
      </trans-unit>
      <trans-unit id="xAxisMinVal">
        <source xml:lang="en">X Axis Minimum Value</source>
        <target state="translated">Valeur minimale de l'axe X</target>
      </trans-unit>
      <trans-unit id="yAxisLabel">
        <source xml:lang="en">Y Axis Label</source>
        <target state="translated">Étiquette de l'axe Y</target>
      </trans-unit>
      <trans-unit id="yAxisMaxVal">
        <source xml:lang="en">Y Axis Maximum Value</source>
        <target state="translated">Valeur maximale de l'axe Y</target>
      </trans-unit>
      <trans-unit id="yAxisMinVal">
        <source xml:lang="en">Y Axis Minimum Value</source>
        <target state="translated">Valeur minimale de l'axe Y</target>
      </trans-unit>
    </body>
  </file>
  <file original="src/sql/workbench/contrib/charts/browser/chartTab" source-language="en" datatype="plaintext" target-language="fr">
    <body>
      <trans-unit id="chartTabTitle">
        <source xml:lang="en">Chart</source>
        <target state="translated">Graphique</target>
      </trans-unit>
    </body>
  </file>
  <file original="src/sql/workbench/contrib/charts/browser/chartView" source-language="en" datatype="plaintext" target-language="fr">
    <body>
      <trans-unit id="barAltName">
        <source xml:lang="en">Bar</source>
        <target state="translated">Histogramme</target>
      </trans-unit>
      <trans-unit id="charting.failedToGetRows">
        <source xml:lang="en">Failed to get rows for the dataset to chart.</source>
        <target state="translated">L'obtention des lignes du jeu de données à afficher dans le graphique a échoué.</target>
      </trans-unit>
      <trans-unit id="charting.unsupportedType">
        <source xml:lang="en">Chart type '{0}' is not supported.</source>
        <target state="translated">Le type de graphique « {0} » n'est pas pris en charge.</target>
      </trans-unit>
      <trans-unit id="countAltName">
        <source xml:lang="en">Count</source>
        <target state="translated">Nombre</target>
      </trans-unit>
      <trans-unit id="doughnutAltName">
        <source xml:lang="en">Doughnut</source>
        <target state="translated">Anneau</target>
      </trans-unit>
      <trans-unit id="horizontalBarAltName">
        <source xml:lang="en">Horizontal Bar</source>
        <target state="translated">Histogramme horizontal</target>
      </trans-unit>
      <trans-unit id="imageAltName">
        <source xml:lang="en">Image</source>
        <target state="translated">Image</target>
      </trans-unit>
      <trans-unit id="lineAltName">
        <source xml:lang="en">Line</source>
        <target state="translated">Ligne</target>
      </trans-unit>
      <trans-unit id="pieAltName">
        <source xml:lang="en">Pie</source>
        <target state="translated">Camembert</target>
      </trans-unit>
      <trans-unit id="scatterAltName">
        <source xml:lang="en">Scatter</source>
        <target state="translated">Nuage de points</target>
      </trans-unit>
      <trans-unit id="tableAltName">
        <source xml:lang="en">Table</source>
        <target state="translated">Table</target>
      </trans-unit>
      <trans-unit id="timeSeriesAltName">
        <source xml:lang="en">Time Series</source>
        <target state="translated">Time Series</target>
      </trans-unit>
    </body>
  </file>
  <file original="src/sql/workbench/contrib/charts/browser/charts.contribution" source-language="en" datatype="plaintext" target-language="fr">
    <body>
      <trans-unit id="builtinCharts.maxRowCountDescription">
        <source xml:lang="en">The maximum number of rows for charts to display. Warning: increasing this may impact performance.</source>
        <target state="translated">Le nombre maximal de lignes à afficher pour les graphiques. Attention : augmenter ce nombre peut avoir un impact sur les performances.</target>
      </trans-unit>
      <trans-unit id="builtinChartsConfigurationTitle">
        <source xml:lang="en">Built-in Charts</source>
        <target state="translated">Graphiques intégrés</target>
      </trans-unit>
    </body>
  </file>
  <file original="src/sql/workbench/contrib/charts/browser/configureChartDialog" source-language="en" datatype="plaintext" target-language="fr">
    <body>
      <trans-unit id="configureChartDialog.close">
        <source xml:lang="en">Close</source>
        <target state="translated">Fermer</target>
      </trans-unit>
    </body>
  </file>
  <file original="src/sql/workbench/contrib/charts/browser/graphInsight" source-language="en" datatype="plaintext" target-language="fr">
    <body>
      <trans-unit id="series">
        <source xml:lang="en">Series {0}</source>
        <target state="translated">Série {0}</target>
      </trans-unit>
    </body>
  </file>
  <file original="src/sql/workbench/contrib/charts/browser/imageInsight" source-language="en" datatype="plaintext" target-language="fr">
    <body>
      <trans-unit id="invalidImage">
        <source xml:lang="en">Table does not contain a valid image</source>
        <target state="translated">La table n'a pas d'image valide</target>
      </trans-unit>
    </body>
  </file>
  <file original="src/sql/workbench/contrib/charts/browser/utils" source-language="en" datatype="plaintext" target-language="fr">
    <body>
      <trans-unit id="charts.maxAllowedRowsExceeded">
        <source xml:lang="en">Maximum row count for built-in charts has been exceeded, only the first {0} rows are used. To configure the value, you can open user settings and search for: 'builtinCharts.maxRowCount'.</source>
        <target state="translated">Le nombre maximal de lignes pour les graphiques intégrés a été dépassé, seules les premières {0} lignes sont utilisées. Pour configurer la valeur, vous pouvez ouvrir les paramètres utilisateur et rechercher : « builtinCharts.maxRowCount ».</target>
      </trans-unit>
      <trans-unit id="charts.neverShowAgain">
        <source xml:lang="en">Don't Show Again</source>
        <target state="translated">Ne plus afficher</target>
      </trans-unit>
    </body>
  </file>
  <file original="src/sql/workbench/contrib/commandLine/electron-browser/commandLine" source-language="en" datatype="plaintext" target-language="fr">
    <body>
      <trans-unit id="confirmConnect">
        <source xml:lang="en">Are you sure you want to connect?</source>
        <target state="translated">Voulez-vous vraiment vous connecter ?</target>
      </trans-unit>
      <trans-unit id="connectServerDetail">
        <source xml:lang="en">This will connect to server {0}</source>
        <target state="translated">Cette opération établit une connexion au serveur {0}</target>
      </trans-unit>
      <trans-unit id="connectingLabel">
        <source xml:lang="en">Connecting: {0}</source>
        <target state="translated">Connexion : {0}</target>
      </trans-unit>
      <trans-unit id="connectingQueryLabel">
        <source xml:lang="en">Connecting query file</source>
        <target state="translated">Connexion du fichier de requête</target>
      </trans-unit>
      <trans-unit id="errConnectUrl">
        <source xml:lang="en">Could not open URL due to error {0}</source>
        <target state="translated">Impossible d'ouvrir l'URL en raison de l'erreur {0}</target>
      </trans-unit>
      <trans-unit id="open">
        <source xml:lang="en">&amp;&amp;Open</source>
        <target state="translated">&amp;&amp;Ouvrir</target>
      </trans-unit>
      <trans-unit id="openingNewQueryLabel">
        <source xml:lang="en">Opening new query: {0}</source>
        <target state="translated">Ouverture d'une nouvelle requête : {0}</target>
      </trans-unit>
      <trans-unit id="runningCommandLabel">
        <source xml:lang="en">Running command: {0}</source>
        <target state="translated">Exécution de la commande : {0}</target>
      </trans-unit>
      <trans-unit id="warnServerRequired">
        <source xml:lang="en">Cannot connect as no server information was provided</source>
        <target state="translated">Connexion impossible, car aucune information du serveur n'a été fournie</target>
      </trans-unit>
    </body>
  </file>
  <file original="src/sql/workbench/contrib/configuration/common/configurationUpgrader" source-language="en" datatype="plaintext" target-language="fr">
    <body>
      <trans-unit id="workbench.configuration.upgradeUser">
        <source xml:lang="en">{0} was replaced with {1} in your user settings.</source>
        <target state="translated">{0} a été remplacé par {1} dans vos paramètres utilisateur.</target>
      </trans-unit>
      <trans-unit id="workbench.configuration.upgradeWorkspace">
        <source xml:lang="en">{0} was replaced with {1} in your workspace settings.</source>
        <target state="translated">{0} a été remplacé par {1} dans vos paramètres d'espace de travail.</target>
      </trans-unit>
    </body>
  </file>
  <file original="src/sql/workbench/contrib/connection/browser/connection.contribution" source-language="en" datatype="plaintext" target-language="fr">
    <body>
      <trans-unit id="connection.parseClipboardForConnectionStringDescription">
        <source xml:lang="en">Attempt to parse the contents of the clipboard when the connection dialog is opened or a paste is performed.</source>
        <target state="translated">Essayez d'analyser le contenu du presse-papiers quand la boîte de dialogue de connexion est ouverte ou qu'une opération de collage est effectuée.</target>
      </trans-unit>
      <trans-unit id="connection.showUnsupportedServerVersionWarning">
        <source xml:lang="en">Whether to show the warning message when user connects to a server version that is not supported by Azure Data Studio.</source>
        <target state="translated">Indique si le message d’avertissement doit s’afficher quand l’utilisateur se connecte à une version de serveur qui n’est pas prise en charge par Azure Data Studio.</target>
      </trans-unit>
      <trans-unit id="sql.defaultAuthenticationType.AzureMFA">
        <source xml:lang="en">Azure Active Directory - Universal with MFA support</source>
        <target state="translated">Azure Active Directory - Authentification universelle avec prise en charge de MFA</target>
      </trans-unit>
      <trans-unit id="sql.defaultAuthenticationType.AzureMFAAndUser">
        <source xml:lang="en">Azure Active Directory - Password</source>
        <target state="translated">Azure Active Directory - Mot de passe</target>
      </trans-unit>
      <trans-unit id="sql.defaultAuthenticationType.Integrated">
        <source xml:lang="en">Windows Authentication</source>
        <target state="translated">Authentification Windows</target>
      </trans-unit>
      <trans-unit id="sql.defaultAuthenticationType.SqlLogin">
        <source xml:lang="en">Sql Login</source>
        <target state="translated">Connexion SQL</target>
      </trans-unit>
      <trans-unit id="sql.defaultAuthenticationTypeDescription">
        <source xml:lang="en">Default authentication type to use when connecting to Azure resources. </source>
        <target state="translated">Type d’authentification par Défaut à utiliser lors de la connexion à des ressources Azure. </target>
      </trans-unit>
      <trans-unit id="sql.defaultEngineDescription">
        <source xml:lang="en">Default SQL Engine to use. This drives default language provider in .sql files and the default to use when creating a new connection.</source>
        <target state="translated">Moteur SQL par défaut à utiliser. Définit le fournisseur de langage par défaut dans les fichiers .sql et la valeur par défaut quand vous créez une connexion.</target>
      </trans-unit>
      <trans-unit id="sql.maxRecentConnectionsDescription">
        <source xml:lang="en">The maximum number of recently used connections to store in the connection list.</source>
        <target state="translated">Nombre maximal de connexions récemment utilisées à stocker dans la liste de connexions.</target>
      </trans-unit>
    </body>
  </file>
  <file original="src/sql/workbench/contrib/connection/browser/connectionStatus" source-language="en" datatype="plaintext" target-language="fr">
    <body>
      <trans-unit id="status.connection.status">
        <source xml:lang="en">Connection Status</source>
        <target state="translated">État de la connexion</target>
      </trans-unit>
    </body>
  </file>
  <file original="src/sql/workbench/contrib/connection/common/connectionProviderExtension" source-language="en" datatype="plaintext" target-language="fr">
    <body>
      <trans-unit id="schema.connectionOptions">
        <source xml:lang="en">Options for connection</source>
        <target state="translated">Options de connexion</target>
      </trans-unit>
      <trans-unit id="schema.displayName">
        <source xml:lang="en">Display Name for the provider</source>
        <target state="translated">Nom d'affichage du fournisseur</target>
      </trans-unit>
      <trans-unit id="schema.iconPath">
        <source xml:lang="en">Icon path for the server type</source>
        <target state="translated">Chemin de l'icône du type de serveur</target>
      </trans-unit>
      <trans-unit id="schema.isQueryProvider">
        <source xml:lang="en">Whether the provider is also a query provider. The default value is true.</source>
        <target state="new">Whether the provider is also a query provider. The default value is true.</target>
      </trans-unit>
      <trans-unit id="schema.notebookKernelAlias">
        <source xml:lang="en">Notebook Kernel Alias for the provider</source>
        <target state="translated">Alias du noyau de notebook pour le fournisseur</target>
      </trans-unit>
      <trans-unit id="schema.providerId">
        <source xml:lang="en">Common id for the provider</source>
        <target state="translated">ID courant du fournisseur</target>
      </trans-unit>
    </body>
  </file>
  <file original="src/sql/workbench/contrib/connection/common/connectionTreeProviderExentionPoint" source-language="en" datatype="plaintext" target-language="fr">
    <body>
      <trans-unit id="connectionTreeProvider.schema.id">
        <source xml:lang="en">Id for the provider, must be the same as when registering the tree data provider and must start with `connectionDialog/`</source>
        <target state="translated">ID du fournisseur, doit être le même que celui utilisé pendant l'inscription du fournisseur de données d'arborescence et doit commencer par « connectionDialog/ »</target>
      </trans-unit>
      <trans-unit id="connectionTreeProvider.schema.name">
        <source xml:lang="en">User visible name for the tree provider</source>
        <target state="translated">Nom visible de l'utilisateur pour le fournisseur d'arborescence</target>
      </trans-unit>
    </body>
  </file>
  <file original="src/sql/workbench/contrib/dashboard/browser/containers/dashboardContainer.contribution" source-language="en" datatype="plaintext" target-language="fr">
    <body>
      <trans-unit id="azdata.extension.contributes.containers">
        <source xml:lang="en">Contributes a single or multiple dashboard containers for users to add to their dashboard.</source>
        <target state="translated">Fournit un ou plusieurs conteneurs de tableau de bord que les utilisateurs peuvent ajouter à leur tableau de bord.</target>
      </trans-unit>
      <trans-unit id="azdata.extension.contributes.dashboard.container.container">
        <source xml:lang="en">The container that will be displayed in the tab.</source>
        <target state="translated">Conteneur à afficher sous l'onglet.</target>
      </trans-unit>
      <trans-unit id="azdata.extension.contributes.dashboard.container.id">
        <source xml:lang="en">Unique identifier for this container.</source>
        <target state="translated">Identificateur unique de ce conteneur.</target>
      </trans-unit>
      <trans-unit id="dashboardContainer.contribution.moreThanOneDashboardContainersError">
        <source xml:lang="en">Exactly 1 dashboard container must be defined per space.</source>
        <target state="translated">1 seul conteneur de tableau de bord doit être défini par espace.</target>
      </trans-unit>
      <trans-unit id="dashboardContainer.contribution.noContainerError">
        <source xml:lang="en">No container in dashboard container specified for extension.</source>
        <target state="translated">Aucun conteneur dans le conteneur de tableau de bord spécifié pour l'extension.</target>
      </trans-unit>
      <trans-unit id="dashboardContainer.contribution.noIdError">
        <source xml:lang="en">No id in dashboard container specified for extension.</source>
        <target state="translated">Aucun ID de conteneur de tableau de bord spécifié pour l'extension.</target>
      </trans-unit>
      <trans-unit id="dashboardTab.contribution.unKnownContainerType">
        <source xml:lang="en">Unknown container type defines in dashboard container for extension.</source>
        <target state="translated">Type de conteneur inconnu défini dans le conteneur de tableau de bord pour l'extension.</target>
      </trans-unit>
    </body>
  </file>
  <file original="src/sql/workbench/contrib/dashboard/browser/containers/dashboardControlHostContainer.contribution" source-language="en" datatype="plaintext" target-language="fr">
    <body>
      <trans-unit id="dashboard.container.controlhost">
        <source xml:lang="en">The controlhost that will be displayed in this tab.</source>
        <target state="translated">Controlhost à afficher sous cet onglet.</target>
      </trans-unit>
    </body>
  </file>
  <file original="src/sql/workbench/contrib/dashboard/browser/containers/dashboardErrorContainer.component" source-language="en" datatype="plaintext" target-language="fr">
    <body>
      <trans-unit id="dashboardNavSection.loadTabError">
        <source xml:lang="en">The "{0}" section has invalid content. Please contact extension owner.</source>
        <target state="translated">La section "{0}" a un contenu non valide. Contactez le propriétaire de l'extension.</target>
      </trans-unit>
    </body>
  </file>
  <file original="src/sql/workbench/contrib/dashboard/browser/containers/dashboardGridContainer.contribution" source-language="en" datatype="plaintext" target-language="fr">
    <body>
      <trans-unit id="dashboard.container.gridtab.items">
        <source xml:lang="en">The list of widgets or webviews that will be displayed in this tab.</source>
        <target state="translated">Liste des widgets ou des vues web à afficher sous cet onglet.</target>
      </trans-unit>
      <trans-unit id="gridContainer.invalidInputs">
        <source xml:lang="en">widgets or webviews are expected inside widgets-container for extension.</source>
        <target state="translated">les widgets ou les vues web sont attendus dans un conteneur de widgets pour l'extension.</target>
      </trans-unit>
    </body>
  </file>
  <file original="src/sql/workbench/contrib/dashboard/browser/containers/dashboardModelViewContainer.contribution" source-language="en" datatype="plaintext" target-language="fr">
    <body>
      <trans-unit id="dashboard.container.modelview">
        <source xml:lang="en">The model-backed view that will be displayed in this tab.</source>
        <target state="translated">Vue de modèles à afficher sous cet onglet.</target>
      </trans-unit>
    </body>
  </file>
  <file original="src/sql/workbench/contrib/dashboard/browser/containers/dashboardNavSection.contribution" source-language="en" datatype="plaintext" target-language="fr">
    <body>
      <trans-unit id="dashboard.container.left-nav-bar">
        <source xml:lang="en">The list of dashboard containers that will be displayed in this navigation section.</source>
        <target state="translated">Liste des conteneurs de tableau de bord à afficher dans cette section de navigation.</target>
      </trans-unit>
      <trans-unit id="dashboard.container.left-nav-bar.container">
        <source xml:lang="en">The container that will be displayed in this nav section.</source>
        <target state="translated">Conteneur à afficher dans cette section de navigation.</target>
      </trans-unit>
      <trans-unit id="dashboard.container.left-nav-bar.icon">
        <source xml:lang="en">(Optional) Icon which is used to represent this nav section in the UI. Either a file path or a themeable configuration</source>
        <target state="translated">(Facultatif) Icône utilisée pour représenter cette section de navigation dans l'interface utilisateur (chemin de fichier ou configuration à thèmes)</target>
      </trans-unit>
      <trans-unit id="dashboard.container.left-nav-bar.icon.dark">
        <source xml:lang="en">Icon path when a dark theme is used</source>
        <target state="translated">Chemin de l'icône quand un thème foncé est utilisé</target>
      </trans-unit>
      <trans-unit id="dashboard.container.left-nav-bar.icon.light">
        <source xml:lang="en">Icon path when a light theme is used</source>
        <target state="translated">Chemin de l'icône quand un thème clair est utilisé</target>
      </trans-unit>
      <trans-unit id="dashboard.container.left-nav-bar.id">
        <source xml:lang="en">Unique identifier for this nav section. Will be passed to the extension for any requests.</source>
        <target state="translated">Identificateur unique pour cette section de navigation. Est transmis à l'extension pour toutes les demandes.</target>
      </trans-unit>
      <trans-unit id="dashboard.container.left-nav-bar.title">
        <source xml:lang="en">Title of the nav section to show the user.</source>
        <target state="translated">Titre de la section de navigation à montrer à l'utilisateur.</target>
      </trans-unit>
      <trans-unit id="navSection.invalidContainer.error">
        <source xml:lang="en">NAV_SECTION within NAV_SECTION is an invalid container for extension.</source>
        <target state="translated">NAV_SECTION dans NAV_SECTION est un conteneur non valide pour l'extension.</target>
      </trans-unit>
      <trans-unit id="navSection.missingContainer.error">
        <source xml:lang="en">No container in nav section specified for extension.</source>
        <target state="translated">Aucun conteneur dans la section de navigation n'a été spécifié pour l'extension.</target>
      </trans-unit>
      <trans-unit id="navSection.missingTitle.error">
        <source xml:lang="en">No title in nav section specified for extension.</source>
        <target state="translated">Aucun titre dans la section de navigation n'a été spécifié pour l'extension.</target>
      </trans-unit>
      <trans-unit id="navSection.moreThanOneDashboardContainersError">
        <source xml:lang="en">Exactly 1 dashboard container must be defined per space.</source>
        <target state="translated">1 seul conteneur de tableau de bord doit être défini par espace.</target>
      </trans-unit>
    </body>
  </file>
  <file original="src/sql/workbench/contrib/dashboard/browser/containers/dashboardWebviewContainer.contribution" source-language="en" datatype="plaintext" target-language="fr">
    <body>
      <trans-unit id="dashboard.container.webview">
        <source xml:lang="en">The webview that will be displayed in this tab.</source>
        <target state="translated">Vue web à afficher sous cet onglet.</target>
      </trans-unit>
    </body>
  </file>
  <file original="src/sql/workbench/contrib/dashboard/browser/containers/dashboardWidgetContainer.contribution" source-language="en" datatype="plaintext" target-language="fr">
    <body>
      <trans-unit id="dashboard.container.widgets">
        <source xml:lang="en">The list of widgets that will be displayed in this tab.</source>
        <target state="translated">Liste des widgets à afficher sous cet onglet.</target>
      </trans-unit>
      <trans-unit id="widgetContainer.invalidInputs">
        <source xml:lang="en">The list of widgets is expected inside widgets-container for extension.</source>
        <target state="translated">La liste des widgets est attendue à l'intérieur du conteneur de widgets pour l'extension.</target>
      </trans-unit>
    </body>
  </file>
  <file original="src/sql/workbench/contrib/dashboard/browser/core/actions" source-language="en" datatype="plaintext" target-language="fr">
    <body>
      <trans-unit id="addFeatureAction.openInstalledFeatures">
        <source xml:lang="en">Open installed features</source>
        <target state="translated">Ouvrir les fonctionnalités installées</target>
      </trans-unit>
      <trans-unit id="clickToPin">
        <source xml:lang="en">Click to pin</source>
        <target state="translated">Cliquer pour épingler</target>
      </trans-unit>
      <trans-unit id="clickToUnpin">
        <source xml:lang="en">Click to unpin</source>
        <target state="translated">Cliquer pour désépingler</target>
      </trans-unit>
      <trans-unit id="collapseWidget">
        <source xml:lang="en">Collapse Widget</source>
        <target state="translated">Réduire le widget</target>
      </trans-unit>
      <trans-unit id="deleteWidget">
        <source xml:lang="en">Delete Widget</source>
        <target state="translated">Supprimer le widget</target>
      </trans-unit>
      <trans-unit id="editDashboard">
        <source xml:lang="en">Edit</source>
        <target state="translated">Modifier</target>
      </trans-unit>
      <trans-unit id="editDashboardExit">
        <source xml:lang="en">Exit</source>
        <target state="translated">Quitter</target>
      </trans-unit>
      <trans-unit id="expandWidget">
        <source xml:lang="en">Expand Widget</source>
        <target state="translated">Développer le widget</target>
      </trans-unit>
      <trans-unit id="refreshWidget">
        <source xml:lang="en">Refresh</source>
        <target state="translated">Actualiser</target>
      </trans-unit>
      <trans-unit id="toggleMore">
        <source xml:lang="en">Show Actions</source>
        <target state="translated">Afficher les actions</target>
      </trans-unit>
    </body>
  </file>
  <file original="src/sql/workbench/contrib/dashboard/browser/core/dashboardHelper" source-language="en" datatype="plaintext" target-language="fr">
    <body>
      <trans-unit id="unknownDashboardContainerError">
        <source xml:lang="en">{0} is an unknown container.</source>
        <target state="translated">{0} est un conteneur inconnu.</target>
      </trans-unit>
    </body>
  </file>
  <file original="src/sql/workbench/contrib/dashboard/browser/core/dashboardPage.component" source-language="en" datatype="plaintext" target-language="fr">
    <body>
      <trans-unit id="dashboard.generalTabGroupHeader">
        <source xml:lang="en">General</source>
        <target state="translated">Général</target>
      </trans-unit>
      <trans-unit id="home">
        <source xml:lang="en">Home</source>
        <target state="translated">Accueil</target>
      </trans-unit>
      <trans-unit id="missingConnectionInfo">
        <source xml:lang="en">No connection information could be found for this dashboard</source>
        <target state="translated">Aucune information de connexion pour ce tableau de bord</target>
      </trans-unit>
    </body>
  </file>
  <file original="src/sql/workbench/contrib/dashboard/browser/core/dashboardTab.contribution" source-language="en" datatype="plaintext" target-language="fr">
    <body>
      <trans-unit id="administrationTabGroup">
        <source xml:lang="en">Administration</source>
        <target state="translated">Administration</target>
      </trans-unit>
      <trans-unit id="azdata.extension.contributes.dashboard.tab.alwaysShow">
        <source xml:lang="en">Whether or not this tab should always be shown or only when the user adds it.</source>
        <target state="translated">Indique si cet onglet doit toujours apparaître ou uniquement quand l'utilisateur l'ajoute.</target>
      </trans-unit>
      <trans-unit id="azdata.extension.contributes.dashboard.tab.container">
        <source xml:lang="en">The container that will be displayed in this tab.</source>
        <target state="translated">Conteneur à afficher sous cet onglet.</target>
      </trans-unit>
      <trans-unit id="azdata.extension.contributes.dashboard.tab.description">
        <source xml:lang="en">Description of this tab that will be shown to the user.</source>
        <target state="translated">Description de cet onglet à montrer à l'utilisateur.</target>
      </trans-unit>
      <trans-unit id="azdata.extension.contributes.dashboard.tab.group">
        <source xml:lang="en">The unique identifier of the group this tab belongs to, value for home group: home.</source>
        <target state="translated">Identificateur unique du groupe auquel appartient cet onglet, valeur du groupe d'accueil : accueil.</target>
      </trans-unit>
      <trans-unit id="azdata.extension.contributes.dashboard.tab.icon.dark">
        <source xml:lang="en">Icon path when a dark theme is used</source>
        <target state="translated">Chemin de l'icône quand un thème foncé est utilisé</target>
      </trans-unit>
      <trans-unit id="azdata.extension.contributes.dashboard.tab.icon.light">
        <source xml:lang="en">Icon path when a light theme is used</source>
        <target state="translated">Chemin de l'icône quand un thème clair est utilisé</target>
      </trans-unit>
      <trans-unit id="azdata.extension.contributes.dashboard.tab.id">
        <source xml:lang="en">Unique identifier for this tab. Will be passed to the extension for any requests.</source>
        <target state="translated">Identificateur unique pour cet onglet. Est transmis à l'extension pour toutes les demandes.</target>
      </trans-unit>
      <trans-unit id="azdata.extension.contributes.dashboard.tab.isHomeTab">
        <source xml:lang="en">Whether or not this tab should be used as the Home tab for a connection type.</source>
        <target state="translated">Indique si cet onglet doit être utilisé comme onglet d'accueil pour un type de connexion.</target>
      </trans-unit>
      <trans-unit id="azdata.extension.contributes.dashboard.tab.title">
        <source xml:lang="en">Title of the tab to show the user.</source>
        <target state="translated">Titre de l'onglet à montrer à l'utilisateur.</target>
      </trans-unit>
      <trans-unit id="azdata.extension.contributes.dashboard.tabGroup.id">
        <source xml:lang="en">Unique identifier for this tab group.</source>
        <target state="translated">Identificateur unique de ce groupe d'onglets.</target>
      </trans-unit>
      <trans-unit id="azdata.extension.contributes.dashboard.tabGroup.title">
        <source xml:lang="en">Title of the tab group.</source>
        <target state="translated">Titre du groupe d'onglets.</target>
      </trans-unit>
      <trans-unit id="azdata.extension.contributes.tab.provider">
        <source xml:lang="en">Defines the connection types this tab is compatible with. Defaults to 'MSSQL' if not set</source>
        <target state="translated">Définit les types de connexion avec lesquels cet onglet est compatible. La valeur par défaut est 'MSSQL' si aucune valeur n'est définie</target>
      </trans-unit>
      <trans-unit id="azdata.extension.contributes.tab.when">
        <source xml:lang="en">Condition which must be true to show this item</source>
        <target state="translated">Condition qui doit être true pour afficher cet élément</target>
      </trans-unit>
      <trans-unit id="azdata.extension.contributes.tabGroups">
        <source xml:lang="en">Contributes a single or multiple tab groups for users to add to their dashboard.</source>
        <target state="translated">Fournit un ou plusieurs groupes d'onglets que les utilisateurs peuvent ajouter à leur tableau de bord.</target>
      </trans-unit>
      <trans-unit id="azdata.extension.contributes.tabs">
        <source xml:lang="en">Contributes a single or multiple tabs for users to add to their dashboard.</source>
        <target state="translated">Fournit un ou plusieurs onglets que les utilisateurs peuvent ajouter à leur tableau de bord.</target>
      </trans-unit>
      <trans-unit id="dashboardTab.contribution.moreThanOneDashboardContainersError">
        <source xml:lang="en">Exactly 1 dashboard container must be defined per space</source>
        <target state="translated">1 seul conteneur de tableau de bord doit être défini par espace</target>
      </trans-unit>
      <trans-unit id="dashboardTab.contribution.noContainerError">
        <source xml:lang="en">No container specified for extension.</source>
        <target state="translated">Aucun conteneur spécifié pour l'extension.</target>
      </trans-unit>
      <trans-unit id="dashboardTab.contribution.noDescriptionWarning">
        <source xml:lang="en">No description specified to show.</source>
        <target state="translated">Aucune description spécifiée à afficher.</target>
      </trans-unit>
      <trans-unit id="dashboardTab.contribution.noTitleError">
        <source xml:lang="en">No title specified for extension.</source>
        <target state="translated">Aucun titre spécifié pour l'extension.</target>
      </trans-unit>
      <trans-unit id="dashboardTabGroup.contribution.noIdError">
        <source xml:lang="en">No id specified for tab group.</source>
        <target state="translated">Aucun ID spécifié pour le groupe d'onglets.</target>
      </trans-unit>
      <trans-unit id="dashboardTabGroup.contribution.noTitleError">
        <source xml:lang="en">No title specified for tab group.</source>
        <target state="translated">Aucun titre spécifié pour le groupe d'onglets.</target>
      </trans-unit>
      <trans-unit id="databasesTabDescription">
        <source xml:lang="en">databases tab</source>
        <target state="translated">onglet de bases de données</target>
      </trans-unit>
      <trans-unit id="databasesTabTitle">
        <source xml:lang="en">Databases</source>
        <target state="translated">Bases de données</target>
      </trans-unit>
      <trans-unit id="dazdata.extension.contributes.dashboard.tab.icon">
        <source xml:lang="en">(Optional) Icon which is used to represent this tab in the UI. Either a file path or a themeable configuration</source>
        <target state="translated">(Facultatif) Icône utilisée pour représenter cet onglet dans l'interface utilisateur (chemin de fichier ou configuration à thèmes)</target>
      </trans-unit>
      <trans-unit id="monitoringTabGroup">
        <source xml:lang="en">Monitoring</source>
        <target state="translated">Supervision</target>
      </trans-unit>
      <trans-unit id="performanceTabGroup">
        <source xml:lang="en">Performance</source>
        <target state="translated">Performances</target>
      </trans-unit>
      <trans-unit id="securityTabGroup">
        <source xml:lang="en">Security</source>
        <target state="translated">Sécurité</target>
      </trans-unit>
      <trans-unit id="settingsTabGroup">
        <source xml:lang="en">Settings</source>
        <target state="translated">Paramètres</target>
      </trans-unit>
      <trans-unit id="troubleshootingTabGroup">
        <source xml:lang="en">Troubleshooting</source>
        <target state="translated">Résolution des problèmes</target>
      </trans-unit>
    </body>
  </file>
  <file original="src/sql/workbench/contrib/dashboard/browser/dashboard.contribution" source-language="en" datatype="plaintext" target-language="fr">
    <body>
      <trans-unit id="dashboard.editor.label">
        <source xml:lang="en">Dashboard</source>
        <target state="translated">Tableau de bord</target>
      </trans-unit>
      <trans-unit id="manage">
        <source xml:lang="en">Manage</source>
        <target state="translated">Gérer</target>
      </trans-unit>
    </body>
  </file>
  <file original="src/sql/workbench/contrib/dashboard/browser/dashboardActions" source-language="en" datatype="plaintext" target-language="fr">
    <body>
      <trans-unit id="ManageAction">
        <source xml:lang="en">Manage</source>
        <target state="translated">Gérer</target>
      </trans-unit>
    </body>
  </file>
  <file original="src/sql/workbench/contrib/dashboard/browser/dashboardIconUtil" source-language="en" datatype="plaintext" target-language="fr">
    <body>
      <trans-unit id="opticon">
        <source xml:lang="en">property `icon` can be omitted or must be either a string or a literal like `{dark, light}`</source>
        <target state="translated">la propriété 'icon' peut être omise, ou doit être une chaîne ou un littéral de type '{dark, light}'</target>
      </trans-unit>
    </body>
  </file>
  <file original="src/sql/workbench/contrib/dashboard/browser/dashboardRegistry" source-language="en" datatype="plaintext" target-language="fr">
    <body>
      <trans-unit id="carbon.extension.dashboard">
        <source xml:lang="en">Defines that this provider supports the dashboard</source>
        <target state="translated">Définit que ce fournisseur prend en charge le tableau de bord</target>
      </trans-unit>
      <trans-unit id="dashboard.id">
        <source xml:lang="en">Provider id (ex. MSSQL)</source>
        <target state="translated">ID de fournisseur (par ex., MSSQL)</target>
      </trans-unit>
      <trans-unit id="dashboard.properties">
        <source xml:lang="en">Property values to show on dashboard</source>
        <target state="translated">Valeurs de propriété à afficher sur le tableau de bord</target>
      </trans-unit>
      <trans-unit id="dashboard.properties.databaseProperties">
        <source xml:lang="en">Properties to show for database page</source>
        <target state="translated">Propriétés à afficher pour la page de base de données</target>
      </trans-unit>
      <trans-unit id="dashboard.properties.flavor">
        <source xml:lang="en">A flavor for defining dashboard properties</source>
        <target state="translated">Saveur pour définir les propriétés de tableau de bord</target>
      </trans-unit>
      <trans-unit id="dashboard.properties.flavor.condition">
        <source xml:lang="en">Condition to use this flavor</source>
        <target state="translated">Condition pour utiliser cette saveur</target>
      </trans-unit>
      <trans-unit id="dashboard.properties.flavor.condition.field">
        <source xml:lang="en">Field to compare to</source>
        <target state="translated">Champ à comparer</target>
      </trans-unit>
      <trans-unit id="dashboard.properties.flavor.condition.operator">
        <source xml:lang="en">Which operator to use for comparison</source>
        <target state="translated">Opérateur à utiliser pour la comparaison</target>
      </trans-unit>
      <trans-unit id="dashboard.properties.flavor.condition.value">
        <source xml:lang="en">Value to compare the field to</source>
        <target state="translated">Valeur avec laquelle comparer le champ</target>
      </trans-unit>
      <trans-unit id="dashboard.properties.flavor.id">
        <source xml:lang="en">Id of the flavor</source>
        <target state="translated">ID de la saveur</target>
      </trans-unit>
      <trans-unit id="dashboard.properties.property">
        <source xml:lang="en">Defines a property to show on the dashboard</source>
        <target state="translated">Définit une propriété à afficher sur le tableau de bord</target>
      </trans-unit>
      <trans-unit id="dashboard.properties.property.default">
        <source xml:lang="en">Default value to show if ignored or no value</source>
        <target state="translated">Valeur par défaut à afficher en cas d'omission ou d'absence de valeur</target>
      </trans-unit>
      <trans-unit id="dashboard.properties.property.displayName">
        <source xml:lang="en">What value to use as a label for the property</source>
        <target state="translated">Valeur à utiliser comme étiquette de la propriété</target>
      </trans-unit>
      <trans-unit id="dashboard.properties.property.ignore">
        <source xml:lang="en">Specify values to be ignored</source>
        <target state="translated">Spécifier les valeurs à ignorer</target>
      </trans-unit>
      <trans-unit id="dashboard.properties.property.value">
        <source xml:lang="en">What value in the object to access for the value</source>
        <target state="translated">Valeur à atteindre dans l'objet</target>
      </trans-unit>
      <trans-unit id="dashboard.properties.serverProperties">
        <source xml:lang="en">Properties to show for server page</source>
        <target state="translated">Propriétés à afficher pour la page de serveur</target>
      </trans-unit>
    </body>
  </file>
  <file original="src/sql/workbench/contrib/dashboard/browser/pages/dashboardPageContribution" source-language="en" datatype="plaintext" target-language="fr">
    <body>
      <trans-unit id="azdata.extension.contributes.dashboardPage.tab.id">
        <source xml:lang="en">Unique identifier for this tab. Will be passed to the extension for any requests.</source>
        <target state="translated">Identificateur unique pour cet onglet. Est transmis à l'extension pour toutes les demandes.</target>
      </trans-unit>
      <trans-unit id="azdata.extension.contributes.widget.hideHeader">
        <source xml:lang="en">Whether to hide the header of the widget, default value is false</source>
        <target state="translated">Indique s'il faut masquer l'en-tête du widget. La valeur par défaut est false</target>
      </trans-unit>
      <trans-unit id="azdata.extension.contributes.widget.when">
        <source xml:lang="en">Condition which must be true to show this item</source>
        <target state="translated">Condition qui doit être true pour afficher cet élément</target>
      </trans-unit>
      <trans-unit id="dashboardTabError">
        <source xml:lang="en">Extension tab is unknown or not installed.</source>
        <target state="translated">L'onglet d'extension est inconnu ou non installé.</target>
      </trans-unit>
      <trans-unit id="dashboardpage.colNumber">
        <source xml:lang="en">The column of the component in the grid</source>
        <target state="translated">Colonne du composant dans la grille</target>
      </trans-unit>
      <trans-unit id="dashboardpage.colspan">
        <source xml:lang="en">The colspan of the component in the grid. Default value is 1. Use '*' to set to number of columns in the grid.</source>
        <target state="translated">Colspan du composant dans la grille. La valeur par défaut est 1. Utilisez '*' pour le définir sur le nombre de colonnes dans la grille.</target>
      </trans-unit>
      <trans-unit id="dashboardpage.rowNumber">
        <source xml:lang="en">The row of the component in the grid</source>
        <target state="translated">Ligne du composant dans la grille</target>
      </trans-unit>
      <trans-unit id="dashboardpage.rowSpan">
        <source xml:lang="en">The rowspan of the component in the grid. Default value is 1. Use '*' to set to number of rows in the grid.</source>
        <target state="translated">Rowspan du composant dans la grille. La valeur par défaut est 1. Utilisez '*' pour le définir sur le nombre de lignes dans la grille.</target>
      </trans-unit>
      <trans-unit id="dashboardpage.tabName">
        <source xml:lang="en">The title of the container</source>
        <target state="translated">Titre du conteneur</target>
      </trans-unit>
    </body>
  </file>
  <file original="src/sql/workbench/contrib/dashboard/browser/pages/databaseDashboardPage.component" source-language="en" datatype="plaintext" target-language="fr">
    <body>
      <trans-unit id="databasePageName">
        <source xml:lang="en">Database Properties</source>
        <target state="translated">Propriétés de la base de données</target>
      </trans-unit>
    </body>
  </file>
  <file original="src/sql/workbench/contrib/dashboard/browser/pages/databaseDashboardPage.contribution" source-language="en" datatype="plaintext" target-language="fr">
    <body>
      <trans-unit id="compatibilityLevel">
        <source xml:lang="en">Compatibility Level</source>
        <target state="translated">Niveau de compatibilité</target>
      </trans-unit>
      <trans-unit id="dashboard.databaseproperties">
        <source xml:lang="en">Property values to show</source>
        <target state="translated">Valeurs de propriété à afficher</target>
      </trans-unit>
      <trans-unit id="dashboard.databaseproperties.displayName">
        <source xml:lang="en">Display name of the property</source>
        <target state="translated">Nom d'affichage de la propriété</target>
      </trans-unit>
      <trans-unit id="dashboard.databaseproperties.ignore">
        <source xml:lang="en">Specify specific values to ignore</source>
        <target state="translated">Spécifiez des valeurs spécifiques à ignorer</target>
      </trans-unit>
      <trans-unit id="dashboard.databaseproperties.value">
        <source xml:lang="en">Value in the Database Info Object</source>
        <target state="translated">Valeur de l'objet d'informations de base de données</target>
      </trans-unit>
      <trans-unit id="dashboardDatabase">
        <source xml:lang="en">Customizes the database dashboard page</source>
        <target state="translated">Personnalise la page de tableau de bord de base de données</target>
      </trans-unit>
      <trans-unit id="dashboardDatabaseProperties">
        <source xml:lang="en">Enable or disable the properties widget</source>
        <target state="translated">Activer ou désactiver le widget de propriétés</target>
      </trans-unit>
      <trans-unit id="dashboardDatabaseTabs">
        <source xml:lang="en">Customizes the database dashboard tabs</source>
        <target state="translated">Personnalise les onglets de tableau de bord de base de données</target>
      </trans-unit>
      <trans-unit id="lastDatabaseBackup">
        <source xml:lang="en">Last Database Backup</source>
        <target state="translated">Dernière sauvegarde de base de données</target>
      </trans-unit>
      <trans-unit id="lastLogBackup">
        <source xml:lang="en">Last Log Backup</source>
        <target state="translated">Dernière sauvegarde de journal</target>
      </trans-unit>
      <trans-unit id="objectsWidgetTitle">
        <source xml:lang="en">Search</source>
        <target state="translated">Recherche</target>
      </trans-unit>
      <trans-unit id="owner">
        <source xml:lang="en">Owner</source>
        <target state="translated">Propriétaire</target>
      </trans-unit>
      <trans-unit id="recoveryModel">
        <source xml:lang="en">Recovery Model</source>
        <target state="translated">Mode de récupération</target>
      </trans-unit>
    </body>
  </file>
  <file original="src/sql/workbench/contrib/dashboard/browser/pages/serverDashboardPage.component" source-language="en" datatype="plaintext" target-language="fr">
    <body>
      <trans-unit id="serverPageName">
        <source xml:lang="en">Server Properties</source>
        <target state="translated">Propriétés du serveur</target>
      </trans-unit>
    </body>
  </file>
  <file original="src/sql/workbench/contrib/dashboard/browser/pages/serverDashboardPage.contribution" source-language="en" datatype="plaintext" target-language="fr">
    <body>
      <trans-unit id="computerName">
        <source xml:lang="en">Computer Name</source>
        <target state="translated">Nom de l'ordinateur</target>
      </trans-unit>
      <trans-unit id="dashboard.serverproperties">
        <source xml:lang="en">Property values to show</source>
        <target state="translated">Valeurs de propriété à afficher</target>
      </trans-unit>
      <trans-unit id="dashboard.serverproperties.displayName">
        <source xml:lang="en">Display name of the property</source>
        <target state="translated">Nom d'affichage de la propriété</target>
      </trans-unit>
      <trans-unit id="dashboard.serverproperties.value">
        <source xml:lang="en">Value in the Server Info Object</source>
        <target state="translated">Valeur de l'objet d'informations de serveur</target>
      </trans-unit>
      <trans-unit id="dashboardServer">
        <source xml:lang="en">Customizes the server dashboard page</source>
        <target state="translated">Personnalise la page de tableau de bord de serveur</target>
      </trans-unit>
      <trans-unit id="dashboardServerProperties">
        <source xml:lang="en">Enable or disable the properties widget</source>
        <target state="translated">Activer ou désactiver le widget de propriétés</target>
      </trans-unit>
      <trans-unit id="dashboardServerTabs">
        <source xml:lang="en">Customizes the Server dashboard tabs</source>
        <target state="translated">Personnalise les onglets de tableau de bord de serveur</target>
      </trans-unit>
      <trans-unit id="edition">
        <source xml:lang="en">Edition</source>
        <target state="translated">Édition</target>
      </trans-unit>
      <trans-unit id="explorerWidgetsTitle">
        <source xml:lang="en">Search</source>
        <target state="translated">Recherche</target>
      </trans-unit>
      <trans-unit id="osVersion">
        <source xml:lang="en">OS Version</source>
        <target state="translated">Version de système d'exploitation</target>
      </trans-unit>
      <trans-unit id="version">
        <source xml:lang="en">Version</source>
        <target state="translated">Version</target>
      </trans-unit>
    </body>
  </file>
  <file original="src/sql/workbench/contrib/dashboard/browser/services/breadcrumb.service" source-language="en" datatype="plaintext" target-language="fr">
    <body>
      <trans-unit id="homeCrumb">
        <source xml:lang="en">Home</source>
        <target state="translated">Accueil</target>
      </trans-unit>
    </body>
  </file>
  <file original="src/sql/workbench/contrib/dashboard/browser/services/dashboardServiceInterface.service" source-language="en" datatype="plaintext" target-language="fr">
    <body>
      <trans-unit id="dashboard.changeDatabaseFailure">
        <source xml:lang="en">Failed to change database</source>
        <target state="translated">Le changement de base de données a échoué</target>
      </trans-unit>
    </body>
  </file>
  <file original="src/sql/workbench/contrib/dashboard/browser/widgets/explorer/explorerTable" source-language="en" datatype="plaintext" target-language="fr">
    <body>
      <trans-unit id="dashboard.explorer.actions">
        <source xml:lang="en">Show Actions</source>
        <target state="translated">Afficher les actions</target>
      </trans-unit>
      <trans-unit id="dashboard.explorer.actionsColumn">
        <source xml:lang="en">Actions</source>
        <target state="translated">Actions</target>
      </trans-unit>
      <trans-unit id="explorerSearchMatchResultMessage">
        <source xml:lang="en">Filtered search list to {0} items</source>
        <target state="translated">Liste de recherche filtrée sur {0} éléments</target>
      </trans-unit>
      <trans-unit id="explorerSearchNoMatchResultMessage">
        <source xml:lang="en">No matching item found</source>
        <target state="translated">Aucun élément correspondant n'a été trouvé</target>
      </trans-unit>
      <trans-unit id="explorerSearchSingleMatchResultMessage">
        <source xml:lang="en">Filtered search list to 1 item</source>
        <target state="translated">Liste de recherche filtrée sur 1 élément</target>
      </trans-unit>
    </body>
  </file>
  <file original="src/sql/workbench/contrib/dashboard/browser/widgets/explorer/explorerView" source-language="en" datatype="plaintext" target-language="fr">
    <body>
      <trans-unit id="dashboard.explorer.namePropertyDisplayValue">
        <source xml:lang="en">Name</source>
        <target state="translated">Nom</target>
      </trans-unit>
      <trans-unit id="dashboard.explorer.objectTypeDisplayValue">
        <source xml:lang="en">Type</source>
        <target state="translated">Type</target>
      </trans-unit>
      <trans-unit id="dashboard.explorer.schemaDisplayValue">
        <source xml:lang="en">Schema</source>
        <target state="translated">Schéma</target>
      </trans-unit>
    </body>
  </file>
  <file original="src/sql/workbench/contrib/dashboard/browser/widgets/explorer/explorerWidget.component" source-language="en" datatype="plaintext" target-language="fr">
    <body>
      <trans-unit id="dashboard.explorer.databaseError">
        <source xml:lang="en">Unable to load databases</source>
        <target state="translated">Impossible de charger les bases de données</target>
      </trans-unit>
      <trans-unit id="dashboard.explorer.objectError">
        <source xml:lang="en">Unable to load objects</source>
        <target state="translated">Impossible de charger les objets</target>
      </trans-unit>
      <trans-unit id="loadingDatabases">
        <source xml:lang="en">loading databases</source>
        <target state="translated">chargement des bases de données</target>
      </trans-unit>
      <trans-unit id="loadingDatabasesCompleted">
        <source xml:lang="en">loading databases completed.</source>
        <target state="translated">les bases de données ont été chargées.</target>
      </trans-unit>
      <trans-unit id="loadingObjects">
        <source xml:lang="en">loading objects</source>
        <target state="translated">chargement des objets</target>
      </trans-unit>
      <trans-unit id="loadingObjectsCompleted">
        <source xml:lang="en">loading objects completed.</source>
        <target state="translated">les objets ont été chargés.</target>
      </trans-unit>
      <trans-unit id="seachObjects">
        <source xml:lang="en">Search by name of type (t:, v:, f:, or sp:)</source>
        <target state="translated">Rechercher par nom de type (t:, v:, f:, ou sp:)</target>
      </trans-unit>
      <trans-unit id="searchDatabases">
        <source xml:lang="en">Search databases</source>
        <target state="translated">Rechercher dans les bases de données</target>
      </trans-unit>
    </body>
  </file>
  <file original="src/sql/workbench/contrib/dashboard/browser/widgets/insights/actions" source-language="en" datatype="plaintext" target-language="fr">
    <body>
      <trans-unit id="insights.runQuery">
        <source xml:lang="en">Run Query</source>
        <target state="translated">Exécuter la requête</target>
      </trans-unit>
    </body>
  </file>
  <file original="src/sql/workbench/contrib/dashboard/browser/widgets/insights/insightsWidget.component" source-language="en" datatype="plaintext" target-language="fr">
    <body>
      <trans-unit id="insights.autoRefreshOffState">
        <source xml:lang="en">Auto Refresh: OFF</source>
        <target state="translated">Actualisation automatique : désactivée</target>
      </trans-unit>
      <trans-unit id="insights.lastUpdated">
        <source xml:lang="en">Last Updated: {0} {1}</source>
        <target state="translated">Dernière mise à jour : {0} {1}</target>
      </trans-unit>
      <trans-unit id="insightsWidgetLoadingCompletedMessage">
        <source xml:lang="en">Loading {0} completed</source>
        <target state="translated">{0} a été chargé</target>
      </trans-unit>
      <trans-unit id="insightsWidgetLoadingMessage">
        <source xml:lang="en">Loading {0}</source>
        <target state="translated">Chargement de {0}</target>
      </trans-unit>
      <trans-unit id="noResults">
        <source xml:lang="en">No results to show</source>
        <target state="translated">Aucun résultat à afficher</target>
      </trans-unit>
    </body>
  </file>
  <file original="src/sql/workbench/contrib/dashboard/browser/widgets/insights/insightsWidgetSchemas" source-language="en" datatype="plaintext" target-language="fr">
    <body>
      <trans-unit id="actionDatabaseDescription">
        <source xml:lang="en">Target database for the action; can use the format '${ columnName }' to use a data driven column name.</source>
        <target state="translated">Base de données cible de l'action. Peut être au format '${ columnName }' pour utiliser un nom de colonne piloté par les données.</target>
      </trans-unit>
      <trans-unit id="actionServerDescription">
        <source xml:lang="en">Target server for the action; can use the format '${ columnName }' to use a data driven column name.</source>
        <target state="translated">Serveur cible de l'action. Peut être au format '${ columnName }' pour utiliser un nom de colonne piloté par les données.</target>
      </trans-unit>
      <trans-unit id="actionTypes">
        <source xml:lang="en">Which actions to use</source>
        <target state="translated">Actions à utiliser</target>
      </trans-unit>
      <trans-unit id="actionUserDescription">
        <source xml:lang="en">Target user for the action; can use the format '${ columnName }' to use a data driven column name.</source>
        <target state="translated">Utilisateur cible de l'action. Peut être au format '${ columnName } pour utiliser un nom de colonne piloté par les données.</target>
      </trans-unit>
      <trans-unit id="carbon.extension.contributes.insightType.id">
        <source xml:lang="en">Identifier of the insight</source>
        <target state="translated">Identificateur de l'insight</target>
      </trans-unit>
      <trans-unit id="carbon.extension.contributes.insights">
        <source xml:lang="en">Contributes insights to the dashboard palette.</source>
        <target state="translated">Ajoute des insights à la palette de tableau de bord.</target>
      </trans-unit>
      <trans-unit id="insightAutoRefreshIntervalDescription">
        <source xml:lang="en">[Optional] Auto refresh interval in minutes, if not set, there will be no auto refresh</source>
        <target state="translated">[Facultatif] Intervalle d'actualisation automatique en minutes, si la valeur n'est pas définie, il n'y a pas d'actualisation automatique</target>
      </trans-unit>
      <trans-unit id="insightIdDescription">
        <source xml:lang="en">Unique Identifier used for caching the results of the insight.</source>
        <target state="translated">Identificateur unique utilisé pour mettre en cache les résultats de l'insight.</target>
      </trans-unit>
      <trans-unit id="insightQueryDescription">
        <source xml:lang="en">SQL query to run. This should return exactly 1 resultset.</source>
        <target state="translated">Requête SQL à exécuter. Doit retourner exactement 1 jeu de résultat.</target>
      </trans-unit>
      <trans-unit id="insightQueryFileDescription">
        <source xml:lang="en">[Optional] path to a file that contains a query. Use if 'query' is not set</source>
        <target state="translated">[Facultatif] Chemin d'un fichier contenant une requête. Utilisez-le si 'query' n'est pas défini.</target>
      </trans-unit>
      <trans-unit id="insightWidgetDescription">
        <source xml:lang="en">Adds a widget that can query a server or database and display the results in multiple ways - as a chart, summarized count, and more</source>
        <target state="translated">Ajoute un widget qui peut interroger un serveur ou une base de données, et afficher les résultats de plusieurs façons (par exemple, dans un graphique, sous forme de nombre total, etc.)</target>
      </trans-unit>
    </body>
  </file>
  <file original="src/sql/workbench/contrib/dashboard/browser/widgets/insights/views/charts/chartInsight.component" source-language="en" datatype="plaintext" target-language="fr">
    <body>
      <trans-unit id="chartErrorMessage">
        <source xml:lang="en">Chart cannot be displayed with the given data</source>
        <target state="translated">Le graphique ne peut pas être affiché avec les données spécifiées</target>
      </trans-unit>
    </body>
  </file>
  <file original="src/sql/workbench/contrib/dashboard/browser/widgets/insights/views/charts/chartInsight.contribution" source-language="en" datatype="plaintext" target-language="fr">
    <body>
      <trans-unit id="chartInsightDescription">
        <source xml:lang="en">Displays results of a query as a chart on the dashboard</source>
        <target state="translated">Affiche les résultats d'une requête dans un graphique sur le tableau de bord</target>
      </trans-unit>
      <trans-unit id="colorMapDescription">
        <source xml:lang="en">Maps 'column name' -&gt; color. for example add 'column1': red to ensure this column uses a red color </source>
        <target state="translated">Mappe 'nom de colonne' -&gt; couleur. Par exemple, ajouter 'colonne1': rouge pour que la colonne utilise la couleur rouge </target>
      </trans-unit>
      <trans-unit id="columnsAsLabels">
        <source xml:lang="en">If dataDirection is vertical, setting this to true will use the columns names for the legend.</source>
        <target state="translated">Si la valeur de dataDirection est verticale, la définition de ce paramètre sur true utilise les noms de colonnes pour la légende.</target>
      </trans-unit>
      <trans-unit id="dataDirectionDescription">
        <source xml:lang="en">Defines whether the data is read from a column (vertical) or a row (horizontal). For time series this is ignored as direction must be vertical.</source>
        <target state="translated">Définit si les données sont lues dans une colonne (vertical) ou une ligne (horizontal). Pour les séries chronologiques, ce paramètre est ignoré, car la direction doit être verticale.</target>
      </trans-unit>
      <trans-unit id="labelFirstColumnDescription">
        <source xml:lang="en">If dataDirection is horizontal, setting this to true uses the first columns value for the legend.</source>
        <target state="translated">Si la valeur de dataDirection est horizontale, la définition de ce paramètre sur true utilise la valeur des premières colonnes pour la légende.</target>
      </trans-unit>
      <trans-unit id="legendDescription">
        <source xml:lang="en">Indicates preferred position and visibility of the chart legend. These are the column names from your query, and map to the label of each chart entry</source>
        <target state="translated">Indique la position par défaut et la visibilité de la légende de graphique. Il s'agit des noms des colonnes de votre requête mappés à l'étiquette de chaque entrée du graphique</target>
      </trans-unit>
      <trans-unit id="showTopNData">
        <source xml:lang="en">If showTopNData is set, showing only top N data in the chart.</source>
        <target state="translated">Si showTopNData est défini, seules les N premières données sont affichées dans le graphique.</target>
      </trans-unit>
    </body>
  </file>
  <file original="src/sql/workbench/contrib/dashboard/browser/widgets/insights/views/charts/types/barChart.contribution" source-language="en" datatype="plaintext" target-language="fr">
    <body>
      <trans-unit id="barchart.xAxisLabel">
        <source xml:lang="en">Label for the x axis</source>
        <target state="translated">Étiquette de l'axe X</target>
      </trans-unit>
      <trans-unit id="barchart.yAxisLabel">
        <source xml:lang="en">Label for the y axis</source>
        <target state="translated">Étiquette de l'axe Y</target>
      </trans-unit>
      <trans-unit id="xAxisMax">
        <source xml:lang="en">Maximum value of the x axis</source>
        <target state="translated">Valeur maximale de l'axe X</target>
      </trans-unit>
      <trans-unit id="xAxisMin">
        <source xml:lang="en">Minimum value of the x axis</source>
        <target state="translated">Valeur minimale de l'axe X</target>
      </trans-unit>
      <trans-unit id="yAxisMax">
        <source xml:lang="en">Maximum value of the y axis</source>
        <target state="translated">Valeur maximale de l'axe Y</target>
      </trans-unit>
      <trans-unit id="yAxisMin">
        <source xml:lang="en">Minimum value of the y axis</source>
        <target state="translated">Valeur minimale de l'axe Y</target>
      </trans-unit>
    </body>
  </file>
  <file original="src/sql/workbench/contrib/dashboard/browser/widgets/insights/views/charts/types/lineChart.contribution" source-language="en" datatype="plaintext" target-language="fr">
    <body>
      <trans-unit id="dataTypeDescription">
        <source xml:lang="en">Indicates data property of a data set for a chart.</source>
        <target state="translated">Indique la propriété de données d'un jeu de données pour un graphique.</target>
      </trans-unit>
    </body>
  </file>
  <file original="src/sql/workbench/contrib/dashboard/browser/widgets/insights/views/countInsight.contribution" source-language="en" datatype="plaintext" target-language="fr">
    <body>
      <trans-unit id="countInsightDescription">
        <source xml:lang="en">For each column in a resultset, displays the value in row 0 as a count followed by the column name. Supports '1 Healthy', '3 Unhealthy' for example, where 'Healthy' is the column name and 1 is the value in row 1 cell 1</source>
        <target state="translated">Pour chaque colonne d'un jeu de résultats, affiche la valeur de la ligne 0 sous forme de chiffre suivi du nom de la colonne. Prend en charge '1 Healthy', '3 Unhealthy', par exemple, où 'Healthy' est le nom de la colonne et 1 est la valeur de la ligne 1, cellule 1</target>
      </trans-unit>
    </body>
  </file>
  <file original="src/sql/workbench/contrib/dashboard/browser/widgets/insights/views/imageInsight.contribution" source-language="en" datatype="plaintext" target-language="fr">
    <body>
      <trans-unit id="encodingDescription">
        <source xml:lang="en">Is this encoded as hex, base64 or some other format?</source>
        <target state="translated">Cet objet est-il encodé en hexadécimal, base64 ou un autre format ?</target>
      </trans-unit>
      <trans-unit id="imageFormatDescription">
        <source xml:lang="en">What format is expected - is this a JPEG, PNG or other format?</source>
        <target state="translated">Format attendu : JPEG, PNG ou un autre format ?</target>
      </trans-unit>
      <trans-unit id="imageInsightDescription">
        <source xml:lang="en">Displays an image, for example one returned by an R query using ggplot2</source>
        <target state="translated">Affiche une image, par exemple, celle retournée par une requête de type R utilisant ggplot2</target>
      </trans-unit>
    </body>
  </file>
  <file original="src/sql/workbench/contrib/dashboard/browser/widgets/insights/views/tableInsight.contribution" source-language="en" datatype="plaintext" target-language="fr">
    <body>
      <trans-unit id="tableInsightDescription">
        <source xml:lang="en">Displays the results in a simple table</source>
        <target state="translated">Affiche les résultats dans un tableau simple</target>
      </trans-unit>
    </body>
  </file>
  <file original="src/sql/workbench/contrib/dashboard/browser/widgets/properties/propertiesWidget.component" source-language="en" datatype="plaintext" target-language="fr">
    <body>
      <trans-unit id="dashboard.properties.error">
        <source xml:lang="en">Unable to load dashboard properties</source>
        <target state="translated">Impossible de charger les propriétés de tableau de bord</target>
      </trans-unit>
      <trans-unit id="loadingProperties">
        <source xml:lang="en">Loading properties</source>
        <target state="translated">Chargement des propriétés</target>
      </trans-unit>
      <trans-unit id="loadingPropertiesCompleted">
        <source xml:lang="en">Loading properties completed</source>
        <target state="translated">Les propriétés ont été chargées</target>
      </trans-unit>
    </body>
  </file>
  <file original="src/sql/workbench/contrib/dataExplorer/browser/dataExplorer.contribution" source-language="en" datatype="plaintext" target-language="fr">
    <body>
      <trans-unit id="connectionsSortOrder.dateAdded">
        <source xml:lang="en">Saved connections are sorted by the dates they were added.</source>
        <target state="translated">Les connexions enregistrées sont triées en fonction des dates auxquelles elles ont été ajoutées.</target>
      </trans-unit>
      <trans-unit id="connectionsSortOrder.displayName">
        <source xml:lang="en">Saved connections are sorted by their display names alphabetically.</source>
        <target state="translated">Les connexions enregistrées sont triées par ordre alphabétique de leurs noms d’affichage.</target>
      </trans-unit>
      <trans-unit id="databaseConnections">
        <source xml:lang="en">Database Connections</source>
        <target state="translated">Connexions de base de données</target>
      </trans-unit>
      <trans-unit id="datasource.connectionGroups">
        <source xml:lang="en">data source groups</source>
        <target state="translated">groupes de source de données</target>
      </trans-unit>
      <trans-unit id="datasource.connections">
        <source xml:lang="en">data source connections</source>
        <target state="translated">connexions de source de données</target>
      </trans-unit>
      <trans-unit id="datasource.connectionsSortOrder">
        <source xml:lang="en">Controls sorting order of saved connections and connection groups.</source>
        <target state="translated">Contrôle l’ordre de tri des connexions et des groupes de connexions enregistrés.</target>
      </trans-unit>
      <trans-unit id="startup.alwaysShowServersView">
        <source xml:lang="en">True for the Servers view to be shown on launch of Azure Data Studio default; false if the last opened view should be shown</source>
        <target state="translated">True pour afficher la vue des serveurs au lancement d'Azure Data Studio par défaut, false pour afficher la dernière vue ouverte</target>
      </trans-unit>
      <trans-unit id="startupConfig">
        <source xml:lang="en">Startup Configuration</source>
        <target state="translated">Configuration de démarrage</target>
      </trans-unit>
    </body>
  </file>
  <file original="src/sql/workbench/contrib/dataExplorer/browser/dataExplorerExtensionPoint" source-language="en" datatype="plaintext" target-language="fr">
    <body>
      <trans-unit id="dataExplorer.contributed">
        <source xml:lang="en">Contributes views to contributed views container</source>
        <target state="translated">Ajoute des vues au conteneur de vues ajoutées</target>
      </trans-unit>
      <trans-unit id="duplicateView1">
        <source xml:lang="en">Cannot register multiple views with same id `{0}` in the view container `{1}`</source>
        <target state="translated">Impossible d'inscrire plusieurs vues avec le même ID '{0}' dans le conteneur de vues '{1}'</target>
      </trans-unit>
      <trans-unit id="duplicateView2">
        <source xml:lang="en">A view with id `{0}` is already registered in the view container `{1}`</source>
        <target state="translated">Une vue avec l'ID '{0}' est déjà inscrite dans le conteneur de vues '{1}'</target>
      </trans-unit>
      <trans-unit id="extension.contributes.dataExplorer">
        <source xml:lang="en">Contributes views to the editor</source>
        <target state="translated">Ajoute des vues à l'éditeur</target>
      </trans-unit>
      <trans-unit id="extension.dataExplorer">
        <source xml:lang="en">Contributes views to Data Explorer container in the Activity bar</source>
        <target state="translated">Ajoute des vues au conteneur Explorateur de données dans la barre d'activités</target>
      </trans-unit>
      <trans-unit id="optstring">
        <source xml:lang="en">property `{0}` can be omitted or must be of type `string`</source>
        <target state="translated">La propriété '{0}' peut être omise ou doit être de type 'string'</target>
      </trans-unit>
      <trans-unit id="requirearray">
        <source xml:lang="en">views must be an array</source>
        <target state="translated">les vues doivent figurer dans un tableau</target>
      </trans-unit>
      <trans-unit id="requirestring">
        <source xml:lang="en">property `{0}` is mandatory and must be of type `string`</source>
        <target state="translated">la propriété '{0}' est obligatoire et doit être de type 'string'</target>
      </trans-unit>
      <trans-unit id="vscode.extension.contributes.view.id">
        <source xml:lang="en">Identifier of the view. Use this to register a data provider through `vscode.window.registerTreeDataProviderForView` API. Also to trigger activating your extension by registering `onView:${id}` event to `activationEvents`.</source>
        <target state="translated">Identificateur de la vue. Utilisez-le pour inscrire un fournisseur de données au moyen de l'API 'vscode.window.registerTreeDataProviderForView', ainsi que pour déclencher l'activation de votre extension en inscrivant l'événement 'onView:${id}' dans 'activationEvents'.</target>
      </trans-unit>
      <trans-unit id="vscode.extension.contributes.view.name">
        <source xml:lang="en">The human-readable name of the view. Will be shown</source>
        <target state="translated">Nom de la vue, contrôlable de visu. À afficher</target>
      </trans-unit>
      <trans-unit id="vscode.extension.contributes.view.when">
        <source xml:lang="en">Condition which must be true to show this view</source>
        <target state="translated">Condition qui doit être true pour afficher cette vue</target>
      </trans-unit>
    </body>
  </file>
  <file original="src/sql/workbench/contrib/dataExplorer/browser/dataExplorerViewlet" source-language="en" datatype="plaintext" target-language="fr">
    <body>
      <trans-unit id="dataExplorer.servers">
        <source xml:lang="en">Servers</source>
        <target state="translated">Serveurs</target>
      </trans-unit>
      <trans-unit id="dataexplorer.name">
        <source xml:lang="en">Connections</source>
        <target state="translated">Connexions</target>
      </trans-unit>
      <trans-unit id="showDataExplorer">
        <source xml:lang="en">Show Connections</source>
        <target state="translated">Afficher les connexions</target>
      </trans-unit>
    </body>
  </file>
  <file original="src/sql/workbench/contrib/dataExplorer/browser/nodeActions.common.contribution" source-language="en" datatype="plaintext" target-language="fr">
    <body>
      <trans-unit id="disconnect">
        <source xml:lang="en">Disconnect</source>
        <target state="translated">Déconnecter</target>
      </trans-unit>
      <trans-unit id="refresh">
        <source xml:lang="en">Refresh</source>
        <target state="translated">Actualiser</target>
      </trans-unit>
    </body>
  </file>
  <file original="src/sql/workbench/contrib/editData/browser/editData.contribution" source-language="en" datatype="plaintext" target-language="fr">
    <body>
      <trans-unit id="showEditDataSqlPaneOnStartup">
        <source xml:lang="en">Show Edit Data SQL pane on startup</source>
        <target state="translated">Afficher le volet Modifier les données SQL au démarrage</target>
      </trans-unit>
    </body>
  </file>
  <file original="src/sql/workbench/contrib/editData/browser/editDataActions" source-language="en" datatype="plaintext" target-language="fr">
    <body>
      <trans-unit id="disposeEditFailure">
        <source xml:lang="en">Dispose Edit Failed With Error: </source>
        <target state="translated">La modification de Dispose a échoué avec l'erreur : </target>
      </trans-unit>
      <trans-unit id="editData.closeSql">
        <source xml:lang="en">Close SQL Pane</source>
        <target state="translated">Fermer le volet SQL</target>
      </trans-unit>
      <trans-unit id="editData.run">
        <source xml:lang="en">Run</source>
        <target state="translated">Exécuter</target>
      </trans-unit>
      <trans-unit id="editData.showSql">
        <source xml:lang="en">Show SQL Pane</source>
        <target state="translated">Afficher le volet SQL</target>
      </trans-unit>
      <trans-unit id="editData.stop">
        <source xml:lang="en">Stop</source>
        <target state="translated">Arrêter</target>
      </trans-unit>
    </body>
  </file>
  <file original="src/sql/workbench/contrib/editData/browser/editDataEditor" source-language="en" datatype="plaintext" target-language="fr">
    <body>
      <trans-unit id="maxRowTaskbar">
        <source xml:lang="en">Max Rows:</source>
        <target state="translated">Nombre maximal de lignes :</target>
      </trans-unit>
    </body>
  </file>
  <file original="src/sql/workbench/contrib/editData/browser/editDataGridActions" source-language="en" datatype="plaintext" target-language="fr">
    <body>
      <trans-unit id="deleteRow">
        <source xml:lang="en">Delete Row</source>
        <target state="translated">Supprimer la ligne</target>
      </trans-unit>
      <trans-unit id="revertRow">
        <source xml:lang="en">Revert Current Row</source>
        <target state="translated">Rétablir la ligne actuelle</target>
      </trans-unit>
    </body>
  </file>
  <file original="src/sql/workbench/contrib/editData/browser/gridActions" source-language="en" datatype="plaintext" target-language="fr">
    <body>
      <trans-unit id="copySelection">
        <source xml:lang="en">Copy</source>
        <target state="translated">Copier</target>
      </trans-unit>
      <trans-unit id="copyWithHeaders">
        <source xml:lang="en">Copy With Headers</source>
        <target state="translated">Copier avec les en-têtes</target>
      </trans-unit>
      <trans-unit id="saveAsCsv">
        <source xml:lang="en">Save As CSV</source>
        <target state="translated">Enregistrer au format CSV</target>
      </trans-unit>
      <trans-unit id="saveAsExcel">
        <source xml:lang="en">Save As Excel</source>
        <target state="translated">Enregistrer au format Excel</target>
      </trans-unit>
      <trans-unit id="saveAsJson">
        <source xml:lang="en">Save As JSON</source>
        <target state="translated">Enregistrer au format JSON</target>
      </trans-unit>
      <trans-unit id="saveAsXml">
        <source xml:lang="en">Save As XML</source>
        <target state="translated">Enregistrer au format XML</target>
      </trans-unit>
      <trans-unit id="selectAll">
        <source xml:lang="en">Select All</source>
        <target state="translated">Tout sélectionner</target>
      </trans-unit>
    </body>
  </file>
  <file original="src/sql/workbench/contrib/extensions/browser/contributionRenders" source-language="en" datatype="plaintext" target-language="fr">
    <body>
      <trans-unit id="insight condition">
        <source xml:lang="en">When</source>
        <target state="translated">Quand</target>
      </trans-unit>
      <trans-unit id="insightId">
        <source xml:lang="en">Id</source>
        <target state="translated">ID</target>
      </trans-unit>
      <trans-unit id="insights">
        <source xml:lang="en">Dashboard Insights ({0})</source>
        <target state="translated">Insights de tableau de bord ({0})</target>
      </trans-unit>
      <trans-unit id="name">
        <source xml:lang="en">Name</source>
        <target state="translated">Nom</target>
      </trans-unit>
      <trans-unit id="tabDescription">
        <source xml:lang="en">Description</source>
        <target state="translated">Description</target>
      </trans-unit>
      <trans-unit id="tabId">
        <source xml:lang="en">Id</source>
        <target state="translated">ID</target>
      </trans-unit>
      <trans-unit id="tabTitle">
        <source xml:lang="en">Title</source>
        <target state="translated">Titre</target>
      </trans-unit>
      <trans-unit id="tabs">
        <source xml:lang="en">Dashboard Tabs ({0})</source>
        <target state="translated">Onglets de tableau de bord ({0})</target>
      </trans-unit>
    </body>
  </file>
  <file original="src/sql/workbench/contrib/extensions/browser/extensions.contribution" source-language="en" datatype="plaintext" target-language="fr">
    <body>
      <trans-unit id="notFound">
        <source xml:lang="en">Extension '{0}' not found.</source>
        <target state="translated">Extension '{0}' introuvable.</target>
      </trans-unit>
      <trans-unit id="workbench.extensions.getExtensionFromGallery.arg.name">
        <source xml:lang="en">Extension id</source>
        <target state="translated">ID d'extension</target>
      </trans-unit>
      <trans-unit id="workbench.extensions.getExtensionFromGallery.description">
        <source xml:lang="en">Gets extension information from the gallery</source>
        <target state="translated">Obtient des informations d’extension à partir de la galerie</target>
      </trans-unit>
    </body>
  </file>
  <file original="src/sql/workbench/contrib/extensions/browser/extensionsActions" source-language="en" datatype="plaintext" target-language="fr">
    <body>
      <trans-unit id="Install Extensions">
        <source xml:lang="en">Install Extensions</source>
        <target state="translated">Installer les extensions</target>
      </trans-unit>
      <trans-unit id="openExtensionAuthoringDocs">
        <source xml:lang="en">Author an Extension...</source>
        <target state="translated">Créer une extension...</target>
      </trans-unit>
      <trans-unit id="showRecommendations">
        <source xml:lang="en">Show Recommendations</source>
        <target state="translated">Afficher les recommandations</target>
      </trans-unit>
    </body>
  </file>
  <file original="src/sql/workbench/contrib/extensions/browser/scenarioRecommendations" source-language="en" datatype="plaintext" target-language="fr">
    <body>
      <trans-unit id="ExtensionsRecommended">
        <source xml:lang="en">Azure Data Studio has extension recommendations.</source>
        <target state="translated">Azure Data Studio a des recommandations d'extension.</target>
      </trans-unit>
      <trans-unit id="VisualizerExtensionsRecommended">
        <source xml:lang="en">Azure Data Studio has extension recommendations for data visualization.
Once installed, you can select the Visualizer icon to visualize your query results.</source>
        <target state="translated">Azure Data Studio a des recommandations d'extension pour la visualisation des données.
Après l'avoir installé, vous pouvez sélectionner l'icône Visualiseur pour visualiser les résultats de votre requête.</target>
      </trans-unit>
      <trans-unit id="installAll">
        <source xml:lang="en">Install All</source>
        <target state="translated">Tout installer</target>
      </trans-unit>
      <trans-unit id="neverShowAgain">
        <source xml:lang="en">Don't Show Again</source>
        <target state="translated">Ne plus afficher</target>
      </trans-unit>
      <trans-unit id="scenarioTypeUndefined">
        <source xml:lang="en">The scenario type for extension recommendations must be provided.</source>
        <target state="translated">Le type de scénario pour les recommandations d'extension doit être fourni.</target>
      </trans-unit>
      <trans-unit id="showRecommendations">
        <source xml:lang="en">Show Recommendations</source>
        <target state="translated">Afficher les recommandations</target>
      </trans-unit>
    </body>
  </file>
  <file original="src/sql/workbench/contrib/extensions/browser/staticRecommendations" source-language="en" datatype="plaintext" target-language="fr">
    <body>
      <trans-unit id="defaultRecommendations">
        <source xml:lang="en">This extension is recommended by Azure Data Studio.</source>
        <target state="translated">Cette extension est recommandée par Azure Data Studio.</target>
      </trans-unit>
    </body>
  </file>
  <file original="src/sql/workbench/contrib/jobManagement/browser/agentView.component" source-language="en" datatype="plaintext" target-language="fr">
    <body>
      <trans-unit id="jobview.Alerts">
        <source xml:lang="en">Alerts</source>
        <target state="translated">Alertes</target>
      </trans-unit>
      <trans-unit id="jobview.Jobs">
        <source xml:lang="en">Jobs</source>
        <target state="translated">Travaux</target>
      </trans-unit>
      <trans-unit id="jobview.Notebooks">
        <source xml:lang="en">Notebooks</source>
        <target state="translated">Notebooks</target>
      </trans-unit>
      <trans-unit id="jobview.Operators">
        <source xml:lang="en">Operators</source>
        <target state="translated">Opérateurs</target>
      </trans-unit>
      <trans-unit id="jobview.Proxies">
        <source xml:lang="en">Proxies</source>
        <target state="translated">Proxys</target>
      </trans-unit>
    </body>
  </file>
  <file original="src/sql/workbench/contrib/jobManagement/browser/alertsView.component" source-language="en" datatype="plaintext" target-language="fr">
    <body>
      <trans-unit id="jobAlertColumns.categoryName">
        <source xml:lang="en">Category Name</source>
        <target state="translated">Nom de catégorie</target>
      </trans-unit>
      <trans-unit id="jobAlertColumns.delayBetweenResponses">
        <source xml:lang="en">Delay Between Responses (in secs)</source>
        <target state="translated">Délai entre les réponses (en secondes)</target>
      </trans-unit>
      <trans-unit id="jobAlertColumns.enabled">
        <source xml:lang="en">Enabled</source>
        <target state="translated">Activé</target>
      </trans-unit>
      <trans-unit id="jobAlertColumns.lastOccurrenceDate">
        <source xml:lang="en">Last Occurrence</source>
        <target state="translated">Dernière occurrence</target>
      </trans-unit>
      <trans-unit id="jobAlertColumns.name">
        <source xml:lang="en">Name</source>
        <target state="translated">Nom</target>
      </trans-unit>
    </body>
  </file>
  <file original="src/sql/workbench/contrib/jobManagement/browser/jobActions" source-language="en" datatype="plaintext" target-language="fr">
    <body>
      <trans-unit id="joaction.deletedOperator">
        <source xml:lang="en">The operator was deleted successfully</source>
        <target state="translated">L'opérateur a été supprimé</target>
      </trans-unit>
      <trans-unit id="jobSuccessfullyStarted">
        <source xml:lang="en">: The job was successfully started.</source>
        <target state="translated">: Le travail a été démarré.</target>
      </trans-unit>
      <trans-unit id="jobSuccessfullyStopped">
        <source xml:lang="en">: The job was successfully stopped.</source>
        <target state="translated">: Le travail a été arrêté.</target>
      </trans-unit>
      <trans-unit id="jobaction.Cancel">
        <source xml:lang="en">Cancel</source>
        <target state="translated">Annuler</target>
      </trans-unit>
      <trans-unit id="jobaction.deleteAlert">
        <source xml:lang="en">Delete Alert</source>
        <target state="translated">Supprimer l'alerte</target>
      </trans-unit>
      <trans-unit id="jobaction.deleteAlertConfirm">
        <source xml:lang="en">Are you sure you'd like to delete the alert '{0}'?</source>
        <target state="translated">Voulez-vous vraiment supprimer l'alerte '{0}' ?</target>
      </trans-unit>
      <trans-unit id="jobaction.deleteJob">
        <source xml:lang="en">Delete Job</source>
        <target state="translated">Supprimer le travail</target>
      </trans-unit>
      <trans-unit id="jobaction.deleteJobConfirm">
        <source xml:lang="en">Are you sure you'd like to delete the job '{0}'?</source>
        <target state="translated">Voulez-vous vraiment supprimer le travail '{0}' ?</target>
      </trans-unit>
      <trans-unit id="jobaction.deleteNotebookConfirm">
        <source xml:lang="en">Are you sure you'd like to delete the notebook '{0}'?</source>
        <target state="translated">Voulez-vous vraiment supprimer le notebook '{0}' ?</target>
      </trans-unit>
      <trans-unit id="jobaction.deleteOperator">
        <source xml:lang="en">Delete Operator</source>
        <target state="translated">Supprimer l'opérateur</target>
      </trans-unit>
      <trans-unit id="jobaction.deleteOperatorConfirm">
        <source xml:lang="en">Are you sure you'd like to delete the operator '{0}'?</source>
        <target state="translated">Voulez-vous vraiment supprimer l'opérateur '{0}' ?</target>
      </trans-unit>
      <trans-unit id="jobaction.deleteProxy">
        <source xml:lang="en">Delete Proxy</source>
        <target state="translated">Supprimer le proxy</target>
      </trans-unit>
      <trans-unit id="jobaction.deleteProxyConfirm">
        <source xml:lang="en">Are you sure you'd like to delete the proxy '{0}'?</source>
        <target state="translated">Voulez-vous vraiment supprimer le proxy '{0}' ?</target>
      </trans-unit>
      <trans-unit id="jobaction.deleteStep">
        <source xml:lang="en">Delete Step</source>
        <target state="translated">Supprimer l'étape</target>
      </trans-unit>
      <trans-unit id="jobaction.deleteStepConfirm">
        <source xml:lang="en">Are you sure you'd like to delete the step '{0}'?</source>
        <target state="translated">Voulez-vous vraiment supprimer l'étape '{0}' ?</target>
      </trans-unit>
      <trans-unit id="jobaction.deletedAlert">
        <source xml:lang="en">The alert was successfully deleted</source>
        <target state="translated">L'alerte a été supprimée</target>
      </trans-unit>
      <trans-unit id="jobaction.deletedJob">
        <source xml:lang="en">The job was successfully deleted</source>
        <target state="translated">Le travail a été supprimé</target>
      </trans-unit>
      <trans-unit id="jobaction.deletedNotebook">
        <source xml:lang="en">The notebook was successfully deleted</source>
        <target state="translated">Le notebook a été supprimé</target>
      </trans-unit>
      <trans-unit id="jobaction.deletedProxy">
        <source xml:lang="en">The proxy was deleted successfully</source>
        <target state="translated">Le proxy a été supprimé</target>
      </trans-unit>
      <trans-unit id="jobaction.deletedStep">
        <source xml:lang="en">The job step was successfully deleted</source>
        <target state="translated">L'étape de travail a été supprimée</target>
      </trans-unit>
      <trans-unit id="jobaction.editAlert">
        <source xml:lang="en">Edit Alert</source>
        <target state="translated">Modifier l'alerte</target>
      </trans-unit>
      <trans-unit id="jobaction.editJob">
        <source xml:lang="en">Edit Job</source>
        <target state="translated">Modifier le travail</target>
      </trans-unit>
      <trans-unit id="jobaction.editOperator">
        <source xml:lang="en">Edit Operator</source>
        <target state="translated">Modifier l'opérateur</target>
      </trans-unit>
      <trans-unit id="jobaction.editProxy">
        <source xml:lang="en">Edit Proxy</source>
        <target state="translated">Modifier le proxy</target>
      </trans-unit>
      <trans-unit id="jobaction.failedToDeleteAlert">
        <source xml:lang="en">Could not delete alert '{0}'.
Error: {1}</source>
        <target state="translated">Impossible de supprimer l'alerte '{0}'.
Erreur : {1}</target>
      </trans-unit>
      <trans-unit id="jobaction.failedToDeleteJob">
        <source xml:lang="en">Could not delete job '{0}'.
Error: {1}</source>
        <target state="translated">Impossible de supprimer le travail '{0}'.
Erreur : {1}</target>
      </trans-unit>
      <trans-unit id="jobaction.failedToDeleteNotebook">
        <source xml:lang="en">Could not delete notebook '{0}'.
Error: {1}</source>
        <target state="translated">Impossible de supprimer le notebook '{0}'.
Erreur : {1}</target>
      </trans-unit>
      <trans-unit id="jobaction.failedToDeleteOperator">
        <source xml:lang="en">Could not delete operator '{0}'.
Error: {1}</source>
        <target state="translated">Impossible de supprimer l'opérateur '{0}'.
Erreur : {1}</target>
      </trans-unit>
      <trans-unit id="jobaction.failedToDeleteProxy">
        <source xml:lang="en">Could not delete proxy '{0}'.
Error: {1}</source>
        <target state="translated">Impossible de supprimer le proxy '{0}'.
Erreur : {1}</target>
      </trans-unit>
      <trans-unit id="jobaction.failedToDeleteStep">
        <source xml:lang="en">Could not delete step '{0}'.
Error: {1}</source>
        <target state="translated">Impossible de supprimer l'étape '{0}'.
Erreur : {1}</target>
      </trans-unit>
      <trans-unit id="jobaction.faillabel">
        <source xml:lang="en">Error</source>
        <target state="translated">Erreur</target>
      </trans-unit>
      <trans-unit id="jobaction.newAlert">
        <source xml:lang="en">New Alert</source>
        <target state="translated">Nouvelle alerte</target>
      </trans-unit>
      <trans-unit id="jobaction.newJob">
        <source xml:lang="en">New Job</source>
        <target state="translated">Nouveau travail</target>
      </trans-unit>
      <trans-unit id="jobaction.newOperator">
        <source xml:lang="en">New Operator</source>
        <target state="translated">Nouvel opérateur</target>
      </trans-unit>
      <trans-unit id="jobaction.newProxy">
        <source xml:lang="en">New Proxy</source>
        <target state="translated">Nouveau proxy</target>
      </trans-unit>
      <trans-unit id="jobaction.newStep">
        <source xml:lang="en">New Step</source>
        <target state="translated">Nouvelle étape</target>
      </trans-unit>
      <trans-unit id="jobaction.refresh">
        <source xml:lang="en">Refresh</source>
        <target state="translated">Actualiser</target>
      </trans-unit>
      <trans-unit id="jobaction.run">
        <source xml:lang="en">Run</source>
        <target state="translated">Exécuter</target>
      </trans-unit>
      <trans-unit id="jobaction.stop">
        <source xml:lang="en">Stop</source>
        <target state="translated">Arrêter</target>
      </trans-unit>
      <trans-unit id="jobaction.successLabel">
        <source xml:lang="en">Success</source>
        <target state="translated">Réussite</target>
      </trans-unit>
      <trans-unit id="notebookAction.openNotebook">
        <source xml:lang="en">Open</source>
        <target state="translated">Ouvrir</target>
      </trans-unit>
      <trans-unit id="notebookaction.deleteMaterializedNotebook">
        <source xml:lang="en">Delete</source>
        <target state="translated">Supprimer</target>
      </trans-unit>
      <trans-unit id="notebookaction.deleteNotebook">
        <source xml:lang="en">Delete</source>
        <target state="translated">Supprimer</target>
      </trans-unit>
      <trans-unit id="notebookaction.editJob">
        <source xml:lang="en">Edit</source>
        <target state="translated">Modifier</target>
      </trans-unit>
      <trans-unit id="notebookaction.newJob">
        <source xml:lang="en">New Notebook Job</source>
        <target state="translated">Nouveau travail de notebook</target>
      </trans-unit>
      <trans-unit id="notebookaction.openLatestRun">
        <source xml:lang="en">Open Latest Run</source>
        <target state="translated">Ouvrir la dernière exécution</target>
      </trans-unit>
      <trans-unit id="notebookaction.openNotebook">
        <source xml:lang="en">Open Template Notebook</source>
        <target state="translated">Ouvrir le modèle de notebook</target>
      </trans-unit>
      <trans-unit id="notebookaction.pinNotebook">
        <source xml:lang="en">Pin</source>
        <target state="translated">Épingler</target>
      </trans-unit>
      <trans-unit id="notebookaction.renameNotebook">
        <source xml:lang="en">Rename</source>
        <target state="translated">Renommer</target>
      </trans-unit>
      <trans-unit id="notebookaction.unpinNotebook">
        <source xml:lang="en">Unpin</source>
        <target state="translated">Désépingler</target>
      </trans-unit>
    </body>
  </file>
  <file original="src/sql/workbench/contrib/jobManagement/browser/jobHistory.component" source-language="en" datatype="plaintext" target-language="fr">
    <body>
      <trans-unit id="stepRow.message">
        <source xml:lang="en">Message</source>
        <target state="translated">Message</target>
      </trans-unit>
      <trans-unit id="stepRow.stepID">
        <source xml:lang="en">Step ID</source>
        <target state="translated">ID d'étape</target>
      </trans-unit>
      <trans-unit id="stepRow.stepName">
        <source xml:lang="en">Step Name</source>
        <target state="translated">Nom de l'étape</target>
      </trans-unit>
    </body>
  </file>
  <file original="src/sql/workbench/contrib/jobManagement/browser/jobStepsView.component" source-language="en" datatype="plaintext" target-language="fr">
    <body>
      <trans-unit id="agent.steps">
        <source xml:lang="en">Steps</source>
        <target state="translated">Étapes</target>
      </trans-unit>
    </body>
  </file>
  <file original="src/sql/workbench/contrib/jobManagement/browser/jobsView.component" source-language="en" datatype="plaintext" target-language="fr">
    <body>
      <trans-unit id="jobColumns.category">
        <source xml:lang="en">Category</source>
        <target state="translated">Catégorie</target>
      </trans-unit>
      <trans-unit id="jobColumns.enabled">
        <source xml:lang="en">Enabled</source>
        <target state="translated">Activé</target>
      </trans-unit>
      <trans-unit id="jobColumns.lastRun">
        <source xml:lang="en">Last Run</source>
        <target state="translated">Dernière exécution</target>
      </trans-unit>
      <trans-unit id="jobColumns.lastRunOutcome">
        <source xml:lang="en">Last Run Outcome</source>
        <target state="translated">Résultats de la dernière exécution</target>
      </trans-unit>
      <trans-unit id="jobColumns.name">
        <source xml:lang="en">Name</source>
        <target state="translated">Nom</target>
      </trans-unit>
      <trans-unit id="jobColumns.nextRun">
        <source xml:lang="en">Next Run</source>
        <target state="translated">Exécution suivante</target>
      </trans-unit>
      <trans-unit id="jobColumns.previousRuns">
        <source xml:lang="en">Previous Runs</source>
        <target state="translated">Exécutions précédentes</target>
      </trans-unit>
      <trans-unit id="jobColumns.runnable">
        <source xml:lang="en">Runnable</source>
        <target state="translated">Exécutable</target>
      </trans-unit>
      <trans-unit id="jobColumns.schedule">
        <source xml:lang="en">Schedule</source>
        <target state="translated">Planification</target>
      </trans-unit>
      <trans-unit id="jobColumns.status">
        <source xml:lang="en">Status</source>
        <target state="translated">État</target>
      </trans-unit>
      <trans-unit id="jobsView.error">
        <source xml:lang="en">Error: </source>
        <target state="translated">Erreur : </target>
      </trans-unit>
      <trans-unit id="jobsView.noSteps">
        <source xml:lang="en">No Steps available for this job.</source>
        <target state="translated">Aucune étape disponible pour ce travail.</target>
      </trans-unit>
    </body>
  </file>
  <file original="src/sql/workbench/contrib/jobManagement/browser/notebookHistory.component" source-language="en" datatype="plaintext" target-language="fr">
    <body>
      <trans-unit id="notebookHistory.ErrorTooltip">
        <source xml:lang="en">Job Error: </source>
        <target state="translated">Erreur de travail : </target>
      </trans-unit>
      <trans-unit id="notebookHistory.dateCreatedTooltip">
        <source xml:lang="en">Date Created: </source>
        <target state="translated">Date de création : </target>
      </trans-unit>
      <trans-unit id="notebookHistory.notebookErrorTooltip">
        <source xml:lang="en">Notebook Error: </source>
        <target state="translated">Erreur de notebook : </target>
      </trans-unit>
      <trans-unit id="notebookHistory.pastRunsTitle">
        <source xml:lang="en">Past Runs</source>
        <target state="translated">Exécutions précédentes</target>
      </trans-unit>
      <trans-unit id="notebookHistory.pinnedTitle">
        <source xml:lang="en">Pinned</source>
        <target state="translated">Épinglé</target>
      </trans-unit>
      <trans-unit id="notebookHistory.recentRunsTitle">
        <source xml:lang="en">Recent Runs</source>
        <target state="translated">Dernières exécutions</target>
      </trans-unit>
    </body>
  </file>
  <file original="src/sql/workbench/contrib/jobManagement/browser/notebooksView.component" source-language="en" datatype="plaintext" target-language="fr">
    <body>
      <trans-unit id="notebookColumns.lastRun">
        <source xml:lang="en">Last Run</source>
        <target state="translated">Dernière exécution</target>
      </trans-unit>
      <trans-unit id="notebookColumns.lastRunOutcome">
        <source xml:lang="en">Last Run Outcome</source>
        <target state="translated">Résultats de la dernière exécution</target>
      </trans-unit>
      <trans-unit id="notebookColumns.name">
        <source xml:lang="en">Name</source>
        <target state="translated">Nom</target>
      </trans-unit>
      <trans-unit id="notebookColumns.nextRun">
        <source xml:lang="en">Next Run</source>
        <target state="translated">Exécution suivante</target>
      </trans-unit>
      <trans-unit id="notebookColumns.previousRuns">
        <source xml:lang="en">Previous Runs</source>
        <target state="translated">Exécutions précédentes</target>
      </trans-unit>
      <trans-unit id="notebookColumns.status">
        <source xml:lang="en">Status</source>
        <target state="translated">État</target>
      </trans-unit>
      <trans-unit id="notebookColumns.targetDatbase">
        <source xml:lang="en">Target Database</source>
        <target state="translated">Base de données cible</target>
      </trans-unit>
      <trans-unit id="notebooksView.error">
        <source xml:lang="en">Error: </source>
        <target state="translated">Erreur : </target>
      </trans-unit>
      <trans-unit id="notebooksView.noSteps">
        <source xml:lang="en">No Steps available for this job.</source>
        <target state="translated">Aucune étape disponible pour ce travail.</target>
      </trans-unit>
      <trans-unit id="notebooksView.notebookError">
        <source xml:lang="en">Notebook Error: </source>
        <target state="translated">Erreur de notebook : </target>
      </trans-unit>
    </body>
  </file>
  <file original="src/sql/workbench/contrib/jobManagement/browser/operatorsView.component" source-language="en" datatype="plaintext" target-language="fr">
    <body>
      <trans-unit id="jobOperatorsView.emailAddress">
        <source xml:lang="en">Email Address</source>
        <target state="translated">Adresse e-mail</target>
      </trans-unit>
      <trans-unit id="jobOperatorsView.enabled">
        <source xml:lang="en">Enabled</source>
        <target state="translated">Activé</target>
      </trans-unit>
      <trans-unit id="jobOperatorsView.name">
        <source xml:lang="en">Name</source>
        <target state="translated">Nom</target>
      </trans-unit>
    </body>
  </file>
  <file original="src/sql/workbench/contrib/jobManagement/browser/proxiesView.component" source-language="en" datatype="plaintext" target-language="fr">
    <body>
      <trans-unit id="jobProxiesView.accountName">
        <source xml:lang="en">Account Name</source>
        <target state="translated">Nom de compte</target>
      </trans-unit>
      <trans-unit id="jobProxiesView.credentialName">
        <source xml:lang="en">Credential Name</source>
        <target state="translated">Nom d'identification</target>
      </trans-unit>
      <trans-unit id="jobProxiesView.description">
        <source xml:lang="en">Description</source>
        <target state="translated">Description</target>
      </trans-unit>
      <trans-unit id="jobProxiesView.isEnabled">
        <source xml:lang="en">Enabled</source>
        <target state="translated">Activé</target>
      </trans-unit>
    </body>
  </file>
  <file original="src/sql/workbench/contrib/notebook/browser/calloutDialog/common/constants" source-language="en" datatype="plaintext" target-language="fr">
    <body>
      <trans-unit id="callout.cancelButton">
        <source xml:lang="en">Cancel</source>
        <target state="translated">Annuler</target>
      </trans-unit>
      <trans-unit id="callout.insertButton">
        <source xml:lang="en">Insert</source>
        <target state="translated">Insérer</target>
      </trans-unit>
      <trans-unit id="imageCallout.browseAltText">
        <source xml:lang="en">Browse</source>
        <target state="translated">Parcourir</target>
      </trans-unit>
      <trans-unit id="imageCallout.embedImageLabel">
        <source xml:lang="en">Attach image to notebook</source>
        <target state="translated">Attacher l'image au notebook</target>
      </trans-unit>
      <trans-unit id="imageCallout.local">
        <source xml:lang="en">Local</source>
        <target state="translated">Local</target>
      </trans-unit>
      <trans-unit id="imageCallout.localImageLabel">
        <source xml:lang="en">This computer</source>
        <target state="translated">Cet ordinateur</target>
      </trans-unit>
      <trans-unit id="imageCallout.locationLabel">
        <source xml:lang="en">Image location</source>
        <target state="translated">Emplacement de l'image</target>
      </trans-unit>
      <trans-unit id="imageCallout.pathInputLabel">
        <source xml:lang="en">Image URL</source>
        <target state="translated">URL de l'image</target>
      </trans-unit>
      <trans-unit id="imageCallout.pathPlaceholder">
        <source xml:lang="en">Enter image path</source>
        <target state="translated">Entrer le chemin de l'image</target>
      </trans-unit>
      <trans-unit id="imageCallout.remote">
        <source xml:lang="en">Remote</source>
        <target state="translated">À distance</target>
      </trans-unit>
      <trans-unit id="imageCallout.remoteImageLabel">
        <source xml:lang="en">Online</source>
        <target state="translated">En ligne</target>
      </trans-unit>
      <trans-unit id="imageCallout.urlPlaceholder">
        <source xml:lang="en">Enter image URL</source>
        <target state="translated">Entrer l'URL de l'image</target>
      </trans-unit>
      <trans-unit id="linkCallout.linkAddressLabel">
        <source xml:lang="en">Address</source>
        <target state="translated">Adresse</target>
      </trans-unit>
      <trans-unit id="linkCallout.linkAddressPlaceholder">
        <source xml:lang="en">Link to an existing file or web page</source>
        <target state="translated">Lier à un fichier existant ou une page web</target>
      </trans-unit>
      <trans-unit id="linkCallout.linkTextLabel">
        <source xml:lang="en">Text to display</source>
        <target state="translated">Texte à afficher</target>
      </trans-unit>
      <trans-unit id="linkCallout.linkTextPlaceholder">
        <source xml:lang="en">Text to display</source>
        <target state="translated">Texte à afficher</target>
      </trans-unit>
    </body>
  </file>
  <file original="src/sql/workbench/contrib/notebook/browser/cellToolbarActions" source-language="en" datatype="plaintext" target-language="fr">
    <body>
      <trans-unit id="RemoveParameterCell">
        <source xml:lang="en">Remove parameter cell</source>
        <target state="translated">Supprimer la cellule de paramètre</target>
      </trans-unit>
      <trans-unit id="clear">
        <source xml:lang="en">Clear Result</source>
        <target state="translated">Effacer le résultat</target>
      </trans-unit>
      <trans-unit id="closeLabel">
        <source xml:lang="en">Close</source>
        <target state="translated">Fermer</target>
      </trans-unit>
      <trans-unit id="codeAbove">
        <source xml:lang="en">Insert Code Above</source>
        <target state="translated">Insérer du code au-dessus</target>
      </trans-unit>
      <trans-unit id="codeBelow">
        <source xml:lang="en">Insert Code Below</source>
        <target state="translated">Insérer du code en dessous</target>
      </trans-unit>
      <trans-unit id="collapseCell">
        <source xml:lang="en">Collapse Cell</source>
        <target state="translated">Réduire la cellule</target>
      </trans-unit>
      <trans-unit id="convertCell">
        <source xml:lang="en">Convert Cell</source>
        <target state="translated">Convertir la cellule</target>
      </trans-unit>
      <trans-unit id="editLabel">
        <source xml:lang="en">Edit</source>
        <target state="translated">Modifier</target>
      </trans-unit>
      <trans-unit id="expandCell">
        <source xml:lang="en">Expand Cell</source>
        <target state="translated">Développer la cellule</target>
      </trans-unit>
      <trans-unit id="makeParameterCell">
        <source xml:lang="en">Make parameter cell</source>
        <target state="translated">Créer une cellule de paramètre</target>
      </trans-unit>
      <trans-unit id="markdownAbove">
        <source xml:lang="en">Insert Text Above</source>
        <target state="translated">Insérer le texte au-dessus</target>
      </trans-unit>
      <trans-unit id="markdownBelow">
        <source xml:lang="en">Insert Text Below</source>
        <target state="translated">Insérer le texte en dessous</target>
      </trans-unit>
      <trans-unit id="moreActionsLabel">
        <source xml:lang="en">More</source>
        <target state="translated">Plus</target>
      </trans-unit>
      <trans-unit id="runAllAbove">
        <source xml:lang="en">Run Cells Above</source>
        <target state="translated">Exécuter les cellules au-dessus</target>
      </trans-unit>
      <trans-unit id="runAllBelow">
        <source xml:lang="en">Run Cells Below</source>
        <target state="translated">Exécuter les cellules en dessous</target>
      </trans-unit>
    </body>
  </file>
  <file original="src/sql/workbench/contrib/notebook/browser/cellViews/cellToolbar.component" source-language="en" datatype="plaintext" target-language="fr">
    <body>
      <trans-unit id="buttonAdd">
        <source xml:lang="en">Add cell</source>
        <target state="translated">Ajouter une cellule</target>
      </trans-unit>
      <trans-unit id="buttonDelete">
        <source xml:lang="en">Delete</source>
        <target state="translated">Supprimer</target>
      </trans-unit>
      <trans-unit id="buttonMoveDown">
        <source xml:lang="en">Move cell down</source>
        <target state="translated">Déplacer la cellule vers le bas</target>
      </trans-unit>
      <trans-unit id="buttonMoveUp">
        <source xml:lang="en">Move cell up</source>
        <target state="translated">Déplacer la cellule vers le haut</target>
      </trans-unit>
      <trans-unit id="codeCellsPreview">
        <source xml:lang="en">Add cell</source>
        <target state="translated">Ajouter une cellule</target>
      </trans-unit>
      <trans-unit id="codePreview">
        <source xml:lang="en">Code cell</source>
        <target state="translated">Cellule de code</target>
      </trans-unit>
      <trans-unit id="optionCodeCell">
        <source xml:lang="en">Code cell</source>
        <target state="translated">Cellule de code</target>
      </trans-unit>
      <trans-unit id="optionTextCell">
        <source xml:lang="en">Text cell</source>
        <target state="translated">Cellule de texte</target>
      </trans-unit>
      <trans-unit id="splitCell">
        <source xml:lang="en">Split cell</source>
        <target state="translated">Fractionner la cellule</target>
      </trans-unit>
      <trans-unit id="textPreview">
        <source xml:lang="en">Text cell</source>
        <target state="translated">Cellule de texte</target>
      </trans-unit>
    </body>
  </file>
  <file original="src/sql/workbench/contrib/notebook/browser/cellViews/code.component" source-language="en" datatype="plaintext" target-language="fr">
    <body>
      <trans-unit id="parametersText">
        <source xml:lang="en">Parameters</source>
        <target state="translated">Paramètres</target>
      </trans-unit>
    </body>
  </file>
  <file original="src/sql/workbench/contrib/notebook/browser/cellViews/codeActions" source-language="en" datatype="plaintext" target-language="fr">
    <body>
      <trans-unit id="errorRunCell">
        <source xml:lang="en">Error on last run. Click to run again</source>
        <target state="translated">Erreur de la dernière exécution. Cliquer pour réexécuter</target>
      </trans-unit>
      <trans-unit id="notebook.failed">
        <source xml:lang="en">Please select active cell and try again</source>
        <target state="translated">Sélectionnez la cellule active et réessayez</target>
      </trans-unit>
      <trans-unit id="runCell">
        <source xml:lang="en">Run cell</source>
        <target state="translated">Exécuter la cellule</target>
      </trans-unit>
      <trans-unit id="stopCell">
        <source xml:lang="en">Cancel execution</source>
        <target state="translated">Annuler l'exécution</target>
      </trans-unit>
    </body>
  </file>
  <file original="src/sql/workbench/contrib/notebook/browser/cellViews/collapse.component" source-language="en" datatype="plaintext" target-language="fr">
    <body>
      <trans-unit id="collapseCellContents">
        <source xml:lang="en">Collapse code cell contents</source>
        <target state="translated">Réduire le contenu de la cellule de code</target>
      </trans-unit>
      <trans-unit id="expandCellContents">
        <source xml:lang="en">Expand code cell contents</source>
        <target state="translated">Développer le contenu de la cellule de code</target>
      </trans-unit>
    </body>
  </file>
  <file original="src/sql/workbench/contrib/notebook/browser/cellViews/markdownToolbar.component" source-language="en" datatype="plaintext" target-language="fr">
    <body>
      <trans-unit id="buttonBold">
        <source xml:lang="en">Bold</source>
        <target state="translated">Gras</target>
      </trans-unit>
      <trans-unit id="buttonCode">
        <source xml:lang="en">Code</source>
        <target state="translated">Code</target>
      </trans-unit>
      <trans-unit id="buttonHighlight">
        <source xml:lang="en">Highlight</source>
        <target state="translated">Recommandation</target>
      </trans-unit>
      <trans-unit id="buttonImage">
        <source xml:lang="en">Image</source>
        <target state="translated">Image</target>
      </trans-unit>
      <trans-unit id="buttonItalic">
        <source xml:lang="en">Italic</source>
        <target state="translated">Italique</target>
      </trans-unit>
      <trans-unit id="buttonLink">
        <source xml:lang="en">Link</source>
        <target state="translated">Lien</target>
      </trans-unit>
      <trans-unit id="buttonList">
        <source xml:lang="en">List</source>
        <target state="translated">Liste</target>
      </trans-unit>
      <trans-unit id="buttonOrderedList">
        <source xml:lang="en">Ordered list</source>
        <target state="translated">Liste triée</target>
      </trans-unit>
      <trans-unit id="buttonPreview">
        <source xml:lang="en">Markdown preview toggle - off</source>
        <target state="translated">Bouton bascule d'aperçu Markdown - désactivé</target>
      </trans-unit>
      <trans-unit id="buttonUnderline">
        <source xml:lang="en">Underline</source>
        <target state="translated">Souligné</target>
      </trans-unit>
      <trans-unit id="callout.insertImageHeading">
        <source xml:lang="en">Insert image</source>
        <target state="translated">Insérer une image</target>
      </trans-unit>
      <trans-unit id="callout.insertLinkHeading">
        <source xml:lang="en">Insert link</source>
        <target state="translated">Insérer un lien</target>
      </trans-unit>
      <trans-unit id="dropdownHeading">
        <source xml:lang="en">Heading</source>
        <target state="translated">Titre</target>
      </trans-unit>
      <trans-unit id="markdownViewButton">
        <source xml:lang="en">Markdown View</source>
        <target state="translated">Vue Markdown</target>
      </trans-unit>
      <trans-unit id="optionHeading1">
        <source xml:lang="en">Heading 1</source>
        <target state="translated">Titre 1</target>
      </trans-unit>
      <trans-unit id="optionHeading2">
        <source xml:lang="en">Heading 2</source>
        <target state="translated">Titre 2</target>
      </trans-unit>
      <trans-unit id="optionHeading3">
        <source xml:lang="en">Heading 3</source>
        <target state="translated">Titre 3</target>
      </trans-unit>
      <trans-unit id="optionParagraph">
        <source xml:lang="en">Paragraph</source>
        <target state="translated">Paragraphe</target>
      </trans-unit>
      <trans-unit id="richTextViewButton">
        <source xml:lang="en">Rich Text View</source>
        <target state="translated">Vue de texte enrichi</target>
      </trans-unit>
      <trans-unit id="splitViewButton">
        <source xml:lang="en">Split View</source>
        <target state="translated">Mode fractionné</target>
      </trans-unit>
    </body>
  </file>
  <file original="src/sql/workbench/contrib/notebook/browser/cellViews/output.component" source-language="en" datatype="plaintext" target-language="fr">
    <body>
      <trans-unit id="componentRenderError">
        <source xml:lang="en">Error rendering component: {0}</source>
        <target state="translated">Erreur de rendu du composant : {0}</target>
      </trans-unit>
      <trans-unit id="noMimeTypeFound">
        <source xml:lang="en">No {0}renderer could be found for output. It has the following MIME types: {1}</source>
        <target state="translated">Aucun renderer {0} pour la sortie. Types MIME : {1}</target>
      </trans-unit>
      <trans-unit id="noSelectorFound">
        <source xml:lang="en">No component could be found for selector {0}</source>
        <target state="translated">Aucun composant pour le sélecteur {0}</target>
      </trans-unit>
      <trans-unit id="safe">
        <source xml:lang="en">safe </source>
        <target state="translated">sécurisé </target>
      </trans-unit>
    </body>
  </file>
  <file original="src/sql/workbench/contrib/notebook/browser/cellViews/placeholderCell.component" source-language="en" datatype="plaintext" target-language="fr">
    <body>
      <trans-unit id="clickOn">
        <source xml:lang="en">Click on</source>
        <target state="translated">Cliquer sur</target>
      </trans-unit>
      <trans-unit id="or">
        <source xml:lang="en">or</source>
        <target state="translated">ou</target>
      </trans-unit>
      <trans-unit id="plusCode">
        <source xml:lang="en">+ Code</source>
        <target state="translated">+ Code</target>
      </trans-unit>
      <trans-unit id="plusCodeAriaLabel">
        <source xml:lang="en">Add a code cell</source>
        <target state="translated">Ajouter une cellule de code</target>
      </trans-unit>
      <trans-unit id="plusText">
        <source xml:lang="en">+ Text</source>
        <target state="translated">+ Texte</target>
      </trans-unit>
      <trans-unit id="plusTextAriaLabel">
        <source xml:lang="en">Add a text cell</source>
        <target state="translated">Ajouter une cellule de texte</target>
      </trans-unit>
      <trans-unit id="toAddCell">
        <source xml:lang="en">to add a code or text cell</source>
        <target state="translated">pour ajouter une cellule de code ou de texte</target>
      </trans-unit>
    </body>
  </file>
  <file original="src/sql/workbench/contrib/notebook/browser/cellViews/stdin.component" source-language="en" datatype="plaintext" target-language="fr">
    <body>
      <trans-unit id="stdInLabel">
        <source xml:lang="en">StdIn:</source>
        <target state="translated">StdIn :</target>
      </trans-unit>
    </body>
  </file>
  <file original="src/sql/workbench/contrib/notebook/browser/cellViews/textCell.component" source-language="en" datatype="plaintext" target-language="fr">
    <body>
      <trans-unit id="addContent">
        <source xml:lang="en">&lt;i&gt;Add content here...&lt;/i&gt;</source>
        <target state="translated">&lt;i&gt;Ajouter du contenu ici...&lt;/i&gt;</target>
      </trans-unit>
      <trans-unit id="doubleClickEdit">
        <source xml:lang="en">&lt;i&gt;Double-click to edit&lt;/i&gt;</source>
        <target state="translated">&lt;i&gt;Double-cliquer pour modifier&lt;/i&gt;</target>
      </trans-unit>
    </body>
  </file>
  <file original="src/sql/workbench/contrib/notebook/browser/find/notebookFindWidget" source-language="en" datatype="plaintext" target-language="fr">
    <body>
      <trans-unit id="label.closeButton">
        <source xml:lang="en">Close</source>
        <target state="translated">Fermer</target>
      </trans-unit>
      <trans-unit id="label.find">
        <source xml:lang="en">Find</source>
        <target state="translated">Rechercher</target>
      </trans-unit>
      <trans-unit id="label.matchesLocation">
        <source xml:lang="en">{0} of {1}</source>
        <target state="translated">{0} sur {1}</target>
      </trans-unit>
      <trans-unit id="label.nextMatchButton">
        <source xml:lang="en">Next match</source>
        <target state="translated">Correspondance suivante</target>
      </trans-unit>
      <trans-unit id="label.noResults">
        <source xml:lang="en">No Results</source>
        <target state="translated">Aucun résultat</target>
      </trans-unit>
      <trans-unit id="label.previousMatchButton">
        <source xml:lang="en">Previous match</source>
        <target state="translated">Correspondance précédente</target>
      </trans-unit>
      <trans-unit id="placeholder.find">
        <source xml:lang="en">Find</source>
        <target state="translated">Rechercher</target>
      </trans-unit>
      <trans-unit id="title.matchesCountLimit">
        <source xml:lang="en">Your search returned a large number of results, only the first 999 matches will be highlighted.</source>
        <target state="translated">Votre recherche a retourné un grand nombre de résultats, seuls les 999 premières correspondances sont mises en surbrillance.</target>
      </trans-unit>
    </body>
  </file>
  <file original="src/sql/workbench/contrib/notebook/browser/notebook.component" source-language="en" datatype="plaintext" target-language="fr">
    <body>
      <trans-unit id="addCell">
        <source xml:lang="en">Cell</source>
        <target state="translated">Cellule</target>
      </trans-unit>
      <trans-unit id="addCodeLabel">
        <source xml:lang="en">Add code</source>
        <target state="translated">Ajouter du code</target>
      </trans-unit>
      <trans-unit id="addTextLabel">
        <source xml:lang="en">Add text</source>
        <target state="translated">Ajouter du texte</target>
      </trans-unit>
      <trans-unit id="cellNotFound">
        <source xml:lang="en">cell with URI {0} was not found in this model</source>
        <target state="translated">la cellule avec l'URI {0} est introuvable dans ce modèle</target>
      </trans-unit>
      <trans-unit id="cellRunFailed">
        <source xml:lang="en">Run Cells failed - See error in output of the currently selected cell for more information.</source>
        <target state="translated">L'exécution des cellules a échoué. Pour plus d'informations, consultez l'erreur dans la sortie de la cellule actuellement sélectionnée.</target>
      </trans-unit>
      <trans-unit id="code">
        <source xml:lang="en">Code</source>
        <target state="translated">Code</target>
      </trans-unit>
      <trans-unit id="codeCellsPreview">
        <source xml:lang="en">Add cell</source>
        <target state="translated">Ajouter une cellule</target>
      </trans-unit>
      <trans-unit id="codePreview">
        <source xml:lang="en">Code cell</source>
        <target state="translated">Cellule de code</target>
      </trans-unit>
      <trans-unit id="createFile">
        <source xml:lang="en">Create File</source>
        <target state="translated">Créer un fichier</target>
      </trans-unit>
      <trans-unit id="displayFailed">
        <source xml:lang="en">Could not display contents: {0}</source>
        <target state="translated">Impossible d'afficher le contenu : {0}</target>
      </trans-unit>
      <trans-unit id="editor">
        <source xml:lang="en">Editor</source>
        <target state="translated">Éditeur</target>
      </trans-unit>
      <trans-unit id="nextButtonLabel">
        <source xml:lang="en">Next &gt;</source>
        <target state="translated">Suivant &gt;</target>
      </trans-unit>
      <trans-unit id="previousButtonLabel">
        <source xml:lang="en">&lt; Previous</source>
        <target state="translated">&lt; Précédent</target>
      </trans-unit>
      <trans-unit id="runAll">
        <source xml:lang="en">Run Cells</source>
        <target state="translated">Exécuter les cellules</target>
      </trans-unit>
      <trans-unit id="runAllPreview">
        <source xml:lang="en">Run all</source>
        <target state="translated">Tout exécuter</target>
      </trans-unit>
      <trans-unit id="text">
        <source xml:lang="en">Text</source>
        <target state="translated">Texte</target>
      </trans-unit>
      <trans-unit id="textPreview">
        <source xml:lang="en">Text cell</source>
        <target state="translated">Cellule de texte</target>
      </trans-unit>
      <trans-unit id="views">
        <source xml:lang="en">Views</source>
        <target state="translated">Vues</target>
      </trans-unit>
    </body>
  </file>
  <file original="src/sql/workbench/contrib/notebook/browser/notebook.contribution" source-language="en" datatype="plaintext" target-language="fr">
    <body>
      <trans-unit id="exclude">
        <source xml:lang="en">Configure glob patterns for excluding files and folders in fulltext searches and quick open. Inherits all glob patterns from the `#files.exclude#` setting. Read more about glob patterns [here](https://code.visualstudio.com/docs/editor/codebasics#_advanced-search-options).</source>
        <target state="translated">Configurez des modèles glob pour exclure des fichiers et des dossiers dans les recherches en texte intégral et le mode Quick Open. Hérite tous les modèles glob du paramètre '#files.exclude#'. Découvrez plus d'informations sur les modèles glob [ici](https://code.visualstudio.com/docs/editor/codebasics#_advanced-search-options).</target>
      </trans-unit>
      <trans-unit id="exclude.boolean">
        <source xml:lang="en">The glob pattern to match file paths against. Set to true or false to enable or disable the pattern.</source>
        <target state="translated">Modèle Glob auquel les chemins de fichiers doivent correspondre. Affectez la valeur true ou false pour activer ou désactiver le modèle.</target>
      </trans-unit>
      <trans-unit id="exclude.when">
        <source xml:lang="en">Additional check on the siblings of a matching file. Use $(basename) as variable for the matching file name.</source>
        <target state="translated">Vérification supplémentaire des frères d'un fichier correspondant. Utilisez $(basename) comme variable pour le nom de fichier correspondant.</target>
      </trans-unit>
      <trans-unit id="filterSortOrder">
        <source xml:lang="en">Controls sorting order of editor history in quick open when filtering.</source>
        <target state="translated">Contrôle l'ordre de tri de l'historique de l'éditeur en mode Quick Open pendant le filtrage.</target>
      </trans-unit>
      <trans-unit id="filterSortOrder.default">
        <source xml:lang="en">History entries are sorted by relevance based on the filter value used. More relevant entries appear first.</source>
        <target state="translated">Les entrées d'historique sont triées par pertinence en fonction de la valeur de filtre utilisée. Les entrées les plus pertinentes apparaissent en premier.</target>
      </trans-unit>
      <trans-unit id="filterSortOrder.recency">
        <source xml:lang="en">History entries are sorted by recency. More recently opened entries appear first.</source>
        <target state="translated">Les entrées d'historique sont triées par date. Les dernières entrées ouvertes sont affichées en premier.</target>
      </trans-unit>
      <trans-unit id="newNotebook">
        <source xml:lang="en">New Notebook</source>
        <target state="translated">Nouveau notebook</target>
      </trans-unit>
      <trans-unit id="newQuery">
        <source xml:lang="en">New Notebook</source>
        <target state="translated">Nouveau notebook</target>
      </trans-unit>
      <trans-unit id="notebook.allowADSCommands">
        <source xml:lang="en">Allow notebooks to run Azure Data Studio commands.</source>
        <target state="translated">Autorisez les notebooks à exécuter des commandes Azure Data Studio.</target>
      </trans-unit>
      <trans-unit id="notebook.defaultTextEditMode">
        <source xml:lang="en">The default editing mode used for text cells</source>
        <target state="translated">Mode Édition par défaut utilisé pour les cellules de texte</target>
      </trans-unit>
      <trans-unit id="notebook.enableDoubleClickEdit">
        <source xml:lang="en">Enable double click to edit for text cells in notebooks</source>
        <target state="translated">Activer le double-clic pour modifier les cellules de texte dans les notebooks</target>
      </trans-unit>
      <trans-unit id="notebook.enableIncrementalGridRendering">
        <source xml:lang="en">Enable incremental grid rendering for notebooks. This will improve the initial rendering time for large notebooks. There may be performance issues when interacting with the notebook while the rest of the grids are rendering.</source>
        <target state="translated">Activer le rendu de grille incrémentielle pour les blocs-notes. Cela permet d’améliorer le temps de rendu initiale pour les grands notebook. Des problèmes de performances peuvent survenir lors de l’interaction avec le notebook pendant que le reste des grilles sont en cours de rendu.</target>
      </trans-unit>
      <trans-unit id="notebook.markdownModeDescription">
        <source xml:lang="en">Text is displayed as Markdown.</source>
        <target state="translated">Le texte s’affiche sous forme de Markdown.</target>
      </trans-unit>
      <trans-unit id="notebook.markdownPreviewLineHeight">
        <source xml:lang="en">Controls the line height used in the notebook markdown preview. This number is relative to the font size.</source>
        <target state="translated">Contrôle la hauteur de ligne utilisée dans l'aperçu Markdown du notebook. Ce nombre est relatif à la taille de police.</target>
      </trans-unit>
      <trans-unit id="notebook.maxRichTextUndoHistory">
        <source xml:lang="en">The maximum number of changes stored in the undo history for the notebook Rich Text editor.</source>
        <target state="translated">Nombre maximal de modifications stockées dans l’historique des annulations pour l’éditeur de texte enrichi de bloc-notes.</target>
      </trans-unit>
      <trans-unit id="notebook.richTextModeDescription">
        <source xml:lang="en">Text is displayed as Rich Text (also known as WYSIWYG).</source>
        <target state="translated">Le texte est affiché sous forme de texte enrichi (également appelé WYSIWYG).</target>
      </trans-unit>
      <trans-unit id="notebook.saveConnectionName">
        <source xml:lang="en">(Preview) Save connection name in notebook metadata.</source>
        <target state="translated">(Préversion) Enregistrez le nom de connexion dans les métadonnées du notebook.</target>
      </trans-unit>
      <trans-unit id="notebook.showAllKernels">
        <source xml:lang="en">(Preview) show all kernels for the current notebook provider.</source>
        <target state="translated">(Préversion) Affichez tous les noyaux du fournisseur de notebook actuel.</target>
      </trans-unit>
      <trans-unit id="notebook.showRenderedNotebookinDiffEditor">
        <source xml:lang="en">(Preview) Show rendered notebook in diff editor.</source>
        <target state="translated">(Aperçu) Afficher le bloc-notes rendu dans l’éditeur de différences.</target>
      </trans-unit>
      <trans-unit id="notebook.splitViewModeDescription">
        <source xml:lang="en">Markdown is displayed on the left, with a preview of the rendered text on the right.</source>
        <target state="translated">Markdown s’affiche à gauche, avec un aperçu du texte rendu à droite.</target>
      </trans-unit>
      <trans-unit id="notebook.sqlStopOnError">
        <source xml:lang="en">SQL kernel: stop Notebook execution when error occurs in a cell.</source>
        <target state="translated">Noyau SQL : arrêtez l'exécution du notebook quand l'erreur se produit dans une cellule.</target>
      </trans-unit>
      <trans-unit id="notebook.useAbsoluteFilePaths">
        <source xml:lang="en">Use absolute file paths when linking to other notebooks.</source>
        <target state="translated">Utilisez des chemins d’accès de fichier absolus lors de la liaison à d’autres blocs-notes.</target>
      </trans-unit>
      <trans-unit id="notebook.useNewMarkdownRenderer">
        <source xml:lang="en">Whether to use the newer version of the markdown renderer for Notebooks. This may result in markdown being rendered differently than previous versions.</source>
        <target state="translated">Indique s’il faut utiliser la version la plus récente du convertisseur de démarque pour les ordinateurs portables. Cela peut entraîner une démarque différente de celle des versions précédentes.</target>
      </trans-unit>
      <trans-unit id="notebookViews">
        <source xml:lang="en">Notebook Views</source>
        <target state="translated">Affichages du bloc-notes</target>
      </trans-unit>
      <trans-unit id="notebookViews.enabled">
        <source xml:lang="en">(Preview) Enable Notebook Views</source>
        <target state="translated">(Préversion) Activer les affichages bloc-notes</target>
      </trans-unit>
      <trans-unit id="search.actionsPosition">
        <source xml:lang="en">Controls the positioning of the actionbar on rows in the search view.</source>
        <target state="translated">Contrôle le positionnement de la barre d'action sur des lignes dans la vue de recherche.</target>
      </trans-unit>
      <trans-unit id="search.actionsPositionAuto">
        <source xml:lang="en">Position the actionbar to the right when the search view is narrow, and immediately after the content when the search view is wide.</source>
        <target state="translated">Positionnez la barre d'action à droite quand la vue de recherche est étroite et immédiatement après le contenu quand la vue de recherche est large.</target>
      </trans-unit>
      <trans-unit id="search.actionsPositionRight">
        <source xml:lang="en">Always position the actionbar to the right.</source>
        <target state="translated">Positionnez toujours la barre d'action à droite.</target>
      </trans-unit>
      <trans-unit id="search.collapseAllResults">
        <source xml:lang="en">Controls whether the search results will be collapsed or expanded.</source>
        <target state="translated">Contrôle si les résultats de recherche seront réduits ou développés.</target>
      </trans-unit>
      <trans-unit id="search.collapseResults.auto">
        <source xml:lang="en">Files with less than 10 results are expanded. Others are collapsed.</source>
        <target state="translated">Les fichiers avec moins de 10 résultats sont développés. Les autres sont réduits.</target>
      </trans-unit>
      <trans-unit id="search.followSymlinks">
        <source xml:lang="en">Controls whether to follow symlinks while searching.</source>
        <target state="translated">Contrôle s'il faut suivre les symlinks pendant la recherche.</target>
      </trans-unit>
      <trans-unit id="search.globalFindClipboard">
        <source xml:lang="en">Controls whether the search view should read or modify the shared find clipboard on macOS.</source>
        <target state="translated">Contrôle si la vue de recherche doit lire ou modifier le presse-papiers partagé sur macOS.</target>
      </trans-unit>
      <trans-unit id="search.location">
        <source xml:lang="en">Controls whether the search will be shown as a view in the sidebar or as a panel in the panel area for more horizontal space.</source>
        <target state="translated">Contrôle si la recherche s’affiche comme une vue dans la barre latérale ou comme un panneau dans la zone de panneaux pour plus d'espace horizontal.</target>
      </trans-unit>
      <trans-unit id="search.location.deprecationMessage">
        <source xml:lang="en">This setting is deprecated. Please use the search view's context menu instead.</source>
        <target state="translated">Ce paramètre est déprécié. Utilisez le menu contextuel de la vue de recherche à la place.</target>
      </trans-unit>
      <trans-unit id="search.maintainFileSearchCache">
        <source xml:lang="en">When enabled, the searchService process will be kept alive instead of being shut down after an hour of inactivity. This will keep the file search cache in memory.</source>
        <target state="translated">Si activé, le processus searchService est maintenu actif au lieu d'être arrêté au bout d'une heure d'inactivité. Ce paramètre conserve le cache de recherche de fichier en mémoire.</target>
      </trans-unit>
      <trans-unit id="search.quickOpen.includeHistory">
        <source xml:lang="en">Whether to include results from recently opened files in the file results for Quick Open.</source>
        <target state="translated">Indique si vous souhaitez inclure les résultats de fichiers récemment ouverts dans les résultats de fichiers pour Quick Open.</target>
      </trans-unit>
      <trans-unit id="search.quickOpen.includeSymbols">
        <source xml:lang="en">Whether to include results from a global symbol search in the file results for Quick Open.</source>
        <target state="translated">Indique s’il faut inclure les résultats d’une recherche de symbole global dans les résultats de fichier pour Quick Open.</target>
      </trans-unit>
      <trans-unit id="search.searchEditor.doubleClickBehaviour">
        <source xml:lang="en">Configure effect of double clicking a result in a search editor.</source>
        <target state="translated">Configurez ce qui se passe après un double clic sur un résultat dans un éditeur de recherche.</target>
      </trans-unit>
      <trans-unit id="search.searchEditor.doubleClickBehaviour.goToLocation">
        <source xml:lang="en">Double clicking opens the result in the active editor group.</source>
        <target state="translated">Double-cliquez sur le résultat pour l'ouvrir dans le groupe d'éditeurs actif.</target>
      </trans-unit>
      <trans-unit id="search.searchEditor.doubleClickBehaviour.openLocationToSide">
        <source xml:lang="en">Double clicking opens the result in the editor group to the side, creating one if it does not yet exist.</source>
        <target state="translated">Double-cliquez pour ouvrir le résultat dans le groupe d'éditeurs ouvert ou dans un nouveau groupe d'éditeurs le cas échéant.</target>
      </trans-unit>
      <trans-unit id="search.searchEditor.doubleClickBehaviour.selectWord">
        <source xml:lang="en">Double clicking selects the word under the cursor.</source>
        <target state="translated">Double-cliquez pour sélectionner le mot sous le curseur.</target>
      </trans-unit>
      <trans-unit id="search.searchOnType">
        <source xml:lang="en">Search all files as you type.</source>
        <target state="translated">Recherchez dans tous les fichiers à mesure que vous tapez.</target>
      </trans-unit>
      <trans-unit id="search.searchOnTypeDebouncePeriod">
        <source xml:lang="en">When `#search.searchOnType#` is enabled, controls the timeout in milliseconds between a character being typed and the search starting. Has no effect when `search.searchOnType` is disabled.</source>
        <target state="translated">Quand '#search.searchOnType' est activé, contrôle le délai d'attente avant expiration en millisecondes entre l'entrée d'un caractère et le démarrage de la recherche. N'a aucun effet quand 'search.searchOnType' est désactivé.</target>
      </trans-unit>
      <trans-unit id="search.seedOnFocus">
        <source xml:lang="en">Update workspace search query to the editor's selected text when focusing the search view. This happens either on click or when triggering the `workbench.views.search.focus` command.</source>
        <target state="translated">Mettez à jour la requête de recherche d'espace de travail en fonction du texte sélectionné de l'éditeur quand vous placez le focus sur la vue de recherche. Cela se produit soit au moment du clic de souris, soit au déclenchement de la commande 'workbench.views.search.focus'.</target>
      </trans-unit>
      <trans-unit id="search.seedWithNearestWord">
        <source xml:lang="en">Enable seeding search from the word nearest the cursor when the active editor has no selection.</source>
        <target state="translated">Activez l'essaimage de la recherche à partir du mot le plus proche du curseur quand l'éditeur actif n'a aucune sélection.</target>
      </trans-unit>
      <trans-unit id="search.showLineNumbers">
        <source xml:lang="en">Controls whether to show line numbers for search results.</source>
        <target state="translated">Détermine s'il faut afficher les numéros de ligne dans les résultats de recherche.</target>
      </trans-unit>
      <trans-unit id="search.smartCase">
        <source xml:lang="en">Search case-insensitively if the pattern is all lowercase, otherwise, search case-sensitively.</source>
        <target state="translated">Faire une recherche non sensible à la casse si le modèle est tout en minuscules, dans le cas contraire, faire une rechercher sensible à la casse.</target>
      </trans-unit>
      <trans-unit id="search.sortOrder">
        <source xml:lang="en">Controls sorting order of search results.</source>
        <target state="translated">Contrôle l'ordre de tri des résultats de recherche.</target>
      </trans-unit>
      <trans-unit id="search.usePCRE2">
        <source xml:lang="en">Whether to use the PCRE2 regex engine in text search. This enables using some advanced regex features like lookahead and backreferences. However, not all PCRE2 features are supported - only features that are also supported by JavaScript.</source>
        <target state="translated">Détermine s'il faut utiliser le moteur regex PCRE2 dans la recherche de texte. Cette option permet d'utiliser des fonctionnalités regex avancées comme lookahead et les références arrière. Toutefois, les fonctionnalités PCRE2 ne sont pas toutes prises en charge, seulement celles qui sont aussi prises en charge par JavaScript.</target>
      </trans-unit>
      <trans-unit id="search.useReplacePreview">
        <source xml:lang="en">Controls whether to open Replace Preview when selecting or replacing a match.</source>
        <target state="translated">Détermine s'il faut ouvrir l'aperçu du remplacement quand vous sélectionnez ou remplacez une correspondance.</target>
      </trans-unit>
      <trans-unit id="searchConfigurationTitle">
        <source xml:lang="en">Search Notebooks</source>
        <target state="translated">Rechercher dans les notebooks</target>
      </trans-unit>
      <trans-unit id="searchSortOrder.countAscending">
        <source xml:lang="en">Results are sorted by count per file, in ascending order.</source>
        <target state="translated">Les résultats sont triés par nombre dans chaque fichier, dans l'ordre croissant.</target>
      </trans-unit>
      <trans-unit id="searchSortOrder.countDescending">
        <source xml:lang="en">Results are sorted by count per file, in descending order.</source>
        <target state="translated">Les résultats sont triés par nombre dans chaque fichier, dans l'ordre décroissant.</target>
      </trans-unit>
      <trans-unit id="searchSortOrder.default">
        <source xml:lang="en">Results are sorted by folder and file names, in alphabetical order.</source>
        <target state="translated">Les résultats sont triés par dossier et noms de fichier, dans l'ordre alphabétique.</target>
      </trans-unit>
      <trans-unit id="searchSortOrder.filesOnly">
        <source xml:lang="en">Results are sorted by file names ignoring folder order, in alphabetical order.</source>
        <target state="translated">Les résultats sont triés par noms de fichier en ignorant l'ordre des dossiers, dans l'ordre alphabétique.</target>
      </trans-unit>
      <trans-unit id="searchSortOrder.modified">
        <source xml:lang="en">Results are sorted by file last modified date, in descending order.</source>
        <target state="translated">Les résultats sont triés par date de dernière modification de fichier, dans l'ordre décroissant.</target>
      </trans-unit>
      <trans-unit id="searchSortOrder.type">
        <source xml:lang="en">Results are sorted by file extensions, in alphabetical order.</source>
        <target state="translated">Les résultats sont triés par extensions de fichier dans l'ordre alphabétique.</target>
      </trans-unit>
      <trans-unit id="useGlobalIgnoreFiles">
        <source xml:lang="en">Controls whether to use global `.gitignore` and `.ignore` files when searching for files.</source>
        <target state="translated">Détermine s'il faut utiliser les fichiers généraux '.gitignore' et '.ignore' pendant la recherche de fichiers.</target>
      </trans-unit>
      <trans-unit id="useIgnoreFiles">
        <source xml:lang="en">Controls whether to use `.gitignore` and `.ignore` files when searching for files.</source>
        <target state="translated">Contrôle s'il faut utiliser les fichiers `.gitignore` et `.ignore` par défaut pendant la recherche de fichiers.</target>
      </trans-unit>
      <trans-unit id="usePCRE2Deprecated">
        <source xml:lang="en">Deprecated. PCRE2 will be used automatically when using regex features that are only supported by PCRE2.</source>
        <target state="translated">Déprécié. PCRE2 est utilisé automatiquement lors de l'utilisation de fonctionnalités regex qui ne sont prises en charge que par PCRE2.</target>
      </trans-unit>
      <trans-unit id="useRipgrep">
        <source xml:lang="en">This setting is deprecated and now falls back on "search.usePCRE2".</source>
        <target state="translated">Ce paramètre est déprécié et remplacé par "search.usePCRE2".</target>
      </trans-unit>
      <trans-unit id="useRipgrepDeprecated">
        <source xml:lang="en">Deprecated. Consider "search.usePCRE2" for advanced regex feature support.</source>
        <target state="translated">Déprécié. Utilisez "search.usePCRE2" pour prendre en charge la fonctionnalité regex avancée.</target>
      </trans-unit>
      <trans-unit id="workbench.action.setWorkspaceAndOpen">
        <source xml:lang="en">Set Workspace And Open</source>
        <target state="translated">Définir l'espace de travail et l'ouvrir</target>
      </trans-unit>
    </body>
  </file>
  <file original="src/sql/workbench/contrib/notebook/browser/notebookActions" source-language="en" datatype="plaintext" target-language="fr">
    <body>
      <trans-unit id="AttachTo">
        <source xml:lang="en">Attach to </source>
        <target state="translated">Attacher à </target>
      </trans-unit>
      <trans-unit id="Kernel">
        <source xml:lang="en">Kernel </source>
        <target state="translated">Noyau </target>
      </trans-unit>
      <trans-unit id="changeConnection">
        <source xml:lang="en">Change Connection</source>
        <target state="translated">Changer la connexion</target>
      </trans-unit>
      <trans-unit id="changing">
        <source xml:lang="en">Changing kernel...</source>
        <target state="translated">Changement du noyau...</target>
      </trans-unit>
      <trans-unit id="clearResults">
        <source xml:lang="en">Clear Results</source>
        <target state="translated">Effacer les résultats</target>
      </trans-unit>
      <trans-unit id="collapseAllCells">
        <source xml:lang="en">Collapse Cells</source>
        <target state="translated">Réduire les cellules</target>
      </trans-unit>
      <trans-unit id="expandAllCells">
        <source xml:lang="en">Expand Cells</source>
        <target state="translated">Développer les cellules</target>
      </trans-unit>
      <trans-unit id="kernelNotSupported">
        <source xml:lang="en">This notebook cannot run with parameters as the kernel is not supported. Please use the supported kernels and format. [Learn more](https://docs.microsoft.com/sql/azure-data-studio/notebooks/notebooks-parameterization).</source>
        <target state="translated">Ce bloc-notes ne peut pas être exécuté avec des paramètres, car le noyau n’est pas pris en charge. Utilisez les noyaux et le format pris en charge. [En savoir plus] (https://docs.microsoft.com/sql/azure-data-studio/notebooks/notebooks-parameterization).</target>
      </trans-unit>
      <trans-unit id="loading">
        <source xml:lang="en">Loading kernels...</source>
        <target state="translated">Chargement des noyaux...</target>
      </trans-unit>
      <trans-unit id="loadingContexts">
        <source xml:lang="en">Loading contexts...</source>
        <target state="translated">Chargement des contextes...</target>
      </trans-unit>
      <trans-unit id="localhost">
        <source xml:lang="en">localhost</source>
        <target state="translated">localhost</target>
      </trans-unit>
      <trans-unit id="newNotebookAction">
        <source xml:lang="en">New Notebook</source>
        <target state="translated">Nouveau notebook</target>
      </trans-unit>
      <trans-unit id="newViewLabel">
        <source xml:lang="en">Create New View</source>
        <target state="translated">Créer une nouvelle vue</target>
      </trans-unit>
      <trans-unit id="noContextAvailable">
        <source xml:lang="en">None</source>
        <target state="translated">Aucun(e)</target>
      </trans-unit>
      <trans-unit id="noKernel">
        <source xml:lang="en">No Kernel</source>
        <target state="translated">Pas de noyau</target>
      </trans-unit>
      <trans-unit id="noParametersCell">
        <source xml:lang="en">This notebook cannot run with parameters until a parameter cell is added. [Learn more](https://docs.microsoft.com/sql/azure-data-studio/notebooks/notebooks-parameterization).</source>
        <target state="translated">Ce bloc-notes ne peut pas être exécuté avec des paramètres tant qu'une cellule de paramètre n'est pas ajoutée. [En savoir plus](https://docs.microsoft.com/sql/azure-data-studio/notebooks/notebooks-parameterization).</target>
      </trans-unit>
      <trans-unit id="noParametersInCell">
        <source xml:lang="en">This notebook cannot run with parameters until there are parameters added to the parameter cell. [Learn more](https://docs.microsoft.com/sql/azure-data-studio/notebooks/notebooks-parameterization).</source>
        <target state="translated">Ce bloc-notes ne peut pas s’exécuter avec des paramètres tant que des paramètres n’ont pas été ajoutés à la cellule de paramètres. [En savoir plus] (https://docs.microsoft.com/sql/azure-data-studio/notebooks/notebooks-parameterization).</target>
      </trans-unit>
      <trans-unit id="notebook.findNext">
        <source xml:lang="en">Find Next String</source>
        <target state="translated">Rechercher la chaîne suivante</target>
      </trans-unit>
      <trans-unit id="notebook.findPrevious">
        <source xml:lang="en">Find Previous String</source>
        <target state="translated">Rechercher la chaîne précédente</target>
      </trans-unit>
      <trans-unit id="notebookViewLabel">
        <source xml:lang="en">Editor</source>
        <target state="translated">Éditeur</target>
      </trans-unit>
      <trans-unit id="runParameters">
        <source xml:lang="en">Run with Parameters</source>
        <target state="translated">Exécuter avec des paramètres</target>
      </trans-unit>
      <trans-unit id="selectConnection">
        <source xml:lang="en">Select Connection</source>
        <target state="translated">Sélectionner une connexion</target>
      </trans-unit>
      <trans-unit id="trustLabel">
        <source xml:lang="en">Trusted</source>
        <target state="translated">Approuvé</target>
      </trans-unit>
      <trans-unit id="untrustLabel">
        <source xml:lang="en">Not Trusted</source>
        <target state="translated">Non approuvé</target>
      </trans-unit>
      <trans-unit id="viewNotFound">
        <source xml:lang="en">Unable to find view: {0}</source>
        <target state="translated">Affichage introuvable : {0}</target>
      </trans-unit>
    </body>
  </file>
  <file original="src/sql/workbench/contrib/notebook/browser/notebookEditor" source-language="en" datatype="plaintext" target-language="fr">
    <body>
      <trans-unit id="notebookEditor.name">
        <source xml:lang="en">Notebook Editor</source>
        <target state="translated">Éditeur de notebook</target>
      </trans-unit>
    </body>
  </file>
  <file original="src/sql/workbench/contrib/notebook/browser/notebookExplorer/notebookExplorerViewlet" source-language="en" datatype="plaintext" target-language="fr">
    <body>
      <trans-unit id="notebookExplorer.name">
        <source xml:lang="en">Notebooks</source>
        <target state="translated">Notebooks</target>
      </trans-unit>
      <trans-unit id="notebookExplorer.searchResults">
        <source xml:lang="en">Search Results</source>
        <target state="translated">Résultats de la recherche</target>
      </trans-unit>
      <trans-unit id="searchPathNotFoundError">
        <source xml:lang="en">Search path not found: {0}</source>
        <target state="translated">Chemin de recherche introuvable : {0}</target>
      </trans-unit>
    </body>
  </file>
  <file original="src/sql/workbench/contrib/notebook/browser/notebookExplorer/notebookSearch" source-language="en" datatype="plaintext" target-language="fr">
    <body>
      <trans-unit id="CancelSearchAction.label">
        <source xml:lang="en">Cancel Search</source>
        <target state="translated">Annuler la recherche</target>
      </trans-unit>
      <trans-unit id="ClearSearchResultsAction.label">
        <source xml:lang="en">Clear Search Results</source>
        <target state="translated">Effacer les résultats de la recherche</target>
      </trans-unit>
      <trans-unit id="CollapseDeepestExpandedLevelAction.label">
        <source xml:lang="en">Collapse All</source>
        <target state="translated">Tout réduire</target>
      </trans-unit>
      <trans-unit id="ExpandAllAction.label">
        <source xml:lang="en">Expand All</source>
        <target state="translated">Tout développer</target>
      </trans-unit>
      <trans-unit id="ToggleCollapseAndExpandAction.label">
        <source xml:lang="en">Toggle Collapse and Expand</source>
        <target state="translated">Activer/désactiver les options Réduire et Développer</target>
      </trans-unit>
      <trans-unit id="ariaSearchResultsStatus">
        <source xml:lang="en">Search returned {0} results in {1} files</source>
        <target state="translated">La recherche a retourné {0} résultats dans {1} fichiers</target>
      </trans-unit>
      <trans-unit id="noResultsExcludes">
        <source xml:lang="en">No results found excluding '{0}' - </source>
        <target state="translated">Résultats introuvables avec l'exclusion de '{0}' - </target>
      </trans-unit>
      <trans-unit id="noResultsFound">
        <source xml:lang="en">No results found. Review your settings for configured exclusions and check your gitignore files - </source>
        <target state="translated">Aucun résultat. Vérifiez les exclusions configurées dans vos paramètres et examinez vos fichiers gitignore -</target>
      </trans-unit>
      <trans-unit id="noResultsIncludes">
        <source xml:lang="en">No results found in '{0}' - </source>
        <target state="translated">Résultats introuvables dans '{0}' - </target>
      </trans-unit>
      <trans-unit id="noResultsIncludesExcludes">
        <source xml:lang="en">No results found in '{0}' excluding '{1}' - </source>
        <target state="translated">Résultats introuvables pour '{0}' excluant '{1}' - </target>
      </trans-unit>
      <trans-unit id="openNotebookFolder">
        <source xml:lang="en">Open Notebooks</source>
        <target state="translated">Ouvrir les notebooks</target>
      </trans-unit>
      <trans-unit id="openSettings.message">
        <source xml:lang="en">Open Settings</source>
        <target state="translated">Ouvrir les paramètres</target>
      </trans-unit>
      <trans-unit id="rerunSearch.message">
        <source xml:lang="en">Search again</source>
        <target state="translated">Chercher à nouveau</target>
      </trans-unit>
      <trans-unit id="rerunSearchInAll.message">
        <source xml:lang="en">Search again in all files</source>
        <target state="translated">Rechercher à nouveau dans tous les fichiers</target>
      </trans-unit>
      <trans-unit id="searchInProgress">
        <source xml:lang="en">Search in progress... - </source>
        <target state="translated">Recherche en cours... - </target>
      </trans-unit>
      <trans-unit id="searchMaxResultsWarning">
        <source xml:lang="en">The result set only contains a subset of all matches. Please be more specific in your search to narrow down the results.</source>
        <target state="translated">Le jeu de résultats contient uniquement un sous-ensemble de toutes les correspondances. Soyez plus précis dans votre recherche de façon à limiter les résultats retournés.</target>
      </trans-unit>
      <trans-unit id="searchWithoutFolder">
        <source xml:lang="en">You have not opened any folder that contains notebooks/books. </source>
        <target state="translated">Vous n'avez ouvert aucun dossier contenant des notebooks/books. </target>
      </trans-unit>
    </body>
  </file>
  <file original="src/sql/workbench/contrib/notebook/browser/notebookExplorer/notebookSearchWidget" source-language="en" datatype="plaintext" target-language="fr">
    <body>
      <trans-unit id="label.Search">
        <source xml:lang="en">Search: Type Search Term and press Enter to search or Escape to cancel</source>
        <target state="translated">Rechercher : tapez le terme de recherche, puis appuyez sur Entrée pour lancer la recherche, ou sur Échap pour l'annuler</target>
      </trans-unit>
      <trans-unit id="search.placeHolder">
        <source xml:lang="en">Search</source>
        <target state="translated">Recherche</target>
      </trans-unit>
    </body>
  </file>
  <file original="src/sql/workbench/contrib/notebook/browser/notebookViews/insertCellsModal" source-language="en" datatype="plaintext" target-language="fr">
    <body>
      <trans-unit id="insertCellsModal.Cancel">
        <source xml:lang="en">Cancel</source>
        <target state="translated">Annuler</target>
      </trans-unit>
      <trans-unit id="insertCellsModal.Insert">
        <source xml:lang="en">Insert</source>
        <target state="translated">Insérer</target>
      </trans-unit>
      <trans-unit id="insertCellsModal.cellTitle">
        <source xml:lang="en">Cell {0}</source>
        <target state="translated">Cellule {0}</target>
      </trans-unit>
      <trans-unit id="insertCellsModal.thumbnailError">
        <source xml:lang="en">Error: Unable to generate thumbnails.</source>
        <target state="translated">Erreur : impossible de générer des miniatures.</target>
      </trans-unit>
      <trans-unit id="insertCellsModal.title">
        <source xml:lang="en">Insert cells</source>
        <target state="translated">Insérer des cellules</target>
      </trans-unit>
      <trans-unit id="insertCellsModal.untitled">
        <source xml:lang="en">Untitled Cell : {0}</source>
        <target state="translated">Cellule sans titre : {0}</target>
      </trans-unit>
    </body>
  </file>
  <file original="src/sql/workbench/contrib/notebook/browser/notebookViews/notebookViews.component" source-language="en" datatype="plaintext" target-language="fr">
    <body>
      <trans-unit id="cellAwaitingInputTitle">
        <source xml:lang="en">Cell Awaiting Input</source>
        <target state="translated">Cellule en attente d’entrée</target>
      </trans-unit>
      <trans-unit id="cellNotFound">
        <source xml:lang="en">cell with URI {0} was not found in this model</source>
        <target state="translated">la cellule avec l'URI {0} est introuvable dans ce modèle</target>
      </trans-unit>
      <trans-unit id="cellRunFailed">
        <source xml:lang="en">Run Cells failed - See error in output of the currently selected cell for more information.</source>
        <target state="translated">L'exécution des cellules a échoué. Pour plus d'informations, consultez l'erreur dans la sortie de la cellule actuellement sélectionnée.</target>
      </trans-unit>
      <trans-unit id="loading">
        <source xml:lang="en">Loading</source>
        <target state="translated">Chargement</target>
      </trans-unit>
      <trans-unit id="runAllPreview">
        <source xml:lang="en">Run all</source>
        <target state="translated">Tout exécuter</target>
      </trans-unit>
      <trans-unit id="runningCell">
        <source xml:lang="en">Running cell {0} of {1}</source>
        <target state="translated">Exécution de la cellule {0}de {1}</target>
      </trans-unit>
      <trans-unit id="startingExecution">
        <source xml:lang="en">Starting execution</source>
        <target state="translated">Démarrage de l’exécution</target>
      </trans-unit>
    </body>
  </file>
  <file original="src/sql/workbench/contrib/notebook/browser/notebookViews/notebookViewsActions" source-language="en" datatype="plaintext" target-language="fr">
    <body>
      <trans-unit id="confirmDelete">
        <source xml:lang="en">Are you sure you want to delete view "{0}"?</source>
        <target state="translated">Voulez-vous vraiment supprimer la vue « {0} »0?</target>
      </trans-unit>
      <trans-unit id="delete">
        <source xml:lang="en">&amp;&amp;Delete</source>
        <target state="translated">&amp;&amp;Supprimer</target>
      </trans-unit>
      <trans-unit id="errorRunCell">
        <source xml:lang="en">Error on last run. Click to run again</source>
        <target state="translated">Erreur de la dernière exécution. Cliquer pour réexécuter</target>
      </trans-unit>
      <trans-unit id="insertCells">
        <source xml:lang="en">Insert Cells</source>
        <target state="translated">Insérer des cellules</target>
      </trans-unit>
      <trans-unit id="moreActionsLabel">
        <source xml:lang="en">More</source>
        <target state="translated">Plus</target>
      </trans-unit>
      <trans-unit id="runCell">
        <source xml:lang="en">Run cell</source>
        <target state="translated">Exécuter la cellule</target>
      </trans-unit>
      <trans-unit id="stopCell">
        <source xml:lang="en">Cancel execution</source>
        <target state="translated">Annuler l'exécution</target>
      </trans-unit>
      <trans-unit id="unableToNavigateToCell">
        <source xml:lang="en">Unable to navigate to notebook cell.</source>
        <target state="translated">Impossible d’accéder à la cellule du bloc-notes.</target>
      </trans-unit>
      <trans-unit id="viewCellInNotebook">
        <source xml:lang="en">View Cell In Notebook</source>
        <target state="translated">Afficher la cellule dans le bloc-notes</target>
      </trans-unit>
      <trans-unit id="viewsUnableToRemove">
        <source xml:lang="en">Unable to remove view</source>
        <target state="translated">Impossible de supprimer la vue</target>
      </trans-unit>
    </body>
  </file>
  <file original="src/sql/workbench/contrib/notebook/browser/notebookViews/notebookViewsCodeCell.component" source-language="en" datatype="plaintext" target-language="fr">
    <body>
      <trans-unit id="viewsCodeCell.emptyCellText">
        <source xml:lang="en">Please run this cell to view outputs.</source>
        <target state="translated">Exécutez cette cellule pour afficher les sorties.</target>
      </trans-unit>
    </body>
  </file>
  <file original="src/sql/workbench/contrib/notebook/browser/notebookViews/notebookViewsGrid.component" source-language="en" datatype="plaintext" target-language="fr">
    <body>
      <trans-unit id="emptyText">
        <source xml:lang="en">This view is empty. Add a cell to this view by clicking the Insert Cells button.</source>
        <target state="translated">Cette vue est vide. Ajoutez une cellule à cette vue en cliquant sur le bouton Insérer des cellules.</target>
      </trans-unit>
    </body>
  </file>
  <file original="src/sql/workbench/contrib/notebook/browser/notebookViews/viewOptionsModal" source-language="en" datatype="plaintext" target-language="fr">
    <body>
      <trans-unit id="cancel">
        <source xml:lang="en">Cancel</source>
        <target state="translated">Annuler</target>
      </trans-unit>
      <trans-unit id="save">
        <source xml:lang="en">Save</source>
        <target state="translated">Enregistrer</target>
      </trans-unit>
      <trans-unit id="viewOptionsModal.missingRequireField">
        <source xml:lang="en">This field is required.</source>
        <target state="translated">Ce champ est obligatoire.</target>
      </trans-unit>
      <trans-unit id="viewOptionsModal.name">
        <source xml:lang="en">View Name</source>
        <target state="translated">Nom de la vue</target>
      </trans-unit>
      <trans-unit id="viewOptionsModal.nameTaken">
        <source xml:lang="en">This view name has already been taken.</source>
        <target state="translated">Ce nom de vue a déjà été pris.</target>
      </trans-unit>
      <trans-unit id="viewOptionsModal.title">
        <source xml:lang="en">Configure View</source>
        <target state="translated">Configurer la vue</target>
      </trans-unit>
    </body>
  </file>
  <file original="src/sql/workbench/contrib/notebook/browser/outputs/gridOutput.component" source-language="en" datatype="plaintext" target-language="fr">
    <body>
      <trans-unit id="copyFailed">
        <source xml:lang="en">Copy failed with error {0}</source>
        <target state="translated">La copie a échoué avec l'erreur {0}</target>
      </trans-unit>
      <trans-unit id="notebook.showChart">
        <source xml:lang="en">Show chart</source>
        <target state="translated">Afficher le graphique</target>
      </trans-unit>
      <trans-unit id="notebook.showTable">
        <source xml:lang="en">Show table</source>
        <target state="translated">Afficher la table</target>
      </trans-unit>
    </body>
  </file>
  <file original="src/sql/workbench/contrib/notebook/browser/outputs/mimeRenderer.component" source-language="en" datatype="plaintext" target-language="fr">
    <body>
      <trans-unit id="noRendererFound">
        <source xml:lang="en">No {0} renderer could be found for output. It has the following MIME types: {1}</source>
        <target state="translated">Aucun renderer {0} pour la sortie. Elle a les types MIME suivants : {1}</target>
      </trans-unit>
      <trans-unit id="safe">
        <source xml:lang="en">(safe) </source>
        <target state="translated">(sécurisé) </target>
      </trans-unit>
    </body>
  </file>
  <file original="src/sql/workbench/contrib/notebook/browser/outputs/plotlyOutput.component" source-language="en" datatype="plaintext" target-language="fr">
    <body>
      <trans-unit id="plotlyError">
        <source xml:lang="en">Error displaying Plotly graph: {0}</source>
        <target state="translated">Erreur d'affichage du graphe Plotly : {0}</target>
      </trans-unit>
    </body>
  </file>
  <file original="src/sql/workbench/contrib/objectExplorer/browser/serverTreeView" source-language="en" datatype="plaintext" target-language="fr">
    <body>
      <trans-unit id="serverTree.addConnection">
        <source xml:lang="en">Add Connection</source>
        <target state="translated">Ajouter une connexion</target>
      </trans-unit>
      <trans-unit id="servers.noConnections">
        <source xml:lang="en">No connections found.</source>
        <target state="translated">Aucune connexion.</target>
      </trans-unit>
    </body>
  </file>
  <file original="src/sql/workbench/contrib/objectExplorer/common/serverGroup.contribution" source-language="en" datatype="plaintext" target-language="fr">
    <body>
      <trans-unit id="serverGroup.autoExpand">
        <source xml:lang="en">Auto-expand Server Groups in the Object Explorer viewlet.</source>
        <target state="translated">Développez automatiquement les groupes de serveurs dans la viewlet Explorateur d'objets.</target>
      </trans-unit>
      <trans-unit id="serverGroup.colors">
        <source xml:lang="en">Server Group color palette used in the Object Explorer viewlet.</source>
        <target state="translated">Palette de couleurs du groupe de serveurs utilisée dans la viewlet Explorateur d'objets.</target>
      </trans-unit>
      <trans-unit id="serverTree.useAsyncServerTree">
        <source xml:lang="en">(Preview) Use the new async server tree for the Servers view and Connection Dialog with support for new features such as dynamic node filtering.</source>
        <target state="translated">(Préversion) Utilisez la nouvelle arborescence de serveur asynchrone pour la vue des serveurs et la boîte de dialogue de connexion avec prise en charge des nouvelles fonctionnalités, comme le filtrage dynamique de nœuds.</target>
      </trans-unit>
    </body>
  </file>
  <file original="src/sql/workbench/contrib/preferences/browser/sqlSettingsLayout" source-language="en" datatype="plaintext" target-language="fr">
    <body>
      <trans-unit id="builtinCharts">
        <source xml:lang="en">Built-in Charts</source>
        <target state="translated">Graphiques intégrés</target>
      </trans-unit>
      <trans-unit id="connection">
        <source xml:lang="en">Connection</source>
        <target state="translated">Connexion</target>
      </trans-unit>
      <trans-unit id="dashboard">
        <source xml:lang="en">Dashboard</source>
        <target state="translated">Tableau de bord</target>
      </trans-unit>
      <trans-unit id="data">
        <source xml:lang="en">Data</source>
        <target state="translated">Données</target>
      </trans-unit>
      <trans-unit id="notebook">
        <source xml:lang="en">Notebook</source>
        <target state="translated">Notebook</target>
      </trans-unit>
      <trans-unit id="profiler">
        <source xml:lang="en">Profiler</source>
        <target state="translated">Profiler</target>
      </trans-unit>
      <trans-unit id="queryEditor">
        <source xml:lang="en">Query Editor</source>
        <target state="translated">Éditeur de requêtes</target>
      </trans-unit>
    </body>
  </file>
  <file original="src/sql/workbench/contrib/profiler/browser/profiler.contribution" source-language="en" datatype="plaintext" target-language="fr">
    <body>
      <trans-unit id="profiler.settings.Filters">
        <source xml:lang="en">Profiler Filters</source>
        <target state="translated">Filtres Profiler</target>
      </trans-unit>
      <trans-unit id="profiler.settings.sessionTemplates">
        <source xml:lang="en">Specifies session templates</source>
        <target state="translated">Spécifie les modèles de session</target>
      </trans-unit>
      <trans-unit id="profiler.settings.viewTemplates">
        <source xml:lang="en">Specifies view templates</source>
        <target state="translated">Spécifie des modèles de vue</target>
      </trans-unit>
    </body>
  </file>
  <file original="src/sql/workbench/contrib/profiler/browser/profilerActions" source-language="en" datatype="plaintext" target-language="fr">
    <body>
      <trans-unit id="create">
        <source xml:lang="en">New Session</source>
        <target state="translated">Nouvelle session</target>
      </trans-unit>
      <trans-unit id="profiler.clear">
        <source xml:lang="en">Clear Data</source>
        <target state="translated">Effacer les données</target>
      </trans-unit>
      <trans-unit id="profiler.clearDataPrompt">
        <source xml:lang="en">Are you sure you want to clear the data?</source>
        <target state="translated">Voulez-vous vraiment effacer les données ?</target>
      </trans-unit>
      <trans-unit id="profiler.clearFilter">
        <source xml:lang="en">Clear Filter</source>
        <target state="translated">Effacer le filtre</target>
      </trans-unit>
      <trans-unit id="profiler.clearFilterPrompt">
        <source xml:lang="en">Are you sure you want to clear the filters?</source>
        <target state="translated">Voulez-vous vraiment effacer les filtres ?</target>
      </trans-unit>
      <trans-unit id="profiler.editColumns">
        <source xml:lang="en">Edit Columns</source>
        <target state="translated">Modifier les colonnes</target>
      </trans-unit>
      <trans-unit id="profiler.filter">
        <source xml:lang="en">Filter…</source>
        <target state="translated">Filtrer...</target>
      </trans-unit>
      <trans-unit id="profiler.findNext">
        <source xml:lang="en">Find Next String</source>
        <target state="translated">Rechercher la chaîne suivante</target>
      </trans-unit>
      <trans-unit id="profiler.findPrevious">
        <source xml:lang="en">Find Previous String</source>
        <target state="translated">Rechercher la chaîne précédente</target>
      </trans-unit>
      <trans-unit id="profiler.toggleCollapsePanel">
        <source xml:lang="en">Toggle Collapsed Panel</source>
        <target state="translated">Afficher/masquer le panneau réduit</target>
      </trans-unit>
      <trans-unit id="profilerAction.autoscrollOff">
        <source xml:lang="en">Auto Scroll: Off</source>
        <target state="translated">Défilement automatique : désactivé</target>
      </trans-unit>
      <trans-unit id="profilerAction.autoscrollOn">
        <source xml:lang="en">Auto Scroll: On</source>
        <target state="translated">Défilement automatique : activé</target>
      </trans-unit>
      <trans-unit id="profilerAction.connect">
        <source xml:lang="en">Connect</source>
        <target state="translated">Connecter</target>
      </trans-unit>
      <trans-unit id="profilerAction.disconnect">
        <source xml:lang="en">Disconnect</source>
        <target state="translated">Déconnecter</target>
      </trans-unit>
      <trans-unit id="profilerAction.newProfiler">
        <source xml:lang="en">Launch Profiler</source>
        <target state="translated">Lancer Profiler</target>
      </trans-unit>
      <trans-unit id="profilerAction.pauseCapture">
        <source xml:lang="en">Pause</source>
        <target state="translated">Suspendre</target>
      </trans-unit>
      <trans-unit id="profilerAction.resumeCapture">
        <source xml:lang="en">Resume</source>
        <target state="translated">Reprendre</target>
      </trans-unit>
      <trans-unit id="profilerStop.stop">
        <source xml:lang="en">Stop</source>
        <target state="translated">Arrêter</target>
      </trans-unit>
      <trans-unit id="start">
        <source xml:lang="en">Start</source>
        <target state="translated">Démarrer</target>
      </trans-unit>
    </body>
  </file>
  <file original="src/sql/workbench/contrib/profiler/browser/profilerEditor" source-language="en" datatype="plaintext" target-language="fr">
    <body>
      <trans-unit id="details">
        <source xml:lang="en">Details</source>
        <target state="translated">Détails</target>
      </trans-unit>
      <trans-unit id="label">
        <source xml:lang="en">Label</source>
        <target state="translated">Étiquette</target>
      </trans-unit>
      <trans-unit id="profiler.sessionSelectAccessibleName">
        <source xml:lang="en">Select Session</source>
        <target state="translated">Sélectionner une session</target>
      </trans-unit>
      <trans-unit id="profiler.sessionSelectLabel">
        <source xml:lang="en">Select Session:</source>
        <target state="translated">Sélectionner une session :</target>
      </trans-unit>
      <trans-unit id="profiler.viewSelectAccessibleName">
        <source xml:lang="en">Select View</source>
        <target state="translated">Sélectionner une vue</target>
      </trans-unit>
      <trans-unit id="profiler.viewSelectLabel">
        <source xml:lang="en">Select View:</source>
        <target state="translated">Sélectionner une vue :</target>
      </trans-unit>
      <trans-unit id="profilerEditor.value">
        <source xml:lang="en">Value</source>
        <target state="translated">Valeur</target>
      </trans-unit>
      <trans-unit id="text">
        <source xml:lang="en">Text</source>
        <target state="translated">Texte</target>
      </trans-unit>
    </body>
  </file>
  <file original="src/sql/workbench/contrib/profiler/browser/profilerFindWidget" source-language="en" datatype="plaintext" target-language="fr">
    <body>
      <trans-unit id="label.closeButton">
        <source xml:lang="en">Close</source>
        <target state="translated">Fermer</target>
      </trans-unit>
      <trans-unit id="label.find">
        <source xml:lang="en">Find</source>
        <target state="translated">Rechercher</target>
      </trans-unit>
      <trans-unit id="label.matchesLocation">
        <source xml:lang="en">{0} of {1}</source>
        <target state="translated">{0} sur {1}</target>
      </trans-unit>
      <trans-unit id="label.nextMatchButton">
        <source xml:lang="en">Next match</source>
        <target state="translated">Correspondance suivante</target>
      </trans-unit>
      <trans-unit id="label.noResults">
        <source xml:lang="en">No Results</source>
        <target state="translated">Aucun résultat</target>
      </trans-unit>
      <trans-unit id="label.previousMatchButton">
        <source xml:lang="en">Previous match</source>
        <target state="translated">Correspondance précédente</target>
      </trans-unit>
      <trans-unit id="placeholder.find">
        <source xml:lang="en">Find</source>
        <target state="translated">Rechercher</target>
      </trans-unit>
      <trans-unit id="title.matchesCountLimit">
        <source xml:lang="en">Your search returned a large number of results, only the first 999 matches will be highlighted.</source>
        <target state="translated">Votre recherche a retourné un grand nombre de résultats, seuls les 999 premières correspondances sont mises en surbrillance.</target>
      </trans-unit>
    </body>
  </file>
  <file original="src/sql/workbench/contrib/profiler/browser/profilerResourceEditor" source-language="en" datatype="plaintext" target-language="fr">
    <body>
      <trans-unit id="profilerTextEditorAriaLabel">
        <source xml:lang="en">Profiler editor for event text. Readonly</source>
        <target state="translated">Editeur Profiler pour le texte d'événement. En lecture seule</target>
      </trans-unit>
    </body>
  </file>
  <file original="src/sql/workbench/contrib/profiler/browser/profilerTableEditor" source-language="en" datatype="plaintext" target-language="fr">
    <body>
      <trans-unit id="ProfilerTableEditor.eventCount">
        <source xml:lang="en">Events: {0}</source>
        <target state="translated">Événements : {0}</target>
      </trans-unit>
      <trans-unit id="ProfilerTableEditor.eventCountFiltered">
        <source xml:lang="en">Events (Filtered): {0}/{1}</source>
        <target state="translated">Événements (filtrés) : {0}/{1}</target>
      </trans-unit>
      <trans-unit id="status.eventCount">
        <source xml:lang="en">Event Count</source>
        <target state="translated">Nombre d'événements</target>
      </trans-unit>
    </body>
  </file>
  <file original="src/sql/workbench/contrib/query/browser/actions" source-language="en" datatype="plaintext" target-language="fr">
    <body>
      <trans-unit id="chart">
        <source xml:lang="en">Chart</source>
        <target state="translated">Graphique</target>
      </trans-unit>
      <trans-unit id="copySelection">
        <source xml:lang="en">Copy</source>
        <target state="translated">Copier</target>
      </trans-unit>
      <trans-unit id="copyWithHeaders">
        <source xml:lang="en">Copy With Headers</source>
        <target state="translated">Copier avec les en-têtes</target>
      </trans-unit>
      <trans-unit id="jsonEncoding">
        <source xml:lang="en">Results encoding will not be saved when exporting to JSON, remember to save with desired encoding once file is created.</source>
        <target state="translated">L'encodage des résultats n'est pas enregistré quand vous les exportez au format JSON, n'oubliez pas d'enregistrer le fichier que vous créez avec l'encodage souhaité.</target>
      </trans-unit>
      <trans-unit id="maximize">
        <source xml:lang="en">Maximize</source>
        <target state="translated">Maximiser</target>
      </trans-unit>
      <trans-unit id="restore">
        <source xml:lang="en">Restore</source>
        <target state="translated">Restaurer</target>
      </trans-unit>
      <trans-unit id="saveAsCsv">
        <source xml:lang="en">Save As CSV</source>
        <target state="translated">Enregistrer au format CSV</target>
      </trans-unit>
      <trans-unit id="saveAsExcel">
        <source xml:lang="en">Save As Excel</source>
        <target state="translated">Enregistrer au format Excel</target>
      </trans-unit>
      <trans-unit id="saveAsJson">
        <source xml:lang="en">Save As JSON</source>
        <target state="translated">Enregistrer au format JSON</target>
      </trans-unit>
      <trans-unit id="saveAsXml">
        <source xml:lang="en">Save As XML</source>
        <target state="translated">Enregistrer au format XML</target>
      </trans-unit>
      <trans-unit id="saveToFileNotSupported">
        <source xml:lang="en">Save to file is not supported by the backing data source</source>
        <target state="translated">L'enregistrement dans un fichier n'est pas pris en charge par la source de données de stockage</target>
      </trans-unit>
      <trans-unit id="selectAll">
        <source xml:lang="en">Select All</source>
        <target state="translated">Tout sélectionner</target>
      </trans-unit>
      <trans-unit id="visualizer">
        <source xml:lang="en">Visualizer</source>
        <target state="translated">Visualiseur</target>
      </trans-unit>
    </body>
  </file>
  <file original="src/sql/workbench/contrib/query/browser/flavorStatus" source-language="en" datatype="plaintext" target-language="fr">
    <body>
      <trans-unit id="alreadyConnected">
        <source xml:lang="en">A connection using engine {0} exists. To change please disconnect or change connection</source>
        <target state="translated">Une connexion qui utilise le moteur {0} existe déjà. Pour changer, déconnectez-vous ou changez de connexion</target>
      </trans-unit>
      <trans-unit id="changeProvider">
        <source xml:lang="en">Change SQL language provider</source>
        <target state="translated">Changer le fournisseur de langage SQL</target>
      </trans-unit>
      <trans-unit id="changeSqlProvider">
        <source xml:lang="en">Change SQL Engine Provider</source>
        <target state="translated">Changer le fournisseur de moteur SQL</target>
      </trans-unit>
      <trans-unit id="chooseSqlLang">
        <source xml:lang="en">Choose SQL Language</source>
        <target state="translated">Choisir un langage SQL</target>
      </trans-unit>
      <trans-unit id="noEditor">
        <source xml:lang="en">No text editor active at this time</source>
        <target state="translated">Aucun éditeur de texte actif actuellement</target>
      </trans-unit>
      <trans-unit id="pickSqlProvider">
        <source xml:lang="en">Select Language Provider</source>
        <target state="translated">Sélectionner un fournisseur de langage</target>
      </trans-unit>
      <trans-unit id="status.query.flavor">
        <source xml:lang="en">SQL Language Flavor</source>
        <target state="translated">Saveur de langage SQL</target>
      </trans-unit>
    </body>
  </file>
  <file original="src/sql/workbench/contrib/query/browser/gridPanel" source-language="en" datatype="plaintext" target-language="fr">
    <body>
      <trans-unit id="resultsGrid">
        <source xml:lang="en">Results grid</source>
        <target state="translated">Grille de résultats</target>
      </trans-unit>
      <trans-unit id="resultsGrid.maxRowCountExceeded">
        <source xml:lang="en">Max row count for filtering/sorting has been exceeded. To update it, navigate to User Settings and change the setting: 'queryEditor.results.inMemoryDataProcessingThreshold'</source>
        <target state="translated">Le nombre maximal de lignes pour le filtrage/tri a été dépassé. Pour le mettre à jour, accédez à Paramètres utilisateur et modifiez le paramètre : « queryEditor.results.inMemoryDataProcessingThreshold »</target>
      </trans-unit>
      <trans-unit id="xmlShowplan">
        <source xml:lang="en">XML Showplan</source>
        <target state="translated">Plan d'exécution de requêtes XML</target>
      </trans-unit>
    </body>
  </file>
  <file original="src/sql/workbench/contrib/query/browser/keyboardQueryActions" source-language="en" datatype="plaintext" target-language="fr">
    <body>
      <trans-unit id="ToggleFocusBetweenQueryEditorAndResultsAction">
        <source xml:lang="en">Toggle Focus Between Query And Results</source>
        <target state="translated">Basculer le focus entre la requête et les résultats</target>
      </trans-unit>
      <trans-unit id="cancelQueryKeyboardAction">
        <source xml:lang="en">Cancel Query</source>
        <target state="translated">Annuler la requête</target>
      </trans-unit>
      <trans-unit id="copyQueryWithResultsKeyboardAction">
        <source xml:lang="en">Copy Query With Results</source>
        <target state="translated">Copier la requête avec les résultats</target>
      </trans-unit>
      <trans-unit id="focusOnCurrentQueryKeyboardAction">
        <source xml:lang="en">Focus on Current Query</source>
        <target state="translated">Se concentrer sur la requête actuelle</target>
      </trans-unit>
      <trans-unit id="parseSyntaxLabel">
        <source xml:lang="en">Parse Query</source>
        <target state="translated">Analyser la requête</target>
      </trans-unit>
      <trans-unit id="queryActions.notConnected">
        <source xml:lang="en">Please connect to a server</source>
        <target state="translated">Connectez-vous à un serveur</target>
      </trans-unit>
      <trans-unit id="queryActions.parseSyntaxFailure">
        <source xml:lang="en">Command failed: </source>
        <target state="translated">La commande a échoué : </target>
      </trans-unit>
      <trans-unit id="queryActions.parseSyntaxSuccess">
        <source xml:lang="en">Commands completed successfully</source>
        <target state="translated">Commandes exécutées</target>
      </trans-unit>
      <trans-unit id="queryActions.queryResultsCopySuccess">
        <source xml:lang="en">Successfully copied query and results.</source>
        <target state="translated">La requête et les résultats ont été copiés.</target>
      </trans-unit>
      <trans-unit id="queryShortcutNoEditor">
        <source xml:lang="en">Editor parameter is required for a shortcut to be executed</source>
        <target state="translated">Le paramètre de l'éditeur est nécessaire pour exécuter un raccourci</target>
      </trans-unit>
      <trans-unit id="refreshIntellisenseKeyboardAction">
        <source xml:lang="en">Refresh IntelliSense Cache</source>
        <target state="translated">Actualiser le cache IntelliSense</target>
      </trans-unit>
      <trans-unit id="runCurrentQueryKeyboardAction">
        <source xml:lang="en">Run Current Query</source>
        <target state="translated">Exécuter la requête actuelle</target>
      </trans-unit>
      <trans-unit id="runCurrentQueryWithActualPlanKeyboardAction">
        <source xml:lang="en">Run Current Query with Actual Plan</source>
        <target state="translated">Exécuter la requête actuelle avec le plan réel</target>
      </trans-unit>
      <trans-unit id="runQueryKeyboardAction">
        <source xml:lang="en">Run Query</source>
        <target state="translated">Exécuter la requête</target>
      </trans-unit>
      <trans-unit id="toggleQueryResultsKeyboardAction">
        <source xml:lang="en">Toggle Query Results</source>
        <target state="translated">Activer/désactiver les résultats de requête</target>
      </trans-unit>
    </body>
  </file>
  <file original="src/sql/workbench/contrib/query/browser/messagePanel" source-language="en" datatype="plaintext" target-language="fr">
    <body>
      <trans-unit id="copy">
        <source xml:lang="en">Copy</source>
        <target state="translated">Copier</target>
      </trans-unit>
      <trans-unit id="copyAll">
        <source xml:lang="en">Copy All</source>
        <target state="translated">Tout copier</target>
      </trans-unit>
      <trans-unit id="messagePanel">
        <source xml:lang="en">Message Panel</source>
        <target state="translated">Panneau des messages</target>
      </trans-unit>
    </body>
  </file>
  <file original="src/sql/workbench/contrib/query/browser/query.contribution" source-language="en" datatype="plaintext" target-language="fr">
    <body>
      <trans-unit id="newQuery">
        <source xml:lang="en">New Query</source>
        <target state="translated">Nouvelle requête</target>
      </trans-unit>
      <trans-unit id="queryEditor.chart.defaultChartType">
        <source xml:lang="en">The default chart type to use when opening Chart Viewer from a Query Results</source>
        <target state="translated">Type de graphique par défaut à utiliser à l'ouverture de la visionneuse graphique à partir des résultats d'une requête</target>
      </trans-unit>
      <trans-unit id="queryEditor.inMemoryDataProcessingThreshold">
        <source xml:lang="en">Controls the max number of rows allowed to do filtering and sorting in memory. If the number is exceeded, sorting and filtering will be disabled. Warning: Increasing this may impact performance.</source>
        <target state="translated">Contrôle le nombre maximal de lignes autorisées pour effectuer le filtrage et le tri en mémoire. Si ce nombre est dépassé, le tri et le filtrage sont désactivés. Avertissement : l’augmentation de cette valeur peut avoir un impact sur les performances.</target>
      </trans-unit>
      <trans-unit id="queryEditor.messages.showBatchTime">
        <source xml:lang="en">Should execution time be shown for individual batches</source>
        <target state="translated">Spécifie si la durée d'exécution doit être indiquée pour chaque lot</target>
      </trans-unit>
      <trans-unit id="queryEditor.messages.wordwrap">
        <source xml:lang="en">Word wrap messages</source>
        <target state="translated">Messages de retour automatique à la ligne</target>
      </trans-unit>
      <trans-unit id="queryEditor.promptToSaveGeneratedFiles">
        <source xml:lang="en">Prompt to save generated SQL files</source>
        <target state="translated">Inviter à enregistrer les fichiers SQL générés</target>
      </trans-unit>
      <trans-unit id="queryEditor.results.copyIncludeHeaders">
        <source xml:lang="en">Configuration options for copying results from the Results View</source>
        <target state="translated">Options de configuration pour copier les résultats de la Vue Résultats</target>
      </trans-unit>
      <trans-unit id="queryEditor.results.copyRemoveNewLine">
        <source xml:lang="en">Configuration options for copying multi-line results from the Results View</source>
        <target state="translated">Options de configuration pour copier les résultats multilignes de la vue Résultats</target>
      </trans-unit>
      <trans-unit id="queryEditor.results.openAfterSave">
        <source xml:lang="en">Whether to open the file in Azure Data Studio after the result is saved.</source>
        <target state="translated">Indique si le fichier doit être ouvert dans Azure Data Studio une fois le résultat enregistré.</target>
      </trans-unit>
      <trans-unit id="queryEditor.results.saveAsCsv.delimiter">
        <source xml:lang="en">The custom delimiter to use between values when saving as CSV</source>
        <target state="translated">Délimiteur personnalisé à utiliser entre les valeurs pendant l'enregistrement au format CSV</target>
      </trans-unit>
      <trans-unit id="queryEditor.results.saveAsCsv.encoding">
        <source xml:lang="en">File encoding used when saving results as CSV</source>
        <target state="translated">Encodage de fichier utilisé pendant l'enregistrement des résultats au format CSV</target>
      </trans-unit>
      <trans-unit id="queryEditor.results.saveAsCsv.includeHeaders">
        <source xml:lang="en">When true, column headers are included when saving results as CSV</source>
        <target state="translated">Quand la valeur est true, les en-têtes de colonne sont inclus dans l'enregistrement des résultats au format CSV</target>
      </trans-unit>
      <trans-unit id="queryEditor.results.saveAsCsv.lineSeperator">
        <source xml:lang="en">Character(s) used for seperating rows when saving results as CSV</source>
        <target state="translated">Caractère(s) utilisé(s) pour séparer les lignes pendant l'enregistrement des résultats au format CSV</target>
      </trans-unit>
      <trans-unit id="queryEditor.results.saveAsCsv.textIdentifier">
        <source xml:lang="en">Character used for enclosing text fields when saving results as CSV</source>
        <target state="translated">Caractère utilisé pour englober les champs de texte pendant l'enregistrement des résultats au format CSV</target>
      </trans-unit>
      <trans-unit id="queryEditor.results.saveAsXml.encoding">
        <source xml:lang="en">File encoding used when saving results as XML</source>
        <target state="translated">Encodage de fichier utilisé pendant l'enregistrement des résultats au format XML</target>
      </trans-unit>
      <trans-unit id="queryEditor.results.saveAsXml.formatted">
        <source xml:lang="en">When true, XML output will be formatted when saving results as XML</source>
        <target state="translated">Quand la valeur est true, la sortie XML est mise en forme pendant l'enregistrement des résultats au format XML</target>
      </trans-unit>
      <trans-unit id="queryEditor.results.streaming">
        <source xml:lang="en">Enable results streaming; contains few minor visual issues</source>
        <target state="translated">Activer le streaming des résultats, contient quelques problèmes visuels mineurs</target>
      </trans-unit>
      <trans-unit id="queryEditor.showConnectionInfoInTitle">
        <source xml:lang="en">Controls whether to show the connection info for a tab in the title.</source>
        <target state="translated">Contrôle s'il faut montrer les informations de connexion d'un onglet dans le titre.</target>
      </trans-unit>
      <trans-unit id="queryEditor.tabColorMode">
        <source xml:lang="en">Controls how to color tabs based on the server group of their active connection</source>
        <target state="translated">Contrôle comment colorer les onglets en fonction du groupe de serveurs de leur connexion active</target>
      </trans-unit>
      <trans-unit id="queryEditor.tabColorMode.border">
        <source xml:lang="en">The top border of each editor tab will be colored to match the relevant server group</source>
        <target state="translated">La bordure supérieure de chaque onglet de l'éditeur est colorée pour correspondre au groupe de serveurs concerné</target>
      </trans-unit>
      <trans-unit id="queryEditor.tabColorMode.fill">
        <source xml:lang="en">Each editor tab's background color will match the relevant server group</source>
        <target state="translated">La couleur d'arrière-plan de chaque onglet de l'éditeur correspond au groupe de serveurs concerné</target>
      </trans-unit>
      <trans-unit id="queryEditor.tabColorMode.off">
        <source xml:lang="en">Tab coloring will be disabled</source>
        <target state="translated">La coloration des onglets est désactivée</target>
      </trans-unit>
      <trans-unit id="queryEditorConfigurationTitle">
        <source xml:lang="en">Query Editor</source>
        <target state="translated">Éditeur de requêtes</target>
      </trans-unit>
      <trans-unit id="queryResultsEditor.name">
        <source xml:lang="en">Query Results</source>
        <target state="translated">Résultats de la requête</target>
      </trans-unit>
      <trans-unit id="queryShortcutDescription">
        <source xml:lang="en">Set keybinding workbench.action.query.shortcut{0} to run the shortcut text as a procedure call or query execution. Any selected text in the query editor will be passed as a parameter at the end of your query, or you can reference it with {arg}</source>
        <target state="translated">Définissez la combinaison de touches workbench.action.query.shortcut{0} pour exécuter le texte du raccourci en tant qu’appel de procédure ou exécution de la requête. Tout texte sélectionné dans l’éditeur de requête est passé en tant que paramètre à la fin de votre requête, ou vous pouvez le référencer avec {arg}</target>
      </trans-unit>
    </body>
  </file>
  <file original="src/sql/workbench/contrib/query/browser/queryActions" source-language="en" datatype="plaintext" target-language="fr">
    <body>
      <trans-unit id="actualQueryPlan">
        <source xml:lang="en">Actual</source>
        <target state="translated">Réel</target>
      </trans-unit>
      <trans-unit id="cancelQueryLabel">
        <source xml:lang="en">Cancel</source>
        <target state="translated">Annuler</target>
      </trans-unit>
      <trans-unit id="changeConnectionDatabaseLabel">
        <source xml:lang="en">Change Connection</source>
        <target state="translated">Changer la connexion</target>
      </trans-unit>
      <trans-unit id="changeDatabase.failed">
        <source xml:lang="en">Failed to change database</source>
        <target state="translated">Le changement de base de données a échoué</target>
      </trans-unit>
      <trans-unit id="changeDatabase.failedWithError">
        <source xml:lang="en">Failed to change database: {0}</source>
        <target state="translated">Le changement de la base de données {0} a échoué</target>
      </trans-unit>
      <trans-unit id="connectDatabaseLabel">
        <source xml:lang="en">Connect</source>
        <target state="translated">Connecter</target>
      </trans-unit>
      <trans-unit id="disablesqlcmdLabel">
        <source xml:lang="en">Disable SQLCMD</source>
        <target state="translated">Désactiver SQLCMD</target>
      </trans-unit>
      <trans-unit id="disconnectDatabaseLabel">
        <source xml:lang="en">Disconnect</source>
        <target state="translated">Déconnecter</target>
      </trans-unit>
      <trans-unit id="enablesqlcmdLabel">
        <source xml:lang="en">Enable SQLCMD</source>
        <target state="translated">Activer SQLCMD</target>
      </trans-unit>
      <trans-unit id="estimatedQueryPlan">
        <source xml:lang="en">Explain</source>
        <target state="translated">Expliquer</target>
      </trans-unit>
      <trans-unit id="newQueryTask.newQuery">
        <source xml:lang="en">New Query</source>
        <target state="translated">Nouvelle requête</target>
      </trans-unit>
      <trans-unit id="queryEditor.exportSqlAsNotebook">
        <source xml:lang="en">Export as Notebook</source>
        <target state="translated">Exporter au format Notebook</target>
      </trans-unit>
      <trans-unit id="runQueryLabel">
        <source xml:lang="en">Run</source>
        <target state="translated">Exécuter</target>
      </trans-unit>
      <trans-unit id="selectDatabase">
        <source xml:lang="en">Select Database</source>
        <target state="translated">Sélectionner une base de données</target>
      </trans-unit>
    </body>
  </file>
  <file original="src/sql/workbench/contrib/query/browser/queryEditor" source-language="en" datatype="plaintext" target-language="fr">
    <body>
      <trans-unit id="queryEditor.name">
        <source xml:lang="en">Query Editor</source>
        <target state="translated">Éditeur de requêtes</target>
      </trans-unit>
    </body>
  </file>
  <file original="src/sql/workbench/contrib/query/browser/queryResultsView" source-language="en" datatype="plaintext" target-language="fr">
    <body>
      <trans-unit id="messagesTabTitle">
        <source xml:lang="en">Messages</source>
        <target state="translated">Messages</target>
      </trans-unit>
      <trans-unit id="queryResults.queryEditorCrashError">
        <source xml:lang="en">The query editor ran into an issue and has stopped working. Please save and reopen it.</source>
<<<<<<< HEAD
        <target state="new">The query editor ran into an issue and has stopped working. Please save and reopen it.</target>
=======
        <target state="translated">L’éditeur de requête a rencontré un problème et a cessé de fonctionner. Enregistrez et rouvrez-le.</target>
>>>>>>> 4ba192a5
      </trans-unit>
      <trans-unit id="resultsTabTitle">
        <source xml:lang="en">Results</source>
        <target state="translated">Résultats</target>
      </trans-unit>
    </body>
  </file>
  <file original="src/sql/workbench/contrib/query/browser/statusBarItems" source-language="en" datatype="plaintext" target-language="fr">
    <body>
      <trans-unit id="query.status.executing">
        <source xml:lang="en">Executing query...</source>
        <target state="translated">Exécution de la requête...</target>
      </trans-unit>
      <trans-unit id="rowCount">
        <source xml:lang="en">{0} rows</source>
        <target state="translated">{0} lignes</target>
      </trans-unit>
      <trans-unit id="status.query.rowCount">
        <source xml:lang="en">Row Count</source>
        <target state="translated">Nombre de lignes</target>
      </trans-unit>
      <trans-unit id="status.query.selection-summary">
        <source xml:lang="en">Selection Summary</source>
        <target state="translated">Récapitulatif de la sélection</target>
      </trans-unit>
      <trans-unit id="status.query.status">
        <source xml:lang="en">Execution Status</source>
        <target state="translated">État d'exécution</target>
      </trans-unit>
      <trans-unit id="status.query.summaryText">
        <source xml:lang="en">Average: {0}  Count: {1}  Sum: {2}</source>
        <target state="translated">Moyenne : {0}, nombre : {1}, somme : {2}</target>
      </trans-unit>
      <trans-unit id="status.query.timeElapsed">
        <source xml:lang="en">Time Elapsed</source>
        <target state="translated">Temps écoulé</target>
      </trans-unit>
    </body>
  </file>
  <file original="src/sql/workbench/contrib/query/common/resultsGrid.contribution" source-language="en" datatype="plaintext" target-language="fr">
    <body>
      <trans-unit id="autoSizeColumns">
        <source xml:lang="en">Auto size the columns width on inital results. Could have performance problems with large number of columns or large cells</source>
        <target state="translated">Dimensionnez automatiquement la largeur de colonne en fonction des résultats initiaux. Problèmes de performance possibles avec les grands nombres de colonnes ou les grandes cellules</target>
      </trans-unit>
      <trans-unit id="cellPadding">
        <source xml:lang="en">Controls the cell padding in pixels</source>
        <target state="translated">Contrôle l'espacement des cellules en pixels</target>
      </trans-unit>
      <trans-unit id="fontFamily">
        <source xml:lang="en">Controls the font family.</source>
        <target state="translated">Contrôle la famille de polices.</target>
      </trans-unit>
      <trans-unit id="fontSize">
        <source xml:lang="en">Controls the font size in pixels.</source>
        <target state="translated">Contrôle la taille de police en pixels.</target>
      </trans-unit>
      <trans-unit id="fontWeight">
        <source xml:lang="en">Controls the font weight.</source>
        <target state="translated">Contrôle l'épaisseur de police.</target>
      </trans-unit>
      <trans-unit id="letterSpacing">
        <source xml:lang="en">Controls the letter spacing in pixels.</source>
        <target state="translated">Contrôle l'espacement des lettres en pixels.</target>
      </trans-unit>
      <trans-unit id="maxColumnWidth">
        <source xml:lang="en">The maximum width in pixels for auto-sized columns</source>
        <target state="translated">Largeur maximale en pixels des colonnes dimensionnées automatiquement</target>
      </trans-unit>
      <trans-unit id="resultsGridConfigurationTitle">
        <source xml:lang="en">Results Grid and Messages</source>
        <target state="translated">Grille de résultats et messages</target>
      </trans-unit>
      <trans-unit id="rowHeight">
        <source xml:lang="en">Controls the row height in pixels</source>
        <target state="translated">Contrôle la hauteur de ligne en pixels</target>
      </trans-unit>
    </body>
  </file>
  <file original="src/sql/workbench/contrib/queryHistory/browser/queryHistoryActions" source-language="en" datatype="plaintext" target-language="fr">
    <body>
      <trans-unit id="queryHistory.clearLabel">
        <source xml:lang="en">Clear All History</source>
        <target state="translated">Effacer tout l'historique</target>
      </trans-unit>
      <trans-unit id="queryHistory.delete">
        <source xml:lang="en">Delete</source>
        <target state="translated">Supprimer</target>
      </trans-unit>
      <trans-unit id="queryHistory.disableCapture">
        <source xml:lang="en">Pause Query History Capture</source>
        <target state="translated">Suspendre la capture de l'historique des requêtes</target>
      </trans-unit>
      <trans-unit id="queryHistory.enableCapture">
        <source xml:lang="en">Start Query History Capture</source>
        <target state="translated">Démarrer la capture de l'historique des requêtes</target>
      </trans-unit>
      <trans-unit id="queryHistory.openQuery">
        <source xml:lang="en">Open Query</source>
        <target state="translated">Ouvrir la requête</target>
      </trans-unit>
      <trans-unit id="queryHistory.runQuery">
        <source xml:lang="en">Run Query</source>
        <target state="translated">Exécuter la requête</target>
      </trans-unit>
      <trans-unit id="queryHistory.toggleCaptureLabel">
        <source xml:lang="en">Toggle Query History capture</source>
        <target state="translated">Activer/désactiver la capture de l'historique des requêtes</target>
      </trans-unit>
      <trans-unit id="toggleQueryHistory">
        <source xml:lang="en">Toggle Query History</source>
        <target state="translated">Activer/désactiver l'historique des requêtes</target>
      </trans-unit>
    </body>
  </file>
  <file original="src/sql/workbench/contrib/queryHistory/browser/queryHistoryRenderer" source-language="en" datatype="plaintext" target-language="fr">
    <body>
      <trans-unit id="failed">
        <source xml:lang="en">failed</source>
        <target state="translated">échec</target>
      </trans-unit>
      <trans-unit id="succeeded">
        <source xml:lang="en">succeeded</source>
        <target state="translated">succès</target>
      </trans-unit>
    </body>
  </file>
  <file original="src/sql/workbench/contrib/queryHistory/browser/queryHistoryView" source-language="en" datatype="plaintext" target-language="fr">
    <body>
      <trans-unit id="noQueriesMessage">
        <source xml:lang="en">No queries to display.</source>
        <target state="translated">Aucune requête à afficher.</target>
      </trans-unit>
      <trans-unit id="queryHistory.regTreeAriaLabel">
        <source xml:lang="en">Query History</source>
        <note>QueryHistory</note>
        <target state="translated">Historique des requêtes</target>
      </trans-unit>
    </body>
  </file>
  <file original="src/sql/workbench/contrib/queryHistory/electron-browser/queryHistory" source-language="en" datatype="plaintext" target-language="fr">
    <body>
      <trans-unit id="miViewQueryHistory">
        <source xml:lang="en">&amp;&amp;Query History</source>
        <note>&amp;&amp; denotes a mnemonic</note>
        <target state="translated">&amp;&amp;Historique des requêtes</target>
      </trans-unit>
      <trans-unit id="queryHistory">
        <source xml:lang="en">Query History</source>
        <target state="translated">Historique des requêtes</target>
      </trans-unit>
      <trans-unit id="queryHistory.clearLabel">
        <source xml:lang="en">Clear All History</source>
        <target state="translated">Effacer tout l'historique</target>
      </trans-unit>
      <trans-unit id="queryHistory.disableCapture">
        <source xml:lang="en">Pause Query History Capture</source>
        <target state="translated">Suspendre la capture de l'historique des requêtes</target>
      </trans-unit>
      <trans-unit id="queryHistory.enableCapture">
        <source xml:lang="en">Start Query History Capture</source>
        <target state="translated">Démarrer la capture de l'historique des requêtes</target>
      </trans-unit>
      <trans-unit id="queryHistoryCaptureEnabled">
        <source xml:lang="en">Whether Query History capture is enabled. If false queries executed will not be captured.</source>
        <target state="translated">Indique si la capture de l'historique des requêtes est activée. Si la valeur est false, les requêtes exécutées ne sont pas capturées.</target>
      </trans-unit>
      <trans-unit id="queryHistoryConfigurationTitle">
        <source xml:lang="en">QueryHistory</source>
        <target state="translated">QueryHistory</target>
      </trans-unit>
      <trans-unit id="viewCategory">
        <source xml:lang="en">View</source>
        <target state="translated">Voir</target>
      </trans-unit>
    </body>
  </file>
  <file original="src/sql/workbench/contrib/queryPlan/browser/queryPlan" source-language="en" datatype="plaintext" target-language="fr">
    <body>
      <trans-unit id="queryPlanTitle">
        <source xml:lang="en">Query Plan</source>
        <target state="translated">Plan de requête</target>
      </trans-unit>
    </body>
  </file>
  <file original="src/sql/workbench/contrib/queryPlan/browser/queryPlanEditor" source-language="en" datatype="plaintext" target-language="fr">
    <body>
      <trans-unit id="queryPlanEditor">
        <source xml:lang="en">Query Plan Editor</source>
        <target state="translated">Éditeur du plan de requête</target>
      </trans-unit>
    </body>
  </file>
  <file original="src/sql/workbench/contrib/queryPlan/browser/topOperations" source-language="en" datatype="plaintext" target-language="fr">
    <body>
      <trans-unit id="topOperations.actualExecutions">
        <source xml:lang="en">Actual Executions</source>
        <target state="translated">Exécutions réelles</target>
      </trans-unit>
      <trans-unit id="topOperations.actualRebinds">
        <source xml:lang="en">Actual Rebinds</source>
        <target state="translated">Reliaisons réelles</target>
      </trans-unit>
      <trans-unit id="topOperations.actualRewinds">
        <source xml:lang="en">Actual Rewinds</source>
        <target state="translated">Rembobinages réels</target>
      </trans-unit>
      <trans-unit id="topOperations.actualRows">
        <source xml:lang="en">Actual Rows</source>
        <target state="translated">Lignes réelles</target>
      </trans-unit>
      <trans-unit id="topOperations.estCPUCost">
        <source xml:lang="en">Est CPU Cost</source>
        <target state="translated">Coût estimé du processeur</target>
      </trans-unit>
      <trans-unit id="topOperations.estCost">
        <source xml:lang="en">Est Cost</source>
        <target state="translated">Coût estimé</target>
      </trans-unit>
      <trans-unit id="topOperations.estIOCost">
        <source xml:lang="en">Est IO Cost</source>
        <target state="translated">Coût estimé des E/S</target>
      </trans-unit>
      <trans-unit id="topOperations.estRebinds">
        <source xml:lang="en">Est Rebinds</source>
        <target state="translated">Reliaisons estimées</target>
      </trans-unit>
      <trans-unit id="topOperations.estRewinds">
        <source xml:lang="en">Est Rewinds</source>
        <target state="translated">Rembobinages estimés</target>
      </trans-unit>
      <trans-unit id="topOperations.estRows">
        <source xml:lang="en">Est Rows</source>
        <target state="translated">Lignes estimées</target>
      </trans-unit>
      <trans-unit id="topOperations.estSubtreeCost">
        <source xml:lang="en">Est Subtree Cost</source>
        <target state="translated">Coût estimé de la sous-arborescence</target>
      </trans-unit>
      <trans-unit id="topOperations.object">
        <source xml:lang="en">Object</source>
        <target state="translated">Objet</target>
      </trans-unit>
      <trans-unit id="topOperations.operation">
        <source xml:lang="en">Operation</source>
        <target state="translated">Opération</target>
      </trans-unit>
      <trans-unit id="topOperations.parallel">
        <source xml:lang="en">Parallel</source>
        <target state="translated">Parallèle</target>
      </trans-unit>
      <trans-unit id="topOperations.partitioned">
        <source xml:lang="en">Partitioned</source>
        <target state="translated">Partitionné</target>
      </trans-unit>
      <trans-unit id="topOperationsTitle">
        <source xml:lang="en">Top Operations</source>
        <target state="translated">Principales opérations</target>
      </trans-unit>
    </body>
  </file>
  <file original="src/sql/workbench/contrib/resourceDeployment/browser/resourceDeployment.contribution" source-language="en" datatype="plaintext" target-language="fr">
    <body>
      <trans-unit id="deployment.title">
        <source xml:lang="en">New Deployment...</source>
        <target state="translated">Nouveau déploiement...</target>
      </trans-unit>
    </body>
  </file>
  <file original="src/sql/workbench/contrib/resourceViewer/browser/resourceViewer.contribution" source-language="en" datatype="plaintext" target-language="fr">
    <body>
      <trans-unit id="resourceViewer">
        <source xml:lang="en">Resource Viewer</source>
        <target state="translated">Visionneuse de ressources</target>
      </trans-unit>
    </body>
  </file>
  <file original="src/sql/workbench/contrib/resourceViewer/browser/resourceViewerActions" source-language="en" datatype="plaintext" target-language="fr">
    <body>
      <trans-unit id="resourceViewer.refresh">
        <source xml:lang="en">Refresh</source>
        <target state="translated">Actualiser</target>
      </trans-unit>
    </body>
  </file>
  <file original="src/sql/workbench/contrib/resourceViewer/browser/resourceViewerTable" source-language="en" datatype="plaintext" target-language="fr">
    <body>
      <trans-unit id="resourceViewerTable.commandError">
        <source xml:lang="en">Error executing command '{0}' : {1}</source>
        <target state="translated">Erreur durant l'exécution de la commande « {0} » : {1}</target>
      </trans-unit>
      <trans-unit id="resourceViewerTable.openError">
        <source xml:lang="en">Error opening link : {0}</source>
        <target state="translated">Erreur d'ouverture du lien : {0}</target>
      </trans-unit>
    </body>
  </file>
  <file original="src/sql/workbench/contrib/resourceViewer/browser/resourceViewerView" source-language="en" datatype="plaintext" target-language="fr">
    <body>
      <trans-unit id="resourceViewer.ariaLabel">
        <source xml:lang="en">Resource Viewer Tree</source>
        <target state="translated">Arborescence de la visionneuse de ressources</target>
      </trans-unit>
    </body>
  </file>
  <file original="src/sql/workbench/contrib/resourceViewer/common/resourceViewerViewExtensionPoint" source-language="en" datatype="plaintext" target-language="fr">
    <body>
      <trans-unit id="extension.contributes.resourceView.resource.icon">
        <source xml:lang="en">Path to the resource icon.</source>
        <target state="translated">Chemin de l'icône de ressource.</target>
      </trans-unit>
      <trans-unit id="extension.contributes.resourceView.resource.id">
        <source xml:lang="en">Identifier of the resource.</source>
        <target state="translated">Identificateur de la ressource.</target>
      </trans-unit>
      <trans-unit id="extension.contributes.resourceView.resource.name">
        <source xml:lang="en">The human-readable name of the view. Will be shown</source>
        <target state="translated">Nom de la vue, contrôlable de visu. À afficher</target>
      </trans-unit>
      <trans-unit id="extension.contributes.resourceViewResources">
        <source xml:lang="en">Contributes resource to the resource view</source>
        <target state="translated">Fournit une ressource dans la vue des ressources</target>
      </trans-unit>
      <trans-unit id="optstring">
        <source xml:lang="en">property `{0}` can be omitted or must be of type `string`</source>
        <target state="translated">La propriété '{0}' peut être omise ou doit être de type 'string'</target>
      </trans-unit>
      <trans-unit id="requirestring">
        <source xml:lang="en">property `{0}` is mandatory and must be of type `string`</source>
        <target state="translated">la propriété '{0}' est obligatoire et doit être de type 'string'</target>
      </trans-unit>
    </body>
  </file>
  <file original="src/sql/workbench/contrib/restore/browser/restore.contribution" source-language="en" datatype="plaintext" target-language="fr">
    <body>
      <trans-unit id="backup">
        <source xml:lang="en">Restore</source>
        <target state="translated">Restaurer</target>
      </trans-unit>
      <trans-unit id="restore">
        <source xml:lang="en">Restore</source>
        <target state="translated">Restaurer</target>
      </trans-unit>
    </body>
  </file>
  <file original="src/sql/workbench/contrib/restore/browser/restoreActions" source-language="en" datatype="plaintext" target-language="fr">
    <body>
      <trans-unit id="restore.commandNotSupported">
        <source xml:lang="en">Restore command is not supported for Azure SQL databases.</source>
        <target state="translated">La commande de restauration n'est pas prise en charge pour les bases de données Azure SQL.</target>
      </trans-unit>
      <trans-unit id="restore.commandNotSupportedOutsideContext">
        <source xml:lang="en">Restore command is not supported outside of a server context. Please select a server or database and try again.</source>
        <target state="translated">La commande de Restaurer n'est pas prise en charge en dehors d’un contexte du serveur. Sélectionnez un serveur ou une base de données et réessayez.</target>
      </trans-unit>
      <trans-unit id="restore.isPreviewFeature">
        <source xml:lang="en">You must enable preview features in order to use restore</source>
        <target state="translated">Vous devez activer les fonctionnalités en préversion pour utiliser la restauration</target>
      </trans-unit>
      <trans-unit id="restoreAction.restore">
        <source xml:lang="en">Restore</source>
        <target state="translated">Restaurer</target>
      </trans-unit>
    </body>
  </file>
  <file original="src/sql/workbench/contrib/scripting/browser/scripting.contribution" source-language="en" datatype="plaintext" target-language="fr">
    <body>
      <trans-unit id="editData">
        <source xml:lang="en">Edit Data</source>
        <target state="translated">Modifier les données</target>
      </trans-unit>
      <trans-unit id="refreshNode">
        <source xml:lang="en">Refresh</source>
        <target state="translated">Actualiser</target>
      </trans-unit>
      <trans-unit id="scriptAlter">
        <source xml:lang="en">Script as Alter</source>
        <target state="translated">Script de modification</target>
      </trans-unit>
      <trans-unit id="scriptAsAlter">
        <source xml:lang="en">Script as Alter</source>
        <target state="translated">Script de modification</target>
      </trans-unit>
      <trans-unit id="scriptAsCreate">
        <source xml:lang="en">Script as Create</source>
        <target state="translated">Script de création</target>
      </trans-unit>
      <trans-unit id="scriptAsDelete">
        <source xml:lang="en">Script as Drop</source>
        <target state="translated">Script de suppression</target>
      </trans-unit>
      <trans-unit id="scriptAsExecute">
        <source xml:lang="en">Script as Execute</source>
        <target state="translated">Script d'exécution</target>
      </trans-unit>
      <trans-unit id="scriptAsSelect">
        <source xml:lang="en">Select Top 1000</source>
        <target state="translated">Sélectionnez les 1000 premiers</target>
      </trans-unit>
      <trans-unit id="scriptCreate">
        <source xml:lang="en">Script as Create</source>
        <target state="translated">Script de création</target>
      </trans-unit>
      <trans-unit id="scriptDelete">
        <source xml:lang="en">Script as Drop</source>
        <target state="translated">Script de suppression</target>
      </trans-unit>
      <trans-unit id="scriptExecute">
        <source xml:lang="en">Script as Execute</source>
        <target state="translated">Script d'exécution</target>
      </trans-unit>
      <trans-unit id="scriptKustoSelect">
        <source xml:lang="en">Take 10</source>
        <target state="translated">Prendre 10</target>
      </trans-unit>
      <trans-unit id="scriptSelect">
        <source xml:lang="en">Select Top 1000</source>
        <target state="translated">Sélectionnez les 1000 premiers</target>
      </trans-unit>
    </body>
  </file>
  <file original="src/sql/workbench/contrib/scripting/browser/scriptingActions" source-language="en" datatype="plaintext" target-language="fr">
    <body>
      <trans-unit id="refreshError">
        <source xml:lang="en">An error occurred refreshing node '{0}': {1}</source>
        <target state="translated">Erreur pendant l'actualisation du nœud « {0} » : {1}</target>
      </trans-unit>
    </body>
  </file>
  <file original="src/sql/workbench/contrib/tableDesigner/browser/actions" source-language="en" datatype="plaintext" target-language="fr">
    <body>
      <trans-unit id="tableDesigner.saveTableChanges">
        <source xml:lang="en">Save Changes</source>
        <target state="translated">Enregistrer les modifications</target>
      </trans-unit>
    </body>
  </file>
  <file original="src/sql/workbench/contrib/tasks/browser/tasks.contribution" source-language="en" datatype="plaintext" target-language="fr">
    <body>
      <trans-unit id="inProgressTasksChangesBadge">
        <source xml:lang="en">{0} in progress tasks</source>
        <target state="translated">{0} tâches en cours</target>
      </trans-unit>
      <trans-unit id="miViewTasks">
        <source xml:lang="en">&amp;&amp;Tasks</source>
        <note>&amp;&amp; denotes a mnemonic</note>
        <target state="translated">&amp;&amp;Tâches</target>
      </trans-unit>
      <trans-unit id="tasks">
        <source xml:lang="en">Tasks</source>
        <target state="translated">Tâches</target>
      </trans-unit>
      <trans-unit id="viewCategory">
        <source xml:lang="en">View</source>
        <target state="translated">Voir</target>
      </trans-unit>
    </body>
  </file>
  <file original="src/sql/workbench/contrib/tasks/browser/tasksActions" source-language="en" datatype="plaintext" target-language="fr">
    <body>
      <trans-unit id="toggleTasks">
        <source xml:lang="en">Toggle Tasks</source>
        <target state="translated">Activer/désactiver des tâches</target>
      </trans-unit>
    </body>
  </file>
  <file original="src/sql/workbench/contrib/tasks/browser/tasksRenderer" source-language="en" datatype="plaintext" target-language="fr">
    <body>
      <trans-unit id="canceled">
        <source xml:lang="en">canceled</source>
        <target state="translated">annulé</target>
      </trans-unit>
      <trans-unit id="canceling">
        <source xml:lang="en">canceling</source>
        <target state="translated">annulation</target>
      </trans-unit>
      <trans-unit id="failed">
        <source xml:lang="en">failed</source>
        <target state="translated">échec</target>
      </trans-unit>
      <trans-unit id="inProgress">
        <source xml:lang="en">in progress</source>
        <target state="translated">en cours</target>
      </trans-unit>
      <trans-unit id="notStarted">
        <source xml:lang="en">not started</source>
        <target state="translated">non démarré</target>
      </trans-unit>
      <trans-unit id="succeeded">
        <source xml:lang="en">succeeded</source>
        <target state="translated">succès</target>
      </trans-unit>
    </body>
  </file>
  <file original="src/sql/workbench/contrib/tasks/browser/tasksView" source-language="en" datatype="plaintext" target-language="fr">
    <body>
      <trans-unit id="noTaskMessage">
        <source xml:lang="en">No task history to display.</source>
        <target state="translated">Aucun historique des tâches à afficher.</target>
      </trans-unit>
      <trans-unit id="taskError">
        <source xml:lang="en">Task error</source>
        <target state="translated">Erreur de tâche</target>
      </trans-unit>
      <trans-unit id="taskHistory.regTreeAriaLabel">
        <source xml:lang="en">Task history</source>
        <note>TaskHistory</note>
        <target state="translated">Historique des tâches</target>
      </trans-unit>
    </body>
  </file>
  <file original="src/sql/workbench/contrib/tasks/common/tasksAction" source-language="en" datatype="plaintext" target-language="fr">
    <body>
      <trans-unit id="cancelTask.cancel">
        <source xml:lang="en">Cancel</source>
        <target state="translated">Annuler</target>
      </trans-unit>
      <trans-unit id="errorMsgFromCancelTask">
        <source xml:lang="en">The task failed to cancel.</source>
        <target state="translated">Échec de l’annulation de la tâche.</target>
      </trans-unit>
      <trans-unit id="taskAction.script">
        <source xml:lang="en">Script</source>
        <target state="translated">Script</target>
      </trans-unit>
    </body>
  </file>
  <file original="src/sql/workbench/contrib/views/browser/treeView" source-language="en" datatype="plaintext" target-language="fr">
    <body>
      <trans-unit id="collapseAll">
        <source xml:lang="en">Collapse All</source>
        <target state="translated">Tout réduire</target>
      </trans-unit>
      <trans-unit id="command-error">
        <source xml:lang="en">Error running command {1}: {0}. This is likely caused by the extension that contributes {1}.</source>
        <target state="translated">Erreur pendant l'exécution de la commande {1} : {0}. Probablement due à l'extension qui contribue à {1}.</target>
      </trans-unit>
      <trans-unit id="no-dataprovider">
        <source xml:lang="en">There is no data provider registered that can provide view data.</source>
        <target state="translated">Aucun fournisseur de données inscrit pouvant fournir des données de vue.</target>
      </trans-unit>
      <trans-unit id="refresh">
        <source xml:lang="en">Refresh</source>
        <target state="translated">Actualiser</target>
      </trans-unit>
    </body>
  </file>
  <file original="src/sql/workbench/contrib/webview/browser/webViewDialog" source-language="en" datatype="plaintext" target-language="fr">
    <body>
      <trans-unit id="webViewDialog.close">
        <source xml:lang="en">Close</source>
        <target state="translated">Fermer</target>
      </trans-unit>
      <trans-unit id="webViewDialog.ok">
        <source xml:lang="en">OK</source>
        <target state="translated">OK</target>
      </trans-unit>
    </body>
  </file>
  <file original="src/sql/workbench/contrib/welcome/gettingStarted/browser/abstractEnablePreviewFeatures" source-language="en" datatype="plaintext" target-language="fr">
    <body>
      <trans-unit id="enablePreviewFeatures.never">
        <source xml:lang="en">No, don't show again</source>
        <target state="translated">Non, ne plus afficher</target>
      </trans-unit>
      <trans-unit id="enablePreviewFeatures.no">
        <source xml:lang="en">No</source>
        <target state="translated">Non</target>
      </trans-unit>
      <trans-unit id="enablePreviewFeatures.notice">
        <source xml:lang="en">Preview features enhance your experience in Azure Data Studio by giving you full access to new features and improvements. You can learn more about preview features [here]({0}). Would you like to enable preview features?</source>
        <target state="translated">Les fonctionnalités en préversion améliorent votre expérience dans Azure Data Studio en vous donnant un accès total aux nouvelles fonctionnalités et améliorations. Vous pouvez en savoir plus sur les fonctionnalités en préversion [ici] ({0}). Voulez-vous activer les fonctionnalités en préversion ?</target>
      </trans-unit>
      <trans-unit id="enablePreviewFeatures.yes">
        <source xml:lang="en">Yes (recommended)</source>
        <target state="translated">Oui (recommandé)</target>
      </trans-unit>
    </body>
  </file>
  <file original="src/sql/workbench/contrib/welcome/page/browser/az_data_welcome_page" source-language="en" datatype="plaintext" target-language="fr">
    <body>
      <trans-unit id="welcomePage.createConnection">
        <source xml:lang="en">Create a connection</source>
        <target state="translated">Créer une connexion</target>
      </trans-unit>
      <trans-unit id="welcomePage.createConnectionBody">
        <source xml:lang="en">Connect to a database instance through the connection dialog.</source>
        <target state="translated">Connectez-vous à une instance de base de données en utilisant la boîte de dialogue de connexion.</target>
      </trans-unit>
      <trans-unit id="welcomePage.createNotebook">
        <source xml:lang="en">Create a notebook</source>
        <target state="translated">Créer un notebook</target>
      </trans-unit>
      <trans-unit id="welcomePage.createNotebookBody">
        <source xml:lang="en">Build a new notebook using a native notebook editor.</source>
        <target state="translated">Générez un nouveau notebook à l'aide d'un éditeur de notebook natif.</target>
      </trans-unit>
      <trans-unit id="welcomePage.deployServer">
        <source xml:lang="en">Deploy a server</source>
        <target state="translated">Déployer un serveur</target>
      </trans-unit>
      <trans-unit id="welcomePage.deployServerBody">
        <source xml:lang="en">Create a new instance of a relational data service on the platform of your choice.</source>
        <target state="translated">Créez une instance de service de données relationnelles sur la plateforme de votre choix.</target>
      </trans-unit>
      <trans-unit id="welcomePage.documentation">
        <source xml:lang="en">Documentation</source>
        <target state="translated">Documentation</target>
      </trans-unit>
      <trans-unit id="welcomePage.documentationBody">
        <source xml:lang="en">Visit the documentation center for quickstarts, how-to guides, and references for PowerShell, APIs, etc.</source>
        <target state="translated">Visitez le centre de documentation pour obtenir des guides de démarrage rapide, des guides pratiques et des références pour PowerShell, les API, etc.</target>
      </trans-unit>
      <trans-unit id="welcomePage.extensions">
        <source xml:lang="en">Extensions</source>
        <target state="translated">Extensions</target>
      </trans-unit>
      <trans-unit id="welcomePage.gettingStarted">
        <source xml:lang="en">Getting Started</source>
        <target state="translated">Démarrer</target>
      </trans-unit>
      <trans-unit id="welcomePage.gettingStartedBody">
        <source xml:lang="en">Discover the capabilities offered by Azure Data Studio and learn how to make the most of them.</source>
        <target state="translated">Découvrez les fonctionnalités offertes par Azure Data Studio et comment en tirer le meilleur parti.</target>
      </trans-unit>
      <trans-unit id="welcomePage.history">
        <source xml:lang="en">History</source>
        <target state="translated">Historique</target>
      </trans-unit>
      <trans-unit id="welcomePage.learnMore">
        <source xml:lang="en">Learn more </source>
        <target state="translated">En savoir plus </target>
      </trans-unit>
      <trans-unit id="welcomePage.location">
        <source xml:lang="en">Location</source>
        <target state="translated">Localisation</target>
      </trans-unit>
      <trans-unit id="welcomePage.moreRecent">
        <source xml:lang="en">Show more</source>
        <target state="translated">Afficher plus</target>
      </trans-unit>
      <trans-unit id="welcomePage.name">
        <source xml:lang="en">Name</source>
        <target state="translated">Nom</target>
      </trans-unit>
      <trans-unit id="welcomePage.preview">
        <source xml:lang="en">Preview</source>
        <target state="translated">Aperçu</target>
      </trans-unit>
      <trans-unit id="welcomePage.previewBody">
        <source xml:lang="en">This feature page is in preview. Preview features introduce new functionalities that are on track to becoming a permanent part the product. They are stable, but need additional accessibility improvements. We welcome your early feedback while they are under development.</source>
        <target state="translated">Cette page de fonctionnalité est en préversion. Les fonctionnalités en préversion sont des nouvelles fonctionnalités en passe d'être définitivement intégrées dans le produit. Elles sont stables, mais ont besoin d'améliorations d'accessibilité supplémentaires. Nous vous invitons à nous faire part de vos commentaires en avant-première pendant leur développement.</target>
      </trans-unit>
      <trans-unit id="welcomePage.resources">
        <source xml:lang="en">Resources</source>
        <target state="translated">Ressources</target>
      </trans-unit>
      <trans-unit id="welcomePage.runQuery">
        <source xml:lang="en">Run a query</source>
        <target state="translated">Exécuter une requête</target>
      </trans-unit>
      <trans-unit id="welcomePage.runQueryBody">
        <source xml:lang="en">Interact with data through a query editor.</source>
        <target state="translated">Interagir avec des données par le biais d'un éditeur de requête.</target>
      </trans-unit>
      <trans-unit id="welcomePage.showAll">
        <source xml:lang="en">Show All</source>
        <target state="translated">Tout afficher</target>
      </trans-unit>
      <trans-unit id="welcomePage.showOnStartup">
        <source xml:lang="en">Show welcome page on startup</source>
        <target state="translated">Afficher la page d'accueil au démarrage</target>
      </trans-unit>
      <trans-unit id="welcomePage.usefuLinks">
        <source xml:lang="en">Useful Links</source>
        <target state="translated">Liens utiles</target>
      </trans-unit>
      <trans-unit id="welcomePage.videoDescriptionIntroduction">
        <source xml:lang="en">Introduction to Azure Data Studio Notebooks | Data Exposed</source>
        <target state="translated">Présentation des notebooks Azure Data Studio | Données exposées</target>
      </trans-unit>
      <trans-unit id="welcomePage.videoDescriptionOverview">
        <source xml:lang="en">Overview of Azure Data Studio</source>
        <target state="translated">Vue d'ensemble d'Azure Data Studio</target>
      </trans-unit>
      <trans-unit id="welcomePage.videos">
        <source xml:lang="en">Videos</source>
        <target state="translated">Vidéos</target>
      </trans-unit>
    </body>
  </file>
  <file original="src/sql/workbench/contrib/welcome/page/browser/gettingStartedTour" source-language="en" datatype="plaintext" target-language="fr">
    <body>
      <trans-unit id="GuidedTour.addExtensions">
        <source xml:lang="en">Extend the functionality of Azure Data Studio by installing extensions developed by us/Microsoft as well as the third-party community (you!).</source>
        <target state="translated">Étendez les fonctionnalités d'Azure Data Studio en installant des extensions développées par nous/Microsoft ainsi que par la communauté (vous !).</target>
      </trans-unit>
      <trans-unit id="GuidedTour.connections">
        <source xml:lang="en">Connections</source>
        <target state="translated">Connexions</target>
      </trans-unit>
      <trans-unit id="GuidedTour.discoverWelcomePage">
        <source xml:lang="en">Discover top features, recently opened files, and recommended extensions on the Welcome page. For more information on how to get started in Azure Data Studio, check out our videos and documentation.</source>
        <target state="translated">Découvrez les fonctionnalités principales, les fichiers récemment ouverts et les extensions recommandées dans la page d'accueil. Pour plus d'informations sur le démarrage avec Azure Data Studio, consultez nos vidéos et notre documentation.</target>
      </trans-unit>
      <trans-unit id="GuidedTour.extensions">
        <source xml:lang="en">Extensions</source>
        <target state="translated">Extensions</target>
      </trans-unit>
      <trans-unit id="GuidedTour.finish">
        <source xml:lang="en">Finish</source>
        <target state="translated">Terminer</target>
      </trans-unit>
      <trans-unit id="GuidedTour.five">
        <source xml:lang="en">5</source>
        <target state="translated">5</target>
      </trans-unit>
      <trans-unit id="GuidedTour.four">
        <source xml:lang="en">4</source>
        <target state="translated">4</target>
      </trans-unit>
      <trans-unit id="GuidedTour.gettingStartedNotebooks">
        <source xml:lang="en">Get started creating your own notebook or collection of notebooks in a single place.</source>
        <target state="translated">Démarrez en créant votre propre notebook ou collection de notebooks au même endroit.</target>
      </trans-unit>
      <trans-unit id="GuidedTour.makeConnections">
        <source xml:lang="en">Connect, query, and manage your connections from SQL Server, Azure, and more.</source>
        <target state="translated">Connectez, interrogez et gérez vos connexions SQL Server, Azure, etc.</target>
      </trans-unit>
      <trans-unit id="GuidedTour.makeConnesetSettings">
        <source xml:lang="en">Customize Azure Data Studio based on your preferences. You can configure Settings like autosave and tab size, personalize your Keyboard Shortcuts, and switch to a Color Theme of your liking.</source>
        <target state="translated">Personnalisez Azure Data Studio en fonction de vos préférences. Vous pouvez configurer des paramètres comme l'enregistrement automatique et la taille des onglets, personnaliser vos raccourcis clavier et adopter le thème de couleur de votre choix.</target>
      </trans-unit>
      <trans-unit id="GuidedTour.next">
        <source xml:lang="en">Next</source>
        <target state="translated">Suivant</target>
      </trans-unit>
      <trans-unit id="GuidedTour.notebooks">
        <source xml:lang="en">Notebooks</source>
        <target state="translated">Notebooks</target>
      </trans-unit>
      <trans-unit id="GuidedTour.one">
        <source xml:lang="en">1</source>
        <target state="translated">1</target>
      </trans-unit>
      <trans-unit id="GuidedTour.readMore">
        <source xml:lang="en">Read more</source>
        <target state="translated">En savoir plus</target>
      </trans-unit>
      <trans-unit id="GuidedTour.settings">
        <source xml:lang="en">Settings</source>
        <target state="translated">Paramètres</target>
      </trans-unit>
      <trans-unit id="GuidedTour.three">
        <source xml:lang="en">3</source>
        <target state="translated">3</target>
      </trans-unit>
      <trans-unit id="GuidedTour.two">
        <source xml:lang="en">2</source>
        <target state="translated">2</target>
      </trans-unit>
      <trans-unit id="GuidedTour.welcomePage">
        <source xml:lang="en">Welcome Page</source>
        <target state="translated">Page d'accueil</target>
      </trans-unit>
      <trans-unit id="guidedTour">
        <source xml:lang="en">User Welcome Tour</source>
        <target state="translated">Visite de bienvenue de l'utilisateur</target>
      </trans-unit>
      <trans-unit id="help">
        <source xml:lang="en">Help</source>
        <target state="translated">Aide</target>
      </trans-unit>
      <trans-unit id="hideGuidedTour">
        <source xml:lang="en">Hide Welcome Tour</source>
        <target state="translated">Masquer la visite de bienvenue</target>
      </trans-unit>
    </body>
  </file>
  <file original="src/sql/workbench/contrib/welcome/page/browser/welcomePage" source-language="en" datatype="plaintext" target-language="fr">
    <body>
      <trans-unit id="WelcomePage.TakeATour">
        <source xml:lang="en">Would you like to take a quick tour of Azure Data Studio?</source>
        <target state="translated">Voulez-vous voir une présentation rapide d'Azure Data Studio ?</target>
      </trans-unit>
      <trans-unit id="WelcomePage.welcome">
        <source xml:lang="en">Welcome!</source>
        <target state="translated">Bienvenue !</target>
      </trans-unit>
      <trans-unit id="closeTourBar">
        <source xml:lang="en">Close quick tour bar</source>
        <target state="translated">Fermer la barre de présentation rapide</target>
      </trans-unit>
      <trans-unit id="details">
        <source xml:lang="en">Details</source>
        <target state="translated">Détails</target>
      </trans-unit>
      <trans-unit id="ok">
        <source xml:lang="en">OK</source>
        <target state="translated">OK</target>
      </trans-unit>
      <trans-unit id="welcome.title">
        <source xml:lang="en">Welcome</source>
        <target state="translated">Bienvenue</target>
      </trans-unit>
      <trans-unit id="welcomePage">
        <source xml:lang="en">Welcome</source>
        <target state="translated">Bienvenue</target>
      </trans-unit>
      <trans-unit id="welcomePage.PostgreSQL">
        <source xml:lang="en">PostgreSQL</source>
        <target state="translated">PostgreSQL</target>
      </trans-unit>
      <trans-unit id="welcomePage.PostgreSQLDescription">
        <source xml:lang="en">Connect, query, and manage Postgres databases with Azure Data Studio</source>
        <target state="translated">Connecter, interroger et gérer les bases de données Postgres avec Azure Data Studio</target>
      </trans-unit>
      <trans-unit id="welcomePage.adminPack">
        <source xml:lang="en">SQL Admin Pack</source>
        <target state="translated">Pack d'administration SQL</target>
      </trans-unit>
      <trans-unit id="welcomePage.adminPackDescription">
        <source xml:lang="en">Admin Pack for SQL Server is a collection of popular database administration extensions to help you manage SQL Server</source>
        <target state="translated">Le pack d'administration de SQL Server est une collection d'extensions d'administration de base de données courantes qui vous permet de gérer SQL Server</target>
      </trans-unit>
      <trans-unit id="welcomePage.background">
        <source xml:lang="en">Background color for the Welcome page.</source>
        <target state="translated">Couleur d'arrière-plan de la page d'accueil.</target>
      </trans-unit>
      <trans-unit id="welcomePage.dataVirtualization">
        <source xml:lang="en">Data Virtualization</source>
        <target state="translated">Virtualisation des données</target>
      </trans-unit>
      <trans-unit id="welcomePage.dataVirtualizationDescription">
        <source xml:lang="en">Virtualize data with SQL Server 2019 and create external tables using interactive wizards</source>
        <target state="translated">Virtualiser les données avec SQL Server 2019 et créer des tables externes à l'aide d'Assistants interactifs</target>
      </trans-unit>
      <trans-unit id="welcomePage.deployServer">
        <source xml:lang="en">Deploy a server</source>
        <target state="translated">Déployer un serveur</target>
      </trans-unit>
      <trans-unit id="welcomePage.extensionPackAlreadyInstalled">
        <source xml:lang="en">Support for {0} is already installed.</source>
        <target state="translated">Le support pour {0} est déjà installé.</target>
      </trans-unit>
      <trans-unit id="welcomePage.extensionPackNotFound">
        <source xml:lang="en">Support for {0} with id {1} could not be found.</source>
        <target state="translated">Le support pour {0} avec l'ID {1} est introuvable.</target>
      </trans-unit>
      <trans-unit id="welcomePage.install">
        <source xml:lang="en">Install</source>
        <target state="translated">Installer</target>
      </trans-unit>
      <trans-unit id="welcomePage.installExtensionPack">
        <source xml:lang="en">Install additional support for {0}</source>
        <target state="translated">Installer un support supplémentaire pour {0} </target>
      </trans-unit>
      <trans-unit id="welcomePage.installKeymap">
        <source xml:lang="en">Install {0} keymap</source>
        <target state="translated">Installer le mappage de touches {0}</target>
      </trans-unit>
      <trans-unit id="welcomePage.installed">
        <source xml:lang="en">Installed</source>
        <target state="translated">Installé</target>
      </trans-unit>
      <trans-unit id="welcomePage.installedExtensionPack">
        <source xml:lang="en">{0} support is already installed</source>
        <target state="translated">Le support {0} est déjà installé.</target>
      </trans-unit>
      <trans-unit id="welcomePage.installedKeymap">
        <source xml:lang="en">{0} keymap is already installed</source>
        <target state="translated">Le mappage de touches '{0}' est déjà installé</target>
      </trans-unit>
      <trans-unit id="welcomePage.installingExtensionPack">
        <source xml:lang="en">Installing additional support for {0}...</source>
        <target state="translated">Installation d'un support supplémentaire pour {0}...</target>
      </trans-unit>
      <trans-unit id="welcomePage.new">
        <source xml:lang="en">New</source>
        <target state="translated">Nouveau</target>
      </trans-unit>
      <trans-unit id="welcomePage.newConnection">
        <source xml:lang="en">New connection</source>
        <target state="translated">Nouvelle connexion</target>
      </trans-unit>
      <trans-unit id="welcomePage.newNotebook">
        <source xml:lang="en">New notebook</source>
        <target state="translated">Nouveau notebook</target>
      </trans-unit>
      <trans-unit id="welcomePage.newQuery">
        <source xml:lang="en">New query</source>
        <target state="translated">Nouvelle requête</target>
      </trans-unit>
      <trans-unit id="welcomePage.open">
        <source xml:lang="en">Open…</source>
        <target state="translated">Ouvrir…</target>
      </trans-unit>
      <trans-unit id="welcomePage.openFile">
        <source xml:lang="en">Open file…</source>
        <target state="translated">Ouvrir le fichier...</target>
      </trans-unit>
      <trans-unit id="welcomePage.openFolder">
        <source xml:lang="en">Open folder…</source>
        <target state="translated">Ouvrir le dossier...</target>
      </trans-unit>
      <trans-unit id="welcomePage.openFolderWithPath">
        <source xml:lang="en">Open folder {0} with path {1}</source>
        <target state="translated">Ouvrir le dossier {0} avec le chemin {1}</target>
      </trans-unit>
      <trans-unit id="welcomePage.powershell">
        <source xml:lang="en">Powershell</source>
        <target state="translated">PowerShell</target>
      </trans-unit>
      <trans-unit id="welcomePage.powershellDescription">
        <source xml:lang="en">Write and execute PowerShell scripts using Azure Data Studio's rich query editor</source>
        <target state="translated">Écrire et exécuter des scripts PowerShell à l'aide de l'éditeur de requêtes complet d'Azure Data Studio</target>
      </trans-unit>
      <trans-unit id="welcomePage.showAdminPack">
        <source xml:lang="en">SQL Admin Pack</source>
        <target state="translated">Pack d'administration SQL</target>
      </trans-unit>
      <trans-unit id="welcomePage.sqlServerAgent">
        <source xml:lang="en">SQL Server Agent</source>
        <target state="translated">SQL Server Agent</target>
      </trans-unit>
      <trans-unit id="welcomePage.sqlServerDacpac">
        <source xml:lang="en">SQL Server Dacpac</source>
        <target state="translated">Package DAC SQL Server</target>
      </trans-unit>
      <trans-unit id="welcomePage.sqlServerImport">
        <source xml:lang="en">SQL Server Import</source>
        <target state="translated">Importation SQL Server</target>
      </trans-unit>
      <trans-unit id="welcomePage.sqlServerProfiler">
        <source xml:lang="en">SQL Server Profiler</source>
        <target state="translated">SQL Server Profiler</target>
      </trans-unit>
      <trans-unit id="welcomePage.startTour">
        <source xml:lang="en">Start Tour</source>
        <target state="translated">Démarrer la visite guidée</target>
      </trans-unit>
      <trans-unit id="welcomePage.willReloadAfterInstallingExtensionPack">
        <source xml:lang="en">The window will reload after installing additional support for {0}.</source>
        <target state="translated">La fenêtre se recharge après l'installation d'un support supplémentaire pour {0}.</target>
      </trans-unit>
    </body>
  </file>
  <file original="src/sql/workbench/contrib/welcome2/page/browser/az_data_welcome_page" source-language="en" datatype="plaintext" target-language="fr">
    <body>
      <trans-unit id="welcomePage.azdata">
        <source xml:lang="en">Azure Data Studio</source>
        <target state="translated">Azure Data Studio</target>
      </trans-unit>
      <trans-unit id="welcomePage.azdataBlog">
        <source xml:lang="en">Discover what's new in the latest release</source>
        <target state="translated">Découvrir les nouveautés de la dernière version</target>
      </trans-unit>
      <trans-unit id="welcomePage.azdataBlogDescription">
        <source xml:lang="en">New monthly blog posts each month showcasing our new features</source>
        <target state="translated">Nouveaux billets de blog mensuels mettant en avant nos nouvelles fonctionnalités</target>
      </trans-unit>
      <trans-unit id="welcomePage.colorTheme">
        <source xml:lang="en">Color theme</source>
        <target state="translated">Thème de couleur</target>
      </trans-unit>
      <trans-unit id="welcomePage.colorThemeDescription">
        <source xml:lang="en">Make the editor and your code look the way you love</source>
        <target state="translated">Personnalisez l'apparence de l'éditeur et de votre code</target>
      </trans-unit>
      <trans-unit id="welcomePage.customize">
        <source xml:lang="en">Customize</source>
        <target state="translated">Personnaliser</target>
      </trans-unit>
      <trans-unit id="welcomePage.deploy">
        <source xml:lang="en">Deploy</source>
        <target state="translated">Déployer</target>
      </trans-unit>
      <trans-unit id="welcomePage.extensionDescription">
        <source xml:lang="en">Download extensions that you need, including the SQL Server Admin pack and more</source>
        <target state="translated">Téléchargez les extensions dont vous avez besoin, notamment le pack d'administration SQL Server</target>
      </trans-unit>
      <trans-unit id="welcomePage.extensions">
        <source xml:lang="en">Extensions</source>
        <target state="translated">Extensions</target>
      </trans-unit>
      <trans-unit id="welcomePage.followTwitter">
        <source xml:lang="en">Follow us on Twitter</source>
        <target state="translated">Suivez-nous sur Twitter</target>
      </trans-unit>
      <trans-unit id="welcomePage.followTwitterDescription">
        <source xml:lang="en">Keep up to date with how the community is using Azure Data Studio and to talk directly with the engineers.</source>
        <target state="translated">Informez-vous de la façon dont la communauté utilise Azure Data Studio et discutez directement avec les ingénieurs.</target>
      </trans-unit>
      <trans-unit id="welcomePage.gettingStarted">
        <source xml:lang="en">Getting started</source>
        <target state="translated">Démarrer</target>
      </trans-unit>
      <trans-unit id="welcomePage.gitHubRepository">
        <source xml:lang="en">GitHub repository</source>
        <target state="translated">Dépôt GitHub</target>
      </trans-unit>
      <trans-unit id="welcomePage.help">
        <source xml:lang="en">Help</source>
        <target state="translated">Aide</target>
      </trans-unit>
      <trans-unit id="welcomePage.keyboardShortcut">
        <source xml:lang="en">Keyboard Shortcuts</source>
        <target state="translated">Raccourcis clavier</target>
      </trans-unit>
      <trans-unit id="welcomePage.keyboardShortcutDescription">
        <source xml:lang="en">Find your favorite commands and customize them</source>
        <target state="translated">Rechercher vos commandes préférées et les personnaliser</target>
      </trans-unit>
      <trans-unit id="welcomePage.learn">
        <source xml:lang="en">Learn</source>
        <target state="translated">Apprendre</target>
      </trans-unit>
      <trans-unit id="welcomePage.moreRecent">
        <source xml:lang="en">More...</source>
        <target state="translated">Plus...</target>
      </trans-unit>
      <trans-unit id="welcomePage.newConnection">
        <source xml:lang="en">New connection</source>
        <target state="translated">Nouvelle connexion</target>
      </trans-unit>
      <trans-unit id="welcomePage.newDeployment">
        <source xml:lang="en">New Deployment…</source>
        <target state="translated">Nouveau déploiement...</target>
      </trans-unit>
      <trans-unit id="welcomePage.newNotebook">
        <source xml:lang="en">New notebook</source>
        <target state="translated">Nouveau notebook</target>
      </trans-unit>
      <trans-unit id="welcomePage.newQuery">
        <source xml:lang="en">New query</source>
        <target state="translated">Nouvelle requête</target>
      </trans-unit>
      <trans-unit id="welcomePage.noRecentFolders">
        <source xml:lang="en">No recent folders</source>
        <target state="translated">Aucun dossier récent</target>
      </trans-unit>
      <trans-unit id="welcomePage.openFileLinuxPC">
        <source xml:lang="en">Open file</source>
        <target state="translated">Ouvrir un fichier</target>
      </trans-unit>
      <trans-unit id="welcomePage.openFileMac">
        <source xml:lang="en">Open file</source>
        <target state="translated">Ouvrir un fichier</target>
      </trans-unit>
      <trans-unit id="welcomePage.productDocumentation">
        <source xml:lang="en">Documentation</source>
        <target state="translated">Documentation</target>
      </trans-unit>
      <trans-unit id="welcomePage.recent">
        <source xml:lang="en">Recent</source>
        <target state="translated">Récent</target>
      </trans-unit>
      <trans-unit id="welcomePage.releaseNotes">
        <source xml:lang="en">Release notes</source>
        <target state="translated">Notes de publication</target>
      </trans-unit>
      <trans-unit id="welcomePage.reportIssue">
        <source xml:lang="en">Report issue or feature request</source>
        <target state="translated">Signaler un problème ou une demande de fonctionnalité</target>
      </trans-unit>
      <trans-unit id="welcomePage.showCommands">
        <source xml:lang="en">Find and run all commands</source>
        <target state="translated">Rechercher et exécuter toutes les commandes</target>
      </trans-unit>
      <trans-unit id="welcomePage.showCommandsDescription">
        <source xml:lang="en">Rapidly access and search commands from the Command Palette ({0})</source>
        <target state="translated">La palette de commandes ({0}) permet d'accéder rapidement aux commandes pour en rechercher une</target>
      </trans-unit>
      <trans-unit id="welcomePage.showOnStartup">
        <source xml:lang="en">Show welcome page on startup</source>
        <target state="translated">Afficher la page d'accueil au démarrage</target>
      </trans-unit>
      <trans-unit id="welcomePage.start">
        <source xml:lang="en">Start</source>
        <target state="translated">Démarrer</target>
      </trans-unit>
    </body>
  </file>
  <file original="src/sql/workbench/services/accountManagement/browser/accountDialog" source-language="en" datatype="plaintext" target-language="fr">
    <body>
      <trans-unit id="accountDialog.addConnection">
        <source xml:lang="en">Add an account</source>
        <target state="translated">Ajouter un compte</target>
      </trans-unit>
      <trans-unit id="accountDialog.close">
        <source xml:lang="en">Close</source>
        <target state="translated">Fermer</target>
      </trans-unit>
      <trans-unit id="accountDialog.didNotPickAuthProvider">
        <source xml:lang="en">You didn't select any authentication provider. Please try again.</source>
        <target state="translated">Vous n'avez sélectionné aucun fournisseur d'authentification. Réessayez.</target>
      </trans-unit>
      <trans-unit id="accountDialog.noAccountLabel">
        <source xml:lang="en">There is no linked account. Please add an account.</source>
        <target state="translated">Aucun compte lié. Ajoutez un compte.</target>
      </trans-unit>
      <trans-unit id="accountDialog.noCloudsRegistered">
        <source xml:lang="en">You have no clouds enabled. Go to Settings -&gt; Search Azure Account Configuration -&gt; Enable at least one cloud</source>
        <target state="translated">Aucun cloud n'est activé. Accéder à Paramètres -&gt; Rechercher dans la configuration de compte Azure -&gt; Activer au moins un cloud</target>
      </trans-unit>
      <trans-unit id="accountExplorer.name">
        <source xml:lang="en">Accounts</source>
        <target state="translated">Comptes</target>
      </trans-unit>
      <trans-unit id="linkedAccounts">
        <source xml:lang="en">Linked accounts</source>
        <target state="translated">Comptes liés</target>
      </trans-unit>
    </body>
  </file>
  <file original="src/sql/workbench/services/accountManagement/browser/accountDialogController" source-language="en" datatype="plaintext" target-language="fr">
    <body>
      <trans-unit id="accountDialog.addAccountErrorTitle">
        <source xml:lang="en">Error adding account</source>
        <target state="translated">Erreur d'ajout de compte</target>
      </trans-unit>
    </body>
  </file>
  <file original="src/sql/workbench/services/accountManagement/browser/accountListRenderer" source-language="en" datatype="plaintext" target-language="fr">
    <body>
      <trans-unit id="refreshCredentials">
        <source xml:lang="en">You need to refresh the credentials for this account.</source>
        <target state="translated">Vous devez actualiser les informations d'identification de ce compte.</target>
      </trans-unit>
    </body>
  </file>
  <file original="src/sql/workbench/services/accountManagement/browser/accountManagementService" source-language="en" datatype="plaintext" target-language="fr">
    <body>
      <trans-unit id="accountManagementService.close">
        <source xml:lang="en">Close</source>
        <target state="translated">Fermer</target>
      </trans-unit>
      <trans-unit id="loggingIn">
        <source xml:lang="en">Adding account...</source>
        <target state="translated">Ajout du compte...</target>
      </trans-unit>
      <trans-unit id="refreshFailed">
        <source xml:lang="en">Refresh account was canceled by the user</source>
        <target state="translated">L'actualisation du compte a été annulée par l'utilisateur</target>
      </trans-unit>
    </body>
  </file>
  <file original="src/sql/workbench/services/accountManagement/browser/accountPickerImpl" source-language="en" datatype="plaintext" target-language="fr">
    <body>
      <trans-unit id="azureAccount">
        <source xml:lang="en">Azure account</source>
        <target state="translated">Compte Azure</target>
      </trans-unit>
      <trans-unit id="azureTenant">
        <source xml:lang="en">Azure tenant</source>
        <target state="translated">Locataire Azure</target>
      </trans-unit>
    </body>
  </file>
  <file original="src/sql/workbench/services/accountManagement/browser/autoOAuthDialog" source-language="en" datatype="plaintext" target-language="fr">
    <body>
      <trans-unit id="copyAndOpen">
        <source xml:lang="en">Copy &amp; Open</source>
        <target state="translated">Copier et ouvrir</target>
      </trans-unit>
      <trans-unit id="oauthDialog.cancel">
        <source xml:lang="en">Cancel</source>
        <target state="translated">Annuler</target>
      </trans-unit>
      <trans-unit id="userCode">
        <source xml:lang="en">User code</source>
        <target state="translated">Code utilisateur</target>
      </trans-unit>
      <trans-unit id="website">
        <source xml:lang="en">Website</source>
        <target state="translated">Site web</target>
      </trans-unit>
    </body>
  </file>
  <file original="src/sql/workbench/services/accountManagement/browser/autoOAuthDialogController" source-language="en" datatype="plaintext" target-language="fr">
    <body>
      <trans-unit id="oauthFlyoutIsAlreadyOpen">
        <source xml:lang="en">Cannot start auto OAuth. An auto OAuth is already in progress.</source>
        <target state="translated">Impossible de démarrer une authentification OAuth automatique. Il y en a déjà une en cours.</target>
      </trans-unit>
    </body>
  </file>
  <file original="src/sql/workbench/services/admin/common/adminService" source-language="en" datatype="plaintext" target-language="fr">
    <body>
      <trans-unit id="adminService.noHandlerRegistered">
        <source xml:lang="en">No Handler Registered</source>
        <target state="translated">Aucun gestionnaire inscrit</target>
      </trans-unit>
      <trans-unit id="adminService.providerIdNotValidError">
        <source xml:lang="en">Connection is required in order to interact with adminservice</source>
        <target state="translated">La connexion est nécessaire pour interagir avec adminservice</target>
      </trans-unit>
    </body>
  </file>
  <file original="src/sql/workbench/services/assessment/common/assessmentService" source-language="en" datatype="plaintext" target-language="fr">
    <body>
      <trans-unit id="asmt.noHandlerRegistered">
        <source xml:lang="en">No Handler Registered</source>
        <target state="translated">Aucun gestionnaire inscrit</target>
      </trans-unit>
      <trans-unit id="asmt.providerIdNotValidError">
        <source xml:lang="en">Connection is required in order to interact with Assessment Service</source>
        <target state="translated">La connexion est nécessaire pour interagir avec le service d'évaluation</target>
      </trans-unit>
    </body>
  </file>
  <file original="src/sql/workbench/services/connection/browser/advancedPropertiesController" source-language="en" datatype="plaintext" target-language="fr">
    <body>
      <trans-unit id="advancedProperties.discard">
        <source xml:lang="en">Discard</source>
        <target state="translated">Abandonner</target>
      </trans-unit>
      <trans-unit id="connectionAdvancedProperties">
        <source xml:lang="en">Advanced Properties</source>
        <target state="translated">Propriétés avancées</target>
      </trans-unit>
    </body>
  </file>
  <file original="src/sql/workbench/services/connection/browser/cmsConnectionWidget" source-language="en" datatype="plaintext" target-language="fr">
    <body>
      <trans-unit id="serverDescription">
        <source xml:lang="en">Server Description (optional)</source>
        <target state="translated">Description du serveur (facultatif)</target>
      </trans-unit>
    </body>
  </file>
  <file original="src/sql/workbench/services/connection/browser/connectionActions" source-language="en" datatype="plaintext" target-language="fr">
    <body>
      <trans-unit id="ClearRecentlyUsedLabel">
        <source xml:lang="en">Clear List</source>
        <target state="translated">Effacer la liste</target>
      </trans-unit>
      <trans-unit id="ClearedRecentConnections">
        <source xml:lang="en">Recent connections list cleared</source>
        <target state="translated">Liste des dernières connexions effacée</target>
      </trans-unit>
      <trans-unit id="clearRecentConnectionMessage">
        <source xml:lang="en">Are you sure you want to delete all the connections from the list?</source>
        <target state="translated">Voulez-vous vraiment supprimer toutes les connexions de la liste ?</target>
      </trans-unit>
      <trans-unit id="connectionAction.GetCurrentConnectionString">
        <source xml:lang="en">Get Current Connection String</source>
        <target state="translated">Obtenir la chaîne de connexion actuelle</target>
      </trans-unit>
      <trans-unit id="connectionAction.connectionString">
        <source xml:lang="en">Connection string not available</source>
        <target state="translated">Chaîne de connexion non disponible</target>
      </trans-unit>
      <trans-unit id="connectionAction.no">
        <source xml:lang="en">No</source>
        <target state="translated">Non</target>
      </trans-unit>
      <trans-unit id="connectionAction.noConnection">
        <source xml:lang="en">No active connection available</source>
        <target state="translated">Aucune connexion active disponible</target>
      </trans-unit>
      <trans-unit id="connectionAction.yes">
        <source xml:lang="en">Yes</source>
        <target state="translated">Oui</target>
      </trans-unit>
      <trans-unit id="connectionDialog.no">
        <source xml:lang="en">No</source>
        <target state="translated">Non</target>
      </trans-unit>
      <trans-unit id="connectionDialog.yes">
        <source xml:lang="en">Yes</source>
        <target state="translated">Oui</target>
      </trans-unit>
      <trans-unit id="delete">
        <source xml:lang="en">Delete</source>
        <target state="translated">Supprimer</target>
      </trans-unit>
    </body>
  </file>
  <file original="src/sql/workbench/services/connection/browser/connectionBrowseTab" source-language="en" datatype="plaintext" target-language="fr">
    <body>
      <trans-unit id="connectionBrowserTree">
        <source xml:lang="en">Connection Browser Tree</source>
        <target state="translated">Arborescence du navigateur de connexion</target>
      </trans-unit>
      <trans-unit id="connectionDialog.ApplyingFilter">
        <source xml:lang="en">Applying filter</source>
        <target state="translated">Application du filtre</target>
      </trans-unit>
      <trans-unit id="connectionDialog.FilterApplied">
        <source xml:lang="en">Filter applied</source>
        <target state="translated">Filtre appliqué</target>
      </trans-unit>
      <trans-unit id="connectionDialog.FilterInputTitle">
        <source xml:lang="en">Filter connections</source>
        <target state="translated">Filtrer les connexions</target>
      </trans-unit>
      <trans-unit id="connectionDialog.FilterPlaceHolder">
        <source xml:lang="en">Type here to filter the list</source>
        <target state="translated">Tapez ici pour filtrer la liste</target>
      </trans-unit>
      <trans-unit id="connectionDialog.FilterRemoved">
        <source xml:lang="en">Filter removed</source>
        <target state="translated">Filtre supprimé</target>
      </trans-unit>
      <trans-unit id="connectionDialog.RemovingFilter">
        <source xml:lang="en">Removing filter</source>
        <target state="translated">Suppression du filtre</target>
      </trans-unit>
      <trans-unit id="connectionDialog.browser">
        <source xml:lang="en">Browse</source>
        <target state="translated">Parcourir</target>
      </trans-unit>
      <trans-unit id="savedConnection">
        <source xml:lang="en">Saved Connections</source>
        <target state="translated">Connexions enregistrées</target>
      </trans-unit>
      <trans-unit id="savedConnections">
        <source xml:lang="en">Saved Connections</source>
        <target state="translated">Connexions enregistrées</target>
      </trans-unit>
    </body>
  </file>
  <file original="src/sql/workbench/services/connection/browser/connectionDialogService" source-language="en" datatype="plaintext" target-language="fr">
    <body>
      <trans-unit id="connectionError">
        <source xml:lang="en">Connection error</source>
        <target state="translated">Erreur de connexion</target>
      </trans-unit>
      <trans-unit id="kerberosErrorStart">
        <source xml:lang="en">Connection failed due to Kerberos error.</source>
        <target state="translated">La connexion a échoué en raison d'une erreur Kerberos.</target>
      </trans-unit>
      <trans-unit id="kerberosHelpLink">
        <source xml:lang="en">Help configuring Kerberos is available at {0}</source>
        <target state="translated">L'aide pour configurer Kerberos est disponible sur {0}</target>
      </trans-unit>
      <trans-unit id="kerberosKinit">
        <source xml:lang="en">If you have previously connected you may need to re-run kinit.</source>
        <target state="translated">Si vous vous êtes déjà connecté, vous devez peut-être réexécuter kinit.</target>
      </trans-unit>
    </body>
  </file>
  <file original="src/sql/workbench/services/connection/browser/connectionDialogWidget" source-language="en" datatype="plaintext" target-language="fr">
    <body>
      <trans-unit id="connectType">
        <source xml:lang="en">Connection type</source>
        <target state="translated">Type de connexion</target>
      </trans-unit>
      <trans-unit id="connecting">
        <source xml:lang="en">Connecting</source>
        <target state="translated">Connexion</target>
      </trans-unit>
      <trans-unit id="connection">
        <source xml:lang="en">Connection</source>
        <target state="translated">Connexion</target>
      </trans-unit>
      <trans-unit id="connectionDetailsTitle">
        <source xml:lang="en">Connection Details</source>
        <target state="translated">Détails de la connexion</target>
      </trans-unit>
      <trans-unit id="connectionDialog.cancel">
        <source xml:lang="en">Cancel</source>
        <target state="translated">Annuler</target>
      </trans-unit>
      <trans-unit id="connectionDialog.connect">
        <source xml:lang="en">Connect</source>
        <target state="translated">Connecter</target>
      </trans-unit>
      <trans-unit id="connectionDialog.recentConnections">
        <source xml:lang="en">Recent Connections</source>
        <target state="translated">Connexions récentes</target>
      </trans-unit>
      <trans-unit id="noRecentConnections">
        <source xml:lang="en">No recent connection</source>
        <target state="translated">Aucune connexion récente</target>
      </trans-unit>
      <trans-unit id="recentConnectionTitle">
        <source xml:lang="en">Recent</source>
        <target state="translated">Récent</target>
      </trans-unit>
    </body>
  </file>
  <file original="src/sql/workbench/services/connection/browser/connectionManagementService" source-language="en" datatype="plaintext" target-language="fr">
    <body>
      <trans-unit id="cancelConnectionConfirmation">
        <source xml:lang="en">Are you sure you want to cancel this connection?</source>
        <target state="translated">Voulez-vous vraiment annuler cette connexion ?</target>
      </trans-unit>
      <trans-unit id="connection.invalidConnectionResult">
        <source xml:lang="en">Connection result is invalid</source>
        <target state="translated">Le résultat de la connexion n'est pas valide.</target>
      </trans-unit>
      <trans-unit id="connection.neverShowUnsupportedVersionWarning">
        <source xml:lang="en">Don't show again</source>
        <target state="translated">Ne plus afficher</target>
      </trans-unit>
      <trans-unit id="connection.noAzureAccount">
        <source xml:lang="en">Failed to get Azure account token for connection</source>
        <target state="translated">L'obtention d'un jeton de compte Azure pour la connexion a échoué</target>
      </trans-unit>
      <trans-unit id="connection.refreshAzureTokenFailure">
        <source xml:lang="en">Failed to refresh Azure account token for connection</source>
        <target state="translated">L’actualisation d'un jeton de compte Azure pour la connexion a échoué.</target>
      </trans-unit>
      <trans-unit id="connection.unsupportedServerVersionWarning">
        <source xml:lang="en">The server version is not supported by Azure Data Studio, you may still connect to it but some features in Azure Data Studio might not work as expected.</source>
        <target state="translated">La version du serveur n’est pas prise en charge par Azure Data Studio, vous pouvez toujours vous y connecter mais certaines fonctionnalités de Azure Data Studio peuvent ne pas fonctionner comme prévu.</target>
      </trans-unit>
      <trans-unit id="connectionManagementService.noProviderForUri">
        <source xml:lang="en">Could not find provider for uri: {0}</source>
        <target state="translated">Impossible de trouver le fournisseur pour l’uri : {0}</target>
      </trans-unit>
      <trans-unit id="connectionNotAcceptedError">
        <source xml:lang="en">Connection Not Accepted</source>
        <target state="translated">Connexion non acceptée</target>
      </trans-unit>
      <trans-unit id="connectionService.no">
        <source xml:lang="en">No</source>
        <target state="translated">Non</target>
      </trans-unit>
      <trans-unit id="connectionService.yes">
        <source xml:lang="en">Yes</source>
        <target state="translated">Oui</target>
      </trans-unit>
    </body>
  </file>
  <file original="src/sql/workbench/services/connection/browser/connectionWidget" source-language="en" datatype="plaintext" target-language="fr">
    <body>
      <trans-unit id="addNewServerGroup">
        <source xml:lang="en">Add new group...</source>
        <target state="translated">Ajouter un nouveau groupe...</target>
      </trans-unit>
      <trans-unit id="advanced">
        <source xml:lang="en">Advanced...</source>
        <target state="translated">Avancé...</target>
      </trans-unit>
      <trans-unit id="connection.azureAccountDropdownLabel">
        <source xml:lang="en">Account</source>
        <target state="translated">Compte</target>
      </trans-unit>
      <trans-unit id="connection.azureTenantDropdownLabel">
        <source xml:lang="en">Azure AD tenant</source>
        <target state="translated">Locataire Azure AD</target>
      </trans-unit>
      <trans-unit id="connectionName">
        <source xml:lang="en">Name (optional)</source>
        <target state="translated">Nom (facultatif)</target>
      </trans-unit>
      <trans-unit id="connectionWidget.AddAzureAccount">
        <source xml:lang="en">Add an account...</source>
        <target state="translated">Ajouter un compte...</target>
      </trans-unit>
      <trans-unit id="connectionWidget.fieldWillBeTrimmed">
        <source xml:lang="en">{0} will be trimmed.</source>
        <target state="translated">{0} est tronqué.</target>
      </trans-unit>
      <trans-unit id="connectionWidget.invalidAzureAccount">
        <source xml:lang="en">You must select an account</source>
        <target state="translated">Vous devez sélectionner un compte</target>
      </trans-unit>
      <trans-unit id="connectionWidget.missingRequireField">
        <source xml:lang="en">{0} is required.</source>
        <target state="translated">{0} est obligatoire.</target>
      </trans-unit>
      <trans-unit id="connectionWidget.refreshAzureCredentials">
        <source xml:lang="en">Refresh account credentials</source>
        <target state="translated">Actualiser les informations d'identification du compte</target>
      </trans-unit>
      <trans-unit id="defaultDatabaseOption">
        <source xml:lang="en">&lt;Default&gt;</source>
        <target state="translated">&lt;Par défaut&gt;</target>
      </trans-unit>
      <trans-unit id="defaultServerGroup">
        <source xml:lang="en">&lt;Default&gt;</source>
        <target state="translated">&lt;Par défaut&gt;</target>
      </trans-unit>
      <trans-unit id="loadingDatabaseOption">
        <source xml:lang="en">Loading...</source>
        <target state="translated">Chargement...</target>
      </trans-unit>
      <trans-unit id="noneServerGroup">
        <source xml:lang="en">&lt;Do not save&gt;</source>
        <target state="translated">&lt;Ne pas enregistrer&gt;</target>
      </trans-unit>
      <trans-unit id="rememberPassword">
        <source xml:lang="en">Remember password</source>
        <target state="translated">Se souvenir du mot de passe</target>
      </trans-unit>
      <trans-unit id="serverGroup">
        <source xml:lang="en">Server group</source>
        <target state="translated">Groupe de serveurs</target>
      </trans-unit>
    </body>
  </file>
  <file original="src/sql/workbench/services/connection/browser/localizedConstants" source-language="en" datatype="plaintext" target-language="fr">
    <body>
      <trans-unit id="onDidConnectMessage">
        <source xml:lang="en">Connected to</source>
        <target state="translated">Connecté à</target>
      </trans-unit>
      <trans-unit id="onDidDisconnectMessage">
        <source xml:lang="en">Disconnected</source>
        <target state="translated">Déconnecté</target>
      </trans-unit>
      <trans-unit id="unsavedGroupLabel">
        <source xml:lang="en">Unsaved Connections</source>
        <target state="translated">Connexions non enregistrées</target>
      </trans-unit>
    </body>
  </file>
  <file original="src/sql/workbench/services/dashboard/browser/newDashboardTabDialogImpl" source-language="en" datatype="plaintext" target-language="fr">
    <body>
      <trans-unit id="newDashboardTab.cancel">
        <source xml:lang="en">Cancel</source>
        <target state="translated">Annuler</target>
      </trans-unit>
      <trans-unit id="newDashboardTab.ok">
        <source xml:lang="en">OK</source>
        <target state="translated">OK</target>
      </trans-unit>
      <trans-unit id="newDashboardTab.openDashboardExtensions">
        <source xml:lang="en">Open dashboard extensions</source>
        <target state="translated">Ouvrir les extensions de tableau de bord</target>
      </trans-unit>
      <trans-unit id="newdashboardTabDialog.noExtensionLabel">
        <source xml:lang="en">No dashboard extensions are installed at this time. Go to Extension Manager to explore recommended extensions.</source>
        <target state="translated">Aucune extension de tableau de bord n'est actuellement installée. Accédez au gestionnaire d'extensions pour explorer les extensions recommandées.</target>
      </trans-unit>
    </body>
  </file>
  <file original="src/sql/workbench/services/dialog/browser/dialogPane" source-language="en" datatype="plaintext" target-language="fr">
    <body>
      <trans-unit id="wizardPageNumberDisplayText">
        <source xml:lang="en">Step {0}</source>
        <target state="translated">Étape {0}</target>
      </trans-unit>
    </body>
  </file>
  <file original="src/sql/workbench/services/dialog/common/dialogTypes" source-language="en" datatype="plaintext" target-language="fr">
    <body>
      <trans-unit id="dialogModalCancelButtonLabel">
        <source xml:lang="en">Cancel</source>
        <target state="translated">Annuler</target>
      </trans-unit>
      <trans-unit id="dialogModalDoneButtonLabel">
        <source xml:lang="en">Done</source>
        <target state="translated">Terminé</target>
      </trans-unit>
    </body>
  </file>
  <file original="src/sql/workbench/services/editData/common/editQueryRunner" source-language="en" datatype="plaintext" target-language="fr">
    <body>
      <trans-unit id="query.initEditExecutionFailed">
        <source xml:lang="en">Initialize edit data session failed: </source>
        <target state="translated">L'initialisation de la session de modification des données a échoué : </target>
      </trans-unit>
    </body>
  </file>
  <file original="src/sql/workbench/services/errorMessage/browser/errorMessageDialog" source-language="en" datatype="plaintext" target-language="fr">
    <body>
      <trans-unit id="copyDetails">
        <source xml:lang="en">Copy details</source>
        <target state="translated">Copier les détails</target>
      </trans-unit>
      <trans-unit id="errorMessageDialog.action">
        <source xml:lang="en">Action</source>
        <target state="translated">Action</target>
      </trans-unit>
      <trans-unit id="errorMessageDialog.close">
        <source xml:lang="en">Close</source>
        <target state="translated">Fermer</target>
      </trans-unit>
      <trans-unit id="errorMessageDialog.ok">
        <source xml:lang="en">OK</source>
        <target state="translated">OK</target>
      </trans-unit>
    </body>
  </file>
  <file original="src/sql/workbench/services/errorMessage/browser/errorMessageService" source-language="en" datatype="plaintext" target-language="fr">
    <body>
      <trans-unit id="error">
        <source xml:lang="en">Error</source>
        <target state="translated">Erreur</target>
      </trans-unit>
      <trans-unit id="ignore">
        <source xml:lang="en">Ignore</source>
        <target state="translated">Ignorer</target>
      </trans-unit>
      <trans-unit id="info">
        <source xml:lang="en">Info</source>
        <target state="translated">Informations</target>
      </trans-unit>
      <trans-unit id="warning">
        <source xml:lang="en">Warning</source>
        <target state="translated">Avertissement</target>
      </trans-unit>
    </body>
  </file>
  <file original="src/sql/workbench/services/fileBrowser/browser/fileBrowserDialog" source-language="en" datatype="plaintext" target-language="fr">
    <body>
      <trans-unit id="fileBrowser.discard">
        <source xml:lang="en">Discard</source>
        <target state="translated">Ignorer</target>
      </trans-unit>
      <trans-unit id="fileBrowser.ok">
        <source xml:lang="en">OK</source>
        <target state="translated">OK</target>
      </trans-unit>
      <trans-unit id="fileFilter">
        <source xml:lang="en">Files of type</source>
        <target state="translated">Fichiers de type</target>
      </trans-unit>
      <trans-unit id="filebrowser.filepath">
        <source xml:lang="en">Selected path</source>
        <target state="translated">Chemin sélectionné</target>
      </trans-unit>
    </body>
  </file>
  <file original="src/sql/workbench/services/fileBrowser/browser/fileBrowserDialogController" source-language="en" datatype="plaintext" target-language="fr">
    <body>
      <trans-unit id="filebrowser.selectFile">
        <source xml:lang="en">Select a file</source>
        <target state="translated">Sélectionnez un fichier</target>
      </trans-unit>
    </body>
  </file>
  <file original="src/sql/workbench/services/fileBrowser/browser/fileBrowserTreeView" source-language="en" datatype="plaintext" target-language="fr">
    <body>
      <trans-unit id="fileBrowser.regTreeAriaLabel">
        <source xml:lang="en">File browser tree</source>
        <note>FileBrowserTree</note>
        <target state="translated">Arborescence de l'explorateur de fichiers</target>
      </trans-unit>
    </body>
  </file>
  <file original="src/sql/workbench/services/fileBrowser/common/fileBrowserService" source-language="en" datatype="plaintext" target-language="fr">
    <body>
      <trans-unit id="fileBrowserErrorDialogTitle">
        <source xml:lang="en">File browser error</source>
        <target state="translated">Erreur de l'explorateur de fichiers</target>
      </trans-unit>
      <trans-unit id="fileBrowserErrorMessage">
        <source xml:lang="en">An error occured while loading the file browser.</source>
        <target state="translated">Une erreur s'est produite pendant le chargement de l'explorateur de fichiers.</target>
      </trans-unit>
    </body>
  </file>
  <file original="src/sql/workbench/services/fileBrowser/common/fileBrowserViewModel" source-language="en" datatype="plaintext" target-language="fr">
    <body>
      <trans-unit id="allFiles">
        <source xml:lang="en">All files</source>
        <target state="translated">Tous les fichiers</target>
      </trans-unit>
    </body>
  </file>
  <file original="src/sql/workbench/services/insights/browser/insightDialogActions" source-language="en" datatype="plaintext" target-language="fr">
    <body>
      <trans-unit id="workbench.action.insights.copySelection">
        <source xml:lang="en">Copy Cell</source>
        <target state="translated">Copier la cellule</target>
      </trans-unit>
    </body>
  </file>
  <file original="src/sql/workbench/services/insights/browser/insightsDialogController" source-language="en" datatype="plaintext" target-language="fr">
    <body>
      <trans-unit id="insightsConfigError">
        <source xml:lang="en">There was an error parsing the insight config; could not find query array/string or queryfile</source>
        <target state="translated">Une erreur s'est produite à l'analyse de la configuration d'insight. Tableau/chaîne de requête ou fichier de requête introuvable</target>
      </trans-unit>
      <trans-unit id="insightsError">
        <source xml:lang="en">Insights error</source>
        <target state="translated">Erreur d'insights</target>
      </trans-unit>
      <trans-unit id="insightsFileError">
        <source xml:lang="en">There was an error reading the query file: </source>
        <target state="translated">Une erreur s'est produite à la lecture du fichier de requête : </target>
      </trans-unit>
      <trans-unit id="insightsInputError">
        <source xml:lang="en">No Connection Profile was passed to insights flyout</source>
        <target state="translated">Aucun profil de connexion n'a été passé au menu volant des insights</target>
      </trans-unit>
    </body>
  </file>
  <file original="src/sql/workbench/services/insights/browser/insightsDialogView" source-language="en" datatype="plaintext" target-language="fr">
    <body>
      <trans-unit id="InsightsDialogTitle">
        <source xml:lang="en">Insights</source>
        <target state="translated">Insights</target>
      </trans-unit>
      <trans-unit id="insights.dialog.itemDetails">
        <source xml:lang="en">Item Details</source>
        <target state="translated">Détails d'élément</target>
      </trans-unit>
      <trans-unit id="insights.dialog.items">
        <source xml:lang="en">Items</source>
        <target state="translated">Éléments</target>
      </trans-unit>
      <trans-unit id="insights.item">
        <source xml:lang="en">Item</source>
        <target state="translated">Élément</target>
      </trans-unit>
      <trans-unit id="insights.value">
        <source xml:lang="en">Value</source>
        <target state="translated">Valeur</target>
      </trans-unit>
      <trans-unit id="insightsDetailView.name">
        <source xml:lang="en">Insight Details</source>
        <target state="translated">Détails de l'insight</target>
      </trans-unit>
      <trans-unit id="property">
        <source xml:lang="en">Property</source>
        <target state="translated">Propriété</target>
      </trans-unit>
      <trans-unit id="value">
        <source xml:lang="en">Value</source>
        <target state="translated">Valeur</target>
      </trans-unit>
    </body>
  </file>
  <file original="src/sql/workbench/services/insights/common/insightsUtils" source-language="en" datatype="plaintext" target-language="fr">
    <body>
      <trans-unit id="insightsDidNotFindResolvedFile">
        <source xml:lang="en">Could not find query file at any of the following paths :
 {0}</source>
        <target state="translated">Fichier de requête introuvable dans les chemins suivants :
 {0}</target>
      </trans-unit>
    </body>
  </file>
  <file original="src/sql/workbench/services/jobManagement/browser/jobManagementUtilities" source-language="en" datatype="plaintext" target-language="fr">
    <body>
      <trans-unit id="agentUtilities.betweenRetries">
        <source xml:lang="en">Between Retries</source>
        <target state="translated">Entre les tentatives</target>
      </trans-unit>
      <trans-unit id="agentUtilities.canceled">
        <source xml:lang="en">Cancelled</source>
        <target state="translated">Annulé</target>
      </trans-unit>
      <trans-unit id="agentUtilities.executing">
        <source xml:lang="en">Executing</source>
        <target state="translated">Exécution</target>
      </trans-unit>
      <trans-unit id="agentUtilities.failed">
        <source xml:lang="en">Failed</source>
        <target state="translated">Échec</target>
      </trans-unit>
      <trans-unit id="agentUtilities.idle">
        <source xml:lang="en">Idle</source>
        <target state="translated">Inactif</target>
      </trans-unit>
      <trans-unit id="agentUtilities.inProgress">
        <source xml:lang="en">In Progress</source>
        <target state="translated">En cours</target>
      </trans-unit>
      <trans-unit id="agentUtilities.neverRun">
        <source xml:lang="en">Never Run</source>
        <target state="translated">Ne jamais exécuter</target>
      </trans-unit>
      <trans-unit id="agentUtilities.no">
        <source xml:lang="en">No</source>
        <target state="translated">Non</target>
      </trans-unit>
      <trans-unit id="agentUtilities.notScheduled">
        <source xml:lang="en">Not Scheduled</source>
        <target state="translated">Non planifié</target>
      </trans-unit>
      <trans-unit id="agentUtilities.obsolete">
        <source xml:lang="en">[Obsolete]</source>
        <target state="translated">[Obsolète]</target>
      </trans-unit>
      <trans-unit id="agentUtilities.retry">
        <source xml:lang="en">Retry</source>
        <target state="translated">Réessayer</target>
      </trans-unit>
      <trans-unit id="agentUtilities.statusUnknown">
        <source xml:lang="en">Status Unknown</source>
        <target state="translated">État inconnu</target>
      </trans-unit>
      <trans-unit id="agentUtilities.succeeded">
        <source xml:lang="en">Succeeded</source>
        <target state="translated">Réussite</target>
      </trans-unit>
      <trans-unit id="agentUtilities.suspended">
        <source xml:lang="en">Suspended</source>
        <target state="translated">Suspendu</target>
      </trans-unit>
      <trans-unit id="agentUtilities.waitingForThread">
        <source xml:lang="en">Waiting for Thread</source>
        <target state="translated">En attente de thread</target>
      </trans-unit>
      <trans-unit id="agentUtilities.yes">
        <source xml:lang="en">Yes</source>
        <target state="translated">Oui</target>
      </trans-unit>
    </body>
  </file>
  <file original="src/sql/workbench/services/jobManagement/common/jobManagementService" source-language="en" datatype="plaintext" target-language="fr">
    <body>
      <trans-unit id="noHandlerRegistered">
        <source xml:lang="en">No Handler Registered</source>
        <target state="translated">Aucun gestionnaire inscrit</target>
      </trans-unit>
      <trans-unit id="providerIdNotValidError">
        <source xml:lang="en">Connection is required in order to interact with JobManagementService</source>
        <target state="translated">Une connexion est nécessaire pour interagir avec JobManagementService</target>
      </trans-unit>
    </body>
  </file>
  <file original="src/sql/workbench/services/notebook/browser/interfaces" source-language="en" datatype="plaintext" target-language="fr">
    <body>
      <trans-unit id="sqlKernel">
        <source xml:lang="en">SQL</source>
        <target state="translated">SQL</target>
      </trans-unit>
    </body>
  </file>
  <file original="src/sql/workbench/services/notebook/browser/models/cell" source-language="en" datatype="plaintext" target-language="fr">
    <body>
      <trans-unit id="commandSuccessful">
        <source xml:lang="en">Command executed successfully</source>
        <target state="translated">Commande exécutée</target>
      </trans-unit>
      <trans-unit id="executionCanceled">
        <source xml:lang="en">Query execution was canceled</source>
        <target state="translated">L'exécution de requête a été annulée</target>
      </trans-unit>
      <trans-unit id="noDefaultKernel">
        <source xml:lang="en">No kernel is available for this notebook</source>
        <target state="translated">Aucun noyau disponible pour ce notebook</target>
      </trans-unit>
      <trans-unit id="notebookNotReady">
        <source xml:lang="en">The session for this notebook is not yet ready</source>
        <target state="translated">La session de ce notebook n'est pas encore prête</target>
      </trans-unit>
      <trans-unit id="runCellCancelled">
        <source xml:lang="en">Cell execution cancelled</source>
        <target state="translated">Exécution de cellule annulée</target>
      </trans-unit>
      <trans-unit id="sessionNotReady">
        <source xml:lang="en">The session for this notebook will start momentarily</source>
        <target state="translated">La session de ce notebook va commencer dans un instant</target>
      </trans-unit>
    </body>
  </file>
  <file original="src/sql/workbench/services/notebook/browser/models/clientSession" source-language="en" datatype="plaintext" target-language="fr">
    <body>
      <trans-unit id="ServerNotStarted">
        <source xml:lang="en">Server did not start for unknown reason</source>
        <target state="translated">Le serveur n'a pas démarré pour une raison inconnue</target>
      </trans-unit>
      <trans-unit id="clientSession.unknownError">
        <source xml:lang="en">An error occurred while starting the notebook session</source>
        <target state="translated">Une erreur s'est produite au démarrage d'une session de notebook</target>
      </trans-unit>
      <trans-unit id="kernelRequiresConnection">
        <source xml:lang="en">Kernel {0} was not found. The default kernel will be used instead.</source>
        <target state="translated">Noyau {0} introuvable. Le noyau par défaut est utilisé à la place.</target>
      </trans-unit>
    </body>
  </file>
  <file original="src/sql/workbench/services/notebook/browser/models/notebookContexts" source-language="en" datatype="plaintext" target-language="fr">
    <body>
      <trans-unit id="localhost">
        <source xml:lang="en">localhost</source>
        <target state="translated">localhost</target>
      </trans-unit>
      <trans-unit id="selectConnection">
        <source xml:lang="en">Select Connection</source>
        <target state="translated">Sélectionner une connexion</target>
      </trans-unit>
    </body>
  </file>
  <file original="src/sql/workbench/services/notebook/browser/models/notebookModel" source-language="en" datatype="plaintext" target-language="fr">
    <body>
      <trans-unit id="ProviderNoManager">
        <source xml:lang="en">Can't find notebook manager for provider {0}</source>
        <target state="translated">Gestionnaire de notebook introuvable pour le fournisseur {0}</target>
      </trans-unit>
      <trans-unit id="changeContextFailed">
        <source xml:lang="en">Changing context failed: {0}</source>
        <target state="translated">Le changement de contexte a échoué : {0}</target>
      </trans-unit>
      <trans-unit id="changeKernelFailed">
        <source xml:lang="en">Failed to change kernel due to error: {0}</source>
        <target state="translated">Le changement de noyau a échoué en raison de l'erreur : {0}</target>
      </trans-unit>
      <trans-unit id="changeKernelFailedRetry">
        <source xml:lang="en">Failed to change kernel. Kernel {0} will be used. Error was: {1}</source>
        <target state="translated">Le changement de noyau a échoué. Le noyau {0} est utilisé. Erreur : {1}</target>
      </trans-unit>
      <trans-unit id="deleteCellFailed">
        <source xml:lang="en">Failed to delete cell.</source>
        <target state="translated">La suppression de la cellule a échoué.</target>
      </trans-unit>
      <trans-unit id="injectedParametersMsg">
        <source xml:lang="en"># Injected-Parameters
</source>
        <target state="translated"># Paramètres injectés
</target>
      </trans-unit>
      <trans-unit id="kernelRequiresConnection">
        <source xml:lang="en">Please select a connection to run cells for this kernel</source>
        <target state="translated">Sélectionnez une connexion afin d'exécuter les cellules pour ce noyau</target>
      </trans-unit>
      <trans-unit id="shutdownClientSessionError">
        <source xml:lang="en">A client session error occurred when closing the notebook: {0}</source>
        <target state="translated">Une erreur de session du client s'est produite pendant la fermeture du notebook : {0}</target>
      </trans-unit>
      <trans-unit id="startSessionFailed">
        <source xml:lang="en">Could not start session: {0}</source>
        <target state="translated">Impossible de démarrer la session : {0}</target>
      </trans-unit>
    </body>
  </file>
  <file original="src/sql/workbench/services/notebook/browser/notebookServiceImpl" source-language="en" datatype="plaintext" target-language="fr">
    <body>
      <trans-unit id="notebookServiceNoProvider">
        <source xml:lang="en">Notebook provider does not exist</source>
        <target state="translated">Le fournisseur de notebooks n'existe pas</target>
      </trans-unit>
      <trans-unit id="notebookUriNotDefined">
        <source xml:lang="en">No URI was passed when creating a notebook manager</source>
        <target state="translated">Aucun URI passé pendant la création d'un gestionnaire de notebook</target>
      </trans-unit>
    </body>
  </file>
  <file original="src/sql/workbench/services/notebook/browser/notebookViews/notebookViewModel" source-language="en" datatype="plaintext" target-language="fr">
    <body>
      <trans-unit id="notebookView.nameTaken">
        <source xml:lang="en">A view with the name {0} already exists in this notebook.</source>
        <target state="translated">Une vue portant le nom {0} existe déjà dans ce bloc-notes.</target>
      </trans-unit>
    </body>
  </file>
  <file original="src/sql/workbench/services/notebook/browser/notebookViews/notebookViewsExtension" source-language="en" datatype="plaintext" target-language="fr">
    <body>
      <trans-unit id="notebookView.untitledView">
        <source xml:lang="en">Untitled View</source>
        <target state="translated">Affichage sans titre</target>
      </trans-unit>
    </body>
  </file>
  <file original="src/sql/workbench/services/notebook/browser/sql/sqlSessionManager" source-language="en" datatype="plaintext" target-language="fr">
    <body>
      <trans-unit id="connectionRequired">
        <source xml:lang="en">A connection must be chosen to run notebook cells</source>
        <target state="translated">Une connexion doit être choisie pour exécuter des cellules de notebook</target>
      </trans-unit>
      <trans-unit id="sqlKernelError">
        <source xml:lang="en">SQL kernel error</source>
        <target state="translated">Erreur de noyau SQL</target>
      </trans-unit>
      <trans-unit id="sqlMaxRowsDisplayed">
        <source xml:lang="en">Displaying Top {0} rows.</source>
        <target state="translated">Affichage des {0} premières lignes.</target>
      </trans-unit>
    </body>
  </file>
  <file original="src/sql/workbench/services/notebook/common/contracts" source-language="en" datatype="plaintext" target-language="fr">
    <body>
      <trans-unit id="notebook.markdownEditMode">
        <source xml:lang="en">Markdown</source>
        <target state="translated">Markdown</target>
      </trans-unit>
      <trans-unit id="notebook.richTextEditMode">
        <source xml:lang="en">Rich Text</source>
        <target state="translated">Texte riche</target>
      </trans-unit>
      <trans-unit id="notebook.splitViewEditMode">
        <source xml:lang="en">Split View</source>
        <target state="translated">Mode fractionné</target>
      </trans-unit>
    </body>
  </file>
  <file original="src/sql/workbench/services/notebook/common/localContentManager" source-language="en" datatype="plaintext" target-language="fr">
    <body>
      <trans-unit id="invalidMimeData">
        <source xml:lang="en">Data for {0} is expected to be a string or an Array of strings</source>
        <target state="translated">Les données de {0} doivent être une chaîne ou un tableau de chaînes</target>
      </trans-unit>
      <trans-unit id="nbNotSupported">
        <source xml:lang="en">This file does not have a valid notebook format</source>
        <target state="translated">Ce fichier n'a pas un format de notebook valide</target>
      </trans-unit>
      <trans-unit id="nbformatNotRecognized">
        <source xml:lang="en">nbformat v{0}.{1} not recognized</source>
        <target state="translated">nbformat v{0}.{1} non reconnu</target>
      </trans-unit>
      <trans-unit id="unknownCellType">
        <source xml:lang="en">Cell type {0} unknown</source>
        <target state="translated">Type de cellule {0} inconnu</target>
      </trans-unit>
      <trans-unit id="unrecognizedOutput">
        <source xml:lang="en">Output type {0} not recognized</source>
        <target state="translated">Type de sortie {0} non reconnu</target>
      </trans-unit>
      <trans-unit id="unrecognizedOutputType">
        <source xml:lang="en">Output type {0} not recognized</source>
        <target state="translated">Type de sortie {0} non reconnu</target>
      </trans-unit>
    </body>
  </file>
  <file original="src/sql/workbench/services/notebook/common/notebookRegistry" source-language="en" datatype="plaintext" target-language="fr">
    <body>
      <trans-unit id="carbon.extension.contributes.notebook.executionTarget">
        <source xml:lang="en">Optional execution target this magic indicates, for example Spark vs SQL</source>
        <target state="translated">Cible d'exécution facultative que cette commande magique indique, par exemple, Spark vs. SQL</target>
      </trans-unit>
      <trans-unit id="carbon.extension.contributes.notebook.fileExtensions">
        <source xml:lang="en">What file extensions should be registered to this notebook provider</source>
        <target state="translated">Extensions de fichier à inscrire dans ce fournisseur de notebooks</target>
      </trans-unit>
      <trans-unit id="carbon.extension.contributes.notebook.kernels">
        <source xml:lang="en">Optional set of kernels this is valid for, e.g. python3, pyspark, sql</source>
        <target state="translated">Ensemble facultatif de noyaux, valable, par exemple, pour python3, pyspark, sql</target>
      </trans-unit>
      <trans-unit id="carbon.extension.contributes.notebook.language">
        <source xml:lang="en">The cell language to be used if this cell magic is included in the cell</source>
        <target state="translated">Langage de cellule à utiliser si cette commande magique est incluse dans la cellule</target>
      </trans-unit>
      <trans-unit id="carbon.extension.contributes.notebook.magic">
        <source xml:lang="en">Name of the cell magic, such as '%%sql'.</source>
        <target state="translated">Nom de la cellule magique, par exemple, '%%sql'.</target>
      </trans-unit>
      <trans-unit id="carbon.extension.contributes.notebook.provider">
        <source xml:lang="en">Identifier of the notebook provider.</source>
        <target state="translated">Identificateur du fournisseur de notebooks.</target>
      </trans-unit>
      <trans-unit id="carbon.extension.contributes.notebook.standardKernels">
        <source xml:lang="en">What kernels should be standard with this notebook provider</source>
        <target state="translated">Noyaux devant être standard avec ce fournisseur de notebooks</target>
      </trans-unit>
      <trans-unit id="vscode.extension.contributes.notebook.languagemagics">
        <source xml:lang="en">Contributes notebook language.</source>
        <target state="translated">Ajoute un langage de notebook.</target>
      </trans-unit>
      <trans-unit id="vscode.extension.contributes.notebook.providersDescriptions">
        <source xml:lang="en">Contributes notebook provider descriptions.</source>
        <target state="translated">Contribue à la description des fournisseurs de blocs-notes.</target>
      </trans-unit>
    </body>
  </file>
  <file original="src/sql/workbench/services/objectExplorer/browser/asyncServerTreeRenderer" source-language="en" datatype="plaintext" target-language="fr">
    <body>
      <trans-unit id="loading">
        <source xml:lang="en">Loading...</source>
        <target state="translated">Chargement...</target>
      </trans-unit>
    </body>
  </file>
  <file original="src/sql/workbench/services/objectExplorer/browser/connectionTreeAction" source-language="en" datatype="plaintext" target-language="fr">
    <body>
      <trans-unit id="DisconnectAction">
        <source xml:lang="en">Disconnect</source>
        <target state="translated">Déconnecter</target>
      </trans-unit>
      <trans-unit id="activeConnections">
        <source xml:lang="en">Show Active Connections</source>
        <target state="translated">Afficher les connexions actives</target>
      </trans-unit>
      <trans-unit id="connectionTree.addConnection">
        <source xml:lang="en">New Connection</source>
        <target state="translated">Nouvelle connexion</target>
      </trans-unit>
      <trans-unit id="connectionTree.addServerGroup">
        <source xml:lang="en">New Server Group</source>
        <target state="translated">Nouveau groupe de serveurs</target>
      </trans-unit>
      <trans-unit id="connectionTree.editConnection">
        <source xml:lang="en">Edit Connection</source>
        <target state="translated">Modifier la connexion</target>
      </trans-unit>
      <trans-unit id="connectionTree.editServerGroup">
        <source xml:lang="en">Edit Server Group</source>
        <target state="translated">Modifier le groupe de serveurs</target>
      </trans-unit>
      <trans-unit id="connectionTree.refresh">
        <source xml:lang="en">Refresh</source>
        <target state="translated">Actualiser</target>
      </trans-unit>
      <trans-unit id="deleteConnection">
        <source xml:lang="en">Delete Connection</source>
        <target state="translated">Supprimer la connexion</target>
      </trans-unit>
      <trans-unit id="deleteConnectionGroup">
        <source xml:lang="en">Delete Group</source>
        <target state="translated">Supprimer le groupe</target>
      </trans-unit>
      <trans-unit id="showAllConnections">
        <source xml:lang="en">Show All Connections</source>
        <target state="translated">Afficher toutes les connexions</target>
      </trans-unit>
    </body>
  </file>
  <file original="src/sql/workbench/services/objectExplorer/browser/objectExplorerService" source-language="en" datatype="plaintext" target-language="fr">
    <body>
      <trans-unit id="OeSessionFailedError">
        <source xml:lang="en">Failed to create Object Explorer session</source>
        <target state="translated">La création d'une session de l'Explorateur d'objets a échoué</target>
      </trans-unit>
      <trans-unit id="nodeExpansionError">
        <source xml:lang="en">Multiple errors:</source>
        <target state="translated">Plusieurs erreurs :</target>
      </trans-unit>
    </body>
  </file>
  <file original="src/sql/workbench/services/objectExplorer/browser/objectExplorerViewTreeShim" source-language="en" datatype="plaintext" target-language="fr">
    <body>
      <trans-unit id="firewallCanceled">
        <source xml:lang="en">Firewall dialog canceled</source>
        <target state="translated">Boîte de dialogue de pare-feu annulée</target>
      </trans-unit>
      <trans-unit id="loginCanceled">
        <source xml:lang="en">User canceled</source>
        <target state="translated">Annulé par l'utilisateur</target>
      </trans-unit>
      <trans-unit id="noProviderFound">
        <source xml:lang="en">Cannot expand as the required connection provider '{0}' was not found</source>
        <target state="translated">Développement impossible, car le fournisseur de connexion nécessaire '{0}' est introuvable</target>
      </trans-unit>
    </body>
  </file>
  <file original="src/sql/workbench/services/objectExplorer/browser/serverTreeRenderer" source-language="en" datatype="plaintext" target-language="fr">
    <body>
      <trans-unit id="loading">
        <source xml:lang="en">Loading...</source>
        <target state="translated">Chargement...</target>
      </trans-unit>
    </body>
  </file>
  <file original="src/sql/workbench/services/objectExplorer/browser/treeCreationUtils" source-language="en" datatype="plaintext" target-language="fr">
    <body>
      <trans-unit id="serversAriaLabel">
        <source xml:lang="en">Servers</source>
        <target state="translated">Serveurs</target>
      </trans-unit>
      <trans-unit id="treeAriaLabel">
        <source xml:lang="en">Recent Connections</source>
        <target state="translated">Connexions récentes</target>
      </trans-unit>
      <trans-unit id="treeCreation.regTreeAriaLabel">
        <source xml:lang="en">Servers</source>
        <target state="translated">Serveurs</target>
      </trans-unit>
    </body>
  </file>
  <file original="src/sql/workbench/services/profiler/browser/profilerColumnEditorDialog" source-language="en" datatype="plaintext" target-language="fr">
    <body>
      <trans-unit id="eventSort">
        <source xml:lang="en">Sort by event</source>
        <target state="translated">Trier par événement</target>
      </trans-unit>
      <trans-unit id="nameColumn">
        <source xml:lang="en">Sort by column</source>
        <target state="translated">Trier par colonne</target>
      </trans-unit>
      <trans-unit id="profilerColumnDialog.cancel">
        <source xml:lang="en">Cancel</source>
        <target state="translated">Annuler</target>
      </trans-unit>
      <trans-unit id="profilerColumnDialog.ok">
        <source xml:lang="en">OK</source>
        <target state="translated">OK</target>
      </trans-unit>
      <trans-unit id="profilerColumnDialog.profiler">
        <source xml:lang="en">Profiler</source>
        <target state="translated">Profiler</target>
      </trans-unit>
    </body>
  </file>
  <file original="src/sql/workbench/services/profiler/browser/profilerFilterDialog" source-language="en" datatype="plaintext" target-language="fr">
    <body>
      <trans-unit id="profilerFilterDialog.addClauseText">
        <source xml:lang="en">Add a clause</source>
        <target state="translated">Ajouter une clause</target>
      </trans-unit>
      <trans-unit id="profilerFilterDialog.apply">
        <source xml:lang="en">Apply</source>
        <target state="translated">Appliquer</target>
      </trans-unit>
      <trans-unit id="profilerFilterDialog.cancel">
        <source xml:lang="en">Cancel</source>
        <target state="translated">Annuler</target>
      </trans-unit>
      <trans-unit id="profilerFilterDialog.clear">
        <source xml:lang="en">Clear all</source>
        <target state="translated">Tout effacer</target>
      </trans-unit>
      <trans-unit id="profilerFilterDialog.containsOperator">
        <source xml:lang="en">Contains</source>
        <target state="translated">Contient</target>
      </trans-unit>
      <trans-unit id="profilerFilterDialog.fieldColumn">
        <source xml:lang="en">Field</source>
        <target state="translated">Champ</target>
      </trans-unit>
      <trans-unit id="profilerFilterDialog.isNotNullOperator">
        <source xml:lang="en">Is Not Null</source>
        <target state="translated">N'est pas Null</target>
      </trans-unit>
      <trans-unit id="profilerFilterDialog.isNullOperator">
        <source xml:lang="en">Is Null</source>
        <target state="translated">Est Null</target>
      </trans-unit>
      <trans-unit id="profilerFilterDialog.loadFilter">
        <source xml:lang="en">Load Filter</source>
        <target state="translated">Charger le filtre</target>
      </trans-unit>
      <trans-unit id="profilerFilterDialog.notContainsOperator">
        <source xml:lang="en">Not Contains</source>
        <target state="translated">Ne contient pas</target>
      </trans-unit>
      <trans-unit id="profilerFilterDialog.notStartsWithOperator">
        <source xml:lang="en">Not Starts With</source>
        <target state="translated">Ne commence pas par</target>
      </trans-unit>
      <trans-unit id="profilerFilterDialog.ok">
        <source xml:lang="en">OK</source>
        <target state="translated">OK</target>
      </trans-unit>
      <trans-unit id="profilerFilterDialog.operatorColumn">
        <source xml:lang="en">Operator</source>
        <target state="translated">Opérateur</target>
      </trans-unit>
      <trans-unit id="profilerFilterDialog.remove">
        <source xml:lang="en">Remove this clause</source>
        <target state="translated">Supprimer cette clause</target>
      </trans-unit>
      <trans-unit id="profilerFilterDialog.saveFilter">
        <source xml:lang="en">Save Filter</source>
        <target state="translated">Enregistrer le filtre</target>
      </trans-unit>
      <trans-unit id="profilerFilterDialog.startsWithOperator">
        <source xml:lang="en">Starts With</source>
        <target state="translated">Commence par</target>
      </trans-unit>
      <trans-unit id="profilerFilterDialog.title">
        <source xml:lang="en">Filters</source>
        <target state="translated">Filtres</target>
      </trans-unit>
      <trans-unit id="profilerFilterDialog.valueColumn">
        <source xml:lang="en">Value</source>
        <target state="translated">Valeur</target>
      </trans-unit>
    </body>
  </file>
  <file original="src/sql/workbench/services/query/common/queryManagement" source-language="en" datatype="plaintext" target-language="fr">
    <body>
      <trans-unit id="queryManagement.noQueryRunnerForUri">
        <source xml:lang="en">Could not find Query Runner for uri: {0}</source>
        <target state="translated">Impossible de trouver Query Runner pour l’uri :{0}</target>
      </trans-unit>
      <trans-unit id="queryManagement.uriAlreadyHasQueryRunner">
        <source xml:lang="en">Uri: {0} unexpectedly already has a query runner.</source>
        <target state="translated">Uri : {0} a déjà un Runner de requête de manière inattendue.</target>
      </trans-unit>
    </body>
  </file>
  <file original="src/sql/workbench/services/query/common/queryModelService" source-language="en" datatype="plaintext" target-language="fr">
    <body>
      <trans-unit id="commitEditFailed">
        <source xml:lang="en">Commit row failed: </source>
        <target state="translated">La validation de la ligne a échoué : </target>
      </trans-unit>
      <trans-unit id="msgCancelQueryFailed">
        <source xml:lang="en">Canceling the query failed: {0}</source>
        <target state="translated">L'annulation de la requête a échoué : {0}</target>
      </trans-unit>
      <trans-unit id="queryModelService.noQueryFoundForUri">
        <source xml:lang="en">No Query found for {0}</source>
        <target state="translated">Requête introuvable pour {0}</target>
      </trans-unit>
      <trans-unit id="queryModelService.uriAlreadyHasQuery">
        <source xml:lang="en">{0} already has an existing query</source>
        <target state="translated">{0} a déjà une requête existante.</target>
      </trans-unit>
      <trans-unit id="runQueryBatchStartLine">
        <source xml:lang="en">Line {0}</source>
        <target state="translated">Ligne {0}</target>
      </trans-unit>
      <trans-unit id="runQueryBatchStartMessage">
        <source xml:lang="en">Started executing query at </source>
        <target state="translated">Exécution de la requête démarrée à </target>
      </trans-unit>
      <trans-unit id="runQueryStringBatchStartMessage">
        <source xml:lang="en">Started executing query "{0}"</source>
        <target state="translated">L'exécution de la requête "{0}" a démarré</target>
      </trans-unit>
      <trans-unit id="updateCellFailed">
        <source xml:lang="en">Update cell failed: </source>
        <target state="translated">La mise à jour de la cellule a échoué : </target>
      </trans-unit>
    </body>
  </file>
  <file original="src/sql/workbench/services/query/common/queryRunner" source-language="en" datatype="plaintext" target-language="fr">
    <body>
      <trans-unit id="copyFailed">
        <source xml:lang="en">Copy failed with error {0}</source>
        <target state="translated">La copie a échoué avec l'erreur {0}</target>
      </trans-unit>
      <trans-unit id="elapsedBatchTime">
        <source xml:lang="en">Batch execution time: {0}</source>
        <target state="translated">Durée d'exécution en lot : {0}</target>
      </trans-unit>
      <trans-unit id="query.ExecutionFailedError">
        <source xml:lang="en">Execution failed due to an unexpected error: {0}	{1}</source>
        <target state="translated">L'exécution a échoué en raison d'une erreur inattendue : {0}	{1}</target>
      </trans-unit>
      <trans-unit id="query.message.executionTime">
        <source xml:lang="en">Total execution time: {0}</source>
        <target state="translated">Durée d'exécution totale : {0}</target>
      </trans-unit>
      <trans-unit id="query.message.startQuery">
        <source xml:lang="en">Started executing batch {0}</source>
        <target state="translated">Démarrage de l'exécution du lot {0}</target>
      </trans-unit>
      <trans-unit id="query.message.startQueryWithRange">
        <source xml:lang="en">Started executing query at Line {0}</source>
        <target state="translated">L'exécution de la requête a démarré à la ligne {0}</target>
      </trans-unit>
    </body>
  </file>
  <file original="src/sql/workbench/services/query/common/resultSerializer" source-language="en" datatype="plaintext" target-language="fr">
    <body>
      <trans-unit id="msgSaveFailed">
        <source xml:lang="en">Failed to save results. </source>
        <target state="translated">L'enregistrement des résultats a échoué. </target>
      </trans-unit>
      <trans-unit id="msgSaveSucceeded">
        <source xml:lang="en">Successfully saved results to {0}</source>
        <target state="translated">Résultats enregistrés dans {0}</target>
      </trans-unit>
      <trans-unit id="openFile">
        <source xml:lang="en">Open file</source>
        <target state="translated">Ouvrir un fichier</target>
      </trans-unit>
      <trans-unit id="resultsSerializer.saveAsFileExtensionCSVTitle">
        <source xml:lang="en">CSV (Comma delimited)</source>
        <target state="translated">CSV (valeurs séparées par des virgules)</target>
      </trans-unit>
      <trans-unit id="resultsSerializer.saveAsFileExtensionExcelTitle">
        <source xml:lang="en">Excel Workbook</source>
        <target state="translated">Classeur Excel</target>
      </trans-unit>
      <trans-unit id="resultsSerializer.saveAsFileExtensionJSONTitle">
        <source xml:lang="en">JSON</source>
        <target state="translated">JSON</target>
      </trans-unit>
      <trans-unit id="resultsSerializer.saveAsFileExtensionTXTTitle">
        <source xml:lang="en">Plain Text</source>
        <target state="translated">Texte brut</target>
      </trans-unit>
      <trans-unit id="resultsSerializer.saveAsFileExtensionXMLTitle">
        <source xml:lang="en">XML</source>
        <target state="translated">XML</target>
      </trans-unit>
      <trans-unit id="resultsSerializer.saveAsFileTitle">
        <source xml:lang="en">Choose Results File</source>
        <target state="translated">Choisir le fichier de résultats</target>
      </trans-unit>
      <trans-unit id="savingFile">
        <source xml:lang="en">Saving file...</source>
        <target state="translated">Enregistrement du fichier...</target>
      </trans-unit>
    </body>
  </file>
  <file original="src/sql/workbench/services/resourceProvider/browser/firewallRuleDialog" source-language="en" datatype="plaintext" target-language="fr">
    <body>
      <trans-unit id="addIPAddressLabel">
        <source xml:lang="en">Add my client IP </source>
        <target state="translated">Ajouter l'adresse IP de mon client </target>
      </trans-unit>
      <trans-unit id="addIpRangeLabel">
        <source xml:lang="en">Add my subnet IP range</source>
        <target state="translated">Ajouter la plage d'adresses IP de mon sous-réseau</target>
      </trans-unit>
      <trans-unit id="createNewFirewallRule">
        <source xml:lang="en">Create new firewall rule</source>
        <target state="translated">Créer une règle de pare-feu</target>
      </trans-unit>
      <trans-unit id="filewallRule">
        <source xml:lang="en">Firewall rule</source>
        <target state="translated">Règle de pare-feu</target>
      </trans-unit>
      <trans-unit id="firewall.cancel">
        <source xml:lang="en">Cancel</source>
        <target state="translated">Annuler</target>
      </trans-unit>
      <trans-unit id="firewall.ok">
        <source xml:lang="en">OK</source>
        <target state="translated">OK</target>
      </trans-unit>
      <trans-unit id="firewallRuleDialogDescription">
        <source xml:lang="en">Your client IP address does not have access to the server. Sign in to an Azure account and create a new firewall rule to enable access.</source>
        <target state="translated">L'adresse IP de votre client n'a pas accès au serveur. Connectez-vous à un compte Azure et créez une règle de pare-feu pour autoriser l'accès.</target>
      </trans-unit>
      <trans-unit id="firewallRuleHelpDescription">
        <source xml:lang="en">Learn more about firewall settings</source>
        <target state="translated">En savoir plus sur les paramètres de pare-feu</target>
      </trans-unit>
      <trans-unit id="from">
        <source xml:lang="en">From</source>
        <target state="translated">De</target>
      </trans-unit>
      <trans-unit id="to">
        <source xml:lang="en">To</source>
        <target state="translated">À</target>
      </trans-unit>
    </body>
  </file>
  <file original="src/sql/workbench/services/resourceProvider/browser/firewallRuleDialogController" source-language="en" datatype="plaintext" target-language="fr">
    <body>
      <trans-unit id="firewallDialog.addAccountErrorTitle">
        <source xml:lang="en">Error adding account</source>
        <target state="translated">Erreur d'ajout de compte</target>
      </trans-unit>
      <trans-unit id="firewallRuleError">
        <source xml:lang="en">Firewall rule error</source>
        <target state="translated">Erreur de règle de pare-feu</target>
      </trans-unit>
    </body>
  </file>
  <file original="src/sql/workbench/services/restore/browser/restoreDialog" source-language="en" datatype="plaintext" target-language="fr">
    <body>
      <trans-unit id="RestoreDialogTitle">
        <source xml:lang="en">Restore database</source>
        <target state="translated">Restaurer la base de données</target>
      </trans-unit>
      <trans-unit id="backupFilePath">
        <source xml:lang="en">Backup file path</source>
        <target state="translated">Chemin du fichier de sauvegarde</target>
      </trans-unit>
      <trans-unit id="backupSetsToRestore">
        <source xml:lang="en">Backup sets to restore</source>
        <target state="translated">Jeux de sauvegarde à restaurer</target>
      </trans-unit>
      <trans-unit id="database">
        <source xml:lang="en">Database</source>
        <target state="translated">Base de données</target>
      </trans-unit>
      <trans-unit id="destination">
        <source xml:lang="en">Destination</source>
        <target state="translated">Destination</target>
      </trans-unit>
      <trans-unit id="fileType">
        <source xml:lang="en">File type</source>
        <target state="translated">Type de fichier</target>
      </trans-unit>
      <trans-unit id="filesTitle">
        <source xml:lang="en">Files</source>
        <target state="translated">Fichiers</target>
      </trans-unit>
      <trans-unit id="generalTitle">
        <source xml:lang="en">General</source>
        <target state="translated">Général</target>
      </trans-unit>
      <trans-unit id="logicalFileName">
        <source xml:lang="en">Logical file Name</source>
        <target state="translated">Nom de fichier logique</target>
      </trans-unit>
      <trans-unit id="missingBackupFilePathError">
        <source xml:lang="en">Backup file path is required.</source>
        <target state="translated">Le chemin du fichier de sauvegarde est obligatoire.</target>
      </trans-unit>
      <trans-unit id="multipleBackupFilePath">
        <source xml:lang="en">Please enter one or more file paths separated by commas</source>
        <target state="translated">Entrez un ou plusieurs chemins de fichier séparés par des virgules</target>
      </trans-unit>
      <trans-unit id="optionsTitle">
        <source xml:lang="en">Options</source>
        <target state="translated">Options</target>
      </trans-unit>
      <trans-unit id="originalFileName">
        <source xml:lang="en">Original File Name</source>
        <target state="translated">Nom de fichier d'origine</target>
      </trans-unit>
      <trans-unit id="restoreAs">
        <source xml:lang="en">Restore as</source>
        <target state="translated">Restaurer comme</target>
      </trans-unit>
      <trans-unit id="restoreDatabaseFileAs">
        <source xml:lang="en">Restore database files as</source>
        <target state="translated">Restaurer les fichiers de base de données en tant que</target>
      </trans-unit>
      <trans-unit id="restoreDatabaseFileDetails">
        <source xml:lang="en">Restore database file details</source>
        <target state="translated">Restaurer les détails du fichier de base de données</target>
      </trans-unit>
      <trans-unit id="restoreDialog.backupFile">
        <source xml:lang="en">Backup file</source>
        <target state="translated">Fichier de sauvegarde</target>
      </trans-unit>
      <trans-unit id="restoreDialog.cancel">
        <source xml:lang="en">Cancel</source>
        <target state="translated">Annuler</target>
      </trans-unit>
      <trans-unit id="restoreDialog.database">
        <source xml:lang="en">Database</source>
        <target state="translated">Base de données</target>
      </trans-unit>
      <trans-unit id="restoreDialog.restore">
        <source xml:lang="en">Restore</source>
        <target state="translated">Restaurer</target>
      </trans-unit>
      <trans-unit id="restoreDialog.restoreTitle">
        <source xml:lang="en">Restore database</source>
        <target state="translated">Restaurer la base de données</target>
      </trans-unit>
      <trans-unit id="restoreDialog.script">
        <source xml:lang="en">Script</source>
        <target state="translated">Script</target>
      </trans-unit>
      <trans-unit id="restoreFrom">
        <source xml:lang="en">Restore from</source>
        <target state="translated">Restaurer à partir de</target>
      </trans-unit>
      <trans-unit id="restoreOptions">
        <source xml:lang="en">Restore options</source>
        <target state="translated">Options de restauration</target>
      </trans-unit>
      <trans-unit id="restorePlan">
        <source xml:lang="en">Restore plan</source>
        <target state="translated">Plan de restauration</target>
      </trans-unit>
      <trans-unit id="restoreTo">
        <source xml:lang="en">Restore to</source>
        <target state="translated">Restaurer vers</target>
      </trans-unit>
      <trans-unit id="serverConnection">
        <source xml:lang="en">Server connections</source>
        <target state="translated">Connexions du serveur</target>
      </trans-unit>
      <trans-unit id="source">
        <source xml:lang="en">Source</source>
        <target state="translated">Source</target>
      </trans-unit>
      <trans-unit id="taillogBackup">
        <source xml:lang="en">Tail-Log backup</source>
        <target state="translated">Sauvegarde de la fin du journal</target>
      </trans-unit>
      <trans-unit id="targetDatabase">
        <source xml:lang="en">Target database</source>
        <target state="translated">Base de données cible</target>
      </trans-unit>
    </body>
  </file>
  <file original="src/sql/workbench/services/restore/common/constants" source-language="en" datatype="plaintext" target-language="fr">
    <body>
      <trans-unit id="backup.allFiles">
        <source xml:lang="en">All Files</source>
        <target state="translated">Tous les fichiers</target>
      </trans-unit>
      <trans-unit id="backup.filterBackupFiles">
        <source xml:lang="en">Backup Files</source>
        <target state="translated">Fichiers de sauvegarde</target>
      </trans-unit>
    </body>
  </file>
  <file original="src/sql/workbench/services/serverGroup/browser/serverGroupDialog" source-language="en" datatype="plaintext" target-language="fr">
    <body>
      <trans-unit id="MissingGroupNameError">
        <source xml:lang="en">Group name is required.</source>
        <target state="translated">Le nom du groupe est obligatoire.</target>
      </trans-unit>
      <trans-unit id="ServerGroupsDialogTitle">
        <source xml:lang="en">Server Groups</source>
        <target state="translated">Groupes de serveurs</target>
      </trans-unit>
      <trans-unit id="connectionGroupName">
        <source xml:lang="en">Server group name</source>
        <target state="translated">Nom de groupe de serveurs</target>
      </trans-unit>
      <trans-unit id="groupColor">
        <source xml:lang="en">Group color</source>
        <target state="translated">Couleur de groupe</target>
      </trans-unit>
      <trans-unit id="groupDescription">
        <source xml:lang="en">Group description</source>
        <target state="translated">Description de groupe</target>
      </trans-unit>
      <trans-unit id="serverGroup.cancel">
        <source xml:lang="en">Cancel</source>
        <target state="translated">Annuler</target>
      </trans-unit>
      <trans-unit id="serverGroup.ok">
        <source xml:lang="en">OK</source>
        <target state="translated">OK</target>
      </trans-unit>
    </body>
  </file>
  <file original="src/sql/workbench/services/serverGroup/common/serverGroupViewModel" source-language="en" datatype="plaintext" target-language="fr">
    <body>
      <trans-unit id="serverGroup.addServerGroup">
        <source xml:lang="en">Add server group</source>
        <target state="translated">Ajouter un groupe de serveurs</target>
      </trans-unit>
      <trans-unit id="serverGroup.editServerGroup">
        <source xml:lang="en">Edit server group</source>
        <target state="translated">Modifier le groupe de serveurs</target>
      </trans-unit>
    </body>
  </file>
  <file original="src/sql/workbench/services/tableDesigner/browser/tableDesignerComponentInput" source-language="en" datatype="plaintext" target-language="fr">
    <body>
      <trans-unit id="tableDesigner.advancedTab">
        <source xml:lang="en">Advanced</source>
        <target state="translated">Avancé</target>
      </trans-unit>
      <trans-unit id="tableDesigner.columnAllowNullTitle">
        <source xml:lang="en">Allow Nulls</source>
        <target state="translated">Autoriser les valeurs Null</target>
      </trans-unit>
      <trans-unit id="tableDesigner.columnDefaultValueTitle">
        <source xml:lang="en">Default Value</source>
        <target state="translated">Valeur par défaut</target>
      </trans-unit>
      <trans-unit id="tableDesigner.columnIsPrimaryKeyTitle">
        <source xml:lang="en">Primary Key</source>
        <target state="translated">Clé primaire</target>
      </trans-unit>
      <trans-unit id="tableDesigner.columnLengthTitle">
        <source xml:lang="en">Length</source>
        <target state="translated">Longueur</target>
      </trans-unit>
      <trans-unit id="tableDesigner.columnNameTitle">
        <source xml:lang="en">Name</source>
        <target state="translated">Nom</target>
      </trans-unit>
      <trans-unit id="tableDesigner.columnTypeName">
        <source xml:lang="en">Column</source>
        <target state="translated">Colonne</target>
      </trans-unit>
      <trans-unit id="tableDesigner.columnTypeTitle">
        <source xml:lang="en">Type</source>
        <target state="translated">Type</target>
      </trans-unit>
      <trans-unit id="tableDesigner.columnsTabTitle">
        <source xml:lang="en">Columns</source>
        <target state="translated">Colonnes</target>
      </trans-unit>
      <trans-unit id="tableDesigner.descriptionTitle">
        <source xml:lang="en">Description</source>
        <target state="translated">Description</target>
      </trans-unit>
      <trans-unit id="tableDesigner.nameTitle">
        <source xml:lang="en">Table name</source>
        <target state="translated">Nom de la table</target>
      </trans-unit>
      <trans-unit id="tableDesigner.saveChangeError">
        <source xml:lang="en">An error occured while saving changes: {0}</source>
        <target state="translated">Une erreur s’est produite lors de l’enregistrement des modifications : {0}</target>
      </trans-unit>
      <trans-unit id="tableDesigner.savedChangeSuccess">
        <source xml:lang="en">The changes have been successfully saved.</source>
        <target state="translated">Les modifications ont été enregistrées avec succès.</target>
      </trans-unit>
      <trans-unit id="tableDesigner.savingChanges">
        <source xml:lang="en">Saving table designer changes...</source>
        <target state="translated">Enregistrement des modifications du concepteur de tables...</target>
      </trans-unit>
      <trans-unit id="tableDesigner.schemaTitle">
        <source xml:lang="en">Schema</source>
        <target state="translated">Schéma</target>
      </trans-unit>
      <trans-unit id="tableDesigner.tableObjectType">
        <source xml:lang="en">Table</source>
        <target state="translated">Table</target>
      </trans-unit>
    </body>
  </file>
  <file original="src/sql/workbench/services/tasks/common/tasksService" source-language="en" datatype="plaintext" target-language="fr">
    <body>
      <trans-unit id="InProgressWarning">
        <source xml:lang="en">1 or more tasks are in progress. Are you sure you want to quit?</source>
        <target state="translated">1 ou plusieurs tâches sont en cours. Voulez-vous vraiment quitter ?</target>
      </trans-unit>
      <trans-unit id="taskService.no">
        <source xml:lang="en">No</source>
        <target state="translated">Non</target>
      </trans-unit>
      <trans-unit id="taskService.yes">
        <source xml:lang="en">Yes</source>
        <target state="translated">Oui</target>
      </trans-unit>
    </body>
  </file>
  <file original="src/sql/workbench/update/electron-browser/gettingStarted" source-language="en" datatype="plaintext" target-language="fr">
    <body>
      <trans-unit id="miGettingStarted">
        <source xml:lang="en">Getting &amp;&amp;Started</source>
        <note>&amp;&amp; denotes a mnemonic</note>
        <target state="translated">Pri&amp;&amp;se en main</target>
      </trans-unit>
      <trans-unit id="showReleaseNotes">
        <source xml:lang="en">Show Getting Started</source>
        <target state="translated">Afficher la prise en main</target>
      </trans-unit>
    </body>
  </file>
</xliff><|MERGE_RESOLUTION|>--- conflicted
+++ resolved
@@ -792,19 +792,11 @@
       <trans-unit id="errNoSerializationManager">
         <source xml:lang="en">No serialization manager found</source>
         <target state="translated">Aucun gestionnaire de sérialisation n’a été trouvé</target>
-<<<<<<< HEAD
       </trans-unit>
       <trans-unit id="errNoSerializationProvider">
         <source xml:lang="en">No notebook serialization provider found</source>
         <target state="translated">Aucun fournisseur de sérialisation de bloc-notes trouvé</target>
       </trans-unit>
-=======
-      </trans-unit>
-      <trans-unit id="errNoSerializationProvider">
-        <source xml:lang="en">No notebook serialization provider found</source>
-        <target state="translated">Aucun fournisseur de sérialisation de bloc-notes trouvé</target>
-      </trans-unit>
->>>>>>> 4ba192a5
       <trans-unit id="executeProviderRequired">
         <source xml:lang="en">A NotebookExecuteProvider with valid providerId must be passed to this method</source>
         <target state="translated">Un NotebookExecuteProvider avec un providerId valide doit être passé à cette méthode.</target>
@@ -5377,11 +5369,7 @@
       </trans-unit>
       <trans-unit id="queryResults.queryEditorCrashError">
         <source xml:lang="en">The query editor ran into an issue and has stopped working. Please save and reopen it.</source>
-<<<<<<< HEAD
-        <target state="new">The query editor ran into an issue and has stopped working. Please save and reopen it.</target>
-=======
         <target state="translated">L’éditeur de requête a rencontré un problème et a cessé de fonctionner. Enregistrez et rouvrez-le.</target>
->>>>>>> 4ba192a5
       </trans-unit>
       <trans-unit id="resultsTabTitle">
         <source xml:lang="en">Results</source>
