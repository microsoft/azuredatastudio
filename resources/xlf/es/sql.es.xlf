﻿<?xml version="1.0" encoding="utf-8"?>
<xliff version="1.2" xmlns="urn:oasis:names:tc:xliff:document:1.2">
  <file original="src/sql/base/browser/ui/designer/designer" source-language="en" datatype="plaintext" target-language="es">
    <body>
      <trans-unit id="designer.newRowText">
        <source xml:lang="en">Add New</source>
        <target state="translated">Agregar nuevo</target>
      </trans-unit>
      <trans-unit id="designer.removeRowText">
        <source xml:lang="en">Remove</source>
        <target state="translated">Quitar</target>
      </trans-unit>
      <trans-unit id="tableDesigner.unknownComponentType">
        <source xml:lang="en">The component type: {0} is not supported</source>
        <target state="translated">El tipo de componente: {0} no es compatible</target>
      </trans-unit>
    </body>
  </file>
  <file original="src/sql/base/browser/ui/designer/designerPropertiesPane" source-language="en" datatype="plaintext" target-language="es">
    <body>
      <trans-unit id="tableDesigner.propertiesPaneTitle">
        <source xml:lang="en">Properties</source>
        <target state="translated">Propiedades</target>
      </trans-unit>
      <trans-unit id="tableDesigner.propertiesPaneTitleWithContext">
        <source xml:lang="en">Properties - {0} {1}</source>
        <note>{0} is the place holder for object type
{1} is the place holder for object name</note>
        <target state="translated">Propiedades: {0}{1}</target>
      </trans-unit>
    </body>
  </file>
  <file original="src/sql/base/browser/ui/loadingSpinner/loadingSpinner.component" source-language="en" datatype="plaintext" target-language="es">
    <body>
      <trans-unit id="loadingCompletedMessage">
        <source xml:lang="en">Loading completed</source>
        <target state="translated">Carga completada</target>
      </trans-unit>
      <trans-unit id="loadingMessage">
        <source xml:lang="en">Loading</source>
        <target state="translated">Carga en curso</target>
      </trans-unit>
    </body>
  </file>
  <file original="src/sql/base/browser/ui/panel/panel.component" source-language="en" datatype="plaintext" target-language="es">
    <body>
      <trans-unit id="hideTextLabel">
        <source xml:lang="en">Hide text labels</source>
        <target state="translated">Ocultar etiquetas de texto</target>
      </trans-unit>
      <trans-unit id="showTextLabel">
        <source xml:lang="en">Show text labels</source>
        <target state="translated">Mostrar etiquetas de texto</target>
      </trans-unit>
    </body>
  </file>
  <file original="src/sql/base/browser/ui/panel/tabActions" source-language="en" datatype="plaintext" target-language="es">
    <body>
      <trans-unit id="closeTab">
        <source xml:lang="en">Close</source>
        <target state="translated">Cerrar</target>
      </trans-unit>
    </body>
  </file>
  <file original="src/sql/base/browser/ui/propertiesContainer/togglePropertiesAction" source-language="en" datatype="plaintext" target-language="es">
    <body>
      <trans-unit id="hideProperties">
        <source xml:lang="en">Hide properties</source>
        <target state="translated">Ocultar propiedades</target>
      </trans-unit>
      <trans-unit id="showProperties">
        <source xml:lang="en">Show Properties</source>
        <target state="translated">Mostrar propiedades</target>
      </trans-unit>
    </body>
  </file>
  <file original="src/sql/base/browser/ui/selectBox/selectBox" source-language="en" datatype="plaintext" target-language="es">
    <body>
      <trans-unit id="alertErrorMessage">
        <source xml:lang="en">Error: {0}</source>
        <target state="translated">Error: {0}</target>
      </trans-unit>
      <trans-unit id="alertInfoMessage">
        <source xml:lang="en">Info: {0}</source>
        <target state="translated">Información: {0}</target>
      </trans-unit>
      <trans-unit id="alertWarningMessage">
        <source xml:lang="en">Warning: {0}</source>
        <target state="translated">Advertencia: {0}</target>
      </trans-unit>
    </body>
  </file>
  <file original="src/sql/base/browser/ui/table/formatters" source-language="en" datatype="plaintext" target-language="es">
    <body>
      <trans-unit id="tableCell.NoDataAvailable">
        <source xml:lang="en">no data available</source>
        <target state="translated">no hay datos disponibles</target>
      </trans-unit>
    </body>
  </file>
  <file original="src/sql/base/browser/ui/table/plugins/checkboxSelectColumn.plugin" source-language="en" datatype="plaintext" target-language="es">
    <body>
      <trans-unit id="selectDeselectAll">
        <source xml:lang="en">Select/Deselect All</source>
        <target state="translated">Seleccionar o deseleccionar todos</target>
      </trans-unit>
    </body>
  </file>
  <file original="src/sql/base/browser/ui/table/plugins/headerFilter.plugin" source-language="en" datatype="plaintext" target-language="es">
    <body>
      <trans-unit id="headerFilter.cancel">
        <source xml:lang="en">Cancel</source>
        <target state="translated">Cancelar</target>
      </trans-unit>
      <trans-unit id="headerFilter.clear">
        <source xml:lang="en">Clear</source>
        <target state="translated">Borrar</target>
      </trans-unit>
      <trans-unit id="headerFilter.ok">
        <source xml:lang="en">OK</source>
        <target state="translated">Aceptar</target>
      </trans-unit>
      <trans-unit id="headerFilter.showFilter">
        <source xml:lang="en">Show Filter</source>
        <target state="translated">Mostrar filtro</target>
      </trans-unit>
      <trans-unit id="table.filterOptions">
        <source xml:lang="en">Filter Options</source>
        <target state="translated">Opciones de filtro</target>
      </trans-unit>
      <trans-unit id="table.searchPlaceHolder">
        <source xml:lang="en">Search</source>
        <target state="translated">Buscar</target>
      </trans-unit>
      <trans-unit id="table.selectAll">
        <source xml:lang="en">Select All</source>
        <target state="translated">Seleccionar todo</target>
      </trans-unit>
      <trans-unit id="table.sortAscending">
        <source xml:lang="en">Sort Ascending</source>
        <target state="translated">Orden ascendente</target>
      </trans-unit>
      <trans-unit id="table.sortDescending">
        <source xml:lang="en">Sort Descending</source>
        <target state="translated">Orden descendente</target>
      </trans-unit>
      <trans-unit id="tableFilter.selectedCount">
        <source xml:lang="en">{0} Selected</source>
        <note>This tells the user how many items are selected in the list</note>
        <target state="translated">{0} seleccionado</target>
      </trans-unit>
      <trans-unit id="tableFilter.visibleCount">
        <source xml:lang="en">{0} Results</source>
        <note>This tells the user how many items are shown in the list. Currently not visible, but read by screen readers.</note>
        <target state="translated">{0} resultados</target>
      </trans-unit>
    </body>
  </file>
  <file original="src/sql/base/browser/ui/table/plugins/loadingSpinner.plugin" source-language="en" datatype="plaintext" target-language="es">
    <body>
      <trans-unit id="loadingSpinner.loading">
        <source xml:lang="en">Loading</source>
        <target state="translated">Carga en curso</target>
      </trans-unit>
    </body>
  </file>
  <file original="src/sql/base/browser/ui/table/plugins/rowDetailView" source-language="en" datatype="plaintext" target-language="es">
    <body>
      <trans-unit id="rowDetailView.loadError">
        <source xml:lang="en">Loading Error...</source>
        <target state="translated">Error de carga...</target>
      </trans-unit>
    </body>
  </file>
  <file original="src/sql/base/browser/ui/taskbar/overflowActionbar" source-language="en" datatype="plaintext" target-language="es">
    <body>
      <trans-unit id="toggleMore">
        <source xml:lang="en">Toggle More</source>
        <target state="translated">Alternar más</target>
      </trans-unit>
    </body>
  </file>
  <file original="src/sql/base/common/locConstants" source-language="en" datatype="plaintext" target-language="es">
    <body>
      <trans-unit id="InstallVSIXAction.allowNone">
        <source xml:lang="en">Your extension policy does not allow installing extensions. Please change your extension policy and try again.</source>
        <target state="translated">La directiva de extensión no permite instalar extensiones. Cambie la directiva de extensión e inténtelo de nuevo.</target>
      </trans-unit>
      <trans-unit id="InstallVSIXAction.successReload">
        <source xml:lang="en">Completed installing {0} extension from VSIX. Please reload Azure Data Studio to enable it.</source>
        <target state="translated">Se ha completado la instalación de la extensión {0} de VSIX. Recargue Azure Data Studio para habilitarla.</target>
      </trans-unit>
      <trans-unit id="ReinstallAction.successReload">
        <source xml:lang="en">Please reload Azure Data Studio to complete reinstalling the extension {0}.</source>
        <target state="translated">Vuelva a cargar Azure Data Studio para completar la reinstalación de la extensión {0}.</target>
      </trans-unit>
      <trans-unit id="activateLanguagePack">
        <source xml:lang="en">In order to use Azure Data Studio in {0}, Azure Data Studio needs to restart.</source>
        <target state="translated">Para poder usar Azure Data Studio en {0}, Azure Data Studio debe reiniciarse.</target>
      </trans-unit>
      <trans-unit id="azuredatastudio">
        <source xml:lang="en">Azure Data Studio</source>
        <target state="translated">Azure Data Studio</target>
      </trans-unit>
      <trans-unit id="connectionDialogBrowseTree.context">
        <source xml:lang="en">The connection dialog's browse tree context menu</source>
        <target state="translated">Menú contextual del árbol de búsqueda del cuadro de diálogo de conexión</target>
      </trans-unit>
      <trans-unit id="dashboard.toolbar">
        <source xml:lang="en">The dashboard toolbar action menu</source>
        <target state="translated">Menú de acción de la barra de herramientas del panel</target>
      </trans-unit>
      <trans-unit id="dataExplorer.action">
        <source xml:lang="en">The dataexplorer view container title action menu</source>
        <target state="translated">Menú de acción del título del contenedor de la vista dataexplorer</target>
      </trans-unit>
      <trans-unit id="dataExplorer.context">
        <source xml:lang="en">The dataexplorer item context menu</source>
        <target state="translated">Menú contextual del elemento dataexplorer</target>
      </trans-unit>
      <trans-unit id="dataGrid.context">
        <source xml:lang="en">The data grid item context menu</source>
        <target state="translated">Menú contextual del elemento de cuadrícula de datos</target>
      </trans-unit>
      <trans-unit id="default">
        <source xml:lang="en">Enable automatic update checks. Azure Data Studio will check for updates automatically and periodically.</source>
        <target state="translated">Habilitar la comprobación automática de actualizaciones. Azure Data Studio comprobará las actualizaciones de manera automática y periódica.</target>
      </trans-unit>
      <trans-unit id="enable locally">
        <source xml:lang="en">Please reload Azure Data Studio to enable this extension locally.</source>
        <target state="translated">Vuelva a cargar Azure Data Studio para habilitar esta extensión localmente.</target>
      </trans-unit>
      <trans-unit id="enable remote">
        <source xml:lang="en">Please reload Azure Data Studio to enable this extension in {0}.</source>
        <target state="translated">Vuelva a cargar Azure Data Studio para habilitar esta extensión en {0}.</target>
      </trans-unit>
      <trans-unit id="enableWindowsBackgroundUpdates">
        <source xml:lang="en">Enable to download and install new Azure Data Studio Versions in the background on Windows</source>
        <target state="translated">Habilitar para descargar e instalar nuevas versiones de Azure Data Studio en segundo plano en Windows</target>
      </trans-unit>
      <trans-unit id="extensionsPolicy">
        <source xml:lang="en">Sets the security policy for downloading extensions.</source>
        <target state="translated">Establece la directiva de seguridad para descargar extensiones.</target>
      </trans-unit>
      <trans-unit id="incompatible">
        <source xml:lang="en">Unable to install extension '{0}' as it is not compatible with Azure Data Studio '{1}'.</source>
        <target state="translated">No se puede instalar la extensión "{0}" debido a que no es compatible con Azure Data Studio "{1}".</target>
      </trans-unit>
      <trans-unit id="installExtensionCompletedAndReloadRequired">
        <source xml:lang="en">Installing extension {0} is completed. Please reload Azure Data Studio to enable it.</source>
        <target state="translated">Se ha completado la instalación de la extensión {0}. Vuelva a cargar Azure Data Studio para habilitarlo.</target>
      </trans-unit>
      <trans-unit id="maxMemoryForLargeFilesMB">
        <source xml:lang="en">Controls the memory available to Azure Data Studio after restart when trying to open large files. Same effect as specifying `--max-memory=NEWSIZE` on the command line.</source>
        <target state="translated">Controla la memoria disponible para Azure Data Studio después de reiniciar cuando se intentan abrir archivos grandes. Tiene el mismo efecto que si se especifica "--max-memory=NEWSIZE" en la línea de comandos.</target>
      </trans-unit>
      <trans-unit id="miNewNotebook">
        <source xml:lang="en">&amp;&amp;New Notebook</source>
        <note>&amp;&amp; denotes a mnemonic</note>
        <target state="translated">&amp;&amp;Nuevo cuaderno</target>
      </trans-unit>
      <trans-unit id="miNewQuery">
        <source xml:lang="en">New &amp;&amp;Query</source>
        <note>&amp;&amp; denotes a mnemonic</note>
        <target state="translated">Nueva &amp;&amp;consulta</target>
      </trans-unit>
      <trans-unit id="miinstallVsix">
        <source xml:lang="en">Install Extension from VSIX Package</source>
        <note>&amp;&amp; denotes a mnemonic</note>
        <target state="translated">Instalar extensión desde el paquete VSIX</target>
      </trans-unit>
      <trans-unit id="newQuery">
        <source xml:lang="en">New Query</source>
        <target state="translated">Nueva consulta</target>
      </trans-unit>
      <trans-unit id="notebook.cellTitle">
        <source xml:lang="en">The notebook cell title menu</source>
        <target state="translated">El menú de título de la celda del cuaderno</target>
      </trans-unit>
      <trans-unit id="notebook.title">
        <source xml:lang="en">The notebook title menu</source>
        <target state="translated">El menú de título del cuaderno</target>
      </trans-unit>
      <trans-unit id="notebook.toolbar">
        <source xml:lang="en">The notebook toolbar menu</source>
        <target state="translated">Menú de la barra de herramientas del cuaderno</target>
      </trans-unit>
      <trans-unit id="objectExplorer.context">
        <source xml:lang="en">The object explorer item context menu</source>
        <target state="translated">Menú contextual del elemento del explorador de objetos</target>
      </trans-unit>
      <trans-unit id="postDisableTooltip">
        <source xml:lang="en">Please reload Azure Data Studio to disable this extension.</source>
        <target state="translated">Vuelva a cargar Azure Data Studio para deshabilitar esta extensión.</target>
      </trans-unit>
      <trans-unit id="postEnableTooltip">
        <source xml:lang="en">Please reload Azure Data Studio to enable this extension.</source>
        <target state="translated">Vuelva a cargar Azure Data Studio para habilitar esta extensión.</target>
      </trans-unit>
      <trans-unit id="postUninstallTooltip">
        <source xml:lang="en">Please reload Azure Data Studio to complete the uninstallation of this extension.</source>
        <target state="translated">Vuelva a cargar Azure Data Studio para completar la desinstalación de esta extensión.</target>
      </trans-unit>
      <trans-unit id="postUpdateTooltip">
        <source xml:lang="en">Please reload Azure Data Studio to enable the updated extension.</source>
        <target state="translated">Vuelva a cargar Azure Data Studio para habilitar la extensión actualizada.</target>
      </trans-unit>
      <trans-unit id="recommendedExtensions">
        <source xml:lang="en">Marketplace</source>
        <target state="translated">Marketplace</target>
      </trans-unit>
      <trans-unit id="scenarioTypeUndefined">
        <source xml:lang="en">The scenario type for extension recommendations must be provided.</source>
        <target state="translated">Es necesario proporcionar el tipo de escenario para recibir recomendaciones de extensiones.</target>
      </trans-unit>
      <trans-unit id="showReleaseNotes">
        <source xml:lang="en">Show Release Notes after an update. The Release Notes are opened in a new web browser window.</source>
        <target state="translated">Mostrar notas de la versión después de una actualización. Las notas de la versión se abren en una nueva ventana del explorador web.</target>
      </trans-unit>
      <trans-unit id="uninstallExtensionComplete">
        <source xml:lang="en">Please reload Azure Data Studio to complete the uninstallation of the extension {0}.</source>
        <target state="translated">Vuelva a cargar Azure Data Studio para completar la desinstalación de la extensión {0}.</target>
      </trans-unit>
      <trans-unit id="updateLocale">
        <source xml:lang="en">Would you like to change Azure Data Studio's UI language to {0} and restart?</source>
        <target state="translated">¿Desea cambiar el idioma de la interfaz de usuario de Azure Data Studio a {0} y reiniciar?</target>
      </trans-unit>
      <trans-unit id="watermark.newNotebook">
        <source xml:lang="en">New Notebook</source>
        <target state="translated">Nuevo cuaderno</target>
      </trans-unit>
      <trans-unit id="watermark.newSqlFile">
        <source xml:lang="en">New SQL File</source>
        <target state="translated">Nuevo archivo SQL</target>
      </trans-unit>
    </body>
  </file>
  <file original="src/sql/base/parts/editableDropdown/browser/dropdown" source-language="en" datatype="plaintext" target-language="es">
    <body>
      <trans-unit id="editableDropdown.errorValidate">
        <source xml:lang="en">Must be an option from the list</source>
        <target state="translated">Debe ser una opción de la lista</target>
      </trans-unit>
      <trans-unit id="selectBox">
        <source xml:lang="en">Select Box</source>
        <target state="translated">Seleccionar cuadro</target>
      </trans-unit>
    </body>
  </file>
  <file original="src/sql/platform/accounts/common/accountActions" source-language="en" datatype="plaintext" target-language="es">
    <body>
      <trans-unit id="NoAccountToRefresh">
        <source xml:lang="en">There is no account to refresh</source>
        <target state="translated">No hay ninguna cuenta para actualizar</target>
      </trans-unit>
      <trans-unit id="accountActions.no">
        <source xml:lang="en">No</source>
        <target state="translated">No</target>
      </trans-unit>
      <trans-unit id="accountActions.yes">
        <source xml:lang="en">Yes</source>
        <target state="translated">Sí</target>
      </trans-unit>
      <trans-unit id="addAccount">
        <source xml:lang="en">Add an account</source>
        <target state="translated">Agregar una cuenta</target>
      </trans-unit>
      <trans-unit id="applyFilters">
        <source xml:lang="en">Apply Filters</source>
        <target state="translated">Aplicar filtros</target>
      </trans-unit>
      <trans-unit id="confirmRemoveUserAccountMessage">
        <source xml:lang="en">Are you sure you want to remove '{0}'?</source>
        <target state="translated">¿Seguro que quiere quitar "{0}"?</target>
      </trans-unit>
      <trans-unit id="refreshAccount">
        <source xml:lang="en">Reenter your credentials</source>
        <target state="translated">Vuelva a introducir sus credenciales</target>
      </trans-unit>
      <trans-unit id="removeAccount">
        <source xml:lang="en">Remove account</source>
        <target state="translated">Eliminar cuenta</target>
      </trans-unit>
      <trans-unit id="removeAccountFailed">
        <source xml:lang="en">Failed to remove account</source>
        <target state="translated">Error al quitar cuenta</target>
      </trans-unit>
    </body>
  </file>
  <file original="src/sql/platform/clipboard/browser/clipboardService" source-language="en" datatype="plaintext" target-language="es">
    <body>
      <trans-unit id="imageCopyingNotSupported">
        <source xml:lang="en">Copying images is not supported</source>
        <target state="translated">No se admite la copia de imágenes</target>
      </trans-unit>
    </body>
  </file>
  <file original="src/sql/platform/connection/common/connectionConfig" source-language="en" datatype="plaintext" target-language="es">
    <body>
      <trans-unit id="invalidServerName">
        <source xml:lang="en">A server group with the same name already exists.</source>
        <target state="translated">Ya existe un grupo de servidores con el mismo nombre.</target>
      </trans-unit>
    </body>
  </file>
  <file original="src/sql/platform/connection/common/connectionStatusManager" source-language="en" datatype="plaintext" target-language="es">
    <body>
      <trans-unit id="connectionStatusManager.noConnectionForUri">
        <source xml:lang="en">Could not find connection with uri: {0}</source>
        <target state="translated">No se encontró la conexión con el URI: {0}</target>
      </trans-unit>
      <trans-unit id="connectionStatusManager.uriAlreadyInConnectionsList">
        <source xml:lang="en">There is already a connection with uri: {0}</source>
        <target state="translated">Ya hay una conexión con el URI: {0}</target>
      </trans-unit>
    </body>
  </file>
  <file original="src/sql/platform/dashboard/browser/insightRegistry" source-language="en" datatype="plaintext" target-language="es">
    <body>
      <trans-unit id="schema.dashboardWidgets.InsightsRegistry">
        <source xml:lang="en">Widget used in the dashboards</source>
        <target state="translated">Widget utilizado en los paneles</target>
      </trans-unit>
    </body>
  </file>
  <file original="src/sql/platform/dashboard/browser/widgetRegistry" source-language="en" datatype="plaintext" target-language="es">
    <body>
      <trans-unit id="schema.dashboardWidgets.all">
        <source xml:lang="en">Widget used in the dashboards</source>
        <target state="translated">Widget utilizado en los paneles</target>
      </trans-unit>
      <trans-unit id="schema.dashboardWidgets.database">
        <source xml:lang="en">Widget used in the dashboards</source>
        <target state="translated">Widget utilizado en los paneles</target>
      </trans-unit>
      <trans-unit id="schema.dashboardWidgets.server">
        <source xml:lang="en">Widget used in the dashboards</source>
        <target state="translated">Widget utilizado en los paneles</target>
      </trans-unit>
    </body>
  </file>
  <file original="src/sql/platform/serialization/common/serializationService" source-language="en" datatype="plaintext" target-language="es">
    <body>
      <trans-unit id="noSerializationProvider">
        <source xml:lang="en">Cannot serialize data as no provider has been registered</source>
        <target state="translated">No se pueden serializar datos ya que no se ha registrado ningún proveedor</target>
      </trans-unit>
      <trans-unit id="saveAsNotSupported">
        <source xml:lang="en">Saving results into different format disabled for this data provider.</source>
        <target state="translated">El guardado de resultados en diferentes formatos se ha deshabilitado para este proveedor de datos.</target>
      </trans-unit>
      <trans-unit id="unknownSerializationError">
        <source xml:lang="en">Serialization failed with an unknown error</source>
        <target state="translated">Error desconocido en la serialización</target>
      </trans-unit>
    </body>
  </file>
  <file original="src/sql/platform/theme/common/colorRegistry" source-language="en" datatype="plaintext" target-language="es">
    <body>
      <trans-unit id="buttonDropdownBackgroundHover">
        <source xml:lang="en">The button dropdown background hover color</source>
        <target state="translated">Color de fondo del menú desplegable del botón al mantener el puntero</target>
      </trans-unit>
      <trans-unit id="buttonDropdownBoxShadow">
        <source xml:lang="en">The button dropdown box shadow color</source>
        <target state="translated">Color de la sombra del cuadro desplegable del botón</target>
      </trans-unit>
      <trans-unit id="calloutDialogBodyBackground">
        <source xml:lang="en">Callout dialog body background.</source>
        <target state="translated">Fondo del cuerpo del cuadro de diálogo de llamada.</target>
      </trans-unit>
      <trans-unit id="calloutDialogExteriorBorder">
        <source xml:lang="en">Callout dialog exterior borders to provide contrast against notebook UI.</source>
        <target state="translated">Bordes exteriores del cuadro de diálogo de llamada que se usan para proporcionar contraste con la interfaz de usuario del cuaderno.</target>
      </trans-unit>
      <trans-unit id="calloutDialogForeground">
        <source xml:lang="en">Callout dialog foreground.</source>
        <target state="translated">Primer plano del cuadro de diálogo de llamada.</target>
      </trans-unit>
      <trans-unit id="calloutDialogHeaderFooterBackground">
        <source xml:lang="en">Callout dialog header and footer background.</source>
        <target state="translated">Fondo del encabezado y pie del cuadro de diálogo de llamada.</target>
      </trans-unit>
      <trans-unit id="calloutDialogInteriorBorder">
        <source xml:lang="en">Callout dialog interior borders used for separating elements.</source>
        <target state="translated">Bordes interiores del cuadro de diálogo de llamada que se usan para separar elementos.</target>
      </trans-unit>
      <trans-unit id="calloutDialogShadowColor">
        <source xml:lang="en">Callout dialog box shadow color.</source>
        <target state="translated">Color de sombra del cuadro de diálogo de llamada.</target>
      </trans-unit>
      <trans-unit id="extensionPackGradientColorOne">
        <source xml:lang="en">The top color for the extension pack gradient</source>
        <target state="translated">Color superior del degradado del paquete de extensiones</target>
      </trans-unit>
      <trans-unit id="extensionPackGradientColorTwo">
        <source xml:lang="en">The bottom color for the extension pack gradient</source>
        <target state="translated">Color inferior del degradado del paquete de extensiones</target>
      </trans-unit>
      <trans-unit id="extensionPackHeaderShadow">
        <source xml:lang="en">The extension pack header text shadowcolor</source>
        <target state="translated">Color de fondo del texto del encabezado del paquete de extensiones</target>
      </trans-unit>
      <trans-unit id="gradientBackground">
        <source xml:lang="en">The background color for the banner image gradient</source>
        <target state="translated">Color de fondo del degradado de la imagen del mensaje emergente</target>
      </trans-unit>
      <trans-unit id="gradientOne">
        <source xml:lang="en">The top color for the banner image gradient</source>
        <target state="translated">Color superior del degradado de la imagen del mensaje emergente</target>
      </trans-unit>
      <trans-unit id="gradientTwo">
        <source xml:lang="en">The bottom color for the banner image gradient</source>
        <target state="translated">Color inferior del degradado de la imagen del mensaje emergente</target>
      </trans-unit>
      <trans-unit id="infoBox.errorBackground">
        <source xml:lang="en">InfoBox: The background color when the notification type is error.</source>
        <target state="translated">Cuadro de información: color de fondo cuando la notificación es sobre algún error.</target>
      </trans-unit>
      <trans-unit id="infoBox.infomationBackground">
        <source xml:lang="en">InfoBox: The background color when the notification type is information.</source>
        <target state="translated">Cuadro de información: color de fondo cuando la notificación es informativa.</target>
      </trans-unit>
      <trans-unit id="infoBox.successBackground">
        <source xml:lang="en">InfoBox: The background color when the notification type is success.</source>
        <target state="translated">Cuadro de información: color de fondo cuando la notificación es sobre algo correcto.</target>
      </trans-unit>
      <trans-unit id="infoBox.warningBackground">
        <source xml:lang="en">InfoBox: The background color when the notification type is warning.</source>
        <target state="translated">Cuadro de información: color de fondo cuando la notificación es sobre alguna advertencia.</target>
      </trans-unit>
      <trans-unit id="infoButton.background">
        <source xml:lang="en">Info button background color.</source>
        <target state="translated">Color de fondo del botón de información.</target>
      </trans-unit>
      <trans-unit id="infoButton.border">
        <source xml:lang="en">Info button border color.</source>
        <target state="translated">Color de borde del botón de información.</target>
      </trans-unit>
      <trans-unit id="infoButton.foreground">
        <source xml:lang="en">Info button foreground color.</source>
        <target state="translated">Color de primer plano del botón de información.</target>
      </trans-unit>
      <trans-unit id="infoButton.hoverBackground">
        <source xml:lang="en">Info button hover background color.</source>
        <target state="translated">Color de fondo al mantener el puntero en el botón de información.</target>
      </trans-unit>
      <trans-unit id="notebook.buttonMenuArrow">
        <source xml:lang="en">Notebook: Main toolbar custom buttonMenu dropdown arrow</source>
        <target state="translated">Cuaderno: flecha de lista desplegable personalizada buttonMenu de la barra de herramientas principal</target>
      </trans-unit>
      <trans-unit id="notebook.cellBorder">
        <source xml:lang="en">Notebook: Active cell border</source>
        <target state="translated">Cuaderno: borde de celda activa</target>
      </trans-unit>
      <trans-unit id="notebook.codeEditorBackground">
        <source xml:lang="en">Notebook: Code editor background</source>
        <target state="translated">Cuaderno: fondo del editor de código</target>
      </trans-unit>
      <trans-unit id="notebook.codeEditorBackgroundActive">
        <source xml:lang="en">Notebook: Code editor background of active cell</source>
        <target state="translated">Cuaderno: fondo del editor de código de la celda activa</target>
      </trans-unit>
      <trans-unit id="notebook.codeEditorLineNumber">
        <source xml:lang="en">Notebook: Code editor line numbers</source>
        <target state="translated">Cuaderno: números de línea del editor de código</target>
      </trans-unit>
      <trans-unit id="notebook.codeEditorToolbarBackground">
        <source xml:lang="en">Notebook: Code editor toolbar background</source>
        <target state="translated">Cuaderno: fondo de barra de herramientas del editor de código</target>
      </trans-unit>
      <trans-unit id="notebook.codeEditorToolbarBorder">
        <source xml:lang="en">Notebook: Code editor toolbar right border</source>
        <target state="translated">Cuaderno: borde derecho de la barra de herramientas del editor de código</target>
      </trans-unit>
      <trans-unit id="notebook.codeEditorToolbarIcon">
        <source xml:lang="en">Notebook: Code editor toolbar icons</source>
        <target state="translated">Cuaderno: iconos de la barra de herramientas del editor de código</target>
      </trans-unit>
      <trans-unit id="notebook.dropdownArrow">
        <source xml:lang="en">Notebook: Main toolbar dropdown arrow</source>
        <target state="translated">Cuaderno: flecha desplegable de la barra de herramientas principal</target>
      </trans-unit>
      <trans-unit id="notebook.markdownEditorBackground">
        <source xml:lang="en">Notebook: Markdown editor background</source>
        <target state="translated">Cuaderno: fondo del editor de Markdown</target>
      </trans-unit>
      <trans-unit id="notebook.notebookCellTagBackground">
        <source xml:lang="en">Tag background color.</source>
        <target state="translated">Color de fondo de las etiquetas.</target>
      </trans-unit>
      <trans-unit id="notebook.notebookCellTagForeground">
        <source xml:lang="en">Tag foreground color.</source>
        <target state="translated">Color de primer plano de las etiquetas.</target>
      </trans-unit>
      <trans-unit id="notebook.notebookToolbarIcon">
        <source xml:lang="en">Notebook: Main toolbar icons</source>
        <target state="translated">Cuaderno: iconos de la barra de herramientas principal</target>
      </trans-unit>
      <trans-unit id="notebook.notebookToolbarLines">
        <source xml:lang="en">Notebook: Main toolbar bottom border and separator</source>
        <target state="translated">Cuaderno: borde inferior y separador de la barra de herramientas principal</target>
      </trans-unit>
      <trans-unit id="notebook.notebookToolbarSelectBackground">
        <source xml:lang="en">Notebook: Main toolbar select box background</source>
        <target state="translated">Cuaderno: fondo del cuadro de selección de la barra de herramientas principal</target>
      </trans-unit>
      <trans-unit id="notebook.notebookToolbarSelectBorder">
        <source xml:lang="en">Notebook: Main toolbar select box border</source>
        <target state="translated">Cuaderno: borde del cuadro de selección de la barra de herramientas principal</target>
      </trans-unit>
      <trans-unit id="notebook.splitBorder">
        <source xml:lang="en">Notebook: Border between Markdown editor and preview</source>
        <target state="translated">Cuaderno: borde entre el editor de Markdown y la vista previa</target>
      </trans-unit>
      <trans-unit id="notebook.toolbarBackground">
        <source xml:lang="en">Notebook: Markdown toolbar background</source>
        <target state="translated">Cuaderno: fondo de la barra de herramientas de Markdown</target>
      </trans-unit>
      <trans-unit id="notebook.toolbarBottomBorder">
        <source xml:lang="en">Notebook: Markdown toolbar bottom border</source>
        <target state="translated">Cuaderno: borde inferior de la barra de herramientas de Markdown</target>
      </trans-unit>
      <trans-unit id="notebook.toolbarIcon">
        <source xml:lang="en">Notebook: Markdown toolbar icons</source>
        <target state="translated">Cuaderno: iconos de la barra de herramientas de Markdown</target>
      </trans-unit>
      <trans-unit id="notebookFindMatchHighlight">
        <source xml:lang="en">Color of the other search matches. The color must not be opaque so as not to hide underlying decorations.</source>
        <target state="translated">Color de los otros resultados de la búsqueda. El color no debe ser opaco para no ocultar las decoraciones subyacentes.</target>
      </trans-unit>
      <trans-unit id="notebookFindRangeHighlight">
        <source xml:lang="en">Color of the range limiting the search. The color must not be opaque so as not to hide underlying decorations.</source>
        <target state="translated">Color de la gama que limita la búsqueda. El color no debe ser opaco para no ocultar decoraciones subyacentes.</target>
      </trans-unit>
      <trans-unit id="tileBorder">
        <source xml:lang="en">The border color of tiles</source>
        <target state="translated">Color del borde de los iconos</target>
      </trans-unit>
      <trans-unit id="tileBoxShadow">
        <source xml:lang="en">The tile box shadow color</source>
        <target state="translated">Color de la sombra del cuadro del icono</target>
      </trans-unit>
    </body>
  </file>
  <file original="src/sql/platform/theme/common/colors" source-language="en" datatype="plaintext" target-language="es">
    <body>
      <trans-unit id="agentCellBackground">
        <source xml:lang="en">SQL Agent table cell background color.</source>
        <target state="translated">Color de fondo de celda de la tabla del Agente SQL.</target>
      </trans-unit>
      <trans-unit id="agentCellBorderColor">
        <source xml:lang="en">SQL Agent table cell border color.</source>
        <target state="translated">Color del borde de la celda de la tabla del Agente SQL.</target>
      </trans-unit>
      <trans-unit id="agentJobsHeadingColor">
        <source xml:lang="en">SQL Agent heading background color.</source>
        <target state="translated">Color de fondo del encabezado del Agente SQL.</target>
      </trans-unit>
      <trans-unit id="agentTableBackground">
        <source xml:lang="en">SQL Agent Table background color.</source>
        <target state="translated">Color de fondo de la tabla del Agente SQL.</target>
      </trans-unit>
      <trans-unit id="agentTableHoverBackground">
        <source xml:lang="en">SQL Agent table hover background color.</source>
        <target state="translated">Color de fondo al mantener el mouse de la tabla del Agente SQL.</target>
      </trans-unit>
      <trans-unit id="buttonFocusOutline">
        <source xml:lang="en">Button outline color when focused.</source>
        <target state="translated">Contorno del botón resaltado cuando se enfoca</target>
      </trans-unit>
      <trans-unit id="disabledCheckboxforeground">
        <source xml:lang="en">Disabled checkbox foreground.</source>
        <target state="translated">Se ha deshabilitado el primer plano de la casilla.</target>
      </trans-unit>
      <trans-unit id="disabledInputBoxBackground">
        <source xml:lang="en">Disabled Input box background.</source>
        <target state="translated">Se ha deshabilitado el fondo del cuadro de entrada.</target>
      </trans-unit>
      <trans-unit id="disabledInputBoxForeground">
        <source xml:lang="en">Disabled Input box foreground.</source>
        <target state="translated">Se ha deshabilitado el primer plano del cuadro de entrada.</target>
      </trans-unit>
      <trans-unit id="listFocusAndSelectionBackground">
        <source xml:lang="en">List/Table background color for the selected and focus item when the list/table is active</source>
        <target state="translated">Color de fondo de lista/tabla para el elemento seleccionado y elemento de enfoque cuando la lista/tabla está activa</target>
      </trans-unit>
      <trans-unit id="resultsErrorColor">
        <source xml:lang="en">Results messages error color.</source>
        <target state="translated">Color de error de mensajes de resultados.</target>
      </trans-unit>
      <trans-unit id="tableCellOutline">
        <source xml:lang="en">Color of the outline of a cell.</source>
        <target state="translated">Color del contorno de una celda.</target>
      </trans-unit>
      <trans-unit id="tableHeaderBackground">
        <source xml:lang="en">Table header background color</source>
        <target state="translated">Color de fondo de encabezado de tabla</target>
      </trans-unit>
      <trans-unit id="tableHeaderForeground">
        <source xml:lang="en">Table header foreground color</source>
        <target state="translated">Color de primer plano de encabezado de tabla</target>
      </trans-unit>
    </body>
  </file>
  <file original="src/sql/workbench/api/browser/mainThreadExtensionManagement" source-language="en" datatype="plaintext" target-language="es">
    <body>
      <trans-unit id="dontShowAgain">
        <source xml:lang="en">Don't Show Again</source>
        <target state="translated">No mostrar de nuevo</target>
      </trans-unit>
      <trans-unit id="workbench.generalObsoleteApiNotification">
        <source xml:lang="en">Some of the loaded extensions are using obsolete APIs, please find the detailed information in the Console tab of Developer Tools window</source>
        <target state="translated">Algunas de las extensiones cargadas utilizan API obsoletas, consulte la información detallada en la pestaña Consola de la ventana Herramientas de desarrollo</target>
      </trans-unit>
    </body>
  </file>
  <file original="src/sql/workbench/api/browser/mainThreadNotebookDocumentsAndEditors" source-language="en" datatype="plaintext" target-language="es">
    <body>
      <trans-unit id="clearResultActiveCell">
        <source xml:lang="en">Clear result requires a code cell to be selected. Please select a code cell to run.</source>
        <target state="translated">Para borrar el resultado es necesario seleccionar una celda de código. Seleccione una para ejecutar.</target>
      </trans-unit>
      <trans-unit id="runActiveCell">
        <source xml:lang="en">F5 shortcut key requires a code cell to be selected. Please select a code cell to run.</source>
        <target state="translated">La tecla de método abreviado F5 requiere que se seleccione una celda de código. Seleccione una para ejecutar.</target>
      </trans-unit>
    </body>
  </file>
  <file original="src/sql/workbench/api/common/extHostModelView" source-language="en" datatype="plaintext" target-language="es">
    <body>
      <trans-unit id="invalidIndex">
        <source xml:lang="en">The index {0} is invalid.</source>
        <target state="translated">El índice {0} no es válido.</target>
      </trans-unit>
      <trans-unit id="unknownComponentType">
        <source xml:lang="en">Unknown component type. Must use ModelBuilder to create objects</source>
        <target state="translated">Tipo de componente desconocido. Debe utilizar ModelBuilder para crear objetos</target>
      </trans-unit>
      <trans-unit id="unknownConfig">
        <source xml:lang="en">Unkown component configuration, must use ModelBuilder to create a configuration object</source>
        <target state="translated">Configuración del componente desconocida, debe usar ModelBuilder para crear un objeto de configuración</target>
      </trans-unit>
    </body>
  </file>
  <file original="src/sql/workbench/api/common/extHostModelViewDialog" source-language="en" datatype="plaintext" target-language="es">
    <body>
      <trans-unit id="dashboardNotInitialized">
        <source xml:lang="en">Tabs are not initialized</source>
        <target state="translated">Las pestañas no se han inicializado.</target>
      </trans-unit>
      <trans-unit id="dialogCancelLabel">
        <source xml:lang="en">Cancel</source>
        <target state="translated">Cancelar</target>
      </trans-unit>
      <trans-unit id="dialogDoneLabel">
        <source xml:lang="en">Done</source>
        <target state="translated">Listo</target>
      </trans-unit>
      <trans-unit id="dialogNextLabel">
        <source xml:lang="en">Next</source>
        <target state="translated">Siguiente</target>
      </trans-unit>
      <trans-unit id="dialogPreviousLabel">
        <source xml:lang="en">Previous</source>
        <target state="translated">Anterior</target>
      </trans-unit>
      <trans-unit id="generateScriptLabel">
        <source xml:lang="en">Generate script</source>
        <target state="translated">Generar script</target>
      </trans-unit>
    </body>
  </file>
  <file original="src/sql/workbench/api/common/extHostModelViewTree" source-language="en" datatype="plaintext" target-language="es">
    <body>
      <trans-unit id="treeView.notRegistered">
        <source xml:lang="en">No tree view with id '{0}' registered.</source>
        <target state="translated">No se ha registrado ninguna vista del árbol con el id. "{0}".</target>
      </trans-unit>
    </body>
  </file>
  <file original="src/sql/workbench/api/common/extHostNotebook" source-language="en" datatype="plaintext" target-language="es">
    <body>
      <trans-unit id="errNoExecuteManager">
        <source xml:lang="en">No execute manager found</source>
        <target state="translated">No se encontró ningún administrador de ejecución</target>
<<<<<<< HEAD
      </trans-unit>
      <trans-unit id="errNoExecuteProvider">
        <source xml:lang="en">No notebook execute provider found</source>
        <target state="translated">No se encontró ningún proveedor de ejecución de cuadernos</target>
      </trans-unit>
      <trans-unit id="errNoSerializationManager">
        <source xml:lang="en">No serialization manager found</source>
        <target state="translated">No se encontró ningún administrador de serialización</target>
      </trans-unit>
      <trans-unit id="errNoSerializationProvider">
        <source xml:lang="en">No notebook serialization provider found</source>
        <target state="translated">No se encontró ningún proveedor de serialización de cuadernos</target>
      </trans-unit>
=======
      </trans-unit>
      <trans-unit id="errNoExecuteProvider">
        <source xml:lang="en">No notebook execute provider found</source>
        <target state="translated">No se encontró ningún proveedor de ejecución de cuadernos</target>
      </trans-unit>
      <trans-unit id="errNoSerializationManager">
        <source xml:lang="en">No serialization manager found</source>
        <target state="translated">No se encontró ningún administrador de serialización</target>
      </trans-unit>
      <trans-unit id="errNoSerializationProvider">
        <source xml:lang="en">No notebook serialization provider found</source>
        <target state="translated">No se encontró ningún proveedor de serialización de cuadernos</target>
      </trans-unit>
>>>>>>> 4ba192a5
      <trans-unit id="executeProviderRequired">
        <source xml:lang="en">A NotebookExecuteProvider with valid providerId must be passed to this method</source>
        <target state="translated">Un NotebookExecuteProvider con un id. de proveedor válido debe pasarse a este método</target>
      </trans-unit>
      <trans-unit id="noContentManager">
        <source xml:lang="en">Notebook Manager for notebook {0} does not have a content manager. Cannot perform operations on it</source>
        <target state="translated">La instancia de Notebook Manager para el cuaderno {0} no tiene un administrador de contenido. No se pueden realizar operaciones en él</target>
      </trans-unit>
      <trans-unit id="noServerManager">
        <source xml:lang="en">Notebook Manager for notebook {0} does not have a server manager. Cannot perform operations on it</source>
        <target state="translated">La instancia de Notebook Manager para el cuaderno {0} no tiene un administrador de servidores. No se pueden realizar operaciones en él</target>
      </trans-unit>
      <trans-unit id="noSessionManager">
        <source xml:lang="en">Notebook Manager for notebook {0} does not have a session manager. Cannot perform operations on it</source>
        <target state="translated">La instancia de Notebook Manager para el cuaderno {0} no tiene un administrador de sesiones. No se pueden realizar operaciones en él.</target>
      </trans-unit>
      <trans-unit id="serializationProviderRequired">
        <source xml:lang="en">A NotebookSerializationProvider with valid providerId must be passed to this method</source>
        <target state="translated">Un NotebookSerializationProvider con un id. de proveedor válido debe pasarse a este método</target>
      </trans-unit>
    </body>
  </file>
  <file original="src/sql/workbench/api/common/extHostNotebookDocumentsAndEditors" source-language="en" datatype="plaintext" target-language="es">
    <body>
      <trans-unit id="navigationProviderRequired">
        <source xml:lang="en">A NavigationProvider with valid providerId must be passed to this method</source>
        <target state="translated">Se debe pasar un NavigationProvider con un id. de proveedor válido a este método</target>
      </trans-unit>
    </body>
  </file>
  <file original="src/sql/workbench/browser/actions" source-language="en" datatype="plaintext" target-language="es">
    <body>
      <trans-unit id="clearSavedAccounts">
        <source xml:lang="en">Clear all saved accounts</source>
        <target state="translated">Borrar todas las cuentas guardadas</target>
      </trans-unit>
      <trans-unit id="configureDashboardLearnMore">
        <source xml:lang="en">Learn More</source>
        <target state="translated">Más información</target>
      </trans-unit>
      <trans-unit id="manage">
        <source xml:lang="en">Manage</source>
        <target state="translated">Administrar</target>
      </trans-unit>
      <trans-unit id="showDetails">
        <source xml:lang="en">Show Details</source>
        <target state="translated">Mostrar detalles</target>
      </trans-unit>
    </body>
  </file>
  <file original="src/sql/workbench/browser/actions.contribution" source-language="en" datatype="plaintext" target-language="es">
    <body>
      <trans-unit id="enableObsoleteApiUsageNotification">
        <source xml:lang="en">Enable/disable obsolete API usage notification</source>
        <target state="translated">Activar/desactivar la notificación de uso de API obsoleta</target>
      </trans-unit>
      <trans-unit id="enableObsoleteApiUsageNotificationTitle">
        <source xml:lang="en">Obsolete API Notification</source>
        <target state="translated">Notificación de API obsoleta</target>
      </trans-unit>
      <trans-unit id="previewFeatures.configEnable">
        <source xml:lang="en">Enable unreleased preview features</source>
        <target state="translated">Habilitar las características de la versión preliminar sin publicar</target>
      </trans-unit>
      <trans-unit id="previewFeatures.configTitle">
        <source xml:lang="en">Preview Features</source>
        <target state="translated">Características en versión preliminar</target>
      </trans-unit>
      <trans-unit id="showConnectDialogOnStartup">
        <source xml:lang="en">Show connect dialog on startup</source>
        <target state="translated">Mostrar diálogo de conexión al inicio</target>
      </trans-unit>
    </body>
  </file>
  <file original="src/sql/workbench/browser/editData/editDataInput" source-language="en" datatype="plaintext" target-language="es">
    <body>
      <trans-unit id="connectionFailure">
        <source xml:lang="en">Edit Data Session Failed To Connect</source>
        <target state="translated">Error al conectar la sesión de edición de datos</target>
      </trans-unit>
    </body>
  </file>
  <file original="src/sql/workbench/browser/editor/profiler/profilerInput" source-language="en" datatype="plaintext" target-language="es">
    <body>
      <trans-unit id="profiler.eventsLost">
        <source xml:lang="en">The XEvent Profiler session for {0} has lost events.</source>
        <target state="translated">La sesión de XEvent Profiler para {0} tiene eventos perdidos.</target>
      </trans-unit>
      <trans-unit id="profiler.sessionCreationError">
        <source xml:lang="en">Error while starting new session</source>
        <target state="translated">Error al iniciar nueva sesión</target>
      </trans-unit>
      <trans-unit id="profiler.sessionStopped">
        <source xml:lang="en">XEvent Profiler Session stopped unexpectedly on the server {0}.</source>
        <target state="translated">La sesión de XEvent Profiler se detuvo inesperadamente en el servidor {0}.</target>
      </trans-unit>
      <trans-unit id="profilerInput.notConnected">
        <source xml:lang="en">Not connected</source>
        <target state="translated">No conectado</target>
      </trans-unit>
      <trans-unit id="profilerInput.profiler">
        <source xml:lang="en">Profiler</source>
        <target state="translated">Profiler</target>
      </trans-unit>
    </body>
  </file>
  <file original="src/sql/workbench/browser/editor/resourceViewer/resourceViewerInput" source-language="en" datatype="plaintext" target-language="es">
    <body>
      <trans-unit id="resourceViewer.showActions">
        <source xml:lang="en">Show Actions</source>
        <target state="translated">Mostrar acciones</target>
      </trans-unit>
      <trans-unit id="resourceViewerInput.resourceViewer">
        <source xml:lang="en">Resource Viewer</source>
        <target state="translated">Visor de recursos</target>
      </trans-unit>
    </body>
  </file>
  <file original="src/sql/workbench/browser/editor/tableDesigner/tableDesignerInput" source-language="en" datatype="plaintext" target-language="es">
    <body>
      <trans-unit id="tableDesigner.newTable">
        <source xml:lang="en">New Table</source>
        <target state="translated">Nueva tabla</target>
      </trans-unit>
    </body>
  </file>
  <file original="src/sql/workbench/browser/modal/modal" source-language="en" datatype="plaintext" target-language="es">
    <body>
      <trans-unit id="closeMessage">
        <source xml:lang="en">Close</source>
        <target state="translated">Cerrar</target>
      </trans-unit>
      <trans-unit id="copyMessage">
        <source xml:lang="en">Copy</source>
        <target state="translated">Copiar</target>
      </trans-unit>
      <trans-unit id="errorAltText">
        <source xml:lang="en">Error</source>
        <target state="translated">Error</target>
      </trans-unit>
      <trans-unit id="hideMessageDetails">
        <source xml:lang="en">Hide Details</source>
        <target state="translated">Ocultar detalles</target>
      </trans-unit>
      <trans-unit id="infoAltText">
        <source xml:lang="en">Information</source>
        <target state="translated">Información</target>
      </trans-unit>
      <trans-unit id="modal.back">
        <source xml:lang="en">Back</source>
        <target state="translated">Atrás</target>
      </trans-unit>
      <trans-unit id="showMessageDetails">
        <source xml:lang="en">Show Details</source>
        <target state="translated">Mostrar detalles</target>
      </trans-unit>
      <trans-unit id="warningAltText">
        <source xml:lang="en">Warning</source>
        <target state="translated">Advertencia</target>
      </trans-unit>
    </body>
  </file>
  <file original="src/sql/workbench/browser/modal/optionsDialog" source-language="en" datatype="plaintext" target-language="es">
    <body>
      <trans-unit id="optionsDialog.cancel">
        <source xml:lang="en">Cancel</source>
        <target state="translated">Cancelar</target>
      </trans-unit>
      <trans-unit id="optionsDialog.ok">
        <source xml:lang="en">OK</source>
        <target state="translated">Aceptar</target>
      </trans-unit>
    </body>
  </file>
  <file original="src/sql/workbench/browser/modal/optionsDialogHelper" source-language="en" datatype="plaintext" target-language="es">
    <body>
      <trans-unit id="optionsDialog.defaultGroupName">
        <source xml:lang="en">General</source>
        <target state="translated">General</target>
      </trans-unit>
      <trans-unit id="optionsDialog.invalidInput">
        <source xml:lang="en">Invalid input.  Numeric value expected.</source>
        <target state="translated">Entrada no válida. Se espera un valor numérico.</target>
      </trans-unit>
      <trans-unit id="optionsDialog.missingRequireField">
        <source xml:lang="en"> is required.</source>
        <target state="translated"> se requiere.</target>
      </trans-unit>
    </body>
  </file>
  <file original="src/sql/workbench/browser/modelComponents/componentBase" source-language="en" datatype="plaintext" target-language="es">
    <body>
      <trans-unit id="invalidIndex">
        <source xml:lang="en">The index {0} is invalid.</source>
        <target state="translated">El índice {0} no es válido.</target>
      </trans-unit>
    </body>
  </file>
  <file original="src/sql/workbench/browser/modelComponents/declarativeTable.component" source-language="en" datatype="plaintext" target-language="es">
    <body>
      <trans-unit id="blankValue">
        <source xml:lang="en">blank</source>
        <target state="translated">vacío</target>
      </trans-unit>
      <trans-unit id="checkAllColumnLabel">
        <source xml:lang="en">check all checkboxes in column: {0}</source>
        <target state="translated">Marque todas las casillas de la columna: {0}</target>
      </trans-unit>
      <trans-unit id="declarativeTable.showActions">
        <source xml:lang="en">Show Actions</source>
        <target state="translated">Mostrar acciones</target>
      </trans-unit>
    </body>
  </file>
  <file original="src/sql/workbench/browser/modelComponents/dropdown.component" source-language="en" datatype="plaintext" target-language="es">
    <body>
      <trans-unit id="defaultDropdownErrorMessage">
        <source xml:lang="en">Please fill out this field.</source>
        <target state="translated">Rellene este campo.</target>
      </trans-unit>
      <trans-unit id="loadingCompletedMessage">
        <source xml:lang="en">Loading completed</source>
        <target state="translated">Carga completada</target>
      </trans-unit>
      <trans-unit id="loadingMessage">
        <source xml:lang="en">Loading</source>
        <target state="translated">Carga en curso</target>
      </trans-unit>
    </body>
  </file>
  <file original="src/sql/workbench/browser/modelComponents/inputbox.component" source-language="en" datatype="plaintext" target-language="es">
    <body>
      <trans-unit id="invalidValueError">
        <source xml:lang="en">Invalid value</source>
        <target state="translated">Valor no válido</target>
      </trans-unit>
      <trans-unit id="period">
        <source xml:lang="en">{0}. {1}</source>
        <target state="translated">{0}. {1}</target>
      </trans-unit>
    </body>
  </file>
  <file original="src/sql/workbench/browser/modelComponents/loadingComponent.component" source-language="en" datatype="plaintext" target-language="es">
    <body>
      <trans-unit id="loadingCompletedMessage">
        <source xml:lang="en">Loading completed</source>
        <target state="translated">Carga completada</target>
      </trans-unit>
      <trans-unit id="loadingMessage">
        <source xml:lang="en">Loading</source>
        <target state="translated">Cargando</target>
      </trans-unit>
    </body>
  </file>
  <file original="src/sql/workbench/browser/modelComponents/queryTextEditor" source-language="en" datatype="plaintext" target-language="es">
    <body>
      <trans-unit id="queryTextEditorAriaLabel">
        <source xml:lang="en">modelview code editor for view model.</source>
        <target state="translated">Editor de código de modelview para modelo de vista.</target>
      </trans-unit>
    </body>
  </file>
  <file original="src/sql/workbench/browser/modelComponents/viewBase" source-language="en" datatype="plaintext" target-language="es">
    <body>
      <trans-unit id="componentTypeNotRegistered">
        <source xml:lang="en">Could not find component for type {0}</source>
        <target state="translated">No pudo encontrar el componente para el tipo {0}</target>
      </trans-unit>
    </body>
  </file>
  <file original="src/sql/workbench/browser/parts/editor/editorStatusModeSelect" source-language="en" datatype="plaintext" target-language="es">
    <body>
      <trans-unit id="languageChangeUnsupported">
        <source xml:lang="en">Changing editor types on unsaved files is unsupported</source>
        <target state="translated">No se admite el cambio de tipos de editor en archivos no guardados</target>
      </trans-unit>
    </body>
  </file>
  <file original="src/sql/workbench/browser/scriptingActions" source-language="en" datatype="plaintext" target-language="es">
    <body>
      <trans-unit id="editData">
        <source xml:lang="en">Edit Data</source>
        <target state="translated">Editar datos</target>
      </trans-unit>
      <trans-unit id="scriptAlter">
        <source xml:lang="en">Script as Alter</source>
        <target state="translated">Script como modificar</target>
      </trans-unit>
      <trans-unit id="scriptCreate">
        <source xml:lang="en">Script as Create</source>
        <target state="translated">Script como crear</target>
      </trans-unit>
      <trans-unit id="scriptDelete">
        <source xml:lang="en">Script as Drop</source>
        <target state="translated">Script como borrar</target>
      </trans-unit>
      <trans-unit id="scriptExecute">
        <source xml:lang="en">Script as Execute</source>
        <target state="translated">Script como ejecutar</target>
      </trans-unit>
      <trans-unit id="scriptKustoSelect">
        <source xml:lang="en">Take 10</source>
        <target state="translated">Take 10</target>
      </trans-unit>
      <trans-unit id="scriptSelect">
        <source xml:lang="en">Select Top 1000</source>
        <target state="translated">Seleccionar el top 1000</target>
      </trans-unit>
    </body>
  </file>
  <file original="src/sql/workbench/browser/scriptingUtils" source-language="en" datatype="plaintext" target-language="es">
    <body>
      <trans-unit id="createOperationName">
        <source xml:lang="en">Create</source>
        <target state="translated">Crear</target>
      </trans-unit>
      <trans-unit id="deleteOperationName">
        <source xml:lang="en">Delete</source>
        <target state="translated">Eliminar</target>
      </trans-unit>
      <trans-unit id="insertOperationName">
        <source xml:lang="en">Insert</source>
        <target state="translated">Insertar</target>
      </trans-unit>
      <trans-unit id="scriptNotFound">
        <source xml:lang="en">No script was returned when scripting as {0}</source>
        <target state="translated">No se devolvió ningún script al ejecutar el script como {0}</target>
      </trans-unit>
      <trans-unit id="scriptNotFoundForObject">
        <source xml:lang="en">No script was returned when scripting as {0} on object {1}</source>
        <target state="translated">No se devolvió ningún script al escribir como {0} en el objeto {1}</target>
      </trans-unit>
      <trans-unit id="scriptSelectNotFound">
        <source xml:lang="en">No script was returned when calling select script on object </source>
        <target state="translated">No se devolvió ningún script al llamar al script de selección en el objeto </target>
      </trans-unit>
      <trans-unit id="scriptingFailed">
        <source xml:lang="en">Scripting Failed</source>
        <target state="translated">Error de scripting</target>
      </trans-unit>
      <trans-unit id="selectOperationName">
        <source xml:lang="en">Select</source>
        <target state="translated">Seleccionar</target>
      </trans-unit>
      <trans-unit id="updateOperationName">
        <source xml:lang="en">Update</source>
        <target state="translated">Actualizar</target>
      </trans-unit>
    </body>
  </file>
  <file original="src/sql/workbench/common/editor/query/queryEditorInput" source-language="en" datatype="plaintext" target-language="es">
    <body>
      <trans-unit id="disconnected">
        <source xml:lang="en">disconnected</source>
        <target state="translated">desconectado</target>
      </trans-unit>
    </body>
  </file>
  <file original="src/sql/workbench/common/editor/query/queryResultsInput" source-language="en" datatype="plaintext" target-language="es">
    <body>
      <trans-unit id="extensionsInputName">
        <source xml:lang="en">Extension</source>
        <target state="translated">Extensión</target>
      </trans-unit>
    </body>
  </file>
  <file original="src/sql/workbench/common/theme" source-language="en" datatype="plaintext" target-language="es">
    <body>
      <trans-unit id="dashboardBorder">
        <source xml:lang="en">Color for borders in dashboard</source>
        <target state="translated">Color de los bordes en el panel</target>
      </trans-unit>
      <trans-unit id="dashboardWidget">
        <source xml:lang="en">Color of dashboard widget title</source>
        <target state="translated">Color del título del widget de panel</target>
      </trans-unit>
      <trans-unit id="dashboardWidgetSubtext">
        <source xml:lang="en">Color for dashboard widget subtext</source>
        <target state="translated">Color del subtexto del widget de panel</target>
      </trans-unit>
      <trans-unit id="propertiesContainerPropertyName">
        <source xml:lang="en">Color for property names displayed in the properties container component</source>
        <target state="translated">Color de los nombres de la propiedad que se muestran en el componente del contenedor de propiedades</target>
      </trans-unit>
      <trans-unit id="propertiesContainerPropertyValue">
        <source xml:lang="en">Color for property values displayed in the properties container component</source>
        <target state="translated">Color de los valores de propiedad que se muestran en el componente de contenedor de propiedades</target>
      </trans-unit>
      <trans-unit id="toolbarOverflowShadow">
        <source xml:lang="en">Toolbar overflow shadow color</source>
        <target state="translated">Color de sombra del texto de desbordamiento de la barra de herramientas</target>
      </trans-unit>
      <trans-unit id="verticalTabActiveBackground">
        <source xml:lang="en">Active tab background color for vertical tabs</source>
        <target state="translated">Color de fondo de la pestaña activa para pestañas verticales</target>
      </trans-unit>
    </body>
  </file>
  <file original="src/sql/workbench/contrib/accounts/browser/accountManagement.contribution" source-language="en" datatype="plaintext" target-language="es">
    <body>
      <trans-unit id="carbon.extension.contributes.account">
        <source xml:lang="en">Contributes icons to account provider.</source>
        <target state="translated">Aporta iconos al proveedor de la cuenta.</target>
      </trans-unit>
      <trans-unit id="carbon.extension.contributes.account.icon">
        <source xml:lang="en">(Optional) Icon which is used to represent the accpunt in the UI. Either a file path or a themable configuration</source>
        <target state="translated">(Opcional) El icono que se usa para representar la cuenta en la IU. Una ruta de acceso al archivo o una configuración con temas</target>
      </trans-unit>
      <trans-unit id="carbon.extension.contributes.account.icon.dark">
        <source xml:lang="en">Icon path when a dark theme is used</source>
        <target state="translated">Ruta de icono cuando se usa un tema oscuro</target>
      </trans-unit>
      <trans-unit id="carbon.extension.contributes.account.icon.light">
        <source xml:lang="en">Icon path when a light theme is used</source>
        <target state="translated">Ruta del icono cuando se usa un tema ligero</target>
      </trans-unit>
      <trans-unit id="carbon.extension.contributes.account.id">
        <source xml:lang="en">Identifier of the account type</source>
        <target state="translated">Identificador del tipo de cuenta</target>
      </trans-unit>
    </body>
  </file>
  <file original="src/sql/workbench/contrib/assessment/browser/asmtActions" source-language="en" datatype="plaintext" target-language="es">
    <body>
      <trans-unit id="asmtaction.database.getitems">
        <source xml:lang="en">View applicable rules for {0}</source>
        <target state="translated">Ver reglas aplicables para {0}</target>
      </trans-unit>
      <trans-unit id="asmtaction.database.invokeitems">
        <source xml:lang="en">Invoke Assessment for {0}</source>
        <target state="translated">Invocar evaluación para {0}</target>
      </trans-unit>
      <trans-unit id="asmtaction.exportasscript">
        <source xml:lang="en">Export As Script</source>
        <target state="translated">Exportar como script</target>
      </trans-unit>
      <trans-unit id="asmtaction.generatehtmlreport">
        <source xml:lang="en">Create HTML Report</source>
        <target state="translated">Crear informe en HTML</target>
      </trans-unit>
      <trans-unit id="asmtaction.label.cancel">
        <source xml:lang="en">Cancel</source>
        <target state="translated">Cancelar</target>
      </trans-unit>
      <trans-unit id="asmtaction.label.open">
        <source xml:lang="en">Open</source>
        <target state="translated">Abrir</target>
      </trans-unit>
      <trans-unit id="asmtaction.openReport">
        <source xml:lang="en">Report has been saved. Do you want to open it?</source>
        <target state="translated">El informe se ha guardado. ¿Quiere abrirlo?</target>
      </trans-unit>
      <trans-unit id="asmtaction.server.getitems">
        <source xml:lang="en">View applicable rules</source>
        <target state="translated">Ver reglas aplicables</target>
      </trans-unit>
      <trans-unit id="asmtaction.server.invokeitems">
        <source xml:lang="en">Invoke Assessment</source>
        <target state="translated">Invocar evaluación</target>
      </trans-unit>
      <trans-unit id="asmtaction.showsamples">
        <source xml:lang="en">View all rules and learn more on GitHub</source>
        <target state="translated">Ver todas las reglas y obtener más información en GitHub</target>
      </trans-unit>
    </body>
  </file>
  <file original="src/sql/workbench/contrib/assessment/browser/asmtResultsView.component" source-language="en" datatype="plaintext" target-language="es">
    <body>
      <trans-unit id="asmt.NoResultsInitial">
        <source xml:lang="en">Nothing to show. Invoke assessment to get results</source>
        <target state="translated">No hay nada que mostrar. Invoque una evaluación para obtener resultados.</target>
      </trans-unit>
      <trans-unit id="asmt.TargetDatabaseComplient">
        <source xml:lang="en">Database {0} is totally compliant with the best practices. Good job!</source>
        <target state="translated">La base de datos {0} es totalmente conforme con los procedimientos recomendados. ¡Buen trabajo!</target>
      </trans-unit>
      <trans-unit id="asmt.TargetInstanceComplient">
        <source xml:lang="en">Instance {0} is totally compliant with the best practices. Good job!</source>
        <target state="translated">La instancia de {0} es totalmente conforme con los procedimientos recomendados. ¡Buen trabajo!</target>
      </trans-unit>
      <trans-unit id="asmt.column.displayName">
        <source xml:lang="en">Display Name</source>
        <target state="translated">Nombre para mostrar</target>
      </trans-unit>
      <trans-unit id="asmt.column.severity">
        <source xml:lang="en">Severity</source>
        <target state="translated">Gravedad</target>
      </trans-unit>
      <trans-unit id="asmt.column.target">
        <source xml:lang="en">Target</source>
        <target state="translated">Destino</target>
      </trans-unit>
    </body>
  </file>
  <file original="src/sql/workbench/contrib/assessment/common/strings" source-language="en" datatype="plaintext" target-language="es">
    <body>
      <trans-unit id="asmt.apiversion">
        <source xml:lang="en">API Version:</source>
        <target state="translated">Versión de API:</target>
      </trans-unit>
      <trans-unit id="asmt.column.checkId">
        <source xml:lang="en">Check ID</source>
        <target state="translated">Comprobar id.</target>
      </trans-unit>
      <trans-unit id="asmt.column.helpLink">
        <source xml:lang="en">Help Link</source>
        <target state="translated">Vínculo de ayuda</target>
      </trans-unit>
      <trans-unit id="asmt.column.message">
        <source xml:lang="en">Message</source>
        <target state="translated">Mensaje</target>
      </trans-unit>
      <trans-unit id="asmt.column.tags">
        <source xml:lang="en">Tags</source>
        <target state="translated">Etiquetas</target>
      </trans-unit>
      <trans-unit id="asmt.instancename">
        <source xml:lang="en">Instance Name:</source>
        <target state="translated">Nombre de la instancia:</target>
      </trans-unit>
      <trans-unit id="asmt.learnMore">
        <source xml:lang="en">Learn More</source>
        <target state="translated">Más información</target>
      </trans-unit>
      <trans-unit id="asmt.osversion">
        <source xml:lang="en">OS Version:</source>
        <target state="translated">Versión del sistema operativo:</target>
      </trans-unit>
      <trans-unit id="asmt.rulesetversion">
        <source xml:lang="en">Default Ruleset Version:</source>
        <target state="translated">Versión predeterminada del conjunto de reglas:</target>
      </trans-unit>
      <trans-unit id="asmt.section.api.title">
        <source xml:lang="en">API information</source>
        <target state="translated">Información de API</target>
      </trans-unit>
      <trans-unit id="asmt.section.instance.title">
        <source xml:lang="en">SQL Server Instance Details</source>
        <target state="translated">Detalles de la instancia de SQL Server</target>
      </trans-unit>
      <trans-unit id="asmt.serveredition">
        <source xml:lang="en">Edition:</source>
        <target state="translated">Edición:</target>
      </trans-unit>
      <trans-unit id="asmt.serverversion">
        <source xml:lang="en">Version:</source>
        <target state="translated">Versión:</target>
      </trans-unit>
      <trans-unit id="asmt.sqlReport.Error">
        <source xml:lang="en">Error</source>
        <target state="translated">Error</target>
      </trans-unit>
      <trans-unit id="asmt.sqlReport.Info">
        <source xml:lang="en">Information</source>
        <target state="translated">Información</target>
      </trans-unit>
      <trans-unit id="asmt.sqlReport.Warning">
        <source xml:lang="en">Warning</source>
        <target state="translated">Advertencia</target>
      </trans-unit>
      <trans-unit id="asmt.sqlReport.resultForDatabase">
        <source xml:lang="en">Results for database</source>
        <target state="translated">Resultados de la base de datos</target>
      </trans-unit>
      <trans-unit id="asmt.sqlReport.resultForInstance">
        <source xml:lang="en">Results for server</source>
        <target state="translated">Resultados del servidor</target>
      </trans-unit>
      <trans-unit id="asmt.sqlReport.severityMsg">
        <source xml:lang="en">{0}: {1} item(s)</source>
        <target state="translated">{0}: {1} elemento(s)</target>
      </trans-unit>
      <trans-unit id="asmt.sqlReportTitle">
        <source xml:lang="en">SQL Assessment Report</source>
        <target state="translated">Informe de SQL Assessment</target>
      </trans-unit>
    </body>
  </file>
  <file original="src/sql/workbench/contrib/azure/browser/azure.contribution" source-language="en" datatype="plaintext" target-language="es">
    <body>
      <trans-unit id="azure.openInAzurePortal.title">
        <source xml:lang="en">Open in Azure Portal</source>
        <target state="translated">Abrir en Azure Portal</target>
      </trans-unit>
    </body>
  </file>
  <file original="src/sql/workbench/contrib/backup/browser/backup.component" source-language="en" datatype="plaintext" target-language="es">
    <body>
      <trans-unit id="addFile">
        <source xml:lang="en">Add a file</source>
        <target state="translated">Agregar un archivo</target>
      </trans-unit>
      <trans-unit id="backup.advancedConfiguration">
        <source xml:lang="en">Advanced Configuration</source>
        <target state="translated">Configuración avanzada</target>
      </trans-unit>
      <trans-unit id="backup.algorithm">
        <source xml:lang="en">Algorithm</source>
        <target state="translated">Algoritmo</target>
      </trans-unit>
      <trans-unit id="backup.backupDevice">
        <source xml:lang="en">Backup files</source>
        <target state="translated">Archivos de copia de seguridad</target>
      </trans-unit>
      <trans-unit id="backup.backupFileRequired">
        <source xml:lang="en">Backup file path is required</source>
        <target state="translated">La ruta del archivo de copia de seguridad es obligatoria</target>
      </trans-unit>
      <trans-unit id="backup.backupName">
        <source xml:lang="en">Backup name</source>
        <target state="translated">Nombre de copia de seguridad</target>
      </trans-unit>
      <trans-unit id="backup.backupTail">
        <source xml:lang="en">Backup the tail of the log</source>
        <target state="translated">Hacer copia de seguridad de la cola del registro</target>
      </trans-unit>
      <trans-unit id="backup.backupType">
        <source xml:lang="en">Backup type</source>
        <target state="translated">Tipo de copia de seguridad</target>
      </trans-unit>
      <trans-unit id="backup.certificateOrAsymmetricKey">
        <source xml:lang="en">Certificate or Asymmetric key</source>
        <target state="translated">Certificado o clave asimétrica</target>
      </trans-unit>
      <trans-unit id="backup.checksumContainer">
        <source xml:lang="en">Perform checksum before writing to media</source>
        <target state="translated">Realizar la suma de comprobación antes de escribir en los medios</target>
      </trans-unit>
      <trans-unit id="backup.compression">
        <source xml:lang="en">Compression</source>
        <target state="translated">Compresión</target>
      </trans-unit>
      <trans-unit id="backup.containsBackupToUrlError">
        <source xml:lang="en">Only backup to file is supported</source>
        <target state="translated">Solo se admite la copia de seguridad en un archivo</target>
      </trans-unit>
      <trans-unit id="backup.continueOnErrorContainer">
        <source xml:lang="en">Continue on error</source>
        <target state="translated">Seguir en caso de error</target>
      </trans-unit>
      <trans-unit id="backup.copyOnly">
        <source xml:lang="en">Copy-only backup</source>
        <target state="translated">Copia de seguridad de solo copia</target>
      </trans-unit>
      <trans-unit id="backup.encryption">
        <source xml:lang="en">Encryption</source>
        <target state="translated">Cifrado</target>
      </trans-unit>
      <trans-unit id="backup.existingMediaAppend">
        <source xml:lang="en">Append to the existing backup set</source>
        <target state="translated">Añadir al conjunto de copia de seguridad existente</target>
      </trans-unit>
      <trans-unit id="backup.existingMediaOverwrite">
        <source xml:lang="en">Overwrite all existing backup sets</source>
        <target state="translated">Sobrescribir todos los conjuntos de copia de seguridad existentes</target>
      </trans-unit>
      <trans-unit id="backup.expiration">
        <source xml:lang="en">Expiration</source>
        <target state="translated">Expiración</target>
      </trans-unit>
      <trans-unit id="backup.media">
        <source xml:lang="en">Media</source>
        <target state="translated">Multimedia</target>
      </trans-unit>
      <trans-unit id="backup.mediaNameRequired">
        <source xml:lang="en">Media name is required</source>
        <target state="translated">El nombre del medio es obligatorio</target>
      </trans-unit>
      <trans-unit id="backup.mediaOption">
        <source xml:lang="en">Backup to the existing media set</source>
        <target state="translated">Realizar la copia de seguridad sobre el conjunto de medios existente</target>
      </trans-unit>
      <trans-unit id="backup.mediaOptionFormat">
        <source xml:lang="en">Backup to a new media set</source>
        <target state="translated">Realizar copia de seguridad en un nuevo conjunto de medios</target>
      </trans-unit>
      <trans-unit id="backup.newMediaSetDescription">
        <source xml:lang="en">New media set description</source>
        <target state="translated">Nueva descripción del conjunto de medios</target>
      </trans-unit>
      <trans-unit id="backup.newMediaSetName">
        <source xml:lang="en">New media set name</source>
        <target state="translated">Nuevo nombre de conjunto de medios</target>
      </trans-unit>
      <trans-unit id="backup.noEncryptorWarning">
        <source xml:lang="en">No certificate or asymmetric key is available</source>
        <target state="translated">No hay certificado o clave asimétrica disponible</target>
      </trans-unit>
      <trans-unit id="backup.recoveryModel">
        <source xml:lang="en">Recovery model</source>
        <target state="translated">Modelo de recuperación</target>
      </trans-unit>
      <trans-unit id="backup.reliability">
        <source xml:lang="en">Reliability</source>
        <target state="translated">Fiabilidad</target>
      </trans-unit>
      <trans-unit id="backup.setBackupCompression">
        <source xml:lang="en">Set backup compression</source>
        <target state="translated">Establecer la compresión de copia de seguridad</target>
      </trans-unit>
      <trans-unit id="backup.setBackupRetainDays">
        <source xml:lang="en">Set backup retain days</source>
        <target state="translated">Configure los días de conservación de la copia de seguridad</target>
      </trans-unit>
      <trans-unit id="backup.transactionLog">
        <source xml:lang="en">Transaction log</source>
        <target state="translated">Registro de transacciones</target>
      </trans-unit>
      <trans-unit id="backup.truncateTransactionLog">
        <source xml:lang="en">Truncate the transaction log</source>
        <target state="translated">Truncar el registro de transacciones</target>
      </trans-unit>
      <trans-unit id="backup.verifyContainer">
        <source xml:lang="en">Verify backup when finished</source>
        <target state="translated">Comprobar copia de seguridad cuando haya terminado</target>
      </trans-unit>
      <trans-unit id="backupComponent.backup">
        <source xml:lang="en">Backup</source>
        <target state="translated">Copia de seguridad</target>
      </trans-unit>
      <trans-unit id="backupComponent.cancel">
        <source xml:lang="en">Cancel</source>
        <target state="translated">Cancelar</target>
      </trans-unit>
      <trans-unit id="backupComponent.invalidInput">
        <source xml:lang="en">Invalid input. Value must be greater than or equal 0.</source>
        <target state="translated">Entrada no válida. El valor debe ser igual o mayor que 0.</target>
      </trans-unit>
      <trans-unit id="backupComponent.script">
        <source xml:lang="en">Script</source>
        <target state="translated">Script</target>
      </trans-unit>
      <trans-unit id="removeFile">
        <source xml:lang="en">Remove files</source>
        <target state="translated">Eliminar archivos</target>
      </trans-unit>
    </body>
  </file>
  <file original="src/sql/workbench/contrib/backup/browser/backup.contribution" source-language="en" datatype="plaintext" target-language="es">
    <body>
      <trans-unit id="backup">
        <source xml:lang="en">Backup</source>
        <target state="translated">Copia de seguridad</target>
      </trans-unit>
    </body>
  </file>
  <file original="src/sql/workbench/contrib/backup/browser/backupActions" source-language="en" datatype="plaintext" target-language="es">
    <body>
      <trans-unit id="backup.commandNotSupported">
        <source xml:lang="en">Backup command is not supported for Azure SQL databases.</source>
        <target state="translated">No se admite el comando de copia de seguridad para bases de datos de Azure SQL.</target>
      </trans-unit>
      <trans-unit id="backup.commandNotSupportedForServer">
        <source xml:lang="en">Backup command is not supported outside of a database context. Please select a database and try again.</source>
        <target state="translated">No se admite el comando de copia de seguridad en el contexto del servidor. Seleccione una base de datos y vuelva a intentarlo.</target>
      </trans-unit>
      <trans-unit id="backup.isPreviewFeature">
        <source xml:lang="en">You must enable preview features in order to use backup</source>
        <target state="translated">Debe habilitar las características en versión preliminar para utilizar la copia de seguridad</target>
      </trans-unit>
      <trans-unit id="backupAction.backup">
        <source xml:lang="en">Backup</source>
        <target state="translated">Copia de seguridad</target>
      </trans-unit>
    </body>
  </file>
  <file original="src/sql/workbench/contrib/backup/common/constants" source-language="en" datatype="plaintext" target-language="es">
    <body>
      <trans-unit id="backup.asymmetricKey">
        <source xml:lang="en">Asymmetric Key</source>
        <target state="translated">Clave asimétrica</target>
      </trans-unit>
      <trans-unit id="backup.compressBackup">
        <source xml:lang="en">Compress backup</source>
        <target state="translated">Comprimir copia de seguridad</target>
      </trans-unit>
      <trans-unit id="backup.defaultCompression">
        <source xml:lang="en">Use the default server setting</source>
        <target state="translated">Utilizar la configuración del servidor predeterminada</target>
      </trans-unit>
      <trans-unit id="backup.doNotCompress">
        <source xml:lang="en">Do not compress backup</source>
        <target state="translated">No comprimir copia de seguridad</target>
      </trans-unit>
      <trans-unit id="backup.labelDatabase">
        <source xml:lang="en">Database</source>
        <target state="translated">Base de datos</target>
      </trans-unit>
      <trans-unit id="backup.labelDifferential">
        <source xml:lang="en">Differential</source>
        <target state="translated">Diferencial</target>
      </trans-unit>
      <trans-unit id="backup.labelDisk">
        <source xml:lang="en">Disk</source>
        <target state="translated">Disco</target>
      </trans-unit>
      <trans-unit id="backup.labelFilegroup">
        <source xml:lang="en">Files and filegroups</source>
        <target state="translated">Archivos y grupos de archivos</target>
      </trans-unit>
      <trans-unit id="backup.labelFull">
        <source xml:lang="en">Full</source>
        <target state="translated">Completa</target>
      </trans-unit>
      <trans-unit id="backup.labelLog">
        <source xml:lang="en">Transaction Log</source>
        <target state="translated">Registro de transacciones</target>
      </trans-unit>
      <trans-unit id="backup.labelUrl">
        <source xml:lang="en">Url</source>
        <target state="translated">URL</target>
      </trans-unit>
      <trans-unit id="backup.serverCertificate">
        <source xml:lang="en">Server Certificate</source>
        <target state="translated">Certificado de servidor</target>
      </trans-unit>
    </body>
  </file>
  <file original="src/sql/workbench/contrib/charts/browser/actions" source-language="en" datatype="plaintext" target-language="es">
    <body>
      <trans-unit id="chartNotFound">
        <source xml:lang="en">Could not find chart to save</source>
        <target state="translated">No se pudo encontrar el gráfico a guardar</target>
      </trans-unit>
      <trans-unit id="chartSaved">
        <source xml:lang="en">Saved Chart to path: {0}</source>
        <target state="translated">Gráfico guardado en la ruta: {0}</target>
      </trans-unit>
      <trans-unit id="configureChartLabel">
        <source xml:lang="en">Configure Chart</source>
        <target state="translated">Configurar gráfico</target>
      </trans-unit>
      <trans-unit id="copyChartLabel">
        <source xml:lang="en">Copy as image</source>
        <target state="translated">Copiar como imagen</target>
      </trans-unit>
      <trans-unit id="createInsightLabel">
        <source xml:lang="en">Create Insight</source>
        <target state="translated">Crear conclusión</target>
      </trans-unit>
      <trans-unit id="createInsightNoEditor">
        <source xml:lang="en">Cannot create insight as the active editor is not a SQL Editor</source>
        <target state="translated">No se puede crear la conclusión porque el editor activo no es un Editor de SQL</target>
      </trans-unit>
      <trans-unit id="myWidgetName">
        <source xml:lang="en">My-Widget</source>
        <target state="translated">Mi Widget</target>
      </trans-unit>
      <trans-unit id="resultsSerializer.saveAsFileExtensionPNGTitle">
        <source xml:lang="en">PNG</source>
        <target state="translated">Png</target>
      </trans-unit>
      <trans-unit id="saveImageLabel">
        <source xml:lang="en">Save as image</source>
        <target state="translated">Guardar como imagen</target>
      </trans-unit>
    </body>
  </file>
  <file original="src/sql/workbench/contrib/charts/browser/chartOptions" source-language="en" datatype="plaintext" target-language="es">
    <body>
      <trans-unit id="chartTypeLabel">
        <source xml:lang="en">Chart Type</source>
        <target state="translated">Tipo de gráfico</target>
      </trans-unit>
      <trans-unit id="columnsAsLabelsLabel">
        <source xml:lang="en">Use column names as labels</source>
        <target state="translated">Usar nombres de columna como etiquetas</target>
      </trans-unit>
      <trans-unit id="dataDirectionLabel">
        <source xml:lang="en">Data Direction</source>
        <target state="translated">Dirección de datos</target>
      </trans-unit>
      <trans-unit id="dataTypeLabel">
        <source xml:lang="en">Data Type</source>
        <target state="translated">Tipo de datos</target>
      </trans-unit>
      <trans-unit id="encodingOption">
        <source xml:lang="en">Encoding</source>
        <target state="translated">Codificación</target>
      </trans-unit>
      <trans-unit id="horizontalLabel">
        <source xml:lang="en">Horizontal</source>
        <target state="translated">Horizontal</target>
      </trans-unit>
      <trans-unit id="imageFormatOption">
        <source xml:lang="en">Image Format</source>
        <target state="translated">Formato de imagen</target>
      </trans-unit>
      <trans-unit id="labelFirstColumnLabel">
        <source xml:lang="en">Use first column as row label</source>
        <target state="translated">Usar la primera columna como etiqueta de fila</target>
      </trans-unit>
      <trans-unit id="legendLabel">
        <source xml:lang="en">Legend Position</source>
        <target state="translated">Posición de la leyenda</target>
      </trans-unit>
      <trans-unit id="numberLabel">
        <source xml:lang="en">Number</source>
        <target state="translated">Número</target>
      </trans-unit>
      <trans-unit id="pointLabel">
        <source xml:lang="en">Point</source>
        <target state="translated">Punto</target>
      </trans-unit>
      <trans-unit id="verticalLabel">
        <source xml:lang="en">Vertical</source>
        <target state="translated">Vertical</target>
      </trans-unit>
      <trans-unit id="xAxisLabel">
        <source xml:lang="en">X Axis Label</source>
        <target state="translated">Etiqueta del eje X</target>
      </trans-unit>
      <trans-unit id="xAxisMaxDate">
        <source xml:lang="en">X Axis Maximum Date</source>
        <target state="translated">Fecha máxima del eje X</target>
      </trans-unit>
      <trans-unit id="xAxisMaxVal">
        <source xml:lang="en">X Axis Maximum Value</source>
        <target state="translated">Valor máximo del eje X</target>
      </trans-unit>
      <trans-unit id="xAxisMinDate">
        <source xml:lang="en">X Axis Minimum Date</source>
        <target state="translated">Fecha mínima del eje X</target>
      </trans-unit>
      <trans-unit id="xAxisMinVal">
        <source xml:lang="en">X Axis Minimum Value</source>
        <target state="translated">Valor mínimo del eje X</target>
      </trans-unit>
      <trans-unit id="yAxisLabel">
        <source xml:lang="en">Y Axis Label</source>
        <target state="translated">Etiqueta del eje Y</target>
      </trans-unit>
      <trans-unit id="yAxisMaxVal">
        <source xml:lang="en">Y Axis Maximum Value</source>
        <target state="translated">Valor máximo del eje Y</target>
      </trans-unit>
      <trans-unit id="yAxisMinVal">
        <source xml:lang="en">Y Axis Minimum Value</source>
        <target state="translated">Valor mínimo del eje Y</target>
      </trans-unit>
    </body>
  </file>
  <file original="src/sql/workbench/contrib/charts/browser/chartTab" source-language="en" datatype="plaintext" target-language="es">
    <body>
      <trans-unit id="chartTabTitle">
        <source xml:lang="en">Chart</source>
        <target state="translated">Gráfico</target>
      </trans-unit>
    </body>
  </file>
  <file original="src/sql/workbench/contrib/charts/browser/chartView" source-language="en" datatype="plaintext" target-language="es">
    <body>
      <trans-unit id="barAltName">
        <source xml:lang="en">Bar</source>
        <target state="translated">Barras</target>
      </trans-unit>
      <trans-unit id="charting.failedToGetRows">
        <source xml:lang="en">Failed to get rows for the dataset to chart.</source>
        <target state="translated">No se pudieron obtener las filas para el conjunto de datos en el gráfico.</target>
      </trans-unit>
      <trans-unit id="charting.unsupportedType">
        <source xml:lang="en">Chart type '{0}' is not supported.</source>
        <target state="translated">No se admite el tipo de gráfico "{0}".</target>
      </trans-unit>
      <trans-unit id="countAltName">
        <source xml:lang="en">Count</source>
        <target state="translated">Recuento</target>
      </trans-unit>
      <trans-unit id="doughnutAltName">
        <source xml:lang="en">Doughnut</source>
        <target state="translated">Anillo</target>
      </trans-unit>
      <trans-unit id="horizontalBarAltName">
        <source xml:lang="en">Horizontal Bar</source>
        <target state="translated">Barra horizontal</target>
      </trans-unit>
      <trans-unit id="imageAltName">
        <source xml:lang="en">Image</source>
        <target state="translated">Imagen</target>
      </trans-unit>
      <trans-unit id="lineAltName">
        <source xml:lang="en">Line</source>
        <target state="translated">Línea</target>
      </trans-unit>
      <trans-unit id="pieAltName">
        <source xml:lang="en">Pie</source>
        <target state="translated">Circular</target>
      </trans-unit>
      <trans-unit id="scatterAltName">
        <source xml:lang="en">Scatter</source>
        <target state="translated">Dispersión</target>
      </trans-unit>
      <trans-unit id="tableAltName">
        <source xml:lang="en">Table</source>
        <target state="translated">Tabla</target>
      </trans-unit>
      <trans-unit id="timeSeriesAltName">
        <source xml:lang="en">Time Series</source>
        <target state="translated">Serie temporal</target>
      </trans-unit>
    </body>
  </file>
  <file original="src/sql/workbench/contrib/charts/browser/charts.contribution" source-language="en" datatype="plaintext" target-language="es">
    <body>
      <trans-unit id="builtinCharts.maxRowCountDescription">
        <source xml:lang="en">The maximum number of rows for charts to display. Warning: increasing this may impact performance.</source>
        <target state="translated">El número máximo de filas para gráficos que se mostrarán. Advertencia: incrementar esto podría afectar al rendimiento.</target>
      </trans-unit>
      <trans-unit id="builtinChartsConfigurationTitle">
        <source xml:lang="en">Built-in Charts</source>
        <target state="translated">Gráficos integrados</target>
      </trans-unit>
    </body>
  </file>
  <file original="src/sql/workbench/contrib/charts/browser/configureChartDialog" source-language="en" datatype="plaintext" target-language="es">
    <body>
      <trans-unit id="configureChartDialog.close">
        <source xml:lang="en">Close</source>
        <target state="translated">Cerrar</target>
      </trans-unit>
    </body>
  </file>
  <file original="src/sql/workbench/contrib/charts/browser/graphInsight" source-language="en" datatype="plaintext" target-language="es">
    <body>
      <trans-unit id="series">
        <source xml:lang="en">Series {0}</source>
        <target state="translated">Serie {0}</target>
      </trans-unit>
    </body>
  </file>
  <file original="src/sql/workbench/contrib/charts/browser/imageInsight" source-language="en" datatype="plaintext" target-language="es">
    <body>
      <trans-unit id="invalidImage">
        <source xml:lang="en">Table does not contain a valid image</source>
        <target state="translated">La tabla no contiene una imagen válida</target>
      </trans-unit>
    </body>
  </file>
  <file original="src/sql/workbench/contrib/charts/browser/utils" source-language="en" datatype="plaintext" target-language="es">
    <body>
      <trans-unit id="charts.maxAllowedRowsExceeded">
        <source xml:lang="en">Maximum row count for built-in charts has been exceeded, only the first {0} rows are used. To configure the value, you can open user settings and search for: 'builtinCharts.maxRowCount'.</source>
        <target state="translated">Se ha superado el número máximo de filas para gráficos integrados, solo se usan las primeras {0} filas. Para configurar el valor, puede abrir la configuración de usuario y buscar: "builtinCharts. maxRowCount".</target>
      </trans-unit>
      <trans-unit id="charts.neverShowAgain">
        <source xml:lang="en">Don't Show Again</source>
        <target state="translated">No volver a mostrar</target>
      </trans-unit>
    </body>
  </file>
  <file original="src/sql/workbench/contrib/commandLine/electron-browser/commandLine" source-language="en" datatype="plaintext" target-language="es">
    <body>
      <trans-unit id="confirmConnect">
        <source xml:lang="en">Are you sure you want to connect?</source>
        <target state="translated">¿Seguro que desea conectarse?</target>
      </trans-unit>
      <trans-unit id="connectServerDetail">
        <source xml:lang="en">This will connect to server {0}</source>
        <target state="translated">Esto se conectará al servidor {0}</target>
      </trans-unit>
      <trans-unit id="connectingLabel">
        <source xml:lang="en">Connecting: {0}</source>
        <target state="translated">Conectando: {0}</target>
      </trans-unit>
      <trans-unit id="connectingQueryLabel">
        <source xml:lang="en">Connecting query file</source>
        <target state="translated">Conectando con el archivo de consulta</target>
      </trans-unit>
      <trans-unit id="errConnectUrl">
        <source xml:lang="en">Could not open URL due to error {0}</source>
        <target state="translated">No se pudo abrir la dirección URL debido a un error {0}</target>
      </trans-unit>
      <trans-unit id="open">
        <source xml:lang="en">&amp;&amp;Open</source>
        <target state="translated">&amp;&amp;Abrir</target>
      </trans-unit>
      <trans-unit id="openingNewQueryLabel">
        <source xml:lang="en">Opening new query: {0}</source>
        <target state="translated">Abriendo nueva consulta: {0}</target>
      </trans-unit>
      <trans-unit id="runningCommandLabel">
        <source xml:lang="en">Running command: {0}</source>
        <target state="translated">Ejecutando comando: {0}</target>
      </trans-unit>
      <trans-unit id="warnServerRequired">
        <source xml:lang="en">Cannot connect as no server information was provided</source>
        <target state="translated">No se puede conectar ya que no se proporcionó información del servidor</target>
      </trans-unit>
    </body>
  </file>
  <file original="src/sql/workbench/contrib/configuration/common/configurationUpgrader" source-language="en" datatype="plaintext" target-language="es">
    <body>
      <trans-unit id="workbench.configuration.upgradeUser">
        <source xml:lang="en">{0} was replaced with {1} in your user settings.</source>
        <target state="translated">{0} se ha reemplazado por {1} en la configuración de usuario.</target>
      </trans-unit>
      <trans-unit id="workbench.configuration.upgradeWorkspace">
        <source xml:lang="en">{0} was replaced with {1} in your workspace settings.</source>
        <target state="translated">{0} se ha reemplazado por {1} en la configuración del área de trabajo.</target>
      </trans-unit>
    </body>
  </file>
  <file original="src/sql/workbench/contrib/connection/browser/connection.contribution" source-language="en" datatype="plaintext" target-language="es">
    <body>
      <trans-unit id="connection.parseClipboardForConnectionStringDescription">
        <source xml:lang="en">Attempt to parse the contents of the clipboard when the connection dialog is opened or a paste is performed.</source>
        <target state="translated">Intente analizar el contenido del portapapeles cuando se abre el cuadro de diálogo de conexión o se realiza un pegado.</target>
      </trans-unit>
      <trans-unit id="connection.showUnsupportedServerVersionWarning">
        <source xml:lang="en">Whether to show the warning message when user connects to a server version that is not supported by Azure Data Studio.</source>
        <target state="translated">Si se muestra o no el mensaje de advertencia cuando el usuario se conecta a una versión del servidor que no es compatible con Azure Data Studio.</target>
      </trans-unit>
      <trans-unit id="sql.defaultAuthenticationType.AzureMFA">
        <source xml:lang="en">Azure Active Directory - Universal with MFA support</source>
        <target state="translated">Azure Active Directory: universal con compatibilidad con MFA</target>
      </trans-unit>
      <trans-unit id="sql.defaultAuthenticationType.AzureMFAAndUser">
        <source xml:lang="en">Azure Active Directory - Password</source>
        <target state="translated">Azure Active Directory: contraseña</target>
      </trans-unit>
      <trans-unit id="sql.defaultAuthenticationType.Integrated">
        <source xml:lang="en">Windows Authentication</source>
        <target state="translated">Autenticación de Windows</target>
      </trans-unit>
      <trans-unit id="sql.defaultAuthenticationType.SqlLogin">
        <source xml:lang="en">Sql Login</source>
        <target state="translated">Inicio de sesión de SQL</target>
      </trans-unit>
      <trans-unit id="sql.defaultAuthenticationTypeDescription">
        <source xml:lang="en">Default authentication type to use when connecting to Azure resources. </source>
        <target state="translated">Tipo de autenticación predeterminado que será usado al conectarse a los recursos de Azure. </target>
      </trans-unit>
      <trans-unit id="sql.defaultEngineDescription">
        <source xml:lang="en">Default SQL Engine to use. This drives default language provider in .sql files and the default to use when creating a new connection.</source>
        <target state="translated">Motor de SQL predeterminado para usar. Esto indica el proveedor de lenguaje predeterminado en los archivos .sql y los valores por defecto que se usarán al crear una nueva conexión.</target>
      </trans-unit>
      <trans-unit id="sql.maxRecentConnectionsDescription">
        <source xml:lang="en">The maximum number of recently used connections to store in the connection list.</source>
        <target state="translated">Número máximo de conexiones usadas recientemente que se van a almacenar en la lista de conexiones.</target>
      </trans-unit>
    </body>
  </file>
  <file original="src/sql/workbench/contrib/connection/browser/connectionStatus" source-language="en" datatype="plaintext" target-language="es">
    <body>
      <trans-unit id="status.connection.status">
        <source xml:lang="en">Connection Status</source>
        <target state="translated">Estado de conexión</target>
      </trans-unit>
    </body>
  </file>
  <file original="src/sql/workbench/contrib/connection/common/connectionProviderExtension" source-language="en" datatype="plaintext" target-language="es">
    <body>
      <trans-unit id="schema.connectionOptions">
        <source xml:lang="en">Options for connection</source>
        <target state="translated">Opciones para la conexión</target>
      </trans-unit>
      <trans-unit id="schema.displayName">
        <source xml:lang="en">Display Name for the provider</source>
        <target state="translated">Nombre para mostrar del proveedor</target>
      </trans-unit>
      <trans-unit id="schema.iconPath">
        <source xml:lang="en">Icon path for the server type</source>
        <target state="translated">Ruta de acceso al icono para el tipo de servidor</target>
      </trans-unit>
      <trans-unit id="schema.isQueryProvider">
        <source xml:lang="en">Whether the provider is also a query provider. The default value is true.</source>
        <target state="new">Whether the provider is also a query provider. The default value is true.</target>
      </trans-unit>
      <trans-unit id="schema.notebookKernelAlias">
        <source xml:lang="en">Notebook Kernel Alias for the provider</source>
        <target state="translated">Alias de kernel del cuaderno para el proveedor</target>
      </trans-unit>
      <trans-unit id="schema.providerId">
        <source xml:lang="en">Common id for the provider</source>
        <target state="translated">Identificador común para el proveedor</target>
      </trans-unit>
    </body>
  </file>
  <file original="src/sql/workbench/contrib/connection/common/connectionTreeProviderExentionPoint" source-language="en" datatype="plaintext" target-language="es">
    <body>
      <trans-unit id="connectionTreeProvider.schema.id">
        <source xml:lang="en">Id for the provider, must be the same as when registering the tree data provider and must start with `connectionDialog/`</source>
        <target state="translated">Id. del proveedor; debe ser el mismo que al registrar el proveedor de datos del árbol y debe empezar por "connectionDialog/".</target>
      </trans-unit>
      <trans-unit id="connectionTreeProvider.schema.name">
        <source xml:lang="en">User visible name for the tree provider</source>
        <target state="translated">Nombre de usuario visible para el proveedor de árbol</target>
      </trans-unit>
    </body>
  </file>
  <file original="src/sql/workbench/contrib/dashboard/browser/containers/dashboardContainer.contribution" source-language="en" datatype="plaintext" target-language="es">
    <body>
      <trans-unit id="azdata.extension.contributes.containers">
        <source xml:lang="en">Contributes a single or multiple dashboard containers for users to add to their dashboard.</source>
        <target state="translated">Contribuye con uno o varios contenedores de paneles para que los usuarios los agreguen a su propio panel.</target>
      </trans-unit>
      <trans-unit id="azdata.extension.contributes.dashboard.container.container">
        <source xml:lang="en">The container that will be displayed in the tab.</source>
        <target state="translated">El contenedor que se mostrará en la pestaña.</target>
      </trans-unit>
      <trans-unit id="azdata.extension.contributes.dashboard.container.id">
        <source xml:lang="en">Unique identifier for this container.</source>
        <target state="translated">Identificador único para este contenedor.</target>
      </trans-unit>
      <trans-unit id="dashboardContainer.contribution.moreThanOneDashboardContainersError">
        <source xml:lang="en">Exactly 1 dashboard container must be defined per space.</source>
        <target state="translated">Debe definirse exactamente 1 contenedor de paneles por espacio.</target>
      </trans-unit>
      <trans-unit id="dashboardContainer.contribution.noContainerError">
        <source xml:lang="en">No container in dashboard container specified for extension.</source>
        <target state="translated">No se ha especificado ningún contenedor en el contenedor de paneles para la extensión.</target>
      </trans-unit>
      <trans-unit id="dashboardContainer.contribution.noIdError">
        <source xml:lang="en">No id in dashboard container specified for extension.</source>
        <target state="translated">No se ha especificado ningún identificador en el contenedor de paneles para la extensión.</target>
      </trans-unit>
      <trans-unit id="dashboardTab.contribution.unKnownContainerType">
        <source xml:lang="en">Unknown container type defines in dashboard container for extension.</source>
        <target state="translated">Tipo de contenedor desconocido definido en el contenedor de paneles para la extensión.</target>
      </trans-unit>
    </body>
  </file>
  <file original="src/sql/workbench/contrib/dashboard/browser/containers/dashboardControlHostContainer.contribution" source-language="en" datatype="plaintext" target-language="es">
    <body>
      <trans-unit id="dashboard.container.controlhost">
        <source xml:lang="en">The controlhost that will be displayed in this tab.</source>
        <target state="translated">El control host que se mostrará en esta pestaña.</target>
      </trans-unit>
    </body>
  </file>
  <file original="src/sql/workbench/contrib/dashboard/browser/containers/dashboardErrorContainer.component" source-language="en" datatype="plaintext" target-language="es">
    <body>
      <trans-unit id="dashboardNavSection.loadTabError">
        <source xml:lang="en">The "{0}" section has invalid content. Please contact extension owner.</source>
        <target state="translated">La sección "{0}" tiene contenido no válido. Póngase en contacto con el propietario de la extensión.</target>
      </trans-unit>
    </body>
  </file>
  <file original="src/sql/workbench/contrib/dashboard/browser/containers/dashboardGridContainer.contribution" source-language="en" datatype="plaintext" target-language="es">
    <body>
      <trans-unit id="dashboard.container.gridtab.items">
        <source xml:lang="en">The list of widgets or webviews that will be displayed in this tab.</source>
        <target state="translated">La lista de widgets o vistas web que se muestran en esta pestaña.</target>
      </trans-unit>
      <trans-unit id="gridContainer.invalidInputs">
        <source xml:lang="en">widgets or webviews are expected inside widgets-container for extension.</source>
        <target state="translated">Se esperan widgets o vistas web en el contenedor de widgets para la extensión.</target>
      </trans-unit>
    </body>
  </file>
  <file original="src/sql/workbench/contrib/dashboard/browser/containers/dashboardModelViewContainer.contribution" source-language="en" datatype="plaintext" target-language="es">
    <body>
      <trans-unit id="dashboard.container.modelview">
        <source xml:lang="en">The model-backed view that will be displayed in this tab.</source>
        <target state="translated">La vista respaldada por el modelo que se visualiza en esta pestaña.</target>
      </trans-unit>
    </body>
  </file>
  <file original="src/sql/workbench/contrib/dashboard/browser/containers/dashboardNavSection.contribution" source-language="en" datatype="plaintext" target-language="es">
    <body>
      <trans-unit id="dashboard.container.left-nav-bar">
        <source xml:lang="en">The list of dashboard containers that will be displayed in this navigation section.</source>
        <target state="translated">La lista de contenedores de paneles que se mostrará en esta sección de navegación.</target>
      </trans-unit>
      <trans-unit id="dashboard.container.left-nav-bar.container">
        <source xml:lang="en">The container that will be displayed in this nav section.</source>
        <target state="translated">El contenedor que se mostrará en esta sección de navegación.</target>
      </trans-unit>
      <trans-unit id="dashboard.container.left-nav-bar.icon">
        <source xml:lang="en">(Optional) Icon which is used to represent this nav section in the UI. Either a file path or a themeable configuration</source>
        <target state="translated">(opcional) Icono que se utiliza para representar esta sección de navegación en la IU. Una ruta de acceso al archivo o una configuración con temas</target>
      </trans-unit>
      <trans-unit id="dashboard.container.left-nav-bar.icon.dark">
        <source xml:lang="en">Icon path when a dark theme is used</source>
        <target state="translated">Ruta de icono cuando se usa un tema oscuro</target>
      </trans-unit>
      <trans-unit id="dashboard.container.left-nav-bar.icon.light">
        <source xml:lang="en">Icon path when a light theme is used</source>
        <target state="translated">Ruta del icono cuando se usa un tema ligero</target>
      </trans-unit>
      <trans-unit id="dashboard.container.left-nav-bar.id">
        <source xml:lang="en">Unique identifier for this nav section. Will be passed to the extension for any requests.</source>
        <target state="translated">Identificador único para esta sección de navegación. Se pasará a la extensión de las solicitudes.</target>
      </trans-unit>
      <trans-unit id="dashboard.container.left-nav-bar.title">
        <source xml:lang="en">Title of the nav section to show the user.</source>
        <target state="translated">Título de la sección de navegación para mostrar al usuario.</target>
      </trans-unit>
      <trans-unit id="navSection.invalidContainer.error">
        <source xml:lang="en">NAV_SECTION within NAV_SECTION is an invalid container for extension.</source>
        <target state="translated">NAV_SECTION en NAV_SECTION es un contenedor no válido para la extensión.</target>
      </trans-unit>
      <trans-unit id="navSection.missingContainer.error">
        <source xml:lang="en">No container in nav section specified for extension.</source>
        <target state="translated">No hay contenedor en la sección de navegación especificada para la extensión.</target>
      </trans-unit>
      <trans-unit id="navSection.missingTitle.error">
        <source xml:lang="en">No title in nav section specified for extension.</source>
        <target state="translated">No hay título en la sección de navegación especificada para la extensión.</target>
      </trans-unit>
      <trans-unit id="navSection.moreThanOneDashboardContainersError">
        <source xml:lang="en">Exactly 1 dashboard container must be defined per space.</source>
        <target state="translated">Debe definirse exactamente 1 contenedor de paneles por espacio.</target>
      </trans-unit>
    </body>
  </file>
  <file original="src/sql/workbench/contrib/dashboard/browser/containers/dashboardWebviewContainer.contribution" source-language="en" datatype="plaintext" target-language="es">
    <body>
      <trans-unit id="dashboard.container.webview">
        <source xml:lang="en">The webview that will be displayed in this tab.</source>
        <target state="translated">La vista web que se mostrará en esta pestaña.</target>
      </trans-unit>
    </body>
  </file>
  <file original="src/sql/workbench/contrib/dashboard/browser/containers/dashboardWidgetContainer.contribution" source-language="en" datatype="plaintext" target-language="es">
    <body>
      <trans-unit id="dashboard.container.widgets">
        <source xml:lang="en">The list of widgets that will be displayed in this tab.</source>
        <target state="translated">La lista de widgets que se muestra en esta pestaña.</target>
      </trans-unit>
      <trans-unit id="widgetContainer.invalidInputs">
        <source xml:lang="en">The list of widgets is expected inside widgets-container for extension.</source>
        <target state="translated">La lista de widgets que se espera dentro del contenedor de widgets para la extensión.</target>
      </trans-unit>
    </body>
  </file>
  <file original="src/sql/workbench/contrib/dashboard/browser/core/actions" source-language="en" datatype="plaintext" target-language="es">
    <body>
      <trans-unit id="addFeatureAction.openInstalledFeatures">
        <source xml:lang="en">Open installed features</source>
        <target state="translated">Abrir características instaladas</target>
      </trans-unit>
      <trans-unit id="clickToPin">
        <source xml:lang="en">Click to pin</source>
        <target state="translated">Haga clic para anclar</target>
      </trans-unit>
      <trans-unit id="clickToUnpin">
        <source xml:lang="en">Click to unpin</source>
        <target state="translated">Haga clic para desanclar</target>
      </trans-unit>
      <trans-unit id="collapseWidget">
        <source xml:lang="en">Collapse Widget</source>
        <target state="translated">Contraer widget</target>
      </trans-unit>
      <trans-unit id="deleteWidget">
        <source xml:lang="en">Delete Widget</source>
        <target state="translated">Eliminar widget</target>
      </trans-unit>
      <trans-unit id="editDashboard">
        <source xml:lang="en">Edit</source>
        <target state="translated">Editar</target>
      </trans-unit>
      <trans-unit id="editDashboardExit">
        <source xml:lang="en">Exit</source>
        <target state="translated">Salir</target>
      </trans-unit>
      <trans-unit id="expandWidget">
        <source xml:lang="en">Expand Widget</source>
        <target state="translated">Expandir widget</target>
      </trans-unit>
      <trans-unit id="refreshWidget">
        <source xml:lang="en">Refresh</source>
        <target state="translated">Actualizar</target>
      </trans-unit>
      <trans-unit id="toggleMore">
        <source xml:lang="en">Show Actions</source>
        <target state="translated">Mostrar acciones</target>
      </trans-unit>
    </body>
  </file>
  <file original="src/sql/workbench/contrib/dashboard/browser/core/dashboardHelper" source-language="en" datatype="plaintext" target-language="es">
    <body>
      <trans-unit id="unknownDashboardContainerError">
        <source xml:lang="en">{0} is an unknown container.</source>
        <target state="translated">{0} es un contenedor desconocido.</target>
      </trans-unit>
    </body>
  </file>
  <file original="src/sql/workbench/contrib/dashboard/browser/core/dashboardPage.component" source-language="en" datatype="plaintext" target-language="es">
    <body>
      <trans-unit id="dashboard.generalTabGroupHeader">
        <source xml:lang="en">General</source>
        <target state="translated">General</target>
      </trans-unit>
      <trans-unit id="home">
        <source xml:lang="en">Home</source>
        <target state="translated">Inicio</target>
      </trans-unit>
      <trans-unit id="missingConnectionInfo">
        <source xml:lang="en">No connection information could be found for this dashboard</source>
        <target state="translated">No se encontró información de conexión para este panel</target>
      </trans-unit>
    </body>
  </file>
  <file original="src/sql/workbench/contrib/dashboard/browser/core/dashboardTab.contribution" source-language="en" datatype="plaintext" target-language="es">
    <body>
      <trans-unit id="administrationTabGroup">
        <source xml:lang="en">Administration</source>
        <target state="translated">Administración</target>
      </trans-unit>
      <trans-unit id="azdata.extension.contributes.dashboard.tab.alwaysShow">
        <source xml:lang="en">Whether or not this tab should always be shown or only when the user adds it.</source>
        <target state="translated">Si esta pestaña se debe mostrar siempre, o sólo cuando el usuario la agrega.</target>
      </trans-unit>
      <trans-unit id="azdata.extension.contributes.dashboard.tab.container">
        <source xml:lang="en">The container that will be displayed in this tab.</source>
        <target state="translated">El contenedor que se mostrará en esta pestaña.</target>
      </trans-unit>
      <trans-unit id="azdata.extension.contributes.dashboard.tab.description">
        <source xml:lang="en">Description of this tab that will be shown to the user.</source>
        <target state="translated">Descripción de esta pestaña que se mostrará al usuario.</target>
      </trans-unit>
      <trans-unit id="azdata.extension.contributes.dashboard.tab.group">
        <source xml:lang="en">The unique identifier of the group this tab belongs to, value for home group: home.</source>
        <target state="translated">Id. único del grupo al que pertenece esta pestaña; valor para el grupo de inicio: Inicio.</target>
      </trans-unit>
      <trans-unit id="azdata.extension.contributes.dashboard.tab.icon.dark">
        <source xml:lang="en">Icon path when a dark theme is used</source>
        <target state="translated">Ruta de icono cuando se usa un tema oscuro</target>
      </trans-unit>
      <trans-unit id="azdata.extension.contributes.dashboard.tab.icon.light">
        <source xml:lang="en">Icon path when a light theme is used</source>
        <target state="translated">Ruta del icono cuando se usa un tema ligero</target>
      </trans-unit>
      <trans-unit id="azdata.extension.contributes.dashboard.tab.id">
        <source xml:lang="en">Unique identifier for this tab. Will be passed to the extension for any requests.</source>
        <target state="translated">Identificador único para esta pestaña. Se pasará a la extensión para cualquier solicitud.</target>
      </trans-unit>
      <trans-unit id="azdata.extension.contributes.dashboard.tab.isHomeTab">
        <source xml:lang="en">Whether or not this tab should be used as the Home tab for a connection type.</source>
        <target state="translated">Si esta pestaña se debe usar o no como la pestaña Inicio para un tipo de conexión.</target>
      </trans-unit>
      <trans-unit id="azdata.extension.contributes.dashboard.tab.title">
        <source xml:lang="en">Title of the tab to show the user.</source>
        <target state="translated">Título de la pestaña para mostrar al usuario.</target>
      </trans-unit>
      <trans-unit id="azdata.extension.contributes.dashboard.tabGroup.id">
        <source xml:lang="en">Unique identifier for this tab group.</source>
        <target state="translated">Identificador único para este grupo de pestañas.</target>
      </trans-unit>
      <trans-unit id="azdata.extension.contributes.dashboard.tabGroup.title">
        <source xml:lang="en">Title of the tab group.</source>
        <target state="translated">Título del grupo de pestañas.</target>
      </trans-unit>
      <trans-unit id="azdata.extension.contributes.tab.provider">
        <source xml:lang="en">Defines the connection types this tab is compatible with. Defaults to 'MSSQL' if not set</source>
        <target state="translated">Define los tipos de conexión con los que esta pestaña es compatible. El valor predeterminado es "MSSQL" si no se establece</target>
      </trans-unit>
      <trans-unit id="azdata.extension.contributes.tab.when">
        <source xml:lang="en">Condition which must be true to show this item</source>
        <target state="translated">Condición que se debe cumplir para mostrar este elemento</target>
      </trans-unit>
      <trans-unit id="azdata.extension.contributes.tabGroups">
        <source xml:lang="en">Contributes a single or multiple tab groups for users to add to their dashboard.</source>
        <target state="translated">Aporta uno o varios grupos de pestañas que los usuarios pueden agregar a su panel.</target>
      </trans-unit>
      <trans-unit id="azdata.extension.contributes.tabs">
        <source xml:lang="en">Contributes a single or multiple tabs for users to add to their dashboard.</source>
        <target state="translated">Aporta una o varias pestañas que los usuarios pueden agregar a su panel.</target>
      </trans-unit>
      <trans-unit id="dashboardTab.contribution.moreThanOneDashboardContainersError">
        <source xml:lang="en">Exactly 1 dashboard container must be defined per space</source>
        <target state="translated">Debe definirse exactamente 1 contenedor de paneles por espacio</target>
      </trans-unit>
      <trans-unit id="dashboardTab.contribution.noContainerError">
        <source xml:lang="en">No container specified for extension.</source>
        <target state="translated">No se ha especificado ningún contenedor para la extensión.</target>
      </trans-unit>
      <trans-unit id="dashboardTab.contribution.noDescriptionWarning">
        <source xml:lang="en">No description specified to show.</source>
        <target state="translated">No se ha especificado ninguna descripción para mostrar.</target>
      </trans-unit>
      <trans-unit id="dashboardTab.contribution.noTitleError">
        <source xml:lang="en">No title specified for extension.</source>
        <target state="translated">No se ha especificado ningún título para la extensión.</target>
      </trans-unit>
      <trans-unit id="dashboardTabGroup.contribution.noIdError">
        <source xml:lang="en">No id specified for tab group.</source>
        <target state="translated">No se ha especificado ningún id. para el grupo de pestañas.</target>
      </trans-unit>
      <trans-unit id="dashboardTabGroup.contribution.noTitleError">
        <source xml:lang="en">No title specified for tab group.</source>
        <target state="translated">No se ha especificado ningún título para el grupo de pestañas.</target>
      </trans-unit>
      <trans-unit id="databasesTabDescription">
        <source xml:lang="en">databases tab</source>
        <target state="translated">pestaña de bases de datos</target>
      </trans-unit>
      <trans-unit id="databasesTabTitle">
        <source xml:lang="en">Databases</source>
        <target state="translated">Bases de datos</target>
      </trans-unit>
      <trans-unit id="dazdata.extension.contributes.dashboard.tab.icon">
        <source xml:lang="en">(Optional) Icon which is used to represent this tab in the UI. Either a file path or a themeable configuration</source>
        <target state="translated">(Opcional) Icono que se utiliza para representar esta pestaña en la interfaz de usuario; puede ser una ruta de acceso al archivo o una configuración con temas.</target>
      </trans-unit>
      <trans-unit id="monitoringTabGroup">
        <source xml:lang="en">Monitoring</source>
        <target state="translated">Supervisión</target>
      </trans-unit>
      <trans-unit id="performanceTabGroup">
        <source xml:lang="en">Performance</source>
        <target state="translated">Rendimiento</target>
      </trans-unit>
      <trans-unit id="securityTabGroup">
        <source xml:lang="en">Security</source>
        <target state="translated">Seguridad</target>
      </trans-unit>
      <trans-unit id="settingsTabGroup">
        <source xml:lang="en">Settings</source>
        <target state="translated">Configuración</target>
      </trans-unit>
      <trans-unit id="troubleshootingTabGroup">
        <source xml:lang="en">Troubleshooting</source>
        <target state="translated">Solución de problemas</target>
      </trans-unit>
    </body>
  </file>
  <file original="src/sql/workbench/contrib/dashboard/browser/dashboard.contribution" source-language="en" datatype="plaintext" target-language="es">
    <body>
      <trans-unit id="dashboard.editor.label">
        <source xml:lang="en">Dashboard</source>
        <target state="translated">Panel</target>
      </trans-unit>
      <trans-unit id="manage">
        <source xml:lang="en">Manage</source>
        <target state="translated">Administrar</target>
      </trans-unit>
    </body>
  </file>
  <file original="src/sql/workbench/contrib/dashboard/browser/dashboardActions" source-language="en" datatype="plaintext" target-language="es">
    <body>
      <trans-unit id="ManageAction">
        <source xml:lang="en">Manage</source>
        <target state="translated">Administrar</target>
      </trans-unit>
    </body>
  </file>
  <file original="src/sql/workbench/contrib/dashboard/browser/dashboardIconUtil" source-language="en" datatype="plaintext" target-language="es">
    <body>
      <trans-unit id="opticon">
        <source xml:lang="en">property `icon` can be omitted or must be either a string or a literal like `{dark, light}`</source>
        <target state="translated">la propiedad "icon" puede omitirse o debe ser una cadena o un literal como "{dark, light}"</target>
      </trans-unit>
    </body>
  </file>
  <file original="src/sql/workbench/contrib/dashboard/browser/dashboardRegistry" source-language="en" datatype="plaintext" target-language="es">
    <body>
      <trans-unit id="carbon.extension.dashboard">
        <source xml:lang="en">Defines that this provider supports the dashboard</source>
        <target state="translated">Define que este proveedor admite el panel de información</target>
      </trans-unit>
      <trans-unit id="dashboard.id">
        <source xml:lang="en">Provider id (ex. MSSQL)</source>
        <target state="translated">Id. de proveedor (por ejemplo MSSQL)</target>
      </trans-unit>
      <trans-unit id="dashboard.properties">
        <source xml:lang="en">Property values to show on dashboard</source>
        <target state="translated">Valores de las propiedades para mostrar en el panel</target>
      </trans-unit>
      <trans-unit id="dashboard.properties.databaseProperties">
        <source xml:lang="en">Properties to show for database page</source>
        <target state="translated">Propiedades para mostrar por página de base de datos</target>
      </trans-unit>
      <trans-unit id="dashboard.properties.flavor">
        <source xml:lang="en">A flavor for defining dashboard properties</source>
        <target state="translated">Estilo para definir propiedades en un panel</target>
      </trans-unit>
      <trans-unit id="dashboard.properties.flavor.condition">
        <source xml:lang="en">Condition to use this flavor</source>
        <target state="translated">Condición para utilizar este tipo</target>
      </trans-unit>
      <trans-unit id="dashboard.properties.flavor.condition.field">
        <source xml:lang="en">Field to compare to</source>
        <target state="translated">Campo con el que comparar</target>
      </trans-unit>
      <trans-unit id="dashboard.properties.flavor.condition.operator">
        <source xml:lang="en">Which operator to use for comparison</source>
        <target state="translated">Operador para utilizar en la comparación</target>
      </trans-unit>
      <trans-unit id="dashboard.properties.flavor.condition.value">
        <source xml:lang="en">Value to compare the field to</source>
        <target state="translated">Valor con el que comparar el campo</target>
      </trans-unit>
      <trans-unit id="dashboard.properties.flavor.id">
        <source xml:lang="en">Id of the flavor</source>
        <target state="translated">Id. del estilo</target>
      </trans-unit>
      <trans-unit id="dashboard.properties.property">
        <source xml:lang="en">Defines a property to show on the dashboard</source>
        <target state="translated">Define una propiedad para mostrar en el panel</target>
      </trans-unit>
      <trans-unit id="dashboard.properties.property.default">
        <source xml:lang="en">Default value to show if ignored or no value</source>
        <target state="translated">Valor predeterminado para mostrar si se omite o no hay valor</target>
      </trans-unit>
      <trans-unit id="dashboard.properties.property.displayName">
        <source xml:lang="en">What value to use as a label for the property</source>
        <target state="translated">Qué valor utilizar como etiqueta de la propiedad</target>
      </trans-unit>
      <trans-unit id="dashboard.properties.property.ignore">
        <source xml:lang="en">Specify values to be ignored</source>
        <target state="translated">Especificar los valores que se ignorarán</target>
      </trans-unit>
      <trans-unit id="dashboard.properties.property.value">
        <source xml:lang="en">What value in the object to access for the value</source>
        <target state="translated">Valor en el objeto al que acceder para el valor</target>
      </trans-unit>
      <trans-unit id="dashboard.properties.serverProperties">
        <source xml:lang="en">Properties to show for server page</source>
        <target state="translated">Propiedades para mostrar por página de servidor</target>
      </trans-unit>
    </body>
  </file>
  <file original="src/sql/workbench/contrib/dashboard/browser/pages/dashboardPageContribution" source-language="en" datatype="plaintext" target-language="es">
    <body>
      <trans-unit id="azdata.extension.contributes.dashboardPage.tab.id">
        <source xml:lang="en">Unique identifier for this tab. Will be passed to the extension for any requests.</source>
        <target state="translated">Identificador único para esta pestaña. Se pasará a la extensión para cualquier solicitud.</target>
      </trans-unit>
      <trans-unit id="azdata.extension.contributes.widget.hideHeader">
        <source xml:lang="en">Whether to hide the header of the widget, default value is false</source>
        <target state="translated">Indica se oculta el encabezado del widget; el valor predeterminado es "false".</target>
      </trans-unit>
      <trans-unit id="azdata.extension.contributes.widget.when">
        <source xml:lang="en">Condition which must be true to show this item</source>
        <target state="translated">Condición que se debe cumplir para mostrar este elemento</target>
      </trans-unit>
      <trans-unit id="dashboardTabError">
        <source xml:lang="en">Extension tab is unknown or not installed.</source>
        <target state="translated">La pestaña de extensión es desconocida o no está instalada.</target>
      </trans-unit>
      <trans-unit id="dashboardpage.colNumber">
        <source xml:lang="en">The column of the component in the grid</source>
        <target state="translated">La columna del componente en la cuadrícula</target>
      </trans-unit>
      <trans-unit id="dashboardpage.colspan">
        <source xml:lang="en">The colspan of the component in the grid. Default value is 1. Use '*' to set to number of columns in the grid.</source>
        <target state="translated">El colspan del componente en la cuadrícula. El valor predeterminado es 1. Use "*" para definir el número de columnas en la cuadrícula.</target>
      </trans-unit>
      <trans-unit id="dashboardpage.rowNumber">
        <source xml:lang="en">The row of the component in the grid</source>
        <target state="translated">La fila del componente en la cuadrícula</target>
      </trans-unit>
      <trans-unit id="dashboardpage.rowSpan">
        <source xml:lang="en">The rowspan of the component in the grid. Default value is 1. Use '*' to set to number of rows in the grid.</source>
        <target state="translated">El intervalo de fila del componente en la cuadrícula. El valor predeterminado es 1. Use "*" para establecer el número de filas en la cuadrícula.</target>
      </trans-unit>
      <trans-unit id="dashboardpage.tabName">
        <source xml:lang="en">The title of the container</source>
        <target state="translated">El título del contenedor</target>
      </trans-unit>
    </body>
  </file>
  <file original="src/sql/workbench/contrib/dashboard/browser/pages/databaseDashboardPage.component" source-language="en" datatype="plaintext" target-language="es">
    <body>
      <trans-unit id="databasePageName">
        <source xml:lang="en">Database Properties</source>
        <target state="translated">Propiedades de la base de datos</target>
      </trans-unit>
    </body>
  </file>
  <file original="src/sql/workbench/contrib/dashboard/browser/pages/databaseDashboardPage.contribution" source-language="en" datatype="plaintext" target-language="es">
    <body>
      <trans-unit id="compatibilityLevel">
        <source xml:lang="en">Compatibility Level</source>
        <target state="translated">Nivel de compatibilidad</target>
      </trans-unit>
      <trans-unit id="dashboard.databaseproperties">
        <source xml:lang="en">Property values to show</source>
        <target state="translated">Valores de la propiedad para mostrar</target>
      </trans-unit>
      <trans-unit id="dashboard.databaseproperties.displayName">
        <source xml:lang="en">Display name of the property</source>
        <target state="translated">Nombre para mostrar de la propiedad</target>
      </trans-unit>
      <trans-unit id="dashboard.databaseproperties.ignore">
        <source xml:lang="en">Specify specific values to ignore</source>
        <target state="translated">Especificar valores específicos para ignorar</target>
      </trans-unit>
      <trans-unit id="dashboard.databaseproperties.value">
        <source xml:lang="en">Value in the Database Info Object</source>
        <target state="translated">Valor en el objeto de la información de la base de datos</target>
      </trans-unit>
      <trans-unit id="dashboardDatabase">
        <source xml:lang="en">Customizes the database dashboard page</source>
        <target state="translated">Personaliza la página del panel de base de datos</target>
      </trans-unit>
      <trans-unit id="dashboardDatabaseProperties">
        <source xml:lang="en">Enable or disable the properties widget</source>
        <target state="translated">Activar o desactivar el widget de propiedades</target>
      </trans-unit>
      <trans-unit id="dashboardDatabaseTabs">
        <source xml:lang="en">Customizes the database dashboard tabs</source>
        <target state="translated">Personaliza las pestañas de consola de base de datos</target>
      </trans-unit>
      <trans-unit id="lastDatabaseBackup">
        <source xml:lang="en">Last Database Backup</source>
        <target state="translated">Última copia de seguridad de la base de datos</target>
      </trans-unit>
      <trans-unit id="lastLogBackup">
        <source xml:lang="en">Last Log Backup</source>
        <target state="translated">Última copia de seguridad de registros</target>
      </trans-unit>
      <trans-unit id="objectsWidgetTitle">
        <source xml:lang="en">Search</source>
        <target state="translated">Búsqueda</target>
      </trans-unit>
      <trans-unit id="owner">
        <source xml:lang="en">Owner</source>
        <target state="translated">Propietario</target>
      </trans-unit>
      <trans-unit id="recoveryModel">
        <source xml:lang="en">Recovery Model</source>
        <target state="translated">Modelo de recuperación</target>
      </trans-unit>
    </body>
  </file>
  <file original="src/sql/workbench/contrib/dashboard/browser/pages/serverDashboardPage.component" source-language="en" datatype="plaintext" target-language="es">
    <body>
      <trans-unit id="serverPageName">
        <source xml:lang="en">Server Properties</source>
        <target state="translated">Propiedades del servidor</target>
      </trans-unit>
    </body>
  </file>
  <file original="src/sql/workbench/contrib/dashboard/browser/pages/serverDashboardPage.contribution" source-language="en" datatype="plaintext" target-language="es">
    <body>
      <trans-unit id="computerName">
        <source xml:lang="en">Computer Name</source>
        <target state="translated">Nombre del equipo</target>
      </trans-unit>
      <trans-unit id="dashboard.serverproperties">
        <source xml:lang="en">Property values to show</source>
        <target state="translated">Valores de la propiedad para mostrar</target>
      </trans-unit>
      <trans-unit id="dashboard.serverproperties.displayName">
        <source xml:lang="en">Display name of the property</source>
        <target state="translated">Nombre para mostrar de la propiedad</target>
      </trans-unit>
      <trans-unit id="dashboard.serverproperties.value">
        <source xml:lang="en">Value in the Server Info Object</source>
        <target state="translated">Valor en el objeto de información de servidor</target>
      </trans-unit>
      <trans-unit id="dashboardServer">
        <source xml:lang="en">Customizes the server dashboard page</source>
        <target state="translated">Personaliza la página del panel de servidor</target>
      </trans-unit>
      <trans-unit id="dashboardServerProperties">
        <source xml:lang="en">Enable or disable the properties widget</source>
        <target state="translated">Activar o desactivar el widget de propiedades</target>
      </trans-unit>
      <trans-unit id="dashboardServerTabs">
        <source xml:lang="en">Customizes the Server dashboard tabs</source>
        <target state="translated">Personaliza las pestañas del panel de servidor</target>
      </trans-unit>
      <trans-unit id="edition">
        <source xml:lang="en">Edition</source>
        <target state="translated">Edición</target>
      </trans-unit>
      <trans-unit id="explorerWidgetsTitle">
        <source xml:lang="en">Search</source>
        <target state="translated">Búsqueda</target>
      </trans-unit>
      <trans-unit id="osVersion">
        <source xml:lang="en">OS Version</source>
        <target state="translated">Versión del sistema operativo</target>
      </trans-unit>
      <trans-unit id="version">
        <source xml:lang="en">Version</source>
        <target state="translated">Versión</target>
      </trans-unit>
    </body>
  </file>
  <file original="src/sql/workbench/contrib/dashboard/browser/services/breadcrumb.service" source-language="en" datatype="plaintext" target-language="es">
    <body>
      <trans-unit id="homeCrumb">
        <source xml:lang="en">Home</source>
        <target state="translated">Inicio</target>
      </trans-unit>
    </body>
  </file>
  <file original="src/sql/workbench/contrib/dashboard/browser/services/dashboardServiceInterface.service" source-language="en" datatype="plaintext" target-language="es">
    <body>
      <trans-unit id="dashboard.changeDatabaseFailure">
        <source xml:lang="en">Failed to change database</source>
        <target state="translated">No se pudo cambiar la base de datos</target>
      </trans-unit>
    </body>
  </file>
  <file original="src/sql/workbench/contrib/dashboard/browser/widgets/explorer/explorerTable" source-language="en" datatype="plaintext" target-language="es">
    <body>
      <trans-unit id="dashboard.explorer.actions">
        <source xml:lang="en">Show Actions</source>
        <target state="translated">Mostrar acciones</target>
      </trans-unit>
      <trans-unit id="dashboard.explorer.actionsColumn">
        <source xml:lang="en">Actions</source>
        <target state="translated">Acciones</target>
      </trans-unit>
      <trans-unit id="explorerSearchMatchResultMessage">
        <source xml:lang="en">Filtered search list to {0} items</source>
        <target state="translated">La lista de la búsqueda se ha filtrado en {0} elementos.</target>
      </trans-unit>
      <trans-unit id="explorerSearchNoMatchResultMessage">
        <source xml:lang="en">No matching item found</source>
        <target state="translated">No se encontraron elementos coincidentes</target>
      </trans-unit>
      <trans-unit id="explorerSearchSingleMatchResultMessage">
        <source xml:lang="en">Filtered search list to 1 item</source>
        <target state="translated">La lista de la búsqueda se ha filtrado en un elemento.</target>
      </trans-unit>
    </body>
  </file>
  <file original="src/sql/workbench/contrib/dashboard/browser/widgets/explorer/explorerView" source-language="en" datatype="plaintext" target-language="es">
    <body>
      <trans-unit id="dashboard.explorer.namePropertyDisplayValue">
        <source xml:lang="en">Name</source>
        <target state="translated">Nombre</target>
      </trans-unit>
      <trans-unit id="dashboard.explorer.objectTypeDisplayValue">
        <source xml:lang="en">Type</source>
        <target state="translated">Tipo</target>
      </trans-unit>
      <trans-unit id="dashboard.explorer.schemaDisplayValue">
        <source xml:lang="en">Schema</source>
        <target state="translated">Esquema</target>
      </trans-unit>
    </body>
  </file>
  <file original="src/sql/workbench/contrib/dashboard/browser/widgets/explorer/explorerWidget.component" source-language="en" datatype="plaintext" target-language="es">
    <body>
      <trans-unit id="dashboard.explorer.databaseError">
        <source xml:lang="en">Unable to load databases</source>
        <target state="translated">No se pueden cargar las bases de datos</target>
      </trans-unit>
      <trans-unit id="dashboard.explorer.objectError">
        <source xml:lang="en">Unable to load objects</source>
        <target state="translated">No se pueden cargar objetos</target>
      </trans-unit>
      <trans-unit id="loadingDatabases">
        <source xml:lang="en">loading databases</source>
        <target state="translated">Carga de las bases de datos en curso</target>
      </trans-unit>
      <trans-unit id="loadingDatabasesCompleted">
        <source xml:lang="en">loading databases completed.</source>
        <target state="translated">La carga de las bases de datos se ha completado.</target>
      </trans-unit>
      <trans-unit id="loadingObjects">
        <source xml:lang="en">loading objects</source>
        <target state="translated">Cargando de los objetos en curso</target>
      </trans-unit>
      <trans-unit id="loadingObjectsCompleted">
        <source xml:lang="en">loading objects completed.</source>
        <target state="translated">La carga de los objetos se ha completado.</target>
      </trans-unit>
      <trans-unit id="seachObjects">
        <source xml:lang="en">Search by name of type (t:, v:, f:, or sp:)</source>
        <target state="translated">Buscar por nombre de tipo (t:, v:, f: o sp:)</target>
      </trans-unit>
      <trans-unit id="searchDatabases">
        <source xml:lang="en">Search databases</source>
        <target state="translated">Buscar en las bases de datos</target>
      </trans-unit>
    </body>
  </file>
  <file original="src/sql/workbench/contrib/dashboard/browser/widgets/insights/actions" source-language="en" datatype="plaintext" target-language="es">
    <body>
      <trans-unit id="insights.runQuery">
        <source xml:lang="en">Run Query</source>
        <target state="translated">Ejecutar consulta</target>
      </trans-unit>
    </body>
  </file>
  <file original="src/sql/workbench/contrib/dashboard/browser/widgets/insights/insightsWidget.component" source-language="en" datatype="plaintext" target-language="es">
    <body>
      <trans-unit id="insights.autoRefreshOffState">
        <source xml:lang="en">Auto Refresh: OFF</source>
        <target state="translated">Actualización automática: DESACTIVADA</target>
      </trans-unit>
      <trans-unit id="insights.lastUpdated">
        <source xml:lang="en">Last Updated: {0} {1}</source>
        <target state="translated">Última actualización: {0} {1}</target>
      </trans-unit>
      <trans-unit id="insightsWidgetLoadingCompletedMessage">
        <source xml:lang="en">Loading {0} completed</source>
        <target state="translated">Carga de {0} completada</target>
      </trans-unit>
      <trans-unit id="insightsWidgetLoadingMessage">
        <source xml:lang="en">Loading {0}</source>
        <target state="translated">Carga de {0} en curso</target>
      </trans-unit>
      <trans-unit id="noResults">
        <source xml:lang="en">No results to show</source>
        <target state="translated">No hay resultados para mostrar</target>
      </trans-unit>
    </body>
  </file>
  <file original="src/sql/workbench/contrib/dashboard/browser/widgets/insights/insightsWidgetSchemas" source-language="en" datatype="plaintext" target-language="es">
    <body>
      <trans-unit id="actionDatabaseDescription">
        <source xml:lang="en">Target database for the action; can use the format '${ columnName }' to use a data driven column name.</source>
        <target state="translated">Base de datos de destino para la acción; puede usar el formato "${ columnName }" para usar un nombre de columna controlado por datos.</target>
      </trans-unit>
      <trans-unit id="actionServerDescription">
        <source xml:lang="en">Target server for the action; can use the format '${ columnName }' to use a data driven column name.</source>
        <target state="translated">Servidor de destino para la acción; puede usar el formato "${ columnName }" para usar un nombre de columna controlado por datos.</target>
      </trans-unit>
      <trans-unit id="actionTypes">
        <source xml:lang="en">Which actions to use</source>
        <target state="translated">Acciones para utilizar</target>
      </trans-unit>
      <trans-unit id="actionUserDescription">
        <source xml:lang="en">Target user for the action; can use the format '${ columnName }' to use a data driven column name.</source>
        <target state="translated">Usuario de destino para la acción; puede usar el formato "${ columnName }" para usar un nombre de columna controlado por datos.</target>
      </trans-unit>
      <trans-unit id="carbon.extension.contributes.insightType.id">
        <source xml:lang="en">Identifier of the insight</source>
        <target state="translated">Identificador de la información</target>
      </trans-unit>
      <trans-unit id="carbon.extension.contributes.insights">
        <source xml:lang="en">Contributes insights to the dashboard palette.</source>
        <target state="translated">Aporta conocimientos a la paleta del panel.</target>
      </trans-unit>
      <trans-unit id="insightAutoRefreshIntervalDescription">
        <source xml:lang="en">[Optional] Auto refresh interval in minutes, if not set, there will be no auto refresh</source>
        <target state="translated">[Opcional] Intervalo de actualización automática en minutos, si no se establece, no habrá actualización automática</target>
      </trans-unit>
      <trans-unit id="insightIdDescription">
        <source xml:lang="en">Unique Identifier used for caching the results of the insight.</source>
        <target state="translated">Identificador único utilizado para almacenar en caché los resultados de la información.</target>
      </trans-unit>
      <trans-unit id="insightQueryDescription">
        <source xml:lang="en">SQL query to run. This should return exactly 1 resultset.</source>
        <target state="translated">Consulta SQL para ejecutar. Esto debería devolver exactamente un conjunto de resultados.</target>
      </trans-unit>
      <trans-unit id="insightQueryFileDescription">
        <source xml:lang="en">[Optional] path to a file that contains a query. Use if 'query' is not set</source>
        <target state="translated">[Opcional] Ruta de acceso a un archivo que contiene una consulta. Utilícelo si "query" no está establecido</target>
      </trans-unit>
      <trans-unit id="insightWidgetDescription">
        <source xml:lang="en">Adds a widget that can query a server or database and display the results in multiple ways - as a chart, summarized count, and more</source>
        <target state="translated">Añade un widget que puede consultar un servidor o base de datos y mostrar los resultados de múltiples maneras, como un gráfico o una cuenta de resumen, entre otras.</target>
      </trans-unit>
    </body>
  </file>
  <file original="src/sql/workbench/contrib/dashboard/browser/widgets/insights/views/charts/chartInsight.component" source-language="en" datatype="plaintext" target-language="es">
    <body>
      <trans-unit id="chartErrorMessage">
        <source xml:lang="en">Chart cannot be displayed with the given data</source>
        <target state="translated">No se puede mostrar el gráfico con los datos proporcionados</target>
      </trans-unit>
    </body>
  </file>
  <file original="src/sql/workbench/contrib/dashboard/browser/widgets/insights/views/charts/chartInsight.contribution" source-language="en" datatype="plaintext" target-language="es">
    <body>
      <trans-unit id="chartInsightDescription">
        <source xml:lang="en">Displays results of a query as a chart on the dashboard</source>
        <target state="translated">Muestra los resultados de una consulta como un gráfico en el panel de información</target>
      </trans-unit>
      <trans-unit id="colorMapDescription">
        <source xml:lang="en">Maps 'column name' -&gt; color. for example add 'column1': red to ensure this column uses a red color </source>
        <target state="translated">Asigne "nombre de columna" -&gt; color. Por ejemplo, agregue "column1": red para asegurarse de que esta utilice un color rojo </target>
      </trans-unit>
      <trans-unit id="columnsAsLabels">
        <source xml:lang="en">If dataDirection is vertical, setting this to true will use the columns names for the legend.</source>
        <target state="translated">Si dataDirection es vertical, al configurarlo como verdadero se utilizarán los nombres de columna para la leyenda.</target>
      </trans-unit>
      <trans-unit id="dataDirectionDescription">
        <source xml:lang="en">Defines whether the data is read from a column (vertical) or a row (horizontal). For time series this is ignored as direction must be vertical.</source>
        <target state="translated">Define si los datos se leen desde una columna (vertical) o una fila (horizontal). Para series de tiempo esto se omite, ya que la dirección debe ser vertical.</target>
      </trans-unit>
      <trans-unit id="labelFirstColumnDescription">
        <source xml:lang="en">If dataDirection is horizontal, setting this to true uses the first columns value for the legend.</source>
        <target state="translated">Si dataDirection es horizontal, al establecerlo como verdadero se utilizarán los valores de las primeras columnas para la leyenda.</target>
      </trans-unit>
      <trans-unit id="legendDescription">
        <source xml:lang="en">Indicates preferred position and visibility of the chart legend. These are the column names from your query, and map to the label of each chart entry</source>
        <target state="translated">Indica la posición y visibilidad preferidas de la leyenda del gráfico. Estos son los nombres de columna de la consulta y se asignan a la etiqueta de cada entrada de gráfico</target>
      </trans-unit>
      <trans-unit id="showTopNData">
        <source xml:lang="en">If showTopNData is set, showing only top N data in the chart.</source>
        <target state="translated">Si se establece showTopNData, se mostrarán solo los primeros N datos en la tabla.</target>
      </trans-unit>
    </body>
  </file>
  <file original="src/sql/workbench/contrib/dashboard/browser/widgets/insights/views/charts/types/barChart.contribution" source-language="en" datatype="plaintext" target-language="es">
    <body>
      <trans-unit id="barchart.xAxisLabel">
        <source xml:lang="en">Label for the x axis</source>
        <target state="translated">Etiqueta para el eje x</target>
      </trans-unit>
      <trans-unit id="barchart.yAxisLabel">
        <source xml:lang="en">Label for the y axis</source>
        <target state="translated">Etiqueta para el eje y</target>
      </trans-unit>
      <trans-unit id="xAxisMax">
        <source xml:lang="en">Maximum value of the x axis</source>
        <target state="translated">Valor máximo del eje x</target>
      </trans-unit>
      <trans-unit id="xAxisMin">
        <source xml:lang="en">Minimum value of the x axis</source>
        <target state="translated">Valor mínimo del eje x</target>
      </trans-unit>
      <trans-unit id="yAxisMax">
        <source xml:lang="en">Maximum value of the y axis</source>
        <target state="translated">Valor máximo del eje y</target>
      </trans-unit>
      <trans-unit id="yAxisMin">
        <source xml:lang="en">Minimum value of the y axis</source>
        <target state="translated">Valor mínimo del eje y</target>
      </trans-unit>
    </body>
  </file>
  <file original="src/sql/workbench/contrib/dashboard/browser/widgets/insights/views/charts/types/lineChart.contribution" source-language="en" datatype="plaintext" target-language="es">
    <body>
      <trans-unit id="dataTypeDescription">
        <source xml:lang="en">Indicates data property of a data set for a chart.</source>
        <target state="translated">Indica la propiedad de datos de un conjunto de datos para un gráfico.</target>
      </trans-unit>
    </body>
  </file>
  <file original="src/sql/workbench/contrib/dashboard/browser/widgets/insights/views/countInsight.contribution" source-language="en" datatype="plaintext" target-language="es">
    <body>
      <trans-unit id="countInsightDescription">
        <source xml:lang="en">For each column in a resultset, displays the value in row 0 as a count followed by the column name. Supports '1 Healthy', '3 Unhealthy' for example, where 'Healthy' is the column name and 1 is the value in row 1 cell 1</source>
        <target state="translated">Para cada columna de un conjunto de resultados, muestra el valor de la fila 0 como un recuento seguido del nombre de la columna. Admite "1 Healthy", "3 Unhealthy", por ejemplo, donde "Healthy" es el nombre de la columna y 1 es el valor de la fila 1, celda 1</target>
      </trans-unit>
    </body>
  </file>
  <file original="src/sql/workbench/contrib/dashboard/browser/widgets/insights/views/imageInsight.contribution" source-language="en" datatype="plaintext" target-language="es">
    <body>
      <trans-unit id="encodingDescription">
        <source xml:lang="en">Is this encoded as hex, base64 or some other format?</source>
        <target state="translated">¿Está codificado como hexadecimal, base64 o algún otro formato?</target>
      </trans-unit>
      <trans-unit id="imageFormatDescription">
        <source xml:lang="en">What format is expected - is this a JPEG, PNG or other format?</source>
        <target state="translated">¿Qué formato se espera: es un archivo JPEG, PNG u otro formato?</target>
      </trans-unit>
      <trans-unit id="imageInsightDescription">
        <source xml:lang="en">Displays an image, for example one returned by an R query using ggplot2</source>
        <target state="translated">Muestra una imagen, por ejemplo uno devuelta por una consulta R con ggplot2</target>
      </trans-unit>
    </body>
  </file>
  <file original="src/sql/workbench/contrib/dashboard/browser/widgets/insights/views/tableInsight.contribution" source-language="en" datatype="plaintext" target-language="es">
    <body>
      <trans-unit id="tableInsightDescription">
        <source xml:lang="en">Displays the results in a simple table</source>
        <target state="translated">Muestra los resultados en una tabla simple</target>
      </trans-unit>
    </body>
  </file>
  <file original="src/sql/workbench/contrib/dashboard/browser/widgets/properties/propertiesWidget.component" source-language="en" datatype="plaintext" target-language="es">
    <body>
      <trans-unit id="dashboard.properties.error">
        <source xml:lang="en">Unable to load dashboard properties</source>
        <target state="translated">No se pueden cargar las propiedades del panel</target>
      </trans-unit>
      <trans-unit id="loadingProperties">
        <source xml:lang="en">Loading properties</source>
        <target state="translated">Carga de las propiedades en curso</target>
      </trans-unit>
      <trans-unit id="loadingPropertiesCompleted">
        <source xml:lang="en">Loading properties completed</source>
        <target state="translated">La carga de las propiedades se ha completado.</target>
      </trans-unit>
    </body>
  </file>
  <file original="src/sql/workbench/contrib/dataExplorer/browser/dataExplorer.contribution" source-language="en" datatype="plaintext" target-language="es">
    <body>
      <trans-unit id="connectionsSortOrder.dateAdded">
        <source xml:lang="en">Saved connections are sorted by the dates they were added.</source>
        <target state="translated">Las conexiones guardadas se ordenan por las fechas en que se agregaron.</target>
      </trans-unit>
      <trans-unit id="connectionsSortOrder.displayName">
        <source xml:lang="en">Saved connections are sorted by their display names alphabetically.</source>
        <target state="translated">Las conexiones guardadas se ordenan alfabéticamente por sus nombres para mostrar.</target>
      </trans-unit>
      <trans-unit id="databaseConnections">
        <source xml:lang="en">Database Connections</source>
        <target state="translated">Conexiones de base de datos</target>
      </trans-unit>
      <trans-unit id="datasource.connectionGroups">
        <source xml:lang="en">data source groups</source>
        <target state="translated">grupos de origen de datos</target>
      </trans-unit>
      <trans-unit id="datasource.connections">
        <source xml:lang="en">data source connections</source>
        <target state="translated">Conexiones de fuentes de datos</target>
      </trans-unit>
      <trans-unit id="datasource.connectionsSortOrder">
        <source xml:lang="en">Controls sorting order of saved connections and connection groups.</source>
        <target state="translated">Controla el criterio de ordenación de las conexiones guardadas y los grupos de conexiones.</target>
      </trans-unit>
      <trans-unit id="startup.alwaysShowServersView">
        <source xml:lang="en">True for the Servers view to be shown on launch of Azure Data Studio default; false if the last opened view should be shown</source>
        <target state="translated">True para que la vista de servidores aparezca en la apertura predeterminada de Azure Data Studio; false si quiere aparezca la última vista abierta</target>
      </trans-unit>
      <trans-unit id="startupConfig">
        <source xml:lang="en">Startup Configuration</source>
        <target state="translated">Configuración de inicio</target>
      </trans-unit>
    </body>
  </file>
  <file original="src/sql/workbench/contrib/dataExplorer/browser/dataExplorerExtensionPoint" source-language="en" datatype="plaintext" target-language="es">
    <body>
      <trans-unit id="dataExplorer.contributed">
        <source xml:lang="en">Contributes views to contributed views container</source>
        <target state="translated">Contribuye vistas al contenedor de vistas aportadas</target>
      </trans-unit>
      <trans-unit id="duplicateView1">
        <source xml:lang="en">Cannot register multiple views with same id `{0}` in the view container `{1}`</source>
        <target state="translated">No pueden registrar múltiples vistas con el mismo identificador "{0}" en el contenedor de vistas "{1}"</target>
      </trans-unit>
      <trans-unit id="duplicateView2">
        <source xml:lang="en">A view with id `{0}` is already registered in the view container `{1}`</source>
        <target state="translated">Una vista con el identificador "{0}" ya está registrada en el contenedor de vista "{1}"</target>
      </trans-unit>
      <trans-unit id="extension.contributes.dataExplorer">
        <source xml:lang="en">Contributes views to the editor</source>
        <target state="translated">Aporta vistas al editor</target>
      </trans-unit>
      <trans-unit id="extension.dataExplorer">
        <source xml:lang="en">Contributes views to Data Explorer container in the Activity bar</source>
        <target state="translated">Aporta vistas al contenedor del Explorador de datos en la barra de la actividad</target>
      </trans-unit>
      <trans-unit id="optstring">
        <source xml:lang="en">property `{0}` can be omitted or must be of type `string`</source>
        <target state="translated">la propiedad "{0}" se puede omitir o debe ser de tipo "string"</target>
      </trans-unit>
      <trans-unit id="requirearray">
        <source xml:lang="en">views must be an array</source>
        <target state="translated">Las vistas deben ser una matriz</target>
      </trans-unit>
      <trans-unit id="requirestring">
        <source xml:lang="en">property `{0}` is mandatory and must be of type `string`</source>
        <target state="translated">la propiedad "{0}" es obligatoria y debe ser de tipo "string"</target>
      </trans-unit>
      <trans-unit id="vscode.extension.contributes.view.id">
        <source xml:lang="en">Identifier of the view. Use this to register a data provider through `vscode.window.registerTreeDataProviderForView` API. Also to trigger activating your extension by registering `onView:${id}` event to `activationEvents`.</source>
        <target state="translated">Identificador de la vista. Úselo para registrar un proveedor de datos mediante la API "vscode.window.registerTreeDataProviderForView". También para desencadenar la activación de su extensión al registrar el evento "onView:${id}" en "activationEvents".</target>
      </trans-unit>
      <trans-unit id="vscode.extension.contributes.view.name">
        <source xml:lang="en">The human-readable name of the view. Will be shown</source>
        <target state="translated">Nombre de la vista en lenguaje natural. Se mostrará</target>
      </trans-unit>
      <trans-unit id="vscode.extension.contributes.view.when">
        <source xml:lang="en">Condition which must be true to show this view</source>
        <target state="translated">Condición que se debe cumplir para mostrar esta vista</target>
      </trans-unit>
    </body>
  </file>
  <file original="src/sql/workbench/contrib/dataExplorer/browser/dataExplorerViewlet" source-language="en" datatype="plaintext" target-language="es">
    <body>
      <trans-unit id="dataExplorer.servers">
        <source xml:lang="en">Servers</source>
        <target state="translated">Servidores</target>
      </trans-unit>
      <trans-unit id="dataexplorer.name">
        <source xml:lang="en">Connections</source>
        <target state="translated">Conexiones</target>
      </trans-unit>
      <trans-unit id="showDataExplorer">
        <source xml:lang="en">Show Connections</source>
        <target state="translated">Mostrar conexiones</target>
      </trans-unit>
    </body>
  </file>
  <file original="src/sql/workbench/contrib/dataExplorer/browser/nodeActions.common.contribution" source-language="en" datatype="plaintext" target-language="es">
    <body>
      <trans-unit id="disconnect">
        <source xml:lang="en">Disconnect</source>
        <target state="translated">Desconectar</target>
      </trans-unit>
      <trans-unit id="refresh">
        <source xml:lang="en">Refresh</source>
        <target state="translated">Actualizar</target>
      </trans-unit>
    </body>
  </file>
  <file original="src/sql/workbench/contrib/editData/browser/editData.contribution" source-language="en" datatype="plaintext" target-language="es">
    <body>
      <trans-unit id="showEditDataSqlPaneOnStartup">
        <source xml:lang="en">Show Edit Data SQL pane on startup</source>
        <target state="translated">Mostrar panel de edición de datos de SQL al iniciar</target>
      </trans-unit>
    </body>
  </file>
  <file original="src/sql/workbench/contrib/editData/browser/editDataActions" source-language="en" datatype="plaintext" target-language="es">
    <body>
      <trans-unit id="disposeEditFailure">
        <source xml:lang="en">Dispose Edit Failed With Error: </source>
        <target state="translated">Eliminar edición con error: </target>
      </trans-unit>
      <trans-unit id="editData.closeSql">
        <source xml:lang="en">Close SQL Pane</source>
        <target state="translated">Cerrar el panel de SQL</target>
      </trans-unit>
      <trans-unit id="editData.run">
        <source xml:lang="en">Run</source>
        <target state="translated">Ejecutar</target>
      </trans-unit>
      <trans-unit id="editData.showSql">
        <source xml:lang="en">Show SQL Pane</source>
        <target state="translated">Mostrar el panel de SQL</target>
      </trans-unit>
      <trans-unit id="editData.stop">
        <source xml:lang="en">Stop</source>
        <target state="translated">Detener</target>
      </trans-unit>
    </body>
  </file>
  <file original="src/sql/workbench/contrib/editData/browser/editDataEditor" source-language="en" datatype="plaintext" target-language="es">
    <body>
      <trans-unit id="maxRowTaskbar">
        <source xml:lang="en">Max Rows:</source>
        <target state="translated">Máximo de filas:</target>
      </trans-unit>
    </body>
  </file>
  <file original="src/sql/workbench/contrib/editData/browser/editDataGridActions" source-language="en" datatype="plaintext" target-language="es">
    <body>
      <trans-unit id="deleteRow">
        <source xml:lang="en">Delete Row</source>
        <target state="translated">Eliminar fila</target>
      </trans-unit>
      <trans-unit id="revertRow">
        <source xml:lang="en">Revert Current Row</source>
        <target state="translated">Revertir la fila actual</target>
      </trans-unit>
    </body>
  </file>
  <file original="src/sql/workbench/contrib/editData/browser/gridActions" source-language="en" datatype="plaintext" target-language="es">
    <body>
      <trans-unit id="copySelection">
        <source xml:lang="en">Copy</source>
        <target state="translated">Copiar</target>
      </trans-unit>
      <trans-unit id="copyWithHeaders">
        <source xml:lang="en">Copy With Headers</source>
        <target state="translated">Copiar con encabezados</target>
      </trans-unit>
      <trans-unit id="saveAsCsv">
        <source xml:lang="en">Save As CSV</source>
        <target state="translated">Guardar como CSV</target>
      </trans-unit>
      <trans-unit id="saveAsExcel">
        <source xml:lang="en">Save As Excel</source>
        <target state="translated">Guardar como Excel</target>
      </trans-unit>
      <trans-unit id="saveAsJson">
        <source xml:lang="en">Save As JSON</source>
        <target state="translated">Guardar como JSON</target>
      </trans-unit>
      <trans-unit id="saveAsXml">
        <source xml:lang="en">Save As XML</source>
        <target state="translated">Guardar como XML</target>
      </trans-unit>
      <trans-unit id="selectAll">
        <source xml:lang="en">Select All</source>
        <target state="translated">Seleccionar todo</target>
      </trans-unit>
    </body>
  </file>
  <file original="src/sql/workbench/contrib/extensions/browser/contributionRenders" source-language="en" datatype="plaintext" target-language="es">
    <body>
      <trans-unit id="insight condition">
        <source xml:lang="en">When</source>
        <target state="translated">Cuándo</target>
      </trans-unit>
      <trans-unit id="insightId">
        <source xml:lang="en">Id</source>
        <target state="translated">Id.</target>
      </trans-unit>
      <trans-unit id="insights">
        <source xml:lang="en">Dashboard Insights ({0})</source>
        <target state="translated">Información del panel ({0})</target>
      </trans-unit>
      <trans-unit id="name">
        <source xml:lang="en">Name</source>
        <target state="translated">Nombre</target>
      </trans-unit>
      <trans-unit id="tabDescription">
        <source xml:lang="en">Description</source>
        <target state="translated">Descripción</target>
      </trans-unit>
      <trans-unit id="tabId">
        <source xml:lang="en">Id</source>
        <target state="translated">Id.</target>
      </trans-unit>
      <trans-unit id="tabTitle">
        <source xml:lang="en">Title</source>
        <target state="translated">Título</target>
      </trans-unit>
      <trans-unit id="tabs">
        <source xml:lang="en">Dashboard Tabs ({0})</source>
        <target state="translated">Pestañas del panel ({0})</target>
      </trans-unit>
    </body>
  </file>
  <file original="src/sql/workbench/contrib/extensions/browser/extensions.contribution" source-language="en" datatype="plaintext" target-language="es">
    <body>
      <trans-unit id="notFound">
        <source xml:lang="en">Extension '{0}' not found.</source>
        <target state="translated">La extensión '{0}' no se encontró.</target>
      </trans-unit>
      <trans-unit id="workbench.extensions.getExtensionFromGallery.arg.name">
        <source xml:lang="en">Extension id</source>
        <target state="translated">Id. de extensión</target>
      </trans-unit>
      <trans-unit id="workbench.extensions.getExtensionFromGallery.description">
        <source xml:lang="en">Gets extension information from the gallery</source>
        <target state="translated">Obtiene información de extensión de la galería</target>
      </trans-unit>
    </body>
  </file>
  <file original="src/sql/workbench/contrib/extensions/browser/extensionsActions" source-language="en" datatype="plaintext" target-language="es">
    <body>
      <trans-unit id="Install Extensions">
        <source xml:lang="en">Install Extensions</source>
        <target state="translated">Instalar extensiones</target>
      </trans-unit>
      <trans-unit id="openExtensionAuthoringDocs">
        <source xml:lang="en">Author an Extension...</source>
        <target state="translated">Crear una extensión...</target>
      </trans-unit>
      <trans-unit id="showRecommendations">
        <source xml:lang="en">Show Recommendations</source>
        <target state="translated">Mostrar recomendaciones</target>
      </trans-unit>
    </body>
  </file>
  <file original="src/sql/workbench/contrib/extensions/browser/scenarioRecommendations" source-language="en" datatype="plaintext" target-language="es">
    <body>
      <trans-unit id="ExtensionsRecommended">
        <source xml:lang="en">Azure Data Studio has extension recommendations.</source>
        <target state="translated">Azure Data Studio cuenta con extensiones recomendadas.</target>
      </trans-unit>
      <trans-unit id="VisualizerExtensionsRecommended">
        <source xml:lang="en">Azure Data Studio has extension recommendations for data visualization.
Once installed, you can select the Visualizer icon to visualize your query results.</source>
        <target state="translated">Azure Data Studio cuenta con extensiones recomendadas para la visualización de datos.
Una vez instaladas, podrá seleccionar el icono Visualizador para ver los resultados de las consultas.</target>
      </trans-unit>
      <trans-unit id="installAll">
        <source xml:lang="en">Install All</source>
        <target state="translated">Instalar todo</target>
      </trans-unit>
      <trans-unit id="neverShowAgain">
        <source xml:lang="en">Don't Show Again</source>
        <target state="translated">No volver a mostrar</target>
      </trans-unit>
      <trans-unit id="scenarioTypeUndefined">
        <source xml:lang="en">The scenario type for extension recommendations must be provided.</source>
        <target state="translated">Es necesario proporcionar el tipo de escenario para recibir recomendaciones de extensiones.</target>
      </trans-unit>
      <trans-unit id="showRecommendations">
        <source xml:lang="en">Show Recommendations</source>
        <target state="translated">Mostrar recomendaciones</target>
      </trans-unit>
    </body>
  </file>
  <file original="src/sql/workbench/contrib/extensions/browser/staticRecommendations" source-language="en" datatype="plaintext" target-language="es">
    <body>
      <trans-unit id="defaultRecommendations">
        <source xml:lang="en">This extension is recommended by Azure Data Studio.</source>
        <target state="translated">Azure Data Studio recomienda esta extensión.</target>
      </trans-unit>
    </body>
  </file>
  <file original="src/sql/workbench/contrib/jobManagement/browser/agentView.component" source-language="en" datatype="plaintext" target-language="es">
    <body>
      <trans-unit id="jobview.Alerts">
        <source xml:lang="en">Alerts</source>
        <target state="translated">Alertas</target>
      </trans-unit>
      <trans-unit id="jobview.Jobs">
        <source xml:lang="en">Jobs</source>
        <target state="translated">Trabajos</target>
      </trans-unit>
      <trans-unit id="jobview.Notebooks">
        <source xml:lang="en">Notebooks</source>
        <target state="translated">Notebooks</target>
      </trans-unit>
      <trans-unit id="jobview.Operators">
        <source xml:lang="en">Operators</source>
        <target state="translated">Operadores</target>
      </trans-unit>
      <trans-unit id="jobview.Proxies">
        <source xml:lang="en">Proxies</source>
        <target state="translated">Servidores proxy</target>
      </trans-unit>
    </body>
  </file>
  <file original="src/sql/workbench/contrib/jobManagement/browser/alertsView.component" source-language="en" datatype="plaintext" target-language="es">
    <body>
      <trans-unit id="jobAlertColumns.categoryName">
        <source xml:lang="en">Category Name</source>
        <target state="translated">Nombre de la categoría</target>
      </trans-unit>
      <trans-unit id="jobAlertColumns.delayBetweenResponses">
        <source xml:lang="en">Delay Between Responses (in secs)</source>
        <target state="translated">Retraso entre las respuestas (en segundos)</target>
      </trans-unit>
      <trans-unit id="jobAlertColumns.enabled">
        <source xml:lang="en">Enabled</source>
        <target state="translated">Habilitado</target>
      </trans-unit>
      <trans-unit id="jobAlertColumns.lastOccurrenceDate">
        <source xml:lang="en">Last Occurrence</source>
        <target state="translated">Última aparición</target>
      </trans-unit>
      <trans-unit id="jobAlertColumns.name">
        <source xml:lang="en">Name</source>
        <target state="translated">Nombre</target>
      </trans-unit>
    </body>
  </file>
  <file original="src/sql/workbench/contrib/jobManagement/browser/jobActions" source-language="en" datatype="plaintext" target-language="es">
    <body>
      <trans-unit id="joaction.deletedOperator">
        <source xml:lang="en">The operator was deleted successfully</source>
        <target state="translated">El operador se eliminó correctamente</target>
      </trans-unit>
      <trans-unit id="jobSuccessfullyStarted">
        <source xml:lang="en">: The job was successfully started.</source>
        <target state="translated">: El trabajo se inició correctamente.</target>
      </trans-unit>
      <trans-unit id="jobSuccessfullyStopped">
        <source xml:lang="en">: The job was successfully stopped.</source>
        <target state="translated">: El trabajo se detuvo correctamente.</target>
      </trans-unit>
      <trans-unit id="jobaction.Cancel">
        <source xml:lang="en">Cancel</source>
        <target state="translated">Cancelar</target>
      </trans-unit>
      <trans-unit id="jobaction.deleteAlert">
        <source xml:lang="en">Delete Alert</source>
        <target state="translated">Eliminar alerta</target>
      </trans-unit>
      <trans-unit id="jobaction.deleteAlertConfirm">
        <source xml:lang="en">Are you sure you'd like to delete the alert '{0}'?</source>
        <target state="translated">¿Seguro que desea eliminar la alerta "{0}"?</target>
      </trans-unit>
      <trans-unit id="jobaction.deleteJob">
        <source xml:lang="en">Delete Job</source>
        <target state="translated">Eliminar trabajo</target>
      </trans-unit>
      <trans-unit id="jobaction.deleteJobConfirm">
        <source xml:lang="en">Are you sure you'd like to delete the job '{0}'?</source>
        <target state="translated">¿Seguro que desea eliminar el trabajo "{0}"?</target>
      </trans-unit>
      <trans-unit id="jobaction.deleteNotebookConfirm">
        <source xml:lang="en">Are you sure you'd like to delete the notebook '{0}'?</source>
        <target state="translated">¿Seguro que desea eliminar el cuaderno "{0}"?</target>
      </trans-unit>
      <trans-unit id="jobaction.deleteOperator">
        <source xml:lang="en">Delete Operator</source>
        <target state="translated">Eliminar operador</target>
      </trans-unit>
      <trans-unit id="jobaction.deleteOperatorConfirm">
        <source xml:lang="en">Are you sure you'd like to delete the operator '{0}'?</source>
        <target state="translated">¿Seguro que desea eliminar el operador "{0}"?</target>
      </trans-unit>
      <trans-unit id="jobaction.deleteProxy">
        <source xml:lang="en">Delete Proxy</source>
        <target state="translated">Eliminar proxy</target>
      </trans-unit>
      <trans-unit id="jobaction.deleteProxyConfirm">
        <source xml:lang="en">Are you sure you'd like to delete the proxy '{0}'?</source>
        <target state="translated">¿Seguro que desea borrar el proxy "{0}"?</target>
      </trans-unit>
      <trans-unit id="jobaction.deleteStep">
        <source xml:lang="en">Delete Step</source>
        <target state="translated">Eliminar paso</target>
      </trans-unit>
      <trans-unit id="jobaction.deleteStepConfirm">
        <source xml:lang="en">Are you sure you'd like to delete the step '{0}'?</source>
        <target state="translated">¿Seguro que desea eliminar el paso "{0}"?</target>
      </trans-unit>
      <trans-unit id="jobaction.deletedAlert">
        <source xml:lang="en">The alert was successfully deleted</source>
        <target state="translated">La alerta se eliminó correctamente</target>
      </trans-unit>
      <trans-unit id="jobaction.deletedJob">
        <source xml:lang="en">The job was successfully deleted</source>
        <target state="translated">El trabajo se eliminó correctamente</target>
      </trans-unit>
      <trans-unit id="jobaction.deletedNotebook">
        <source xml:lang="en">The notebook was successfully deleted</source>
        <target state="translated">El cuaderno se eliminó correctamente</target>
      </trans-unit>
      <trans-unit id="jobaction.deletedProxy">
        <source xml:lang="en">The proxy was deleted successfully</source>
        <target state="translated">El proxy se eliminó correctamente</target>
      </trans-unit>
      <trans-unit id="jobaction.deletedStep">
        <source xml:lang="en">The job step was successfully deleted</source>
        <target state="translated">El paso del trabajo se eliminó correctamente</target>
      </trans-unit>
      <trans-unit id="jobaction.editAlert">
        <source xml:lang="en">Edit Alert</source>
        <target state="translated">Editar alerta</target>
      </trans-unit>
      <trans-unit id="jobaction.editJob">
        <source xml:lang="en">Edit Job</source>
        <target state="translated">Editar trabajo</target>
      </trans-unit>
      <trans-unit id="jobaction.editOperator">
        <source xml:lang="en">Edit Operator</source>
        <target state="translated">Editar operador</target>
      </trans-unit>
      <trans-unit id="jobaction.editProxy">
        <source xml:lang="en">Edit Proxy</source>
        <target state="translated">Editar proxy</target>
      </trans-unit>
      <trans-unit id="jobaction.failedToDeleteAlert">
        <source xml:lang="en">Could not delete alert '{0}'.
Error: {1}</source>
        <target state="translated">No se pudo eliminar la alerta "{0}".
Error: {1}</target>
      </trans-unit>
      <trans-unit id="jobaction.failedToDeleteJob">
        <source xml:lang="en">Could not delete job '{0}'.
Error: {1}</source>
        <target state="translated">No se pudo eliminar el trabajo "{0}".
Error: {1}</target>
      </trans-unit>
      <trans-unit id="jobaction.failedToDeleteNotebook">
        <source xml:lang="en">Could not delete notebook '{0}'.
Error: {1}</source>
        <target state="translated">No se pudo eliminar el cuaderno "{0}".
Error: {1}</target>
      </trans-unit>
      <trans-unit id="jobaction.failedToDeleteOperator">
        <source xml:lang="en">Could not delete operator '{0}'.
Error: {1}</source>
        <target state="translated">No se pudo eliminar el operador "{0}".
Error: {1}</target>
      </trans-unit>
      <trans-unit id="jobaction.failedToDeleteProxy">
        <source xml:lang="en">Could not delete proxy '{0}'.
Error: {1}</source>
        <target state="translated">No se pudo eliminar el proxy "{0}".
Error: {1}</target>
      </trans-unit>
      <trans-unit id="jobaction.failedToDeleteStep">
        <source xml:lang="en">Could not delete step '{0}'.
Error: {1}</source>
        <target state="translated">No se puede eliminar el paso "{0}".
Error: {1}</target>
      </trans-unit>
      <trans-unit id="jobaction.faillabel">
        <source xml:lang="en">Error</source>
        <target state="translated">Error</target>
      </trans-unit>
      <trans-unit id="jobaction.newAlert">
        <source xml:lang="en">New Alert</source>
        <target state="translated">Nueva alerta</target>
      </trans-unit>
      <trans-unit id="jobaction.newJob">
        <source xml:lang="en">New Job</source>
        <target state="translated">Nuevo trabajo</target>
      </trans-unit>
      <trans-unit id="jobaction.newOperator">
        <source xml:lang="en">New Operator</source>
        <target state="translated">Nuevo operador</target>
      </trans-unit>
      <trans-unit id="jobaction.newProxy">
        <source xml:lang="en">New Proxy</source>
        <target state="translated">Nuevo proxy</target>
      </trans-unit>
      <trans-unit id="jobaction.newStep">
        <source xml:lang="en">New Step</source>
        <target state="translated">Nuevo paso</target>
      </trans-unit>
      <trans-unit id="jobaction.refresh">
        <source xml:lang="en">Refresh</source>
        <target state="translated">Actualizar</target>
      </trans-unit>
      <trans-unit id="jobaction.run">
        <source xml:lang="en">Run</source>
        <target state="translated">Ejecutar</target>
      </trans-unit>
      <trans-unit id="jobaction.stop">
        <source xml:lang="en">Stop</source>
        <target state="translated">Detener</target>
      </trans-unit>
      <trans-unit id="jobaction.successLabel">
        <source xml:lang="en">Success</source>
        <target state="translated">Correcto</target>
      </trans-unit>
      <trans-unit id="notebookAction.openNotebook">
        <source xml:lang="en">Open</source>
        <target state="translated">Abrir</target>
      </trans-unit>
      <trans-unit id="notebookaction.deleteMaterializedNotebook">
        <source xml:lang="en">Delete</source>
        <target state="translated">Eliminar</target>
      </trans-unit>
      <trans-unit id="notebookaction.deleteNotebook">
        <source xml:lang="en">Delete</source>
        <target state="translated">Eliminar</target>
      </trans-unit>
      <trans-unit id="notebookaction.editJob">
        <source xml:lang="en">Edit</source>
        <target state="translated">Editar</target>
      </trans-unit>
      <trans-unit id="notebookaction.newJob">
        <source xml:lang="en">New Notebook Job</source>
        <target state="translated">Nuevo trabajo de cuaderno</target>
      </trans-unit>
      <trans-unit id="notebookaction.openLatestRun">
        <source xml:lang="en">Open Latest Run</source>
        <target state="translated">Abrir última ejecución</target>
      </trans-unit>
      <trans-unit id="notebookaction.openNotebook">
        <source xml:lang="en">Open Template Notebook</source>
        <target state="translated">Abrir cuaderno de plantilla</target>
      </trans-unit>
      <trans-unit id="notebookaction.pinNotebook">
        <source xml:lang="en">Pin</source>
        <target state="translated">Anclar</target>
      </trans-unit>
      <trans-unit id="notebookaction.renameNotebook">
        <source xml:lang="en">Rename</source>
        <target state="translated">Cambiar nombre</target>
      </trans-unit>
      <trans-unit id="notebookaction.unpinNotebook">
        <source xml:lang="en">Unpin</source>
        <target state="translated">Desanclar</target>
      </trans-unit>
    </body>
  </file>
  <file original="src/sql/workbench/contrib/jobManagement/browser/jobHistory.component" source-language="en" datatype="plaintext" target-language="es">
    <body>
      <trans-unit id="stepRow.message">
        <source xml:lang="en">Message</source>
        <target state="translated">Mensaje</target>
      </trans-unit>
      <trans-unit id="stepRow.stepID">
        <source xml:lang="en">Step ID</source>
        <target state="translated">Id. de paso</target>
      </trans-unit>
      <trans-unit id="stepRow.stepName">
        <source xml:lang="en">Step Name</source>
        <target state="translated">Nombre del paso</target>
      </trans-unit>
    </body>
  </file>
  <file original="src/sql/workbench/contrib/jobManagement/browser/jobStepsView.component" source-language="en" datatype="plaintext" target-language="es">
    <body>
      <trans-unit id="agent.steps">
        <source xml:lang="en">Steps</source>
        <target state="translated">Pasos</target>
      </trans-unit>
    </body>
  </file>
  <file original="src/sql/workbench/contrib/jobManagement/browser/jobsView.component" source-language="en" datatype="plaintext" target-language="es">
    <body>
      <trans-unit id="jobColumns.category">
        <source xml:lang="en">Category</source>
        <target state="translated">Categoría</target>
      </trans-unit>
      <trans-unit id="jobColumns.enabled">
        <source xml:lang="en">Enabled</source>
        <target state="translated">Habilitado</target>
      </trans-unit>
      <trans-unit id="jobColumns.lastRun">
        <source xml:lang="en">Last Run</source>
        <target state="translated">Última ejecución</target>
      </trans-unit>
      <trans-unit id="jobColumns.lastRunOutcome">
        <source xml:lang="en">Last Run Outcome</source>
        <target state="translated">Último resultado ejecutado</target>
      </trans-unit>
      <trans-unit id="jobColumns.name">
        <source xml:lang="en">Name</source>
        <target state="translated">Nombre</target>
      </trans-unit>
      <trans-unit id="jobColumns.nextRun">
        <source xml:lang="en">Next Run</source>
        <target state="translated">Próxima ejecución</target>
      </trans-unit>
      <trans-unit id="jobColumns.previousRuns">
        <source xml:lang="en">Previous Runs</source>
        <target state="translated">Ejecuciones anteriores</target>
      </trans-unit>
      <trans-unit id="jobColumns.runnable">
        <source xml:lang="en">Runnable</source>
        <target state="translated">Se puede ejecutar</target>
      </trans-unit>
      <trans-unit id="jobColumns.schedule">
        <source xml:lang="en">Schedule</source>
        <target state="translated">Programación</target>
      </trans-unit>
      <trans-unit id="jobColumns.status">
        <source xml:lang="en">Status</source>
        <target state="translated">Estado</target>
      </trans-unit>
      <trans-unit id="jobsView.error">
        <source xml:lang="en">Error: </source>
        <target state="translated">Error: </target>
      </trans-unit>
      <trans-unit id="jobsView.noSteps">
        <source xml:lang="en">No Steps available for this job.</source>
        <target state="translated">No hay pasos disponibles para este trabajo.</target>
      </trans-unit>
    </body>
  </file>
  <file original="src/sql/workbench/contrib/jobManagement/browser/notebookHistory.component" source-language="en" datatype="plaintext" target-language="es">
    <body>
      <trans-unit id="notebookHistory.ErrorTooltip">
        <source xml:lang="en">Job Error: </source>
        <target state="translated">Error de trabajo: </target>
      </trans-unit>
      <trans-unit id="notebookHistory.dateCreatedTooltip">
        <source xml:lang="en">Date Created: </source>
        <target state="translated">Fecha de creación: </target>
      </trans-unit>
      <trans-unit id="notebookHistory.notebookErrorTooltip">
        <source xml:lang="en">Notebook Error: </source>
        <target state="translated">Error del Notebook: </target>
      </trans-unit>
      <trans-unit id="notebookHistory.pastRunsTitle">
        <source xml:lang="en">Past Runs</source>
        <target state="translated">Ejecuciones pasadas</target>
      </trans-unit>
      <trans-unit id="notebookHistory.pinnedTitle">
        <source xml:lang="en">Pinned</source>
        <target state="translated">Anclado</target>
      </trans-unit>
      <trans-unit id="notebookHistory.recentRunsTitle">
        <source xml:lang="en">Recent Runs</source>
        <target state="translated">Ejecuciones recientes</target>
      </trans-unit>
    </body>
  </file>
  <file original="src/sql/workbench/contrib/jobManagement/browser/notebooksView.component" source-language="en" datatype="plaintext" target-language="es">
    <body>
      <trans-unit id="notebookColumns.lastRun">
        <source xml:lang="en">Last Run</source>
        <target state="translated">Última ejecución</target>
      </trans-unit>
      <trans-unit id="notebookColumns.lastRunOutcome">
        <source xml:lang="en">Last Run Outcome</source>
        <target state="translated">Último resultado ejecutado</target>
      </trans-unit>
      <trans-unit id="notebookColumns.name">
        <source xml:lang="en">Name</source>
        <target state="translated">Nombre</target>
      </trans-unit>
      <trans-unit id="notebookColumns.nextRun">
        <source xml:lang="en">Next Run</source>
        <target state="translated">Próxima ejecución</target>
      </trans-unit>
      <trans-unit id="notebookColumns.previousRuns">
        <source xml:lang="en">Previous Runs</source>
        <target state="translated">Ejecuciones anteriores</target>
      </trans-unit>
      <trans-unit id="notebookColumns.status">
        <source xml:lang="en">Status</source>
        <target state="translated">Estado</target>
      </trans-unit>
      <trans-unit id="notebookColumns.targetDatbase">
        <source xml:lang="en">Target Database</source>
        <target state="translated">Base de datos de destino</target>
      </trans-unit>
      <trans-unit id="notebooksView.error">
        <source xml:lang="en">Error: </source>
        <target state="translated">Error: </target>
      </trans-unit>
      <trans-unit id="notebooksView.noSteps">
        <source xml:lang="en">No Steps available for this job.</source>
        <target state="translated">No hay pasos disponibles para este trabajo.</target>
      </trans-unit>
      <trans-unit id="notebooksView.notebookError">
        <source xml:lang="en">Notebook Error: </source>
        <target state="translated">Error del Notebook: </target>
      </trans-unit>
    </body>
  </file>
  <file original="src/sql/workbench/contrib/jobManagement/browser/operatorsView.component" source-language="en" datatype="plaintext" target-language="es">
    <body>
      <trans-unit id="jobOperatorsView.emailAddress">
        <source xml:lang="en">Email Address</source>
        <target state="translated">Dirección de correo electrónico</target>
      </trans-unit>
      <trans-unit id="jobOperatorsView.enabled">
        <source xml:lang="en">Enabled</source>
        <target state="translated">Habilitado</target>
      </trans-unit>
      <trans-unit id="jobOperatorsView.name">
        <source xml:lang="en">Name</source>
        <target state="translated">Nombre</target>
      </trans-unit>
    </body>
  </file>
  <file original="src/sql/workbench/contrib/jobManagement/browser/proxiesView.component" source-language="en" datatype="plaintext" target-language="es">
    <body>
      <trans-unit id="jobProxiesView.accountName">
        <source xml:lang="en">Account Name</source>
        <target state="translated">Nombre de la cuenta</target>
      </trans-unit>
      <trans-unit id="jobProxiesView.credentialName">
        <source xml:lang="en">Credential Name</source>
        <target state="translated">Nombre de credencial</target>
      </trans-unit>
      <trans-unit id="jobProxiesView.description">
        <source xml:lang="en">Description</source>
        <target state="translated">Descripción</target>
      </trans-unit>
      <trans-unit id="jobProxiesView.isEnabled">
        <source xml:lang="en">Enabled</source>
        <target state="translated">Habilitado</target>
      </trans-unit>
    </body>
  </file>
  <file original="src/sql/workbench/contrib/notebook/browser/calloutDialog/common/constants" source-language="en" datatype="plaintext" target-language="es">
    <body>
      <trans-unit id="callout.cancelButton">
        <source xml:lang="en">Cancel</source>
        <target state="translated">Cancelar</target>
      </trans-unit>
      <trans-unit id="callout.insertButton">
        <source xml:lang="en">Insert</source>
        <target state="translated">Insertar</target>
      </trans-unit>
      <trans-unit id="imageCallout.browseAltText">
        <source xml:lang="en">Browse</source>
        <target state="translated">Examinar</target>
      </trans-unit>
      <trans-unit id="imageCallout.embedImageLabel">
        <source xml:lang="en">Attach image to notebook</source>
        <target state="translated">Adjuntar imagen al cuaderno</target>
      </trans-unit>
      <trans-unit id="imageCallout.local">
        <source xml:lang="en">Local</source>
        <target state="translated">Local</target>
      </trans-unit>
      <trans-unit id="imageCallout.localImageLabel">
        <source xml:lang="en">This computer</source>
        <target state="translated">Este equipo</target>
      </trans-unit>
      <trans-unit id="imageCallout.locationLabel">
        <source xml:lang="en">Image location</source>
        <target state="translated">Ubicación de la imagen</target>
      </trans-unit>
      <trans-unit id="imageCallout.pathInputLabel">
        <source xml:lang="en">Image URL</source>
        <target state="translated">Dirección URL de la imagen</target>
      </trans-unit>
      <trans-unit id="imageCallout.pathPlaceholder">
        <source xml:lang="en">Enter image path</source>
        <target state="translated">Escriba la ruta de acceso de la imagen.</target>
      </trans-unit>
      <trans-unit id="imageCallout.remote">
        <source xml:lang="en">Remote</source>
        <target state="translated">Remoto</target>
      </trans-unit>
      <trans-unit id="imageCallout.remoteImageLabel">
        <source xml:lang="en">Online</source>
        <target state="translated">En línea</target>
      </trans-unit>
      <trans-unit id="imageCallout.urlPlaceholder">
        <source xml:lang="en">Enter image URL</source>
        <target state="translated">Escriba la dirección URL de la imagen.</target>
      </trans-unit>
      <trans-unit id="linkCallout.linkAddressLabel">
        <source xml:lang="en">Address</source>
        <target state="translated">Dirección</target>
      </trans-unit>
      <trans-unit id="linkCallout.linkAddressPlaceholder">
        <source xml:lang="en">Link to an existing file or web page</source>
        <target state="translated">Vincular a un archivo o página web existente</target>
      </trans-unit>
      <trans-unit id="linkCallout.linkTextLabel">
        <source xml:lang="en">Text to display</source>
        <target state="translated">Texto para mostrar</target>
      </trans-unit>
      <trans-unit id="linkCallout.linkTextPlaceholder">
        <source xml:lang="en">Text to display</source>
        <target state="translated">Texto para mostrar</target>
      </trans-unit>
    </body>
  </file>
  <file original="src/sql/workbench/contrib/notebook/browser/cellToolbarActions" source-language="en" datatype="plaintext" target-language="es">
    <body>
      <trans-unit id="RemoveParameterCell">
        <source xml:lang="en">Remove parameter cell</source>
        <target state="translated">Quitar celda de parámetro</target>
      </trans-unit>
      <trans-unit id="clear">
        <source xml:lang="en">Clear Result</source>
        <target state="translated">Borrar resultado</target>
      </trans-unit>
      <trans-unit id="closeLabel">
        <source xml:lang="en">Close</source>
        <target state="translated">Cerrar</target>
      </trans-unit>
      <trans-unit id="codeAbove">
        <source xml:lang="en">Insert Code Above</source>
        <target state="translated">Insertar código arriba</target>
      </trans-unit>
      <trans-unit id="codeBelow">
        <source xml:lang="en">Insert Code Below</source>
        <target state="translated">Insertar código abajo</target>
      </trans-unit>
      <trans-unit id="collapseCell">
        <source xml:lang="en">Collapse Cell</source>
        <target state="translated">Contraer celda</target>
      </trans-unit>
      <trans-unit id="convertCell">
        <source xml:lang="en">Convert Cell</source>
        <target state="translated">Convertir celda</target>
      </trans-unit>
      <trans-unit id="editLabel">
        <source xml:lang="en">Edit</source>
        <target state="translated">Editar</target>
      </trans-unit>
      <trans-unit id="expandCell">
        <source xml:lang="en">Expand Cell</source>
        <target state="translated">Expandir celda</target>
      </trans-unit>
      <trans-unit id="makeParameterCell">
        <source xml:lang="en">Make parameter cell</source>
        <target state="translated">Crear celda de parámetro</target>
      </trans-unit>
      <trans-unit id="markdownAbove">
        <source xml:lang="en">Insert Text Above</source>
        <target state="translated">Insertar texto arriba</target>
      </trans-unit>
      <trans-unit id="markdownBelow">
        <source xml:lang="en">Insert Text Below</source>
        <target state="translated">Insertar texto abajo</target>
      </trans-unit>
      <trans-unit id="moreActionsLabel">
        <source xml:lang="en">More</source>
        <target state="translated">Más</target>
      </trans-unit>
      <trans-unit id="runAllAbove">
        <source xml:lang="en">Run Cells Above</source>
        <target state="translated">Ejecutar celdas de arriba</target>
      </trans-unit>
      <trans-unit id="runAllBelow">
        <source xml:lang="en">Run Cells Below</source>
        <target state="translated">Ejecutar celdas de abajo</target>
      </trans-unit>
    </body>
  </file>
  <file original="src/sql/workbench/contrib/notebook/browser/cellViews/cellToolbar.component" source-language="en" datatype="plaintext" target-language="es">
    <body>
      <trans-unit id="buttonAdd">
        <source xml:lang="en">Add cell</source>
        <target state="translated">Agregar celda</target>
      </trans-unit>
      <trans-unit id="buttonDelete">
        <source xml:lang="en">Delete</source>
        <target state="translated">Eliminar</target>
      </trans-unit>
      <trans-unit id="buttonMoveDown">
        <source xml:lang="en">Move cell down</source>
        <target state="translated">Bajar celda</target>
      </trans-unit>
      <trans-unit id="buttonMoveUp">
        <source xml:lang="en">Move cell up</source>
        <target state="translated">Subir celda</target>
      </trans-unit>
      <trans-unit id="codeCellsPreview">
        <source xml:lang="en">Add cell</source>
        <target state="translated">Agregar celda</target>
      </trans-unit>
      <trans-unit id="codePreview">
        <source xml:lang="en">Code cell</source>
        <target state="translated">Celda de código</target>
      </trans-unit>
      <trans-unit id="optionCodeCell">
        <source xml:lang="en">Code cell</source>
        <target state="translated">Celda de código</target>
      </trans-unit>
      <trans-unit id="optionTextCell">
        <source xml:lang="en">Text cell</source>
        <target state="translated">Celda de texto</target>
      </trans-unit>
      <trans-unit id="splitCell">
        <source xml:lang="en">Split cell</source>
        <target state="translated">Dividir celda</target>
      </trans-unit>
      <trans-unit id="textPreview">
        <source xml:lang="en">Text cell</source>
        <target state="translated">Celda de texto</target>
      </trans-unit>
    </body>
  </file>
  <file original="src/sql/workbench/contrib/notebook/browser/cellViews/code.component" source-language="en" datatype="plaintext" target-language="es">
    <body>
      <trans-unit id="parametersText">
        <source xml:lang="en">Parameters</source>
        <target state="translated">Parámetros</target>
      </trans-unit>
    </body>
  </file>
  <file original="src/sql/workbench/contrib/notebook/browser/cellViews/codeActions" source-language="en" datatype="plaintext" target-language="es">
    <body>
      <trans-unit id="errorRunCell">
        <source xml:lang="en">Error on last run. Click to run again</source>
        <target state="translated">Error en la última ejecución. Haga clic para volver a ejecutar</target>
      </trans-unit>
      <trans-unit id="notebook.failed">
        <source xml:lang="en">Please select active cell and try again</source>
        <target state="translated">Seleccione la celda activa y vuelva a intentarlo</target>
      </trans-unit>
      <trans-unit id="runCell">
        <source xml:lang="en">Run cell</source>
        <target state="translated">Ejecutar celda</target>
      </trans-unit>
      <trans-unit id="stopCell">
        <source xml:lang="en">Cancel execution</source>
        <target state="translated">Cancelar ejecución</target>
      </trans-unit>
    </body>
  </file>
  <file original="src/sql/workbench/contrib/notebook/browser/cellViews/collapse.component" source-language="en" datatype="plaintext" target-language="es">
    <body>
      <trans-unit id="collapseCellContents">
        <source xml:lang="en">Collapse code cell contents</source>
        <target state="translated">Contraer contenido de la celda de código</target>
      </trans-unit>
      <trans-unit id="expandCellContents">
        <source xml:lang="en">Expand code cell contents</source>
        <target state="translated">Expandir contenido de la celda de código</target>
      </trans-unit>
    </body>
  </file>
  <file original="src/sql/workbench/contrib/notebook/browser/cellViews/markdownToolbar.component" source-language="en" datatype="plaintext" target-language="es">
    <body>
      <trans-unit id="buttonBold">
        <source xml:lang="en">Bold</source>
        <target state="translated">Negrita</target>
      </trans-unit>
      <trans-unit id="buttonCode">
        <source xml:lang="en">Code</source>
        <target state="translated">Código</target>
      </trans-unit>
      <trans-unit id="buttonHighlight">
        <source xml:lang="en">Highlight</source>
        <target state="translated">Resaltar</target>
      </trans-unit>
      <trans-unit id="buttonImage">
        <source xml:lang="en">Image</source>
        <target state="translated">Imagen</target>
      </trans-unit>
      <trans-unit id="buttonItalic">
        <source xml:lang="en">Italic</source>
        <target state="translated">Cursiva</target>
      </trans-unit>
      <trans-unit id="buttonLink">
        <source xml:lang="en">Link</source>
        <target state="translated">Vínculo</target>
      </trans-unit>
      <trans-unit id="buttonList">
        <source xml:lang="en">List</source>
        <target state="translated">Lista</target>
      </trans-unit>
      <trans-unit id="buttonOrderedList">
        <source xml:lang="en">Ordered list</source>
        <target state="translated">Lista ordenada</target>
      </trans-unit>
      <trans-unit id="buttonPreview">
        <source xml:lang="en">Markdown preview toggle - off</source>
        <target state="translated">Alternancia de la vista previa de Markdown: desactivada</target>
      </trans-unit>
      <trans-unit id="buttonUnderline">
        <source xml:lang="en">Underline</source>
        <target state="translated">Subrayado</target>
      </trans-unit>
      <trans-unit id="callout.insertImageHeading">
        <source xml:lang="en">Insert image</source>
        <target state="translated">Inserción de una imagen</target>
      </trans-unit>
      <trans-unit id="callout.insertLinkHeading">
        <source xml:lang="en">Insert link</source>
        <target state="translated">Inserción de un vínculo</target>
      </trans-unit>
      <trans-unit id="dropdownHeading">
        <source xml:lang="en">Heading</source>
        <target state="translated">Encabezado</target>
      </trans-unit>
      <trans-unit id="markdownViewButton">
        <source xml:lang="en">Markdown View</source>
        <target state="translated">Vista de Markdown</target>
      </trans-unit>
      <trans-unit id="optionHeading1">
        <source xml:lang="en">Heading 1</source>
        <target state="translated">Encabezado 1</target>
      </trans-unit>
      <trans-unit id="optionHeading2">
        <source xml:lang="en">Heading 2</source>
        <target state="translated">Encabezado 2</target>
      </trans-unit>
      <trans-unit id="optionHeading3">
        <source xml:lang="en">Heading 3</source>
        <target state="translated">Encabezado 3</target>
      </trans-unit>
      <trans-unit id="optionParagraph">
        <source xml:lang="en">Paragraph</source>
        <target state="translated">Párrafo</target>
      </trans-unit>
      <trans-unit id="richTextViewButton">
        <source xml:lang="en">Rich Text View</source>
        <target state="translated">Vista de texto enriquecido</target>
      </trans-unit>
      <trans-unit id="splitViewButton">
        <source xml:lang="en">Split View</source>
        <target state="translated">Vista En dos paneles</target>
      </trans-unit>
    </body>
  </file>
  <file original="src/sql/workbench/contrib/notebook/browser/cellViews/output.component" source-language="en" datatype="plaintext" target-language="es">
    <body>
      <trans-unit id="componentRenderError">
        <source xml:lang="en">Error rendering component: {0}</source>
        <target state="translated">Error al representar el componente: {0}</target>
      </trans-unit>
      <trans-unit id="noMimeTypeFound">
        <source xml:lang="en">No {0}renderer could be found for output. It has the following MIME types: {1}</source>
        <target state="translated">No se ha encontrado ningún representador {0} para la salida. Tiene los siguientes tipos MIME: {1}</target>
      </trans-unit>
      <trans-unit id="noSelectorFound">
        <source xml:lang="en">No component could be found for selector {0}</source>
        <target state="translated">No se encontró un componente para el selector {0}</target>
      </trans-unit>
      <trans-unit id="safe">
        <source xml:lang="en">safe </source>
        <target state="translated">seguro </target>
      </trans-unit>
    </body>
  </file>
  <file original="src/sql/workbench/contrib/notebook/browser/cellViews/placeholderCell.component" source-language="en" datatype="plaintext" target-language="es">
    <body>
      <trans-unit id="clickOn">
        <source xml:lang="en">Click on</source>
        <target state="translated">Haga clic en</target>
      </trans-unit>
      <trans-unit id="or">
        <source xml:lang="en">or</source>
        <target state="translated">o</target>
      </trans-unit>
      <trans-unit id="plusCode">
        <source xml:lang="en">+ Code</source>
        <target state="translated">+ Código</target>
      </trans-unit>
      <trans-unit id="plusCodeAriaLabel">
        <source xml:lang="en">Add a code cell</source>
        <target state="translated">Agregar una celda de código</target>
      </trans-unit>
      <trans-unit id="plusText">
        <source xml:lang="en">+ Text</source>
        <target state="translated">+ Texto</target>
      </trans-unit>
      <trans-unit id="plusTextAriaLabel">
        <source xml:lang="en">Add a text cell</source>
        <target state="translated">Agregar una celda de texto</target>
      </trans-unit>
      <trans-unit id="toAddCell">
        <source xml:lang="en">to add a code or text cell</source>
        <target state="translated">para agregar una celda de código o texto</target>
      </trans-unit>
    </body>
  </file>
  <file original="src/sql/workbench/contrib/notebook/browser/cellViews/stdin.component" source-language="en" datatype="plaintext" target-language="es">
    <body>
      <trans-unit id="stdInLabel">
        <source xml:lang="en">StdIn:</source>
        <target state="translated">StdIn:</target>
      </trans-unit>
    </body>
  </file>
  <file original="src/sql/workbench/contrib/notebook/browser/cellViews/textCell.component" source-language="en" datatype="plaintext" target-language="es">
    <body>
      <trans-unit id="addContent">
        <source xml:lang="en">&lt;i&gt;Add content here...&lt;/i&gt;</source>
        <target state="translated">&lt;i&gt;Agregue contenido aquí...&lt;/i&gt;</target>
      </trans-unit>
      <trans-unit id="doubleClickEdit">
        <source xml:lang="en">&lt;i&gt;Double-click to edit&lt;/i&gt;</source>
        <target state="translated">&lt;i&gt;Haga doble clic para editar.&lt;/i&gt;</target>
      </trans-unit>
    </body>
  </file>
  <file original="src/sql/workbench/contrib/notebook/browser/find/notebookFindWidget" source-language="en" datatype="plaintext" target-language="es">
    <body>
      <trans-unit id="label.closeButton">
        <source xml:lang="en">Close</source>
        <target state="translated">Cerrar</target>
      </trans-unit>
      <trans-unit id="label.find">
        <source xml:lang="en">Find</source>
        <target state="translated">Buscar</target>
      </trans-unit>
      <trans-unit id="label.matchesLocation">
        <source xml:lang="en">{0} of {1}</source>
        <target state="translated">{0} de {1}</target>
      </trans-unit>
      <trans-unit id="label.nextMatchButton">
        <source xml:lang="en">Next match</source>
        <target state="translated">Coincidencia siguiente</target>
      </trans-unit>
      <trans-unit id="label.noResults">
        <source xml:lang="en">No Results</source>
        <target state="translated">No hay ningún resultado.</target>
      </trans-unit>
      <trans-unit id="label.previousMatchButton">
        <source xml:lang="en">Previous match</source>
        <target state="translated">Coincidencia anterior</target>
      </trans-unit>
      <trans-unit id="placeholder.find">
        <source xml:lang="en">Find</source>
        <target state="translated">Buscar</target>
      </trans-unit>
      <trans-unit id="title.matchesCountLimit">
        <source xml:lang="en">Your search returned a large number of results, only the first 999 matches will be highlighted.</source>
        <target state="translated">La búsqueda ha devuelto un gran número de resultados, se resaltarán solo las primeras 999 coincidencias.</target>
      </trans-unit>
    </body>
  </file>
  <file original="src/sql/workbench/contrib/notebook/browser/notebook.component" source-language="en" datatype="plaintext" target-language="es">
    <body>
      <trans-unit id="addCell">
        <source xml:lang="en">Cell</source>
        <target state="translated">Celda</target>
      </trans-unit>
      <trans-unit id="addCodeLabel">
        <source xml:lang="en">Add code</source>
        <target state="translated">Agregar código</target>
      </trans-unit>
      <trans-unit id="addTextLabel">
        <source xml:lang="en">Add text</source>
        <target state="translated">Agregar texto</target>
      </trans-unit>
      <trans-unit id="cellNotFound">
        <source xml:lang="en">cell with URI {0} was not found in this model</source>
        <target state="translated">no se encontró la celda con URI {0} en este modelo</target>
      </trans-unit>
      <trans-unit id="cellRunFailed">
        <source xml:lang="en">Run Cells failed - See error in output of the currently selected cell for more information.</source>
        <target state="translated">Error al ejecutar las celdas. Para más información, vea el error en la salida de la celda seleccionada actualmente.</target>
      </trans-unit>
      <trans-unit id="code">
        <source xml:lang="en">Code</source>
        <target state="translated">Código</target>
      </trans-unit>
      <trans-unit id="codeCellsPreview">
        <source xml:lang="en">Add cell</source>
        <target state="translated">Agregar celda</target>
      </trans-unit>
      <trans-unit id="codePreview">
        <source xml:lang="en">Code cell</source>
        <target state="translated">Celda de código</target>
      </trans-unit>
      <trans-unit id="createFile">
        <source xml:lang="en">Create File</source>
        <target state="translated">Crear archivo</target>
      </trans-unit>
      <trans-unit id="displayFailed">
        <source xml:lang="en">Could not display contents: {0}</source>
        <target state="translated">No se pudo mostrar contenido: {0}</target>
      </trans-unit>
      <trans-unit id="editor">
        <source xml:lang="en">Editor</source>
        <target state="translated">Editor</target>
      </trans-unit>
      <trans-unit id="nextButtonLabel">
        <source xml:lang="en">Next &gt;</source>
        <target state="translated">Siguiente &gt;</target>
      </trans-unit>
      <trans-unit id="previousButtonLabel">
        <source xml:lang="en">&lt; Previous</source>
        <target state="translated">&lt; Anterior</target>
      </trans-unit>
      <trans-unit id="runAll">
        <source xml:lang="en">Run Cells</source>
        <target state="translated">Ejecutar celdas</target>
      </trans-unit>
      <trans-unit id="runAllPreview">
        <source xml:lang="en">Run all</source>
        <target state="translated">Ejecutar todo</target>
      </trans-unit>
      <trans-unit id="text">
        <source xml:lang="en">Text</source>
        <target state="translated">Texto</target>
      </trans-unit>
      <trans-unit id="textPreview">
        <source xml:lang="en">Text cell</source>
        <target state="translated">Celda de texto</target>
      </trans-unit>
      <trans-unit id="views">
        <source xml:lang="en">Views</source>
        <target state="translated">Vistas</target>
      </trans-unit>
    </body>
  </file>
  <file original="src/sql/workbench/contrib/notebook/browser/notebook.contribution" source-language="en" datatype="plaintext" target-language="es">
    <body>
      <trans-unit id="exclude">
        <source xml:lang="en">Configure glob patterns for excluding files and folders in fulltext searches and quick open. Inherits all glob patterns from the `#files.exclude#` setting. Read more about glob patterns [here](https://code.visualstudio.com/docs/editor/codebasics#_advanced-search-options).</source>
        <target state="translated">Configure patrones globales para excluir archivos y carpetas en búsquedas de texto completo y abrir los patrones de uso rápido. Hereda todos los patrones globales de la configuración "#files.exclude". Lea más acerca de los patrones globales [aquí](https://code.visualstudio.com/docs/editor/codebasics-_advanced-search-options).</target>
      </trans-unit>
      <trans-unit id="exclude.boolean">
        <source xml:lang="en">The glob pattern to match file paths against. Set to true or false to enable or disable the pattern.</source>
        <target state="translated">El patrón global con el que se harán coincidir las rutas de acceso de los archivos. Establézcalo en true o false para habilitarlo o deshabilitarlo.</target>
      </trans-unit>
      <trans-unit id="exclude.when">
        <source xml:lang="en">Additional check on the siblings of a matching file. Use $(basename) as variable for the matching file name.</source>
        <target state="translated">Comprobación adicional de los elementos del mismo nivel de un archivo coincidente. Use $(nombreBase) como variable para el nombre de archivo que coincide.</target>
      </trans-unit>
      <trans-unit id="filterSortOrder">
        <source xml:lang="en">Controls sorting order of editor history in quick open when filtering.</source>
        <target state="translated">Controla el orden de clasificación del historial del editor en apertura rápida al filtrar.</target>
      </trans-unit>
      <trans-unit id="filterSortOrder.default">
        <source xml:lang="en">History entries are sorted by relevance based on the filter value used. More relevant entries appear first.</source>
        <target state="translated">Las entradas de historial se ordenan por pertinencia en función del valor de filtro utilizado. Las entradas más pertinentes aparecen primero.</target>
      </trans-unit>
      <trans-unit id="filterSortOrder.recency">
        <source xml:lang="en">History entries are sorted by recency. More recently opened entries appear first.</source>
        <target state="translated">Las entradas de historial se ordenan por uso reciente. Las entradas abiertas más recientemente aparecen primero.</target>
      </trans-unit>
      <trans-unit id="newNotebook">
        <source xml:lang="en">New Notebook</source>
        <target state="translated">Nuevo Notebook</target>
      </trans-unit>
      <trans-unit id="newQuery">
        <source xml:lang="en">New Notebook</source>
        <target state="translated">Nuevo Notebook</target>
      </trans-unit>
      <trans-unit id="notebook.allowADSCommands">
        <source xml:lang="en">Allow notebooks to run Azure Data Studio commands.</source>
        <target state="translated">Permita a los cuadernos ejecutar comandos de Azure Data Studio.</target>
      </trans-unit>
      <trans-unit id="notebook.defaultTextEditMode">
        <source xml:lang="en">The default editing mode used for text cells</source>
        <target state="translated">Modo de edición predeterminado usado para las celdas de texto</target>
      </trans-unit>
      <trans-unit id="notebook.enableDoubleClickEdit">
        <source xml:lang="en">Enable double click to edit for text cells in notebooks</source>
        <target state="translated">Habilitar doble clic para editar las celdas de texto en los cuadernos</target>
      </trans-unit>
      <trans-unit id="notebook.enableIncrementalGridRendering">
        <source xml:lang="en">Enable incremental grid rendering for notebooks. This will improve the initial rendering time for large notebooks. There may be performance issues when interacting with the notebook while the rest of the grids are rendering.</source>
        <target state="translated">Habilite la representación de la cuadrícula incremental para los cuadernos. Esto mejorará el tiempo de representación inicial de los cuadernos grandes. Puede haber problemas de rendimiento al interactuar con el cuaderno mientras el resto de las cuadrículas se están representando.</target>
      </trans-unit>
      <trans-unit id="notebook.markdownModeDescription">
        <source xml:lang="en">Text is displayed as Markdown.</source>
        <target state="translated">El texto se muestra como "Markdown".</target>
      </trans-unit>
      <trans-unit id="notebook.markdownPreviewLineHeight">
        <source xml:lang="en">Controls the line height used in the notebook markdown preview. This number is relative to the font size.</source>
        <target state="translated">Controla la altura de línea utilizada en la vista previa de Markdown del cuaderno. Este número es relativo al tamaño de la fuente.</target>
      </trans-unit>
      <trans-unit id="notebook.maxRichTextUndoHistory">
        <source xml:lang="en">The maximum number of changes stored in the undo history for the notebook Rich Text editor.</source>
        <target state="translated">Número máximo de cambios almacenados en el historial de deshacer del editor de texto enriquecido del cuaderno</target>
      </trans-unit>
      <trans-unit id="notebook.richTextModeDescription">
        <source xml:lang="en">Text is displayed as Rich Text (also known as WYSIWYG).</source>
        <target state="translated">El texto se muestra como texto enriquecido (también conocido como WYSIWYG).</target>
      </trans-unit>
      <trans-unit id="notebook.saveConnectionName">
        <source xml:lang="en">(Preview) Save connection name in notebook metadata.</source>
        <target state="translated">(Versión preliminar) Guarde el nombre de la conexión en los metadatos del cuaderno.</target>
      </trans-unit>
      <trans-unit id="notebook.showAllKernels">
        <source xml:lang="en">(Preview) show all kernels for the current notebook provider.</source>
        <target state="translated">(Versión preliminar) Consulte todos los kernel del proveedor del cuaderno actual.</target>
      </trans-unit>
      <trans-unit id="notebook.showRenderedNotebookinDiffEditor">
        <source xml:lang="en">(Preview) Show rendered notebook in diff editor.</source>
        <target state="translated">(Vista preliminar) Mostrar el bloc de notas representado en el editor.</target>
      </trans-unit>
      <trans-unit id="notebook.splitViewModeDescription">
        <source xml:lang="en">Markdown is displayed on the left, with a preview of the rendered text on the right.</source>
        <target state="translated">"Markdown" se muestra a la izquierda, con una vista previa del texto representado a la derecha.</target>
      </trans-unit>
      <trans-unit id="notebook.sqlStopOnError">
        <source xml:lang="en">SQL kernel: stop Notebook execution when error occurs in a cell.</source>
        <target state="translated">Kernel SQL: detenga la ejecución del Notebook cuando se produzca un error en una celda.</target>
      </trans-unit>
      <trans-unit id="notebook.useAbsoluteFilePaths">
        <source xml:lang="en">Use absolute file paths when linking to other notebooks.</source>
        <target state="translated">Use rutas a archivos absolutas para la vinculación con otros cuadernos.</target>
      </trans-unit>
      <trans-unit id="notebook.useNewMarkdownRenderer">
        <source xml:lang="en">Whether to use the newer version of the markdown renderer for Notebooks. This may result in markdown being rendered differently than previous versions.</source>
        <target state="translated">Indica si se debe usar la versión más reciente del representador Markdown para los blocs de notas. Esto puede dar lugar a que Markdown se represente de forma diferente que las versiones anteriores.</target>
      </trans-unit>
      <trans-unit id="notebookViews">
        <source xml:lang="en">Notebook Views</source>
        <target state="translated">Vistas de Bloc de notas</target>
      </trans-unit>
      <trans-unit id="notebookViews.enabled">
        <source xml:lang="en">(Preview) Enable Notebook Views</source>
        <target state="translated">(Versión preliminar) Habilitar vistas del bloc de notas</target>
      </trans-unit>
      <trans-unit id="search.actionsPosition">
        <source xml:lang="en">Controls the positioning of the actionbar on rows in the search view.</source>
        <target state="translated">Controla el posicionamiento de la actionbar en las filas en la vista de búsqueda.</target>
      </trans-unit>
      <trans-unit id="search.actionsPositionAuto">
        <source xml:lang="en">Position the actionbar to the right when the search view is narrow, and immediately after the content when the search view is wide.</source>
        <target state="translated">Posicione el actionbar a la derecha cuando la vista de búsqueda es estrecha, e inmediatamente después del contenido cuando la vista de búsqueda es amplia.</target>
      </trans-unit>
      <trans-unit id="search.actionsPositionRight">
        <source xml:lang="en">Always position the actionbar to the right.</source>
        <target state="translated">Posicionar siempre el actionbar a la derecha.</target>
      </trans-unit>
      <trans-unit id="search.collapseAllResults">
        <source xml:lang="en">Controls whether the search results will be collapsed or expanded.</source>
        <target state="translated">Controla si los resultados de la búsqueda estarán contraídos o expandidos.</target>
      </trans-unit>
      <trans-unit id="search.collapseResults.auto">
        <source xml:lang="en">Files with less than 10 results are expanded. Others are collapsed.</source>
        <target state="translated">Los archivos con menos de 10 resultados se expanden. El resto están colapsados.</target>
      </trans-unit>
      <trans-unit id="search.followSymlinks">
        <source xml:lang="en">Controls whether to follow symlinks while searching.</source>
        <target state="translated">Controla si debe seguir enlaces simbólicos durante la búsqueda.</target>
      </trans-unit>
      <trans-unit id="search.globalFindClipboard">
        <source xml:lang="en">Controls whether the search view should read or modify the shared find clipboard on macOS.</source>
        <target state="translated">Controla si la vista de búsqueda debe leer o modificar el portapapeles de búsqueda compartido en macOS.</target>
      </trans-unit>
      <trans-unit id="search.location">
        <source xml:lang="en">Controls whether the search will be shown as a view in the sidebar or as a panel in the panel area for more horizontal space.</source>
        <target state="translated">Controla si la búsqueda se muestra como una vista en la barra lateral o como un panel en el área de paneles para disponer de más espacio horizontal.</target>
      </trans-unit>
      <trans-unit id="search.location.deprecationMessage">
        <source xml:lang="en">This setting is deprecated. Please use the search view's context menu instead.</source>
        <target state="translated">Esta configuración está en desuso. Utilice el menú contextual de la vista de búsqueda en su lugar.</target>
      </trans-unit>
      <trans-unit id="search.maintainFileSearchCache">
        <source xml:lang="en">When enabled, the searchService process will be kept alive instead of being shut down after an hour of inactivity. This will keep the file search cache in memory.</source>
        <target state="translated">Cuando está habilitado, el proceso de servicio de búsqueda se mantendrá habilitado en lugar de cerrarse después de una hora de inactividad. Esto mantendrá la caché de búsqueda de archivos en la memoria.</target>
      </trans-unit>
      <trans-unit id="search.quickOpen.includeHistory">
        <source xml:lang="en">Whether to include results from recently opened files in the file results for Quick Open.</source>
        <target state="translated">Indica si se incluyen resultados de archivos abiertos recientemente en los resultados de archivos de Quick Open.</target>
      </trans-unit>
      <trans-unit id="search.quickOpen.includeSymbols">
        <source xml:lang="en">Whether to include results from a global symbol search in the file results for Quick Open.</source>
        <target state="translated">Indica si se incluyen resultados de una búsqueda global de símbolos en los resultados de archivos de Quick Open.</target>
      </trans-unit>
      <trans-unit id="search.searchEditor.doubleClickBehaviour">
        <source xml:lang="en">Configure effect of double clicking a result in a search editor.</source>
        <target state="translated">Configure el efecto de hacer doble clic en un resultado en un editor de búsqueda.</target>
      </trans-unit>
      <trans-unit id="search.searchEditor.doubleClickBehaviour.goToLocation">
        <source xml:lang="en">Double clicking opens the result in the active editor group.</source>
        <target state="translated">Al hacer doble clic, se abre el resultado en el grupo de editor activo.</target>
      </trans-unit>
      <trans-unit id="search.searchEditor.doubleClickBehaviour.openLocationToSide">
        <source xml:lang="en">Double clicking opens the result in the editor group to the side, creating one if it does not yet exist.</source>
        <target state="translated">Al hacer doble clic se abre el resultado en el grupo del editor a un lado, creando uno si aún no existe.</target>
      </trans-unit>
      <trans-unit id="search.searchEditor.doubleClickBehaviour.selectWord">
        <source xml:lang="en">Double clicking selects the word under the cursor.</source>
        <target state="translated">Al hacer doble clic, se selecciona la palabra bajo el cursor.</target>
      </trans-unit>
      <trans-unit id="search.searchOnType">
        <source xml:lang="en">Search all files as you type.</source>
        <target state="translated">Busque todos los archivos a medida que escribe.</target>
      </trans-unit>
      <trans-unit id="search.searchOnTypeDebouncePeriod">
        <source xml:lang="en">When `#search.searchOnType#` is enabled, controls the timeout in milliseconds between a character being typed and the search starting. Has no effect when `search.searchOnType` is disabled.</source>
        <target state="translated">Cuando '#search.searchOnType' está habilitado, controla el tiempo de espera en milisegundos entre un carácter que se escribe y el inicio de la búsqueda. No tiene ningún efecto cuando 'search.searchOnType' está deshabilitado.</target>
      </trans-unit>
      <trans-unit id="search.seedOnFocus">
        <source xml:lang="en">Update workspace search query to the editor's selected text when focusing the search view. This happens either on click or when triggering the `workbench.views.search.focus` command.</source>
        <target state="translated">Actualiza la consulta de búsqueda del área de trabajo al texto seleccionado del editor al enfocar la vista de búsqueda. Esto ocurre al hacer clic o al desencadenar el comando "workbench.views.search.focus".</target>
      </trans-unit>
      <trans-unit id="search.seedWithNearestWord">
        <source xml:lang="en">Enable seeding search from the word nearest the cursor when the active editor has no selection.</source>
        <target state="translated">Habilite la búsqueda de propagación a partir de la palabra más cercana al cursor cuando el editor activo no tiene ninguna selección.</target>
      </trans-unit>
      <trans-unit id="search.showLineNumbers">
        <source xml:lang="en">Controls whether to show line numbers for search results.</source>
        <target state="translated">Controla si deben mostrarse los números de línea en los resultados de la búsqueda.</target>
      </trans-unit>
      <trans-unit id="search.smartCase">
        <source xml:lang="en">Search case-insensitively if the pattern is all lowercase, otherwise, search case-sensitively.</source>
        <target state="translated">Buscar sin distinción de mayúsculas y minúsculas si el patrón es todo en minúsculas; de lo contrario, buscar con distinción de mayúsculas y minúsculas.</target>
      </trans-unit>
      <trans-unit id="search.sortOrder">
        <source xml:lang="en">Controls sorting order of search results.</source>
        <target state="translated">Controla el orden de los resultados de búsqueda.</target>
      </trans-unit>
      <trans-unit id="search.usePCRE2">
        <source xml:lang="en">Whether to use the PCRE2 regex engine in text search. This enables using some advanced regex features like lookahead and backreferences. However, not all PCRE2 features are supported - only features that are also supported by JavaScript.</source>
        <target state="translated">Si se utiliza el motor de expresión regular PCRE2 en la búsqueda de texto. Esto permite utilizar algunas características avanzadas de regex como la búsqueda anticipada y las referencias inversas. Sin embargo, no todas las características de PCRE2 son compatibles: solo las características que también admite JavaScript.</target>
      </trans-unit>
      <trans-unit id="search.useReplacePreview">
        <source xml:lang="en">Controls whether to open Replace Preview when selecting or replacing a match.</source>
        <target state="translated">Controla si debe abrirse la vista previa de reemplazo cuando se selecciona o reemplaza una coincidencia.</target>
      </trans-unit>
      <trans-unit id="searchConfigurationTitle">
        <source xml:lang="en">Search Notebooks</source>
        <target state="translated">Búsqueda de cuadernos</target>
      </trans-unit>
      <trans-unit id="searchSortOrder.countAscending">
        <source xml:lang="en">Results are sorted by count per file, in ascending order.</source>
        <target state="translated">Los resultados se ordenan por recuento por archivo, en orden ascendente.</target>
      </trans-unit>
      <trans-unit id="searchSortOrder.countDescending">
        <source xml:lang="en">Results are sorted by count per file, in descending order.</source>
        <target state="translated">Los resultados se ordenan de forma descendente por conteo de archivos.</target>
      </trans-unit>
      <trans-unit id="searchSortOrder.default">
        <source xml:lang="en">Results are sorted by folder and file names, in alphabetical order.</source>
        <target state="translated">Los resultados se ordenan por nombre de carpeta y archivo, en orden alfabético.</target>
      </trans-unit>
      <trans-unit id="searchSortOrder.filesOnly">
        <source xml:lang="en">Results are sorted by file names ignoring folder order, in alphabetical order.</source>
        <target state="translated">Los resultados estan ordenados alfabéticamente por nombres de archivo, ignorando el orden de las carpetas.</target>
      </trans-unit>
      <trans-unit id="searchSortOrder.modified">
        <source xml:lang="en">Results are sorted by file last modified date, in descending order.</source>
        <target state="translated">Los resultados se ordenan por la última fecha de modificación del archivo, en orden descendente.</target>
      </trans-unit>
      <trans-unit id="searchSortOrder.type">
        <source xml:lang="en">Results are sorted by file extensions, in alphabetical order.</source>
        <target state="translated">Los resultados se ordenan por extensiones de archivo, en orden alfabético.</target>
      </trans-unit>
      <trans-unit id="useGlobalIgnoreFiles">
        <source xml:lang="en">Controls whether to use global `.gitignore` and `.ignore` files when searching for files.</source>
        <target state="translated">Controla si deben usarse archivos ".ignore" y ".gitignore" globables cuando se buscan archivos.</target>
      </trans-unit>
      <trans-unit id="useIgnoreFiles">
        <source xml:lang="en">Controls whether to use `.gitignore` and `.ignore` files when searching for files.</source>
        <target state="translated">Controla si se deben usar los archivos ".gitignore" e ".ignore" al buscar archivos.</target>
      </trans-unit>
      <trans-unit id="usePCRE2Deprecated">
        <source xml:lang="en">Deprecated. PCRE2 will be used automatically when using regex features that are only supported by PCRE2.</source>
        <target state="translated">En desuso. Se usará PCRE2 automáticamente al utilizar características de regex que solo se admiten en PCRE2.</target>
      </trans-unit>
      <trans-unit id="useRipgrep">
        <source xml:lang="en">This setting is deprecated and now falls back on "search.usePCRE2".</source>
        <target state="translated">Esta opción están en desuso y ahora se utiliza "search.usePCRE2".</target>
      </trans-unit>
      <trans-unit id="useRipgrepDeprecated">
        <source xml:lang="en">Deprecated. Consider "search.usePCRE2" for advanced regex feature support.</source>
        <target state="translated">En desuso. Considere la utilización de "search.usePCRE2" para admitir la característica de expresiones regulares avanzadas.</target>
      </trans-unit>
      <trans-unit id="workbench.action.setWorkspaceAndOpen">
        <source xml:lang="en">Set Workspace And Open</source>
        <target state="translated">Establecer área de trabajo y abrir</target>
      </trans-unit>
    </body>
  </file>
  <file original="src/sql/workbench/contrib/notebook/browser/notebookActions" source-language="en" datatype="plaintext" target-language="es">
    <body>
      <trans-unit id="AttachTo">
        <source xml:lang="en">Attach to </source>
        <target state="translated">Adjuntar a </target>
      </trans-unit>
      <trans-unit id="Kernel">
        <source xml:lang="en">Kernel </source>
        <target state="translated">Kernel </target>
      </trans-unit>
      <trans-unit id="changeConnection">
        <source xml:lang="en">Change Connection</source>
        <target state="translated">Cambiar conexión</target>
      </trans-unit>
      <trans-unit id="changing">
        <source xml:lang="en">Changing kernel...</source>
        <target state="translated">Cambiando kernel...</target>
      </trans-unit>
      <trans-unit id="clearResults">
        <source xml:lang="en">Clear Results</source>
        <target state="translated">Borrar resultados</target>
      </trans-unit>
      <trans-unit id="collapseAllCells">
        <source xml:lang="en">Collapse Cells</source>
        <target state="translated">Contraer celdas</target>
      </trans-unit>
      <trans-unit id="expandAllCells">
        <source xml:lang="en">Expand Cells</source>
        <target state="translated">Expandir celdas</target>
      </trans-unit>
      <trans-unit id="kernelNotSupported">
        <source xml:lang="en">This notebook cannot run with parameters as the kernel is not supported. Please use the supported kernels and format. [Learn more](https://docs.microsoft.com/sql/azure-data-studio/notebooks/notebooks-parameterization).</source>
        <target state="translated">Este cuaderno no se puede ejecutar con parámetros porque no se admite el kernel. Use los kernel y formato admitidos. [Más información](https://docs.microsoft.com/sql/azure-data-studio/notebooks/notebooks-parameterization).</target>
      </trans-unit>
      <trans-unit id="loading">
        <source xml:lang="en">Loading kernels...</source>
        <target state="translated">Cargando kernels...</target>
      </trans-unit>
      <trans-unit id="loadingContexts">
        <source xml:lang="en">Loading contexts...</source>
        <target state="translated">Cargando contextos...</target>
      </trans-unit>
      <trans-unit id="localhost">
        <source xml:lang="en">localhost</source>
        <target state="translated">localhost</target>
      </trans-unit>
      <trans-unit id="newNotebookAction">
        <source xml:lang="en">New Notebook</source>
        <target state="translated">Nuevo Notebook</target>
      </trans-unit>
      <trans-unit id="newViewLabel">
        <source xml:lang="en">Create New View</source>
        <target state="translated">Crear nueva vista</target>
      </trans-unit>
      <trans-unit id="noContextAvailable">
        <source xml:lang="en">None</source>
        <target state="translated">Ninguno</target>
      </trans-unit>
      <trans-unit id="noKernel">
        <source xml:lang="en">No Kernel</source>
        <target state="translated">Sin kernel</target>
      </trans-unit>
      <trans-unit id="noParametersCell">
        <source xml:lang="en">This notebook cannot run with parameters until a parameter cell is added. [Learn more](https://docs.microsoft.com/sql/azure-data-studio/notebooks/notebooks-parameterization).</source>
        <target state="translated">Este bloc de notas no se puede ejecutar con parámetros hasta que se agregue una celda de parámetro. [Más información] (https://docs.microsoft.com/sql/azure-data-studio/notebooks/notebooks-parameterization).</target>
      </trans-unit>
      <trans-unit id="noParametersInCell">
        <source xml:lang="en">This notebook cannot run with parameters until there are parameters added to the parameter cell. [Learn more](https://docs.microsoft.com/sql/azure-data-studio/notebooks/notebooks-parameterization).</source>
        <target state="translated">Este cuaderno no se puede ejecutar con los parámetros hasta que se agregue una celda de parámetro. [Más información](https://docs.microsoft.com/sql/azure-data-studio/notebooks/notebooks-parameterization).</target>
      </trans-unit>
      <trans-unit id="notebook.findNext">
        <source xml:lang="en">Find Next String</source>
        <target state="translated">Buscar cadena siguiente</target>
      </trans-unit>
      <trans-unit id="notebook.findPrevious">
        <source xml:lang="en">Find Previous String</source>
        <target state="translated">Buscar cadena anterior</target>
      </trans-unit>
      <trans-unit id="notebookViewLabel">
        <source xml:lang="en">Editor</source>
        <target state="translated">Editor</target>
      </trans-unit>
      <trans-unit id="runParameters">
        <source xml:lang="en">Run with Parameters</source>
        <target state="translated">Ejecutar con parámetros</target>
      </trans-unit>
      <trans-unit id="selectConnection">
        <source xml:lang="en">Select Connection</source>
        <target state="translated">Seleccionar conexión</target>
      </trans-unit>
      <trans-unit id="trustLabel">
        <source xml:lang="en">Trusted</source>
        <target state="translated">De confianza</target>
      </trans-unit>
      <trans-unit id="untrustLabel">
        <source xml:lang="en">Not Trusted</source>
        <target state="translated">No de confianza</target>
      </trans-unit>
      <trans-unit id="viewNotFound">
        <source xml:lang="en">Unable to find view: {0}</source>
        <target state="translated">No se encuentra la vista: {0}</target>
      </trans-unit>
    </body>
  </file>
  <file original="src/sql/workbench/contrib/notebook/browser/notebookEditor" source-language="en" datatype="plaintext" target-language="es">
    <body>
      <trans-unit id="notebookEditor.name">
        <source xml:lang="en">Notebook Editor</source>
        <target state="translated">Editor de Notebook</target>
      </trans-unit>
    </body>
  </file>
  <file original="src/sql/workbench/contrib/notebook/browser/notebookExplorer/notebookExplorerViewlet" source-language="en" datatype="plaintext" target-language="es">
    <body>
      <trans-unit id="notebookExplorer.name">
        <source xml:lang="en">Notebooks</source>
        <target state="translated">Cuadernos</target>
      </trans-unit>
      <trans-unit id="notebookExplorer.searchResults">
        <source xml:lang="en">Search Results</source>
        <target state="translated">Resultados de la búsqueda</target>
      </trans-unit>
      <trans-unit id="searchPathNotFoundError">
        <source xml:lang="en">Search path not found: {0}</source>
        <target state="translated">No se encuentra la ruta de búsqueda: {0}</target>
      </trans-unit>
    </body>
  </file>
  <file original="src/sql/workbench/contrib/notebook/browser/notebookExplorer/notebookSearch" source-language="en" datatype="plaintext" target-language="es">
    <body>
      <trans-unit id="CancelSearchAction.label">
        <source xml:lang="en">Cancel Search</source>
        <target state="translated">Cancelar búsqueda</target>
      </trans-unit>
      <trans-unit id="ClearSearchResultsAction.label">
        <source xml:lang="en">Clear Search Results</source>
        <target state="translated">Borrar resultados de la búsqueda</target>
      </trans-unit>
      <trans-unit id="CollapseDeepestExpandedLevelAction.label">
        <source xml:lang="en">Collapse All</source>
        <target state="translated">Contraer todo</target>
      </trans-unit>
      <trans-unit id="ExpandAllAction.label">
        <source xml:lang="en">Expand All</source>
        <target state="translated">Expandir todo</target>
      </trans-unit>
      <trans-unit id="ToggleCollapseAndExpandAction.label">
        <source xml:lang="en">Toggle Collapse and Expand</source>
        <target state="translated">Alternar Contraer y expandir</target>
      </trans-unit>
      <trans-unit id="ariaSearchResultsStatus">
        <source xml:lang="en">Search returned {0} results in {1} files</source>
        <target state="translated">La búsqueda devolvió {0} resultados en {1} archivos</target>
      </trans-unit>
      <trans-unit id="noResultsExcludes">
        <source xml:lang="en">No results found excluding '{0}' - </source>
        <target state="translated">No se encontraron resultados con exclusión de '{0}' - </target>
      </trans-unit>
      <trans-unit id="noResultsFound">
        <source xml:lang="en">No results found. Review your settings for configured exclusions and check your gitignore files - </source>
        <target state="translated">No se encontraron resultados. Revise la configuración para configurar exclusiones y verificar sus archivos gitignore -</target>
      </trans-unit>
      <trans-unit id="noResultsIncludes">
        <source xml:lang="en">No results found in '{0}' - </source>
        <target state="translated">No se encontraron resultados en '{0}' - </target>
      </trans-unit>
      <trans-unit id="noResultsIncludesExcludes">
        <source xml:lang="en">No results found in '{0}' excluding '{1}' - </source>
        <target state="translated">No se encontraron resultados en '{0}' con exclusión de '{1}' - </target>
      </trans-unit>
      <trans-unit id="openNotebookFolder">
        <source xml:lang="en">Open Notebooks</source>
        <target state="translated">Abrir cuaderno</target>
      </trans-unit>
      <trans-unit id="openSettings.message">
        <source xml:lang="en">Open Settings</source>
        <target state="translated">Abrir configuración</target>
      </trans-unit>
      <trans-unit id="rerunSearch.message">
        <source xml:lang="en">Search again</source>
        <target state="translated">Vuelva a realizar la búsqueda.</target>
      </trans-unit>
      <trans-unit id="rerunSearchInAll.message">
        <source xml:lang="en">Search again in all files</source>
        <target state="translated">Buscar de nuevo en todos los archivos</target>
      </trans-unit>
      <trans-unit id="searchInProgress">
        <source xml:lang="en">Search in progress... - </source>
        <target state="translated">Búsqueda en curso... </target>
      </trans-unit>
      <trans-unit id="searchMaxResultsWarning">
        <source xml:lang="en">The result set only contains a subset of all matches. Please be more specific in your search to narrow down the results.</source>
        <target state="translated">El conjunto de resultados solo contiene un subconjunto de todas las coincidencias. Sea más específico en la búsqueda para acotar los resultados.</target>
      </trans-unit>
      <trans-unit id="searchWithoutFolder">
        <source xml:lang="en">You have not opened any folder that contains notebooks/books. </source>
        <target state="translated">No ha abierto ninguna carpeta que contenga cuadernos o libros. </target>
      </trans-unit>
    </body>
  </file>
  <file original="src/sql/workbench/contrib/notebook/browser/notebookExplorer/notebookSearchWidget" source-language="en" datatype="plaintext" target-language="es">
    <body>
      <trans-unit id="label.Search">
        <source xml:lang="en">Search: Type Search Term and press Enter to search or Escape to cancel</source>
        <target state="translated">Búsqueda: Escriba el término de búsqueda y presione Entrar para buscar o Esc para cancelar</target>
      </trans-unit>
      <trans-unit id="search.placeHolder">
        <source xml:lang="en">Search</source>
        <target state="translated">Buscar</target>
      </trans-unit>
    </body>
  </file>
  <file original="src/sql/workbench/contrib/notebook/browser/notebookViews/insertCellsModal" source-language="en" datatype="plaintext" target-language="es">
    <body>
      <trans-unit id="insertCellsModal.Cancel">
        <source xml:lang="en">Cancel</source>
        <target state="translated">Cancelar</target>
      </trans-unit>
      <trans-unit id="insertCellsModal.Insert">
        <source xml:lang="en">Insert</source>
        <target state="translated">Insertar</target>
      </trans-unit>
      <trans-unit id="insertCellsModal.cellTitle">
        <source xml:lang="en">Cell {0}</source>
        <target state="translated">Celda {0}</target>
      </trans-unit>
      <trans-unit id="insertCellsModal.thumbnailError">
        <source xml:lang="en">Error: Unable to generate thumbnails.</source>
        <target state="translated">Error: no se pueden generar miniaturas.</target>
      </trans-unit>
      <trans-unit id="insertCellsModal.title">
        <source xml:lang="en">Insert cells</source>
        <target state="translated">Insertar celdas</target>
      </trans-unit>
      <trans-unit id="insertCellsModal.untitled">
        <source xml:lang="en">Untitled Cell : {0}</source>
        <target state="translated">Celda sin título: {0}</target>
      </trans-unit>
    </body>
  </file>
  <file original="src/sql/workbench/contrib/notebook/browser/notebookViews/notebookViews.component" source-language="en" datatype="plaintext" target-language="es">
    <body>
      <trans-unit id="cellAwaitingInputTitle">
        <source xml:lang="en">Cell Awaiting Input</source>
        <target state="translated">Celda en espera de entrada</target>
      </trans-unit>
      <trans-unit id="cellNotFound">
        <source xml:lang="en">cell with URI {0} was not found in this model</source>
        <target state="translated">no se encontró la celda con URI {0} en este modelo</target>
      </trans-unit>
      <trans-unit id="cellRunFailed">
        <source xml:lang="en">Run Cells failed - See error in output of the currently selected cell for more information.</source>
        <target state="translated">Error al ejecutar las celdas. Para más información, vea el error en la salida de la celda seleccionada actualmente.</target>
      </trans-unit>
      <trans-unit id="loading">
        <source xml:lang="en">Loading</source>
        <target state="translated">Cargando</target>
      </trans-unit>
      <trans-unit id="runAllPreview">
        <source xml:lang="en">Run all</source>
        <target state="translated">Ejecutar todo</target>
      </trans-unit>
      <trans-unit id="runningCell">
        <source xml:lang="en">Running cell {0} of {1}</source>
        <target state="translated">Ejecutando celda {0} de {1}</target>
      </trans-unit>
      <trans-unit id="startingExecution">
        <source xml:lang="en">Starting execution</source>
        <target state="translated">Iniciando ejecución</target>
      </trans-unit>
    </body>
  </file>
  <file original="src/sql/workbench/contrib/notebook/browser/notebookViews/notebookViewsActions" source-language="en" datatype="plaintext" target-language="es">
    <body>
      <trans-unit id="confirmDelete">
        <source xml:lang="en">Are you sure you want to delete view "{0}"?</source>
        <target state="translated">¿Está seguro de que desea eliminar la vista "{0}"?</target>
      </trans-unit>
      <trans-unit id="delete">
        <source xml:lang="en">&amp;&amp;Delete</source>
        <target state="translated">&amp;&amp;Eliminar</target>
      </trans-unit>
      <trans-unit id="errorRunCell">
        <source xml:lang="en">Error on last run. Click to run again</source>
        <target state="translated">Error en la última ejecución. Haga clic para volver a ejecutar</target>
      </trans-unit>
      <trans-unit id="insertCells">
        <source xml:lang="en">Insert Cells</source>
        <target state="translated">Insertar celdas</target>
      </trans-unit>
      <trans-unit id="moreActionsLabel">
        <source xml:lang="en">More</source>
        <target state="translated">Más</target>
      </trans-unit>
      <trans-unit id="runCell">
        <source xml:lang="en">Run cell</source>
        <target state="translated">Ejecutar celda</target>
      </trans-unit>
      <trans-unit id="stopCell">
        <source xml:lang="en">Cancel execution</source>
        <target state="translated">Cancelar ejecución</target>
      </trans-unit>
      <trans-unit id="unableToNavigateToCell">
        <source xml:lang="en">Unable to navigate to notebook cell.</source>
        <target state="translated">No se puede navegar a la celda del Bloc de notas.</target>
      </trans-unit>
      <trans-unit id="viewCellInNotebook">
        <source xml:lang="en">View Cell In Notebook</source>
        <target state="translated">Ver celda en Bloc de notas</target>
      </trans-unit>
      <trans-unit id="viewsUnableToRemove">
        <source xml:lang="en">Unable to remove view</source>
        <target state="translated">No se puede quitar la vista</target>
      </trans-unit>
    </body>
  </file>
  <file original="src/sql/workbench/contrib/notebook/browser/notebookViews/notebookViewsCodeCell.component" source-language="en" datatype="plaintext" target-language="es">
    <body>
      <trans-unit id="viewsCodeCell.emptyCellText">
        <source xml:lang="en">Please run this cell to view outputs.</source>
        <target state="translated">Ejecute esta celda para ver las salidas.</target>
      </trans-unit>
    </body>
  </file>
  <file original="src/sql/workbench/contrib/notebook/browser/notebookViews/notebookViewsGrid.component" source-language="en" datatype="plaintext" target-language="es">
    <body>
      <trans-unit id="emptyText">
        <source xml:lang="en">This view is empty. Add a cell to this view by clicking the Insert Cells button.</source>
        <target state="translated">Esta vista está vacía. Agregue una celda a esta vista haciendo clic en el botón Insertar celdas.</target>
      </trans-unit>
    </body>
  </file>
  <file original="src/sql/workbench/contrib/notebook/browser/notebookViews/viewOptionsModal" source-language="en" datatype="plaintext" target-language="es">
    <body>
      <trans-unit id="cancel">
        <source xml:lang="en">Cancel</source>
        <target state="translated">Cancelar</target>
      </trans-unit>
      <trans-unit id="save">
        <source xml:lang="en">Save</source>
        <target state="translated">Guardar</target>
      </trans-unit>
      <trans-unit id="viewOptionsModal.missingRequireField">
        <source xml:lang="en">This field is required.</source>
        <target state="translated">Este campo es obligatorio.</target>
      </trans-unit>
      <trans-unit id="viewOptionsModal.name">
        <source xml:lang="en">View Name</source>
        <target state="translated">Nombre de vista</target>
      </trans-unit>
      <trans-unit id="viewOptionsModal.nameTaken">
        <source xml:lang="en">This view name has already been taken.</source>
        <target state="translated">Este nombre de vista ya se está usando.</target>
      </trans-unit>
      <trans-unit id="viewOptionsModal.title">
        <source xml:lang="en">Configure View</source>
        <target state="translated">Configurar vista</target>
      </trans-unit>
    </body>
  </file>
  <file original="src/sql/workbench/contrib/notebook/browser/outputs/gridOutput.component" source-language="en" datatype="plaintext" target-language="es">
    <body>
      <trans-unit id="copyFailed">
        <source xml:lang="en">Copy failed with error {0}</source>
        <target state="translated">Error de copia {0}</target>
      </trans-unit>
      <trans-unit id="notebook.showChart">
        <source xml:lang="en">Show chart</source>
        <target state="translated">Mostrar gráfico</target>
      </trans-unit>
      <trans-unit id="notebook.showTable">
        <source xml:lang="en">Show table</source>
        <target state="translated">Mostrar tabla</target>
      </trans-unit>
    </body>
  </file>
  <file original="src/sql/workbench/contrib/notebook/browser/outputs/mimeRenderer.component" source-language="en" datatype="plaintext" target-language="es">
    <body>
      <trans-unit id="noRendererFound">
        <source xml:lang="en">No {0} renderer could be found for output. It has the following MIME types: {1}</source>
        <target state="translated">No se ha encontrado ningún representador de {0} para la salida. Tiene los siguientes tipos MIME: {1}</target>
      </trans-unit>
      <trans-unit id="safe">
        <source xml:lang="en">(safe) </source>
        <target state="translated">(seguro) </target>
      </trans-unit>
    </body>
  </file>
  <file original="src/sql/workbench/contrib/notebook/browser/outputs/plotlyOutput.component" source-language="en" datatype="plaintext" target-language="es">
    <body>
      <trans-unit id="plotlyError">
        <source xml:lang="en">Error displaying Plotly graph: {0}</source>
        <target state="translated">Error al mostrar el gráfico de Plotly: {0}</target>
      </trans-unit>
    </body>
  </file>
  <file original="src/sql/workbench/contrib/objectExplorer/browser/serverTreeView" source-language="en" datatype="plaintext" target-language="es">
    <body>
      <trans-unit id="serverTree.addConnection">
        <source xml:lang="en">Add Connection</source>
        <target state="translated">Agregar conexión</target>
      </trans-unit>
      <trans-unit id="servers.noConnections">
        <source xml:lang="en">No connections found.</source>
        <target state="translated">No se ha encontrado una conexión.</target>
      </trans-unit>
    </body>
  </file>
  <file original="src/sql/workbench/contrib/objectExplorer/common/serverGroup.contribution" source-language="en" datatype="plaintext" target-language="es">
    <body>
      <trans-unit id="serverGroup.autoExpand">
        <source xml:lang="en">Auto-expand Server Groups in the Object Explorer viewlet.</source>
        <target state="translated">Expanda automáticamente los grupos de servidores en el viewlet del Explorador de Objetos.</target>
      </trans-unit>
      <trans-unit id="serverGroup.colors">
        <source xml:lang="en">Server Group color palette used in the Object Explorer viewlet.</source>
        <target state="translated">Paleta de colores del grupo de servidores utilizada en el viewlet del Explorador de objetos.</target>
      </trans-unit>
      <trans-unit id="serverTree.useAsyncServerTree">
        <source xml:lang="en">(Preview) Use the new async server tree for the Servers view and Connection Dialog with support for new features such as dynamic node filtering.</source>
        <target state="translated">(Versión preliminar) Use el nuevo árbol de servidores asincrónicos para la vista Servidores y el cuadro de diálogo Conexión, con compatibilidad con nuevas características como el filtrado de nodos dinámicos.</target>
      </trans-unit>
    </body>
  </file>
  <file original="src/sql/workbench/contrib/preferences/browser/sqlSettingsLayout" source-language="en" datatype="plaintext" target-language="es">
    <body>
      <trans-unit id="builtinCharts">
        <source xml:lang="en">Built-in Charts</source>
        <target state="translated">Gráficos integrados</target>
      </trans-unit>
      <trans-unit id="connection">
        <source xml:lang="en">Connection</source>
        <target state="translated">Conexión</target>
      </trans-unit>
      <trans-unit id="dashboard">
        <source xml:lang="en">Dashboard</source>
        <target state="translated">Panel</target>
      </trans-unit>
      <trans-unit id="data">
        <source xml:lang="en">Data</source>
        <target state="translated">Datos</target>
      </trans-unit>
      <trans-unit id="notebook">
        <source xml:lang="en">Notebook</source>
        <target state="translated">Notebook</target>
      </trans-unit>
      <trans-unit id="profiler">
        <source xml:lang="en">Profiler</source>
        <target state="translated">Profiler</target>
      </trans-unit>
      <trans-unit id="queryEditor">
        <source xml:lang="en">Query Editor</source>
        <target state="translated">Editor de Power Query</target>
      </trans-unit>
    </body>
  </file>
  <file original="src/sql/workbench/contrib/profiler/browser/profiler.contribution" source-language="en" datatype="plaintext" target-language="es">
    <body>
      <trans-unit id="profiler.settings.Filters">
        <source xml:lang="en">Profiler Filters</source>
        <target state="translated">Filtros de Profiler</target>
      </trans-unit>
      <trans-unit id="profiler.settings.sessionTemplates">
        <source xml:lang="en">Specifies session templates</source>
        <target state="translated">Especifica plantillas de sesión</target>
      </trans-unit>
      <trans-unit id="profiler.settings.viewTemplates">
        <source xml:lang="en">Specifies view templates</source>
        <target state="translated">Especifica plantillas de vista</target>
      </trans-unit>
    </body>
  </file>
  <file original="src/sql/workbench/contrib/profiler/browser/profilerActions" source-language="en" datatype="plaintext" target-language="es">
    <body>
      <trans-unit id="create">
        <source xml:lang="en">New Session</source>
        <target state="translated">Nueva sesión</target>
      </trans-unit>
      <trans-unit id="profiler.clear">
        <source xml:lang="en">Clear Data</source>
        <target state="translated">Borrar los datos</target>
      </trans-unit>
      <trans-unit id="profiler.clearDataPrompt">
        <source xml:lang="en">Are you sure you want to clear the data?</source>
        <target state="translated">¿Está seguro de que quiere borrar los datos?</target>
      </trans-unit>
      <trans-unit id="profiler.clearFilter">
        <source xml:lang="en">Clear Filter</source>
        <target state="translated">Borrar filtro</target>
      </trans-unit>
      <trans-unit id="profiler.clearFilterPrompt">
        <source xml:lang="en">Are you sure you want to clear the filters?</source>
        <target state="translated">¿Está seguro de que quiere borrar los filtros?</target>
      </trans-unit>
      <trans-unit id="profiler.editColumns">
        <source xml:lang="en">Edit Columns</source>
        <target state="translated">Editar columnas</target>
      </trans-unit>
      <trans-unit id="profiler.filter">
        <source xml:lang="en">Filter…</source>
        <target state="translated">Filtrar...</target>
      </trans-unit>
      <trans-unit id="profiler.findNext">
        <source xml:lang="en">Find Next String</source>
        <target state="translated">Buscar la cadena siguiente</target>
      </trans-unit>
      <trans-unit id="profiler.findPrevious">
        <source xml:lang="en">Find Previous String</source>
        <target state="translated">Buscar la cadena anterior</target>
      </trans-unit>
      <trans-unit id="profiler.toggleCollapsePanel">
        <source xml:lang="en">Toggle Collapsed Panel</source>
        <target state="translated">Alternar el panel contraído</target>
      </trans-unit>
      <trans-unit id="profilerAction.autoscrollOff">
        <source xml:lang="en">Auto Scroll: Off</source>
        <target state="translated">Desplazamiento automático: desactivado</target>
      </trans-unit>
      <trans-unit id="profilerAction.autoscrollOn">
        <source xml:lang="en">Auto Scroll: On</source>
        <target state="translated">Desplazamiento automático: activado</target>
      </trans-unit>
      <trans-unit id="profilerAction.connect">
        <source xml:lang="en">Connect</source>
        <target state="translated">Conectar</target>
      </trans-unit>
      <trans-unit id="profilerAction.disconnect">
        <source xml:lang="en">Disconnect</source>
        <target state="translated">Desconectar</target>
      </trans-unit>
      <trans-unit id="profilerAction.newProfiler">
        <source xml:lang="en">Launch Profiler</source>
        <target state="translated">Iniciar Profiler</target>
      </trans-unit>
      <trans-unit id="profilerAction.pauseCapture">
        <source xml:lang="en">Pause</source>
        <target state="translated">Pausar</target>
      </trans-unit>
      <trans-unit id="profilerAction.resumeCapture">
        <source xml:lang="en">Resume</source>
        <target state="translated">Reanudar</target>
      </trans-unit>
      <trans-unit id="profilerStop.stop">
        <source xml:lang="en">Stop</source>
        <target state="translated">Detener</target>
      </trans-unit>
      <trans-unit id="start">
        <source xml:lang="en">Start</source>
        <target state="translated">Inicio</target>
      </trans-unit>
    </body>
  </file>
  <file original="src/sql/workbench/contrib/profiler/browser/profilerEditor" source-language="en" datatype="plaintext" target-language="es">
    <body>
      <trans-unit id="details">
        <source xml:lang="en">Details</source>
        <target state="translated">Detalles</target>
      </trans-unit>
      <trans-unit id="label">
        <source xml:lang="en">Label</source>
        <target state="translated">Etiqueta</target>
      </trans-unit>
      <trans-unit id="profiler.sessionSelectAccessibleName">
        <source xml:lang="en">Select Session</source>
        <target state="translated">Seleccionar sesión</target>
      </trans-unit>
      <trans-unit id="profiler.sessionSelectLabel">
        <source xml:lang="en">Select Session:</source>
        <target state="translated">Seleccionar sesión:</target>
      </trans-unit>
      <trans-unit id="profiler.viewSelectAccessibleName">
        <source xml:lang="en">Select View</source>
        <target state="translated">Seleccionar vista</target>
      </trans-unit>
      <trans-unit id="profiler.viewSelectLabel">
        <source xml:lang="en">Select View:</source>
        <target state="translated">Seleccionar vista:</target>
      </trans-unit>
      <trans-unit id="profilerEditor.value">
        <source xml:lang="en">Value</source>
        <target state="translated">Valor</target>
      </trans-unit>
      <trans-unit id="text">
        <source xml:lang="en">Text</source>
        <target state="translated">Texto</target>
      </trans-unit>
    </body>
  </file>
  <file original="src/sql/workbench/contrib/profiler/browser/profilerFindWidget" source-language="en" datatype="plaintext" target-language="es">
    <body>
      <trans-unit id="label.closeButton">
        <source xml:lang="en">Close</source>
        <target state="translated">Cerrar</target>
      </trans-unit>
      <trans-unit id="label.find">
        <source xml:lang="en">Find</source>
        <target state="translated">Buscar</target>
      </trans-unit>
      <trans-unit id="label.matchesLocation">
        <source xml:lang="en">{0} of {1}</source>
        <target state="translated">{0} de {1}</target>
      </trans-unit>
      <trans-unit id="label.nextMatchButton">
        <source xml:lang="en">Next match</source>
        <target state="translated">Coincidencia siguiente</target>
      </trans-unit>
      <trans-unit id="label.noResults">
        <source xml:lang="en">No Results</source>
        <target state="translated">No hay resultados</target>
      </trans-unit>
      <trans-unit id="label.previousMatchButton">
        <source xml:lang="en">Previous match</source>
        <target state="translated">Coincidencia anterior</target>
      </trans-unit>
      <trans-unit id="placeholder.find">
        <source xml:lang="en">Find</source>
        <target state="translated">Buscar</target>
      </trans-unit>
      <trans-unit id="title.matchesCountLimit">
        <source xml:lang="en">Your search returned a large number of results, only the first 999 matches will be highlighted.</source>
        <target state="translated">La búsqueda ha devuelto un gran número de resultados, se resaltarán solo las primeras 999 coincidencias.</target>
      </trans-unit>
    </body>
  </file>
  <file original="src/sql/workbench/contrib/profiler/browser/profilerResourceEditor" source-language="en" datatype="plaintext" target-language="es">
    <body>
      <trans-unit id="profilerTextEditorAriaLabel">
        <source xml:lang="en">Profiler editor for event text. Readonly</source>
        <target state="translated">Editor de Profiler para el texto del evento. Solo lectura</target>
      </trans-unit>
    </body>
  </file>
  <file original="src/sql/workbench/contrib/profiler/browser/profilerTableEditor" source-language="en" datatype="plaintext" target-language="es">
    <body>
      <trans-unit id="ProfilerTableEditor.eventCount">
        <source xml:lang="en">Events: {0}</source>
        <target state="translated">Eventos: {0}</target>
      </trans-unit>
      <trans-unit id="ProfilerTableEditor.eventCountFiltered">
        <source xml:lang="en">Events (Filtered): {0}/{1}</source>
        <target state="translated">Eventos (filtrados): {0}/{1}</target>
      </trans-unit>
      <trans-unit id="status.eventCount">
        <source xml:lang="en">Event Count</source>
        <target state="translated">Recuento de eventos</target>
      </trans-unit>
    </body>
  </file>
  <file original="src/sql/workbench/contrib/query/browser/actions" source-language="en" datatype="plaintext" target-language="es">
    <body>
      <trans-unit id="chart">
        <source xml:lang="en">Chart</source>
        <target state="translated">Gráfico</target>
      </trans-unit>
      <trans-unit id="copySelection">
        <source xml:lang="en">Copy</source>
        <target state="translated">Copiar</target>
      </trans-unit>
      <trans-unit id="copyWithHeaders">
        <source xml:lang="en">Copy With Headers</source>
        <target state="translated">Copiar con encabezados</target>
      </trans-unit>
      <trans-unit id="jsonEncoding">
        <source xml:lang="en">Results encoding will not be saved when exporting to JSON, remember to save with desired encoding once file is created.</source>
        <target state="translated">La codificación de los resultados no se guardará al realizar la exportación en JSON. Recuerde guardarlos con la codificación deseada una vez que se cree el archivo.</target>
      </trans-unit>
      <trans-unit id="maximize">
        <source xml:lang="en">Maximize</source>
        <target state="translated">Maximizar</target>
      </trans-unit>
      <trans-unit id="restore">
        <source xml:lang="en">Restore</source>
        <target state="translated">Restaurar</target>
      </trans-unit>
      <trans-unit id="saveAsCsv">
        <source xml:lang="en">Save As CSV</source>
        <target state="translated">Guardar como CSV</target>
      </trans-unit>
      <trans-unit id="saveAsExcel">
        <source xml:lang="en">Save As Excel</source>
        <target state="translated">Guardar como Excel</target>
      </trans-unit>
      <trans-unit id="saveAsJson">
        <source xml:lang="en">Save As JSON</source>
        <target state="translated">Guardar como JSON</target>
      </trans-unit>
      <trans-unit id="saveAsXml">
        <source xml:lang="en">Save As XML</source>
        <target state="translated">Guardar como XML</target>
      </trans-unit>
      <trans-unit id="saveToFileNotSupported">
        <source xml:lang="en">Save to file is not supported by the backing data source</source>
        <target state="translated">El origen de datos de respaldo no admite la opción Guardar en archivo</target>
      </trans-unit>
      <trans-unit id="selectAll">
        <source xml:lang="en">Select All</source>
        <target state="translated">Seleccionar todo</target>
      </trans-unit>
      <trans-unit id="visualizer">
        <source xml:lang="en">Visualizer</source>
        <target state="translated">Visualizador</target>
      </trans-unit>
    </body>
  </file>
  <file original="src/sql/workbench/contrib/query/browser/flavorStatus" source-language="en" datatype="plaintext" target-language="es">
    <body>
      <trans-unit id="alreadyConnected">
        <source xml:lang="en">A connection using engine {0} exists. To change please disconnect or change connection</source>
        <target state="translated">Existe una conexión mediante el motor {0}. Para cambiar, por favor desconecte o cambie la conexión</target>
      </trans-unit>
      <trans-unit id="changeProvider">
        <source xml:lang="en">Change SQL language provider</source>
        <target state="translated">Cambiar proveedor de lenguaje SQL</target>
      </trans-unit>
      <trans-unit id="changeSqlProvider">
        <source xml:lang="en">Change SQL Engine Provider</source>
        <target state="translated">Cambiar el proveedor del motor SQL</target>
      </trans-unit>
      <trans-unit id="chooseSqlLang">
        <source xml:lang="en">Choose SQL Language</source>
        <target state="translated">Elegir lenguaje SQL</target>
      </trans-unit>
      <trans-unit id="noEditor">
        <source xml:lang="en">No text editor active at this time</source>
        <target state="translated">Ningún editor de texto activo en este momento</target>
      </trans-unit>
      <trans-unit id="pickSqlProvider">
        <source xml:lang="en">Select Language Provider</source>
        <target state="translated">Seleccionar proveedor de lenguaje</target>
      </trans-unit>
      <trans-unit id="status.query.flavor">
        <source xml:lang="en">SQL Language Flavor</source>
        <target state="translated">Tipo de lenguaje SQL</target>
      </trans-unit>
    </body>
  </file>
  <file original="src/sql/workbench/contrib/query/browser/gridPanel" source-language="en" datatype="plaintext" target-language="es">
    <body>
      <trans-unit id="resultsGrid">
        <source xml:lang="en">Results grid</source>
        <target state="translated">Cuadrícula de resultados</target>
      </trans-unit>
      <trans-unit id="resultsGrid.maxRowCountExceeded">
        <source xml:lang="en">Max row count for filtering/sorting has been exceeded. To update it, navigate to User Settings and change the setting: 'queryEditor.results.inMemoryDataProcessingThreshold'</source>
        <target state="translated">Se ha superado el número máximo de filas para el filtrado y la ordenación. Para actualizarlo, vaya a Configuración de usuario y cambie la configuración: "queryEditor.results.inMemoryDataProcessingThreshold".</target>
      </trans-unit>
      <trans-unit id="xmlShowplan">
        <source xml:lang="en">XML Showplan</source>
        <target state="translated">Plan de presentación XML</target>
      </trans-unit>
    </body>
  </file>
  <file original="src/sql/workbench/contrib/query/browser/keyboardQueryActions" source-language="en" datatype="plaintext" target-language="es">
    <body>
      <trans-unit id="ToggleFocusBetweenQueryEditorAndResultsAction">
        <source xml:lang="en">Toggle Focus Between Query And Results</source>
        <target state="translated">Alternar enfoque entre consulta y resultados</target>
      </trans-unit>
      <trans-unit id="cancelQueryKeyboardAction">
        <source xml:lang="en">Cancel Query</source>
        <target state="translated">Cancelar consulta</target>
      </trans-unit>
      <trans-unit id="copyQueryWithResultsKeyboardAction">
        <source xml:lang="en">Copy Query With Results</source>
        <target state="translated">Copiar consulta con resultados</target>
      </trans-unit>
      <trans-unit id="focusOnCurrentQueryKeyboardAction">
        <source xml:lang="en">Focus on Current Query</source>
        <target state="translated">Centrarse en la consulta actual</target>
      </trans-unit>
      <trans-unit id="parseSyntaxLabel">
        <source xml:lang="en">Parse Query</source>
        <target state="translated">Analizar consulta</target>
      </trans-unit>
      <trans-unit id="queryActions.notConnected">
        <source xml:lang="en">Please connect to a server</source>
        <target state="translated">Conéctese a un servidor</target>
      </trans-unit>
      <trans-unit id="queryActions.parseSyntaxFailure">
        <source xml:lang="en">Command failed: </source>
        <target state="translated">Error del comando: </target>
      </trans-unit>
      <trans-unit id="queryActions.parseSyntaxSuccess">
        <source xml:lang="en">Commands completed successfully</source>
        <target state="translated">Comandos completados correctamente</target>
      </trans-unit>
      <trans-unit id="queryActions.queryResultsCopySuccess">
        <source xml:lang="en">Successfully copied query and results.</source>
        <target state="translated">La consulta y los resultados se han copiado correctamente.</target>
      </trans-unit>
      <trans-unit id="queryShortcutNoEditor">
        <source xml:lang="en">Editor parameter is required for a shortcut to be executed</source>
        <target state="translated">El parámetro de editor es necesario para la ejecución de un acceso directo</target>
      </trans-unit>
      <trans-unit id="refreshIntellisenseKeyboardAction">
        <source xml:lang="en">Refresh IntelliSense Cache</source>
        <target state="translated">Actualizar caché de IntelliSense</target>
      </trans-unit>
      <trans-unit id="runCurrentQueryKeyboardAction">
        <source xml:lang="en">Run Current Query</source>
        <target state="translated">Ejecutar la consulta actual</target>
      </trans-unit>
      <trans-unit id="runCurrentQueryWithActualPlanKeyboardAction">
        <source xml:lang="en">Run Current Query with Actual Plan</source>
        <target state="translated">Ejecutar la consulta actual con el plan real</target>
      </trans-unit>
      <trans-unit id="runQueryKeyboardAction">
        <source xml:lang="en">Run Query</source>
        <target state="translated">Ejecutar consulta</target>
      </trans-unit>
      <trans-unit id="toggleQueryResultsKeyboardAction">
        <source xml:lang="en">Toggle Query Results</source>
        <target state="translated">Alternar resultados de la consulta</target>
      </trans-unit>
    </body>
  </file>
  <file original="src/sql/workbench/contrib/query/browser/messagePanel" source-language="en" datatype="plaintext" target-language="es">
    <body>
      <trans-unit id="copy">
        <source xml:lang="en">Copy</source>
        <target state="translated">Copiar</target>
      </trans-unit>
      <trans-unit id="copyAll">
        <source xml:lang="en">Copy All</source>
        <target state="translated">Copiar todo</target>
      </trans-unit>
      <trans-unit id="messagePanel">
        <source xml:lang="en">Message Panel</source>
        <target state="translated">Panel de mensajes</target>
      </trans-unit>
    </body>
  </file>
  <file original="src/sql/workbench/contrib/query/browser/query.contribution" source-language="en" datatype="plaintext" target-language="es">
    <body>
      <trans-unit id="newQuery">
        <source xml:lang="en">New Query</source>
        <target state="translated">Nueva consulta</target>
      </trans-unit>
      <trans-unit id="queryEditor.chart.defaultChartType">
        <source xml:lang="en">The default chart type to use when opening Chart Viewer from a Query Results</source>
        <target state="translated">Tipo de gráfico predeterminado para usar al abrir el visor de gráficos a partir de los resultados de una consulta</target>
      </trans-unit>
      <trans-unit id="queryEditor.inMemoryDataProcessingThreshold">
        <source xml:lang="en">Controls the max number of rows allowed to do filtering and sorting in memory. If the number is exceeded, sorting and filtering will be disabled. Warning: Increasing this may impact performance.</source>
        <target state="translated">Controla el número máximo de filas permitidas para filtrar y ordenar en memoria. Si se supera el número, se deshabilitará la ordenación y el filtrado. Advertencia: El incremento de este número puede afectar al rendimiento.</target>
      </trans-unit>
      <trans-unit id="queryEditor.messages.showBatchTime">
        <source xml:lang="en">Should execution time be shown for individual batches</source>
        <target state="translated">Indica si debe mostrarse el tiempo de ejecución para los lotes individuales.</target>
      </trans-unit>
      <trans-unit id="queryEditor.messages.wordwrap">
        <source xml:lang="en">Word wrap messages</source>
        <target state="translated">Mensajes de ajuste automático de línea</target>
      </trans-unit>
      <trans-unit id="queryEditor.promptToSaveGeneratedFiles">
        <source xml:lang="en">Prompt to save generated SQL files</source>
        <target state="translated">Solicitud para guardar los archivos SQL generados</target>
      </trans-unit>
      <trans-unit id="queryEditor.results.copyIncludeHeaders">
        <source xml:lang="en">Configuration options for copying results from the Results View</source>
        <target state="translated">Opciones de configuración para copiar los resultados de la vista de resultados.</target>
      </trans-unit>
      <trans-unit id="queryEditor.results.copyRemoveNewLine">
        <source xml:lang="en">Configuration options for copying multi-line results from the Results View</source>
        <target state="translated">Opciones de configuración para copiar los resultados de varias líneas de la vista de resultados.</target>
      </trans-unit>
      <trans-unit id="queryEditor.results.openAfterSave">
        <source xml:lang="en">Whether to open the file in Azure Data Studio after the result is saved.</source>
        <target state="translated">Indica si se debe abrir el archivo en Azure Data Studio después de guardar el resultado.</target>
      </trans-unit>
      <trans-unit id="queryEditor.results.saveAsCsv.delimiter">
        <source xml:lang="en">The custom delimiter to use between values when saving as CSV</source>
        <target state="translated">Delimitador personalizado para usar entre los valores al guardar como CSV</target>
      </trans-unit>
      <trans-unit id="queryEditor.results.saveAsCsv.encoding">
        <source xml:lang="en">File encoding used when saving results as CSV</source>
        <target state="translated">Codificación de archivo empleada al guardar los resultados como CSV</target>
      </trans-unit>
      <trans-unit id="queryEditor.results.saveAsCsv.includeHeaders">
        <source xml:lang="en">When true, column headers are included when saving results as CSV</source>
        <target state="translated">Si es "true", los encabezados de columna se incluirán al guardar los resultados como CSV.</target>
      </trans-unit>
      <trans-unit id="queryEditor.results.saveAsCsv.lineSeperator">
        <source xml:lang="en">Character(s) used for seperating rows when saving results as CSV</source>
        <target state="translated">Caracteres que se usan para separar las filas al guardar los resultados como CSV.</target>
      </trans-unit>
      <trans-unit id="queryEditor.results.saveAsCsv.textIdentifier">
        <source xml:lang="en">Character used for enclosing text fields when saving results as CSV</source>
        <target state="translated">Carácter que se usa para delimitar los campos de texto al guardar los resultados como CSV.</target>
      </trans-unit>
      <trans-unit id="queryEditor.results.saveAsXml.encoding">
        <source xml:lang="en">File encoding used when saving results as XML</source>
        <target state="translated">Codificación de archivo empleada al guardar los resultados como XML</target>
      </trans-unit>
      <trans-unit id="queryEditor.results.saveAsXml.formatted">
        <source xml:lang="en">When true, XML output will be formatted when saving results as XML</source>
        <target state="translated">Si es "true", se dará formato a la salida XML al guardar los resultados como XML.</target>
      </trans-unit>
      <trans-unit id="queryEditor.results.streaming">
        <source xml:lang="en">Enable results streaming; contains few minor visual issues</source>
        <target state="translated">Permitir streaming de resultados; contiene algunos defectos visuales menores</target>
      </trans-unit>
      <trans-unit id="queryEditor.showConnectionInfoInTitle">
        <source xml:lang="en">Controls whether to show the connection info for a tab in the title.</source>
        <target state="translated">Controla si se muestra la información de conexión para una pestaña en el título.</target>
      </trans-unit>
      <trans-unit id="queryEditor.tabColorMode">
        <source xml:lang="en">Controls how to color tabs based on the server group of their active connection</source>
        <target state="translated">Controla cómo colorear las pestañas basadas en el grupo de servidores de la conexión activa</target>
      </trans-unit>
      <trans-unit id="queryEditor.tabColorMode.border">
        <source xml:lang="en">The top border of each editor tab will be colored to match the relevant server group</source>
        <target state="translated">El borde superior de cada pestaña del editor se coloreará para que coincida con el grupo de servidores correspondiente</target>
      </trans-unit>
      <trans-unit id="queryEditor.tabColorMode.fill">
        <source xml:lang="en">Each editor tab's background color will match the relevant server group</source>
        <target state="translated">El color de fondo de la pestaña del editor coincidirá con el grupo de servidores pertinente</target>
      </trans-unit>
      <trans-unit id="queryEditor.tabColorMode.off">
        <source xml:lang="en">Tab coloring will be disabled</source>
        <target state="translated">Se deshabilitará el coloreado de las pestañas</target>
      </trans-unit>
      <trans-unit id="queryEditorConfigurationTitle">
        <source xml:lang="en">Query Editor</source>
        <target state="translated">Editor de Power Query</target>
      </trans-unit>
      <trans-unit id="queryResultsEditor.name">
        <source xml:lang="en">Query Results</source>
        <target state="translated">Resultados de consultas</target>
      </trans-unit>
      <trans-unit id="queryShortcutDescription">
        <source xml:lang="en">Set keybinding workbench.action.query.shortcut{0} to run the shortcut text as a procedure call or query execution. Any selected text in the query editor will be passed as a parameter at the end of your query, or you can reference it with {arg}</source>
        <target state="translated">Establezca keybinding workbench.action.query.shortcut{0} para ejecutar el texto del acceso directo como una llamada de procedimiento o en la ejecución de una consulta. Cualquier texto seleccionado en el editor de consultas se pasará como un parámetro al final de la consulta, o bien puede hacer referencia a él con {arg}</target>
      </trans-unit>
    </body>
  </file>
  <file original="src/sql/workbench/contrib/query/browser/queryActions" source-language="en" datatype="plaintext" target-language="es">
    <body>
      <trans-unit id="actualQueryPlan">
        <source xml:lang="en">Actual</source>
        <target state="translated">Real</target>
      </trans-unit>
      <trans-unit id="cancelQueryLabel">
        <source xml:lang="en">Cancel</source>
        <target state="translated">Cancelar</target>
      </trans-unit>
      <trans-unit id="changeConnectionDatabaseLabel">
        <source xml:lang="en">Change Connection</source>
        <target state="translated">Cambiar conexión</target>
      </trans-unit>
      <trans-unit id="changeDatabase.failed">
        <source xml:lang="en">Failed to change database</source>
        <target state="translated">No se pudo cambiar la base de datos</target>
      </trans-unit>
      <trans-unit id="changeDatabase.failedWithError">
        <source xml:lang="en">Failed to change database: {0}</source>
        <target state="translated">No se ha podido cambiar de base de datos: {0}</target>
      </trans-unit>
      <trans-unit id="connectDatabaseLabel">
        <source xml:lang="en">Connect</source>
        <target state="translated">Conectar</target>
      </trans-unit>
      <trans-unit id="disablesqlcmdLabel">
        <source xml:lang="en">Disable SQLCMD</source>
        <target state="translated">Desactivar SQLCMD</target>
      </trans-unit>
      <trans-unit id="disconnectDatabaseLabel">
        <source xml:lang="en">Disconnect</source>
        <target state="translated">Desconectar</target>
      </trans-unit>
      <trans-unit id="enablesqlcmdLabel">
        <source xml:lang="en">Enable SQLCMD</source>
        <target state="translated">Habilitar SQLCMD</target>
      </trans-unit>
      <trans-unit id="estimatedQueryPlan">
        <source xml:lang="en">Explain</source>
        <target state="translated">Explicar</target>
      </trans-unit>
      <trans-unit id="newQueryTask.newQuery">
        <source xml:lang="en">New Query</source>
        <target state="translated">Nueva consulta</target>
      </trans-unit>
      <trans-unit id="queryEditor.exportSqlAsNotebook">
        <source xml:lang="en">Export as Notebook</source>
        <target state="translated">Exportación como cuaderno</target>
      </trans-unit>
      <trans-unit id="runQueryLabel">
        <source xml:lang="en">Run</source>
        <target state="translated">Ejecutar</target>
      </trans-unit>
      <trans-unit id="selectDatabase">
        <source xml:lang="en">Select Database</source>
        <target state="translated">Seleccionar la base de datos</target>
      </trans-unit>
    </body>
  </file>
  <file original="src/sql/workbench/contrib/query/browser/queryEditor" source-language="en" datatype="plaintext" target-language="es">
    <body>
      <trans-unit id="queryEditor.name">
        <source xml:lang="en">Query Editor</source>
        <target state="translated">Editor de consultas</target>
      </trans-unit>
    </body>
  </file>
  <file original="src/sql/workbench/contrib/query/browser/queryResultsView" source-language="en" datatype="plaintext" target-language="es">
    <body>
      <trans-unit id="messagesTabTitle">
        <source xml:lang="en">Messages</source>
        <target state="translated">Mensajes</target>
      </trans-unit>
      <trans-unit id="queryResults.queryEditorCrashError">
        <source xml:lang="en">The query editor ran into an issue and has stopped working. Please save and reopen it.</source>
<<<<<<< HEAD
        <target state="new">The query editor ran into an issue and has stopped working. Please save and reopen it.</target>
=======
        <target state="translated">El editor de consultas tuvo un problema y dejó de funcionar. Guárdelo y vuelva a abrirlo.</target>
>>>>>>> 4ba192a5
      </trans-unit>
      <trans-unit id="resultsTabTitle">
        <source xml:lang="en">Results</source>
        <target state="translated">Resultados</target>
      </trans-unit>
    </body>
  </file>
  <file original="src/sql/workbench/contrib/query/browser/statusBarItems" source-language="en" datatype="plaintext" target-language="es">
    <body>
      <trans-unit id="query.status.executing">
        <source xml:lang="en">Executing query...</source>
        <target state="translated">Ejecutando consulta...</target>
      </trans-unit>
      <trans-unit id="rowCount">
        <source xml:lang="en">{0} rows</source>
        <target state="translated">{0} filas</target>
      </trans-unit>
      <trans-unit id="status.query.rowCount">
        <source xml:lang="en">Row Count</source>
        <target state="translated">Recuento de filas</target>
      </trans-unit>
      <trans-unit id="status.query.selection-summary">
        <source xml:lang="en">Selection Summary</source>
        <target state="translated">Resumen de la selección</target>
      </trans-unit>
      <trans-unit id="status.query.status">
        <source xml:lang="en">Execution Status</source>
        <target state="translated">Estado de ejecución</target>
      </trans-unit>
      <trans-unit id="status.query.summaryText">
        <source xml:lang="en">Average: {0}  Count: {1}  Sum: {2}</source>
        <target state="translated">Promedio: {0}; recuento: {1}; suma: {2}</target>
      </trans-unit>
      <trans-unit id="status.query.timeElapsed">
        <source xml:lang="en">Time Elapsed</source>
        <target state="translated">Tiempo transcurrido</target>
      </trans-unit>
    </body>
  </file>
  <file original="src/sql/workbench/contrib/query/common/resultsGrid.contribution" source-language="en" datatype="plaintext" target-language="es">
    <body>
      <trans-unit id="autoSizeColumns">
        <source xml:lang="en">Auto size the columns width on inital results. Could have performance problems with large number of columns or large cells</source>
        <target state="translated">Redimensione automáticamente el ancho de las columnas en los resultados iniciales. Podría tener problemas de rendimiento si hay muchas columnas o las celdas son grandes.</target>
      </trans-unit>
      <trans-unit id="cellPadding">
        <source xml:lang="en">Controls the cell padding in pixels</source>
        <target state="translated">Controla el relleno de la celda en píxeles</target>
      </trans-unit>
      <trans-unit id="fontFamily">
        <source xml:lang="en">Controls the font family.</source>
        <target state="translated">Controla la familia de fuentes.</target>
      </trans-unit>
      <trans-unit id="fontSize">
        <source xml:lang="en">Controls the font size in pixels.</source>
        <target state="translated">Controla el tamaño de fuente en píxeles.</target>
      </trans-unit>
      <trans-unit id="fontWeight">
        <source xml:lang="en">Controls the font weight.</source>
        <target state="translated">Controla el grosor de la fuente.</target>
      </trans-unit>
      <trans-unit id="letterSpacing">
        <source xml:lang="en">Controls the letter spacing in pixels.</source>
        <target state="translated">Controla el espacio entre letras en píxeles.</target>
      </trans-unit>
      <trans-unit id="maxColumnWidth">
        <source xml:lang="en">The maximum width in pixels for auto-sized columns</source>
        <target state="translated">El máximo ancho en píxeles de las columnas de tamaño automático</target>
      </trans-unit>
      <trans-unit id="resultsGridConfigurationTitle">
        <source xml:lang="en">Results Grid and Messages</source>
        <target state="translated">Cuadrícula y mensajes de resultados</target>
      </trans-unit>
      <trans-unit id="rowHeight">
        <source xml:lang="en">Controls the row height in pixels</source>
        <target state="translated">Controla la altura de la fila en píxeles</target>
      </trans-unit>
    </body>
  </file>
  <file original="src/sql/workbench/contrib/queryHistory/browser/queryHistoryActions" source-language="en" datatype="plaintext" target-language="es">
    <body>
      <trans-unit id="queryHistory.clearLabel">
        <source xml:lang="en">Clear All History</source>
        <target state="translated">Borrar todo el historial</target>
      </trans-unit>
      <trans-unit id="queryHistory.delete">
        <source xml:lang="en">Delete</source>
        <target state="translated">Eliminar</target>
      </trans-unit>
      <trans-unit id="queryHistory.disableCapture">
        <source xml:lang="en">Pause Query History Capture</source>
        <target state="translated">Pausar la captura del historial de consultas</target>
      </trans-unit>
      <trans-unit id="queryHistory.enableCapture">
        <source xml:lang="en">Start Query History Capture</source>
        <target state="translated">Iniciar la captura del historial de consultas</target>
      </trans-unit>
      <trans-unit id="queryHistory.openQuery">
        <source xml:lang="en">Open Query</source>
        <target state="translated">Abrir consulta</target>
      </trans-unit>
      <trans-unit id="queryHistory.runQuery">
        <source xml:lang="en">Run Query</source>
        <target state="translated">Ejecutar consulta</target>
      </trans-unit>
      <trans-unit id="queryHistory.toggleCaptureLabel">
        <source xml:lang="en">Toggle Query History capture</source>
        <target state="translated">Alternar la captura del historial de consultas</target>
      </trans-unit>
      <trans-unit id="toggleQueryHistory">
        <source xml:lang="en">Toggle Query History</source>
        <target state="translated">Alternar el historial de consultas</target>
      </trans-unit>
    </body>
  </file>
  <file original="src/sql/workbench/contrib/queryHistory/browser/queryHistoryRenderer" source-language="en" datatype="plaintext" target-language="es">
    <body>
      <trans-unit id="failed">
        <source xml:lang="en">failed</source>
        <target state="translated">error</target>
      </trans-unit>
      <trans-unit id="succeeded">
        <source xml:lang="en">succeeded</source>
        <target state="translated">se realizó correctamente</target>
      </trans-unit>
    </body>
  </file>
  <file original="src/sql/workbench/contrib/queryHistory/browser/queryHistoryView" source-language="en" datatype="plaintext" target-language="es">
    <body>
      <trans-unit id="noQueriesMessage">
        <source xml:lang="en">No queries to display.</source>
        <target state="translated">No hay consultas que mostrar.</target>
      </trans-unit>
      <trans-unit id="queryHistory.regTreeAriaLabel">
        <source xml:lang="en">Query History</source>
        <note>QueryHistory</note>
        <target state="translated">Historial de consultas</target>
      </trans-unit>
    </body>
  </file>
  <file original="src/sql/workbench/contrib/queryHistory/electron-browser/queryHistory" source-language="en" datatype="plaintext" target-language="es">
    <body>
      <trans-unit id="miViewQueryHistory">
        <source xml:lang="en">&amp;&amp;Query History</source>
        <note>&amp;&amp; denotes a mnemonic</note>
        <target state="translated">&amp;&amp;Historial de consultas</target>
      </trans-unit>
      <trans-unit id="queryHistory">
        <source xml:lang="en">Query History</source>
        <target state="translated">Historial de consultas</target>
      </trans-unit>
      <trans-unit id="queryHistory.clearLabel">
        <source xml:lang="en">Clear All History</source>
        <target state="translated">Borrar todo el historial</target>
      </trans-unit>
      <trans-unit id="queryHistory.disableCapture">
        <source xml:lang="en">Pause Query History Capture</source>
        <target state="translated">Pausar la captura del historial de consultas</target>
      </trans-unit>
      <trans-unit id="queryHistory.enableCapture">
        <source xml:lang="en">Start Query History Capture</source>
        <target state="translated">Iniciar la captura del historial de consultas</target>
      </trans-unit>
      <trans-unit id="queryHistoryCaptureEnabled">
        <source xml:lang="en">Whether Query History capture is enabled. If false queries executed will not be captured.</source>
        <target state="translated">Si la captura del historial de consultas está habilitada. De no ser así, las consultas ejecutadas no se capturarán.</target>
      </trans-unit>
      <trans-unit id="queryHistoryConfigurationTitle">
        <source xml:lang="en">QueryHistory</source>
        <target state="translated">Historial de consultas</target>
      </trans-unit>
      <trans-unit id="viewCategory">
        <source xml:lang="en">View</source>
        <target state="translated">Vista</target>
      </trans-unit>
    </body>
  </file>
  <file original="src/sql/workbench/contrib/queryPlan/browser/queryPlan" source-language="en" datatype="plaintext" target-language="es">
    <body>
      <trans-unit id="queryPlanTitle">
        <source xml:lang="en">Query Plan</source>
        <target state="translated">Plan de consulta</target>
      </trans-unit>
    </body>
  </file>
  <file original="src/sql/workbench/contrib/queryPlan/browser/queryPlanEditor" source-language="en" datatype="plaintext" target-language="es">
    <body>
      <trans-unit id="queryPlanEditor">
        <source xml:lang="en">Query Plan Editor</source>
        <target state="translated">Editor de planes de consulta</target>
      </trans-unit>
    </body>
  </file>
  <file original="src/sql/workbench/contrib/queryPlan/browser/topOperations" source-language="en" datatype="plaintext" target-language="es">
    <body>
      <trans-unit id="topOperations.actualExecutions">
        <source xml:lang="en">Actual Executions</source>
        <target state="translated">Ejecuciones reales</target>
      </trans-unit>
      <trans-unit id="topOperations.actualRebinds">
        <source xml:lang="en">Actual Rebinds</source>
        <target state="translated">Reenlaces reales</target>
      </trans-unit>
      <trans-unit id="topOperations.actualRewinds">
        <source xml:lang="en">Actual Rewinds</source>
        <target state="translated">Rebobinados reales</target>
      </trans-unit>
      <trans-unit id="topOperations.actualRows">
        <source xml:lang="en">Actual Rows</source>
        <target state="translated">Filas reales</target>
      </trans-unit>
      <trans-unit id="topOperations.estCPUCost">
        <source xml:lang="en">Est CPU Cost</source>
        <target state="translated">Costo de CPU estimado</target>
      </trans-unit>
      <trans-unit id="topOperations.estCost">
        <source xml:lang="en">Est Cost</source>
        <target state="translated">Costo estimado</target>
      </trans-unit>
      <trans-unit id="topOperations.estIOCost">
        <source xml:lang="en">Est IO Cost</source>
        <target state="translated">Costo de E/S estimado</target>
      </trans-unit>
      <trans-unit id="topOperations.estRebinds">
        <source xml:lang="en">Est Rebinds</source>
        <target state="translated">Reenlaces estimados</target>
      </trans-unit>
      <trans-unit id="topOperations.estRewinds">
        <source xml:lang="en">Est Rewinds</source>
        <target state="translated">Rebobinados estimados</target>
      </trans-unit>
      <trans-unit id="topOperations.estRows">
        <source xml:lang="en">Est Rows</source>
        <target state="translated">Filas estimadas</target>
      </trans-unit>
      <trans-unit id="topOperations.estSubtreeCost">
        <source xml:lang="en">Est Subtree Cost</source>
        <target state="translated">Coste del subárbol estimado</target>
      </trans-unit>
      <trans-unit id="topOperations.object">
        <source xml:lang="en">Object</source>
        <target state="translated">Objeto</target>
      </trans-unit>
      <trans-unit id="topOperations.operation">
        <source xml:lang="en">Operation</source>
        <target state="translated">Operación</target>
      </trans-unit>
      <trans-unit id="topOperations.parallel">
        <source xml:lang="en">Parallel</source>
        <target state="translated">Paralelo</target>
      </trans-unit>
      <trans-unit id="topOperations.partitioned">
        <source xml:lang="en">Partitioned</source>
        <target state="translated">Particionado</target>
      </trans-unit>
      <trans-unit id="topOperationsTitle">
        <source xml:lang="en">Top Operations</source>
        <target state="translated">Operaciones principales</target>
      </trans-unit>
    </body>
  </file>
  <file original="src/sql/workbench/contrib/resourceDeployment/browser/resourceDeployment.contribution" source-language="en" datatype="plaintext" target-language="es">
    <body>
      <trans-unit id="deployment.title">
        <source xml:lang="en">New Deployment...</source>
        <target state="translated">Nueva implementación...</target>
      </trans-unit>
    </body>
  </file>
  <file original="src/sql/workbench/contrib/resourceViewer/browser/resourceViewer.contribution" source-language="en" datatype="plaintext" target-language="es">
    <body>
      <trans-unit id="resourceViewer">
        <source xml:lang="en">Resource Viewer</source>
        <target state="translated">Visor de recursos</target>
      </trans-unit>
    </body>
  </file>
  <file original="src/sql/workbench/contrib/resourceViewer/browser/resourceViewerActions" source-language="en" datatype="plaintext" target-language="es">
    <body>
      <trans-unit id="resourceViewer.refresh">
        <source xml:lang="en">Refresh</source>
        <target state="translated">Actualizar</target>
      </trans-unit>
    </body>
  </file>
  <file original="src/sql/workbench/contrib/resourceViewer/browser/resourceViewerTable" source-language="en" datatype="plaintext" target-language="es">
    <body>
      <trans-unit id="resourceViewerTable.commandError">
        <source xml:lang="en">Error executing command '{0}' : {1}</source>
        <target state="translated">Error al ejecutar el comando "{0}": {1}.</target>
      </trans-unit>
      <trans-unit id="resourceViewerTable.openError">
        <source xml:lang="en">Error opening link : {0}</source>
        <target state="translated">Error al abrir el vínculo: {0}.</target>
      </trans-unit>
    </body>
  </file>
  <file original="src/sql/workbench/contrib/resourceViewer/browser/resourceViewerView" source-language="en" datatype="plaintext" target-language="es">
    <body>
      <trans-unit id="resourceViewer.ariaLabel">
        <source xml:lang="en">Resource Viewer Tree</source>
        <target state="translated">Árbol del visor de recursos</target>
      </trans-unit>
    </body>
  </file>
  <file original="src/sql/workbench/contrib/resourceViewer/common/resourceViewerViewExtensionPoint" source-language="en" datatype="plaintext" target-language="es">
    <body>
      <trans-unit id="extension.contributes.resourceView.resource.icon">
        <source xml:lang="en">Path to the resource icon.</source>
        <target state="translated">Ruta de acceso al icono del recurso.</target>
      </trans-unit>
      <trans-unit id="extension.contributes.resourceView.resource.id">
        <source xml:lang="en">Identifier of the resource.</source>
        <target state="translated">Identificador del recurso.</target>
      </trans-unit>
      <trans-unit id="extension.contributes.resourceView.resource.name">
        <source xml:lang="en">The human-readable name of the view. Will be shown</source>
        <target state="translated">Nombre de la vista en lenguaje natural. Se mostrará</target>
      </trans-unit>
      <trans-unit id="extension.contributes.resourceViewResources">
        <source xml:lang="en">Contributes resource to the resource view</source>
        <target state="translated">Aporta recursos a la vista de recursos.</target>
      </trans-unit>
      <trans-unit id="optstring">
        <source xml:lang="en">property `{0}` can be omitted or must be of type `string`</source>
        <target state="translated">la propiedad "{0}" se puede omitir o debe ser de tipo "string"</target>
      </trans-unit>
      <trans-unit id="requirestring">
        <source xml:lang="en">property `{0}` is mandatory and must be of type `string`</source>
        <target state="translated">la propiedad "{0}" es obligatoria y debe ser de tipo "string"</target>
      </trans-unit>
    </body>
  </file>
  <file original="src/sql/workbench/contrib/restore/browser/restore.contribution" source-language="en" datatype="plaintext" target-language="es">
    <body>
      <trans-unit id="backup">
        <source xml:lang="en">Restore</source>
        <target state="translated">Restaurar</target>
      </trans-unit>
      <trans-unit id="restore">
        <source xml:lang="en">Restore</source>
        <target state="translated">Restaurar</target>
      </trans-unit>
    </body>
  </file>
  <file original="src/sql/workbench/contrib/restore/browser/restoreActions" source-language="en" datatype="plaintext" target-language="es">
    <body>
      <trans-unit id="restore.commandNotSupported">
        <source xml:lang="en">Restore command is not supported for Azure SQL databases.</source>
        <target state="translated">No se admite el comando de restauración para bases de datos de Azure SQL.</target>
      </trans-unit>
      <trans-unit id="restore.commandNotSupportedOutsideContext">
        <source xml:lang="en">Restore command is not supported outside of a server context. Please select a server or database and try again.</source>
        <target state="translated">No se admite el comando de copia de seguridad en el contexto del servidor. Seleccione un servidor o base de datos y vuelva a intentarlo.</target>
      </trans-unit>
      <trans-unit id="restore.isPreviewFeature">
        <source xml:lang="en">You must enable preview features in order to use restore</source>
        <target state="translated">Debe habilitar las características en versión preliminar para utilizar la restauración</target>
      </trans-unit>
      <trans-unit id="restoreAction.restore">
        <source xml:lang="en">Restore</source>
        <target state="translated">Restaurar</target>
      </trans-unit>
    </body>
  </file>
  <file original="src/sql/workbench/contrib/scripting/browser/scripting.contribution" source-language="en" datatype="plaintext" target-language="es">
    <body>
      <trans-unit id="editData">
        <source xml:lang="en">Edit Data</source>
        <target state="translated">Editar datos</target>
      </trans-unit>
      <trans-unit id="refreshNode">
        <source xml:lang="en">Refresh</source>
        <target state="translated">Actualizar</target>
      </trans-unit>
      <trans-unit id="scriptAlter">
        <source xml:lang="en">Script as Alter</source>
        <target state="translated">Script como modificar</target>
      </trans-unit>
      <trans-unit id="scriptAsAlter">
        <source xml:lang="en">Script as Alter</source>
        <target state="translated">Script como modificar</target>
      </trans-unit>
      <trans-unit id="scriptAsCreate">
        <source xml:lang="en">Script as Create</source>
        <target state="translated">Script como crear</target>
      </trans-unit>
      <trans-unit id="scriptAsDelete">
        <source xml:lang="en">Script as Drop</source>
        <target state="translated">Script como borrar</target>
      </trans-unit>
      <trans-unit id="scriptAsExecute">
        <source xml:lang="en">Script as Execute</source>
        <target state="translated">Script como ejecutar</target>
      </trans-unit>
      <trans-unit id="scriptAsSelect">
        <source xml:lang="en">Select Top 1000</source>
        <target state="translated">Seleccionar el top 1000</target>
      </trans-unit>
      <trans-unit id="scriptCreate">
        <source xml:lang="en">Script as Create</source>
        <target state="translated">Script como crear</target>
      </trans-unit>
      <trans-unit id="scriptDelete">
        <source xml:lang="en">Script as Drop</source>
        <target state="translated">Script como borrar</target>
      </trans-unit>
      <trans-unit id="scriptExecute">
        <source xml:lang="en">Script as Execute</source>
        <target state="translated">Script como ejecutar</target>
      </trans-unit>
      <trans-unit id="scriptKustoSelect">
        <source xml:lang="en">Take 10</source>
        <target state="translated">Take 10</target>
      </trans-unit>
      <trans-unit id="scriptSelect">
        <source xml:lang="en">Select Top 1000</source>
        <target state="translated">Seleccionar el top 1000</target>
      </trans-unit>
    </body>
  </file>
  <file original="src/sql/workbench/contrib/scripting/browser/scriptingActions" source-language="en" datatype="plaintext" target-language="es">
    <body>
      <trans-unit id="refreshError">
        <source xml:lang="en">An error occurred refreshing node '{0}': {1}</source>
        <target state="translated">Error al actualizar el nodo "{0}"; {1}.</target>
      </trans-unit>
    </body>
  </file>
  <file original="src/sql/workbench/contrib/tableDesigner/browser/actions" source-language="en" datatype="plaintext" target-language="es">
    <body>
      <trans-unit id="tableDesigner.saveTableChanges">
        <source xml:lang="en">Save Changes</source>
        <target state="translated">Guardar cambios</target>
      </trans-unit>
    </body>
  </file>
  <file original="src/sql/workbench/contrib/tasks/browser/tasks.contribution" source-language="en" datatype="plaintext" target-language="es">
    <body>
      <trans-unit id="inProgressTasksChangesBadge">
        <source xml:lang="en">{0} in progress tasks</source>
        <target state="translated">{0} tareas en curso</target>
      </trans-unit>
      <trans-unit id="miViewTasks">
        <source xml:lang="en">&amp;&amp;Tasks</source>
        <note>&amp;&amp; denotes a mnemonic</note>
        <target state="translated">&amp;&amp;Tareas</target>
      </trans-unit>
      <trans-unit id="tasks">
        <source xml:lang="en">Tasks</source>
        <target state="translated">Tareas</target>
      </trans-unit>
      <trans-unit id="viewCategory">
        <source xml:lang="en">View</source>
        <target state="translated">Vista</target>
      </trans-unit>
    </body>
  </file>
  <file original="src/sql/workbench/contrib/tasks/browser/tasksActions" source-language="en" datatype="plaintext" target-language="es">
    <body>
      <trans-unit id="toggleTasks">
        <source xml:lang="en">Toggle Tasks</source>
        <target state="translated">Alternar tareas</target>
      </trans-unit>
    </body>
  </file>
  <file original="src/sql/workbench/contrib/tasks/browser/tasksRenderer" source-language="en" datatype="plaintext" target-language="es">
    <body>
      <trans-unit id="canceled">
        <source xml:lang="en">canceled</source>
        <target state="translated">cancelado</target>
      </trans-unit>
      <trans-unit id="canceling">
        <source xml:lang="en">canceling</source>
        <target state="translated">cancelando</target>
      </trans-unit>
      <trans-unit id="failed">
        <source xml:lang="en">failed</source>
        <target state="translated">error</target>
      </trans-unit>
      <trans-unit id="inProgress">
        <source xml:lang="en">in progress</source>
        <target state="translated">en curso</target>
      </trans-unit>
      <trans-unit id="notStarted">
        <source xml:lang="en">not started</source>
        <target state="translated">no iniciado</target>
      </trans-unit>
      <trans-unit id="succeeded">
        <source xml:lang="en">succeeded</source>
        <target state="translated">se realizó correctamente</target>
      </trans-unit>
    </body>
  </file>
  <file original="src/sql/workbench/contrib/tasks/browser/tasksView" source-language="en" datatype="plaintext" target-language="es">
    <body>
      <trans-unit id="noTaskMessage">
        <source xml:lang="en">No task history to display.</source>
        <target state="translated">No hay un historial de tareas para mostrar.</target>
      </trans-unit>
      <trans-unit id="taskError">
        <source xml:lang="en">Task error</source>
        <target state="translated">Error de la tarea</target>
      </trans-unit>
      <trans-unit id="taskHistory.regTreeAriaLabel">
        <source xml:lang="en">Task history</source>
        <note>TaskHistory</note>
        <target state="translated">Historial de tareas</target>
      </trans-unit>
    </body>
  </file>
  <file original="src/sql/workbench/contrib/tasks/common/tasksAction" source-language="en" datatype="plaintext" target-language="es">
    <body>
      <trans-unit id="cancelTask.cancel">
        <source xml:lang="en">Cancel</source>
        <target state="translated">Cancelar</target>
      </trans-unit>
      <trans-unit id="errorMsgFromCancelTask">
        <source xml:lang="en">The task failed to cancel.</source>
        <target state="translated">No se ha podido ejecutar la tarea.</target>
      </trans-unit>
      <trans-unit id="taskAction.script">
        <source xml:lang="en">Script</source>
        <target state="translated">Script</target>
      </trans-unit>
    </body>
  </file>
  <file original="src/sql/workbench/contrib/views/browser/treeView" source-language="en" datatype="plaintext" target-language="es">
    <body>
      <trans-unit id="collapseAll">
        <source xml:lang="en">Collapse All</source>
        <target state="translated">Contraer todo</target>
      </trans-unit>
      <trans-unit id="command-error">
        <source xml:lang="en">Error running command {1}: {0}. This is likely caused by the extension that contributes {1}.</source>
        <target state="translated">Error al ejecutar el comando {1}: {0}. Probablemente esté provocado por la extensión que contribuye a {1}.</target>
      </trans-unit>
      <trans-unit id="no-dataprovider">
        <source xml:lang="en">There is no data provider registered that can provide view data.</source>
        <target state="translated">No hay ningún proveedor de datos registrado que pueda proporcionar datos de la vista.</target>
      </trans-unit>
      <trans-unit id="refresh">
        <source xml:lang="en">Refresh</source>
        <target state="translated">Actualizar</target>
      </trans-unit>
    </body>
  </file>
  <file original="src/sql/workbench/contrib/webview/browser/webViewDialog" source-language="en" datatype="plaintext" target-language="es">
    <body>
      <trans-unit id="webViewDialog.close">
        <source xml:lang="en">Close</source>
        <target state="translated">Cerrar</target>
      </trans-unit>
      <trans-unit id="webViewDialog.ok">
        <source xml:lang="en">OK</source>
        <target state="translated">Aceptar</target>
      </trans-unit>
    </body>
  </file>
  <file original="src/sql/workbench/contrib/welcome/gettingStarted/browser/abstractEnablePreviewFeatures" source-language="en" datatype="plaintext" target-language="es">
    <body>
      <trans-unit id="enablePreviewFeatures.never">
        <source xml:lang="en">No, don't show again</source>
        <target state="translated">No, no volver a mostrar</target>
      </trans-unit>
      <trans-unit id="enablePreviewFeatures.no">
        <source xml:lang="en">No</source>
        <target state="translated">No</target>
      </trans-unit>
      <trans-unit id="enablePreviewFeatures.notice">
        <source xml:lang="en">Preview features enhance your experience in Azure Data Studio by giving you full access to new features and improvements. You can learn more about preview features [here]({0}). Would you like to enable preview features?</source>
        <target state="translated">Las características en versión preliminar mejoran la experiencia en Azure Data Studio, ya que ofrecen acceso completo a nuevas funciones y mejoras. Puede obtener más información sobre las características en versión preliminar [aquí]({0}). ¿Quiere habilitar las características en versión preliminar?</target>
      </trans-unit>
      <trans-unit id="enablePreviewFeatures.yes">
        <source xml:lang="en">Yes (recommended)</source>
        <target state="translated">Sí (opción recomendada)</target>
      </trans-unit>
    </body>
  </file>
  <file original="src/sql/workbench/contrib/welcome/page/browser/az_data_welcome_page" source-language="en" datatype="plaintext" target-language="es">
    <body>
      <trans-unit id="welcomePage.createConnection">
        <source xml:lang="en">Create a connection</source>
        <target state="translated">Crear una conexión</target>
      </trans-unit>
      <trans-unit id="welcomePage.createConnectionBody">
        <source xml:lang="en">Connect to a database instance through the connection dialog.</source>
        <target state="translated">Conéctese a una instancia de una base de datos por medio del cuadro de diálogo de conexión.</target>
      </trans-unit>
      <trans-unit id="welcomePage.createNotebook">
        <source xml:lang="en">Create a notebook</source>
        <target state="translated">Crear un cuaderno</target>
      </trans-unit>
      <trans-unit id="welcomePage.createNotebookBody">
        <source xml:lang="en">Build a new notebook using a native notebook editor.</source>
        <target state="translated">Cree un nuevo cuaderno con un editor de cuadernos nativo.</target>
      </trans-unit>
      <trans-unit id="welcomePage.deployServer">
        <source xml:lang="en">Deploy a server</source>
        <target state="translated">Implementar un servidor</target>
      </trans-unit>
      <trans-unit id="welcomePage.deployServerBody">
        <source xml:lang="en">Create a new instance of a relational data service on the platform of your choice.</source>
        <target state="translated">Cree una nueva instancia de un servicio de datos relacionales en la plataforma de su elección.</target>
      </trans-unit>
      <trans-unit id="welcomePage.documentation">
        <source xml:lang="en">Documentation</source>
        <target state="translated">Documentación</target>
      </trans-unit>
      <trans-unit id="welcomePage.documentationBody">
        <source xml:lang="en">Visit the documentation center for quickstarts, how-to guides, and references for PowerShell, APIs, etc.</source>
        <target state="translated">Visite el centro de documentación para acceder a guías de inicio rápido y paso a paso, así como consultar referencias para PowerShell, API, etc.</target>
      </trans-unit>
      <trans-unit id="welcomePage.extensions">
        <source xml:lang="en">Extensions</source>
        <target state="translated">Extensiones</target>
      </trans-unit>
      <trans-unit id="welcomePage.gettingStarted">
        <source xml:lang="en">Getting Started</source>
        <target state="translated">Introducción</target>
      </trans-unit>
      <trans-unit id="welcomePage.gettingStartedBody">
        <source xml:lang="en">Discover the capabilities offered by Azure Data Studio and learn how to make the most of them.</source>
        <target state="translated">Descubra las funcionalidades que ofrece Azure Data Studio y aprenda a sacarles el máximo partido.</target>
      </trans-unit>
      <trans-unit id="welcomePage.history">
        <source xml:lang="en">History</source>
        <target state="translated">Historial</target>
      </trans-unit>
      <trans-unit id="welcomePage.learnMore">
        <source xml:lang="en">Learn more </source>
        <target state="translated">Más información </target>
      </trans-unit>
      <trans-unit id="welcomePage.location">
        <source xml:lang="en">Location</source>
        <target state="translated">Ubicación</target>
      </trans-unit>
      <trans-unit id="welcomePage.moreRecent">
        <source xml:lang="en">Show more</source>
        <target state="translated">Mostrar más</target>
      </trans-unit>
      <trans-unit id="welcomePage.name">
        <source xml:lang="en">Name</source>
        <target state="translated">Nombre</target>
      </trans-unit>
      <trans-unit id="welcomePage.preview">
        <source xml:lang="en">Preview</source>
        <target state="translated">Versión preliminar</target>
      </trans-unit>
      <trans-unit id="welcomePage.previewBody">
        <source xml:lang="en">This feature page is in preview. Preview features introduce new functionalities that are on track to becoming a permanent part the product. They are stable, but need additional accessibility improvements. We welcome your early feedback while they are under development.</source>
        <target state="translated">Esta página de características está en versión preliminar. Las características en versión preliminar presentan nuevas funcionalidades que están en proceso de convertirse en parte permanente del producto. Son estables, pero necesitan mejoras de accesibilidad adicionales. Agradeceremos sus comentarios iniciales mientras están en desarrollo.</target>
      </trans-unit>
      <trans-unit id="welcomePage.resources">
        <source xml:lang="en">Resources</source>
        <target state="translated">Recursos</target>
      </trans-unit>
      <trans-unit id="welcomePage.runQuery">
        <source xml:lang="en">Run a query</source>
        <target state="translated">Ejecutar una consulta</target>
      </trans-unit>
      <trans-unit id="welcomePage.runQueryBody">
        <source xml:lang="en">Interact with data through a query editor.</source>
        <target state="translated">Interactúe con los datos por medio de un editor de consultas.</target>
      </trans-unit>
      <trans-unit id="welcomePage.showAll">
        <source xml:lang="en">Show All</source>
        <target state="translated">Mostrar todo</target>
      </trans-unit>
      <trans-unit id="welcomePage.showOnStartup">
        <source xml:lang="en">Show welcome page on startup</source>
        <target state="translated">Mostrar página principal al inicio</target>
      </trans-unit>
      <trans-unit id="welcomePage.usefuLinks">
        <source xml:lang="en">Useful Links</source>
        <target state="translated">Vínculos útiles</target>
      </trans-unit>
      <trans-unit id="welcomePage.videoDescriptionIntroduction">
        <source xml:lang="en">Introduction to Azure Data Studio Notebooks | Data Exposed</source>
        <target state="translated">Introducción a los cuadernos de Azure Data Studio | Datos expuestos</target>
      </trans-unit>
      <trans-unit id="welcomePage.videoDescriptionOverview">
        <source xml:lang="en">Overview of Azure Data Studio</source>
        <target state="translated">Información general de Azure Data Studio</target>
      </trans-unit>
      <trans-unit id="welcomePage.videos">
        <source xml:lang="en">Videos</source>
        <target state="translated">Vídeos</target>
      </trans-unit>
    </body>
  </file>
  <file original="src/sql/workbench/contrib/welcome/page/browser/gettingStartedTour" source-language="en" datatype="plaintext" target-language="es">
    <body>
      <trans-unit id="GuidedTour.addExtensions">
        <source xml:lang="en">Extend the functionality of Azure Data Studio by installing extensions developed by us/Microsoft as well as the third-party community (you!).</source>
        <target state="translated">Amplíe la funcionalidad de Azure Data Studio mediante la instalación de extensiones desarrolladas por nosotros y Microsoft, así como por la comunidad de terceros (es decir, ¡usted!).</target>
      </trans-unit>
      <trans-unit id="GuidedTour.connections">
        <source xml:lang="en">Connections</source>
        <target state="translated">Conexiones</target>
      </trans-unit>
      <trans-unit id="GuidedTour.discoverWelcomePage">
        <source xml:lang="en">Discover top features, recently opened files, and recommended extensions on the Welcome page. For more information on how to get started in Azure Data Studio, check out our videos and documentation.</source>
        <target state="translated">Descubra las principales características, los archivos abiertos recientemente y las extensiones recomendadas en la página de bienvenida. Para obtener más información sobre cómo empezar a trabajar con Azure Data Studio, consulte los vídeos y la documentación.</target>
      </trans-unit>
      <trans-unit id="GuidedTour.extensions">
        <source xml:lang="en">Extensions</source>
        <target state="translated">Extensiones</target>
      </trans-unit>
      <trans-unit id="GuidedTour.finish">
        <source xml:lang="en">Finish</source>
        <target state="translated">Finalizar</target>
      </trans-unit>
      <trans-unit id="GuidedTour.five">
        <source xml:lang="en">5</source>
        <target state="translated">5</target>
      </trans-unit>
      <trans-unit id="GuidedTour.four">
        <source xml:lang="en">4</source>
        <target state="translated">4</target>
      </trans-unit>
      <trans-unit id="GuidedTour.gettingStartedNotebooks">
        <source xml:lang="en">Get started creating your own notebook or collection of notebooks in a single place.</source>
        <target state="translated">Empiece a crear su propio cuaderno o colección de cuadernos en un solo lugar.</target>
      </trans-unit>
      <trans-unit id="GuidedTour.makeConnections">
        <source xml:lang="en">Connect, query, and manage your connections from SQL Server, Azure, and more.</source>
        <target state="translated">Conéctese a SQL Server y Azure, realice consultas, administre las conexiones y mucho más.</target>
      </trans-unit>
      <trans-unit id="GuidedTour.makeConnesetSettings">
        <source xml:lang="en">Customize Azure Data Studio based on your preferences. You can configure Settings like autosave and tab size, personalize your Keyboard Shortcuts, and switch to a Color Theme of your liking.</source>
        <target state="translated">Personalice Azure Data Studio según sus preferencias. Puede configurar opciones como el autoguardado y el tamaño de las pestañas, personalizar los métodos abreviados de teclado y cambiar a un tema de color de su gusto.</target>
      </trans-unit>
      <trans-unit id="GuidedTour.next">
        <source xml:lang="en">Next</source>
        <target state="translated">Siguiente</target>
      </trans-unit>
      <trans-unit id="GuidedTour.notebooks">
        <source xml:lang="en">Notebooks</source>
        <target state="translated">Cuadernos</target>
      </trans-unit>
      <trans-unit id="GuidedTour.one">
        <source xml:lang="en">1</source>
        <target state="translated">1</target>
      </trans-unit>
      <trans-unit id="GuidedTour.readMore">
        <source xml:lang="en">Read more</source>
        <target state="translated">Más información</target>
      </trans-unit>
      <trans-unit id="GuidedTour.settings">
        <source xml:lang="en">Settings</source>
        <target state="translated">Configuración</target>
      </trans-unit>
      <trans-unit id="GuidedTour.three">
        <source xml:lang="en">3</source>
        <target state="translated">3</target>
      </trans-unit>
      <trans-unit id="GuidedTour.two">
        <source xml:lang="en">2</source>
        <target state="translated">2</target>
      </trans-unit>
      <trans-unit id="GuidedTour.welcomePage">
        <source xml:lang="en">Welcome Page</source>
        <target state="translated">Página de bienvenida</target>
      </trans-unit>
      <trans-unit id="guidedTour">
        <source xml:lang="en">User Welcome Tour</source>
        <target state="translated">Paseo de bienvenida para el usuario</target>
      </trans-unit>
      <trans-unit id="help">
        <source xml:lang="en">Help</source>
        <target state="translated">Ayuda</target>
      </trans-unit>
      <trans-unit id="hideGuidedTour">
        <source xml:lang="en">Hide Welcome Tour</source>
        <target state="translated">Ocultar paseo de presentación</target>
      </trans-unit>
    </body>
  </file>
  <file original="src/sql/workbench/contrib/welcome/page/browser/welcomePage" source-language="en" datatype="plaintext" target-language="es">
    <body>
      <trans-unit id="WelcomePage.TakeATour">
        <source xml:lang="en">Would you like to take a quick tour of Azure Data Studio?</source>
        <target state="translated">¿Le gustaría dar un paseo introductorio por Azure Data Studio?</target>
      </trans-unit>
      <trans-unit id="WelcomePage.welcome">
        <source xml:lang="en">Welcome!</source>
        <target state="translated">¡Le damos la bienvenida!</target>
      </trans-unit>
      <trans-unit id="closeTourBar">
        <source xml:lang="en">Close quick tour bar</source>
        <target state="translated">Cerrar barra del paseo introductorio</target>
      </trans-unit>
      <trans-unit id="details">
        <source xml:lang="en">Details</source>
        <target state="translated">Detalles</target>
      </trans-unit>
      <trans-unit id="ok">
        <source xml:lang="en">OK</source>
        <target state="translated">Aceptar</target>
      </trans-unit>
      <trans-unit id="welcome.title">
        <source xml:lang="en">Welcome</source>
        <target state="translated">Bienvenida</target>
      </trans-unit>
      <trans-unit id="welcomePage">
        <source xml:lang="en">Welcome</source>
        <target state="translated">Bienvenida</target>
      </trans-unit>
      <trans-unit id="welcomePage.PostgreSQL">
        <source xml:lang="en">PostgreSQL</source>
        <target state="translated">PostgreSQL</target>
      </trans-unit>
      <trans-unit id="welcomePage.PostgreSQLDescription">
        <source xml:lang="en">Connect, query, and manage Postgres databases with Azure Data Studio</source>
        <target state="translated">Conéctese a bases de datos Postgre, adminístrelas y realice consultas en ellas con Azure Data Studio.</target>
      </trans-unit>
      <trans-unit id="welcomePage.adminPack">
        <source xml:lang="en">SQL Admin Pack</source>
        <target state="translated">Paquete de administración de SQL</target>
      </trans-unit>
      <trans-unit id="welcomePage.adminPackDescription">
        <source xml:lang="en">Admin Pack for SQL Server is a collection of popular database administration extensions to help you manage SQL Server</source>
        <target state="translated">El paquete de administración para SQL Server es una colección de populares extensiones de administración de bases de datos para ayudarle a administrar SQL Server.</target>
      </trans-unit>
      <trans-unit id="welcomePage.background">
        <source xml:lang="en">Background color for the Welcome page.</source>
        <target state="translated">Color de fondo para la página de bienvenida.</target>
      </trans-unit>
      <trans-unit id="welcomePage.dataVirtualization">
        <source xml:lang="en">Data Virtualization</source>
        <target state="translated">Virtualización de datos</target>
      </trans-unit>
      <trans-unit id="welcomePage.dataVirtualizationDescription">
        <source xml:lang="en">Virtualize data with SQL Server 2019 and create external tables using interactive wizards</source>
        <target state="translated">Virtualice datos con SQL Server 2019 y cree tablas externas por medio de asistentes interactivos.</target>
      </trans-unit>
      <trans-unit id="welcomePage.deployServer">
        <source xml:lang="en">Deploy a server</source>
        <target state="translated">Implementar un servidor</target>
      </trans-unit>
      <trans-unit id="welcomePage.extensionPackAlreadyInstalled">
        <source xml:lang="en">Support for {0} is already installed.</source>
        <target state="translated">El soporte para '{0}' ya está instalado.</target>
      </trans-unit>
      <trans-unit id="welcomePage.extensionPackNotFound">
        <source xml:lang="en">Support for {0} with id {1} could not be found.</source>
        <target state="translated">No se pudo encontrar el soporte para {0} con id {1}.</target>
      </trans-unit>
      <trans-unit id="welcomePage.install">
        <source xml:lang="en">Install</source>
        <target state="translated">Instalar</target>
      </trans-unit>
      <trans-unit id="welcomePage.installExtensionPack">
        <source xml:lang="en">Install additional support for {0}</source>
        <target state="translated">Instalar compatibilidad adicional con {0}</target>
      </trans-unit>
      <trans-unit id="welcomePage.installKeymap">
        <source xml:lang="en">Install {0} keymap</source>
        <target state="translated">Instalar asignación de teclas de {0}</target>
      </trans-unit>
      <trans-unit id="welcomePage.installed">
        <source xml:lang="en">Installed</source>
        <target state="translated">Instalado</target>
      </trans-unit>
      <trans-unit id="welcomePage.installedExtensionPack">
        <source xml:lang="en">{0} support is already installed</source>
        <target state="translated">La compatibilidad con {0} ya está instalada</target>
      </trans-unit>
      <trans-unit id="welcomePage.installedKeymap">
        <source xml:lang="en">{0} keymap is already installed</source>
        <target state="translated">El mapa de teclas de {0} ya está instalado</target>
      </trans-unit>
      <trans-unit id="welcomePage.installingExtensionPack">
        <source xml:lang="en">Installing additional support for {0}...</source>
        <target state="translated">Instalando compatibilidad adicional con {0}...</target>
      </trans-unit>
      <trans-unit id="welcomePage.new">
        <source xml:lang="en">New</source>
        <target state="translated">Nuevo</target>
      </trans-unit>
      <trans-unit id="welcomePage.newConnection">
        <source xml:lang="en">New connection</source>
        <target state="translated">Nueva conexión</target>
      </trans-unit>
      <trans-unit id="welcomePage.newNotebook">
        <source xml:lang="en">New notebook</source>
        <target state="translated">Nuevo cuaderno</target>
      </trans-unit>
      <trans-unit id="welcomePage.newQuery">
        <source xml:lang="en">New query</source>
        <target state="translated">Nueva consulta</target>
      </trans-unit>
      <trans-unit id="welcomePage.open">
        <source xml:lang="en">Open…</source>
        <target state="translated">Abrir...</target>
      </trans-unit>
      <trans-unit id="welcomePage.openFile">
        <source xml:lang="en">Open file…</source>
        <target state="translated">Abrir archivo...</target>
      </trans-unit>
      <trans-unit id="welcomePage.openFolder">
        <source xml:lang="en">Open folder…</source>
        <target state="translated">Abrir carpeta...</target>
      </trans-unit>
      <trans-unit id="welcomePage.openFolderWithPath">
        <source xml:lang="en">Open folder {0} with path {1}</source>
        <target state="translated">Abrir la carpeta {0} con la ruta de acceso {1}</target>
      </trans-unit>
      <trans-unit id="welcomePage.powershell">
        <source xml:lang="en">Powershell</source>
        <target state="translated">PowerShell</target>
      </trans-unit>
      <trans-unit id="welcomePage.powershellDescription">
        <source xml:lang="en">Write and execute PowerShell scripts using Azure Data Studio's rich query editor</source>
        <target state="translated">Escriba y ejecute scripts de PowerShell con el editor de consultas enriquecidas de Azure Data Studio.</target>
      </trans-unit>
      <trans-unit id="welcomePage.showAdminPack">
        <source xml:lang="en">SQL Admin Pack</source>
        <target state="translated">Paquete de administración de SQL</target>
      </trans-unit>
      <trans-unit id="welcomePage.sqlServerAgent">
        <source xml:lang="en">SQL Server Agent</source>
        <target state="translated">Agente SQL Server</target>
      </trans-unit>
      <trans-unit id="welcomePage.sqlServerDacpac">
        <source xml:lang="en">SQL Server Dacpac</source>
        <target state="translated">SQL Server dacpac</target>
      </trans-unit>
      <trans-unit id="welcomePage.sqlServerImport">
        <source xml:lang="en">SQL Server Import</source>
        <target state="translated">Importación de SQL Server</target>
      </trans-unit>
      <trans-unit id="welcomePage.sqlServerProfiler">
        <source xml:lang="en">SQL Server Profiler</source>
        <target state="translated">SQL Server Profiler</target>
      </trans-unit>
      <trans-unit id="welcomePage.startTour">
        <source xml:lang="en">Start Tour</source>
        <target state="translated">Iniciar paseo</target>
      </trans-unit>
      <trans-unit id="welcomePage.willReloadAfterInstallingExtensionPack">
        <source xml:lang="en">The window will reload after installing additional support for {0}.</source>
        <target state="translated">La ventana se volverá a cargar después de instalar compatibilidad adicional con {0}.</target>
      </trans-unit>
    </body>
  </file>
  <file original="src/sql/workbench/contrib/welcome2/page/browser/az_data_welcome_page" source-language="en" datatype="plaintext" target-language="es">
    <body>
      <trans-unit id="welcomePage.azdata">
        <source xml:lang="en">Azure Data Studio</source>
        <target state="translated">Azure Data Studio</target>
      </trans-unit>
      <trans-unit id="welcomePage.azdataBlog">
        <source xml:lang="en">Discover what's new in the latest release</source>
        <target state="translated">Descubra las novedades de esta última versión</target>
      </trans-unit>
      <trans-unit id="welcomePage.azdataBlogDescription">
        <source xml:lang="en">New monthly blog posts each month showcasing our new features</source>
        <target state="translated">Nuevas entradas del blog mensuales que muestran nuestras nuevas características</target>
      </trans-unit>
      <trans-unit id="welcomePage.colorTheme">
        <source xml:lang="en">Color theme</source>
        <target state="translated">Tema de color</target>
      </trans-unit>
      <trans-unit id="welcomePage.colorThemeDescription">
        <source xml:lang="en">Make the editor and your code look the way you love</source>
        <target state="translated">Modifique a su gusto la apariencia del editor y el código</target>
      </trans-unit>
      <trans-unit id="welcomePage.customize">
        <source xml:lang="en">Customize</source>
        <target state="translated">Personalizar</target>
      </trans-unit>
      <trans-unit id="welcomePage.deploy">
        <source xml:lang="en">Deploy</source>
        <target state="translated">Implementar</target>
      </trans-unit>
      <trans-unit id="welcomePage.extensionDescription">
        <source xml:lang="en">Download extensions that you need, including the SQL Server Admin pack and more</source>
        <target state="translated">Descargue las extensiones que necesite, incluido el paquete de administración de SQL Server y mucho más</target>
      </trans-unit>
      <trans-unit id="welcomePage.extensions">
        <source xml:lang="en">Extensions</source>
        <target state="translated">Extensiones</target>
      </trans-unit>
      <trans-unit id="welcomePage.followTwitter">
        <source xml:lang="en">Follow us on Twitter</source>
        <target state="translated">Síganos en Twitter</target>
      </trans-unit>
      <trans-unit id="welcomePage.followTwitterDescription">
        <source xml:lang="en">Keep up to date with how the community is using Azure Data Studio and to talk directly with the engineers.</source>
        <target state="translated">Manténgase al día sobre cómo la comunidad usa Azure Data Studio y hable directamente con los ingenieros.</target>
      </trans-unit>
      <trans-unit id="welcomePage.gettingStarted">
        <source xml:lang="en">Getting started</source>
        <target state="translated">Introducción</target>
      </trans-unit>
      <trans-unit id="welcomePage.gitHubRepository">
        <source xml:lang="en">GitHub repository</source>
        <target state="translated">Repositorio de GitHub</target>
      </trans-unit>
      <trans-unit id="welcomePage.help">
        <source xml:lang="en">Help</source>
        <target state="translated">Ayuda</target>
      </trans-unit>
      <trans-unit id="welcomePage.keyboardShortcut">
        <source xml:lang="en">Keyboard Shortcuts</source>
        <target state="translated">Métodos abreviados de teclado</target>
      </trans-unit>
      <trans-unit id="welcomePage.keyboardShortcutDescription">
        <source xml:lang="en">Find your favorite commands and customize them</source>
        <target state="translated">Encuentre sus comandos favoritos y personalícelos</target>
      </trans-unit>
      <trans-unit id="welcomePage.learn">
        <source xml:lang="en">Learn</source>
        <target state="translated">Información</target>
      </trans-unit>
      <trans-unit id="welcomePage.moreRecent">
        <source xml:lang="en">More...</source>
        <target state="translated">Más...</target>
      </trans-unit>
      <trans-unit id="welcomePage.newConnection">
        <source xml:lang="en">New connection</source>
        <target state="translated">Nueva conexión</target>
      </trans-unit>
      <trans-unit id="welcomePage.newDeployment">
        <source xml:lang="en">New Deployment…</source>
        <target state="translated">Nueva implementación...</target>
      </trans-unit>
      <trans-unit id="welcomePage.newNotebook">
        <source xml:lang="en">New notebook</source>
        <target state="translated">Nuevo cuaderno</target>
      </trans-unit>
      <trans-unit id="welcomePage.newQuery">
        <source xml:lang="en">New query</source>
        <target state="translated">Nueva consulta</target>
      </trans-unit>
      <trans-unit id="welcomePage.noRecentFolders">
        <source xml:lang="en">No recent folders</source>
        <target state="translated">No hay ninguna carpeta reciente.</target>
      </trans-unit>
      <trans-unit id="welcomePage.openFileLinuxPC">
        <source xml:lang="en">Open file</source>
        <target state="translated">Abrir archivo</target>
      </trans-unit>
      <trans-unit id="welcomePage.openFileMac">
        <source xml:lang="en">Open file</source>
        <target state="translated">Abrir archivo</target>
      </trans-unit>
      <trans-unit id="welcomePage.productDocumentation">
        <source xml:lang="en">Documentation</source>
        <target state="translated">Documentación</target>
      </trans-unit>
      <trans-unit id="welcomePage.recent">
        <source xml:lang="en">Recent</source>
        <target state="translated">Reciente</target>
      </trans-unit>
      <trans-unit id="welcomePage.releaseNotes">
        <source xml:lang="en">Release notes</source>
        <target state="translated">Notas de la versión</target>
      </trans-unit>
      <trans-unit id="welcomePage.reportIssue">
        <source xml:lang="en">Report issue or feature request</source>
        <target state="translated">Notificar problema o solicitud de características</target>
      </trans-unit>
      <trans-unit id="welcomePage.showCommands">
        <source xml:lang="en">Find and run all commands</source>
        <target state="translated">Encontrar y ejecutar todos los comandos</target>
      </trans-unit>
      <trans-unit id="welcomePage.showCommandsDescription">
        <source xml:lang="en">Rapidly access and search commands from the Command Palette ({0})</source>
        <target state="translated">Acceda rápidamente a los comandos y búsquelos desde la paleta de comandos ({0})</target>
      </trans-unit>
      <trans-unit id="welcomePage.showOnStartup">
        <source xml:lang="en">Show welcome page on startup</source>
        <target state="translated">Mostrar página principal al inicio</target>
      </trans-unit>
      <trans-unit id="welcomePage.start">
        <source xml:lang="en">Start</source>
        <target state="translated">Inicio</target>
      </trans-unit>
    </body>
  </file>
  <file original="src/sql/workbench/services/accountManagement/browser/accountDialog" source-language="en" datatype="plaintext" target-language="es">
    <body>
      <trans-unit id="accountDialog.addConnection">
        <source xml:lang="en">Add an account</source>
        <target state="translated">Agregar una cuenta</target>
      </trans-unit>
      <trans-unit id="accountDialog.close">
        <source xml:lang="en">Close</source>
        <target state="translated">Cerrar</target>
      </trans-unit>
      <trans-unit id="accountDialog.didNotPickAuthProvider">
        <source xml:lang="en">You didn't select any authentication provider. Please try again.</source>
        <target state="translated">No ha seleccionado ningún proveedor de autenticación. Vuelva a intentarlo.</target>
      </trans-unit>
      <trans-unit id="accountDialog.noAccountLabel">
        <source xml:lang="en">There is no linked account. Please add an account.</source>
        <target state="translated">No hay ninguna cuenta vinculada. Agregue una cuenta.</target>
      </trans-unit>
      <trans-unit id="accountDialog.noCloudsRegistered">
        <source xml:lang="en">You have no clouds enabled. Go to Settings -&gt; Search Azure Account Configuration -&gt; Enable at least one cloud</source>
        <target state="translated">No tiene ninguna nube habilitada. Vaya a la configuración, busque la configuración de la cuenta de Azure y habilite por lo menos una nube.</target>
      </trans-unit>
      <trans-unit id="accountExplorer.name">
        <source xml:lang="en">Accounts</source>
        <target state="translated">Cuentas</target>
      </trans-unit>
      <trans-unit id="linkedAccounts">
        <source xml:lang="en">Linked accounts</source>
        <target state="translated">Cuentas vinculadas</target>
      </trans-unit>
    </body>
  </file>
  <file original="src/sql/workbench/services/accountManagement/browser/accountDialogController" source-language="en" datatype="plaintext" target-language="es">
    <body>
      <trans-unit id="accountDialog.addAccountErrorTitle">
        <source xml:lang="en">Error adding account</source>
        <target state="translated">Error al agregar la cuenta</target>
      </trans-unit>
    </body>
  </file>
  <file original="src/sql/workbench/services/accountManagement/browser/accountListRenderer" source-language="en" datatype="plaintext" target-language="es">
    <body>
      <trans-unit id="refreshCredentials">
        <source xml:lang="en">You need to refresh the credentials for this account.</source>
        <target state="translated">Debe actualizar las credenciales para esta cuenta.</target>
      </trans-unit>
    </body>
  </file>
  <file original="src/sql/workbench/services/accountManagement/browser/accountManagementService" source-language="en" datatype="plaintext" target-language="es">
    <body>
      <trans-unit id="accountManagementService.close">
        <source xml:lang="en">Close</source>
        <target state="translated">Cerrar</target>
      </trans-unit>
      <trans-unit id="loggingIn">
        <source xml:lang="en">Adding account...</source>
        <target state="translated">Adición de cuenta en curso...</target>
      </trans-unit>
      <trans-unit id="refreshFailed">
        <source xml:lang="en">Refresh account was canceled by the user</source>
        <target state="translated">El usuario canceló la actualización de la cuenta</target>
      </trans-unit>
    </body>
  </file>
  <file original="src/sql/workbench/services/accountManagement/browser/accountPickerImpl" source-language="en" datatype="plaintext" target-language="es">
    <body>
      <trans-unit id="azureAccount">
        <source xml:lang="en">Azure account</source>
        <target state="translated">Cuenta de Azure</target>
      </trans-unit>
      <trans-unit id="azureTenant">
        <source xml:lang="en">Azure tenant</source>
        <target state="translated">Inquilino de Azure</target>
      </trans-unit>
    </body>
  </file>
  <file original="src/sql/workbench/services/accountManagement/browser/autoOAuthDialog" source-language="en" datatype="plaintext" target-language="es">
    <body>
      <trans-unit id="copyAndOpen">
        <source xml:lang="en">Copy &amp; Open</source>
        <target state="translated">Copiar y abrir</target>
      </trans-unit>
      <trans-unit id="oauthDialog.cancel">
        <source xml:lang="en">Cancel</source>
        <target state="translated">Cancelar</target>
      </trans-unit>
      <trans-unit id="userCode">
        <source xml:lang="en">User code</source>
        <target state="translated">Código de usuario</target>
      </trans-unit>
      <trans-unit id="website">
        <source xml:lang="en">Website</source>
        <target state="translated">Sitio web</target>
      </trans-unit>
    </body>
  </file>
  <file original="src/sql/workbench/services/accountManagement/browser/autoOAuthDialogController" source-language="en" datatype="plaintext" target-language="es">
    <body>
      <trans-unit id="oauthFlyoutIsAlreadyOpen">
        <source xml:lang="en">Cannot start auto OAuth. An auto OAuth is already in progress.</source>
        <target state="translated">No se puede iniciar OAuth automático. Ya hay un OAuth automático en curso.</target>
      </trans-unit>
    </body>
  </file>
  <file original="src/sql/workbench/services/admin/common/adminService" source-language="en" datatype="plaintext" target-language="es">
    <body>
      <trans-unit id="adminService.noHandlerRegistered">
        <source xml:lang="en">No Handler Registered</source>
        <target state="translated">Ningún controlador registrado</target>
      </trans-unit>
      <trans-unit id="adminService.providerIdNotValidError">
        <source xml:lang="en">Connection is required in order to interact with adminservice</source>
        <target state="translated">Se necesita la conexión para interactuar con el servicio de administración</target>
      </trans-unit>
    </body>
  </file>
  <file original="src/sql/workbench/services/assessment/common/assessmentService" source-language="en" datatype="plaintext" target-language="es">
    <body>
      <trans-unit id="asmt.noHandlerRegistered">
        <source xml:lang="en">No Handler Registered</source>
        <target state="translated">No hay ningún controlador registrado.</target>
      </trans-unit>
      <trans-unit id="asmt.providerIdNotValidError">
        <source xml:lang="en">Connection is required in order to interact with Assessment Service</source>
        <target state="translated">Para interactuar con el servicio de evaluación, se necesita una conexión.</target>
      </trans-unit>
    </body>
  </file>
  <file original="src/sql/workbench/services/connection/browser/advancedPropertiesController" source-language="en" datatype="plaintext" target-language="es">
    <body>
      <trans-unit id="advancedProperties.discard">
        <source xml:lang="en">Discard</source>
        <target state="translated">Descartar</target>
      </trans-unit>
      <trans-unit id="connectionAdvancedProperties">
        <source xml:lang="en">Advanced Properties</source>
        <target state="translated">Propiedades avanzadas</target>
      </trans-unit>
    </body>
  </file>
  <file original="src/sql/workbench/services/connection/browser/cmsConnectionWidget" source-language="en" datatype="plaintext" target-language="es">
    <body>
      <trans-unit id="serverDescription">
        <source xml:lang="en">Server Description (optional)</source>
        <target state="translated">Descripción del servidor (opcional)</target>
      </trans-unit>
    </body>
  </file>
  <file original="src/sql/workbench/services/connection/browser/connectionActions" source-language="en" datatype="plaintext" target-language="es">
    <body>
      <trans-unit id="ClearRecentlyUsedLabel">
        <source xml:lang="en">Clear List</source>
        <target state="translated">Borrar lista</target>
      </trans-unit>
      <trans-unit id="ClearedRecentConnections">
        <source xml:lang="en">Recent connections list cleared</source>
        <target state="translated">Lista de conexiones recientes borrada</target>
      </trans-unit>
      <trans-unit id="clearRecentConnectionMessage">
        <source xml:lang="en">Are you sure you want to delete all the connections from the list?</source>
        <target state="translated">¿Está seguro que desea eliminar todas las conexiones de la lista?</target>
      </trans-unit>
      <trans-unit id="connectionAction.GetCurrentConnectionString">
        <source xml:lang="en">Get Current Connection String</source>
        <target state="translated">Obtener la cadena de conexión actual</target>
      </trans-unit>
      <trans-unit id="connectionAction.connectionString">
        <source xml:lang="en">Connection string not available</source>
        <target state="translated">La cadena de conexión no está disponible</target>
      </trans-unit>
      <trans-unit id="connectionAction.no">
        <source xml:lang="en">No</source>
        <target state="translated">No</target>
      </trans-unit>
      <trans-unit id="connectionAction.noConnection">
        <source xml:lang="en">No active connection available</source>
        <target state="translated">Ninguna conexión activa disponible</target>
      </trans-unit>
      <trans-unit id="connectionAction.yes">
        <source xml:lang="en">Yes</source>
        <target state="translated">Sí</target>
      </trans-unit>
      <trans-unit id="connectionDialog.no">
        <source xml:lang="en">No</source>
        <target state="translated">No</target>
      </trans-unit>
      <trans-unit id="connectionDialog.yes">
        <source xml:lang="en">Yes</source>
        <target state="translated">Sí</target>
      </trans-unit>
      <trans-unit id="delete">
        <source xml:lang="en">Delete</source>
        <target state="translated">Eliminar</target>
      </trans-unit>
    </body>
  </file>
  <file original="src/sql/workbench/services/connection/browser/connectionBrowseTab" source-language="en" datatype="plaintext" target-language="es">
    <body>
      <trans-unit id="connectionBrowserTree">
        <source xml:lang="en">Connection Browser Tree</source>
        <target state="translated">Árbol del explorador de conexiones</target>
      </trans-unit>
      <trans-unit id="connectionDialog.ApplyingFilter">
        <source xml:lang="en">Applying filter</source>
        <target state="translated">Aplicación de filtro en curso</target>
      </trans-unit>
      <trans-unit id="connectionDialog.FilterApplied">
        <source xml:lang="en">Filter applied</source>
        <target state="translated">Filtro aplicado</target>
      </trans-unit>
      <trans-unit id="connectionDialog.FilterInputTitle">
        <source xml:lang="en">Filter connections</source>
        <target state="translated">Filtrado de conexiones</target>
      </trans-unit>
      <trans-unit id="connectionDialog.FilterPlaceHolder">
        <source xml:lang="en">Type here to filter the list</source>
        <target state="translated">Escriba aquí para filtrar la lista</target>
      </trans-unit>
      <trans-unit id="connectionDialog.FilterRemoved">
        <source xml:lang="en">Filter removed</source>
        <target state="translated">Filtro quitado</target>
      </trans-unit>
      <trans-unit id="connectionDialog.RemovingFilter">
        <source xml:lang="en">Removing filter</source>
        <target state="translated">Eliminación del filtro en curso</target>
      </trans-unit>
      <trans-unit id="connectionDialog.browser">
        <source xml:lang="en">Browse</source>
        <target state="translated">Examinar</target>
      </trans-unit>
      <trans-unit id="savedConnection">
        <source xml:lang="en">Saved Connections</source>
        <target state="translated">Conexiones guardadas</target>
      </trans-unit>
      <trans-unit id="savedConnections">
        <source xml:lang="en">Saved Connections</source>
        <target state="translated">Conexiones guardadas</target>
      </trans-unit>
    </body>
  </file>
  <file original="src/sql/workbench/services/connection/browser/connectionDialogService" source-language="en" datatype="plaintext" target-language="es">
    <body>
      <trans-unit id="connectionError">
        <source xml:lang="en">Connection error</source>
        <target state="translated">Error de conexión</target>
      </trans-unit>
      <trans-unit id="kerberosErrorStart">
        <source xml:lang="en">Connection failed due to Kerberos error.</source>
        <target state="translated">Error en la conexión debido a un error de Kerberos.</target>
      </trans-unit>
      <trans-unit id="kerberosHelpLink">
        <source xml:lang="en">Help configuring Kerberos is available at {0}</source>
        <target state="translated">La ayuda para configurar Kerberos está disponible en {0}</target>
      </trans-unit>
      <trans-unit id="kerberosKinit">
        <source xml:lang="en">If you have previously connected you may need to re-run kinit.</source>
        <target state="translated">Si se ha conectado anteriormente puede que necesite volver a ejecutar kinit.</target>
      </trans-unit>
    </body>
  </file>
  <file original="src/sql/workbench/services/connection/browser/connectionDialogWidget" source-language="en" datatype="plaintext" target-language="es">
    <body>
      <trans-unit id="connectType">
        <source xml:lang="en">Connection type</source>
        <target state="translated">Tipo de conexión</target>
      </trans-unit>
      <trans-unit id="connecting">
        <source xml:lang="en">Connecting</source>
        <target state="translated">Conexión en curso</target>
      </trans-unit>
      <trans-unit id="connection">
        <source xml:lang="en">Connection</source>
        <target state="translated">Conexión</target>
      </trans-unit>
      <trans-unit id="connectionDetailsTitle">
        <source xml:lang="en">Connection Details</source>
        <target state="translated">Detalles de conexión</target>
      </trans-unit>
      <trans-unit id="connectionDialog.cancel">
        <source xml:lang="en">Cancel</source>
        <target state="translated">Cancelar</target>
      </trans-unit>
      <trans-unit id="connectionDialog.connect">
        <source xml:lang="en">Connect</source>
        <target state="translated">Conectar</target>
      </trans-unit>
      <trans-unit id="connectionDialog.recentConnections">
        <source xml:lang="en">Recent Connections</source>
        <target state="translated">Conexiones recientes</target>
      </trans-unit>
      <trans-unit id="noRecentConnections">
        <source xml:lang="en">No recent connection</source>
        <target state="translated">Ninguna conexión reciente</target>
      </trans-unit>
      <trans-unit id="recentConnectionTitle">
        <source xml:lang="en">Recent</source>
        <target state="translated">Reciente</target>
      </trans-unit>
    </body>
  </file>
  <file original="src/sql/workbench/services/connection/browser/connectionManagementService" source-language="en" datatype="plaintext" target-language="es">
    <body>
      <trans-unit id="cancelConnectionConfirmation">
        <source xml:lang="en">Are you sure you want to cancel this connection?</source>
        <target state="translated">¿Seguro que desea cancelar esta conexión?</target>
      </trans-unit>
      <trans-unit id="connection.invalidConnectionResult">
        <source xml:lang="en">Connection result is invalid</source>
        <target state="translated">El resultado de la conexión no es válido</target>
      </trans-unit>
      <trans-unit id="connection.neverShowUnsupportedVersionWarning">
        <source xml:lang="en">Don't show again</source>
        <target state="translated">No volver a mostrar</target>
      </trans-unit>
      <trans-unit id="connection.noAzureAccount">
        <source xml:lang="en">Failed to get Azure account token for connection</source>
        <target state="translated">Error al obtener el token de cuenta de Azure para conexión</target>
      </trans-unit>
      <trans-unit id="connection.refreshAzureTokenFailure">
        <source xml:lang="en">Failed to refresh Azure account token for connection</source>
        <target state="translated">Error al actualizar el token de cuenta de Azure para conexión</target>
      </trans-unit>
      <trans-unit id="connection.unsupportedServerVersionWarning">
        <source xml:lang="en">The server version is not supported by Azure Data Studio, you may still connect to it but some features in Azure Data Studio might not work as expected.</source>
        <target state="translated">La versión del servidor no es compatible con Azure Data Studio, es posible que aún pueda conectarse a ella, pero puede que algunas características de Azure Data Studio no funcionen de la forma esperada.</target>
      </trans-unit>
      <trans-unit id="connectionManagementService.noProviderForUri">
        <source xml:lang="en">Could not find provider for uri: {0}</source>
        <target state="translated">No se encontró ningún proveedor para el URI: {0}</target>
      </trans-unit>
      <trans-unit id="connectionNotAcceptedError">
        <source xml:lang="en">Connection Not Accepted</source>
        <target state="translated">Conexión no aceptada</target>
      </trans-unit>
      <trans-unit id="connectionService.no">
        <source xml:lang="en">No</source>
        <target state="translated">No</target>
      </trans-unit>
      <trans-unit id="connectionService.yes">
        <source xml:lang="en">Yes</source>
        <target state="translated">Sí</target>
      </trans-unit>
    </body>
  </file>
  <file original="src/sql/workbench/services/connection/browser/connectionWidget" source-language="en" datatype="plaintext" target-language="es">
    <body>
      <trans-unit id="addNewServerGroup">
        <source xml:lang="en">Add new group...</source>
        <target state="translated">Agregar nuevo grupo...</target>
      </trans-unit>
      <trans-unit id="advanced">
        <source xml:lang="en">Advanced...</source>
        <target state="translated">Avanzado...</target>
      </trans-unit>
      <trans-unit id="connection.azureAccountDropdownLabel">
        <source xml:lang="en">Account</source>
        <target state="translated">Cuenta</target>
      </trans-unit>
      <trans-unit id="connection.azureTenantDropdownLabel">
        <source xml:lang="en">Azure AD tenant</source>
        <target state="translated">Inquilino de Azure AD</target>
      </trans-unit>
      <trans-unit id="connectionName">
        <source xml:lang="en">Name (optional)</source>
        <target state="translated">Nombre (opcional)</target>
      </trans-unit>
      <trans-unit id="connectionWidget.AddAzureAccount">
        <source xml:lang="en">Add an account...</source>
        <target state="translated">Agregar una cuenta...</target>
      </trans-unit>
      <trans-unit id="connectionWidget.fieldWillBeTrimmed">
        <source xml:lang="en">{0} will be trimmed.</source>
        <target state="translated">{0} se recortará.</target>
      </trans-unit>
      <trans-unit id="connectionWidget.invalidAzureAccount">
        <source xml:lang="en">You must select an account</source>
        <target state="translated">Debe seleccionar una cuenta</target>
      </trans-unit>
      <trans-unit id="connectionWidget.missingRequireField">
        <source xml:lang="en">{0} is required.</source>
        <target state="translated">{0} es necesario.</target>
      </trans-unit>
      <trans-unit id="connectionWidget.refreshAzureCredentials">
        <source xml:lang="en">Refresh account credentials</source>
        <target state="translated">Actualizar credenciales de la cuenta</target>
      </trans-unit>
      <trans-unit id="defaultDatabaseOption">
        <source xml:lang="en">&lt;Default&gt;</source>
        <target state="translated">&lt;Predeterminado&gt;</target>
      </trans-unit>
      <trans-unit id="defaultServerGroup">
        <source xml:lang="en">&lt;Default&gt;</source>
        <target state="translated">&lt;Predeterminado&gt;</target>
      </trans-unit>
      <trans-unit id="loadingDatabaseOption">
        <source xml:lang="en">Loading...</source>
        <target state="translated">Cargando...</target>
      </trans-unit>
      <trans-unit id="noneServerGroup">
        <source xml:lang="en">&lt;Do not save&gt;</source>
        <target state="translated">&lt;No guardar&gt;</target>
      </trans-unit>
      <trans-unit id="rememberPassword">
        <source xml:lang="en">Remember password</source>
        <target state="translated">Recordar contraseña</target>
      </trans-unit>
      <trans-unit id="serverGroup">
        <source xml:lang="en">Server group</source>
        <target state="translated">Grupo de servidores</target>
      </trans-unit>
    </body>
  </file>
  <file original="src/sql/workbench/services/connection/browser/localizedConstants" source-language="en" datatype="plaintext" target-language="es">
    <body>
      <trans-unit id="onDidConnectMessage">
        <source xml:lang="en">Connected to</source>
        <target state="translated">Se ha conectado a</target>
      </trans-unit>
      <trans-unit id="onDidDisconnectMessage">
        <source xml:lang="en">Disconnected</source>
        <target state="translated">Desconectado</target>
      </trans-unit>
      <trans-unit id="unsavedGroupLabel">
        <source xml:lang="en">Unsaved Connections</source>
        <target state="translated">Conexiones sin guardar</target>
      </trans-unit>
    </body>
  </file>
  <file original="src/sql/workbench/services/dashboard/browser/newDashboardTabDialogImpl" source-language="en" datatype="plaintext" target-language="es">
    <body>
      <trans-unit id="newDashboardTab.cancel">
        <source xml:lang="en">Cancel</source>
        <target state="translated">Cancelar</target>
      </trans-unit>
      <trans-unit id="newDashboardTab.ok">
        <source xml:lang="en">OK</source>
        <target state="translated">Aceptar</target>
      </trans-unit>
      <trans-unit id="newDashboardTab.openDashboardExtensions">
        <source xml:lang="en">Open dashboard extensions</source>
        <target state="translated">Abrir extensiones de panel</target>
      </trans-unit>
      <trans-unit id="newdashboardTabDialog.noExtensionLabel">
        <source xml:lang="en">No dashboard extensions are installed at this time. Go to Extension Manager to explore recommended extensions.</source>
        <target state="translated">No hay extensiones de panel instaladas en este momento. Vaya al Administrador de extensiones para explorar las extensiones recomendadas.</target>
      </trans-unit>
    </body>
  </file>
  <file original="src/sql/workbench/services/dialog/browser/dialogPane" source-language="en" datatype="plaintext" target-language="es">
    <body>
      <trans-unit id="wizardPageNumberDisplayText">
        <source xml:lang="en">Step {0}</source>
        <target state="translated">Paso {0}</target>
      </trans-unit>
    </body>
  </file>
  <file original="src/sql/workbench/services/dialog/common/dialogTypes" source-language="en" datatype="plaintext" target-language="es">
    <body>
      <trans-unit id="dialogModalCancelButtonLabel">
        <source xml:lang="en">Cancel</source>
        <target state="translated">Cancelar</target>
      </trans-unit>
      <trans-unit id="dialogModalDoneButtonLabel">
        <source xml:lang="en">Done</source>
        <target state="translated">Listo</target>
      </trans-unit>
    </body>
  </file>
  <file original="src/sql/workbench/services/editData/common/editQueryRunner" source-language="en" datatype="plaintext" target-language="es">
    <body>
      <trans-unit id="query.initEditExecutionFailed">
        <source xml:lang="en">Initialize edit data session failed: </source>
        <target state="translated">Error al inicializar la sesión de edición de datos: </target>
      </trans-unit>
    </body>
  </file>
  <file original="src/sql/workbench/services/errorMessage/browser/errorMessageDialog" source-language="en" datatype="plaintext" target-language="es">
    <body>
      <trans-unit id="copyDetails">
        <source xml:lang="en">Copy details</source>
        <target state="translated">Copiar detalles</target>
      </trans-unit>
      <trans-unit id="errorMessageDialog.action">
        <source xml:lang="en">Action</source>
        <target state="translated">Acción</target>
      </trans-unit>
      <trans-unit id="errorMessageDialog.close">
        <source xml:lang="en">Close</source>
        <target state="translated">Cerrar</target>
      </trans-unit>
      <trans-unit id="errorMessageDialog.ok">
        <source xml:lang="en">OK</source>
        <target state="translated">Aceptar</target>
      </trans-unit>
    </body>
  </file>
  <file original="src/sql/workbench/services/errorMessage/browser/errorMessageService" source-language="en" datatype="plaintext" target-language="es">
    <body>
      <trans-unit id="error">
        <source xml:lang="en">Error</source>
        <target state="translated">Error</target>
      </trans-unit>
      <trans-unit id="ignore">
        <source xml:lang="en">Ignore</source>
        <target state="translated">Omitir</target>
      </trans-unit>
      <trans-unit id="info">
        <source xml:lang="en">Info</source>
        <target state="translated">Información</target>
      </trans-unit>
      <trans-unit id="warning">
        <source xml:lang="en">Warning</source>
        <target state="translated">Advertencia</target>
      </trans-unit>
    </body>
  </file>
  <file original="src/sql/workbench/services/fileBrowser/browser/fileBrowserDialog" source-language="en" datatype="plaintext" target-language="es">
    <body>
      <trans-unit id="fileBrowser.discard">
        <source xml:lang="en">Discard</source>
        <target state="translated">Descartar</target>
      </trans-unit>
      <trans-unit id="fileBrowser.ok">
        <source xml:lang="en">OK</source>
        <target state="translated">Aceptar</target>
      </trans-unit>
      <trans-unit id="fileFilter">
        <source xml:lang="en">Files of type</source>
        <target state="translated">Archivos de tipo</target>
      </trans-unit>
      <trans-unit id="filebrowser.filepath">
        <source xml:lang="en">Selected path</source>
        <target state="translated">Ruta seleccionada</target>
      </trans-unit>
    </body>
  </file>
  <file original="src/sql/workbench/services/fileBrowser/browser/fileBrowserDialogController" source-language="en" datatype="plaintext" target-language="es">
    <body>
      <trans-unit id="filebrowser.selectFile">
        <source xml:lang="en">Select a file</source>
        <target state="translated">Seleccione un archivo</target>
      </trans-unit>
    </body>
  </file>
  <file original="src/sql/workbench/services/fileBrowser/browser/fileBrowserTreeView" source-language="en" datatype="plaintext" target-language="es">
    <body>
      <trans-unit id="fileBrowser.regTreeAriaLabel">
        <source xml:lang="en">File browser tree</source>
        <note>FileBrowserTree</note>
        <target state="translated">Árbol explorador de archivos</target>
      </trans-unit>
    </body>
  </file>
  <file original="src/sql/workbench/services/fileBrowser/common/fileBrowserService" source-language="en" datatype="plaintext" target-language="es">
    <body>
      <trans-unit id="fileBrowserErrorDialogTitle">
        <source xml:lang="en">File browser error</source>
        <target state="translated">Error del explorador de archivos</target>
      </trans-unit>
      <trans-unit id="fileBrowserErrorMessage">
        <source xml:lang="en">An error occured while loading the file browser.</source>
        <target state="translated">Se ha producido un error al cargar el explorador de archivos.</target>
      </trans-unit>
    </body>
  </file>
  <file original="src/sql/workbench/services/fileBrowser/common/fileBrowserViewModel" source-language="en" datatype="plaintext" target-language="es">
    <body>
      <trans-unit id="allFiles">
        <source xml:lang="en">All files</source>
        <target state="translated">Todos los archivos</target>
      </trans-unit>
    </body>
  </file>
  <file original="src/sql/workbench/services/insights/browser/insightDialogActions" source-language="en" datatype="plaintext" target-language="es">
    <body>
      <trans-unit id="workbench.action.insights.copySelection">
        <source xml:lang="en">Copy Cell</source>
        <target state="translated">Copiar celda</target>
      </trans-unit>
    </body>
  </file>
  <file original="src/sql/workbench/services/insights/browser/insightsDialogController" source-language="en" datatype="plaintext" target-language="es">
    <body>
      <trans-unit id="insightsConfigError">
        <source xml:lang="en">There was an error parsing the insight config; could not find query array/string or queryfile</source>
        <target state="translated">Error al analizar la configuración de la conclusión; no se pudo encontrar la matriz/cadena de consulta o el archivo de consulta</target>
      </trans-unit>
      <trans-unit id="insightsError">
        <source xml:lang="en">Insights error</source>
        <target state="translated">Error de Insights</target>
      </trans-unit>
      <trans-unit id="insightsFileError">
        <source xml:lang="en">There was an error reading the query file: </source>
        <target state="translated">Error al leer el archivo de consulta: </target>
      </trans-unit>
      <trans-unit id="insightsInputError">
        <source xml:lang="en">No Connection Profile was passed to insights flyout</source>
        <target state="translated">No se pasó ningún perfil de conexión al control flotante de información</target>
      </trans-unit>
    </body>
  </file>
  <file original="src/sql/workbench/services/insights/browser/insightsDialogView" source-language="en" datatype="plaintext" target-language="es">
    <body>
      <trans-unit id="InsightsDialogTitle">
        <source xml:lang="en">Insights</source>
        <target state="translated">Conclusiones</target>
      </trans-unit>
      <trans-unit id="insights.dialog.itemDetails">
        <source xml:lang="en">Item Details</source>
        <target state="translated">Detalles del artículo</target>
      </trans-unit>
      <trans-unit id="insights.dialog.items">
        <source xml:lang="en">Items</source>
        <target state="translated">Artículos</target>
      </trans-unit>
      <trans-unit id="insights.item">
        <source xml:lang="en">Item</source>
        <target state="translated">Artículo</target>
      </trans-unit>
      <trans-unit id="insights.value">
        <source xml:lang="en">Value</source>
        <target state="translated">Valor</target>
      </trans-unit>
      <trans-unit id="insightsDetailView.name">
        <source xml:lang="en">Insight Details</source>
        <target state="translated">Detalles de la conclusión</target>
      </trans-unit>
      <trans-unit id="property">
        <source xml:lang="en">Property</source>
        <target state="translated">Propiedad</target>
      </trans-unit>
      <trans-unit id="value">
        <source xml:lang="en">Value</source>
        <target state="translated">Valor</target>
      </trans-unit>
    </body>
  </file>
  <file original="src/sql/workbench/services/insights/common/insightsUtils" source-language="en" datatype="plaintext" target-language="es">
    <body>
      <trans-unit id="insightsDidNotFindResolvedFile">
        <source xml:lang="en">Could not find query file at any of the following paths :
 {0}</source>
        <target state="translated">No se pudo encontrar el archivo de consulta en ninguna de las siguientes rutas:
 {0}</target>
      </trans-unit>
    </body>
  </file>
  <file original="src/sql/workbench/services/jobManagement/browser/jobManagementUtilities" source-language="en" datatype="plaintext" target-language="es">
    <body>
      <trans-unit id="agentUtilities.betweenRetries">
        <source xml:lang="en">Between Retries</source>
        <target state="translated">Entre reintentos</target>
      </trans-unit>
      <trans-unit id="agentUtilities.canceled">
        <source xml:lang="en">Cancelled</source>
        <target state="translated">Cancelado</target>
      </trans-unit>
      <trans-unit id="agentUtilities.executing">
        <source xml:lang="en">Executing</source>
        <target state="translated">En ejecución</target>
      </trans-unit>
      <trans-unit id="agentUtilities.failed">
        <source xml:lang="en">Failed</source>
        <target state="translated">Error</target>
      </trans-unit>
      <trans-unit id="agentUtilities.idle">
        <source xml:lang="en">Idle</source>
        <target state="translated">Inactivo</target>
      </trans-unit>
      <trans-unit id="agentUtilities.inProgress">
        <source xml:lang="en">In Progress</source>
        <target state="translated">En curso</target>
      </trans-unit>
      <trans-unit id="agentUtilities.neverRun">
        <source xml:lang="en">Never Run</source>
        <target state="translated">No ejecutar nunca</target>
      </trans-unit>
      <trans-unit id="agentUtilities.no">
        <source xml:lang="en">No</source>
        <target state="translated">No</target>
      </trans-unit>
      <trans-unit id="agentUtilities.notScheduled">
        <source xml:lang="en">Not Scheduled</source>
        <target state="translated">No programado</target>
      </trans-unit>
      <trans-unit id="agentUtilities.obsolete">
        <source xml:lang="en">[Obsolete]</source>
        <target state="translated">[Obsoleto]</target>
      </trans-unit>
      <trans-unit id="agentUtilities.retry">
        <source xml:lang="en">Retry</source>
        <target state="translated">Reintentar</target>
      </trans-unit>
      <trans-unit id="agentUtilities.statusUnknown">
        <source xml:lang="en">Status Unknown</source>
        <target state="translated">Estado desconocido</target>
      </trans-unit>
      <trans-unit id="agentUtilities.succeeded">
        <source xml:lang="en">Succeeded</source>
        <target state="translated">Correcto</target>
      </trans-unit>
      <trans-unit id="agentUtilities.suspended">
        <source xml:lang="en">Suspended</source>
        <target state="translated">Suspendido</target>
      </trans-unit>
      <trans-unit id="agentUtilities.waitingForThread">
        <source xml:lang="en">Waiting for Thread</source>
        <target state="translated">A la espera de un subproceso</target>
      </trans-unit>
      <trans-unit id="agentUtilities.yes">
        <source xml:lang="en">Yes</source>
        <target state="translated">Sí</target>
      </trans-unit>
    </body>
  </file>
  <file original="src/sql/workbench/services/jobManagement/common/jobManagementService" source-language="en" datatype="plaintext" target-language="es">
    <body>
      <trans-unit id="noHandlerRegistered">
        <source xml:lang="en">No Handler Registered</source>
        <target state="translated">No hay ningún controlador registrado.</target>
      </trans-unit>
      <trans-unit id="providerIdNotValidError">
        <source xml:lang="en">Connection is required in order to interact with JobManagementService</source>
        <target state="translated">Se necesita conexión para interactuar con JobManagementService</target>
      </trans-unit>
    </body>
  </file>
  <file original="src/sql/workbench/services/notebook/browser/interfaces" source-language="en" datatype="plaintext" target-language="es">
    <body>
      <trans-unit id="sqlKernel">
        <source xml:lang="en">SQL</source>
        <target state="translated">SQL</target>
      </trans-unit>
    </body>
  </file>
  <file original="src/sql/workbench/services/notebook/browser/models/cell" source-language="en" datatype="plaintext" target-language="es">
    <body>
      <trans-unit id="commandSuccessful">
        <source xml:lang="en">Command executed successfully</source>
        <target state="translated">Comando ejecutado correctamente</target>
      </trans-unit>
      <trans-unit id="executionCanceled">
        <source xml:lang="en">Query execution was canceled</source>
        <target state="translated">Se canceló la ejecución de la consulta</target>
      </trans-unit>
      <trans-unit id="noDefaultKernel">
        <source xml:lang="en">No kernel is available for this notebook</source>
        <target state="translated">No hay ningún kernel disponible para este cuaderno</target>
      </trans-unit>
      <trans-unit id="notebookNotReady">
        <source xml:lang="en">The session for this notebook is not yet ready</source>
        <target state="translated">La sesión para este cuaderno aún no está lista</target>
      </trans-unit>
      <trans-unit id="runCellCancelled">
        <source xml:lang="en">Cell execution cancelled</source>
        <target state="translated">Ejecución de celdas cancelada</target>
      </trans-unit>
      <trans-unit id="sessionNotReady">
        <source xml:lang="en">The session for this notebook will start momentarily</source>
        <target state="translated">La sesión para este cuaderno comenzará momentáneamente</target>
      </trans-unit>
    </body>
  </file>
  <file original="src/sql/workbench/services/notebook/browser/models/clientSession" source-language="en" datatype="plaintext" target-language="es">
    <body>
      <trans-unit id="ServerNotStarted">
        <source xml:lang="en">Server did not start for unknown reason</source>
        <target state="translated">El servidor no se pudo iniciar por una razón desconocida</target>
      </trans-unit>
      <trans-unit id="clientSession.unknownError">
        <source xml:lang="en">An error occurred while starting the notebook session</source>
        <target state="translated">Error al iniciar la sesión del cuaderno</target>
      </trans-unit>
      <trans-unit id="kernelRequiresConnection">
        <source xml:lang="en">Kernel {0} was not found. The default kernel will be used instead.</source>
        <target state="translated">No se encontró el kernel {0}. En su lugar, se utilizará el kernel predeterminado.</target>
      </trans-unit>
    </body>
  </file>
  <file original="src/sql/workbench/services/notebook/browser/models/notebookContexts" source-language="en" datatype="plaintext" target-language="es">
    <body>
      <trans-unit id="localhost">
        <source xml:lang="en">localhost</source>
        <target state="translated">localhost</target>
      </trans-unit>
      <trans-unit id="selectConnection">
        <source xml:lang="en">Select Connection</source>
        <target state="translated">Seleccionar conexión</target>
      </trans-unit>
    </body>
  </file>
  <file original="src/sql/workbench/services/notebook/browser/models/notebookModel" source-language="en" datatype="plaintext" target-language="es">
    <body>
      <trans-unit id="ProviderNoManager">
        <source xml:lang="en">Can't find notebook manager for provider {0}</source>
        <target state="translated">No puede encontrar el administrador de cuadernos para el proveedor {0}</target>
      </trans-unit>
      <trans-unit id="changeContextFailed">
        <source xml:lang="en">Changing context failed: {0}</source>
        <target state="translated">Error en el cambio de contexto: {0}</target>
      </trans-unit>
      <trans-unit id="changeKernelFailed">
        <source xml:lang="en">Failed to change kernel due to error: {0}</source>
        <target state="translated">No se pudo cambiar el kernel debido al error: {0}</target>
      </trans-unit>
      <trans-unit id="changeKernelFailedRetry">
        <source xml:lang="en">Failed to change kernel. Kernel {0} will be used. Error was: {1}</source>
        <target state="translated">Error al cambiar de kernel. Se utilizará el kernel {0}. Error: {1}</target>
      </trans-unit>
      <trans-unit id="deleteCellFailed">
        <source xml:lang="en">Failed to delete cell.</source>
        <target state="translated">No se pudo eliminar la celda.</target>
      </trans-unit>
      <trans-unit id="injectedParametersMsg">
        <source xml:lang="en"># Injected-Parameters
</source>
        <target state="translated">N.º de parámetros insertados
</target>
      </trans-unit>
      <trans-unit id="kernelRequiresConnection">
        <source xml:lang="en">Please select a connection to run cells for this kernel</source>
        <target state="translated">Seleccione una conexión para ejecutar celdas para este kernel</target>
      </trans-unit>
      <trans-unit id="shutdownClientSessionError">
        <source xml:lang="en">A client session error occurred when closing the notebook: {0}</source>
        <target state="translated">Se ha producido un error en la sesión del cliente al cerrar el cuaderno: {0}</target>
      </trans-unit>
      <trans-unit id="startSessionFailed">
        <source xml:lang="en">Could not start session: {0}</source>
        <target state="translated">No se pudo iniciar sesión: {0}</target>
      </trans-unit>
    </body>
  </file>
  <file original="src/sql/workbench/services/notebook/browser/notebookServiceImpl" source-language="en" datatype="plaintext" target-language="es">
    <body>
      <trans-unit id="notebookServiceNoProvider">
        <source xml:lang="en">Notebook provider does not exist</source>
        <target state="translated">El proveedor de cuadernos no existe</target>
      </trans-unit>
      <trans-unit id="notebookUriNotDefined">
        <source xml:lang="en">No URI was passed when creating a notebook manager</source>
        <target state="translated">No se pasó ninguna URI al crear el administrador de cuadernos</target>
      </trans-unit>
    </body>
  </file>
  <file original="src/sql/workbench/services/notebook/browser/notebookViews/notebookViewModel" source-language="en" datatype="plaintext" target-language="es">
    <body>
      <trans-unit id="notebookView.nameTaken">
        <source xml:lang="en">A view with the name {0} already exists in this notebook.</source>
        <target state="translated">Ya existe una vista con el nombre {0} en este cuaderno.</target>
      </trans-unit>
    </body>
  </file>
  <file original="src/sql/workbench/services/notebook/browser/notebookViews/notebookViewsExtension" source-language="en" datatype="plaintext" target-language="es">
    <body>
      <trans-unit id="notebookView.untitledView">
        <source xml:lang="en">Untitled View</source>
        <target state="translated">Vista sin título</target>
      </trans-unit>
    </body>
  </file>
  <file original="src/sql/workbench/services/notebook/browser/sql/sqlSessionManager" source-language="en" datatype="plaintext" target-language="es">
    <body>
      <trans-unit id="connectionRequired">
        <source xml:lang="en">A connection must be chosen to run notebook cells</source>
        <target state="translated">Se debe elegir una conexión para ejecutar celdas de cuaderno</target>
      </trans-unit>
      <trans-unit id="sqlKernelError">
        <source xml:lang="en">SQL kernel error</source>
        <target state="translated">Error del kernel SQL</target>
      </trans-unit>
      <trans-unit id="sqlMaxRowsDisplayed">
        <source xml:lang="en">Displaying Top {0} rows.</source>
        <target state="translated">Mostrando las primeras {0} filas.</target>
      </trans-unit>
    </body>
  </file>
  <file original="src/sql/workbench/services/notebook/common/contracts" source-language="en" datatype="plaintext" target-language="es">
    <body>
      <trans-unit id="notebook.markdownEditMode">
        <source xml:lang="en">Markdown</source>
        <target state="translated">Markdown</target>
      </trans-unit>
      <trans-unit id="notebook.richTextEditMode">
        <source xml:lang="en">Rich Text</source>
        <target state="translated">Texto enriquecido</target>
      </trans-unit>
      <trans-unit id="notebook.splitViewEditMode">
        <source xml:lang="en">Split View</source>
        <target state="translated">Vista en dos paneles</target>
      </trans-unit>
    </body>
  </file>
  <file original="src/sql/workbench/services/notebook/common/localContentManager" source-language="en" datatype="plaintext" target-language="es">
    <body>
      <trans-unit id="invalidMimeData">
        <source xml:lang="en">Data for {0} is expected to be a string or an Array of strings</source>
        <target state="translated">Se espera que los datos para {0} sean una cadena o una matriz de cadenas</target>
      </trans-unit>
      <trans-unit id="nbNotSupported">
        <source xml:lang="en">This file does not have a valid notebook format</source>
        <target state="translated">Este archivo no tiene un formato válido de cuaderno</target>
      </trans-unit>
      <trans-unit id="nbformatNotRecognized">
        <source xml:lang="en">nbformat v{0}.{1} not recognized</source>
        <target state="translated">nbformat v{0}. {1} no reconocido</target>
      </trans-unit>
      <trans-unit id="unknownCellType">
        <source xml:lang="en">Cell type {0} unknown</source>
        <target state="translated">Celda de tipo {0} desconocido</target>
      </trans-unit>
      <trans-unit id="unrecognizedOutput">
        <source xml:lang="en">Output type {0} not recognized</source>
        <target state="translated">Tipo de salida {0} no reconocido</target>
      </trans-unit>
      <trans-unit id="unrecognizedOutputType">
        <source xml:lang="en">Output type {0} not recognized</source>
        <target state="translated">Tipo de salida {0} no reconocido</target>
      </trans-unit>
    </body>
  </file>
  <file original="src/sql/workbench/services/notebook/common/notebookRegistry" source-language="en" datatype="plaintext" target-language="es">
    <body>
      <trans-unit id="carbon.extension.contributes.notebook.executionTarget">
        <source xml:lang="en">Optional execution target this magic indicates, for example Spark vs SQL</source>
        <target state="translated">Objetivo de ejecución opcional indicado por este magic, por ejemplo Spark vs SQL</target>
      </trans-unit>
      <trans-unit id="carbon.extension.contributes.notebook.fileExtensions">
        <source xml:lang="en">What file extensions should be registered to this notebook provider</source>
        <target state="translated">Extensiones de archivo que deben estar registradas en este proveedor de cuadernos</target>
      </trans-unit>
      <trans-unit id="carbon.extension.contributes.notebook.kernels">
        <source xml:lang="en">Optional set of kernels this is valid for, e.g. python3, pyspark, sql</source>
        <target state="translated">Conjunto opcional de kernels para los que esto es válido, por ejemplo python3, pyspark, sql</target>
      </trans-unit>
      <trans-unit id="carbon.extension.contributes.notebook.language">
        <source xml:lang="en">The cell language to be used if this cell magic is included in the cell</source>
        <target state="translated">El lenguaje de celda que se usará si este magic de celda se incluye en la celda</target>
      </trans-unit>
      <trans-unit id="carbon.extension.contributes.notebook.magic">
        <source xml:lang="en">Name of the cell magic, such as '%%sql'.</source>
        <target state="translated">Nombre del magic de celda, como "%%sql".</target>
      </trans-unit>
      <trans-unit id="carbon.extension.contributes.notebook.provider">
        <source xml:lang="en">Identifier of the notebook provider.</source>
        <target state="translated">Identificador del proveedor del cuaderno.</target>
      </trans-unit>
      <trans-unit id="carbon.extension.contributes.notebook.standardKernels">
        <source xml:lang="en">What kernels should be standard with this notebook provider</source>
        <target state="translated">Núcleos que deben ser estándar con este proveedor de cuadernos</target>
      </trans-unit>
      <trans-unit id="vscode.extension.contributes.notebook.languagemagics">
        <source xml:lang="en">Contributes notebook language.</source>
        <target state="translated">Aporta el lenguaje del cuaderno.</target>
      </trans-unit>
      <trans-unit id="vscode.extension.contributes.notebook.providersDescriptions">
        <source xml:lang="en">Contributes notebook provider descriptions.</source>
        <target state="translated">Aporta descripciones del proveedor de cuadernos.</target>
      </trans-unit>
    </body>
  </file>
  <file original="src/sql/workbench/services/objectExplorer/browser/asyncServerTreeRenderer" source-language="en" datatype="plaintext" target-language="es">
    <body>
      <trans-unit id="loading">
        <source xml:lang="en">Loading...</source>
        <target state="translated">Carga en curso...</target>
      </trans-unit>
    </body>
  </file>
  <file original="src/sql/workbench/services/objectExplorer/browser/connectionTreeAction" source-language="en" datatype="plaintext" target-language="es">
    <body>
      <trans-unit id="DisconnectAction">
        <source xml:lang="en">Disconnect</source>
        <target state="translated">Desconectar</target>
      </trans-unit>
      <trans-unit id="activeConnections">
        <source xml:lang="en">Show Active Connections</source>
        <target state="translated">Mostrar conexiones activas</target>
      </trans-unit>
      <trans-unit id="connectionTree.addConnection">
        <source xml:lang="en">New Connection</source>
        <target state="translated">Nueva conexión</target>
      </trans-unit>
      <trans-unit id="connectionTree.addServerGroup">
        <source xml:lang="en">New Server Group</source>
        <target state="translated">Nuevo grupo de servidores</target>
      </trans-unit>
      <trans-unit id="connectionTree.editConnection">
        <source xml:lang="en">Edit Connection</source>
        <target state="translated">Editar conexión</target>
      </trans-unit>
      <trans-unit id="connectionTree.editServerGroup">
        <source xml:lang="en">Edit Server Group</source>
        <target state="translated">Editar grupo de servidores</target>
      </trans-unit>
      <trans-unit id="connectionTree.refresh">
        <source xml:lang="en">Refresh</source>
        <target state="translated">Actualizar</target>
      </trans-unit>
      <trans-unit id="deleteConnection">
        <source xml:lang="en">Delete Connection</source>
        <target state="translated">Eliminar conexión</target>
      </trans-unit>
      <trans-unit id="deleteConnectionGroup">
        <source xml:lang="en">Delete Group</source>
        <target state="translated">Eliminar grupo</target>
      </trans-unit>
      <trans-unit id="showAllConnections">
        <source xml:lang="en">Show All Connections</source>
        <target state="translated">Mostrar todas las conexiones</target>
      </trans-unit>
    </body>
  </file>
  <file original="src/sql/workbench/services/objectExplorer/browser/objectExplorerService" source-language="en" datatype="plaintext" target-language="es">
    <body>
      <trans-unit id="OeSessionFailedError">
        <source xml:lang="en">Failed to create Object Explorer session</source>
        <target state="translated">Error al crear la sesión del Explorador de objetos</target>
      </trans-unit>
      <trans-unit id="nodeExpansionError">
        <source xml:lang="en">Multiple errors:</source>
        <target state="translated">Varios errores:</target>
      </trans-unit>
    </body>
  </file>
  <file original="src/sql/workbench/services/objectExplorer/browser/objectExplorerViewTreeShim" source-language="en" datatype="plaintext" target-language="es">
    <body>
      <trans-unit id="firewallCanceled">
        <source xml:lang="en">Firewall dialog canceled</source>
        <target state="translated">Diálogo de firewall cancelado</target>
      </trans-unit>
      <trans-unit id="loginCanceled">
        <source xml:lang="en">User canceled</source>
        <target state="translated">Cancelado por el usuario</target>
      </trans-unit>
      <trans-unit id="noProviderFound">
        <source xml:lang="en">Cannot expand as the required connection provider '{0}' was not found</source>
        <target state="translated">No se puede expandir porque no se encontró el proveedor de conexiones necesario "{0}"</target>
      </trans-unit>
    </body>
  </file>
  <file original="src/sql/workbench/services/objectExplorer/browser/serverTreeRenderer" source-language="en" datatype="plaintext" target-language="es">
    <body>
      <trans-unit id="loading">
        <source xml:lang="en">Loading...</source>
        <target state="translated">Carga en curso...</target>
      </trans-unit>
    </body>
  </file>
  <file original="src/sql/workbench/services/objectExplorer/browser/treeCreationUtils" source-language="en" datatype="plaintext" target-language="es">
    <body>
      <trans-unit id="serversAriaLabel">
        <source xml:lang="en">Servers</source>
        <target state="translated">Servidores</target>
      </trans-unit>
      <trans-unit id="treeAriaLabel">
        <source xml:lang="en">Recent Connections</source>
        <target state="translated">Conexiones recientes</target>
      </trans-unit>
      <trans-unit id="treeCreation.regTreeAriaLabel">
        <source xml:lang="en">Servers</source>
        <target state="translated">Servidores</target>
      </trans-unit>
    </body>
  </file>
  <file original="src/sql/workbench/services/profiler/browser/profilerColumnEditorDialog" source-language="en" datatype="plaintext" target-language="es">
    <body>
      <trans-unit id="eventSort">
        <source xml:lang="en">Sort by event</source>
        <target state="translated">Ordenar por evento</target>
      </trans-unit>
      <trans-unit id="nameColumn">
        <source xml:lang="en">Sort by column</source>
        <target state="translated">Ordenar por columna</target>
      </trans-unit>
      <trans-unit id="profilerColumnDialog.cancel">
        <source xml:lang="en">Cancel</source>
        <target state="translated">Cancelar</target>
      </trans-unit>
      <trans-unit id="profilerColumnDialog.ok">
        <source xml:lang="en">OK</source>
        <target state="translated">Aceptar</target>
      </trans-unit>
      <trans-unit id="profilerColumnDialog.profiler">
        <source xml:lang="en">Profiler</source>
        <target state="translated">Profiler</target>
      </trans-unit>
    </body>
  </file>
  <file original="src/sql/workbench/services/profiler/browser/profilerFilterDialog" source-language="en" datatype="plaintext" target-language="es">
    <body>
      <trans-unit id="profilerFilterDialog.addClauseText">
        <source xml:lang="en">Add a clause</source>
        <target state="translated">Agregar una cláusula</target>
      </trans-unit>
      <trans-unit id="profilerFilterDialog.apply">
        <source xml:lang="en">Apply</source>
        <target state="translated">Aplicar</target>
      </trans-unit>
      <trans-unit id="profilerFilterDialog.cancel">
        <source xml:lang="en">Cancel</source>
        <target state="translated">Cancelar</target>
      </trans-unit>
      <trans-unit id="profilerFilterDialog.clear">
        <source xml:lang="en">Clear all</source>
        <target state="translated">Borrar todo</target>
      </trans-unit>
      <trans-unit id="profilerFilterDialog.containsOperator">
        <source xml:lang="en">Contains</source>
        <target state="translated">Contiene</target>
      </trans-unit>
      <trans-unit id="profilerFilterDialog.fieldColumn">
        <source xml:lang="en">Field</source>
        <target state="translated">Campo</target>
      </trans-unit>
      <trans-unit id="profilerFilterDialog.isNotNullOperator">
        <source xml:lang="en">Is Not Null</source>
        <target state="translated">No es NULL</target>
      </trans-unit>
      <trans-unit id="profilerFilterDialog.isNullOperator">
        <source xml:lang="en">Is Null</source>
        <target state="translated">Es NULL</target>
      </trans-unit>
      <trans-unit id="profilerFilterDialog.loadFilter">
        <source xml:lang="en">Load Filter</source>
        <target state="translated">Cargar filtro</target>
      </trans-unit>
      <trans-unit id="profilerFilterDialog.notContainsOperator">
        <source xml:lang="en">Not Contains</source>
        <target state="translated">No contiene</target>
      </trans-unit>
      <trans-unit id="profilerFilterDialog.notStartsWithOperator">
        <source xml:lang="en">Not Starts With</source>
        <target state="translated">No comienza por</target>
      </trans-unit>
      <trans-unit id="profilerFilterDialog.ok">
        <source xml:lang="en">OK</source>
        <target state="translated">Aceptar</target>
      </trans-unit>
      <trans-unit id="profilerFilterDialog.operatorColumn">
        <source xml:lang="en">Operator</source>
        <target state="translated">Operador</target>
      </trans-unit>
      <trans-unit id="profilerFilterDialog.remove">
        <source xml:lang="en">Remove this clause</source>
        <target state="translated">Quitar esta cláusula</target>
      </trans-unit>
      <trans-unit id="profilerFilterDialog.saveFilter">
        <source xml:lang="en">Save Filter</source>
        <target state="translated">Guardar filtro</target>
      </trans-unit>
      <trans-unit id="profilerFilterDialog.startsWithOperator">
        <source xml:lang="en">Starts With</source>
        <target state="translated">Comienza por</target>
      </trans-unit>
      <trans-unit id="profilerFilterDialog.title">
        <source xml:lang="en">Filters</source>
        <target state="translated">Filtros</target>
      </trans-unit>
      <trans-unit id="profilerFilterDialog.valueColumn">
        <source xml:lang="en">Value</source>
        <target state="translated">Valor</target>
      </trans-unit>
    </body>
  </file>
  <file original="src/sql/workbench/services/query/common/queryManagement" source-language="en" datatype="plaintext" target-language="es">
    <body>
      <trans-unit id="queryManagement.noQueryRunnerForUri">
        <source xml:lang="en">Could not find Query Runner for uri: {0}</source>
        <target state="translated">No se encontró el ejecutor de consultas para el URI: {0}</target>
      </trans-unit>
      <trans-unit id="queryManagement.uriAlreadyHasQueryRunner">
        <source xml:lang="en">Uri: {0} unexpectedly already has a query runner.</source>
        <target state="translated">URI: inesperadamente {0} ya tiene un ejecutor de consultas.</target>
      </trans-unit>
    </body>
  </file>
  <file original="src/sql/workbench/services/query/common/queryModelService" source-language="en" datatype="plaintext" target-language="es">
    <body>
      <trans-unit id="commitEditFailed">
        <source xml:lang="en">Commit row failed: </source>
        <target state="translated">Error al confirmar una fila: </target>
      </trans-unit>
      <trans-unit id="msgCancelQueryFailed">
        <source xml:lang="en">Canceling the query failed: {0}</source>
        <target state="translated">Error al cancelar la consulta: {0}</target>
      </trans-unit>
      <trans-unit id="queryModelService.noQueryFoundForUri">
        <source xml:lang="en">No Query found for {0}</source>
        <target state="translated">No se encontró ninguna consulta para {0}</target>
      </trans-unit>
      <trans-unit id="queryModelService.uriAlreadyHasQuery">
        <source xml:lang="en">{0} already has an existing query</source>
        <target state="translated">{0} ya tiene una consulta existente</target>
      </trans-unit>
      <trans-unit id="runQueryBatchStartLine">
        <source xml:lang="en">Line {0}</source>
        <target state="translated">Línea {0}</target>
      </trans-unit>
      <trans-unit id="runQueryBatchStartMessage">
        <source xml:lang="en">Started executing query at </source>
        <target state="translated">La consulta comenzó a ejecutarse a las </target>
      </trans-unit>
      <trans-unit id="runQueryStringBatchStartMessage">
        <source xml:lang="en">Started executing query "{0}"</source>
        <target state="translated">Comenzó a ejecutar la consulta "{0}"</target>
      </trans-unit>
      <trans-unit id="updateCellFailed">
        <source xml:lang="en">Update cell failed: </source>
        <target state="translated">Error en la actualización de la celda: </target>
      </trans-unit>
    </body>
  </file>
  <file original="src/sql/workbench/services/query/common/queryRunner" source-language="en" datatype="plaintext" target-language="es">
    <body>
      <trans-unit id="copyFailed">
        <source xml:lang="en">Copy failed with error {0}</source>
        <target state="translated">Error de copia {0}</target>
      </trans-unit>
      <trans-unit id="elapsedBatchTime">
        <source xml:lang="en">Batch execution time: {0}</source>
        <target state="translated">Tiempo de ejecución por lotes: {0}</target>
      </trans-unit>
      <trans-unit id="query.ExecutionFailedError">
        <source xml:lang="en">Execution failed due to an unexpected error: {0}	{1}</source>
        <target state="translated">La ejecución no se completó debido a un error inesperado: {0} {1}</target>
      </trans-unit>
      <trans-unit id="query.message.executionTime">
        <source xml:lang="en">Total execution time: {0}</source>
        <target state="translated">Tiempo total de ejecución: {0}</target>
      </trans-unit>
      <trans-unit id="query.message.startQuery">
        <source xml:lang="en">Started executing batch {0}</source>
        <target state="translated">Se ha iniciado la ejecución del proceso por lotes ({0}).</target>
      </trans-unit>
      <trans-unit id="query.message.startQueryWithRange">
        <source xml:lang="en">Started executing query at Line {0}</source>
        <target state="translated">Comenzó a ejecutar la consulta en la línea {0}</target>
      </trans-unit>
    </body>
  </file>
  <file original="src/sql/workbench/services/query/common/resultSerializer" source-language="en" datatype="plaintext" target-language="es">
    <body>
      <trans-unit id="msgSaveFailed">
        <source xml:lang="en">Failed to save results. </source>
        <target state="translated">Error al guardar los resultados. </target>
      </trans-unit>
      <trans-unit id="msgSaveSucceeded">
        <source xml:lang="en">Successfully saved results to {0}</source>
        <target state="translated">Los resultados se han guardado correctamente en {0}.</target>
      </trans-unit>
      <trans-unit id="openFile">
        <source xml:lang="en">Open file</source>
        <target state="translated">Abrir archivo</target>
      </trans-unit>
      <trans-unit id="resultsSerializer.saveAsFileExtensionCSVTitle">
        <source xml:lang="en">CSV (Comma delimited)</source>
        <target state="translated">CSV (delimitado por comas)</target>
      </trans-unit>
      <trans-unit id="resultsSerializer.saveAsFileExtensionExcelTitle">
        <source xml:lang="en">Excel Workbook</source>
        <target state="translated">Libro de Excel</target>
      </trans-unit>
      <trans-unit id="resultsSerializer.saveAsFileExtensionJSONTitle">
        <source xml:lang="en">JSON</source>
        <target state="translated">JSON</target>
      </trans-unit>
      <trans-unit id="resultsSerializer.saveAsFileExtensionTXTTitle">
        <source xml:lang="en">Plain Text</source>
        <target state="translated">Texto sin formato</target>
      </trans-unit>
      <trans-unit id="resultsSerializer.saveAsFileExtensionXMLTitle">
        <source xml:lang="en">XML</source>
        <target state="translated">XML</target>
      </trans-unit>
      <trans-unit id="resultsSerializer.saveAsFileTitle">
        <source xml:lang="en">Choose Results File</source>
        <target state="translated">Selección del archivo de resultados</target>
      </trans-unit>
      <trans-unit id="savingFile">
        <source xml:lang="en">Saving file...</source>
        <target state="translated">Se está guardando el archivo...</target>
      </trans-unit>
    </body>
  </file>
  <file original="src/sql/workbench/services/resourceProvider/browser/firewallRuleDialog" source-language="en" datatype="plaintext" target-language="es">
    <body>
      <trans-unit id="addIPAddressLabel">
        <source xml:lang="en">Add my client IP </source>
        <target state="translated">Agregar mi IP de cliente </target>
      </trans-unit>
      <trans-unit id="addIpRangeLabel">
        <source xml:lang="en">Add my subnet IP range</source>
        <target state="translated">Agregar mi rango IP de subred</target>
      </trans-unit>
      <trans-unit id="createNewFirewallRule">
        <source xml:lang="en">Create new firewall rule</source>
        <target state="translated">Crear nueva regla de firewall</target>
      </trans-unit>
      <trans-unit id="filewallRule">
        <source xml:lang="en">Firewall rule</source>
        <target state="translated">Regla de firewall</target>
      </trans-unit>
      <trans-unit id="firewall.cancel">
        <source xml:lang="en">Cancel</source>
        <target state="translated">Cancelar</target>
      </trans-unit>
      <trans-unit id="firewall.ok">
        <source xml:lang="en">OK</source>
        <target state="translated">Aceptar</target>
      </trans-unit>
      <trans-unit id="firewallRuleDialogDescription">
        <source xml:lang="en">Your client IP address does not have access to the server. Sign in to an Azure account and create a new firewall rule to enable access.</source>
        <target state="translated">La dirección IP del cliente no tiene acceso al servidor. Inicie sesión en una cuenta de Azure y cree una regla de firewall para habilitar el acceso.</target>
      </trans-unit>
      <trans-unit id="firewallRuleHelpDescription">
        <source xml:lang="en">Learn more about firewall settings</source>
        <target state="translated">Más información sobre configuración de firewall</target>
      </trans-unit>
      <trans-unit id="from">
        <source xml:lang="en">From</source>
        <target state="translated">De</target>
      </trans-unit>
      <trans-unit id="to">
        <source xml:lang="en">To</source>
        <target state="translated">A</target>
      </trans-unit>
    </body>
  </file>
  <file original="src/sql/workbench/services/resourceProvider/browser/firewallRuleDialogController" source-language="en" datatype="plaintext" target-language="es">
    <body>
      <trans-unit id="firewallDialog.addAccountErrorTitle">
        <source xml:lang="en">Error adding account</source>
        <target state="translated">Error al agregar la cuenta</target>
      </trans-unit>
      <trans-unit id="firewallRuleError">
        <source xml:lang="en">Firewall rule error</source>
        <target state="translated">Error de la regla de firewall</target>
      </trans-unit>
    </body>
  </file>
  <file original="src/sql/workbench/services/restore/browser/restoreDialog" source-language="en" datatype="plaintext" target-language="es">
    <body>
      <trans-unit id="RestoreDialogTitle">
        <source xml:lang="en">Restore database</source>
        <target state="translated">Restauración de una base de datos</target>
      </trans-unit>
      <trans-unit id="backupFilePath">
        <source xml:lang="en">Backup file path</source>
        <target state="translated">Ruta del archivo de copia de seguridad</target>
      </trans-unit>
      <trans-unit id="backupSetsToRestore">
        <source xml:lang="en">Backup sets to restore</source>
        <target state="translated">Grupos de copias de seguridad para restaurar</target>
      </trans-unit>
      <trans-unit id="database">
        <source xml:lang="en">Database</source>
        <target state="translated">Base de datos</target>
      </trans-unit>
      <trans-unit id="destination">
        <source xml:lang="en">Destination</source>
        <target state="translated">Destino</target>
      </trans-unit>
      <trans-unit id="fileType">
        <source xml:lang="en">File type</source>
        <target state="translated">Tipo de archivo</target>
      </trans-unit>
      <trans-unit id="filesTitle">
        <source xml:lang="en">Files</source>
        <target state="translated">Archivos</target>
      </trans-unit>
      <trans-unit id="generalTitle">
        <source xml:lang="en">General</source>
        <target state="translated">General</target>
      </trans-unit>
      <trans-unit id="logicalFileName">
        <source xml:lang="en">Logical file Name</source>
        <target state="translated">Nombre lógico del archivo</target>
      </trans-unit>
      <trans-unit id="missingBackupFilePathError">
        <source xml:lang="en">Backup file path is required.</source>
        <target state="translated">Se requiere la ruta de acceso del archivo de copia de seguridad.</target>
      </trans-unit>
      <trans-unit id="multipleBackupFilePath">
        <source xml:lang="en">Please enter one or more file paths separated by commas</source>
        <target state="translated">Especifique una o más rutas de archivo separadas por comas</target>
      </trans-unit>
      <trans-unit id="optionsTitle">
        <source xml:lang="en">Options</source>
        <target state="translated">Opciones</target>
      </trans-unit>
      <trans-unit id="originalFileName">
        <source xml:lang="en">Original File Name</source>
        <target state="translated">Nombre del archivo original</target>
      </trans-unit>
      <trans-unit id="restoreAs">
        <source xml:lang="en">Restore as</source>
        <target state="translated">Restaurar como</target>
      </trans-unit>
      <trans-unit id="restoreDatabaseFileAs">
        <source xml:lang="en">Restore database files as</source>
        <target state="translated">Restaurar archivos de base de datos como</target>
      </trans-unit>
      <trans-unit id="restoreDatabaseFileDetails">
        <source xml:lang="en">Restore database file details</source>
        <target state="translated">Restaurar detalles del archivo de base de datos</target>
      </trans-unit>
      <trans-unit id="restoreDialog.backupFile">
        <source xml:lang="en">Backup file</source>
        <target state="translated">Archivo de copia de seguridad</target>
      </trans-unit>
      <trans-unit id="restoreDialog.cancel">
        <source xml:lang="en">Cancel</source>
        <target state="translated">Cancelar</target>
      </trans-unit>
      <trans-unit id="restoreDialog.database">
        <source xml:lang="en">Database</source>
        <target state="translated">Base de datos</target>
      </trans-unit>
      <trans-unit id="restoreDialog.restore">
        <source xml:lang="en">Restore</source>
        <target state="translated">Restaurar</target>
      </trans-unit>
      <trans-unit id="restoreDialog.restoreTitle">
        <source xml:lang="en">Restore database</source>
        <target state="translated">Restauración de una base de datos</target>
      </trans-unit>
      <trans-unit id="restoreDialog.script">
        <source xml:lang="en">Script</source>
        <target state="translated">Script</target>
      </trans-unit>
      <trans-unit id="restoreFrom">
        <source xml:lang="en">Restore from</source>
        <target state="translated">Restaurar de</target>
      </trans-unit>
      <trans-unit id="restoreOptions">
        <source xml:lang="en">Restore options</source>
        <target state="translated">Opciones de restauración</target>
      </trans-unit>
      <trans-unit id="restorePlan">
        <source xml:lang="en">Restore plan</source>
        <target state="translated">Plan de restauración</target>
      </trans-unit>
      <trans-unit id="restoreTo">
        <source xml:lang="en">Restore to</source>
        <target state="translated">Restaurar en</target>
      </trans-unit>
      <trans-unit id="serverConnection">
        <source xml:lang="en">Server connections</source>
        <target state="translated">Conexiones del servidor</target>
      </trans-unit>
      <trans-unit id="source">
        <source xml:lang="en">Source</source>
        <target state="translated">Origen</target>
      </trans-unit>
      <trans-unit id="taillogBackup">
        <source xml:lang="en">Tail-Log backup</source>
        <target state="translated">Copia del final del registro</target>
      </trans-unit>
      <trans-unit id="targetDatabase">
        <source xml:lang="en">Target database</source>
        <target state="translated">Base de datos de destino</target>
      </trans-unit>
    </body>
  </file>
  <file original="src/sql/workbench/services/restore/common/constants" source-language="en" datatype="plaintext" target-language="es">
    <body>
      <trans-unit id="backup.allFiles">
        <source xml:lang="en">All Files</source>
        <target state="translated">Todos los archivos</target>
      </trans-unit>
      <trans-unit id="backup.filterBackupFiles">
        <source xml:lang="en">Backup Files</source>
        <target state="translated">Archivos de copia de seguridad</target>
      </trans-unit>
    </body>
  </file>
  <file original="src/sql/workbench/services/serverGroup/browser/serverGroupDialog" source-language="en" datatype="plaintext" target-language="es">
    <body>
      <trans-unit id="MissingGroupNameError">
        <source xml:lang="en">Group name is required.</source>
        <target state="translated">Se requiere el nombre del grupo.</target>
      </trans-unit>
      <trans-unit id="ServerGroupsDialogTitle">
        <source xml:lang="en">Server Groups</source>
        <target state="translated">Grupos de servidores</target>
      </trans-unit>
      <trans-unit id="connectionGroupName">
        <source xml:lang="en">Server group name</source>
        <target state="translated">Nombre del grupo de servidores</target>
      </trans-unit>
      <trans-unit id="groupColor">
        <source xml:lang="en">Group color</source>
        <target state="translated">Color del grupo</target>
      </trans-unit>
      <trans-unit id="groupDescription">
        <source xml:lang="en">Group description</source>
        <target state="translated">Descripción del grupo</target>
      </trans-unit>
      <trans-unit id="serverGroup.cancel">
        <source xml:lang="en">Cancel</source>
        <target state="translated">Cancelar</target>
      </trans-unit>
      <trans-unit id="serverGroup.ok">
        <source xml:lang="en">OK</source>
        <target state="translated">Aceptar</target>
      </trans-unit>
    </body>
  </file>
  <file original="src/sql/workbench/services/serverGroup/common/serverGroupViewModel" source-language="en" datatype="plaintext" target-language="es">
    <body>
      <trans-unit id="serverGroup.addServerGroup">
        <source xml:lang="en">Add server group</source>
        <target state="translated">Agregar grupo de servidores</target>
      </trans-unit>
      <trans-unit id="serverGroup.editServerGroup">
        <source xml:lang="en">Edit server group</source>
        <target state="translated">Editar grupo de servidores</target>
      </trans-unit>
    </body>
  </file>
  <file original="src/sql/workbench/services/tableDesigner/browser/tableDesignerComponentInput" source-language="en" datatype="plaintext" target-language="es">
    <body>
      <trans-unit id="tableDesigner.advancedTab">
        <source xml:lang="en">Advanced</source>
        <target state="translated">Avanzado</target>
      </trans-unit>
      <trans-unit id="tableDesigner.columnAllowNullTitle">
        <source xml:lang="en">Allow Nulls</source>
        <target state="translated">Permitir NULL</target>
      </trans-unit>
      <trans-unit id="tableDesigner.columnDefaultValueTitle">
        <source xml:lang="en">Default Value</source>
        <target state="translated">Valor predeterminado</target>
      </trans-unit>
      <trans-unit id="tableDesigner.columnIsPrimaryKeyTitle">
        <source xml:lang="en">Primary Key</source>
        <target state="translated">Clave principal</target>
      </trans-unit>
      <trans-unit id="tableDesigner.columnLengthTitle">
        <source xml:lang="en">Length</source>
        <target state="translated">Longitud</target>
      </trans-unit>
      <trans-unit id="tableDesigner.columnNameTitle">
        <source xml:lang="en">Name</source>
        <target state="translated">Nombre</target>
      </trans-unit>
      <trans-unit id="tableDesigner.columnTypeName">
        <source xml:lang="en">Column</source>
        <target state="translated">Columna</target>
      </trans-unit>
      <trans-unit id="tableDesigner.columnTypeTitle">
        <source xml:lang="en">Type</source>
        <target state="translated">Tipo</target>
      </trans-unit>
      <trans-unit id="tableDesigner.columnsTabTitle">
        <source xml:lang="en">Columns</source>
        <target state="translated">Columnas</target>
      </trans-unit>
      <trans-unit id="tableDesigner.descriptionTitle">
        <source xml:lang="en">Description</source>
        <target state="translated">Descripción</target>
      </trans-unit>
      <trans-unit id="tableDesigner.nameTitle">
        <source xml:lang="en">Table name</source>
        <target state="translated">Nombre de la tabla</target>
      </trans-unit>
      <trans-unit id="tableDesigner.saveChangeError">
        <source xml:lang="en">An error occured while saving changes: {0}</source>
        <target state="translated">Error al guardar los cambios: {0}</target>
      </trans-unit>
      <trans-unit id="tableDesigner.savedChangeSuccess">
        <source xml:lang="en">The changes have been successfully saved.</source>
        <target state="translated">Los cambios se han guardado correctamente.</target>
      </trans-unit>
      <trans-unit id="tableDesigner.savingChanges">
        <source xml:lang="en">Saving table designer changes...</source>
        <target state="translated">Guardando cambios del diseñador de tablas...</target>
      </trans-unit>
      <trans-unit id="tableDesigner.schemaTitle">
        <source xml:lang="en">Schema</source>
        <target state="translated">Esquema</target>
      </trans-unit>
      <trans-unit id="tableDesigner.tableObjectType">
        <source xml:lang="en">Table</source>
        <target state="translated">Tabla</target>
      </trans-unit>
    </body>
  </file>
  <file original="src/sql/workbench/services/tasks/common/tasksService" source-language="en" datatype="plaintext" target-language="es">
    <body>
      <trans-unit id="InProgressWarning">
        <source xml:lang="en">1 or more tasks are in progress. Are you sure you want to quit?</source>
        <target state="translated">1 o más tareas están en curso. ¿Seguro que desea salir?</target>
      </trans-unit>
      <trans-unit id="taskService.no">
        <source xml:lang="en">No</source>
        <target state="translated">No</target>
      </trans-unit>
      <trans-unit id="taskService.yes">
        <source xml:lang="en">Yes</source>
        <target state="translated">Sí</target>
      </trans-unit>
    </body>
  </file>
  <file original="src/sql/workbench/update/electron-browser/gettingStarted" source-language="en" datatype="plaintext" target-language="es">
    <body>
      <trans-unit id="miGettingStarted">
        <source xml:lang="en">Getting &amp;&amp;Started</source>
        <note>&amp;&amp; denotes a mnemonic</note>
        <target state="translated">I&amp;&amp;ntroducción</target>
      </trans-unit>
      <trans-unit id="showReleaseNotes">
        <source xml:lang="en">Show Getting Started</source>
        <target state="translated">Ver introducción</target>
      </trans-unit>
    </body>
  </file>
</xliff><|MERGE_RESOLUTION|>--- conflicted
+++ resolved
@@ -784,7 +784,6 @@
       <trans-unit id="errNoExecuteManager">
         <source xml:lang="en">No execute manager found</source>
         <target state="translated">No se encontró ningún administrador de ejecución</target>
-<<<<<<< HEAD
       </trans-unit>
       <trans-unit id="errNoExecuteProvider">
         <source xml:lang="en">No notebook execute provider found</source>
@@ -798,21 +797,6 @@
         <source xml:lang="en">No notebook serialization provider found</source>
         <target state="translated">No se encontró ningún proveedor de serialización de cuadernos</target>
       </trans-unit>
-=======
-      </trans-unit>
-      <trans-unit id="errNoExecuteProvider">
-        <source xml:lang="en">No notebook execute provider found</source>
-        <target state="translated">No se encontró ningún proveedor de ejecución de cuadernos</target>
-      </trans-unit>
-      <trans-unit id="errNoSerializationManager">
-        <source xml:lang="en">No serialization manager found</source>
-        <target state="translated">No se encontró ningún administrador de serialización</target>
-      </trans-unit>
-      <trans-unit id="errNoSerializationProvider">
-        <source xml:lang="en">No notebook serialization provider found</source>
-        <target state="translated">No se encontró ningún proveedor de serialización de cuadernos</target>
-      </trans-unit>
->>>>>>> 4ba192a5
       <trans-unit id="executeProviderRequired">
         <source xml:lang="en">A NotebookExecuteProvider with valid providerId must be passed to this method</source>
         <target state="translated">Un NotebookExecuteProvider con un id. de proveedor válido debe pasarse a este método</target>
@@ -5385,11 +5369,7 @@
       </trans-unit>
       <trans-unit id="queryResults.queryEditorCrashError">
         <source xml:lang="en">The query editor ran into an issue and has stopped working. Please save and reopen it.</source>
-<<<<<<< HEAD
-        <target state="new">The query editor ran into an issue and has stopped working. Please save and reopen it.</target>
-=======
         <target state="translated">El editor de consultas tuvo un problema y dejó de funcionar. Guárdelo y vuelva a abrirlo.</target>
->>>>>>> 4ba192a5
       </trans-unit>
       <trans-unit id="resultsTabTitle">
         <source xml:lang="en">Results</source>
