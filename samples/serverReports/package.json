{
    "name": "server-report",
    "displayName": "Server Reports",
    "description": "Server Reports",
<<<<<<< HEAD
    "version": "0.1.5",
=======
    "version": "0.1.4",
>>>>>>> e289c06d
    "publisher": "Microsoft",
    "preview": true,
    "engines": {
        "vscode": "^1.17.0",
        "sqlops": "*"
    },
    "icon": "images/sqlserver.png",
    "license": "SEE LICENSE IN LICENSE.txt",
    "repository": "https://github.com/Microsoft/azuredatastudio",
    "categories": [
        "Other"
    ],
    "activationEvents": [
        "*"
    ],
    "main": "./out/src/extension",
    "contributes": {
        "configuration": [],
        "commands": [],
        "views": {},
        "menus": {},
        "dashboard.tabs": [
            {
                "id": "Server-Reports",
                "title": "Server Reports",
                "description": "This extension shows useful reports for a server.",
                "container": {
                    "nav-section": [
                        {
                            "id": "server-reports-monitoring",
                            "title": "Monitor",
                            "icon": {
                                "light": "./out/src/media/monitor.svg",
                                "dark": "./out/src/media/monitor_inverse.svg"
                            },
                            "container": {
                                "server-reports-monitoring-container": {}
                            }
                        },
                        {
                            "id": "server-reports-performance",
                            "title": "Performance",
                            "icon": {
                                "light": "./out/src/media/performance.svg",
                                "dark": "./out/src/media/performance_inverse.svg"
                            },
                            "container": {
                                "server-reports-performance-container": {}
                            }
                        }
                    ]
                }
            }
        ],
        "dashboard.insights": [
            {
                "id": "extension-dbspace-usage",
                "contrib": {
                    "type": {
                        "horizontalBar": {
                            "dataDirection": "vertical",
                            "dataType": "number",
                            "legendPosition": "top",
                            "labelFirstColumn": false,
                            "columnsAsLabels": true
                        }
                    },
                    "queryFile": "./out/src/sql/all_db_space_used.sql"
                }
            },
            {
                "id": "extension-cpu-utilization",
                "contrib": {
                    "type": {
                        "timeSeries": {
                            "dataDirection": "horizontal",
                            "dataType": "point",
                            "legendPosition": "top",
                            "labelFirstColumn": false,
                            "columnsAsLabels": false
                        }
                    },
                    "queryFile": "./out/src/sql/cpumetric.sql"
                }
            },
            {
                "id": "extension-backup-growth-trend",
                "details": "Abbie wants it",
                "contrib": {
                    "type": {
                        "timeSeries": {
                            "dataDirection": "horizontal",
                            "dataType": "point",
                            "legendPosition": "none",
                            "labelFirstColumn": false,
                            "columnsAsLabels": false
                        }
                    },
                    "queryFile": "./out/src/sql/backup_size_trend.sql"
                }
            },
            {
                "id": "extension-wait-counts-by-Paul-Randal",
                "contrib": {
                    "type": {
                        "horizontalBar": {
                            "dataDirection": "vertical",
                            "dataType": "number",
                            "legendPosition": "none",
                            "labelFirstColumn": false,
                            "columnsAsLabels": true
                        }
                    },
                    "queryFile": "./out/src/sql/waits_paul_randal.sql",
                    "details": {
                        "queryFile": "./out/src/sql/waits_detail_paul_randal.sql",
                        "label": {
                            "column": "WaitType",
                            "state": []
                        },
                        "value": "Percentage"
                    }
                }
            },
            {
                "id": "extension-dbbuffer-usage",
                "contrib": {
                    "type": {
                        "horizontalBar": {
                            "dataDirection": "vertical",
                            "dataType": "number",
                            "legendPosition": "top",
                            "labelFirstColumn": false,
                            "columnsAsLabels": true
                        }
                    },
                    "queryFile": "./out/src/sql/memorybydb.sql"
                }
            }
        ],
        "dashboard.containers": [
            {
                "id": "server-reports-monitoring-container",
                "container": {
                    "widgets-container": [
                        {
                            "name": "Top 10 DB Space Usage",
                            "gridItemConfig": {
                                "sizex": 2,
                                "sizey": 2
                            },
                            "widget": {
                                "extension-dbspace-usage": {}
                            }
                        },
                        {
                            "name": "Top 10 DB Buffer Usage",
                            "gridItemConfig": {
                                "sizex": 2,
                                "sizey": 2
                            },
                            "widget": {
                                "extension-dbbuffer-usage": {}
                            }
                        },
                        {
                            "name": "CPU Utilization",
                            "gridItemConfig": {
                                "sizex": 2,
                                "sizey": 1
                            },
                            "widget": {
                                "extension-cpu-utilization": {}
                            }
                        },
                        {
                            "name": "Backup Growth Trend",
                            "gridItemConfig": {
                                "sizex": 2,
                                "sizey": 1
                            },
                            "widget": {
                                "extension-backup-growth-trend": {}
                            }
                        }
                    ]
                }
            },
            {
                "id": "server-reports-performance-container",
                "container": {
                    "widgets-container": [
                        {
                            "name": "Wait Counts by Paul Randal",
                            "gridItemConfig": {
                                "sizex": 2,
                                "sizey": 2
                            },
                            "widget": {
                                "extension-wait-counts-by-Paul-Randal": {}
                            }
                        }
                    ]
                }
            }
        ],
        "snippets": []
    },
    "scripts": {
        "build": "gulp build",
        "compile": "gulp compile",
        "watch": "gulp watch",
        "postinstall": "node ./node_modules/vscode/bin/install"
    },
    "dependencies": {},
    "devDependencies": {
        "child-process-promise": "^2.2.1",
        "del": "^3.0.0",
        "gulp": "^4.0.0",
        "gulp-color": "0.0.1",
        "gulp-sourcemaps": "^2.6.4",
        "gulp-tslint": "^6.0.2",
        "gulp-typescript": "^3.2.4",
        "should": "^13.2.1",
        "tslint": "^3.14.0",
        "typemoq": "^2.1.0",
        "typescript": "^2.6.1",
        "vsce": "1.36.2",
        "vscode": "^1.1.6"
    }
}<|MERGE_RESOLUTION|>--- conflicted
+++ resolved
@@ -2,11 +2,7 @@
     "name": "server-report",
     "displayName": "Server Reports",
     "description": "Server Reports",
-<<<<<<< HEAD
     "version": "0.1.5",
-=======
-    "version": "0.1.4",
->>>>>>> e289c06d
     "publisher": "Microsoft",
     "preview": true,
     "engines": {
