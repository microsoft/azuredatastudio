--- conflicted
+++ resolved
@@ -42,22 +42,12 @@
     }
 
     private onExecute(connection: sqlops.IConnectionProfile, fileName: string): void {
-<<<<<<< HEAD
-        let sqlFile = fs.readFileSync(path.join(__dirname, '..', 'sql', fileName)).toString();
-        this.openSQLFileWithContent(sqlFile);
-    }
-
-    private openSQLFileWithContent(content: string): void {
-        vscode.workspace.openTextDocument({ language: 'sql', content: content }).then(doc => {
-            vscode.window.showTextDocument(doc, vscode.ViewColumn.Active, false);
-=======
         let sqlContent = fs.readFileSync(path.join(__dirname, '..', 'sql', fileName)).toString();
         vscode.workspace.openTextDocument({language: 'sql', content: sqlContent}).then(doc => {
             vscode.window.showTextDocument(doc, vscode.ViewColumn.Active, false).then(() => {
                 let filePath = doc.uri.toString();
                 sqlops.queryeditor.connect(filePath, connection.id).then(() => sqlops.queryeditor.runQuery(filePath));
             });
->>>>>>> 965458ca
         });
     }
 }