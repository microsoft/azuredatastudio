--- conflicted
+++ resolved
@@ -256,16 +256,14 @@
 					component: flexRadioButtonsModel,
 					title: 'Options'
 				}, {
-<<<<<<< HEAD
 					component: declarativeTable,
 					title: 'Declarative Table'
-=======
+				}, {
 					component: table,
 					title: 'Table'
 				}, {
 					component: listBox,
 					title: 'List Box'
->>>>>>> 02af7e92
 				}], {
 					horizontal: false,
 					componentWidth: 400
