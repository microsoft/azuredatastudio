--- conflicted
+++ resolved
@@ -64,11 +64,7 @@
 	},
 	"devDependencies": {
 		"@types/mocha": "^5.2.5",
-<<<<<<< HEAD
-		"@types/node": "^10.12.12",
-=======
-    "@types/node": "^10.14.8",
->>>>>>> ea0f9e6c
+		"@types/node": "^10.14.8",
 		"mocha": "^5.2.0",
 		"should": "^13.2.1",
 		"typemoq": "^2.1.0",
