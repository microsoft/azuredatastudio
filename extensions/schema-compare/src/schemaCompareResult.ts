--- conflicted
+++ resolved
@@ -163,18 +163,13 @@
 		this.editor.openEditor();
 	}
 
-<<<<<<< HEAD
-	public async start(): Promise<void> {
-		await this.execute();
-	}
-
-	// Test Only
+	public start(): void {
+		this.editor.openEditor();
+	}
+
+	// only for test
 	public getComparisionResult(): azdata.SchemaCompareResult {
 		return this.comparisonResult;
-=======
-	public start(): void {
-		this.editor.openEditor();
->>>>>>> 8b9bb2a8
 	}
 
 	private async execute(): Promise<void> {
@@ -203,7 +198,7 @@
 				{
 					value: localize('schemaCompare.sourceNameColumn', 'Source Name'),
 					cssClass: 'align-with-header',
-					width: 120
+					width: 90
 				},
 				{
 					value: localize('schemaCompare.actionColumn', 'Action'),
@@ -213,7 +208,7 @@
 				{
 					value: localize('schemaCompare.targetNameColumn', 'Target Name'),
 					cssClass: 'align-with-header',
-					width: 120
+					width: 150
 				}]
 		});
 
