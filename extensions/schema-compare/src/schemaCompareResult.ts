--- conflicted
+++ resolved
@@ -96,26 +96,19 @@
 			this.createSwitchButton(view);
 			this.createCompareButton(view);
 			this.createGenerateScriptButton(view);
-<<<<<<< HEAD
+			this.createApplyButton(view);
 			this.createOptionsButton(view);
-=======
-			this.createApplyButton(view);
->>>>>>> 40b06c3f
 			this.resetButtons();
 
 			let toolBar = view.modelBuilder.toolbarContainer();
 			toolBar.addToolbarItems([{
 				component: this.compareButton
 			}, {
-<<<<<<< HEAD
-				component: this.generateScriptButton,
+				component: this.generateScriptButton
+			}, {
+				component: this.applyButton
 			}, {
 				component: this.optionsButton,
-=======
-				component: this.generateScriptButton
-			}, {
-				component: this.applyButton,
->>>>>>> 40b06c3f
 				toolbarSeparatorAfter: true
 			}, {
 				component: this.switchButton
@@ -209,7 +202,7 @@
 				{
 					value: localize('schemaCompare.sourceNameColumn', 'Target Name'),
 					cssClass: 'align-with-header',
-					width: 120
+					width: 90
 				},
 				{
 					value: localize('schemaCompare.actionColumn', 'Action'),
@@ -219,7 +212,7 @@
 				{
 					value: localize('schemaCompare.targetNameColumn', 'Source Name'),
 					cssClass: 'align-with-header',
-					width: 120
+					width: 150
 				}]
 		});
 
@@ -298,11 +291,19 @@
 						checkbox.onChanged(async () => {
 							if (checkbox.checked) {
 								let service = await SchemaCompareResult.getService('MSSQL');
-								service.schemaCompareIncludeExcludeNode(this.comparisonResult.operationId, difference, true, azdata.TaskExecutionMode.execute);
+								let result = await service.schemaCompareIncludeExcludeNode(this.comparisonResult.operationId, difference, true, azdata.TaskExecutionMode.execute);
+								if (!result || !result.success) {
+									vscode.window.showErrorMessage(
+										localize('schemaCompare.includeNodeErrorMessage', "Include Node failed. Reason: '{0}'", (result && result.errorMessage) ? result.errorMessage : 'Unknown'));
+								}
 							}
 							else {
 								let service = await SchemaCompareResult.getService('MSSQL');
-								service.schemaCompareIncludeExcludeNode(this.comparisonResult.operationId, difference, false, azdata.TaskExecutionMode.execute);
+								let result = await service.schemaCompareIncludeExcludeNode(this.comparisonResult.operationId, difference, false, azdata.TaskExecutionMode.execute);
+								if (!result || !result.success) {
+									vscode.window.showErrorMessage(
+										localize('schemaCompare.excludeNodeErrorMessage', "Exclude Node failed. Reason: '{0}'", (result && result.errorMessage) ? result.errorMessage : 'Unknown'));
+								}
 							}
 						});
 						this.checkBoxes.push(checkbox);
@@ -410,7 +411,6 @@
 		});
 	}
 
-<<<<<<< HEAD
 	private createOptionsButton(view: azdata.ModelView) {
 		this.optionsButton = view.modelBuilder.button().withProperties({
 			label: localize('schemaCompare.optionsButton', 'Options'),
@@ -429,7 +429,9 @@
 			// create fresh every time
 			this.schemaCompareOptionDialog = new SchemaCompareOptionsDialog(this.deploymentOptions);
 			await this.schemaCompareOptionDialog.openDialog();
-=======
+		});
+	}
+
 	private createApplyButton(view: azdata.ModelView) {
 
 		this.applyButton = view.modelBuilder.button().withProperties({
@@ -447,7 +449,6 @@
 				vscode.window.showErrorMessage(
 					localize('schemaCompare.updateErrorMessage', "Schema Compare Apply failed '{0}'", result.errorMessage ? result.errorMessage : 'Unknown'));
 			}
->>>>>>> 40b06c3f
 		});
 	}
 
