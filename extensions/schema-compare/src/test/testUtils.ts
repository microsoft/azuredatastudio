/*---------------------------------------------------------------------------------------------
 *  Copyright (c) Microsoft Corporation. All rights reserved.
 *  Licensed under the Source EULA. See License.txt in the project root for license information.
 *--------------------------------------------------------------------------------------------*/

import * as azdata from 'azdata';
import * as mssql from '../../../mssql';
import should = require('should');
import { AssertionError } from 'assert';

// Mock test data
export const mockIConnectionProfile: azdata.IConnectionProfile = {
	connectionName: 'My Connection',
	serverName: 'My Server',
	databaseName: 'My Database',
	userName: 'My User',
	password: 'My Pwd',
	authenticationType: 'SqlLogin',
	savePassword: false,
	groupFullName: 'My groupName',
	groupId: 'My GroupId',
	providerName: 'My Provider',
	saveProfile: true,
	id: 'My Id',
	options: null
};

export const mockConnectionProfile: azdata.connection.ConnectionProfile = {
	providerId: 'My Provider',
	connectionId: 'My Id',
	connectionName: 'My Connection',
	serverName: 'My Server',
	databaseName: 'My Database',
	userName: 'My User',
	password: 'My Pwd',
	authenticationType: 'SqlLogin',
	savePassword: false,
	groupFullName: 'My groupName',
	groupId: 'My GroupId',
	saveProfile: true,
	options: {
		server: 'My Server',
		database: 'My Database',
		user: 'My User',
		password: 'My Pwd',
		authenticationType: 'SqlLogin'
	}
};

export const mockConnectionResult: azdata.ConnectionResult = {
	connected: false,
	connectionId: undefined,
	errorMessage: 'Login failed for user \'sa\'',
	errorCode: 18456
};

export const mockConnectionInfo = {
	options: {},
	serverName: 'My Server',
	databaseName: 'My Database',
	userName: 'My User',
	password: 'My Pwd',
	authenticationType: 'SqlLogin'
};

export const mockFilePath: string = 'test.dacpac';

export const mockDacpacEndpoint: mssql.SchemaCompareEndpointInfo = {
	endpointType: mssql.SchemaCompareEndpointType.Dacpac,
	serverDisplayName: '',
	serverName: '',
	databaseName: '',
	ownerUri: '',
	packageFilePath: mockFilePath,
	connectionDetails: undefined
};

export const mockDatabaseEndpoint: mssql.SchemaCompareEndpointInfo = {
	endpointType: mssql.SchemaCompareEndpointType.Database,
	serverDisplayName: '',
	serverName: '',
	databaseName: '',
	ownerUri: '',
	packageFilePath: '',
	connectionDetails: undefined
};

export async function shouldThrowSpecificError(block: Function, expectedMessage: string, details?: string) {
	let succeeded = false;
	try {
		await block();
		succeeded = true;
	}
	catch (err) {
		should(err.message).equal(expectedMessage);
	}

	if (succeeded) {
		throw new AssertionError({ message: `Operation succeeded, but expected failure with exception: "${expectedMessage}".${details ? '  ' + details : ''}` });
	}
}

<<<<<<< HEAD
export async function setEndpointInfo(path?: string): Promise<mssql.SchemaCompareEndpointInfo> {
	let endpointInfo: mssql.SchemaCompareEndpointInfo;
	if (path) {
		endpointInfo = { ...mockDacpacEndpoint };
		endpointInfo.packageFilePath = path;
	}
	else {
		let dbName = 'My Database';
		let serverName = 'My Server';
		endpointInfo = { ...mockDatabaseEndpoint };
		endpointInfo.databaseName = dbName;
		endpointInfo.serverName = serverName;
	}
=======
export async function setDacpacEndpointInfo(path: string): Promise<mssql.SchemaCompareEndpointInfo> {
	let endpointInfo: mssql.SchemaCompareEndpointInfo;

	endpointInfo = { ...mockDacpacEndpoint };
	endpointInfo.packageFilePath = path;

	return endpointInfo;
}

export async function setDatabaseEndpointInfo(): Promise<mssql.SchemaCompareEndpointInfo> {
	let endpointInfo: mssql.SchemaCompareEndpointInfo;
	let dbName = 'My Database';
	let serverName = 'My Server';

	endpointInfo = { ...mockDatabaseEndpoint };
	endpointInfo.databaseName = dbName;
	endpointInfo.serverName = serverName;
>>>>>>> de263eac

	return endpointInfo;
}<|MERGE_RESOLUTION|>--- conflicted
+++ resolved
@@ -100,21 +100,6 @@
 	}
 }
 
-<<<<<<< HEAD
-export async function setEndpointInfo(path?: string): Promise<mssql.SchemaCompareEndpointInfo> {
-	let endpointInfo: mssql.SchemaCompareEndpointInfo;
-	if (path) {
-		endpointInfo = { ...mockDacpacEndpoint };
-		endpointInfo.packageFilePath = path;
-	}
-	else {
-		let dbName = 'My Database';
-		let serverName = 'My Server';
-		endpointInfo = { ...mockDatabaseEndpoint };
-		endpointInfo.databaseName = dbName;
-		endpointInfo.serverName = serverName;
-	}
-=======
 export async function setDacpacEndpointInfo(path: string): Promise<mssql.SchemaCompareEndpointInfo> {
 	let endpointInfo: mssql.SchemaCompareEndpointInfo;
 
@@ -132,7 +117,6 @@
 	endpointInfo = { ...mockDatabaseEndpoint };
 	endpointInfo.databaseName = dbName;
 	endpointInfo.serverName = serverName;
->>>>>>> de263eac
 
 	return endpointInfo;
 }