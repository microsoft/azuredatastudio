--- conflicted
+++ resolved
@@ -27,26 +27,6 @@
 before(function (): void {
 	testContext = createContext();
 });
-<<<<<<< HEAD
-=======
-
-describe('SchemaCompareDialog.openDialog', function (): void {
-	before(() => {
-		mockExtensionContext = TypeMoq.Mock.ofType<vscode.ExtensionContext>();
-		mockExtensionContext.setup(x => x.extensionPath).returns(() => '');
-	});
-
-	it('Should be correct when created.', async function (): Promise<void> {
-		let schemaCompareResult = new SchemaCompareMainWindow(testContext.apiWrapper.object, undefined, mockExtensionContext.object);
-		let dialog = new SchemaCompareDialog(schemaCompareResult);
-		await dialog.openDialog();
-
-		should(dialog.dialog.title).equal('Schema Compare');
-		should(dialog.dialog.okButton.label).equal('OK');
-		should(dialog.dialog.okButton.enabled).equal(false); // Should be false when open
-	});
-});
->>>>>>> 769a9d46
 
 describe('SchemaCompareMainWindow.start', function (): void {
 	before(() => {
