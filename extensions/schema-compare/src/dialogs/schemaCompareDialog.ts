/*---------------------------------------------------------------------------------------------
 *  Copyright (c) Microsoft Corporation. All rights reserved.
 *  Licensed under the Source EULA. See License.txt in the project root for license information.
 *--------------------------------------------------------------------------------------------*/

import * as azdata from 'azdata';
import * as vscode from 'vscode';
import * as loc from '../localizedConstants';
import { SchemaCompareMainWindow } from '../schemaCompareMainWindow';
import { TelemetryReporter, TelemetryViews } from '../telemetry';
import { getEndpointName, getRootPath, exists } from '../utils';
import * as mssql from '../../../mssql';

const titleFontSize: number = 13;

interface Deferred<T> {
	resolve: (result: T | Promise<T>) => void;
	reject: (reason: any) => void;
}
export class SchemaCompareDialog {
	public dialog: azdata.window.Dialog;
	public dialogName: string;
	private sourceDacpacRadioButton: azdata.RadioButtonComponent;
	private sourceDatabaseRadioButton: azdata.RadioButtonComponent;
	private schemaCompareTab: azdata.window.DialogTab;
	private sourceDacpacComponent: azdata.FormComponent;
	private sourceTextBox: azdata.InputBoxComponent;
	private sourceFileButton: azdata.ButtonComponent;
	private sourceServerComponent: azdata.FormComponent;
	private sourceServerDropdown: azdata.DropDownComponent;
	private sourceDatabaseComponent: azdata.FormComponent;
	private sourceDatabaseDropdown: azdata.DropDownComponent;
	private sourceNoActiveConnectionsText: azdata.FormComponent;
	private targetDacpacComponent: azdata.FormComponent;
	private targetTextBox: azdata.InputBoxComponent;
	private targetFileButton: azdata.ButtonComponent;
	private targetServerComponent: azdata.FormComponent;
	private targetServerDropdown: azdata.DropDownComponent;
	private targetDatabaseComponent: azdata.FormComponent;
	private targetDatabaseDropdown: azdata.DropDownComponent;
	private targetNoActiveConnectionsText: azdata.FormComponent;
	private formBuilder: azdata.FormBuilder;
	private sourceIsDacpac: boolean;
	private targetIsDacpac: boolean;
	private connectionId: string;
	private sourceDbEditable: string;
	private targetDbEditable: string;
	private previousSource: mssql.SchemaCompareEndpointInfo;
	private previousTarget: mssql.SchemaCompareEndpointInfo;
	private initDialogComplete: Deferred<void>;
	private initDialogPromise: Promise<void> = new Promise<void>((resolve, reject) => this.initDialogComplete = { resolve, reject });

	constructor(private schemaCompareMainWindow: SchemaCompareMainWindow, private view?: azdata.ModelView) {
		this.previousSource = schemaCompareMainWindow.sourceEndpointInfo;
		this.previousTarget = schemaCompareMainWindow.targetEndpointInfo;
	}

	protected async initializeDialog(): Promise<void> {
		this.schemaCompareTab = azdata.window.createTab(loc.SchemaCompareLabel);
		await this.initializeSchemaCompareTab();
		this.dialog.content = [this.schemaCompareTab];
	}

	public async openDialog(): Promise<void> {
		// connection to use if schema compare wasn't launched from a database or no previous source/target
		let connection = await azdata.connection.getCurrentConnection();
		if (connection) {
			this.connectionId = connection.connectionId;
		}

		this.dialog = azdata.window.createModelViewDialog(loc.SchemaCompareLabel);
		await this.initializeDialog();

		this.dialog.okButton.label = loc.OkButtonText;
		this.dialog.okButton.enabled = false;
		this.dialog.okButton.onClick(async () => await this.execute());

		this.dialog.cancelButton.label = loc.CancelButtonText;
		this.dialog.cancelButton.onClick(async () => await this.cancel());

		azdata.window.openDialog(this.dialog);
		await this.initDialogPromise;
	}

	public async execute(): Promise<void> {
		if (this.sourceIsDacpac) {
			this.schemaCompareMainWindow.sourceEndpointInfo = {
				endpointType: mssql.SchemaCompareEndpointType.Dacpac,
				serverDisplayName: '',
				serverName: '',
				databaseName: '',
				ownerUri: '',
				packageFilePath: this.sourceTextBox.value,
				connectionDetails: undefined
			};
		} else {
			let ownerUri = await azdata.connection.getUriForConnection((this.sourceServerDropdown.value as ConnectionDropdownValue).connection.connectionId);

			this.schemaCompareMainWindow.sourceEndpointInfo = {
				endpointType: mssql.SchemaCompareEndpointType.Database,
				serverDisplayName: (this.sourceServerDropdown.value as ConnectionDropdownValue).displayName,
				serverName: (this.sourceServerDropdown.value as ConnectionDropdownValue).name,
				databaseName: this.sourceDatabaseDropdown.value.toString(),
				ownerUri: ownerUri,
				packageFilePath: '',
				connectionDetails: undefined
			};
		}

		if (this.targetIsDacpac) {
			this.schemaCompareMainWindow.targetEndpointInfo = {
				endpointType: mssql.SchemaCompareEndpointType.Dacpac,
				serverDisplayName: '',
				serverName: '',
				databaseName: '',
				ownerUri: '',
				packageFilePath: this.targetTextBox.value,
				connectionDetails: undefined
			};
		} else {
			let ownerUri = await azdata.connection.getUriForConnection((this.targetServerDropdown.value as ConnectionDropdownValue).connection.connectionId);

			this.schemaCompareMainWindow.targetEndpointInfo = {
				endpointType: mssql.SchemaCompareEndpointType.Database,
				serverDisplayName: (this.targetServerDropdown.value as ConnectionDropdownValue).displayName,
				serverName: (this.targetServerDropdown.value as ConnectionDropdownValue).name,
				databaseName: this.targetDatabaseDropdown.value.toString(),
				ownerUri: ownerUri,
				packageFilePath: '',
				connectionDetails: undefined
			};
		}

		TelemetryReporter.createActionEvent(TelemetryViews.SchemaCompareDialog, 'SchemaCompareStart')
			.withAdditionalProperties({
				sourceIsDacpac: this.sourceIsDacpac.toString(),
				targetIsDacpac: this.targetIsDacpac.toString()
			}).send();

		// update source and target values that are displayed
		this.schemaCompareMainWindow.updateSourceAndTarget();

		const sourceEndpointChanged = this.endpointChanged(this.previousSource, this.schemaCompareMainWindow.sourceEndpointInfo);
		const targetEndpointChanged = this.endpointChanged(this.previousTarget, this.schemaCompareMainWindow.targetEndpointInfo);

		// show recompare message if it isn't the initial population of source and target
		if (this.previousSource && this.previousTarget
			&& (sourceEndpointChanged || targetEndpointChanged)) {
			this.schemaCompareMainWindow.setButtonsForRecompare();

			let message = loc.differentSourceMessage;
			if (sourceEndpointChanged && targetEndpointChanged) {
				message = loc.differentSourceTargetMessage;
			} else if (targetEndpointChanged) {
				message = loc.differentTargetMessage;
			}

			vscode.window.showWarningMessage(message, loc.YesButtonText, loc.NoButtonText).then((result) => {
				if (result === loc.YesButtonText) {
					this.schemaCompareMainWindow.startCompare();
				}
			});
		}
	}

	private endpointChanged(previousEndpoint: mssql.SchemaCompareEndpointInfo, updatedEndpoint: mssql.SchemaCompareEndpointInfo): boolean {
		if (previousEndpoint && updatedEndpoint) {
			return getEndpointName(previousEndpoint).toLowerCase() !== getEndpointName(updatedEndpoint).toLowerCase()
				|| (previousEndpoint.serverDisplayName && updatedEndpoint.serverDisplayName && previousEndpoint.serverDisplayName.toLowerCase() !== updatedEndpoint.serverDisplayName.toLowerCase());
		}
		return false;
	}

	protected async cancel(): Promise<void> {
	}

	private async initializeSchemaCompareTab(): Promise<void> {
		this.schemaCompareTab.registerContent(async view => {
			if (isNullOrUndefined(this.view)) {
				this.view = view;
			}

			this.sourceTextBox = this.view.modelBuilder.inputBox().withProperties({
				value: this.schemaCompareMainWindow.sourceEndpointInfo ? this.schemaCompareMainWindow.sourceEndpointInfo.packageFilePath : '',
				width: 275,
				ariaLabel: loc.sourceFile
			}).component();

			this.sourceTextBox.onTextChanged(async (e) => {
				this.dialog.okButton.enabled = await this.shouldEnableOkayButton();
			});

			this.targetTextBox = this.view.modelBuilder.inputBox().withProperties({
				value: this.schemaCompareMainWindow.targetEndpointInfo ? this.schemaCompareMainWindow.targetEndpointInfo.packageFilePath : '',
				width: 275,
				ariaLabel: loc.targetFile
			}).component();

			this.targetTextBox.onTextChanged(async () => {
				this.dialog.okButton.enabled = await this.shouldEnableOkayButton();
			});

			this.sourceServerComponent = await this.createSourceServerDropdown();
			await this.populateServerDropdown(false);

			this.sourceDatabaseComponent = await this.createSourceDatabaseDropdown();
			if ((this.sourceServerDropdown.value as ConnectionDropdownValue)) {
				await this.populateDatabaseDropdown((this.sourceServerDropdown.value as ConnectionDropdownValue).connection, false);
			}

			this.targetServerComponent = await this.createTargetServerDropdown();
			await this.populateServerDropdown(true);

			this.targetDatabaseComponent = await this.createTargetDatabaseDropdown();
			if ((this.targetServerDropdown.value as ConnectionDropdownValue)) {
				await this.populateDatabaseDropdown((this.targetServerDropdown.value as ConnectionDropdownValue).connection, true);
			}

			this.sourceDacpacComponent = await this.createFileBrowser(false, this.schemaCompareMainWindow.sourceEndpointInfo);
			this.targetDacpacComponent = await this.createFileBrowser(true, this.schemaCompareMainWindow.targetEndpointInfo);

			let sourceRadioButtons = await this.createSourceRadiobuttons();
			let targetRadioButtons = await this.createTargetRadiobuttons();

			this.sourceNoActiveConnectionsText = await this.createNoActiveConnectionsText();
			this.targetNoActiveConnectionsText = await this.createNoActiveConnectionsText();

			let sourceComponents = [];
			let targetComponents = [];

			// start source and target with either dacpac or database selection based on what the previous value was
			if (this.schemaCompareMainWindow.sourceEndpointInfo && this.schemaCompareMainWindow.sourceEndpointInfo.endpointType === mssql.SchemaCompareEndpointType.Database) {
				sourceComponents = [
					sourceRadioButtons,
					this.sourceServerComponent,
					this.sourceDatabaseComponent
				];
			} else {
				sourceComponents = [
					sourceRadioButtons,
					this.sourceDacpacComponent,
				];
			}

			if (this.schemaCompareMainWindow.targetEndpointInfo && this.schemaCompareMainWindow.targetEndpointInfo.endpointType === mssql.SchemaCompareEndpointType.Database) {
				targetComponents = [
					targetRadioButtons,
					this.targetServerComponent,
					this.targetDatabaseComponent
				];
			} else {
				targetComponents = [
					targetRadioButtons,
					this.targetDacpacComponent,
				];
			}

			this.formBuilder = <azdata.FormBuilder>this.view.modelBuilder.formContainer()
				.withFormItems([
					{
						title: loc.SourceTitle,
						components: sourceComponents
					}, {
						title: loc.TargetTitle,
						components: targetComponents
					}
				], {
					horizontal: true,
					titleFontSize: titleFontSize
				})
				.withLayout({
					width: '100%',
					padding: '10px 10px 0 30px'
				});

			let formModel = this.formBuilder.component();
			await this.view.initializeModel(formModel);
			if (this.sourceIsDacpac) {
				await this.sourceDacpacRadioButton.focus();
			} else {
				await this.sourceDatabaseRadioButton.focus();
			}
			this.initDialogComplete.resolve();
		});
	}

<<<<<<< HEAD
	private async createFileBrowser(isTarget: boolean, endpoint: mssql.SchemaCompareEndpointInfo): Promise<azdata.FormComponent> {
=======
	private createFileBrowser(view: azdata.ModelView, isTarget: boolean, endpoint: mssql.SchemaCompareEndpointInfo): azdata.FormComponent {
>>>>>>> 769a9d46
		let currentTextbox = isTarget ? this.targetTextBox : this.sourceTextBox;
		if (isTarget) {
			this.targetFileButton = this.view.modelBuilder.button().withProperties({
				label: '•••',
				title: loc.selectTargetFile,
				ariaLabel: loc.selectTargetFile
			}).component();
		} else {
			this.sourceFileButton = this.view.modelBuilder.button().withProperties({
				label: '•••',
				title: loc.selectSourceFile,
				ariaLabel: loc.selectSourceFile
			}).component();
		}

		let currentButton = isTarget ? this.targetFileButton : this.sourceFileButton;

		currentButton.onDidClick(async (click) => {
			// file browser should open where the current dacpac is or the appropriate default folder
			let rootPath = getRootPath();
			let defaultUri = endpoint && endpoint.packageFilePath && await exists(endpoint.packageFilePath) ? endpoint.packageFilePath : rootPath;

			let fileUris = await vscode.window.showOpenDialog(
				{
					canSelectFiles: true,
					canSelectFolders: false,
					canSelectMany: false,
					defaultUri: vscode.Uri.file(defaultUri),
					openLabel: loc.open,
					filters: {
						'dacpac Files': ['dacpac'],
					}
				}
			);

			if (!fileUris || fileUris.length === 0) {
				return;
			}

			let fileUri = fileUris[0];
			currentTextbox.value = fileUri.fsPath;
		});

		return {
			component: currentTextbox,
			title: loc.FileTextBoxLabel,
			actions: [currentButton]
		};
	}

<<<<<<< HEAD
	private async createSourceRadiobuttons(): Promise<azdata.FormComponent> {
		this.sourceDacpacRadioButton = this.view.modelBuilder.radioButton()
=======
	private createSourceRadiobuttons(view: azdata.ModelView): azdata.FormComponent {
		this.sourceDacpacRadioButton = view.modelBuilder.radioButton()
>>>>>>> 769a9d46
			.withProperties({
				name: 'source',
				label: loc.DacpacRadioButtonLabel
			}).component();

		this.sourceDatabaseRadioButton = this.view.modelBuilder.radioButton()
			.withProperties({
				name: 'source',
				label: loc.DatabaseRadioButtonLabel
			}).component();

		// show dacpac file browser
		this.sourceDacpacRadioButton.onDidClick(async () => {
			this.sourceIsDacpac = true;
			this.formBuilder.removeFormItem(this.sourceNoActiveConnectionsText);
			this.formBuilder.removeFormItem(this.sourceServerComponent);
			this.formBuilder.removeFormItem(this.sourceDatabaseComponent);
			this.formBuilder.insertFormItem(this.sourceDacpacComponent, 2, { horizontal: true, titleFontSize: titleFontSize });
			this.dialog.okButton.enabled = await this.shouldEnableOkayButton();
		});

		// show server and db dropdowns or 'No active connections' text
		this.sourceDatabaseRadioButton.onDidClick(async () => {
			this.sourceIsDacpac = false;
			if ((this.sourceServerDropdown.value as ConnectionDropdownValue)) {
				this.formBuilder.insertFormItem(this.sourceServerComponent, 2, { horizontal: true, titleFontSize: titleFontSize });
				this.formBuilder.insertFormItem(this.sourceDatabaseComponent, 3, { horizontal: true, titleFontSize: titleFontSize });
			} else {
				this.formBuilder.insertFormItem(this.sourceNoActiveConnectionsText, 2, { horizontal: true, titleFontSize: titleFontSize });
			}
			this.formBuilder.removeFormItem(this.sourceDacpacComponent);
			this.dialog.okButton.enabled = await this.shouldEnableOkayButton();
		});

		// if source is currently a db, show it in the server and db dropdowns
		if (this.schemaCompareMainWindow.sourceEndpointInfo && this.schemaCompareMainWindow.sourceEndpointInfo.endpointType === mssql.SchemaCompareEndpointType.Database) {
			this.sourceDatabaseRadioButton.checked = true;
			this.sourceIsDacpac = false;
		} else {
			this.sourceDacpacRadioButton.checked = true;
			this.sourceIsDacpac = true;
		}
		let flexRadioButtonsModel = this.view.modelBuilder.flexContainer()
			.withLayout({ flexFlow: 'column' })
			.withItems([this.sourceDacpacRadioButton, this.sourceDatabaseRadioButton])
			.withProperties({ ariaRole: 'radiogroup' })
			.component();

		return {
			component: flexRadioButtonsModel,
			title: loc.RadioButtonsLabel
		};
	}

<<<<<<< HEAD
	private async createTargetRadiobuttons(): Promise<azdata.FormComponent> {
		let dacpacRadioButton = this.view.modelBuilder.radioButton()
=======
	private createTargetRadiobuttons(view: azdata.ModelView): azdata.FormComponent {
		let dacpacRadioButton = view.modelBuilder.radioButton()
>>>>>>> 769a9d46
			.withProperties({
				name: 'target',
				label: loc.DacpacRadioButtonLabel
			}).component();

		let databaseRadioButton = this.view.modelBuilder.radioButton()
			.withProperties({
				name: 'target',
				label: loc.DatabaseRadioButtonLabel
			}).component();

		// show dacpac file browser
		dacpacRadioButton.onDidClick(async () => {
			this.targetIsDacpac = true;
			this.formBuilder.removeFormItem(this.targetNoActiveConnectionsText);
			this.formBuilder.removeFormItem(this.targetServerComponent);
			this.formBuilder.removeFormItem(this.targetDatabaseComponent);
			this.formBuilder.addFormItem(this.targetDacpacComponent, { horizontal: true, titleFontSize: titleFontSize });
			this.dialog.okButton.enabled = await this.shouldEnableOkayButton();
		});

		// show server and db dropdowns or 'No active connections' text
		databaseRadioButton.onDidClick(async () => {
			this.targetIsDacpac = false;
			this.formBuilder.removeFormItem(this.targetDacpacComponent);
			if ((this.targetServerDropdown.value as ConnectionDropdownValue)) {
				this.formBuilder.addFormItem(this.targetServerComponent, { horizontal: true, titleFontSize: titleFontSize });
				this.formBuilder.addFormItem(this.targetDatabaseComponent, { horizontal: true, titleFontSize: titleFontSize });
			} else {
				this.formBuilder.addFormItem(this.targetNoActiveConnectionsText, { horizontal: true, titleFontSize: titleFontSize });
			}
			this.dialog.okButton.enabled = await this.shouldEnableOkayButton();
		});

		// if target is currently a db, show it in the server and db dropdowns
		if (this.schemaCompareMainWindow.targetEndpointInfo && this.schemaCompareMainWindow.targetEndpointInfo.endpointType === mssql.SchemaCompareEndpointType.Database) {
			databaseRadioButton.checked = true;
			this.targetIsDacpac = false;
		} else {
			dacpacRadioButton.checked = true;
			this.targetIsDacpac = true;
		}

		let flexRadioButtonsModel = this.view.modelBuilder.flexContainer()
			.withLayout({ flexFlow: 'column' })
			.withItems([dacpacRadioButton, databaseRadioButton]
			)
			.withProperties({ ariaRole: 'radiogroup' })
			.component();

		return {
			component: flexRadioButtonsModel,
			title: loc.RadioButtonsLabel
		};
	}

	private async shouldEnableOkayButton(): Promise<boolean> {

		let sourcefilled = (this.sourceIsDacpac && await this.existsDacpac(this.sourceTextBox.value))
			|| (!this.sourceIsDacpac && !isNullOrUndefined(this.sourceDatabaseDropdown.value) && this.sourceDatabaseDropdown.values.findIndex(x => this.matchesValue(x, this.sourceDbEditable)) !== -1);
		let targetfilled = (this.targetIsDacpac && await this.existsDacpac(this.targetTextBox.value))
			|| (!this.targetIsDacpac && !isNullOrUndefined(this.targetDatabaseDropdown.value) && this.targetDatabaseDropdown.values.findIndex(x => this.matchesValue(x, this.targetDbEditable)) !== -1);

		return sourcefilled && targetfilled;
	}

	private async existsDacpac(filename: string): Promise<boolean> {
		return !isNullOrUndefined(filename) && await exists(filename) && (filename.toLocaleLowerCase().endsWith('.dacpac'));
	}

<<<<<<< HEAD
	protected async createSourceServerDropdown(): Promise<azdata.FormComponent> {
		this.sourceServerDropdown = this.view.modelBuilder.dropDown().withProperties(
=======
	protected createSourceServerDropdown(view: azdata.ModelView): azdata.FormComponent {
		this.sourceServerDropdown = view.modelBuilder.dropDown().withProperties(
>>>>>>> 769a9d46
			{
				editable: true,
				fireOnTextChange: true,
				ariaLabel: loc.sourceServer
			}
		).component();
		this.sourceServerDropdown.onValueChanged(async (value) => {
			if (this.sourceServerDropdown.values.findIndex(x => this.matchesValue(x, value)) === -1) {
				await this.sourceDatabaseDropdown.updateProperties({
					values: [],
					value: '  '
				});
			}
			else {
				await this.populateDatabaseDropdown((this.sourceServerDropdown.value as ConnectionDropdownValue).connection, false);
			}
		});

		return {
			component: this.sourceServerDropdown,
			title: loc.ServerDropdownLabel
		};
	}

<<<<<<< HEAD
	protected async createTargetServerDropdown(): Promise<azdata.FormComponent> {
		this.targetServerDropdown = this.view.modelBuilder.dropDown().withProperties(
=======
	protected createTargetServerDropdown(view: azdata.ModelView): azdata.FormComponent {
		this.targetServerDropdown = view.modelBuilder.dropDown().withProperties(
>>>>>>> 769a9d46
			{
				editable: true,
				fireOnTextChange: true,
				ariaLabel: loc.targetServer
			}
		).component();
		this.targetServerDropdown.onValueChanged(async (value) => {
			if (this.targetServerDropdown.values.findIndex(x => this.matchesValue(x, value)) === -1) {
				await this.targetDatabaseDropdown.updateProperties({
					values: [],
					value: '  '
				});
			}
			else {
				await this.populateDatabaseDropdown((this.targetServerDropdown.value as ConnectionDropdownValue).connection, true);
			}
		});

		return {
			component: this.targetServerDropdown,
			title: loc.ServerDropdownLabel
		};
	}

	protected async populateServerDropdown(isTarget: boolean): Promise<void> {
		let currentDropdown = isTarget ? this.targetServerDropdown : this.sourceServerDropdown;
		let values = await this.getServerValues(isTarget);

		if (values && values.length > 0) {
			await currentDropdown.updateProperties({
				values: values,
				value: values[0]
			});
		}
	}

	protected async getServerValues(isTarget: boolean): Promise<{ connection: azdata.connection.ConnectionProfile, displayName: string, name: string }[]> {
		let cons = await azdata.connection.getConnections(/* activeConnectionsOnly */ true);
		// This user has no active connections
		if (!cons || cons.length === 0) {
			return undefined;
		}

		let endpointInfo = isTarget ? this.schemaCompareMainWindow.targetEndpointInfo : this.schemaCompareMainWindow.sourceEndpointInfo;
		// reverse list so that most recent connections are first
		cons.reverse();

		let count = -1;
		let idx = -1;
		let values = cons.map(c => {
			count++;

			let usr = c.options.user;
			let srv = c.options.server;

			if (!usr) {
				usr = loc.defaultText;
			}

			let finalName = `${srv} (${usr})`;
			// use previously selected server or current connection if there is one
			if (endpointInfo && !isNullOrUndefined(endpointInfo.serverName) && !isNullOrUndefined(endpointInfo.serverDisplayName)
				&& c.options.server.toLowerCase() === endpointInfo.serverName.toLowerCase()
				&& finalName.toLowerCase() === endpointInfo.serverDisplayName.toLowerCase()) {
				idx = count;
			}
			else if (c.connectionId === this.connectionId) {
				idx = count;
			}

			return {
				connection: c,
				displayName: finalName,
				name: srv,
				user: usr
			};
		});

		// move server of current connection to the top of the list so it is the default
		if (idx >= 1) {
			let tmp = values[0];
			values[0] = values[idx];
			values[idx] = tmp;
		}

		values = values.reduce((uniqueValues, conn) => {
			let exists = uniqueValues.find(x => x.displayName === conn.displayName);
			if (!exists) {
				uniqueValues.push(conn);
			}
			return uniqueValues;
		}, []);

		return values;
	}

<<<<<<< HEAD
	protected async createSourceDatabaseDropdown(): Promise<azdata.FormComponent> {
		this.sourceDatabaseDropdown = this.view.modelBuilder.dropDown().withProperties(
=======
	protected createSourceDatabaseDropdown(view: azdata.ModelView): azdata.FormComponent {
		this.sourceDatabaseDropdown = view.modelBuilder.dropDown().withProperties(
>>>>>>> 769a9d46
			{
				editable: true,
				fireOnTextChange: true,
				ariaLabel: loc.sourceDatabase
			}
		).component();
		this.sourceDatabaseDropdown.onValueChanged(async (value) => {
			this.sourceDbEditable = value;
			this.dialog.okButton.enabled = await this.shouldEnableOkayButton();
		});

		return {
			component: this.sourceDatabaseDropdown,
			title: loc.DatabaseDropdownLabel
		};
	}

<<<<<<< HEAD
	protected async createTargetDatabaseDropdown(): Promise<azdata.FormComponent> {
		this.targetDatabaseDropdown = this.view.modelBuilder.dropDown().withProperties(
=======
	protected createTargetDatabaseDropdown(view: azdata.ModelView): azdata.FormComponent {
		this.targetDatabaseDropdown = view.modelBuilder.dropDown().withProperties(
>>>>>>> 769a9d46
			{
				editable: true,
				fireOnTextChange: true,
				ariaLabel: loc.targetDatabase
			}
		).component();
		this.targetDatabaseDropdown.onValueChanged(async (value) => {
			this.targetDbEditable = value;
			this.dialog.okButton.enabled = await this.shouldEnableOkayButton();
		});

		return {
			component: this.targetDatabaseDropdown,
			title: loc.DatabaseDropdownLabel
		};
	}

	private matchesValue(listValue: any, value: string): boolean {
		return listValue.displayName === value || listValue === value;
	}

	protected async populateDatabaseDropdown(connectionProfile: azdata.connection.ConnectionProfile, isTarget: boolean): Promise<void> {
		let currentDropdown = isTarget ? this.targetDatabaseDropdown : this.sourceDatabaseDropdown;
		await currentDropdown.updateProperties({ values: [], value: null });

		let values = [];
		try {
			values = await this.getDatabaseValues(connectionProfile.connectionId, isTarget);
		} catch (e) {
			// if the user doesn't have access to master, just set the database of the connection profile
			values = [connectionProfile.databaseName];
			console.warn(e);
		}
		if (values && values.length > 0) {
			await currentDropdown.updateProperties({
				values: values,
				value: values[0],
			});
		}
	}

	protected async getDatabaseValues(connectionId: string, isTarget: boolean): Promise<string[]> {
		let endpointInfo = isTarget ? this.schemaCompareMainWindow.targetEndpointInfo : this.schemaCompareMainWindow.sourceEndpointInfo;

		let idx = -1;
		let count = -1;
		let values = (await azdata.connection.listDatabases(connectionId)).sort((a, b) => a.localeCompare(b)).map(db => {
			count++;

			// put currently selected db at the top of the dropdown if there is one
			if (endpointInfo && endpointInfo.databaseName !== null
				&& db === endpointInfo.databaseName) {
				idx = count;
			}

			return db;
		});

		if (idx >= 0) {
			let tmp = values[0];
			values[0] = values[idx];
			values[idx] = tmp;
		}
		return values;
	}

<<<<<<< HEAD
	protected async createNoActiveConnectionsText(): Promise<azdata.FormComponent> {
		let noActiveConnectionsText = this.view.modelBuilder.text().withProperties({ value: loc.NoActiveConnectionsLabel }).component();
=======
	protected createNoActiveConnectionsText(view: azdata.ModelView): azdata.FormComponent {
		let noActiveConnectionsText = view.modelBuilder.text().withProperties({ value: loc.NoActiveConnectionsLabel }).component();
>>>>>>> 769a9d46

		return {
			component: noActiveConnectionsText,
			title: ''
		};
	}
}

interface ConnectionDropdownValue extends azdata.CategoryValue {
	connection: azdata.connection.ConnectionProfile;
}

function isNullOrUndefined(val: any): boolean {
	return val === null || val === undefined;
}<|MERGE_RESOLUTION|>--- conflicted
+++ resolved
@@ -284,11 +284,7 @@
 		});
 	}
 
-<<<<<<< HEAD
-	private async createFileBrowser(isTarget: boolean, endpoint: mssql.SchemaCompareEndpointInfo): Promise<azdata.FormComponent> {
-=======
-	private createFileBrowser(view: azdata.ModelView, isTarget: boolean, endpoint: mssql.SchemaCompareEndpointInfo): azdata.FormComponent {
->>>>>>> 769a9d46
+	private createFileBrowser(isTarget: boolean, endpoint: mssql.SchemaCompareEndpointInfo): azdata.FormComponent {
 		let currentTextbox = isTarget ? this.targetTextBox : this.sourceTextBox;
 		if (isTarget) {
 			this.targetFileButton = this.view.modelBuilder.button().withProperties({
@@ -339,13 +335,8 @@
 		};
 	}
 
-<<<<<<< HEAD
-	private async createSourceRadiobuttons(): Promise<azdata.FormComponent> {
+	private createSourceRadiobuttons(): azdata.FormComponent {
 		this.sourceDacpacRadioButton = this.view.modelBuilder.radioButton()
-=======
-	private createSourceRadiobuttons(view: azdata.ModelView): azdata.FormComponent {
-		this.sourceDacpacRadioButton = view.modelBuilder.radioButton()
->>>>>>> 769a9d46
 			.withProperties({
 				name: 'source',
 				label: loc.DacpacRadioButtonLabel
@@ -400,13 +391,8 @@
 		};
 	}
 
-<<<<<<< HEAD
-	private async createTargetRadiobuttons(): Promise<azdata.FormComponent> {
+	private createTargetRadiobuttons(): azdata.FormComponent {
 		let dacpacRadioButton = this.view.modelBuilder.radioButton()
-=======
-	private createTargetRadiobuttons(view: azdata.ModelView): azdata.FormComponent {
-		let dacpacRadioButton = view.modelBuilder.radioButton()
->>>>>>> 769a9d46
 			.withProperties({
 				name: 'target',
 				label: loc.DacpacRadioButtonLabel
@@ -477,13 +463,8 @@
 		return !isNullOrUndefined(filename) && await exists(filename) && (filename.toLocaleLowerCase().endsWith('.dacpac'));
 	}
 
-<<<<<<< HEAD
-	protected async createSourceServerDropdown(): Promise<azdata.FormComponent> {
+	protected createSourceServerDropdown(): azdata.FormComponent {
 		this.sourceServerDropdown = this.view.modelBuilder.dropDown().withProperties(
-=======
-	protected createSourceServerDropdown(view: azdata.ModelView): azdata.FormComponent {
-		this.sourceServerDropdown = view.modelBuilder.dropDown().withProperties(
->>>>>>> 769a9d46
 			{
 				editable: true,
 				fireOnTextChange: true,
@@ -508,13 +489,8 @@
 		};
 	}
 
-<<<<<<< HEAD
-	protected async createTargetServerDropdown(): Promise<azdata.FormComponent> {
+	protected createTargetServerDropdown(): azdata.FormComponent {
 		this.targetServerDropdown = this.view.modelBuilder.dropDown().withProperties(
-=======
-	protected createTargetServerDropdown(view: azdata.ModelView): azdata.FormComponent {
-		this.targetServerDropdown = view.modelBuilder.dropDown().withProperties(
->>>>>>> 769a9d46
 			{
 				editable: true,
 				fireOnTextChange: true,
@@ -611,13 +587,8 @@
 		return values;
 	}
 
-<<<<<<< HEAD
-	protected async createSourceDatabaseDropdown(): Promise<azdata.FormComponent> {
+	protected createSourceDatabaseDropdown(): azdata.FormComponent {
 		this.sourceDatabaseDropdown = this.view.modelBuilder.dropDown().withProperties(
-=======
-	protected createSourceDatabaseDropdown(view: azdata.ModelView): azdata.FormComponent {
-		this.sourceDatabaseDropdown = view.modelBuilder.dropDown().withProperties(
->>>>>>> 769a9d46
 			{
 				editable: true,
 				fireOnTextChange: true,
@@ -635,13 +606,8 @@
 		};
 	}
 
-<<<<<<< HEAD
-	protected async createTargetDatabaseDropdown(): Promise<azdata.FormComponent> {
+	protected createTargetDatabaseDropdown(): azdata.FormComponent {
 		this.targetDatabaseDropdown = this.view.modelBuilder.dropDown().withProperties(
-=======
-	protected createTargetDatabaseDropdown(view: azdata.ModelView): azdata.FormComponent {
-		this.targetDatabaseDropdown = view.modelBuilder.dropDown().withProperties(
->>>>>>> 769a9d46
 			{
 				editable: true,
 				fireOnTextChange: true,
@@ -708,13 +674,8 @@
 		return values;
 	}
 
-<<<<<<< HEAD
-	protected async createNoActiveConnectionsText(): Promise<azdata.FormComponent> {
+	protected createNoActiveConnectionsText(): azdata.FormComponent {
 		let noActiveConnectionsText = this.view.modelBuilder.text().withProperties({ value: loc.NoActiveConnectionsLabel }).component();
-=======
-	protected createNoActiveConnectionsText(view: azdata.ModelView): azdata.FormComponent {
-		let noActiveConnectionsText = view.modelBuilder.text().withProperties({ value: loc.NoActiveConnectionsLabel }).component();
->>>>>>> 769a9d46
 
 		return {
 			component: noActiveConnectionsText,
