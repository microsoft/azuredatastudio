--- conflicted
+++ resolved
@@ -63,15 +63,9 @@
 		azdata.window.openDialog(this.dialog);
 	}
 
-<<<<<<< HEAD
 	protected execute(): void {
-		this.SetDeploymentOptions();
-		this.SetObjectTypeOptions();
-=======
-	protected async execute() {
 		this.optionsModel.setDeploymentOptions();
 		this.optionsModel.setObjectTypeOptions();
->>>>>>> 69849de6
 		this.schemaComparison.setDeploymentOptions(this.deploymentOptions);
 
 		if (this.optionsChanged) {
@@ -126,15 +120,9 @@
 
 			this.disposableListeners.push(this.optionsTable.onRowSelected(async () => {
 				let row = this.optionsTable.selectedRows[0];
-<<<<<<< HEAD
-				let label = this.optionsLabels[row];
+				let label = this.optionsModel.optionsLabels[row];
 				await this.descriptionText.updateProperties({
-					value: this.GetDescription(label)
-=======
-				let label = this.optionsModel.optionsLabels[row];
-				this.descriptionText.updateProperties({
 					value: this.optionsModel.getDescription(label)
->>>>>>> 69849de6
 				});
 			}));
 
@@ -192,15 +180,9 @@
 		}
 	}
 
-<<<<<<< HEAD
 	private async updateOptionsTable(): Promise<void> {
 		let data = this.getOptionsData();
 		await this.optionsTable.updateProperties({
-=======
-	private updateOptionsTable(): void {
-		let data = this.optionsModel.getOptionsData();
-		this.optionsTable.updateProperties({
->>>>>>> 69849de6
 			data: data,
 			columns: [
 				{
@@ -222,15 +204,9 @@
 		});
 	}
 
-<<<<<<< HEAD
 	private async updateObjectsTable(): Promise<void> {
 		let data = this.getObjectsData();
 		await this.objectsTable.updateProperties({
-=======
-	private updateObjectsTable(): void {
-		let data = this.optionsModel.getObjectsData();
-		this.objectsTable.updateProperties({
->>>>>>> 69849de6
 			data: data,
 			columns: [
 				{
