/*---------------------------------------------------------------------------------------------
 *  Copyright (c) Microsoft Corporation. All rights reserved.
 *  Licensed under the Source EULA. See License.txt in the project root for license information.
 *--------------------------------------------------------------------------------------------*/

import * as azdata from 'azdata';
import * as vscode from 'vscode';
import * as os from 'os';
import * as path from 'path';
import * as mssql from '../../mssql';
import * as loc from './localizedConstants';
import { SchemaCompareOptionsDialog } from './dialogs/schemaCompareOptionsDialog';
import { TelemetryReporter, TelemetryViews } from './telemetry';
import { getTelemetryErrorType, getEndpointName, verifyConnectionAndGetOwnerUri, getRootPath } from './utils';
import { SchemaCompareDialog } from './dialogs/schemaCompareDialog';
import { isNullOrUndefined } from 'util';
import { ApiWrapper } from './common/apiWrapper';

// Do not localize this, this is used to decide the icon for the editor.
// TODO : In future icon should be decided based on language id (scmp) and not resource name
const schemaCompareResourceName = 'Schema Compare';

enum ResetButtonState {
	noSourceTarget,
	beforeCompareStart,
	comparing,
	afterCompareComplete
}

export class SchemaCompareMainWindow {
	private differencesTable: azdata.TableComponent;
	private loader: azdata.LoadingComponent;
	private startText: azdata.TextComponent;
	private waitText: azdata.TextComponent;
	private editor: azdata.workspace.ModelViewEditor;
	private diffEditor: azdata.DiffEditorComponent;
	private splitView: azdata.SplitViewContainer;
	private flexModel: azdata.FlexContainer;
	private noDifferencesLabel: azdata.TextComponent;
	private sourceTargetFlexLayout: azdata.FlexContainer;
	private switchButton: azdata.ButtonComponent;
	private compareButton: azdata.ButtonComponent;
	private cancelCompareButton: azdata.ButtonComponent;
	private optionsButton: azdata.ButtonComponent;
	private generateScriptButton: azdata.ButtonComponent;
	private applyButton: azdata.ButtonComponent;
	private openScmpButton: azdata.ButtonComponent;
	private selectSourceButton: azdata.ButtonComponent;
	private selectTargetButton: azdata.ButtonComponent;
	private saveScmpButton: azdata.ButtonComponent;
	private SchemaCompareActionMap: Map<Number, string>;
	private operationId: string;
	private comparisonResult: mssql.SchemaCompareResult;
	private sourceNameComponent: azdata.TableComponent;
	private targetNameComponent: azdata.TableComponent;
	private deploymentOptions: mssql.DeploymentOptions;
	private schemaCompareOptionDialog: SchemaCompareOptionsDialog;
	private tablelistenersToDispose: vscode.Disposable[] = [];
	private originalSourceExcludes = new Map<string, mssql.DiffEntry>();
	private originalTargetExcludes = new Map<string, mssql.DiffEntry>();
	private sourceTargetSwitched = false;
	private sourceName: string;
	private targetName: string;
	private scmpSourceExcludes: mssql.SchemaCompareObjectId[];
	private scmpTargetExcludes: mssql.SchemaCompareObjectId[];
	private diffEntryRowMap = new Map<string, number>();
	private showIncludeExcludeWaitingMessage: boolean = true;

	public sourceEndpointInfo: mssql.SchemaCompareEndpointInfo;
	public targetEndpointInfo: mssql.SchemaCompareEndpointInfo;

	constructor(private apiWrapper: ApiWrapper, private schemaCompareService?: mssql.ISchemaCompareService, private extensionContext?: vscode.ExtensionContext) {
		this.SchemaCompareActionMap = new Map<Number, string>();
		this.SchemaCompareActionMap[mssql.SchemaUpdateAction.Delete] = loc.deleteAction;
		this.SchemaCompareActionMap[mssql.SchemaUpdateAction.Change] = loc.changeAction;
		this.SchemaCompareActionMap[mssql.SchemaUpdateAction.Add] = loc.addAction;

		this.editor = azdata.workspace.createModelViewEditor(loc.SchemaCompareLabel, { retainContextWhenHidden: true, supportsSave: true, resourceName: schemaCompareResourceName });
	}

	// schema compare can get started with three contexts for the source:
	// 1. undefined
	// 2. connection profile
	// 3. dacpac
	public async start(context: any): Promise<void> {
		// if schema compare was launched from a db, set that as the source
		let profile = context ? <azdata.IConnectionProfile>context.connectionProfile : undefined;
		let sourceDacpac = context as string;
		if (profile) {
			let ownerUri = await this.apiWrapper.getUriForConnection((profile.id));
			this.sourceEndpointInfo = {
				endpointType: mssql.SchemaCompareEndpointType.Database,
				serverDisplayName: `${profile.serverName} ${profile.userName}`,
				serverName: profile.serverName,
				databaseName: profile.databaseName,
				ownerUri: ownerUri,
				packageFilePath: '',
				connectionDetails: undefined
			};
		} else if (sourceDacpac) {
			this.sourceEndpointInfo = {
				endpointType: mssql.SchemaCompareEndpointType.Dacpac,
				serverDisplayName: '',
				serverName: '',
				databaseName: '',
				ownerUri: '',
				packageFilePath: sourceDacpac,
				connectionDetails: undefined
			};
		}

		await this.GetDefaultDeploymentOptions();
		await Promise.all([
			this.registerContent(),
			this.editor.openEditor()
		]);
	}

	private async registerContent(): Promise<void> {
		return new Promise<void>((resolve) => {
			this.editor.registerContent(async view => {
				this.differencesTable = view.modelBuilder.table().withProperties({
					data: [],
					title: loc.differencesTableTitle
				}).component();

				this.diffEditor = view.modelBuilder.diffeditor().withProperties({
					contentLeft: os.EOL,
					contentRight: os.EOL,
					height: 500,
					title: loc.diffEditorTitle
				}).component();

				this.splitView = view.modelBuilder.splitViewContainer().component();

				let sourceTargetLabels = view.modelBuilder.flexContainer()
					.withProperties({
						alignItems: 'stretch',
						horizontal: true
					}).component();

				this.sourceTargetFlexLayout = view.modelBuilder.flexContainer()
					.withProperties({
						alignItems: 'stretch',
						horizontal: true
					}).component();

				this.createSwitchButton(view);
				this.createCompareButton(view);
				this.createCancelButton(view);
				this.createGenerateScriptButton(view);
				this.createApplyButton(view);
				this.createOptionsButton(view);
				this.createOpenScmpButton(view);
				this.createSaveScmpButton(view);
				this.createSourceAndTargetButtons(view);
<<<<<<< HEAD
=======
				this.resetButtons(ResetButtonState.noSourceTarget);
>>>>>>> de263eac

				let toolBar = view.modelBuilder.toolbarContainer();
				toolBar.addToolbarItems([{
					component: this.compareButton
				}, {
					component: this.cancelCompareButton
				}, {
					component: this.generateScriptButton
				}, {
					component: this.applyButton
				}, {
					component: this.optionsButton,
					toolbarSeparatorAfter: true
				}, {
					component: this.switchButton,
					toolbarSeparatorAfter: true
				}, {
					component: this.openScmpButton
				}, {
					component: this.saveScmpButton
				}]);

				let sourceLabel = view.modelBuilder.text().withProperties({
					value: loc.sourceTitle,
					CSSStyles: { 'margin-bottom': '0px' }
				}).component();

				let targetLabel = view.modelBuilder.text().withProperties({
					value: loc.targetTitle,
					CSSStyles: { 'margin-bottom': '0px' }
				}).component();

				let arrowLabel = view.modelBuilder.text().withProperties({
					value: '➔'
				}).component();

				this.sourceName = getEndpointName(this.sourceEndpointInfo);
				this.targetName = ' ';
				this.sourceNameComponent = view.modelBuilder.table().withProperties({
					columns: [
						{
							value: this.sourceName,
							headerCssClass: 'no-borders',
							toolTip: this.sourceName
						},
					]
				}).component();

				this.targetNameComponent = view.modelBuilder.table().withProperties({
					columns: [
						{
							value: this.targetName,
							headerCssClass: 'no-borders',
							toolTip: this.targetName
						},
					]
				}).component();

<<<<<<< HEAD
				this.resetButtons(ResetButtonState.noSourceTarget);		// Reset button based on populated sourceName

=======
>>>>>>> de263eac
				sourceTargetLabels.addItem(sourceLabel, { CSSStyles: { 'width': '55%', 'margin-left': '15px', 'font-size': 'larger', 'font-weight': 'bold' } });
				sourceTargetLabels.addItem(targetLabel, { CSSStyles: { 'width': '45%', 'font-size': 'larger', 'font-weight': 'bold' } });
				this.sourceTargetFlexLayout.addItem(this.sourceNameComponent, { CSSStyles: { 'width': '40%', 'height': '25px', 'margin-top': '10px', 'margin-left': '15px' } });
				this.sourceTargetFlexLayout.addItem(this.selectSourceButton, { CSSStyles: { 'margin-top': '10px' } });
				this.sourceTargetFlexLayout.addItem(arrowLabel, { CSSStyles: { 'width': '10%', 'font-size': 'larger', 'text-align-last': 'center' } });
				this.sourceTargetFlexLayout.addItem(this.targetNameComponent, { CSSStyles: { 'width': '40%', 'height': '25px', 'margin-top': '10px', 'margin-left': '15px' } });
				this.sourceTargetFlexLayout.addItem(this.selectTargetButton, { CSSStyles: { 'margin-top': '10px' } });

				this.loader = view.modelBuilder.loadingComponent().component();
				this.waitText = view.modelBuilder.text().withProperties({
					value: loc.waitText
				}).component();

				this.startText = view.modelBuilder.text().withProperties({
					value: loc.startText
				}).component();

				this.noDifferencesLabel = view.modelBuilder.text().withProperties({
					value: loc.noDifferencesText
				}).component();

				this.flexModel = view.modelBuilder.flexContainer().component();
				this.flexModel.addItem(toolBar.component(), { flex: 'none' });
				this.flexModel.addItem(sourceTargetLabels, { flex: 'none' });
				this.flexModel.addItem(this.sourceTargetFlexLayout, { flex: 'none' });
				this.flexModel.addItem(this.startText, { CSSStyles: { 'margin': 'auto' } });

				this.flexModel.setLayout({
					flexFlow: 'column',
					height: '100%'
				});

				await view.initializeModel(this.flexModel);
				resolve();
			});
		});
	}

	// update source and target name to display
	public updateSourceAndTarget() {
		this.sourceName = getEndpointName(this.sourceEndpointInfo);
		this.targetName = getEndpointName(this.targetEndpointInfo);

		this.sourceNameComponent.updateProperty('columns', [
			{
				value: this.sourceName,
				headerCssClass: 'no-borders',
				toolTip: this.sourceName
			},
		]);
		this.targetNameComponent.updateProperty('columns', [
			{
				value: this.targetName,
				headerCssClass: 'no-borders',
				toolTip: this.targetName
			},
		]);

		if (!this.sourceName || !this.targetName || this.sourceName === ' ' || this.targetName === ' ') {
			this.resetButtons(ResetButtonState.noSourceTarget);
		} else {
			// reset buttons to before comparison state
			this.resetButtons(ResetButtonState.beforeCompareStart);
		}
	}

	// only for test
	public getComparisonResult(): mssql.SchemaCompareResult {
		return this.comparisonResult;
	}

	// only for test
	public verifyButtonsState(compareButtonState: boolean, optionsButtonState: boolean, switchButtonState: boolean,
		openScmpButtonState: boolean, saveScmpButtonState: boolean, cancelCompareButtonState: boolean,
		selectSourceButtonState: boolean, selectTargetButtonState: boolean, generateScriptButtonState: boolean,
		applyButtonState: boolean): boolean {
		let result: boolean = false;
		if (this.compareButton.enabled === compareButtonState &&
			this.optionsButton.enabled === optionsButtonState &&
			this.switchButton.enabled === switchButtonState &&
			this.openScmpButton.enabled === openScmpButtonState &&
			this.saveScmpButton.enabled === saveScmpButtonState &&
			this.cancelCompareButton.enabled === cancelCompareButtonState &&
			this.selectSourceButton.enabled === selectSourceButtonState &&
			this.selectTargetButton.enabled === selectTargetButtonState &&
			this.generateScriptButton.enabled === generateScriptButtonState &&
			this.applyButton.enabled === applyButtonState) {
			result = true;
		}
		return result;
	}

	// only for test
	public verifyButtonsState(generateScriptButtonState: boolean, applyButtonState: boolean): boolean {
		let result: boolean = false;
		if (this.generateScriptButton.enabled === generateScriptButtonState && this.applyButton.enabled === applyButtonState) {
			result = true;
		}
		return result;
	}

	public setDeploymentOptions(deploymentOptions: mssql.DeploymentOptions): void {
		this.deploymentOptions = deploymentOptions;
	}

	public async execute(): Promise<void> {
		TelemetryReporter.sendActionEvent(TelemetryViews.SchemaCompareMainWindow, 'SchemaComparisonStarted');
		const service = await this.getService();
		if (!this.operationId) {
			// create once per page
			this.operationId = generateGuid();
		}
		this.comparisonResult = await service.schemaCompare(this.operationId, this.sourceEndpointInfo, this.targetEndpointInfo, azdata.TaskExecutionMode.execute, this.deploymentOptions);
		if (!this.comparisonResult || !this.comparisonResult.success) {
			TelemetryReporter.createErrorEvent(TelemetryViews.SchemaCompareMainWindow, 'SchemaComparisonFailed', undefined, getTelemetryErrorType(this.comparisonResult.errorMessage))
				.withAdditionalProperties({
					operationId: this.comparisonResult.operationId
				}).send();
			this.apiWrapper.showErrorMessage(loc.compareErrorMessage(this.comparisonResult.errorMessage));
			return;
		}
		TelemetryReporter.createActionEvent(TelemetryViews.SchemaCompareMainWindow, 'SchemaComparisonFinished')
			.withAdditionalProperties({
				'endTime': Date.now().toString(),
				'operationId': this.comparisonResult.operationId
			}).send();

		let data = this.getAllDifferences(this.comparisonResult.differences);

		this.differencesTable.updateProperties({
			data: data,
			columns: [
				{
					value: loc.type,
					cssClass: 'align-with-header',
					width: 50
				},
				{
					value: loc.sourceName,
					cssClass: 'align-with-header',
					width: 90
				},
				{
					value: loc.include,
					cssClass: 'align-with-header',
					width: 60,
					type: azdata.ColumnType.checkBox,
					options: { actionOnCheckbox: azdata.ActionOnCellCheckboxCheck.customAction }
				},
				{
					value: loc.action,
					cssClass: 'align-with-header',
					width: 30
				},
				{
					value: loc.targetName,
					cssClass: 'align-with-header',
					width: 150
				}
			],
			CSSStyles: { 'left': '15px' },
			width: '98%'
		});

		this.splitView.addItem(this.differencesTable);
		this.splitView.addItem(this.diffEditor);
		this.splitView.setLayout({
			orientation: 'vertical',
			splitViewHeight: 800
		});

		this.flexModel.removeItem(this.loader);
		this.flexModel.removeItem(this.waitText);
		this.resetButtons(ResetButtonState.afterCompareComplete);

		if (this.comparisonResult.differences.length > 0) {
			this.flexModel.addItem(this.splitView);

			// create a map of the differences to row numbers
			for (let i = 0; i < data.length; ++i) {
				this.diffEntryRowMap.set(this.createDiffEntryKey(this.comparisonResult.differences[i]), i);
			}

			// only enable generate script button if the target is a db
			if (this.targetEndpointInfo.endpointType === mssql.SchemaCompareEndpointType.Database) {
				this.generateScriptButton.enabled = true;
				this.applyButton.enabled = true;
			} else {
				this.generateScriptButton.title = loc.generateScriptDisabled;
				this.applyButton.title = loc.applyDisabled;
			}
		} else {
			this.flexModel.addItem(this.noDifferencesLabel, { CSSStyles: { 'margin': 'auto' } });
		}

		// explicitly exclude things that were excluded in previous compare
		const thingsToExclude = this.sourceTargetSwitched ? this.originalTargetExcludes : this.originalSourceExcludes;
		if (thingsToExclude) {
			thingsToExclude.forEach(item => {
				service.schemaCompareIncludeExcludeNode(this.comparisonResult.operationId, item, false, azdata.TaskExecutionMode.execute);
			});

			// disable apply and generate script buttons if no changes are included
			if (thingsToExclude.size === this.comparisonResult.differences.length) {
				this.setButtonStatesForNoChanges(false);
			}
		}

		let sourceText = '';
		let targetText = '';
		this.tablelistenersToDispose.push(this.differencesTable.onRowSelected(() => {
			let difference = this.comparisonResult.differences[this.differencesTable.selectedRows[0]];
			if (difference !== undefined) {
				sourceText = this.getFormattedScript(difference, true);
				targetText = this.getFormattedScript(difference, false);

				this.diffEditor.updateProperties({
					contentLeft: sourceText,
					contentRight: targetText,
					title: loc.diffEditorTitle
				});
			}
		}));
		this.tablelistenersToDispose.push(this.differencesTable.onCellAction(async (rowState) => {
			let checkboxState = <azdata.ICheckboxCellActionEventArgs>rowState;
			if (checkboxState) {
				// show an info notification the first time when trying to exclude to notify the user that it may take some time to calculate affected dependencies
				if (this.showIncludeExcludeWaitingMessage) {
					this.showIncludeExcludeWaitingMessage = false;
					vscode.window.showInformationMessage(loc.includeExcludeInfoMessage);
				}

				let diff = this.comparisonResult.differences[checkboxState.row];
				const result = await service.schemaCompareIncludeExcludeNode(this.comparisonResult.operationId, diff, checkboxState.checked, azdata.TaskExecutionMode.execute);
				let checkboxesToChange = [];
				if (result.success) {
					this.saveExcludeState(checkboxState);

					// dependencies could have been included or excluded as a result, so save their exclude states
					result.affectedDependencies.forEach(difference => {
						// find the row of the difference and set its checkbox
						const diffEntryKey = this.createDiffEntryKey(difference);
						if (this.diffEntryRowMap.has(diffEntryKey)) {
							const row = this.diffEntryRowMap.get(diffEntryKey);
							checkboxesToChange.push({ row: row, column: 2, columnName: 'Include', checked: difference.included });
							const dependencyCheckBoxState: azdata.ICheckboxCellActionEventArgs = {
								checked: difference.included,
								row: row,
								column: 2,
								columnName: undefined
							};
							this.saveExcludeState(dependencyCheckBoxState);
						}
					});
				} else {
					// failed because of dependencies
					if (result.blockingDependencies) {
						// show the first dependent that caused this to fail in the warning message
						const diffEntryName = this.createName(diff.sourceValue ? diff.sourceValue : diff.targetValue);
						const firstDependentName = this.createName(result.blockingDependencies[0].sourceValue ? result.blockingDependencies[0].sourceValue : result.blockingDependencies[0].targetValue);
						let cannotExcludeMessage: string;
						let cannotIncludeMessage: string;
						if (firstDependentName) {
							cannotExcludeMessage = loc.cannotExcludeMessageDependent(diffEntryName, firstDependentName);
							cannotIncludeMessage = loc.cannotIncludeMessageDependent(diffEntryName, firstDependentName);
						} else {
							cannotExcludeMessage = loc.cannotExcludeMessage(diffEntryName);
							cannotIncludeMessage = loc.cannotIncludeMessage(diffEntryName);
						}
						vscode.window.showWarningMessage(checkboxState.checked ? cannotIncludeMessage : cannotExcludeMessage);
					} else {
						vscode.window.showWarningMessage(result.errorMessage);
					}

					// set checkbox back to previous state
					checkboxesToChange.push({ row: checkboxState.row, column: checkboxState.column, columnName: 'Include', checked: !checkboxState.checked });
				}

				if (checkboxesToChange.length > 0) {
					this.differencesTable.updateCells = checkboxesToChange;
				}
			}
		}));
	}

	// save state based on source name if present otherwise target name (parity with SSDT)
	private saveExcludeState(rowState: azdata.ICheckboxCellActionEventArgs) {
		if (rowState) {
			this.differencesTable.data[rowState.row][2] = rowState.checked;
			let diff = this.comparisonResult.differences[rowState.row];
			let key = (diff.sourceValue && diff.sourceValue.length > 0) ? this.createName(diff.sourceValue) : this.createName(diff.targetValue);
			if (key) {
				if (!this.sourceTargetSwitched) {
					this.originalSourceExcludes.delete(key);
					this.removeExcludeEntry(this.scmpSourceExcludes, key);

					if (!rowState.checked) {
						this.originalSourceExcludes.set(key, diff);
						if (this.originalSourceExcludes.size === this.comparisonResult.differences.length) {
							this.setButtonStatesForNoChanges(false);
						}
					}
					else {
						this.setButtonStatesForNoChanges(true);
					}
				}
				else {
					this.originalTargetExcludes.delete(key);
					this.removeExcludeEntry(this.scmpTargetExcludes, key);

					if (!rowState.checked) {
						this.originalTargetExcludes.set(key, diff);
						if (this.originalTargetExcludes.size === this.comparisonResult.differences.length) {
							this.setButtonStatesForNoChanges(false);
						}
						else {
							this.setButtonStatesForNoChanges(true);
						}
					}
				}
			}
		}
	}

	private shouldDiffBeIncluded(diff: mssql.DiffEntry): boolean {
		let key = (diff.sourceValue && diff.sourceValue.length > 0) ? this.createName(diff.sourceValue) : this.createName(diff.targetValue);
		if (key) {
			if (this.sourceTargetSwitched === true
				&& (this.originalTargetExcludes.has(key) || this.hasExcludeEntry(this.scmpTargetExcludes, key))) {
				this.originalTargetExcludes.set(key, diff);
				return false;
			}
			if (this.sourceTargetSwitched === false
				&& (this.originalSourceExcludes.has(key) || this.hasExcludeEntry(this.scmpSourceExcludes, key))) {
				this.originalSourceExcludes.set(key, diff);
				return false;
			}
			return true;
		}
		return true;
	}

	private hasExcludeEntry(collection: mssql.SchemaCompareObjectId[], entryName: string): boolean {
		let found = false;
		if (collection) {
			const index = collection.findIndex(e => this.createName(e.nameParts) === entryName);
			found = index !== -1;
		}
		return found;
	}

	private removeExcludeEntry(collection: mssql.SchemaCompareObjectId[], entryName: string) {
		if (collection) {
			const index = collection.findIndex(e => this.createName(e.nameParts) === entryName);
			collection.splice(index, 1);
		}
	}

	private getAllDifferences(differences: mssql.DiffEntry[]): string[][] {
		let data = [];
		let finalDifferences: mssql.DiffEntry[] = [];
		if (differences) {
			differences.forEach(difference => {
				if (difference.differenceType === mssql.SchemaDifferenceType.Object) {
					if ((difference.sourceValue !== null && difference.sourceValue.length > 0) || (difference.targetValue !== null && difference.targetValue.length > 0)) {
						finalDifferences.push(difference); // Add only non-null changes to ensure index does not mismatch between dictionay and UI - #6234
						let state: boolean = this.shouldDiffBeIncluded(difference);
						data.push([difference.name, this.createName(difference.sourceValue), state, this.SchemaCompareActionMap[difference.updateAction], this.createName(difference.targetValue)]);
					}
				}
			});
		}
		this.comparisonResult.differences = finalDifferences;
		return data;
	}

	private createName(nameParts: string[]): string {
		if (isNullOrUndefined(nameParts) || nameParts.length === 0) {
			return '';
		}
		return nameParts.join('.');
	}

	private createDiffEntryKey(entry: mssql.DiffEntry): string {
		return `${this.createName(entry.sourceValue)}_${this.createName(entry.targetValue)}_${entry.updateAction}_${entry.name}`;
	}

	private getFormattedScript(diffEntry: mssql.DiffEntry, getSourceScript: boolean): string {
		// if there is no entry, the script has to be \n because an empty string shows up as a difference but \n doesn't
		if ((getSourceScript && diffEntry.sourceScript === null)
			|| (!getSourceScript && diffEntry.targetScript === null)) {
			return '\n';
		}

		let script = this.getAggregatedScript(diffEntry, getSourceScript);
		return script;
	}

	private getAggregatedScript(diffEntry: mssql.DiffEntry, getSourceScript: boolean): string {
		let script = '';
		if (diffEntry !== null) {
			let diffEntryScript = getSourceScript ? diffEntry.sourceScript : diffEntry.targetScript;
			if (diffEntryScript) {
				// add a blank line between each statement
				script += diffEntryScript + '\n\n';
			}

			diffEntry.children.forEach(child => {
				let childScript = this.getAggregatedScript(child, getSourceScript);
				script += childScript;
			});
		}
		return script;
	}

	public startCompare(): void {
		this.flexModel.removeItem(this.splitView);
		this.flexModel.removeItem(this.noDifferencesLabel);
		this.flexModel.removeItem(this.startText);
		this.flexModel.addItem(this.loader, { CSSStyles: { 'margin-top': '30px' } });
		this.flexModel.addItem(this.waitText, { CSSStyles: { 'margin-top': '30px', 'align-self': 'center' } });
		this.showIncludeExcludeWaitingMessage = true;
		this.diffEditor.updateProperties({
			contentLeft: os.EOL,
			contentRight: os.EOL,
			title: loc.diffEditorTitle
		});

		this.differencesTable.selectedRows = null;
		if (this.tablelistenersToDispose) {
			this.tablelistenersToDispose.forEach(x => x.dispose());
		}
		this.resetButtons(ResetButtonState.comparing);
		this.execute();
	}

	private createCompareButton(view: azdata.ModelView): void {
		this.compareButton = view.modelBuilder.button().withProperties({
			label: loc.compare,
			iconPath: {
				light: path.join(this.extensionContext.extensionPath, 'media', 'compare.svg'),
				dark: path.join(this.extensionContext.extensionPath, 'media', 'compare-inverse.svg')
			},
			title: loc.compare
		}).component();

		this.compareButton.onDidClick(async (click) => {
			this.startCompare();
		});
	}

	private createCancelButton(view: azdata.ModelView): void {
		this.cancelCompareButton = view.modelBuilder.button().withProperties({
			label: loc.stop,
			iconPath: {
				light: path.join(this.extensionContext.extensionPath, 'media', 'stop.svg'),
				dark: path.join(this.extensionContext.extensionPath, 'media', 'stop-inverse.svg')
			},
			title: loc.stop
		}).component();

		this.cancelCompareButton.onDidClick(async (click) => {
			await this.cancelCompare();
		});
	}

	private async cancelCompare() {

		TelemetryReporter.createActionEvent(TelemetryViews.SchemaCompareMainWindow, 'SchemaCompareCancelStarted')
			.withAdditionalProperties({
				'startTime': Date.now().toString(),
				'operationId': this.operationId
			}).send();

		// clean the pane
		this.flexModel.removeItem(this.loader);
		this.flexModel.removeItem(this.waitText);
		this.flexModel.addItem(this.startText, { CSSStyles: { 'margin': 'auto' } });
		this.resetButtons(ResetButtonState.beforeCompareStart);

		// cancel compare
		if (this.operationId) {
			const service = await this.getService();
			const result = await service.schemaCompareCancel(this.operationId);

			if (!result || !result.success) {
				TelemetryReporter.createErrorEvent(TelemetryViews.SchemaCompareMainWindow, 'SchemaCompareCancelFailed', undefined, getTelemetryErrorType(result.errorMessage))
					.withAdditionalProperties({
						'operationId': this.operationId
					}).send();
				vscode.window.showErrorMessage(loc.cancelErrorMessage(result.errorMessage));
			}
			TelemetryReporter.createActionEvent(TelemetryViews.SchemaCompareMainWindow, 'SchemaCompareCancelEnded')
				.withAdditionalProperties({
					'endTime': Date.now().toString(),
					'operationId': this.operationId
				}).send();
		}
	}

	private createGenerateScriptButton(view: azdata.ModelView): void {
		this.generateScriptButton = view.modelBuilder.button().withProperties({
			label: loc.generateScript,
			iconPath: {
				light: path.join(this.extensionContext.extensionPath, 'media', 'generate-script.svg'),
				dark: path.join(this.extensionContext.extensionPath, 'media', 'generate-script-inverse.svg')
			},
		}).component();

		this.generateScriptButton.onDidClick(async (click) => {
			TelemetryReporter.createActionEvent(TelemetryViews.SchemaCompareMainWindow, 'SchemaCompareGenerateScriptStarted')
				.withAdditionalProperties({
					'startTime': Date.now().toString(),
					'operationId': this.comparisonResult.operationId
				}).send();
			const service = await this.getService();
			const result = await service.schemaCompareGenerateScript(this.comparisonResult.operationId, this.targetEndpointInfo.serverName, this.targetEndpointInfo.databaseName, azdata.TaskExecutionMode.script);
			if (!result || !result.success) {
				TelemetryReporter.createErrorEvent(TelemetryViews.SchemaCompareMainWindow, 'SchemaCompareGenerateScriptFailed', undefined, getTelemetryErrorType(result.errorMessage))
					.withAdditionalProperties({
						'operationId': this.comparisonResult.operationId
					}).send();
				vscode.window.showErrorMessage(loc.generateScriptErrorMessage(result.errorMessage));
			}
			TelemetryReporter.createActionEvent(TelemetryViews.SchemaCompareMainWindow, 'SchemaCompareGenerateScriptEnded')
				.withAdditionalProperties({
					'endTime': Date.now().toString(),
					'operationId': this.comparisonResult.operationId
				}).send();
		});
	}

	private createOptionsButton(view: azdata.ModelView) {
		this.optionsButton = view.modelBuilder.button().withProperties({
			label: loc.options,
			iconPath: {
				light: path.join(this.extensionContext.extensionPath, 'media', 'options.svg'),
				dark: path.join(this.extensionContext.extensionPath, 'media', 'options-inverse.svg')
			},
			title: loc.options
		}).component();

		this.optionsButton.onDidClick(async (click) => {
			TelemetryReporter.sendActionEvent(TelemetryViews.SchemaCompareMainWindow, 'SchemaCompareOptionsOpened');
			// create fresh every time
			this.schemaCompareOptionDialog = new SchemaCompareOptionsDialog(this.deploymentOptions, this);
			await this.schemaCompareOptionDialog.openDialog();
		});
	}

	private createApplyButton(view: azdata.ModelView) {

		this.applyButton = view.modelBuilder.button().withProperties({
			label: loc.apply,
			iconPath: {
				light: path.join(this.extensionContext.extensionPath, 'media', 'start.svg'),
				dark: path.join(this.extensionContext.extensionPath, 'media', 'start-inverse.svg')
			},
		}).component();

		// need only yes button - since the modal dialog has a default cancel
		const yesString = loc.YesButtonText;
		this.applyButton.onDidClick(async (click) => {

			vscode.window.showWarningMessage(loc.applyConfirmation, { modal: true }, yesString).then(async (result) => {
				if (result === yesString) {
					TelemetryReporter.createActionEvent(TelemetryViews.SchemaCompareMainWindow, 'SchemaCompareApplyStarted')
						.withAdditionalProperties({
							'startTime': Date.now().toString(),
							'operationId': this.comparisonResult.operationId
						}).send();

					// disable apply and generate script buttons because the results are no longer valid after applying the changes
					this.setButtonsForRecompare();

					const service = await this.getService();
					const result = await service.schemaComparePublishChanges(this.comparisonResult.operationId, this.targetEndpointInfo.serverName, this.targetEndpointInfo.databaseName, azdata.TaskExecutionMode.execute);
					if (!result || !result.success) {
						TelemetryReporter.createErrorEvent(TelemetryViews.SchemaCompareMainWindow, 'SchemaCompareApplyFailed', undefined, getTelemetryErrorType(result.errorMessage))
							.withAdditionalProperties({
								'operationId': this.comparisonResult.operationId
							}).send();
						vscode.window.showErrorMessage(loc.applyErrorMessage(result.errorMessage));

						// reenable generate script and apply buttons if apply failed
						this.generateScriptButton.enabled = true;
						this.generateScriptButton.title = loc.generateScriptEnabledMessage;
						this.applyButton.enabled = true;
						this.applyButton.title = loc.applyEnabledMessage;
					}
					TelemetryReporter.createActionEvent(TelemetryViews.SchemaCompareMainWindow, 'SchemaCompareApplyEnded')
						.withAdditionalProperties({
							'endTime': Date.now().toString(),
							'operationId': this.comparisonResult.operationId
						}).send();
				}
			});
		});
	}

	private resetButtons(resetButtonState: ResetButtonState): void {
		switch (resetButtonState) {
			case (ResetButtonState.noSourceTarget): {
				this.compareButton.enabled = false;
				this.optionsButton.enabled = false;
				this.switchButton.enabled = ((this.sourceName && this.sourceName !== ' ') || (this.targetName && this.targetName !== ' ')) ? true : false; // allows switching if the source or target name is set
				this.openScmpButton.enabled = true;
				this.cancelCompareButton.enabled = false;
				this.selectSourceButton.enabled = true;
				this.selectTargetButton.enabled = true;
				break;
			}
			// Before start and after complete are same functionally. Adding two enum values for clarity.
			case (ResetButtonState.beforeCompareStart):
			case (ResetButtonState.afterCompareComplete): {
				this.compareButton.enabled = true;
				this.optionsButton.enabled = true;
				this.switchButton.enabled = true;
				this.openScmpButton.enabled = true;
				this.saveScmpButton.enabled = true;
				this.cancelCompareButton.enabled = false;
				this.selectSourceButton.enabled = true;
				this.selectTargetButton.enabled = true;
				break;
			}
			case (ResetButtonState.comparing): {
				this.compareButton.enabled = false;
				this.optionsButton.enabled = false;
				this.switchButton.enabled = false;
				this.openScmpButton.enabled = false;
				this.cancelCompareButton.enabled = true;
				this.selectSourceButton.enabled = false;
				this.selectTargetButton.enabled = false;
				break;
			}
		}

		// Set generate script and apply to false because specific values depend on result and are set separately
		this.generateScriptButton.enabled = false;
		this.applyButton.enabled = false;
		this.generateScriptButton.title = loc.generateScriptEnabledMessage;
		this.applyButton.title = loc.applyEnabledMessage;
	}

	public setButtonsForRecompare(): void {
		this.generateScriptButton.enabled = false;
		this.applyButton.enabled = false;
		this.generateScriptButton.title = loc.reCompareToRefeshMessage;
		this.applyButton.title = loc.reCompareToRefeshMessage;
	}

	// reset state afer loading an scmp
	private resetForNewCompare(): void {
		this.flexModel.removeItem(this.splitView);
		this.flexModel.removeItem(this.noDifferencesLabel);
		this.flexModel.addItem(this.startText, { CSSStyles: { 'margin': 'auto' } });
	}

	private createSwitchButton(view: azdata.ModelView): void {
		this.switchButton = view.modelBuilder.button().withProperties({
			label: loc.switchDirection,
			iconPath: {
				light: path.join(this.extensionContext.extensionPath, 'media', 'switch-directions.svg'),
				dark: path.join(this.extensionContext.extensionPath, 'media', 'switch-directions-inverse.svg')
			},
			title: loc.switchDirectionDescription
		}).component();

		this.switchButton.onDidClick(async (click) => {
			TelemetryReporter.sendActionEvent(TelemetryViews.SchemaCompareMainWindow, 'SchemaCompareSwitch');
			// switch source and target
			[this.sourceEndpointInfo, this.targetEndpointInfo] = [this.targetEndpointInfo, this.sourceEndpointInfo];
			[this.sourceName, this.targetName] = [this.targetName, this.sourceName];

			this.sourceNameComponent.updateProperties({
				columns: [
					{
						value: this.sourceName,
						headerCssClass: 'no-borders',
						toolTip: this.sourceName
					},
				]
			});

			this.targetNameComponent.updateProperties({
				columns: [
					{
						value: this.targetName,
						headerCssClass: 'no-borders',
						toolTip: this.targetName
					},
				]
			});

			// remember that source target have been toggled
			this.sourceTargetSwitched = this.sourceTargetSwitched ? false : true;

			// only compare if both source and target are set
			if (this.sourceEndpointInfo && this.targetEndpointInfo) {
				this.startCompare();
			}
		});
	}

	private createSourceAndTargetButtons(view: azdata.ModelView): void {
		this.selectSourceButton = view.modelBuilder.button().withProperties({
			label: '•••',
			title: loc.selectSource,
			ariaLabel: loc.selectSource
		}).component();

		this.selectSourceButton.onDidClick(() => {
			TelemetryReporter.sendActionEvent(TelemetryViews.SchemaCompareMainWindow, 'SchemaCompareSelectSource');
			let dialog = new SchemaCompareDialog(this);
			dialog.openDialog();
		});

		this.selectTargetButton = view.modelBuilder.button().withProperties({
			label: '•••',
			title: loc.selectTarget,
			ariaLabel: loc.selectTarget
		}).component();

		this.selectTargetButton.onDidClick(() => {
			TelemetryReporter.sendActionEvent(TelemetryViews.SchemaCompareMainWindow, 'SchemaCompareSelectTarget');
			let dialog = new SchemaCompareDialog(this);
			dialog.openDialog();
		});
	}

	private createOpenScmpButton(view: azdata.ModelView) {
		this.openScmpButton = view.modelBuilder.button().withProperties({
			label: loc.openScmp,
			iconPath: {
				light: path.join(this.extensionContext.extensionPath, 'media', 'open-scmp.svg'),
				dark: path.join(this.extensionContext.extensionPath, 'media', 'open-scmp-inverse.svg')
			},
			title: loc.openScmpDescription
		}).component();

		this.openScmpButton.onDidClick(async (click) => {
			TelemetryReporter.sendActionEvent(TelemetryViews.SchemaCompareMainWindow, 'SchemaCompareOpenScmpStarted');
			const rootPath = getRootPath();
			let fileUris = await vscode.window.showOpenDialog(
				{
					canSelectFiles: true,
					canSelectFolders: false,
					canSelectMany: false,
					defaultUri: vscode.Uri.file(rootPath),
					openLabel: loc.open,
					filters: {
						'scmp Files': ['scmp'],
					}
				}
			);

			if (!fileUris || fileUris.length === 0) {
				return;
			}

			let fileUri = fileUris[0];
			const service = await this.getService();
			let startTime = Date.now();
			const result = await service.schemaCompareOpenScmp(fileUri.fsPath);
			if (!result || !result.success) {
				TelemetryReporter.sendErrorEvent(TelemetryViews.SchemaCompareMainWindow, 'SchemaCompareOpenScmpFailed', undefined, getTelemetryErrorType(result.errorMessage));
				vscode.window.showErrorMessage(loc.openScmpErrorMessage(result.errorMessage));
				return;
			}

			this.sourceEndpointInfo = await this.constructEndpointInfo(result.sourceEndpointInfo, loc.sourceTitle, this.apiWrapper);
			this.targetEndpointInfo = await this.constructEndpointInfo(result.targetEndpointInfo, loc.targetTitle, this.apiWrapper);

			this.updateSourceAndTarget();
			this.setDeploymentOptions(result.deploymentOptions);
			this.scmpSourceExcludes = result.excludedSourceElements;
			this.scmpTargetExcludes = result.excludedTargetElements;
			this.sourceTargetSwitched = result.originalTargetName !== this.targetEndpointInfo.databaseName;

			// clear out any old results
			this.resetForNewCompare();

			TelemetryReporter.createActionEvent(TelemetryViews.SchemaCompareMainWindow, 'SchemaCompareOpenScmpEnded')
				.withAdditionalProperties({
					elapsedTime: (Date.now() - startTime).toString()
				}).send();
		});
	}

	private async constructEndpointInfo(endpoint: mssql.SchemaCompareEndpointInfo, caller: string, apiWrapper: ApiWrapper): Promise<mssql.SchemaCompareEndpointInfo> {
		let ownerUri;
		let endpointInfo;
		if (endpoint && endpoint.endpointType === mssql.SchemaCompareEndpointType.Database) {
			// only set endpoint info if able to connect to the database
			ownerUri = await verifyConnectionAndGetOwnerUri(endpoint, caller, apiWrapper);
		}
		if (ownerUri) {
			endpointInfo = endpoint;
			endpointInfo.ownerUri = ownerUri;
		} else {
			// need to do this instead of just setting it to the endpoint because some fields are null which will cause an error when sending the compare request
			endpointInfo = {
				endpointType: endpoint.endpointType === mssql.SchemaCompareEndpointType.Database ? mssql.SchemaCompareEndpointType.Database : mssql.SchemaCompareEndpointType.Dacpac,
				serverDisplayName: '',
				serverName: '',
				databaseName: '',
				ownerUri: '',
				packageFilePath: endpoint.packageFilePath,
				connectionDetails: undefined
			};
		}
		return endpointInfo;
	}

	private createSaveScmpButton(view: azdata.ModelView): void {
		this.saveScmpButton = view.modelBuilder.button().withProperties({
			label: loc.saveScmp,
			iconPath: {
				light: path.join(this.extensionContext.extensionPath, 'media', 'save-scmp.svg'),
				dark: path.join(this.extensionContext.extensionPath, 'media', 'save-scmp-inverse.svg')
			},
			title: loc.saveScmpDescription,
			enabled: false
		}).component();

		this.saveScmpButton.onDidClick(async (click) => {
			const rootPath = getRootPath();
			const filePath = await vscode.window.showSaveDialog(
				{
					defaultUri: vscode.Uri.file(rootPath),
					saveLabel: loc.save,
					filters: {
						'scmp Files': ['scmp'],
					}
				}
			);

			if (!filePath) {
				return;
			}

			// convert include/exclude maps to arrays of object ids
			let sourceExcludes: mssql.SchemaCompareObjectId[] = this.convertExcludesToObjectIds(this.originalSourceExcludes);
			let targetExcludes: mssql.SchemaCompareObjectId[] = this.convertExcludesToObjectIds(this.originalTargetExcludes);

			let startTime = Date.now();
			TelemetryReporter.sendActionEvent(TelemetryViews.SchemaCompareMainWindow, 'SchemaCompareSaveScmp');
			const service = await this.getService();
			const result = await service.schemaCompareSaveScmp(this.sourceEndpointInfo, this.targetEndpointInfo, azdata.TaskExecutionMode.execute, this.deploymentOptions, filePath.fsPath, sourceExcludes, targetExcludes);
			if (!result || !result.success) {
				TelemetryReporter.createErrorEvent(TelemetryViews.SchemaCompareMainWindow, 'SchemaCompareSaveScmpFailed', undefined, getTelemetryErrorType(result.errorMessage))
					.withAdditionalProperties({
						operationId: this.comparisonResult.operationId
					}).send();
				vscode.window.showErrorMessage(loc.saveScmpErrorMessage(result.errorMessage));
			}
			TelemetryReporter.createActionEvent(TelemetryViews.SchemaCompareMainWindow, 'SchemaCompareSaveScmpEnded')
				.withAdditionalProperties({
					elapsedTime: (Date.now() - startTime).toString(),
					operationId: this.comparisonResult.operationId
				});
		});
	}

	/**
	 * Converts excluded diff entries into object ids which are needed to save them in an scmp
	*/
	private convertExcludesToObjectIds(excludedDiffEntries: Map<string, mssql.DiffEntry>): mssql.SchemaCompareObjectId[] {
		let result = [];
		excludedDiffEntries.forEach((value: mssql.DiffEntry) => {
			result.push({
				nameParts: value.sourceValue ? value.sourceValue : value.targetValue,
				sqlObjectType: `Microsoft.Data.Tools.Schema.Sql.SchemaModel.${value.name}`
			});
		});

		return result;
	}

	private setButtonStatesForNoChanges(enableButtons: boolean): void {
		// generate script and apply can only be enabled if the target is a database
		if (this.targetEndpointInfo.endpointType === mssql.SchemaCompareEndpointType.Database) {
			this.applyButton.enabled = enableButtons;
			this.generateScriptButton.enabled = enableButtons;
			this.applyButton.title = enableButtons ? loc.applyEnabledMessage : loc.applyNoChangesMessage;
			this.generateScriptButton.title = enableButtons ? loc.generateScriptEnabledMessage : loc.generateScriptNoChangesMessage;
		}
	}

	private async getService(): Promise<mssql.ISchemaCompareService> {
		if (isNullOrUndefined(this.schemaCompareService)) {
			this.schemaCompareService = (vscode.extensions.getExtension(mssql.extension.name).exports as mssql.IExtension).schemaCompare;
		}
		return this.schemaCompareService;
	}

	private async GetDefaultDeploymentOptions(): Promise<void> {
		// Same as dacfx default options
		const service = await this.getService();
		let result = await service.schemaCompareGetDefaultOptions();
		this.setDeploymentOptions(result.defaultDeploymentOptions);
	}
}

// Borrowed as is from other extensions
// TODO : figure out if any inbuilt alternative is available
export function generateGuid(): string {
	let hexValues: string[] = ['0', '1', '2', '3', '4', '5', '6', '7', '8', '9', 'A', 'B', 'C', 'D', 'E', 'F'];
	// c.f. rfc4122 (UUID version 4 = xxxxxxxx-xxxx-4xxx-yxxx-xxxxxxxxxxxx)
	let oct: string = '';
	let tmp: number;
	/* tslint:disable:no-bitwise */
	for (let a: number = 0; a < 4; a++) {
		tmp = (4294967296 * Math.random()) | 0;
		oct += hexValues[tmp & 0xF] +
			hexValues[tmp >> 4 & 0xF] +
			hexValues[tmp >> 8 & 0xF] +
			hexValues[tmp >> 12 & 0xF] +
			hexValues[tmp >> 16 & 0xF] +
			hexValues[tmp >> 20 & 0xF] +
			hexValues[tmp >> 24 & 0xF] +
			hexValues[tmp >> 28 & 0xF];
	}

	// 'Set the two most significant bits (bits 6 and 7) of the clock_seq_hi_and_reserved to zero and one, respectively'
	let clockSequenceHi: string = hexValues[8 + (Math.random() * 4) | 0];
	return oct.substr(0, 8) + '-' + oct.substr(9, 4) + '-4' + oct.substr(13, 3) + '-' + clockSequenceHi + oct.substr(16, 3) + '-' + oct.substr(19, 12);
	/* tslint:enable:no-bitwise */
}<|MERGE_RESOLUTION|>--- conflicted
+++ resolved
@@ -154,10 +154,6 @@
 				this.createOpenScmpButton(view);
 				this.createSaveScmpButton(view);
 				this.createSourceAndTargetButtons(view);
-<<<<<<< HEAD
-=======
-				this.resetButtons(ResetButtonState.noSourceTarget);
->>>>>>> de263eac
 
 				let toolBar = view.modelBuilder.toolbarContainer();
 				toolBar.addToolbarItems([{
@@ -216,11 +212,8 @@
 					]
 				}).component();
 
-<<<<<<< HEAD
 				this.resetButtons(ResetButtonState.noSourceTarget);		// Reset button based on populated sourceName
 
-=======
->>>>>>> de263eac
 				sourceTargetLabels.addItem(sourceLabel, { CSSStyles: { 'width': '55%', 'margin-left': '15px', 'font-size': 'larger', 'font-weight': 'bold' } });
 				sourceTargetLabels.addItem(targetLabel, { CSSStyles: { 'width': '45%', 'font-size': 'larger', 'font-weight': 'bold' } });
 				this.sourceTargetFlexLayout.addItem(this.sourceNameComponent, { CSSStyles: { 'width': '40%', 'height': '25px', 'margin-top': '10px', 'margin-left': '15px' } });
@@ -308,15 +301,6 @@
 			this.selectTargetButton.enabled === selectTargetButtonState &&
 			this.generateScriptButton.enabled === generateScriptButtonState &&
 			this.applyButton.enabled === applyButtonState) {
-			result = true;
-		}
-		return result;
-	}
-
-	// only for test
-	public verifyButtonsState(generateScriptButtonState: boolean, applyButtonState: boolean): boolean {
-		let result: boolean = false;
-		if (this.generateScriptButton.enabled === generateScriptButtonState && this.applyButton.enabled === applyButtonState) {
 			result = true;
 		}
 		return result;
