--- conflicted
+++ resolved
@@ -351,15 +351,13 @@
 					'endTime': Date.now().toString(),
 					'operationId': this.comparisonResult.operationId
 				}).send();
-<<<<<<< HEAD
-=======
+
 			vscode.window.showErrorMessage(loc.compareErrorMessage(this.comparisonResult?.errorMessage));
 
 			// reset state so a new comparison can be made
 			this.resetWindow();
 
 			return;
->>>>>>> d6159a23
 		}
 
 		let data = this.getAllDifferences(this.comparisonResult.differences);
