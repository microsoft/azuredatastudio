--- conflicted
+++ resolved
@@ -4,11 +4,7 @@
 		"If you want to provide a fix or improvement, please create a pull request against the original repository.",
 		"Once accepted there, we are happy to receive an update request."
 	],
-<<<<<<< HEAD
-	"version": "https://github.com/microsoft/TypeScript-TmLanguage/commit/33d8371c344f0b54746586313a939f742f9bcd3a",
-=======
 	"version": "https://github.com/microsoft/TypeScript-TmLanguage/commit/4d30ff834ec324f56291addd197aa1e423cedfdd",
->>>>>>> 559e9bee
 	"name": "JavaScript (with React support)",
 	"scopeName": "source.js",
 	"patterns": [
