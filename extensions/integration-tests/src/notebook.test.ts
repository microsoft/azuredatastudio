--- conflicted
+++ resolved
@@ -22,26 +22,6 @@
 			let notebook = await openNotebook(sqlNotebookContent, sqlKernelMetadata);
 			const expectedOutput0 = '(1 row affected)';
 			let cellOutputs = notebook.document.cells[0].contents.outputs;
-<<<<<<< HEAD
-			assert(cellOutputs.length === 3, `Expected length: 3, Actual: '${cellOutputs.length}'`);
-			let actualOutput0 = (<azdata.nb.IDisplayData>cellOutputs[0]).data['text/html'];
-			assert(actualOutput0 === expectedOutput0, `Expected row count: '${expectedOutput0}', Actual: '${actualOutput0}'`);
-			let actualOutput2 = (<azdata.nb.IExecuteResult>cellOutputs[2]).data['application/vnd.dataresource+json'].data[0];
-			assert(actualOutput2[0] === '1', `Expected result: 1, Actual: '${actualOutput2[0]}'`);
-		});
-
-		test('Sql NB multiple cells test', async function () {
-			let notebook = await openNotebook(sqlNotebookMultipleCellsContent, sqlKernelMetadata, true);
-			const expectedOutput0 = '(1 row affected)';
-			for (let i = 0; i < 3; i++) {
-				let cellOutputs = notebook.document.cells[i].contents.outputs;
-				assert(cellOutputs.length === 3, `Expected length: 3, Actual: '${cellOutputs.length}'`);
-				let actualOutput0 = (<azdata.nb.IDisplayData>cellOutputs[0]).data['text/html'];
-				assert(actualOutput0 === expectedOutput0, `Expected row count: '${expectedOutput0}', Actual: '${actualOutput0}'`);
-				let actualOutput2 = (<azdata.nb.IExecuteResult>cellOutputs[2]).data['application/vnd.dataresource+json'].data[0];
-				assert(actualOutput2[0] === i.toString(), `Expected result: ${i.toString()}, Actual: '${actualOutput2[0]}'`);
-			}
-=======
 			console.log('Got cell outputs');
 			assert(cellOutputs.length === 3, `Expected length: 3, Acutal: '${cellOutputs.length}'`);
 			let actualOutput0 = (<azdata.nb.IDisplayData>cellOutputs[0]).data['text/html'];
@@ -50,7 +30,22 @@
 			let actualOutput2 = (<azdata.nb.IExecuteResult>cellOutputs[2]).data['application/vnd.dataresource+json'].data[0];
 			assert(actualOutput2[0] === '1', `Expected result: 1, Acutal: '${actualOutput2[0]}'`);
 			console.log('Sql NB done');
->>>>>>> 5ac6cf3b
+		});
+
+		test('Sql NB multiple cells test', async function () {
+			let notebook = await openNotebook(sqlNotebookMultipleCellsContent, sqlKernelMetadata, true);
+			const expectedOutput0 = '(1 row affected)';
+			for (let i = 0; i < 3; i++) {
+				let cellOutputs = notebook.document.cells[i].contents.outputs;
+				console.log('Got cell outputs');
+				assert(cellOutputs.length === 3, `Expected length: 3, Actual: '${cellOutputs.length}'`);
+				let actualOutput0 = (<azdata.nb.IDisplayData>cellOutputs[0]).data['text/html'];
+				console.log('Got first output');
+				assert(actualOutput0 === expectedOutput0, `Expected row count: '${expectedOutput0}', Actual: '${actualOutput0}'`);
+				let actualOutput2 = (<azdata.nb.IExecuteResult>cellOutputs[2]).data['application/vnd.dataresource+json'].data[0];
+				assert(actualOutput2[0] === i.toString(), `Expected result: ${i.toString()}, Actual: '${actualOutput2[0]}'`);
+				console.log('Sql multiple cells NB done');
+			}
 		});
 
 		test('Python3 notebook test', async function () {
@@ -59,8 +54,8 @@
 			let cellOutputs = notebook.document.cells[0].contents.outputs;
 			console.log('Got cell outputs');
 			let result = (<azdata.nb.IExecuteResult>cellOutputs[0]).data['text/plain'];
-<<<<<<< HEAD
 			assert(result === '2', `Expected: 2, Actual: '${result}'`);
+			console.log('Python3 NB done');
 		});
 
 		test('Python3 multiple cells notebook test', async function () {
@@ -70,11 +65,8 @@
 				let result = (<azdata.nb.IExecuteResult>cellOutputs[0]).data['text/plain'];
 				let expectedResult = 2+i;
 				assert(result === expectedResult.toString(), `Expected: '${expectedResult.toString()}', Actual: '${result}'`);
+				console.log('Python3 multiple cells NB done');
 			}
-=======
-			assert(result === '2', `Expected: 2, Acutal: '${result}'`);
-			console.log('Python3 NB done');
->>>>>>> 5ac6cf3b
 		});
 
 		// test('PySpark3 notebook test', async function () {
@@ -95,23 +87,20 @@
 	let uri = writeNotebookToFile(pythonNotebook);
 	console.log(uri);
 	let notebook = await azdata.nb.showNotebookDocument(uri);
-<<<<<<< HEAD
+	console.log('Notebook is opened');
+
 	if (!runAllCells) {
 		assert(notebook.document.cells.length === 1, 'Notebook should have 1 cell');
+		console.log('Before run notebook cell');
 		let ran = await notebook.runCell(notebook.document.cells[0]);
+		console.log('After run notebook cell');
 		assert(ran, 'Notebook runCell should succeed');
 	} else {
+		console.log('Before run all notebook cells');
 		let ran = await notebook.runAllCells();
 		assert(ran, 'Notebook runCell should succeed');
+		assert(notebook !== undefined && notebook !== null, 'Expected notebook object is defined');
 	}
-=======
-	console.log('Notebook is opened');
-	assert(notebook.document.cells.length === 1, 'Notebook should have 1 cell');
-	console.log('Before run notebook cell');
-	let ran = await notebook.runCell(notebook.document.cells[0]);
-	console.log('After run notebook cell');
-	assert(ran, 'Notebook runCell should succeed');
-	assert(notebook !== undefined && notebook !== null, 'Expected notebook object is defined');
->>>>>>> 5ac6cf3b
+
 	return notebook;
 }
