--- conflicted
+++ resolved
@@ -11,11 +11,7 @@
 import * as azdata from 'azdata';
 import * as vscode from 'vscode';
 import { context } from './testContext';
-<<<<<<< HEAD
 import { sqlNotebookContent, writeNotebookToFile, sqlKernelMetadata, sqlNotebookMultipleCellsContent } from './notebook.util';
-=======
-import { sqlNotebookContent, writeNotebookToFile, sqlKernelMetadata } from './notebook.util';
->>>>>>> fdbfbb92
 import { getBdcServer } from './testConfig';
 import { connectToServer } from './utils';
 import * as fs from 'fs';
@@ -42,7 +38,6 @@
 			console.log(`"${testName}" done`);
 		});
 
-<<<<<<< HEAD
 		test('Sql NB multiple cells test', async function () {
 			let notebook = await openNotebook(sqlNotebookMultipleCellsContent, sqlKernelMetadata, true);
 			const expectedOutput0 = '(1 row affected)';
@@ -59,27 +54,6 @@
 			}
 		});
 
-		// test('Python3 notebook test', async function () {
-		// 	console.log('Start Python3 NB test');
-		// 	let notebook = await openNotebook(pySparkNotebookContent, pythonKernelMetadata);
-		// 	let cellOutputs = notebook.document.cells[0].contents.outputs;
-		// 	console.log('Got cell outputs');
-		// 	let result = (<azdata.nb.IExecuteResult>cellOutputs[0]).data['text/plain'];
-		// 	assert(result === '2', `Expected: 2, Actual: '${result}'`);
-		// 	console.log('Python3 NB done');
-		// });
-
-		// test('Python3 multiple cells notebook test', async function () {
-		// 	let notebook = await openNotebook(pythonNotebookMultipleCellsContent, pythonKernelMetadata, true);
-		// 	for (let i = 0; i < 4; i++) {
-		// 		let cellOutputs = notebook.document.cells[i].contents.outputs;
-		// 		let result = (<azdata.nb.IExecuteResult>cellOutputs[0]).data['text/plain'];
-		// 		let expectedResult = 2+i;
-		// 		assert(result === expectedResult.toString(), `Expected: '${expectedResult.toString()}', Actual: '${result}'`);
-		// 		console.log('Python3 multiple cells NB done');
-		// 	}
-		// });
-=======
 		// test('Python3 notebook test', async function () {
 		// 	console.log('Start Python3 NB test');
 		// 	let notebook = await openNotebook(pySparkNotebookContent, pythonKernelMetadata);
@@ -124,19 +98,12 @@
 				throw new Error('Could not find notebook cells with outputs');
 			}
 		});
-
->>>>>>> fdbfbb92
-
 		// test('PySpark3 notebook test', async function () {
 		// 	this.timeout(12000);
 		// 	let notebook = await openNotebook(pySparkNotebookContent, pySpark3KernelMetadata);
 		// 	let cellOutputs = notebook.document.cells[0].contents.outputs;
 		// 	let sparkResult = (<azdata.nb.IStreamResult>cellOutputs[3]).text;
-<<<<<<< HEAD
 		// 	assert(sparkResult === '2', `Expected: 2, Actual: '${sparkResult}'`);
-=======
-		// 	assert(sparkResult === '2', `Expected: 2, Actual: ${sparkResult}`);
->>>>>>> fdbfbb92
 		// });
 	});
 }
