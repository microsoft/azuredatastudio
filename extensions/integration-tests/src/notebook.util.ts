/*---------------------------------------------------------------------------------------------
 *  Copyright (c) Microsoft Corporation. All rights reserved.
 *  Licensed under the Source EULA. See License.txt in the project root for license information.
 *--------------------------------------------------------------------------------------------*/

'use strict';

import 'mocha';
import * as azdata from 'azdata';
import * as vscode from 'vscode';
import * as fs from 'fs';
<<<<<<< HEAD
=======
import * as os from 'os';
import * as path from 'path';
>>>>>>> 6da66cf3

export class CellTypes {
	public static readonly Code = 'code';
	public static readonly Markdown = 'markdown';
	public static readonly Raw = 'raw';
}

export const pySparkNotebookContent: azdata.nb.INotebookContents = {
	cells: [{
		cell_type: CellTypes.Code,
		source: '1+1',
		metadata: { language: 'python' },
		execution_count: 1
	}],
	metadata: {
		'kernelspec': {
			'name': 'pyspark3kernel',
			'display_name': 'PySpark3'
		}
	},
	nbformat: 4,
	nbformat_minor: 2
};

export const sqlNotebookContent: azdata.nb.INotebookContents = {
	cells: [{
		cell_type: CellTypes.Code,
		source: 'select 1',
		metadata: { language: 'sql' },
		execution_count: 1
	}],
	metadata: {
		'kernelspec': {
			'name': 'SQL',
			'display_name': 'SQL'
		}
	},
	nbformat: 4,
	nbformat_minor: 2
};

export const pySpark3KernelMetadata = {
	'kernelspec': {
		'name': 'pyspark3kernel',
		'display_name': 'PySpark3'
	}
};

export const sqlKernelMetadata = {
	'kernelspec': {
		'name': 'SQL',
		'display_name': 'SQL'
	}
};

export const pythonKernelMetadata = {
	'kernelspec': {
		'name': 'python3',
		'display_name': 'Python 3'
	}
};

export function writeNotebookToFile(pythonNotebook: azdata.nb.INotebookContents): vscode.Uri {
	var path = require('path');
	let notebookContentString = JSON.stringify(pythonNotebook);
<<<<<<< HEAD
	let localFile = path.join(process.cwd(), 'notebook' + Math.floor(Math.random() * 101) + '.ipynb');
	console.log(`Local file is created: '${localFile}'`);
	fs.writeFileSync(localFile, notebookContentString);
=======
	let localFile = path.join(os.tmpdir(), 'notebook' + Math.floor(Math.random() * 101) + '.ipynb');
	while (fs.existsSync(localFile)) {
		localFile = path.join(os.tmpdir(), 'notebook' + Math.floor(Math.random() * 101) + '.ipynb');
	}
	fs.writeFileSync(localFile, notebookContentString);
	console.log(`Local file is created: '${localFile}'`);
>>>>>>> 6da66cf3
	let uri = vscode.Uri.file(localFile);
	return uri;
}<|MERGE_RESOLUTION|>--- conflicted
+++ resolved
@@ -9,11 +9,8 @@
 import * as azdata from 'azdata';
 import * as vscode from 'vscode';
 import * as fs from 'fs';
-<<<<<<< HEAD
-=======
 import * as os from 'os';
 import * as path from 'path';
->>>>>>> 6da66cf3
 
 export class CellTypes {
 	public static readonly Code = 'code';
@@ -77,20 +74,13 @@
 };
 
 export function writeNotebookToFile(pythonNotebook: azdata.nb.INotebookContents): vscode.Uri {
-	var path = require('path');
 	let notebookContentString = JSON.stringify(pythonNotebook);
-<<<<<<< HEAD
-	let localFile = path.join(process.cwd(), 'notebook' + Math.floor(Math.random() * 101) + '.ipynb');
-	console.log(`Local file is created: '${localFile}'`);
-	fs.writeFileSync(localFile, notebookContentString);
-=======
 	let localFile = path.join(os.tmpdir(), 'notebook' + Math.floor(Math.random() * 101) + '.ipynb');
 	while (fs.existsSync(localFile)) {
 		localFile = path.join(os.tmpdir(), 'notebook' + Math.floor(Math.random() * 101) + '.ipynb');
 	}
 	fs.writeFileSync(localFile, notebookContentString);
 	console.log(`Local file is created: '${localFile}'`);
->>>>>>> 6da66cf3
 	let uri = vscode.Uri.file(localFile);
 	return uri;
 }