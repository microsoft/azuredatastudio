/*---------------------------------------------------------------------------------------------
 *  Copyright (c) Microsoft Corporation. All rights reserved.
 *  Licensed under the Source EULA. See License.txt in the project root for license information.
 *--------------------------------------------------------------------------------------------*/

import assert = require('assert');
import * as azdata from 'azdata';
import * as vscode from 'vscode';
import { TestServerProfile } from './testConfig';

<<<<<<< HEAD
export async function connectToServer(server: TestServerProfile, timeout: number) {
	let connectionProfile: sqlops.IConnectionProfile = {
=======
export async function connectToServer(server: TestServerProfile) {
	let connectionProfile: azdata.IConnectionProfile = {
>>>>>>> 1017d62f
		serverName: server.serverName,
		databaseName: server.database,
		authenticationType: server.authenticationTypeName,
		providerName: server.providerName,
		connectionName: '',
		userName: server.userName,
		password: server.password,
		savePassword: false,
		groupFullName: undefined,
		saveProfile: true,
		id: undefined,
		groupId: undefined,
		options: {}
	};
	await ensureConnectionViewOpened();
	let result = <azdata.ConnectionResult>await azdata.connection.connect(connectionProfile);
	assert(result.connected, `Failed to connect to "${connectionProfile.serverName}", error code: ${result.errorCode}, error message: ${result.errorMessage}`);

	//workaround
	//wait for OE to load
	await new Promise(c => setTimeout(c, timeout));
}

export async function ensureConnectionViewOpened() {
	await vscode.commands.executeCommand('dataExplorer.servers.focus');
}<|MERGE_RESOLUTION|>--- conflicted
+++ resolved
@@ -8,13 +8,8 @@
 import * as vscode from 'vscode';
 import { TestServerProfile } from './testConfig';
 
-<<<<<<< HEAD
-export async function connectToServer(server: TestServerProfile, timeout: number) {
-	let connectionProfile: sqlops.IConnectionProfile = {
-=======
-export async function connectToServer(server: TestServerProfile) {
+export async function connectToServer(server: TestServerProfile, timeout: number = 3000) {
 	let connectionProfile: azdata.IConnectionProfile = {
->>>>>>> 1017d62f
 		serverName: server.serverName,
 		databaseName: server.database,
 		authenticationType: server.authenticationTypeName,
