/*---------------------------------------------------------------------------------------------
 *  Copyright (c) Microsoft Corporation. All rights reserved.
 *  Licensed under the Source EULA. See License.txt in the project root for license information.
 *--------------------------------------------------------------------------------------------*/

'use strict';

import 'mocha';
import * as azdata from 'azdata';
import { context } from './testContext';
import { getBdcServer, TestServerProfile, getAzureServer, getStandaloneServer } from './testConfig';
import { connectToServer, createDB, deleteDB, DefaultConnectTimeoutInMs, asyncTimeout } from './utils';
import assert = require('assert');
import { stressify } from 'adstest';

if (context.RunTest) {
	suite('Object Explorer integration suite', () => {
		test('BDC instance node label test', async function () {
			return await (new ObjectExplorerTester()).bdcNodeLabelTest();
		});
		test('Standalone instance node label test', async function () {
			return await (new ObjectExplorerTester()).standaloneNodeLabelTest();
		});
<<<<<<< HEAD
		test('Azure SQL DB instance node label test @UNSTABLE@', async function () {
			await (new ObjectExplorerTester()).sqlDbNodeLabelTest();
=======
		test.skip('Azure SQL DB instance node label test', async function () {
			return await (new ObjectExplorerTester()).sqlDbNodeLabelTest();
>>>>>>> 575d1c85
		});
		test('BDC instance context menu test', async function () {
			return await (new ObjectExplorerTester()).bdcContextMenuTest();
		});
		test('Azure SQL DB context menu test', async function () {
			return await (new ObjectExplorerTester()).sqlDbContextMenuTest();
		});
<<<<<<< HEAD
		test('Standalone database context menu test @UNSTABLE@', async function () {
			await (new ObjectExplorerTester()).standaloneContextMenuTest();
=======
		test.skip('Standalone database context menu test', async function () {
			return await (new ObjectExplorerTester()).standaloneContextMenuTest();
>>>>>>> 575d1c85
		});
	});
}

class ObjectExplorerTester {
	private static ParallelCount = 1;

	@stressify({ dop: ObjectExplorerTester.ParallelCount })
	async bdcNodeLabelTest(): Promise<void> {
		const expectedNodeLabel = ['Databases', 'Security', 'Server Objects'];
		const server = await getBdcServer();
		return await this.verifyOeNode(server, DefaultConnectTimeoutInMs, expectedNodeLabel);
	}

	@stressify({ dop: ObjectExplorerTester.ParallelCount })
	async standaloneNodeLabelTest(): Promise<void> {
		if (process.platform === 'win32') {
			const expectedNodeLabel = ['Databases', 'Security', 'Server Objects'];
			const server = await getStandaloneServer();
			return await this.verifyOeNode(server, DefaultConnectTimeoutInMs, expectedNodeLabel);
		}
	}

	@stressify({ dop: ObjectExplorerTester.ParallelCount })
	async sqlDbNodeLabelTest(): Promise<void> {
		const expectedNodeLabel = ['Databases', 'Security'];
		const server = await getAzureServer();
		return await this.verifyOeNode(server, DefaultConnectTimeoutInMs, expectedNodeLabel);
	}

	@stressify({ dop: ObjectExplorerTester.ParallelCount })
	async sqlDbContextMenuTest(): Promise<void> {
		const server = await getAzureServer();
		const expectedActions = ['Manage', 'New Query', 'New Notebook', 'Disconnect', 'Delete Connection', 'Refresh', 'Data-tier Application wizard', 'Launch Profiler'];
		return await this.verifyContextMenu(server, expectedActions);
	}

	@stressify({ dop: ObjectExplorerTester.ParallelCount })
	async standaloneContextMenuTest(): Promise<void> {
		const server = await getStandaloneServer();
		let expectedActions: string[] = [];
		// Generate Scripts and Properties come from the admin-tool-ext-win extension which is for Windows only, so the item won't show up on non-Win32 platforms
		if (process.platform === 'win32') {
			expectedActions = ['Manage', 'New Query', 'New Notebook', 'Refresh', 'Backup', 'Restore', 'Data-tier Application wizard', 'Schema Compare', 'Import wizard', 'Generate Scripts...', 'Properties'];
		}
		else {
			expectedActions = ['Manage', 'New Query', 'New Notebook', 'Refresh', 'Backup', 'Restore', 'Data-tier Application wizard', 'Schema Compare', 'Import wizard'];
		}
		return await this.verifyDBContextMenu(server, DefaultConnectTimeoutInMs, expectedActions);
	}

	@stressify({ dop: ObjectExplorerTester.ParallelCount })
	async bdcContextMenuTest(): Promise<void> {
		const server = await getBdcServer();
		let expectedActions: string[];
		// Properties comes from the admin-tool-ext-win extension which is for Windows only, so the item won't show up on non-Win32 platforms
		if (process.platform === 'win32') {
			expectedActions = ['Manage', 'New Query', 'New Notebook', 'Disconnect', 'Delete Connection', 'Refresh', 'Data-tier Application wizard', 'Launch Profiler', 'Properties'];
		}
		else {
			expectedActions = ['Manage', 'New Query', 'New Notebook', 'Disconnect', 'Delete Connection', 'Refresh', 'Data-tier Application wizard', 'Launch Profiler'];
		}
		return await this.verifyContextMenu(server, expectedActions);
	}

	async verifyContextMenu(server: TestServerProfile, expectedActions: string[]): Promise<void> {
		await connectToServer(server, DefaultConnectTimeoutInMs);
		const nodes = <azdata.objectexplorer.ObjectExplorerNode[]>await azdata.objectexplorer.getActiveConnectionNodes();
		assert(nodes.length > 0, `Expecting at least one active connection, actual: ${nodes.length}`);

		const index = nodes.findIndex(node => node.nodePath.includes(server.serverName));
		assert(index !== -1, `Failed to find server: "${server.serverName}" in OE tree`);

		const node = nodes[index];
		const actions = await azdata.objectexplorer.getNodeActions(node.connectionId, node.nodePath);

		const expectedString = expectedActions.join(',');
		const actualString = actions.join(',');
		return assert(expectedActions.length === actions.length && expectedString === actualString, `Expected actions: "${expectedString}", Actual actions: "${actualString}"`);
	}

	async verifyOeNode(server: TestServerProfile, timeout: number, expectedNodeLabel: string[]): Promise<void> {
		await connectToServer(server, timeout);
		const nodes = <azdata.objectexplorer.ObjectExplorerNode[]>await azdata.objectexplorer.getActiveConnectionNodes();
		assert(nodes.length > 0, `Expecting at least one active connection, actual: ${nodes.length}`);

		const index = nodes.findIndex(node => node.nodePath.includes(server.serverName));
		assert(index !== -1, `Failed to find server: "${server.serverName}" in OE tree`);
		// TODO: #7146 HDFS isn't always filled in by the call to getChildren since it's loaded asynchronously. To avoid this test being flaky just removing
		// the node for now if it exists until a proper fix can be made.

		let children: azdata.objectexplorer.ObjectExplorerNode[];
		try {
			children = await asyncTimeout(nodes[index].getChildren(), timeout);
		} catch (e) {
			return assert.fail('getChildren() timed out...', e);
		}

		const nonHDFSChildren = children.filter(c => c.label !== 'HDFS');
		const actualLabelsString = nonHDFSChildren.map(c => c.label).join(',');
		const expectedLabelString = expectedNodeLabel.join(',');
		return assert(expectedNodeLabel.length === nonHDFSChildren.length && expectedLabelString === actualLabelsString, `Expected node label: "${expectedLabelString}", Actual: "${actualLabelsString}"`);
	}

	async verifyDBContextMenu(server: TestServerProfile, timeoutinMS: number, expectedActions: string[]): Promise<void> {

		await connectToServer(server, timeoutinMS);

		const nodes = <azdata.objectexplorer.ObjectExplorerNode[]>await azdata.objectexplorer.getActiveConnectionNodes();
		assert(nodes.length > 0, `Expecting at least one active connection, actual: ${nodes.length}`);

		const index = nodes.findIndex(node => node.nodePath.includes(server.serverName));
		assert(index !== -1, `Failed to find server: "${server.serverName}" in OE tree`);

		const ownerUri = await azdata.connection.getUriForConnection(nodes[index].connectionId);
		const dbName: string = 'ads_test_VerifyDBContextMenu_' + new Date().getTime().toString();
		try {
			await createDB(dbName, ownerUri);

			const serverNode = nodes[index];
			const children = await serverNode.getChildren();

			assert(children[0].label.toLocaleLowerCase === 'Databases'.toLocaleLowerCase, `Expected Databases node. Actual ${children[0].label}`);
			const databasesFolder = children[0];

			const databases = await databasesFolder.getChildren();
			assert(databases.length > 2, `No database present, can not test further`); // System Databses folder and at least one database

			const actions = await azdata.objectexplorer.getNodeActions(databases[1].connectionId, databases[1].nodePath);

			const expectedString = expectedActions.join(',');
			const actualString = actions.join(',');
			return assert(expectedActions.length === actions.length && expectedString === actualString, `Expected actions: "${expectedString}", Actual actions: "${actualString}"`);
		}
		finally {
			await deleteDB(server, dbName, ownerUri);
		}
	}
}<|MERGE_RESOLUTION|>--- conflicted
+++ resolved
@@ -21,13 +21,8 @@
 		test('Standalone instance node label test', async function () {
 			return await (new ObjectExplorerTester()).standaloneNodeLabelTest();
 		});
-<<<<<<< HEAD
 		test('Azure SQL DB instance node label test @UNSTABLE@', async function () {
-			await (new ObjectExplorerTester()).sqlDbNodeLabelTest();
-=======
-		test.skip('Azure SQL DB instance node label test', async function () {
 			return await (new ObjectExplorerTester()).sqlDbNodeLabelTest();
->>>>>>> 575d1c85
 		});
 		test('BDC instance context menu test', async function () {
 			return await (new ObjectExplorerTester()).bdcContextMenuTest();
@@ -35,13 +30,8 @@
 		test('Azure SQL DB context menu test', async function () {
 			return await (new ObjectExplorerTester()).sqlDbContextMenuTest();
 		});
-<<<<<<< HEAD
 		test('Standalone database context menu test @UNSTABLE@', async function () {
-			await (new ObjectExplorerTester()).standaloneContextMenuTest();
-=======
-		test.skip('Standalone database context menu test', async function () {
 			return await (new ObjectExplorerTester()).standaloneContextMenuTest();
->>>>>>> 575d1c85
 		});
 	});
 }
