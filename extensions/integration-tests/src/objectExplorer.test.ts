/*---------------------------------------------------------------------------------------------
 *  Copyright (c) Microsoft Corporation. All rights reserved.
 *  Licensed under the Source EULA. See License.txt in the project root for license information.
 *--------------------------------------------------------------------------------------------*/

'use strict';

import 'mocha';
import * as azdata from 'azdata';
import { context } from './testContext';
import { getDefaultTestingServer, getBdcServer } from './testConfig';
import { connectToServer } from './utils';
import assert = require('assert');

if (context.RunTest) {
	suite('Object Explorer integration suite', () => {
		test('nodes label test', async function () {
			let server = await getBdcServer();
			await connectToServer(server, 10000);

			let nodes = <sqlops.objectexplorer.ObjectExplorerNode[]>await sqlops.objectexplorer.getActiveConnectionNodes();
			assert(nodes.length > 0, `expecting at least one active connection, actual: ${nodes.length}`);

			let index = nodes.findIndex(node => node.nodePath.includes(server.serverName));
			assert(index !== -1, `Failed to find server: "${server.serverName}" in OE tree`);

			const expectedNodeLable = ['Databases', 'Security', 'Server Objects', 'Data Services'];
			let actualNodeLable = [];
			let childeren = await nodes[index].getChildren();
			assert(childeren.length === expectedNodeLable.length, `expecting node count: ${expectedNodeLable.length}, actual: ${childeren.length}`);

			childeren.forEach(c => actualNodeLable.push(c.label));
			assert(expectedNodeLable.toLocaleString() === actualNodeLable.toLocaleString(), `Expected nodes label: "$'${expectedNodeLable}", Actual node label: "${actualNodeLable}"`);
		});
		test('context menu test', async function () {
<<<<<<< HEAD
			let server = await getDefaultTestingServer();
			await connectToServer(server, 3000);
			let nodes = <sqlops.objectexplorer.ObjectExplorerNode[]>await sqlops.objectexplorer.getActiveConnectionNodes();
			assert(nodes.length > 0, `expecting at least one active connection, actual: ${nodes.length}`);

			let index = nodes.findIndex(node => node.nodePath.includes(server.serverName));
			assert(index !== -1, `Failed to find server: "${server.serverName}" in OE tree`);

			let node = nodes[index];
			let actions = await sqlops.objectexplorer.getNodeActions(node.connectionId, node.nodePath);
=======
			await connectToServer(await getDefaultTestingServer());
			let nodes = <azdata.objectexplorer.ObjectExplorerNode[]>await azdata.objectexplorer.getActiveConnectionNodes();
			assert(nodes.length === 1, `expecting 1 active connection, actual: ${nodes.length}`);
			let actions = await azdata.objectexplorer.getNodeActions(nodes[0].connectionId, nodes[0].nodePath);
>>>>>>> 1017d62f
			const expectedActions = ['Manage', 'New Query', 'Disconnect', 'Delete Connection', 'Refresh', 'New Notebook', 'Launch Profiler'];

			const expectedString = expectedActions.join(',');
			const actualString = actions.join(',');
			assert(expectedActions.length === actions.length && expectedString === actualString, `Expected actions: "${expectedString}", Actual actions: "${actualString}"`);

			const expectedNodeLable = ['Databases', 'Security', 'Server Objects'];
			let actualNodeLable = [];
			let childeren = await node.getChildren();
			assert(childeren.length === expectedNodeLable.length, `expecting node count: ${expectedNodeLable.length}, actual: ${childeren.length}`);

			childeren.forEach(c => actualNodeLable.push(c.label));
			assert(expectedNodeLable.toLocaleString() === actualNodeLable.toLocaleString(), `Expected nodes label: "$'${expectedNodeLable}", Actual node label: "${actualNodeLable}"`);
		});
	});
}<|MERGE_RESOLUTION|>--- conflicted
+++ resolved
@@ -16,9 +16,9 @@
 	suite('Object Explorer integration suite', () => {
 		test('nodes label test', async function () {
 			let server = await getBdcServer();
-			await connectToServer(server, 10000);
+			await connectToServer(server, 6000);
 
-			let nodes = <sqlops.objectexplorer.ObjectExplorerNode[]>await sqlops.objectexplorer.getActiveConnectionNodes();
+			let nodes = <azdata.objectexplorer.ObjectExplorerNode[]>await azdata.objectexplorer.getActiveConnectionNodes();
 			assert(nodes.length > 0, `expecting at least one active connection, actual: ${nodes.length}`);
 
 			let index = nodes.findIndex(node => node.nodePath.includes(server.serverName));
@@ -33,23 +33,16 @@
 			assert(expectedNodeLable.toLocaleString() === actualNodeLable.toLocaleString(), `Expected nodes label: "$'${expectedNodeLable}", Actual node label: "${actualNodeLable}"`);
 		});
 		test('context menu test', async function () {
-<<<<<<< HEAD
 			let server = await getDefaultTestingServer();
 			await connectToServer(server, 3000);
-			let nodes = <sqlops.objectexplorer.ObjectExplorerNode[]>await sqlops.objectexplorer.getActiveConnectionNodes();
+			let nodes = <azdata.objectexplorer.ObjectExplorerNode[]>await azdata.objectexplorer.getActiveConnectionNodes();
 			assert(nodes.length > 0, `expecting at least one active connection, actual: ${nodes.length}`);
 
 			let index = nodes.findIndex(node => node.nodePath.includes(server.serverName));
 			assert(index !== -1, `Failed to find server: "${server.serverName}" in OE tree`);
 
 			let node = nodes[index];
-			let actions = await sqlops.objectexplorer.getNodeActions(node.connectionId, node.nodePath);
-=======
-			await connectToServer(await getDefaultTestingServer());
-			let nodes = <azdata.objectexplorer.ObjectExplorerNode[]>await azdata.objectexplorer.getActiveConnectionNodes();
-			assert(nodes.length === 1, `expecting 1 active connection, actual: ${nodes.length}`);
-			let actions = await azdata.objectexplorer.getNodeActions(nodes[0].connectionId, nodes[0].nodePath);
->>>>>>> 1017d62f
+			let actions = await azdata.objectexplorer.getNodeActions(node.connectionId, node.nodePath);
 			const expectedActions = ['Manage', 'New Query', 'Disconnect', 'Delete Connection', 'Refresh', 'New Notebook', 'Launch Profiler'];
 
 			const expectedString = expectedActions.join(',');
