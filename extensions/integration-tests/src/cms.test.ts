--- conflicted
+++ resolved
@@ -31,12 +31,7 @@
 		setup(async function () {
 			// Set up CMS provider
 			if (!cmsService) {
-<<<<<<< HEAD
-				cmsService = (vscode.extensions.getExtension(mssql.extension.name).exports as mssql.mssql).cmsService;
-=======
-				let api: mssql.MssqlExtensionApi = await vscode.extensions.getExtension('Microsoft.mssql').activate();
-				cmsService = await api.getCmsServiceProvider();
->>>>>>> e9c234a0
+				cmsService = ((await vscode.extensions.getExtension(mssql.extension.name).activate() as mssql.mssql)).cmsService;
 				assert(cmsService !== undefined);
 			}
 
