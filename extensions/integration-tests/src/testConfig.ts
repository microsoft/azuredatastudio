/*---------------------------------------------------------------------------------------------
 *  Copyright (c) Microsoft Corporation. All rights reserved.
 *  Licensed under the Source EULA. See License.txt in the project root for license information.
 *--------------------------------------------------------------------------------------------*/

import { getConfigValue, EnvironmentVariable_STANDALONE_SERVER, EnvironmentVariable_STANDALONE_USERNAME, EnvironmentVariable_STANDALONE_PASSWORD, EnvironmentVariable_AZURE_SERVER, EnvironmentVariable_AZURE_USERNAME, EnvironmentVariable_AZURE_PASSWORD, EnvironmentVariable_BDC_SERVER, EnvironmentVariable_BDC_USERNAME, EnvironmentVariable_BDC_PASSWORD } from './utils';

/*
	TODO: Due to a runtime error, I duplicated this file at these 2 locations:
	$/extensions/integration-test/src/testConfig.ts
	$/test/smoke/src/sql/testConfig.ts
	for now, make sure to keep both files in sync.
*/

interface ITestServerProfile {
	serverName: string;
	userName: string;
	password: string;
	authenticationType: AuthenticationType;
	database: string;
	provider: ConnectionProvider;
	version: string;
	engineType: EngineType;
}

interface INameDisplayNamePair {
	name: string;
	displayName: string;
}

export enum AuthenticationType {
	Windows,
	SqlLogin
}

export enum ConnectionProvider {
	SQLServer
}

<<<<<<< HEAD
let connectionProviderMapping = {};
let authenticationTypeMapping = {};
=======
export enum EngineType {
	Standalone,
	Azure,
	BigDataCluster
}

var connectionProviderMapping = {};
var authenticationTypeMapping = {};
>>>>>>> 2f8519cb
connectionProviderMapping[ConnectionProvider.SQLServer] = { name: 'MSSQL', displayName: 'Microsoft SQL Server' };

authenticationTypeMapping[AuthenticationType.SqlLogin] = { name: 'SqlLogin', displayName: 'SQL Login' };
authenticationTypeMapping[AuthenticationType.Windows] = { name: 'Integrated', displayName: 'Windows Authentication' };

export function getConfigValue(name: string): string {
	let configValue = process.env[name];
	return configValue ? configValue.toString() : '';
}

export const EnvironmentVariable_BDC_SERVER: string = 'BDC_BACKEND_HOSTNAME';
export const EnvironmentVariable_BDC_USERNAME: string = 'BDC_BACKEND_USERNAME';
export const EnvironmentVariable_BDC_PASSWORD: string = 'BDC_BACKEND_PWD';
export const EnvironmentVariable_STANDALONE_SERVER: string = 'STANDALONE_SQL';
export const EnvironmentVariable_STANDALONE_USERNAME: string = 'STANDALONE_SQL_USERNAME';
export const EnvironmentVariable_STANDALONE_PASSWORD: string = 'STANDALONE_SQL_PWD';
export const EnvironmentVariable_AZURE_SERVER: string = 'AZURE_SQL';
export const EnvironmentVariable_AZURE_USERNAME: string = 'AZURE_SQL_USERNAME';
export const EnvironmentVariable_AZURE_PASSWORD: string = 'AZURE_SQL_PWD';
export const EnvironmentVariable_PYTHON_PATH: string = 'PYTHON_TEST_PATH';

export class TestServerProfile {
	constructor(private _profile: ITestServerProfile) { }
	public get serverName(): string { return this._profile.serverName; }
	public get userName(): string { return this._profile.userName; }
	public get password(): string { return this._profile.password; }
	public get database(): string { return this._profile.database; }
	public get version(): string { return this._profile.version; }
	public get provider(): ConnectionProvider { return this._profile.provider; }
	public get providerName(): string { return getEnumMappingEntry(connectionProviderMapping, this.provider).name; }
	public get providerDisplayName(): string { return getEnumMappingEntry(connectionProviderMapping, this.provider).displayName; }
	public get authenticationType(): AuthenticationType { return this._profile.authenticationType; }
	public get authenticationTypeName(): string { return getEnumMappingEntry(authenticationTypeMapping, this.authenticationType).name; }
	public get authenticationTypeDisplayName(): string { return getEnumMappingEntry(authenticationTypeMapping, this.authenticationType).displayName; }
	public get engineType(): EngineType { return this._profile.engineType; }
}

let TestingServers: TestServerProfile[] = [
	new TestServerProfile(
		{
			serverName: getConfigValue(EnvironmentVariable_STANDALONE_SERVER),
			userName: getConfigValue(EnvironmentVariable_STANDALONE_USERNAME),
			password: getConfigValue(EnvironmentVariable_STANDALONE_PASSWORD),
			authenticationType: AuthenticationType.SqlLogin,
			database: 'master',
			provider: ConnectionProvider.SQLServer,
			version: '2017',
			engineType: EngineType.Standalone
		}),
	new TestServerProfile(
		{
			serverName: getConfigValue(EnvironmentVariable_AZURE_SERVER),
			userName: getConfigValue(EnvironmentVariable_AZURE_USERNAME),
			password: getConfigValue(EnvironmentVariable_AZURE_PASSWORD),
			authenticationType: AuthenticationType.SqlLogin,
			database: 'master',
			provider: ConnectionProvider.SQLServer,
			version: '2012',
			engineType: EngineType.Azure
		}),
	new TestServerProfile(
		{
			serverName: getConfigValue(EnvironmentVariable_BDC_SERVER),
			userName: getConfigValue(EnvironmentVariable_BDC_USERNAME),
			password: getConfigValue(EnvironmentVariable_BDC_PASSWORD),
			authenticationType: AuthenticationType.SqlLogin,
			database: 'master',
			provider: ConnectionProvider.SQLServer,
			version: '2019',
			engineType: EngineType.BigDataCluster
		})
];

function getEnumMappingEntry(mapping: any, enumValue: any): INameDisplayNamePair {
	let entry = mapping[enumValue];
	if (entry) {
		return entry;
	} else {
		throw new Error(`Unknown enum type: ${enumValue.toString()}`);
	}
}

export async function getAzureServer(): Promise<TestServerProfile> {
	let servers = await getTestingServers();
	return servers.filter(s => s.engineType === EngineType.Azure)[0];
}

export async function getStandaloneServer(): Promise<TestServerProfile> {
	let servers = await getTestingServers();
	return servers.filter(s => s.version === '2017' && s.engineType === EngineType.Standalone)[0];
}

export async function getBdcServer(): Promise<TestServerProfile> {
	let servers = await getTestingServers();
	return servers.filter(s => s.version === '2019' && s.engineType === EngineType.BigDataCluster)[0];
}

export async function getTestingServers(): Promise<TestServerProfile[]> {
	let promise = new Promise<TestServerProfile[]>(resolve => {
		resolve(TestingServers);
	});
	await promise;
	return promise;
}<|MERGE_RESOLUTION|>--- conflicted
+++ resolved
@@ -37,19 +37,14 @@
 	SQLServer
 }
 
-<<<<<<< HEAD
-let connectionProviderMapping = {};
-let authenticationTypeMapping = {};
-=======
 export enum EngineType {
 	Standalone,
 	Azure,
 	BigDataCluster
 }
 
-var connectionProviderMapping = {};
-var authenticationTypeMapping = {};
->>>>>>> 2f8519cb
+let connectionProviderMapping = {};
+let authenticationTypeMapping = {};
 connectionProviderMapping[ConnectionProvider.SQLServer] = { name: 'MSSQL', displayName: 'Microsoft SQL Server' };
 
 authenticationTypeMapping[AuthenticationType.SqlLogin] = { name: 'SqlLogin', displayName: 'SQL Login' };
