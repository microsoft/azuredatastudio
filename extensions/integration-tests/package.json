--- conflicted
+++ resolved
@@ -22,7 +22,8 @@
     "Microsoft.azuredatastudio-postgresql"
   ],
   "scripts": {
-    "vscode:prepublish": "node ../../node_modules/gulp/bin/gulp.js --gulpfile ../../build/gulpfile.extensions.js compile-extension:vscode-colorize-tests ./tsconfig.json"
+    "vscode:prepublish": "node ../../node_modules/gulp/bin/gulp.js --gulpfile ../../build/gulpfile.extensions.js compile-extension:vscode-colorize-tests ./tsconfig.json",
+    "postinstall": "node ./node_modules/vscode/bin/install"
   },
   "devDependencies": {
     "@types/chai": "3.4.34",
@@ -31,15 +32,7 @@
     "chai": "3.5.0",
     "mocha-junit-reporter": "^1.17.0",
     "mocha-multi-reporters": "^1.1.7",
-<<<<<<< HEAD
-    "vscodetestcover": "github:corivera/vscodetestcover#1.0.7"
-  },
-  "dependencies": {
-    "azure-keyvault": "^3.0.4",
-    "ms-rest-azure": "^2.6.0"
-=======
     "ms-rest-azure": "^2.6.0",
     "vscode": "1.1.5"
->>>>>>> 032b625e
   }
 }