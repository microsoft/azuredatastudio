{
  "name": "microsoft-authentication",
  "publisher": "vscode",
  "license": "MIT",
  "displayName": "%displayName%",
  "description": "%description%",
  "version": "0.0.1",
  "engines": {
    "vscode": "^1.42.0"
  },
  "icon": "media/icon.png",
  "categories": [
    "Other"
  ],
  "enableProposedApi": true,
  "activationEvents": [
    "onAuthenticationRequest:microsoft"
  ],
  "capabilities": {
    "virtualWorkspaces": true,
    "untrustedWorkspaces": {
      "supported": true
    }
  },
  "extensionKind": [
    "ui",
    "workspace"
  ],
  "contributes": {
    "authentication": [
      {
        "label": "Microsoft",
        "id": "microsoft"
      }
    ]
  },
  "aiKey": "AIF-d9b70cd4-b9f9-4d70-929b-a071c400b217",
  "main": "./out/extension.js",
  "browser": "./dist/browser/extension.js",
  "scripts": {
    "vscode:prepublish": "npm run compile",
    "compile": "gulp compile-extension:microsoft-authentication",
    "compile-web": "npx webpack-cli --config extension-browser.webpack.config --mode none",
    "watch": "gulp watch-extension:microsoft-authentication",
    "watch-web": "npx webpack-cli --config extension-browser.webpack.config --mode none --watch --info-verbosity verbose"
  },
  "devDependencies": {
    "@types/node": "14.x",
    "@types/node-fetch": "^2.5.7",
    "@types/randombytes": "^2.0.0",
    "@types/sha.js": "^2.4.0",
    "@types/uuid": "8.0.0"
  },
  "dependencies": {
    "buffer": "^5.6.0",
<<<<<<< HEAD
    "node-fetch": "^2.6.7",
    "randombytes": "github:rmacfarlane/randombytes#b28d4ecee46262801ea09f15fa1f1513a05c5971",
=======
    "node-fetch": "2.6.1",
    "randombytes": "~2.1.0",
>>>>>>> b0652ed9
    "sha.js": "2.4.11",
    "stream": "0.0.2",
    "uuid": "^8.2.0",
    "vscode-extension-telemetry": "0.4.2",
    "vscode-nls": "^5.0.0"
  },
  "repository": {
    "type": "git",
    "url": "https://github.com/microsoft/vscode.git"
  }
}<|MERGE_RESOLUTION|>--- conflicted
+++ resolved
@@ -53,13 +53,8 @@
   },
   "dependencies": {
     "buffer": "^5.6.0",
-<<<<<<< HEAD
     "node-fetch": "^2.6.7",
-    "randombytes": "github:rmacfarlane/randombytes#b28d4ecee46262801ea09f15fa1f1513a05c5971",
-=======
-    "node-fetch": "2.6.1",
     "randombytes": "~2.1.0",
->>>>>>> b0652ed9
     "sha.js": "2.4.11",
     "stream": "0.0.2",
     "uuid": "^8.2.0",
