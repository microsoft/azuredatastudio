/*---------------------------------------------------------------------------------------------
 *  Copyright (c) Microsoft Corporation. All rights reserved.
 *  Licensed under the Source EULA. See License.txt in the project root for license information.
 *--------------------------------------------------------------------------------------------*/

import * as randomBytes from 'randombytes';
import * as querystring from 'querystring';
import { Buffer } from 'buffer';
import * as vscode from 'vscode';
import { createServer, startServer } from './authServer';

import { v4 as uuid } from 'uuid';
import { Keychain } from './keychain';
import Logger from './logger';
import { toBase64UrlEncoding } from './utils';
import fetch, { Response } from 'node-fetch';
import { sha256 } from './env/node/sha256';
import * as nls from 'vscode-nls';
import { MicrosoftAuthenticationSession } from './microsoft-authentication';

const localize = nls.loadMessageBundle();

const redirectUrl = 'https://vscode-redirect.azurewebsites.net/';
const loginEndpointUrl = 'https://login.microsoftonline.com/';
const clientId = 'aebc6443-996d-45c2-90f0-388ff96faa56';
const tenant = 'organizations';

interface IToken {
	accessToken?: string; // When unable to refresh due to network problems, the access token becomes undefined
	idToken?: string; // depending on the scopes can be either supplied or empty

	expiresIn?: number; // How long access token is valid, in seconds
	expiresAt?: number; // UNIX epoch time at which token will expire
	refreshToken: string;

	account: {
		label: string;
		id: string;
	};
	scope: string;
	sessionId: string; // The account id + the scope
}

interface ITokenClaims {
	tid: string;
	email?: string;
	unique_name?: string;
	preferred_username?: string;
	oid?: string;
	altsecid?: string;
	ipd?: string;
	scp: string;
}

interface IStoredSession {
	id: string;
	refreshToken: string;
	scope: string; // Scopes are alphabetized and joined with a space
	account: {
		label?: string;
		displayName?: string,
		id: string
	}
}

export interface ITokenResponse {
	access_token: string;
	expires_in: number;
	ext_expires_in: number;
	refresh_token: string;
	scope: string;
	token_type: string;
	id_token?: string;
}

export interface IMicrosoftTokens {
	accessToken: string;
	idToken?: string;
}

function parseQuery(uri: vscode.Uri) {
	return uri.query.split('&').reduce((prev: any, current) => {
		const queryString = current.split('=');
		prev[queryString[0]] = queryString[1];
		return prev;
	}, {});
}

export const onDidChangeSessions = new vscode.EventEmitter<vscode.AuthenticationProviderAuthenticationSessionsChangeEvent>();

export const REFRESH_NETWORK_FAILURE = 'Network failure';

class UriEventHandler extends vscode.EventEmitter<vscode.Uri> implements vscode.UriHandler {
	public handleUri(uri: vscode.Uri) {
		this.fire(uri);
	}
}

export class AzureActiveDirectoryService {
	private _tokens: IToken[] = [];
	private _refreshTimeouts: Map<string, NodeJS.Timeout> = new Map<string, NodeJS.Timeout>();
	private _uriHandler: UriEventHandler;
	private _disposables: vscode.Disposable[] = [];

	// Used to keep track of current requests when not using the local server approach.
	private _pendingStates = new Map<string, string[]>();
	private _codeExchangePromises = new Map<string, Promise<vscode.AuthenticationSession>>();
	private _codeVerfifiers = new Map<string, string>();

	private _keychain: Keychain;

	constructor(private _context: vscode.ExtensionContext) {
		this._keychain = new Keychain(_context);
		this._uriHandler = new UriEventHandler();
		this._disposables.push(vscode.window.registerUriHandler(this._uriHandler));
	}

	public async initialize(): Promise<void> {
		const storedData = await this._keychain.getToken() || await this._keychain.tryMigrate();
		if (storedData) {
			try {
				const sessions = this.parseStoredData(storedData);
				const refreshes = sessions.map(async session => {
					if (!session.refreshToken) {
						return Promise.resolve();
					}

					try {
						await this.refreshToken(session.refreshToken, session.scope, session.id);
					} catch (e) {
						if (e.message === REFRESH_NETWORK_FAILURE) {
							const didSucceedOnRetry = await this.handleRefreshNetworkError(session.id, session.refreshToken, session.scope);
							if (!didSucceedOnRetry) {
								this._tokens.push({
									accessToken: undefined,
									refreshToken: session.refreshToken,
									account: {
										label: session.account.label ?? session.account.displayName!,
										id: session.account.id
									},
									scope: session.scope,
									sessionId: session.id
								});
								this.pollForReconnect(session.id, session.refreshToken, session.scope);
							}
						} else {
							await this.removeSession(session.id);
						}
					}
				});

				await Promise.all(refreshes);
			} catch (e) {
				Logger.info('Failed to initialize stored data');
				await this.clearSessions();
			}
		}

		this._disposables.push(this._context.secrets.onDidChange(() => this.checkForUpdates));
	}

	private parseStoredData(data: string): IStoredSession[] {
		return JSON.parse(data);
	}

	private async storeTokenData(): Promise<void> {
		const serializedData: IStoredSession[] = this._tokens.map(token => {
			return {
				id: token.sessionId,
				refreshToken: token.refreshToken,
				scope: token.scope,
				account: token.account
			};
		});

		await this._keychain.setToken(JSON.stringify(serializedData));
	}

	private async checkForUpdates(): Promise<void> {
		const added: vscode.AuthenticationSession[] = [];
		let removed: vscode.AuthenticationSession[] = [];
		const storedData = await this._keychain.getToken();
		if (storedData) {
			try {
				const sessions = this.parseStoredData(storedData);
				let promises = sessions.map(async session => {
					const matchesExisting = this._tokens.some(token => token.scope === session.scope && token.sessionId === session.id);
					if (!matchesExisting && session.refreshToken) {
						try {
							const token = await this.refreshToken(session.refreshToken, session.scope, session.id);
							added.push(this.convertToSessionSync(token));
						} catch (e) {
							if (e.message === REFRESH_NETWORK_FAILURE) {
								// Ignore, will automatically retry on next poll.
							} else {
								await this.removeSession(session.id);
							}
						}
					}
				});

				promises = promises.concat(this._tokens.map(async token => {
					const matchesExisting = sessions.some(session => token.scope === session.scope && token.sessionId === session.id);
					if (!matchesExisting) {
						await this.removeSession(token.sessionId);
						removed.push(this.convertToSessionSync(token));
					}
				}));

				await Promise.all(promises);
			} catch (e) {
				Logger.error(e.message);
				// if data is improperly formatted, remove all of it and send change event
				removed = this._tokens.map(this.convertToSessionSync);
				this.clearSessions();
			}
		} else {
			if (this._tokens.length) {
				// Log out all, remove all local data
				removed = this._tokens.map(this.convertToSessionSync);
				Logger.info('No stored keychain data, clearing local data');

				this._tokens = [];

				this._refreshTimeouts.forEach(timeout => {
					clearTimeout(timeout);
				});

				this._refreshTimeouts.clear();
			}
		}

		if (added.length || removed.length) {
			onDidChangeSessions.fire({ added: added, removed: removed, changed: [] });
		}
	}

	/**
	 * Return a session object without checking for expiry and potentially refreshing.
	 * @param token The token information.
	 */
	private convertToSessionSync(token: IToken): MicrosoftAuthenticationSession {
		return {
			id: token.sessionId,
			accessToken: token.accessToken!,
			idToken: token.idToken,
			account: token.account,
			scopes: token.scope.split(' ')
		};
	}

	private async convertToSession(token: IToken): Promise<MicrosoftAuthenticationSession> {
		const resolvedTokens = await this.resolveAccessAndIdTokens(token);
		return {
			id: token.sessionId,
			accessToken: resolvedTokens.accessToken,
			idToken: resolvedTokens.idToken,
			account: token.account,
			scopes: token.scope.split(' ')
		};
	}

	private async resolveAccessAndIdTokens(token: IToken): Promise<IMicrosoftTokens> {
		if (token.accessToken && (!token.expiresAt || token.expiresAt > Date.now())) {
			token.expiresAt
				? Logger.info(`Token available from cache, expires in ${token.expiresAt - Date.now()} milliseconds`)
				: Logger.info('Token available from cache');
			return Promise.resolve({
				accessToken: token.accessToken,
				idToken: token.idToken
			});
		}

		try {
			Logger.info('Token expired or unavailable, trying refresh');
			const refreshedToken = await this.refreshToken(token.refreshToken, token.scope, token.sessionId);
			if (refreshedToken.accessToken) {
				return {
					accessToken: refreshedToken.accessToken,
					idToken: refreshedToken.idToken
				};
			} else {
				throw new Error();
			}
		} catch (e) {
			throw new Error('Unavailable due to network problems');
		}
	}

	private getTokenClaims(accessToken: string): ITokenClaims {
		try {
			return JSON.parse(Buffer.from(accessToken.split('.')[1], 'base64').toString());
		} catch (e) {
			Logger.error(e.message);
			throw new Error('Unable to read token claims');
		}
	}

	get sessions(): Promise<vscode.AuthenticationSession[]> {
		return Promise.all(this._tokens.map(token => this.convertToSession(token)));
	}

	async getSessions(scopes?: string[]): Promise<vscode.AuthenticationSession[]> {
		if (!scopes) {
			return this.sessions;
		}

		const orderedScopes = scopes.sort().join(' ');
		const matchingTokens = this._tokens.filter(token => token.scope === orderedScopes);
		return Promise.all(matchingTokens.map(token => this.convertToSession(token)));
	}

	public async createSession(scope: string): Promise<vscode.AuthenticationSession> {
		Logger.info('Logging in...');
		if (!scope.includes('offline_access')) {
			Logger.info('Warning: The \'offline_access\' scope was not included, so the generated token will not be able to be refreshed.');
		}

		return new Promise(async (resolve, reject) => {
			const runsRemote = vscode.env.remoteName !== undefined;
			const runsServerless = vscode.env.remoteName === undefined && vscode.env.uiKind === vscode.UIKind.Web;

			if (runsRemote || runsServerless) {
				resolve(this.loginWithoutLocalServer(scope));
				return;
			}

			const nonce = randomBytes(16).toString('base64');
			const { server, redirectPromise, codePromise } = createServer(nonce);

			let token: IToken | undefined;
			try {
				const port = await startServer(server);
				vscode.env.openExternal(vscode.Uri.parse(`http://localhost:${port}/signin?nonce=${encodeURIComponent(nonce)}`));

				const redirectReq = await redirectPromise;
				if ('err' in redirectReq) {
					const { err, res } = redirectReq;
					res.writeHead(302, { Location: `/?error=${encodeURIComponent(err && err.message || 'Unknown error')}` });
					res.end();
					throw err;
				}

				const host = redirectReq.req.headers.host || '';
				const updatedPortStr = (/^[^:]+:(\d+)$/.exec(Array.isArray(host) ? host[0] : host) || [])[1];
				const updatedPort = updatedPortStr ? parseInt(updatedPortStr, 10) : port;

				const state = `${updatedPort},${encodeURIComponent(nonce)}`;

				const codeVerifier = toBase64UrlEncoding(randomBytes(32).toString('base64'));
				const codeChallenge = toBase64UrlEncoding(await sha256(codeVerifier));
				const loginUrl = `${loginEndpointUrl}${tenant}/oauth2/v2.0/authorize?response_type=code&response_mode=query&client_id=${encodeURIComponent(clientId)}&redirect_uri=${encodeURIComponent(redirectUrl)}&state=${state}&scope=${encodeURIComponent(scope)}&prompt=select_account&code_challenge_method=S256&code_challenge=${codeChallenge}`;

				await redirectReq.res.writeHead(302, { Location: loginUrl });
				redirectReq.res.end();

				const codeRes = await codePromise;
				const res = codeRes.res;

				try {
					if ('err' in codeRes) {
						throw codeRes.err;
					}
					token = await this.exchangeCodeForToken(codeRes.code, codeVerifier, scope);
					this.setToken(token, scope);
					Logger.info('Login successful');
					res.writeHead(302, { Location: '/' });
					const session = await this.convertToSession(token);
					resolve(session);
					res.end();
				} catch (err) {
					res.writeHead(302, { Location: `/?error=${encodeURIComponent(err && err.message || 'Unknown error')}` });
					res.end();
					reject(err.message);
				}
			} catch (e) {
				Logger.error(e.message);

				// If the error was about starting the server, try directly hitting the login endpoint instead
				if (e.message === 'Error listening to server' || e.message === 'Closed' || e.message === 'Timeout waiting for port') {
					await this.loginWithoutLocalServer(scope);
				}

				reject(e.message);
			} finally {
				setTimeout(() => {
					server.close();
				}, 5000);
			}
		});
	}

	public dispose(): void {
		this._disposables.forEach(disposable => disposable.dispose());
		this._disposables = [];
	}

	private getCallbackEnvironment(callbackUri: vscode.Uri): string {
		if (callbackUri.scheme !== 'https' && callbackUri.scheme !== 'http') {
			return callbackUri.scheme;
		}

		switch (callbackUri.authority) {
			case 'online.visualstudio.com':
				return 'vso';
			case 'online-ppe.core.vsengsaas.visualstudio.com':
				return 'vsoppe';
			case 'online.dev.core.vsengsaas.visualstudio.com':
				return 'vsodev';
			default:
				return callbackUri.authority;
		}
	}

	private async loginWithoutLocalServer(scope: string): Promise<vscode.AuthenticationSession> {
		const callbackUri = await vscode.env.asExternalUri(vscode.Uri.parse(`${vscode.env.uriScheme}://vscode.microsoft-authentication`));
		const nonce = randomBytes(16).toString('base64');
		const port = (callbackUri.authority.match(/:([0-9]*)$/) || [])[1] || (callbackUri.scheme === 'https' ? 443 : 80);
		const callbackEnvironment = this.getCallbackEnvironment(callbackUri);
		const state = `${callbackEnvironment},${port},${encodeURIComponent(nonce)},${encodeURIComponent(callbackUri.query)}`;
		const signInUrl = `${loginEndpointUrl}${tenant}/oauth2/v2.0/authorize`;
		let uri = vscode.Uri.parse(signInUrl);
		const codeVerifier = toBase64UrlEncoding(randomBytes(32).toString('base64'));
		const codeChallenge = toBase64UrlEncoding(await sha256(codeVerifier));
		uri = uri.with({
			query: `response_type=code&client_id=${encodeURIComponent(clientId)}&response_mode=query&redirect_uri=${redirectUrl}&state=${state}&scope=${scope}&prompt=select_account&code_challenge_method=S256&code_challenge=${codeChallenge}`
		});
		vscode.env.openExternal(uri);

		const timeoutPromise = new Promise((_: (value: vscode.AuthenticationSession) => void, reject) => {
			const wait = setTimeout(() => {
				clearTimeout(wait);
				reject('Login timed out.');
			}, 1000 * 60 * 5);
		});

		const existingStates = this._pendingStates.get(scope) || [];
		this._pendingStates.set(scope, [...existingStates, state]);

		// Register a single listener for the URI callback, in case the user starts the login process multiple times
		// before completing it.
		let existingPromise = this._codeExchangePromises.get(scope);
		if (!existingPromise) {
			existingPromise = this.handleCodeResponse(scope);
			this._codeExchangePromises.set(scope, existingPromise);
		}

		this._codeVerfifiers.set(state, codeVerifier);

		return Promise.race([existingPromise, timeoutPromise])
			.finally(() => {
				this._pendingStates.delete(scope);
				this._codeExchangePromises.delete(scope);
				this._codeVerfifiers.delete(state);
			});
	}

	private async handleCodeResponse(scope: string): Promise<vscode.AuthenticationSession> {
		let uriEventListener: vscode.Disposable;
		return new Promise((resolve: (value: vscode.AuthenticationSession) => void, reject) => {
			uriEventListener = this._uriHandler.event(async (uri: vscode.Uri) => {
				try {
					const query = parseQuery(uri);
					const code = query.code;

					const acceptedStates = this._pendingStates.get(scope) || [];
					// Workaround double encoding issues of state in web
					if (!acceptedStates.includes(query.state) && !acceptedStates.includes(decodeURIComponent(query.state))) {
						throw new Error('State does not match.');
					}

					const verifier = this._codeVerfifiers.get(query.state) ?? this._codeVerfifiers.get(decodeURIComponent(query.state));
					if (!verifier) {
						throw new Error('No available code verifier');
					}

					const token = await this.exchangeCodeForToken(code, verifier, scope);
					this.setToken(token, scope);

					const session = await this.convertToSession(token);
					resolve(session);
				} catch (err) {
					reject(err);
				}
			});
		}).then(result => {
			uriEventListener.dispose();
			return result;
		}).catch(err => {
			uriEventListener.dispose();
			throw err;
		});
	}

	private async setToken(token: IToken, scope: string): Promise<void> {
		const existingTokenIndex = this._tokens.findIndex(t => t.sessionId === token.sessionId);
		if (existingTokenIndex > -1) {
			this._tokens.splice(existingTokenIndex, 1, token);
		} else {
			this._tokens.push(token);
		}

		this.clearSessionTimeout(token.sessionId);

		if (token.expiresIn) {
			this._refreshTimeouts.set(token.sessionId, setTimeout(async () => {
				try {
					const refreshedToken = await this.refreshToken(token.refreshToken, scope, token.sessionId);
					onDidChangeSessions.fire({ added: [], removed: [], changed: [this.convertToSessionSync(refreshedToken)] });
				} catch (e) {
					if (e.message === REFRESH_NETWORK_FAILURE) {
						const didSucceedOnRetry = await this.handleRefreshNetworkError(token.sessionId, token.refreshToken, scope);
						if (!didSucceedOnRetry) {
							this.pollForReconnect(token.sessionId, token.refreshToken, token.scope);
						}
					} else {
						await this.removeSession(token.sessionId);
						onDidChangeSessions.fire({ added: [], removed: [this.convertToSessionSync(token)], changed: [] });
					}
				}
			}, 1000 * (token.expiresIn - 30)));
		}

		this.storeTokenData();
	}

	private getTokenFromResponse(json: ITokenResponse, scope: string, existingId?: string): IToken {
		let claims = undefined;

		try {
			claims = this.getTokenClaims(json.access_token);
		} catch (e) {
			if (json.id_token) {
				Logger.info('Failed to fetch token claims from access_token. Attempting to parse id_token instead');
				claims = this.getTokenClaims(json.id_token);
			} else {
				throw e;
			}
		}

		return {
			expiresIn: json.expires_in,
			expiresAt: json.expires_in ? Date.now() + json.expires_in * 1000 : undefined,
			accessToken: json.access_token,
			idToken: json.id_token,
			refreshToken: json.refresh_token,
			scope,
			sessionId: existingId || `${claims.tid}/${(claims.oid || (claims.altsecid || '' + claims.ipd || ''))}/${uuid()}`,
			account: {
				label: claims.email || claims.unique_name || claims.preferred_username || 'user@example.com',
				id: `${claims.tid}/${(claims.oid || (claims.altsecid || '' + claims.ipd || ''))}`
			}
		};
	}

	private async exchangeCodeForToken(code: string, codeVerifier: string, scope: string): Promise<IToken> {
		Logger.info('Exchanging login code for token');
		try {
			const postData = querystring.stringify({
				grant_type: 'authorization_code',
				code: code,
				client_id: clientId,
				scope: scope,
				code_verifier: codeVerifier,
				redirect_uri: redirectUrl
			});

			const proxyEndpoints: { [providerId: string]: string } | undefined = await vscode.commands.executeCommand('workbench.getCodeExchangeProxyEndpoints');
			const endpointUrl = proxyEndpoints?.microsoft || loginEndpointUrl;
			const endpoint = `${endpointUrl}${tenant}/oauth2/v2.0/token`;

			const result = await fetch(endpoint, {
				method: 'POST',
				headers: {
					'Content-Type': 'application/x-www-form-urlencoded',
					'Content-Length': postData.length.toString()
				},
				body: postData
			});

			if (result.ok) {
				Logger.info('Exchanging login code for token success');
				const json = await result.json();
				return this.getTokenFromResponse(json, scope);
			} else {
				Logger.error('Exchanging login code for token failed');
				throw new Error('Unable to login.');
			}
		} catch (e) {
			Logger.error(e.message);
			throw e;
		}
	}

	private async refreshToken(refreshToken: string, scope: string, sessionId: string): Promise<IToken> {
		try {
<<<<<<< HEAD
			Logger.info('Refreshing token...');
			const postData = querystring.stringify({
				refresh_token: refreshToken,
				client_id: clientId,
				grant_type: 'refresh_token',
				scope: scope
			});

			const result = await fetch(`https://login.microsoftonline.com/${tenant}/oauth2/v2.0/token`, {
=======
			const proxyEndpoints: { [providerId: string]: string } | undefined = await vscode.commands.executeCommand('workbench.getCodeExchangeProxyEndpoints');
			const endpointUrl = proxyEndpoints?.microsoft || loginEndpointUrl;
			const endpoint = `${endpointUrl}${tenant}/oauth2/v2.0/token`;
			result = await fetch(endpoint, {
>>>>>>> daabc187
				method: 'POST',
				headers: {
					'Content-Type': 'application/x-www-form-urlencoded',
					'Content-Length': postData.length.toString()
				},
				body: postData
			});

			if (result.ok) {
				const json = await result.json();
				const token = this.getTokenFromResponse(json, scope, sessionId);
				this.setToken(token, scope);
				Logger.info('Token refresh success');
				return token;
			} else {
				Logger.error('Refreshing token failed');
				throw new Error('Refreshing token failed.');
			}
		} catch (e) {
			Logger.error('Refreshing token failed');
			throw new Error(REFRESH_NETWORK_FAILURE);
		}
	}

	private clearSessionTimeout(sessionId: string): void {
		const timeout = this._refreshTimeouts.get(sessionId);
		if (timeout) {
			clearTimeout(timeout);
			this._refreshTimeouts.delete(sessionId);
		}
	}

	private removeInMemorySessionData(sessionId: string): IToken | undefined {
		const tokenIndex = this._tokens.findIndex(token => token.sessionId === sessionId);
		let token: IToken | undefined;
		if (tokenIndex > -1) {
			token = this._tokens[tokenIndex];
			this._tokens.splice(tokenIndex, 1);
		}

		this.clearSessionTimeout(sessionId);
		return token;
	}

	private pollForReconnect(sessionId: string, refreshToken: string, scope: string): void {
		this.clearSessionTimeout(sessionId);

		this._refreshTimeouts.set(sessionId, setTimeout(async () => {
			try {
				const refreshedToken = await this.refreshToken(refreshToken, scope, sessionId);
				onDidChangeSessions.fire({ added: [], removed: [], changed: [this.convertToSessionSync(refreshedToken)] });
			} catch (e) {
				this.pollForReconnect(sessionId, refreshToken, scope);
			}
		}, 1000 * 60 * 30));
	}

	private handleRefreshNetworkError(sessionId: string, refreshToken: string, scope: string, attempts: number = 1): Promise<boolean> {
		return new Promise((resolve, _) => {
			if (attempts === 3) {
				Logger.error('Token refresh failed after 3 attempts');
				return resolve(false);
			}

			const delayBeforeRetry = 5 * attempts * attempts;

			this.clearSessionTimeout(sessionId);

			this._refreshTimeouts.set(sessionId, setTimeout(async () => {
				try {
					const refreshedToken = await this.refreshToken(refreshToken, scope, sessionId);
					onDidChangeSessions.fire({ added: [], removed: [], changed: [this.convertToSessionSync(refreshedToken)] });
					return resolve(true);
				} catch (e) {
					return resolve(await this.handleRefreshNetworkError(sessionId, refreshToken, scope, attempts + 1));
				}
			}, 1000 * delayBeforeRetry));
		});
	}

	public async removeSession(sessionId: string): Promise<vscode.AuthenticationSession | undefined> {
		Logger.info(`Logging out of session '${sessionId}'`);
		const token = this.removeInMemorySessionData(sessionId);
		let session: vscode.AuthenticationSession | undefined;
		if (token) {
			session = this.convertToSessionSync(token);
		}

		if (this._tokens.length === 0) {
			await this._keychain.deleteToken();
		} else {
			this.storeTokenData();
		}

		return session;
	}

	public async clearSessions() {
		Logger.info('Logging out of all sessions');
		this._tokens = [];
		await this._keychain.deleteToken();

		this._refreshTimeouts.forEach(timeout => {
			clearTimeout(timeout);
		});

		this._refreshTimeouts.clear();
	}
}<|MERGE_RESOLUTION|>--- conflicted
+++ resolved
@@ -594,22 +594,10 @@
 
 	private async refreshToken(refreshToken: string, scope: string, sessionId: string): Promise<IToken> {
 		try {
-<<<<<<< HEAD
-			Logger.info('Refreshing token...');
-			const postData = querystring.stringify({
-				refresh_token: refreshToken,
-				client_id: clientId,
-				grant_type: 'refresh_token',
-				scope: scope
-			});
-
-			const result = await fetch(`https://login.microsoftonline.com/${tenant}/oauth2/v2.0/token`, {
-=======
 			const proxyEndpoints: { [providerId: string]: string } | undefined = await vscode.commands.executeCommand('workbench.getCodeExchangeProxyEndpoints');
 			const endpointUrl = proxyEndpoints?.microsoft || loginEndpointUrl;
 			const endpoint = `${endpointUrl}${tenant}/oauth2/v2.0/token`;
 			result = await fetch(endpoint, {
->>>>>>> daabc187
 				method: 'POST',
 				headers: {
 					'Content-Type': 'application/x-www-form-urlencoded',
