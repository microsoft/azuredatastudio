/*---------------------------------------------------------------------------------------------
 *  Copyright (c) Microsoft Corporation. All rights reserved.
 *  Licensed under the Source EULA. See License.txt in the project root for license information.
 *--------------------------------------------------------------------------------------------*/

import * as fs from 'fs-extra';
import * as path from 'path';
import * as nls from 'vscode-nls';
import * as azdata from 'azdata';
import { ExecOptions } from 'child_process';
import * as request from 'request';
import * as zip from 'adm-zip';
import * as tar from 'tar';

import { ApiWrapper } from '../common/apiWrapper';
import * as constants from '../common/constants';
import * as utils from '../common/utils';
import { OutputChannel, ConfigurationTarget, window } from 'vscode';
import { Deferred } from '../common/promise';
import { ConfigurePythonDialog } from '../dialog/configurePythonDialog';
import { IPrompter, IQuestion, QuestionTypes } from '../prompts/question';
import CodeAdapter from '../prompts/adapter';

const localize = nls.loadMessageBundle();
const msgInstallPkgProgress = localize('msgInstallPkgProgress', "Notebook dependencies installation is in progress");
const msgPythonDownloadComplete = localize('msgPythonDownloadComplete', "Python download is complete");
const msgPythonDownloadError = localize('msgPythonDownloadError', "Error while downloading python setup");
const msgPythonDownloadPending = localize('msgPythonDownloadPending', "Downloading python package");
const msgPythonUnpackPending = localize('msgPythonUnpackPending', "Unpacking python package");
const msgPythonDirectoryError = localize('msgPythonDirectoryError', "Error while creating python installation directory");
const msgPythonUnpackError = localize('msgPythonUnpackError', "Error while unpacking python bundle");
const msgTaskName = localize('msgTaskName', "Installing Notebook dependencies");
const msgInstallPkgStart = localize('msgInstallPkgStart', "Installing Notebook dependencies, see Tasks view for more information");
const msgInstallPkgFinish = localize('msgInstallPkgFinish', "Notebook dependencies installation is complete");
const msgPythonRunningError = localize('msgPythonRunningError', "Cannot overwrite an existing Python installation while python is running. Please close any active notebooks before proceeding.");
const msgSkipPythonInstall = localize('msgSkipPythonInstall', "Python already exists at the specific location. Skipping install.");
const msgWaitingForInstall = localize('msgWaitingForInstall', "Another Python installation is currently in progress. Waiting for it to complete.");
function msgDependenciesInstallationFailed(errorMessage: string): string { return localize('msgDependenciesInstallationFailed', "Installing Notebook dependencies failed with error: {0}", errorMessage); }
function msgDownloadPython(platform: string, pythonDownloadUrl: string): string { return localize('msgDownloadPython', "Downloading local python for platform: {0} to {1}", platform, pythonDownloadUrl); }
function msgPackageRetrievalFailed(errorMessage: string): string { return localize('msgPackageRetrievalFailed', "Encountered an error when trying to retrieve list of installed packages: {0}", errorMessage); }

export interface IJupyterServerInstallation {
	installCondaPackages(packages: PythonPkgDetails[], useMinVersion: boolean): Promise<void>;
	configurePackagePaths(): Promise<void>;
	startInstallProcess(forceInstall: boolean, installSettings?: { installPath: string, existingPython: boolean }): Promise<void>;
	getInstalledPipPackages(): Promise<PythonPkgDetails[]>;
	getInstalledCondaPackages(): Promise<PythonPkgDetails[]>;
	uninstallCondaPackages(packages: PythonPkgDetails[]): Promise<void>;
	usingConda: boolean;
	getCondaExePath(): string;
	executeBufferedCommand(command: string): Promise<string>;
	executeStreamedCommand(command: string): Promise<void>;
	installPipPackages(packages: PythonPkgDetails[], useMinVersion: boolean): Promise<void>;
	uninstallPipPackages(packages: PythonPkgDetails[]): Promise<void>;
	pythonExecutable: string;
	pythonInstallationPath: string;
	installPythonPackage(backgroundOperation: azdata.BackgroundOperation, usingExistingPython: boolean, pythonInstallationPath: string, outputChannel: OutputChannel): Promise<void>;
}
export class JupyterServerInstallation implements IJupyterServerInstallation {
	public apiWrapper: ApiWrapper;
	public extensionPath: string;
	public pythonBinPath: string;
	public outputChannel: OutputChannel;
	public pythonEnvVarPath: string;
	public execOptions: ExecOptions;

	private _pythonInstallationPath: string;
	private _pythonExecutable: string;
	private _pythonPackageDir: string;
	private _usingExistingPython: boolean;
	private _usingConda: boolean;

	private _installInProgress: boolean;
	private _installCompletion: Deferred<void>;

	public static readonly DefaultPythonLocation = path.join(utils.getUserHome(), 'azuredatastudio-python');

	private _prompter: IPrompter;

	private readonly _commonPackages: PythonPkgDetails[] = [
		{
			name: 'jupyter',
			version: '1.0.0'
		}, {
			name: 'pandas',
			version: '0.24.2'
		}, {
			name: 'sparkmagic',
			version: '0.12.9'
<<<<<<< HEAD
=======
		}, {
			name: 'Kqlmagic',
			version: '0.1.109'
>>>>>>> 9c842e75
		}
	];

	private readonly _commonPipPackages: PythonPkgDetails[] = [
		{
			name: 'prose-codeaccelerator',
			version: '1.3.0'
		}, {
			name: 'powershell-kernel',
			version: '0.1.3'
		}, {
			name: 'Kqlmagic',
			version: '0.1.108'
		}
	];

	private readonly _expectedPythonPackages = this._commonPackages.concat(this._commonPipPackages);
	private readonly _expectedCondaPipPackages = this._commonPipPackages;
	private readonly _expectedCondaPackages: PythonPkgDetails[];

	constructor(extensionPath: string, outputChannel: OutputChannel, apiWrapper: ApiWrapper, pythonInstallationPath?: string) {
		this.extensionPath = extensionPath;
		this.outputChannel = outputChannel;
		this.apiWrapper = apiWrapper;
		this._pythonInstallationPath = pythonInstallationPath || JupyterServerInstallation.getPythonInstallPath(this.apiWrapper);
		this._usingConda = false;
		this._installInProgress = false;
		this._usingExistingPython = JupyterServerInstallation.getExistingPythonSetting(this.apiWrapper);

		this._prompter = new CodeAdapter();

		if (process.platform !== constants.winPlatform) {
			this._expectedCondaPackages = this._commonPackages.concat([{ name: 'pykerberos', version: '1.2.1' }]);
		} else {
			this._expectedCondaPackages = this._commonPackages;
		}
	}

	private async installDependencies(backgroundOperation: azdata.BackgroundOperation, forceInstall: boolean): Promise<void> {
		if (!(await utils.exists(this._pythonExecutable)) || forceInstall || this._usingExistingPython) {
			window.showInformationMessage(msgInstallPkgStart);

			this.outputChannel.show(true);
			this.outputChannel.appendLine(msgInstallPkgProgress);
			backgroundOperation.updateStatus(azdata.TaskStatus.InProgress, msgInstallPkgProgress);

			try {
				await this.installPythonPackage(backgroundOperation, this._usingExistingPython, this._pythonInstallationPath, this.outputChannel);

				if (this._usingExistingPython) {
					await this.upgradePythonPackages(false, forceInstall);
				} else {
					await this.installOfflinePipDependencies();
				}
			} catch (err) {
				this.outputChannel.appendLine(msgDependenciesInstallationFailed(utils.getErrorMessage(err)));
				throw err;
			}

			this.outputChannel.appendLine(msgInstallPkgFinish);
			backgroundOperation.updateStatus(azdata.TaskStatus.Succeeded, msgInstallPkgFinish);
			window.showInformationMessage(msgInstallPkgFinish);
		}
	}

	public installPythonPackage(backgroundOperation: azdata.BackgroundOperation, usingExistingPython: boolean, pythonInstallationPath: string, outputChannel: OutputChannel): Promise<void> {
		if (usingExistingPython) {
			return Promise.resolve();
		}

		let bundleVersion = constants.pythonBundleVersion;
		let pythonVersion = constants.pythonVersion;
		let platformId = utils.getOSPlatformId();
		let packageName: string;
		let pythonDownloadUrl: string;

		let extension = process.platform === constants.winPlatform ? 'zip' : 'tar.gz';
		packageName = `python-${pythonVersion}-${platformId}-${bundleVersion}.${extension}`;

		switch (utils.getOSPlatform()) {
			case utils.Platform.Windows:
				pythonDownloadUrl = constants.pythonWindowsInstallUrl;
				break;
			case utils.Platform.Mac:
				pythonDownloadUrl = constants.pythonMacInstallUrl;
				break;
			default:
				// Default to linux
				pythonDownloadUrl = constants.pythonLinuxInstallUrl;
				break;
		}

		return new Promise((resolve, reject) => {
			let installPath = pythonInstallationPath;
			backgroundOperation.updateStatus(azdata.TaskStatus.InProgress, msgDownloadPython(platformId, pythonDownloadUrl));
			fs.mkdirs(installPath, (err) => {
				if (err) {
					backgroundOperation.updateStatus(azdata.TaskStatus.InProgress, msgPythonDirectoryError);
					return reject(err);
				}

				let totalMegaBytes: number = undefined;
				let receivedBytes = 0;
				let printThreshold = 0.1;
				let downloadRequest = request.get(pythonDownloadUrl, { timeout: 20000 })
					.on('error', (downloadError) => {
						backgroundOperation.updateStatus(azdata.TaskStatus.InProgress, msgPythonDownloadError);
						reject(downloadError);
					})
					.on('response', (response) => {
						if (response.statusCode !== 200) {
							backgroundOperation.updateStatus(azdata.TaskStatus.InProgress, msgPythonDownloadError);
							return reject(response.statusMessage);
						}

						let totalBytes = parseInt(response.headers['content-length']);
						totalMegaBytes = totalBytes / (1024 * 1024);
						outputChannel.appendLine(`${msgPythonDownloadPending} (0 / ${totalMegaBytes.toFixed(2)} MB)`);
					})
					.on('data', (data) => {
						receivedBytes += data.length;
						if (totalMegaBytes) {
							let receivedMegaBytes = receivedBytes / (1024 * 1024);
							let percentage = receivedMegaBytes / totalMegaBytes;
							if (percentage >= printThreshold) {
								outputChannel.appendLine(`${msgPythonDownloadPending} (${receivedMegaBytes.toFixed(2)} / ${totalMegaBytes.toFixed(2)} MB)`);
								printThreshold += 0.1;
							}
						}
					});

				let pythonPackagePathLocal = path.join(installPath, packageName);
				downloadRequest.pipe(fs.createWriteStream(pythonPackagePathLocal))
					.on('close', async () => {
						//unpack python zip/tar file
						outputChannel.appendLine(msgPythonUnpackPending);
						let pythonSourcePath = path.join(installPath, constants.pythonBundleVersion);
						if (await utils.exists(pythonSourcePath)) {
							try {
								// eslint-disable-next-line no-sync
								fs.removeSync(pythonSourcePath);
							} catch (err) {
								backgroundOperation.updateStatus(azdata.TaskStatus.InProgress, msgPythonUnpackError);
								return reject(err);
							}
						}
						if (utils.getOSPlatform() === utils.Platform.Windows) {
							try {
								let zippedFile = new zip(pythonPackagePathLocal);
								zippedFile.extractAllTo(installPath);
							} catch (err) {
								backgroundOperation.updateStatus(azdata.TaskStatus.InProgress, msgPythonUnpackError);
								reject(err);
							}
							// Delete zip file
							fs.unlink(pythonPackagePathLocal, (err) => {
								if (err) {
									backgroundOperation.updateStatus(azdata.TaskStatus.InProgress, msgPythonUnpackError);
									reject(err);
								}
							});

							outputChannel.appendLine(msgPythonDownloadComplete);
							backgroundOperation.updateStatus(azdata.TaskStatus.InProgress, msgPythonDownloadComplete);
							resolve();
						} else {
							tar.extract({ file: pythonPackagePathLocal, cwd: installPath }).then(() => {
								// Delete tar file
								fs.unlink(pythonPackagePathLocal, (err) => {
									if (err) {
										backgroundOperation.updateStatus(azdata.TaskStatus.InProgress, msgPythonUnpackError);
										reject(err);
									}
								});
								outputChannel.appendLine(msgPythonDownloadComplete);
								backgroundOperation.updateStatus(azdata.TaskStatus.InProgress, msgPythonDownloadComplete);
								resolve();
							}).catch(err => {
								backgroundOperation.updateStatus(azdata.TaskStatus.InProgress, msgPythonUnpackError);
								reject(err);
							});
						}
					})
					.on('error', (downloadError) => {
						backgroundOperation.updateStatus(azdata.TaskStatus.InProgress, msgPythonDownloadError);
						reject(downloadError);
						downloadRequest.abort();
					});
			});
		});
	}

	public async configurePackagePaths(): Promise<void> {
		//Python source path up to bundle version
		let pythonSourcePath = this._usingExistingPython
			? this._pythonInstallationPath
			: path.join(this._pythonInstallationPath, constants.pythonBundleVersion);

		if (this._usingExistingPython) {
			this._pythonPackageDir = undefined;
		} else {
			this._pythonPackageDir = path.join(pythonSourcePath, 'offlinePackages');
		}

		// Update python paths and properties to reference user's local python.
		let pythonBinPathSuffix = process.platform === constants.winPlatform ? '' : 'bin';

		this._pythonExecutable = JupyterServerInstallation.getPythonExePath(this._pythonInstallationPath, this._usingExistingPython);
		this.pythonBinPath = path.join(pythonSourcePath, pythonBinPathSuffix);

		this._usingConda = this.checkCondaExists();

		// Store paths to python libraries required to run jupyter.
		this.pythonEnvVarPath = process.env['PATH'];

		let delimiter = path.delimiter;
		this.pythonEnvVarPath = this.pythonBinPath + delimiter + this.pythonEnvVarPath;
		if (process.platform === constants.winPlatform) {
			let pythonScriptsPath = path.join(pythonSourcePath, 'Scripts');
			this.pythonEnvVarPath = pythonScriptsPath + delimiter + this.pythonEnvVarPath;

			if (this._usingConda) {
				this.pythonEnvVarPath = [
					path.join(pythonSourcePath, 'Library', 'mingw-w64', 'bin'),
					path.join(pythonSourcePath, 'Library', 'usr', 'bin'),
					path.join(pythonSourcePath, 'Library', 'bin'),
					path.join(pythonSourcePath, 'condabin'),
					this.pythonEnvVarPath
				].join(delimiter);
			}
		}

		if (await utils.exists(this._pythonExecutable)) {
			let pythonUserDir = await this.getPythonUserDir(this._pythonExecutable);
			if (pythonUserDir) {
				this.pythonEnvVarPath = pythonUserDir + delimiter + this.pythonEnvVarPath;
			}
		}

		// Delete existing Python variables in ADS to prevent conflict with other installs
		delete process.env['PYTHONPATH'];
		delete process.env['PYTHONSTARTUP'];
		delete process.env['PYTHONHOME'];

		// Store the executable options to run child processes with env var without interfering parent env var.
		let env = Object.assign({}, process.env);
		delete env['Path']; // Delete extra 'Path' variable for Windows, just in case.
		env['PATH'] = this.pythonEnvVarPath;
		this.execOptions = {
			env: env
		};
	}

	private async isPythonRunning(installPath: string, existingPython: boolean): Promise<boolean> {
		if (process.platform === constants.winPlatform) {
			let pythonExe = JupyterServerInstallation.getPythonExePath(installPath, existingPython);
			let cmd = `powershell.exe -NoProfile -Command "& {Get-Process python | Where-Object {$_.Path -eq '${pythonExe}'}}"`;
			let cmdResult: string;
			try {
				cmdResult = await this.executeBufferedCommand(cmd);
			} catch (err) {
				return false;
			}
			return cmdResult !== undefined && cmdResult.length > 0;
		} else {
			return false;
		}
	}

	/**
	 * Installs Python and associated dependencies to the specified directory.
	 * @param forceInstall Indicates whether an existing installation should be overwritten, if it exists.
	 * @param installSettings Optional parameter that specifies where to install python, and whether the install targets an existing python install.
	 * The previous python path (or the default) is used if a new path is not specified.
	 */
	public async startInstallProcess(forceInstall: boolean, installSettings?: { installPath: string, existingPython: boolean }): Promise<void> {
		let isPythonRunning: boolean;
		if (installSettings) {
			isPythonRunning = await this.isPythonRunning(installSettings.installPath, installSettings.existingPython);
		} else {
			isPythonRunning = await this.isPythonRunning(this._pythonInstallationPath, this._usingExistingPython);
		}

		if (isPythonRunning) {
			return Promise.reject(msgPythonRunningError);
		}

		if (this._installInProgress) {
			this.apiWrapper.showInfoMessage(msgWaitingForInstall);
			return this._installCompletion.promise;
		}

		this._installInProgress = true;
		this._installCompletion = new Deferred<void>();

		if (installSettings) {
			this._pythonInstallationPath = installSettings.installPath;
			this._usingExistingPython = installSettings.existingPython;
		}
		await this.configurePackagePaths();

		let updateConfig = async () => {
			let notebookConfig = this.apiWrapper.getConfiguration(constants.notebookConfigKey);
			await notebookConfig.update(constants.pythonPathConfigKey, this._pythonInstallationPath, ConfigurationTarget.Global);
			await notebookConfig.update(constants.existingPythonConfigKey, this._usingExistingPython, ConfigurationTarget.Global);
			await this.configurePackagePaths();
		};

		if (!(await utils.exists(this._pythonExecutable)) || forceInstall || this._usingExistingPython) {
			this.apiWrapper.startBackgroundOperation({
				displayName: msgTaskName,
				description: msgTaskName,
				isCancelable: false,
				operation: op => {
					this.installDependencies(op, forceInstall)
						.then(async () => {
							await updateConfig();
							this._installCompletion.resolve();
							this._installInProgress = false;
						})
						.catch(err => {
							let errorMsg = msgDependenciesInstallationFailed(utils.getErrorMessage(err));
							op.updateStatus(azdata.TaskStatus.Failed, errorMsg);
							this._installCompletion.reject(errorMsg);
							this._installInProgress = false;
						});
				}
			});
		} else {
			// Python executable already exists, but the path setting wasn't defined,
			// so update it here
			await updateConfig();
			this._installCompletion.resolve();
			this._installInProgress = false;
			this.apiWrapper.showInfoMessage(msgSkipPythonInstall);
		}
		return this._installCompletion.promise;
	}

	/**
	 * Opens a dialog for configuring the installation path for the Notebook Python dependencies.
	 */
	public async promptForPythonInstall(): Promise<void> {
		if (!JupyterServerInstallation.isPythonInstalled(this.apiWrapper)) {
			let pythonDialog = new ConfigurePythonDialog(this.apiWrapper, this);
			return pythonDialog.showDialog(true);
		}
	}

	/**
	 * Prompts user to upgrade certain python packages if they're below the minimum expected version.
	 */
	public async promptForPackageUpgrade(): Promise<void> {
		if (this._installInProgress) {
			this.apiWrapper.showInfoMessage(msgWaitingForInstall);
			return this._installCompletion.promise;
		}

		this._installInProgress = true;
		this._installCompletion = new Deferred<void>();
		this.upgradePythonPackages(true, false)
			.then(() => {
				this._installCompletion.resolve();
				this._installInProgress = false;
			})
			.catch(err => {
				let errorMsg = msgDependenciesInstallationFailed(utils.getErrorMessage(err));
				this._installCompletion.reject(errorMsg);
				this._installInProgress = false;
			});
		return this._installCompletion.promise;
	}

	private async upgradePythonPackages(promptForUpgrade: boolean, forceInstall: boolean): Promise<void> {
		let expectedCondaPackages: PythonPkgDetails[];
		let expectedPipPackages: PythonPkgDetails[];
		if (this._usingConda) {
			expectedCondaPackages = this._expectedCondaPackages;
			expectedPipPackages = this._expectedCondaPipPackages;
		} else {
			expectedCondaPackages = [];
			expectedPipPackages = this._expectedPythonPackages;
		}

		let condaPackagesToInstall: PythonPkgDetails[];
		let pipPackagesToInstall: PythonPkgDetails[];
		if (forceInstall) {
			condaPackagesToInstall = expectedCondaPackages;
			pipPackagesToInstall = expectedPipPackages;
		} else {
			condaPackagesToInstall = [];
			pipPackagesToInstall = [];

			// Conda packages
			if (this._usingConda) {
				let installedCondaPackages = await this.getInstalledCondaPackages();
				let condaVersionMap = new Map<string, string>();
				installedCondaPackages.forEach(pkg => condaVersionMap.set(pkg.name, pkg.version));

				expectedCondaPackages.forEach(expectedPkg => {
					let installedPkgVersion = condaVersionMap.get(expectedPkg.name);
					if (!installedPkgVersion || utils.comparePackageVersions(installedPkgVersion, expectedPkg.version) < 0) {
						condaPackagesToInstall.push(expectedPkg);
					}
				});
			}

			// Pip packages
			let installedPipPackages = await this.getInstalledPipPackages();
			let pipVersionMap = new Map<string, string>();
			installedPipPackages.forEach(pkg => pipVersionMap.set(pkg.name, pkg.version));

			expectedPipPackages.forEach(expectedPkg => {
				let installedPkgVersion = pipVersionMap.get(expectedPkg.name);
				if (!installedPkgVersion || utils.comparePackageVersions(installedPkgVersion, expectedPkg.version) < 0) {
					pipPackagesToInstall.push(expectedPkg);
				}
			});
		}

		if (condaPackagesToInstall.length > 0 || pipPackagesToInstall.length > 0) {
			let doUpgrade: boolean;
			if (promptForUpgrade) {
				doUpgrade = await this._prompter.promptSingle<boolean>(<IQuestion>{
					type: QuestionTypes.confirm,
					message: localize('confirmPackageUpgrade', "Some installed python packages need to be upgraded. Would you like to upgrade them now?"),
					default: true
				});
			} else {
				doUpgrade = true;
			}

			if (doUpgrade) {
				let installPromise = new Promise(async (resolve, reject) => {
					try {
						if (this._usingConda) {
							await this.installCondaPackages(condaPackagesToInstall, true);
						}
						await this.installPipPackages(pipPackagesToInstall, true);
						resolve();
					} catch (err) {
						reject(err);
					}
				});

				if (promptForUpgrade) {
					let packagesStr = condaPackagesToInstall.concat(pipPackagesToInstall).map(pkg => {
						return `${pkg.name}>=${pkg.version}`;
					}).join(' ');
					let taskName = localize('upgradePackages.pipInstall',
						"Installing {0}",
						packagesStr);

					let backgroundTaskComplete = new Deferred<void>();
					this.apiWrapper.startBackgroundOperation({
						displayName: taskName,
						description: taskName,
						isCancelable: false,
						operation: async op => {
							try {
								await installPromise;
								op.updateStatus(azdata.TaskStatus.Succeeded);
								backgroundTaskComplete.resolve();
							} catch (err) {
								let errorMsg = utils.getErrorMessage(err);
								op.updateStatus(azdata.TaskStatus.Failed, errorMsg);
								backgroundTaskComplete.reject(errorMsg);
							}
						}
					});
					await backgroundTaskComplete.promise;
				} else {
					await installPromise;
				}
			}
		}
	}

	public async getInstalledPipPackages(): Promise<PythonPkgDetails[]> {
		try {
			let cmd = `"${this.pythonExecutable}" -m pip list --format=json`;
			let packagesInfo = await this.executeBufferedCommand(cmd);
			let packagesResult: PythonPkgDetails[] = [];
			if (packagesInfo) {
				packagesResult = <PythonPkgDetails[]>JSON.parse(packagesInfo);
			}
			return packagesResult;
		}
		catch (err) {
			this.outputChannel.appendLine(msgPackageRetrievalFailed(utils.getErrorMessage(err)));
			return [];
		}
	}

	public installPipPackages(packages: PythonPkgDetails[], useMinVersion: boolean): Promise<void> {
		if (!packages || packages.length === 0) {
			return Promise.resolve();
		}

		let versionSpecifier = useMinVersion ? '>=' : '==';
		let packagesStr = packages.map(pkg => `"${pkg.name}${versionSpecifier}${pkg.version}"`).join(' ');
		let cmd = `"${this.pythonExecutable}" -m pip install --user ${packagesStr} --extra-index-url https://prose-python-packages.azurewebsites.net`;
		return this.executeStreamedCommand(cmd);
	}

	public uninstallPipPackages(packages: PythonPkgDetails[]): Promise<void> {
		let packagesStr = packages.map(pkg => `"${pkg.name}==${pkg.version}"`).join(' ');
		let cmd = `"${this.pythonExecutable}" -m pip uninstall -y ${packagesStr}`;
		return this.executeStreamedCommand(cmd);
	}

	public async getInstalledCondaPackages(): Promise<PythonPkgDetails[]> {
		try {
			let condaExe = this.getCondaExePath();
			let cmd = `"${condaExe}" list --json`;
			let packagesInfo = await this.executeBufferedCommand(cmd);

			if (packagesInfo) {
				let packagesResult = JSON.parse(packagesInfo);
				if (Array.isArray(packagesResult)) {
					return packagesResult
						.filter(pkg => pkg && pkg.channel && pkg.channel !== 'pypi')
						.map(pkg => <PythonPkgDetails>{ name: pkg.name, version: pkg.version });
				}
			}
			return [];
		}
		catch (err) {
			this.outputChannel.appendLine(msgPackageRetrievalFailed(utils.getErrorMessage(err)));
			return [];
		}
	}

	public installCondaPackages(packages: PythonPkgDetails[], useMinVersion: boolean): Promise<void> {
		if (!packages || packages.length === 0) {
			return Promise.resolve();
		}

		let versionSpecifier = useMinVersion ? '>=' : '==';
		let packagesStr = packages.map(pkg => `"${pkg.name}${versionSpecifier}${pkg.version}"`).join(' ');
		let condaExe = this.getCondaExePath();
		let cmd = `"${condaExe}" install -y ${packagesStr}`;
		return this.executeStreamedCommand(cmd);
	}

	public uninstallCondaPackages(packages: PythonPkgDetails[]): Promise<void> {
		let condaExe = this.getCondaExePath();
		let packagesStr = packages.map(pkg => `"${pkg.name}==${pkg.version}"`).join(' ');
		let cmd = `"${condaExe}" uninstall -y ${packagesStr}`;
		return this.executeStreamedCommand(cmd);
	}

	private async installOfflinePipDependencies(): Promise<void> {
		// Skip this step if using existing python, since this is for our provided package
		if (!this._usingExistingPython && process.platform === constants.winPlatform) {
			this.outputChannel.show(true);
			this.outputChannel.appendLine(localize('msgInstallStart', "Installing required packages to run Notebooks..."));

			let requirements = path.join(this._pythonPackageDir, 'requirements.txt');
			let installJupyterCommand = `"${this._pythonExecutable}" -m pip install --no-index -r "${requirements}" --find-links "${this._pythonPackageDir}" --no-warn-script-location`;
			await this.executeStreamedCommand(installJupyterCommand);

			// Force reinstall pip to update shebangs in pip*.exe files
			installJupyterCommand = `"${this._pythonExecutable}" -m pip install --force-reinstall --no-index pip --find-links "${this._pythonPackageDir}" --no-warn-script-location`;
			await this.executeStreamedCommand(installJupyterCommand);

			fs.remove(this._pythonPackageDir, (err: Error) => {
				if (err) {
					this.outputChannel.appendLine(err.message);
				}
			});

			this.outputChannel.appendLine(localize('msgJupyterInstallDone', "... Jupyter installation complete."));
		} else {
			return Promise.resolve();
		}
	}

	public async executeStreamedCommand(command: string): Promise<void> {
		await utils.executeStreamedCommand(command, { env: this.execOptions.env }, this.outputChannel);
	}

	public async executeBufferedCommand(command: string): Promise<string> {
		return await utils.executeBufferedCommand(command, { env: this.execOptions.env });
	}

	public get pythonExecutable(): string {
		return this._pythonExecutable;
	}

	public getCondaExePath(): string {
		return path.join(this._pythonInstallationPath,
			process.platform === constants.winPlatform ? 'Scripts\\conda.exe' : 'bin/conda');
	}

	/**
	 * Returns Python installation path
	 */
	public get pythonInstallationPath(): string {
		return this._pythonInstallationPath;
	}

	public get usingConda(): boolean {
		return this._usingConda;
	}

	private checkCondaExists(): boolean {
		if (!this._usingExistingPython) {
			return false;
		}

		let condaExePath = this.getCondaExePath();
		// eslint-disable-next-line no-sync
		return fs.existsSync(condaExePath);
	}

	/**
	 * Checks if a python executable exists at the "notebook.pythonPath" defined in the user's settings.
	 * @param apiWrapper An ApiWrapper to use when retrieving user settings info.
	 */
	public static isPythonInstalled(apiWrapper: ApiWrapper): boolean {
		// Don't use _pythonExecutable here, since it could be populated with a default value
		let pathSetting = JupyterServerInstallation.getPythonPathSetting(apiWrapper);
		if (!pathSetting) {
			return false;
		}

		let useExistingInstall = JupyterServerInstallation.getExistingPythonSetting(apiWrapper);
		let pythonExe = JupyterServerInstallation.getPythonExePath(pathSetting, useExistingInstall);
		// eslint-disable-next-line no-sync
		return fs.existsSync(pythonExe);
	}

	/**
	 * Returns the Python installation path defined in "notebook.pythonPath" in the user's settings.
	 * Returns a default path if the setting is not defined.
	 * @param apiWrapper An ApiWrapper to use when retrieving user settings info.
	 */
	public static getPythonInstallPath(apiWrapper: ApiWrapper): string {
		let userPath = JupyterServerInstallation.getPythonPathSetting(apiWrapper);
		return userPath ? userPath : JupyterServerInstallation.DefaultPythonLocation;
	}

	public static getExistingPythonSetting(apiWrapper: ApiWrapper): boolean {
		let useExistingPython = false;
		if (apiWrapper) {
			let notebookConfig = apiWrapper.getConfiguration(constants.notebookConfigKey);
			if (notebookConfig) {
				useExistingPython = !!notebookConfig[constants.existingPythonConfigKey];
			}
		}
		return useExistingPython;
	}

	private static getPythonPathSetting(apiWrapper: ApiWrapper): string {
		let path = undefined;
		if (apiWrapper) {
			let notebookConfig = apiWrapper.getConfiguration(constants.notebookConfigKey);
			if (notebookConfig) {
				let configPythonPath = notebookConfig[constants.pythonPathConfigKey];
				// eslint-disable-next-line no-sync
				if (configPythonPath && fs.existsSync(configPythonPath)) {
					path = configPythonPath;
				}
			}
		}
		return path;
	}

	/**
	 * Returns the folder containing the python executable under the path defined in
	 * "notebook.pythonPath" in the user's settings.
	 * @param apiWrapper An ApiWrapper to use when retrieving user settings info.
	 */
	public static getPythonBinPath(apiWrapper: ApiWrapper): string {
		let pythonBinPathSuffix = process.platform === constants.winPlatform ? '' : 'bin';

		let useExistingInstall = JupyterServerInstallation.getExistingPythonSetting(apiWrapper);

		return path.join(
			JupyterServerInstallation.getPythonInstallPath(apiWrapper),
			useExistingInstall ? '' : constants.pythonBundleVersion,
			pythonBinPathSuffix);
	}

	public static getPythonExePath(pythonInstallPath: string, useExistingInstall: boolean): string {
		return path.join(
			pythonInstallPath,
			useExistingInstall ? '' : constants.pythonBundleVersion,
			process.platform === constants.winPlatform ? 'python.exe' : 'bin/python3');
	}

	private async getPythonUserDir(pythonExecutable: string): Promise<string> {
		let sitePath: string;
		if (process.platform === constants.winPlatform) {
			sitePath = 'USER_SITE';
		} else {
			sitePath = 'USER_BASE';
		}
		let cmd = `"${pythonExecutable}" -c "import site;print(site.${sitePath})"`;

		let packagesDir = await utils.executeBufferedCommand(cmd, {});
		if (packagesDir && packagesDir.length > 0) {
			packagesDir = packagesDir.trim();
			if (process.platform === constants.winPlatform) {
				packagesDir = path.resolve(path.join(packagesDir, '..', 'Scripts'));
			} else {
				packagesDir = path.join(packagesDir, 'bin');
			}

			return packagesDir;
		}

		return undefined;
	}
}

export interface PythonPkgDetails {
	name: string;
	version: string;
}

export interface PipPackageOverview {
	name: string;
	versions: string[];
	summary: string;
}<|MERGE_RESOLUTION|>--- conflicted
+++ resolved
@@ -87,12 +87,6 @@
 		}, {
 			name: 'sparkmagic',
 			version: '0.12.9'
-<<<<<<< HEAD
-=======
-		}, {
-			name: 'Kqlmagic',
-			version: '0.1.109'
->>>>>>> 9c842e75
 		}
 	];
 
@@ -105,7 +99,7 @@
 			version: '0.1.3'
 		}, {
 			name: 'Kqlmagic',
-			version: '0.1.108'
+			version: '0.1.109'
 		}
 	];
 
