--- conflicted
+++ resolved
@@ -20,11 +20,8 @@
 import { NavigationProviders } from '../../common/constants';
 import * as loc from '../../common/localizedConstants';
 import { BookVersion } from '../../book/bookVersionHandler';
-<<<<<<< HEAD
-=======
 import * as yaml from 'js-yaml';
 
->>>>>>> a4fae7c1
 
 export function equalTOC(actualToc: IJupyterBookSectionV2[], expectedToc: IJupyterBookSectionV2[]): boolean {
 	for (let [i, section] of actualToc.entries()) {
