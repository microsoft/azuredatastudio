/*---------------------------------------------------------------------------------------------
 *  Copyright (c) Microsoft Corporation. All rights reserved.
 *  Licensed under the Source EULA. See License.txt in the project root for license information.
 *--------------------------------------------------------------------------------------------*/

import * as vscode from 'vscode';
import * as should from 'should';
import * as TypeMoq from 'typemoq';
import * as path from 'path';
import * as fs from 'fs-extra';
import * as rimraf from 'rimraf';
import * as os from 'os';
import { BookTreeViewProvider } from '../../book/bookTreeView';
import { BookTreeItem } from '../../book/bookTreeItem';

const SEED = 'ABCDEFGHIJKLMNOPQRSTUVWXYZabcdefghijklmnopqrstuvwxyz0123456789';

export interface ExpectedBookItem {
	title: string;
	url?: string;
	sections?: any[];
	external?: boolean;
	previousUri?: string | undefined;
	nextUri?: string | undefined;
}

describe('BookTreeViewProvider.getChildren', function (): void {
	let rootFolderPath: string;
	let expectedNotebook1: ExpectedBookItem;
	let expectedNotebook2: ExpectedBookItem;
	let expectedNotebook3: ExpectedBookItem;
	let expectedMarkdown: ExpectedBookItem;
	let expectedExternalLink: ExpectedBookItem;
	let expectedBook: ExpectedBookItem;

	let mockExtensionContext: TypeMoq.IMock<vscode.ExtensionContext>;
	let bookTreeViewProvider: BookTreeViewProvider;
	let book: BookTreeItem;
	let notebook1: BookTreeItem;

	this.beforeAll(async () => {
		let testFolder = '';
		for (let i = 0; i < 8; i++) {
			testFolder += SEED.charAt(Math.floor(Math.random() * SEED.length));
		}
		rootFolderPath = path.join(os.tmpdir(), 'BookTestData_' + testFolder);
		let dataFolderPath = path.join(rootFolderPath, '_data');
		let contentFolderPath = path.join(rootFolderPath, 'content');
		let configFile = path.join(rootFolderPath, '_config.yml');
		let tableOfContentsFile = path.join(dataFolderPath, 'toc.yml');
		let notebook1File = path.join(contentFolderPath, 'notebook1.ipynb');
		let notebook2File = path.join(contentFolderPath, 'notebook2.ipynb');
		let notebook3File = path.join(contentFolderPath, 'notebook3.ipynb');
		let markdownFile = path.join(contentFolderPath, 'markdown.md');
		expectedNotebook1 = {
			title: 'Notebook1',
			url: '/notebook1',
			previousUri: undefined,
			nextUri: notebook2File
		};
		expectedNotebook2 = {
			title: 'Notebook2',
			url: '/notebook2',
			previousUri: notebook1File,
			nextUri: notebook3File
		};
		expectedNotebook3 = {
			title: 'Notebook3',
			url: '/notebook3',
			previousUri: notebook2File,
			nextUri: undefined
		};
		expectedMarkdown = {
			title: 'Markdown',
			url: '/markdown'
		};
		expectedExternalLink = {
			title: 'GitHub',
			url: 'https://github.com/',
			external: true
		};
		expectedBook = {
			sections: [expectedNotebook1, expectedMarkdown, expectedExternalLink],
			title: 'Test Book'
		};
		await fs.mkdir(rootFolderPath);
		await fs.mkdir(dataFolderPath);
		await fs.mkdir(contentFolderPath);
		await fs.writeFile(configFile, 'title: Test Book');
		await fs.writeFile(tableOfContentsFile, '- title: Notebook1\n  url: /notebook1\n  sections:\n  - title: Notebook2\n    url: /notebook2\n  - title: Notebook3\n    url: /notebook3\n- title: Markdown\n  url: /markdown\n- title: GitHub\n  url: https://github.com/\n  external: true');
		await fs.writeFile(notebook1File, '');
		await fs.writeFile(notebook2File, '');
		await fs.writeFile(notebook3File, '');
		await fs.writeFile(markdownFile, '');
		mockExtensionContext = TypeMoq.Mock.ofType<vscode.ExtensionContext>();
		let folder: vscode.WorkspaceFolder = {
			uri: vscode.Uri.file(rootFolderPath),
			name: '',
			index: 0
		};
		bookTreeViewProvider = new BookTreeViewProvider([folder], mockExtensionContext.object);
		let tocRead = new Promise((resolve, reject) => bookTreeViewProvider.onReadAllTOCFiles(() => resolve()));
		let errorCase = new Promise((resolve, reject) => setTimeout(() => resolve(), 150));
		await Promise.race([tocRead, errorCase.then(() => { throw new Error('Table of Contents were not ready in time'); })]);
	});

	it('should return all book nodes when element is undefined', async function (): Promise<void> {
		bookTreeViewProvider.onReadAllTOCFiles(async () => {
			const children = await bookTreeViewProvider.getChildren();
			should(children).be.Array();
			should(children.length).equal(1);
			book = children[0];
			should(book.title).equal(expectedBook.title);
		});
	});

	it('should return all page nodes when element is a book', async function (): Promise<void> {
<<<<<<< HEAD
		const children = await bookTreeViewProvider.getChildren(book);
		should(children).be.Array();
		should(children.length).equal(3);
		notebook1 = children[0];
		const markdown = children[1];
		const externalLink = children[2];
		should(notebook1.title).equal(expectedNotebook1.title);
		should(notebook1.uri).equal(expectedNotebook1.url);
		should(notebook1.previousUri).equal(expectedNotebook1.previousUri);
		should(notebook1.nextUri).equal(expectedNotebook1.nextUri);
		should(markdown.title).equal(expectedMarkdown.title);
		should(markdown.uri).equal(expectedMarkdown.url);
		should(externalLink.title).equal(expectedExternalLink.title);
		should(externalLink.uri).equal(expectedExternalLink.url);
=======
		bookTreeViewProvider.onReadAllTOCFiles(async () => {
				const children = await bookTreeViewProvider.getChildren(book);
				should(children).be.Array();
				should(children.length).equal(3);
				const notebook = children[0];
				const markdown = children[1];
				const externalLink = children[2];
				should(notebook.title).equal(expectedNotebook.title);
				should(notebook.uri).equal(expectedNotebook.url);
				should(markdown.title).equal(expectedMarkdown.title);
				should(markdown.uri).equal(expectedMarkdown.url);
				should(externalLink.title).equal(expectedExternalLink.title);
				should(externalLink.uri).equal(expectedExternalLink.url);
		});
>>>>>>> f4d37a2b
	});

	it('should return all sections when element is a notebook', async function (): Promise<void> {
		const children = await bookTreeViewProvider.getChildren(notebook1);
		should(children).be.Array();
		should(children.length).equal(2);
		const notebook2 = children[0];
		const notebook3 = children[1];
		should(notebook2.title).equal(expectedNotebook2.title);
		should(notebook2.uri).equal(expectedNotebook2.url);
		should(notebook2.previousUri).equal(expectedNotebook2.previousUri);
		should(notebook2.nextUri).equal(expectedNotebook2.nextUri);
		should(notebook3.title).equal(expectedNotebook3.title);
		should(notebook3.uri).equal(expectedNotebook3.url);
		should(notebook3.previousUri).equal(expectedNotebook3.previousUri);
		should(notebook3.nextUri).equal(expectedNotebook3.nextUri);
	});

	this.afterAll(async function () {
		if (fs.existsSync(rootFolderPath)) {
			rimraf.sync(rootFolderPath);
		}
	});
});<|MERGE_RESOLUTION|>--- conflicted
+++ resolved
@@ -115,7 +115,6 @@
 	});
 
 	it('should return all page nodes when element is a book', async function (): Promise<void> {
-<<<<<<< HEAD
 		const children = await bookTreeViewProvider.getChildren(book);
 		should(children).be.Array();
 		should(children.length).equal(3);
@@ -130,22 +129,6 @@
 		should(markdown.uri).equal(expectedMarkdown.url);
 		should(externalLink.title).equal(expectedExternalLink.title);
 		should(externalLink.uri).equal(expectedExternalLink.url);
-=======
-		bookTreeViewProvider.onReadAllTOCFiles(async () => {
-				const children = await bookTreeViewProvider.getChildren(book);
-				should(children).be.Array();
-				should(children.length).equal(3);
-				const notebook = children[0];
-				const markdown = children[1];
-				const externalLink = children[2];
-				should(notebook.title).equal(expectedNotebook.title);
-				should(notebook.uri).equal(expectedNotebook.url);
-				should(markdown.title).equal(expectedMarkdown.title);
-				should(markdown.uri).equal(expectedMarkdown.url);
-				should(externalLink.title).equal(expectedExternalLink.title);
-				should(externalLink.uri).equal(expectedExternalLink.url);
-		});
->>>>>>> f4d37a2b
 	});
 
 	it('should return all sections when element is a notebook', async function (): Promise<void> {
