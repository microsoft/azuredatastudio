--- conflicted
+++ resolved
@@ -620,40 +620,8 @@
 		];
 		runs.forEach(function (run) {
 			describe('BookTreeViewProvider.getSections on ' + run.it, function (): void {
-<<<<<<< HEAD
-			let folder: vscode.WorkspaceFolder[];
-			let expectedNotebook2: IExpectedBookItem;
-
-			before(async () => {
-				expectedNotebook2 = {
-					title: 'Notebook2',
-					url: '/notebook2',
-					previousUri: undefined,
-					nextUri: undefined
-				};
-				await fs.mkdir(rootFolderPath);
-				if(run.it === 'v1'){
-					await fs.mkdir(run.folderPaths.dataFolderPath);
-					await fs.mkdir(run.folderPaths.contentFolderPath);
-				}
-				await fs.writeFile(run.folderPaths.configFile, run.contents.config);
-				await fs.writeFile(run.folderPaths.tableofContentsFile, run.contents.toc);
-				await fs.writeFile(run.folderPaths.notebook2File, '');
-
-				const mockExtensionContext = new MockExtensionContext();
-				folder = [{
-					uri: vscode.Uri.file(rootFolderPath),
-					name: '',
-					index: 0
-				}];
-				bookTreeViewProvider = new BookTreeViewProvider(folder, mockExtensionContext, false, 'bookTreeView', NavigationProviders.NotebooksNavigator);
-				let errorCase = new Promise<void>((resolve, reject) => setTimeout(() => resolve(), 5000));
-				await Promise.race([bookTreeViewProvider.initialized, errorCase.then(() => { throw new Error('BookTreeViewProvider did not initialize in time'); })]);
-			});
-=======
 				let folder: vscode.WorkspaceFolder[];
 				let expectedNotebook2: IExpectedBookItem;
->>>>>>> 9ac180d7
 
 				before(async () => {
 					expectedNotebook2 = {
@@ -678,7 +646,7 @@
 						index: 0
 					}];
 					bookTreeViewProvider = new BookTreeViewProvider(folder, mockExtensionContext, false, 'bookTreeView', NavigationProviders.NotebooksNavigator);
-					let errorCase = new Promise((resolve, reject) => setTimeout(() => resolve(), 5000));
+					let errorCase = new Promise<void>((resolve, reject) => setTimeout(() => resolve(), 5000));
 					await Promise.race([bookTreeViewProvider.initialized, errorCase.then(() => { throw new Error('BookTreeViewProvider did not initialize in time'); })]);
 				});
 
