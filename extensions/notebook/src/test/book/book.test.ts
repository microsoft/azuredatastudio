/*---------------------------------------------------------------------------------------------
 *  Copyright (c) Microsoft Corporation. All rights reserved.
 *  Licensed under the Source EULA. See License.txt in the project root for license information.
 *--------------------------------------------------------------------------------------------*/

import * as vscode from 'vscode';
import * as should from 'should';
import * as TypeMoq from 'typemoq';
import * as path from 'path';
import * as fs from 'fs-extra';
import * as rimraf from 'rimraf';
import * as os from 'os';
import * as uuid from 'uuid';
import { BookTreeViewProvider } from '../../book/bookTreeView';
import { BookTreeItem } from '../../book/bookTreeItem';

export interface ExpectedBookItem {
	title: string;
	url?: string;
	sections?: any[];
	external?: boolean;
	previousUri?: string | undefined;
	nextUri?: string | undefined;
}

export function equalBookItems(book: BookTreeItem, expectedBook: ExpectedBookItem): void {
	should(book.title).equal(expectedBook.title);
	should(book.uri).equal(expectedBook.url);
	if (expectedBook.previousUri || expectedBook.nextUri) {
		let prevUri = book.previousUri ? book.previousUri.toLocaleLowerCase() : undefined;
		should(prevUri).equal(expectedBook.previousUri);
		let nextUri = book.nextUri ? book.nextUri.toLocaleLowerCase() : undefined;
		should(nextUri).equal(expectedBook.nextUri);
	}
}

describe.skip('BookTreeViewProviderTests', function() {

	describe('BookTreeViewProvider.getChildren', function (): void {
		let rootFolderPath: string;
		let expectedNotebook1: ExpectedBookItem;
		let expectedNotebook2: ExpectedBookItem;
		let expectedNotebook3: ExpectedBookItem;
		let expectedMarkdown: ExpectedBookItem;
		let expectedExternalLink: ExpectedBookItem;
		let expectedBook: ExpectedBookItem;

		let mockExtensionContext: TypeMoq.IMock<vscode.ExtensionContext>;
		let bookTreeViewProvider: BookTreeViewProvider;
		let book: BookTreeItem;
		let notebook1: BookTreeItem;

		this.beforeAll(async () => {
			console.log('Generating random rootFolderPath...');
			rootFolderPath = path.join(os.tmpdir(), `BookTestData_${uuid.v4()}`);
			console.log('Random rootFolderPath generated.');
			let dataFolderPath = path.join(rootFolderPath, '_data');
			let contentFolderPath = path.join(rootFolderPath, 'content');
			let configFile = path.join(rootFolderPath, '_config.yml');
			let tableOfContentsFile = path.join(dataFolderPath, 'toc.yml');
			let notebook1File = path.join(contentFolderPath, 'notebook1.ipynb');
			let notebook2File = path.join(contentFolderPath, 'notebook2.ipynb');
			let notebook3File = path.join(contentFolderPath, 'notebook3.ipynb');
			let markdownFile = path.join(contentFolderPath, 'markdown.md');
			expectedNotebook1 = {
				title: 'Notebook1',
				url: '/notebook1',
				previousUri: undefined,
				nextUri: notebook2File.toLocaleLowerCase()
			};
			expectedNotebook2 = {
				title: 'Notebook2',
				url: '/notebook2',
				previousUri: notebook1File.toLocaleLowerCase(),
				nextUri: notebook3File.toLocaleLowerCase()
			};
			expectedNotebook3 = {
				title: 'Notebook3',
				url: '/notebook3',
				previousUri: notebook2File.toLocaleLowerCase(),
				nextUri: undefined
			};
			expectedMarkdown = {
				title: 'Markdown',
				url: '/markdown'
			};
			expectedExternalLink = {
				title: 'GitHub',
				url: 'https://github.com/',
				external: true
			};
			expectedBook = {
				sections: [expectedNotebook1, expectedMarkdown, expectedExternalLink],
				title: 'Test Book'
			};
			console.log('Creating temporary folders and files...');
			await fs.mkdir(rootFolderPath);
			await fs.mkdir(dataFolderPath);
			await fs.mkdir(contentFolderPath);
			await fs.writeFile(configFile, 'title: Test Book');
			await fs.writeFile(tableOfContentsFile, '- title: Notebook1\n  url: /notebook1\n  sections:\n  - title: Notebook2\n    url: /notebook2\n  - title: Notebook3\n    url: /notebook3\n- title: Markdown\n  url: /markdown\n- title: GitHub\n  url: https://github.com/\n  external: true');
			await fs.writeFile(notebook1File, '');
			await fs.writeFile(notebook2File, '');
			await fs.writeFile(notebook3File, '');
			await fs.writeFile(markdownFile, '');
			console.log('Temporary folders and files created.');
			mockExtensionContext = TypeMoq.Mock.ofType<vscode.ExtensionContext>();
			let folder: vscode.WorkspaceFolder = {
				uri: vscode.Uri.file(rootFolderPath),
				name: '',
				index: 0
			};
			console.log('Creating BookTreeViewProvider...');
			bookTreeViewProvider = new BookTreeViewProvider([folder], mockExtensionContext.object, false, 'bookTreeView');
			let tocRead = new Promise((resolve, reject) => bookTreeViewProvider.onReadAllTOCFiles(() => resolve()));
			let errorCase = new Promise((resolve, reject) => setTimeout(() => resolve(), 5000));
			await Promise.race([tocRead, errorCase.then(() => { throw new Error('Table of Contents were not ready in time'); })]);
			console.log('BookTreeViewProvider successfully created.');
		});

		it('should return all book nodes when element is undefined', async function (): Promise<void> {
			const children = await bookTreeViewProvider.getChildren();
			should(children).be.Array();
			should(children.length).equal(1);
			book = children[0];
			should(book.title).equal(expectedBook.title);
		});

		it('should return all page nodes when element is a book', async function (): Promise<void> {
			const children = await bookTreeViewProvider.getChildren(book);
			should(children).be.Array();
			should(children.length).equal(3);
			notebook1 = children[0];
			const markdown = children[1];
			const externalLink = children[2];
			equalBookItems(notebook1, expectedNotebook1);
			equalBookItems(markdown, expectedMarkdown);
			equalBookItems(externalLink, expectedExternalLink);
		});

		it('should return all sections when element is a notebook', async function (): Promise<void> {
			const children = await bookTreeViewProvider.getChildren(notebook1);
			should(children).be.Array();
			should(children.length).equal(2);
			const notebook2 = children[0];
			const notebook3 = children[1];
			equalBookItems(notebook2, expectedNotebook2);
			equalBookItems(notebook3, expectedNotebook3);
		});

		this.afterAll(async function () {
			console.log('Removing temporary files...');
			if (fs.existsSync(rootFolderPath)) {
				rimraf.sync(rootFolderPath);
			}
			console.log('Successfully removed temporary files.');
		});
	});

	describe('BookTreeViewProvider.getTableOfContentFiles', function (): void {
		let rootFolderPath: string;
		let tableOfContentsFile: string;
		let bookTreeViewProvider: BookTreeViewProvider;
		let folder: vscode.WorkspaceFolder;

		this.beforeAll(async () => {
			rootFolderPath = path.join(os.tmpdir(), `BookTestData_${uuid.v4()}`);
			let dataFolderPath = path.join(rootFolderPath, '_data');
			tableOfContentsFile = path.join(dataFolderPath, 'toc.yml');
			let tableOfContentsFileIgnore = path.join(rootFolderPath, 'toc.yml');
			await fs.mkdir(rootFolderPath);
			await fs.mkdir(dataFolderPath);
			await fs.writeFile(tableOfContentsFile, '');
			await fs.writeFile(tableOfContentsFileIgnore, '');
			let mockExtensionContext = TypeMoq.Mock.ofType<vscode.ExtensionContext>();
			folder = {
				uri: vscode.Uri.file(rootFolderPath),
				name: '',
				index: 0
			};
			bookTreeViewProvider = new BookTreeViewProvider([folder], mockExtensionContext.object, false, 'bookTreeView');
			let tocRead = new Promise((resolve, reject) => bookTreeViewProvider.onReadAllTOCFiles(() => resolve()));
			let errorCase = new Promise((resolve, reject) => setTimeout(() => resolve(), 5000));
			await Promise.race([tocRead, errorCase.then(() => { throw new Error('Table of Contents were not ready in time'); })]);
		});

		it('should ignore toc.yml files not in _data folder', function(): void {
			bookTreeViewProvider.currentBook.getTableOfContentFiles(folder.uri.toString());
			for (let p of bookTreeViewProvider.currentBook.tableOfContentPaths) {
				should(p.toLocaleLowerCase()).equal(tableOfContentsFile.replace(/\\/g, '/').toLocaleLowerCase());
			}
		});

		this.afterAll(async function () {
			if (fs.existsSync(rootFolderPath)) {
				rimraf.sync(rootFolderPath);
			}
		});
	});


	describe('BookTreeViewProvider.getBooks', function (): void {
		let rootFolderPath: string;
		let configFile: string;
		let folder: vscode.WorkspaceFolder;
		let bookTreeViewProvider: BookTreeViewProvider;
		let mockExtensionContext: TypeMoq.IMock<vscode.ExtensionContext>;

		this.beforeAll(async () => {
			rootFolderPath = path.join(os.tmpdir(), `BookTestData_${uuid.v4()}`);
			let dataFolderPath = path.join(rootFolderPath, '_data');
			configFile = path.join(rootFolderPath, '_config.yml');
			let tableOfContentsFile = path.join(dataFolderPath, 'toc.yml');
			await fs.mkdir(rootFolderPath);
			await fs.mkdir(dataFolderPath);
			await fs.writeFile(tableOfContentsFile, 'title: Test');
			mockExtensionContext = TypeMoq.Mock.ofType<vscode.ExtensionContext>();
			folder = {
				uri: vscode.Uri.file(rootFolderPath),
				name: '',
				index: 0
			};
			bookTreeViewProvider = new BookTreeViewProvider([folder], mockExtensionContext.object, false, 'bookTreeView');
			let tocRead = new Promise((resolve, reject) => bookTreeViewProvider.onReadAllTOCFiles(() => resolve()));
			let errorCase = new Promise((resolve, reject) => setTimeout(() => resolve(), 5000));
			await Promise.race([tocRead, errorCase.then(() => { throw new Error('Table of Contents were not ready in time'); })]);
		});

		it('should show error message if config.yml file not found', function(): void {
			bookTreeViewProvider.currentBook.getBooks();
			should(bookTreeViewProvider.errorMessage.toLocaleLowerCase()).equal(('ENOENT: no such file or directory, open \'' + configFile + '\'').toLocaleLowerCase());
		});
		it('should show error if toc.yml file format is invalid', async function(): Promise<void> {
			await fs.writeFile(configFile, 'title: Test Book');
			bookTreeViewProvider.currentBook.getBooks();
			should(bookTreeViewProvider.errorMessage).equal('Error: Test Book has an incorrect toc.yml file');
		});

		this.afterAll(async function () {
			if (fs.existsSync(rootFolderPath)) {
				rimraf.sync(rootFolderPath);
			}
		});
	});


	describe('BookTreeViewProvider.getSections', function (): void {
		let rootFolderPath: string;
		let tableOfContentsFile: string;
		let bookTreeViewProvider: BookTreeViewProvider;
		let folder: vscode.WorkspaceFolder;
		let expectedNotebook2: ExpectedBookItem;

		this.beforeAll(async () => {
			rootFolderPath = path.join(os.tmpdir(), `BookTestData_${uuid.v4()}`);
			let dataFolderPath = path.join(rootFolderPath, '_data');
			let contentFolderPath = path.join(rootFolderPath, 'content');
			let configFile = path.join(rootFolderPath, '_config.yml');
			tableOfContentsFile = path.join(dataFolderPath, 'toc.yml');
			let notebook2File = path.join(contentFolderPath, 'notebook2.ipynb');
			expectedNotebook2 = {
				title: 'Notebook2',
				url: '/notebook2',
				previousUri: undefined,
				nextUri: undefined
			};
			await fs.mkdir(rootFolderPath);
			await fs.mkdir(dataFolderPath);
			await fs.mkdir(contentFolderPath);
			await fs.writeFile(configFile, 'title: Test Book');
			await fs.writeFile(tableOfContentsFile, '- title: Notebook1\n  url: /notebook1\n- title: Notebook2\n  url: /notebook2');
			await fs.writeFile(notebook2File, '');

			let mockExtensionContext = TypeMoq.Mock.ofType<vscode.ExtensionContext>();
			folder = {
				uri: vscode.Uri.file(rootFolderPath),
				name: '',
				index: 0
			};
			bookTreeViewProvider = new BookTreeViewProvider([folder], mockExtensionContext.object, false, 'bookTreeView');
			let tocRead = new Promise((resolve, reject) => bookTreeViewProvider.onReadAllTOCFiles(() => resolve()));
			let errorCase = new Promise((resolve, reject) => setTimeout(() => resolve(), 5000));
			await Promise.race([tocRead, errorCase.then(() => { throw new Error('Table of Contents were not ready in time'); })]);
		});

		it('should show error if notebook or markdown file is missing', function(): void {
<<<<<<< HEAD
			let books = bookTreeViewProvider.currentBook.getBooks();
			let children = bookTreeViewProvider.currentBook.getSections([], books[0].sections, rootFolderPath);
=======
			let books = bookTreeViewProvider.getBooks();
			let children = bookTreeViewProvider.getSections({ sections: [] }, books[0].sections, rootFolderPath);
>>>>>>> 888755e8
			should(bookTreeViewProvider.errorMessage).equal('Missing file : Notebook1');
			// Rest of book should be detected correctly even with a missing file
			equalBookItems(children[0], expectedNotebook2);
		});

		this.afterAll(async function () {
			if (fs.existsSync(rootFolderPath)) {
				rimraf.sync(rootFolderPath);
			}
		});
	});
});


<|MERGE_RESOLUTION|>--- conflicted
+++ resolved
@@ -284,13 +284,8 @@
 		});
 
 		it('should show error if notebook or markdown file is missing', function(): void {
-<<<<<<< HEAD
 			let books = bookTreeViewProvider.currentBook.getBooks();
-			let children = bookTreeViewProvider.currentBook.getSections([], books[0].sections, rootFolderPath);
-=======
-			let books = bookTreeViewProvider.getBooks();
-			let children = bookTreeViewProvider.getSections({ sections: [] }, books[0].sections, rootFolderPath);
->>>>>>> 888755e8
+			let children = bookTreeViewProvider.currentBook.getSections({ sections: [] }, books[0].sections, rootFolderPath);
 			should(bookTreeViewProvider.errorMessage).equal('Missing file : Notebook1');
 			// Rest of book should be detected correctly even with a missing file
 			equalBookItems(children[0], expectedNotebook2);
