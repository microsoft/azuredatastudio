--- conflicted
+++ resolved
@@ -112,37 +112,22 @@
 	});
 
 	it('should return all page nodes when element is a book', async function (): Promise<void> {
-<<<<<<< HEAD
-		const children = await bookTreeViewProvider.getChildren(book);
-		should(children).be.Array();
-		should(children.length).equal(3);
-		notebook1 = children[0];
-		const markdown = children[1];
-		const externalLink = children[2];
-		should(notebook1.title).equal(expectedNotebook1.title);
-		should(notebook1.uri).equal(expectedNotebook1.url);
-		should(notebook1.previousUri).equal(expectedNotebook1.previousUri);
-		should(notebook1.nextUri).equal(expectedNotebook1.nextUri);
-		should(markdown.title).equal(expectedMarkdown.title);
-		should(markdown.uri).equal(expectedMarkdown.url);
-		should(externalLink.title).equal(expectedExternalLink.title);
-		should(externalLink.uri).equal(expectedExternalLink.url);
-=======
 		bookTreeViewProvider.onReadAllTOCFiles(async () => {
-				const children = await bookTreeViewProvider.getChildren(book);
-				should(children).be.Array();
-				should(children.length).equal(3);
-				const notebook = children[0];
-				const markdown = children[1];
-				const externalLink = children[2];
-				should(notebook.title).equal(expectedNotebook.title);
-				should(notebook.uri).equal(expectedNotebook.url);
-				should(markdown.title).equal(expectedMarkdown.title);
-				should(markdown.uri).equal(expectedMarkdown.url);
-				should(externalLink.title).equal(expectedExternalLink.title);
-				should(externalLink.uri).equal(expectedExternalLink.url);
+			const children = await bookTreeViewProvider.getChildren(book);
+			should(children).be.Array();
+			should(children.length).equal(3);
+			notebook1 = children[0];
+			const markdown = children[1];
+			const externalLink = children[2];
+			should(notebook1.title).equal(expectedNotebook1.title);
+			should(notebook1.uri).equal(expectedNotebook1.url);
+			should(notebook1.previousUri).equal(expectedNotebook1.previousUri);
+			should(notebook1.nextUri).equal(expectedNotebook1.nextUri);
+			should(markdown.title).equal(expectedMarkdown.title);
+			should(markdown.uri).equal(expectedMarkdown.url);
+			should(externalLink.title).equal(expectedExternalLink.title);
+			should(externalLink.uri).equal(expectedExternalLink.url);
 		});
->>>>>>> eeec085c
 	});
 
 	it('should return all sections when element is a notebook', async function (): Promise<void> {
