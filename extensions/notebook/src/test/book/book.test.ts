--- conflicted
+++ resolved
@@ -114,10 +114,6 @@
 			await fs.writeFile(notebook2File, '');
 			await fs.writeFile(notebook3File, '');
 			await fs.writeFile(markdownFile, '');
-<<<<<<< HEAD
-			// appContext = new AppContext(undefined, new ApiWrapper());
-=======
->>>>>>> 22f85ad4
 		});
 
 		it('should initialize correctly with empty workspace array', async () => {
