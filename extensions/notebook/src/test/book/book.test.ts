/*---------------------------------------------------------------------------------------------
 *  Copyright (c) Microsoft Corporation. All rights reserved.
 *  Licensed under the Source EULA. See License.txt in the project root for license information.
 *--------------------------------------------------------------------------------------------*/

import * as vscode from 'vscode';
import * as should from 'should';
import * as path from 'path';
import * as fs from 'fs-extra';
import * as rimraf from 'rimraf';
import * as os from 'os';
import * as uuid from 'uuid';
import { BookTreeViewProvider } from '../../book/bookTreeView';
import { BookTreeItem } from '../../book/bookTreeItem';
import { promisify } from 'util';
import { MockExtensionContext } from '../common/stubs';
import { exists } from '../../common/utils';

export interface ExpectedBookItem {
	title: string;
	url?: string;
	sections?: any[];
	external?: boolean;
	previousUri?: string | undefined;
	nextUri?: string | undefined;
}

export function equalBookItems(book: BookTreeItem, expectedBook: ExpectedBookItem): void {
	should(book.title).equal(expectedBook.title);
	should(book.uri).equal(expectedBook.url);
	if (expectedBook.previousUri || expectedBook.nextUri) {
		let prevUri = book.previousUri ? book.previousUri.toLocaleLowerCase() : undefined;
		should(prevUri).equal(expectedBook.previousUri);
		let nextUri = book.nextUri ? book.nextUri.toLocaleLowerCase() : undefined;
		should(nextUri).equal(expectedBook.nextUri);
	}
}

describe('BookTreeViewProviderTests', function() {

	describe('BookTreeViewProvider', () => {

		let mockExtensionContext: vscode.ExtensionContext;
		let nonBookFolderPath: string;
		let bookFolderPath: string;
		let rootFolderPath: string;
		let expectedNotebook1: ExpectedBookItem;
		let expectedNotebook2: ExpectedBookItem;
		let expectedNotebook3: ExpectedBookItem;
		let expectedMarkdown: ExpectedBookItem;
		let expectedExternalLink: ExpectedBookItem;
		let expectedBook: ExpectedBookItem;

		this.beforeAll(async () => {
			mockExtensionContext = new MockExtensionContext();
			rootFolderPath = path.join(os.tmpdir(), `BookTestData_${uuid.v4()}`);
			nonBookFolderPath = path.join(rootFolderPath, `NonBook`);
			bookFolderPath = path.join(rootFolderPath, `Book`);
			let dataFolderPath = path.join(bookFolderPath, '_data');
			let contentFolderPath = path.join(bookFolderPath, 'content');
			let configFile = path.join(bookFolderPath, '_config.yml');
			let tableOfContentsFile = path.join(dataFolderPath, 'toc.yml');
			let notebook1File = path.join(contentFolderPath, 'notebook1.ipynb');
			let notebook2File = path.join(contentFolderPath, 'notebook2.ipynb');
			let notebook3File = path.join(contentFolderPath, 'notebook3.ipynb');
			let markdownFile = path.join(contentFolderPath, 'markdown.md');
			expectedNotebook1 = {
				title: 'Notebook1',
				url: '/notebook1',
				previousUri: undefined,
				nextUri: notebook2File.toLocaleLowerCase()
			};
			expectedNotebook2 = {
				title: 'Notebook2',
				url: '/notebook2',
				previousUri: notebook1File.toLocaleLowerCase(),
				nextUri: notebook3File.toLocaleLowerCase()
			};
			expectedNotebook3 = {
				title: 'Notebook3',
				url: '/notebook3',
				previousUri: notebook2File.toLocaleLowerCase(),
				nextUri: undefined
			};
			expectedMarkdown = {
				title: 'Markdown',
				url: '/markdown'
			};
			expectedExternalLink = {
				title: 'GitHub',
				url: 'https://github.com/',
				external: true
			};
			expectedBook = {
				sections: [expectedNotebook1, expectedMarkdown, expectedExternalLink],
				title: 'Test Book'
			};
			await fs.mkdir(rootFolderPath);
			await fs.mkdir(bookFolderPath);
			await fs.mkdir(nonBookFolderPath);
			await fs.mkdir(dataFolderPath);
			await fs.mkdir(contentFolderPath);
			await fs.writeFile(configFile, 'title: Test Book');
			await fs.writeFile(tableOfContentsFile, '- title: Notebook1\n  url: /notebook1\n  sections:\n  - title: Notebook2\n    url: /notebook2\n  - title: Notebook3\n    url: /notebook3\n- title: Markdown\n  url: /markdown\n- title: GitHub\n  url: https://github.com/\n  external: true');
			await fs.writeFile(notebook1File, '');
			await fs.writeFile(notebook2File, '');
			await fs.writeFile(notebook3File, '');
			await fs.writeFile(markdownFile, '');
		});

		it('should initialize correctly with empty workspace array', async () => {
			const bookTreeViewProvider = new BookTreeViewProvider([], mockExtensionContext, false, 'bookTreeView');
			await bookTreeViewProvider.initialized;
		});

		it('should initialize correctly with workspace containing non-book path', async () => {
			let folder: vscode.WorkspaceFolder = {
				uri: vscode.Uri.file(nonBookFolderPath),
				name: '',
				index: 0
			};
			const bookTreeViewProvider = new BookTreeViewProvider([folder], mockExtensionContext, false, 'bookTreeView');
			await bookTreeViewProvider.initialized;
		});

		it('should initialize correctly with workspace containing both book and non-book paths', async () => {
			const book: vscode.WorkspaceFolder = {
				uri: vscode.Uri.file(bookFolderPath),
				name: '',
				index: 0
			};
			const nonBook: vscode.WorkspaceFolder = {
				uri: vscode.Uri.file(nonBookFolderPath),
				name: '',
				index: 0
			};
			const bookTreeViewProvider = new BookTreeViewProvider([book, nonBook], mockExtensionContext, false, 'bookTreeView');
			await bookTreeViewProvider.initialized;
			should(bookTreeViewProvider.books.length).equal(1, 'Expected book was not initialized');
		});

		describe('BookTreeViewProvider.getChildren', function (): void {
			let bookTreeViewProvider: BookTreeViewProvider;
			let book: BookTreeItem;
			let notebook1: BookTreeItem;

			this.beforeAll(async () => {
				let folder: vscode.WorkspaceFolder = {
					uri: vscode.Uri.file(rootFolderPath),
					name: '',
					index: 0
				};
				bookTreeViewProvider = new BookTreeViewProvider([folder], mockExtensionContext, false, 'bookTreeView');
				let errorCase = new Promise((resolve, reject) => setTimeout(() => resolve(), 5000));
				await Promise.race([bookTreeViewProvider.initialized, errorCase.then(() => { throw new Error('BookTreeViewProvider did not initialize in time'); })]);
			});

			it('should return all book nodes when element is undefined', async function (): Promise<void> {
				const children = await bookTreeViewProvider.getChildren();
				should(children).be.Array();
				should(children.length).equal(1);
				book = children[0];
				should(book.title).equal(expectedBook.title);
			});

			it('should return all page nodes when element is a book', async function (): Promise<void> {
				const children = await bookTreeViewProvider.getChildren(book);
				should(children).be.Array();
				should(children.length).equal(3);
				notebook1 = children[0];
				const markdown = children[1];
				const externalLink = children[2];
				equalBookItems(notebook1, expectedNotebook1);
				equalBookItems(markdown, expectedMarkdown);
				equalBookItems(externalLink, expectedExternalLink);
			});

			it('should return all sections when element is a notebook', async function (): Promise<void> {
				const children = await bookTreeViewProvider.getChildren(notebook1);
				should(children).be.Array();
				should(children.length).equal(2);
				const notebook2 = children[0];
				const notebook3 = children[1];
				equalBookItems(notebook2, expectedNotebook2);
				equalBookItems(notebook3, expectedNotebook3);
			});

			this.afterAll(async function () {
				console.log('Removing temporary files...');
<<<<<<< HEAD
				if (await promisify(fs.exists)(rootFolderPath)) {
=======
				if (await exists(rootFolderPath)) {
>>>>>>> bd7aac8e
					await promisify(rimraf)(rootFolderPath);
				}
				console.log('Successfully removed temporary files.');
			});
		});

	});

	describe('BookTreeViewProvider.getTableOfContentFiles', function (): void {
		let rootFolderPath: string;
		let tableOfContentsFile: string;
		let bookTreeViewProvider: BookTreeViewProvider;
		let folder: vscode.WorkspaceFolder;

		this.beforeAll(async () => {
			rootFolderPath = path.join(os.tmpdir(), `BookTestData_${uuid.v4()}`);
			let dataFolderPath = path.join(rootFolderPath, '_data');
			tableOfContentsFile = path.join(dataFolderPath, 'toc.yml');
			let tableOfContentsFileIgnore = path.join(rootFolderPath, 'toc.yml');
			await fs.mkdir(rootFolderPath);
			await fs.mkdir(dataFolderPath);
			await fs.writeFile(tableOfContentsFile, '- title: Notebook1\n  url: /notebook1\n  sections:\n  - title: Notebook2\n    url: /notebook2\n  - title: Notebook3\n    url: /notebook3\n- title: Markdown\n  url: /markdown\n- title: GitHub\n  url: https://github.com/\n  external: true');
			await fs.writeFile(tableOfContentsFileIgnore, '');
			const mockExtensionContext = new MockExtensionContext();
			folder = {
				uri: vscode.Uri.file(rootFolderPath),
				name: '',
				index: 0
			};
			bookTreeViewProvider = new BookTreeViewProvider([folder], mockExtensionContext, false, 'bookTreeView');
			let errorCase = new Promise((resolve, reject) => setTimeout(() => resolve(), 5000));
			await Promise.race([bookTreeViewProvider.initialized, errorCase.then(() => { throw new Error('BookTreeViewProvider did not initialize in time'); })]);
		});

		it('should ignore toc.yml files not in _data folder', async () => {
			await bookTreeViewProvider.currentBook.getTableOfContentFiles(rootFolderPath);
			for (let p of bookTreeViewProvider.currentBook.tableOfContentPaths) {
				should(p.toLocaleLowerCase()).equal(tableOfContentsFile.replace(/\\/g, '/').toLocaleLowerCase());
			}
		});

		this.afterAll(async function () {
<<<<<<< HEAD
			if (await promisify(fs.exists)(rootFolderPath)) {
=======
			if (await exists(rootFolderPath)) {
>>>>>>> bd7aac8e
				await promisify(rimraf)(rootFolderPath);
			}
		});
	});


	describe('BookTreeViewProvider.getBooks @UNSTABLE@', function (): void {
		let rootFolderPath: string;
		let configFile: string;
		let folder: vscode.WorkspaceFolder;
		let bookTreeViewProvider: BookTreeViewProvider;
		let tocFile: string;

		this.beforeAll(async () => {
			rootFolderPath = path.join(os.tmpdir(), `BookTestData_${uuid.v4()}`);
			let dataFolderPath = path.join(rootFolderPath, '_data');
			configFile = path.join(rootFolderPath, '_config.yml');
			tocFile = path.join(dataFolderPath, 'toc.yml');
			await fs.mkdir(rootFolderPath);
			await fs.mkdir(dataFolderPath);
			await fs.writeFile(tocFile, 'title: Test');
			const mockExtensionContext = new MockExtensionContext();
			folder = {
				uri: vscode.Uri.file(rootFolderPath),
				name: '',
				index: 0
			};
			bookTreeViewProvider = new BookTreeViewProvider([folder], mockExtensionContext, false, 'bookTreeView');
			let errorCase = new Promise((resolve, reject) => setTimeout(() => resolve(), 5000));
			await Promise.race([bookTreeViewProvider.initialized, errorCase.then(() => { throw new Error('BookTreeViewProvider did not initialize in time'); })]);
		});

		it('should show error message if config.yml file not found', async () => {
			await bookTreeViewProvider.currentBook.readBooks();
			should(bookTreeViewProvider.errorMessage.toLocaleLowerCase()).equal(('ENOENT: no such file or directory, open \'' + configFile + '\'').toLocaleLowerCase());
		});

		it('should show error if toc.yml file format is invalid', async function(): Promise<void> {
			await fs.writeFile(configFile, 'title: Test Book');
			await bookTreeViewProvider.currentBook.readBooks();
			should(bookTreeViewProvider.errorMessage).equal('Error: Test Book has an incorrect toc.yml file');
		});

		this.afterAll(async function () {
<<<<<<< HEAD
			if (await promisify(fs.exists)(rootFolderPath)) {
=======
			if (await exists(rootFolderPath)) {
>>>>>>> bd7aac8e
				await promisify(rimraf)(rootFolderPath);
			}
		});
	});


	describe('BookTreeViewProvider.getSections @UNSTABLE@', function (): void {
		let rootFolderPath: string;
		let tableOfContentsFile: string;
		let bookTreeViewProvider: BookTreeViewProvider;
		let folder: vscode.WorkspaceFolder;
		let expectedNotebook2: ExpectedBookItem;

		this.beforeAll(async () => {
			rootFolderPath = path.join(os.tmpdir(), `BookTestData_${uuid.v4()}`);
			let dataFolderPath = path.join(rootFolderPath, '_data');
			let contentFolderPath = path.join(rootFolderPath, 'content');
			let configFile = path.join(rootFolderPath, '_config.yml');
			tableOfContentsFile = path.join(dataFolderPath, 'toc.yml');
			let notebook2File = path.join(contentFolderPath, 'notebook2.ipynb');
			expectedNotebook2 = {
				title: 'Notebook2',
				url: '/notebook2',
				previousUri: undefined,
				nextUri: undefined
			};
			await fs.mkdir(rootFolderPath);
			await fs.mkdir(dataFolderPath);
			await fs.mkdir(contentFolderPath);
			await fs.writeFile(configFile, 'title: Test Book');
			await fs.writeFile(tableOfContentsFile, '- title: Notebook1\n  url: /notebook1\n- title: Notebook2\n  url: /notebook2');
			await fs.writeFile(notebook2File, '');

			const mockExtensionContext = new MockExtensionContext();
			folder = {
				uri: vscode.Uri.file(rootFolderPath),
				name: '',
				index: 0
			};
			bookTreeViewProvider = new BookTreeViewProvider([folder], mockExtensionContext, false, 'bookTreeView');
			let errorCase = new Promise((resolve, reject) => setTimeout(() => resolve(), 5000));
			await Promise.race([bookTreeViewProvider.initialized, errorCase.then(() => { throw new Error('BookTreeViewProvider did not initialize in time'); })]);
		});

		it('should show error if notebook or markdown file is missing', async function(): Promise<void> {
			let books = bookTreeViewProvider.currentBook.bookItems;
			let children = await bookTreeViewProvider.currentBook.getSections({ sections: [] }, books[0].sections, rootFolderPath);
			should(bookTreeViewProvider.errorMessage).equal('Missing file : Notebook1');
			// Rest of book should be detected correctly even with a missing file
			equalBookItems(children[0], expectedNotebook2);
		});

		this.afterAll(async function () {
<<<<<<< HEAD
			if (await promisify(fs.exists)(rootFolderPath)) {
=======
			if (await exists(rootFolderPath)) {
>>>>>>> bd7aac8e
				await promisify(rimraf)(rootFolderPath);
			}
		});
	});
});<|MERGE_RESOLUTION|>--- conflicted
+++ resolved
@@ -187,11 +187,7 @@
 
 			this.afterAll(async function () {
 				console.log('Removing temporary files...');
-<<<<<<< HEAD
-				if (await promisify(fs.exists)(rootFolderPath)) {
-=======
 				if (await exists(rootFolderPath)) {
->>>>>>> bd7aac8e
 					await promisify(rimraf)(rootFolderPath);
 				}
 				console.log('Successfully removed temporary files.');
@@ -234,11 +230,7 @@
 		});
 
 		this.afterAll(async function () {
-<<<<<<< HEAD
-			if (await promisify(fs.exists)(rootFolderPath)) {
-=======
 			if (await exists(rootFolderPath)) {
->>>>>>> bd7aac8e
 				await promisify(rimraf)(rootFolderPath);
 			}
 		});
@@ -283,11 +275,7 @@
 		});
 
 		this.afterAll(async function () {
-<<<<<<< HEAD
-			if (await promisify(fs.exists)(rootFolderPath)) {
-=======
 			if (await exists(rootFolderPath)) {
->>>>>>> bd7aac8e
 				await promisify(rimraf)(rootFolderPath);
 			}
 		});
@@ -341,11 +329,7 @@
 		});
 
 		this.afterAll(async function () {
-<<<<<<< HEAD
-			if (await promisify(fs.exists)(rootFolderPath)) {
-=======
 			if (await exists(rootFolderPath)) {
->>>>>>> bd7aac8e
 				await promisify(rimraf)(rootFolderPath);
 			}
 		});
