--- conflicted
+++ resolved
@@ -24,8 +24,6 @@
 	nextUri?: string | undefined;
 }
 
-<<<<<<< HEAD
-=======
 export function equalBookItems(book: BookTreeItem, expectedBook: ExpectedBookItem) : void {
 	should(book.title).equal(expectedBook.title);
 	should(book.uri).equal(expectedBook.url);
@@ -37,7 +35,6 @@
 	}
 }
 
->>>>>>> fb26126b
 describe('BookTreeViewProvider.getChildren', function (): void {
 	let rootFolderPath: string;
 	let expectedNotebook1: ExpectedBookItem;
@@ -57,11 +54,7 @@
 		for (let i = 0; i < 8; i++) {
 			testFolder += SEED.charAt(Math.floor(Math.random() * SEED.length));
 		}
-<<<<<<< HEAD
-		rootFolderPath =  path.join(os.tmpdir(), 'BookTestData_' + testFolder);
-=======
 		rootFolderPath = path.join(os.tmpdir(), 'BookTestData_' + testFolder);
->>>>>>> fb26126b
 		let dataFolderPath = path.join(rootFolderPath, '_data');
 		let contentFolderPath = path.join(rootFolderPath, 'content');
 		let configFile = path.join(rootFolderPath, '_config.yml');
@@ -74,31 +67,18 @@
 			title: 'Notebook1',
 			url: '/notebook1',
 			previousUri: undefined,
-<<<<<<< HEAD
-			nextUri: notebook2File
-=======
 			nextUri: notebook2File.toLocaleLowerCase()
->>>>>>> fb26126b
 		};
 		expectedNotebook2 = {
 			title: 'Notebook2',
 			url: '/notebook2',
-<<<<<<< HEAD
-			previousUri: notebook1File,
-			nextUri: notebook3File
-=======
 			previousUri: notebook1File.toLocaleLowerCase(),
 			nextUri: notebook3File.toLocaleLowerCase()
->>>>>>> fb26126b
 		};
 		expectedNotebook3 = {
 			title: 'Notebook3',
 			url: '/notebook3',
-<<<<<<< HEAD
-			previousUri: notebook2File,
-=======
 			previousUri: notebook2File.toLocaleLowerCase(),
->>>>>>> fb26126b
 			nextUri: undefined
 		};
 		expectedMarkdown = {
@@ -129,22 +109,14 @@
 			name: '',
 			index: 0
 		};
-<<<<<<< HEAD
-		bookTreeViewProvider = await new BookTreeViewProvider([folder], mockExtensionContext.object);
-=======
-		bookTreeViewProvider = new BookTreeViewProvider([folder], mockExtensionContext.object);
->>>>>>> fb26126b
+		bookTreeViewProvider = new BookTreeViewProvider([folder], mockExtensionContext.object);
 		let tocRead = new Promise((resolve, reject) => bookTreeViewProvider.onReadAllTOCFiles(() => resolve()));
 		let errorCase = new Promise((resolve, reject) => setTimeout(() => resolve(), 150));
 		await Promise.race([tocRead, errorCase.then(() => { throw new Error('Table of Contents were not ready in time'); })]);
 	});
 
 	it('should return all book nodes when element is undefined', async function (): Promise<void> {
-<<<<<<< HEAD
-		const children = await bookTreeViewProvider.getChildren(undefined);
-=======
 		const children = await bookTreeViewProvider.getChildren();
->>>>>>> fb26126b
 		should(children).be.Array();
 		should(children.length).equal(1);
 		book = children[0];
@@ -158,20 +130,9 @@
 		notebook1 = children[0];
 		const markdown = children[1];
 		const externalLink = children[2];
-<<<<<<< HEAD
-		should(notebook1.title).equal(expectedNotebook1.title);
-		should(notebook1.uri).equal(expectedNotebook1.url);
-		should(notebook1.previousUri).equal(expectedNotebook1.previousUri);
-		should(notebook1.nextUri).equal(expectedNotebook1.nextUri);
-		should(markdown.title).equal(expectedMarkdown.title);
-		should(markdown.uri).equal(expectedMarkdown.url);
-		should(externalLink.title).equal(expectedExternalLink.title);
-		should(externalLink.uri).equal(expectedExternalLink.url);
-=======
 		equalBookItems(notebook1, expectedNotebook1);
 		equalBookItems(markdown, expectedMarkdown);
 		equalBookItems(externalLink, expectedExternalLink);
->>>>>>> fb26126b
 	});
 
 	it('should return all sections when element is a notebook', async function (): Promise<void> {
@@ -180,15 +141,8 @@
 		should(children.length).equal(2);
 		const notebook2 = children[0];
 		const notebook3 = children[1];
-<<<<<<< HEAD
-		should(notebook2.title).equal(expectedNotebook2.title);
-		should(notebook2.uri).equal(expectedNotebook2.url);
-		should(notebook2.previousUri).equal(expectedNotebook2.previousUri);
-		should(notebook2.nextUri).equal(expectedNotebook2.nextUri);
-		should(notebook3.title).equal(expectedNotebook3.title);
-		should(notebook3.uri).equal(expectedNotebook3.url);
-		should(notebook3.previousUri).equal(expectedNotebook3.previousUri);
-		should(notebook3.nextUri).equal(expectedNotebook3.nextUri);
+		equalBookItems(notebook2, expectedNotebook2);
+		equalBookItems(notebook3, expectedNotebook3);
 	});
 
 	this.afterAll(async function () {
@@ -232,7 +186,9 @@
 
 	it('should ignore toc.yml files not in _data folder', function(): void {
 		bookTreeViewProvider.getTableOfContentFiles([folder]);
-		should(bookTreeViewProvider.tableOfContentPaths).equal([tableOfContentsFile]);
+		for (let p of bookTreeViewProvider.tableOfContentPaths) {
+			should(p.toLocaleLowerCase()).equal(tableOfContentsFile.replace(/\\/g, '/').toLocaleLowerCase());
+		}
 	});
 
 	this.afterAll(async function () {
@@ -286,10 +242,6 @@
 		await Promise.race([tocRead, errorCase.then(() => { throw new Error('Table of Contents were not ready in time'); })]);
 		bookTreeViewProvider.getBooks();
 		should(bookTreeViewProvider.errorMessage).equal('Error: toc.yml file format is incorrect');
-=======
-		equalBookItems(notebook2, expectedNotebook2);
-		equalBookItems(notebook3, expectedNotebook3);
->>>>>>> fb26126b
 	});
 
 	this.afterAll(async function () {
