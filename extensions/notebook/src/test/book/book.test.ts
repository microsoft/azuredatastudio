/*---------------------------------------------------------------------------------------------
 *  Copyright (c) Microsoft Corporation. All rights reserved.
 *  Licensed under the Source EULA. See License.txt in the project root for license information.
 *--------------------------------------------------------------------------------------------*/

import * as vscode from 'vscode';
import * as should from 'should';
import * as TypeMoq from 'typemoq';
import * as path from 'path';
import * as fs from 'fs-extra';
import * as rimraf from 'rimraf';
import * as os from 'os';
import { BookTreeViewProvider } from '../../book/bookTreeView';
import { BookTreeItem } from '../../book/bookTreeItem';

const SEED = 'ABCDEFGHIJKLMNOPQRSTUVWXYZabcdefghijklmnopqrstuvwxyz0123456789';

export interface ExpectedBookItem {
	title: string;
	url?: string;
	sections?: any[];
	external?: boolean;
	previousUri?: string | undefined;
	nextUri?: string | undefined;
}

describe('BookTreeViewProvider.getChildren', function (): void {
	let rootFolderPath: string;
	let expectedNotebook1: ExpectedBookItem;
	let expectedNotebook2: ExpectedBookItem;
	let expectedNotebook3: ExpectedBookItem;
	let expectedMarkdown: ExpectedBookItem;
	let expectedExternalLink: ExpectedBookItem;
	let expectedBook: ExpectedBookItem;

	let mockExtensionContext: TypeMoq.IMock<vscode.ExtensionContext>;
	let bookTreeViewProvider: BookTreeViewProvider;
	let book: BookTreeItem;
	let notebook1: BookTreeItem;

	this.beforeAll(async () => {
		let testFolder = '';
		for (let i = 0; i < 8; i++) {
			testFolder += SEED.charAt(Math.floor(Math.random() * SEED.length));
		}
		rootFolderPath =  path.join(os.tmpdir(), 'BookTestData_' + testFolder);
		let dataFolderPath = path.join(rootFolderPath, '_data');
		let contentFolderPath = path.join(rootFolderPath, 'content');
		let configFile = path.join(rootFolderPath, '_config.yml');
		let tableOfContentsFile = path.join(dataFolderPath, 'toc.yml');
		let notebook1File = path.join(contentFolderPath, 'notebook1.ipynb');
		let notebook2File = path.join(contentFolderPath, 'notebook2.ipynb');
		let notebook3File = path.join(contentFolderPath, 'notebook3.ipynb');
		let markdownFile = path.join(contentFolderPath, 'markdown.md');
		expectedNotebook1 = {
			title: 'Notebook1',
			url: '/notebook1',
			previousUri: undefined,
			nextUri: notebook2File
		};
		expectedNotebook2 = {
			title: 'Notebook2',
			url: '/notebook2',
			previousUri: notebook1File,
			nextUri: notebook3File
		};
		expectedNotebook3 = {
			title: 'Notebook3',
			url: '/notebook3',
			previousUri: notebook2File,
			nextUri: undefined
		};
		expectedMarkdown = {
			title: 'Markdown',
			url: '/markdown'
		};
		expectedExternalLink = {
			title: 'GitHub',
			url: 'https://github.com/',
			external: true
		};
		expectedBook = {
			sections: [expectedNotebook1, expectedMarkdown, expectedExternalLink],
			title: 'Test Book'
		};
		await fs.mkdir(rootFolderPath);
		await fs.mkdir(dataFolderPath);
		await fs.mkdir(contentFolderPath);
		await fs.writeFile(configFile, 'title: Test Book');
		await fs.writeFile(tableOfContentsFile, '- title: Notebook1\n  url: /notebook1\n  sections:\n  - title: Notebook2\n    url: /notebook2\n  - title: Notebook3\n    url: /notebook3\n- title: Markdown\n  url: /markdown\n- title: GitHub\n  url: https://github.com/\n  external: true');
		await fs.writeFile(notebook1File, '');
		await fs.writeFile(notebook2File, '');
		await fs.writeFile(notebook3File, '');
		await fs.writeFile(markdownFile, '');
		mockExtensionContext = TypeMoq.Mock.ofType<vscode.ExtensionContext>();
		let folder: vscode.WorkspaceFolder = {
			uri: vscode.Uri.file(rootFolderPath),
			name: '',
			index: 0
		};
		bookTreeViewProvider = await new BookTreeViewProvider([folder], mockExtensionContext.object);
	});

	it('should return all book nodes when element is undefined', async function (): Promise<void> {
<<<<<<< HEAD
		const children = await bookTreeViewProvider.getChildren(undefined);
		should(children).be.Array();
		should(children.length).equal(1);
		book = children[0];
		should(book.title).equal(expectedBook.title);
	});

	it('should return all page nodes when element is a book', async function (): Promise<void> {
		const children = await bookTreeViewProvider.getChildren(book);
		console.log(children);
		should(children).be.Array();
		should(children.length).equal(3);
		notebook1 = children[0];
		const markdown = children[1];
		const externalLink = children[2];
		should(notebook1.title).equal(expectedNotebook1.title);
		should(notebook1.uri).equal(expectedNotebook1.url);
		should(notebook1.previousUri).equal(expectedNotebook1.previousUri);
		should(notebook1.nextUri).equal(expectedNotebook1.nextUri);
		should(markdown.title).equal(expectedMarkdown.title);
		should(markdown.uri).equal(expectedMarkdown.url);
		should(externalLink.title).equal(expectedExternalLink.title);
		should(externalLink.uri).equal(expectedExternalLink.url);
=======
		bookTreeViewProvider.onReadAllTOCFiles(async () => {
			const children = await bookTreeViewProvider.getChildren();
			should(children).be.Array();
			should(children.length).equal(1);
			book = children[0];
			should(book.title).equal(expectedBook.title);
		});
	});

	it('should return all page nodes when element is a book', async function (): Promise<void> {
		bookTreeViewProvider.onReadAllTOCFiles(async () => {
				const children = await bookTreeViewProvider.getChildren(book);
				should(children).be.Array();
				should(children.length).equal(3);
				const notebook = children[0];
				const markdown = children[1];
				const externalLink = children[2];
				should(notebook.title).equal(expectedNotebook.title);
				should(notebook.uri).equal(expectedNotebook.url);
				should(markdown.title).equal(expectedMarkdown.title);
				should(markdown.uri).equal(expectedMarkdown.url);
				should(externalLink.title).equal(expectedExternalLink.title);
				should(externalLink.uri).equal(expectedExternalLink.url);
		});
>>>>>>> eeec085c
	});

	it('should return all sections when element is a notebook', async function (): Promise<void> {
		const children = await bookTreeViewProvider.getChildren(notebook1);
		console.log(children);
		should(children).be.Array();
		should(children.length).equal(2);
		const notebook2 = children[0];
		const notebook3 = children[1];
		should(notebook2.title).equal(expectedNotebook2.title);
		should(notebook2.uri).equal(expectedNotebook2.url);
		should(notebook2.previousUri).equal(expectedNotebook2.previousUri);
		should(notebook2.nextUri).equal(expectedNotebook2.nextUri);
		should(notebook3.title).equal(expectedNotebook3.title);
		should(notebook3.uri).equal(expectedNotebook3.url);
		should(notebook3.previousUri).equal(expectedNotebook3.previousUri);
		should(notebook3.nextUri).equal(expectedNotebook3.nextUri);
	});

	this.afterAll(async function () {
		if (fs.existsSync(rootFolderPath)) {
			rimraf.sync(rootFolderPath);
		}
	});
});

describe('BookTreeViewProvider.getTableOfContentFiles', function (): void {
	let rootFolderPath: string;
	let tableOfContentsFile: string;
	let bookTreeViewProvider: BookTreeViewProvider;
	let mockExtensionContext: TypeMoq.IMock<vscode.ExtensionContext>;
	let folder: vscode.WorkspaceFolder;

	this.beforeAll(async () => {
		let testFolder = '';
		for (let i = 0; i < 8; i++) {
			testFolder += SEED.charAt(Math.floor(Math.random() * SEED.length));
		}
		rootFolderPath =  path.join(os.tmpdir(), 'BookTestData_' + testFolder);
		let dataFolderPath = path.join(rootFolderPath, '_data');
		tableOfContentsFile = path.join(dataFolderPath, 'toc.yml');
		let tableOfContentsFileIgnore = path.join(rootFolderPath, 'toc.yml');
		await fs.mkdir(rootFolderPath);
		await fs.mkdir(dataFolderPath);
		await fs.writeFile(tableOfContentsFile, '');
		await fs.writeFile(tableOfContentsFileIgnore, '');
		mockExtensionContext = TypeMoq.Mock.ofType<vscode.ExtensionContext>();
		folder = {
			uri: vscode.Uri.file(rootFolderPath),
			name: '',
			index: 0
		};
		bookTreeViewProvider = new BookTreeViewProvider([folder], mockExtensionContext.object);
	});

	it('should ignore toc.yml files not in _data folder', function(): void {
		bookTreeViewProvider.getTableOfContentFiles([folder]);
		should(bookTreeViewProvider.tableOfContentPaths).equal([tableOfContentsFile]);
	});

	this.afterAll(async function () {
		if (fs.existsSync(rootFolderPath)) {
			rimraf.sync(rootFolderPath);
		}
	});
});


describe('BookTreeViewProvider.getBooks', function (): void {
	let rootFolderPath: string;
	let folder: vscode.WorkspaceFolder;
	let bookTreeViewProvider: BookTreeViewProvider;
	let mockExtensionContext: TypeMoq.IMock<vscode.ExtensionContext>;

	this.beforeAll(async () => {
		let testFolder = '';
		for (let i = 0; i < 8; i++) {
			testFolder += SEED.charAt(Math.floor(Math.random() * SEED.length));
		}
		rootFolderPath =  path.join(os.tmpdir(), 'BookTestData_' + testFolder);
		let dataFolderPath = path.join(rootFolderPath, '_data');
		let tableOfContentsFile = path.join(dataFolderPath, 'toc.yml');
		await fs.mkdir(rootFolderPath);
		await fs.mkdir(dataFolderPath);
		await fs.writeFile(tableOfContentsFile, '');
		mockExtensionContext = TypeMoq.Mock.ofType<vscode.ExtensionContext>();
		folder = {
			uri: vscode.Uri.file(rootFolderPath),
			name: '',
			index: 0
		};
		bookTreeViewProvider = new BookTreeViewProvider([folder], mockExtensionContext.object);
	});

	it('should show error message if config.yml file not found', function(): void {
		let configFile = path.join(rootFolderPath, '_config.yml');
		bookTreeViewProvider.getBooks();
		should(bookTreeViewProvider.errorMessage).equal('ENOENT: no such file or directory, open \'' + configFile + '\'');
	});

	it('should show error if toc.yml file format is invalid', function(): void {

	});

	this.afterAll(async function () {
		if (fs.existsSync(rootFolderPath)) {
			rimraf.sync(rootFolderPath);
		}
	});
});<|MERGE_RESOLUTION|>--- conflicted
+++ resolved
@@ -102,33 +102,8 @@
 	});
 
 	it('should return all book nodes when element is undefined', async function (): Promise<void> {
-<<<<<<< HEAD
-		const children = await bookTreeViewProvider.getChildren(undefined);
-		should(children).be.Array();
-		should(children.length).equal(1);
-		book = children[0];
-		should(book.title).equal(expectedBook.title);
-	});
-
-	it('should return all page nodes when element is a book', async function (): Promise<void> {
-		const children = await bookTreeViewProvider.getChildren(book);
-		console.log(children);
-		should(children).be.Array();
-		should(children.length).equal(3);
-		notebook1 = children[0];
-		const markdown = children[1];
-		const externalLink = children[2];
-		should(notebook1.title).equal(expectedNotebook1.title);
-		should(notebook1.uri).equal(expectedNotebook1.url);
-		should(notebook1.previousUri).equal(expectedNotebook1.previousUri);
-		should(notebook1.nextUri).equal(expectedNotebook1.nextUri);
-		should(markdown.title).equal(expectedMarkdown.title);
-		should(markdown.uri).equal(expectedMarkdown.url);
-		should(externalLink.title).equal(expectedExternalLink.title);
-		should(externalLink.uri).equal(expectedExternalLink.url);
-=======
-		bookTreeViewProvider.onReadAllTOCFiles(async () => {
-			const children = await bookTreeViewProvider.getChildren();
+		bookTreeViewProvider.onReadAllTOCFiles(async () => {
+			const children = await bookTreeViewProvider.getChildren(undefined);
 			should(children).be.Array();
 			should(children.length).equal(1);
 			book = children[0];
@@ -138,37 +113,41 @@
 
 	it('should return all page nodes when element is a book', async function (): Promise<void> {
 		bookTreeViewProvider.onReadAllTOCFiles(async () => {
-				const children = await bookTreeViewProvider.getChildren(book);
-				should(children).be.Array();
-				should(children.length).equal(3);
-				const notebook = children[0];
-				const markdown = children[1];
-				const externalLink = children[2];
-				should(notebook.title).equal(expectedNotebook.title);
-				should(notebook.uri).equal(expectedNotebook.url);
-				should(markdown.title).equal(expectedMarkdown.title);
-				should(markdown.uri).equal(expectedMarkdown.url);
-				should(externalLink.title).equal(expectedExternalLink.title);
-				should(externalLink.uri).equal(expectedExternalLink.url);
-		});
->>>>>>> eeec085c
+			const children = await bookTreeViewProvider.getChildren(book);
+			console.log(children);
+			should(children).be.Array();
+			should(children.length).equal(3);
+			notebook1 = children[0];
+			const markdown = children[1];
+			const externalLink = children[2];
+			should(notebook1.title).equal(expectedNotebook1.title);
+			should(notebook1.uri).equal(expectedNotebook1.url);
+			should(notebook1.previousUri).equal(expectedNotebook1.previousUri);
+			should(notebook1.nextUri).equal(expectedNotebook1.nextUri);
+			should(markdown.title).equal(expectedMarkdown.title);
+			should(markdown.uri).equal(expectedMarkdown.url);
+			should(externalLink.title).equal(expectedExternalLink.title);
+			should(externalLink.uri).equal(expectedExternalLink.url);
+		});
 	});
 
 	it('should return all sections when element is a notebook', async function (): Promise<void> {
-		const children = await bookTreeViewProvider.getChildren(notebook1);
-		console.log(children);
-		should(children).be.Array();
-		should(children.length).equal(2);
-		const notebook2 = children[0];
-		const notebook3 = children[1];
-		should(notebook2.title).equal(expectedNotebook2.title);
-		should(notebook2.uri).equal(expectedNotebook2.url);
-		should(notebook2.previousUri).equal(expectedNotebook2.previousUri);
-		should(notebook2.nextUri).equal(expectedNotebook2.nextUri);
-		should(notebook3.title).equal(expectedNotebook3.title);
-		should(notebook3.uri).equal(expectedNotebook3.url);
-		should(notebook3.previousUri).equal(expectedNotebook3.previousUri);
-		should(notebook3.nextUri).equal(expectedNotebook3.nextUri);
+		bookTreeViewProvider.onReadAllTOCFiles(async () => {
+			const children = await bookTreeViewProvider.getChildren(notebook1);
+			console.log(children);
+			should(children).be.Array();
+			should(children.length).equal(2);
+			const notebook2 = children[0];
+			const notebook3 = children[1];
+			should(notebook2.title).equal(expectedNotebook2.title);
+			should(notebook2.uri).equal(expectedNotebook2.url);
+			should(notebook2.previousUri).equal(expectedNotebook2.previousUri);
+			should(notebook2.nextUri).equal(expectedNotebook2.nextUri);
+			should(notebook3.title).equal(expectedNotebook3.title);
+			should(notebook3.uri).equal(expectedNotebook3.url);
+			should(notebook3.previousUri).equal(expectedNotebook3.previousUri);
+			should(notebook3.nextUri).equal(expectedNotebook3.nextUri);
+		});
 	});
 
 	this.afterAll(async function () {
@@ -208,8 +187,10 @@
 	});
 
 	it('should ignore toc.yml files not in _data folder', function(): void {
-		bookTreeViewProvider.getTableOfContentFiles([folder]);
-		should(bookTreeViewProvider.tableOfContentPaths).equal([tableOfContentsFile]);
+		bookTreeViewProvider.onReadAllTOCFiles(async () => {
+			bookTreeViewProvider.getTableOfContentFiles([folder]);
+			should(bookTreeViewProvider.tableOfContentPaths).equal([tableOfContentsFile]);
+		});
 	});
 
 	this.afterAll(async function () {
@@ -247,11 +228,12 @@
 	});
 
 	it('should show error message if config.yml file not found', function(): void {
-		let configFile = path.join(rootFolderPath, '_config.yml');
-		bookTreeViewProvider.getBooks();
-		should(bookTreeViewProvider.errorMessage).equal('ENOENT: no such file or directory, open \'' + configFile + '\'');
-	});
-
+		bookTreeViewProvider.onReadAllTOCFiles(async () => {
+			let configFile = path.join(rootFolderPath, '_config.yml');
+			bookTreeViewProvider.getBooks();
+			should(bookTreeViewProvider.errorMessage).equal('ENOENT: no such file or directory, open \'' + configFile + '\'');
+		});
+	});
 	it('should show error if toc.yml file format is invalid', function(): void {
 
 	});
