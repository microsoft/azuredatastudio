--- conflicted
+++ resolved
@@ -49,13 +49,9 @@
 	let notebook1: BookTreeItem;
 
 	this.beforeAll(async () => {
-<<<<<<< HEAD
-		rootFolderPath = path.join(os.tmpdir(), `BookTestData_${uuid.v4()}`);
-=======
 		console.log('Generating random rootFolderPath...');
 		rootFolderPath = path.join(os.tmpdir(), `BookTestData_${uuid.v4()}`);
 		console.log('Random rootFolderPath generated.');
->>>>>>> 79af62f6
 		let dataFolderPath = path.join(rootFolderPath, '_data');
 		let contentFolderPath = path.join(rootFolderPath, 'content');
 		let configFile = path.join(rootFolderPath, '_config.yml');
