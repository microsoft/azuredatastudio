/*---------------------------------------------------------------------------------------------
 *  Copyright (c) Microsoft Corporation. All rights reserved.
 *  Licensed under the Source EULA. See License.txt in the project root for license information.
 *--------------------------------------------------------------------------------------------*/

import * as azdata from 'azdata';
import { NotebookUtils } from '../../common/notebookUtils';
import * as should from 'should';
import * as vscode from 'vscode';
import * as TypeMoq from 'typemoq';
import * as sinon from 'sinon';
import * as os from 'os';
import * as path from 'path';
import * as uuid from 'uuid';
import { promises as fs } from 'fs';
import { tryDeleteFile } from './testUtils';
import { CellTypes } from '../../contracts/content';

describe('notebookUtils Tests', function (): void {
	let notebookUtils: NotebookUtils = new NotebookUtils();
	let showErrorMessageSpy: sinon.SinonSpy;

<<<<<<< HEAD
	beforeEach(function(): void {
		showErrorMessageSpy = sinon.spy(vscode.window, 'showErrorMessage');
	});

	afterEach(function(): void {
		sinon.restore();
=======
	this.beforeAll(async function(): Promise<void> {
		await vscode.commands.executeCommand('workbench.action.closeAllEditors');
	});

	beforeEach(function (): void {
		apiWrapperMock = TypeMoq.Mock.ofInstance(new ApiWrapper());
		notebookUtils = new NotebookUtils(apiWrapperMock.object);
>>>>>>> f95cb5f5
	});

	this.afterAll(async function (): Promise<void> {
		await vscode.commands.executeCommand('workbench.action.closeAllEditors');
	});

	describe('newNotebook', function (): void {
		it('Should open a new notebook successfully', async function (): Promise<void> {
			should(azdata.nb.notebookDocuments.length).equal(0, 'There should be not any open Notebook documents');
			await notebookUtils.newNotebook(undefined);
			should(azdata.nb.notebookDocuments.length).equal(1, 'There should be exactly 1 open Notebook document');
			await vscode.commands.executeCommand('workbench.action.closeActiveEditor');
			should(azdata.nb.notebookDocuments.length).equal(0, 'There should be not any open Notebook documents');
		});

		it('Opening an untitled editor after closing should re-use previous untitled name', async function (): Promise<void> {
			should(azdata.nb.notebookDocuments.length).equal(0, 'There should be not any open Notebook documents');
			await notebookUtils.newNotebook(undefined);
			should(azdata.nb.notebookDocuments.length).equal(1, 'There should be exactly 1 open Notebook document');
			should(azdata.nb.notebookDocuments[0].fileName).equal('Notebook-0', 'The first Untitled Notebook should have an index of 0');
			await vscode.commands.executeCommand('workbench.action.closeActiveEditor');
			should(azdata.nb.notebookDocuments.length).equal(0, 'There should be not any open Notebook documents');
			await notebookUtils.newNotebook(undefined);
			should(azdata.nb.notebookDocuments.length).equal(1, 'There should be exactly 1 open Notebook document after second opening');
			should(azdata.nb.notebookDocuments[0].fileName).equal('Notebook-0', 'The first Untitled Notebook should have an index of 0 after closing first Untitled Notebook');
			await vscode.commands.executeCommand('workbench.action.closeActiveEditor');
		});

		it('Untitled Name index should increase', async function (): Promise<void> {
			should(azdata.nb.notebookDocuments.length).equal(0, 'There should be not any open Notebook documents');
			await notebookUtils.newNotebook(undefined);
			should(azdata.nb.notebookDocuments.length).equal(1, 'There should be exactly 1 open Notebook document');
			const secondNotebook = await notebookUtils.newNotebook(undefined);
			should(azdata.nb.notebookDocuments.length).equal(2, 'There should be exactly 2 open Notebook documents');
			should(secondNotebook.document.fileName).equal('Notebook-1', 'The second Untitled Notebook should have an index of 1');
			await vscode.commands.executeCommand('workbench.action.closeActiveEditor');
			await vscode.commands.executeCommand('workbench.action.closeActiveEditor');
			should(azdata.nb.notebookDocuments.length).equal(0, 'There should be not any open Notebook documents');
		});
	});

	describe('openNotebook', function () {
		it('opens a Notebook successfully', async function (): Promise<void> {
			const notebookPath = path.join(os.tmpdir(), `OpenNotebookTest_${uuid.v4()}.ipynb`);
			const notebookUri = vscode.Uri.file(notebookPath);
			try {
				await fs.writeFile(notebookPath, '');
				sinon.stub(vscode.window, 'showOpenDialog').returns(Promise.resolve([notebookUri]));
				await notebookUtils.openNotebook();
				should(azdata.nb.notebookDocuments.find(doc => doc.fileName === notebookUri.fsPath)).not.be.undefined();
				await vscode.commands.executeCommand('workbench.action.closeActiveEditor');
			} finally {
				tryDeleteFile(notebookPath);
			}
		});

		it('shows error if unexpected error is thrown', async function (): Promise<void> {
			sinon.stub(vscode.window, 'showOpenDialog').throws(new Error('Unexpected error'));
			await notebookUtils.openNotebook();
			should(showErrorMessageSpy.calledOnce).be.true('showErrorMessage should have been called');
		});
	});

	describe('runActiveCell', function () {
		it('shows error when no notebook visible', async function (): Promise<void> {
			await notebookUtils.runActiveCell();
			should(showErrorMessageSpy.calledOnce).be.true('showErrorMessage should have been called');
		});

		it('does not show error when notebook visible', async function (): Promise<void> {
			let mockNotebookEditor = TypeMoq.Mock.ofType<azdata.nb.NotebookEditor>();
			sinon.replaceGetter(azdata.nb, 'activeNotebookEditor', () => mockNotebookEditor.object);
			await notebookUtils.runActiveCell();
			should(showErrorMessageSpy.notCalled).be.true('showErrorMessage should not have been called');
			mockNotebookEditor.verify(x => x.runCell(TypeMoq.It.isAny()), TypeMoq.Times.once());
		});
	});

	describe('clearActiveCellOutput', function () {
		it('shows error when no notebook visible', async function (): Promise<void> {
			sinon.replaceGetter(azdata.nb, 'activeNotebookEditor', () => undefined);
			await notebookUtils.clearActiveCellOutput();
			should(showErrorMessageSpy.calledOnce).be.true('showErrorMessage should be called exactly once');
});

		it('does not show error when notebook visible', async function (): Promise<void> {
			let mockNotebookEditor = TypeMoq.Mock.ofType<azdata.nb.NotebookEditor>();
			sinon.replaceGetter(azdata.nb, 'activeNotebookEditor', () => mockNotebookEditor.object);
			await notebookUtils.clearActiveCellOutput();
			should(showErrorMessageSpy.notCalled).be.true('showErrorMessage should not have been called');
			mockNotebookEditor.verify(x => x.clearOutput(TypeMoq.It.isAny()), TypeMoq.Times.once());
		});
	});

	describe('runAllCells', function () {
		it('shows error when no notebook visible', async function (): Promise<void> {
			sinon.replaceGetter(azdata.nb, 'activeNotebookEditor', () => undefined);
			await notebookUtils.runAllCells();
			should(showErrorMessageSpy.calledOnce).be.true('showErrorMessage should be called exactly once');
		});

		it('does not show error when notebook visible', async function (): Promise<void> {
			let mockNotebookEditor = TypeMoq.Mock.ofType<azdata.nb.NotebookEditor>();
			sinon.replaceGetter(azdata.nb, 'activeNotebookEditor', () => mockNotebookEditor.object);
			await notebookUtils.runAllCells();
			should(showErrorMessageSpy.notCalled).be.true('showErrorMessage should not have been called');
			mockNotebookEditor.verify(x => x.runAllCells(TypeMoq.It.isAny(), TypeMoq.It.isAny()), TypeMoq.Times.once());
		});
	});

	describe('addCell', function () {
		it('shows error when no notebook visible for code cell', async function (): Promise<void> {
			sinon.replaceGetter(azdata.nb, 'activeNotebookEditor', () => undefined);
			await notebookUtils.addCell('code');
			should(showErrorMessageSpy.calledOnce).be.true('showErrorMessage should be called exactly once');
		});

		it('shows error when no notebook visible for markdown cell', async function (): Promise<void> {
			sinon.replaceGetter(azdata.nb, 'activeNotebookEditor', () => undefined);
			await notebookUtils.addCell('markdown');
			should(showErrorMessageSpy.calledOnce).be.true('showErrorMessage should be called exactly once');
		});

		it('does not show error when notebook visible for code cell', async function (): Promise<void> {
			const notebookEditor = await notebookUtils.newNotebook(undefined);
			sinon.replaceGetter(azdata.nb, 'activeNotebookEditor', () => notebookEditor);
			await notebookUtils.addCell('code');
			should(showErrorMessageSpy.notCalled).be.true('showErrorMessage should never be called');
			should(notebookEditor.document.cells.length).equal(1);
			should(notebookEditor.document.cells[0].contents.cell_type).equal(CellTypes.Code);
		});

		it('does not show error when notebook visible for markdown cell', async function (): Promise<void> {
			const notebookEditor = await notebookUtils.newNotebook(undefined);
			sinon.replaceGetter(azdata.nb, 'activeNotebookEditor', () => notebookEditor);
			await notebookUtils.addCell('markdown');
			should(showErrorMessageSpy.notCalled).be.true('showErrorMessage should never be called');
			should(notebookEditor.document.cells.length).equal(1);
			should(notebookEditor.document.cells[0].contents.cell_type).equal(CellTypes.Markdown);
		});
	});

	describe('analyzeNotebook', function () {
		it('creates cell when oeContext exists', async function (): Promise<void> {
			const notebookEditor = await notebookUtils.newNotebook(undefined);
			sinon.replaceGetter(azdata.nb, 'activeNotebookEditor', () => notebookEditor);
			sinon.stub(azdata.nb, 'showNotebookDocument').returns(Promise.resolve(notebookEditor));
			const oeContext: azdata.ObjectExplorerContext = {
				connectionProfile: undefined,
				isConnectionNode: true,
				nodeInfo: {
					nodePath: 'path/HDFS/path2',
					errorMessage: undefined,
					isLeaf: false,
					label: 'fakeLabel',
					metadata: undefined,
					nodeStatus: undefined,
					nodeSubType: undefined,
					nodeType: undefined
				}
			};
			await notebookUtils.analyzeNotebook(oeContext);
			should(notebookEditor.document.cells.length).equal(1, 'One cell should exist');
			should(notebookEditor.document.cells[0].contents.cell_type).equal(CellTypes.Code, 'Cell was created with incorrect type');
		});

		it('does not create new cell when oeContext does not exist', async function (): Promise<void> {
			const notebookEditor = await notebookUtils.newNotebook(undefined);
			sinon.replaceGetter(azdata.nb, 'activeNotebookEditor', () => notebookEditor);
			sinon.stub(azdata.nb, 'showNotebookDocument').returns(Promise.resolve(notebookEditor));
			await notebookUtils.analyzeNotebook();
			should(notebookEditor.document.cells.length).equal(0, 'No cells should exist');
		});
	});
});<|MERGE_RESOLUTION|>--- conflicted
+++ resolved
@@ -20,22 +20,12 @@
 	let notebookUtils: NotebookUtils = new NotebookUtils();
 	let showErrorMessageSpy: sinon.SinonSpy;
 
-<<<<<<< HEAD
 	beforeEach(function(): void {
 		showErrorMessageSpy = sinon.spy(vscode.window, 'showErrorMessage');
 	});
 
 	afterEach(function(): void {
 		sinon.restore();
-=======
-	this.beforeAll(async function(): Promise<void> {
-		await vscode.commands.executeCommand('workbench.action.closeAllEditors');
-	});
-
-	beforeEach(function (): void {
-		apiWrapperMock = TypeMoq.Mock.ofInstance(new ApiWrapper());
-		notebookUtils = new NotebookUtils(apiWrapperMock.object);
->>>>>>> f95cb5f5
 	});
 
 	this.afterAll(async function (): Promise<void> {
