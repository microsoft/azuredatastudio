/*---------------------------------------------------------------------------------------------
 *  Copyright (c) Microsoft Corporation. All rights reserved.
 *  Licensed under the Source EULA. See License.txt in the project root for license information.
 *--------------------------------------------------------------------------------------------*/

'use strict';

import * as vscode from 'vscode';
import * as sqlops from 'sqlops';
import * as os from 'os';
import * as fs from 'fs-extra';
import * as nls from 'vscode-nls';
const localize = nls.loadMessageBundle();

let counter = 0;
<<<<<<< HEAD
const notebookConfigKey = 'notebook';
const pythonPathConfigKey = 'pythonPath';
const DEFAULT_NOTEBOOK_PROVIDER = 'builtin';
const JUPYTER_NOTEBOOK_PROVIDER = 'jupyter';
const msgSampleCodeDataFrame = localize('msgSampleCodeDataFrame', 'This sample code loads the file into a data frame and shows the first 10 results.');

export function activate(extensionContext: vscode.ExtensionContext) {
	extensionContext.subscriptions.push(vscode.commands.registerCommand('notebook.command.new', (connectionId?: string) => {
		let title = `Untitled-${counter++}`;
		let untitledUri = vscode.Uri.parse(`untitled:${title}`);
		let options: sqlops.nb.NotebookShowOptions = connectionId ? {
			viewColumn: null,
			preserveFocus: true,
			preview: null,
			providerId: null,
			connectionId: connectionId,
			defaultKernel: null
		} : null;
		sqlops.nb.showNotebookDocument(untitledUri, options).then(success => {

		}, (err: Error) => {
			vscode.window.showErrorMessage(err.message);
		});
=======
const noNotebookVisible = localize('noNotebookVisible', 'No notebook editor is active');
export function activate(extensionContext: vscode.ExtensionContext) {
	extensionContext.subscriptions.push(vscode.commands.registerCommand('notebook.command.new', ( connectionId? : string) => {
		newNotebook(connectionId);
>>>>>>> 2fce7712
	}));
	extensionContext.subscriptions.push(vscode.commands.registerCommand('notebook.command.open', () => {
		openNotebook();
	}));
<<<<<<< HEAD
	extensionContext.subscriptions.push(vscode.commands.registerCommand('notebook.command.analyzeNotebook', (explorerContext: sqlops.ObjectExplorerContext) => {
		analyzeNotebook(explorerContext);
=======
	extensionContext.subscriptions.push(vscode.commands.registerCommand('notebook.command.runactivecell', () => {
		runActiveCell();
	}));
	extensionContext.subscriptions.push(vscode.commands.registerCommand('notebook.command.addcode', () => {
		addCell('code');
	}));
	extensionContext.subscriptions.push(vscode.commands.registerCommand('notebook.command.addtext', () => {
		addCell('markdown');
>>>>>>> 2fce7712
	}));

}

function newNotebook(connectionId: string) {
	let title = `Untitled-${counter++}`;
	let untitledUri = vscode.Uri.parse(`untitled:${title}`);
	let options: sqlops.nb.NotebookShowOptions = connectionId ? {
		viewColumn: null,
		preserveFocus: true,
		preview: null,
		providerId: null,
		connectionId: connectionId,
		defaultKernel: null
	} : null;
	sqlops.nb.showNotebookDocument(untitledUri, options).then(success => {
	}, (err: Error) => {
		vscode.window.showErrorMessage(err.message);
	});
}

async function openNotebook(): Promise<void> {
	try {
		let filter = {};
		// TODO support querying valid notebook file types
		filter[localize('notebookFiles', 'Notebooks')] = ['ipynb'];
		let file = await vscode.window.showOpenDialog({
			filters: filter
		});
		if (file) {
			let doc = await vscode.workspace.openTextDocument(file[0]);
			vscode.window.showTextDocument(doc);
		}
	} catch (err) {
		vscode.window.showErrorMessage(err);
	}
}

<<<<<<< HEAD
async function analyzeNotebook(oeContext?: sqlops.ObjectExplorerContext): Promise<void> {
	// Ensure we get a unique ID for the notebook. For now we're using a different prefix to the built-in untitled files
	// to handle this. We should look into improving this in the future
	let untitledUri = vscode.Uri.parse(`untitled:Notebook-${counter++}`);

	let config = getConfiguration(notebookConfigKey);
	if (config) {
		let providerId: string = JUPYTER_NOTEBOOK_PROVIDER;

		let pythonInstalledPath = config[pythonPathConfigKey];
		if (!(pythonInstalledPath && fs.existsSync(pythonInstalledPath))) {
			providerId = DEFAULT_NOTEBOOK_PROVIDER;
		}

		let editor = await sqlops.nb.showNotebookDocument(untitledUri, {
			connectionId: oeContext ? oeContext.connectionProfile.id : '',
			providerId: providerId
		});
		if (oeContext && oeContext.nodeInfo && oeContext.nodeInfo.nodePath) {
			// Get the file path after '/HDFS'
			let hdfsPath: string = oeContext.nodeInfo.nodePath.substring(oeContext.nodeInfo.nodePath.indexOf('/HDFS') + '/HDFS'.length);
			if (hdfsPath.length > 0) {
				let analyzeCommand = "#" + msgSampleCodeDataFrame + os.EOL + "df = (spark.read.option(\"inferSchema\", \"true\")"
					+ os.EOL + ".option(\"header\", \"true\")" + os.EOL + ".csv('{0}'))" + os.EOL + "df.show(10)";

				editor.edit(editBuilder => {
					editBuilder.replace(0, {
						cell_type: 'code',
						source: analyzeCommand.replace('{0}', hdfsPath)
					});
				});

			}
		}
	}
}

/**
	* Get the configuration for a extensionName
	* @param extensionName The string name of the extension to get the configuration for
	* @param resource The optional URI, as a URI object or a string, to use to get resource-scoped configurations
	*/
function getConfiguration(extensionName?: string, resource?: vscode.Uri | string): vscode.WorkspaceConfiguration {
	if (typeof resource === 'string') {
		try {
			resource = this.parseUri(resource);
		} catch (e) {
			resource = undefined;
		}
	} else if (!resource) {
		// Fix to avoid adding lots of errors to debug console. Expects a valid resource or null, not undefined
		resource = null;
	}
	return vscode.workspace.getConfiguration(extensionName, resource as vscode.Uri);
=======
async function runActiveCell(): Promise<void> {
	try {
		let notebook = sqlops.nb.activeNotebookEditor;
		if (notebook) {
			await notebook.runCell();
		} else {
			throw new Error(noNotebookVisible);
		}
	} catch (err) {
		vscode.window.showErrorMessage(err);
	}
}

async function addCell(cellType: sqlops.nb.CellType): Promise<void> {
	try {
		let notebook = sqlops.nb.activeNotebookEditor;
		if (notebook) {
			await notebook.edit((editBuilder: sqlops.nb.NotebookEditorEdit) => {
				// TODO should prompt and handle cell placement
				editBuilder.insertCell({
					cell_type: cellType,
					source: ''
				});
			});
		} else {
			throw new Error(noNotebookVisible);
		}
	} catch (err) {
		vscode.window.showErrorMessage(err);
	}
>>>>>>> 2fce7712
}

// this method is called when your extension is deactivated
export function deactivate() {
}<|MERGE_RESOLUTION|>--- conflicted
+++ resolved
@@ -8,49 +8,22 @@
 import * as vscode from 'vscode';
 import * as sqlops from 'sqlops';
 import * as os from 'os';
-import * as fs from 'fs-extra';
 import * as nls from 'vscode-nls';
 const localize = nls.loadMessageBundle();
 
-let counter = 0;
-<<<<<<< HEAD
-const notebookConfigKey = 'notebook';
-const pythonPathConfigKey = 'pythonPath';
-const DEFAULT_NOTEBOOK_PROVIDER = 'builtin';
 const JUPYTER_NOTEBOOK_PROVIDER = 'jupyter';
 const msgSampleCodeDataFrame = localize('msgSampleCodeDataFrame', 'This sample code loads the file into a data frame and shows the first 10 results.');
+const noNotebookVisible = localize('noNotebookVisible', 'No notebook editor is active');
+
+let counter = 0;
 
 export function activate(extensionContext: vscode.ExtensionContext) {
 	extensionContext.subscriptions.push(vscode.commands.registerCommand('notebook.command.new', (connectionId?: string) => {
-		let title = `Untitled-${counter++}`;
-		let untitledUri = vscode.Uri.parse(`untitled:${title}`);
-		let options: sqlops.nb.NotebookShowOptions = connectionId ? {
-			viewColumn: null,
-			preserveFocus: true,
-			preview: null,
-			providerId: null,
-			connectionId: connectionId,
-			defaultKernel: null
-		} : null;
-		sqlops.nb.showNotebookDocument(untitledUri, options).then(success => {
-
-		}, (err: Error) => {
-			vscode.window.showErrorMessage(err.message);
-		});
-=======
-const noNotebookVisible = localize('noNotebookVisible', 'No notebook editor is active');
-export function activate(extensionContext: vscode.ExtensionContext) {
-	extensionContext.subscriptions.push(vscode.commands.registerCommand('notebook.command.new', ( connectionId? : string) => {
 		newNotebook(connectionId);
->>>>>>> 2fce7712
 	}));
 	extensionContext.subscriptions.push(vscode.commands.registerCommand('notebook.command.open', () => {
 		openNotebook();
 	}));
-<<<<<<< HEAD
-	extensionContext.subscriptions.push(vscode.commands.registerCommand('notebook.command.analyzeNotebook', (explorerContext: sqlops.ObjectExplorerContext) => {
-		analyzeNotebook(explorerContext);
-=======
 	extensionContext.subscriptions.push(vscode.commands.registerCommand('notebook.command.runactivecell', () => {
 		runActiveCell();
 	}));
@@ -59,7 +32,9 @@
 	}));
 	extensionContext.subscriptions.push(vscode.commands.registerCommand('notebook.command.addtext', () => {
 		addCell('markdown');
->>>>>>> 2fce7712
+	}));
+	extensionContext.subscriptions.push(vscode.commands.registerCommand('notebook.command.analyzeNotebook', (explorerContext: sqlops.ObjectExplorerContext) => {
+		analyzeNotebook(explorerContext);
 	}));
 
 }
@@ -76,6 +51,7 @@
 		defaultKernel: null
 	} : null;
 	sqlops.nb.showNotebookDocument(untitledUri, options).then(success => {
+
 	}, (err: Error) => {
 		vscode.window.showErrorMessage(err.message);
 	});
@@ -98,62 +74,6 @@
 	}
 }
 
-<<<<<<< HEAD
-async function analyzeNotebook(oeContext?: sqlops.ObjectExplorerContext): Promise<void> {
-	// Ensure we get a unique ID for the notebook. For now we're using a different prefix to the built-in untitled files
-	// to handle this. We should look into improving this in the future
-	let untitledUri = vscode.Uri.parse(`untitled:Notebook-${counter++}`);
-
-	let config = getConfiguration(notebookConfigKey);
-	if (config) {
-		let providerId: string = JUPYTER_NOTEBOOK_PROVIDER;
-
-		let pythonInstalledPath = config[pythonPathConfigKey];
-		if (!(pythonInstalledPath && fs.existsSync(pythonInstalledPath))) {
-			providerId = DEFAULT_NOTEBOOK_PROVIDER;
-		}
-
-		let editor = await sqlops.nb.showNotebookDocument(untitledUri, {
-			connectionId: oeContext ? oeContext.connectionProfile.id : '',
-			providerId: providerId
-		});
-		if (oeContext && oeContext.nodeInfo && oeContext.nodeInfo.nodePath) {
-			// Get the file path after '/HDFS'
-			let hdfsPath: string = oeContext.nodeInfo.nodePath.substring(oeContext.nodeInfo.nodePath.indexOf('/HDFS') + '/HDFS'.length);
-			if (hdfsPath.length > 0) {
-				let analyzeCommand = "#" + msgSampleCodeDataFrame + os.EOL + "df = (spark.read.option(\"inferSchema\", \"true\")"
-					+ os.EOL + ".option(\"header\", \"true\")" + os.EOL + ".csv('{0}'))" + os.EOL + "df.show(10)";
-
-				editor.edit(editBuilder => {
-					editBuilder.replace(0, {
-						cell_type: 'code',
-						source: analyzeCommand.replace('{0}', hdfsPath)
-					});
-				});
-
-			}
-		}
-	}
-}
-
-/**
-	* Get the configuration for a extensionName
-	* @param extensionName The string name of the extension to get the configuration for
-	* @param resource The optional URI, as a URI object or a string, to use to get resource-scoped configurations
-	*/
-function getConfiguration(extensionName?: string, resource?: vscode.Uri | string): vscode.WorkspaceConfiguration {
-	if (typeof resource === 'string') {
-		try {
-			resource = this.parseUri(resource);
-		} catch (e) {
-			resource = undefined;
-		}
-	} else if (!resource) {
-		// Fix to avoid adding lots of errors to debug console. Expects a valid resource or null, not undefined
-		resource = null;
-	}
-	return vscode.workspace.getConfiguration(extensionName, resource as vscode.Uri);
-=======
 async function runActiveCell(): Promise<void> {
 	try {
 		let notebook = sqlops.nb.activeNotebookEditor;
@@ -184,7 +104,33 @@
 	} catch (err) {
 		vscode.window.showErrorMessage(err);
 	}
->>>>>>> 2fce7712
+}
+
+async function analyzeNotebook(oeContext?: sqlops.ObjectExplorerContext): Promise<void> {
+	// Ensure we get a unique ID for the notebook. For now we're using a different prefix to the built-in untitled files
+	// to handle this. We should look into improving this in the future
+	let untitledUri = vscode.Uri.parse(`untitled:Notebook-${counter++}`);
+
+	let editor = await sqlops.nb.showNotebookDocument(untitledUri, {
+		connectionId: oeContext ? oeContext.connectionProfile.id : '',
+		providerId: JUPYTER_NOTEBOOK_PROVIDER
+	});
+	if (oeContext && oeContext.nodeInfo && oeContext.nodeInfo.nodePath) {
+		// Get the file path after '/HDFS'
+		let hdfsPath: string = oeContext.nodeInfo.nodePath.substring(oeContext.nodeInfo.nodePath.indexOf('/HDFS') + '/HDFS'.length);
+		if (hdfsPath.length > 0) {
+			let analyzeCommand = "#" + msgSampleCodeDataFrame + os.EOL + "df = (spark.read.option(\"inferSchema\", \"true\")"
+				+ os.EOL + ".option(\"header\", \"true\")" + os.EOL + ".csv('{0}'))" + os.EOL + "df.show(10)";
+
+			editor.edit(editBuilder => {
+				editBuilder.replace(0, {
+					cell_type: 'code',
+					source: analyzeCommand.replace('{0}', hdfsPath)
+				});
+			});
+
+		}
+	}
 }
 
 // this method is called when your extension is deactivated
