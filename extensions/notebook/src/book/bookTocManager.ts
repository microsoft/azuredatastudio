--- conflicted
+++ resolved
@@ -414,7 +414,6 @@
 					// add section to book
 					await this.updateTOC(target.book.version, target.tableOfContentsPath, targetSection, this.newSection);
 				}
-<<<<<<< HEAD
 				else {
 					// the notebook is part of a book so we need to modify its toc as well
 					const findSection = { file: element.book.page.file, title: element.book.page.title };
@@ -430,17 +429,7 @@
 				}
 			} catch (e) {
 				await this.recovery();
-				vscode.window.showErrorMessage(loc.editBookError(element.book.contentPath, e instanceof Error ? e.message : e));
-=======
-				await this.updateTOC(targetItem.book.version, targetItem.tableOfContentsPath, targetSection, this.newSection);
-			}
-		} catch (e) {
-			await this.recovery();
-			void vscode.window.showErrorMessage(loc.editBookError(element.book.contentPath, e instanceof Error ? e.message : e));
-		} finally {
-			try {
-				await this._targetBook.reinitializeContents();
->>>>>>> 9516472f
+				void vscode.window.showErrorMessage(loc.editBookError(element.book.contentPath, e instanceof Error ? e.message : e));
 			} finally {
 				try {
 					await this._targetBook.reinitializeContents();
