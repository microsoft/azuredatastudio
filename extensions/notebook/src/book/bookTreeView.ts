--- conflicted
+++ resolved
@@ -16,11 +16,7 @@
 import { IBookTrustManager, BookTrustManager } from './bookTrustManager';
 import * as loc from '../common/localizedConstants';
 import * as glob from 'fast-glob';
-<<<<<<< HEAD
-import { getPinnedNotebooks } from '../common/utils';
-=======
-import { debounce, getPinnedNotebooks, confirmReplace } from '../common/utils';
->>>>>>> 9daaa1c5
+import { getPinnedNotebooks, confirmReplace } from '../common/utils';
 import { IBookPinManager, BookPinManager } from './bookPinManager';
 import { BookTocManager, IBookTocManager, quickPickResults } from './bookTocManager';
 import { CreateBookDialog } from '../dialog/createBookDialog';
