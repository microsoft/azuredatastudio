/*---------------------------------------------------------------------------------------------
 *  Copyright (c) Microsoft Corporation. All rights reserved.
 *  Licensed under the Source EULA. See License.txt in the project root for license information.
 *--------------------------------------------------------------------------------------------*/

import * as azdata from 'azdata';
import * as vscode from 'vscode';
import * as path from 'path';
import * as fs from 'fs-extra';
import * as constants from '../common/constants';
import { IPrompter } from '../prompts/question';
import CodeAdapter from '../prompts/adapter';
import { BookTreeItem, BookTreeItemType } from './bookTreeItem';
import { BookModel } from './bookModel';
import { Deferred } from '../common/promise';
import { IBookTrustManager, BookTrustManager } from './bookTrustManager';
import * as loc from '../common/localizedConstants';
import * as glob from 'fast-glob';
import { getPinnedNotebooks, confirmReplace } from '../common/utils';
import { IBookPinManager, BookPinManager } from './bookPinManager';
import { BookTocManager, IBookTocManager, quickPickResults } from './bookTocManager';
<<<<<<< HEAD
import { BookVersion, getContentPath } from './bookVersionHandler';
=======
import { CreateBookDialog } from '../dialog/createBookDialog';
import { getContentPath } from './bookVersionHandler';
>>>>>>> dbc655a8
import { TelemetryReporter, BookTelemetryView, NbTelemetryActions } from '../telemetry';

interface BookSearchResults {
	notebookPaths: string[];
	bookPaths: string[];
}

export class BookTreeViewProvider implements vscode.TreeDataProvider<BookTreeItem>, azdata.nb.NavigationProvider {
	private _onDidChangeTreeData: vscode.EventEmitter<BookTreeItem | undefined> = new vscode.EventEmitter<BookTreeItem | undefined>();
	readonly onDidChangeTreeData: vscode.Event<BookTreeItem | undefined> = this._onDidChangeTreeData.event;
	private _extensionContext: vscode.ExtensionContext;
	private prompter: IPrompter;
	private _initializeDeferred: Deferred<void> = new Deferred<void>();
	private _openAsUntitled: boolean;
	private _bookTrustManager: IBookTrustManager;
	public bookPinManager: IBookPinManager;
	public bookTocManager: IBookTocManager;

	private _bookViewer: vscode.TreeView<BookTreeItem>;
	public viewId: string;
	public books: BookModel[];
	public currentBook: BookModel;

	constructor(workspaceFolders: vscode.WorkspaceFolder[], extensionContext: vscode.ExtensionContext, openAsUntitled: boolean, view: string, public providerId: string) {
		this._openAsUntitled = openAsUntitled;
		this._extensionContext = extensionContext;
		this.books = [];
		this.bookPinManager = new BookPinManager();
		this.viewId = view;
		this.initialize(workspaceFolders).catch(e => console.error(e));
		this.prompter = new CodeAdapter();
		this._bookTrustManager = new BookTrustManager(this.books);
		this.bookTocManager = new BookTocManager();

		this._extensionContext.subscriptions.push(azdata.nb.registerNavigationProvider(this));
	}

	private async initialize(workspaceFolders: vscode.WorkspaceFolder[]): Promise<void> {
		if (this.viewId === constants.PINNED_BOOKS_VIEWID) {
			await Promise.all(getPinnedNotebooks().map(async (notebook) => {
				try {
					await this.createAndAddBookModel(notebook.notebookPath, true, notebook.bookPath);
				} catch {
					// no-op, not all workspace folders are going to be valid books
				}
			}));
		} else {
			await Promise.all(workspaceFolders.map(async (workspaceFolder) => {
				try {
					await this.loadNotebooksInFolder(workspaceFolder.uri.fsPath);
				} catch {
					// no-op, not all workspace folders are going to be valid books
				}
			}));
		}

		this._initializeDeferred.resolve();
	}

	public get initialized(): Promise<void> {
		return this._initializeDeferred.promise;
	}

	get _visitedNotebooks(): string[] {
		return this._extensionContext.globalState.get(constants.visitedNotebooksMementoKey, []);
	}

	set _visitedNotebooks(value: string[]) {
		this._extensionContext.globalState.update(constants.visitedNotebooksMementoKey, value);
	}

	trustBook(bookTreeItem?: BookTreeItem): void {
		let bookPathToTrust: string = bookTreeItem ? bookTreeItem.root : this.currentBook?.bookPath;
		if (bookPathToTrust) {
			let trustChanged = this._bookTrustManager.setBookAsTrusted(bookPathToTrust, true);
			if (trustChanged) {
				let notebookDocuments = azdata.nb.notebookDocuments;
				if (notebookDocuments) {
					// update trust state of opened items
					notebookDocuments.forEach(document => {
						let notebook = this.currentBook?.getNotebook(document.uri.fsPath);
						if (notebook && this._bookTrustManager.isNotebookTrustedByDefault(document.uri.fsPath)) {
							document.setTrusted(true);
						}
					});
				}
				TelemetryReporter.createActionEvent(BookTelemetryView, NbTelemetryActions.TrustNotebook).send();
				vscode.window.showInformationMessage(loc.msgBookTrusted);
			} else {
				vscode.window.showInformationMessage(loc.msgBookAlreadyTrusted);
			}
		}
	}

	async pinNotebook(bookTreeItem: BookTreeItem): Promise<void> {
		let bookPathToUpdate = bookTreeItem.book?.contentPath;
		if (bookPathToUpdate) {
			let pinStatusChanged = await this.bookPinManager.pinNotebook(bookTreeItem);
			TelemetryReporter.createActionEvent(BookTelemetryView, NbTelemetryActions.PinNotebook).send();
			if (pinStatusChanged) {
				bookTreeItem.contextValue = 'pinnedNotebook';
			}
		}
	}

	async unpinNotebook(bookTreeItem: BookTreeItem): Promise<void> {
		let bookPathToUpdate = bookTreeItem.book?.contentPath;
		if (bookPathToUpdate) {
			let pinStatusChanged = await this.bookPinManager.unpinNotebook(bookTreeItem);
			if (pinStatusChanged) {
				bookTreeItem.contextValue = 'savedNotebook';
			}
		}
	}

	async createBook(): Promise<void> {
		const dialog = new CreateBookDialog(this.bookTocManager);
		dialog.createDialog();
		TelemetryReporter.createActionEvent(BookTelemetryView, NbTelemetryActions.CreateBook).send();
	}

	async getSelectionQuickPick(movingElement: BookTreeItem): Promise<quickPickResults> {
		let bookOptions: vscode.QuickPickItem[] = [];
		let pickedSection: vscode.QuickPickItem;
		this.books.forEach(book => {
			if (!book.isNotebook) {
				bookOptions.push({ label: book.bookItems[0].title, detail: book.bookPath });
			}
		});
		let pickedBook = await vscode.window.showQuickPick(bookOptions, {
			canPickMany: false,
			placeHolder: loc.labelBookFolder
		});

		if (pickedBook && movingElement) {
			const updateBook = this.books.find(book => book.bookPath === pickedBook.detail).bookItems[0];
			if (updateBook) {
				let bookSections = updateBook.sections;
				while (bookSections?.length > 0) {
					bookOptions = [{ label: loc.labelAddToLevel, detail: pickedSection ? pickedSection.detail : '' }];
					bookSections.forEach(section => {
						if (section.sections) {
							bookOptions.push({ label: section.title ? section.title : section.file, detail: section.file });
						}
					});
					bookSections = [];
					if (bookOptions.length > 1) {
						pickedSection = await vscode.window.showQuickPick(bookOptions, {
							canPickMany: false,
							placeHolder: loc.labelBookSection
						});

						if (pickedSection && pickedSection.label === loc.labelAddToLevel) {
							break;
						}
						else if (pickedSection && pickedSection.detail) {
							if (updateBook.root === movingElement.root && pickedSection.detail === movingElement.uri) {
								pickedSection = undefined;
							} else {
								bookSections = updateBook.findChildSection(pickedSection.detail).sections;
							}
						}
					}
				}
			}
			return { quickPickSection: pickedSection, book: updateBook };
		}
		return undefined;
	}

	async editBook(movingElement: BookTreeItem): Promise<void> {
		const selectionResults = await this.getSelectionQuickPick(movingElement);
		const pickedSection = selectionResults.quickPickSection;
		const updateBook = selectionResults.book;
		if (pickedSection && updateBook) {
			const targetSection = pickedSection.detail !== undefined ? updateBook.findChildSection(pickedSection.detail) : undefined;
			if (movingElement.tableOfContents.sections) {
				if (movingElement.contextValue === 'savedNotebook') {
					let sourceBook = this.books.find(book => book.getNotebook(path.normalize(movingElement.book.contentPath)));
					movingElement.tableOfContents.sections = sourceBook?.bookItems[0].sections;
				}
			}
			const sourceBook = this.books.find(book => book.bookPath === movingElement.book.root);
			const targetBook = this.books.find(book => book.bookPath === updateBook.book.root);
			this.bookTocManager = new BookTocManager(targetBook, sourceBook);
			// remove watch on toc file from source book.
			if (sourceBook) {
				sourceBook.unwatchTOC();
			}
			try {
				await this.bookTocManager.updateBook(movingElement, updateBook, targetSection);
			} catch (e) {
				await this.bookTocManager.recovery();
				vscode.window.showErrorMessage(loc.editBookError(updateBook.book.contentPath, e instanceof Error ? e.message : e));
			} finally {
				try {
					await targetBook.reinitializeContents();
				} finally {
					if (sourceBook && sourceBook.bookPath !== targetBook.bookPath) {
						// refresh source book model to pick up latest changes
						await sourceBook.reinitializeContents();
					}
					if (sourceBook) {
						sourceBook.watchTOC();
					}
				}
			}
		}
	}

	async openBook(bookPath: string, urlToOpen?: string, showPreview?: boolean, isNotebook?: boolean): Promise<void> {
		try {
			// Convert path to posix style for easier comparisons
			bookPath = bookPath.replace(/\\/g, '/');

			// Check if the book is already open in viewlet.
			let existingBook = this.books.find(book => book.bookPath === bookPath);
			if (existingBook?.bookItems.length > 0) {
				this.currentBook = existingBook;
			} else {
				await this.createAndAddBookModel(bookPath, !!isNotebook);
				this.currentBook = this.books.find(book => book.bookPath === bookPath);
			}

			if (showPreview) {
				this._bookViewer.reveal(this.currentBook.bookItems[0], { expand: vscode.TreeItemCollapsibleState.Expanded, focus: true, select: true });
				await this.showPreviewFile(urlToOpen);
			}

			TelemetryReporter.createActionEvent(BookTelemetryView, NbTelemetryActions.OpenBook).send();
		} catch (e) {
			// if there is an error remove book from context
			const index = this.books.findIndex(book => book.bookPath === bookPath);
			if (index !== -1) {
				this.books.splice(index, 1);
			}
			vscode.window.showErrorMessage(loc.openFileError(bookPath, e instanceof Error ? e.message : e));
		}
	}

	async addNotebookToPinnedView(bookItem: BookTreeItem): Promise<void> {
		let notebookPath: string = bookItem.book.contentPath;
		if (notebookPath) {
			let rootPath: string = bookItem.book.root ? bookItem.book.root : '';
			await this.createAndAddBookModel(notebookPath, true, rootPath);
		}
	}

	async removeNotebookFromPinnedView(bookItem: BookTreeItem): Promise<void> {
		let notebookPath: string = bookItem.book.contentPath;
		if (notebookPath) {
			await this.closeBook(bookItem);
		}
	}

	async closeBook(book: BookTreeItem): Promise<void> {
		// remove book from the saved books
		let deletedBook: BookModel;
		try {
			let targetPath = book.book.type === BookTreeItemType.Book ? book.root : book.book.contentPath;
			let targetBook = this.books.find(b => b.bookPath === targetPath);
			let index: number = this.books.indexOf(targetBook);
			if (index > -1) {
				deletedBook = this.books.splice(index, 1)[0];
				if (this.currentBook === deletedBook) {
					this.currentBook = this.books.length > 0 ? this.books[this.books.length - 1] : undefined;
				}
				this._onDidChangeTreeData.fire(undefined);
			}
			TelemetryReporter.createActionEvent(BookTelemetryView, NbTelemetryActions.CloseBook).send();
		} catch (e) {
			vscode.window.showErrorMessage(loc.closeBookError(book.root, e instanceof Error ? e.message : e));
		} finally {
			// remove watch on toc file.
			if (deletedBook && !deletedBook.isNotebook) {
				deletedBook.unwatchTOC();
			}
		}
	}

	/**
	 * Creates a model for the specified folder path and adds it to the known list of books if we
	 * were able to successfully parse it.
	 * @param bookPath The path to the book folder to create the model for
	 * @param isNotebook A boolean value to know we are creating a model for a notebook or a book
	 * @param notebookBookRoot For pinned notebooks we need to know if the notebook is part of a book or it's a standalone notebook
	 */
	private async createAndAddBookModel(bookPath: string, isNotebook: boolean, notebookBookRoot?: string): Promise<void> {
		if (!this.books.find(x => x.bookPath === bookPath)) {
			const book: BookModel = new BookModel(bookPath, this._openAsUntitled, isNotebook, this._extensionContext, this._onDidChangeTreeData, notebookBookRoot);
			await book.initializeContents();
			this.books.push(book);
			if (!this.currentBook) {
				this.currentBook = book;
			}
			this._bookViewer = vscode.window.createTreeView(this.viewId, { showCollapseAll: true, treeDataProvider: this });
			this._bookViewer.onDidChangeVisibility(async e => {
				let openDocument = azdata.nb.activeNotebookEditor;
				let notebookPath = openDocument?.document.uri;
				// call reveal only once on the correct view
				if (e.visible && notebookPath.fsPath.replace(/\\/g, '/').indexOf(book.bookPath) > -1 && ((!this._openAsUntitled && notebookPath?.scheme !== 'untitled') || (this._openAsUntitled && notebookPath?.scheme === 'untitled'))) {
					await this.revealActiveDocumentInViewlet(notebookPath);
				}
			});
		}
	}

	async showPreviewFile(urlToOpen?: string): Promise<void> {
		if (this.currentBook) {
			let urlPath: string;
			if (this.currentBook.isNotebook) {
				urlPath = urlToOpen && this.currentBook.bookPath === urlToOpen ? this.currentBook.bookPath : undefined;
			} else {
				if (urlToOpen) {
					const bookRoot = this.currentBook.bookItems[0];
					const sectionToOpen = bookRoot.findChildSection(urlToOpen);
					urlPath = sectionToOpen?.file;
				} else {
					urlPath = this.currentBook.bookItems[0].tableOfContents.sections[0].file;
				}
			}
			if (urlPath) {
				if (this.currentBook.isNotebook) {
					if (urlPath.endsWith('.md')) {
						this.openMarkdown(urlPath);
					}
					else if (urlPath.endsWith('.ipynb')) {
						await this.openNotebook(urlPath);
					}
				} else {
					// The Notebook editor expects a posix path for the resource (it will still resolve to the correct fsPath based on OS)
					const sectionToOpenMarkdown: string = path.posix.join(this.currentBook.contentFolderPath, urlPath.concat('.md'));
					const sectionToOpenNotebook: string = path.posix.join(this.currentBook.contentFolderPath, urlPath.concat('.ipynb'));
					if (await fs.pathExists(sectionToOpenMarkdown)) {
						this.openMarkdown(sectionToOpenMarkdown);
					}
					else if (await fs.pathExists(sectionToOpenNotebook)) {
						await this.openNotebook(sectionToOpenNotebook);
					}
				}
			}
		}
	}

	async openNotebook(resource: string): Promise<void> {
		try {
			await vscode.commands.executeCommand(constants.BuiltInCommands.SetContext, constants.unsavedBooksContextKey, false);
			if (this._openAsUntitled) {
				await this.openNotebookAsUntitled(resource);
			} else {
				await azdata.nb.showNotebookDocument(vscode.Uri.file(resource));
				// let us keep a list of already visited notebooks so that we do not trust them again, potentially
				// overriding user changes
				let normalizedResource = path.normalize(resource);

				if (this._visitedNotebooks.indexOf(normalizedResource) === -1
					&& this._bookTrustManager.isNotebookTrustedByDefault(normalizedResource)) {
					let document = azdata.nb.notebookDocuments.find(document => document.fileName === resource);
					document?.setTrusted(true);
					this._visitedNotebooks = this._visitedNotebooks.concat([normalizedResource]);
				}
			}
			TelemetryReporter.createActionEvent(BookTelemetryView, NbTelemetryActions.OpenNotebookFromBook);
		} catch (e) {
			vscode.window.showErrorMessage(loc.openNotebookError(resource, e instanceof Error ? e.message : e));
		}
	}

	async revealActiveDocumentInViewlet(uri?: vscode.Uri, shouldReveal: boolean = true): Promise<BookTreeItem | undefined> {
		let bookItem: BookTreeItem;
		let notebookPath: string;
		// If no uri is passed in, try to use the current active notebook editor
		if (!uri) {
			let openDocument = azdata.nb.activeNotebookEditor;
			if (openDocument) {
				notebookPath = openDocument.document.uri.fsPath.replace(/\\/g, '/');
			}
		} else if (uri.fsPath) {
			notebookPath = uri.fsPath.replace(/\\/g, '/');
		}

		if (shouldReveal || this._bookViewer?.visible) {
			bookItem = notebookPath ? await this.findAndExpandParentNode(notebookPath) : undefined;
			// Select + focus item in viewlet if books viewlet is already open, or if we pass in variable
			if (bookItem?.contextValue && bookItem.contextValue !== 'pinnedNotebook') {
				// Note: 3 is the maximum number of levels that the vscode APIs let you expand to
				await this._bookViewer.reveal(bookItem, { select: true, focus: true, expand: true });
			}
		}
		return bookItem;
	}

	async findAndExpandParentNode(notebookPath: string): Promise<BookTreeItem> {
		let bookItem: BookTreeItem = this.currentBook?.getNotebook(notebookPath);
		this.currentBook = this.books.length > 1 ? this.books.find(b => notebookPath.indexOf(b.bookPath) > -1) : this.currentBook;
		// if the node is not expanded getNotebook returns undefined, try to expand the parent node or getChildren of
		// the root node.
		if (!bookItem && this.currentBook) {
			// get the parent node and expand it if it's not already
			let allNodes = this.currentBook?.getAllNotebooks();
			if (allNodes.size === 0) {
				let bookItems = await this.getChildren(this.currentBook.bookItems[0]);
				// number of levels to expand
				let depthoNotebookInBook: number = path.relative(notebookPath, this.currentBook.bookPath)?.split(path.sep)?.length ?? 0;
				if (bookItems && depthoNotebookInBook > 1) {
					//if book is not expanded to that level, bookItems doesn't have it, we need to expand it to get to the notebook
					while (depthoNotebookInBook > 1) {
						bookItem = bookItems.find(b => b.tooltip === notebookPath);
						if (bookItem) {
							break;
						}
						let book = bookItems.find(b => b.tooltip.indexOf(notebookPath.substring(0, notebookPath.lastIndexOf(path.posix.sep))) > -1);
						bookItems = await this.getChildren(book);
						await this._bookViewer.reveal(book, { select: true, focus: false, expand: 3 });
						depthoNotebookInBook--;
					}
				}
			} else {
				let book = allNodes ? Array.from(allNodes?.keys())?.filter(x => x.indexOf(notebookPath.substring(0, notebookPath.lastIndexOf(path.posix.sep))) > -1) : undefined;
				let bookNode = book?.length > 0 ? this.currentBook?.getNotebook(book.find(x => x.substring(0, x.lastIndexOf(path.posix.sep)) === notebookPath.substring(0, notebookPath.lastIndexOf(path.sep)))) : undefined;
				if (bookNode) {
					if (this._bookViewer?.visible) {
						await this._bookViewer.reveal(bookNode, { select: true, focus: false, expand: 3 });
					} else {
						await this.getChildren(bookNode);
					}

					bookItem = this.currentBook?.getNotebook(notebookPath);
				}
			}
		}
		return bookItem;
	}

	openMarkdown(resource: string): void {
		try {
			vscode.commands.executeCommand('markdown.showPreview', vscode.Uri.file(resource));
		} catch (e) {
			vscode.window.showErrorMessage(loc.openMarkdownError(resource, e instanceof Error ? e.message : e));
		}
	}

	async openNotebookAsUntitled(resource: string): Promise<void> {
		try {
			await vscode.commands.executeCommand(constants.BuiltInCommands.SetContext, constants.unsavedBooksContextKey, true);
			let untitledFileName: vscode.Uri = this.getUntitledNotebookUri(resource);
			let document: vscode.TextDocument = await vscode.workspace.openTextDocument(resource);
			await azdata.nb.showNotebookDocument(untitledFileName, {
				connectionProfile: null,
				initialContent: document.getText(),
				initialDirtyState: false
			});
		} catch (e) {
			vscode.window.showErrorMessage(loc.openUntitledNotebookError(resource, e instanceof Error ? e.message : e));
		}
	}

	async saveJupyterBooks(): Promise<void> {
		if (this.currentBook?.bookPath) {
			const allFilesFilter = loc.allFiles;
			let filter: any = {};
			filter[allFilesFilter] = '*';
			let uris = await vscode.window.showOpenDialog({
				filters: filter,
				canSelectFiles: false,
				canSelectMany: false,
				canSelectFolders: true,
				openLabel: loc.labelSelectFolder
			});
			if (uris && uris.length > 0) {
				let pickedFolder = uris[0];
				let destinationUri: vscode.Uri = vscode.Uri.file(path.join(pickedFolder.fsPath, path.basename(this.currentBook.bookPath)));
				if (destinationUri) {
					if (await fs.pathExists(destinationUri.fsPath)) {
						let doReplace = await confirmReplace(this.prompter);
						if (!doReplace) {
							return undefined;
						}
						else {
							//remove folder if exists
							await fs.remove(destinationUri.fsPath);
						}
					}
					//make directory for each contribution book.
					await fs.mkdir(destinationUri.fsPath);
					await fs.copy(this.currentBook.bookPath, destinationUri.fsPath);

					//remove book from the untitled books and open it from Saved books
					let untitledBookIndex: number = this.books.indexOf(this.currentBook);
					if (untitledBookIndex > -1) {
						this.books.splice(untitledBookIndex, 1);
						this.currentBook = undefined;
						this._onDidChangeTreeData.fire(undefined);
						vscode.commands.executeCommand('bookTreeView.openBook', destinationUri.fsPath, false, undefined);
					}
				}
			}
		}
	}

	public async searchJupyterBooks(treeItem?: BookTreeItem): Promise<void> {
		let folderToSearch: string;
		if (treeItem && treeItem.sections !== undefined) {
			folderToSearch = treeItem.uri ? getContentPath(treeItem.version, treeItem.book.root, path.dirname(treeItem.uri)) : getContentPath(treeItem.version, treeItem.book.root, '');
		} else if (this.currentBook && !this.currentBook.isNotebook) {
			folderToSearch = path.join(this.currentBook.contentFolderPath);
		} else {
			vscode.window.showErrorMessage(loc.noBooksSelectedError);
		}

		if (folderToSearch) {
			let filesToIncludeFiltered = path.join(folderToSearch, '**', '*.md') + ',' + path.join(folderToSearch, '**', '*.ipynb');
			vscode.commands.executeCommand('workbench.action.findInFiles', { filesToInclude: filesToIncludeFiltered, query: '' });
		}
	}

	public async openNewBook(): Promise<void> {
		const allFilesFilter = loc.allFiles;
		let filter: any = {};
		filter[allFilesFilter] = '*';
		let uris = await vscode.window.showOpenDialog({
			filters: filter,
			canSelectFiles: false,
			canSelectMany: false,
			canSelectFolders: true,
			openLabel: loc.labelBookFolder
		});
		if (uris && uris.length > 0) {
			let bookPath = uris[0];
			await this.openBook(bookPath.fsPath, undefined, true);
		}
	}

	public async openNotebookFolder(folderPath?: string, urlToOpen?: string, showPreview?: boolean): Promise<void> {
		if (!folderPath) {
			const allFilesFilter = loc.allFiles;
			let filter: any = {};
			filter[allFilesFilter] = '*';
			let uris = await vscode.window.showOpenDialog({
				filters: filter,
				canSelectFiles: false,
				canSelectMany: false,
				canSelectFolders: true,
				openLabel: loc.labelSelectFolder
			});
			folderPath = uris && uris.length > 0 ? uris[0].fsPath : undefined;
		}

		if (folderPath) {
			await this.loadNotebooksInFolder(folderPath, urlToOpen, showPreview);
		}
	}

	public async loadNotebooksInFolder(folderPath: string, urlToOpen?: string, showPreview?: boolean) {
		let bookCollection = await this.getNotebooksInTree(folderPath);
		for (let i = 0; i < bookCollection.bookPaths.length; i++) {
			await this.openBook(bookCollection.bookPaths[i], urlToOpen, showPreview);
		}
		for (let i = 0; i < bookCollection.notebookPaths.length; i++) {
			await this.openBook(bookCollection.notebookPaths[i], urlToOpen, showPreview, true);
		}
	}

	private async getNotebooksInTree(folderPath: string): Promise<BookSearchResults> {
		let tocTrimLength: number;
		let ignorePaths: string[] = [];

		let notebookConfig = vscode.workspace.getConfiguration(constants.notebookConfigKey);
		let maxDepth = notebookConfig[constants.maxBookSearchDepth];
		// Use default value if user enters an invalid value
		if (maxDepth === null || maxDepth === undefined || maxDepth < 0) {
			maxDepth = 10;
		} else if (maxDepth === 0) { // No limit of search depth if user enters 0
			maxDepth = undefined;
		}

		let escapedPath = glob.escapePath(folderPath.replace(/\\/g, '/'));
		let bookV1Filter = path.posix.join(escapedPath, '**', '_data', 'toc.yml');
		let bookV2Filter = path.posix.join(escapedPath, '**', '_toc.yml');
		let bookPaths = await glob([bookV1Filter, bookV2Filter], { deep: maxDepth });
		let ignoreNotebook: string[];
		bookPaths = bookPaths.map(function (path) {
			if (path.includes('/_data/toc.yml')) {
				tocTrimLength = '/_data/toc.yml'.length * -1;
				ignoreNotebook = ['/**/*.ipynb'];
			} else {
				tocTrimLength = '/_toc.yml'.length * -1;
				ignoreNotebook = ['/**/*.ipynb', '/*.ipynb'];
			}
			path = path.slice(0, tocTrimLength);
			ignoreNotebook.map(notebook => ignorePaths.push(glob.escapePath(path) + notebook));
			return path;
		});

		let notebookFilter = path.posix.join(escapedPath, '**', '*.ipynb');

		let notebookPaths = await glob(notebookFilter, { ignore: ignorePaths, deep: maxDepth });

		return { notebookPaths: notebookPaths, bookPaths: bookPaths };
	}

	async openExternalLink(resource: string): Promise<void> {
		try {
			await vscode.env.openExternal(vscode.Uri.parse(resource));
		} catch (e) {
			vscode.window.showErrorMessage(loc.openExternalLinkError(resource, e instanceof Error ? e.message : e));
		}
	}

	getTreeItem(element: BookTreeItem): vscode.TreeItem {
		return element;
	}

	getChildren(element?: BookTreeItem): Thenable<BookTreeItem[]> {
		if (element) {
			if (element.sections) {
				return Promise.resolve(this.currentBook.getSections(element.tableOfContents, element.sections, element.root, element.book).then(sections => { return sections; }));
			} else {
				return Promise.resolve([]);
			}
		} else {
			let bookItems: BookTreeItem[] = [];
			this.books.map(book => {
				bookItems = bookItems.concat(book.bookItems);
			});
			return Promise.resolve(bookItems);
		}
	}

	/**
	 * Optional method on the vscode interface.
	 * Implementing getParent, due to reveal method in extHostTreeView.ts
	 * throwing error if it is not implemented.
	 */
	getParent(element?: BookTreeItem): vscode.ProviderResult<BookTreeItem> {
		// Remove it for perf issues.
		return undefined;
		if (element?.uri) {
			let parentPath: string;
			let contentFolder = element.book.version === BookVersion.v1 ? path.join(element.book.root, 'content') : element.book.root;
			parentPath = path.join(contentFolder, element.uri.substring(0, element.uri.lastIndexOf(path.posix.sep)));
			if (parentPath === element.root) {
				return undefined;
			}
			let book = this.books.find(b => b.bookPath.indexOf(element.root) > -1);
			//let parentPaths = Array.from(book.getAllNotebooks()?.keys()).filter(x => x.indexOf(parentPath) > -1);
			return book?.bookItems[0];
		} else {
			return undefined;
		}
	}

	getUntitledNotebookUri(resource: string): vscode.Uri {
		let untitledFileName = vscode.Uri.parse(`untitled:${resource}`);
		if (!this.currentBook.getAllNotebooks().get(untitledFileName.fsPath) && !this.currentBook.getAllNotebooks().get(path.basename(untitledFileName.fsPath))) {
			let notebook = this.currentBook.getAllNotebooks().get(resource);
			this.currentBook.getAllNotebooks().set(path.basename(untitledFileName.fsPath), notebook);
		}
		return untitledFileName;
	}

	getNavigation(uri: vscode.Uri): Thenable<azdata.nb.NavigationResult> {
		let result: azdata.nb.NavigationResult;
		let notebook = this.currentBook?.getNotebook(uri.fsPath);
		if (notebook) {
			result = {
				hasNavigation: true,
				previous: notebook.previousUri ?
					this.currentBook?.openAsUntitled ? this.getUntitledNotebookUri(notebook.previousUri) : vscode.Uri.file(notebook.previousUri) : undefined,
				next: notebook.nextUri ? this.currentBook?.openAsUntitled ? this.getUntitledNotebookUri(notebook.nextUri) : vscode.Uri.file(notebook.nextUri) : undefined
			};
		} else {
			result = {
				hasNavigation: false,
				previous: undefined,
				next: undefined
			};
		}
		return Promise.resolve(result);
	}
}<|MERGE_RESOLUTION|>--- conflicted
+++ resolved
@@ -19,12 +19,8 @@
 import { getPinnedNotebooks, confirmReplace } from '../common/utils';
 import { IBookPinManager, BookPinManager } from './bookPinManager';
 import { BookTocManager, IBookTocManager, quickPickResults } from './bookTocManager';
-<<<<<<< HEAD
 import { BookVersion, getContentPath } from './bookVersionHandler';
-=======
 import { CreateBookDialog } from '../dialog/createBookDialog';
-import { getContentPath } from './bookVersionHandler';
->>>>>>> dbc655a8
 import { TelemetryReporter, BookTelemetryView, NbTelemetryActions } from '../telemetry';
 
 interface BookSearchResults {
