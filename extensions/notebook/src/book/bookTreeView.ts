/*---------------------------------------------------------------------------------------------
 *  Copyright (c) Microsoft Corporation. All rights reserved.
 *  Licensed under the Source EULA. See License.txt in the project root for license information.
 *--------------------------------------------------------------------------------------------*/

import * as azdata from 'azdata';
import * as vscode from 'vscode';
import * as path from 'path';
import * as fs from 'fs';
import * as yaml from 'js-yaml';
import * as glob from 'fast-glob';
import { BookTreeItem, BookTreeItemType } from './bookTreeItem';
import { maxBookSearchDepth, notebookConfigKey } from '../common/constants';
import { isEditorTitleFree } from '../common/utils';
import * as nls from 'vscode-nls';
import { promisify } from 'util';

const localize = nls.loadMessageBundle();
const existsAsync = promisify(fs.exists);

export class BookTreeViewProvider implements vscode.TreeDataProvider<BookTreeItem>, azdata.nb.NavigationProvider {
	readonly providerId: string = 'BookNavigator';

	private _onDidChangeTreeData: vscode.EventEmitter<BookTreeItem | undefined> = new vscode.EventEmitter<BookTreeItem | undefined>();
	readonly onDidChangeTreeData: vscode.Event<BookTreeItem | undefined> = this._onDidChangeTreeData.event;
	private _tableOfContentPaths: string[] = [];
	private _allNotebooks = new Map<string, BookTreeItem>();
	private _extensionContext: vscode.ExtensionContext;
	private _throttleTimer: any;
	private _resource: string;
	// For testing
	private _errorMessage: string;
	private _onReadAllTOCFiles: vscode.EventEmitter<void> = new vscode.EventEmitter<void>();
	private _openAsUntitled: boolean;

	constructor(workspaceFolders: vscode.WorkspaceFolder[], extensionContext: vscode.ExtensionContext) {
		this.initialze(workspaceFolders, null, extensionContext);
	}

	private initialze(workspaceFolders: vscode.WorkspaceFolder[], bookPath: string, context: vscode.ExtensionContext): void {
		let workspacePaths: string[] = [];
		if (bookPath) {
			workspacePaths.push(bookPath);
		}
		else if (workspaceFolders) {
			workspacePaths = workspaceFolders.map(a => a.uri.fsPath);
		}
		this.getTableOfContentFiles(workspacePaths).then(() => undefined, (err) => { console.log(err); });
		this._extensionContext = context;
	}

	public get onReadAllTOCFiles(): vscode.Event<void> {
		return this._onReadAllTOCFiles.event;
	}

	async getTableOfContentFiles(workspacePaths: string[]): Promise<void> {
		let notebookConfig = vscode.workspace.getConfiguration(notebookConfigKey);
		let maxDepth = notebookConfig[maxBookSearchDepth];
		// Use default value if user enters an invalid value
		if (maxDepth === undefined || maxDepth < 0) {
			maxDepth = 5;
		} else if (maxDepth === 0) { // No limit of search depth if user enters 0
			maxDepth = undefined;
		}
		for (let workspacePath of workspacePaths) {
			let p = path.join(workspacePath, '**', '_data', 'toc.yml').replace(/\\/g, '/');
			let tableOfContentPaths = await glob(p, { deep: maxDepth });
			this._tableOfContentPaths = this._tableOfContentPaths.concat(tableOfContentPaths);
		}
		let bookOpened: boolean = this._tableOfContentPaths.length > 0;
		vscode.commands.executeCommand('setContext', 'bookOpened', bookOpened);
		this._onReadAllTOCFiles.fire();
	}

	async openBook(bookPath: string, context: vscode.ExtensionContext, openAsUntitled: boolean): Promise<void> {
		try {
			// Check if the book is already open in viewlet.
			if (this._tableOfContentPaths.indexOf(path.join(bookPath, '_data', 'toc.yml').replace(/\\/g, '/')) > -1 && this._allNotebooks.size > 0) {
				vscode.commands.executeCommand('workbench.books.action.focusBooksExplorer');
			}
			else {
				await this.getTableOfContentFiles([bookPath]);
				let bookViewer = vscode.window.createTreeView('bookTreeView', { showCollapseAll: true, treeDataProvider: this });
				await vscode.commands.executeCommand('workbench.books.action.focusBooksExplorer');
				this._openAsUntitled = openAsUntitled;
				let books = this.getBooks();
				if (books && books.length > 0) {
					bookViewer.reveal(books[0], { expand: vscode.TreeItemCollapsibleState.Expanded, focus: true, select: true });
					const readmeMarkdown: string = path.join(bookPath, 'content', books[0].tableOfContents[0].url.concat('.md'));
					const readmeNotebook: string = path.join(bookPath, 'content', books[0].tableOfContents[0].url.concat('.ipynb'));
					const markdownExists = await existsAsync(readmeMarkdown);
					const notebookExists = await existsAsync(readmeNotebook);
					if (markdownExists) {
						vscode.commands.executeCommand('markdown.showPreview', vscode.Uri.file(readmeMarkdown));
					}
					else if (notebookExists) {
						vscode.workspace.openTextDocument(readmeNotebook);
					}
				}
			}
		} catch (e) {
			vscode.window.showErrorMessage(localize('openBookError', "Open book {0} failed: {1}",
				bookPath,
				e instanceof Error ? e.message : e));
		}
	}

	async openNotebook(resource: string): Promise<void> {
		try {
			if (this._openAsUntitled) {
				this.openNotebookAsUntitled(resource);
			}
			else {
				let doc = await vscode.workspace.openTextDocument(resource);
				vscode.window.showTextDocument(doc);
			}
		} catch (e) {
			vscode.window.showErrorMessage(localize('openNotebookError', "Open file {0} failed: {1}",
				resource,
				e instanceof Error ? e.message : e));
		}
	}

	openMarkdown(resource: string): void {
		this.runThrottledAction(resource, () => {
			try {
				vscode.commands.executeCommand('markdown.showPreview', vscode.Uri.file(resource));
			} catch (e) {
				vscode.window.showErrorMessage(localize('openMarkdownError', "Open file {0} failed: {1}",
					resource,
					e instanceof Error ? e.message : e));
			}
		});
	}

	openNotebookAsUntitled(resource: string): void {
		try {
			let untitledFileName: vscode.Uri = this.getUntitledNotebookUri(resource);
			vscode.workspace.openTextDocument(resource).then((document) => {
				let initialContent = document.getText();
				azdata.nb.showNotebookDocument(untitledFileName, {
					connectionProfile: null,
					initialContent: initialContent,
					initialDirtyState: false
				});
			});
		} catch (e) {
			vscode.window.showErrorMessage(localize('openUntitledNotebookError', "Open file {0} as untitled failed: {1}",
				resource,
				e instanceof Error ? e.message : e));
		}
	}

	private runThrottledAction(resource: string, action: () => void) {
		const isResourceChange = resource !== this._resource;
		if (isResourceChange) {
			clearTimeout(this._throttleTimer);
			this._throttleTimer = undefined;
		}

		this._resource = resource;

		// Schedule update if none is pending
		if (!this._throttleTimer) {
			if (isResourceChange) {
				action();
			} else {
				this._throttleTimer = setTimeout(() => action(), 300);
			}
		}
	}

	openExternalLink(resource: string): void {
		try {
			vscode.env.openExternal(vscode.Uri.parse(resource));
		} catch (e) {
			vscode.window.showErrorMessage(localize('openExternalLinkError', "Open link {0} failed: {1}",
				resource,
				e instanceof Error ? e.message : e));
		}
	}

	getTreeItem(element: BookTreeItem): vscode.TreeItem {
		return element;
	}

	getChildren(element?: BookTreeItem): Thenable<BookTreeItem[]> {
		if (element) {
			if (element.sections) {
				return Promise.resolve(this.getSections(element.tableOfContents, element.sections, element.root));
			} else {
				return Promise.resolve([]);
			}
		} else {
			return Promise.resolve(this.getBooks());
		}
	}

	private flattenArray(array: any[], title: string): any[] {
		try {
			return array.reduce((acc, val) => Array.isArray(val.sections) ? acc.concat(val).concat(this.flattenArray(val.sections, title)) : acc.concat(val), []);
		} catch (e) {
			throw localize('Invalid toc.yml', 'Error: {0} has an incorrect toc.yml file', title);
		}
	}

	public getBooks(): BookTreeItem[] {
		let books: BookTreeItem[] = [];
		for (let i in this._tableOfContentPaths) {
			let root = path.dirname(path.dirname(this._tableOfContentPaths[i]));
			try {
				const config = yaml.safeLoad(fs.readFileSync(path.join(root, '_config.yml'), 'utf-8'));
				const tableOfContents = yaml.safeLoad(fs.readFileSync(this._tableOfContentPaths[i], 'utf-8'));
				let book = new BookTreeItem({
					title: config.title,
					root: root,
					tableOfContents: this.flattenArray(tableOfContents, config.title),
					page: tableOfContents,
					type: BookTreeItemType.Book,
					treeItemCollapsibleState: vscode.TreeItemCollapsibleState.Expanded,
				},
					{
						light: this._extensionContext.asAbsolutePath('resources/light/book.svg'),
						dark: this._extensionContext.asAbsolutePath('resources/dark/book_inverse.svg')
					}
				);
				books.push(book);
			} catch (e) {
<<<<<<< HEAD
				let error = e instanceof Error ? e.message : e;
				this._errorMessage = error;
				vscode.window.showErrorMessage(error);
=======
				vscode.window.showErrorMessage(localize('openConfigFileError', "Open file {0} failed: {1}",
					path.join(root, '_config.yml'),
					e instanceof Error ? e.message : e));
>>>>>>> 9274f223
			}
		}
		return books;
	}

	public getSections(tableOfContents: any[], sections: any[], root: string): BookTreeItem[] {
		let notebooks: BookTreeItem[] = [];
		for (let i = 0; i < sections.length; i++) {
			if (sections[i].url) {
				if (sections[i].external) {
					let externalLink = new BookTreeItem({
						title: sections[i].title,
						root: root,
						tableOfContents: tableOfContents,
						page: sections[i],
						type: BookTreeItemType.ExternalLink,
						treeItemCollapsibleState: vscode.TreeItemCollapsibleState.Collapsed
					},
						{
							light: this._extensionContext.asAbsolutePath('resources/light/link.svg'),
							dark: this._extensionContext.asAbsolutePath('resources/dark/link_inverse.svg')
						}
					);

					notebooks.push(externalLink);
				} else {
					let pathToNotebook = path.join(root, 'content', sections[i].url.concat('.ipynb'));
					let pathToMarkdown = path.join(root, 'content', sections[i].url.concat('.md'));
					// Note: Currently, if there is an ipynb and a md file with the same name, Jupyter Books only shows the notebook.
					// Following Jupyter Books behavior for now
					if (fs.existsSync(pathToNotebook)) {
						let notebook = new BookTreeItem({
							title: sections[i].title,
							root: root,
							tableOfContents: tableOfContents,
							page: sections[i],
							type: BookTreeItemType.Notebook,
							treeItemCollapsibleState: vscode.TreeItemCollapsibleState.Collapsed
						},
							{
								light: this._extensionContext.asAbsolutePath('resources/light/notebook.svg'),
								dark: this._extensionContext.asAbsolutePath('resources/dark/notebook_inverse.svg')
							}
						);
						notebooks.push(notebook);
						this._allNotebooks.set(pathToNotebook, notebook);
						if (this._openAsUntitled) {
							this._allNotebooks.set(path.basename(pathToNotebook, '.ipynb'), notebook);
						}
					} else if (fs.existsSync(pathToMarkdown)) {
						let markdown = new BookTreeItem({
							title: sections[i].title,
							root: root,
							tableOfContents: tableOfContents,
							page: sections[i],
							type: BookTreeItemType.Markdown,
							treeItemCollapsibleState: vscode.TreeItemCollapsibleState.Collapsed
						},
							{
								light: this._extensionContext.asAbsolutePath('resources/light/markdown.svg'),
								dark: this._extensionContext.asAbsolutePath('resources/dark/markdown_inverse.svg')
							}
						);
						notebooks.push(markdown);
					} else {
<<<<<<< HEAD
						let error = localize('missingFileError', 'Missing file : {0}', sections[i].title);
						this._errorMessage = error;
						vscode.window.showErrorMessage(error);
=======
						vscode.window.showErrorMessage(localize('missingFileError', "Missing file : {0}", sections[i].title));
>>>>>>> 9274f223
					}
				}
			} else {
				// TODO: search functionality (#6160)
			}
		}
		return notebooks;
	}

	getNavigation(uri: vscode.Uri): Thenable<azdata.nb.NavigationResult> {
		let notebook = this._allNotebooks.get(uri.fsPath);
		let result: azdata.nb.NavigationResult;
		if (notebook) {
			result = {
				hasNavigation: true,
				previous: notebook.previousUri ? this._openAsUntitled ? vscode.Uri.parse(notebook.previousUri).with({ scheme: 'untitled' }) : vscode.Uri.file(notebook.previousUri) : undefined,
				next: notebook.nextUri ? this._openAsUntitled ? vscode.Uri.parse(notebook.nextUri).with({ scheme: 'untitled' }) : vscode.Uri.file(notebook.nextUri) : undefined
			};
		} else {
			result = {
				hasNavigation: false,
				previous: undefined,
				next: undefined
			};
		}
		return Promise.resolve(result);
	}

<<<<<<< HEAD
	public get errorMessage() {
		return this._errorMessage;
	}

	public get tableOfContentPaths() {
		return this._tableOfContentPaths;
	}
=======
	getUntitledNotebookUri(resource: string): vscode.Uri {
		let title = this.findNextUntitledFileName(resource);
		let untitledFileName: vscode.Uri = vscode.Uri.parse(`untitled:${title}`);
		if (!this._allNotebooks.get(untitledFileName.fsPath)) {
			let notebook = this._allNotebooks.get(resource);
			this._allNotebooks.set(untitledFileName.fsPath, notebook);
		}
		return untitledFileName;
	}

	findNextUntitledFileName(filePath: string): string {
		const fileExtension = path.extname(filePath);
		const baseName = path.basename(filePath, fileExtension);
		let idx = 0;
		let title = `${baseName}`;
		do {
			const suffix = idx === 0 ? '' : `-${idx}`;
			title = `${baseName}${suffix}`;
			idx++;
		} while (!isEditorTitleFree(title));

		return title;
	}

>>>>>>> 9274f223
}<|MERGE_RESOLUTION|>--- conflicted
+++ resolved
@@ -226,15 +226,9 @@
 				);
 				books.push(book);
 			} catch (e) {
-<<<<<<< HEAD
 				let error = e instanceof Error ? e.message : e;
 				this._errorMessage = error;
 				vscode.window.showErrorMessage(error);
-=======
-				vscode.window.showErrorMessage(localize('openConfigFileError', "Open file {0} failed: {1}",
-					path.join(root, '_config.yml'),
-					e instanceof Error ? e.message : e));
->>>>>>> 9274f223
 			}
 		}
 		return books;
@@ -300,13 +294,9 @@
 						);
 						notebooks.push(markdown);
 					} else {
-<<<<<<< HEAD
 						let error = localize('missingFileError', 'Missing file : {0}', sections[i].title);
 						this._errorMessage = error;
 						vscode.window.showErrorMessage(error);
-=======
-						vscode.window.showErrorMessage(localize('missingFileError', "Missing file : {0}", sections[i].title));
->>>>>>> 9274f223
 					}
 				}
 			} else {
@@ -335,7 +325,6 @@
 		return Promise.resolve(result);
 	}
 
-<<<<<<< HEAD
 	public get errorMessage() {
 		return this._errorMessage;
 	}
@@ -343,7 +332,6 @@
 	public get tableOfContentPaths() {
 		return this._tableOfContentPaths;
 	}
-=======
 	getUntitledNotebookUri(resource: string): vscode.Uri {
 		let title = this.findNextUntitledFileName(resource);
 		let untitledFileName: vscode.Uri = vscode.Uri.parse(`untitled:${title}`);
@@ -368,5 +356,4 @@
 		return title;
 	}
 
->>>>>>> 9274f223
 }