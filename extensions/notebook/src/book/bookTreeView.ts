--- conflicted
+++ resolved
@@ -17,13 +17,9 @@
 import * as loc from '../common/localizedConstants';
 import * as glob from 'fast-glob';
 import { isNullOrUndefined } from 'util';
-<<<<<<< HEAD
-import { debounce } from '../common/utils';
 import { IJupyterBookSectionV2 } from '../contracts/content';
-=======
 import { debounce, getPinnedNotebooks } from '../common/utils';
 import { IBookPinManager, BookPinManager } from './bookPinManager';
->>>>>>> 1984c4ca
 
 //const Content = 'content';
 
@@ -222,29 +218,12 @@
 	 * @param bookPath The path to the book folder to create the model for
 	 */
 	private async createAndAddBookModel(bookPath: string, isNotebook: boolean): Promise<void> {
-<<<<<<< HEAD
-		const book: BookModel = new BookModel(bookPath, this._openAsUntitled, isNotebook, this._extensionContext);
-		await book.initializeContents();
-		this.books.push(book);
-		//this.currentBook = book;
-		if (!this.currentBook) {
-			this.currentBook = book;
-		}
-		this._bookViewer = vscode.window.createTreeView(this.viewId, { showCollapseAll: true, treeDataProvider: this });
-		this._bookViewer.onDidChangeVisibility(e => {
-			let openDocument = azdata.nb.activeNotebookEditor;
-			let notebookPath = openDocument?.document.uri;
-			// call reveal only once on the correct view
-			if (e.visible && ((!this._openAsUntitled && notebookPath?.scheme !== 'untitled') || (this._openAsUntitled && notebookPath?.scheme === 'untitled'))) {
-				this.revealActiveDocumentInViewlet();
-=======
 		if (!this.books.find(x => x.bookPath === bookPath)) {
 			const book: BookModel = new BookModel(bookPath, this._openAsUntitled, isNotebook, this._extensionContext);
 			await book.initializeContents();
 			this.books.push(book);
 			if (!this.currentBook) {
 				this.currentBook = book;
->>>>>>> 1984c4ca
 			}
 			this._bookViewer = vscode.window.createTreeView(this.viewId, { showCollapseAll: true, treeDataProvider: this });
 			this._bookViewer.onDidChangeVisibility(e => {
@@ -439,7 +418,7 @@
 				} else {
 					folderToSearch = path.join(treeItem.root, 'content');
 				}
-			} else {
+			} else if (treeItem.version === 'v2') {
 				if (treeItem.uri) {
 					folderToSearch = path.join(treeItem.book.root, path.dirname(treeItem.uri));
 				} else {
@@ -507,6 +486,9 @@
 	}
 
 	private async getNotebooksInTree(folderPath: string): Promise<BookSearchResults> {
+		let tocTrimLength: number;
+		let ignorePaths: string[] = [];
+
 		let notebookConfig = vscode.workspace.getConfiguration(constants.notebookConfigKey);
 		let maxDepth = notebookConfig[constants.maxBookSearchDepth];
 		// Use default value if user enters an invalid value
@@ -517,13 +499,26 @@
 		}
 
 		let escapedPath = glob.escapePath(folderPath.replace(/\\/g, '/'));
-		let bookFilter = path.posix.join(escapedPath, '**', '_data', 'toc.yml');
-		let bookPaths = await glob(bookFilter, { deep: maxDepth });
-		let tocTrimLength = '/_data/toc.yml'.length * -1;
-		bookPaths = bookPaths.map(path => path.slice(0, tocTrimLength));
+		let bookV1Filter = path.posix.join(escapedPath, '**', '_data', 'toc.yml');
+		let bookV2Filter = path.posix.join(escapedPath, '**', '_toc.yml');
+		let bookPaths = await glob([bookV1Filter, bookV2Filter], { deep: maxDepth });
+		let ignoreNotebook: string[];
+		bookPaths = bookPaths.map(function (path) {
+			if (path.includes('/_data/toc.yml')) {
+				tocTrimLength = '/_data/toc.yml'.length * -1;
+				ignoreNotebook = ['/**/*.ipynb'];
+			} else {
+				tocTrimLength = '_toc.yml'.length * -1;
+				ignoreNotebook = ['**/*.ipynb', '*.ipynb'];
+			}
+			path = path.slice(0, tocTrimLength);
+			ignoreNotebook.map(notebook => ignorePaths.push(glob.escapePath(path) + notebook));
+			return path;
+		});
 
 		let notebookFilter = path.posix.join(escapedPath, '**', '*.ipynb');
-		let notebookPaths = await glob(notebookFilter, { ignore: bookPaths.map(path => glob.escapePath(path) + '/**/*.ipynb'), deep: maxDepth });
+
+		let notebookPaths = await glob(notebookFilter, { ignore: ignorePaths, deep: maxDepth });
 
 		return { notebookPaths: notebookPaths, bookPaths: bookPaths };
 	}
