--- conflicted
+++ resolved
@@ -18,15 +18,9 @@
 import * as glob from 'fast-glob';
 import { debounce, getPinnedNotebooks } from '../common/utils';
 import { IBookPinManager, BookPinManager } from './bookPinManager';
-<<<<<<< HEAD
 import { BookTocManager, IBookTocManager, quickPickResults } from './bookTocManager';
 import { getContentPath } from './bookVersionHandler';
-=======
-import { BookTocManager, IBookTocManager } from './bookTocManager';
 import { TelemetryReporter, BookTelemetryView, NbTelemetryActions } from '../telemetry';
-
-const content = 'content';
->>>>>>> 09d5a8b8
 
 interface BookSearchResults {
 	notebookPaths: string[];
