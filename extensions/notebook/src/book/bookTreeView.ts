/*---------------------------------------------------------------------------------------------
 *  Copyright (c) Microsoft Corporation. All rights reserved.
 *  Licensed under the Source EULA. See License.txt in the project root for license information.
 *--------------------------------------------------------------------------------------------*/

import * as azdata from 'azdata';
import * as vscode from 'vscode';
import * as path from 'path';
import * as fs from 'fs-extra';
import * as constants from '../common/constants';
import { IPrompter, IQuestion, confirm } from '../prompts/question';
import CodeAdapter from '../prompts/adapter';
import { BookTreeItem, BookTreeItemType } from './bookTreeItem';
import { BookModel } from './bookModel';
import { Deferred } from '../common/promise';
import { IBookTrustManager, BookTrustManager } from './bookTrustManager';
import * as loc from '../common/localizedConstants';
import * as glob from 'fast-glob';
import { isNullOrUndefined } from 'util';
import { debounce } from '../common/utils';
import { RemoteBookDialogModel, RemoteBookDialog } from '../dialog/remoteBookDialog';
import { RemoteBookController } from '../book/remoteBookController';

const Content = 'content';

interface BookSearchResults {
	notebookPaths: string[];
	bookPaths: string[];
}

export class BookTreeViewProvider implements vscode.TreeDataProvider<BookTreeItem>, azdata.nb.NavigationProvider {
	private _onDidChangeTreeData: vscode.EventEmitter<BookTreeItem | undefined> = new vscode.EventEmitter<BookTreeItem | undefined>();
	readonly onDidChangeTreeData: vscode.Event<BookTreeItem | undefined> = this._onDidChangeTreeData.event;
	private _throttleTimer: any;
	private _resource: string;
	private _extensionContext: vscode.ExtensionContext;
	private prompter: IPrompter;
	private _initializeDeferred: Deferred<void> = new Deferred<void>();
	private _openAsUntitled: boolean;
	private _bookTrustManager: IBookTrustManager;

	private _bookViewer: vscode.TreeView<BookTreeItem>;
	public viewId: string;
	public books: BookModel[];
	public currentBook: BookModel;

	constructor(workspaceFolders: vscode.WorkspaceFolder[], extensionContext: vscode.ExtensionContext, openAsUntitled: boolean, view: string, public providerId: string) {
		this._openAsUntitled = openAsUntitled;
		this._extensionContext = extensionContext;
		this.books = [];
		this.initialize(workspaceFolders).catch(e => console.error(e));
		this.viewId = view;
		this.prompter = new CodeAdapter();
		this._bookTrustManager = new BookTrustManager(this.books);

		this._extensionContext.subscriptions.push(azdata.nb.registerNavigationProvider(this));
	}

	private async initialize(workspaceFolders: vscode.WorkspaceFolder[]): Promise<void> {
		await Promise.all(workspaceFolders.map(async (workspaceFolder) => {
			try {
				await this.loadNotebooksInFolder(workspaceFolder.uri.fsPath);
			} catch {
				// no-op, not all workspace folders are going to be valid books
			}
		}));
		this._initializeDeferred.resolve();
	}

	public get initialized(): Promise<void> {
		return this._initializeDeferred.promise;
	}

	get _visitedNotebooks(): string[] {
		return this._extensionContext.globalState.get(constants.visitedNotebooksMementoKey, []);
	}

	set _visitedNotebooks(value: string[]) {
		this._extensionContext.globalState.update(constants.visitedNotebooksMementoKey, value);
	}

	trustBook(bookTreeItem?: BookTreeItem): void {
		let bookPathToTrust = bookTreeItem ? bookTreeItem.root : this.currentBook?.bookPath;
		if (bookPathToTrust) {
			let trustChanged = this._bookTrustManager.setBookAsTrusted(bookPathToTrust);
			if (trustChanged) {
				let notebookDocuments = azdata.nb.notebookDocuments;
				if (notebookDocuments) {
					// update trust state of opened items
					notebookDocuments.forEach(document => {
						let notebook = this.currentBook?.getNotebook(document.uri.fsPath);
						if (notebook && this._bookTrustManager.isNotebookTrustedByDefault(document.uri.fsPath)) {
							document.setTrusted(true);
						}
					});
				}
				vscode.window.showInformationMessage(loc.msgBookTrusted);
			} else {
				vscode.window.showInformationMessage(loc.msgBookAlreadyTrusted);
			}
		}
	}

	async openBook(bookPath: string, urlToOpen?: string, showPreview?: boolean, isNotebook?: boolean): Promise<void> {
		try {
			// Convert path to posix style for easier comparisons
			bookPath = bookPath.replace(/\\/g, '/');

			// Check if the book is already open in viewlet.
			let existingBook = this.books.find(book => book.bookPath === bookPath);
			if (existingBook?.bookItems.length > 0) {
				this.currentBook = existingBook;
			} else {
				await this.createAndAddBookModel(bookPath, !!isNotebook);
				this.currentBook = this.books.find(book => book.bookPath === bookPath);
			}

			if (showPreview) {
				this._bookViewer.reveal(this.currentBook.bookItems[0], { expand: vscode.TreeItemCollapsibleState.Expanded, focus: true, select: true });
				await this.showPreviewFile(urlToOpen);
			}

			// add file watcher on toc file.
			if (!isNotebook) {
				fs.watchFile(path.join(bookPath, '_data', 'toc.yml'), async (curr, prev) => {
					if (curr.mtime > prev.mtime) {
						let book = this.books.find(book => book.bookPath === bookPath);
						if (book) {
							this.fireBookRefresh(book);
						}
					}
				});
			}
		} catch (e) {
			vscode.window.showErrorMessage(loc.openFileError(bookPath, e instanceof Error ? e.message : e));
		}
	}

	@debounce(1500)
	async fireBookRefresh(book: BookModel): Promise<void> {
		await book.initializeContents().then(() => {
			this._onDidChangeTreeData.fire(undefined);
		});
	}

	async closeBook(book: BookTreeItem): Promise<void> {
		// remove book from the saved books
		let deletedBook: BookModel;
		try {
			let targetPath = book.book.type === BookTreeItemType.Book ? book.root : book.book.contentPath;
			let targetBook = this.books.find(b => b.bookPath === targetPath);
			let index: number = this.books.indexOf(targetBook);
			if (index > -1) {
				deletedBook = this.books.splice(index, 1)[0];
				if (this.currentBook === deletedBook) {
					this.currentBook = this.books.length > 0 ? this.books[this.books.length - 1] : undefined;
				}
				this._onDidChangeTreeData.fire(undefined);
			}
		} catch (e) {
			vscode.window.showErrorMessage(loc.closeBookError(book.root, e instanceof Error ? e.message : e));
		} finally {
			// remove watch on toc file.
			if (deletedBook && !deletedBook.isNotebook) {
				fs.unwatchFile(path.join(deletedBook.bookPath, '_data', 'toc.yml'));
			}
		}
	}

	/**
	 * Creates a model for the specified folder path and adds it to the known list of books if we
	 * were able to successfully parse it.
	 * @param bookPath The path to the book folder to create the model for
	 */
	private async createAndAddBookModel(bookPath: string, isNotebook: boolean): Promise<void> {
		const book: BookModel = new BookModel(bookPath, this._openAsUntitled, isNotebook, this._extensionContext);
		await book.initializeContents();
		this.books.push(book);
		if (!this.currentBook) {
			this.currentBook = book;
		}
		this._bookViewer = vscode.window.createTreeView(this.viewId, { showCollapseAll: true, treeDataProvider: this });
		this._bookViewer.onDidChangeVisibility(e => {
			let openDocument = azdata.nb.activeNotebookEditor;
			let notebookPath = openDocument?.document.uri;
			// call reveal only once on the correct view
			if (e.visible && ((!this._openAsUntitled && notebookPath?.scheme !== 'untitled') || (this._openAsUntitled && notebookPath?.scheme === 'untitled'))) {
				this.revealActiveDocumentInViewlet();
			}
		});
	}

	async showPreviewFile(urlToOpen?: string): Promise<void> {
		if (this.currentBook) {
			let urlPath: string;
			if (this.currentBook.isNotebook) {
				urlPath = urlToOpen && this.currentBook.bookPath === urlToOpen ? this.currentBook.bookPath : undefined;
			} else {
				if (urlToOpen) {
					const bookRoot = this.currentBook.bookItems[0];
					const sectionToOpen = bookRoot.findChildSection(urlToOpen);
					urlPath = sectionToOpen?.url;
				} else {
					urlPath = this.currentBook.bookItems[0].tableOfContents.sections[0].url;
				}
			}
			if (urlPath) {
				if (this.currentBook.isNotebook) {
					if (urlPath.endsWith('.md')) {
						this.openMarkdown(urlPath);
					}
					else if (urlPath.endsWith('.ipynb')) {
						await this.openNotebook(urlPath);
					}
				} else {
					// The Notebook editor expects a posix path for the resource (it will still resolve to the correct fsPath based on OS)
					const sectionToOpenMarkdown: string = path.posix.join(this.currentBook.bookPath, Content, urlPath.concat('.md'));
					const sectionToOpenNotebook: string = path.posix.join(this.currentBook.bookPath, Content, urlPath.concat('.ipynb'));
					if (await fs.pathExists(sectionToOpenMarkdown)) {
						this.openMarkdown(sectionToOpenMarkdown);
					}
					else if (await fs.pathExists(sectionToOpenNotebook)) {
						await this.openNotebook(sectionToOpenNotebook);
					}
				}
			}
		}
	}

	async openNotebook(resource: string): Promise<void> {
		try {
			await vscode.commands.executeCommand(constants.BuiltInCommands.SetContext, constants.unsavedBooksContextKey, false);
			if (this._openAsUntitled) {
				await this.openNotebookAsUntitled(resource);
			} else {
				// let us keep a list of already visited notebooks so that we do not trust them again, potentially
				// overriding user changes
				let normalizedResource = path.normalize(resource);

				if (this._visitedNotebooks.indexOf(normalizedResource) === -1
					&& this._bookTrustManager.isNotebookTrustedByDefault(normalizedResource)) {
					let openDocumentListenerUnsubscriber = azdata.nb.onDidOpenNotebookDocument((document: azdata.nb.NotebookDocument) => {
						document.setTrusted(true);
						this._visitedNotebooks = this._visitedNotebooks.concat([normalizedResource]);
						openDocumentListenerUnsubscriber.dispose();
					});
				}
				azdata.nb.showNotebookDocument(vscode.Uri.file(resource));
			}
		} catch (e) {
			vscode.window.showErrorMessage(loc.openNotebookError(resource, e instanceof Error ? e.message : e));
		}
	}

	async revealActiveDocumentInViewlet(uri?: vscode.Uri, shouldReveal: boolean = true): Promise<BookTreeItem | undefined> {
		let bookItem: BookTreeItem;
		let notebookPath: string;
		// If no uri is passed in, try to use the current active notebook editor
		if (!uri) {
			let openDocument = azdata.nb.activeNotebookEditor;
			if (openDocument) {
				notebookPath = openDocument.document.uri.fsPath;
			}
		} else if (uri.fsPath) {
			notebookPath = uri.fsPath;
		}

		if (shouldReveal || this._bookViewer?.visible) {
			bookItem = notebookPath ? await this.findAndExpandParentNode(notebookPath) : undefined;
			// Select + focus item in viewlet if books viewlet is already open, or if we pass in variable
			if (bookItem) {
				// Note: 3 is the maximum number of levels that the vscode APIs let you expand to
				await this._bookViewer.reveal(bookItem, { select: true, focus: true, expand: true });
			}
		}
		return bookItem;
	}

	async findAndExpandParentNode(notebookPath: string): Promise<BookTreeItem> {
		let bookItem: BookTreeItem = this.currentBook?.getNotebook(notebookPath);
		// if the node is not expanded getNotebook returns undefined, try to expand the parent node or getChildren of
		// the root node.
		if (!bookItem) {
			// get the parent node and expand it if it's not already
			let allNodes = this.currentBook?.getAllNotebooks();
			let book = allNodes ? Array.from(allNodes?.keys())?.filter(x => x.indexOf(notebookPath.substring(0, notebookPath.lastIndexOf(path.sep))) > -1) : undefined;
			let bookNode = book?.length > 0 ? this.currentBook?.getNotebook(book.find(x => x.substring(0, x.lastIndexOf(path.sep)) === notebookPath.substring(0, notebookPath.lastIndexOf(path.sep)))) : undefined;
			if (bookNode) {
				if (this._bookViewer?.visible) {
					await this._bookViewer.reveal(bookNode, { select: true, focus: false, expand: 3 });
				} else {
					await this.getChildren(bookNode);
				}

				bookItem = this.currentBook?.getNotebook(notebookPath);
			}
		}
		return bookItem;
	}

	openMarkdown(resource: string): void {
		this.runThrottledAction(resource, () => {
			try {
				vscode.commands.executeCommand('markdown.showPreview', vscode.Uri.file(resource));
			} catch (e) {
				vscode.window.showErrorMessage(loc.openMarkdownError(resource, e instanceof Error ? e.message : e));
			}
		});
	}

	async openNotebookAsUntitled(resource: string): Promise<void> {
		try {
			await vscode.commands.executeCommand(constants.BuiltInCommands.SetContext, constants.unsavedBooksContextKey, true);
			let untitledFileName: vscode.Uri = this.getUntitledNotebookUri(resource);
			vscode.workspace.openTextDocument(resource).then((document) => {
				let initialContent = document.getText();
				azdata.nb.showNotebookDocument(untitledFileName, {
					connectionProfile: null,
					initialContent: initialContent,
					initialDirtyState: false
				});
			});
		} catch (e) {
			vscode.window.showErrorMessage(loc.openUntitledNotebookError(resource, e instanceof Error ? e.message : e));
		}
	}

	async saveJupyterBooks(): Promise<void> {
		if (this.currentBook?.bookPath) {
			const allFilesFilter = loc.allFiles;
			let filter: any = {};
			filter[allFilesFilter] = '*';
			let uris = await vscode.window.showOpenDialog({
				filters: filter,
				canSelectFiles: false,
				canSelectMany: false,
				canSelectFolders: true,
				openLabel: loc.labelSelectFolder
			});
			if (uris && uris.length > 0) {
				let pickedFolder = uris[0];
				let destinationUri: vscode.Uri = vscode.Uri.file(path.join(pickedFolder.fsPath, path.basename(this.currentBook.bookPath)));
				if (destinationUri) {
					if (await fs.pathExists(destinationUri.fsPath)) {
						let doReplace = await this.confirmReplace();
						if (!doReplace) {
							return undefined;
						}
						else {
							//remove folder if exists
							await fs.remove(destinationUri.fsPath);
						}
					}
					//make directory for each contribution book.
					await fs.mkdir(destinationUri.fsPath);
					await fs.copy(this.currentBook.bookPath, destinationUri.fsPath);

					//remove book from the untitled books and open it from Saved books
					let untitledBookIndex: number = this.books.indexOf(this.currentBook);
					if (untitledBookIndex > -1) {
						this.books.splice(untitledBookIndex, 1);
						this.currentBook = undefined;
						this._onDidChangeTreeData.fire(undefined);
						vscode.commands.executeCommand('bookTreeView.openBook', destinationUri.fsPath, false, undefined);
					}
				}
			}
		}
	}

	public async searchJupyterBooks(treeItem?: BookTreeItem): Promise<void> {
		let folderToSearch: string;
		if (treeItem && treeItem.sections !== undefined) {
			if (treeItem.uri) {
				folderToSearch = path.join(treeItem.root, Content, path.dirname(treeItem.uri));
			} else {
				folderToSearch = path.join(treeItem.root, Content);
			}
		} else if (this.currentBook && !this.currentBook.isNotebook) {
			folderToSearch = path.join(this.currentBook.bookPath, Content);
		} else {
			vscode.window.showErrorMessage(loc.noBooksSelectedError);
		}

		if (folderToSearch) {
			let filesToIncludeFiltered = path.join(folderToSearch, '**', '*.md') + ',' + path.join(folderToSearch, '**', '*.ipynb');
			vscode.commands.executeCommand('workbench.action.findInFiles', { filesToInclude: filesToIncludeFiltered, query: '' });
		}
	}

	public async openNewBook(): Promise<void> {
		const allFilesFilter = loc.allFiles;
		let filter: any = {};
		filter[allFilesFilter] = '*';
		let uris = await vscode.window.showOpenDialog({
			filters: filter,
			canSelectFiles: false,
			canSelectMany: false,
			canSelectFolders: true,
			openLabel: loc.labelBookFolder
		});
		if (uris && uris.length > 0) {
			let bookPath = uris[0];
			await this.openBook(bookPath.fsPath, undefined, true);
		}
	}

<<<<<<< HEAD
	public async openRemoteBook(): Promise<void> {
		let model = new RemoteBookDialogModel();
		let controller = new RemoteBookController(model);
		let dialog = new RemoteBookDialog(controller);
		await dialog.createDialog();
	}

	public async openNotebookFolder(folderPath?: string): Promise<void> {
		let uris: vscode.Uri[];
		if (folderPath === undefined) {
			const allFilesFilter = loc.allFiles;
			let filter: any = {};
			filter[allFilesFilter] = '*';
			uris = await vscode.window.showOpenDialog({
=======
	public async openNotebookFolder(folderPath?: string, urlToOpen?: string, showPreview?: boolean): Promise<void> {
		if (!folderPath) {
			const allFilesFilter = loc.allFiles;
			let filter: any = {};
			filter[allFilesFilter] = '*';
			let uris = await vscode.window.showOpenDialog({
>>>>>>> 2b132f6b
				filters: filter,
				canSelectFiles: false,
				canSelectMany: false,
				canSelectFolders: true,
				openLabel: loc.labelSelectFolder
			});
<<<<<<< HEAD
		} else {
			uris = [vscode.Uri.file(folderPath)];
		}

		if (uris && uris.length > 0) {
			await this.loadNotebooksInFolder(uris[0]?.fsPath);
=======
			folderPath = uris && uris.length > 0 ? uris[0].fsPath : undefined;
		}

		if (folderPath) {
			await this.loadNotebooksInFolder(folderPath, urlToOpen, showPreview);
>>>>>>> 2b132f6b
		}
	}

	public async loadNotebooksInFolder(folderPath: string, urlToOpen?: string, showPreview?: boolean) {
		let bookCollection = await this.getNotebooksInTree(folderPath);
		for (let i = 0; i < bookCollection.bookPaths.length; i++) {
			await this.openBook(bookCollection.bookPaths[i], urlToOpen, showPreview);
		}
		for (let i = 0; i < bookCollection.notebookPaths.length; i++) {
			await this.openBook(bookCollection.notebookPaths[i], urlToOpen, showPreview, true);
		}
	}

	private async getNotebooksInTree(folderPath: string): Promise<BookSearchResults> {
		let notebookConfig = vscode.workspace.getConfiguration(constants.notebookConfigKey);
		let maxDepth = notebookConfig[constants.maxBookSearchDepth];
		// Use default value if user enters an invalid value
		if (isNullOrUndefined(maxDepth) || maxDepth < 0) {
			maxDepth = 10;
		} else if (maxDepth === 0) { // No limit of search depth if user enters 0
			maxDepth = undefined;
		}

		let escapedPath = glob.escapePath(folderPath.replace(/\\/g, '/'));
		let bookFilter = path.posix.join(escapedPath, '**', '_data', 'toc.yml');
		let bookPaths = await glob(bookFilter, { deep: maxDepth });
		let tocTrimLength = '/_data/toc.yml'.length * -1;
		bookPaths = bookPaths.map(path => path.slice(0, tocTrimLength));

		let notebookFilter = path.posix.join(escapedPath, '**', '*.ipynb');
		let notebookPaths = await glob(notebookFilter, { ignore: bookPaths.map(path => glob.escapePath(path) + '/**/*.ipynb'), deep: maxDepth });

		return { notebookPaths: notebookPaths, bookPaths: bookPaths };
	}

	private runThrottledAction(resource: string, action: () => void) {
		const isResourceChange = resource !== this._resource;
		if (isResourceChange) {
			this.clearAndResetThrottleTimer();
		}

		this._resource = resource;

		// Schedule update if none is pending
		if (!this._throttleTimer) {
			if (isResourceChange) {
				action();
			} else {
				this._throttleTimer = setTimeout(() => {
					action();
					this.clearAndResetThrottleTimer();
				}, 300);
			}
		}
	}

	private clearAndResetThrottleTimer(): void {
		clearTimeout(this._throttleTimer);
		this._throttleTimer = undefined;
	}

	openExternalLink(resource: string): void {
		try {
			vscode.env.openExternal(vscode.Uri.parse(resource));
		} catch (e) {
			vscode.window.showErrorMessage(loc.openExternalLinkError(resource, e instanceof Error ? e.message : e));
		}
	}

	getTreeItem(element: BookTreeItem): vscode.TreeItem {
		return element;
	}

	getChildren(element?: BookTreeItem): Thenable<BookTreeItem[]> {
		if (element) {
			if (element.sections) {
				return Promise.resolve(this.currentBook.getSections(element.tableOfContents, element.sections, element.root).then(sections => { return sections; }));
			} else {
				return Promise.resolve([]);
			}
		} else {
			let bookItems: BookTreeItem[] = [];
			this.books.map(book => {
				bookItems = bookItems.concat(book.bookItems);
			});
			return Promise.resolve(bookItems);
		}
	}

	getParent(element?: BookTreeItem): vscode.ProviderResult<BookTreeItem> {
		if (element?.uri) {
			let parentPath: string;
			parentPath = path.join(element.root, Content, element.uri.substring(0, element.uri.lastIndexOf(path.posix.sep)));
			if (parentPath === element.root) {
				return undefined;
			}
			let parentPaths = Array.from(this.currentBook.getAllNotebooks()?.keys()).filter(x => x.indexOf(parentPath) > -1);
			return parentPaths.length > 0 ? this.currentBook.getAllNotebooks().get(parentPaths[0]) : undefined;
		} else {
			return undefined;
		}
	}

	getUntitledNotebookUri(resource: string): vscode.Uri {
		let untitledFileName = vscode.Uri.parse(`untitled:${resource}`);
		if (!this.currentBook.getAllNotebooks().get(untitledFileName.fsPath) && !this.currentBook.getAllNotebooks().get(path.basename(untitledFileName.fsPath))) {
			let notebook = this.currentBook.getAllNotebooks().get(resource);
			this.currentBook.getAllNotebooks().set(path.basename(untitledFileName.fsPath), notebook);
		}
		return untitledFileName;
	}

	//Confirmation message dialog
	private async confirmReplace(): Promise<boolean> {
		return await this.prompter.promptSingle<boolean>(<IQuestion>{
			type: confirm,
			message: loc.confirmReplace,
			default: false
		});
	}

	getNavigation(uri: vscode.Uri): Thenable<azdata.nb.NavigationResult> {
		let result: azdata.nb.NavigationResult;
		let notebook = this.currentBook?.getNotebook(uri.fsPath);
		if (notebook) {
			result = {
				hasNavigation: true,
				previous: notebook.previousUri ?
					this.currentBook?.openAsUntitled ? this.getUntitledNotebookUri(notebook.previousUri) : vscode.Uri.file(notebook.previousUri) : undefined,
				next: notebook.nextUri ? this.currentBook?.openAsUntitled ? this.getUntitledNotebookUri(notebook.nextUri) : vscode.Uri.file(notebook.nextUri) : undefined
			};
		} else {
			result = {
				hasNavigation: false,
				previous: undefined,
				next: undefined
			};
		}
		return Promise.resolve(result);
	}
}<|MERGE_RESOLUTION|>--- conflicted
+++ resolved
@@ -405,7 +405,6 @@
 		}
 	}
 
-<<<<<<< HEAD
 	public async openRemoteBook(): Promise<void> {
 		let model = new RemoteBookDialogModel();
 		let controller = new RemoteBookController(model);
@@ -413,41 +412,23 @@
 		await dialog.createDialog();
 	}
 
-	public async openNotebookFolder(folderPath?: string): Promise<void> {
-		let uris: vscode.Uri[];
-		if (folderPath === undefined) {
-			const allFilesFilter = loc.allFiles;
-			let filter: any = {};
-			filter[allFilesFilter] = '*';
-			uris = await vscode.window.showOpenDialog({
-=======
 	public async openNotebookFolder(folderPath?: string, urlToOpen?: string, showPreview?: boolean): Promise<void> {
 		if (!folderPath) {
 			const allFilesFilter = loc.allFiles;
 			let filter: any = {};
 			filter[allFilesFilter] = '*';
 			let uris = await vscode.window.showOpenDialog({
->>>>>>> 2b132f6b
 				filters: filter,
 				canSelectFiles: false,
 				canSelectMany: false,
 				canSelectFolders: true,
 				openLabel: loc.labelSelectFolder
 			});
-<<<<<<< HEAD
-		} else {
-			uris = [vscode.Uri.file(folderPath)];
-		}
-
-		if (uris && uris.length > 0) {
-			await this.loadNotebooksInFolder(uris[0]?.fsPath);
-=======
 			folderPath = uris && uris.length > 0 ? uris[0].fsPath : undefined;
 		}
 
 		if (folderPath) {
 			await this.loadNotebooksInFolder(folderPath, urlToOpen, showPreview);
->>>>>>> 2b132f6b
 		}
 	}
 
