--- conflicted
+++ resolved
@@ -25,12 +25,10 @@
 	private _extensionContext: vscode.ExtensionContext;
 	private _throttleTimer: any;
 	private _resource: string;
-<<<<<<< HEAD
 	private _onReadAllTOCFiles: vscode.EventEmitter<void> = new vscode.EventEmitter<void>();
-
-=======
 	private _openAsUntitled: boolean;
->>>>>>> 2ad24f7a
+
+
 	constructor(workspaceFolders: vscode.WorkspaceFolder[], extensionContext: vscode.ExtensionContext) {
 		this.initialze(workspaceFolders, null, extensionContext);
 	}
@@ -43,14 +41,7 @@
 		else if (workspaceFolders) {
 			workspacePaths = workspaceFolders.map(a => a.uri.fsPath);
 		}
-<<<<<<< HEAD
-		this.getTableOfContentFiles(workspaceFolders).then(() => undefined, (err) => { console.log(err); });
-=======
-		this._tableOfContentsPath = this.getTableOfContentFiles(workspacePaths);
-		this._openAsUntitled = false;
-		let bookOpened: boolean = this._tableOfContentsPath && this._tableOfContentsPath.length > 0;
-		vscode.commands.executeCommand('setContext', 'bookOpened', bookOpened);
->>>>>>> 2ad24f7a
+		this.getTableOfContentFiles(workspacePaths).then(() => undefined, (err) => { console.log(err); });
 		this._extensionContext = context;
 	}
 
@@ -58,7 +49,7 @@
 		return this._onReadAllTOCFiles.event;
 	}
 
-	async getTableOfContentFiles(workspaceFolders: vscode.WorkspaceFolder[]): Promise<void> {
+	async getTableOfContentFiles(workspacePaths: string[]): Promise<void> {
 		let notebookConfig = vscode.workspace.getConfiguration(notebookConfigKey);
 		let maxDepth = notebookConfig[maxBookSearchDepth];
 		// Use default value if user enters an invalid value
@@ -67,9 +58,9 @@
 		} else if (maxDepth === 0) { // No limit of search depth if user enters 0
 			maxDepth = undefined;
 		}
-		let workspacePaths: string[] = workspaceFolders.map(a => a.uri.fsPath);
-		for (let path of workspacePaths) {
-			let tableOfContentPaths = await glob([path + '/**/_data/toc.yml'], { deep: maxDepth });
+		for (let workspacePath of workspacePaths) {
+			let p = path.join(workspacePath, '**', '_data', 'toc.yml').replace(/\\/g, '/');
+			let tableOfContentPaths = await glob(p, { deep: maxDepth });
 			this._tableOfContentPaths = this._tableOfContentPaths.concat(tableOfContentPaths);
 		}
 		let bookOpened: boolean = this._tableOfContentPaths.length > 0;
@@ -79,23 +70,25 @@
 
 	async openBook(resource: string, context: vscode.ExtensionContext, openAsUntitled: boolean): Promise<void> {
 		try {
-			this.initialze(null, resource, context);
-			let bookViewer = vscode.window.createTreeView('bookTreeView', { showCollapseAll: true, treeDataProvider: this });
-			vscode.commands.executeCommand('workbench.files.action.focusFilesExplorer').then(res => {
-				this._openAsUntitled = openAsUntitled;
-				let books = this.getBooks();
-				if (books && books.length > 0) {
-					bookViewer.reveal(books[0], { expand: 3, focus: true, select: true });
-					const readmeMarkdown: string = path.join(resource, 'content', books[0].tableOfContents[0].url.concat('.md'));
-					const readmeNotebook: string = path.join(resource, 'content', books[0].tableOfContents[0].url.concat('.ipynb'));
-					if (fs.existsSync(readmeMarkdown)) {
-						vscode.commands.executeCommand('markdown.showPreview', vscode.Uri.file(readmeMarkdown), { locked: openAsUntitled });
+			this.getTableOfContentFiles([resource]).then(res => {
+				let bookViewer = vscode.window.createTreeView('bookTreeView', { showCollapseAll: true, treeDataProvider: this });
+				vscode.commands.executeCommand('workbench.books.action.focusBooksExplorer').then(res => {
+					this._openAsUntitled = openAsUntitled;
+					let books = this.getBooks();
+					if (books && books.length > 0) {
+						bookViewer.reveal(books[0], { expand: 3, focus: true, select: true });
+						const readmeMarkdown: string = path.join(resource, 'content', books[0].tableOfContents[0].url.concat('.md'));
+						const readmeNotebook: string = path.join(resource, 'content', books[0].tableOfContents[0].url.concat('.ipynb'));
+						if (fs.existsSync(readmeMarkdown)) {
+							vscode.commands.executeCommand('markdown.showPreview', vscode.Uri.file(readmeMarkdown));
+						}
+						else if (fs.existsSync(readmeNotebook)) {
+							vscode.workspace.openTextDocument(readmeNotebook);
+						}
 					}
-					else if (fs.existsSync(readmeNotebook)) {
-						vscode.workspace.openTextDocument(readmeNotebook);
-					}
-				}
+				});
 			});
+
 		} catch (e) {
 			vscode.window.showErrorMessage(localize('openBook', 'Open book {0} failed: {1}',
 				resource,
@@ -122,7 +115,7 @@
 	openMarkdown(resource: string): void {
 		this.runThrottledAction(resource, () => {
 			try {
-				vscode.commands.executeCommand('markdown.showPreview', vscode.Uri.file(resource), { locked: this._openAsUntitled });
+				vscode.commands.executeCommand('markdown.showPreview', vscode.Uri.file(resource));
 			} catch (e) {
 				vscode.window.showErrorMessage(localize('openMarkdownError', "Open file {0} failed: {1}",
 					resource,
@@ -247,6 +240,7 @@
 							dark: this._extensionContext.asAbsolutePath('resources/dark/link_inverse.svg')
 						}
 					);
+
 					notebooks.push(externalLink);
 				} else {
 					let pathToNotebook = path.join(root, 'content', sections[i].url.concat('.ipynb'));
@@ -304,8 +298,8 @@
 		if (notebook) {
 			result = {
 				hasNavigation: true,
-				previous: notebook.previousUri ? this._openAsUntitled ? vscode.Uri.file(notebook.previousUri).with({ scheme: 'untitled' }) : vscode.Uri.file(notebook.previousUri) : undefined,
-				next: notebook.nextUri ? this._openAsUntitled ? vscode.Uri.file(notebook.nextUri).with({ scheme: 'untitled' }) : vscode.Uri.file(notebook.nextUri) : undefined
+				previous: notebook.previousUri ? this._openAsUntitled ? vscode.Uri.parse(notebook.previousUri).with({ scheme: 'untitled' }) : vscode.Uri.file(notebook.previousUri) : undefined,
+				next: notebook.nextUri ? this._openAsUntitled ? vscode.Uri.parse(notebook.nextUri).with({ scheme: 'untitled' }) : vscode.Uri.file(notebook.nextUri) : undefined
 			};
 		} else {
 			result = {
@@ -340,4 +334,5 @@
 
 		return title;
 	}
+
 }