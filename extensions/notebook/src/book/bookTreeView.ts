--- conflicted
+++ resolved
@@ -32,23 +32,6 @@
 		this._extensionContext = extensionContext;
 	}
 
-<<<<<<< HEAD
-	public getTableOfContentFiles(directories: string[]): string[] {
-		let tableOfContentPaths: string[] = [];
-		let paths: string[];
-		directories.forEach(dir => {
-			paths = fs.readdirSync(dir);
-			paths.forEach(filename => {
-				let fullPath = path.join(dir, filename);
-				if (fs.statSync(fullPath).isDirectory()) {
-					tableOfContentPaths = tableOfContentPaths.concat(this.getTableOfContentFiles([fullPath]));
-				} else if (filename === 'toc.yml') {
-					tableOfContentPaths.push(fullPath);
-				}
-			});
-		});
-		return tableOfContentPaths;
-=======
 	async getTableOfContentFiles(workspaceFolders: vscode.WorkspaceFolder[]): Promise<void> {
 		let notebookConfig = vscode.workspace.getConfiguration(notebookConfigKey);
 		let maxDepth = notebookConfig[maxBookSearchDepth];
@@ -65,7 +48,6 @@
 		}
 		let bookOpened: boolean = this._tableOfContentPaths.length > 0;
 		vscode.commands.executeCommand('setContext', 'bookOpened', bookOpened);
->>>>>>> 2d2b61a0
 	}
 
 	async openNotebook(resource: string): Promise<void> {
