/*---------------------------------------------------------------------------------------------
 *  Copyright (c) Microsoft Corporation. All rights reserved.
 *  Licensed under the Source EULA. See License.txt in the project root for license information.
 *--------------------------------------------------------------------------------------------*/

import * as azdata from 'azdata';
import * as vscode from 'vscode';
import * as path from 'path';
import * as fs from 'fs-extra';
import * as constants from '../common/constants';
import * as fsw from 'fs';
import { IPrompter, QuestionTypes, IQuestion } from '../prompts/question';
import CodeAdapter from '../prompts/adapter';
import { BookTreeItem, BookTreeItemType } from './bookTreeItem';
import { BookModel } from './bookModel';
import { Deferred } from '../common/promise';
import { IBookTrustManager, BookTrustManager } from './bookTrustManager';
import * as loc from '../common/localizedConstants';
import { ApiWrapper } from '../common/apiWrapper';
import * as glob from 'fast-glob';
import { isNullOrUndefined } from 'util';

const Content = 'content';

interface BookSearchResults {
	notebookPaths: string[];
	bookPaths: string[];
}

export class BookTreeViewProvider implements vscode.TreeDataProvider<BookTreeItem> {
	private _onDidChangeTreeData: vscode.EventEmitter<BookTreeItem | undefined> = new vscode.EventEmitter<BookTreeItem | undefined>();
	readonly onDidChangeTreeData: vscode.Event<BookTreeItem | undefined> = this._onDidChangeTreeData.event;
	private _throttleTimer: any;
	private _resource: string;
	private _extensionContext: vscode.ExtensionContext;
	private prompter: IPrompter;
	private _initializeDeferred: Deferred<void> = new Deferred<void>();
	private _openAsUntitled: boolean;
	private _bookTrustManager: IBookTrustManager;

	private _bookViewer: vscode.TreeView<BookTreeItem>;
	public viewId: string;
	public books: BookModel[];
	public currentBook: BookModel;

	constructor(private _apiWrapper: ApiWrapper, workspaceFolders: vscode.WorkspaceFolder[], extensionContext: vscode.ExtensionContext, openAsUntitled: boolean, view: string) {
		this._openAsUntitled = openAsUntitled;
		this._extensionContext = extensionContext;
		this.books = [];
		this.initialize(workspaceFolders).catch(e => console.error(e));
		this.viewId = view;
		this.prompter = new CodeAdapter();
		this._bookTrustManager = new BookTrustManager(this.books, _apiWrapper);
	}

	private async initialize(workspaceFolders: vscode.WorkspaceFolder[]): Promise<void> {
		await vscode.commands.executeCommand('setContext', 'unsavedBooks', this._openAsUntitled);
		await Promise.all(workspaceFolders.map(async (workspaceFolder) => {
			try {
				await this.loadNotebooksInFolder(workspaceFolder.uri.fsPath);
			} catch {
				// no-op, not all workspace folders are going to be valid books
			}
		}));
		this._initializeDeferred.resolve();
	}

	public get initialized(): Promise<void> {
		return this._initializeDeferred.promise;
	}

	get _visitedNotebooks(): string[] {
		return this._extensionContext.globalState.get(constants.visitedNotebooksMementoKey, []);
	}

	set _visitedNotebooks(value: string[]) {
		this._extensionContext.globalState.update(constants.visitedNotebooksMementoKey, value);
	}

	trustBook(bookTreeItem?: BookTreeItem): void {
		let bookPathToTrust = bookTreeItem ? bookTreeItem.root : this.currentBook?.bookPath;

		if (bookPathToTrust) {

			let trustChanged = this._bookTrustManager.setBookAsTrusted(bookPathToTrust);

			if (trustChanged) {

				let notebookDocuments = this._apiWrapper.getNotebookDocuments();

				if (notebookDocuments) {
					// update trust state of opened items
					notebookDocuments.forEach(document => {
						let notebook = this.currentBook.getNotebook(document.uri.fsPath);
						if (notebook && this._bookTrustManager.isNotebookTrustedByDefault(document.uri.fsPath)) {
							document.setTrusted(true);
						}
					});
				}
				this._apiWrapper.showInfoMessage(loc.msgBookTrusted);
			} else {
				this._apiWrapper.showInfoMessage(loc.msgBookAlreadyTrusted);
			}
		}
	}

	async openBook(bookPath: string, urlToOpen?: string, showPreview?: boolean, isNotebook?: boolean): Promise<void> {
		try {
			// Convert path to posix style for easier comparisons
			bookPath = bookPath.replace(/\\/g, '/');

			// Check if the book is already open in viewlet.
			let existingBook = this.books.find(book => book.bookPath === bookPath);
			if (existingBook?.bookItems.length > 0) {
				this.currentBook = existingBook;
			} else {
				await this.createAndAddBookModel(bookPath, isNotebook);
				let bookViewer = vscode.window.createTreeView(this.viewId, { showCollapseAll: true, treeDataProvider: this });
				this.currentBook = this.books.find(book => book.bookPath === bookPath);
				bookViewer.reveal(this.currentBook.bookItems[0], { expand: vscode.TreeItemCollapsibleState.Expanded, focus: true, select: true });
			}

			if (showPreview) {
				await this.showPreviewFile(urlToOpen);
			}

			// add file watcher on toc file.
<<<<<<< HEAD
			fsw.watch(path.join(bookPath, '_data', 'toc.yml'), async (event, filename) => {
				if (event === 'change') {
					let index = this.books.findIndex(book => book.bookPath === bookPath);
					await this.books[index].initializeContents().then(() => {
						this._onDidChangeTreeData.fire(this.books[index].bookItems[0]);
					});
					this._onDidChangeTreeData.fire(undefined);
				}
			});
=======
			if (!isNotebook) {
				fsw.watch(path.join(this.currentBook.bookPath, '_data', 'toc.yml'), async (event, filename) => {
					if (event === 'change') {
						let changedBook = this.books.find(book => book.bookPath === bookPath);
						await changedBook.initializeContents().then(() => {
							this._onDidChangeTreeData.fire(changedBook.bookItems[0]);
						});
						this._onDidChangeTreeData.fire();
					}
				});
			}
>>>>>>> 2b2a275f
		} catch (e) {
			vscode.window.showErrorMessage(loc.openFileError(bookPath, e instanceof Error ? e.message : e));
		}
	}

	async closeBook(book: BookTreeItem): Promise<void> {
		// remove book from the saved books
		let deletedBook: BookModel;
		try {
			let targetPath = book.book.type === BookTreeItemType.Book ? book.root : book.book.contentPath;
			let targetBook = this.books.find(b => b.bookPath === targetPath);
			let index: number = this.books.indexOf(targetBook);
			if (index > -1) {
				deletedBook = this.books.splice(index, 1)[0];
				if (this.currentBook === deletedBook) {
					this.currentBook = this.books.length > 0 ? this.books[this.books.length - 1] : undefined;
				}
				this._onDidChangeTreeData.fire(undefined);
			}
		} catch (e) {
			vscode.window.showErrorMessage(loc.closeBookError(book.root, e instanceof Error ? e.message : e));
		} finally {
			// remove watch on toc file.
			if (deletedBook && !deletedBook.isNotebook) {
				fsw.unwatchFile(path.join(deletedBook.bookPath, '_data', 'toc.yml'));
			}
		}
	}

	/**
	 * Creates a model for the specified folder path and adds it to the known list of books if we
	 * were able to successfully parse it.
	 * @param bookPath The path to the book folder to create the model for
	 */
	private async createAndAddBookModel(bookPath: string, isNotebook: boolean): Promise<void> {
		const book: BookModel = new BookModel(bookPath, this._openAsUntitled, isNotebook, this._extensionContext);
		await book.initializeContents();
		this.books.push(book);
		if (!this.currentBook) {
			this.currentBook = book;
		}
		this._bookViewer = this._apiWrapper.createTreeView(this.viewId, { showCollapseAll: true, treeDataProvider: this });
		this._bookViewer.onDidChangeVisibility(e => {
			if (e.visible) {
				this.revealActiveDocumentInViewlet();
			}
		});
		azdata.nb.onDidChangeActiveNotebookEditor(e => {
			this.revealActiveDocumentInViewlet(e.document.uri, false);
		});
	}

	async showPreviewFile(urlToOpen?: string): Promise<void> {
		if (this.currentBook) {
			const bookRoot = this.currentBook.bookItems[0];
			const sectionToOpen = bookRoot.findChildSection(urlToOpen);
			const urlPath = sectionToOpen ? sectionToOpen.url : bookRoot.tableOfContents.sections[0].url;
			const sectionToOpenMarkdown: string = path.join(this.currentBook.bookPath, Content, urlPath.concat('.md'));
			// The Notebook editor expects a posix path for the resource (it will still resolve to the correct fsPath based on OS)
			const sectionToOpenNotebook: string = path.posix.join(this.currentBook.bookPath, Content, urlPath.concat('.ipynb'));
			if (await fs.pathExists(sectionToOpenMarkdown)) {
				this.openMarkdown(sectionToOpenMarkdown);
			}
			else if (await fs.pathExists(sectionToOpenNotebook)) {
				await this.openNotebook(sectionToOpenNotebook);
			}
		}
	}

	async openNotebook(resource: string): Promise<void> {
		try {
			if (this._openAsUntitled) {
				this.openNotebookAsUntitled(resource);
			} else {
				// let us keep a list of already visited notebooks so that we do not trust them again, potentially
				// overriding user changes
				let normalizedResource = path.normalize(resource);

				if (this._visitedNotebooks.indexOf(normalizedResource) === -1
					&& this._bookTrustManager.isNotebookTrustedByDefault(normalizedResource)) {
					let openDocumentListenerUnsubscriber = azdata.nb.onDidOpenNotebookDocument((document: azdata.nb.NotebookDocument) => {
						document.setTrusted(true);
						this._visitedNotebooks = this._visitedNotebooks.concat([normalizedResource]);
						openDocumentListenerUnsubscriber.dispose();
					});
				}

				let doc = await vscode.workspace.openTextDocument(resource);
				vscode.window.showTextDocument(doc);
			}
		} catch (e) {
			vscode.window.showErrorMessage(loc.openNotebookError(resource, e instanceof Error ? e.message : e));
		}
	}

	async revealActiveDocumentInViewlet(uri?: vscode.Uri, shouldReveal: boolean = true): Promise<void> {
		let bookItem: BookTreeItem;
		// If no uri is passed in, try to use the current active notebook editor
		if (!uri) {
			let openDocument = azdata.nb.activeNotebookEditor;
			if (openDocument) {
				bookItem = this.currentBook.getNotebook(openDocument.document.uri.fsPath);
			}
		} else if (uri.fsPath) {
			bookItem = this.currentBook.getNotebook(uri.fsPath);
		}
		if (bookItem) {
			// Select + focus item in viewlet if books viewlet is already open, or if we pass in variable
			if (shouldReveal || this._bookViewer.visible) {
				// Note: 3 is the maximum number of levels that the vscode APIs let you expand to
				await this._bookViewer.reveal(bookItem, { select: true, focus: true, expand: 3 });
			}
		}
	}

	openMarkdown(resource: string): void {
		this.runThrottledAction(resource, () => {
			try {
				vscode.commands.executeCommand('markdown.showPreview', vscode.Uri.file(resource));
			} catch (e) {
				vscode.window.showErrorMessage(loc.openMarkdownError(resource, e instanceof Error ? e.message : e));
			}
		});
	}

	openNotebookAsUntitled(resource: string): void {
		try {
			let untitledFileName: vscode.Uri = this.getUntitledNotebookUri(resource);
			vscode.workspace.openTextDocument(resource).then((document) => {
				let initialContent = document.getText();
				azdata.nb.showNotebookDocument(untitledFileName, {
					connectionProfile: null,
					initialContent: initialContent,
					initialDirtyState: false
				});
			});
		} catch (e) {
			vscode.window.showErrorMessage(loc.openUntitledNotebookError(resource, e instanceof Error ? e.message : e));
		}
	}

	async saveJupyterBooks(): Promise<void> {
		if (this.currentBook.bookPath) {
			const allFilesFilter = loc.allFiles;
			let filter: any = {};
			filter[allFilesFilter] = '*';
			let uris = await vscode.window.showOpenDialog({
				filters: filter,
				canSelectFiles: false,
				canSelectMany: false,
				canSelectFolders: true,
				openLabel: loc.labelSelectFolder
			});
			if (uris && uris.length > 0) {
				let pickedFolder = uris[0];
				let destinationUri: vscode.Uri = vscode.Uri.file(path.join(pickedFolder.fsPath, path.basename(this.currentBook.bookPath)));
				if (destinationUri) {
					if (await fs.pathExists(destinationUri.fsPath)) {
						let doReplace = await this.confirmReplace();
						if (!doReplace) {
							return undefined;
						}
						else {
							//remove folder if exists
							await fs.remove(destinationUri.fsPath);
						}
					}
					//make directory for each contribution book.
					await fs.mkdir(destinationUri.fsPath);
					await fs.copy(this.currentBook.bookPath, destinationUri.fsPath);

					//remove book from the untitled books and open it from Saved books
					let untitledBookIndex: number = this.books.indexOf(this.currentBook);
					if (untitledBookIndex > -1) {
						this.books.splice(untitledBookIndex, 1);
						this.currentBook = undefined;
						this._onDidChangeTreeData.fire(undefined);
						vscode.commands.executeCommand('bookTreeView.openBook', destinationUri.fsPath, false, undefined);
					}
				}
			}
		}
	}

	public async searchJupyterBooks(treeItem?: BookTreeItem): Promise<void> {
		if (this.currentBook && this.currentBook.bookPath) {
			let folderToSearch = this.currentBook.bookPath;
			if (treeItem && treeItem.uri) {
				folderToSearch = path.join(folderToSearch, Content, path.dirname(treeItem.uri));
			}
			let filesToIncludeFiltered = path.join(folderToSearch, '**', '*.md') + ',' + path.join(folderToSearch, '**', '*.ipynb');
			vscode.commands.executeCommand('workbench.action.findInFiles', { filesToInclude: filesToIncludeFiltered, query: '' });
		}
	}

	public async openNewBook(): Promise<void> {
		const allFilesFilter = loc.allFiles;
		let filter: any = {};
		filter[allFilesFilter] = '*';
		let uris = await vscode.window.showOpenDialog({
			filters: filter,
			canSelectFiles: false,
			canSelectMany: false,
			canSelectFolders: true,
			openLabel: loc.labelBookFolder
		});
		if (uris && uris.length > 0) {
			let bookPath = uris[0];
			await this.openBook(bookPath.fsPath, undefined, true);
		}
	}

	public async openNotebookFolder(): Promise<void> {
		const allFilesFilter = loc.allFiles;
		let filter: any = {};
		filter[allFilesFilter] = '*';
		let uris = await vscode.window.showOpenDialog({
			filters: filter,
			canSelectFiles: false,
			canSelectMany: false,
			canSelectFolders: true,
			openLabel: loc.labelSelectFolder
		});
		if (uris && uris.length > 0) {
			await this.loadNotebooksInFolder(uris[0]?.fsPath);
		}
	}

	private async loadNotebooksInFolder(folderPath: string) {
		let bookCollection = await this.getNotebooksInTree(folderPath);
		for (let i = 0; i < bookCollection.bookPaths.length; i++) {
			await this.openBook(bookCollection.bookPaths[i], undefined, false);
		}
		for (let i = 0; i < bookCollection.notebookPaths.length; i++) {
			await this.openBook(bookCollection.notebookPaths[i], undefined, false, true);
		}
	}

	private async getNotebooksInTree(folderPath: string): Promise<BookSearchResults> {
		let notebookConfig = vscode.workspace.getConfiguration(constants.notebookConfigKey);
		let maxDepth = notebookConfig[constants.maxBookSearchDepth];
		// Use default value if user enters an invalid value
		if (isNullOrUndefined(maxDepth) || maxDepth < 0) {
			maxDepth = 10;
		} else if (maxDepth === 0) { // No limit of search depth if user enters 0
			maxDepth = undefined;
		}

		let escapedPath = glob.escapePath(folderPath.replace(/\\/g, '/'));
		let bookFilter = path.posix.join(escapedPath, '**', '_data', 'toc.yml');
		let bookPaths = await glob(bookFilter, { deep: maxDepth });
		let tocTrimLength = '/_data/toc.yml'.length * -1;
		bookPaths = bookPaths.map(path => path.slice(0, tocTrimLength));

		let notebookFilter = path.posix.join(escapedPath, '**', '*.ipynb');
		let notebookPaths = await glob(notebookFilter, { ignore: bookPaths.map(path => glob.escapePath(path) + '/**/*.ipynb'), deep: maxDepth });

		return { notebookPaths: notebookPaths, bookPaths: bookPaths };
	}

	private runThrottledAction(resource: string, action: () => void) {
		const isResourceChange = resource !== this._resource;
		if (isResourceChange) {
			this.clearAndResetThrottleTimer();
		}

		this._resource = resource;

		// Schedule update if none is pending
		if (!this._throttleTimer) {
			if (isResourceChange) {
				action();
			} else {
				this._throttleTimer = setTimeout(() => {
					action();
					this.clearAndResetThrottleTimer();
				}, 300);
			}
		}
	}

	private clearAndResetThrottleTimer(): void {
		clearTimeout(this._throttleTimer);
		this._throttleTimer = undefined;
	}

	openExternalLink(resource: string): void {
		try {
			vscode.env.openExternal(vscode.Uri.parse(resource));
		} catch (e) {
			vscode.window.showErrorMessage(loc.openExternalLinkError(resource, e instanceof Error ? e.message : e));
		}
	}

	getTreeItem(element: BookTreeItem): vscode.TreeItem {
		return element;
	}

	getChildren(element?: BookTreeItem): Thenable<BookTreeItem[]> {
		if (element) {
			if (element.sections) {
				return Promise.resolve(this.currentBook.getSections(element.tableOfContents, element.sections, element.root).then(sections => { return sections; }));
			} else {
				return Promise.resolve([]);
			}
		} else {
			let bookItems: BookTreeItem[] = [];
			this.books.map(book => {
				bookItems = bookItems.concat(book.bookItems);
			});
			return Promise.resolve(bookItems);
		}
	}


	getParent(element?: BookTreeItem): vscode.ProviderResult<BookTreeItem> {
		if (element) {
			let parentPath;
			if (element.root.endsWith('.md')) {
				parentPath = path.join(this.currentBook.bookPath, Content, 'readme.md');
				if (parentPath === element.root) {
					return undefined;
				}
			}
			else if (element.root.endsWith('.ipynb')) {
				let baseName: string = path.basename(element.root);
				parentPath = element.root.replace(baseName, 'readme.md');
			}
			else {
				return undefined;
			}
			return this.currentBook.getAllNotebooks().get(parentPath);
		} else {
			return undefined;
		}
	}

	getUntitledNotebookUri(resource: string): vscode.Uri {
		let untitledFileName = vscode.Uri.parse(`untitled:${resource}`);
		if (!this.currentBook.getAllNotebooks().get(untitledFileName.fsPath) && !this.currentBook.getAllNotebooks().get(path.basename(untitledFileName.fsPath))) {
			let notebook = this.currentBook.getAllNotebooks().get(resource);
			this.currentBook.getAllNotebooks().set(path.basename(untitledFileName.fsPath), notebook);
		}
		return untitledFileName;
	}


	//Confirmation message dialog
	private async confirmReplace(): Promise<boolean> {
		return await this.prompter.promptSingle<boolean>(<IQuestion>{
			type: QuestionTypes.confirm,
			message: loc.confirmReplace,
			default: false
		});
	}
}<|MERGE_RESOLUTION|>--- conflicted
+++ resolved
@@ -125,17 +125,6 @@
 			}
 
 			// add file watcher on toc file.
-<<<<<<< HEAD
-			fsw.watch(path.join(bookPath, '_data', 'toc.yml'), async (event, filename) => {
-				if (event === 'change') {
-					let index = this.books.findIndex(book => book.bookPath === bookPath);
-					await this.books[index].initializeContents().then(() => {
-						this._onDidChangeTreeData.fire(this.books[index].bookItems[0]);
-					});
-					this._onDidChangeTreeData.fire(undefined);
-				}
-			});
-=======
 			if (!isNotebook) {
 				fsw.watch(path.join(this.currentBook.bookPath, '_data', 'toc.yml'), async (event, filename) => {
 					if (event === 'change') {
@@ -143,11 +132,10 @@
 						await changedBook.initializeContents().then(() => {
 							this._onDidChangeTreeData.fire(changedBook.bookItems[0]);
 						});
-						this._onDidChangeTreeData.fire();
+						this._onDidChangeTreeData.fire(undefined);
 					}
 				});
 			}
->>>>>>> 2b2a275f
 		} catch (e) {
 			vscode.window.showErrorMessage(loc.openFileError(bookPath, e instanceof Error ? e.message : e));
 		}
