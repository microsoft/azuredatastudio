--- conflicted
+++ resolved
@@ -16,12 +16,9 @@
 import { IBookTrustManager, BookTrustManager } from './bookTrustManager';
 import * as loc from '../common/localizedConstants';
 import { ApiWrapper } from '../common/apiWrapper';
-<<<<<<< HEAD
-import { debounce } from '../common/utils';
-=======
 import * as glob from 'fast-glob';
 import { isNullOrUndefined } from 'util';
->>>>>>> e1f2f747
+import { debounce } from '../common/utils';
 
 const Content = 'content';
 
@@ -128,28 +125,16 @@
 			}
 
 			// add file watcher on toc file.
-<<<<<<< HEAD
-			fs.watchFile(path.join(bookPath, '_data', 'toc.yml'), async (curr, prev) => {
-				if (curr.mtime > prev.mtime) {
-					let book = this.books.find(book => book.bookPath === bookPath);
-					if (book) {
-						this.fireBookRefresh(book);
-					}
-				}
-			});
-=======
 			if (!isNotebook) {
-				fsw.watch(path.join(this.currentBook.bookPath, '_data', 'toc.yml'), async (event, filename) => {
-					if (event === 'change') {
-						let changedBook = this.books.find(book => book.bookPath === bookPath);
-						await changedBook.initializeContents().then(() => {
-							this._onDidChangeTreeData.fire(changedBook.bookItems[0]);
-						});
-						this._onDidChangeTreeData.fire();
+				fs.watchFile(path.join(bookPath, '_data', 'toc.yml'), async (curr, prev) => {
+					if (curr.mtime > prev.mtime) {
+						let book = this.books.find(book => book.bookPath === bookPath);
+						if (book) {
+							this.fireBookRefresh(book);
+						}
 					}
 				});
 			}
->>>>>>> e1f2f747
 		} catch (e) {
 			vscode.window.showErrorMessage(loc.openFileError(bookPath, e instanceof Error ? e.message : e));
 		}
@@ -180,13 +165,8 @@
 			vscode.window.showErrorMessage(loc.closeBookError(book.root, e instanceof Error ? e.message : e));
 		} finally {
 			// remove watch on toc file.
-<<<<<<< HEAD
-			if (deletedBook) {
+			if (deletedBook && !deletedBook.isNotebook) {
 				fs.unwatchFile(path.join(deletedBook.bookPath, '_data', 'toc.yml'));
-=======
-			if (deletedBook && !deletedBook.isNotebook) {
-				fsw.unwatchFile(path.join(deletedBook.bookPath, '_data', 'toc.yml'));
->>>>>>> e1f2f747
 			}
 		}
 	}
