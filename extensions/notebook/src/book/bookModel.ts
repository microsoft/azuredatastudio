/*---------------------------------------------------------------------------------------------
 *  Copyright (c) Microsoft Corporation. All rights reserved.
 *  Licensed under the Source EULA. See License.txt in the project root for license information.
 *--------------------------------------------------------------------------------------------*/

import * as vscode from 'vscode';
import * as yaml from 'js-yaml';
import { BookTreeItem, BookTreeItemType, BookTreeItemFormat } from './bookTreeItem';
import * as constants from '../common/constants';
import * as path from 'path';
import * as fileServices from 'fs';
import * as fs from 'fs-extra';
import * as loc from '../common/localizedConstants';
import { IJupyterBookToc, JupyterBookSection } from '../contracts/content';
import { convertFrom, getContentPath, BookVersion } from './bookVersionHandler';
<<<<<<< HEAD
import { Deferred } from '../common/promise';

=======
import { debounce } from '../common/utils';
>>>>>>> dbc655a8
const fsPromises = fileServices.promises;
const content = 'content';

export class BookModel {
	private _bookItems: BookTreeItem[];
	private _allNotebooks = new Map<string, BookTreeItem>();
	private _tableOfContentsPath: string;
	private _contentFolderPath: string;
	private _configPath: string;
	private _bookVersion: BookVersion;
	private _rootPath: string;
	private _errorMessage: string;
	private _bookLoadDeferred: Deferred<void> = new Deferred<void>();


	constructor(
		public readonly bookPath: string,
		public readonly openAsUntitled: boolean,
		public readonly isNotebook: boolean,
		private _extensionContext: vscode.ExtensionContext,
		private _onDidChangeTreeData: vscode.EventEmitter<BookTreeItem | undefined>,
		public readonly notebookRootPath?: string) {
		this._bookItems = [];
	}

	public unwatchTOC(): void {
		fs.unwatchFile(this.tableOfContentsPath);
	}

	public watchTOC(): void {
		fs.watchFile(this.tableOfContentsPath, async (curr, prev) => {
			if (curr.mtime > prev.mtime) {
				this.reinitializeContents();
			}
		});
	}

	@debounce(1500)
	public async reinitializeContents(): Promise<void> {
		await this.initializeContents();
		this._onDidChangeTreeData.fire(undefined);
	}

	public async initializeContents(): Promise<void> {
		this._bookItems = [];
		this._allNotebooks = new Map<string, BookTreeItem>();
		if (this.isNotebook) {
			this.readNotebook();
		} else {
			await this.readBookStructure();
			await this.loadTableOfContentFiles();
			await this.readBooks();
		}
	}

	public async readBookStructure(): Promise<void> {
		// check book structure to determine version
		let isOlderVersion: boolean;
		this._configPath = path.posix.join(this.bookPath, '_config.yml');
		try {
			isOlderVersion = (await fs.stat(path.posix.join(this.bookPath, '_data'))).isDirectory() && (await fs.stat(path.posix.join(this.bookPath, content))).isDirectory();
		} catch {
			isOlderVersion = false;
		}

		if (isOlderVersion) {
			let isTocFile = (await fs.stat(path.posix.join(this.bookPath, '_data', 'toc.yml'))).isFile();
			if (isTocFile) {
				this._tableOfContentsPath = path.posix.join(this.bookPath, '_data', 'toc.yml');
			}
			this._bookVersion = BookVersion.v1;
			this._contentFolderPath = path.posix.join(this.bookPath, content, '');
			this._rootPath = path.dirname(path.dirname(this._tableOfContentsPath));
		} else {
			this._contentFolderPath = this.bookPath;
			this._tableOfContentsPath = path.posix.join(this.bookPath, '_toc.yml');
			this._rootPath = path.dirname(this._tableOfContentsPath);
			this._bookVersion = BookVersion.v2;
		}
	}

	public getAllNotebooks(): Map<string, BookTreeItem> {
		return this._allNotebooks;
	}

	public getNotebook(uri: string): BookTreeItem | undefined {
		return this._allNotebooks.get(this.openAsUntitled ? path.basename(uri) : uri);
	}

	public async loadTableOfContentFiles(): Promise<void> {
		if (this.isNotebook) {
			return;
		}

		if (await fs.pathExists(this._tableOfContentsPath)) {
			vscode.commands.executeCommand('setContext', 'bookOpened', true);
			this.watchTOC();
		} else {
			this._errorMessage = loc.missingTocError;
			throw new Error(loc.missingTocError);
		}
	}

	public readNotebook(): BookTreeItem {
		if (!this.isNotebook) {
			return undefined;
		}

		let pathDetails = path.parse(this.bookPath);
		let notebookItem = new BookTreeItem({
			title: pathDetails.name,
			contentPath: this.bookPath,
			root: this.notebookRootPath ? this.notebookRootPath : pathDetails.dir,
			tableOfContents: { sections: undefined },
			page: { sections: undefined },
			type: BookTreeItemType.Notebook,
			treeItemCollapsibleState: vscode.TreeItemCollapsibleState.Expanded,
			isUntitled: this.openAsUntitled,
		},
			{
				light: this._extensionContext.asAbsolutePath('resources/light/notebook.svg'),
				dark: this._extensionContext.asAbsolutePath('resources/dark/notebook_inverse.svg')
			}
		);
		this._bookItems.push(notebookItem);
		if (this.openAsUntitled && !this._allNotebooks.get(pathDetails.base)) {
			this._allNotebooks.set(pathDetails.base, notebookItem);
		} else {
			// convert to URI to avoid causing issue with drive letters when getting navigation links
			let uriToNotebook: vscode.Uri = vscode.Uri.file(this.bookPath);
			if (!this._allNotebooks.get(uriToNotebook.fsPath)) {
				this._allNotebooks.set(uriToNotebook.fsPath, notebookItem);
			}
		}
		return notebookItem;
	}

	public async readBooks(): Promise<BookTreeItem[]> {
		if (this.isNotebook) {
			return undefined;
		}
		let notebookConfig = vscode.workspace.getConfiguration(constants.notebookConfigKey);
		let collapsedItems = notebookConfig[constants.collapseBookItems];
		let collapsibleState = vscode.TreeItemCollapsibleState.Expanded;
		if (collapsedItems) {
			collapsibleState = vscode.TreeItemCollapsibleState.Collapsed;
		}

		if (this._tableOfContentsPath) {
			try {
				let fileContents = await fsPromises.readFile(this._configPath, 'utf-8');
				const config = yaml.safeLoad(fileContents.toString());
				fileContents = await fsPromises.readFile(this._tableOfContentsPath, 'utf-8');
				let tableOfContents: any = yaml.safeLoad(fileContents.toString());
				let book: BookTreeItem = new BookTreeItem({
					version: this._bookVersion,
					title: config.title,
					contentPath: this._tableOfContentsPath,
					root: this._rootPath,
					tableOfContents: { sections: this.parseJupyterSections(this._bookVersion, tableOfContents) },
					page: tableOfContents,
					type: BookTreeItemType.Book,
					treeItemCollapsibleState: collapsibleState,
					isUntitled: this.openAsUntitled,
				},
					{
						light: this._extensionContext.asAbsolutePath('resources/light/book.svg'),
						dark: this._extensionContext.asAbsolutePath('resources/dark/book_inverse.svg')
					}
				);
				this._bookItems.push(book);
			} catch (e) {
				this._errorMessage = loc.readBookError(this.bookPath, e instanceof Error ? e.message : e);
				throw new Error(this._errorMessage);
			}
		}
		return this._bookItems;
	}

	public get bookItems(): BookTreeItem[] {
		return this._bookItems;
	}

	public async getSections(tableOfContents: IJupyterBookToc, sections: JupyterBookSection[], root: string, book: BookTreeItemFormat): Promise<BookTreeItem[]> {
		let notebooks: BookTreeItem[] = [];
		for (let i = 0; i < sections.length; i++) {
			if (sections[i].url) {
				let externalLink: BookTreeItem = new BookTreeItem({
					title: sections[i].title,
					contentPath: undefined,
					root: root,
					tableOfContents: tableOfContents,
					page: sections[i],
					type: BookTreeItemType.ExternalLink,
					treeItemCollapsibleState: vscode.TreeItemCollapsibleState.Collapsed,
					isUntitled: this.openAsUntitled,
					version: book.version
				},
					{
						light: this._extensionContext.asAbsolutePath('resources/light/link.svg'),
						dark: this._extensionContext.asAbsolutePath('resources/dark/link_inverse.svg')
					}
				);

				notebooks.push(externalLink);
			} else if (sections[i].file) {
				const pathToNotebook: string = getContentPath(book.version, book.root, sections[i].file.concat('.ipynb'));
				const pathToMarkdown: string = getContentPath(book.version, book.root, sections[i].file.concat('.md'));

				// Note: Currently, if there is an ipynb and a md file with the same name, Jupyter Books only shows the notebook.
				// Following Jupyter Books behavior for now
				if (await fs.pathExists(pathToNotebook)) {
					let notebook = new BookTreeItem({
						title: sections[i].title ? sections[i].title : sections[i].file,
						contentPath: pathToNotebook,
						root: root,
						tableOfContents: tableOfContents,
						page: sections[i],
						type: BookTreeItemType.Notebook,
						treeItemCollapsibleState: vscode.TreeItemCollapsibleState.Collapsed,
						isUntitled: this.openAsUntitled,
						version: book.version
					},
						{
							light: this._extensionContext.asAbsolutePath('resources/light/notebook.svg'),
							dark: this._extensionContext.asAbsolutePath('resources/dark/notebook_inverse.svg')
						}
					);

					if (this.openAsUntitled) {
						if (!this._allNotebooks.get(path.basename(pathToNotebook))) {
							this._allNotebooks.set(path.basename(pathToNotebook), notebook);
						}
						notebooks.push(notebook);
					} else {
						// convert to URI to avoid causing issue with drive letters when getting navigation links
						let uriToNotebook: vscode.Uri = vscode.Uri.file(pathToNotebook);
						if (!this._allNotebooks.get(uriToNotebook.fsPath)) {
							this._allNotebooks.set(uriToNotebook.fsPath, notebook);
						}
						notebooks.push(notebook);
					}
				} else if (await fs.pathExists(pathToMarkdown)) {
					let markdown: BookTreeItem = new BookTreeItem({
						title: sections[i].title ? sections[i].title : sections[i].file,
						contentPath: pathToMarkdown,
						root: root,
						tableOfContents: tableOfContents,
						page: sections[i],
						type: BookTreeItemType.Markdown,
						treeItemCollapsibleState: vscode.TreeItemCollapsibleState.Collapsed,
						isUntitled: this.openAsUntitled,
						version: book.version
					},
						{
							light: this._extensionContext.asAbsolutePath('resources/light/markdown.svg'),
							dark: this._extensionContext.asAbsolutePath('resources/dark/markdown_inverse.svg')
						}
					);
					notebooks.push(markdown);
				} else {
					this._errorMessage = loc.missingFileError(sections[i].title, book.title);
					vscode.window.showErrorMessage(this._errorMessage);
				}
			}
		}
		this._bookLoadDeferred.resolve();
		return notebooks;
	}

	/**
	 * Recursively parses out a section of a Jupyter Book.
	 * @param section The input data to parse
	 */
	public parseJupyterSections(version: string, section: any[]): JupyterBookSection[] {
		try {
			return section.reduce((acc, val) => Array.isArray(val.sections) ?
				acc.concat(convertFrom(version, val)).concat(this.parseJupyterSections(version, val.sections)) : acc.concat(convertFrom(version, val)), []);
		} catch (e) {
			this._errorMessage = loc.invalidTocFileError();
			if (section.length > 0) {
				this._errorMessage = loc.invalidTocError(section[0].title);
			}
			throw new Error(this._errorMessage);
		}
	}

	public get tableOfContentsPath(): string {
		return this._tableOfContentsPath;
	}

	public get contentFolderPath(): string {
		return this._contentFolderPath;
	}

	public get configPath(): string {
		return this._configPath;
	}

	public get errorMessage(): string {
		return this._errorMessage;
	}

	public get version(): string {
		return this._bookVersion;
	}

	public get bookLoaded(): Promise<void> {
		return this._bookLoadDeferred.promise;
	}
}<|MERGE_RESOLUTION|>--- conflicted
+++ resolved
@@ -13,12 +13,7 @@
 import * as loc from '../common/localizedConstants';
 import { IJupyterBookToc, JupyterBookSection } from '../contracts/content';
 import { convertFrom, getContentPath, BookVersion } from './bookVersionHandler';
-<<<<<<< HEAD
-import { Deferred } from '../common/promise';
-
-=======
 import { debounce } from '../common/utils';
->>>>>>> dbc655a8
 const fsPromises = fileServices.promises;
 const content = 'content';
 
@@ -31,8 +26,6 @@
 	private _bookVersion: BookVersion;
 	private _rootPath: string;
 	private _errorMessage: string;
-	private _bookLoadDeferred: Deferred<void> = new Deferred<void>();
-
 
 	constructor(
 		public readonly bookPath: string,
@@ -285,7 +278,6 @@
 				}
 			}
 		}
-		this._bookLoadDeferred.resolve();
 		return notebooks;
 	}
 
@@ -326,7 +318,4 @@
 		return this._bookVersion;
 	}
 
-	public get bookLoaded(): Promise<void> {
-		return this._bookLoadDeferred.promise;
-	}
 }