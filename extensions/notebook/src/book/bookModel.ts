/*---------------------------------------------------------------------------------------------
 *  Copyright (c) Microsoft Corporation. All rights reserved.
 *  Licensed under the Source EULA. See License.txt in the project root for license information.
 *--------------------------------------------------------------------------------------------*/

import * as vscode from 'vscode';
import * as yaml from 'js-yaml';
import { BookTreeItem, BookTreeItemType, BookTreeItemFormat } from './bookTreeItem';
import * as constants from '../common/constants';
import * as path from 'path';
import * as fileServices from 'fs';
import * as fs from 'fs-extra';
import * as loc from '../common/localizedConstants';
import { IJupyterBookToc, JupyterBookSection } from '../contracts/content';
import { convertFrom, getContentPath, BookVersion } from './bookVersionHandler';

const fsPromises = fileServices.promises;
const content = 'content';

export class BookModel {
	private _bookItems: BookTreeItem[];
	private _allNotebooks = new Map<string, BookTreeItem>();
	private _tableOfContentsPath: string;
	private _contentFolderPath: string;
	private _configPath: string;
	private _bookVersion: BookVersion;
	private _rootPath: string;
	private _errorMessage: string;

	constructor(
		public readonly bookPath: string,
		public readonly openAsUntitled: boolean,
		public readonly isNotebook: boolean,
		private _extensionContext: vscode.ExtensionContext,
		public readonly notebookRootPath?: string) {
		this._bookItems = [];
	}

	public async initializeContents(): Promise<void> {
		this._bookItems = [];
		this._allNotebooks = new Map<string, BookTreeItem>();
		if (this.isNotebook) {
			this.readNotebook();
		} else {
			await this.readBookStructure(this.bookPath);
			await this.loadTableOfContentFiles();
			await this.readBooks();
		}
	}

	public async readBookStructure(folderPath: string): Promise<void> {
		// check book structure to determine version
		let isOlderVersion: boolean;
		this._configPath = path.posix.join(folderPath, '_config.yml');
		try {
			isOlderVersion = (await fs.stat(path.posix.join(folderPath, '_data'))).isDirectory() && (await fs.stat(path.posix.join(folderPath, content))).isDirectory();
		} catch {
			isOlderVersion = false;
		}

		if (isOlderVersion) {
			let isTocFile = (await fs.stat(path.posix.join(folderPath, '_data', 'toc.yml'))).isFile();
			if (isTocFile) {
				this._tableOfContentsPath = path.posix.join(folderPath, '_data', 'toc.yml');
			}
			this._bookVersion = BookVersion.v1;
			this._contentFolderPath = path.posix.join(folderPath, content, '');
			this._rootPath = path.dirname(path.dirname(this._tableOfContentsPath));
		} else {
			this._contentFolderPath = folderPath;
			this._tableOfContentsPath = path.posix.join(folderPath, '_toc.yml');
			this._rootPath = path.dirname(this._tableOfContentsPath);
			this._bookVersion = BookVersion.v2;
		}
	}

	public getAllNotebooks(): Map<string, BookTreeItem> {
		return this._allNotebooks;
	}

	public getNotebook(uri: string): BookTreeItem | undefined {
		return this._allNotebooks.get(this.openAsUntitled ? path.basename(uri) : uri);
	}

	public async loadTableOfContentFiles(): Promise<void> {
		if (this.isNotebook) {
			return;
		}

		if (await fs.pathExists(this._tableOfContentsPath)) {
			vscode.commands.executeCommand('setContext', 'bookOpened', true);
		} else {
			this._errorMessage = loc.missingTocError;
			throw new Error(loc.missingTocError);
		}
	}

	public readNotebook(): BookTreeItem {
		if (!this.isNotebook) {
			return undefined;
		}

		let pathDetails = path.parse(this.bookPath);
		let notebookItem = new BookTreeItem({
			title: pathDetails.name,
			contentPath: this.bookPath,
			root: this.notebookRootPath ? this.notebookRootPath : pathDetails.dir,
			tableOfContents: { sections: undefined },
			page: { sections: undefined },
			type: BookTreeItemType.Notebook,
			treeItemCollapsibleState: vscode.TreeItemCollapsibleState.Expanded,
			isUntitled: this.openAsUntitled,
		},
			{
				light: this._extensionContext.asAbsolutePath('resources/light/notebook.svg'),
				dark: this._extensionContext.asAbsolutePath('resources/dark/notebook_inverse.svg')
			}
		);
		this._bookItems.push(notebookItem);
		if (this.openAsUntitled && !this._allNotebooks.get(pathDetails.base)) {
			this._allNotebooks.set(pathDetails.base, notebookItem);
		} else {
			// convert to URI to avoid causing issue with drive letters when getting navigation links
			let uriToNotebook: vscode.Uri = vscode.Uri.file(this.bookPath);
			if (!this._allNotebooks.get(uriToNotebook.fsPath)) {
				this._allNotebooks.set(uriToNotebook.fsPath, notebookItem);
			}
		}
		return notebookItem;
	}

	public async readBooks(): Promise<BookTreeItem[]> {
		if (this.isNotebook) {
			return undefined;
		}
		let notebookConfig = vscode.workspace.getConfiguration(constants.notebookConfigKey);
		let collapsedItems = notebookConfig[constants.collapseBookItems];
		let collapsibleState = vscode.TreeItemCollapsibleState.Expanded;
		if (collapsedItems) {
			collapsibleState = vscode.TreeItemCollapsibleState.Collapsed;
		}

		if (this._tableOfContentsPath) {
			try {
				let fileContents = await fsPromises.readFile(this._configPath, 'utf-8');
				const config = yaml.safeLoad(fileContents.toString());
				fileContents = await fsPromises.readFile(this._tableOfContentsPath, 'utf-8');
				let tableOfContents: any = yaml.safeLoad(fileContents.toString());
				let book: BookTreeItem = new BookTreeItem({
					version: this._bookVersion,
					title: config.title,
					contentPath: this._tableOfContentsPath,
					root: this._rootPath,
					tableOfContents: { sections: this.parseJupyterSections(this._bookVersion, tableOfContents) },
					page: tableOfContents,
					type: BookTreeItemType.Book,
					treeItemCollapsibleState: collapsibleState,
					isUntitled: this.openAsUntitled,
				},
					{
						light: this._extensionContext.asAbsolutePath('resources/light/book.svg'),
						dark: this._extensionContext.asAbsolutePath('resources/dark/book_inverse.svg')
					}
				);
				this._bookItems.push(book);
			} catch (e) {
				this._errorMessage = loc.readBookError(this.bookPath, e instanceof Error ? e.message : e);
				throw new Error(this._errorMessage);
			}
		}
		return this._bookItems;
	}

	public get bookItems(): BookTreeItem[] {
		return this._bookItems;
	}

	public async getSections(tableOfContents: IJupyterBookToc, sections: JupyterBookSection[], root: string, book: BookTreeItemFormat): Promise<BookTreeItem[]> {
		let notebooks: BookTreeItem[] = [];
		for (let i = 0; i < sections.length; i++) {
			if (sections[i].url) {
				let externalLink: BookTreeItem = new BookTreeItem({
					title: sections[i].title,
					contentPath: undefined,
					root: root,
					tableOfContents: tableOfContents,
					page: sections[i],
					type: BookTreeItemType.ExternalLink,
					treeItemCollapsibleState: vscode.TreeItemCollapsibleState.Collapsed,
					isUntitled: this.openAsUntitled,
					version: book.version
				},
					{
						light: this._extensionContext.asAbsolutePath('resources/light/link.svg'),
						dark: this._extensionContext.asAbsolutePath('resources/dark/link_inverse.svg')
					}
				);

				notebooks.push(externalLink);
			} else if (sections[i].file) {
				const pathToNotebook: string = getContentPath(book.version, book.root, sections[i].file.concat('.ipynb'));
				const pathToMarkdown: string = getContentPath(book.version, book.root, sections[i].file.concat('.md'));

				// Note: Currently, if there is an ipynb and a md file with the same name, Jupyter Books only shows the notebook.
				// Following Jupyter Books behavior for now
				if (await fs.pathExists(pathToNotebook)) {
					let notebook = new BookTreeItem({
						title: sections[i].title ? sections[i].title : sections[i].file,
						contentPath: pathToNotebook,
						root: root,
						tableOfContents: tableOfContents,
						page: sections[i],
						type: BookTreeItemType.Notebook,
						treeItemCollapsibleState: vscode.TreeItemCollapsibleState.Collapsed,
						isUntitled: this.openAsUntitled,
						version: book.version
					},
						{
							light: this._extensionContext.asAbsolutePath('resources/light/notebook.svg'),
							dark: this._extensionContext.asAbsolutePath('resources/dark/notebook_inverse.svg')
						}
					);

					if (this.openAsUntitled) {
						if (!this._allNotebooks.get(path.basename(pathToNotebook))) {
							this._allNotebooks.set(path.basename(pathToNotebook), notebook);
						}
						notebooks.push(notebook);
					} else {
						// convert to URI to avoid causing issue with drive letters when getting navigation links
						let uriToNotebook: vscode.Uri = vscode.Uri.file(pathToNotebook);
						if (!this._allNotebooks.get(uriToNotebook.fsPath)) {
							this._allNotebooks.set(uriToNotebook.fsPath, notebook);
						}
						notebooks.push(notebook);
					}
				} else if (await fs.pathExists(pathToMarkdown)) {
					let markdown: BookTreeItem = new BookTreeItem({
						title: sections[i].title ? sections[i].title : sections[i].file,
						contentPath: pathToMarkdown,
						root: root,
						tableOfContents: tableOfContents,
						page: sections[i],
						type: BookTreeItemType.Markdown,
						treeItemCollapsibleState: vscode.TreeItemCollapsibleState.Collapsed,
						isUntitled: this.openAsUntitled,
						version: book.version
					},
						{
							light: this._extensionContext.asAbsolutePath('resources/light/markdown.svg'),
							dark: this._extensionContext.asAbsolutePath('resources/dark/markdown_inverse.svg')
						}
					);
					notebooks.push(markdown);
				} else {
<<<<<<< HEAD
					this._errorMessage = loc.missingFileError(sections[i].title, root);
=======
					this._errorMessage = loc.missingFileError(sections[i].title, book.title);
>>>>>>> 3c4ffd2a
					vscode.window.showErrorMessage(this._errorMessage);
				}
			}
		}
		return notebooks;
	}

	/**
	 * Recursively parses out a section of a Jupyter Book.
	 * @param section The input data to parse
	 */
	public parseJupyterSections(version: string, section: any[]): JupyterBookSection[] {
		try {
			return section.reduce((acc, val) => Array.isArray(val.sections) ?
				acc.concat(convertFrom(version, val)).concat(this.parseJupyterSections(version, val.sections)) : acc.concat(convertFrom(version, val)), []);
		} catch (e) {
			this._errorMessage = loc.invalidTocFileError();
			if (section.length > 0) {
				this._errorMessage = loc.invalidTocError(section[0].title);
			}
			throw new Error(this._errorMessage);
		}
	}

	public get tableOfContentsPath(): string {
		return this._tableOfContentsPath;
	}

	public get contentFolderPath(): string {
		return this._contentFolderPath;
	}

	public get configPath(): string {
		return this._configPath;
	}

	public get errorMessage(): string {
		return this._errorMessage;
	}

	public get version(): string {
		return this._bookVersion;
	}
}<|MERGE_RESOLUTION|>--- conflicted
+++ resolved
@@ -253,11 +253,7 @@
 					);
 					notebooks.push(markdown);
 				} else {
-<<<<<<< HEAD
-					this._errorMessage = loc.missingFileError(sections[i].title, root);
-=======
 					this._errorMessage = loc.missingFileError(sections[i].title, book.title);
->>>>>>> 3c4ffd2a
 					vscode.window.showErrorMessage(this._errorMessage);
 				}
 			}
