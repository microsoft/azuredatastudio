--- conflicted
+++ resolved
@@ -4,12 +4,6 @@
 		"lib": [
 			"dom"
 		],
-<<<<<<< HEAD
-		"sourceMap": true,
-		"emitDecoratorMetadata": true,
-		"experimentalDecorators": true,
-		"moduleResolution": "node"
-=======
 		"outDir": "./out",
 		"strict": false,
 		"alwaysStrict": false,
@@ -17,7 +11,6 @@
 		"noImplicitReturns": false,
 		"noUnusedLocals": false,
 		"noUnusedParameters": false
->>>>>>> a064da64
 	},
 	"include": [
 		"src/**/*"
