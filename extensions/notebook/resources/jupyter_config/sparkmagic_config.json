{
	"kernel_python_credentials": {
		"url": "",
		"auth": "None"
	},
	"kernel_scala_credentials": {
		"url": "",
		"auth": "None"
	},
	"kernel_r_credentials": {
		"url": "",
		"auth": "None"
	},
<<<<<<< HEAD
=======
	"ignore_ssl_errors": true,
	"livy_session_startup_timeout_seconds": 100,
>>>>>>> 2558d6bf
	"logging_config": {
		"version": 1,
		"formatters": {
			"magicsFormatter": {
				"format": "%(asctime)s\t%(levelname)s\t%(message)s",
				"datefmt": ""
			}
		},
		"handlers": {
			"magicsHandler": {
				"class": "hdijupyterutils.filehandler.MagicsFileHandler",
				"formatter": "magicsFormatter",
				"home_path": ""
			}
		},
		"loggers": {
			"magicsLogger": {
				"handlers": [
					"magicsHandler"
				],
				"level": "DEBUG",
				"propagate": 0
			}
		}
	}
}<|MERGE_RESOLUTION|>--- conflicted
+++ resolved
@@ -11,11 +11,7 @@
 		"url": "",
 		"auth": "None"
 	},
-<<<<<<< HEAD
-=======
-	"ignore_ssl_errors": true,
 	"livy_session_startup_timeout_seconds": 100,
->>>>>>> 2558d6bf
 	"logging_config": {
 		"version": 1,
 		"formatters": {
