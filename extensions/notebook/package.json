--- conflicted
+++ resolved
@@ -95,19 +95,6 @@
     },
     "commands": [
       {
-<<<<<<< HEAD
-        "command": "_notebook.command.new",
-        "title": "%notebook.command.new%",
-        "icon": {
-          "dark": "resources/dark/new_notebook_inverse.svg",
-          "light": "resources/light/new_notebook.svg"
-        }
-=======
-        "command": "notebook.command.analyzeNotebook",
-        "title": "%notebook.analyzeJupyterNotebook%"
->>>>>>> 5410e06c
-      },
-      {
         "command": "notebook.command.open",
         "title": "%notebook.command.open%"
       },
@@ -339,14 +326,6 @@
     ],
     "menus": {
       "commandPalette": [
-        {
-<<<<<<< HEAD
-          "command": "_notebook.command.new",
-=======
-          "command": "notebook.command.analyzeNotebook",
->>>>>>> 5410e06c
-          "when": "false"
-        },
         {
           "command": "notebook.command.open"
         },
