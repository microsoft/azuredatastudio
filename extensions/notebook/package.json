--- conflicted
+++ resolved
@@ -1,388 +1,4 @@
 {
-<<<<<<< HEAD
-	"name": "notebook",
-	"displayName": "%displayName%",
-	"description": "%description%",
-	"version": "0.1.0",
-	"publisher": "Microsoft",
-	"engines": {
-		"vscode": "*",
-		"azdata": "*"
-	},
-	"main": "./out/extension",
-	"activationEvents": [
-		"*"
-	],
-	"contributes": {
-		"configuration": {
-			"type": "object",
-			"title": "%notebook.configuration.title%",
-			"properties": {
-				"notebook.maxBookSearchDepth": {
-					"type": "number",
-					"default": 5,
-					"description": "%notebook.maxBookSearchDepth.description%"
-				},
-				"notebook.pythonPath": {
-					"type": "string",
-					"default": "",
-					"description": "%notebook.pythonPath.description%"
-				},
-				"notebook.useExistingPython": {
-					"type": "boolean",
-					"default": false,
-					"description": "%notebook.useExistingPython.description%"
-				},
-				"notebook.overrideEditorTheming": {
-					"type": "boolean",
-					"default": true,
-					"description": "%notebook.overrideEditorTheming.description%"
-				},
-				"notebook.maxTableRows": {
-					"type": "number",
-					"default": 5000,
-					"description": "%notebook.maxTableRows.description%"
-				}
-			}
-		},
-		"commands": [
-			{
-				"command": "notebook.command.analyzeNotebook",
-				"title": "%notebook.analyzeJupyterNotebook%"
-			},
-			{
-				"command": "_notebook.command.new",
-				"title": "%notebook.command.new%",
-				"icon": {
-					"dark": "resources/dark/new_notebook_inverse.svg",
-					"light": "resources/light/new_notebook.svg"
-				}
-			},
-			{
-				"command": "notebook.command.open",
-				"title": "%notebook.command.open%",
-				"icon": {
-					"dark": "resources/dark/open_notebook_inverse.svg",
-					"light": "resources/light/open_notebook.svg"
-				}
-			},
-			{
-				"command": "notebook.command.runactivecell",
-				"title": "%notebook.command.runactivecell%",
-				"icon": "resources/dark/touchbar_run_cell.png"
-			},
-			{
-				"command": "notebook.command.clearactivecellresult",
-				"title": "%notebook.command.clearactivecellresult%"
-			},
-			{
-				"command": "notebook.command.runallcells",
-				"title": "%notebook.command.runallcells%"
-			},
-			{
-				"command": "notebook.command.addcode",
-				"title": "%notebook.command.addcode%"
-			},
-			{
-				"command": "notebook.command.addtext",
-				"title": "%notebook.command.addtext%"
-			},
-			{
-				"command": "notebook.command.addcell",
-				"title": "%notebook.command.addcell%",
-				"icon": "resources/dark/touchbar_add_cell.png"
-			},
-			{
-				"command": "jupyter.cmd.analyzeNotebook",
-				"title": "%title.analyzeJupyterNotebook%"
-			},
-			{
-				"command": "jupyter.task.newNotebook",
-				"title": "%title.newJupyterNotebook%",
-				"icon": {
-					"dark": "resources/dark/new_notebook_inverse.svg",
-					"light": "resources/light/new_notebook.svg"
-				}
-			},
-			{
-				"command": "jupyter.task.openNotebook",
-				"title": "%title.openJupyterNotebook%",
-				"icon": {
-					"dark": "resources/dark/open_notebook_inverse.svg",
-					"light": "resources/light/open_notebook.svg"
-				}
-			},
-			{
-				"command": "jupyter.cmd.newNotebook",
-				"title": "%title.newJupyterNotebook%",
-				"icon": {
-					"dark": "resources/dark/new_notebook_inverse.svg",
-					"light": "resources/light/new_notebook.svg"
-				}
-			},
-			{
-				"command": "jupyter.cmd.managePackages",
-				"title": "%title.managePackages%",
-				"icon": {
-					"dark": "resources/dark/manage_inverse.svg",
-					"light": "resources/light/manage.svg"
-				}
-			},
-			{
-				"command": "jupyter.cmd.configurePython",
-				"title": "%title.configurePython%"
-			},
-			{
-				"command": "jupyter.reinstallDependencies",
-				"title": "%title.reinstallNotebookDependencies%"
-      }
-		],
-		"languages": [
-			{
-				"id": "notebook",
-				"extensions": [
-					".ipynb"
-				],
-				"aliases": [
-					"Notebook"
-				]
-			}
-		],
-		"menus": {
-			"commandPalette": [
-				{
-					"command": "notebook.command.analyzeNotebook",
-					"when": "false"
-				},
-				{
-					"command": "_notebook.command.new",
-					"when": "false"
-				},
-				{
-					"command": "notebook.command.open"
-				},
-				{
-					"command": "notebook.command.runactivecell",
-					"when": "notebookEditorVisible"
-				},
-				{
-					"command": "notebook.command.clearactivecellresult",
-					"when": "notebookEditorVisible"
-				},
-				{
-					"command": "notebook.command.runallcells",
-					"when": "notebookEditorVisible"
-				},
-				{
-					"command": "notebook.command.addcode",
-					"when": "notebookEditorVisible"
-				},
-				{
-					"command": "notebook.command.addtext",
-					"when": "notebookEditorVisible"
-				},
-				{
-					"command": "notebook.command.addcell",
-					"when": "false"
-				},
-				{
-					"command": "jupyter.task.newNotebook",
-					"when": "false"
-				},
-				{
-					"command": "jupyter.cmd.newNotebook",
-					"when": "false"
-				},
-				{
-					"command": "jupyter.cmd.analyzeNotebook",
-					"when": "false"
-				},
-				{
-					"command": "jupyter.task.openNotebook",
-					"when": "false"
-				},
-				{
-					"command": "jupyter.cmd.managePackages",
-					"when": "false"
-				}
-			],
-			"touchBar": [
-				{
-					"command": "notebook.command.runactivecell",
-					"when": "activeEditor == workbench.editor.notebookEditor",
-					"group": "1_notebook@1"
-				},
-				{
-					"command": "notebook.command.addcell",
-					"when": "activeEditor == workbench.editor.notebookEditor",
-					"group": "1_notebook@2"
-				}
-			],
-			"objectExplorer/item/context": [
-				{
-					"command": "notebook.command.analyzeNotebook",
-					"when": "nodeType=~/^mssqlCluster/ && nodeLabel=~/[^\\s]+(\\.(csv|tsv|txt))$/ && nodeType == mssqlCluster:file",
-					"group": "1notebook@1"
-				},
-				{
-					"command": "jupyter.cmd.newNotebook",
-					"when": "connectionProvider == HADOOP_KNOX && nodeType && nodeType == Server",
-					"group": "1root@1"
-				},
-				{
-					"command": "jupyter.cmd.analyzeNotebook",
-					"when": "nodeType=~/^hdfs/ && nodeLabel=~/[^\\s]+(\\.(csv|tsv|txt))$/ && nodeType == hdfs:file",
-					"group": "1notebook@1"
-				}
-			],
-			"notebook/toolbar": [
-				{
-					"command": "jupyter.cmd.managePackages",
-					"when": "providerId == jupyter && notebook:pythonInstalled"
-        }
-			]
-		},
-		"keybindings": [
-			{
-				"command": "notebook.command.runactivecell",
-				"key": "F5",
-				"when": "activeEditor == workbench.editor.notebookEditor"
-			},
-			{
-				"command": "notebook.command.clearactivecellresult",
-				"key": "Ctrl+Shift+R",
-				"when": "activeEditor == workbench.editor.notebookEditor"
-			},
-			{
-				"command": "notebook.command.runallcells",
-				"key": "Ctrl+Shift+F5",
-				"when": "activeEditor == workbench.editor.notebookEditor"
-			},
-			{
-				"command": "notebook.command.addcode",
-				"key": "Ctrl+Shift+C",
-				"when": "activeEditor == workbench.editor.notebookEditor"
-			},
-			{
-				"command": "notebook.command.addtext",
-				"key": "Ctrl+Shift+T",
-				"when": "activeEditor == workbench.editor.notebookEditor"
-			}
-		],
-		"notebook.languagemagics": [
-			{
-				"magic": "lang_python",
-				"language": "python",
-				"executionTarget": null,
-				"kernels": [
-					"sql"
-				]
-			},
-			{
-				"magic": "lang_r",
-				"language": "r",
-				"executionTarget": null,
-				"kernels": [
-					"sql"
-				]
-			},
-			{
-				"magic": "lang_java",
-				"language": "java",
-				"executionTarget": null,
-				"kernels": [
-					"sql"
-				]
-			}
-		],
-		"notebook.providers": {
-			"provider": "jupyter",
-			"fileExtensions": [
-				"IPYNB"
-			],
-			"standardKernels": [
-				{
-					"name": "pyspark3kernel",
-					"displayName": "PySpark3",
-					"connectionProviderIds": [
-						"HADOOP_KNOX",
-						"MSSQL"
-					]
-				},
-				{
-					"name": "pysparkkernel",
-					"displayName": "PySpark",
-					"connectionProviderIds": [
-						"HADOOP_KNOX",
-						"MSSQL"
-					]
-				},
-				{
-					"name": "sparkkernel",
-					"displayName": "Spark | Scala",
-					"connectionProviderIds": [
-						"HADOOP_KNOX",
-						"MSSQL"
-					]
-				},
-				{
-					"name": "sparkrkernel",
-					"displayName": "Spark | R",
-					"connectionProviderIds": [
-						"HADOOP_KNOX",
-						"MSSQL"
-					]
-				},
-				{
-					"name": "python3",
-					"displayName": "Python 3",
-					"connectionProviderIds": []
-				}
-			]
-		},
-		"views": {
-			"explorer": [
-				{
-					"id": "bookTreeView",
-					"name": "Books",
-					"when": "bookOpened && notebookQuality != stable"
-				}
-			]
-		}
-	},
-	"dependencies": {
-		"@jupyterlab/services": "^3.2.1",
-		"@types/js-yaml": "^3.12.1",
-		"@types/rimraf": "^2.0.2",
-		"decompress": "^4.2.0",
-		"error-ex": "^1.3.1",
-		"fast-glob": "^3.0.4",
-		"figures": "^2.0.0",
-		"fs-extra": "^5.0.0",
-		"glob": "^7.1.1",
-		"node-fetch": "^2.3.0",
-		"request": "^2.88.0",
-		"temp-write": "^3.4.0",
-		"vscode-languageclient": "^5.3.0-next.1",
-		"vscode-nls": "^4.0.0"
-	},
-	"devDependencies": {
-		"@types/decompress": "^4.2.3",
-		"@types/fs-extra": "^5.0.0",
-		"@types/glob": "^7.1.1",
-		"@types/mocha": "^5.2.5",
-		"@types/node": "^11.9.3",
-		"@types/request": "^2.48.1",
-		"@types/temp-write": "^3.3.0",
-		"assert": "^1.4.1",
-		"mocha": "^5.2.0",
-		"mocha-junit-reporter": "^1.17.0",
-		"mocha-multi-reporters": "^1.1.7",
-		"typemoq": "^2.1.0",
-		"vscode": "1.1.5"
-	},
-	"enableProposedApi": true
-=======
   "name": "notebook",
   "displayName": "%displayName%",
   "description": "%description%",
@@ -784,5 +400,4 @@
     "vscode": "1.1.5"
   },
   "enableProposedApi": true
->>>>>>> 30df1d8b
 }