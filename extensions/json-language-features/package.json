--- conflicted
+++ resolved
@@ -1,37 +1,4 @@
 {
-<<<<<<< HEAD
-    "name": "json-language-features",
-    "displayName": "%displayName%",
-    "description": "%description%",
-    "version": "1.0.0",
-    "publisher": "vscode",
-    "license": "MIT",
-    "aiKey": "AIF-d9b70cd4-b9f9-4d70-929b-a071c400b217",
-    "engines": {
-        "vscode": "0.10.x"
-    },
-    "icon": "icons/json.png",
-    "activationEvents": [
-        "onLanguage:json",
-        "onLanguage:jsonc"
-    ],
-    "main": "./client/out/node/jsonClientMain",
-    "browser": "./client/dist/browser/jsonClientMain",
-    "enableProposedApi": true,
-    "scripts": {
-        "compile": "gulp compile-extension:json-language-features-client compile-extension:json-language-features-server",
-        "watch": "gulp watch-extension:json-language-features-client watch-extension:json-language-features-server",
-        "postinstall": "cd server && yarn install",
-        "install-client-next": "yarn add vscode-languageclient@next"
-    },
-    "categories": [
-        "Programming Languages"
-    ],
-    "contributes": {
-        "configuration": {
-            "id": "json",
-            "order": 20,
-=======
   "name": "json-language-features",
   "displayName": "%displayName%",
   "description": "%description%",
@@ -53,6 +20,7 @@
   "scripts": {
     "compile": "gulp compile-extension:json-language-features-client compile-extension:json-language-features-server",
     "watch": "gulp watch-extension:json-language-features-client watch-extension:json-language-features-server",
+        "postinstall": "cd server && yarn install",
     "install-client-next": "yarn add vscode-languageclient@next"
   },
   "categories": [
@@ -70,7 +38,6 @@
           "scope": "resource",
           "description": "%json.schemas.desc%",
           "items": {
->>>>>>> bab55b86
             "type": "object",
             "default": {
               "fileMatch": [
