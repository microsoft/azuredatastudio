{
  "name": "sql-database-projects",
  "displayName": "SQL Database Projects",
  "description": "Enables users to develop and publish database schemas for MSSQL Databases",
  "version": "1.3.0",
  "publisher": "Microsoft",
  "preview": false,
  "engines": {
    "vscode": "^1.30.1",
    "azdata": ">=1.44.0"
  },
  "license": "https://raw.githubusercontent.com/Microsoft/azuredatastudio/main/LICENSE.txt",
  "icon": "images/sqlDatabaseProjects.png",
  "aiKey": "29a207bb14f84905966a8f22524cb730-25407f35-11b6-4d4e-8114-ab9e843cb52f-7380",
  "activationEvents": [
    "onCommand:sqlDatabaseProjects.createProjectFromDatabase",
    "onCommand:sqlDatabaseProjects.updateProjectFromDatabase",
    "onCommand:sqlDatabaseProjects.generateProjectFromOpenApiSpec",
    "workspaceContains:**/*.sqlproj",
    "onView:dataworkspace.views.main"
  ],
  "main": "./out/extension",
  "repository": {
    "type": "git",
    "url": "https://github.com/Microsoft/azuredatastudio.git"
  },
  "extensionDependencies": [
    "Microsoft.mssql",
    "Microsoft.schema-compare",
    "Microsoft.data-workspace"
  ],
  "capabilities": {
    "virtualWorkspaces": false,
    "untrustedWorkspaces": {
      "supported": true
    }
  },
  "contributes": {
    "projects": [
      "sqlproj"
    ],
    "configuration": [
      {
        "title": "%sqlDatabaseProjects.Settings%",
        "properties": {
          "sqlDatabaseProjects.dotnetSDK Location": {
            "type": "string",
            "description": "%sqlDatabaseProjects.dotnetInstallLocation%"
          },
          "sqlDatabaseProjects.netCoreDoNotAsk": {
            "type": "boolean",
            "description": "%sqlDatabaseProjects.netCoreDoNotAsk%"
          },
          "sqlDatabaseProjects.nodejsDoNotAsk": {
            "type": "boolean",
            "description": "%sqlDatabaseProjects.nodejsDoNotAsk%"
          },
          "sqlDatabaseProjects.autorestSqlVersion": {
            "type": "string",
            "description": "%sqlDatabaseProjects.autorestSqlVersion%"
          },
          "sqlDatabaseProjects.collapseProjectNodes": {
            "type": "boolean",
            "description": "%sqlDatabaseProjects.collapseProjectNodes%"
          },
          "sqlDatabaseProjects.microsoftBuildSqlVersion": {
            "type": "string",
            "description": "%sqlDatabaseProjects.microsoftBuildSqlVersion%"
          }
        }
      }
    ],
    "commands": [
      {
        "command": "sqlDatabaseProjects.newScript",
        "title": "%sqlDatabaseProjects.newScript%",
        "category": "%sqlDatabaseProjects.displayName%"
      },
      {
        "command": "sqlDatabaseProjects.newPreDeploymentScript",
        "title": "%sqlDatabaseProjects.newPreDeploymentScript%",
        "category": "%sqlDatabaseProjects.displayName%"
      },
      {
        "command": "sqlDatabaseProjects.newPostDeploymentScript",
        "title": "%sqlDatabaseProjects.newPostDeploymentScript%",
        "category": "%sqlDatabaseProjects.displayName%"
      },
      {
        "command": "sqlDatabaseProjects.newTable",
        "title": "%sqlDatabaseProjects.newTable%",
        "category": "%sqlDatabaseProjects.displayName%"
      },
      {
        "command": "sqlDatabaseProjects.newView",
        "title": "%sqlDatabaseProjects.newView%",
        "category": "%sqlDatabaseProjects.displayName%"
      },
      {
        "command": "sqlDatabaseProjects.newStoredProcedure",
        "title": "%sqlDatabaseProjects.newStoredProcedure%",
        "category": "%sqlDatabaseProjects.displayName%"
      },
      {
        "command": "sqlDatabaseProjects.newItem",
        "title": "%sqlDatabaseProjects.newItem%",
        "category": "%sqlDatabaseProjects.displayName%"
      },
      {
        "command": "sqlDatabaseProjects.addExistingItem",
        "title": "%sqlDatabaseProjects.addExistingItem%",
        "category": "%sqlDatabaseProjects.displayName%"
      },
      {
        "command": "sqlDatabaseProjects.newFolder",
        "title": "%sqlDatabaseProjects.newFolder%",
        "category": "%sqlDatabaseProjects.displayName%"
      },
      {
        "command": "sqlDatabaseProjects.delete",
        "title": "%sqlDatabaseProjects.delete%",
        "category": "%sqlDatabaseProjects.displayName%"
      },
      {
        "command": "sqlDatabaseProjects.exclude",
        "title": "%sqlDatabaseProjects.exclude%",
        "category": "%sqlDatabaseProjects.displayName%"
      },
      {
        "command": "sqlDatabaseProjects.build",
        "title": "%sqlDatabaseProjects.build%",
        "category": "%sqlDatabaseProjects.displayName%"
      },
      {
        "command": "sqlDatabaseProjects.publish",
        "title": "%sqlDatabaseProjects.publish%",
        "category": "%sqlDatabaseProjects.displayName%"
      },
      {
        "command": "sqlDatabaseProjects.properties",
        "title": "%sqlDatabaseProjects.properties%",
        "category": "%sqlDatabaseProjects.displayName%"
      },
      {
        "command": "sqlDatabaseProjects.schemaCompare",
        "title": "%sqlDatabaseProjects.schemaCompare%",
        "category": "%sqlDatabaseProjects.displayName%"
      },
      {
        "command": "sqlDatabaseProjects.createProjectFromDatabase",
        "title": "%sqlDatabaseProjects.createProjectFromDatabase%",
        "category": "%sqlDatabaseProjects.displayName%",
        "icon": "images/databaseProjectToolbar.svg"
      },
      {
        "command": "sqlDatabaseProjects.updateProjectFromDatabase",
        "title": "%sqlDatabaseProjects.updateProjectFromDatabase%",
        "category": "%sqlDatabaseProjects.displayName%",
        "icon": "images/databaseProjectToolbar.svg"
      },
      {
        "command": "sqlDatabaseProjects.addDatabaseReference",
        "title": "%sqlDatabaseProjects.addDatabaseReference%",
        "category": "%sqlDatabaseProjects.displayName%"
      },
      {
        "command": "sqlDatabaseProjects.openReferencedSqlProject",
        "title": "%sqlDatabaseProjects.openReferencedSqlProject%",
        "category": "%sqlDatabaseProjects.displayName%"
      },
      {
        "command": "sqlDatabaseProjects.validateExternalStreamingJob",
        "title": "%sqlDatabaseProjects.validateExternalStreamingJob%",
        "category": "%sqlDatabaseProjects.displayName%"
      },
      {
        "command": "sqlDatabaseProjects.openContainingFolder",
        "title": "%sqlDatabaseProjects.openContainingFolder%",
        "category": "%sqlDatabaseProjects.displayName%"
      },
      {
        "command": "sqlDatabaseProjects.editProjectFile",
        "title": "%sqlDatabaseProjects.editProjectFile%",
        "category": "%sqlDatabaseProjects.displayName%"
      },
      {
        "command": "sqlDatabaseProjects.changeTargetPlatform",
        "title": "%sqlDatabaseProjects.changeTargetPlatform%",
        "category": "%sqlDatabaseProjects.displayName%"
      },
      {
        "command": "sqlDatabaseProjects.generateProjectFromOpenApiSpec",
        "title": "%sqlDatabaseProjects.generateProjectFromOpenApiSpec%",
        "category": "%sqlDatabaseProjects.displayName%"
      },
      {
        "command": "sqlDatabaseProjects.openInDesigner",
        "title": "%sqlDatabaseProjects.openInDesigner%",
        "category": "%sqlDatabaseProjects.displayName%"
      },
      {
        "command": "sqlDatabaseProjects.editSqlCmdVariable",
        "title": "%sqlDatabaseProjects.edit%",
        "category": "%sqlDatabaseProjects.displayName%"
      },
      {
        "command": "sqlDatabaseProjects.addSqlCmdVariable",
        "title": "%sqlDatabaseProjects.addSqlCmdVariable%",
        "category": "%sqlDatabaseProjects.displayName%"
      },
      {
        "command": "sqlDatabaseProjects.rename",
        "title": "%sqlDatabaseProjects.rename%",
        "category": "%sqlDatabaseProjects.displayName%"
      },
      {
        "command": "sqlDatabaseProjects.newPublishProfile",
        "title": "%sqlDatabaseProjects.newPublishProfile%",
        "category": "%sqlDatabaseProjects.displayName%"
      }
    ],
    "menus": {
      "view/title": [
        {
          "command": "sqlDatabaseProjects.createProjectFromDatabase",
          "when": "view == dataworkspace.views.main",
          "group": "1_currentWorkspace@1"
        },
        {
          "command": "sqlDatabaseProjects.updateProjectFromDatabase",
          "when": "view == dataworkspace.views.main && azdataAvailable",
          "group": "1_currentWorkspace@2"
        },
        {
          "command": "sqlDatabaseProjects.generateProjectFromOpenApiSpec",
          "when": "view == dataworkspace.views.main && config.workbench.enablePreviewFeatures || config.sqlDatabaseProjects.enablePreviewFeatures",
          "group": "1_currentWorkspace@3"
        }
      ],
      "commandPalette": [
        {
          "command": "sqlDatabaseProjects.newScript",
          "when": "false"
        },
        {
          "command": "sqlDatabaseProjects.newPreDeploymentScript",
          "when": "false"
        },
        {
          "command": "sqlDatabaseProjects.newPostDeploymentScript",
          "when": "false"
        },
        {
          "command": "sqlDatabaseProjects.newTable",
          "when": "false"
        },
        {
          "command": "sqlDatabaseProjects.newView",
          "when": "false"
        },
        {
          "command": "sqlDatabaseProjects.newStoredProcedure",
          "when": "false"
        },
        {
          "command": "sqlDatabaseProjects.newItem",
          "when": "false"
        },
        {
          "command": "sqlDatabaseProjects.addExistingItem",
          "when": "false"
        },
        {
          "command": "sqlDatabaseProjects.newFolder",
          "when": "false"
        },
        {
          "command": "sqlDatabaseProjects.delete",
          "when": "false"
        },
        {
          "command": "sqlDatabaseProjects.build",
          "when": "false"
        },
        {
          "command": "sqlDatabaseProjects.publish",
          "when": "false"
        },
        {
          "command": "sqlDatabaseProjects.properties",
          "when": "false"
        },
        {
          "command": "sqlDatabaseProjects.schemaCompare",
          "when": "false"
        },
        {
          "command": "sqlDatabaseProjects.createProjectFromDatabase"
        },
        {
          "command": "sqlDatabaseProjects.updateProjectFromDatabase",
          "when": "false"
        },
        {
          "command": "sqlDatabaseProjects.addDatabaseReference",
          "when": "false"
        },
        {
          "command": "sqlDatabaseProjects.openReferencedSqlProject",
          "when": "false"
        },
        {
          "command": "sqlDatabaseProjects.validateExternalStreamingJob",
          "when": "false"
        },
        {
          "command": "sqlDatabaseProjects.openContainingFolder",
          "when": "false"
        },
        {
          "command": "sqlDatabaseProjects.editProjectFile",
          "when": "false"
        },
        {
          "command": "sqlDatabaseProjects.exclude",
          "when": "false"
        },
        {
          "command": "sqlDatabaseProjects.changeTargetPlatform",
          "when": "false"
        },
        {
          "command": "sqlDatabaseProjects.openInDesigner",
          "when": "false"
        },
        {
          "command": "sqlDatabaseProjects.generateProjectFromOpenApiSpec",
          "when": "config.workbench.enablePreviewFeatures || config.sqlDatabaseProjects.enablePreviewFeatures"
        },
        {
          "command": "sqlDatabaseProjects.editSqlCmdVariable",
          "when": "false"
        },
        {
          "command": "sqlDatabaseProjects.addSqlCmdVariable",
          "when": "false"
        },
        {
          "command": "sqlDatabaseProjects.rename",
          "when": "false"
        },
        {
          "command": "sqlDatabaseProjects.newPublishProfile",
          "when": "false"
        }
      ],
      "view/item/context": [
        {
          "command": "sqlDatabaseProjects.build",
          "when": "view == dataworkspace.views.main && viewItem =~ /^(databaseProject.itemType.project|databaseProject.itemType.legacyProject)$/",
          "group": "1_dbProjectsFirst@1"
        },
        {
          "command": "sqlDatabaseProjects.publish",
          "when": "view == dataworkspace.views.main && viewItem =~ /^(databaseProject.itemType.project|databaseProject.itemType.legacyProject)$/",
          "group": "1_dbProjectsFirst@2"
        },
        {
          "command": "sqlDatabaseProjects.schemaCompare",
          "when": "view == dataworkspace.views.main && viewItem =~ /^(databaseProject.itemType.project|databaseProject.itemType.legacyProject)$/ && azdataAvailable",
          "group": "1_dbProjectsFirst@3"
        },
        {
          "command": "sqlDatabaseProjects.updateProjectFromDatabase",
          "when": "view == dataworkspace.views.main && viewItem =~ /^(databaseProject.itemType.project|databaseProject.itemType.legacyProject)$/ && azdataAvailable",
          "group": "1_dbProjectsFirst@4"
        },
        {
          "command": "sqlDatabaseProjects.newItem",
          "when": "view == dataworkspace.views.main && viewItem =~ /^(databaseProject.itemType.project|databaseProject.itemType.legacyProject)$/ || viewItem == databaseProject.itemType.folder",
          "group": "2_dbProjects_newMain@1"
        },
        {
          "command": "sqlDatabaseProjects.addExistingItem",
          "when": "view == dataworkspace.views.main && viewItem =~ /^(databaseProject.itemType.project|databaseProject.itemType.legacyProject)$/ || viewItem == databaseProject.itemType.folder",
          "group": "2_dbProjects_newMain@2"
        },
        {
          "command": "sqlDatabaseProjects.newFolder",
          "when": "view == dataworkspace.views.main && viewItem =~ /^(databaseProject.itemType.project|databaseProject.itemType.legacyProject)$/ || viewItem == databaseProject.itemType.folder",
          "group": "2_dbProjects_newMain@3"
        },
        {
          "command": "sqlDatabaseProjects.newTable",
          "when": "view == dataworkspace.views.main && viewItem =~ /^(databaseProject.itemType.project|databaseProject.itemType.legacyProject)$/ || viewItem == databaseProject.itemType.folder",
          "group": "3_dbProjects_newItem@1"
        },
        {
          "command": "sqlDatabaseProjects.newView",
          "when": "view == dataworkspace.views.main && viewItem =~ /^(databaseProject.itemType.project|databaseProject.itemType.legacyProject)$/ || viewItem == databaseProject.itemType.folder",
          "group": "3_dbProjects_newItem@2"
        },
        {
          "command": "sqlDatabaseProjects.newStoredProcedure",
          "when": "view == dataworkspace.views.main && viewItem =~ /^(databaseProject.itemType.project|databaseProject.itemType.legacyProject)$/ || viewItem == databaseProject.itemType.folder",
          "group": "3_dbProjects_newItem@3"
        },
        {
          "command": "sqlDatabaseProjects.newScript",
          "when": "view == dataworkspace.views.main && viewItem =~ /^(databaseProject.itemType.project|databaseProject.itemType.legacyProject)$/ || viewItem == databaseProject.itemType.folder",
          "group": "3_dbProjects_newItem@7"
        },
        {
          "command": "sqlDatabaseProjects.newPreDeploymentScript",
          "when": "view == dataworkspace.views.main && viewItem =~ /^(databaseProject.itemType.project|databaseProject.itemType.legacyProject)$/ || viewItem == databaseProject.itemType.folder",
          "group": "3_dbProjects_newItem@8"
        },
        {
          "command": "sqlDatabaseProjects.newPostDeploymentScript",
          "when": "view == dataworkspace.views.main && viewItem =~ /^(databaseProject.itemType.project|databaseProject.itemType.legacyProject)$/ || viewItem == databaseProject.itemType.folder",
          "group": "3_dbProjects_newItem@9"
        },
        {
          "command": "sqlDatabaseProjects.newPublishProfile",
          "when": "view == dataworkspace.views.main && viewItem =~ /^(databaseProject.itemType.project|databaseProject.itemType.legacyProject)$/ || viewItem == databaseProject.itemType.folder",
          "group": "3_dbProjects_newItem@10"
        },
        {
          "command": "sqlDatabaseProjects.addDatabaseReference",
          "when": "view == dataworkspace.views.main && viewItem == databaseProject.itemType.referencesRoot",
          "group": "4_dbProjects_addDatabaseReference"
        },
        {
          "command": "sqlDatabaseProjects.validateExternalStreamingJob",
          "when": "view == dataworkspace.views.main && viewItem == databaseProject.itemType.file.externalStreamingJob",
          "group": "5_dbProjects_streamingJob"
        },
        {
          "command": "sqlDatabaseProjects.openInDesigner",
          "when": "azdataAvailable && view == dataworkspace.views.main && viewItem == databaseProject.itemType.file.table",
          "group": "6_dbProjects_openInDesigner"
        },
        {
          "command": "sqlDatabaseProjects.openReferencedSqlProject",
          "when": "view == dataworkspace.views.main && viewItem == databaseProject.itemType.reference.sqlProject",
          "group": "8_dbProjects_openReferencedSqlProject"
        },
        {
          "command": "sqlDatabaseProjects.exclude",
          "when": "view == dataworkspace.views.main && viewItem == databaseProject.itemType.folder || viewItem =~ /^databaseProject.itemType.file/",
          "group": "9_dbProjectsLast@1"
        },
        {
          "command": "sqlDatabaseProjects.delete",
          "when": "view == dataworkspace.views.main && viewItem == databaseProject.itemType.folder || viewItem =~ /^databaseProject.itemType.file/ || viewItem == databaseProject.itemType.reference || viewItem == databaseProject.itemType.reference.sqlProject || viewItem == databaseProject.itemType.sqlcmdVariable",
          "group": "9_dbProjectsLast@2"
        },
        {
          "command": "sqlDatabaseProjects.rename",
          "when": "view == dataworkspace.views.main && viewItem == databaseProject.itemType.folder || viewItem =~ /^databaseProject.itemType.file/",
          "group": "9_dbProjectsLast@3"
        },
        {
          "command": "sqlDatabaseProjects.changeTargetPlatform",
          "when": "view == dataworkspace.views.main && viewItem =~ /^(databaseProject.itemType.project|databaseProject.itemType.legacyProject)$/",
          "group": "9_dbProjectsLast@6"
        },
        {
          "command": "sqlDatabaseProjects.editProjectFile",
          "when": "view == dataworkspace.views.main && viewItem =~ /^(databaseProject.itemType.project|databaseProject.itemType.legacyProject)$/",
          "group": "9_dbProjectsLast@7"
        },
        {
          "command": "sqlDatabaseProjects.openContainingFolder",
          "when": "view == dataworkspace.views.main && viewItem =~ /^(databaseProject.itemType.project|databaseProject.itemType.legacyProject)$/",
          "group": "9_dbProjectsLast@8"
        },
        {
          "command": "sqlDatabaseProjects.createProjectFromDatabase",
          "when": "!azdataAvailable && view == objectExplorer && viewItem =~ /^(disconnectedServer|Server|Database)$/",
          "group": "sqldbproj@1"
        },
        {
          "command": "sqlDatabaseProjects.editSqlCmdVariable",
          "when": "view == dataworkspace.views.main && viewItem == databaseProject.itemType.sqlcmdVariable",
          "group": "9_dbProjectsLast@1"
        },
        {
          "command": "sqlDatabaseProjects.addSqlCmdVariable",
          "when": "view == dataworkspace.views.main && viewItem == databaseProject.itemType.sqlcmdVariablesRoot"
        }
      ],
      "objectExplorer/item/context": [
        {
          "command": "sqlDatabaseProjects.createProjectFromDatabase",
          "when": "nodeType =~ /^(Database|Server)$/ && connectionProvider == MSSQL && mssql:engineedition != 11",
          "group": "export@1"
        },
        {
          "command": "sqlDatabaseProjects.updateProjectFromDatabase",
          "when": "nodeType =~ /^(Database|Server)$/ && connectionProvider == MSSQL && mssql:engineedition != 11",
          "group": "export@2"
        }
      ],
      "dataExplorer/context": [
        {
          "command": "sqlDatabaseProjects.createProjectFromDatabase",
          "when": "nodeType =~ /^(Database|Server)$/ && connectionProvider == MSSQL && mssql:engineedition != 11",
          "group": "export@1"
        },
        {
          "command": "sqlDatabaseProjects.updateProjectFromDatabase",
          "when": "nodeType =~ /^(Database|Server)$/ && connectionProvider == MSSQL && mssql:engineedition != 11",
          "group": "export@2"
        }
      ],
      "dashboard/toolbar": [
        {
          "command": "sqlDatabaseProjects.createProjectFromDatabase",
          "when": "connectionProvider == 'MSSQL' && mssql:engineedition != 11"
        },
        {
          "command": "sqlDatabaseProjects.updateProjectFromDatabase",
          "when": "connectionProvider == 'MSSQL' && mssql:engineedition != 11"
        }
      ]
    }
  },
  "dependencies": {
    "@microsoft/ads-extension-telemetry": "^3.0.1",
    "@xmldom/xmldom": "0.8.4",
    "axios": "^0.27.2",
    "extract-zip": "^2.0.1",
    "fast-glob": "^3.2.7",
    "fs-extra": "^5.0.0",
    "promisify-child-process": "^3.1.1",
    "request": "^2.88.2",
    "semver": "^7.5.2",
    "vscode-languageclient": "^5.3.0-next.1",
    "vscode-nls": "^4.1.2",
    "which": "^2.0.2",
    "xml-formatter": "2.1.0"
  },
  "devDependencies": {
<<<<<<< HEAD
    "@microsoft/azdata-test": "^3.0.3",
    "@microsoft/vscodetestcover": "^1.2.1",
=======
    "@microsoft/azdata-test": "^3.0.1",
    "@microsoft/vscodetestcover": "^1.2.2",
>>>>>>> 7ec08997
    "@types/fs-extra": "^5.0.0",
    "@types/mocha": "^7.0.2",
    "@types/request": "^2.48.8",
    "@types/semver": "^7.3.1",
    "@types/sinon": "^9.0.4",
    "@types/which": "^2.0.1",
    "@types/xml-formatter": "^1.1.0",
    "mocha": "^7.1.1",
    "should": "^13.2.1",
    "sinon": "^9.0.2",
    "typemoq": "^2.1.0"
  },
  "__metadata": {
    "id": "70",
    "publisherDisplayName": "Microsoft",
    "publisherId": "Microsoft"
  }
}<|MERGE_RESOLUTION|>--- conflicted
+++ resolved
@@ -542,13 +542,8 @@
     "xml-formatter": "2.1.0"
   },
   "devDependencies": {
-<<<<<<< HEAD
-    "@microsoft/azdata-test": "^3.0.3",
-    "@microsoft/vscodetestcover": "^1.2.1",
-=======
-    "@microsoft/azdata-test": "^3.0.1",
     "@microsoft/vscodetestcover": "^1.2.2",
->>>>>>> 7ec08997
+    "@microsoft/azdata-test": "^3.0.3"
     "@types/fs-extra": "^5.0.0",
     "@types/mocha": "^7.0.2",
     "@types/request": "^2.48.8",
