{
  "name": "sql-database-projects",
  "displayName": "SQL Database Projects",
  "description": "Enables users to develop and publish database schemas for MSSQL Databases",
  "version": "0.14.0",
  "publisher": "Microsoft",
  "preview": true,
  "engines": {
    "vscode": "^1.30.1",
    "azdata": ">=1.31.0"
  },
  "license": "https://raw.githubusercontent.com/Microsoft/azuredatastudio/main/LICENSE.txt",
  "icon": "images/sqlDatabaseProjects.png",
  "aiKey": "AIF-37eefaf0-8022-4671-a3fb-64752724682e",
  "activationEvents": [
    "onCommand:sqlDatabaseProjects.new",
    "onCommand:sqlDatabaseProjects.open",
    "onCommand:sqlDatabaseProjects.createProjectFromDatabase",
<<<<<<< HEAD
    "onCommand:sqlDatabaseProjects.updateProjectFromDatabase",
    "onCommand:sqlDatabaseProjects.addSqlBinding",
=======
    "onCommand:sqlDatabaseProjects.generateProjectFromOpenApiSpec",
>>>>>>> 8a6268cc
    "workspaceContains:**/*.sqlproj",
    "onView:dataworkspace.views.main"
  ],
  "main": "./out/extension",
  "repository": {
    "type": "git",
    "url": "https://github.com/Microsoft/azuredatastudio.git"
  },
  "extensionDependencies": [
    "Microsoft.mssql",
    "Microsoft.schema-compare"
  ],
	"capabilities": {
    "virtualWorkspaces": false,
    "untrustedWorkspaces": {
      "supported": true
    }
	},
  "contributes": {
    "projects": [
      "sqlproj"
    ],
    "configuration": [
      {
        "title": "%sqlDatabaseProjects.Settings%",
        "properties": {
          "sqlDatabaseProjects.netCoreSDKLocation": {
            "type": "string",
            "description": "%sqlDatabaseProjects.netCoreInstallLocation%"
          },
          "sqlDatabaseProjects.netCoreDoNotAsk": {
            "type": "boolean",
            "description": "%sqlDatabaseProjects.netCoreDoNotAsk%"
          },
          "sqlDatabaseProjects.netCoreDowngradeDoNotShow": {
            "type": "boolean",
            "description": "%sqlDatabaseProjects.netCoreDowngradeDoNotShow%"
          },
          "sqlDatabaseProjects.nodejsDoNotAsk": {
            "type": "boolean",
            "description": "%sqlDatabaseProjects.nodejsDoNotAsk%"
          },
          "sqlDatabaseProjects.autorestSqlVersion": {
            "type": "string",
            "description": "%sqlDatabaseProjects.autorestSqlVersion%"
          }
        }
      }
    ],
    "commands": [
      {
        "command": "sqlDatabaseProjects.newScript",
        "title": "%sqlDatabaseProjects.newScript%",
        "category": "%sqlDatabaseProjects.displayName%"
      },
      {
        "command": "sqlDatabaseProjects.newPreDeploymentScript",
        "title": "%sqlDatabaseProjects.newPreDeploymentScript%",
        "category": "%sqlDatabaseProjects.displayName%"
      },
      {
        "command": "sqlDatabaseProjects.newPostDeploymentScript",
        "title": "%sqlDatabaseProjects.newPostDeploymentScript%",
        "category": "%sqlDatabaseProjects.displayName%"
      },
      {
        "command": "sqlDatabaseProjects.newTable",
        "title": "%sqlDatabaseProjects.newTable%",
        "category": "%sqlDatabaseProjects.displayName%"
      },
      {
        "command": "sqlDatabaseProjects.newView",
        "title": "%sqlDatabaseProjects.newView%",
        "category": "%sqlDatabaseProjects.displayName%"
      },
      {
        "command": "sqlDatabaseProjects.newExternalStreamingJob",
        "title": "%sqlDatabaseProjects.newExternalStreamingJob%",
        "category": "%sqlDatabaseProjects.displayName%"
      },
      {
        "command": "sqlDatabaseProjects.newStoredProcedure",
        "title": "%sqlDatabaseProjects.newStoredProcedure%",
        "category": "%sqlDatabaseProjects.displayName%"
      },
      {
        "command": "sqlDatabaseProjects.newItem",
        "title": "%sqlDatabaseProjects.newItem%",
        "category": "%sqlDatabaseProjects.displayName%"
      },
      {
        "command": "sqlDatabaseProjects.newFolder",
        "title": "%sqlDatabaseProjects.newFolder%",
        "category": "%sqlDatabaseProjects.displayName%"
      },
      {
        "command": "sqlDatabaseProjects.delete",
        "title": "%sqlDatabaseProjects.delete%",
        "category": "%sqlDatabaseProjects.displayName%"
      },
      {
        "command": "sqlDatabaseProjects.exclude",
        "title": "%sqlDatabaseProjects.exclude%",
        "category": "%sqlDatabaseProjects.displayName%"
      },
      {
        "command": "sqlDatabaseProjects.build",
        "title": "%sqlDatabaseProjects.build%",
        "category": "%sqlDatabaseProjects.displayName%"
      },
      {
        "command": "sqlDatabaseProjects.publish",
        "title": "%sqlDatabaseProjects.publish%",
        "category": "%sqlDatabaseProjects.displayName%"
      },
      {
        "command": "sqlDatabaseProjects.properties",
        "title": "%sqlDatabaseProjects.properties%",
        "category": "%sqlDatabaseProjects.displayName%"
      },
      {
        "command": "sqlDatabaseProjects.schemaCompare",
        "title": "%sqlDatabaseProjects.schemaCompare%",
        "category": "%sqlDatabaseProjects.displayName%"
      },
      {
        "command": "sqlDatabaseProjects.createProjectFromDatabase",
        "title": "%sqlDatabaseProjects.createProjectFromDatabase%",
        "category": "%sqlDatabaseProjects.displayName%",
        "icon": "images/databaseProjectToolbar.svg"
      },
      {
        "command": "sqlDatabaseProjects.updateProjectFromDatabase",
        "title": "%sqlDatabaseProjects.updateProjectFromDatabase%",
        "category": "%sqlDatabaseProjects.displayName%",
        "icon": "images/databaseProjectToolbar.svg"
      },
      {
        "command": "sqlDatabaseProjects.addDatabaseReference",
        "title": "%sqlDatabaseProjects.addDatabaseReference%",
        "category": "%sqlDatabaseProjects.displayName%"
      },
      {
        "command": "sqlDatabaseProjects.validateExternalStreamingJob",
        "title": "%sqlDatabaseProjects.validateExternalStreamingJob%",
        "category": "%sqlDatabaseProjects.displayName%"
      },
      {
        "command": "sqlDatabaseProjects.openContainingFolder",
        "title": "%sqlDatabaseProjects.openContainingFolder%",
        "category": "%sqlDatabaseProjects.displayName%"
      },
      {
        "command": "sqlDatabaseProjects.editProjectFile",
        "title": "%sqlDatabaseProjects.editProjectFile%",
        "category": "%sqlDatabaseProjects.displayName%"
      },
      {
        "command": "sqlDatabaseProjects.changeTargetPlatform",
        "title": "%sqlDatabaseProjects.changeTargetPlatform%",
        "category": "%sqlDatabaseProjects.displayName%"
      },
      {
        "command": "sqlDatabaseProjects.generateProjectFromOpenApiSpec",
        "title": "%sqlDatabaseProjects.generateProjectFromOpenApiSpec%",
        "category": "%sqlDatabaseProjects.displayName%"
      }
    ],
    "menus": {
      "view/title": [
        {
          "command": "sqlDatabaseProjects.createProjectFromDatabase",
          "when": "view == dataworkspace.views.main",
          "group": "1_currentWorkspace@1"
        },
        {
<<<<<<< HEAD
          "command": "sqlDatabaseProjects.updateProjectFromDatabase",
=======
          "command": "sqlDatabaseProjects.generateProjectFromOpenApiSpec",
>>>>>>> 8a6268cc
          "when": "view == dataworkspace.views.main",
          "group": "1_currentWorkspace@2"
        }
      ],
      "commandPalette": [
        {
          "command": "sqlDatabaseProjects.newScript",
          "when": "false"
        },
        {
          "command": "sqlDatabaseProjects.newPreDeploymentScript",
          "when": "false"
        },
        {
          "command": "sqlDatabaseProjects.newPostDeploymentScript",
          "when": "false"
        },
        {
          "command": "sqlDatabaseProjects.newTable",
          "when": "false"
        },
        {
          "command": "sqlDatabaseProjects.newView",
          "when": "false"
        },
        {
          "command": "sqlDatabaseProjects.newExternalStreamingJob",
          "when": "false"
        },
        {
          "command": "sqlDatabaseProjects.newStoredProcedure",
          "when": "false"
        },
        {
          "command": "sqlDatabaseProjects.newItem",
          "when": "false"
        },
        {
          "command": "sqlDatabaseProjects.newFolder",
          "when": "false"
        },
        {
          "command": "sqlDatabaseProjects.delete",
          "when": "false"
        },
        {
          "command": "sqlDatabaseProjects.build",
          "when": "false"
        },
        {
          "command": "sqlDatabaseProjects.publish",
          "when": "false"
        },
        {
          "command": "sqlDatabaseProjects.properties",
          "when": "false"
        },
        {
          "command": "sqlDatabaseProjects.schemaCompare",
          "when": "false"
        },
        {
          "command": "sqlDatabaseProjects.createProjectFromDatabase"
        },
        {
          "command": "sqlDatabaseProjects.updateProjectFromDatabase",
          "when": "false"
        },
        {
          "command": "sqlDatabaseProjects.addDatabaseReference",
          "when": "false"
        },
        {
          "command": "sqlDatabaseProjects.validateExternalStreamingJob",
          "when": "false"
        },
        {
          "command": "sqlDatabaseProjects.openContainingFolder",
          "when": "false"
        },
        {
          "command": "sqlDatabaseProjects.editProjectFile",
          "when": "false"
        },
        {
          "command": "sqlDatabaseProjects.exclude",
          "when": "false"
        },
        {
          "command": "sqlDatabaseProjects.changeTargetPlatform",
          "when": "false"
        }
      ],
      "view/item/context": [
        {
          "command": "sqlDatabaseProjects.build",
          "when": "view == dataworkspace.views.main && viewItem == databaseProject.itemType.project",
          "group": "1_dbProjectsFirst@1"
        },
        {
          "command": "sqlDatabaseProjects.publish",
          "when": "view == dataworkspace.views.main && viewItem == databaseProject.itemType.project",
          "group": "1_dbProjectsFirst@2"
        },
        {
          "command": "sqlDatabaseProjects.schemaCompare",
          "when": "view == dataworkspace.views.main && viewItem == databaseProject.itemType.project && azdataAvailable",
          "group": "1_dbProjectsFirst@3"
        },
        {
          "command": "sqlDatabaseProjects.updateProjectFromDatabase",
          "when": "view == dataworkspace.views.main && viewItem == databaseProject.itemType.project",
          "group": "1_dbProjectsFirst@4"
        },
        {
          "command": "sqlDatabaseProjects.newItem",
          "when": "view == dataworkspace.views.main && viewItem == databaseProject.itemType.project || viewItem == databaseProject.itemType.folder",
          "group": "2_dbProjects_newMain@1"
        },
        {
          "command": "sqlDatabaseProjects.newFolder",
          "when": "view == dataworkspace.views.main && viewItem == databaseProject.itemType.project || viewItem == databaseProject.itemType.folder",
          "group": "2_dbProjects_newMain@2"
        },
        {
          "command": "sqlDatabaseProjects.newTable",
          "when": "view == dataworkspace.views.main && viewItem == databaseProject.itemType.project || viewItem == databaseProject.itemType.folder",
          "group": "3_dbProjects_newItem@1"
        },
        {
          "command": "sqlDatabaseProjects.newView",
          "when": "view == dataworkspace.views.main && viewItem == databaseProject.itemType.project || viewItem == databaseProject.itemType.folder",
          "group": "3_dbProjects_newItem@2"
        },
        {
          "command": "sqlDatabaseProjects.newStoredProcedure",
          "when": "view == dataworkspace.views.main && viewItem == databaseProject.itemType.project || viewItem == databaseProject.itemType.folder",
          "group": "3_dbProjects_newItem@3"
        },
        {
          "command": "sqlDatabaseProjects.newExternalStreamingJob",
          "when": "view =~ /^(sqlDatabaseProjectsView|dataworkspace.views.main)$/ && viewItem == databaseProject.itemType.project || viewItem == databaseProject.itemType.folder",
          "group": "3_dbProjects_newItem@4"
        },
        {
          "command": "sqlDatabaseProjects.newScript",
          "when": "view == dataworkspace.views.main && viewItem == databaseProject.itemType.project || viewItem == databaseProject.itemType.folder",
          "group": "3_dbProjects_newItem@7"
        },
        {
          "command": "sqlDatabaseProjects.newPreDeploymentScript",
          "when": "view == dataworkspace.views.main && viewItem == databaseProject.itemType.project || viewItem == databaseProject.itemType.folder",
          "group": "3_dbProjects_newItem@8"
        },
        {
          "command": "sqlDatabaseProjects.newPostDeploymentScript",
          "when": "view == dataworkspace.views.main && viewItem == databaseProject.itemType.project || viewItem == databaseProject.itemType.folder",
          "group": "3_dbProjects_newItem@9"
        },
        {
          "command": "sqlDatabaseProjects.addDatabaseReference",
          "when": "view == dataworkspace.views.main && viewItem == databaseProject.itemType.referencesRoot",
          "group": "4_dbProjects_addDatabaseReference"
        },
        {
          "command": "sqlDatabaseProjects.validateExternalStreamingJob",
          "when": "view =~ /^(sqlDatabaseProjectsView|dataworkspace.views.main)$/ && viewItem == databaseProject.itemType.file.externalStreamingJob",
          "group": "5_dbProjects_streamingJob"
        },
        {
          "command": "sqlDatabaseProjects.exclude",
          "when": "view =~ /^(sqlDatabaseProjectsView|dataworkspace.views.main)$/ && viewItem == databaseProject.itemType.folder || viewItem =~ /^databaseProject.itemType.file/",
          "group": "9_dbProjectsLast@1"
        },
        {
          "command": "sqlDatabaseProjects.delete",
          "when": "view =~ /^(sqlDatabaseProjectsView|dataworkspace.views.main)$/ && viewItem == databaseProject.itemType.folder || viewItem =~ /^databaseProject.itemType.file/ || viewItem == databaseProject.itemType.reference",
          "group": "9_dbProjectsLast@2"
        },
        {
          "command": "sqlDatabaseProjects.changeTargetPlatform",
          "when": "view =~ /^(sqlDatabaseProjectsView|dataworkspace.views.main)$/ && viewItem == databaseProject.itemType.project",
          "group": "9_dbProjectsLast@6"
        },
        {
          "command": "sqlDatabaseProjects.editProjectFile",
          "when": "view == dataworkspace.views.main && viewItem == databaseProject.itemType.project",
          "group": "9_dbProjectsLast@7"
        },
        {
          "command": "sqlDatabaseProjects.openContainingFolder",
          "when": "view == dataworkspace.views.main && viewItem == databaseProject.itemType.project",
          "group": "9_dbProjectsLast@8"
        },
        {
          "command": "sqlDatabaseProjects.createProjectFromDatabase",
          "when": "!azdataAvailable && view == objectExplorer && viewItem =~ /^(disconnectedServer|Server|Database)$/",
          "group": "sqldbproj@1"
        }
      ],
      "objectExplorer/item/context": [
        {
          "command": "sqlDatabaseProjects.createProjectFromDatabase",
          "when": "nodeType =~ /^(Database|Server)$/ && connectionProvider == MSSQL && mssql:engineedition != 11",
          "group": "export@1"
        },
        {
          "command": "sqlDatabaseProjects.updateProjectFromDatabase",
          "when": "nodeType =~ /^(Database|Server)$/ && connectionProvider == MSSQL && mssql:engineedition != 11",
          "group": "export@2"
        }
      ],
      "dataExplorer/context": [
        {
          "command": "sqlDatabaseProjects.createProjectFromDatabase",
          "when": "nodeType =~ /^(Database|Server)$/ && connectionProvider == MSSQL && mssql:engineedition != 11",
          "group": "export@1"
        },
        {
          "command": "sqlDatabaseProjects.updateProjectFromDatabase",
          "when": "nodeType =~ /^(Database|Server)$/ && connectionProvider == MSSQL && mssql:engineedition != 11",
          "group": "export@2"
        }
      ],
      "dashboard/toolbar": [
        {
          "command": "sqlDatabaseProjects.createProjectFromDatabase",
          "when": "connectionProvider == 'MSSQL' && mssql:engineedition != 11"
        },
        {
          "command": "sqlDatabaseProjects.updateProjectFromDatabase",
          "when": "connectionProvider == 'MSSQL' && mssql:engineedition != 11"
        }
      ]
    }
  },
  "dependencies": {
    "@microsoft/ads-extension-telemetry": "^1.1.5",
    "fast-glob": "^3.2.7",
    "fs-extra": "^5.0.0",
    "jsonc-parser": "^2.3.1",
    "promisify-child-process": "^3.1.1",
    "semver": "^7.3.5",
    "vscode-languageclient": "^5.3.0-next.1",
    "vscode-nls": "^4.1.2",
    "which": "^2.0.2",
    "xml-formatter": "^2.1.0",
    "xmldom": "^0.3.0"
  },
  "devDependencies": {
    "@types/fs-extra": "^5.0.0",
    "@types/mocha": "^5.2.5",
    "@types/sinon": "^9.0.4",
    "@types/which": "^2.0.1",
    "@types/xml-formatter": "^1.1.0",
    "@types/xmldom": "^0.1.29",
    "mocha": "^5.2.0",
    "mocha-junit-reporter": "^1.17.0",
    "mocha-multi-reporters": "^1.1.7",
    "should": "^13.2.1",
    "sinon": "^9.0.2",
    "tslint": "^5.8.0",
    "typemoq": "^2.1.0",
    "vscodetestcover": "^1.1.0"
  },
  "__metadata": {
    "id": "70",
    "publisherDisplayName": "Microsoft",
    "publisherId": "Microsoft"
  }
}<|MERGE_RESOLUTION|>--- conflicted
+++ resolved
@@ -16,12 +16,9 @@
     "onCommand:sqlDatabaseProjects.new",
     "onCommand:sqlDatabaseProjects.open",
     "onCommand:sqlDatabaseProjects.createProjectFromDatabase",
-<<<<<<< HEAD
     "onCommand:sqlDatabaseProjects.updateProjectFromDatabase",
     "onCommand:sqlDatabaseProjects.addSqlBinding",
-=======
     "onCommand:sqlDatabaseProjects.generateProjectFromOpenApiSpec",
->>>>>>> 8a6268cc
     "workspaceContains:**/*.sqlproj",
     "onView:dataworkspace.views.main"
   ],
@@ -198,11 +195,12 @@
           "group": "1_currentWorkspace@1"
         },
         {
-<<<<<<< HEAD
-          "command": "sqlDatabaseProjects.updateProjectFromDatabase",
-=======
+          "command": "sqlDatabaseProjects.updateProjectFromDatabase",
+          "when": "view == dataworkspace.views.main",
+          "group": "1_currentWorkspace@2"
+        },
+        {
           "command": "sqlDatabaseProjects.generateProjectFromOpenApiSpec",
->>>>>>> 8a6268cc
           "when": "view == dataworkspace.views.main",
           "group": "1_currentWorkspace@2"
         }
