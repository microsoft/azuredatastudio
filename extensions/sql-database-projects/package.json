{
  "name": "sql-database-projects",
  "displayName": "SQL Database Projects",
  "description": "The SQL Database Projects extension for Azure Data Studio and VS Code allows users to develop and publish database schemas.",
  "version": "0.13.0",
  "publisher": "Microsoft",
  "preview": true,
  "engines": {
    "vscode": "^1.30.1",
    "azdata": ">=1.31.0"
  },
  "license": "https://raw.githubusercontent.com/Microsoft/azuredatastudio/main/LICENSE.txt",
  "icon": "images/sqlDatabaseProjects.png",
  "aiKey": "AIF-37eefaf0-8022-4671-a3fb-64752724682e",
  "activationEvents": [
    "onCommand:sqlDatabaseProjects.new",
    "onCommand:sqlDatabaseProjects.open",
    "onCommand:sqlDatabaseProjects.createProjectFromDatabase",
<<<<<<< HEAD
    "onCommand:sqlDatabaseProjects.generateProjectFromOpenApiSpec",
=======
    "onCommand:sqlDatabaseProjects.addSqlBinding",
>>>>>>> 4912faa9
    "workspaceContains:**/*.sqlproj",
    "onView:dataworkspace.views.main"
  ],
  "main": "./out/extension",
  "repository": {
    "type": "git",
    "url": "https://github.com/Microsoft/azuredatastudio.git"
  },
  "extensionDependencies": [
    "Microsoft.mssql",
    "Microsoft.schema-compare"
  ],
  "contributes": {
    "projects": [
      "sqlproj"
    ],
    "configuration": [
      {
        "title": "%sqlDatabaseProjects.Settings%",
        "properties": {
          "sqlDatabaseProjects.netCoreSDKLocation": {
            "type": "string",
            "description": "%sqlDatabaseProjects.netCoreInstallLocation%"
          },
          "sqlDatabaseProjects.netCoreDoNotAsk": {
            "type": "boolean",
            "description": "%sqlDatabaseProjects.netCoreDoNotAsk%"
          },
          "sqlDatabaseProjects.nodejsDoNotAsk": {
            "type": "boolean",
            "description": "%sqlDatabaseProjects.nodejsDoNotAsk%"
          }
        }
      }
    ],
    "commands": [
      {
        "command": "sqlDatabaseProjects.newScript",
        "title": "%sqlDatabaseProjects.newScript%",
        "category": "%sqlDatabaseProjects.displayName%"
      },
      {
        "command": "sqlDatabaseProjects.newPreDeploymentScript",
        "title": "%sqlDatabaseProjects.newPreDeploymentScript%",
        "category": "%sqlDatabaseProjects.displayName%"
      },
      {
        "command": "sqlDatabaseProjects.newPostDeploymentScript",
        "title": "%sqlDatabaseProjects.newPostDeploymentScript%",
        "category": "%sqlDatabaseProjects.displayName%"
      },
      {
        "command": "sqlDatabaseProjects.newTable",
        "title": "%sqlDatabaseProjects.newTable%",
        "category": "%sqlDatabaseProjects.displayName%"
      },
      {
        "command": "sqlDatabaseProjects.newView",
        "title": "%sqlDatabaseProjects.newView%",
        "category": "%sqlDatabaseProjects.displayName%"
      },
      {
        "command": "sqlDatabaseProjects.newExternalStreamingJob",
        "title": "%sqlDatabaseProjects.newExternalStreamingJob%",
        "category": "%sqlDatabaseProjects.displayName%"
      },
      {
        "command": "sqlDatabaseProjects.newStoredProcedure",
        "title": "%sqlDatabaseProjects.newStoredProcedure%",
        "category": "%sqlDatabaseProjects.displayName%"
      },
      {
        "command": "sqlDatabaseProjects.newItem",
        "title": "%sqlDatabaseProjects.newItem%",
        "category": "%sqlDatabaseProjects.displayName%"
      },
      {
        "command": "sqlDatabaseProjects.newFolder",
        "title": "%sqlDatabaseProjects.newFolder%",
        "category": "%sqlDatabaseProjects.displayName%"
      },
      {
        "command": "sqlDatabaseProjects.delete",
        "title": "%sqlDatabaseProjects.delete%",
        "category": "%sqlDatabaseProjects.displayName%"
      },
      {
        "command": "sqlDatabaseProjects.exclude",
        "title": "%sqlDatabaseProjects.exclude%",
        "category": "%sqlDatabaseProjects.displayName%"
      },
      {
        "command": "sqlDatabaseProjects.build",
        "title": "%sqlDatabaseProjects.build%",
        "category": "%sqlDatabaseProjects.displayName%"
      },
      {
        "command": "sqlDatabaseProjects.publish",
        "title": "%sqlDatabaseProjects.publish%",
        "category": "%sqlDatabaseProjects.displayName%"
      },
      {
        "command": "sqlDatabaseProjects.properties",
        "title": "%sqlDatabaseProjects.properties%",
        "category": "%sqlDatabaseProjects.displayName%"
      },
      {
        "command": "sqlDatabaseProjects.schemaCompare",
        "title": "%sqlDatabaseProjects.schemaCompare%",
        "category": "%sqlDatabaseProjects.displayName%"
      },
      {
        "command": "sqlDatabaseProjects.createProjectFromDatabase",
        "title": "%sqlDatabaseProjects.createProjectFromDatabase%",
        "category": "%sqlDatabaseProjects.displayName%",
        "icon": "images/databaseProjectToolbar.svg"
      },
      {
        "command": "sqlDatabaseProjects.addDatabaseReference",
        "title": "%sqlDatabaseProjects.addDatabaseReference%",
        "category": "%sqlDatabaseProjects.displayName%"
      },
      {
        "command": "sqlDatabaseProjects.validateExternalStreamingJob",
        "title": "%sqlDatabaseProjects.validateExternalStreamingJob%",
        "category": "%sqlDatabaseProjects.displayName%"
      },
      {
        "command": "sqlDatabaseProjects.openContainingFolder",
        "title": "%sqlDatabaseProjects.openContainingFolder%",
        "category": "%sqlDatabaseProjects.displayName%"
      },
      {
        "command": "sqlDatabaseProjects.editProjectFile",
        "title": "%sqlDatabaseProjects.editProjectFile%",
        "category": "%sqlDatabaseProjects.displayName%"
      },
      {
        "command": "sqlDatabaseProjects.changeTargetPlatform",
        "title": "%sqlDatabaseProjects.changeTargetPlatform%",
        "category": "%sqlDatabaseProjects.displayName%"
      },
      {
        "command": "sqlDatabaseProjects.generateProjectFromOpenApiSpec",
        "title": "%sqlDatabaseProjects.generateProjectFromOpenApiSpec%",
        "category": "%sqlDatabaseProjects.displayName%"
      },
      {
        "command": "sqlDatabaseProjects.addSqlBinding",
        "title": "%sqlDatabaseProjects.addSqlBinding%"
      }
    ],
    "menus": {
      "view/title": [
        {
          "command": "sqlDatabaseProjects.createProjectFromDatabase",
          "when": "view == dataworkspace.views.main",
          "group": "1_currentWorkspace"
        }
      ],
      "commandPalette": [
        {
          "command": "sqlDatabaseProjects.newScript",
          "when": "false"
        },
        {
          "command": "sqlDatabaseProjects.newPreDeploymentScript",
          "when": "false"
        },
        {
          "command": "sqlDatabaseProjects.newPostDeploymentScript",
          "when": "false"
        },
        {
          "command": "sqlDatabaseProjects.newTable",
          "when": "false"
        },
        {
          "command": "sqlDatabaseProjects.newView",
          "when": "false"
        },
        {
          "command": "sqlDatabaseProjects.newExternalStreamingJob",
          "when": "false"
        },
        {
          "command": "sqlDatabaseProjects.newStoredProcedure",
          "when": "false"
        },
        {
          "command": "sqlDatabaseProjects.newItem",
          "when": "false"
        },
        {
          "command": "sqlDatabaseProjects.newFolder",
          "when": "false"
        },
        {
          "command": "sqlDatabaseProjects.delete",
          "when": "false"
        },
        {
          "command": "sqlDatabaseProjects.build",
          "when": "false"
        },
        {
          "command": "sqlDatabaseProjects.publish",
          "when": "false"
        },
        {
          "command": "sqlDatabaseProjects.properties",
          "when": "false"
        },
        {
          "command": "sqlDatabaseProjects.schemaCompare",
          "when": "false"
        },
        {
          "command": "sqlDatabaseProjects.createProjectFromDatabase"
        },
        {
          "command": "sqlDatabaseProjects.addDatabaseReference",
          "when": "false"
        },
        {
          "command": "sqlDatabaseProjects.validateExternalStreamingJob",
          "when": "false"
        },
        {
          "command": "sqlDatabaseProjects.openContainingFolder",
          "when": "false"
        },
        {
          "command": "sqlDatabaseProjects.editProjectFile",
          "when": "false"
        },
        {
          "command": "sqlDatabaseProjects.exclude",
          "when": "false"
        },
        {
          "command": "sqlDatabaseProjects.changeTargetPlatform",
          "when": "false"
        },
        {
          "command": "sqlDatabaseProjects.addSqlBinding",
          "when": "editorLangId == csharp && !azdataAvailable"
        }
      ],
      "view/item/context": [
        {
          "command": "sqlDatabaseProjects.build",
          "when": "view == dataworkspace.views.main && viewItem == databaseProject.itemType.project",
          "group": "1_dbProjectsFirst@1"
        },
        {
          "command": "sqlDatabaseProjects.publish",
          "when": "view == dataworkspace.views.main && viewItem == databaseProject.itemType.project",
          "group": "1_dbProjectsFirst@2"
        },
        {
          "command": "sqlDatabaseProjects.schemaCompare",
          "when": "view == dataworkspace.views.main && viewItem == databaseProject.itemType.project && azdataAvailable",
          "group": "1_dbProjectsFirst@3"
        },
        {
          "command": "sqlDatabaseProjects.newItem",
          "when": "view == dataworkspace.views.main && viewItem == databaseProject.itemType.project || viewItem == databaseProject.itemType.folder",
          "group": "2_dbProjects_newMain@1"
        },
        {
          "command": "sqlDatabaseProjects.newFolder",
          "when": "view == dataworkspace.views.main && viewItem == databaseProject.itemType.project || viewItem == databaseProject.itemType.folder",
          "group": "2_dbProjects_newMain@2"
        },
        {
          "command": "sqlDatabaseProjects.newTable",
          "when": "view == dataworkspace.views.main && viewItem == databaseProject.itemType.project || viewItem == databaseProject.itemType.folder",
          "group": "3_dbProjects_newItem@1"
        },
        {
          "command": "sqlDatabaseProjects.newView",
          "when": "view == dataworkspace.views.main && viewItem == databaseProject.itemType.project || viewItem == databaseProject.itemType.folder",
          "group": "3_dbProjects_newItem@2"
        },
        {
          "command": "sqlDatabaseProjects.newStoredProcedure",
          "when": "view == dataworkspace.views.main && viewItem == databaseProject.itemType.project || viewItem == databaseProject.itemType.folder",
          "group": "3_dbProjects_newItem@3"
        },
        {
          "command": "sqlDatabaseProjects.newExternalStreamingJob",
          "when": "view =~ /^(sqlDatabaseProjectsView|dataworkspace.views.main)$/ && viewItem == databaseProject.itemType.project || viewItem == databaseProject.itemType.folder",
          "group": "3_dbProjects_newItem@4"
        },
        {
          "command": "sqlDatabaseProjects.newScript",
          "when": "view == dataworkspace.views.main && viewItem == databaseProject.itemType.project || viewItem == databaseProject.itemType.folder",
          "group": "3_dbProjects_newItem@7"
        },
        {
          "command": "sqlDatabaseProjects.newPreDeploymentScript",
          "when": "view == dataworkspace.views.main && viewItem == databaseProject.itemType.project || viewItem == databaseProject.itemType.folder",
          "group": "3_dbProjects_newItem@8"
        },
        {
          "command": "sqlDatabaseProjects.newPostDeploymentScript",
          "when": "view == dataworkspace.views.main && viewItem == databaseProject.itemType.project || viewItem == databaseProject.itemType.folder",
          "group": "3_dbProjects_newItem@9"
        },
        {
          "command": "sqlDatabaseProjects.addDatabaseReference",
          "when": "view == dataworkspace.views.main && viewItem == databaseProject.itemType.referencesRoot",
          "group": "4_dbProjects_addDatabaseReference"
        },
        {
          "command": "sqlDatabaseProjects.validateExternalStreamingJob",
          "when": "view =~ /^(sqlDatabaseProjectsView|dataworkspace.views.main)$/ && viewItem == databaseProject.itemType.file.externalStreamingJob",
          "group": "5_dbProjects_streamingJob"
        },
        {
          "command": "sqlDatabaseProjects.exclude",
          "when": "view =~ /^(sqlDatabaseProjectsView|dataworkspace.views.main)$/ && viewItem == databaseProject.itemType.folder || viewItem =~ /^databaseProject.itemType.file/",
          "group": "9_dbProjectsLast@1"
        },
        {
          "command": "sqlDatabaseProjects.delete",
          "when": "view =~ /^(sqlDatabaseProjectsView|dataworkspace.views.main)$/ && viewItem == databaseProject.itemType.folder || viewItem =~ /^databaseProject.itemType.file/ || viewItem == databaseProject.itemType.reference",
          "group": "9_dbProjectsLast@2"
        },
        {
          "command": "sqlDatabaseProjects.changeTargetPlatform",
          "when": "view =~ /^(sqlDatabaseProjectsView|dataworkspace.views.main)$/ && viewItem == databaseProject.itemType.project",
          "group": "9_dbProjectsLast@6"
        },
        {
          "command": "sqlDatabaseProjects.editProjectFile",
          "when": "view == dataworkspace.views.main && viewItem == databaseProject.itemType.project",
          "group": "9_dbProjectsLast@7"
        },
        {
          "command": "sqlDatabaseProjects.openContainingFolder",
          "when": "view == dataworkspace.views.main && viewItem == databaseProject.itemType.project",
          "group": "9_dbProjectsLast@8"
        },
        {
          "command": "sqlDatabaseProjects.createProjectFromDatabase",
          "when": "!azdataAvailable && view == objectExplorer && viewItem =~ /^(disconnectedServer|Server|Database)$/",
          "group": "sqldbproj@1"
        }
      ],
      "objectExplorer/item/context": [
        {
          "command": "sqlDatabaseProjects.createProjectFromDatabase",
          "when": "nodeType =~ /^(Database|Server)$/ && connectionProvider == MSSQL && mssql:engineedition != 11",
          "group": "export"
        }
      ],
      "dataExplorer/context": [
        {
          "command": "sqlDatabaseProjects.createProjectFromDatabase",
          "when": "nodeType =~ /^(Database|Server)$/ && connectionProvider == MSSQL && mssql:engineedition != 11",
          "group": "export"
        }
      ],
      "dashboard/toolbar": [
        {
          "command": "sqlDatabaseProjects.createProjectFromDatabase",
          "when": "connectionProvider == 'MSSQL' && mssql:engineedition != 11"
        }
      ]
    }
  },
  "dependencies": {
    "@microsoft/ads-extension-telemetry": "^1.1.5",
    "@types/which": "^2.0.1",
    "@types/xml-formatter": "^1.1.0",
    "fast-glob": "^3.1.0",
    "fs-extra": "^5.0.0",
    "jsonc-parser": "^2.3.1",
    "promisify-child-process": "^3.1.1",
    "vscode-languageclient": "^5.3.0-next.1",
    "vscode-nls": "^4.1.2",
    "which": "^2.0.2",
    "xml-formatter": "^2.1.0",
    "xmldom": "^0.3.0"
  },
  "devDependencies": {
    "@types/mocha": "^5.2.5",
    "@types/sinon": "^9.0.4",
    "@types/xmldom": "^0.1.29",
    "mocha": "^5.2.0",
    "mocha-junit-reporter": "^1.17.0",
    "mocha-multi-reporters": "^1.1.7",
    "should": "^13.2.1",
    "sinon": "^9.0.2",
    "tslint": "^5.8.0",
    "typemoq": "^2.1.0",
    "typescript": "^2.6.1",
    "vscodetestcover": "^1.1.0",
    "@types/fs-extra": "^5.0.0"
  },
  "__metadata": {
    "id": "70",
    "publisherDisplayName": "Microsoft",
    "publisherId": "Microsoft"
  }
}<|MERGE_RESOLUTION|>--- conflicted
+++ resolved
@@ -16,11 +16,8 @@
     "onCommand:sqlDatabaseProjects.new",
     "onCommand:sqlDatabaseProjects.open",
     "onCommand:sqlDatabaseProjects.createProjectFromDatabase",
-<<<<<<< HEAD
     "onCommand:sqlDatabaseProjects.generateProjectFromOpenApiSpec",
-=======
     "onCommand:sqlDatabaseProjects.addSqlBinding",
->>>>>>> 4912faa9
     "workspaceContains:**/*.sqlproj",
     "onView:dataworkspace.views.main"
   ],
