{
  "name": "sql-database-projects",
  "displayName": "SQL Database Projects",
  "description": "Enables users to develop and publish database schemas for MSSQL Databases",
  "version": "0.16.0",
  "publisher": "Microsoft",
  "preview": true,
  "engines": {
    "vscode": "^1.30.1",
    "azdata": ">=1.36.0"
  },
  "license": "https://raw.githubusercontent.com/Microsoft/azuredatastudio/main/LICENSE.txt",
  "icon": "images/sqlDatabaseProjects.png",
  "aiKey": "AIF-37eefaf0-8022-4671-a3fb-64752724682e",
  "activationEvents": [
    "onCommand:sqlDatabaseProjects.new",
    "onCommand:sqlDatabaseProjects.open",
    "onCommand:sqlDatabaseProjects.createProjectFromDatabase",
    "onCommand:sqlDatabaseProjects.updateProjectFromDatabase",
    "onCommand:sqlDatabaseProjects.generateProjectFromOpenApiSpec",
    "workspaceContains:**/*.sqlproj",
    "onView:dataworkspace.views.main"
  ],
  "main": "./out/extension",
  "repository": {
    "type": "git",
    "url": "https://github.com/Microsoft/azuredatastudio.git"
  },
  "extensionDependencies": [
    "Microsoft.mssql",
    "Microsoft.schema-compare"
  ],
	"capabilities": {
    "virtualWorkspaces": false,
    "untrustedWorkspaces": {
      "supported": true
    }
	},
  "contributes": {
    "projects": [
      "sqlproj"
    ],
    "configuration": [
      {
        "title": "%sqlDatabaseProjects.Settings%",
        "properties": {
          "sqlDatabaseProjects.dotnetSDK Location": {
            "type": "string",
            "description": "%sqlDatabaseProjects.dotnetInstallLocation%"
          },
          "sqlDatabaseProjects.netCoreDoNotAsk": {
            "type": "boolean",
            "description": "%sqlDatabaseProjects.netCoreDoNotAsk%"
          },
          "sqlDatabaseProjects.nodejsDoNotAsk": {
            "type": "boolean",
            "description": "%sqlDatabaseProjects.nodejsDoNotAsk%"
          },
          "sqlDatabaseProjects.autorestSqlVersion": {
            "type": "string",
            "description": "%sqlDatabaseProjects.autorestSqlVersion%"
          }
        }
      }
    ],
    "commands": [
      {
        "command": "sqlDatabaseProjects.newScript",
        "title": "%sqlDatabaseProjects.newScript%",
        "category": "%sqlDatabaseProjects.displayName%"
      },
      {
        "command": "sqlDatabaseProjects.newPreDeploymentScript",
        "title": "%sqlDatabaseProjects.newPreDeploymentScript%",
        "category": "%sqlDatabaseProjects.displayName%"
      },
      {
        "command": "sqlDatabaseProjects.newPostDeploymentScript",
        "title": "%sqlDatabaseProjects.newPostDeploymentScript%",
        "category": "%sqlDatabaseProjects.displayName%"
      },
      {
        "command": "sqlDatabaseProjects.newTable",
        "title": "%sqlDatabaseProjects.newTable%",
        "category": "%sqlDatabaseProjects.displayName%"
      },
      {
        "command": "sqlDatabaseProjects.newView",
        "title": "%sqlDatabaseProjects.newView%",
        "category": "%sqlDatabaseProjects.displayName%"
      },
      {
        "command": "sqlDatabaseProjects.newExternalStreamingJob",
        "title": "%sqlDatabaseProjects.newExternalStreamingJob%",
        "category": "%sqlDatabaseProjects.displayName%"
      },
      {
        "command": "sqlDatabaseProjects.newStoredProcedure",
        "title": "%sqlDatabaseProjects.newStoredProcedure%",
        "category": "%sqlDatabaseProjects.displayName%"
      },
      {
        "command": "sqlDatabaseProjects.newItem",
        "title": "%sqlDatabaseProjects.newItem%",
        "category": "%sqlDatabaseProjects.displayName%"
      },
      {
        "command": "sqlDatabaseProjects.addExistingItem",
        "title": "%sqlDatabaseProjects.addExistingItem%",
        "category": "%sqlDatabaseProjects.displayName%"
      },
      {
        "command": "sqlDatabaseProjects.newFolder",
        "title": "%sqlDatabaseProjects.newFolder%",
        "category": "%sqlDatabaseProjects.displayName%"
      },
      {
        "command": "sqlDatabaseProjects.delete",
        "title": "%sqlDatabaseProjects.delete%",
        "category": "%sqlDatabaseProjects.displayName%"
      },
      {
        "command": "sqlDatabaseProjects.exclude",
        "title": "%sqlDatabaseProjects.exclude%",
        "category": "%sqlDatabaseProjects.displayName%"
      },
      {
        "command": "sqlDatabaseProjects.build",
        "title": "%sqlDatabaseProjects.build%",
        "category": "%sqlDatabaseProjects.displayName%"
      },
      {
        "command": "sqlDatabaseProjects.publish",
        "title": "%sqlDatabaseProjects.publish%",
        "category": "%sqlDatabaseProjects.displayName%"
      },
      {
        "command": "sqlDatabaseProjects.properties",
        "title": "%sqlDatabaseProjects.properties%",
        "category": "%sqlDatabaseProjects.displayName%"
      },
      {
        "command": "sqlDatabaseProjects.schemaCompare",
        "title": "%sqlDatabaseProjects.schemaCompare%",
        "category": "%sqlDatabaseProjects.displayName%"
      },
      {
        "command": "sqlDatabaseProjects.createProjectFromDatabase",
        "title": "%sqlDatabaseProjects.createProjectFromDatabase%",
        "category": "%sqlDatabaseProjects.displayName%",
        "icon": "images/databaseProjectToolbar.svg"
      },
      {
        "command": "sqlDatabaseProjects.updateProjectFromDatabase",
        "title": "%sqlDatabaseProjects.updateProjectFromDatabase%",
        "category": "%sqlDatabaseProjects.displayName%",
        "icon": "images/databaseProjectToolbar.svg"
      },
      {
        "command": "sqlDatabaseProjects.addDatabaseReference",
        "title": "%sqlDatabaseProjects.addDatabaseReference%",
        "category": "%sqlDatabaseProjects.displayName%"
      },
      {
        "command": "sqlDatabaseProjects.validateExternalStreamingJob",
        "title": "%sqlDatabaseProjects.validateExternalStreamingJob%",
        "category": "%sqlDatabaseProjects.displayName%"
      },
      {
        "command": "sqlDatabaseProjects.openContainingFolder",
        "title": "%sqlDatabaseProjects.openContainingFolder%",
        "category": "%sqlDatabaseProjects.displayName%"
      },
      {
        "command": "sqlDatabaseProjects.editProjectFile",
        "title": "%sqlDatabaseProjects.editProjectFile%",
        "category": "%sqlDatabaseProjects.displayName%"
      },
      {
        "command": "sqlDatabaseProjects.changeTargetPlatform",
        "title": "%sqlDatabaseProjects.changeTargetPlatform%",
        "category": "%sqlDatabaseProjects.displayName%"
      },
      {
        "command": "sqlDatabaseProjects.generateProjectFromOpenApiSpec",
        "title": "%sqlDatabaseProjects.generateProjectFromOpenApiSpec%",
        "category": "%sqlDatabaseProjects.displayName%"
      },
      {
        "command": "sqlDatabaseProjects.convertToSdkStyleProject",
        "title": "%sqlDatabaseProjects.convertToSdkStyleProject%",
        "category": "%sqlDatabaseProjects.displayName%"
      }
    ],
    "menus": {
      "view/title": [
        {
          "command": "sqlDatabaseProjects.createProjectFromDatabase",
          "when": "view == dataworkspace.views.main",
          "group": "1_currentWorkspace@1"
        },
        {
          "command": "sqlDatabaseProjects.updateProjectFromDatabase",
          "when": "view == dataworkspace.views.main && azdataAvailable",
          "group": "1_currentWorkspace@2"
        },
        {
          "command": "sqlDatabaseProjects.generateProjectFromOpenApiSpec",
          "when": "view == dataworkspace.views.main",
          "group": "1_currentWorkspace@3"
        }
      ],
      "commandPalette": [
        {
          "command": "sqlDatabaseProjects.newScript",
          "when": "false"
        },
        {
          "command": "sqlDatabaseProjects.newPreDeploymentScript",
          "when": "false"
        },
        {
          "command": "sqlDatabaseProjects.newPostDeploymentScript",
          "when": "false"
        },
        {
          "command": "sqlDatabaseProjects.newTable",
          "when": "false"
        },
        {
          "command": "sqlDatabaseProjects.newView",
          "when": "false"
        },
        {
          "command": "sqlDatabaseProjects.newExternalStreamingJob",
          "when": "false"
        },
        {
          "command": "sqlDatabaseProjects.newStoredProcedure",
          "when": "false"
        },
        {
          "command": "sqlDatabaseProjects.newItem",
          "when": "false"
        },
        {
          "command": "sqlDatabaseProjects.addExistingItem",
          "when": "false"
        },
        {
          "command": "sqlDatabaseProjects.newFolder",
          "when": "false"
        },
        {
          "command": "sqlDatabaseProjects.delete",
          "when": "false"
        },
        {
          "command": "sqlDatabaseProjects.build",
          "when": "false"
        },
        {
          "command": "sqlDatabaseProjects.publish",
          "when": "false"
        },
        {
          "command": "sqlDatabaseProjects.properties",
          "when": "false"
        },
        {
          "command": "sqlDatabaseProjects.schemaCompare",
          "when": "false"
        },
        {
          "command": "sqlDatabaseProjects.createProjectFromDatabase"
        },
        {
          "command": "sqlDatabaseProjects.updateProjectFromDatabase",
          "when": "false"
        },
        {
          "command": "sqlDatabaseProjects.addDatabaseReference",
          "when": "false"
        },
        {
          "command": "sqlDatabaseProjects.validateExternalStreamingJob",
          "when": "false"
        },
        {
          "command": "sqlDatabaseProjects.openContainingFolder",
          "when": "false"
        },
        {
          "command": "sqlDatabaseProjects.editProjectFile",
          "when": "false"
        },
        {
          "command": "sqlDatabaseProjects.exclude",
          "when": "false"
        },
        {
          "command": "sqlDatabaseProjects.changeTargetPlatform",
          "when": "false"
        },
        {
          "command": "sqlDatabaseProjects.convertToSdkStyleProject",
          "when": "false"
        }
      ],
      "view/item/context": [
        {
          "command": "sqlDatabaseProjects.build",
          "when": "view == dataworkspace.views.main && viewItem =~ /^(databaseProject.itemType.project|databaseProject.itemType.legacyProject)$/",
          "group": "1_dbProjectsFirst@1"
        },
        {
          "command": "sqlDatabaseProjects.publish",
          "when": "view == dataworkspace.views.main && viewItem =~ /^(databaseProject.itemType.project|databaseProject.itemType.legacyProject)$/",
          "group": "1_dbProjectsFirst@2"
        },
        {
          "command": "sqlDatabaseProjects.schemaCompare",
          "when": "view == dataworkspace.views.main && viewItem =~ /^(databaseProject.itemType.project|databaseProject.itemType.legacyProject)$/ && azdataAvailable",
          "group": "1_dbProjectsFirst@3"
        },
        {
          "command": "sqlDatabaseProjects.updateProjectFromDatabase",
          "when": "view == dataworkspace.views.main && viewItem =~ /^(databaseProject.itemType.project|databaseProject.itemType.legacyProject)$/ && azdataAvailable",
          "group": "1_dbProjectsFirst@4"
        },
        {
          "command": "sqlDatabaseProjects.newItem",
          "when": "view == dataworkspace.views.main && viewItem =~ /^(databaseProject.itemType.project|databaseProject.itemType.legacyProject)$/ || viewItem == databaseProject.itemType.folder",
          "group": "2_dbProjects_newMain@1"
        },
        {
          "command": "sqlDatabaseProjects.addExistingItem",
          "when": "view == dataworkspace.views.main && viewItem =~ /^(databaseProject.itemType.project|databaseProject.itemType.legacyProject)$/ || viewItem == databaseProject.itemType.folder",
          "group": "2_dbProjects_newMain@2"
        },
        {
          "command": "sqlDatabaseProjects.newFolder",
          "when": "view == dataworkspace.views.main && viewItem =~ /^(databaseProject.itemType.project|databaseProject.itemType.legacyProject)$/ || viewItem == databaseProject.itemType.folder",
          "group": "2_dbProjects_newMain@3"
        },
        {
          "command": "sqlDatabaseProjects.newTable",
          "when": "view == dataworkspace.views.main && viewItem =~ /^(databaseProject.itemType.project|databaseProject.itemType.legacyProject)$/ || viewItem == databaseProject.itemType.folder",
          "group": "3_dbProjects_newItem@1"
        },
        {
          "command": "sqlDatabaseProjects.newView",
          "when": "view == dataworkspace.views.main && viewItem =~ /^(databaseProject.itemType.project|databaseProject.itemType.legacyProject)$/ || viewItem == databaseProject.itemType.folder",
          "group": "3_dbProjects_newItem@2"
        },
        {
          "command": "sqlDatabaseProjects.newStoredProcedure",
          "when": "view == dataworkspace.views.main && viewItem =~ /^(databaseProject.itemType.project|databaseProject.itemType.legacyProject)$/ || viewItem == databaseProject.itemType.folder",
          "group": "3_dbProjects_newItem@3"
        },
        {
          "command": "sqlDatabaseProjects.newExternalStreamingJob",
<<<<<<< HEAD
          "when": "view == dataworkspace.views.main && viewItem =~ /^(databaseProject.itemType.project|databaseProject.itemType.legacyProject)$/ || viewItem == databaseProject.itemType.folder",
=======
          "when": "view == dataworkspace.views.main && viewItem == databaseProject.itemType.project || viewItem == databaseProject.itemType.folder",
>>>>>>> 2f825f8a
          "group": "3_dbProjects_newItem@4"
        },
        {
          "command": "sqlDatabaseProjects.newScript",
          "when": "view == dataworkspace.views.main && viewItem =~ /^(databaseProject.itemType.project|databaseProject.itemType.legacyProject)$/ || viewItem == databaseProject.itemType.folder",
          "group": "3_dbProjects_newItem@7"
        },
        {
          "command": "sqlDatabaseProjects.newPreDeploymentScript",
          "when": "view == dataworkspace.views.main && viewItem =~ /^(databaseProject.itemType.project|databaseProject.itemType.legacyProject)$/ || viewItem == databaseProject.itemType.folder",
          "group": "3_dbProjects_newItem@8"
        },
        {
          "command": "sqlDatabaseProjects.newPostDeploymentScript",
          "when": "view == dataworkspace.views.main && viewItem =~ /^(databaseProject.itemType.project|databaseProject.itemType.legacyProject)$/ || viewItem == databaseProject.itemType.folder",
          "group": "3_dbProjects_newItem@9"
        },
        {
          "command": "sqlDatabaseProjects.addDatabaseReference",
          "when": "view == dataworkspace.views.main && viewItem == databaseProject.itemType.referencesRoot",
          "group": "4_dbProjects_addDatabaseReference"
        },
        {
          "command": "sqlDatabaseProjects.validateExternalStreamingJob",
          "when": "view == dataworkspace.views.main && viewItem == databaseProject.itemType.file.externalStreamingJob",
          "group": "5_dbProjects_streamingJob"
        },
        {
          "command": "sqlDatabaseProjects.exclude",
          "when": "view == dataworkspace.views.main && viewItem == databaseProject.itemType.folder || viewItem =~ /^databaseProject.itemType.file/",
          "group": "9_dbProjectsLast@1"
        },
        {
          "command": "sqlDatabaseProjects.delete",
          "when": "view == dataworkspace.views.main && viewItem == databaseProject.itemType.folder || viewItem =~ /^databaseProject.itemType.file/ || viewItem == databaseProject.itemType.reference",
          "group": "9_dbProjectsLast@2"
        },
        {
          "command": "sqlDatabaseProjects.convertToSdkStyleProject",
          "when": "view == dataworkspace.views.main && viewItem == databaseProject.itemType.legacyProject",
          "group": "9_dbProjectsLast@5"
        },
        {
          "command": "sqlDatabaseProjects.changeTargetPlatform",
<<<<<<< HEAD
          "when": "view == dataworkspace.views.main && viewItem =~ /^(databaseProject.itemType.project|databaseProject.itemType.legacyProject)$/",
=======
          "when": "view == dataworkspace.views.main && viewItem == databaseProject.itemType.project",
>>>>>>> 2f825f8a
          "group": "9_dbProjectsLast@6"
        },
        {
          "command": "sqlDatabaseProjects.editProjectFile",
          "when": "view == dataworkspace.views.main && viewItem =~ /^(databaseProject.itemType.project|databaseProject.itemType.legacyProject)$/",
          "group": "9_dbProjectsLast@7"
        },
        {
          "command": "sqlDatabaseProjects.openContainingFolder",
          "when": "view == dataworkspace.views.main && viewItem =~ /^(databaseProject.itemType.project|databaseProject.itemType.legacyProject)$/",
          "group": "9_dbProjectsLast@8"
        },
        {
          "command": "sqlDatabaseProjects.createProjectFromDatabase",
          "when": "!azdataAvailable && view == objectExplorer && viewItem =~ /^(disconnectedServer|Server|Database)$/",
          "group": "sqldbproj@1"
        }
      ],
      "objectExplorer/item/context": [
        {
          "command": "sqlDatabaseProjects.createProjectFromDatabase",
          "when": "nodeType =~ /^(Database|Server)$/ && connectionProvider == MSSQL && mssql:engineedition != 11",
          "group": "export@1"
        },
        {
          "command": "sqlDatabaseProjects.updateProjectFromDatabase",
          "when": "nodeType =~ /^(Database|Server)$/ && connectionProvider == MSSQL && mssql:engineedition != 11",
          "group": "export@2"
        }
      ],
      "dataExplorer/context": [
        {
          "command": "sqlDatabaseProjects.createProjectFromDatabase",
          "when": "nodeType =~ /^(Database|Server)$/ && connectionProvider == MSSQL && mssql:engineedition != 11",
          "group": "export@1"
        },
        {
          "command": "sqlDatabaseProjects.updateProjectFromDatabase",
          "when": "nodeType =~ /^(Database|Server)$/ && connectionProvider == MSSQL && mssql:engineedition != 11",
          "group": "export@2"
        }
      ],
      "dashboard/toolbar": [
        {
          "command": "sqlDatabaseProjects.createProjectFromDatabase",
          "when": "connectionProvider == 'MSSQL' && mssql:engineedition != 11"
        },
        {
          "command": "sqlDatabaseProjects.updateProjectFromDatabase",
          "when": "connectionProvider == 'MSSQL' && mssql:engineedition != 11"
        }
      ]
    }
  },
  "dependencies": {
    "@microsoft/ads-extension-telemetry": "^1.1.5",
    "fast-glob": "^3.2.7",
    "fs-extra": "^5.0.0",
    "promisify-child-process": "^3.1.1",
    "semver": "^7.3.5",
    "vscode-languageclient": "^5.3.0-next.1",
    "vscode-nls": "^4.1.2",
    "which": "^2.0.2",
    "xml-formatter": "^2.1.0",
    "xmldom": "^0.6.0"
  },
  "devDependencies": {
    "@types/fs-extra": "^5.0.0",
    "@types/mocha": "^5.2.5",
    "@types/sinon": "^9.0.4",
    "@types/which": "^2.0.1",
    "@types/xml-formatter": "^1.1.0",
    "@types/xmldom": "^0.1.29",
    "mocha": "^5.2.0",
    "mocha-junit-reporter": "^1.17.0",
    "mocha-multi-reporters": "^1.1.7",
    "should": "^13.2.1",
    "sinon": "^9.0.2",
    "typemoq": "^2.1.0",
    "@microsoft/vscodetestcover": "^1.2.0"
  },
  "__metadata": {
    "id": "70",
    "publisherDisplayName": "Microsoft",
    "publisherId": "Microsoft"
  }
}<|MERGE_RESOLUTION|>--- conflicted
+++ resolved
@@ -360,11 +360,7 @@
         },
         {
           "command": "sqlDatabaseProjects.newExternalStreamingJob",
-<<<<<<< HEAD
-          "when": "view == dataworkspace.views.main && viewItem =~ /^(databaseProject.itemType.project|databaseProject.itemType.legacyProject)$/ || viewItem == databaseProject.itemType.folder",
-=======
-          "when": "view == dataworkspace.views.main && viewItem == databaseProject.itemType.project || viewItem == databaseProject.itemType.folder",
->>>>>>> 2f825f8a
+          "when": "view == dataworkspace.views.main && viewItem =~ /^(databaseProject.itemType.project|databaseProject.itemType.legacyProject)$/ || viewItem == databaseProject.itemType.folder",
           "group": "3_dbProjects_newItem@4"
         },
         {
@@ -409,11 +405,7 @@
         },
         {
           "command": "sqlDatabaseProjects.changeTargetPlatform",
-<<<<<<< HEAD
           "when": "view == dataworkspace.views.main && viewItem =~ /^(databaseProject.itemType.project|databaseProject.itemType.legacyProject)$/",
-=======
-          "when": "view == dataworkspace.views.main && viewItem == databaseProject.itemType.project",
->>>>>>> 2f825f8a
           "group": "9_dbProjectsLast@6"
         },
         {
