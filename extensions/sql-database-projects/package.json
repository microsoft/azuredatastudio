--- conflicted
+++ resolved
@@ -155,14 +155,13 @@
         "category": "%sqlDatabaseProjects.displayName%"
       },
       {
-<<<<<<< HEAD
         "command": "sqlDatabaseProjects.generateProjectFromSwagger",
         "title": "%sqlDatabaseProjects.generateProjectFromSwagger%",
         "category": "%sqlDatabaseProjects.displayName%"
-=======
+      },
+      {
         "command": "sqlDatabaseProjects.addSqlBinding",
         "title": "%sqlDatabaseProjects.addSqlBinding%"
->>>>>>> 78f48b69
       }
     ],
     "menus": {
