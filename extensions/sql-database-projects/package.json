{
  "name": "sql-database-projects",
  "displayName": "SQL Database Projects",
  "description": "The SQL Database Projects extension for Azure Data Studio allows users to develop and publish database schemas.",
  "version": "0.3.0",
  "publisher": "Microsoft",
  "preview": true,
  "engines": {
    "vscode": "^1.30.1",
    "azdata": ">=1.22.0"
  },
  "license": "https://raw.githubusercontent.com/Microsoft/azuredatastudio/main/LICENSE.txt",
  "icon": "images/sqlDatabaseProjects.png",
  "aiKey": "AIF-37eefaf0-8022-4671-a3fb-64752724682e",
  "activationEvents": [
    "onCommand:sqlDatabaseProjects.new",
    "onCommand:sqlDatabaseProjects.open",
    "onCommand:sqlDatabaseProjects.createProjectFromDatabase",
    "workspaceContains:**/*.sqlproj",
    "onView:dataworkspace.views.main"
  ],
  "main": "./out/extension",
  "repository": {
    "type": "git",
    "url": "https://github.com/Microsoft/azuredatastudio.git"
  },
  "extensionDependencies": [
    "Microsoft.mssql",
    "Microsoft.schema-compare"
  ],
  "contributes": {
    "projects": [
      "sqlproj"
    ],
    "configuration": [
      {
        "title": "%sqlDatabaseProjects.Settings%",
        "properties": {
          "sqlDatabaseProjects.netCoreSDKLocation": {
            "type": "string",
            "description": "%sqlDatabaseProjects.netCoreInstallLocation%"
          },
          "sqlDatabaseProjects.defaultProjectSaveLocation": {
            "type": "string",
            "description": "%sqlDatabaseProjects.defaultProjectSaveLocation%"
          },
          "sqlDatabaseProjects.showUpdateSaveLocationPrompt": {
            "type": "boolean",
            "description": "%sqlDatabaseProjects.showUpdateSaveLocationPrompt%",
            "default": true
          }
        }
      }
    ],
    "commands": [
      {
        "command": "sqlDatabaseProjects.newScript",
        "title": "%sqlDatabaseProjects.newScript%",
        "category": "%sqlDatabaseProjects.displayName%"
      },
      {
        "command": "sqlDatabaseProjects.newPreDeploymentScript",
        "title": "%sqlDatabaseProjects.newPreDeploymentScript%",
        "category": "%sqlDatabaseProjects.displayName%"
      },
      {
        "command": "sqlDatabaseProjects.newPostDeploymentScript",
        "title": "%sqlDatabaseProjects.newPostDeploymentScript%",
        "category": "%sqlDatabaseProjects.displayName%"
      },
      {
        "command": "sqlDatabaseProjects.newTable",
        "title": "%sqlDatabaseProjects.newTable%",
        "category": "%sqlDatabaseProjects.displayName%"
      },
      {
        "command": "sqlDatabaseProjects.newView",
        "title": "%sqlDatabaseProjects.newView%",
        "category": "%sqlDatabaseProjects.displayName%"
      },
      {
        "command": "sqlDatabaseProjects.newStoredProcedure",
        "title": "%sqlDatabaseProjects.newStoredProcedure%",
        "category": "%sqlDatabaseProjects.displayName%"
      },
      {
        "command": "sqlDatabaseProjects.newItem",
        "title": "%sqlDatabaseProjects.newItem%",
        "category": "%sqlDatabaseProjects.displayName%"
      },
      {
        "command": "sqlDatabaseProjects.newFolder",
        "title": "%sqlDatabaseProjects.newFolder%",
        "category": "%sqlDatabaseProjects.displayName%"
      },
      {
        "command": "sqlDatabaseProjects.delete",
        "title": "%sqlDatabaseProjects.delete%",
        "category": "%sqlDatabaseProjects.displayName%"
      },
      {
        "command": "sqlDatabaseProjects.exclude",
        "title": "%sqlDatabaseProjects.exclude%",
        "category": "%sqlDatabaseProjects.displayName%"
      },
      {
        "command": "sqlDatabaseProjects.build",
        "title": "%sqlDatabaseProjects.build%",
        "category": "%sqlDatabaseProjects.displayName%"
      },
      {
        "command": "sqlDatabaseProjects.publish",
        "title": "%sqlDatabaseProjects.publish%",
        "category": "%sqlDatabaseProjects.displayName%"
      },
      {
        "command": "sqlDatabaseProjects.properties",
        "title": "%sqlDatabaseProjects.properties%",
        "category": "%sqlDatabaseProjects.displayName%"
      },
      {
        "command": "sqlDatabaseProjects.schemaCompare",
        "title": "%sqlDatabaseProjects.schemaCompare%",
        "category": "%sqlDatabaseProjects.displayName%"
      },
      {
        "command": "sqlDatabaseProjects.createProjectFromDatabase",
        "title": "%sqlDatabaseProjects.createProjectFromDatabase%",
        "category": "%sqlDatabaseProjects.displayName%",
        "icon": "images/databaseProjectToolbar.svg"
      },
      {
        "command": "sqlDatabaseProjects.addDatabaseReference",
        "title": "%sqlDatabaseProjects.addDatabaseReference%",
        "category": "%sqlDatabaseProjects.displayName%"
      },
      {
        "command": "sqlDatabaseProjects.openContainingFolder",
        "title": "%sqlDatabaseProjects.openContainingFolder%",
        "category": "%sqlDatabaseProjects.displayName%"
      },
      {
        "command": "sqlDatabaseProjects.editProjectFile",
        "title": "%sqlDatabaseProjects.editProjectFile%",
        "category": "%sqlDatabaseProjects.displayName%"
      },
      {
        "command": "sqlDatabaseProjects.changeTargetPlatform",
        "title": "%sqlDatabaseProjects.changeTargetPlatform%",
        "category": "%sqlDatabaseProjects.displayName%"
      }
    ],
    "menus": {
      "commandPalette": [
        {
          "command": "sqlDatabaseProjects.newScript",
          "when": "false"
        },
        {
          "command": "sqlDatabaseProjects.newPreDeploymentScript",
          "when": "false"
        },
        {
          "command": "sqlDatabaseProjects.newPostDeploymentScript",
          "when": "false"
        },
        {
          "command": "sqlDatabaseProjects.newTable",
          "when": "false"
        },
        {
          "command": "sqlDatabaseProjects.newView",
          "when": "false"
        },
        {
          "command": "sqlDatabaseProjects.newStoredProcedure",
          "when": "false"
        },
        {
          "command": "sqlDatabaseProjects.newItem",
          "when": "false"
        },
        {
          "command": "sqlDatabaseProjects.newFolder",
          "when": "false"
        },
        {
          "command": "sqlDatabaseProjects.delete",
          "when": "false"
        },
        {
          "command": "sqlDatabaseProjects.build",
          "when": "false"
        },
        {
          "command": "sqlDatabaseProjects.publish",
          "when": "false"
        },
        {
          "command": "sqlDatabaseProjects.properties",
          "when": "false"
        },
        {
          "command": "sqlDatabaseProjects.schemaCompare",
          "when": "false"
        },
        {
          "command": "sqlDatabaseProjects.createProjectFromDatabase"
        },
        {
          "command": "sqlDatabaseProjects.addDatabaseReference",
          "when": "false"
        },
        {
          "command": "sqlDatabaseProjects.openContainingFolder",
          "when": "false"
        },
        {
          "command": "sqlDatabaseProjects.editProjectFile",
          "when": "false"
        },
        {
          "command": "sqlDatabaseProjects.exclude",
          "when": "false"
        },
        {
          "command": "sqlDatabaseProjects.changeTargetPlatform",
          "when": "false"
        }
      ],
      "view/item/context": [
        {
          "command": "sqlDatabaseProjects.build",
          "when": "view == dataworkspace.views.main && viewItem == databaseProject.itemType.project",
          "group": "1_dbProjectsFirst@1"
        },
        {
          "command": "sqlDatabaseProjects.publish",
          "when": "view == dataworkspace.views.main && viewItem == databaseProject.itemType.project",
          "group": "1_dbProjectsFirst@2"
        },
        {
          "command": "sqlDatabaseProjects.schemaCompare",
          "when": "view == dataworkspace.views.main && viewItem == databaseProject.itemType.project",
          "group": "1_dbProjectsFirst@3"
        },
        {
          "command": "sqlDatabaseProjects.newItem",
          "when": "view == dataworkspace.views.main && viewItem == databaseProject.itemType.project || viewItem == databaseProject.itemType.folder",
          "group": "2_dbProjects_newMain@1"
        },
        {
          "command": "sqlDatabaseProjects.newFolder",
          "when": "view == dataworkspace.views.main && viewItem == databaseProject.itemType.project || viewItem == databaseProject.itemType.folder",
          "group": "2_dbProjects_newMain@2"
        },
        {
          "command": "sqlDatabaseProjects.newTable",
          "when": "view == dataworkspace.views.main && viewItem == databaseProject.itemType.project || viewItem == databaseProject.itemType.folder",
          "group": "3_dbProjects_newItem@1"
        },
        {
          "command": "sqlDatabaseProjects.newView",
          "when": "view == dataworkspace.views.main && viewItem == databaseProject.itemType.project || viewItem == databaseProject.itemType.folder",
          "group": "3_dbProjects_newItem@2"
        },
        {
          "command": "sqlDatabaseProjects.newStoredProcedure",
          "when": "view == dataworkspace.views.main && viewItem == databaseProject.itemType.project || viewItem == databaseProject.itemType.folder",
          "group": "3_dbProjects_newItem@3"
        },
        {
          "command": "sqlDatabaseProjects.newScript",
          "when": "view == dataworkspace.views.main && viewItem == databaseProject.itemType.project || viewItem == databaseProject.itemType.folder",
          "group": "3_dbProjects_newItem@7"
        },
        {
          "command": "sqlDatabaseProjects.newPreDeploymentScript",
          "when": "view == dataworkspace.views.main && viewItem == databaseProject.itemType.project || viewItem == databaseProject.itemType.folder",
          "group": "3_dbProjects_newItem@8"
        },
        {
          "command": "sqlDatabaseProjects.newPostDeploymentScript",
          "when": "view == dataworkspace.views.main && viewItem == databaseProject.itemType.project || viewItem == databaseProject.itemType.folder",
          "group": "3_dbProjects_newItem@9"
        },
        {
          "command": "sqlDatabaseProjects.addDatabaseReference",
          "when": "view == dataworkspace.views.main && viewItem == databaseProject.itemType.referencesRoot",
          "group": "4_dbProjects_addDatabaseReference"
        },
        {
          "command": "sqlDatabaseProjects.exclude",
          "when": "view == dataworkspace.views.main && viewItem == databaseProject.itemType.folder || viewItem == databaseProject.itemType.file",
          "group": "9_dbProjectsLast@1"
        },
        {
          "command": "sqlDatabaseProjects.delete",
<<<<<<< HEAD
          "when": "view == dataworkspace.views.main && viewItem == databaseProject.itemType.folder || viewItem == databaseProject.itemType.file",
=======
          "when": "view =~ /^(sqlDatabaseProjectsView|dataworkspace.views.main)$/ && viewItem == databaseProject.itemType.folder || viewItem == databaseProject.itemType.file || viewItem == databaseProject.itemType.reference",
>>>>>>> 97cd9dba
          "group": "9_dbProjectsLast@2"
        },
        {
          "command": "sqlDatabaseProjects.changeTargetPlatform",
          "when": "view =~ /^(sqlDatabaseProjectsView|dataworkspace.views.main)$/ && viewItem == databaseProject.itemType.project",
          "group": "9_dbProjectsLast@6"
        },
        {
          "command": "sqlDatabaseProjects.editProjectFile",
          "when": "view == dataworkspace.views.main && viewItem == databaseProject.itemType.project",
          "group": "9_dbProjectsLast@7"
        },
        {
          "command": "sqlDatabaseProjects.openContainingFolder",
          "when": "view == dataworkspace.views.main && viewItem == databaseProject.itemType.project",
          "group": "9_dbProjectsLast@8"
        }
      ],
      "objectExplorer/item/context": [
        {
          "command": "sqlDatabaseProjects.createProjectFromDatabase",
          "when": "nodeType =~ /^(Database|Server)$/ && connectionProvider == MSSQL && mssql:engineedition != 11",
          "group": "export"
        }
      ],
      "dataExplorer/context": [
        {
          "command": "sqlDatabaseProjects.createProjectFromDatabase",
          "when": "nodeType =~ /^(Database|Server)$/ && connectionProvider == MSSQL && mssql:engineedition != 11",
          "group": "export"
        }
      ],
      "dashboard/toolbar": [
        {
          "command": "sqlDatabaseProjects.createProjectFromDatabase",
          "when": "connectionProvider == 'MSSQL' && mssql:engineedition != 11"
        }
      ]
    }
  },
  "dependencies": {
    "@types/xml-formatter": "^1.1.0",
    "fast-glob": "^3.1.0",
    "promisify-child-process": "^3.1.1",
    "vscode-languageclient": "^5.3.0-next.1",
    "vscode-nls": "^3.2.1",
    "xml-formatter": "^2.1.0",
    "xmldom": "^0.3.0"
  },
  "devDependencies": {
    "@types/sinon": "^9.0.4",
    "@types/xmldom": "^0.1.29",
    "mocha-junit-reporter": "^1.17.0",
    "mocha-multi-reporters": "^1.1.7",
    "should": "^13.2.1",
    "sinon": "^9.0.2",
    "tslint": "^5.8.0",
    "typemoq": "^2.1.0",
    "typescript": "^2.6.1",
    "vscodetestcover": "^1.1.0"
  },
  "__metadata": {
    "id": "70",
    "publisherDisplayName": "Microsoft",
    "publisherId": "Microsoft"
  }
}<|MERGE_RESOLUTION|>--- conflicted
+++ resolved
@@ -296,11 +296,7 @@
         },
         {
           "command": "sqlDatabaseProjects.delete",
-<<<<<<< HEAD
-          "when": "view == dataworkspace.views.main && viewItem == databaseProject.itemType.folder || viewItem == databaseProject.itemType.file",
-=======
-          "when": "view =~ /^(sqlDatabaseProjectsView|dataworkspace.views.main)$/ && viewItem == databaseProject.itemType.folder || viewItem == databaseProject.itemType.file || viewItem == databaseProject.itemType.reference",
->>>>>>> 97cd9dba
+          "when": "view == dataworkspace.views.main && viewItem == databaseProject.itemType.folder || viewItem == databaseProject.itemType.file || viewItem == databaseProject.itemType.reference",
           "group": "9_dbProjectsLast@2"
         },
         {
