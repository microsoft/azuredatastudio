--- conflicted
+++ resolved
@@ -2,11 +2,7 @@
   "name": "sql-database-projects",
   "displayName": "SQL Database Projects",
   "description": "Enables users to develop and publish database schemas for MSSQL Databases",
-<<<<<<< HEAD
   "version": "1.5.0",
-=======
-  "version": "1.4.3",
->>>>>>> 4477ea38
   "publisher": "Microsoft",
   "preview": false,
   "engines": {
