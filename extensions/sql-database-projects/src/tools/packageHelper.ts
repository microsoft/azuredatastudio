--- conflicted
+++ resolved
@@ -40,13 +40,8 @@
 	 * @param packageName name of package
 	 * @param packageVersion optional version of package. If none, latest will be pulled in
 	 */
-<<<<<<< HEAD
 	public async addPackage(projectUri: vscode.Uri, packageName: string, packageVersion?: string): Promise<void> {
-		const addOptions: DotNetCommandOptions = {
-=======
-	public async addPackage(project: string, packageName: string, packageVersion?: string): Promise<void> {
 		const addOptions: ShellCommandOptions = {
->>>>>>> 5feb6602
 			commandTitle: constants.addPackage,
 			argument: this.constructAddPackageArguments(projectUri, packageName, packageVersion)
 		};
