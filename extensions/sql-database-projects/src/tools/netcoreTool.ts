--- conflicted
+++ resolved
@@ -11,11 +11,7 @@
 import { isNullOrUndefined } from 'util';
 import * as vscode from 'vscode';
 import * as nls from 'vscode-nls';
-<<<<<<< HEAD
-import { DoNotAskAgain, Install, NetCoreInstallationConfirmation, NetCoreSupportedVersionInstallationConfirmation, UpdateNetCoreLocation } from '../common/constants';
-=======
 import { DoNotAskAgain, Install, DotnetInstallationConfirmation, NetCoreSupportedVersionInstallationConfirmation, UpdateDotnetLocation } from '../common/constants';
->>>>>>> f404edbb
 import * as utils from '../common/utils';
 import { ShellCommandOptions, ShellExecutionHelper } from './shellExecutionHelper';
 const localize = nls.loadMessageBundle();
@@ -28,11 +24,7 @@
 export const winPlatform: string = 'win32';
 export const macPlatform: string = 'darwin';
 export const linuxPlatform: string = 'linux';
-<<<<<<< HEAD
-export const minSupportedNetCoreVersionForBuild: string = '3.1.0';
-=======
 export const minSupportedNetCoreVersionForBuild: string = '3.1.0'; // TODO: watch out for EOL support in Dec 2022 https://github.com/microsoft/azuredatastudio/issues/17800
->>>>>>> f404edbb
 
 export const enum netCoreInstallState {
 	netCoreNotPresent,
@@ -203,11 +195,7 @@
 
 		if (!(await this.findOrInstallNetCore(skipVersionSupportedCheck))) {
 			if (this.netCoreInstallState === netCoreInstallState.netCoreNotPresent) {
-<<<<<<< HEAD
-				throw new DotNetError(NetCoreInstallationConfirmation);
-=======
 				throw new DotNetError(DotnetInstallationConfirmation);
->>>>>>> f404edbb
 			} else {
 				throw new DotNetError(NetCoreSupportedVersionInstallationConfirmation(this.netCoreSdkInstalledVersion!));
 			}
