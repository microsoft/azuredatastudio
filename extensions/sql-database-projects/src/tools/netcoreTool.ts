/*---------------------------------------------------------------------------------------------
 *  Copyright (c) Microsoft Corporation. All rights reserved.
 *  Licensed under the Source EULA. See License.txt in the project root for license information.
 *--------------------------------------------------------------------------------------------*/

import * as child_process from 'child_process';
import * as fs from 'fs';
import * as os from 'os';
import * as path from 'path';
import * as semver from 'semver';
import { isNullOrUndefined } from 'util';
import * as vscode from 'vscode';
import * as nls from 'vscode-nls';
import { DoNotAskAgain, Install, NetCoreInstallationConfirmation, NetCoreSupportedVersionInstallationConfirmation, UpdateNetCoreLocation } from '../common/constants';
import * as utils from '../common/utils';
import { ShellCommandOptions, ShellExecutionHelper } from './shellExecutionHelper';
const localize = nls.loadMessageBundle();

export const DBProjectConfigurationKey: string = 'sqlDatabaseProjects';
export const NetCoreInstallLocationKey: string = 'netCoreSDKLocation';
export const NetCoreDoNotAskAgainKey: string = 'netCoreDoNotAsk';
export const NetCoreNonWindowsDefaultPath = '/usr/local/share';
export const winPlatform: string = 'win32';
export const macPlatform: string = 'darwin';
export const linuxPlatform: string = 'linux';
export const minSupportedNetCoreVersion: string = '3.1.0';

export const enum netCoreInstallState {
	netCoreNotPresent,
	netCoreVersionNotSupported,
	netCoreVersionSupported
}

const dotnet = os.platform() === 'win32' ? 'dotnet.exe' : 'dotnet';

export class NetCoreTool extends ShellExecutionHelper {

	private osPlatform: string = os.platform();
	private netCoreSdkInstalledVersion: string | undefined;
	private netCoreInstallState: netCoreInstallState = netCoreInstallState.netCoreVersionSupported;

	/**
	 * This method presents the installation dialog for .NET Core, if not already present/supported
	 * @returns True if .NET version was found and is supported
	 * 			False if .NET version isn't present or present but not supported
	 */
	public async findOrInstallNetCore(): Promise<boolean> {
		if ((!this.isNetCoreInstallationPresent || !await this.isNetCoreVersionSupported())) {
			if (vscode.workspace.getConfiguration(DBProjectConfigurationKey)[NetCoreDoNotAskAgainKey] !== true) {
				void this.showInstallDialog();		// Removing await so that Build and extension load process doesn't wait on user input
			}
			return false;
		}
		this.netCoreInstallState = netCoreInstallState.netCoreVersionSupported;
		return true;
	}

	constructor(_outputChannel: vscode.OutputChannel) {
		super(_outputChannel);
	}

	public async showInstallDialog(): Promise<void> {
		let result;
		if (this.netCoreInstallState === netCoreInstallState.netCoreNotPresent) {
			result = await vscode.window.showErrorMessage(NetCoreInstallationConfirmation, UpdateNetCoreLocation, Install, DoNotAskAgain);
		} else {
			result = await vscode.window.showErrorMessage(NetCoreSupportedVersionInstallationConfirmation(this.netCoreSdkInstalledVersion!), UpdateNetCoreLocation, Install, DoNotAskAgain);
		}

		if (result === UpdateNetCoreLocation) {
			//open settings
			await vscode.commands.executeCommand('workbench.action.openGlobalSettings');
		} else if (result === Install) {
			//open install link
			const dotnetcoreURL = 'https://dotnet.microsoft.com/download/dotnet-core/3.1';
			await vscode.env.openExternal(vscode.Uri.parse(dotnetcoreURL));
		} else if (result === DoNotAskAgain) {
			const config = vscode.workspace.getConfiguration(DBProjectConfigurationKey);
			await config.update(NetCoreDoNotAskAgainKey, true, vscode.ConfigurationTarget.Global);
		}
	}

	private get isNetCoreInstallationPresent(): boolean {
		const netCoreInstallationPresent = (!isNullOrUndefined(this.netcoreInstallLocation) && fs.existsSync(this.netcoreInstallLocation));
		if (!netCoreInstallationPresent) {
			this.netCoreInstallState = netCoreInstallState.netCoreNotPresent;
		}
		return netCoreInstallationPresent;
	}

	public get netcoreInstallLocation(): string {
		return vscode.workspace.getConfiguration(DBProjectConfigurationKey)[NetCoreInstallLocationKey] ||
			this.defaultLocalInstallLocationByDistribution;
	}

	private get defaultLocalInstallLocationByDistribution(): string | undefined {
		switch (this.osPlatform) {
			case winPlatform: return this.defaultWindowsLocation;
			case macPlatform:
			case linuxPlatform: return this.defaultnonWindowsLocation;
			default: return undefined;
		}
	}

	private get defaultnonWindowsLocation(): string | undefined {
		return this.getDotnetPathIfPresent(NetCoreNonWindowsDefaultPath) ||			//default folder for net core sdk
			this.getDotnetPathIfPresent(os.homedir()) ||
			undefined;
	}

	private get defaultWindowsLocation(): string | undefined {
		return this.getDotnetPathIfPresent(process.env['ProgramW6432']) ||
			this.getDotnetPathIfPresent(process.env['ProgramFiles(x86)']) ||
			this.getDotnetPathIfPresent(process.env['ProgramFiles']);
	}

	private getDotnetPathIfPresent(folderPath: string | undefined): string | undefined {
		if (!isNullOrUndefined(folderPath) && fs.existsSync(path.join(folderPath, 'dotnet'))) {
			return path.join(folderPath, 'dotnet');
		}
		return undefined;
	}

	/**
	 * This function checks if the installed dotnet version is atleast minSupportedNetCoreVersion.
	 * Versions lower than minSupportedNetCoreVersion aren't supported for building projects.
	 * Returns: True if installed dotnet version is supported, false otherwise.
	 * 			Undefined if dotnet isn't installed.
	 */
	private async isNetCoreVersionSupported(): Promise<boolean | undefined> {
		try {
			const spawn = child_process.spawn;
			let child: child_process.ChildProcessWithoutNullStreams;
			let isSupported: boolean | undefined = undefined;
			const stdoutBuffers: Buffer[] = [];

			child = spawn('dotnet --version', [], {
				shell: true
			});

			child.stdout.on('data', (b: Buffer) => stdoutBuffers.push(b));

			await new Promise((resolve, reject) => {
				child.on('exit', () => {
					this.netCoreSdkInstalledVersion = Buffer.concat(stdoutBuffers).toString('utf8').trim();

					try {
						if (semver.gte(this.netCoreSdkInstalledVersion, minSupportedNetCoreVersion)) {		// Net core version greater than or equal to minSupportedNetCoreVersion are supported for Build
							isSupported = true;
						} else {
							isSupported = false;
						}
						resolve({ stdout: this.netCoreSdkInstalledVersion });
					} catch (err) {
						console.log(err);
						reject(err);
					}
				});
				child.on('error', (err) => {
					console.log(err);
					this.netCoreInstallState = netCoreInstallState.netCoreNotPresent;
					reject(err);
				});
			});

			if (isSupported) {
				this.netCoreInstallState = netCoreInstallState.netCoreVersionSupported;
			} else {
				this.netCoreInstallState = netCoreInstallState.netCoreVersionNotSupported;
			}

			return isSupported;
		} catch (err) {
			console.log(err);
			this.netCoreInstallState = netCoreInstallState.netCoreNotPresent;
			return undefined;
		}
	}

	public async runDotnetCommand(options: ShellCommandOptions): Promise<string> {
		if (options && options.commandTitle !== undefined && options.commandTitle !== null) {
			this._outputChannel.appendLine(`\t[ ${options.commandTitle} ]`);
		}

		if (!(await this.findOrInstallNetCore())) {
			if (this.netCoreInstallState === netCoreInstallState.netCoreNotPresent) {
				throw new DotNetError(NetCoreInstallationConfirmation);
			} else {
				throw new DotNetError(NetCoreSupportedVersionInstallationConfirmation(this.netCoreSdkInstalledVersion!));
			}
		}

		const dotnetPath = utils.getQuotedPath(path.join(this.netcoreInstallLocation, dotnet));
		const command = dotnetPath + ' ' + options.argument;

		try {
			return await this.runStreamedCommand(command, this._outputChannel, options);
		} catch (error) {
			this._outputChannel.append(localize('sqlDatabaseProject.RunCommand.ErroredOut', "\t>>> {0}   … errored out: {1}", command, utils.getErrorMessage(error))); //errors are localized in our code where emitted, other errors are pass through from external components that are not easily localized
			throw error;
		}
	}

<<<<<<< HEAD
=======
	// spawns the dotnet command with arguments and redirects the error and output to ADS output channel
	public async runStreamedCommand(command: string, outputChannel: vscode.OutputChannel, options?: DotNetCommandOptions): Promise<string> {
		const stdoutData: string[] = [];
		outputChannel.appendLine(`    > ${command}`);

		const spawnOptions = {
			cwd: options && options.workingDirectory,
			env: Object.assign({}, process.env, options && options.additionalEnvironmentVariables),
			encoding: 'utf8',
			maxBuffer: 10 * 1024 * 1024, // 10 Mb of output can be captured.
			shell: true,
			detached: false,
			windowsHide: true
		};

		const child = cp.spawn(command, [], spawnOptions);
		outputChannel.show();

		// Add listeners to print stdout and stderr and exit code
		void child.on('exit', (code: number | null, signal: string | null) => {
			if (code !== null) {
				outputChannel.appendLine(localize('sqlDatabaseProjects.RunStreamedCommand.ExitedWithCode', "    >>> {0}    … exited with code: {1}", command, code));
			} else {
				outputChannel.appendLine(localize('sqlDatabaseProjects.RunStreamedCommand.ExitedWithSignal', "    >>> {0}   … exited with signal: {1}", command, signal));
			}
		});
>>>>>>> 4912faa9

}

export class DotNetError extends Error {

}<|MERGE_RESOLUTION|>--- conflicted
+++ resolved
@@ -201,9 +201,9 @@
 		}
 	}
 
-<<<<<<< HEAD
-=======
-	// spawns the dotnet command with arguments and redirects the error and output to ADS output channel
+	/**
+	 * spawns the dotnet command with arguments and redirects the error and output to ADS output channel
+	 */
 	public async runStreamedCommand(command: string, outputChannel: vscode.OutputChannel, options?: DotNetCommandOptions): Promise<string> {
 		const stdoutData: string[] = [];
 		outputChannel.appendLine(`    > ${command}`);
@@ -229,8 +229,7 @@
 				outputChannel.appendLine(localize('sqlDatabaseProjects.RunStreamedCommand.ExitedWithSignal', "    >>> {0}   … exited with signal: {1}", command, signal));
 			}
 		});
->>>>>>> 4912faa9
-
+	}
 }
 
 export class DotNetError extends Error {
