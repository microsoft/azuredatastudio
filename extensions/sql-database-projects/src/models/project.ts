--- conflicted
+++ resolved
@@ -368,14 +368,13 @@
 		}
 	}
 
-<<<<<<< HEAD
 	private removeDatabaseReferenceFromProjFile(entry: DatabaseReferenceProjectEntry) {
 		throw new Error(`unable to find db reference with path ${entry.fsUri}`);
-=======
+	}
+
 	private databaseReferenceExists(entry: DatabaseReferenceProjectEntry): boolean {
 		const found = this.databaseReferences.find(reference => reference.fsUri.fsPath === entry.fsUri.fsPath) !== undefined;
 		return found;
->>>>>>> 74798f7c
 	}
 
 	private addDatabaseReferenceChildren(referenceNode: any, name?: string): void {
