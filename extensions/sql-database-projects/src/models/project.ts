--- conflicted
+++ resolved
@@ -123,7 +123,6 @@
 		// get projectGUID
 		this._projectGuid = this.projFileXmlDoc!.documentElement.getElementsByTagName(constants.ProjectGuid)[0].childNodes[0].nodeValue!;
 
-<<<<<<< HEAD
 		// glob style getting files and folders for new msbuild sdk style projects
 		if (this._isMsbuildSdkStyleProject) {
 			const files = await utils.getSqlFilesInFolder(this.projectFolderPath, true);
@@ -139,17 +138,11 @@
 
 		for (let ig = 0; ig < this.projFileXmlDoc.documentElement.getElementsByTagName(constants.ItemGroup).length; ig++) {
 			const itemGroup = this.projFileXmlDoc.documentElement.getElementsByTagName(constants.ItemGroup)[ig];
-=======
-		// find all folders and files to include
-		for (let ig = 0; ig < this.projFileXmlDoc!.documentElement.getElementsByTagName(constants.ItemGroup).length; ig++) {
-			const itemGroup = this.projFileXmlDoc!.documentElement.getElementsByTagName(constants.ItemGroup)[ig];
->>>>>>> 6ae8db35
 
 			// find all folders and files to include that are specified in the project file
 			const buildElements = itemGroup.getElementsByTagName(constants.Build);
 			for (let b = 0; b < buildElements.length; b++) {
-<<<<<<< HEAD
-				const relativePath = buildElements[b].getAttribute(constants.Include);
+				const relativePath = buildElements[b].getAttribute(constants.Include)!;
 				const fullPath = path.join(utils.getPlatformSafeFileEntryPath(this.projectFolderPath), utils.getPlatformSafeFileEntryPath(relativePath));
 
 				// msbuild sdk style projects can handle other globbing patterns like <Build Include="folder1\*.sql" /> and <Build Include="Production*.sql" />
@@ -167,26 +160,17 @@
 				} else {
 					// only add file if it wasn't already added
 					if (!this._files.find(f => f.relativePath === relativePath)) {
-						this._files.push(this.createFileProjectEntry(relativePath, EntryType.File, buildElements[b].getAttribute(constants.Type)));
+						this._files.push(this.createFileProjectEntry(relativePath, EntryType.File, buildElements[b].getAttribute(constants.Type)!));
 					}
 				}
-=======
-				this._files.push(this.createFileProjectEntry(buildElements[b].getAttribute(constants.Include)!, EntryType.File, buildElements[b].getAttribute(constants.Type)!));
->>>>>>> 6ae8db35
 			}
 
 			const folderElements = itemGroup.getElementsByTagName(constants.Folder);
 			for (let f = 0; f < folderElements.length; f++) {
-<<<<<<< HEAD
-				const relativePath = folderElements[f].getAttribute(constants.Include);
+				const relativePath = folderElements[f].getAttribute(constants.Include)!;
 				// don't add Properties folder since it isn't supported for now and don't add if the folder was already added
 				if (relativePath !== constants.Properties && !this._files.find(f => f.relativePath === utils.trimChars(relativePath, '\\'))) {
 					this._files.push(this.createFileProjectEntry(relativePath, EntryType.Folder));
-=======
-				// don't add Properties folder since it isn't supported for now
-				if (folderElements[f].getAttribute(constants.Include) !== constants.Properties) {
-					this._files.push(this.createFileProjectEntry(folderElements[f].getAttribute(constants.Include)!, EntryType.Folder));
->>>>>>> 6ae8db35
 				}
 			}
 
