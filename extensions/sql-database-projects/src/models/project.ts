--- conflicted
+++ resolved
@@ -19,10 +19,7 @@
 import { ISystemDatabaseReferenceSettings, IDacpacReferenceSettings, IProjectReferenceSettings } from './IDatabaseReferenceSettings';
 import { TelemetryActions, TelemetryReporter, TelemetryViews } from '../common/telemetry';
 import { DacpacReferenceProjectEntry, FileProjectEntry, ProjectEntry, SqlCmdVariableProjectEntry, SqlProjectReferenceProjectEntry, SystemDatabase, SystemDatabaseReferenceProjectEntry } from './projectEntry';
-<<<<<<< HEAD
 import { GetFoldersResult, GetScriptsResult } from 'mssql';
-=======
->>>>>>> 35eb94c3
 import { ResultStatus } from 'azdata';
 import { BaseProjectTreeItem } from './tree/baseTreeItem';
 import { PostDeployNode, PreDeployNode, SqlObjectFileNode } from './tree/fileFolderTreeItem';
@@ -163,17 +160,6 @@
 
 		proj.sqlProjService = await utils.getSqlProjectsService();
 		await proj.readProjFile();
-<<<<<<< HEAD
-=======
-
-		if (!proj.isCrossPlatformCompatible && promptIfNeedsUpdating) {
-			const result = await window.showWarningMessage(constants.updateProjectForRoundTrip(proj.projectFileName), constants.yesString, constants.noString);
-
-			if (result === constants.yesString) {
-				await proj.updateProjectForRoundTrip();
-			}
-		}
->>>>>>> 35eb94c3
 
 		return proj;
 	}
@@ -188,39 +174,20 @@
 		this.projFileXmlDoc = new xmldom.DOMParser().parseFromString(projFileText.toString());
 
 		await this.readProjectProperties();
-<<<<<<< HEAD
-=======
 		await this.readSqlCmdVariables();
->>>>>>> 35eb94c3
 
 		// get pre and post deploy scripts specified in the sqlproj
-		this._preDeployScripts = await this.readPreDeployScripts();
-		this._postDeployScripts = await this.readPostDeployScripts();
-		this._noneDeployScripts = await this.readNoneScripts();
-
-		// get SQL object scripts
-		this._files = await this.readFilesInProject();
-
-		// get folders
-		this._folders = await this.readFolders();
+		await this.readPreDeployScripts();
+		await this.readPostDeployScripts();
+		await this.readNoneScripts();
+
+		await this.readFilesInProject(); // get SQL object scripts
+		this._folders = await this.readFolders(); // get folders
 
 		this._databaseReferences = this.readDatabaseReferences();
 		this._importedTargets = this.readImportedTargets();
 
-		// get publish profiles specified in the sqlproj
-<<<<<<< HEAD
-		this._publishProfiles = await this.readPublishProfiles();
-
-		// find all SQLCMD variables to include
-		try {
-			this._sqlCmdVariables = utils.readSqlCmdVariables(this.projFileXmlDoc, false);
-		} catch (e) {
-			void window.showErrorMessage(constants.errorReadingProject(constants.sqlCmdVariables, this.projectFilePath));
-			console.error(utils.getErrorMessage(e));
-		}
-=======
-		this._publishProfiles = this.readPublishProfiles();
->>>>>>> 35eb94c3
+		await this.readPublishProfiles(); // get publish profiles specified in the sqlproj
 	}
 
 	//#region Reader helpers
@@ -255,8 +222,6 @@
 		this.throwIfFailed(result);
 
 		this._isCrossPlatformCompatible = result.isCrossPlatformCompatible;
-<<<<<<< HEAD
-=======
 	}
 
 	private async readSqlCmdVariables(): Promise<void> {
@@ -271,35 +236,17 @@
 		for (const variable of sqlcmdVariablesResult.sqlCmdVariables) {
 			this._sqlCmdVariables[variable.varName] = variable.defaultValue; // store the default value that's specified in the .sqlproj
 		}
->>>>>>> 35eb94c3
 	}
 
 	/**
 	 * Gets all the files specified by <Build Inlude="..."> and removes all the files specified by <Build Remove="...">
 	 * and all files included by the default glob of the folder of the sqlproj if it's an sdk style project
 	 */
-	private async readFilesInProject(): Promise<FileProjectEntry[]> {
+	private async readFilesInProject(): Promise<void> {
 		const filesSet: Set<string> = new Set();
-<<<<<<< HEAD
-=======
-		const entriesWithType: { relativePath: string, typeAttribute: string }[] = [];
-
-		// default glob include pattern for sdk style projects
-		if (this.sqlProjStyle === ProjectType.SdkStyle) {
-			try {
-				const globFiles = await utils.getSqlFilesInFolder(this.projectFolderPath, true);
-				globFiles.forEach(f => {
-					filesSet.add(utils.convertSlashesForSqlProj(utils.trimUri(Uri.file(this.projectFilePath), Uri.file(f))));
-				});
-			} catch (e) {
-				console.error(utils.getErrorMessage(e));
-			}
-		}
->>>>>>> 35eb94c3
 
 		var result: GetScriptsResult = await this.sqlProjService.getSqlObjectScripts(this.projectFilePath);
 
-<<<<<<< HEAD
 		this.throwIfFailed(result);
 
 		if (result.scripts?.length > 0) { // empty array from SqlToolsService is deserialized as null
@@ -308,72 +255,6 @@
 			}
 		}
 
-=======
-			// find all files to include that are specified to be included and removed (for sdk style projects) in the project file
-			// the build elements are evaluated in the order they are in the sqlproj (same way sdk style csproj handles this)
-			try {
-				const buildElements = itemGroup.getElementsByTagName(constants.Build);
-
-				for (let b = 0; b < buildElements.length; b++) {
-					// <Build Include....>
-					const includeRelativePath = buildElements[b].getAttribute(constants.Include)!;
-
-					if (includeRelativePath) {
-						const fullPath = path.join(utils.getPlatformSafeFileEntryPath(this.projectFolderPath), utils.getPlatformSafeFileEntryPath(includeRelativePath));
-
-						// sdk style projects can handle other globbing patterns like <Build Include="folder1\*.sql" /> and <Build Include="Production*.sql" />
-						if (this.sqlProjStyle === ProjectType.SdkStyle && !(await utils.exists(fullPath))) {
-							// add files from the glob pattern
-							const globFiles = await utils.globWithPattern(fullPath);
-							globFiles.forEach(gf => {
-								const newFileRelativePath = utils.convertSlashesForSqlProj(utils.trimUri(Uri.file(this.projectFilePath), Uri.file(gf)));
-								filesSet.add(newFileRelativePath);
-							});
-						} else {
-							filesSet.add(includeRelativePath);
-
-							// Right now only used for external streaming jobs
-							const typeAttribute = buildElements[b].getAttribute(constants.Type)!;
-							if (typeAttribute) {
-								entriesWithType.push({ relativePath: includeRelativePath, typeAttribute: typeAttribute });
-							}
-						}
-					}
-
-					// <Build Remove....>
-					// remove files specified in the sqlproj to remove if this is an sdk style project
-					if (this.sqlProjStyle === ProjectType.SdkStyle) {
-						const removeRelativePath = buildElements[b].getAttribute(constants.Remove)!;
-
-						if (removeRelativePath) {
-							const fullPath = path.join(utils.getPlatformSafeFileEntryPath(this.projectFolderPath), utils.getPlatformSafeFileEntryPath(removeRelativePath));
-
-							const globRemoveFiles = await utils.globWithPattern(fullPath);
-							globRemoveFiles.forEach(gf => {
-								const removeFileRelativePath = utils.convertSlashesForSqlProj(utils.trimUri(Uri.file(this.projectFilePath), Uri.file(gf)));
-								filesSet.delete(removeFileRelativePath);
-							});
-						}
-					}
-				}
-			} catch (e) {
-				void window.showErrorMessage(constants.errorReadingProject(constants.BuildElements, this.projectFilePath));
-				console.error(utils.getErrorMessage(e));
-			}
-		}
-
-		if (this.sqlProjStyle === ProjectType.SdkStyle) {
-			// remove any pre/post/none deploy scripts that were specified in the sqlproj so they aren't counted twice
-			this.preDeployScripts.forEach(f => filesSet.delete(f.relativePath));
-			this.postDeployScripts.forEach(f => filesSet.delete(f.relativePath));
-			this.noneDeployScripts.forEach(f => filesSet.delete(f.relativePath));
-
-			// remove any none remove scripts (these would be pre/post/none deploy scripts that were excluded)
-			const noneRemoveScripts = this.readNoneRemoveScripts();
-			noneRemoveScripts.forEach(f => filesSet.delete(f.relativePath));
-		}
-
->>>>>>> 35eb94c3
 		// create a FileProjectEntry for each file
 		const fileEntries: FileProjectEntry[] = [];
 		for (let f of Array.from(filesSet.values())) {
@@ -385,53 +266,14 @@
 			fileEntries.push(this.createFileProjectEntry(f, EntryType.File, undefined, containsCreateTableStatement));
 		}
 
-		return fileEntries;
+		this._files = fileEntries;
 	}
 
 	private async readFolders(): Promise<FileProjectEntry[]> {
 		var result: GetFoldersResult = await this.sqlProjService.getFolders(this.projectFilePath);
 		this.throwIfFailed(result);
 
-<<<<<<< HEAD
 		const folderEntries: FileProjectEntry[] = [];
-=======
-		// get any folders listed in the project file
-		const sqlprojFolders = await this.foldersListedInSqlproj();
-		sqlprojFolders.forEach(f => foldersSet.add(f));
-
-		// glob style getting folders for sdk style projects
-		if (this.sqlProjStyle === ProjectType.SdkStyle) {
-			this.files.forEach(file => {
-				// if file is in the project's folder, add the folders from the project file to this file to the list of folders. This is so that only non-empty folders in the project folder will be added by default.
-				// Empty folders won't be shown unless specified in the sqlproj (same as how it's handled for csproj in VS)
-				if (!file.relativePath.startsWith('..') && path.dirname(file.fsUri.fsPath) !== this.projectFolderPath) {
-					const foldersToFile = utils.getFoldersToFile(this.projectFolderPath, file.fsUri.fsPath);
-					foldersToFile.forEach(f => foldersSet.add(utils.convertSlashesForSqlProj(utils.trimUri(Uri.file(this.projectFilePath), Uri.file(f)))));
-				}
-			});
-
-			// add any intermediate folders of the folders that are listed in the sqlproj
-			// If there are nested empty folders, there will only be a Folder entry for the inner most folder, so we need to add entries for the intermediate folders
-			sqlprojFolders.forEach(folder => {
-				const fullPath = path.join(utils.getPlatformSafeFileEntryPath(this.projectFolderPath), utils.getPlatformSafeFileEntryPath(folder));
-				const intermediateFolders = utils.getFoldersAlongPath(this.projectFolderPath, utils.getPlatformSafeFileEntryPath(fullPath));
-				intermediateFolders.forEach(f => foldersSet.add(utils.convertSlashesForSqlProj(utils.trimUri(Uri.file(this.projectFilePath), Uri.file(f)))));
-			});
-		}
-
-		foldersSet.forEach(f => {
-			folderEntries.push(this.createFileProjectEntry(f, EntryType.Folder));
-		});
-
-		return folderEntries;
-	}
-
-	/**
-	 * @returns Array of folders specified in the sqlproj
-	 */
-	private async foldersListedInSqlproj(): Promise<string[]> {
-		const folders: string[] = [];
->>>>>>> 35eb94c3
 
 		if (result.folders?.length > 0) { // empty array from SqlToolsService is deserialized as null
 			for (var folderPath of result.folders) {
@@ -442,7 +284,7 @@
 		return folderEntries;
 	}
 
-	private async readPreDeployScripts(): Promise<FileProjectEntry[]> {
+	private async readPreDeployScripts(): Promise<void> {
 		var result: GetScriptsResult = await this.sqlProjService.getPreDeploymentScripts(this.projectFilePath);
 		this.throwIfFailed(result);
 
@@ -458,10 +300,10 @@
 			void window.showWarningMessage(constants.prePostDeployCount, constants.okString);
 		}
 
-		return preDeploymentScriptEntries;
-	}
-
-	private async readPostDeployScripts(): Promise<FileProjectEntry[]> {
+		this._preDeployScripts = preDeploymentScriptEntries;
+	}
+
+	private async readPostDeployScripts(): Promise<void> {
 		var result: GetScriptsResult = await this.sqlProjService.getPostDeploymentScripts(this.projectFilePath);
 		this.throwIfFailed(result);
 
@@ -477,10 +319,10 @@
 			void window.showWarningMessage(constants.prePostDeployCount, constants.okString);
 		}
 
-		return postDeploymentScriptEntries;
-	}
-
-	private async readNoneScripts(): Promise<FileProjectEntry[]> {
+		this._postDeployScripts = postDeploymentScriptEntries;
+	}
+
+	private async readNoneScripts(): Promise<void> {
 		var result: GetScriptsResult = await this.sqlProjService.getNoneItems(this.projectFilePath);
 		this.throwIfFailed(result);
 
@@ -492,14 +334,14 @@
 			}
 		}
 
-		return noneItemEntries.filter(f => !utils.isPublishProfile(f.relativePath));
+		this._noneDeployScripts = noneItemEntries.filter(f => !utils.isPublishProfile(f.relativePath));
 	}
 
 	/**
 	 *
 	 * @returns all the publish profiles (ending with *.publish.xml) specified as <None Include="file.publish.xml" /> in the sqlproj
 	 */
-	private async readPublishProfiles(): Promise<FileProjectEntry[]> {
+	private async readPublishProfiles(): Promise<void> {
 		var result: GetScriptsResult = await this.sqlProjService.getNoneItems(this.projectFilePath);
 		this.throwIfFailed(result);
 
@@ -511,7 +353,7 @@
 			}
 		}
 
-		return noneItemEntries.filter(f => utils.isPublishProfile(f.relativePath));
+		this._publishProfiles = noneItemEntries.filter(f => utils.isPublishProfile(f.relativePath));
 	}
 
 	private readDatabaseReferences(): IDatabaseReferenceProjectEntry[] {
@@ -624,11 +466,7 @@
 	}
 
 	public async updateProjectForRoundTrip(): Promise<void> {
-<<<<<<< HEAD
-		if (this.sqlProjStyle === ProjectType.SdkStyle) {
-=======
 		if (this.isCrossPlatformCompatible) {
->>>>>>> 35eb94c3
 			return;
 		}
 
@@ -638,23 +476,17 @@
 		// 	return;
 		// }
 
-<<<<<<< HEAD
 		TelemetryReporter.sendActionEvent(TelemetryViews.ProjectController, TelemetryActions.updateProjectForRoundtrip);
 
-=======
->>>>>>> 35eb94c3
 		const result = await this.sqlProjService.updateProjectForCrossPlatform(this.projectFilePath);
 		this.throwIfFailed(result);
 
 		await this.readCrossPlatformCompatibility();
 	}
-<<<<<<< HEAD
 
 	//#region Add/Delete/Exclude functions
 
 	//#endregion
-=======
->>>>>>> 35eb94c3
 
 	/**
 	 * Adds a folder to the project, and saves the project file
@@ -715,17 +547,17 @@
 		switch (itemType) {
 			case ItemType.preDeployScript:
 				result = await this.sqlProjService.addPreDeploymentScript(this.projectFilePath, relativeFilePath);
-				this._preDeployScripts = await this.readPreDeployScripts();
-				this._noneDeployScripts = await this.readNoneScripts();
+				await this.readPreDeployScripts();
+				await this.readNoneScripts();
 				break;
 			case ItemType.postDeployScript:
 				result = await this.sqlProjService.addPostDeploymentScript(this.projectFilePath, relativeFilePath);
-				this._postDeployScripts = await this.readPostDeployScripts();
-				this._noneDeployScripts = await this.readNoneScripts();
+				await this.readPostDeployScripts();
+				await this.readNoneScripts();
 				break;
 			default:
 				result = await this.sqlProjService.addSqlObjectScript(this.projectFilePath, relativeFilePath);
-				this._files = await this.readFilesInProject();
+				await this.readFilesInProject();
 				break;
 		}
 
@@ -752,10 +584,10 @@
 
 		if (path.extname(filePath) === constants.sqlFileExtension) {
 			result = await this.sqlProjService.addSqlObjectScript(this.projectFilePath, filePath)
-			this._files = await this.readFilesInProject();
+			await this.readFilesInProject();
 		} else {
 			result = await this.sqlProjService.addNoneItem(this.projectFilePath, filePath);
-			this._noneDeployScripts = await this.readNoneScripts();
+			await this.readNoneScripts();
 		}
 
 		this.throwIfFailed(result);
@@ -1092,66 +924,6 @@
 		return returnItemGroup;
 	}
 
-<<<<<<< HEAD
-=======
-	private async addFileToProjFile(filePath: string, xmlTag: string, attributes?: Map<string, string>): Promise<void> {
-
-		// delete Remove node if a file has been previously excluded
-		await this.undoExcludeFileFromProjFile(xmlTag, filePath);
-
-		let itemGroup;
-
-		if (xmlTag === constants.PreDeploy || xmlTag === constants.PostDeploy) {
-			let prePostScriptExist = { scriptExist: true };
-			itemGroup = this.findOrCreateItemGroup(xmlTag, prePostScriptExist);
-
-			if (prePostScriptExist.scriptExist === true) {
-				void window.showInformationMessage(constants.deployScriptExists(xmlTag));
-				xmlTag = constants.None;	// Add only one pre-deploy and post-deploy script. All additional ones get added in the same item group with None tag
-			}
-		} else if (xmlTag === constants.None) {		// Add publish profiles with None tag
-			itemGroup = this.findOrCreateItemGroup(xmlTag);
-		}
-		else {
-			if (this.sqlProjStyle === ProjectType.SdkStyle) {
-				// if there's a folder entry for the folder containing this file, remove it from the sqlproj because the folder will now be
-				// included by the glob that includes this file (same as how csproj does it)
-				const folders = await this.foldersListedInSqlproj();
-				folders.forEach(folder => {
-					const trimmedUri = utils.trimUri(Uri.file(utils.getPlatformSafeFileEntryPath(folder)), Uri.file(utils.getPlatformSafeFileEntryPath(filePath)));
-					const basename = path.basename(utils.getPlatformSafeFileEntryPath(filePath));
-					if (trimmedUri === basename) {
-						// remove folder entry from sqlproj
-						this.removeFolderNode(folder);
-					}
-				});
-			}
-
-			const currentFiles = await this.readFilesInProject();
-
-			// don't need to add an entry if it's already included by a glob pattern
-			// unless it has an attribute that needs to be added, like external streaming job which needs it so it can be determined if validation can run on it
-			if ((!attributes || attributes.size === 0) && currentFiles.find(f => f.relativePath === utils.convertSlashesForSqlProj(filePath))) {
-				return;
-			}
-
-			itemGroup = this.findOrCreateItemGroup(xmlTag);
-		}
-
-		const newFileNode = this.projFileXmlDoc!.createElement(xmlTag);
-
-		newFileNode.setAttribute(constants.Include, utils.convertSlashesForSqlProj(filePath));
-
-		if (attributes) {
-			for (const key of attributes.keys()) {
-				newFileNode.setAttribute(key, attributes.get(key)!);
-			}
-		}
-
-		itemGroup.appendChild(newFileNode);
-	}
-
->>>>>>> 35eb94c3
 	private async removeFileFromProjFile(path: string): Promise<void> {//TODO: publish profile
 		const fileNodes = this.projFileXmlDoc!.documentElement.getElementsByTagName(constants.Build);
 		const preDeployNodes = this.projFileXmlDoc!.documentElement.getElementsByTagName(constants.PreDeploy);
@@ -1184,13 +956,13 @@
 			if (deleted) {
 				await this.serializeToProjFile(this.projFileXmlDoc!);
 			}
-			this._preDeployScripts = await this.readPreDeployScripts();
-			this._postDeployScripts = await this.readPostDeployScripts();
-			this._noneDeployScripts = await this.readNoneScripts();
-			const currentFiles = await this.readFilesInProject();
+			await this.readPreDeployScripts();
+			await this.readPostDeployScripts();
+			await this.readNoneScripts();
+			await this.readFilesInProject();
 
 			// only add a Remove node to exclude the file if it's still included by a glob
-			if (currentFiles.find(f => f.relativePath === utils.convertSlashesForSqlProj(path))) {
+			if (this.files.find(f => f.relativePath === utils.convertSlashesForSqlProj(path))) {
 				const removeFileNode = isBuildElement ? this.projFileXmlDoc!.createElement(constants.Build) : this.projFileXmlDoc!.createElement(constants.None);
 				removeFileNode.setAttribute(constants.Remove, utils.convertSlashesForSqlProj(path));
 				this.findOrCreateItemGroup(constants.Build).appendChild(removeFileNode);
@@ -1237,42 +1009,6 @@
 		return false;
 	}
 
-<<<<<<< HEAD
-=======
-	/**
-	 * Delete a Remove node from the sqlproj, ex: <Build Remove="Table1.sql" />
-	 * @param xmlTag The XML tag of the node (Build, None, PreDeploy, PostDeploy)
-	 * @param relativePath The relative path of the previously excluded file
-	 */
-	private async undoExcludeFileFromProjFile(xmlTag: string, relativePath: string): Promise<void> {
-		const nodes = this.projFileXmlDoc!.documentElement.getElementsByTagName(xmlTag);
-		if (this.removeNode(relativePath, nodes, true)) {
-			await this.serializeToProjFile(this.projFileXmlDoc!);
-		}
-	}
-
-	private async addFolderToProjFile(folderPath: string): Promise<void> {
-		if (this.sqlProjStyle === ProjectType.SdkStyle) {
-			// if there's a folder entry for the folder containing this folder, remove it from the sqlproj because the folder will now be
-			// included by the glob that includes this folder (same as how csproj does it)
-			const folders = await this.foldersListedInSqlproj();
-			folders.forEach(folder => {
-				const trimmedUri = utils.trimChars(utils.trimUri(Uri.file(utils.getPlatformSafeFileEntryPath(folder)), Uri.file(utils.getPlatformSafeFileEntryPath(folderPath))), '/');
-				const basename = path.basename(utils.getPlatformSafeFileEntryPath(folderPath));
-				if (trimmedUri === basename) {
-					// remove folder entry from sqlproj
-					this.removeFolderNode(folder);
-				}
-			});
-		}
-
-		const newFolderNode = this.projFileXmlDoc!.createElement(constants.Folder);
-		newFolderNode.setAttribute(constants.Include, utils.convertSlashesForSqlProj(folderPath));
-
-		this.findOrCreateItemGroup(constants.Folder).appendChild(newFolderNode);
-	}
-
->>>>>>> 35eb94c3
 	private async removeFolderFromProjFile(folderPath: string): Promise<void> {
 		let deleted = this.removeFolderNode(folderPath);
 
@@ -1321,7 +1057,7 @@
 		await this.serializeToProjFile(this.projFileXmlDoc!);
 		const projFileText = await fs.readFile(this._projectFilePath);
 		this.projFileXmlDoc = new xmldom.DOMParser().parseFromString(projFileText.toString());
-		this._files = await this.readFilesInProject();
+		await this.readFilesInProject();
 		this.files.push(...(await this.readFolders()));
 	}
 
@@ -1611,70 +1347,6 @@
 
 	private throwIfFailed(result: ResultStatus): void {
 		if (!result.success) {
-			throw new Error('Error: ' + result.errorMessage);
-		}
-<<<<<<< HEAD
-=======
-
-		const absoluteFolderPath = path.join(this.projectFolderPath, relativeFolderPath);
-		const normalizedProjectFolderPath = path.normalize(this.projectFolderPath);
-
-		// Only add folders within the project folder. When adding files outside the project folder,
-		// they should be copied to the project root and there will be no additional folders to add.
-		if (!absoluteFolderPath.toUpperCase().startsWith(normalizedProjectFolderPath.toUpperCase())) {
-			return;
-		}
-
-		// If folder doesn't exist, create it
-		await fs.mkdir(absoluteFolderPath, { recursive: true });
-
-		// for SDK style projects, only add this folder to the sqlproj if needed
-		// intermediate folders don't need to be added in the sqlproj
-		if (this.sqlProjStyle === ProjectType.SdkStyle) {
-			let folderEntry = this.files.find(f => utils.ensureTrailingSlash(f.relativePath.toUpperCase()) === utils.ensureTrailingSlash((relativeFolderPath.toUpperCase())));
-
-			if (!folderEntry) {
-				folderEntry = this.createFileProjectEntry(utils.ensureTrailingSlash(relativeFolderPath), EntryType.Folder);
-				this.files.push(folderEntry);
-				await this.addToProjFile(folderEntry);
-			}
-
-			return folderEntry;
-		}
-
-		// Add project file entries for all folders in the path.
-		// SSDT expects all folders to be explicitly listed in the project file, so we construct
-		// folder paths for all intermediate folders and ensure they are present in the project as well.
-		// We do not use `path.relative` here, because it may return '.' if paths are the same,
-		// but in our case we actually want an empty string, that will result in an empty segments
-		// array and nothing will be added.
-		const relativePath = utils.convertSlashesForSqlProj(absoluteFolderPath.substring(normalizedProjectFolderPath.length));
-		const pathSegments = utils.trimChars(relativePath, ' \\').split(constants.SqlProjPathSeparator);
-		let folderEntryPath = '';
-		let folderEntry: FileProjectEntry | undefined;
-
-		// Add folder items for all segments, including the requested folder itself
-		for (let segment of pathSegments) {
-			if (segment) {
-				folderEntryPath += segment + constants.SqlProjPathSeparator;
-				folderEntry =
-					this.files.find(f => utils.ensureTrailingSlash(f.relativePath.toUpperCase()) === folderEntryPath.toUpperCase());
-
-				if (!folderEntry) {
-					// If there is no <Folder/> item for the folder - add it
-					folderEntry = this.createFileProjectEntry(folderEntryPath, EntryType.Folder);
-					this.files.push(folderEntry);
-					await this.addToProjFile(folderEntry);
-				}
-			}
-		}
-
-		return folderEntry;
->>>>>>> 35eb94c3
-	}
-
-	private throwIfFailed(result: ResultStatus): void {
-		if (!result.success) {
 			throw new Error(constants.errorPrefix(result.errorMessage));
 		}
 	}
