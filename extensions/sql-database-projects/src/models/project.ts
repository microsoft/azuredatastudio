/*---------------------------------------------------------------------------------------------
 *  Copyright (c) Microsoft Corporation. All rights reserved.
 *  Licensed under the Source EULA. See License.txt in the project root for license information.
 *--------------------------------------------------------------------------------------------*/

import * as path from 'path';
import * as constants from '../common/constants';
import * as utils from '../common/utils';
import type * as azdataType from 'azdata';
import * as vscode from 'vscode';
import * as mssql from 'mssql';

import { Uri, window } from 'vscode';
import { EntryType, IDatabaseReferenceProjectEntry, ISqlProject, ItemType } from 'sqldbproj';
import { promises as fs } from 'fs';
import { DataSource } from './dataSources/dataSources';
import { ISystemDatabaseReferenceSettings, IDacpacReferenceSettings, IProjectReferenceSettings } from './IDatabaseReferenceSettings';
import { TelemetryActions, TelemetryReporter, TelemetryViews } from '../common/telemetry';
import { DacpacReferenceProjectEntry, FileProjectEntry, SqlProjectReferenceProjectEntry, SystemDatabaseReferenceProjectEntry } from './projectEntry';
import { ResultStatus } from 'azdata';
import { BaseProjectTreeItem } from './tree/baseTreeItem';
import { NoneNode, PostDeployNode, PreDeployNode, PublishProfileNode, SqlObjectFileNode } from './tree/fileFolderTreeItem';
import { GetFoldersResult, GetScriptsResult, ProjectType, SystemDatabase } from 'mssql';

/**
 * Represents the configuration based on the Configuration property in the sqlproj
 */
enum Configuration {
	Debug = 'Debug',     // default used if the Configuration property is not specified
	Release = 'Release',
	Output = 'Output'    // if a string besides debug or release is used, then Output is used as the configuration
}

/**
 * Class representing a Project, and providing functions for operating on it
 */
export class Project implements ISqlProject {
	private sqlProjService!: mssql.ISqlProjectsService;

	private _projectFilePath: string;
	private _projectFileName: string;
	private _projectGuid: string | undefined;
	private _files: FileProjectEntry[] = [];
	private _folders: FileProjectEntry[] = [];
	private _dataSources: DataSource[] = [];
	private _databaseReferences: IDatabaseReferenceProjectEntry[] = [];
	private _sqlCmdVariables: Record<string, string> = {};
	private _preDeployScripts: FileProjectEntry[] = [];
	private _postDeployScripts: FileProjectEntry[] = [];
	private _noneDeployScripts: FileProjectEntry[] = [];
	private _sqlProjStyle: ProjectType = ProjectType.SdkStyle;
	private _isCrossPlatformCompatible: boolean = false;
	private _outputPath: string = '';
	private _configuration: Configuration = Configuration.Debug;
	private _databaseSource: string = '';
	private _publishProfiles: FileProjectEntry[] = [];
	private _defaultCollation: string = '';
	private _databaseSchemaProvider: string = '';

	//#endregion

	//#region Public Properties

	public get dacpacOutputPath(): string {
		return path.join(this.outputPath, `${this._projectFileName}.dacpac`);
	}

	public get projectFolderPath() {
		return Uri.file(path.dirname(this._projectFilePath)).fsPath;
	}

	public get projectFilePath(): string {
		return this._projectFilePath;
	}

	public get projectFileName(): string {
		return this._projectFileName;
	}

	public get projectGuid(): string | undefined {
		return this._projectGuid;
	}

	public get files(): FileProjectEntry[] {
		return this._files;
	}

	public get folders(): FileProjectEntry[] {
		return this._folders;
	}

	public get dataSources(): DataSource[] {
		return this._dataSources;
	}

	public get databaseReferences(): IDatabaseReferenceProjectEntry[] {
		return this._databaseReferences;
	}

	public get sqlCmdVariables(): Record<string, string> {
		return this._sqlCmdVariables;
	}

	public get preDeployScripts(): FileProjectEntry[] {
		return this._preDeployScripts;
	}

	public get postDeployScripts(): FileProjectEntry[] {
		return this._postDeployScripts;
	}

	public get noneDeployScripts(): FileProjectEntry[] {
		return this._noneDeployScripts;
	}

	public get sqlProjStyle(): ProjectType {
		return this._sqlProjStyle;
	}

	public get isCrossPlatformCompatible(): boolean {
		return this._isCrossPlatformCompatible;
	}

	public get outputPath(): string {
		return this._outputPath;
	}

	public get configuration(): Configuration {
		return this._configuration;
	}

	public get publishProfiles(): FileProjectEntry[] {
		return this._publishProfiles;
	}

	//#endregion

	constructor(projectFilePath: string) {
		this._projectFilePath = projectFilePath;
		this._projectFileName = path.basename(projectFilePath, '.sqlproj');
	}

	/**
	 * Open and load a .sqlproj file
	 * @param projectFilePath
	 * @param promptIfNeedsUpdating whether or not to prompt the user if the project needs to be updated
	 * @param reload whether to reload the project from the project file
	 * @returns
	 */
	public static async openProject(projectFilePath: string, promptIfNeedsUpdating: boolean = false, reload: boolean = false): Promise<Project> {
		const proj = new Project(projectFilePath);

		proj.sqlProjService = await utils.getSqlProjectsService();

		if (reload) {
			// close the project in STS so that it will reload the project from the .sqlproj, rather than using the cached Project in STS
			await proj.sqlProjService.closeProject(projectFilePath);
		}

		await proj.readProjFile();

		if (!proj.isCrossPlatformCompatible && promptIfNeedsUpdating) {
			const result = await window.showWarningMessage(constants.updateProjectForRoundTrip(proj.projectFileName), constants.yesString, constants.noString);

			if (result === constants.yesString) {
				await proj.updateProjectForRoundTrip();
			}
		}

		return proj;
	}

	/**
	 * Reads the project setting and contents from the file
	 */
	public async readProjFile(): Promise<void> {
		this.resetProject();

		await this.readProjectProperties();
		await this.readSqlCmdVariables();
		await this.readDatabaseReferences();

		// get pre and post deploy scripts specified in the sqlproj
		await this.readPreDeployScripts(true);
		await this.readPostDeployScripts(true);
		await this.readNoneItems();

		await this.readFilesInProject(); // get SQL object scripts
		await this.readFolders(); // get folders

		await this.readPublishProfiles(); // get publish profiles specified in the sqlproj
	}

	//#region Reader helpers

	private async readProjectProperties(): Promise<void> {
		const props = await this.sqlProjService.getProjectProperties(this.projectFilePath);

		this._projectGuid = props.projectGuid;

		switch (props.configuration.toLowerCase()) {
			case Configuration.Debug.toString().toLowerCase():
				this._configuration = Configuration.Debug;
				break;
			case Configuration.Release.toString().toLowerCase():
				this._configuration = Configuration.Release;
				break;
			default:
				this._configuration = Configuration.Output; // if the configuration doesn't match release or debug, the dacpac will get created in ./bin/Output
		}

		this._outputPath = props.outputPath;
		this._databaseSource = props.databaseSource ?? '';
		this._defaultCollation = props.defaultCollation;
		this._databaseSchemaProvider = props.databaseSchemaProvider;
		this._sqlProjStyle = props.projectStyle;

		await this.readCrossPlatformCompatibility();
	}

	private async readCrossPlatformCompatibility(): Promise<void> {
		const result = await this.sqlProjService.getCrossPlatformCompatibility(this.projectFilePath)
		this.throwIfFailed(result);

		this._isCrossPlatformCompatible = result.isCrossPlatformCompatible;
	}

	private async readSqlCmdVariables(): Promise<void> {
		const sqlcmdVariablesResult = await this.sqlProjService.getSqlCmdVariables(this.projectFilePath);

		if (!sqlcmdVariablesResult.success && sqlcmdVariablesResult.errorMessage) {
			throw new Error(constants.errorReadingProject(constants.sqlCmdVariables, this.projectFilePath, sqlcmdVariablesResult.errorMessage));
		}

		this._sqlCmdVariables = {};

		for (const variable of sqlcmdVariablesResult.sqlCmdVariables) {
			this._sqlCmdVariables[variable.varName] = variable.defaultValue; // store the default value that's specified in the .sqlproj
		}
	}

	/**
	 * Gets all the files specified by <Build Inlude="..."> and removes all the files specified by <Build Remove="...">
	 * and all files included by the default glob of the folder of the sqlproj if it's an sdk style project
	 */
	private async readFilesInProject(): Promise<void> {
		const filesSet: Set<string> = new Set();

		var result: GetScriptsResult = await this.sqlProjService.getSqlObjectScripts(this.projectFilePath);

		this.throwIfFailed(result);

		if (result.scripts?.length > 0) { // empty array from SqlToolsService is deserialized as null
			for (var script of result.scripts) {
				filesSet.add(script);
			}
		}

		// create a FileProjectEntry for each file
		const fileEntries: FileProjectEntry[] = [];
		for (let f of Array.from(filesSet.values())) {

			// read file to check if it has a "Create Table" statement
			const fullPath = path.join(utils.getPlatformSafeFileEntryPath(this.projectFolderPath), utils.getPlatformSafeFileEntryPath(f));
			const containsCreateTableStatement: boolean = await utils.fileContainsCreateTableStatement(fullPath, this.getProjectTargetVersion());

			fileEntries.push(this.createFileProjectEntry(f, EntryType.File, undefined, containsCreateTableStatement));
		}

		this._files = fileEntries;
	}

	private async readFolders(): Promise<void> {
		var result: GetFoldersResult = await this.sqlProjService.getFolders(this.projectFilePath);
		this.throwIfFailed(result);

		const folderEntries: FileProjectEntry[] = [];

		if (result.folders?.length > 0) { // empty array from SqlToolsService is deserialized as null
			for (var folderPath of result.folders) {
				folderEntries.push(this.createFileProjectEntry(folderPath, EntryType.Folder));
			}
		}

		this._folders = folderEntries;
	}

	private async readPreDeployScripts(warnIfMultiple: boolean = false): Promise<void> {
		var result: GetScriptsResult = await this.sqlProjService.getPreDeploymentScripts(this.projectFilePath);
		this.throwIfFailed(result);

		const preDeploymentScriptEntries: FileProjectEntry[] = [];

		if (result.scripts?.length > 0) { // empty array from SqlToolsService is deserialized as null
			for (var scriptPath of result.scripts) {
				preDeploymentScriptEntries.push(this.createFileProjectEntry(scriptPath, EntryType.File));
			}
		}

		if (preDeploymentScriptEntries.length > 1 && warnIfMultiple) {
			void window.showWarningMessage(constants.prePostDeployCount, constants.okString);
		}

		this._preDeployScripts = preDeploymentScriptEntries;
	}

	private async readPostDeployScripts(warnIfMultiple: boolean = false): Promise<void> {
		var result: GetScriptsResult = await this.sqlProjService.getPostDeploymentScripts(this.projectFilePath);
		this.throwIfFailed(result);

		const postDeploymentScriptEntries: FileProjectEntry[] = [];

		if (result.scripts?.length > 0) { // empty array from SqlToolsService is deserialized as null
			for (var scriptPath of result.scripts) {
				postDeploymentScriptEntries.push(this.createFileProjectEntry(scriptPath, EntryType.File));
			}
		}

		if (postDeploymentScriptEntries.length > 1 && warnIfMultiple) {
			void window.showWarningMessage(constants.prePostDeployCount, constants.okString);
		}

		this._postDeployScripts = postDeploymentScriptEntries;
	}

	private async readNoneItems(): Promise<void> {
		var result: GetScriptsResult = await this.sqlProjService.getNoneItems(this.projectFilePath);
		this.throwIfFailed(result);

		const noneItemEntries: FileProjectEntry[] = [];

		if (result.scripts?.length > 0) { // empty array from SqlToolsService is deserialized as null
			for (var path of result.scripts) {
				noneItemEntries.push(this.createFileProjectEntry(path, EntryType.File));
			}
		}

		this._noneDeployScripts = noneItemEntries.filter(f => !utils.isPublishProfile(f.relativePath));
	}

	/**
	 *
	 * @returns all the publish profiles (ending with *.publish.xml) specified as <None Include="file.publish.xml" /> in the sqlproj
	 */
	private async readPublishProfiles(): Promise<void> {
		var result: GetScriptsResult = await this.sqlProjService.getNoneItems(this.projectFilePath);
		this.throwIfFailed(result);

		const noneItemEntries: FileProjectEntry[] = [];

		if (result.scripts?.length > 0) { // empty array from SqlToolsService is deserialized as null
			for (var path of result.scripts) {
				noneItemEntries.push(this.createFileProjectEntry(path, EntryType.File));
			}
		}

		this._publishProfiles = noneItemEntries.filter(f => utils.isPublishProfile(f.relativePath));
	}

	private async readDatabaseReferences(): Promise<void> {
		this._databaseReferences = [];
		const databaseReferencesResult = await this.sqlProjService.getDatabaseReferences(this.projectFilePath);

		for (const dacpacReference of databaseReferencesResult.dacpacReferences) {
			this._databaseReferences.push(new DacpacReferenceProjectEntry({
				dacpacFileLocation: Uri.file(dacpacReference.dacpacPath),
				databaseName: dacpacReference.dacpacPath,
				suppressMissingDependenciesErrors: dacpacReference.suppressMissingDependencies
			}));
		}

		for (const projectReference of databaseReferencesResult.sqlProjectReferences) {
			this._databaseReferences.push(new SqlProjectReferenceProjectEntry({
				projectRelativePath: Uri.file(utils.getPlatformSafeFileEntryPath(projectReference.projectPath)),
				projectName: path.basename(utils.getPlatformSafeFileEntryPath(projectReference.projectPath), constants.sqlprojExtension),
				projectGuid: projectReference.projectGuid ?? '',
				suppressMissingDependenciesErrors: projectReference.suppressMissingDependencies
			}));
		}

		for (const systemDbReference of databaseReferencesResult.systemDatabaseReferences) {
			this._databaseReferences.push(new SystemDatabaseReferenceProjectEntry(
				systemDbReference.systemDb === SystemDatabase.Master ? constants.master : constants.msdb,
				systemDbReference.databaseVariableLiteralName,
				systemDbReference.suppressMissingDependencies));
		}
	}

	//#endregion

	private resetProject(): void {
		this._files = [];
		this._databaseReferences = [];
		this._sqlCmdVariables = {};
		this._preDeployScripts = [];
		this._postDeployScripts = [];
		this._noneDeployScripts = [];
		this._outputPath = '';
		this._configuration = Configuration.Debug;
	}

	public async updateProjectForRoundTrip(): Promise<void> {
		if (this.isCrossPlatformCompatible) {
			return;
		}

		TelemetryReporter.sendActionEvent(TelemetryViews.ProjectController, TelemetryActions.updateProjectForRoundtrip);

		const result = await this.sqlProjService.updateProjectForCrossPlatform(this.projectFilePath);
		this.throwIfFailed(result);

		await this.readCrossPlatformCompatibility();
	}

	//#region Add/Delete/Exclude functions

	//#region Folders

	/**
	 * Adds a folder to the project, and saves the project file
	 * @param relativeFolderPath Relative path of the folder
	 */
	public async addFolder(relativeFolderPath: string): Promise<void> {
		const result = await this.sqlProjService.addFolder(this.projectFilePath, relativeFolderPath);
		this.throwIfFailed(result);

		await this.readFolders();
	}

	public async deleteFolder(relativeFolderPath: string): Promise<void> {
		const result = await this.sqlProjService.deleteFolder(this.projectFilePath, relativeFolderPath);
		this.throwIfFailed(result);

		await this.readFolders();
	}

	//#endregion

	//#region SQL object scripts

	public async addSqlObjectScript(relativePath: string): Promise<void> {
		const result = await this.sqlProjService.addSqlObjectScript(this.projectFilePath, relativePath);
		this.throwIfFailed(result);

		await this.readFilesInProject();
		await this.readFolders();
	}

	public async deleteSqlObjectScript(relativePath: string): Promise<void> {
		const result = await this.sqlProjService.deleteSqlObjectScript(this.projectFilePath, relativePath);
		this.throwIfFailed(result);

		await this.readFilesInProject();
		await this.readFolders();
	}

	public async excludeSqlObjectScript(relativePath: string): Promise<void> {
		const result = await this.sqlProjService.excludeSqlObjectScript(this.projectFilePath, relativePath);
		this.throwIfFailed(result);

		await this.readFilesInProject();
		await this.readFolders();
	}

	//#endregion

	//#region Pre-deployment scripts

	public async addPreDeploymentScript(relativePath: string): Promise<void> {
		if (this.preDeployScripts.length > 0) {
			void vscode.window.showInformationMessage(constants.deployScriptExists(constants.PreDeploy));
		}

		const result = await this.sqlProjService.addPreDeploymentScript(this.projectFilePath, relativePath);
		this.throwIfFailed(result);

		await this.readPreDeployScripts();
		await this.readNoneItems();
		await this.readFolders();
	}

	public async deletePreDeploymentScript(relativePath: string): Promise<void> {
		const result = await this.sqlProjService.deletePreDeploymentScript(this.projectFilePath, relativePath);
		this.throwIfFailed(result);

		await this.readPreDeployScripts();
		await this.readFolders();
	}

	public async excludePreDeploymentScript(relativePath: string): Promise<void> {
		const result = await this.sqlProjService.excludePreDeploymentScript(this.projectFilePath, relativePath);
		this.throwIfFailed(result);

		await this.readPreDeployScripts();
		await this.readFolders();
	}

	//#endregion

	//#region Post-deployment scripts

	public async addPostDeploymentScript(relativePath: string): Promise<void> {
<<<<<<< HEAD
		if (this.postDeployScripts.length > 0) {
			void vscode.window.showInformationMessage(constants.deployScriptExists(constants.PostDeploy));
		}

=======
>>>>>>> 258234eb
		const result = await this.sqlProjService.addPostDeploymentScript(this.projectFilePath, relativePath);
		this.throwIfFailed(result);

		await this.readPostDeployScripts();
		await this.readNoneItems();
		await this.readFolders();
	}

	public async deletePostDeploymentScript(relativePath: string): Promise<void> {
		const result = await this.sqlProjService.deletePostDeploymentScript(this.projectFilePath, relativePath);
		this.throwIfFailed(result);

		await this.readPostDeployScripts();
		await this.readFolders();
	}

	public async excludePostDeploymentScript(relativePath: string): Promise<void> {
		const result = await this.sqlProjService.excludePostDeploymentScript(this.projectFilePath, relativePath);
		this.throwIfFailed(result);

		await this.readPostDeployScripts();
		await this.readFolders();
	}

	//#endregion

	//#region None items

	public async addNoneItem(relativePath: string): Promise<void> {
		const result = await this.sqlProjService.addNoneItem(this.projectFilePath, relativePath);
		this.throwIfFailed(result);

		await this.readPostDeployScripts();
		await this.readNoneItems();
		await this.readFolders();
	}

	public async deleteNoneItem(relativePath: string): Promise<void> {
		const result = await this.sqlProjService.deleteNoneItem(this.projectFilePath, relativePath);
		this.throwIfFailed(result);

		await this.readPostDeployScripts();
		await this.readFolders();
	}

	public async excludeNoneItem(relativePath: string): Promise<void> {
		const result = await this.sqlProjService.excludeNoneItem(this.projectFilePath, relativePath);
		this.throwIfFailed(result);

		await this.readPostDeployScripts();
		await this.readFolders();
	}

	//#endregion

	//#endregion

	/**
	 * Writes a file to disk if contents are provided, adds that file to the project, and writes it to disk
	 *
	 * @param relativeFilePath Relative path of the file
	 * @param contents Contents to be written to the new file
	 * @param itemType Type of the project entry to add. This maps to the build action for the item.
	 */
	public async addScriptItem(relativeFilePath: string, contents?: string, itemType?: string): Promise<FileProjectEntry> {
		// Check if file already has been added to sqlproj
		const normalizedRelativeFilePath = utils.convertSlashesForSqlProj(relativeFilePath);

		const existingEntry = this.files.find(f => f.relativePath.toUpperCase() === normalizedRelativeFilePath.toUpperCase());
		if (existingEntry) {
			return existingEntry;
		}

		// Ensure the file exists // TODO: can be pushed down to DacFx
		const absoluteFilePath = path.join(this.projectFolderPath, relativeFilePath);
		await utils.ensureFileExists(absoluteFilePath, contents);

		switch (itemType) {
			case ItemType.preDeployScript:
				await this.addPreDeploymentScript(relativeFilePath);
				break;
			case ItemType.postDeployScript:
				await this.addPostDeploymentScript(relativeFilePath);
				break;
			default:
				await this.addSqlObjectScript(relativeFilePath);
				break;
		}

		return this.createFileProjectEntry(normalizedRelativeFilePath, EntryType.File);
	}

	/**
	 * Adds a file to the project, and saves the project file
	 *
	 * @param filePath Absolute path of the file
	 */
	public async addExistingItem(filePath: string): Promise<FileProjectEntry> {
		const exists = await utils.exists(filePath);
		if (!exists) {
			throw new Error(constants.noFileExist(filePath));
		}

		const normalizedRelativeFilePath = utils.convertSlashesForSqlProj(path.relative(this.projectFolderPath, filePath));
		let result: ResultStatus;

		if (path.extname(filePath) === constants.sqlFileExtension) {
			result = await this.sqlProjService.addSqlObjectScript(this.projectFilePath, normalizedRelativeFilePath)
			await this.readFilesInProject();
		} else {
			result = await this.sqlProjService.addNoneItem(this.projectFilePath, normalizedRelativeFilePath);
			await this.readNoneItems();
		}

		this.throwIfFailed(result);
		await this.readFolders();

		return this.createFileProjectEntry(normalizedRelativeFilePath, EntryType.File);
	}

	/**
	 * Set the target platform of the project
	 * @param compatLevel compat level of project
	 */
	public async changeTargetPlatform(compatLevel: string): Promise<void> {
		if (this.getProjectTargetVersion() === compatLevel) {
			return;
		}

		TelemetryReporter.createActionEvent(TelemetryViews.ProjectTree, TelemetryActions.changePlatformType)
			.withAdditionalProperties({
				from: this.getProjectTargetVersion(),
				to: compatLevel
			})
			.send();

		this._databaseSchemaProvider = `${constants.MicrosoftDatatoolsSchemaSqlSql}${compatLevel}${constants.databaseSchemaProvider}`;
		const result = await this.sqlProjService.setDatabaseSchemaProvider(this.projectFilePath, this._databaseSchemaProvider);
		this.throwIfFailed(result);
	}

	/**
	 * Gets the project target version specified in the DSP property in the sqlproj
	 */
	public getProjectTargetVersion(): string {
		// Get version from dsp, which is a string like "Microsoft.Data.Tools.Schema.Sql.Sql130DatabaseSchemaProvider"
		// Remove prefix and suffix to only get the actual version number/name. For the example above, the result should be just '130'.
		const version =
			this._databaseSchemaProvider.substring(
				constants.MicrosoftDatatoolsSchemaSqlSql.length,
				this._databaseSchemaProvider.length - constants.databaseSchemaProvider.length);

		// make sure version is valid
		if (!Array.from(constants.targetPlatformToVersion.values()).includes(version)) {
			throw new Error(constants.invalidDataSchemaProvider);
		}

		return version;
	}

	/**
	 * Gets the default database collation set in the project.
	 *
	 * @returns Default collation for the database set in the project.
	 */
	public getDatabaseDefaultCollation(): string {
		return this._defaultCollation;
	}

	//#region Database References

	/**
	 * Adds reference to the appropriate system database dacpac to the project
	 */
	public async addSystemDatabaseReference(settings: ISystemDatabaseReferenceSettings): Promise<void> {
		// check if reference to this database already exists
		if (this.databaseReferences.find(r => r.databaseName === settings.databaseName)) {
			throw new Error(constants.databaseReferenceAlreadyExists);
		}

		const systemDb = <unknown>settings.systemDb as SystemDatabase;
		const result = await this.sqlProjService.addSystemDatabaseReference(this.projectFilePath, systemDb, settings.suppressMissingDependenciesErrors, settings.databaseName);

		if (!result.success && result.errorMessage) {
			const systemDbName = settings.systemDb === SystemDatabase.Master ? constants.master : constants.msdb;
			throw new Error(constants.errorAddingDatabaseReference(systemDbName, result.errorMessage));
		}

		await this.readDatabaseReferences();
	}

	/**
	 * Adds reference to a dacpac to the project
	 */
	public async addDatabaseReference(settings: IDacpacReferenceSettings): Promise<void> {
		const databaseReferenceEntry = new DacpacReferenceProjectEntry(settings);
		await this.addUserDatabaseReference(settings, databaseReferenceEntry);
	}

	/**
	 * Adds reference to a another project in the workspace
	 */
	public async addProjectReference(settings: IProjectReferenceSettings): Promise<void> {
		const projectReferenceEntry = new SqlProjectReferenceProjectEntry(settings);
		await this.addUserDatabaseReference(settings, projectReferenceEntry);
	}

	private async addUserDatabaseReference(settings: IProjectReferenceSettings | IDacpacReferenceSettings, reference: SqlProjectReferenceProjectEntry | DacpacReferenceProjectEntry): Promise<void> {
		// check if reference to this database already exists
		if (this.databaseReferenceExists(reference)) {
			throw new Error(constants.databaseReferenceAlreadyExists);
		}

		// create database variable
		if (settings.databaseVariable && settings.databaseName) {
			await this.sqlProjService.addSqlCmdVariable(this.projectFilePath, settings.databaseVariable, settings.databaseName);

			// create server variable - only can be set when there's also a database variable (reference to different database on different server)
			if (settings.serverVariable && settings.serverName) {
				await this.sqlProjService.addSqlCmdVariable(this.projectFilePath, settings.serverVariable, settings.serverName);
			}

			await this.readSqlCmdVariables();
		}

		const databaseLiteral = settings.databaseVariable ? undefined : settings.databaseName;

		let result;
		let referenceName;
		if (reference instanceof SqlProjectReferenceProjectEntry) {
			referenceName = (<IProjectReferenceSettings>settings).projectName;
			result = await this.sqlProjService.addSqlProjectReference(this.projectFilePath, reference.pathForSqlProj(), reference.projectGuid, settings.suppressMissingDependenciesErrors, settings.databaseVariable, settings.serverVariable, databaseLiteral)
		} else { // dacpac
			referenceName = (<IDacpacReferenceSettings>settings).dacpacFileLocation.fsPath;
			result = await this.sqlProjService.addDacpacReference(this.projectFilePath, reference.pathForSqlProj(), settings.suppressMissingDependenciesErrors, settings.databaseVariable, settings.serverVariable, databaseLiteral)
		}

		if (!result.success && result.errorMessage) {
			throw new Error(constants.errorAddingDatabaseReference(referenceName, result.errorMessage));
		}

		await this.readDatabaseReferences();
	}

	private databaseReferenceExists(entry: IDatabaseReferenceProjectEntry): boolean {
		const found = this._databaseReferences.find(reference => reference.pathForSqlProj() === entry.pathForSqlProj()) !== undefined;
		return found;
	}

	public async deleteDatabaseReference(entry: IDatabaseReferenceProjectEntry): Promise<void> {
		const result = await this.sqlProjService.deleteDatabaseReference(this.projectFilePath, entry.pathForSqlProj());
		this.throwIfFailed(result);
		await this.readDatabaseReferences();
	}

	//#endregion

	//#region SQLCMD Variables

	/**
	 * Adds a SQLCMD variable to the project
	 * @param name name of the variable
	 * @param defaultValue
	 */
	public async addSqlCmdVariable(name: string, defaultValue: string): Promise<void> {
		await this.sqlProjService.addSqlCmdVariable(this.projectFilePath, name, defaultValue);
		await this.readSqlCmdVariables();
	}

	/**
	 * Updates a SQLCMD variable in the project
	 * @param name name of the variable
	 * @param defaultValue
	 */
	public async updateSqlCmdVariable(name: string, defaultValue: string): Promise<void> {
		await this.sqlProjService.updateSqlCmdVariable(this.projectFilePath, name, defaultValue);
		await this.readSqlCmdVariables();
	}

	public async deleteSqlCmdVariable(variableName: string): Promise<void> {
		const result = await this.sqlProjService.deleteSqlCmdVariable(this.projectFilePath, variableName);
		this.throwIfFailed(result);
		await this.readSqlCmdVariables();
	}

	//#endregion

	/**
	 * Appends given database source to the DatabaseSource property element.
	 * If property element does not exist, then new one will be created.
	 *
	 * @param databaseSource Source of the database to add
	 */
	public async addDatabaseSource(databaseSource: string): Promise<void> {
		const sources: string[] = this._databaseSource.split(';');
		const index = sources.findIndex(x => x === databaseSource);

		if (index !== -1) {
			return;
		}

		sources.push(databaseSource);
		await this.sqlProjService.setDatabaseSource(this.projectFilePath, sources.join(';'));
	}

	/**
	 * Removes database source from the DatabaseSource property element.
	 * If no sources remain, then property element will be removed from the project file.
	 *
	 * @param databaseSource Source of the database to remove
	 */
	public async removeDatabaseSource(databaseSource: string): Promise<void> {
		const sources: string[] = this._databaseSource.split(';');
		const index = sources.findIndex(x => x === databaseSource);

		if (index === -1) {
			return;
		}

		sources.splice(index, 1);
		await this.sqlProjService.setDatabaseSource(this.projectFilePath, sources.join(';'));
	}

	/**
	 * Gets an array of all database sources specified in the project.
	 *
	 * @returns Array of all database sources
	 */
	public getDatabaseSourceValues(): string[] {
		return this._databaseSource.split(';');
	}

	/**
	 * Adds publish profile to the project
	 *
	 * @param relativeFilePath Relative path of the file
	 */
	public async addPublishProfileToProjFile(absolutePublishProfilePath: string): Promise<FileProjectEntry> {
		const relativePublishProfilePath = (utils.trimUri(Uri.file(this.projectFilePath), Uri.file(absolutePublishProfilePath)));

		const result = await this.sqlProjService.addNoneItem(this.projectFilePath, relativePublishProfilePath);
		this.throwIfFailed(result);

		const fileEntry = this.createFileProjectEntry(relativePublishProfilePath, EntryType.File);
		this._publishProfiles.push(fileEntry);

		return fileEntry;
	}

	public createFileProjectEntry(relativePath: string, entryType: EntryType, sqlObjectType?: string, containsCreateTableStatement?: boolean): FileProjectEntry {
		let platformSafeRelativePath = utils.getPlatformSafeFileEntryPath(relativePath);
		return new FileProjectEntry(
			Uri.file(path.join(this.projectFolderPath, platformSafeRelativePath)),
			utils.convertSlashesForSqlProj(relativePath),
			entryType,
			sqlObjectType,
			containsCreateTableStatement);
	}

	/**
	 * Adds the list of sql files and directories to the project, and saves the project file
	 *
	 * @param list list of files and folder Uris. Files and folders must already exist. No files or folders will be added if any do not exist.
	 */
	public async addToProject(list: Uri[]): Promise<void> {
		// verify all files/folders exist. If not all exist, none will be added
		for (let file of list) {
			const exists = await utils.exists(file.fsPath);

			if (!exists) {
				throw new Error(constants.fileOrFolderDoesNotExist(file.fsPath));
			}
		}

		for (let file of list) {
			const relativePath = utils.trimChars(utils.trimUri(Uri.file(this._projectFilePath), file), '/');

			if (relativePath.length > 0) {
				const fileStat = await fs.stat(file.fsPath);

				if (fileStat.isFile() && file.fsPath.toLowerCase().endsWith(constants.sqlFileExtension)) {
					await this.addSqlObjectScript(relativePath);
				} else if (fileStat.isDirectory()) {
					await this.addFolder(relativePath);
				}
			}
		}
	}

	private throwIfFailed(result: ResultStatus): void {
		if (!result.success) {
			throw new Error(constants.errorPrefix(result.errorMessage));
		}
	}

	/**
	 * Moves a file to a different location
	 * @param node Node being moved
	 * @param projectFilePath Full file path to .sqlproj
	 * @param destinationRelativePath path of the destination, relative to .sqlproj
	 */
	public async move(node: BaseProjectTreeItem, destinationRelativePath: string): Promise<azdataType.ResultStatus> {
		// trim off the project folder at the beginning of the relative path stored in the tree
		const projectRelativeUri = vscode.Uri.file(path.basename(this.projectFilePath, constants.sqlprojExtension));
		const originalRelativePath = utils.trimUri(projectRelativeUri, node.relativeProjectUri);
		destinationRelativePath = utils.trimUri(projectRelativeUri, vscode.Uri.file(destinationRelativePath));

		if (originalRelativePath === destinationRelativePath) {
			return { success: true, errorMessage: '' };
		}

		let result;

		if (node instanceof SqlObjectFileNode) {
			result = await this.sqlProjService.moveSqlObjectScript(this.projectFilePath, destinationRelativePath, originalRelativePath)
		} else if (node instanceof PreDeployNode) {
			result = await this.sqlProjService.movePreDeploymentScript(this.projectFilePath, destinationRelativePath, originalRelativePath)
		} else if (node instanceof PostDeployNode) {
			result = await this.sqlProjService.movePostDeploymentScript(this.projectFilePath, destinationRelativePath, originalRelativePath)
		} else if (node instanceof NoneNode || node instanceof PublishProfileNode) {
			result = await this.sqlProjService.moveNoneItem(this.projectFilePath, destinationRelativePath, originalRelativePath);
		} else {
			result = { success: false, errorMessage: constants.unhandledMoveNode }
		}

		return result;
	}
}

export const reservedProjectFolders = ['Properties', 'Data Sources', 'Database References'];<|MERGE_RESOLUTION|>--- conflicted
+++ resolved
@@ -500,13 +500,10 @@
 	//#region Post-deployment scripts
 
 	public async addPostDeploymentScript(relativePath: string): Promise<void> {
-<<<<<<< HEAD
 		if (this.postDeployScripts.length > 0) {
 			void vscode.window.showInformationMessage(constants.deployScriptExists(constants.PostDeploy));
 		}
 
-=======
->>>>>>> 258234eb
 		const result = await this.sqlProjService.addPostDeploymentScript(this.projectFilePath, relativePath);
 		this.throwIfFailed(result);
 
