--- conflicted
+++ resolved
@@ -12,13 +12,8 @@
 import * as UUID from 'vscode-languageclient/lib/utils/uuid';
 
 import { Uri, window } from 'vscode';
-<<<<<<< HEAD
-import { ISqlProject, SqlTargetPlatform } from 'sqldbproj';
+import { ISqlProject, ItemType, SqlTargetPlatform } from 'sqldbproj';
 import { promises as fs, readFileSync } from 'fs';
-=======
-import { ISqlProject, ItemType, SqlTargetPlatform } from 'sqldbproj';
-import { promises as fs } from 'fs';
->>>>>>> 254f16b3
 import { DataSource } from './dataSources/dataSources';
 import { ISystemDatabaseReferenceSettings, IDacpacReferenceSettings, IProjectReferenceSettings } from './IDatabaseReferenceSettings';
 import { TelemetryActions, TelemetryReporter, TelemetryViews } from '../common/telemetry';
