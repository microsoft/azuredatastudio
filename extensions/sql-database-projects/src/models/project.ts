/*---------------------------------------------------------------------------------------------
 *  Copyright (c) Microsoft Corporation. All rights reserved.
 *  Licensed under the Source EULA. See License.txt in the project root for license information.
 *--------------------------------------------------------------------------------------------*/

import * as path from 'path';
import * as xmldom from 'xmldom';
import * as constants from '../common/constants';
import * as utils from '../common/utils';
import * as xmlFormat from 'xml-formatter';
import * as os from 'os';

import { Uri } from 'vscode';
import { promises as fs } from 'fs';
import { DataSource } from './dataSources/dataSources';

/**
 * Class representing a Project, and providing functions for operating on it
 */
export class Project {
	public projectFilePath: string;
	public projectFileName: string;
	public files: ProjectEntry[] = [];
	public dataSources: DataSource[] = [];
	public importedTargets: string[] = [];
	public databaseReferences: DatabaseReferenceProjectEntry[] = [];
	public sqlCmdVariables: Record<string, string> = {};

	public get projectFolderPath() {
		return path.dirname(this.projectFilePath);
	}

	private projFileXmlDoc: any = undefined;

	constructor(projectFilePath: string) {
		this.projectFilePath = projectFilePath;
		this.projectFileName = path.basename(projectFilePath, '.sqlproj');
	}

	/**
	 * Reads the project setting and contents from the file
	 */
	public async readProjFile() {
		const projFileText = await fs.readFile(this.projectFilePath);
		this.projFileXmlDoc = new xmldom.DOMParser().parseFromString(projFileText.toString());

		// find all folders and files to include
		for (let ig = 0; ig < this.projFileXmlDoc.documentElement.getElementsByTagName(constants.ItemGroup).length; ig++) {
			const itemGroup = this.projFileXmlDoc.documentElement.getElementsByTagName(constants.ItemGroup)[ig];

			for (let b = 0; b < itemGroup.getElementsByTagName(constants.Build).length; b++) {
				this.files.push(this.createProjectEntry(itemGroup.getElementsByTagName(constants.Build)[b].getAttribute(constants.Include), EntryType.File));
			}

			for (let f = 0; f < itemGroup.getElementsByTagName(constants.Folder).length; f++) {
				this.files.push(this.createProjectEntry(itemGroup.getElementsByTagName(constants.Folder)[f].getAttribute(constants.Include), EntryType.Folder));
			}
		}

		// find all import statements to include
		for (let i = 0; i < this.projFileXmlDoc.documentElement.getElementsByTagName(constants.Import).length; i++) {
			const importTarget = this.projFileXmlDoc.documentElement.getElementsByTagName(constants.Import)[i];
			this.importedTargets.push(importTarget.getAttribute(constants.Project));
		}

		// find all SQLCMD variables to include
		this.sqlCmdVariables = utils.readSqlCmdVariables(this.projFileXmlDoc);

		// find all database references to include
		const references = this.projFileXmlDoc.documentElement.getElementsByTagName(constants.ArtifactReference);
		for (let r = 0; r < references.length; r++) {
			if (references[r].getAttribute(constants.Condition) !== constants.NotNetCoreCondition) {
				const filepath = references[r].getAttribute(constants.Include);
				if (!filepath) {
					throw new Error(constants.invalidDatabaseReference);
				}

<<<<<<< HEAD
				let nameNodes = references[r].getElementsByTagName(constants.DatabaseVariableLiteralValue);
				let name = nameNodes.length === 1 ? nameNodes[0].childNodes[0].nodeValue : undefined;
				this.databaseReferences.push(new DatabaseReferenceProjectEntry(Uri.parse(filepath), name ? DatabaseReferenceLocation.differentDatabaseSameServer : DatabaseReferenceLocation.sameDatabase, name));
=======
				const platformSafeFilePath = utils.getPlatformSafeFileEntryPath(filepath);
				this.databaseReferences.push(path.parse(platformSafeFilePath).name);
>>>>>>> 29bf016f
			}
		}
	}

	public async updateProjectForRoundTrip() {
		await fs.copyFile(this.projectFilePath, this.projectFilePath + '_backup');
		await this.updateImportToSupportRoundTrip();
		await this.updatePackageReferenceInProjFile();
		await this.updateAfterCleanTargetInProjFile();
	}

	private async updateImportToSupportRoundTrip(): Promise<void> {
		// update an SSDT project to include Net core target information
		for (let i = 0; i < this.projFileXmlDoc.documentElement.getElementsByTagName(constants.Import).length; i++) {
			const importTarget = this.projFileXmlDoc.documentElement.getElementsByTagName(constants.Import)[i];

			let condition = importTarget.getAttribute(constants.Condition);
			let projectAttributeVal = importTarget.getAttribute(constants.Project);

			if (condition === constants.SqlDbPresentCondition && projectAttributeVal === constants.SqlDbTargets) {
				await this.updateImportedTargetsToProjFile(constants.RoundTripSqlDbPresentCondition, projectAttributeVal, importTarget);
			}
			if (condition === constants.SqlDbNotPresentCondition && projectAttributeVal === constants.MsBuildtargets) {
				await this.updateImportedTargetsToProjFile(constants.RoundTripSqlDbNotPresentCondition, projectAttributeVal, importTarget);
			}
		}

		await this.updateImportedTargetsToProjFile(constants.NetCoreCondition, constants.NetCoreTargets, undefined);
	}

	private async updateAfterCleanTargetInProjFile(): Promise<void> {
		// Search if clean target already present, update it
		for (let i = 0; i < this.projFileXmlDoc.documentElement.getElementsByTagName(constants.Target).length; i++) {
			const afterCleanNode = this.projFileXmlDoc.documentElement.getElementsByTagName(constants.Target)[i];
			const name = afterCleanNode.getAttribute(constants.Name);
			if (name === constants.AfterCleanTarget) {
				return await this.createCleanFileNode(afterCleanNode);
			}
		}

		// If clean target not found, create new
		const afterCleanNode = this.projFileXmlDoc.createElement(constants.Target);
		afterCleanNode.setAttribute(constants.Name, constants.AfterCleanTarget);
		this.projFileXmlDoc.documentElement.appendChild(afterCleanNode);
		await this.createCleanFileNode(afterCleanNode);
	}

	private async createCleanFileNode(parentNode: any): Promise<void> {
		const deleteFileNode = this.projFileXmlDoc.createElement(constants.Delete);
		deleteFileNode.setAttribute(constants.Files, constants.ProjJsonToClean);
		parentNode.appendChild(deleteFileNode);
		await this.serializeToProjFile(this.projFileXmlDoc);
	}

	/**
	 * Adds a folder to the project, and saves the project file
	 * @param relativeFolderPath Relative path of the folder
	 */
	public async addFolderItem(relativeFolderPath: string): Promise<ProjectEntry> {
		const absoluteFolderPath = path.join(this.projectFolderPath, relativeFolderPath);

		//If folder doesn't exist, create it
		let exists = await utils.exists(absoluteFolderPath);
		if (!exists) {
			await fs.mkdir(absoluteFolderPath, { recursive: true });
		}

		const folderEntry = this.createProjectEntry(relativeFolderPath, EntryType.Folder);
		this.files.push(folderEntry);

		await this.addToProjFile(folderEntry);
		return folderEntry;
	}

	/**
	 * Writes a file to disk if contents are provided, adds that file to the project, and writes it to disk
	 * @param relativeFilePath Relative path of the file
	 * @param contents Contents to be written to the new file
	 */
	public async addScriptItem(relativeFilePath: string, contents?: string): Promise<ProjectEntry> {
		const absoluteFilePath = path.join(this.projectFolderPath, relativeFilePath);

		if (contents) {
			await fs.mkdir(path.dirname(absoluteFilePath), { recursive: true });
			await fs.writeFile(absoluteFilePath, contents);
		}

		//Check that file actually exists
		let exists = await utils.exists(absoluteFilePath);
		if (!exists) {
			throw new Error(constants.noFileExist(absoluteFilePath));
		}

		const fileEntry = this.createProjectEntry(relativeFilePath, EntryType.File);
		this.files.push(fileEntry);

		await this.addToProjFile(fileEntry);

		return fileEntry;
	}

	/**
	 * Set the compat level of the project
	 * Just used in tests right now, but can be used later if this functionality is added to the UI
	 * @param compatLevel compat level of project
	 */
	public changeDSP(compatLevel: string): void {
		const newDSP = `${constants.MicrosoftDatatoolsSchemaSqlSql}${compatLevel}${constants.databaseSchemaProvider}`;
		this.projFileXmlDoc.getElementsByTagName(constants.DSP)[0].childNodes[0].nodeValue = newDSP;
	}

	/**
	 * Adds reference to the appropriate system database dacpac to the project
	 */
	public async addSystemDatabaseReference(name: SystemDatabase): Promise<void> {
		let uri: Uri;
		let ssdtUri: Uri;
		let dbName: string;
		if (name === SystemDatabase.master) {
			uri = this.getSystemDacpacUri(constants.masterDacpac);
			ssdtUri = this.getSystemDacpacSsdtUri(constants.masterDacpac);
			dbName = constants.master;
		} else {
			uri = this.getSystemDacpacUri(constants.msdbDacpac);
			ssdtUri = this.getSystemDacpacSsdtUri(constants.msdbDacpac);
			dbName = constants.msdb;
		}

		let systemDatabaseReferenceProjectEntry = new SystemDatabaseReferenceProjectEntry(uri, ssdtUri, dbName);
		await this.addToProjFile(systemDatabaseReferenceProjectEntry);
	}

	public getSystemDacpacUri(dacpac: string): Uri {
		let version = this.getProjectTargetPlatform();
		return Uri.parse(path.join('$(NETCoreTargetsPath)', 'SystemDacpacs', version, dacpac));
	}

	public getSystemDacpacSsdtUri(dacpac: string): Uri {
		let version = this.getProjectTargetPlatform();
		return Uri.parse(path.join('$(DacPacRootPath)', 'Extensions', 'Microsoft', 'SQLDB', 'Extensions', 'SqlServer', version, 'SqlSchemas', dacpac));
	}

	public getProjectTargetPlatform(): string {
		// check for invalid DSP
		if (this.projFileXmlDoc.getElementsByTagName(constants.DSP).length !== 1 || this.projFileXmlDoc.getElementsByTagName(constants.DSP)[0].childNodes.length !== 1) {
			throw new Error(constants.invalidDataSchemaProvider);
		}

		let dsp: string = this.projFileXmlDoc.getElementsByTagName(constants.DSP)[0].childNodes[0].nodeValue;

		// get version from dsp, which is a string like Microsoft.Data.Tools.Schema.Sql.Sql130DatabaseSchemaProvider
		// remove part before the number
		let version: any = dsp.substring(constants.MicrosoftDatatoolsSchemaSqlSql.length);
		// remove DatabaseSchemaProvider
		version = version.substring(0, version.length - constants.databaseSchemaProvider.length);

		// make sure version is valid
		if (!Object.values(TargetPlatform).includes(version)) {
			throw new Error(constants.invalidDataSchemaProvider);
		}

		return version;
	}

	/**
	 * Adds reference to a dacpac to the project
	 * @param uri Uri of the dacpac
	 * @param databaseName name of the database
	 */
	public async addDatabaseReference(uri: Uri, databaseLocation: DatabaseReferenceLocation, databaseName?: string): Promise<void> {
		let databaseReferenceEntry = new DatabaseReferenceProjectEntry(uri, databaseLocation, databaseName);
		await this.addToProjFile(databaseReferenceEntry);
	}

	public createProjectEntry(relativePath: string, entryType: EntryType): ProjectEntry {
		let platformSafeRelativePath = utils.getPlatformSafeFileEntryPath(relativePath);
		return new ProjectEntry(Uri.file(path.join(this.projectFolderPath, platformSafeRelativePath)), relativePath, entryType);
	}

	private findOrCreateItemGroup(containedTag?: string): any {
		let outputItemGroup = undefined;

		// search for a particular item goup if a child type is provided
		if (containedTag) {
			// find any ItemGroup node that contains files; that's where we'll add
			for (let ig = 0; ig < this.projFileXmlDoc.documentElement.getElementsByTagName(constants.ItemGroup).length; ig++) {
				const currentItemGroup = this.projFileXmlDoc.documentElement.getElementsByTagName(constants.ItemGroup)[ig];

				// if we find the tag, use the ItemGroup
				if (currentItemGroup.getElementsByTagName(containedTag).length > 0) {
					outputItemGroup = currentItemGroup;
					break;
				}
			}
		}

		// if none already exist, make a new ItemGroup for it
		if (!outputItemGroup) {
			outputItemGroup = this.projFileXmlDoc.createElement(constants.ItemGroup);
			this.projFileXmlDoc.documentElement.appendChild(outputItemGroup);
		}

		return outputItemGroup;
	}

	private addFileToProjFile(path: string) {
		const newFileNode = this.projFileXmlDoc.createElement(constants.Build);
		newFileNode.setAttribute(constants.Include, path);

		this.findOrCreateItemGroup(constants.Build).appendChild(newFileNode);
	}

	private addFolderToProjFile(path: string) {
		const newFolderNode = this.projFileXmlDoc.createElement(constants.Folder);
		newFolderNode.setAttribute(constants.Include, path);

		this.findOrCreateItemGroup(constants.Folder).appendChild(newFolderNode);
	}

	private addDatabaseReferenceToProjFile(entry: DatabaseReferenceProjectEntry): void {
		// check if reference to this database already exists
		if (this.databaseReferenceExists(entry)) {
			throw new Error(constants.databaseReferenceAlreadyExists);
		}

		let referenceNode = this.projFileXmlDoc.createElement(constants.ArtifactReference);
		const isSystemDatabaseProjectEntry = (<SystemDatabaseReferenceProjectEntry>entry).ssdtUri;

		// if it's a system database reference, we'll add an additional node with the SSDT location of the dacpac later
		if (isSystemDatabaseProjectEntry) {
			referenceNode.setAttribute(constants.Condition, constants.NetCoreCondition);
		}

		referenceNode.setAttribute(constants.Include, isSystemDatabaseProjectEntry ? entry.fsUri.fsPath.substring(1) : entry.fsUri.fsPath); // need to remove the leading slash for system database path for build to work on Windows
		this.addDatabaseReferenceChildren(referenceNode, entry.name);
		this.findOrCreateItemGroup(constants.ArtifactReference).appendChild(referenceNode);
		this.databaseReferences.push(entry);

		// add a reference to the system dacpac in SSDT if it's a system db
		if (isSystemDatabaseProjectEntry) {
			let ssdtReferenceNode = this.projFileXmlDoc.createElement(constants.ArtifactReference);
			ssdtReferenceNode.setAttribute(constants.Condition, constants.NotNetCoreCondition);
			ssdtReferenceNode.setAttribute(constants.Include, (<SystemDatabaseReferenceProjectEntry>entry).ssdtUri.fsPath.substring(1)); // need to remove the leading slash for system database path for build to work on Windows
			this.addDatabaseReferenceChildren(ssdtReferenceNode, entry.name);
			this.findOrCreateItemGroup(constants.ArtifactReference).appendChild(ssdtReferenceNode);
		}
	}

	private databaseReferenceExists(entry: DatabaseReferenceProjectEntry): boolean {
		const found = this.databaseReferences.find(reference => reference.fsUri.fsPath === entry.fsUri.fsPath) !== undefined;
		return found;
	}

	private addDatabaseReferenceChildren(referenceNode: any, name?: string): void {
		let suppressMissingDependenciesErrorNode = this.projFileXmlDoc.createElement(constants.SuppressMissingDependenciesErrors);
		let falseTextNode = this.projFileXmlDoc.createTextNode('False');
		suppressMissingDependenciesErrorNode.appendChild(falseTextNode);
		referenceNode.appendChild(suppressMissingDependenciesErrorNode);

		if (name) {
			let databaseVariableLiteralValue = this.projFileXmlDoc.createElement(constants.DatabaseVariableLiteralValue);
			let databaseTextNode = this.projFileXmlDoc.createTextNode(name);
			databaseVariableLiteralValue.appendChild(databaseTextNode);
			referenceNode.appendChild(databaseVariableLiteralValue);
		}
	}

	private async updateImportedTargetsToProjFile(condition: string, projectAttributeVal: string, oldImportNode?: any): Promise<any> {
		const importNode = this.projFileXmlDoc.createElement(constants.Import);
		importNode.setAttribute(constants.Condition, condition);
		importNode.setAttribute(constants.Project, projectAttributeVal);

		if (oldImportNode) {
			this.projFileXmlDoc.documentElement.replaceChild(importNode, oldImportNode);
		}
		else {
			this.projFileXmlDoc.documentElement.appendChild(importNode, oldImportNode);
			this.importedTargets.push(projectAttributeVal);	// Add new import target to the list
		}

		await this.serializeToProjFile(this.projFileXmlDoc);
		return importNode;
	}

	private async updatePackageReferenceInProjFile(): Promise<void> {
		const packageRefNode = this.projFileXmlDoc.createElement(constants.PackageReference);
		packageRefNode.setAttribute(constants.Condition, constants.NetCoreCondition);
		packageRefNode.setAttribute(constants.Include, constants.NETFrameworkAssembly);
		packageRefNode.setAttribute(constants.Version, constants.VersionNumber);
		packageRefNode.setAttribute(constants.PrivateAssets, constants.All);

		this.findOrCreateItemGroup(constants.PackageReference).appendChild(packageRefNode);

		await this.serializeToProjFile(this.projFileXmlDoc);
	}

	public containsSSDTOnlySystemDatabaseReferences(): boolean {
		for (let r = 0; r < this.projFileXmlDoc.documentElement.getElementsByTagName(constants.ArtifactReference).length; r++) {
			const currentNode = this.projFileXmlDoc.documentElement.getElementsByTagName(constants.ArtifactReference)[r];
			if (currentNode.getAttribute(constants.Condition) !== constants.NetCoreCondition && currentNode.getAttribute(constants.Condition) !== constants.NotNetCoreCondition
				&& currentNode.getAttribute(constants.Include).includes(constants.DacpacRootPath)) {
				return true;
			}
		}

		return false;
	}

	public async updateSystemDatabaseReferencesInProjFile(): Promise<void> {
		// find all system database references
		for (let r = 0; r < this.projFileXmlDoc.documentElement.getElementsByTagName(constants.ArtifactReference).length; r++) {
			const currentNode = this.projFileXmlDoc.documentElement.getElementsByTagName(constants.ArtifactReference)[r];
			if (!currentNode.getAttribute(constants.Condition) && currentNode.getAttribute(constants.Include).includes(constants.DacpacRootPath)) {
				// get name of system database
				const name = currentNode.getAttribute(constants.Include).includes(constants.master) ? SystemDatabase.master : SystemDatabase.msdb;
				this.projFileXmlDoc.documentElement.removeChild(currentNode);

				// delete ItemGroup if there aren't any other children
				if (this.projFileXmlDoc.documentElement.getElementsByTagName(constants.ArtifactReference).length === 0) {
					this.projFileXmlDoc.documentElement.removeChild(currentNode.parentNode);
				}

				// remove from database references because it'll get added again later
				this.databaseReferences.splice(this.databaseReferences.findIndex(n => n.databaseName === (name === SystemDatabase.master ? constants.master : constants.msdb)), 1);

				await this.addSystemDatabaseReference(name);
			}
		}
	}

	private async addToProjFile(entry: ProjectEntry) {
		switch (entry.type) {
			case EntryType.File:
				this.addFileToProjFile(entry.relativePath);
				break;
			case EntryType.Folder:
				this.addFolderToProjFile(entry.relativePath);
				break;
			case EntryType.DatabaseReference:
				this.addDatabaseReferenceToProjFile(<DatabaseReferenceProjectEntry>entry);
				break; // not required but adding so that we dont miss when we add new items
		}

		await this.serializeToProjFile(this.projFileXmlDoc);
	}

	private async serializeToProjFile(projFileContents: any) {
		let xml = new xmldom.XMLSerializer().serializeToString(projFileContents);
		xml = xmlFormat(xml, <any>{ collapseContent: true, indentation: '  ', lineSeparator: os.EOL }); // TODO: replace <any>

		await fs.writeFile(this.projectFilePath, xml);
	}

	/**
	 * Adds the list of sql files and directories to the project, and saves the project file
	 * @param absolutePath Absolute path of the folder
	 */
	public async addToProject(list: string[]): Promise<void> {

		for (let i = 0; i < list.length; i++) {
			let file: string = list[i];
			const relativePath = utils.trimChars(utils.trimUri(Uri.file(this.projectFilePath), Uri.file(file)), '/');

			if (relativePath.length > 0) {
				let fileStat = await fs.stat(file);

				if (fileStat.isFile() && file.toLowerCase().endsWith(constants.sqlFileExtension)) {
					await this.addScriptItem(relativePath);
				}
				else if (fileStat.isDirectory()) {
					await this.addFolderItem(relativePath);
				}
			}
		}
	}
}

/**
 * Represents an entry in a project file
 */
export class ProjectEntry {
	/**
	 * Absolute file system URI
	 */
	fsUri: Uri;
	relativePath: string;
	type: EntryType;

	constructor(uri: Uri, relativePath: string, type: EntryType) {
		this.fsUri = uri;
		this.relativePath = relativePath;
		this.type = type;
	}

	public toString(): string {
		return this.fsUri.path;
	}
}

/**
 * Represents a database reference entry in a project file
 */
class DatabaseReferenceProjectEntry extends ProjectEntry {
	constructor(uri: Uri, public databaseLocation: DatabaseReferenceLocation, public name?: string) {
		super(uri, '', EntryType.DatabaseReference);
	}

	public get databaseName(): string {
		return path.parse(this.fsUri.fsPath).name;
	}
}

class SystemDatabaseReferenceProjectEntry extends DatabaseReferenceProjectEntry {
	constructor(uri: Uri, public ssdtUri: Uri, public name: string) {
		super(uri, DatabaseReferenceLocation.differentDatabaseSameServer, name);
	}
}

export enum EntryType {
	File,
	Folder,
	DatabaseReference
}

export enum DatabaseReferenceLocation {
	sameDatabase,
	differentDatabaseSameServer
}

export enum TargetPlatform {
	Sql90 = '90',
	Sql100 = '100',
	Sql110 = '110',
	Sql120 = '120',
	Sql130 = '130',
	Sql140 = '140',
	Sql150 = '150',
	SqlAzureV12 = 'AzureV12'
}

export enum SystemDatabase {
	master,
	msdb
}<|MERGE_RESOLUTION|>--- conflicted
+++ resolved
@@ -75,14 +75,9 @@
 					throw new Error(constants.invalidDatabaseReference);
 				}
 
-<<<<<<< HEAD
 				let nameNodes = references[r].getElementsByTagName(constants.DatabaseVariableLiteralValue);
 				let name = nameNodes.length === 1 ? nameNodes[0].childNodes[0].nodeValue : undefined;
 				this.databaseReferences.push(new DatabaseReferenceProjectEntry(Uri.parse(filepath), name ? DatabaseReferenceLocation.differentDatabaseSameServer : DatabaseReferenceLocation.sameDatabase, name));
-=======
-				const platformSafeFilePath = utils.getPlatformSafeFileEntryPath(filepath);
-				this.databaseReferences.push(path.parse(platformSafeFilePath).name);
->>>>>>> 29bf016f
 			}
 		}
 	}
@@ -491,7 +486,7 @@
 	}
 
 	public get databaseName(): string {
-		return path.parse(this.fsUri.fsPath).name;
+		return path.parse(utils.getPlatformSafeFileEntryPath(this.fsUri.fsPath)).name;
 	}
 }
 
