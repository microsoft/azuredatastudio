/*---------------------------------------------------------------------------------------------
 *  Copyright (c) Microsoft Corporation. All rights reserved.
 *  Licensed under the Source EULA. See License.txt in the project root for license information.
 *--------------------------------------------------------------------------------------------*/

import * as path from 'path';
import * as xmldom from 'xmldom';
import * as constants from '../common/constants';
import * as utils from '../common/utils';
import * as xmlFormat from 'xml-formatter';
import * as os from 'os';

import { Uri } from 'vscode';
import { promises as fs } from 'fs';
import { DataSource } from './dataSources/dataSources';

/**
 * Class representing a Project, and providing functions for operating on it
 */
export class Project {
	public projectFilePath: string;
	public projectFileName: string;
	public files: ProjectEntry[] = [];
	public dataSources: DataSource[] = [];
	public importedTargets: string[] = [];
	public databaseReferences: string[] = [];
	public sqlCmdVariables: Record<string, string> = {};

	public get projectFolderPath() {
		return path.dirname(this.projectFilePath);
	}

	private projFileXmlDoc: any = undefined;

	constructor(projectFilePath: string) {
		this.projectFilePath = projectFilePath;
		this.projectFileName = path.basename(projectFilePath, '.sqlproj');
	}

	/**
	 * Reads the project setting and contents from the file
	 */
	public async readProjFile() {
		const projFileText = await fs.readFile(this.projectFilePath);
		this.projFileXmlDoc = new xmldom.DOMParser().parseFromString(projFileText.toString());

		// find all folders and files to include
		for (let ig = 0; ig < this.projFileXmlDoc.documentElement.getElementsByTagName(constants.ItemGroup).length; ig++) {
			const itemGroup = this.projFileXmlDoc.documentElement.getElementsByTagName(constants.ItemGroup)[ig];

			for (let b = 0; b < itemGroup.getElementsByTagName(constants.Build).length; b++) {
				this.files.push(this.createProjectEntry(itemGroup.getElementsByTagName(constants.Build)[b].getAttribute(constants.Include), EntryType.File));
			}

			for (let f = 0; f < itemGroup.getElementsByTagName(constants.Folder).length; f++) {
				this.files.push(this.createProjectEntry(itemGroup.getElementsByTagName(constants.Folder)[f].getAttribute(constants.Include), EntryType.Folder));
			}
		}

		// find all import statements to include
		for (let i = 0; i < this.projFileXmlDoc.documentElement.getElementsByTagName(constants.Import).length; i++) {
			const importTarget = this.projFileXmlDoc.documentElement.getElementsByTagName(constants.Import)[i];
			this.importedTargets.push(importTarget.getAttribute(constants.Project));
		}

		// find all SQLCMD variables to include
		for (let i = 0; i < this.projFileXmlDoc.documentElement.getElementsByTagName(constants.SqlCmdVariable).length; i++) {
			const sqlCmdVar = this.projFileXmlDoc.documentElement.getElementsByTagName(constants.SqlCmdVariable)[i];
			const varName = sqlCmdVar.getAttribute(constants.Include);

			const varValue = sqlCmdVar.getElementsByTagName(constants.DefaultValue)[0].childNodes[0].nodeValue;
			this.sqlCmdVariables[varName] = varValue;
		}

		// find all database references to include
		for (let r = 0; r < this.projFileXmlDoc.documentElement.getElementsByTagName(constants.ArtifactReference).length; r++) {
			if (this.projFileXmlDoc.documentElement.getElementsByTagName(constants.ArtifactReference)[r].getAttribute(constants.Condition) !== constants.NotNetCoreCondition) {
				const filepath = this.projFileXmlDoc.documentElement.getElementsByTagName(constants.ArtifactReference)[r].getAttribute(constants.Include);
				if (!filepath) {
					throw new Error(constants.invalidDatabaseReference);
				}

				this.databaseReferences.push(path.parse(filepath).name);
			}
		}
	}

	public async updateProjectForRoundTrip() {
		await fs.copyFile(this.projectFilePath, this.projectFilePath + '_backup');
		await this.updateImportToSupportRoundTrip();
		await this.updatePackageReferenceInProjFile();
		await this.updateAfterCleanTargetInProjFile();
	}

	private async updateImportToSupportRoundTrip(): Promise<void> {
		// update an SSDT project to include Net core target information
		for (let i = 0; i < this.projFileXmlDoc.documentElement.getElementsByTagName(constants.Import).length; i++) {
			const importTarget = this.projFileXmlDoc.documentElement.getElementsByTagName(constants.Import)[i];

			let condition = importTarget.getAttribute(constants.Condition);
			let projectAttributeVal = importTarget.getAttribute(constants.Project);

			if (condition === constants.SqlDbPresentCondition && projectAttributeVal === constants.SqlDbTargets) {
				await this.updateImportedTargetsToProjFile(constants.RoundTripSqlDbPresentCondition, projectAttributeVal, importTarget);
			}
			if (condition === constants.SqlDbNotPresentCondition && projectAttributeVal === constants.MsBuildtargets) {
				await this.updateImportedTargetsToProjFile(constants.RoundTripSqlDbNotPresentCondition, projectAttributeVal, importTarget);
			}
		}

		await this.updateImportedTargetsToProjFile(constants.NetCoreCondition, constants.NetCoreTargets, undefined);
	}

	private async updateAfterCleanTargetInProjFile(): Promise<void> {
		// Search if clean target already present, update it
		for (let i = 0; i < this.projFileXmlDoc.documentElement.getElementsByTagName(constants.Target).length; i++) {
			const afterCleanNode = this.projFileXmlDoc.documentElement.getElementsByTagName(constants.Target)[i];
			const name = afterCleanNode.getAttribute(constants.Name);
			if (name === constants.AfterCleanTarget) {
				return await this.createCleanFileNode(afterCleanNode);
			}
		}

		// If clean target not found, create new
		const afterCleanNode = this.projFileXmlDoc.createElement(constants.Target);
		afterCleanNode.setAttribute(constants.Name, constants.AfterCleanTarget);
		this.projFileXmlDoc.documentElement.appendChild(afterCleanNode);
		await this.createCleanFileNode(afterCleanNode);
	}

	private async createCleanFileNode(parentNode: any): Promise<void> {
		const deleteFileNode = this.projFileXmlDoc.createElement(constants.Delete);
		deleteFileNode.setAttribute(constants.Files, constants.ProjJsonToClean);
		parentNode.appendChild(deleteFileNode);
		await this.serializeToProjFile(this.projFileXmlDoc);
	}

	/**
	 * Adds a folder to the project, and saves the project file
	 * @param relativeFolderPath Relative path of the folder
	 */
	public async addFolderItem(relativeFolderPath: string): Promise<ProjectEntry> {
		const absoluteFolderPath = path.join(this.projectFolderPath, relativeFolderPath);

		//If folder doesn't exist, create it
		let exists = await utils.exists(absoluteFolderPath);
		if (!exists) {
			await fs.mkdir(absoluteFolderPath, { recursive: true });
		}

		const folderEntry = this.createProjectEntry(relativeFolderPath, EntryType.Folder);
		this.files.push(folderEntry);

		await this.addToProjFile(folderEntry);
		return folderEntry;
	}

	/**
	 * Writes a file to disk if contents are provided, adds that file to the project, and writes it to disk
	 * @param relativeFilePath Relative path of the file
	 * @param contents Contents to be written to the new file
	 */
	public async addScriptItem(relativeFilePath: string, contents?: string): Promise<ProjectEntry> {
		const absoluteFilePath = path.join(this.projectFolderPath, relativeFilePath);

		if (contents) {
			await fs.mkdir(path.dirname(absoluteFilePath), { recursive: true });
			await fs.writeFile(absoluteFilePath, contents);
		}

		//Check that file actually exists
		let exists = await utils.exists(absoluteFilePath);
		if (!exists) {
			throw new Error(constants.noFileExist(absoluteFilePath));
		}

		const fileEntry = this.createProjectEntry(relativeFilePath, EntryType.File);
		this.files.push(fileEntry);

		await this.addToProjFile(fileEntry);

		return fileEntry;
	}

	/**
	 * Set the compat level of the project
	 * Just used in tests right now, but can be used later if this functionality is added to the UI
	 * @param compatLevel compat level of project
	 */
	public changeDSP(compatLevel: string): void {
		const newDSP = `${constants.MicrosoftDatatoolsSchemaSqlSql}${compatLevel}${constants.databaseSchemaProvider}`;
		this.projFileXmlDoc.getElementsByTagName(constants.DSP)[0].childNodes[0].nodeValue = newDSP;
	}

	/**
	 * Adds reference to the appropriate system database dacpac to the project
	 */
	public async addSystemDatabaseReference(name: SystemDatabase): Promise<void> {
		let uri: Uri;
		let ssdtUri: Uri;
		let dbName: string;
		if (name === SystemDatabase.master) {
			uri = this.getSystemDacpacUri(constants.masterDacpac);
			ssdtUri = this.getSystemDacpacSsdtUri(constants.masterDacpac);
			dbName = constants.master;
		} else {
			uri = this.getSystemDacpacUri(constants.msdbDacpac);
			ssdtUri = this.getSystemDacpacSsdtUri(constants.msdbDacpac);
			dbName = constants.msdb;
		}

<<<<<<< HEAD
		let systemDatabaseReferenceProjectEntry = new SystemDatabaseReferenceProjectEntry(uri, ssdtUri, dbName);
		await this.addToProjFile(systemDatabaseReferenceProjectEntry);
=======
		await this.addDatabaseReference(uri, DatabaseReferenceLocation.differentDatabaseSameServer, true, dbName);
>>>>>>> d9e70731
	}

	public getSystemDacpacUri(dacpac: string): Uri {
		let version = this.getProjectTargetPlatform();
		return Uri.parse(path.join('$(NETCoreTargetsPath)', 'SystemDacpacs', version, dacpac));
	}

	public getSystemDacpacSsdtUri(dacpac: string): Uri {
		let version = this.getProjectTargetPlatform();
		return Uri.parse(path.join('$(DacPacRootPath)', 'Extensions', 'Microsoft', 'SQLDB', 'Extensions', 'SqlServer', version, 'SqlSchemas', dacpac));
	}

	public getProjectTargetPlatform(): string {
		// check for invalid DSP
		if (this.projFileXmlDoc.getElementsByTagName(constants.DSP).length !== 1 || this.projFileXmlDoc.getElementsByTagName(constants.DSP)[0].childNodes.length !== 1) {
			throw new Error(constants.invalidDataSchemaProvider);
		}

		let dsp: string = this.projFileXmlDoc.getElementsByTagName(constants.DSP)[0].childNodes[0].nodeValue;

		// get version from dsp, which is a string like Microsoft.Data.Tools.Schema.Sql.Sql130DatabaseSchemaProvider
		// remove part before the number
		let version: any = dsp.substring(constants.MicrosoftDatatoolsSchemaSqlSql.length);
		// remove DatabaseSchemaProvider
		version = version.substring(0, version.length - constants.databaseSchemaProvider.length);

		// make sure version is valid
		if (!Object.values(TargetPlatform).includes(version)) {
			throw new Error(constants.invalidDataSchemaProvider);
		}

		return version;
	}

	/**
	 * Adds reference to a dacpac to the project
	 * @param uri Uri of the dacpac
	 * @param databaseName name of the database
	 */
	public async addDatabaseReference(uri: Uri, databaseLocation: DatabaseReferenceLocation, databaseName?: string): Promise<void> {
		let databaseReferenceEntry = new DatabaseReferenceProjectEntry(uri, databaseLocation, databaseName);
		await this.addToProjFile(databaseReferenceEntry);
	}

	public createProjectEntry(relativePath: string, entryType: EntryType): ProjectEntry {
		return new ProjectEntry(Uri.file(path.join(this.projectFolderPath, relativePath)), relativePath, entryType);
	}

	private findOrCreateItemGroup(containedTag?: string): any {
		let outputItemGroup = undefined;

		// search for a particular item goup if a child type is provided
		if (containedTag) {
			// find any ItemGroup node that contains files; that's where we'll add
			for (let ig = 0; ig < this.projFileXmlDoc.documentElement.getElementsByTagName(constants.ItemGroup).length; ig++) {
				const currentItemGroup = this.projFileXmlDoc.documentElement.getElementsByTagName(constants.ItemGroup)[ig];

				// if we find the tag, use the ItemGroup
				if (currentItemGroup.getElementsByTagName(containedTag).length > 0) {
					outputItemGroup = currentItemGroup;
					break;
				}
			}
		}

		// if none already exist, make a new ItemGroup for it
		if (!outputItemGroup) {
			outputItemGroup = this.projFileXmlDoc.createElement(constants.ItemGroup);
			this.projFileXmlDoc.documentElement.appendChild(outputItemGroup);
		}

		return outputItemGroup;
	}

	private addFileToProjFile(path: string) {
		const newFileNode = this.projFileXmlDoc.createElement(constants.Build);
		newFileNode.setAttribute(constants.Include, path);

		this.findOrCreateItemGroup(constants.Build).appendChild(newFileNode);
	}

	private addFolderToProjFile(path: string) {
		const newFolderNode = this.projFileXmlDoc.createElement(constants.Folder);
		newFolderNode.setAttribute(constants.Include, path);

		this.findOrCreateItemGroup(constants.Folder).appendChild(newFolderNode);
	}

	private addDatabaseReferenceToProjFile(entry: DatabaseReferenceProjectEntry): void {
		let referenceNode = this.projFileXmlDoc.createElement(constants.ArtifactReference);
		const isSystemDatabaseProjectEntry = (<SystemDatabaseReferenceProjectEntry>entry).ssdtUri;

		// if it's a system database reference, we'll add an additional node with the SSDT location of the dacpac later
		if (isSystemDatabaseProjectEntry) {
			referenceNode.setAttribute(constants.Condition, constants.NetCoreCondition);
		}

		referenceNode.setAttribute(constants.Include, isSystemDatabaseProjectEntry ? entry.fsUri.fsPath.substring(1) : entry.fsUri.fsPath); // need to remove the leading slash for system database path for build to work on Windows
		this.addDatabaseReferenceChildren(referenceNode, entry.name);
		this.findOrCreateItemGroup(constants.ArtifactReference).appendChild(referenceNode);
		this.databaseReferences.push(path.parse(entry.fsUri.fsPath.toString()).name);

		// add a reference to the system dacpac in SSDT if it's a system db
		if (isSystemDatabaseProjectEntry) {
			let ssdtReferenceNode = this.projFileXmlDoc.createElement(constants.ArtifactReference);
			ssdtReferenceNode.setAttribute(constants.Condition, constants.NotNetCoreCondition);
			ssdtReferenceNode.setAttribute(constants.Include, (<SystemDatabaseReferenceProjectEntry>entry).ssdtUri.fsPath.substring(1)); // need to remove the leading slash for system database path for build to work on Windows
			this.addDatabaseReferenceChildren(ssdtReferenceNode, entry.name);
			this.findOrCreateItemGroup(constants.ArtifactReference).appendChild(ssdtReferenceNode);
		}
	}

	private addDatabaseReferenceChildren(referenceNode: any, name?: string): void {
		let suppressMissingDependenciesErrorNode = this.projFileXmlDoc.createElement(constants.SuppressMissingDependenciesErrors);
		let falseTextNode = this.projFileXmlDoc.createTextNode('False');
		suppressMissingDependenciesErrorNode.appendChild(falseTextNode);
		referenceNode.appendChild(suppressMissingDependenciesErrorNode);

		if (name) {
			let databaseVariableLiteralValue = this.projFileXmlDoc.createElement(constants.DatabaseVariableLiteralValue);
			let databaseTextNode = this.projFileXmlDoc.createTextNode(name);
			databaseVariableLiteralValue.appendChild(databaseTextNode);
			referenceNode.appendChild(databaseVariableLiteralValue);
		}
	}

	private async updateImportedTargetsToProjFile(condition: string, projectAttributeVal: string, oldImportNode?: any): Promise<any> {
		const importNode = this.projFileXmlDoc.createElement(constants.Import);
		importNode.setAttribute(constants.Condition, condition);
		importNode.setAttribute(constants.Project, projectAttributeVal);

		if (oldImportNode) {
			this.projFileXmlDoc.documentElement.replaceChild(importNode, oldImportNode);
		}
		else {
			this.projFileXmlDoc.documentElement.appendChild(importNode, oldImportNode);
			this.importedTargets.push(projectAttributeVal);	// Add new import target to the list
		}

		await this.serializeToProjFile(this.projFileXmlDoc);
		return importNode;
	}

	private async updatePackageReferenceInProjFile(): Promise<void> {
		const packageRefNode = this.projFileXmlDoc.createElement(constants.PackageReference);
		packageRefNode.setAttribute(constants.Condition, constants.NetCoreCondition);
		packageRefNode.setAttribute(constants.Include, constants.NETFrameworkAssembly);
		packageRefNode.setAttribute(constants.Version, constants.VersionNumber);
		packageRefNode.setAttribute(constants.PrivateAssets, constants.All);

		this.findOrCreateItemGroup(constants.PackageReference).appendChild(packageRefNode);

		await this.serializeToProjFile(this.projFileXmlDoc);
	}

	public containsSSDTOnlySystemDatabaseReferences(): boolean {
		for (let r = 0; r < this.projFileXmlDoc.documentElement.getElementsByTagName(constants.ArtifactReference).length; r++) {
			const currentNode = this.projFileXmlDoc.documentElement.getElementsByTagName(constants.ArtifactReference)[r];
			if (currentNode.getAttribute(constants.Condition) !== constants.NetCoreCondition && currentNode.getAttribute(constants.Condition) !== constants.NotNetCoreCondition
				&& currentNode.getAttribute(constants.Include).includes(constants.DacpacRootPath)) {
				return true;
			}
		}

		return false;
	}

	public async updateSystemDatabaseReferencesInProjFile(): Promise<void> {
		// find all system database references
		for (let r = 0; r < this.projFileXmlDoc.documentElement.getElementsByTagName(constants.ArtifactReference).length; r++) {
			const currentNode = this.projFileXmlDoc.documentElement.getElementsByTagName(constants.ArtifactReference)[r];
			if (!currentNode.getAttribute(constants.Condition) && currentNode.getAttribute(constants.Include).includes(constants.DacpacRootPath)) {
				// get name of system database
				const name = currentNode.getAttribute(constants.Include).includes(constants.master) ? SystemDatabase.master : SystemDatabase.msdb;
				this.projFileXmlDoc.documentElement.removeChild(currentNode);

				// delete ItemGroup if there aren't any other children
				if (this.projFileXmlDoc.documentElement.getElementsByTagName(constants.ArtifactReference).length === 0) {
					this.projFileXmlDoc.documentElement.removeChild(currentNode.parentNode);
				}

				// remove from database references because it'll get added again later
				this.databaseReferences.splice(this.databaseReferences.findIndex(n => n === (name ? constants.master : constants.msdb)), 1);

				await this.addSystemDatabaseReference(name);
			}
		}
	}

	private async addToProjFile(entry: ProjectEntry) {
		switch (entry.type) {
			case EntryType.File:
				this.addFileToProjFile(entry.relativePath);
				break;
			case EntryType.Folder:
				this.addFolderToProjFile(entry.relativePath);
				break;
			case EntryType.DatabaseReference:
				this.addDatabaseReferenceToProjFile(<DatabaseReferenceProjectEntry>entry);
				break; // not required but adding so that we dont miss when we add new items
		}

		await this.serializeToProjFile(this.projFileXmlDoc);
	}

	private async serializeToProjFile(projFileContents: any) {
		let xml = new xmldom.XMLSerializer().serializeToString(projFileContents);
		xml = xmlFormat(xml, <any>{ collapseContent: true, indentation: '  ', lineSeparator: os.EOL }); // TODO: replace <any>

		await fs.writeFile(this.projectFilePath, xml);
	}

	/**
	 * Adds the list of sql files and directories to the project, and saves the project file
	 * @param absolutePath Absolute path of the folder
	 */
	public async addToProject(list: string[]): Promise<void> {

		for (let i = 0; i < list.length; i++) {
			let file: string = list[i];
			const relativePath = utils.trimChars(utils.trimUri(Uri.file(this.projectFilePath), Uri.file(file)), '/');

			if (relativePath.length > 0) {
				let fileStat = await fs.stat(file);

				if (fileStat.isFile() && file.toLowerCase().endsWith(constants.sqlFileExtension)) {
					await this.addScriptItem(relativePath);
				}
				else if (fileStat.isDirectory()) {
					await this.addFolderItem(relativePath);
				}
			}
		}
	}
}

/**
 * Represents an entry in a project file
 */
export class ProjectEntry {
	/**
	 * Absolute file system URI
	 */
	fsUri: Uri;
	relativePath: string;
	type: EntryType;

	constructor(uri: Uri, relativePath: string, type: EntryType) {
		this.fsUri = uri;
		this.relativePath = relativePath;
		this.type = type;
	}

	public toString(): string {
		return this.fsUri.path;
	}
}

/**
 * Represents a database reference entry in a project file
 */
class DatabaseReferenceProjectEntry extends ProjectEntry {
	constructor(uri: Uri, public databaseLocation: DatabaseReferenceLocation, public name?: string) {
		super(uri, '', EntryType.DatabaseReference);
	}
}

class SystemDatabaseReferenceProjectEntry extends DatabaseReferenceProjectEntry {
	constructor(uri: Uri, public ssdtUri: Uri, public name: string) {
		super(uri, DatabaseReferenceLocation.differentDatabaseSameServer, name);
	}
}

export enum EntryType {
	File,
	Folder,
	DatabaseReference
}

export enum DatabaseReferenceLocation {
	sameDatabase,
	differentDatabaseSameServer
}

export enum TargetPlatform {
	Sql90 = '90',
	Sql100 = '100',
	Sql110 = '110',
	Sql120 = '120',
	Sql130 = '130',
	Sql140 = '140',
	Sql150 = '150',
	SqlAzureV12 = 'AzureV12'
}

export enum SystemDatabase {
	master,
	msdb
}<|MERGE_RESOLUTION|>--- conflicted
+++ resolved
@@ -209,12 +209,8 @@
 			dbName = constants.msdb;
 		}
 
-<<<<<<< HEAD
 		let systemDatabaseReferenceProjectEntry = new SystemDatabaseReferenceProjectEntry(uri, ssdtUri, dbName);
 		await this.addToProjFile(systemDatabaseReferenceProjectEntry);
-=======
-		await this.addDatabaseReference(uri, DatabaseReferenceLocation.differentDatabaseSameServer, true, dbName);
->>>>>>> d9e70731
 	}
 
 	public getSystemDacpacUri(dacpac: string): Uri {
