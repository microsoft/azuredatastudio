/*---------------------------------------------------------------------------------------------
 *  Copyright (c) Microsoft Corporation. All rights reserved.
 *  Licensed under the Source EULA. See License.txt in the project root for license information.
 *--------------------------------------------------------------------------------------------*/

import * as path from 'path';
import * as xmldom from '@xmldom/xmldom';
import * as constants from '../common/constants';
import * as utils from '../common/utils';
import * as xmlFormat from 'xml-formatter';
import * as os from 'os';
import type * as azdataType from 'azdata';
import * as vscode from 'vscode';
import * as mssql from 'mssql';

import { Uri, window } from 'vscode';
import { EntryType, IDatabaseReferenceProjectEntry, IProjectEntry, ISqlProject, ItemType, SqlTargetPlatform } from 'sqldbproj';
import { promises as fs } from 'fs';
import { DataSource } from './dataSources/dataSources';
import { ISystemDatabaseReferenceSettings, IDacpacReferenceSettings, IProjectReferenceSettings } from './IDatabaseReferenceSettings';
import { TelemetryActions, TelemetryReporter, TelemetryViews } from '../common/telemetry';
import { DacpacReferenceProjectEntry, FileProjectEntry, ProjectEntry, SqlCmdVariableProjectEntry, SqlProjectReferenceProjectEntry, SystemDatabase, SystemDatabaseReferenceProjectEntry } from './projectEntry';
import { GetFoldersResult, GetScriptsResult } from 'mssql';
import { ResultStatus } from 'azdata';
import { BaseProjectTreeItem } from './tree/baseTreeItem';
import { PostDeployNode, PreDeployNode, SqlObjectFileNode } from './tree/fileFolderTreeItem';
import { ProjectType } from 'mssql';

/**
 * Represents the configuration based on the Configuration property in the sqlproj
 */
enum Configuration {
	Debug = 'Debug',     // default used if the Configuration property is not specified
	Release = 'Release',
	Output = 'Output'    // if a string besides debug or release is used, then Output is used as the configuration
}

/**
 * Class representing a Project, and providing functions for operating on it
 */
export class Project implements ISqlProject {
<<<<<<< HEAD

	//#region Private Fields

	private sqlProjService!: ISqlProjectsService;
	private projFileXmlDoc: Document | undefined = undefined;
=======
	private sqlProjService!: mssql.ISqlProjectsService;
>>>>>>> bd2265f2

	private _projectFilePath: string;
	private _projectFileName: string;
	private _projectGuid: string | undefined;
	private _files: FileProjectEntry[] = [];
	private _folders: FileProjectEntry[] = [];
	private _dataSources: DataSource[] = [];
	private _importedTargets: string[] = [];
	private _databaseReferences: IDatabaseReferenceProjectEntry[] = [];
	private _sqlCmdVariables: Record<string, string> = {};
	private _preDeployScripts: FileProjectEntry[] = [];
	private _postDeployScripts: FileProjectEntry[] = [];
	private _noneDeployScripts: FileProjectEntry[] = [];
	private _sqlProjStyle: ProjectType = ProjectType.SdkStyle;
	private _isCrossPlatformCompatible: boolean = false;
	private _outputPath: string = '';
	private _configuration: Configuration = Configuration.Debug;
	private _databaseSource: string = '';
	private _publishProfiles: FileProjectEntry[] = [];
	private _defaultCollation: string = '';
	private _databaseSchemaProvider: string = '';

	//#endregion

	//#region Public Properties

	public get dacpacOutputPath(): string {
		return path.join(this.outputPath, `${this._projectFileName}.dacpac`);
	}

	public get projectFolderPath() {
		return Uri.file(path.dirname(this._projectFilePath)).fsPath;
	}

	public get projectFilePath(): string {
		return this._projectFilePath;
	}

	public get projectFileName(): string {
		return this._projectFileName;
	}

	public get projectGuid(): string | undefined {
		return this._projectGuid;
	}

	public get files(): FileProjectEntry[] {
		return this._files;
	}

	public get folders(): FileProjectEntry[] {
		return this._folders;
	}

	public get dataSources(): DataSource[] {
		return this._dataSources;
	}

	public get importedTargets(): string[] {
		return this._importedTargets;
	}

	public get databaseReferences(): IDatabaseReferenceProjectEntry[] {
		return this._databaseReferences;
	}

	public get sqlCmdVariables(): Record<string, string> {
		return this._sqlCmdVariables;
	}

	public get preDeployScripts(): FileProjectEntry[] {
		return this._preDeployScripts;
	}

	public get postDeployScripts(): FileProjectEntry[] {
		return this._postDeployScripts;
	}

	public get noneDeployScripts(): FileProjectEntry[] {
		return this._noneDeployScripts;
	}

	public get sqlProjStyle(): ProjectType {
		return this._sqlProjStyle;
	}

	public get isCrossPlatformCompatible(): boolean {
		return this._isCrossPlatformCompatible;
	}

	public get outputPath(): string {
		return this._outputPath;
	}

	public get configuration(): Configuration {
		return this._configuration;
	}

	public get publishProfiles(): FileProjectEntry[] {
		return this._publishProfiles;
	}

	//#endregion

	constructor(projectFilePath: string) {
		this._projectFilePath = projectFilePath;
		this._projectFileName = path.basename(projectFilePath, '.sqlproj');
	}

	/**
	 * Open and load a .sqlproj file
	 */
	public static async openProject(projectFilePath: string, promptIfNeedsUpdating: boolean = false): Promise<Project> {
		const proj = new Project(projectFilePath);

		proj.sqlProjService = await utils.getSqlProjectsService();
		await proj.readProjFile();

		if (!proj.isCrossPlatformCompatible && promptIfNeedsUpdating) {
			const result = await window.showWarningMessage(constants.updateProjectForRoundTrip(proj.projectFileName), constants.yesString, constants.noString);

			if (result === constants.yesString) {
				await proj.updateProjectForRoundTrip();
			}
		}

		return proj;
	}

	/**
	 * Reads the project setting and contents from the file
	 */
	public async readProjFile(): Promise<void> {
		this.resetProject();

		const projFileText = await fs.readFile(this._projectFilePath);
		this.projFileXmlDoc = new xmldom.DOMParser().parseFromString(projFileText.toString());

		await this.readProjectProperties();
		await this.readSqlCmdVariables();
		await this.readDatabaseReferences();

		// get pre and post deploy scripts specified in the sqlproj
		await this.readPreDeployScripts();
		await this.readPostDeployScripts();
		await this.readNoneScripts();

		await this.readFilesInProject(); // get SQL object scripts
		await this.readFolders(); // get folders

		this._importedTargets = this.readImportedTargets();

		await this.readPublishProfiles(); // get publish profiles specified in the sqlproj
	}

	//#region Reader helpers

	private async readProjectProperties(): Promise<void> {
		const props = await this.sqlProjService.getProjectProperties(this.projectFilePath);

		this._projectGuid = props.projectGuid;

		switch (props.configuration.toLowerCase()) {
			case Configuration.Debug.toString().toLowerCase():
				this._configuration = Configuration.Debug;
				break;
			case Configuration.Release.toString().toLowerCase():
				this._configuration = Configuration.Release;
				break;
			default:
				this._configuration = Configuration.Output; // if the configuration doesn't match release or debug, the dacpac will get created in ./bin/Output
		}

		this._outputPath = props.outputPath;
		this._databaseSource = props.databaseSource ?? '';
		this._defaultCollation = props.defaultCollation;
		this._databaseSchemaProvider = 'Microsoft.Data.Tools.Schema.Sql.Sql160DatabaseSchemaProvider'; // TODO: replace this stub once latest Tools Service is brought over
		this._sqlProjStyle = props.projectStyle;

		await this.readCrossPlatformCompatibility();
	}

	private async readCrossPlatformCompatibility(): Promise<void> {
		const result = await this.sqlProjService.getCrossPlatformCompatibility(this.projectFilePath)
		this.throwIfFailed(result);

		this._isCrossPlatformCompatible = result.isCrossPlatformCompatible;
	}

	private async readSqlCmdVariables(): Promise<void> {
		const sqlcmdVariablesResult = await this.sqlProjService.getSqlCmdVariables(this.projectFilePath);

		if (!sqlcmdVariablesResult.success && sqlcmdVariablesResult.errorMessage) {
			throw new Error(constants.errorReadingProject(constants.sqlCmdVariables, this.projectFilePath, sqlcmdVariablesResult.errorMessage));
		}

		this._sqlCmdVariables = {};

		for (const variable of sqlcmdVariablesResult.sqlCmdVariables) {
			this._sqlCmdVariables[variable.varName] = variable.defaultValue; // store the default value that's specified in the .sqlproj
		}
	}

	/**
	 * Gets all the files specified by <Build Inlude="..."> and removes all the files specified by <Build Remove="...">
	 * and all files included by the default glob of the folder of the sqlproj if it's an sdk style project
	 */
	private async readFilesInProject(): Promise<void> {
		const filesSet: Set<string> = new Set();

		var result: GetScriptsResult = await this.sqlProjService.getSqlObjectScripts(this.projectFilePath);

		this.throwIfFailed(result);

		if (result.scripts?.length > 0) { // empty array from SqlToolsService is deserialized as null
			for (var script of result.scripts) {
				filesSet.add(script);
			}
		}

		// create a FileProjectEntry for each file
		const fileEntries: FileProjectEntry[] = [];
		for (let f of Array.from(filesSet.values())) {

			// read file to check if it has a "Create Table" statement
			const fullPath = path.join(utils.getPlatformSafeFileEntryPath(this.projectFolderPath), utils.getPlatformSafeFileEntryPath(f));
			const containsCreateTableStatement: boolean = await utils.fileContainsCreateTableStatement(fullPath, this.getProjectTargetVersion());

			fileEntries.push(this.createFileProjectEntry(f, EntryType.File, undefined, containsCreateTableStatement));
		}

		this._files = fileEntries;
	}

	private async readFolders(): Promise<void> {
		var result: GetFoldersResult = await this.sqlProjService.getFolders(this.projectFilePath);
		this.throwIfFailed(result);

		const folderEntries: FileProjectEntry[] = [];

		if (result.folders?.length > 0) { // empty array from SqlToolsService is deserialized as null
			for (var folderPath of result.folders) {
				folderEntries.push(this.createFileProjectEntry(folderPath, EntryType.Folder));
			}
		}

		this._folders = folderEntries;
	}

	private async readPreDeployScripts(): Promise<void> {
		var result: GetScriptsResult = await this.sqlProjService.getPreDeploymentScripts(this.projectFilePath);
		this.throwIfFailed(result);

		const preDeploymentScriptEntries: FileProjectEntry[] = [];

		if (result.scripts?.length > 0) { // empty array from SqlToolsService is deserialized as null
			for (var scriptPath of result.scripts) {
				preDeploymentScriptEntries.push(this.createFileProjectEntry(scriptPath, EntryType.File));
			}
		}

		if (preDeploymentScriptEntries.length > 1) {
			void window.showWarningMessage(constants.prePostDeployCount, constants.okString);
		}

		this._preDeployScripts = preDeploymentScriptEntries;
	}

	private async readPostDeployScripts(): Promise<void> {
		var result: GetScriptsResult = await this.sqlProjService.getPostDeploymentScripts(this.projectFilePath);
		this.throwIfFailed(result);

		const postDeploymentScriptEntries: FileProjectEntry[] = [];

		if (result.scripts?.length > 0) { // empty array from SqlToolsService is deserialized as null
			for (var scriptPath of result.scripts) {
				postDeploymentScriptEntries.push(this.createFileProjectEntry(scriptPath, EntryType.File));
			}
		}

		if (postDeploymentScriptEntries.length > 1) {
			void window.showWarningMessage(constants.prePostDeployCount, constants.okString);
		}

		this._postDeployScripts = postDeploymentScriptEntries;
	}

	private async readNoneScripts(): Promise<void> {
		var result: GetScriptsResult = await this.sqlProjService.getNoneItems(this.projectFilePath);
		this.throwIfFailed(result);

		const noneItemEntries: FileProjectEntry[] = [];

		if (result.scripts?.length > 0) { // empty array from SqlToolsService is deserialized as null
			for (var path of result.scripts) {
				noneItemEntries.push(this.createFileProjectEntry(path, EntryType.File));
			}
		}

		this._noneDeployScripts = noneItemEntries.filter(f => !utils.isPublishProfile(f.relativePath));
	}

	/**
	 *
	 * @returns all the publish profiles (ending with *.publish.xml) specified as <None Include="file.publish.xml" /> in the sqlproj
	 */
	private async readPublishProfiles(): Promise<void> {
		var result: GetScriptsResult = await this.sqlProjService.getNoneItems(this.projectFilePath);
		this.throwIfFailed(result);

		const noneItemEntries: FileProjectEntry[] = [];

		if (result.scripts?.length > 0) { // empty array from SqlToolsService is deserialized as null
			for (var path of result.scripts) {
				noneItemEntries.push(this.createFileProjectEntry(path, EntryType.File));
			}
		}

		this._publishProfiles = noneItemEntries.filter(f => utils.isPublishProfile(f.relativePath));
	}

	private async readDatabaseReferences(): Promise<void> {
		this._databaseReferences = [];
		const databaseReferencesResult = await this.sqlProjService.getDatabaseReferences(this.projectFilePath);

		for (const dacpacReference of databaseReferencesResult.dacpacReferences) {
			this._databaseReferences.push(new DacpacReferenceProjectEntry({
				dacpacFileLocation: Uri.file(dacpacReference.dacpacPath),
				databaseName: dacpacReference.dacpacPath,
				suppressMissingDependenciesErrors: dacpacReference.suppressMissingDependencies
			}));
		}

		for (const projectReference of databaseReferencesResult.sqlProjectReferences) {
			this._databaseReferences.push(new SqlProjectReferenceProjectEntry({
				projectRelativePath: Uri.file(utils.getPlatformSafeFileEntryPath(projectReference.projectPath)),
				projectName: path.basename(utils.getPlatformSafeFileEntryPath(projectReference.projectPath), constants.sqlprojExtension),
				projectGuid: projectReference.projectGuid ?? '',
				suppressMissingDependenciesErrors: projectReference.suppressMissingDependencies
			}));
		}

		for (const systemDbReference of databaseReferencesResult.systemDatabaseReferences) {
			this._databaseReferences.push(new SystemDatabaseReferenceProjectEntry(
				Uri.file(''),
				Uri.file(''), // TODO: remove these after add and delete are swapped - DacFx handles adding and removing system dacpacs, so we don't need to keep track of the paths here
				systemDbReference.systemDb === mssql.SystemDatabase.master ? constants.master : constants.msdb,
				systemDbReference.databaseVariableLiteralName,
				systemDbReference.suppressMissingDependencies));
		}
	}

	private readImportedTargets(): string[] {
		const imports: string[] = [];

		// find all import statements to include
		try {
			const importElements = this.projFileXmlDoc!.documentElement.getElementsByTagName(constants.Import);
			for (let i = 0; i < importElements.length; i++) {
				const importTarget = importElements[i];
				imports.push(importTarget.getAttribute(constants.Project)!);
			}
		} catch (e) {
			void window.showErrorMessage(constants.errorReadingProject(constants.ImportElements, this.projectFilePath));
			console.error(utils.getErrorMessage(e));
		}

		return imports;
	}

	//#endregion

	private resetProject(): void {
		this._files = [];
		this._importedTargets = [];
		this._databaseReferences = [];
		this._sqlCmdVariables = {};
		this._preDeployScripts = [];
		this._postDeployScripts = [];
		this._noneDeployScripts = [];
		this.projFileXmlDoc = undefined;
		this._outputPath = '';
		this._configuration = Configuration.Debug;
	}

	public async updateProjectForRoundTrip(): Promise<void> {
		if (this.isCrossPlatformCompatible) {
			return;
		}


		TelemetryReporter.sendActionEvent(TelemetryViews.ProjectController, TelemetryActions.updateProjectForRoundtrip);

		const result = await this.sqlProjService.updateProjectForCrossPlatform(this.projectFilePath);
		this.throwIfFailed(result);

		await this.readCrossPlatformCompatibility();
	}

	//#region Add/Delete/Exclude functions

	//#region Folders

	public async addFolder2(relativeFolderPath: string): Promise<void> {
		const result = await this.sqlProjService.addFolder(this.projectFileName, relativeFolderPath);
		this.throwIfFailed(result);

		await this.readFolders();
	}

	public async deleteFolder(relativeFolderPath: string): Promise<void> {
		const result = await this.sqlProjService.deleteFolder(this.projectFileName, relativeFolderPath);
		this.throwIfFailed(result);

		await this.readFolders();
	}

	//#endregion

	//#region SQL object scripts

	public async addSqlObjectScript(relativePath: string): Promise<void> {
		const result = await this.sqlProjService.addSqlObjectScript(this.projectFileName, relativePath);
		this.throwIfFailed(result);

		await this.readFilesInProject();
	}

	public async deleteSqlObjectScript(relativePath: string): Promise<void> {
		const result = await this.sqlProjService.deleteSqlObjectScript(this.projectFileName, relativePath);
		this.throwIfFailed(result);

		await this.readFilesInProject();
	}

	public async excludeSqlObjectScript(relativePath: string): Promise<void> {
		const result = await this.sqlProjService.excludeSqlObjectScript(this.projectFileName, relativePath);
		this.throwIfFailed(result);

		await this.readFilesInProject();
	}

	//#endregion

	//#region Pre-deployment scripts

	public async addPreDeploymentScript(relativePath: string): Promise<void> {
		const result = await this.sqlProjService.addPreDeploymentScript(this.projectFileName, relativePath);
		this.throwIfFailed(result);

		await this.readPreDeployScripts();
		await this.readNoneScripts();
	}

	public async deletePreDeploymentScript(relativePath: string): Promise<void> {
		const result = await this.sqlProjService.deletePreDeploymentScript(this.projectFileName, relativePath);
		this.throwIfFailed(result);

		await this.readPreDeployScripts();
	}

	public async excludePreDeploymentScript(relativePath: string): Promise<void> {
		const result = await this.sqlProjService.excludePreDeploymentScript(this.projectFileName, relativePath);
		this.throwIfFailed(result);

		await this.readPreDeployScripts();
	}

	//#endregion

	//#region Post-deployment scripts

	public async addPostDeploymentScript(relativePath: string): Promise<void> {
		const result = await this.sqlProjService.addPreDeploymentScript(this.projectFileName, relativePath);
		this.throwIfFailed(result);

		await this.readPostDeployScripts();
		await this.readNoneScripts();
	}

	public async deletePostDeploymentScript(relativePath: string): Promise<void> {
		const result = await this.sqlProjService.deletePostDeploymentScript(this.projectFileName, relativePath);
		this.throwIfFailed(result);

		await this.readPostDeployScripts();
	}

	public async excludePostDeploymentScript(relativePath: string): Promise<void> {
		const result = await this.sqlProjService.excludePostDeploymentScript(this.projectFileName, relativePath);
		this.throwIfFailed(result);

		await this.readPostDeployScripts();
	}

	//#endregion

	//#endregion

	/**
	 * Adds a folder to the project, and saves the project file
	 * TODO: delete once replaced with addFolder2
	 * @param relativeFolderPath Relative path of the folder
	 */
	public async addFolder(relativeFolderPath: string): Promise<FileProjectEntry> {
		const result = await this.sqlProjService.addFolder(this.projectFilePath, relativeFolderPath);
		this.throwIfFailed(result);

		return this.createFileProjectEntry(utils.ensureTrailingSlash(relativeFolderPath), EntryType.Folder);
	}

	/**
	 * Writes a file to disk if contents are provided, adds that file to the project, and writes it to disk
	 *
	 * @param relativeFilePath Relative path of the file
	 * @param contents Contents to be written to the new file
	 * @param itemType Type of the project entry to add. This maps to the build action for the item.
	 */
	public async addScriptItem(relativeFilePath: string, contents?: string, itemType?: string): Promise<FileProjectEntry> {
		// Check if file already has been added to sqlproj
		const normalizedRelativeFilePath = utils.convertSlashesForSqlProj(relativeFilePath);

		const existingEntry = this.files.find(f => f.relativePath.toUpperCase() === normalizedRelativeFilePath.toUpperCase());
		if (existingEntry) {
			return existingEntry;
		}

		// Ensure the file exists // TODO: can be pushed down to DacFx
		const absoluteFilePath = path.join(this.projectFolderPath, relativeFilePath);
		await utils.ensureFileExists(absoluteFilePath, contents);

		// Add the new script
		let result: ResultStatus;

		switch (itemType) {
			case ItemType.preDeployScript:
				result = await this.sqlProjService.addPreDeploymentScript(this.projectFilePath, relativeFilePath);
				await this.readPreDeployScripts();
				await this.readNoneScripts();
				break;
			case ItemType.postDeployScript:
				result = await this.sqlProjService.addPostDeploymentScript(this.projectFilePath, relativeFilePath);
				await this.readPostDeployScripts();
				await this.readNoneScripts();
				break;
			default:
				result = await this.sqlProjService.addSqlObjectScript(this.projectFilePath, relativeFilePath);
				await this.readFilesInProject();
				break;
		}

		await this.readFolders();

		this.throwIfFailed(result);

		return this.createFileProjectEntry(normalizedRelativeFilePath, EntryType.File);
	}

	/**
	 * Adds a file to the project, and saves the project file
	 *
	 * @param filePath Absolute path of the file
	 */
	public async addExistingItem(filePath: string): Promise<FileProjectEntry> {
		const exists = await utils.exists(filePath);
		if (!exists) {
			throw new Error(constants.noFileExist(filePath));
		}

		const normalizedRelativeFilePath = utils.convertSlashesForSqlProj(path.relative(this.projectFolderPath, filePath));
		let result: ResultStatus;

		if (path.extname(filePath) === constants.sqlFileExtension) {
			result = await this.sqlProjService.addSqlObjectScript(this.projectFilePath, filePath)
			await this.readFilesInProject();
		} else {
			result = await this.sqlProjService.addNoneItem(this.projectFilePath, filePath);
			await this.readNoneScripts();
		}

		this.throwIfFailed(result);

		return this.createFileProjectEntry(normalizedRelativeFilePath, EntryType.File);
	}

	public async exclude(entry: FileProjectEntry): Promise<void> {
		entry.type
		entry.type
		//const toExclude: FileProjectEntry[] = this._files.concat(this._preDeployScripts).concat(this._postDeployScripts).concat(this._noneDeployScripts).concat(this._publishProfiles).filter(x => x.fsUri.fsPath.startsWith(entry.fsUri.fsPath));
		//await this.removeFromProjFile(toExclude);

		this._files = this._files.filter(x => !x.fsUri.fsPath.startsWith(entry.fsUri.fsPath));
		this._preDeployScripts = this._preDeployScripts.filter(x => !x.fsUri.fsPath.startsWith(entry.fsUri.fsPath));
		this._postDeployScripts = this._postDeployScripts.filter(x => !x.fsUri.fsPath.startsWith(entry.fsUri.fsPath));
		this._noneDeployScripts = this._noneDeployScripts.filter(x => !x.fsUri.fsPath.startsWith(entry.fsUri.fsPath));
		this._publishProfiles = this._publishProfiles.filter(x => !x.fsUri.fsPath.startsWith(entry.fsUri.fsPath));
	}

	public async deleteFileFolder(entry: FileProjectEntry): Promise<void> {
		// compile a list of folder contents to delete; if entry is a file, contents will contain only itself
		const toDeleteFiles: FileProjectEntry[] = this._files.concat(this._preDeployScripts).concat(this._postDeployScripts).concat(this._noneDeployScripts).concat(this._publishProfiles).filter(x => x.fsUri.fsPath.startsWith(entry.fsUri.fsPath) && x.type === EntryType.File);
		const toDeleteFolders: FileProjectEntry[] = this._files.filter(x => x.fsUri.fsPath.startsWith(entry.fsUri.fsPath) && x.type === EntryType.Folder);

		await Promise.all(toDeleteFiles.map(x => fs.unlink(x.fsUri.fsPath)));
		await Promise.all(toDeleteFolders.map(x => fs.rm(x.fsUri.fsPath, { recursive: true, force: true })));

		await this.exclude(entry);
	}

	public async deleteDatabaseReference(entry: IDatabaseReferenceProjectEntry): Promise<void> {
		//await this.removeFromProjFile(entry);
		this._databaseReferences = this._databaseReferences.filter(x => x !== entry);
	}

	public async deleteSqlCmdVariable(variableName: string): Promise<azdataType.ResultStatus> {
		return this.sqlProjService.deleteSqlCmdVariable(this.projectFilePath, variableName);
	}

	/**
	 * Set the target platform of the project
	 * @param compatLevel compat level of project
	 */
	public async changeTargetPlatform(compatLevel: string): Promise<void> {
		if (this.getProjectTargetVersion() !== compatLevel) {
			TelemetryReporter.createActionEvent(TelemetryViews.ProjectTree, TelemetryActions.changePlatformType)
				.withAdditionalProperties({
					from: this.getProjectTargetVersion(),
					to: compatLevel
				})
				.send();

			const newDSP = `${constants.MicrosoftDatatoolsSchemaSqlSql}${compatLevel}${constants.databaseSchemaProvider}`;
			(this.projFileXmlDoc!.getElementsByTagName(constants.DSP)[0].childNodes[0] as Text).data = newDSP;
			this.projFileXmlDoc!.getElementsByTagName(constants.DSP)[0].childNodes[0].nodeValue = newDSP;

			// update any system db references
			const systemDbReferences = this._databaseReferences.filter(r => r instanceof SystemDatabaseReferenceProjectEntry) as SystemDatabaseReferenceProjectEntry[];
			if (systemDbReferences.length > 0) {
				for (let r of systemDbReferences) {
					// remove old entry in sqlproj
					this.removeDatabaseReferenceFromProjFile(r);

					// update uris to point to the correct dacpacs for the target platform
					r.fsUri = this.getSystemDacpacUri(`${r.databaseName}.dacpac`);
					r.ssdtUri = this.getSystemDacpacSsdtUri(`${r.databaseName}.dacpac`);

					// add updated system db reference to sqlproj
					// await this.addDatabaseReferenceToProjFile(r); // commenting out since addDatabaseReferenceToProjFile() was removed and this will get swapped over soon and this'll be removed
				}
			}

			await this.serializeToProjFile(this.projFileXmlDoc!);
		}
	}

	/**
	 * Adds reference to the appropriate system database dacpac to the project
	 */
	public async addSystemDatabaseReference(settings: ISystemDatabaseReferenceSettings): Promise<void> {
		// check if reference to this database already exists
		if (this.databaseReferences.find(r => r.databaseName === settings.databaseName)) {
			throw new Error(constants.databaseReferenceAlreadyExists);
		}

<<<<<<< HEAD
		//await this.addToProjFile(systemDatabaseReferenceProjectEntry);
=======
		const systemDb = <unknown>settings.systemDb as mssql.SystemDatabase;
		const result = await this.sqlProjService.addSystemDatabaseReference(this.projectFilePath, systemDb, settings.suppressMissingDependenciesErrors, settings.databaseName);

		if (!result.success && result.errorMessage) {
			const systemDbName = settings.systemDb === SystemDatabase.master ? constants.master : constants.msdb;
			throw new Error(constants.errorAddingDatabaseReference(systemDbName, result.errorMessage));
		}
>>>>>>> bd2265f2
	}

	public getSystemDacpacUri(dacpac: string): Uri {
		const versionFolder = this.getSystemDacpacFolderName();
		const systemDacpacLocation = this.sqlProjStyle === ProjectType.SdkStyle ? '$(SystemDacpacsLocation)' : '$(NETCoreTargetsPath)';
		return Uri.parse(path.join(systemDacpacLocation, 'SystemDacpacs', versionFolder, dacpac));
	}

	public getSystemDacpacSsdtUri(dacpac: string): Uri {
		const versionFolder = this.getSystemDacpacFolderName();
		return Uri.parse(path.join('$(DacPacRootPath)', 'Extensions', 'Microsoft', 'SQLDB', 'Extensions', 'SqlServer', versionFolder, 'SqlSchemas', dacpac));
	}

	public getSystemDacpacFolderName(): string {
		const version = this.getProjectTargetVersion();

		// DW is special because the target version is DW, but the folder name for system dacpacs is AzureDW in SSDT
		// the other target versions have the same version name and folder name
		return version === constants.targetPlatformToVersion.get(SqlTargetPlatform.sqlDW) ? constants.AzureDwFolder : version;
	}

	/**
	 * Gets the project target version specified in the DSP property in the sqlproj
	 */
	public getProjectTargetVersion(): string {
		// Get version from dsp, which is a string like "Microsoft.Data.Tools.Schema.Sql.Sql130DatabaseSchemaProvider"
		// Remove prefix and suffix to only get the actual version number/name. For the example above, the result should be just '130'.
		const version =
			this._databaseSchemaProvider.substring(
				constants.MicrosoftDatatoolsSchemaSqlSql.length,
				this._databaseSchemaProvider.length - constants.databaseSchemaProvider.length);

		// make sure version is valid
		if (!Array.from(constants.targetPlatformToVersion.values()).includes(version)) {
			throw new Error(constants.invalidDataSchemaProvider);
		}

		return version;
	}

	/**
	 * Gets the default database collation set in the project.
	 *
	 * @returns Default collation for the database set in the project.
	 */
	public getDatabaseDefaultCollation(): string {
		return this._defaultCollation;
	}

	/**
	 * Adds reference to a dacpac to the project
	 */
	public async addDatabaseReference(settings: IDacpacReferenceSettings): Promise<void> {
		const databaseReferenceEntry = new DacpacReferenceProjectEntry(settings);
		await this.addUserDatabaseReference(settings, databaseReferenceEntry);
	}

	/**
	 * Adds reference to a another project in the workspace
	 */
	public async addProjectReference(settings: IProjectReferenceSettings): Promise<void> {
		const projectReferenceEntry = new SqlProjectReferenceProjectEntry(settings);
		await this.addUserDatabaseReference(settings, projectReferenceEntry);
	}

	private async addUserDatabaseReference(settings: IProjectReferenceSettings | IDacpacReferenceSettings, reference: SqlProjectReferenceProjectEntry | DacpacReferenceProjectEntry): Promise<void> {
		// check if reference to this database already exists
		if (this.databaseReferenceExists(reference)) {
			throw new Error(constants.databaseReferenceAlreadyExists);
		}

		// create database variable
		if (settings.databaseVariable && settings.databaseName) {
			await this.sqlProjService.addSqlCmdVariable(this.projectFilePath, settings.databaseVariable, settings.databaseName);

			// create server variable - only can be set when there's also a database variable (reference to different database on different server)
			if (settings.serverVariable && settings.serverName) {
				await this.sqlProjService.addSqlCmdVariable(this.projectFilePath, settings.serverVariable, settings.serverName);
			}
		}

		const databaseLiteral = settings.databaseVariable ? undefined : settings.databaseName;

		let result;
		let referenceName;
		if (reference instanceof SqlProjectReferenceProjectEntry) {
			referenceName = (<IProjectReferenceSettings>settings).projectName;
			result = await this.sqlProjService.addSqlProjectReference(this.projectFilePath, reference.pathForSqlProj(), reference.projectGuid, settings.suppressMissingDependenciesErrors, settings.databaseVariable, settings.serverVariable, databaseLiteral)
		} else { // dacpac
			referenceName = (<IDacpacReferenceSettings>settings).dacpacFileLocation.fsPath;
			result = await this.sqlProjService.addDacpacReference(this.projectFilePath, reference.pathForSqlProj(), settings.suppressMissingDependenciesErrors, settings.databaseVariable, settings.serverVariable, databaseLiteral)
		}

		if (!result.success && result.errorMessage) {
			throw new Error(constants.errorAddingDatabaseReference(referenceName, result.errorMessage));
		}
	}
	/**
	 * Adds a SQLCMD variable to the project
	 * @param name name of the variable
	 * @param defaultValue
	 */
	public async addSqlCmdVariable(name: string, defaultValue: string): Promise<void> {
		await this.sqlProjService.addSqlCmdVariable(this.projectFilePath, name, defaultValue);
	}

	/**
	 * Updates a SQLCMD variable in the project
	 * @param name name of the variable
	 * @param defaultValue
	 */
	public async updateSqlCmdVariable(name: string, defaultValue: string): Promise<void> {
		await this.sqlProjService.updateSqlCmdVariable(this.projectFilePath, name, defaultValue);
	}

	/**
	 * Appends given database source to the DatabaseSource property element.
	 * If property element does not exist, then new one will be created.
	 *
	 * @param databaseSource Source of the database to add
	 */
	public async addDatabaseSource(databaseSource: string): Promise<void> {
		const sources: string[] = this._databaseSource.split(';');
		const index = sources.findIndex(x => x === databaseSource);

		if (index !== -1) {
			return;
		}

		sources.push(databaseSource);
		await this.sqlProjService.setDatabaseSource(this.projectFilePath, sources.join(';'));
	}

	/**
	 * Removes database source from the DatabaseSource property element.
	 * If no sources remain, then property element will be removed from the project file.
	 *
	 * @param databaseSource Source of the database to remove
	 */
	public async removeDatabaseSource(databaseSource: string): Promise<void> {
		const sources: string[] = this._databaseSource.split(';');
		const index = sources.findIndex(x => x === databaseSource);

		if (index === -1) {
			return;
		}

		sources.splice(index, 1);
		await this.sqlProjService.setDatabaseSource(this.projectFilePath, sources.join(';'));
	}

	/**
	 * Gets an array of all database sources specified in the project.
	 *
	 * @returns Array of all database sources
	 */
	public getDatabaseSourceValues(): string[] {
		return this._databaseSource.split(';');
	}

	/**
	 * Adds publish profile to the project
	 *
	 * @param relativeFilePath Relative path of the file
	 */
	public async addPublishProfileToProjFile(absolutePublishProfilePath: string): Promise<FileProjectEntry> {
		const relativePublishProfilePath = (utils.trimUri(Uri.file(this.projectFilePath), Uri.file(absolutePublishProfilePath)));

		const result = await this.sqlProjService.addNoneItem(this.projectFilePath, relativePublishProfilePath);
		this.throwIfFailed(result);

		const fileEntry = this.createFileProjectEntry(relativePublishProfilePath, EntryType.File);
		this._publishProfiles.push(fileEntry);

		return fileEntry;
	}

	public createFileProjectEntry(relativePath: string, entryType: EntryType, sqlObjectType?: string, containsCreateTableStatement?: boolean): FileProjectEntry {
		let platformSafeRelativePath = utils.getPlatformSafeFileEntryPath(relativePath);
		return new FileProjectEntry(
			Uri.file(path.join(this.projectFolderPath, platformSafeRelativePath)),
			utils.convertSlashesForSqlProj(relativePath),
			entryType,
			sqlObjectType,
			containsCreateTableStatement);
	}

	private findOrCreateItemGroup(containedTag?: string, prePostScriptExist?: { scriptExist: boolean; }): Element {
		let outputItemGroup: Element[] = [];	// "None" can have more than one ItemGroup, for "None Include" (for pre/post deploy scripts and publish profiles), "None Remove"
		let returnItemGroup;

		// search for a particular item goup if a child type is provided
		if (containedTag) {
			// find any ItemGroup node that contains files; that's where we'll add
			for (let ig = 0; ig < this.projFileXmlDoc!.documentElement.getElementsByTagName(constants.ItemGroup).length; ig++) {
				const currentItemGroup = this.projFileXmlDoc!.documentElement.getElementsByTagName(constants.ItemGroup)[ig];

				if (currentItemGroup.getElementsByTagName(containedTag).length > 0) {
					outputItemGroup.push(currentItemGroup);
				}
			}
		}

		// if none already exist, make a new ItemGroup for it
		if (outputItemGroup.length === 0) {
			returnItemGroup = this.projFileXmlDoc!.createElement(constants.ItemGroup);
			this.projFileXmlDoc!.documentElement.appendChild(returnItemGroup);

			if (prePostScriptExist) {
				prePostScriptExist.scriptExist = false;
			}
		} else {	// if item group exists and containedTag = None, read the content to find None Include with publish profile
			if (containedTag === constants.None) {
				for (let ig = 0; ig < outputItemGroup.length; ig++) {
					const itemGroup = outputItemGroup[ig];

					// find all none include scripts specified in the sqlproj
					const noneItems = itemGroup.getElementsByTagName(constants.None);
					for (let n = 0; n < noneItems.length; n++) {
						let noneIncludeItem = noneItems[n].getAttribute(constants.Include);
						if (noneIncludeItem && utils.isPublishProfile(noneIncludeItem)) {
							returnItemGroup = itemGroup;
							break;
						}
					}
				}
				if (!returnItemGroup) {
					returnItemGroup = this.projFileXmlDoc!.createElement(constants.ItemGroup);
					this.projFileXmlDoc!.documentElement.appendChild(returnItemGroup);
				}
			} else {
				returnItemGroup = outputItemGroup[0]; 	// Return the first item group that was found, to match prior implementation
			}
		}

		return returnItemGroup;
	}

	private async removeFileFromProjFile(path: string): Promise<void> {//TODO: publish profile
		const fileNodes = this.projFileXmlDoc!.documentElement.getElementsByTagName(constants.Build);
		const preDeployNodes = this.projFileXmlDoc!.documentElement.getElementsByTagName(constants.PreDeploy);
		const postDeployNodes = this.projFileXmlDoc!.documentElement.getElementsByTagName(constants.PostDeploy);
		const noneNodes = this.projFileXmlDoc!.documentElement.getElementsByTagName(constants.None);
		const nodes = [fileNodes, preDeployNodes, postDeployNodes, noneNodes];

		const isBuildElement = this.files.find(f => f.relativePath === path);

		let deleted = false;

		// remove the <Build Include="..."> entry if there is one
		for (let i = 0; i < nodes.length; i++) {
			deleted = this.removeNode(path, nodes[i]);

			if (deleted) {
				// still might need to add a <Build Remove="..."> node if this is an sdk style project
				if (this.sqlProjStyle === ProjectType.SdkStyle) {
					break;
				} else {
					return;
				}
			}
		}

		// if it's an sdk style project, we'll need to add a <Build Remove="..."> entry to remove this file if it's
		// still included by a glob
		if (this.sqlProjStyle === ProjectType.SdkStyle) {
			// write any changes from removing an include node and get the current files included in the project
			if (deleted) {
				await this.serializeToProjFile(this.projFileXmlDoc!);
			}
			await this.readPreDeployScripts();
			await this.readPostDeployScripts();
			await this.readNoneScripts();
			await this.readFilesInProject();

			// only add a Remove node to exclude the file if it's still included by a glob
			if (this.files.find(f => f.relativePath === utils.convertSlashesForSqlProj(path))) {
				const removeFileNode = isBuildElement ? this.projFileXmlDoc!.createElement(constants.Build) : this.projFileXmlDoc!.createElement(constants.None);
				removeFileNode.setAttribute(constants.Remove, utils.convertSlashesForSqlProj(path));
				this.findOrCreateItemGroup(constants.Build).appendChild(removeFileNode);
				return;
			}

			return;
		}

		throw new Error(constants.unableToFindObject(path, constants.fileObject));
	}

	/**
	 * Deletes a node from the project file similar to <Compile Include="{includeString}" />
	 * @param includeString Path of the file that matches the Include portion of the node
	 * @param nodes The collection of XML nodes to search from
	 * @param undoRemove When true, will remove a node similar to <Compile Remove="{includeString}" />
	 * @returns True when a node has been removed, false otherwise.
	 */
	private removeNode(includeString: string, nodes: HTMLCollectionOf<Element>, undoRemove: boolean = false): boolean {
		// Default function behavior removes nodes like <Compile Include="..." />
		// However when undoRemove is true, this function removes <Compile Remove="..." />
		const xmlAttribute = undoRemove ? constants.Remove : constants.Include;
		for (let i = 0; i < nodes.length; i++) {
			const parent = nodes[i].parentNode;

			if (parent) {
				if (nodes[i].getAttribute(xmlAttribute) === utils.convertSlashesForSqlProj(includeString)) {
					parent.removeChild(nodes[i]);

					// delete ItemGroup if this was the only entry
					// only want element nodes, not text nodes
					const otherChildren = Array.from(parent.childNodes).filter((c: ChildNode) => c.childNodes);

					if (otherChildren.length === 0) {
						parent.parentNode?.removeChild(parent);
					}

					return true;
				}
			}
		}

		return false;
	}

	private async removeFolderFromProjFile(folderPath: string): Promise<void> {
		let deleted = this.removeFolderNode(folderPath);

		// TODO: consider removing this check when working on migration scenario. If a user converts to an SDK-style project and adding this
		// exclude XML doesn't hurt for non-SDK-style projects, then it might be better to just it anyway so that they don't have to exclude the folder
		// again when they convert to an SDK-style project
		if (this.sqlProjStyle === ProjectType.SdkStyle) {
			// update sqlproj if a node was deleted and load files and folders again
			await this.writeToSqlProjAndUpdateFilesFolders();

			// get latest folders to see if it still exists
			await this.readFolders();

			// add exclude entry if it's still in the current folders
			if (this._folders.find(f => f.relativePath === utils.convertSlashesForSqlProj(folderPath))) {
				const removeFileNode = this.projFileXmlDoc!.createElement(constants.Build);
				removeFileNode.setAttribute(constants.Remove, utils.convertSlashesForSqlProj(folderPath + '**'));
				this.findOrCreateItemGroup(constants.Build).appendChild(removeFileNode);

				// write changes and update files so everything is up to date for the next removal
				await this.writeToSqlProjAndUpdateFilesFolders();
			}

			deleted = true;
		}

		if (!deleted) {
			throw new Error(constants.unableToFindObject(folderPath, constants.folderObject));
		}
	}

	private removeFolderNode(folderPath: string): boolean {
		const folderNodes = this.projFileXmlDoc!.documentElement.getElementsByTagName(constants.Folder);
		let deleted = this.removeNode(folderPath, folderNodes);

		// if it wasn't deleted, try deleting the folder path without trailing backslash
		// since sometimes SSDT adds folders without a trailing \
		if (!deleted) {
			deleted = this.removeNode(utils.trimChars(folderPath, '\\'), folderNodes);
		}

		return deleted;
	}

	private async writeToSqlProjAndUpdateFilesFolders(): Promise<void> {
		await this.serializeToProjFile(this.projFileXmlDoc!);
		const projFileText = await fs.readFile(this._projectFilePath);
		this.projFileXmlDoc = new xmldom.DOMParser().parseFromString(projFileText.toString());
		await this.readFilesInProject();
	}

	private removeSqlCmdVariableFromProjFile(variableName: string): void {
		const sqlCmdVariableNodes = this.projFileXmlDoc!.documentElement.getElementsByTagName(constants.SqlCmdVariable);
		const deleted = this.removeNode(variableName, sqlCmdVariableNodes);

		if (!deleted) {
			throw new Error(constants.unableToFindSqlCmdVariable(variableName));
		}
	}

	private removeDatabaseReferenceFromProjFile(databaseReferenceEntry: IDatabaseReferenceProjectEntry): void {
		const elementTag = databaseReferenceEntry instanceof SqlProjectReferenceProjectEntry ? constants.ProjectReference : constants.ArtifactReference;
		const artifactReferenceNodes = this.projFileXmlDoc!.documentElement.getElementsByTagName(elementTag);
		const deleted = this.removeNode(databaseReferenceEntry.pathForSqlProj(), artifactReferenceNodes);

		// also delete SSDT reference if it's a system db reference
		if (databaseReferenceEntry instanceof SystemDatabaseReferenceProjectEntry) {
			const ssdtPath = databaseReferenceEntry.ssdtPathForSqlProj();
			this.removeNode(ssdtPath, artifactReferenceNodes);
		}

		if (!deleted) {
			throw new Error(constants.unableToFindDatabaseReference(databaseReferenceEntry.databaseName));
		}
	}

	private databaseReferenceExists(entry: IDatabaseReferenceProjectEntry): boolean {
		const found = this._databaseReferences.find(reference => reference.pathForSqlProj() === entry.pathForSqlProj()) !== undefined;
		return found;
	}

<<<<<<< HEAD
	private async addDatabaseReferenceChildren(referenceNode: Element, entry: IDatabaseReferenceProjectEntry): Promise<void> {
		const suppressMissingDependenciesErrorNode = this.projFileXmlDoc!.createElement(constants.SuppressMissingDependenciesErrors);
		const suppressMissingDependenciesErrorTextNode = this.projFileXmlDoc!.createTextNode(entry.suppressMissingDependenciesErrors ? constants.True : constants.False);
		suppressMissingDependenciesErrorNode.appendChild(suppressMissingDependenciesErrorTextNode);
		referenceNode.appendChild(suppressMissingDependenciesErrorNode);

		if ((<DacpacReferenceProjectEntry>entry).databaseSqlCmdVariable) {
			const databaseSqlCmdVariableElement = this.projFileXmlDoc!.createElement(constants.DatabaseSqlCmdVariable);
			const databaseSqlCmdVariableTextNode = this.projFileXmlDoc!.createTextNode((<DacpacReferenceProjectEntry>entry).databaseSqlCmdVariable!);
			databaseSqlCmdVariableElement.appendChild(databaseSqlCmdVariableTextNode);
			referenceNode.appendChild(databaseSqlCmdVariableElement);

			// add SQLCMD variable
			await this.addSqlCmdVariable((<DacpacReferenceProjectEntry>entry).databaseSqlCmdVariable!, (<DacpacReferenceProjectEntry>entry).databaseVariableLiteralValue!);
		} else if (entry.databaseVariableLiteralValue) {
			const databaseVariableLiteralValueElement = this.projFileXmlDoc!.createElement(constants.DatabaseVariableLiteralValue);
			const databaseTextNode = this.projFileXmlDoc!.createTextNode(entry.databaseVariableLiteralValue);
			databaseVariableLiteralValueElement.appendChild(databaseTextNode);
			referenceNode.appendChild(databaseVariableLiteralValueElement);
		}

		if ((<DacpacReferenceProjectEntry>entry).serverSqlCmdVariable) {
			const serverSqlCmdVariableElement = this.projFileXmlDoc!.createElement(constants.ServerSqlCmdVariable);
			const serverSqlCmdVariableTextNode = this.projFileXmlDoc!.createTextNode((<DacpacReferenceProjectEntry>entry).serverSqlCmdVariable!);
			serverSqlCmdVariableElement.appendChild(serverSqlCmdVariableTextNode);
			referenceNode.appendChild(serverSqlCmdVariableElement);

			// add SQLCMD variable
			await this.addSqlCmdVariable((<DacpacReferenceProjectEntry>entry).serverSqlCmdVariable!, (<DacpacReferenceProjectEntry>entry).serverName!);
		}
	}

=======
>>>>>>> bd2265f2
	public containsSSDTOnlySystemDatabaseReferences(): boolean {
		for (let r = 0; r < this.projFileXmlDoc!.documentElement.getElementsByTagName(constants.ArtifactReference).length; r++) {
			const currentNode = this.projFileXmlDoc!.documentElement.getElementsByTagName(constants.ArtifactReference)[r];
			if (currentNode.getAttribute(constants.Condition) !== constants.NetCoreCondition && currentNode.getAttribute(constants.Condition) !== constants.NotNetCoreCondition
				&& currentNode.getAttribute(constants.Include)?.includes(constants.DacpacRootPath)) {
				return true;
			}
		}

		return false;
	}

	/**
	 * Update system db references to have the ADS and SSDT paths to the system dacpacs
	 */
	public async updateSystemDatabaseReferencesInProjFile(): Promise<void> {
		// find all system database references
		for (let r = 0; r < this.projFileXmlDoc!.documentElement.getElementsByTagName(constants.ArtifactReference).length; r++) {
			const currentNode = this.projFileXmlDoc!.documentElement.getElementsByTagName(constants.ArtifactReference)[r];
			if (!currentNode.getAttribute(constants.Condition) && currentNode.getAttribute(constants.Include)?.includes(constants.DacpacRootPath)) {
				// get name of system database
				const systemDb = currentNode.getAttribute(constants.Include)?.includes(constants.master) ? SystemDatabase.master : SystemDatabase.msdb;

				// get name
				const nameNodes = currentNode.getElementsByTagName(constants.DatabaseVariableLiteralValue);
				const databaseVariableName = nameNodes[0].childNodes[0]?.nodeValue!;

				// get suppressMissingDependenciesErrors
				const suppressMissingDependenciesErrorNode = currentNode.getElementsByTagName(constants.SuppressMissingDependenciesErrors);
				const suppressMissingDependences = suppressMissingDependenciesErrorNode[0].childNodes[0].nodeValue === constants.True;

				// TODO Two issues here :
				// 1. If there are multiple ItemGroups with ArtifactReference items then we won't clean up until all items are removed
				// 2. If the ItemGroup has other non-ArtifactReference items in it then those will be deleted
				// Right now we assume that this ItemGroup is not manually edited so it's safe to ignore these
				if (this.projFileXmlDoc!.documentElement.getElementsByTagName(constants.ArtifactReference).length === 1) {
					// delete entire ItemGroup if there aren't any other children
					this.projFileXmlDoc!.documentElement.removeChild(currentNode.parentNode!);
				} else {
					this.projFileXmlDoc!.documentElement.removeChild(currentNode);
				}

				// remove from database references because it'll get added again later
				this._databaseReferences.splice(this._databaseReferences.findIndex(n => n.databaseName === (systemDb === SystemDatabase.master ? constants.master : constants.msdb)), 1);

				await this.addSystemDatabaseReference({ databaseName: databaseVariableName, systemDb: systemDb, suppressMissingDependenciesErrors: suppressMissingDependences });
			}
		}

		TelemetryReporter.createActionEvent(TelemetryViews.ProjectController, TelemetryActions.updateSystemDatabaseReferencesInProjFile)
			.withAdditionalMeasurements({ referencesCount: this.projFileXmlDoc!.documentElement.getElementsByTagName(constants.ArtifactReference).length })
			.send();
	}

<<<<<<< HEAD
=======
	private async addToProjFile(entry: ProjectEntry, xmlTag?: string, attributes?: Map<string, string>): Promise<void> {
		switch (entry.type) {
			case EntryType.File:
				await this.addFileToProjFile((<FileProjectEntry>entry).relativePath, xmlTag ? xmlTag : constants.Build, attributes);
				break;
			case EntryType.Folder:
				await this.addFolderToProjFile((<FileProjectEntry>entry).relativePath);
				break;
		}

		await this.serializeToProjFile(this.projFileXmlDoc!);
	}

	private async removeFromProjFile(entries: IProjectEntry | IProjectEntry[]): Promise<void> {
		if (!Array.isArray(entries)) {
			entries = [entries];
		}

		// remove any folders first, otherwise unnecessary Build remove entries might get added for sdk style
		// projects to exclude both the folder and the files in the folder
		const folderEntries = entries.filter(e => e.type === EntryType.Folder);
		for (const folder of folderEntries) {
			await this.removeFolderFromProjFile((<FileProjectEntry>folder).relativePath);
		}

		entries = entries.filter(e => e.type !== EntryType.Folder);

		for (const entry of entries) {
			switch (entry.type) {
				case EntryType.File:
					await this.removeFileFromProjFile((<FileProjectEntry>entry).relativePath);
					break;
				case EntryType.DatabaseReference:
					this.removeDatabaseReferenceFromProjFile(<IDatabaseReferenceProjectEntry>entry);
					break;
				case EntryType.SqlCmdVariable:
					this.removeSqlCmdVariableFromProjFile((<SqlCmdVariableProjectEntry>entry).variableName);
					break; // not required but adding so that we dont miss when we add new items
			}
		}

		await this.serializeToProjFile(this.projFileXmlDoc!);
	}

>>>>>>> bd2265f2
	private async serializeToProjFile(projFileContents: Document): Promise<void> {
		let xml = new xmldom.XMLSerializer().serializeToString(projFileContents);
		xml = xmlFormat(xml, <xmlFormat.Options>{
			collapseContent: true,
			indentation: '  ',
			lineSeparator: os.EOL,
			whiteSpaceAtEndOfSelfclosingTag: true
		});

		await fs.writeFile(this._projectFilePath, xml);

		// update projFileXmlDoc since the file was updated
		this.projFileXmlDoc = new xmldom.DOMParser().parseFromString(xml);
	}

	/**
	 * Adds the list of sql files and directories to the project, and saves the project file
	 *
	 * @param list list of files and folder Uris. Files and folders must already exist. No files or folders will be added if any do not exist.
	 */
	public async addToProject(list: Uri[]): Promise<void> {
		// verify all files/folders exist. If not all exist, none will be added
		for (let file of list) {
			const exists = await utils.exists(file.fsPath);

			if (!exists) {
				throw new Error(constants.fileOrFolderDoesNotExist(file.fsPath));
			}
		}

		for (let file of list) {
			const relativePath = utils.trimChars(utils.trimUri(Uri.file(this._projectFilePath), file), '/');

			if (relativePath.length > 0) {
				const fileStat = await fs.stat(file.fsPath);

				if (fileStat.isFile() && file.fsPath.toLowerCase().endsWith(constants.sqlFileExtension)) {
					await this.addSqlObjectScript(relativePath);
				} else if (fileStat.isDirectory()) {
					await this.addFolder2(relativePath);
				}
			}
		}
	}

	private throwIfFailed(result: ResultStatus): void {
		if (!result.success) {
			throw new Error(constants.errorPrefix(result.errorMessage));
		}
	}

	/**
	 * Moves a file to a different location
	 * @param node Node being moved
	 * @param projectFilePath Full file path to .sqlproj
	 * @param destinationRelativePath path of the destination, relative to .sqlproj
	 */
	public async move(node: BaseProjectTreeItem, destinationRelativePath: string): Promise<azdataType.ResultStatus> {
		// trim off the project folder at the beginning of the relative path stored in the tree
		const projectRelativeUri = vscode.Uri.file(path.basename(this.projectFilePath, constants.sqlprojExtension));
		const originalRelativePath = utils.trimUri(projectRelativeUri, node.relativeProjectUri);
		destinationRelativePath = utils.trimUri(projectRelativeUri, vscode.Uri.file(destinationRelativePath));

		if (originalRelativePath === destinationRelativePath) {
			return { success: true, errorMessage: '' };
		}

		let result;

		if (node instanceof SqlObjectFileNode) {
			result = await this.sqlProjService.moveSqlObjectScript(this.projectFilePath, destinationRelativePath, originalRelativePath)
		} else if (node instanceof PreDeployNode) {
			result = await this.sqlProjService.movePreDeploymentScript(this.projectFilePath, destinationRelativePath, originalRelativePath)
		} else if (node instanceof PostDeployNode) {
			result = await this.sqlProjService.movePostDeploymentScript(this.projectFilePath, destinationRelativePath, originalRelativePath)
		}
		// TODO add support for renaming none scripts after those are added in STS
		// TODO add support for renaming publish profiles when support is added in DacFx
		else {
			result = { success: false, errorMessage: constants.unhandledMoveNode }
		}

		return result;
	}
}

export const reservedProjectFolders = ['Properties', 'Data Sources', 'Database References'];<|MERGE_RESOLUTION|>--- conflicted
+++ resolved
@@ -19,8 +19,8 @@
 import { DataSource } from './dataSources/dataSources';
 import { ISystemDatabaseReferenceSettings, IDacpacReferenceSettings, IProjectReferenceSettings } from './IDatabaseReferenceSettings';
 import { TelemetryActions, TelemetryReporter, TelemetryViews } from '../common/telemetry';
-import { DacpacReferenceProjectEntry, FileProjectEntry, ProjectEntry, SqlCmdVariableProjectEntry, SqlProjectReferenceProjectEntry, SystemDatabase, SystemDatabaseReferenceProjectEntry } from './projectEntry';
-import { GetFoldersResult, GetScriptsResult } from 'mssql';
+import { DacpacReferenceProjectEntry, FileProjectEntry, ProjectEntry, SqlCmdVariableProjectEntry, SqlProjectReferenceProjectEntry, SystemDatabaseReferenceProjectEntry } from './projectEntry';
+import { GetFoldersResult, GetScriptsResult, SystemDatabase } from 'mssql';
 import { ResultStatus } from 'azdata';
 import { BaseProjectTreeItem } from './tree/baseTreeItem';
 import { PostDeployNode, PreDeployNode, SqlObjectFileNode } from './tree/fileFolderTreeItem';
@@ -39,15 +39,7 @@
  * Class representing a Project, and providing functions for operating on it
  */
 export class Project implements ISqlProject {
-<<<<<<< HEAD
-
-	//#region Private Fields
-
-	private sqlProjService!: ISqlProjectsService;
-	private projFileXmlDoc: Document | undefined = undefined;
-=======
 	private sqlProjService!: mssql.ISqlProjectsService;
->>>>>>> bd2265f2
 
 	private _projectFilePath: string;
 	private _projectFileName: string;
@@ -152,6 +144,8 @@
 
 	//#endregion
 
+	private projFileXmlDoc: Document | undefined = undefined;
+
 	constructor(projectFilePath: string) {
 		this._projectFilePath = projectFilePath;
 		this._projectFileName = path.basename(projectFilePath, '.sqlproj');
@@ -394,7 +388,7 @@
 			this._databaseReferences.push(new SystemDatabaseReferenceProjectEntry(
 				Uri.file(''),
 				Uri.file(''), // TODO: remove these after add and delete are swapped - DacFx handles adding and removing system dacpacs, so we don't need to keep track of the paths here
-				systemDbReference.systemDb === mssql.SystemDatabase.master ? constants.master : constants.msdb,
+				systemDbReference.systemDb === mssql.SystemDatabase.Master ? constants.master : constants.msdb,
 				systemDbReference.databaseVariableLiteralName,
 				systemDbReference.suppressMissingDependencies));
 		}
@@ -711,17 +705,13 @@
 			throw new Error(constants.databaseReferenceAlreadyExists);
 		}
 
-<<<<<<< HEAD
-		//await this.addToProjFile(systemDatabaseReferenceProjectEntry);
-=======
 		const systemDb = <unknown>settings.systemDb as mssql.SystemDatabase;
 		const result = await this.sqlProjService.addSystemDatabaseReference(this.projectFilePath, systemDb, settings.suppressMissingDependenciesErrors, settings.databaseName);
 
 		if (!result.success && result.errorMessage) {
-			const systemDbName = settings.systemDb === SystemDatabase.master ? constants.master : constants.msdb;
+			const systemDbName = settings.systemDb === SystemDatabase.Master ? constants.master : constants.msdb;
 			throw new Error(constants.errorAddingDatabaseReference(systemDbName, result.errorMessage));
 		}
->>>>>>> bd2265f2
 	}
 
 	public getSystemDacpacUri(dacpac: string): Uri {
@@ -909,108 +899,6 @@
 			containsCreateTableStatement);
 	}
 
-	private findOrCreateItemGroup(containedTag?: string, prePostScriptExist?: { scriptExist: boolean; }): Element {
-		let outputItemGroup: Element[] = [];	// "None" can have more than one ItemGroup, for "None Include" (for pre/post deploy scripts and publish profiles), "None Remove"
-		let returnItemGroup;
-
-		// search for a particular item goup if a child type is provided
-		if (containedTag) {
-			// find any ItemGroup node that contains files; that's where we'll add
-			for (let ig = 0; ig < this.projFileXmlDoc!.documentElement.getElementsByTagName(constants.ItemGroup).length; ig++) {
-				const currentItemGroup = this.projFileXmlDoc!.documentElement.getElementsByTagName(constants.ItemGroup)[ig];
-
-				if (currentItemGroup.getElementsByTagName(containedTag).length > 0) {
-					outputItemGroup.push(currentItemGroup);
-				}
-			}
-		}
-
-		// if none already exist, make a new ItemGroup for it
-		if (outputItemGroup.length === 0) {
-			returnItemGroup = this.projFileXmlDoc!.createElement(constants.ItemGroup);
-			this.projFileXmlDoc!.documentElement.appendChild(returnItemGroup);
-
-			if (prePostScriptExist) {
-				prePostScriptExist.scriptExist = false;
-			}
-		} else {	// if item group exists and containedTag = None, read the content to find None Include with publish profile
-			if (containedTag === constants.None) {
-				for (let ig = 0; ig < outputItemGroup.length; ig++) {
-					const itemGroup = outputItemGroup[ig];
-
-					// find all none include scripts specified in the sqlproj
-					const noneItems = itemGroup.getElementsByTagName(constants.None);
-					for (let n = 0; n < noneItems.length; n++) {
-						let noneIncludeItem = noneItems[n].getAttribute(constants.Include);
-						if (noneIncludeItem && utils.isPublishProfile(noneIncludeItem)) {
-							returnItemGroup = itemGroup;
-							break;
-						}
-					}
-				}
-				if (!returnItemGroup) {
-					returnItemGroup = this.projFileXmlDoc!.createElement(constants.ItemGroup);
-					this.projFileXmlDoc!.documentElement.appendChild(returnItemGroup);
-				}
-			} else {
-				returnItemGroup = outputItemGroup[0]; 	// Return the first item group that was found, to match prior implementation
-			}
-		}
-
-		return returnItemGroup;
-	}
-
-	private async removeFileFromProjFile(path: string): Promise<void> {//TODO: publish profile
-		const fileNodes = this.projFileXmlDoc!.documentElement.getElementsByTagName(constants.Build);
-		const preDeployNodes = this.projFileXmlDoc!.documentElement.getElementsByTagName(constants.PreDeploy);
-		const postDeployNodes = this.projFileXmlDoc!.documentElement.getElementsByTagName(constants.PostDeploy);
-		const noneNodes = this.projFileXmlDoc!.documentElement.getElementsByTagName(constants.None);
-		const nodes = [fileNodes, preDeployNodes, postDeployNodes, noneNodes];
-
-		const isBuildElement = this.files.find(f => f.relativePath === path);
-
-		let deleted = false;
-
-		// remove the <Build Include="..."> entry if there is one
-		for (let i = 0; i < nodes.length; i++) {
-			deleted = this.removeNode(path, nodes[i]);
-
-			if (deleted) {
-				// still might need to add a <Build Remove="..."> node if this is an sdk style project
-				if (this.sqlProjStyle === ProjectType.SdkStyle) {
-					break;
-				} else {
-					return;
-				}
-			}
-		}
-
-		// if it's an sdk style project, we'll need to add a <Build Remove="..."> entry to remove this file if it's
-		// still included by a glob
-		if (this.sqlProjStyle === ProjectType.SdkStyle) {
-			// write any changes from removing an include node and get the current files included in the project
-			if (deleted) {
-				await this.serializeToProjFile(this.projFileXmlDoc!);
-			}
-			await this.readPreDeployScripts();
-			await this.readPostDeployScripts();
-			await this.readNoneScripts();
-			await this.readFilesInProject();
-
-			// only add a Remove node to exclude the file if it's still included by a glob
-			if (this.files.find(f => f.relativePath === utils.convertSlashesForSqlProj(path))) {
-				const removeFileNode = isBuildElement ? this.projFileXmlDoc!.createElement(constants.Build) : this.projFileXmlDoc!.createElement(constants.None);
-				removeFileNode.setAttribute(constants.Remove, utils.convertSlashesForSqlProj(path));
-				this.findOrCreateItemGroup(constants.Build).appendChild(removeFileNode);
-				return;
-			}
-
-			return;
-		}
-
-		throw new Error(constants.unableToFindObject(path, constants.fileObject));
-	}
-
 	/**
 	 * Deletes a node from the project file similar to <Compile Include="{includeString}" />
 	 * @param includeString Path of the file that matches the Include portion of the node
@@ -1045,66 +933,6 @@
 		return false;
 	}
 
-	private async removeFolderFromProjFile(folderPath: string): Promise<void> {
-		let deleted = this.removeFolderNode(folderPath);
-
-		// TODO: consider removing this check when working on migration scenario. If a user converts to an SDK-style project and adding this
-		// exclude XML doesn't hurt for non-SDK-style projects, then it might be better to just it anyway so that they don't have to exclude the folder
-		// again when they convert to an SDK-style project
-		if (this.sqlProjStyle === ProjectType.SdkStyle) {
-			// update sqlproj if a node was deleted and load files and folders again
-			await this.writeToSqlProjAndUpdateFilesFolders();
-
-			// get latest folders to see if it still exists
-			await this.readFolders();
-
-			// add exclude entry if it's still in the current folders
-			if (this._folders.find(f => f.relativePath === utils.convertSlashesForSqlProj(folderPath))) {
-				const removeFileNode = this.projFileXmlDoc!.createElement(constants.Build);
-				removeFileNode.setAttribute(constants.Remove, utils.convertSlashesForSqlProj(folderPath + '**'));
-				this.findOrCreateItemGroup(constants.Build).appendChild(removeFileNode);
-
-				// write changes and update files so everything is up to date for the next removal
-				await this.writeToSqlProjAndUpdateFilesFolders();
-			}
-
-			deleted = true;
-		}
-
-		if (!deleted) {
-			throw new Error(constants.unableToFindObject(folderPath, constants.folderObject));
-		}
-	}
-
-	private removeFolderNode(folderPath: string): boolean {
-		const folderNodes = this.projFileXmlDoc!.documentElement.getElementsByTagName(constants.Folder);
-		let deleted = this.removeNode(folderPath, folderNodes);
-
-		// if it wasn't deleted, try deleting the folder path without trailing backslash
-		// since sometimes SSDT adds folders without a trailing \
-		if (!deleted) {
-			deleted = this.removeNode(utils.trimChars(folderPath, '\\'), folderNodes);
-		}
-
-		return deleted;
-	}
-
-	private async writeToSqlProjAndUpdateFilesFolders(): Promise<void> {
-		await this.serializeToProjFile(this.projFileXmlDoc!);
-		const projFileText = await fs.readFile(this._projectFilePath);
-		this.projFileXmlDoc = new xmldom.DOMParser().parseFromString(projFileText.toString());
-		await this.readFilesInProject();
-	}
-
-	private removeSqlCmdVariableFromProjFile(variableName: string): void {
-		const sqlCmdVariableNodes = this.projFileXmlDoc!.documentElement.getElementsByTagName(constants.SqlCmdVariable);
-		const deleted = this.removeNode(variableName, sqlCmdVariableNodes);
-
-		if (!deleted) {
-			throw new Error(constants.unableToFindSqlCmdVariable(variableName));
-		}
-	}
-
 	private removeDatabaseReferenceFromProjFile(databaseReferenceEntry: IDatabaseReferenceProjectEntry): void {
 		const elementTag = databaseReferenceEntry instanceof SqlProjectReferenceProjectEntry ? constants.ProjectReference : constants.ArtifactReference;
 		const artifactReferenceNodes = this.projFileXmlDoc!.documentElement.getElementsByTagName(elementTag);
@@ -1126,41 +954,6 @@
 		return found;
 	}
 
-<<<<<<< HEAD
-	private async addDatabaseReferenceChildren(referenceNode: Element, entry: IDatabaseReferenceProjectEntry): Promise<void> {
-		const suppressMissingDependenciesErrorNode = this.projFileXmlDoc!.createElement(constants.SuppressMissingDependenciesErrors);
-		const suppressMissingDependenciesErrorTextNode = this.projFileXmlDoc!.createTextNode(entry.suppressMissingDependenciesErrors ? constants.True : constants.False);
-		suppressMissingDependenciesErrorNode.appendChild(suppressMissingDependenciesErrorTextNode);
-		referenceNode.appendChild(suppressMissingDependenciesErrorNode);
-
-		if ((<DacpacReferenceProjectEntry>entry).databaseSqlCmdVariable) {
-			const databaseSqlCmdVariableElement = this.projFileXmlDoc!.createElement(constants.DatabaseSqlCmdVariable);
-			const databaseSqlCmdVariableTextNode = this.projFileXmlDoc!.createTextNode((<DacpacReferenceProjectEntry>entry).databaseSqlCmdVariable!);
-			databaseSqlCmdVariableElement.appendChild(databaseSqlCmdVariableTextNode);
-			referenceNode.appendChild(databaseSqlCmdVariableElement);
-
-			// add SQLCMD variable
-			await this.addSqlCmdVariable((<DacpacReferenceProjectEntry>entry).databaseSqlCmdVariable!, (<DacpacReferenceProjectEntry>entry).databaseVariableLiteralValue!);
-		} else if (entry.databaseVariableLiteralValue) {
-			const databaseVariableLiteralValueElement = this.projFileXmlDoc!.createElement(constants.DatabaseVariableLiteralValue);
-			const databaseTextNode = this.projFileXmlDoc!.createTextNode(entry.databaseVariableLiteralValue);
-			databaseVariableLiteralValueElement.appendChild(databaseTextNode);
-			referenceNode.appendChild(databaseVariableLiteralValueElement);
-		}
-
-		if ((<DacpacReferenceProjectEntry>entry).serverSqlCmdVariable) {
-			const serverSqlCmdVariableElement = this.projFileXmlDoc!.createElement(constants.ServerSqlCmdVariable);
-			const serverSqlCmdVariableTextNode = this.projFileXmlDoc!.createTextNode((<DacpacReferenceProjectEntry>entry).serverSqlCmdVariable!);
-			serverSqlCmdVariableElement.appendChild(serverSqlCmdVariableTextNode);
-			referenceNode.appendChild(serverSqlCmdVariableElement);
-
-			// add SQLCMD variable
-			await this.addSqlCmdVariable((<DacpacReferenceProjectEntry>entry).serverSqlCmdVariable!, (<DacpacReferenceProjectEntry>entry).serverName!);
-		}
-	}
-
-=======
->>>>>>> bd2265f2
 	public containsSSDTOnlySystemDatabaseReferences(): boolean {
 		for (let r = 0; r < this.projFileXmlDoc!.documentElement.getElementsByTagName(constants.ArtifactReference).length; r++) {
 			const currentNode = this.projFileXmlDoc!.documentElement.getElementsByTagName(constants.ArtifactReference)[r];
@@ -1182,7 +975,7 @@
 			const currentNode = this.projFileXmlDoc!.documentElement.getElementsByTagName(constants.ArtifactReference)[r];
 			if (!currentNode.getAttribute(constants.Condition) && currentNode.getAttribute(constants.Include)?.includes(constants.DacpacRootPath)) {
 				// get name of system database
-				const systemDb = currentNode.getAttribute(constants.Include)?.includes(constants.master) ? SystemDatabase.master : SystemDatabase.msdb;
+				const systemDb = currentNode.getAttribute(constants.Include)?.includes(constants.master) ? SystemDatabase.Master : SystemDatabase.Msdb;
 
 				// get name
 				const nameNodes = currentNode.getElementsByTagName(constants.DatabaseVariableLiteralValue);
@@ -1204,7 +997,7 @@
 				}
 
 				// remove from database references because it'll get added again later
-				this._databaseReferences.splice(this._databaseReferences.findIndex(n => n.databaseName === (systemDb === SystemDatabase.master ? constants.master : constants.msdb)), 1);
+				this._databaseReferences.splice(this._databaseReferences.findIndex(n => n.databaseName === (systemDb === SystemDatabase.Master ? constants.master : constants.msdb)), 1);
 
 				await this.addSystemDatabaseReference({ databaseName: databaseVariableName, systemDb: systemDb, suppressMissingDependenciesErrors: suppressMissingDependences });
 			}
@@ -1215,53 +1008,6 @@
 			.send();
 	}
 
-<<<<<<< HEAD
-=======
-	private async addToProjFile(entry: ProjectEntry, xmlTag?: string, attributes?: Map<string, string>): Promise<void> {
-		switch (entry.type) {
-			case EntryType.File:
-				await this.addFileToProjFile((<FileProjectEntry>entry).relativePath, xmlTag ? xmlTag : constants.Build, attributes);
-				break;
-			case EntryType.Folder:
-				await this.addFolderToProjFile((<FileProjectEntry>entry).relativePath);
-				break;
-		}
-
-		await this.serializeToProjFile(this.projFileXmlDoc!);
-	}
-
-	private async removeFromProjFile(entries: IProjectEntry | IProjectEntry[]): Promise<void> {
-		if (!Array.isArray(entries)) {
-			entries = [entries];
-		}
-
-		// remove any folders first, otherwise unnecessary Build remove entries might get added for sdk style
-		// projects to exclude both the folder and the files in the folder
-		const folderEntries = entries.filter(e => e.type === EntryType.Folder);
-		for (const folder of folderEntries) {
-			await this.removeFolderFromProjFile((<FileProjectEntry>folder).relativePath);
-		}
-
-		entries = entries.filter(e => e.type !== EntryType.Folder);
-
-		for (const entry of entries) {
-			switch (entry.type) {
-				case EntryType.File:
-					await this.removeFileFromProjFile((<FileProjectEntry>entry).relativePath);
-					break;
-				case EntryType.DatabaseReference:
-					this.removeDatabaseReferenceFromProjFile(<IDatabaseReferenceProjectEntry>entry);
-					break;
-				case EntryType.SqlCmdVariable:
-					this.removeSqlCmdVariableFromProjFile((<SqlCmdVariableProjectEntry>entry).variableName);
-					break; // not required but adding so that we dont miss when we add new items
-			}
-		}
-
-		await this.serializeToProjFile(this.projFileXmlDoc!);
-	}
-
->>>>>>> bd2265f2
 	private async serializeToProjFile(projFileContents: Document): Promise<void> {
 		let xml = new xmldom.XMLSerializer().serializeToString(projFileContents);
 		xml = xmlFormat(xml, <xmlFormat.Options>{
