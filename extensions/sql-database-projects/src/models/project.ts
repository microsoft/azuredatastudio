/*---------------------------------------------------------------------------------------------
 *  Copyright (c) Microsoft Corporation. All rights reserved.
 *  Licensed under the Source EULA. See License.txt in the project root for license information.
 *--------------------------------------------------------------------------------------------*/

import * as path from 'path';
import * as constants from '../common/constants';
import * as utils from '../common/utils';
import type * as azdataType from 'azdata';
import * as vscode from 'vscode';
import * as mssql from 'mssql';

import { Uri, window } from 'vscode';
import { EntryType, IDatabaseReferenceProjectEntry, ISqlProject, ItemType, SqlTargetPlatform } from 'sqldbproj';
import { promises as fs } from 'fs';
import { DataSource } from './dataSources/dataSources';
import { ISystemDatabaseReferenceSettings, IDacpacReferenceSettings, IProjectReferenceSettings } from './IDatabaseReferenceSettings';
import { TelemetryActions, TelemetryReporter, TelemetryViews } from '../common/telemetry';
<<<<<<< HEAD
import { DacpacReferenceProjectEntry, FileProjectEntry, SqlProjectReferenceProjectEntry, SystemDatabaseReferenceProjectEntry } from './projectEntry';
import { GetFoldersResult, GetScriptsResult, SystemDatabase } from 'mssql';
=======
import { DacpacReferenceProjectEntry, FileProjectEntry, ProjectEntry, SqlCmdVariableProjectEntry, SqlProjectReferenceProjectEntry, SystemDatabaseReferenceProjectEntry } from './projectEntry';
>>>>>>> 965ceecd
import { ResultStatus } from 'azdata';
import { BaseProjectTreeItem } from './tree/baseTreeItem';
import { NoneNode, PostDeployNode, PreDeployNode, PublishProfileNode, SqlObjectFileNode } from './tree/fileFolderTreeItem';
import { ProjectType, SystemDatabase } from 'mssql';

/**
 * Represents the configuration based on the Configuration property in the sqlproj
 */
enum Configuration {
	Debug = 'Debug',     // default used if the Configuration property is not specified
	Release = 'Release',
	Output = 'Output'    // if a string besides debug or release is used, then Output is used as the configuration
}

/**
 * Class representing a Project, and providing functions for operating on it
 */
export class Project implements ISqlProject {
	private sqlProjService!: mssql.ISqlProjectsService;

	private _projectFilePath: string;
	private _projectFileName: string;
	private _projectGuid: string | undefined;
	private _files: FileProjectEntry[] = [];
	private _folders: FileProjectEntry[] = [];
	private _dataSources: DataSource[] = [];
	private _databaseReferences: IDatabaseReferenceProjectEntry[] = [];
	private _sqlCmdVariables: Record<string, string> = {};
	private _preDeployScripts: FileProjectEntry[] = [];
	private _postDeployScripts: FileProjectEntry[] = [];
	private _noneDeployScripts: FileProjectEntry[] = [];
	private _sqlProjStyle: ProjectType = ProjectType.SdkStyle;
	private _isCrossPlatformCompatible: boolean = false;
	private _outputPath: string = '';
	private _configuration: Configuration = Configuration.Debug;
	private _databaseSource: string = '';
	private _publishProfiles: FileProjectEntry[] = [];
	private _defaultCollation: string = '';
	private _databaseSchemaProvider: string = '';

	//#endregion

	//#region Public Properties

	public get dacpacOutputPath(): string {
		return path.join(this.outputPath, `${this._projectFileName}.dacpac`);
	}

	public get projectFolderPath() {
		return Uri.file(path.dirname(this._projectFilePath)).fsPath;
	}

	public get projectFilePath(): string {
		return this._projectFilePath;
	}

	public get projectFileName(): string {
		return this._projectFileName;
	}

	public get projectGuid(): string | undefined {
		return this._projectGuid;
	}

	public get files(): FileProjectEntry[] {
		return this._files;
	}

	public get folders(): FileProjectEntry[] {
		return this._folders;
	}

<<<<<<< HEAD
	public get dataSources(): DataSource[] {
		return this._dataSources;
	}

=======
>>>>>>> 965ceecd
	public get databaseReferences(): IDatabaseReferenceProjectEntry[] {
		return this._databaseReferences;
	}

	public get sqlCmdVariables(): Record<string, string> {
		return this._sqlCmdVariables;
	}

	public get preDeployScripts(): FileProjectEntry[] {
		return this._preDeployScripts;
	}

	public get postDeployScripts(): FileProjectEntry[] {
		return this._postDeployScripts;
	}

	public get noneDeployScripts(): FileProjectEntry[] {
		return this._noneDeployScripts;
	}

	public get sqlProjStyle(): ProjectType {
		return this._sqlProjStyle;
	}

	public get isCrossPlatformCompatible(): boolean {
		return this._isCrossPlatformCompatible;
	}

	public get outputPath(): string {
		return this._outputPath;
	}

	public get configuration(): Configuration {
		return this._configuration;
	}

	public get publishProfiles(): FileProjectEntry[] {
		return this._publishProfiles;
	}

	//#endregion

	constructor(projectFilePath: string) {
		this._projectFilePath = projectFilePath;
		this._projectFileName = path.basename(projectFilePath, '.sqlproj');
	}

	/**
	 * Open and load a .sqlproj file
	 */
	public static async openProject(projectFilePath: string, promptIfNeedsUpdating: boolean = false): Promise<Project> {
		const proj = new Project(projectFilePath);

		proj.sqlProjService = await utils.getSqlProjectsService();
		await proj.readProjFile();

		if (!proj.isCrossPlatformCompatible && promptIfNeedsUpdating) {
			const result = await window.showWarningMessage(constants.updateProjectForRoundTrip(proj.projectFileName), constants.yesString, constants.noString);

			if (result === constants.yesString) {
				await proj.updateProjectForRoundTrip();
			}
		}

		return proj;
	}

	/**
	 * Reads the project setting and contents from the file
	 */
	public async readProjFile(): Promise<void> {
		this.resetProject();

		await this.readProjectProperties();
		await this.readSqlCmdVariables();
		await this.readDatabaseReferences();

		// get pre and post deploy scripts specified in the sqlproj
		await this.readPreDeployScripts();
		await this.readPostDeployScripts();
		await this.readNoneScripts();

<<<<<<< HEAD
		await this.readFilesInProject(); // get SQL object scripts
		await this.readFolders(); // get folders

		await this.readPublishProfiles(); // get publish profiles specified in the sqlproj
=======
		// get publish profiles specified in the sqlproj
		this._publishProfiles = this.readPublishProfiles();
>>>>>>> 965ceecd
	}

	//#region Reader helpers

	private async readProjectProperties(): Promise<void> {
		const props = await this.sqlProjService.getProjectProperties(this.projectFilePath);

		this._projectGuid = props.projectGuid;

		switch (props.configuration.toLowerCase()) {
			case Configuration.Debug.toString().toLowerCase():
				this._configuration = Configuration.Debug;
				break;
			case Configuration.Release.toString().toLowerCase():
				this._configuration = Configuration.Release;
				break;
			default:
				this._configuration = Configuration.Output; // if the configuration doesn't match release or debug, the dacpac will get created in ./bin/Output
		}

		this._outputPath = props.outputPath;
		this._databaseSource = props.databaseSource ?? '';
		this._defaultCollation = props.defaultCollation;
		this._databaseSchemaProvider = 'Microsoft.Data.Tools.Schema.Sql.Sql160DatabaseSchemaProvider'; // TODO: replace this stub once latest Tools Service is brought over
		this._sqlProjStyle = props.projectStyle;

		await this.readCrossPlatformCompatibility();
	}

	private async readCrossPlatformCompatibility(): Promise<void> {
		const result = await this.sqlProjService.getCrossPlatformCompatibility(this.projectFilePath)
		this.throwIfFailed(result);

		this._isCrossPlatformCompatible = result.isCrossPlatformCompatible;
	}

	private async readSqlCmdVariables(): Promise<void> {
		const sqlcmdVariablesResult = await this.sqlProjService.getSqlCmdVariables(this.projectFilePath);

		if (!sqlcmdVariablesResult.success && sqlcmdVariablesResult.errorMessage) {
			throw new Error(constants.errorReadingProject(constants.sqlCmdVariables, this.projectFilePath, sqlcmdVariablesResult.errorMessage));
		}

		this._sqlCmdVariables = {};

		for (const variable of sqlcmdVariablesResult.sqlCmdVariables) {
			this._sqlCmdVariables[variable.varName] = variable.defaultValue; // store the default value that's specified in the .sqlproj
		}
	}

	/**
	 * Gets all the files specified by <Build Inlude="..."> and removes all the files specified by <Build Remove="...">
	 * and all files included by the default glob of the folder of the sqlproj if it's an sdk style project
	 */
	private async readFilesInProject(): Promise<void> {
		const filesSet: Set<string> = new Set();

		var result: GetScriptsResult = await this.sqlProjService.getSqlObjectScripts(this.projectFilePath);

		this.throwIfFailed(result);

		if (result.scripts?.length > 0) { // empty array from SqlToolsService is deserialized as null
			for (var script of result.scripts) {
				filesSet.add(script);
			}
		}

		// create a FileProjectEntry for each file
		const fileEntries: FileProjectEntry[] = [];
		for (let f of Array.from(filesSet.values())) {

			// read file to check if it has a "Create Table" statement
			const fullPath = path.join(utils.getPlatformSafeFileEntryPath(this.projectFolderPath), utils.getPlatformSafeFileEntryPath(f));
			const containsCreateTableStatement: boolean = await utils.fileContainsCreateTableStatement(fullPath, this.getProjectTargetVersion());

			fileEntries.push(this.createFileProjectEntry(f, EntryType.File, undefined, containsCreateTableStatement));
		}

		this._files = fileEntries;
	}

	private async readFolders(): Promise<void> {
		var result: GetFoldersResult = await this.sqlProjService.getFolders(this.projectFilePath);
		this.throwIfFailed(result);

		const folderEntries: FileProjectEntry[] = [];

		if (result.folders?.length > 0) { // empty array from SqlToolsService is deserialized as null
			for (var folderPath of result.folders) {
				folderEntries.push(this.createFileProjectEntry(folderPath, EntryType.Folder));
			}
		}

		this._folders = folderEntries;
	}

	private async readPreDeployScripts(): Promise<void> {
		var result: GetScriptsResult = await this.sqlProjService.getPreDeploymentScripts(this.projectFilePath);
		this.throwIfFailed(result);

		const preDeploymentScriptEntries: FileProjectEntry[] = [];

		if (result.scripts?.length > 0) { // empty array from SqlToolsService is deserialized as null
			for (var scriptPath of result.scripts) {
				preDeploymentScriptEntries.push(this.createFileProjectEntry(scriptPath, EntryType.File));
			}
		}

		if (preDeploymentScriptEntries.length > 1) {
			void window.showWarningMessage(constants.prePostDeployCount, constants.okString);
		}

		this._preDeployScripts = preDeploymentScriptEntries;
	}

	private async readPostDeployScripts(): Promise<void> {
		var result: GetScriptsResult = await this.sqlProjService.getPostDeploymentScripts(this.projectFilePath);
		this.throwIfFailed(result);

		const postDeploymentScriptEntries: FileProjectEntry[] = [];

		if (result.scripts?.length > 0) { // empty array from SqlToolsService is deserialized as null
			for (var scriptPath of result.scripts) {
				postDeploymentScriptEntries.push(this.createFileProjectEntry(scriptPath, EntryType.File));
			}
		}

		if (postDeploymentScriptEntries.length > 1) {
			void window.showWarningMessage(constants.prePostDeployCount, constants.okString);
		}

		this._postDeployScripts = postDeploymentScriptEntries;
	}

	private async readNoneScripts(): Promise<void> {
		var result: GetScriptsResult = await this.sqlProjService.getNoneItems(this.projectFilePath);
		this.throwIfFailed(result);

		const noneItemEntries: FileProjectEntry[] = [];

		if (result.scripts?.length > 0) { // empty array from SqlToolsService is deserialized as null
			for (var path of result.scripts) {
				noneItemEntries.push(this.createFileProjectEntry(path, EntryType.File));
			}
		}

		this._noneDeployScripts = noneItemEntries.filter(f => !utils.isPublishProfile(f.relativePath));
	}

	/**
	 *
	 * @returns all the publish profiles (ending with *.publish.xml) specified as <None Include="file.publish.xml" /> in the sqlproj
	 */
	private async readPublishProfiles(): Promise<void> {
		var result: GetScriptsResult = await this.sqlProjService.getNoneItems(this.projectFilePath);
		this.throwIfFailed(result);

		const noneItemEntries: FileProjectEntry[] = [];

		if (result.scripts?.length > 0) { // empty array from SqlToolsService is deserialized as null
			for (var path of result.scripts) {
				noneItemEntries.push(this.createFileProjectEntry(path, EntryType.File));
			}
		}

		this._publishProfiles = noneItemEntries.filter(f => utils.isPublishProfile(f.relativePath));
	}

	private async readDatabaseReferences(): Promise<void> {
		this._databaseReferences = [];
		const databaseReferencesResult = await this.sqlProjService.getDatabaseReferences(this.projectFilePath);

		for (const dacpacReference of databaseReferencesResult.dacpacReferences) {
			this._databaseReferences.push(new DacpacReferenceProjectEntry({
				dacpacFileLocation: Uri.file(dacpacReference.dacpacPath),
				databaseName: dacpacReference.dacpacPath,
				suppressMissingDependenciesErrors: dacpacReference.suppressMissingDependencies
			}));
		}

		for (const projectReference of databaseReferencesResult.sqlProjectReferences) {
			this._databaseReferences.push(new SqlProjectReferenceProjectEntry({
				projectRelativePath: Uri.file(utils.getPlatformSafeFileEntryPath(projectReference.projectPath)),
				projectName: path.basename(utils.getPlatformSafeFileEntryPath(projectReference.projectPath), constants.sqlprojExtension),
				projectGuid: projectReference.projectGuid ?? '',
				suppressMissingDependenciesErrors: projectReference.suppressMissingDependencies
			}));
		}

		for (const systemDbReference of databaseReferencesResult.systemDatabaseReferences) {
			this._databaseReferences.push(new SystemDatabaseReferenceProjectEntry(
				Uri.file(''),
				Uri.file(''), // TODO: remove these after add and delete are swapped - DacFx handles adding and removing system dacpacs, so we don't need to keep track of the paths here
<<<<<<< HEAD
				systemDbReference.systemDb === mssql.SystemDatabase.Master ? constants.master : constants.msdb,
=======
				systemDbReference.systemDb === SystemDatabase.Master ? constants.master : constants.msdb,
>>>>>>> 965ceecd
				systemDbReference.databaseVariableLiteralName,
				systemDbReference.suppressMissingDependencies));
		}
	}

<<<<<<< HEAD
	//#endregion

=======
>>>>>>> 965ceecd
	private resetProject(): void {
		this._files = [];
		this._databaseReferences = [];
		this._sqlCmdVariables = {};
		this._preDeployScripts = [];
		this._postDeployScripts = [];
		this._noneDeployScripts = [];
		this._outputPath = '';
		this._configuration = Configuration.Debug;
	}

	public async updateProjectForRoundTrip(): Promise<void> {
		if (this.isCrossPlatformCompatible) {
			return;
		}

		TelemetryReporter.sendActionEvent(TelemetryViews.ProjectController, TelemetryActions.updateProjectForRoundtrip);

		const result = await this.sqlProjService.updateProjectForCrossPlatform(this.projectFilePath);
		this.throwIfFailed(result);

		await this.readCrossPlatformCompatibility();
	}

	//#region Add/Delete/Exclude functions

	//#region Folders

	public async addFolder2(relativeFolderPath: string): Promise<void> {
		const result = await this.sqlProjService.addFolder(this.projectFileName, relativeFolderPath);
		this.throwIfFailed(result);

		await this.readFolders();
	}

	public async deleteFolder(relativeFolderPath: string): Promise<void> {
		const result = await this.sqlProjService.deleteFolder(this.projectFileName, relativeFolderPath);
		this.throwIfFailed(result);

		await this.readFolders();
	}

	//#endregion

	//#region SQL object scripts

	public async addSqlObjectScript(relativePath: string): Promise<void> {
		const result = await this.sqlProjService.addSqlObjectScript(this.projectFileName, relativePath);
		this.throwIfFailed(result);

		await this.readFilesInProject();
	}

	public async deleteSqlObjectScript(relativePath: string): Promise<void> {
		const result = await this.sqlProjService.deleteSqlObjectScript(this.projectFileName, relativePath);
		this.throwIfFailed(result);

		await this.readFilesInProject();
	}

	public async excludeSqlObjectScript(relativePath: string): Promise<void> {
		const result = await this.sqlProjService.excludeSqlObjectScript(this.projectFileName, relativePath);
		this.throwIfFailed(result);

		await this.readFilesInProject();
	}

	//#endregion

	//#region Pre-deployment scripts

	public async addPreDeploymentScript(relativePath: string): Promise<void> {
		const result = await this.sqlProjService.addPreDeploymentScript(this.projectFileName, relativePath);
		this.throwIfFailed(result);

		await this.readPreDeployScripts();
		await this.readNoneScripts();
	}

	public async deletePreDeploymentScript(relativePath: string): Promise<void> {
		const result = await this.sqlProjService.deletePreDeploymentScript(this.projectFileName, relativePath);
		this.throwIfFailed(result);

		await this.readPreDeployScripts();
	}

	public async excludePreDeploymentScript(relativePath: string): Promise<void> {
		const result = await this.sqlProjService.excludePreDeploymentScript(this.projectFileName, relativePath);
		this.throwIfFailed(result);

		await this.readPreDeployScripts();
	}

	//#endregion

	//#region Post-deployment scripts

	public async addPostDeploymentScript(relativePath: string): Promise<void> {
		const result = await this.sqlProjService.addPreDeploymentScript(this.projectFileName, relativePath);
		this.throwIfFailed(result);

		await this.readPostDeployScripts();
		await this.readNoneScripts();
	}

	public async deletePostDeploymentScript(relativePath: string): Promise<void> {
		const result = await this.sqlProjService.deletePostDeploymentScript(this.projectFileName, relativePath);
		this.throwIfFailed(result);

		await this.readPostDeployScripts();
	}

	public async excludePostDeploymentScript(relativePath: string): Promise<void> {
		const result = await this.sqlProjService.excludePostDeploymentScript(this.projectFileName, relativePath);
		this.throwIfFailed(result);

		await this.readPostDeployScripts();
	}

	//#endregion

	//#region None items

	public async addNoneItem(relativePath: string): Promise<void> {
		const result = await this.sqlProjService.addNoneItem(this.projectFileName, relativePath);
		this.throwIfFailed(result);

		await this.readPostDeployScripts();
		await this.readNoneScripts();
	}

	public async deleteNoneItem(relativePath: string): Promise<void> {
		const result = await this.sqlProjService.deleteNoneItem(this.projectFileName, relativePath);
		this.throwIfFailed(result);

		await this.readPostDeployScripts();
	}

	public async excludeNoneItem(relativePath: string): Promise<void> {
		const result = await this.sqlProjService.excludeNoneItem(this.projectFileName, relativePath);
		this.throwIfFailed(result);

		await this.readPostDeployScripts();
	}

	//#endregion

	//#endregion

	/**
	 * Adds a folder to the project, and saves the project file
	 * TODO: delete once replaced with addFolder2
	 * @param relativeFolderPath Relative path of the folder
	 */
	public async addFolder(relativeFolderPath: string): Promise<FileProjectEntry> {
		const result = await this.sqlProjService.addFolder(this.projectFilePath, relativeFolderPath);
		this.throwIfFailed(result);

		return this.createFileProjectEntry(utils.ensureTrailingSlash(relativeFolderPath), EntryType.Folder);
	}

	/**
	 * Writes a file to disk if contents are provided, adds that file to the project, and writes it to disk
	 *
	 * @param relativeFilePath Relative path of the file
	 * @param contents Contents to be written to the new file
	 * @param itemType Type of the project entry to add. This maps to the build action for the item.
	 */
	public async addScriptItem(relativeFilePath: string, contents?: string, itemType?: string): Promise<FileProjectEntry> {
		// Check if file already has been added to sqlproj
		const normalizedRelativeFilePath = utils.convertSlashesForSqlProj(relativeFilePath);

		const existingEntry = this.files.find(f => f.relativePath.toUpperCase() === normalizedRelativeFilePath.toUpperCase());
		if (existingEntry) {
			return existingEntry;
		}

		// Ensure the file exists // TODO: can be pushed down to DacFx
		const absoluteFilePath = path.join(this.projectFolderPath, relativeFilePath);
		await utils.ensureFileExists(absoluteFilePath, contents);

		// Add the new script
		let result: ResultStatus;

		switch (itemType) {
			case ItemType.preDeployScript:
				result = await this.sqlProjService.addPreDeploymentScript(this.projectFilePath, relativeFilePath);
				await this.readPreDeployScripts();
				await this.readNoneScripts();
				break;
			case ItemType.postDeployScript:
				result = await this.sqlProjService.addPostDeploymentScript(this.projectFilePath, relativeFilePath);
				await this.readPostDeployScripts();
				await this.readNoneScripts();
				break;
			default:
				result = await this.sqlProjService.addSqlObjectScript(this.projectFilePath, relativeFilePath);
				await this.readFilesInProject();
				break;
		}

		await this.readFolders();

		this.throwIfFailed(result);

		return this.createFileProjectEntry(normalizedRelativeFilePath, EntryType.File);
	}

	/**
	 * Adds a file to the project, and saves the project file
	 *
	 * @param filePath Absolute path of the file
	 */
	public async addExistingItem(filePath: string): Promise<FileProjectEntry> {
		const exists = await utils.exists(filePath);
		if (!exists) {
			throw new Error(constants.noFileExist(filePath));
		}

		const normalizedRelativeFilePath = utils.convertSlashesForSqlProj(path.relative(this.projectFolderPath, filePath));
		let result: ResultStatus;

		if (path.extname(filePath) === constants.sqlFileExtension) {
			result = await this.sqlProjService.addSqlObjectScript(this.projectFilePath, filePath)
			await this.readFilesInProject();
		} else {
			result = await this.sqlProjService.addNoneItem(this.projectFilePath, filePath);
			await this.readNoneScripts();
		}

		this.throwIfFailed(result);

		return this.createFileProjectEntry(normalizedRelativeFilePath, EntryType.File);
	}

	public async exclude(entry: FileProjectEntry): Promise<void> {
		entry.type
		entry.type
		//const toExclude: FileProjectEntry[] = this._files.concat(this._preDeployScripts).concat(this._postDeployScripts).concat(this._noneDeployScripts).concat(this._publishProfiles).filter(x => x.fsUri.fsPath.startsWith(entry.fsUri.fsPath));
		//await this.removeFromProjFile(toExclude);

		this._files = this._files.filter(x => !x.fsUri.fsPath.startsWith(entry.fsUri.fsPath));
		this._preDeployScripts = this._preDeployScripts.filter(x => !x.fsUri.fsPath.startsWith(entry.fsUri.fsPath));
		this._postDeployScripts = this._postDeployScripts.filter(x => !x.fsUri.fsPath.startsWith(entry.fsUri.fsPath));
		this._noneDeployScripts = this._noneDeployScripts.filter(x => !x.fsUri.fsPath.startsWith(entry.fsUri.fsPath));
		this._publishProfiles = this._publishProfiles.filter(x => !x.fsUri.fsPath.startsWith(entry.fsUri.fsPath));
	}

	public async deleteFileFolder(entry: FileProjectEntry): Promise<void> {
		// compile a list of folder contents to delete; if entry is a file, contents will contain only itself
		const toDeleteFiles: FileProjectEntry[] = this._files.concat(this._preDeployScripts).concat(this._postDeployScripts).concat(this._noneDeployScripts).concat(this._publishProfiles).filter(x => x.fsUri.fsPath.startsWith(entry.fsUri.fsPath) && x.type === EntryType.File);
		const toDeleteFolders: FileProjectEntry[] = this._files.filter(x => x.fsUri.fsPath.startsWith(entry.fsUri.fsPath) && x.type === EntryType.Folder);

		await Promise.all(toDeleteFiles.map(x => fs.unlink(x.fsUri.fsPath)));
		await Promise.all(toDeleteFolders.map(x => fs.rm(x.fsUri.fsPath, { recursive: true, force: true })));

		await this.exclude(entry);
	}

	public async deleteDatabaseReference(entry: IDatabaseReferenceProjectEntry): Promise<void> {
		//await this.removeFromProjFile(entry);
		this._databaseReferences = this._databaseReferences.filter(x => x !== entry);
	}

	public async deleteSqlCmdVariable(variableName: string): Promise<azdataType.ResultStatus> {
		return this.sqlProjService.deleteSqlCmdVariable(this.projectFilePath, variableName);
	}

	/**
	 * Set the target platform of the project
	 * @param compatLevel compat level of project
	 */
	public async changeTargetPlatform(compatLevel: string): Promise<void> {
		if (this.getProjectTargetVersion() === compatLevel) {
			return;
		}

		TelemetryReporter.createActionEvent(TelemetryViews.ProjectTree, TelemetryActions.changePlatformType)
			.withAdditionalProperties({
				from: this.getProjectTargetVersion(),
				to: compatLevel
			})
			.send();

		this._databaseSchemaProvider = `${constants.MicrosoftDatatoolsSchemaSqlSql}${compatLevel}${constants.databaseSchemaProvider}`;
		const result = await this.sqlProjService.setDatabaseSchemaProvider(this.projectFilePath, this._databaseSchemaProvider);
		this.throwIfFailed(result);
	}

	/**
	 * Adds reference to the appropriate system database dacpac to the project
	 */
	public async addSystemDatabaseReference(settings: ISystemDatabaseReferenceSettings): Promise<void> {
		// check if reference to this database already exists
		if (this.databaseReferences.find(r => r.databaseName === settings.databaseName)) {
			throw new Error(constants.databaseReferenceAlreadyExists);
		}

		const systemDb = <unknown>settings.systemDb as SystemDatabase;
		const result = await this.sqlProjService.addSystemDatabaseReference(this.projectFilePath, systemDb, settings.suppressMissingDependenciesErrors, settings.databaseName);

		if (!result.success && result.errorMessage) {
			const systemDbName = settings.systemDb === SystemDatabase.Master ? constants.master : constants.msdb;
			throw new Error(constants.errorAddingDatabaseReference(systemDbName, result.errorMessage));
		}
	}

	public getSystemDacpacUri(dacpac: string): Uri {
		const versionFolder = this.getSystemDacpacFolderName();
		const systemDacpacLocation = this.sqlProjStyle === ProjectType.SdkStyle ? '$(SystemDacpacsLocation)' : '$(NETCoreTargetsPath)';
		return Uri.parse(path.join(systemDacpacLocation, 'SystemDacpacs', versionFolder, dacpac));
	}

	public getSystemDacpacSsdtUri(dacpac: string): Uri {
		const versionFolder = this.getSystemDacpacFolderName();
		return Uri.parse(path.join('$(DacPacRootPath)', 'Extensions', 'Microsoft', 'SQLDB', 'Extensions', 'SqlServer', versionFolder, 'SqlSchemas', dacpac));
	}

	public getSystemDacpacFolderName(): string {
		const version = this.getProjectTargetVersion();

		// DW is special because the target version is DW, but the folder name for system dacpacs is AzureDW in SSDT
		// the other target versions have the same version name and folder name
		return version === constants.targetPlatformToVersion.get(SqlTargetPlatform.sqlDW) ? constants.AzureDwFolder : version;
	}

	/**
	 * Gets the project target version specified in the DSP property in the sqlproj
	 */
	public getProjectTargetVersion(): string {
		// Get version from dsp, which is a string like "Microsoft.Data.Tools.Schema.Sql.Sql130DatabaseSchemaProvider"
		// Remove prefix and suffix to only get the actual version number/name. For the example above, the result should be just '130'.
		const version =
			this._databaseSchemaProvider.substring(
				constants.MicrosoftDatatoolsSchemaSqlSql.length,
				this._databaseSchemaProvider.length - constants.databaseSchemaProvider.length);

		// make sure version is valid
		if (!Array.from(constants.targetPlatformToVersion.values()).includes(version)) {
			throw new Error(constants.invalidDataSchemaProvider);
		}

		return version;
	}

	/**
	 * Gets the default database collation set in the project.
	 *
	 * @returns Default collation for the database set in the project.
	 */
	public getDatabaseDefaultCollation(): string {
		return this._defaultCollation;
	}

	/**
	 * Adds reference to a dacpac to the project
	 */
	public async addDatabaseReference(settings: IDacpacReferenceSettings): Promise<void> {
		const databaseReferenceEntry = new DacpacReferenceProjectEntry(settings);
		await this.addUserDatabaseReference(settings, databaseReferenceEntry);
	}

	/**
	 * Adds reference to a another project in the workspace
	 */
	public async addProjectReference(settings: IProjectReferenceSettings): Promise<void> {
		const projectReferenceEntry = new SqlProjectReferenceProjectEntry(settings);
		await this.addUserDatabaseReference(settings, projectReferenceEntry);
	}

	private async addUserDatabaseReference(settings: IProjectReferenceSettings | IDacpacReferenceSettings, reference: SqlProjectReferenceProjectEntry | DacpacReferenceProjectEntry): Promise<void> {
		// check if reference to this database already exists
		if (this.databaseReferenceExists(reference)) {
			throw new Error(constants.databaseReferenceAlreadyExists);
		}

		// create database variable
		if (settings.databaseVariable && settings.databaseName) {
			await this.sqlProjService.addSqlCmdVariable(this.projectFilePath, settings.databaseVariable, settings.databaseName);

			// create server variable - only can be set when there's also a database variable (reference to different database on different server)
			if (settings.serverVariable && settings.serverName) {
				await this.sqlProjService.addSqlCmdVariable(this.projectFilePath, settings.serverVariable, settings.serverName);
			}
		}

		const databaseLiteral = settings.databaseVariable ? undefined : settings.databaseName;

		let result;
		let referenceName;
		if (reference instanceof SqlProjectReferenceProjectEntry) {
			referenceName = (<IProjectReferenceSettings>settings).projectName;
			result = await this.sqlProjService.addSqlProjectReference(this.projectFilePath, reference.pathForSqlProj(), reference.projectGuid, settings.suppressMissingDependenciesErrors, settings.databaseVariable, settings.serverVariable, databaseLiteral)
		} else { // dacpac
			referenceName = (<IDacpacReferenceSettings>settings).dacpacFileLocation.fsPath;
			result = await this.sqlProjService.addDacpacReference(this.projectFilePath, reference.pathForSqlProj(), settings.suppressMissingDependenciesErrors, settings.databaseVariable, settings.serverVariable, databaseLiteral)
		}

		if (!result.success && result.errorMessage) {
			throw new Error(constants.errorAddingDatabaseReference(referenceName, result.errorMessage));
		}
	}
	/**
	 * Adds a SQLCMD variable to the project
	 * @param name name of the variable
	 * @param defaultValue
	 */
	public async addSqlCmdVariable(name: string, defaultValue: string): Promise<void> {
		await this.sqlProjService.addSqlCmdVariable(this.projectFilePath, name, defaultValue);
	}

	/**
	 * Updates a SQLCMD variable in the project
	 * @param name name of the variable
	 * @param defaultValue
	 */
	public async updateSqlCmdVariable(name: string, defaultValue: string): Promise<void> {
		await this.sqlProjService.updateSqlCmdVariable(this.projectFilePath, name, defaultValue);
	}

	/**
	 * Appends given database source to the DatabaseSource property element.
	 * If property element does not exist, then new one will be created.
	 *
	 * @param databaseSource Source of the database to add
	 */
	public async addDatabaseSource(databaseSource: string): Promise<void> {
		const sources: string[] = this._databaseSource.split(';');
		const index = sources.findIndex(x => x === databaseSource);

		if (index !== -1) {
			return;
		}

		sources.push(databaseSource);
		await this.sqlProjService.setDatabaseSource(this.projectFilePath, sources.join(';'));
	}

	/**
	 * Removes database source from the DatabaseSource property element.
	 * If no sources remain, then property element will be removed from the project file.
	 *
	 * @param databaseSource Source of the database to remove
	 */
	public async removeDatabaseSource(databaseSource: string): Promise<void> {
		const sources: string[] = this._databaseSource.split(';');
		const index = sources.findIndex(x => x === databaseSource);

		if (index === -1) {
			return;
		}

		sources.splice(index, 1);
		await this.sqlProjService.setDatabaseSource(this.projectFilePath, sources.join(';'));
	}

	/**
	 * Gets an array of all database sources specified in the project.
	 *
	 * @returns Array of all database sources
	 */
	public getDatabaseSourceValues(): string[] {
		return this._databaseSource.split(';');
	}

	/**
	 * Adds publish profile to the project
	 *
	 * @param relativeFilePath Relative path of the file
	 */
	public async addPublishProfileToProjFile(absolutePublishProfilePath: string): Promise<FileProjectEntry> {
		const relativePublishProfilePath = (utils.trimUri(Uri.file(this.projectFilePath), Uri.file(absolutePublishProfilePath)));

		const result = await this.sqlProjService.addNoneItem(this.projectFilePath, relativePublishProfilePath);
		this.throwIfFailed(result);

		const fileEntry = this.createFileProjectEntry(relativePublishProfilePath, EntryType.File);
		this._publishProfiles.push(fileEntry);

		return fileEntry;
	}

	public createFileProjectEntry(relativePath: string, entryType: EntryType, sqlObjectType?: string, containsCreateTableStatement?: boolean): FileProjectEntry {
		let platformSafeRelativePath = utils.getPlatformSafeFileEntryPath(relativePath);
		return new FileProjectEntry(
			Uri.file(path.join(this.projectFolderPath, platformSafeRelativePath)),
			utils.convertSlashesForSqlProj(relativePath),
			entryType,
			sqlObjectType,
			containsCreateTableStatement);
	}

	private databaseReferenceExists(entry: IDatabaseReferenceProjectEntry): boolean {
		const found = this._databaseReferences.find(reference => reference.pathForSqlProj() === entry.pathForSqlProj()) !== undefined;
		return found;
	}

<<<<<<< HEAD
=======
	public containsSSDTOnlySystemDatabaseReferences(): boolean {
		for (let r = 0; r < this.projFileXmlDoc!.documentElement.getElementsByTagName(constants.ArtifactReference).length; r++) {
			const currentNode = this.projFileXmlDoc!.documentElement.getElementsByTagName(constants.ArtifactReference)[r];
			if (currentNode.getAttribute(constants.Condition) !== constants.NetCoreCondition && currentNode.getAttribute(constants.Condition) !== constants.NotNetCoreCondition
				&& currentNode.getAttribute(constants.Include)?.includes(constants.DacpacRootPath)) {
				return true;
			}
		}

		return false;
	}

	/**
	 * Update system db references to have the ADS and SSDT paths to the system dacpacs
	 */
	public async updateSystemDatabaseReferencesInProjFile(): Promise<void> {
		// find all system database references
		for (let r = 0; r < this.projFileXmlDoc!.documentElement.getElementsByTagName(constants.ArtifactReference).length; r++) {
			const currentNode = this.projFileXmlDoc!.documentElement.getElementsByTagName(constants.ArtifactReference)[r];
			if (!currentNode.getAttribute(constants.Condition) && currentNode.getAttribute(constants.Include)?.includes(constants.DacpacRootPath)) {
				// get name of system database
				const systemDb = currentNode.getAttribute(constants.Include)?.includes(constants.master) ? SystemDatabase.Master : SystemDatabase.Msdb;

				// get name
				const nameNodes = currentNode.getElementsByTagName(constants.DatabaseVariableLiteralValue);
				const databaseVariableName = nameNodes[0].childNodes[0]?.nodeValue!;

				// get suppressMissingDependenciesErrors
				const suppressMissingDependenciesErrorNode = currentNode.getElementsByTagName(constants.SuppressMissingDependenciesErrors);
				const suppressMissingDependences = suppressMissingDependenciesErrorNode[0].childNodes[0].nodeValue === constants.True;

				// TODO Two issues here :
				// 1. If there are multiple ItemGroups with ArtifactReference items then we won't clean up until all items are removed
				// 2. If the ItemGroup has other non-ArtifactReference items in it then those will be deleted
				// Right now we assume that this ItemGroup is not manually edited so it's safe to ignore these
				if (this.projFileXmlDoc!.documentElement.getElementsByTagName(constants.ArtifactReference).length === 1) {
					// delete entire ItemGroup if there aren't any other children
					this.projFileXmlDoc!.documentElement.removeChild(currentNode.parentNode!);
				} else {
					this.projFileXmlDoc!.documentElement.removeChild(currentNode);
				}

				// remove from database references because it'll get added again later
				this._databaseReferences.splice(this._databaseReferences.findIndex(n => n.databaseName === (systemDb === SystemDatabase.Master ? constants.master : constants.msdb)), 1);

				await this.addSystemDatabaseReference({ databaseName: databaseVariableName, systemDb: systemDb, suppressMissingDependenciesErrors: suppressMissingDependences });
			}
		}

		TelemetryReporter.createActionEvent(TelemetryViews.ProjectController, TelemetryActions.updateSystemDatabaseReferencesInProjFile)
			.withAdditionalMeasurements({ referencesCount: this.projFileXmlDoc!.documentElement.getElementsByTagName(constants.ArtifactReference).length })
			.send();
	}

	private async addToProjFile(entry: ProjectEntry, xmlTag?: string, attributes?: Map<string, string>): Promise<void> {
		switch (entry.type) {
			case EntryType.File:
				await this.addFileToProjFile((<FileProjectEntry>entry).relativePath, xmlTag ? xmlTag : constants.Build, attributes);
				break;
			case EntryType.Folder:
				await this.addFolderToProjFile((<FileProjectEntry>entry).relativePath);
				break;
		}

		await this.serializeToProjFile(this.projFileXmlDoc!);
	}

	private async removeFromProjFile(entries: IProjectEntry | IProjectEntry[]): Promise<void> {
		if (!Array.isArray(entries)) {
			entries = [entries];
		}

		// remove any folders first, otherwise unnecessary Build remove entries might get added for sdk style
		// projects to exclude both the folder and the files in the folder
		const folderEntries = entries.filter(e => e.type === EntryType.Folder);
		for (const folder of folderEntries) {
			await this.removeFolderFromProjFile((<FileProjectEntry>folder).relativePath);
		}

		entries = entries.filter(e => e.type !== EntryType.Folder);

		for (const entry of entries) {
			switch (entry.type) {
				case EntryType.File:
					await this.removeFileFromProjFile((<FileProjectEntry>entry).relativePath);
					break;
				case EntryType.DatabaseReference:
					this.removeDatabaseReferenceFromProjFile(<IDatabaseReferenceProjectEntry>entry);
					break;
				case EntryType.SqlCmdVariable:
					this.removeSqlCmdVariableFromProjFile((<SqlCmdVariableProjectEntry>entry).variableName);
					break; // not required but adding so that we dont miss when we add new items
			}
		}

		await this.serializeToProjFile(this.projFileXmlDoc!);
	}

	private async serializeToProjFile(projFileContents: Document): Promise<void> {
		let xml = new xmldom.XMLSerializer().serializeToString(projFileContents);
		xml = xmlFormat(xml, <xmlFormat.Options>{
			collapseContent: true,
			indentation: '  ',
			lineSeparator: os.EOL,
			whiteSpaceAtEndOfSelfclosingTag: true
		});

		await fs.writeFile(this._projectFilePath, xml);

		// update projFileXmlDoc since the file was updated
		this.projFileXmlDoc = new xmldom.DOMParser().parseFromString(xml);
	}

>>>>>>> 965ceecd
	/**
	 * Adds the list of sql files and directories to the project, and saves the project file
	 *
	 * @param list list of files and folder Uris. Files and folders must already exist. No files or folders will be added if any do not exist.
	 */
	public async addToProject(list: Uri[]): Promise<void> {
		// verify all files/folders exist. If not all exist, none will be added
		for (let file of list) {
			const exists = await utils.exists(file.fsPath);

			if (!exists) {
				throw new Error(constants.fileOrFolderDoesNotExist(file.fsPath));
			}
		}

		for (let file of list) {
			const relativePath = utils.trimChars(utils.trimUri(Uri.file(this._projectFilePath), file), '/');

			if (relativePath.length > 0) {
				const fileStat = await fs.stat(file.fsPath);

				if (fileStat.isFile() && file.fsPath.toLowerCase().endsWith(constants.sqlFileExtension)) {
					await this.addSqlObjectScript(relativePath);
				} else if (fileStat.isDirectory()) {
					await this.addFolder2(relativePath);
				}
			}
		}
	}

	private throwIfFailed(result: ResultStatus): void {
		if (!result.success) {
			throw new Error(constants.errorPrefix(result.errorMessage));
		}
	}

	/**
	 * Moves a file to a different location
	 * @param node Node being moved
	 * @param projectFilePath Full file path to .sqlproj
	 * @param destinationRelativePath path of the destination, relative to .sqlproj
	 */
	public async move(node: BaseProjectTreeItem, destinationRelativePath: string): Promise<azdataType.ResultStatus> {
		// trim off the project folder at the beginning of the relative path stored in the tree
		const projectRelativeUri = vscode.Uri.file(path.basename(this.projectFilePath, constants.sqlprojExtension));
		const originalRelativePath = utils.trimUri(projectRelativeUri, node.relativeProjectUri);
		destinationRelativePath = utils.trimUri(projectRelativeUri, vscode.Uri.file(destinationRelativePath));

		if (originalRelativePath === destinationRelativePath) {
			return { success: true, errorMessage: '' };
		}

		let result;

		if (node instanceof SqlObjectFileNode) {
			result = await this.sqlProjService.moveSqlObjectScript(this.projectFilePath, destinationRelativePath, originalRelativePath)
		} else if (node instanceof PreDeployNode) {
			result = await this.sqlProjService.movePreDeploymentScript(this.projectFilePath, destinationRelativePath, originalRelativePath)
		} else if (node instanceof PostDeployNode) {
			result = await this.sqlProjService.movePostDeploymentScript(this.projectFilePath, destinationRelativePath, originalRelativePath)
		} else if (node instanceof NoneNode || node instanceof PublishProfileNode) {
			result = await this.sqlProjService.moveNoneItem(this.projectFilePath, destinationRelativePath, originalRelativePath);
		} else {
			result = { success: false, errorMessage: constants.unhandledMoveNode }
		}

		return result;
	}
}

export const reservedProjectFolders = ['Properties', 'Data Sources', 'Database References'];<|MERGE_RESOLUTION|>--- conflicted
+++ resolved
@@ -16,16 +16,11 @@
 import { DataSource } from './dataSources/dataSources';
 import { ISystemDatabaseReferenceSettings, IDacpacReferenceSettings, IProjectReferenceSettings } from './IDatabaseReferenceSettings';
 import { TelemetryActions, TelemetryReporter, TelemetryViews } from '../common/telemetry';
-<<<<<<< HEAD
 import { DacpacReferenceProjectEntry, FileProjectEntry, SqlProjectReferenceProjectEntry, SystemDatabaseReferenceProjectEntry } from './projectEntry';
-import { GetFoldersResult, GetScriptsResult, SystemDatabase } from 'mssql';
-=======
-import { DacpacReferenceProjectEntry, FileProjectEntry, ProjectEntry, SqlCmdVariableProjectEntry, SqlProjectReferenceProjectEntry, SystemDatabaseReferenceProjectEntry } from './projectEntry';
->>>>>>> 965ceecd
+import { ProjectType, GetFoldersResult, GetScriptsResult, SystemDatabase } from 'mssql';
 import { ResultStatus } from 'azdata';
 import { BaseProjectTreeItem } from './tree/baseTreeItem';
 import { NoneNode, PostDeployNode, PreDeployNode, PublishProfileNode, SqlObjectFileNode } from './tree/fileFolderTreeItem';
-import { ProjectType, SystemDatabase } from 'mssql';
 
 /**
  * Represents the configuration based on the Configuration property in the sqlproj
@@ -94,13 +89,10 @@
 		return this._folders;
 	}
 
-<<<<<<< HEAD
 	public get dataSources(): DataSource[] {
 		return this._dataSources;
 	}
 
-=======
->>>>>>> 965ceecd
 	public get databaseReferences(): IDatabaseReferenceProjectEntry[] {
 		return this._databaseReferences;
 	}
@@ -183,15 +175,10 @@
 		await this.readPostDeployScripts();
 		await this.readNoneScripts();
 
-<<<<<<< HEAD
 		await this.readFilesInProject(); // get SQL object scripts
 		await this.readFolders(); // get folders
 
 		await this.readPublishProfiles(); // get publish profiles specified in the sqlproj
-=======
-		// get publish profiles specified in the sqlproj
-		this._publishProfiles = this.readPublishProfiles();
->>>>>>> 965ceecd
 	}
 
 	//#region Reader helpers
@@ -385,21 +372,14 @@
 			this._databaseReferences.push(new SystemDatabaseReferenceProjectEntry(
 				Uri.file(''),
 				Uri.file(''), // TODO: remove these after add and delete are swapped - DacFx handles adding and removing system dacpacs, so we don't need to keep track of the paths here
-<<<<<<< HEAD
-				systemDbReference.systemDb === mssql.SystemDatabase.Master ? constants.master : constants.msdb,
-=======
 				systemDbReference.systemDb === SystemDatabase.Master ? constants.master : constants.msdb,
->>>>>>> 965ceecd
 				systemDbReference.databaseVariableLiteralName,
 				systemDbReference.suppressMissingDependencies));
 		}
 	}
 
-<<<<<<< HEAD
 	//#endregion
 
-=======
->>>>>>> 965ceecd
 	private resetProject(): void {
 		this._files = [];
 		this._databaseReferences = [];
@@ -897,122 +877,6 @@
 		return found;
 	}
 
-<<<<<<< HEAD
-=======
-	public containsSSDTOnlySystemDatabaseReferences(): boolean {
-		for (let r = 0; r < this.projFileXmlDoc!.documentElement.getElementsByTagName(constants.ArtifactReference).length; r++) {
-			const currentNode = this.projFileXmlDoc!.documentElement.getElementsByTagName(constants.ArtifactReference)[r];
-			if (currentNode.getAttribute(constants.Condition) !== constants.NetCoreCondition && currentNode.getAttribute(constants.Condition) !== constants.NotNetCoreCondition
-				&& currentNode.getAttribute(constants.Include)?.includes(constants.DacpacRootPath)) {
-				return true;
-			}
-		}
-
-		return false;
-	}
-
-	/**
-	 * Update system db references to have the ADS and SSDT paths to the system dacpacs
-	 */
-	public async updateSystemDatabaseReferencesInProjFile(): Promise<void> {
-		// find all system database references
-		for (let r = 0; r < this.projFileXmlDoc!.documentElement.getElementsByTagName(constants.ArtifactReference).length; r++) {
-			const currentNode = this.projFileXmlDoc!.documentElement.getElementsByTagName(constants.ArtifactReference)[r];
-			if (!currentNode.getAttribute(constants.Condition) && currentNode.getAttribute(constants.Include)?.includes(constants.DacpacRootPath)) {
-				// get name of system database
-				const systemDb = currentNode.getAttribute(constants.Include)?.includes(constants.master) ? SystemDatabase.Master : SystemDatabase.Msdb;
-
-				// get name
-				const nameNodes = currentNode.getElementsByTagName(constants.DatabaseVariableLiteralValue);
-				const databaseVariableName = nameNodes[0].childNodes[0]?.nodeValue!;
-
-				// get suppressMissingDependenciesErrors
-				const suppressMissingDependenciesErrorNode = currentNode.getElementsByTagName(constants.SuppressMissingDependenciesErrors);
-				const suppressMissingDependences = suppressMissingDependenciesErrorNode[0].childNodes[0].nodeValue === constants.True;
-
-				// TODO Two issues here :
-				// 1. If there are multiple ItemGroups with ArtifactReference items then we won't clean up until all items are removed
-				// 2. If the ItemGroup has other non-ArtifactReference items in it then those will be deleted
-				// Right now we assume that this ItemGroup is not manually edited so it's safe to ignore these
-				if (this.projFileXmlDoc!.documentElement.getElementsByTagName(constants.ArtifactReference).length === 1) {
-					// delete entire ItemGroup if there aren't any other children
-					this.projFileXmlDoc!.documentElement.removeChild(currentNode.parentNode!);
-				} else {
-					this.projFileXmlDoc!.documentElement.removeChild(currentNode);
-				}
-
-				// remove from database references because it'll get added again later
-				this._databaseReferences.splice(this._databaseReferences.findIndex(n => n.databaseName === (systemDb === SystemDatabase.Master ? constants.master : constants.msdb)), 1);
-
-				await this.addSystemDatabaseReference({ databaseName: databaseVariableName, systemDb: systemDb, suppressMissingDependenciesErrors: suppressMissingDependences });
-			}
-		}
-
-		TelemetryReporter.createActionEvent(TelemetryViews.ProjectController, TelemetryActions.updateSystemDatabaseReferencesInProjFile)
-			.withAdditionalMeasurements({ referencesCount: this.projFileXmlDoc!.documentElement.getElementsByTagName(constants.ArtifactReference).length })
-			.send();
-	}
-
-	private async addToProjFile(entry: ProjectEntry, xmlTag?: string, attributes?: Map<string, string>): Promise<void> {
-		switch (entry.type) {
-			case EntryType.File:
-				await this.addFileToProjFile((<FileProjectEntry>entry).relativePath, xmlTag ? xmlTag : constants.Build, attributes);
-				break;
-			case EntryType.Folder:
-				await this.addFolderToProjFile((<FileProjectEntry>entry).relativePath);
-				break;
-		}
-
-		await this.serializeToProjFile(this.projFileXmlDoc!);
-	}
-
-	private async removeFromProjFile(entries: IProjectEntry | IProjectEntry[]): Promise<void> {
-		if (!Array.isArray(entries)) {
-			entries = [entries];
-		}
-
-		// remove any folders first, otherwise unnecessary Build remove entries might get added for sdk style
-		// projects to exclude both the folder and the files in the folder
-		const folderEntries = entries.filter(e => e.type === EntryType.Folder);
-		for (const folder of folderEntries) {
-			await this.removeFolderFromProjFile((<FileProjectEntry>folder).relativePath);
-		}
-
-		entries = entries.filter(e => e.type !== EntryType.Folder);
-
-		for (const entry of entries) {
-			switch (entry.type) {
-				case EntryType.File:
-					await this.removeFileFromProjFile((<FileProjectEntry>entry).relativePath);
-					break;
-				case EntryType.DatabaseReference:
-					this.removeDatabaseReferenceFromProjFile(<IDatabaseReferenceProjectEntry>entry);
-					break;
-				case EntryType.SqlCmdVariable:
-					this.removeSqlCmdVariableFromProjFile((<SqlCmdVariableProjectEntry>entry).variableName);
-					break; // not required but adding so that we dont miss when we add new items
-			}
-		}
-
-		await this.serializeToProjFile(this.projFileXmlDoc!);
-	}
-
-	private async serializeToProjFile(projFileContents: Document): Promise<void> {
-		let xml = new xmldom.XMLSerializer().serializeToString(projFileContents);
-		xml = xmlFormat(xml, <xmlFormat.Options>{
-			collapseContent: true,
-			indentation: '  ',
-			lineSeparator: os.EOL,
-			whiteSpaceAtEndOfSelfclosingTag: true
-		});
-
-		await fs.writeFile(this._projectFilePath, xml);
-
-		// update projFileXmlDoc since the file was updated
-		this.projFileXmlDoc = new xmldom.DOMParser().parseFromString(xml);
-	}
-
->>>>>>> 965ceecd
 	/**
 	 * Adds the list of sql files and directories to the project, and saves the project file
 	 *
