/*---------------------------------------------------------------------------------------------
 *  Copyright (c) Microsoft Corporation. All rights reserved.
 *  Licensed under the Source EULA. See License.txt in the project root for license information.
 *--------------------------------------------------------------------------------------------*/

import * as vscode from 'vscode';
import * as path from 'path';

/**
 * Base class for an item that appears in the ADS project tree
 */
export abstract class BaseProjectTreeItem {
	/**
	 * Constructor
	 * @param relativeProjectUri Project-relative URI that's compatible with the project tree
<<<<<<< HEAD
	 * @param sqlprojUri Full URI to the .sqlproj of this project
	 */
	constructor(public relativeProjectUri: vscode.Uri, public sqlprojUri: vscode.Uri) { }
=======
	 * @param projectFileUri Full URI to the .sqlproj of this project
	 * @param parent parent tree item
	 */
	constructor(public relativeProjectUri: vscode.Uri, public projectFileUri: vscode.Uri, public parent?: BaseProjectTreeItem) { }
>>>>>>> fe256744

	abstract get children(): BaseProjectTreeItem[];

	abstract get treeItem(): vscode.TreeItem;

	public get friendlyName(): string {
		return path.parse(this.relativeProjectUri.path).base;
	}
}<|MERGE_RESOLUTION|>--- conflicted
+++ resolved
@@ -13,16 +13,9 @@
 	/**
 	 * Constructor
 	 * @param relativeProjectUri Project-relative URI that's compatible with the project tree
-<<<<<<< HEAD
-	 * @param sqlprojUri Full URI to the .sqlproj of this project
+	 * @param projectFileUri Full URI to the .sqlproj of this project
 	 */
-	constructor(public relativeProjectUri: vscode.Uri, public sqlprojUri: vscode.Uri) { }
-=======
-	 * @param projectFileUri Full URI to the .sqlproj of this project
-	 * @param parent parent tree item
-	 */
-	constructor(public relativeProjectUri: vscode.Uri, public projectFileUri: vscode.Uri, public parent?: BaseProjectTreeItem) { }
->>>>>>> fe256744
+	constructor(public relativeProjectUri: vscode.Uri, public projectFileUri: vscode.Uri) { }
 
 	abstract get children(): BaseProjectTreeItem[];
 
