--- conflicted
+++ resolved
@@ -36,11 +36,7 @@
 
 		for (const sqlCmdVariable of Object.keys(sqlCmdVariables)) {
 			if (sqlCmdVariable) {
-<<<<<<< HEAD
-				this.sqlcmdVariableTreeItems.push(new SqlCmdVariableTreeItem(sqlCmdVariable, this.relativeProjectUri, this.sqlprojUri));
-=======
-				this.sqlcmdVariableTreeItems.push(new SqlCmdVariableTreeItem(sqlCmdVariable, this.relativeProjectUri, this.projectFileUri, this));
->>>>>>> fe256744
+				this.sqlcmdVariableTreeItems.push(new SqlCmdVariableTreeItem(sqlCmdVariable, this.relativeProjectUri, this.projectFileUri));
 			}
 		}
 	}
