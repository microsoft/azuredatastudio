--- conflicted
+++ resolved
@@ -10,11 +10,8 @@
 import * as fileTree from './fileFolderTreeItem';
 import { Project, ProjectEntry, EntryType } from '../project';
 import * as utils from '../../common/utils';
-<<<<<<< HEAD
+import { DatabaseReferencesTreeItem } from './databaseReferencesTreeItem';
 import { DatabaseProjectItemType } from '../../common/constants';
-=======
-import { DatabaseReferencesTreeItem } from './databaseReferencesTreeItem';
->>>>>>> a7110d89
 
 /**
  * TreeNode root that represents an entire project
