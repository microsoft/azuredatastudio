--- conflicted
+++ resolved
@@ -35,13 +35,8 @@
 		this.fileSystemUri = vscode.Uri.file(project.projectFilePath);
 		this.projectNodeName = path.basename(project.projectFilePath, sqlprojExtension);
 
-<<<<<<< HEAD
-		this.databaseReferencesNode = new DatabaseReferencesTreeItem(this.projectNodeName, this.sqlprojUri, project.databaseReferences);
-		this.sqlCmdVariablesNode = new SqlCmdVariablesTreeItem(this.projectNodeName, this.sqlprojUri, project.sqlCmdVariables);
-=======
-		this.databaseReferencesNode = new DatabaseReferencesTreeItem(this.projectNodeName, this.projectFileUri, project.databaseReferences, this);
-		this.sqlCmdVariablesNode = new SqlCmdVariablesTreeItem(this.projectNodeName, this.projectFileUri, project.sqlCmdVariables, this);
->>>>>>> fe256744
+		this.databaseReferencesNode = new DatabaseReferencesTreeItem(this.projectNodeName, this.projectFileUri, project.databaseReferences);
+		this.sqlCmdVariablesNode = new SqlCmdVariablesTreeItem(this.projectNodeName, this.projectFileUri, project.sqlCmdVariables);
 		this.construct();
 	}
 
@@ -88,30 +83,17 @@
 			switch (entry.type) {
 				case EntryType.File:
 					if (entry.sqlObjectType === ExternalStreamingJob) {
-<<<<<<< HEAD
-						newNode = new fileTree.ExternalStreamingJobFileNode(entry.fsUri, this.sqlprojUri);
+						newNode = new fileTree.ExternalStreamingJobFileNode(entry.fsUri, this.projectFileUri);
 					} else if (entry.containsCreateTableStatement) {
-						newNode = new fileTree.TableFileNode(entry.fsUri, this.sqlprojUri);
+						newNode = new fileTree.TableFileNode(entry.fsUri, this.projectFileUri);
 					}
 					else {
-						newNode = new fileTree.FileNode(entry.fsUri, this.sqlprojUri);
-=======
-						newNode = new fileTree.ExternalStreamingJobFileNode(entry.fsUri, this.projectFileUri, parentNode);
-					} else if (entry.containsCreateTableStatement) {
-						newNode = new fileTree.TableFileNode(entry.fsUri, this.projectFileUri, parentNode);
-					}
-					else {
-						newNode = new fileTree.FileNode(entry.fsUri, this.projectFileUri, parentNode);
->>>>>>> fe256744
+						newNode = new fileTree.FileNode(entry.fsUri, this.projectFileUri);
 					}
 
 					break;
 				case EntryType.Folder:
-<<<<<<< HEAD
-					newNode = new fileTree.FolderNode(entry.fsUri, this.sqlprojUri);
-=======
-					newNode = new fileTree.FolderNode(entry.fsUri, this.projectFileUri, parentNode);
->>>>>>> fe256744
+					newNode = new fileTree.FolderNode(entry.fsUri, this.projectFileUri);
 					break;
 				default:
 					throw new Error(`Unknown EntryType: '${entry.type}'`);
@@ -140,11 +122,7 @@
 		for (const part of relativePathParts) {
 			if (current.fileChildren[part] === undefined) {
 				const parentPath = current instanceof ProjectRootTreeItem ? path.dirname(current.fileSystemUri.fsPath) : current.fileSystemUri.fsPath;
-<<<<<<< HEAD
-				current.fileChildren[part] = new fileTree.FolderNode(vscode.Uri.file(path.join(parentPath, part)), this.sqlprojUri);
-=======
-				current.fileChildren[part] = new fileTree.FolderNode(vscode.Uri.file(path.join(parentPath, part)), this.projectFileUri, current);
->>>>>>> fe256744
+				current.fileChildren[part] = new fileTree.FolderNode(vscode.Uri.file(path.join(parentPath, part)), this.projectFileUri);
 			}
 
 			if (current.fileChildren[part] instanceof fileTree.FileNode) {
