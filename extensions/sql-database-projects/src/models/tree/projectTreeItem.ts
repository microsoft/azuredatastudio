--- conflicted
+++ resolved
@@ -99,7 +99,6 @@
 
 		// sql object scripts
 		for (const entry of this.project.files) {
-<<<<<<< HEAD
 			let newNode: fileTree.FileNode;
 
 			if (entry.sqlObjectType === ExternalStreamingJob) {
@@ -108,23 +107,6 @@
 				newNode = new fileTree.TableFileNode(entry.fsUri, this.projectFileUri, entry.relativePath);
 			} else {
 				newNode = new fileTree.SqlObjectFileNode(entry.fsUri, this.projectFileUri, entry.relativePath);
-=======
-			let newNode: fileTree.FolderNode | fileTree.FileNode;
-
-			switch (entry.type) {
-				case EntryType.File:
-					if (entry.sqlObjectType === ExternalStreamingJob) {
-						newNode = new fileTree.ExternalStreamingJobFileNode(entry.fsUri, this.projectFileUri);
-					} else if (entry.containsCreateTableStatement) {
-						newNode = new fileTree.TableFileNode(entry.fsUri, this.projectFileUri);
-					}
-					else {
-						newNode = new fileTree.SqlObjectFileNode(entry.fsUri, this.projectFileUri);
-					}
-					break;
-				default:
-					throw new Error(`Unknown EntryType: '${entry.type}'`);
->>>>>>> 8d9380c0
 			}
 
 			this.addNode(newNode, entry);
@@ -132,7 +114,7 @@
 
 		// folders
 		for (const entry of this.project.folders) {
-			const newNode = new fileTree.FolderNode(entry.fsUri, this.projectFileUri);
+			const newNode = new fileTree.FolderNode(entry.fsUri, this.projectFileUri, entry.relativePath);
 			this.addNode(newNode, entry);
 		}
 	}
