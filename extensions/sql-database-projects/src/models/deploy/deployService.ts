--- conflicted
+++ resolved
@@ -137,16 +137,13 @@
 			const dockerFilePath = path.join(mssqlFolderPath, constants.dockerFileName);
 			const startFilePath = path.join(commandsFolderPath, constants.startCommandName);
 
-<<<<<<< HEAD
-			// TODO: has dependency to another PR. uncomment later
+
 			// If profile name is not set use the docker name to have a unique name
-			// if (!profile.localDbSetting.profileName) {
-			// profile.localDbSetting.profileName = imageInfo.containerName;
-			//}
+			if (!profile.localDbSetting.profileName) {
+				profile.localDbSetting.profileName = imageSpec.containerName;
+			}
 
 			this.logToOutput(constants.cleaningDockerImagesMessage);
-=======
->>>>>>> 3d810e8e
 			// Clean up existing docker image
 			const containerIds = await this.getCurrentDockerContainer(imageSpec.label);
 			if (containerIds.length > 0) {
