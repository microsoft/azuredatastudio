--- conflicted
+++ resolved
@@ -26,74 +26,7 @@
 	}
 
 	private _shellExecutionHelper: ShellExecutionHelper;
-<<<<<<< HEAD
 	private _connectionService: ConnectionService;
-=======
-	private DefaultSqlRetryTimeoutInSec: number = 10;
-	private DefaultSqlNumberOfRetries: number = 3;
-
-	private createConnectionStringTemplate(runtime: string | undefined): string {
-		switch (runtime?.toLocaleLowerCase()) {
-			case 'dotnet':
-				return constants.defaultConnectionStringTemplate;
-				break;
-			// TODO: add connection strings for other languages
-			default:
-				break;
-		}
-		return '';
-	}
-
-	private findAppRuntime(profile: IDeployAppIntegrationProfile, appSettingContent: any): string | undefined {
-		switch (profile.appSettingType) {
-			case AppSettingType.AzureFunction:
-				return <string>appSettingContent?.Values['FUNCTIONS_WORKER_RUNTIME'];
-			default:
-		}
-		return undefined;
-	}
-
-	public async updateAppSettings(profile: IDeployAppIntegrationProfile, deployProfile: ILocalDbDeployProfile | undefined): Promise<void> {
-		// Update app settings
-		//
-		if (!profile.appSettingFile) {
-			return;
-		}
-		this.logToOutput(constants.deployAppSettingUpdating(profile.appSettingFile));
-
-		// TODO: handle parsing errors
-		let content = JSON.parse(fse.readFileSync(profile.appSettingFile, 'utf8'));
-		if (content && content.Values) {
-			let connectionString: string | undefined = '';
-			if (deployProfile && deployProfile.localDbSetting) {
-				// Find the runtime and generate the connection string for the runtime
-				//
-				const runtime = this.findAppRuntime(profile, content);
-				let connectionStringTemplate = this.createConnectionStringTemplate(runtime);
-				const macroDict: Record<string, string> = {
-					'SERVER': deployProfile?.localDbSetting?.serverName || '',
-					'PORT': deployProfile?.localDbSetting?.port?.toString() || '',
-					'USER': deployProfile?.localDbSetting?.userName || '',
-					'SA_PASSWORD': deployProfile?.localDbSetting?.password || '',
-					'DATABASE': deployProfile?.localDbSetting?.dbName || '',
-				};
-
-				connectionString = templates.macroExpansion(connectionStringTemplate, macroDict);
-			} else if (deployProfile?.deploySettings?.connectionUri) {
-				connectionString = await this.getConnectionString(deployProfile?.deploySettings?.connectionUri);
-			}
-
-			if (connectionString && profile.envVariableName) {
-				content.Values[profile.envVariableName] = connectionString;
-				fse.writeFileSync(profile.appSettingFile, JSON.stringify(content, undefined, 4));
-				this.logToOutput(`app setting '${profile.appSettingFile}' has been updated. env variable name: ${profile.envVariableName} connection String: ${connectionString}`);
-
-			} else {
-				this.logToOutput(constants.deployAppSettingUpdateFailed(profile.appSettingFile));
-			}
-		}
-	}
->>>>>>> f8844b32
 
 	private async verifyDocker(): Promise<void> {
 		try {
@@ -237,148 +170,6 @@
 		return await this.executeCommand(`docker ps -q -a --filter label=${dockerImageSpec.label} -q`);
 	}
 
-<<<<<<< HEAD
-=======
-	private async getConnectionString(connectionUri: string): Promise<string | undefined> {
-		const azdataApi = utils.getAzdataApi();
-		if (azdataApi) {
-			const connection = await azdataApi.connection.getConnection(connectionUri);
-			if (connection) {
-				return await azdataApi.connection.getConnectionString(connection.connectionId, true);
-			}
-		}
-		// TODO: vscode connections string
-
-		return undefined;
-
-	}
-
-	// Connects to a database
-	private async connectToDatabase(profile: ISqlConnectionProperties, saveConnectionAndPassword: boolean, database: string): Promise<ConnectionResult | string | undefined> {
-		const azdataApi = utils.getAzdataApi();
-		const vscodeMssqlApi = azdataApi ? undefined : await utils.getVscodeMssqlApi();
-		if (azdataApi) {
-			const connectionProfile = {
-				password: profile.password,
-				serverName: `${profile.serverName},${profile.port}`,
-				database: database,
-				savePassword: saveConnectionAndPassword,
-				userName: profile.userName,
-				providerName: 'MSSQL',
-				saveProfile: false,
-				id: '',
-				connectionName: profile.profileName,
-				options: [],
-				authenticationType: 'SqlLogin'
-			};
-			return await azdataApi.connection.connect(connectionProfile, saveConnectionAndPassword, false);
-		} else if (vscodeMssqlApi) {
-			const connectionProfile = {
-				password: profile.password,
-				server: `${profile.serverName}`,
-				port: profile.port,
-				database: database,
-				savePassword: saveConnectionAndPassword,
-				user: profile.userName,
-				authenticationType: 'SqlLogin',
-				encrypt: false,
-				connectTimeout: 30,
-				applicationName: 'SQL Database Project',
-				accountId: profile.accountId,
-				azureAccountToken: undefined,
-				applicationIntent: undefined,
-				attachDbFilename: undefined,
-				connectRetryCount: undefined,
-				connectRetryInterval: undefined,
-				connectionString: undefined,
-				currentLanguage: undefined,
-				email: undefined,
-				failoverPartner: undefined,
-				loadBalanceTimeout: undefined,
-				maxPoolSize: undefined,
-				minPoolSize: undefined,
-				multiSubnetFailover: undefined,
-				multipleActiveResultSets: undefined,
-				packetSize: undefined,
-				persistSecurityInfo: undefined,
-				pooling: undefined,
-				replication: undefined,
-				trustServerCertificate: undefined,
-				typeSystemVersion: undefined,
-				workstationId: undefined,
-				profileName: profile.profileName,
-				expiresOn: undefined,
-				tenantId: profile.tenantId
-			};
-			let connectionUrl = '';
-			try {
-				connectionUrl = await vscodeMssqlApi.connect(connectionProfile, saveConnectionAndPassword);
-			} catch (err) {
-				const firewallRuleError = <IFireWallRuleError>err;
-				if (firewallRuleError?.connectionUri) {
-					await vscodeMssqlApi.promptForFirewallRule(err.connectionUri, connectionProfile);
-				} else {
-					throw err;
-				}
-			}
-			return connectionUrl;
-		} else {
-			return undefined;
-		}
-	}
-
-	// Validates the connection result. If using azdata API, verifies connection was successful and connection id is returns
-	// If using vscode API, verifies the connection url is returns
-	private async validateConnection(connection: ConnectionResult | string | undefined): Promise<utils.ValidationResult> {
-		const azdataApi = utils.getAzdataApi();
-		if (!connection) {
-			return { validated: false, errorMessage: constants.connectionFailedError('No result returned') };
-		} else if (azdataApi) {
-			const connectionResult = <ConnectionResult>connection;
-			if (connectionResult) {
-				const connected = connectionResult !== undefined && connectionResult.connected && connectionResult.connectionId !== undefined;
-				return { validated: connected, errorMessage: connected ? '' : constants.connectionFailedError(connectionResult?.errorMessage!) };
-			} else {
-				return { validated: false, errorMessage: constants.connectionFailedError('') };
-			}
-		} else {
-			return { validated: connection !== undefined, errorMessage: constants.connectionFailedError('') };
-		}
-	}
-
-	// Formats connection result to string to be able to add to log
-	private async formatConnectionResult(connection: ConnectionResult | string | undefined): Promise<string> {
-		const azdataApi = utils.getAzdataApi();
-		const connectionResult = connection !== undefined && azdataApi ? <ConnectionResult>connection : undefined;
-		return connectionResult?.connected ? connectionResult.connectionId! : <string>connection;
-	}
-
-	public async getConnection(profile: ISqlConnectionProperties, saveConnectionAndPassword: boolean, database: string): Promise<string | undefined> {
-		const azdataApi = utils.getAzdataApi();
-		let connection = await utils.retry(
-			constants.connectingToSqlServerMessage,
-			async () => {
-				return await this.connectToDatabase(profile, saveConnectionAndPassword, database);
-			},
-			this.validateConnection,
-			this.formatConnectionResult,
-			this._outputChannel,
-			this.DefaultSqlNumberOfRetries, profile.connectionRetryTimeout || this.DefaultSqlRetryTimeoutInSec);
-
-		if (connection) {
-			const connectionResult = <ConnectionResult>connection;
-			if (azdataApi) {
-				utils.throwIfNotConnected(connectionResult);
-				return azdataApi.connection.getUriForConnection(connectionResult.connectionId!);
-			} else {
-				return <string>connection;
-			}
-		}
-
-		return undefined;
-	}
-
->>>>>>> f8844b32
 	private async executeTask<T>(taskName: string, task: () => Promise<T>): Promise<T> {
 		const azdataApi = utils.getAzdataApi();
 		if (azdataApi) {
