--- conflicted
+++ resolved
@@ -9,12 +9,9 @@
 	export const tableHeader = { ...text, 'text-align': 'left', 'border': 'none', 'font-size': '12px', 'font-weight': 'normal', 'color': '#666666' };
 	export const tableRow = { ...text, 'border-top': 'solid 1px #ccc', 'border-bottom': 'solid 1px #ccc', 'border-left': 'none', 'border-right': 'none', 'font-size': '12px' };
 	export const titleFontSize = 13;
-<<<<<<< HEAD
 
 	export const addDatabaseReferenceDialogLabelWidth = '215px';
 	export const addDatabaseReferenceInputboxWidth = '220px';
-=======
 	export const publishDialogLabelWidth = '205px';
 	export const publishDialogTextboxWidth = '190px';
->>>>>>> 0e4e8c30
 }