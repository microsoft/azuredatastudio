--- conflicted
+++ resolved
@@ -490,7 +490,9 @@
 	return undefined;
 }
 
-<<<<<<< HEAD
+/**
+ * Detects whether the specified command-line command is available on the current machine
+ */
 export async function detectCommandInstallation(command: string): Promise<boolean> {
 	try {
 		const found = await which(command);
@@ -503,7 +505,8 @@
 	}
 
 	return false;
-=======
+}
+
 /**
  * Gets all the projects of the specified extension in the folder
  * @param folder
@@ -531,5 +534,4 @@
 
 export function isEmptyString(password: string | undefined): boolean {
 	return password === undefined || password === '';
->>>>>>> 4912faa9
 }