--- conflicted
+++ resolved
@@ -580,7 +580,54 @@
 }
 
 /**
-<<<<<<< HEAD
+ * Gets the folders between the startFolder to the file
+ * @param startFolder
+ * @param endFile
+ * @returns array of folders between startFolder and endFile
+ */
+export function getFoldersToFile(startFolder: string, endFile: string): string[] {
+	let folders: string[] = [];
+
+	const endFolderPath = path.dirname(endFile);
+
+	const relativePath = convertSlashesForSqlProj(endFolderPath.substring(startFolder.length));
+	const pathSegments = trimChars(relativePath, ' \\').split(constants.SqlProjPathSeparator);
+	let folderPath = convertSlashesForSqlProj(startFolder) + constants.SqlProjPathSeparator;
+
+	for (let segment of pathSegments) {
+		if (segment) {
+			folderPath += segment + constants.SqlProjPathSeparator;
+			folders.push(getPlatformSafeFileEntryPath(folderPath));
+		}
+	}
+
+	return folders;
+}
+
+/**
+ * Gets the folders between the startFolder and endFolder
+ * @param startFolder
+ * @param endFolder
+ * @returns array of folders between startFolder and endFolder
+ */
+export function getFoldersAlongPath(startFolder: string, endFolder: string): string[] {
+	let folders: string[] = [];
+
+	const relativePath = convertSlashesForSqlProj(endFolder.substring(startFolder.length));
+	const pathSegments = trimChars(relativePath, ' \\').split(constants.SqlProjPathSeparator);
+	let folderPath = convertSlashesForSqlProj(startFolder) + constants.SqlProjPathSeparator;
+
+	for (let segment of pathSegments) {
+		if (segment) {
+			folderPath += segment + constants.SqlProjPathSeparator;
+			folders.push(getPlatformSafeFileEntryPath(folderPath));
+		}
+	}
+
+	return folders;
+}
+
+/**
  * Determines if provided value is a well-known database source and therefore is allowed to be sent in telemetry
  * @param value Value to check if it's a well-known database source
  * @returns Database source value if well-known, otherwise returns undefined
@@ -607,51 +654,4 @@
 	}
 
 	return Array.from(databaseSourceSet).join(';');
-=======
- * Gets the folders between the startFolder to the file
- * @param startFolder
- * @param endFile
- * @returns array of folders between startFolder and endFile
- */
-export function getFoldersToFile(startFolder: string, endFile: string): string[] {
-	let folders: string[] = [];
-
-	const endFolderPath = path.dirname(endFile);
-
-	const relativePath = convertSlashesForSqlProj(endFolderPath.substring(startFolder.length));
-	const pathSegments = trimChars(relativePath, ' \\').split(constants.SqlProjPathSeparator);
-	let folderPath = convertSlashesForSqlProj(startFolder) + constants.SqlProjPathSeparator;
-
-	for (let segment of pathSegments) {
-		if (segment) {
-			folderPath += segment + constants.SqlProjPathSeparator;
-			folders.push(getPlatformSafeFileEntryPath(folderPath));
-		}
-	}
-
-	return folders;
-}
-
-/**
- * Gets the folders between the startFolder and endFolder
- * @param startFolder
- * @param endFolder
- * @returns array of folders between startFolder and endFolder
- */
-export function getFoldersAlongPath(startFolder: string, endFolder: string): string[] {
-	let folders: string[] = [];
-
-	const relativePath = convertSlashesForSqlProj(endFolder.substring(startFolder.length));
-	const pathSegments = trimChars(relativePath, ' \\').split(constants.SqlProjPathSeparator);
-	let folderPath = convertSlashesForSqlProj(startFolder) + constants.SqlProjPathSeparator;
-
-	for (let segment of pathSegments) {
-		if (segment) {
-			folderPath += segment + constants.SqlProjPathSeparator;
-			folders.push(getPlatformSafeFileEntryPath(folderPath));
-		}
-	}
-
-	return folders;
->>>>>>> e18c87b1
 }