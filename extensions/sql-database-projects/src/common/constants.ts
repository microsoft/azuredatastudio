--- conflicted
+++ resolved
@@ -10,11 +10,8 @@
 // Placeholder values
 export const dataSourcesFileName = 'datasources.json';
 export const sqlprojExtension = '.sqlproj';
-<<<<<<< HEAD
 export const sqlFileExtension = '.sql';
-=======
 export const initialCatalogSetting = 'Initial Catalog';
->>>>>>> 9680b1e2
 
 // UI Strings
 
@@ -61,13 +58,10 @@
 export const extractTargetRequired = localize('extractTargetRequired', "Target information for extract is required to import database to project.");
 export function projectAlreadyOpened(path: string) { return localize('projectAlreadyOpened', "Project '{0}' is already opened.", path); }
 export function projectAlreadyExists(name: string, path: string) { return localize('projectAlreadyExists', "A project named {0} already exists in {1}.", name, path); }
-<<<<<<< HEAD
 export function noFileExist(fileName: string) { return localize('noFileExist', "File {0} doesn't exist", fileName); }
 export function cannotResolvePath(path: string) { return localize('cannotResolvePath', "Can not resolve path {0}", path); }
 
-=======
 export function mssqlNotFound(mssqlConfigDir: string) { return localize('mssqlNotFound', "Could not get mssql extension's install location at {0}", mssqlConfigDir); }
->>>>>>> 9680b1e2
 
 // Project script types
 
