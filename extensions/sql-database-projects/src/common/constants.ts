--- conflicted
+++ resolved
@@ -168,14 +168,11 @@
 export const DSP = 'DSP';
 export const Properties = 'Properties';
 export const RelativeOuterPath = '..';
-<<<<<<< HEAD
+export const ProjectReference = 'ProjectReference';
+export const TargetConnectionString = 'TargetConnectionString';
 export const PreDeploy = 'PreDeploy';
 export const PostDeploy = 'PostDeploy';
 export const None = 'None';
-=======
-export const ProjectReference = 'ProjectReference';
-export const TargetConnectionString = 'TargetConnectionString';
->>>>>>> a34a7279
 
 // SqlProj File targets
 export const NetCoreTargets = '$(NETCoreTargetsPath)\\Microsoft.Data.Tools.Schema.SqlTasks.targets';
