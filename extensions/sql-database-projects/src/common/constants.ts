/*---------------------------------------------------------------------------------------------
 *  Copyright (c) Microsoft Corporation. All rights reserved.
 *  Licensed under the Source EULA. See License.txt in the project root for license information.
 *--------------------------------------------------------------------------------------------*/

import * as nls from 'vscode-nls';

const localize = nls.loadMessageBundle();

// Placeholder values
export const dataSourcesFileName = 'datasources.json';
export const sqlprojExtension = '.sqlproj';
export const sqlFileExtension = '.sql';
export const schemaCompareExtensionId = 'microsoft.schema-compare';
export const sqlDatabaseProjectExtensionId = 'microsoft.sql-database-projects';
export const mssqlExtensionId = 'microsoft.mssql';
export const dacpac = 'dacpac';
export const master = 'master';
export const masterDacpac = 'master.dacpac';
export const msdb = 'msdb';
export const msdbDacpac = 'msdb.dacpac';
export const MicrosoftDatatoolsSchemaSqlSql = 'Microsoft.Data.Tools.Schema.Sql.Sql';
export const databaseSchemaProvider = 'DatabaseSchemaProvider';

// Project Provider
export const projectTypeDisplayName = localize('projectTypeDisplayName', 'Database Project');

// commands
export const revealFileInOsCommand = 'revealFileInOS';
export const schemaCompareStartCommand = 'schemaCompare.start';
export const sqlDatabaseProjectsViewFocusCommand = 'sqlDatabaseProjectsView.focus';
export const vscodeOpenCommand = 'vscode.open';

// UI Strings

export const projectNodeName = localize('projectNodeName', "Database Project");
export const dataSourcesNodeName = localize('dataSourcesNodeName', "Data Sources");
export const databaseReferencesNodeName = localize('databaseReferencesNodeName', "Database References");
export const sqlConnectionStringFriendly = localize('sqlConnectionStringFriendly', "SQL connection string");
export const newDatabaseProjectName = localize('newDatabaseProjectName', "New database project name:");
export const sqlDatabaseProject = localize('sqlDatabaseProject', "SQL database project");
export const yesString = localize('yesString', "Yes");
export const noString = localize('noString', "No");
export const okString = localize('okString', "Ok");
export const extractTargetInput = localize('extractTargetInput', "Select folder structure for SQL files");
export const extractDatabaseSelection = localize('extractDatabaseSelection', "Select database to create project from");
export const selectString = localize('selectString', "Select");
export const addDatabaseReferenceInput = localize('addDatabaseReferenceInput', "Add database reference for:");
export const systemDatabaseReferenceInput = localize('systemDatabaseReferenceInput', "System Database:");
export const databaseReferenceLocation = localize('databaseReferenceLocation', "Database location");
export const databaseReferenceSameDatabase = localize('databaseReferenceSameDatabase', "Same database");
export const databaseReferenceDifferentDabaseSameServer = localize('databaseReferenceDifferentDabaseSameServer', "Different database, same server");
export const databaseReferenceDatabaseName = localize('databaseReferenceDatabaseName', "Database name");
export const dacpacFiles = localize('dacpacFiles', "dacpac Files");
export const publishSettingsFiles = localize('publishSettingsFiles', "Publish Settings File");
export const systemDatabase = localize('systemDatabase', "System Database");
export const file = localize('file', "File");
export const flat = localize('flat', "Flat");
export const objectType = localize('objectType', "Object Type");
export const schema = localize('schema', "Schema");
export const schemaObjectType = localize('schemaObjectType', "Schema/Object Type");
export const defaultProjectNameStarter = localize('defaultProjectNameStarter', "DatabaseProject");
export const newDefaultProjectSaveLocation = localize('newDefaultProjectSaveLocation', "Would you like to update the default location to save new database projects?");
export const invalidDefaultProjectSaveLocation = localize('invalidDefaultProjectSaveLocation', "Default location to save new database projects is invalid. Would you like to update it?");
export const openWorkspaceSettings = localize('openWorkspaceSettings', "Yes, open Settings");
export const doNotPromptAgain = localize('doNotPromptAgain', "Don't ask again");
export const reloadProject = localize('reloadProject', "Would you like to reload your database project?");
export function newObjectNamePrompt(objectType: string) { return localize('newObjectNamePrompt', 'New {0} name:', objectType); }
export function deleteConfirmation(toDelete: string) { return localize('deleteConfirmation', "Are you sure you want to delete {0}?", toDelete); }
export function deleteConfirmationContents(toDelete: string) { return localize('deleteConfirmationContents', "Are you sure you want to delete {0} and all of its contents?", toDelete); }


// Publish dialog strings

export const publishDialogName = localize('publishDialogName', "Publish project");
export const publishDialogOkButtonText = localize('publishDialogOkButtonText', "Publish");
export const cancelButtonText = localize('cancelButtonText', "Cancel");
export const generateScriptButtonText = localize('generateScriptButtonText', "Generate Script");
export const databaseNameLabel = localize('databaseNameLabel', "Database");
export const targetConnectionLabel = localize('targetConnectionLabel', "Connection");
export const dataSourceRadioButtonLabel = localize('dataSourceRadioButtonLabel', "Data sources");
export const connectionRadioButtonLabel = localize('connectionRadioButtonLabel', "Connections");
export const selectConnectionRadioButtonsTitle = localize('selectconnectionRadioButtonsTitle', "Specify connection from:");
export const dataSourceDropdownTitle = localize('dataSourceDropdownTitle', "Data source");
export const noDataSourcesText = localize('noDataSourcesText', "No data sources in this project");
export const loadProfilePlaceholderText = localize('loadProfilePlaceholderText', "Load profile...");
export const profileReadError = localize('profileReadError', "Could not load the profile file.");
export const sqlCmdTableLabel = localize('sqlCmdTableLabel', "SQLCMD Variables");
export const sqlCmdVariableColumn = localize('sqlCmdVariableColumn', "Name");
export const sqlCmdValueColumn = localize('sqlCmdValueColumn', "Value");
export const loadSqlCmdVarsButtonTitle = localize('reloadValuesFromProjectButtonTitle', "Reload values from project");
export const profile = localize('profile', "Profile");
export const selectConnection = localize('selectConnection', "Select connection");
export const server = localize('server', "Server");
export const defaultUser = localize('default', "default");

// Add Database Reference dialog strings

export const addDatabaseReferenceDialogName = localize('addDatabaseReferencedialogName', "Add database reference");
export const addDatabaseReferenceOkButtonText = localize('addDatabaseReferenceOkButtonText', "Add reference");
export const referenceRadioButtonsGroupTitle = localize('referenceRadioButtonsGroupTitle', "Type");
export const projectRadioButtonTitle = localize('projectRadioButtonTitle', "Database project in folder");
export const systemDatabaseRadioButtonTitle = localize('systemDatabaseRadioButtonTitle', "System database");
export const dacpacText = localize('dacpacText', "Data-tier application (.dacpac)");
export const dacpacPlaceholder = localize('dacpacPlaceholder', "Select .dacpac");
export const loadDacpacButton = localize('loadDacpacButton', "Select .dacpac");
export const locationDropdown = localize('locationDropdown', "Location");
export const sameDatabase = localize('sameDatabase', "Same database");
export const differentDbSameServer = localize('differentDbSameServer', "Different database, same server");
export const differentDbDifferentServer = localize('differentDbDifferentServer', "Different database, different server");
export const systemDbLocationDropdownValues = [differentDbSameServer];
export const locationDropdownValues = [sameDatabase, differentDbSameServer, differentDbDifferentServer];
export const databaseName = localize('databaseName', "Database name");
export const databaseVariable = localize('databaseVariable', "Database variable");
export const serverName = localize('serverName', "Server name");
export const serverVariable = localize('serverVariable', "Server variable");
export const suppressMissingDependenciesErrors = localize('suppressMissingDependenciesErrors', "Suppress errors caused by unresolved references in the referenced project");
export const exampleUsage = localize('exampleUsage', "Example Usage");
export const enterSystemDbName = localize('enterSystemDbName', "Enter a database name for this system database");
export const databaseNameRequiredVariableOptional = localize('databaseNameRequiredVariableOptional', "A database name is required. The database variable is optional.");
export const databaseNameServerNameVariableRequired = localize('databaseNameServerNameVariableRequired', "A database name, server name, and server variable are required. The database variable is optional");
<<<<<<< HEAD
export const otherServer = localize('otherServer', "OtherServer");
export const otherSeverVariable = localize('otherServerVariable', "$(OtherServer)");
=======
export const databaseProject = localize('databaseProject', "Database project");
>>>>>>> 133ff73a

// Error messages

export const multipleSqlProjFiles = localize('multipleSqlProjFilesSelected', "Multiple .sqlproj files selected; please select only one.");
export const noSqlProjFiles = localize('noSqlProjFilesSelected', "No .sqlproj file selected; please select one.");
export const noDataSourcesFile = localize('noDataSourcesFile', "No {0} found", dataSourcesFileName);
export const missingVersion = localize('missingVersion', "Missing 'version' entry in {0}", dataSourcesFileName);
export const unrecognizedDataSourcesVersion = localize('unrecognizedDataSourcesVersion', "Unrecognized version: ");
export const unknownDataSourceType = localize('unknownDataSourceType', "Unknown data source type: ");
export const invalidSqlConnectionString = localize('invalidSqlConnectionString', "Invalid SQL connection string");
export const projectNameRequired = localize('projectNameRequired', "Name is required to create a new database project.");
export const projectLocationRequired = localize('projectLocationRequired', "Location is required to create a new database project.");
export const projectLocationNotEmpty = localize('projectLocationNotEmpty', "Current project location is not empty. Select an empty folder for precise extraction.");
export const extractTargetRequired = localize('extractTargetRequired', "Target information for extract is required to create database project.");
export const schemaCompareNotInstalled = localize('schemaCompareNotInstalled', "Schema compare extension installation is required to run schema compare");
export const buildDacpacNotFound = localize('buildDacpacNotFound', "Dacpac created from build not found");
export const updateProjectForRoundTrip = localize('updateProjectForRoundTrip', "To build this project, Azure Data Studio needs to update targets, references, and system database references. If the project is created in SSDT, it will continue to work in both tools. Do you want Azure Data Studio to update the project?");
export const updateProjectDatabaseReferencesForRoundTrip = localize('updateProjectDatabaseReferencesForRoundTrip', "To build this project, Azure Data Studio needs to update system database references. If the project is created in SSDT, it will continue to work in both tools. Do you want Azure Data Studio to update the project?");
export const databaseReferenceTypeRequired = localize('databaseReferenceTypeRequired', "Database reference type is required for adding a reference to a database");
export const systemDatabaseReferenceRequired = localize('systemDatabaseReferenceRequired', "System database selection is required for adding a reference to a system database");
export const dacpacFileLocationRequired = localize('dacpacFileLocationRequired', "Dacpac file location is required for adding a reference to a database");
export const databaseLocationRequired = localize('databaseLocation', "Database location is required for adding a reference to a database");
export const databaseNameRequired = localize('databaseNameRequired', "Database name is required for adding a reference to a different database");
export const invalidDataSchemaProvider = localize('invalidDataSchemaProvider', "Invalid DSP in .sqlproj file");
export const invalidDatabaseReference = localize('invalidDatabaseReference', "Invalid database reference in .sqlproj file");
export const databaseSelectionRequired = localize('databaseSelectionRequired', "Database selection is required to create a project from a database");
export const databaseReferenceAlreadyExists = localize('databaseReferenceAlreadyExists', "A reference to this database already exists in this project");
export const ousiderFolderPath = localize('outsideFolderPath', "Items with absolute path outside project folder are not supported. Please make sure the paths in the project file are relative to project folder.");
export const parentTreeItemUnknown = localize('parentTreeItemUnknown', "Cannot access parent of provided tree item");
export const prePostDeployCount = localize('prePostDeployCount', "To successfully build, update the project to have one pre-deployment script and/or one post-deployment script");
export const invalidProjectReload = localize('invalidProjectReload', "Cannot access provided database project. Only valid, open database projects can be reloaded.");
export function projectAlreadyOpened(path: string) { return localize('projectAlreadyOpened', "Project '{0}' is already opened.", path); }
export function projectAlreadyExists(name: string, path: string) { return localize('projectAlreadyExists', "A project named {0} already exists in {1}.", name, path); }
export function noFileExist(fileName: string) { return localize('noFileExist', "File {0} doesn't exist", fileName); }
export function cannotResolvePath(path: string) { return localize('cannotResolvePath', "Cannot resolve path {0}", path); }
export function fileAlreadyExists(filename: string) { return localize('fileAlreadyExists', "A file with the name '{0}' already exists on disk at this location. Please choose another name.", filename); }
export function folderAlreadyExists(filename: string) { return localize('folderAlreadyExists', "A folder with the name '{0}' already exists on disk at this location. Please choose another name.", filename); }
export function invalidInput(input: string) { return localize('invalidInput', "Invalid input: {0}", input); }
export function unableToCreatePublishConnection(input: string) { return localize('unableToCreatePublishConnection', "Unable to construct connection: {0}", input); }
export function circularProjectReference(project1: string, project2: string) { return localize('cicularProjectReference', "Circular reference from project {0} to project {1}", project1, project2); }
export function mssqlNotFound(mssqlConfigDir: string) { return localize('mssqlNotFound', "Could not get mssql extension's install location at {0}", mssqlConfigDir); }
export function projBuildFailed(errorMessage: string) { return localize('projBuildFailed', "Build failed. Check output pane for more details. {0}", errorMessage); }
export function unexpectedProjectContext(uri: string) { return localize('unexpectedProjectContext', "Unable to establish project context.  Command invoked from unexpected location: {0}", uri); }
export function unableToPerformAction(action: string, uri: string) { return localize('unableToPerformAction', "Unable to locate '{0}' target: '{1}'", action, uri); }
export function unableToFindObject(path: string, objType: string) { return localize('unableToFindFile', "Unable to find {1} with path '{0}'", path, objType); }
export function deployScriptExists(scriptType: string) { return localize('deployScriptExists', "A {0} script already exists. The new script will not be included in build.", scriptType); }
<<<<<<< HEAD
export function notValidVariableName(name: string) { return localize('notValidVariableName', "The variable name '{0}' is not valid.", name); }
=======
export function cantAddCircularProjectReference(project: string) { return localize('cantAddCircularProjectReference', "A reference to project '{0} cannot be added. Adding this project as a reference would cause a circular dependency", project); }
>>>>>>> 133ff73a

// Action types
export const deleteAction = localize('deleteAction', 'Delete');
export const excludeAction = localize('excludeAction', 'Exclude');

// Project tree object types
export const fileObject = localize('fileObject', "file");
export const folderObject = localize('folderObject', "folder");

// Project script types

export const folderFriendlyName = localize('folderFriendlyName', "Folder");
export const scriptFriendlyName = localize('scriptFriendlyName', "Script");
export const tableFriendlyName = localize('tableFriendlyName', "Table");
export const viewFriendlyName = localize('viewFriendlyName', "View");
export const storedProcedureFriendlyName = localize('storedProcedureFriendlyName', "Stored Procedure");
export const preDeployScriptFriendlyName = localize('preDeployScriptFriendlyName', "Script.PreDeployment");
export const postDeployScriptFriendlyName = localize('postDeployScriptFriendlyName', "Script.PostDeployment");

// SqlProj file XML names
export const ItemGroup = 'ItemGroup';
export const Build = 'Build';
export const Folder = 'Folder';
export const Include = 'Include';
export const Import = 'Import';
export const Project = 'Project';
export const Condition = 'Condition';
export const Target = 'Target';
export const Name = 'Name';
export const AfterCleanTarget = 'AfterClean';
export const Delete = 'Delete';
export const Files = 'Files';
export const PackageReference = 'PackageReference';
export const Version = 'Version';
export const PrivateAssets = 'PrivateAssets';
export const SqlCmdVariable = 'SqlCmdVariable';
export const DefaultValue = 'DefaultValue';
export const Value = 'Value';
export const ArtifactReference = 'ArtifactReference';
export const SuppressMissingDependenciesErrors = 'SuppressMissingDependenciesErrors';
export const DatabaseVariableLiteralValue = 'DatabaseVariableLiteralValue';
export const DatabaseSqlCmdVariable = 'DatabaseSqlCmdVariable';
export const ServerSqlCmdVariable = 'ServerSqlCmdVariable';
export const DSP = 'DSP';
export const Properties = 'Properties';
export const RelativeOuterPath = '..';
export const ProjectReference = 'ProjectReference';
export const TargetConnectionString = 'TargetConnectionString';
export const PreDeploy = 'PreDeploy';
export const PostDeploy = 'PostDeploy';
export const None = 'None';
export const True = 'True';
export const False = 'False';
export const Private = 'Private';
export const ProjectGuid = 'ProjectGuid';

// SqlProj File targets
export const NetCoreTargets = '$(NETCoreTargetsPath)\\Microsoft.Data.Tools.Schema.SqlTasks.targets';
export const SqlDbTargets = '$(SQLDBExtensionsRefPath)\\Microsoft.Data.Tools.Schema.SqlTasks.targets';
export const MsBuildtargets = '$(MSBuildExtensionsPath)\\Microsoft\\VisualStudio\\v$(VisualStudioVersion)\\SSDT\\Microsoft.Data.Tools.Schema.SqlTasks.targets';
export const NetCoreCondition = '\'$(NetCoreBuild)\' == \'true\'';
export const NotNetCoreCondition = '\'$(NetCoreBuild)\' != \'true\'';
export const SqlDbPresentCondition = '\'$(SQLDBExtensionsRefPath)\' != \'\'';
export const SqlDbNotPresentCondition = '\'$(SQLDBExtensionsRefPath)\' == \'\'';
export const RoundTripSqlDbPresentCondition = '\'$(NetCoreBuild)\' != \'true\' AND \'$(SQLDBExtensionsRefPath)\' != \'\'';
export const RoundTripSqlDbNotPresentCondition = '\'$(NetCoreBuild)\' != \'true\' AND \'$(SQLDBExtensionsRefPath)\' == \'\'';
export const DacpacRootPath = '$(DacPacRootPath)';
export const ProjJsonToClean = '$(BaseIntermediateOutputPath)\\project.assets.json';

// SqlProj Reference Assembly Information
export const NETFrameworkAssembly = 'Microsoft.NETFramework.ReferenceAssemblies';
export const VersionNumber = '1.0.0';
export const All = 'All';

// Profile XML names
export const targetDatabaseName = 'TargetDatabaseName';
export const targetConnectionString = 'TargetConnectionString';

// SQL connection string components
export const initialCatalogSetting = 'Initial Catalog';
export const dataSourceSetting = 'Data Source';
export const integratedSecuritySetting = 'Integrated Security';
export const authenticationSetting = 'Authentication';
export const activeDirectoryInteractive = 'active directory interactive';
export const userIdSetting = 'User ID';
export const passwordSetting = 'Password';

// Workspace settings for saving new database projects
export const dbProjectConfigurationKey = 'sqlDatabaseProjects';
export const projectSaveLocationKey = 'defaultProjectSaveLocation';
export const showUpdatePromptKey = 'showUpdateSaveLocationPrompt';

// Authentication types
export const integratedAuth = 'Integrated';
export const azureMfaAuth = 'AzureMFA';
export const sqlAuth = 'SqlAuth';

// Tree item types
export enum DatabaseProjectItemType {
	project = 'databaseProject.itemType.project',
	folder = 'databaseProject.itemType.folder',
	file = 'databaseProject.itemType.file',
	referencesRoot = 'databaseProject.itemType.referencesRoot',
	reference = 'databaseProject.itemType.reference',
	dataSourceRoot = 'databaseProject.itemType.dataSourceRoot',
	dataSource = 'databaseProject.itemType.dataSource'
}

// System dbs
export const systemDbs = ['master', 'msdb', 'tempdb', 'model'];

// SQL queries
export const sameDatabaseExampleUsage = 'SELECT * FROM [Schema1].[Table1]';
export function differentDbSameServerExampleUsage(db: string) { return `SELECT * FROM [${db}].[Schema1].[Table1]"`; }
export function differentDbDifferentServerExampleUsage(server: string, db: string) { return `SELECT * FROM [${server}].[${db}].[Schema1].[Table1]`; }<|MERGE_RESOLUTION|>--- conflicted
+++ resolved
@@ -119,12 +119,9 @@
 export const enterSystemDbName = localize('enterSystemDbName', "Enter a database name for this system database");
 export const databaseNameRequiredVariableOptional = localize('databaseNameRequiredVariableOptional', "A database name is required. The database variable is optional.");
 export const databaseNameServerNameVariableRequired = localize('databaseNameServerNameVariableRequired', "A database name, server name, and server variable are required. The database variable is optional");
-<<<<<<< HEAD
 export const otherServer = localize('otherServer', "OtherServer");
 export const otherSeverVariable = localize('otherServerVariable', "$(OtherServer)");
-=======
 export const databaseProject = localize('databaseProject', "Database project");
->>>>>>> 133ff73a
 
 // Error messages
 
@@ -171,11 +168,8 @@
 export function unableToPerformAction(action: string, uri: string) { return localize('unableToPerformAction', "Unable to locate '{0}' target: '{1}'", action, uri); }
 export function unableToFindObject(path: string, objType: string) { return localize('unableToFindFile', "Unable to find {1} with path '{0}'", path, objType); }
 export function deployScriptExists(scriptType: string) { return localize('deployScriptExists', "A {0} script already exists. The new script will not be included in build.", scriptType); }
-<<<<<<< HEAD
 export function notValidVariableName(name: string) { return localize('notValidVariableName', "The variable name '{0}' is not valid.", name); }
-=======
 export function cantAddCircularProjectReference(project: string) { return localize('cantAddCircularProjectReference', "A reference to project '{0} cannot be added. Adding this project as a reference would cause a circular dependency", project); }
->>>>>>> 133ff73a
 
 // Action types
 export const deleteAction = localize('deleteAction', 'Delete');
