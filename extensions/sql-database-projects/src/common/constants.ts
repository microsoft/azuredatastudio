--- conflicted
+++ resolved
@@ -110,11 +110,8 @@
 export const databaseSelectionRequired = localize('databaseSelectionRequired', "Database selection is required to import a project");
 export const databaseReferenceAlreadyExists = localize('databaseReferenceAlreadyExists', "A reference to this database already exists in this project");
 export const ousiderFolderPath = localize('outsideFolderPath', "Items with absolute path outside project folder are not supported. Please make sure the paths in the project file are relative to project folder.");
-<<<<<<< HEAD
+export const parentTreeItemUnknown = localize('parentTreeItemUnknown', "Cannot access parent of provided tree item");
 export const prePostDeployCount = localize('prePostDeployCount', "To successfully build, update the project to have one pre-deployment script and/or one post-deployment script");
-=======
-export const parentTreeItemUnknown = localize('parentTreeItemUnknown', "Cannot access parent of provided tree item");
->>>>>>> a34a7279
 export function projectAlreadyOpened(path: string) { return localize('projectAlreadyOpened', "Project '{0}' is already opened.", path); }
 export function projectAlreadyExists(name: string, path: string) { return localize('projectAlreadyExists', "A project named {0} already exists in {1}.", name, path); }
 export function noFileExist(fileName: string) { return localize('noFileExist', "File {0} doesn't exist", fileName); }
