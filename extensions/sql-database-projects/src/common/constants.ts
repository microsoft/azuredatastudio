--- conflicted
+++ resolved
@@ -5,10 +5,7 @@
 
 import * as nls from 'vscode-nls';
 import { SqlTargetPlatform } from 'sqldbproj';
-<<<<<<< HEAD
-=======
 import * as utils from '../common/utils';
->>>>>>> 3e2bf7b9
 
 const localize = nls.loadMessageBundle();
 
@@ -354,10 +351,7 @@
 export function differentDbSameServerExampleUsage(db: string) { return `SELECT * FROM [${db}].[Schema1].[Table1]`; }
 export function differentDbDifferentServerExampleUsage(server: string, db: string) { return `SELECT * FROM [${server}].[${db}].[Schema1].[Table1]`; }
 
-<<<<<<< HEAD
-=======
 // Target platforms
->>>>>>> 3e2bf7b9
 export const targetPlatformToVersion: Map<string, string> = new Map<string, string>([
 	[SqlTargetPlatform.sqlServer2005, '90'],
 	[SqlTargetPlatform.sqlServer2008, '100'],
@@ -373,12 +367,8 @@
 // DW is special since the system dacpac folder has a different name from the target platform
 export const AzureDwFolder = 'AzureDw';
 
-<<<<<<< HEAD
-export const defaultDSP = targetPlatformToVersion.get(SqlTargetPlatform.sqlServer2019)!;
-=======
 export const defaultTargetPlatform = SqlTargetPlatform.sqlServer2019;
 export const defaultDSP = targetPlatformToVersion.get(defaultTargetPlatform)!;
->>>>>>> 3e2bf7b9
 
 /**
  * Returns the name of the target platform of the version of sql
