--- conflicted
+++ resolved
@@ -169,14 +169,11 @@
 export const DSP = 'DSP';
 export const Properties = 'Properties';
 export const RelativeOuterPath = '..';
-<<<<<<< HEAD
 export const PreDeploy = 'PreDeploy';
 export const PostDeploy = 'PostDeploy';
 export const None = 'None';
-=======
 export const ProjectReference = 'ProjectReference';
 export const TargetConnectionString = 'TargetConnectionString';
->>>>>>> 8cf82c1f
 
 // SqlProj File targets
 export const NetCoreTargets = '$(NETCoreTargetsPath)\\Microsoft.Data.Tools.Schema.SqlTasks.targets';
