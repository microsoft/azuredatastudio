--- conflicted
+++ resolved
@@ -79,7 +79,6 @@
 export const Build = 'Build';
 export const Folder = 'Folder';
 export const Include = 'Include';
-<<<<<<< HEAD
 export const Import = 'Import';
 export const Project = 'Project';
 export const Condition = 'Condition';
@@ -102,12 +101,10 @@
 export const NETFrameworkAssembly = 'Microsoft.NETFramework.ReferenceAssemblies';
 export const VersionNumber = '1.0.0';
 export const All = 'All';
-=======
 
 // SQL connection string components
 export const initialCatalogSetting = 'Initial Catalog';
 export const dataSourceSetting = 'Data Source';
 export const integratedSecuritySetting = 'Integrated Security';
 export const userIdSetting = 'User ID';
-export const passwordSetting = 'Password';
->>>>>>> f0d86f8a
+export const passwordSetting = 'Password';