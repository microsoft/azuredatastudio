/*---------------------------------------------------------------------------------------------
 *  Copyright (c) Microsoft Corporation. All rights reserved.
 *  Licensed under the Source EULA. See License.txt in the project root for license information.
 *--------------------------------------------------------------------------------------------*/

import * as nls from 'vscode-nls';

const localize = nls.loadMessageBundle();

// Placeholder values
export const dataSourcesFileName = 'datasources.json';
export const sqlprojExtension = '.sqlproj';
export const sqlFileExtension = '.sql';
export const schemaCompareExtensionId = 'microsoft.schema-compare';
export const sqlDatabaseProjectExtensionId = 'microsoft.sql-database-projects';
export const mssqlExtensionId = 'microsoft.mssql';
export const dacpac = 'dacpac';
export const master = 'master';
export const masterDacpac = 'master.dacpac';
export const msdb = 'msdb';
export const msdbDacpac = 'msdb.dacpac';
export const MicrosoftDatatoolsSchemaSqlSql = 'Microsoft.Data.Tools.Schema.Sql.Sql';
export const databaseSchemaProvider = 'DatabaseSchemaProvider';

// commands
export const revealFileInOsCommand = 'revealFileInOS';
export const schemaCompareStartCommand = 'schemaCompare.start';
export const sqlDatabaseProjectsViewFocusCommand = 'sqlDatabaseProjectsView.focus';
export const vscodeOpenCommand = 'vscode.open';

// UI Strings

export const projectNodeName = localize('projectNodeName', "Database Project");
export const dataSourcesNodeName = localize('dataSourcesNodeName', "Data Sources");
export const databaseReferencesNodeName = localize('databaseReferencesNodeName', "Database References");
export const sqlConnectionStringFriendly = localize('sqlConnectionStringFriendly', "SQL connection string");
export const newDatabaseProjectName = localize('newDatabaseProjectName', "New database project name:");
export const sqlDatabaseProject = localize('sqlDatabaseProject', "SQL database project");
export const yesString = localize('yesString', "Yes");
export const noString = localize('noString', "No");
export const okString = localize('okString', "Ok");
export const extractTargetInput = localize('extractTargetInput', "Select folder structure for SQL files");
export const extractDatabaseSelection = localize('extractDatabaseSelection', "Select database to create project from");
export const selectString = localize('selectString', "Select");
export const addDatabaseReferenceInput = localize('addDatabaseReferenceInput', "Add database reference for:");
export const systemDatabaseReferenceInput = localize('systemDatabaseReferenceInput', "System Database:");
export const databaseReferenceLocation = localize('databaseReferenceLocation', "Database location");
export const databaseReferenceSameDatabase = localize('databaseReferenceSameDatabase', "Same database");
export const databaseReferenceDifferentDabaseSameServer = localize('databaseReferenceDifferentDabaseSameServer', "Different database, same server");
export const databaseReferenceDatabaseName = localize('databaseReferenceDatabaseName', "Database name");
export const dacpacFiles = localize('dacpacFiles', "dacpac Files");
export const publishSettingsFiles = localize('publishSettingsFiles', "Publish Settings File");
export const systemDatabase = localize('systemDatabase', "System Database");
export const file = localize('file', "File");
export const flat = localize('flat', "Flat");
export const objectType = localize('objectType', "Object Type");
export const schema = localize('schema', "Schema");
export const schemaObjectType = localize('schemaObjectType', "Schema/Object Type");
export const defaultProjectNameStarter = localize('defaultProjectNameStarter', "DatabaseProject");
export const newDefaultProjectSaveLocation = localize('newDefaultProjectSaveLocation', "Would you like to update the default location to save new database projects?");
export const invalidDefaultProjectSaveLocation = localize('invalidDefaultProjectSaveLocation', "Default location to save new database projects is invalid. Would you like to update it?");
export const openWorkspaceSettings = localize('openWorkspaceSettings', "Yes, open Settings");
export const doNotPromptAgain = localize('doNotPromptAgain', "Don't ask again");
export function newObjectNamePrompt(objectType: string) { return localize('newObjectNamePrompt', 'New {0} name:', objectType); }
export function deleteConfirmation(toDelete: string) { return localize('deleteConfirmation', "Are you sure you want to delete {0}?", toDelete); }
export function deleteConfirmationContents(toDelete: string) { return localize('deleteConfirmationContents', "Are you sure you want to delete {0} and all of its contents?", toDelete); }


// Publish dialog strings

export const publishDialogName = localize('publishDialogName', "Publish project");
export const publishDialogOkButtonText = localize('publishDialogOkButtonText', "Publish");
export const cancelButtonText = localize('cancelButtonText', "Cancel");
export const generateScriptButtonText = localize('generateScriptButtonText', "Generate Script");
export const databaseNameLabel = localize('databaseNameLabel', "Database");
export const targetConnectionLabel = localize('targetConnectionLabel', "Connection");
export const dataSourceRadioButtonLabel = localize('dataSourceRadioButtonLabel', "Data sources");
export const connectionRadioButtonLabel = localize('connectionRadioButtonLabel', "Connections");
export const selectConnectionRadioButtonsTitle = localize('selectconnectionRadioButtonsTitle', "Specify connection from:");
export const dataSourceDropdownTitle = localize('dataSourceDropdownTitle', "Data source");
export const noDataSourcesText = localize('noDataSourcesText', "No data sources in this project");
export const loadProfilePlaceholderText = localize('loadProfilePlaceholderText', "Load profile...");
export const profileReadError = localize('profileReadError', "Could not load the profile file.");
export const sqlCmdTableLabel = localize('sqlCmdTableLabel', "SQLCMD Variables");
export const sqlCmdVariableColumn = localize('sqlCmdVariableColumn', "Name");
export const sqlCmdValueColumn = localize('sqlCmdValueColumn', "Value");
export const loadSqlCmdVarsButtonTitle = localize('reloadValuesFromProjectButtonTitle', "Reload values from project");
export const profile = localize('profile', "Profile");
export const selectConnection = localize('selectConnection', "Select connection");
export const connection = localize('connection', "Connection");

// Error messages

export const multipleSqlProjFiles = localize('multipleSqlProjFilesSelected', "Multiple .sqlproj files selected; please select only one.");
export const noSqlProjFiles = localize('noSqlProjFilesSelected', "No .sqlproj file selected; please select one.");
export const noDataSourcesFile = localize('noDataSourcesFile', "No {0} found", dataSourcesFileName);
export const missingVersion = localize('missingVersion', "Missing 'version' entry in {0}", dataSourcesFileName);
export const unrecognizedDataSourcesVersion = localize('unrecognizedDataSourcesVersion', "Unrecognized version: ");
export const unknownDataSourceType = localize('unknownDataSourceType', "Unknown data source type: ");
export const invalidSqlConnectionString = localize('invalidSqlConnectionString', "Invalid SQL connection string");
export const projectNameRequired = localize('projectNameRequired', "Name is required to create a new database project.");
export const projectLocationRequired = localize('projectLocationRequired', "Location is required to create a new database project.");
export const projectLocationNotEmpty = localize('projectLocationNotEmpty', "Current project location is not empty. Select an empty folder for precise extraction.");
export const extractTargetRequired = localize('extractTargetRequired', "Target information for extract is required to create database project.");
export const schemaCompareNotInstalled = localize('schemaCompareNotInstalled', "Schema compare extension installation is required to run schema compare");
export const buildDacpacNotFound = localize('buildDacpacNotFound', "Dacpac created from build not found");
export const updateProjectForRoundTrip = localize('updateProjectForRoundTrip', "To build this project, Azure Data Studio needs to update targets, references, and system database references. If the project is created in SSDT, it will continue to work in both tools. Do you want Azure Data Studio to update the project?");
export const updateProjectDatabaseReferencesForRoundTrip = localize('updateProjectDatabaseReferencesForRoundTrip', "To build this project, Azure Data Studio needs to update system database references. If the project is created in SSDT, it will continue to work in both tools. Do you want Azure Data Studio to update the project?");
export const databaseReferenceTypeRequired = localize('databaseReferenceTypeRequired', "Database reference type is required for adding a reference to a database");
export const systemDatabaseReferenceRequired = localize('systemDatabaseReferenceRequired', "System database selection is required for adding a reference to a system database");
export const dacpacFileLocationRequired = localize('dacpacFileLocationRequired', "Dacpac file location is required for adding a reference to a database");
export const databaseLocationRequired = localize('databaseLocation', "Database location is required for adding a reference to a database");
export const databaseNameRequired = localize('databaseNameRequired', "Database name is required for adding a reference to a different database");
export const invalidDataSchemaProvider = localize('invalidDataSchemaProvider', "Invalid DSP in .sqlproj file");
export const invalidDatabaseReference = localize('invalidDatabaseReference', "Invalid database reference in .sqlproj file");
export const databaseSelectionRequired = localize('databaseSelectionRequired', "Database selection is required to create a project from a database");
export const databaseReferenceAlreadyExists = localize('databaseReferenceAlreadyExists', "A reference to this database already exists in this project");
export const ousiderFolderPath = localize('outsideFolderPath', "Items with absolute path outside project folder are not supported. Please make sure the paths in the project file are relative to project folder.");
export const parentTreeItemUnknown = localize('parentTreeItemUnknown', "Cannot access parent of provided tree item");
export const prePostDeployCount = localize('prePostDeployCount', "To successfully build, update the project to have one pre-deployment script and/or one post-deployment script");
export function projectAlreadyOpened(path: string) { return localize('projectAlreadyOpened', "Project '{0}' is already opened.", path); }
export function projectAlreadyExists(name: string, path: string) { return localize('projectAlreadyExists', "A project named {0} already exists in {1}.", name, path); }
export function noFileExist(fileName: string) { return localize('noFileExist', "File {0} doesn't exist", fileName); }
export function cannotResolvePath(path: string) { return localize('cannotResolvePath', "Cannot resolve path {0}", path); }
export function fileAlreadyExists(filename: string) { return localize('fileAlreadyExists', "A file with the name '{0}' already exists on disk at this location. Please choose another name.", filename); }
export function folderAlreadyExists(filename: string) { return localize('folderAlreadyExists', "A folder with the name '{0}' already exists on disk at this location. Please choose another name.", filename); }
export function invalidInput(input: string) { return localize('invalidInput', "Invalid input: {0}", input); }
export function unableToCreatePublishConnection(input: string) { return localize('unableToCreatePublishConnection', "Unable to construct connection: {0}", input); }
export function circularProjectReference(project1: string, project2: string) { return localize('cicularProjectReference', "Circular reference from project {0} to project {1}", project1, project2); }

export function mssqlNotFound(mssqlConfigDir: string) { return localize('mssqlNotFound', "Could not get mssql extension's install location at {0}", mssqlConfigDir); }
export function projBuildFailed(errorMessage: string) { return localize('projBuildFailed', "Build failed. Check output pane for more details. {0}", errorMessage); }
export function unexpectedProjectContext(uri: string) { return localize('unexpectedProjectContext', "Unable to establish project context.  Command invoked from unexpected location: {0}", uri); }
export function unableToPerformAction(action: string, uri: string) { return localize('unableToPerformAction', "Unable to locate '{0}' target: '{1}'", action, uri); }
export function unableToFindObject(path: string, objType: string) { return localize('unableToFindFile', "Unable to find {1} with path '{0}'", path, objType); }

// Action types
export const deleteAction = localize('deleteAction', 'Delete');
export const excludeAction = localize('excludeAction', 'Exclude');

// Project tree object types
export const fileObject = localize('fileObject', "file");
export const folderObject = localize('folderObject', "folder");

// Project script types

export const folderFriendlyName = localize('folderFriendlyName', "Folder");
export const scriptFriendlyName = localize('scriptFriendlyName', "Script");
export const tableFriendlyName = localize('tableFriendlyName', "Table");
export const viewFriendlyName = localize('viewFriendlyName', "View");
export const storedProcedureFriendlyName = localize('storedProcedureFriendlyName', "Stored Procedure");

// SqlProj file XML names
export const ItemGroup = 'ItemGroup';
export const Build = 'Build';
export const Folder = 'Folder';
export const Include = 'Include';
export const Import = 'Import';
export const Project = 'Project';
export const Condition = 'Condition';
export const Target = 'Target';
export const Name = 'Name';
export const AfterCleanTarget = 'AfterClean';
export const Delete = 'Delete';
export const Files = 'Files';
export const PackageReference = 'PackageReference';
export const Version = 'Version';
export const PrivateAssets = 'PrivateAssets';
export const SqlCmdVariable = 'SqlCmdVariable';
export const DefaultValue = 'DefaultValue';
export const Value = 'Value';
export const ArtifactReference = 'ArtifactReference';
export const SuppressMissingDependenciesErrors = 'SuppressMissingDependenciesErrors';
export const DatabaseVariableLiteralValue = 'DatabaseVariableLiteralValue';
export const DSP = 'DSP';
export const Properties = 'Properties';
export const RelativeOuterPath = '..';
export const ProjectReference = 'ProjectReference';
export const TargetConnectionString = 'TargetConnectionString';
export const PreDeploy = 'PreDeploy';
export const PostDeploy = 'PostDeploy';
export const None = 'None';

// SqlProj File targets
export const NetCoreTargets = '$(NETCoreTargetsPath)\\Microsoft.Data.Tools.Schema.SqlTasks.targets';
export const SqlDbTargets = '$(SQLDBExtensionsRefPath)\\Microsoft.Data.Tools.Schema.SqlTasks.targets';
export const MsBuildtargets = '$(MSBuildExtensionsPath)\\Microsoft\\VisualStudio\\v$(VisualStudioVersion)\\SSDT\\Microsoft.Data.Tools.Schema.SqlTasks.targets';
export const NetCoreCondition = '\'$(NetCoreBuild)\' == \'true\'';
export const NotNetCoreCondition = '\'$(NetCoreBuild)\' != \'true\'';
export const SqlDbPresentCondition = '\'$(SQLDBExtensionsRefPath)\' != \'\'';
export const SqlDbNotPresentCondition = '\'$(SQLDBExtensionsRefPath)\' == \'\'';
export const RoundTripSqlDbPresentCondition = '\'$(NetCoreBuild)\' != \'true\' AND \'$(SQLDBExtensionsRefPath)\' != \'\'';
export const RoundTripSqlDbNotPresentCondition = '\'$(NetCoreBuild)\' != \'true\' AND \'$(SQLDBExtensionsRefPath)\' == \'\'';
export const DacpacRootPath = '$(DacPacRootPath)';
export const ProjJsonToClean = '$(BaseIntermediateOutputPath)\\project.assets.json';

// SqlProj Reference Assembly Information
export const NETFrameworkAssembly = 'Microsoft.NETFramework.ReferenceAssemblies';
export const VersionNumber = '1.0.0';
export const All = 'All';

// Profile XML names
export const targetDatabaseName = 'TargetDatabaseName';
export const targetConnectionString = 'TargetConnectionString';

// SQL connection string components
export const initialCatalogSetting = 'Initial Catalog';
export const dataSourceSetting = 'Data Source';
export const integratedSecuritySetting = 'Integrated Security';
export const authenticationSetting = 'Authentication';
export const activeDirectoryInteractive = 'active directory interactive';
export const userIdSetting = 'User ID';
export const passwordSetting = 'Password';

<<<<<<< HEAD
// Workspace settings for saving new database projects
export const dbProjectConfigurationKey = 'sqlDatabaseProjects';
export const projectSaveLocationKey = 'defaultProjectSaveLocation';
export const showUpdatePromptKey = 'showUpdateSaveLocationPrompt';
=======
// Authentication types
export const integratedAuth = 'Integrated';
export const azureMfaAuth = 'AzureMFA';
export const sqlAuth = 'SqlAuth';
>>>>>>> a3121c0b

// Tree item types
export enum DatabaseProjectItemType {
	project = 'databaseProject.itemType.project',
	folder = 'databaseProject.itemType.folder',
	file = 'databaseProject.itemType.file',
	referencesRoot = 'databaseProject.itemType.referencesRoot',
	reference = 'databaseProject.itemType.reference',
	dataSourceRoot = 'databaseProject.itemType.dataSourceRoot',
	dataSource = 'databaseProject.itemType.dataSource'
}

// System dbs
export const systemDbs = ['master', 'msdb', 'tempdb', 'model'];<|MERGE_RESOLUTION|>--- conflicted
+++ resolved
@@ -212,17 +212,15 @@
 export const userIdSetting = 'User ID';
 export const passwordSetting = 'Password';
 
-<<<<<<< HEAD
 // Workspace settings for saving new database projects
 export const dbProjectConfigurationKey = 'sqlDatabaseProjects';
 export const projectSaveLocationKey = 'defaultProjectSaveLocation';
 export const showUpdatePromptKey = 'showUpdateSaveLocationPrompt';
-=======
+
 // Authentication types
 export const integratedAuth = 'Integrated';
 export const azureMfaAuth = 'AzureMFA';
 export const sqlAuth = 'SqlAuth';
->>>>>>> a3121c0b
 
 // Tree item types
 export enum DatabaseProjectItemType {
