/*---------------------------------------------------------------------------------------------
 *  Copyright (c) Microsoft Corporation. All rights reserved.
 *  Licensed under the Source EULA. See License.txt in the project root for license information.
 *--------------------------------------------------------------------------------------------*/

import * as nls from 'vscode-nls';

const localize = nls.loadMessageBundle();

// Placeholder values
export const dataSourcesFileName = 'datasources.json';
export const sqlprojExtension = '.sqlproj';
export const sqlFileExtension = '.sql';
export const schemaCompareExtensionId = 'microsoft.schema-compare';
export const sqlDatabaseProjectExtensionId = 'microsoft.sql-database-projects';
export const mssqlExtensionId = 'microsoft.mssql';
export const dacpac = 'dacpac';
export const master = 'master';
export const masterDacpac = 'master.dacpac';
export const msdb = 'msdb';
export const msdbDacpac = 'msdb.dacpac';
export const MicrosoftDatatoolsSchemaSqlSql = 'Microsoft.Data.Tools.Schema.Sql.Sql';
export const databaseSchemaProvider = 'DatabaseSchemaProvider';

// UI Strings

export const projectNodeName = localize('projectNodeName', "Database Project");
export const dataSourcesNodeName = localize('dataSourcesNodeName', "Data Sources");
export const databaseReferencesNodeName = localize('databaseReferencesNodeName', "Database References");
export const sqlConnectionStringFriendly = localize('sqlConnectionStringFriendly', "SQL connection string");
export const newDatabaseProjectName = localize('newDatabaseProjectName', "New database project name:");
export const sqlDatabaseProject = localize('sqlDatabaseProject', "SQL database project");
export const yesString = localize('yesString', "Yes");
export const noString = localize('noString', "No");
export const extractTargetInput = localize('extractTargetInput', "Select folder structure for SQL files");
export const selectString = localize('selectString', "Select");
export const addDatabaseReferenceInput = localize('addDatabaseReferenceInput', "Add database reference for:");
export const systemDatabaseReferenceInput = localize('systemDatabaseReferenceInput', "System Database:");
export const databaseReferenceLocation = localize('databaseReferenceLocation', "Database location");
export const databaseReferenceSameDatabase = localize('databaseReferenceSameDatabase', "Same database");
export const databaseReferenceDifferentDabaseSameServer = localize('databaseReferenceDifferentDabaseSameServer', "Different database, same server");
export const databaseReferenceDatabaseName = localize('databaseReferenceDatabaseName', "Database name");
export const dacpacFiles = localize('dacpacFiles', "dacpac Files");
export const publishSettingsFiles = localize('publishSettingsFiles', "Publish Settings File");
export const systemDatabase = localize('systemDatabase', "System Database");
export const file = localize('file', "File");
export const flat = localize('flat', "Flat");
export const objectType = localize('objectType', "Object Type");
export const schema = localize('schema', "Schema");
export const schemaObjectType = localize('schemaObjectType', "Schema/Object Type");
export function newObjectNamePrompt(objectType: string) { return localize('newObjectNamePrompt', 'New {0} name:', objectType); }
export function deleteConfirmation(toDelete: string) { return localize('deleteConfirmation', "Are you sure you want to delete {0}?", toDelete); }
export function deleteConfirmationContents(toDelete: string) { return localize('deleteConfirmationContents', "Are you sure you want to delete {0} and all of its contents?", toDelete); }


// Deploy dialog strings

export const deployDialogName = localize('deployDialogName', "Publish Database");
export const deployDialogOkButtonText = localize('deployDialogOkButtonText', "Publish");
export const cancelButtonText = localize('cancelButtonText', "Cancel");
export const generateScriptButtonText = localize('generateScriptButtonText', "Generate Script");
export const targetDatabaseSettings = localize('targetDatabaseSettings', "Target Database Settings");
export const databaseNameLabel = localize('databaseNameLabel', "Database");
export const deployScriptNameLabel = localize('deployScriptName', "Publish script name");
export const targetConnectionLabel = localize('targetConnectionLabel', "Target Connection");
export const editConnectionButtonText = localize('editConnectionButtonText', "Edit");
export const clearButtonText = localize('clearButtonText', "Clear");
export const dataSourceRadioButtonLabel = localize('dataSourceRadioButtonLabel', "Data sources");
export const connectionRadioButtonLabel = localize('connectionRadioButtonLabel', "Connections");
export const selectConnectionRadioButtonsTitle = localize('selectconnectionRadioButtonsTitle', "Specify connection from:");
export const dataSourceDropdownTitle = localize('dataSourceDropdownTitle', "Data source");
export const noDataSourcesText = localize('noDataSourcesText', "No data sources in this project");
export const loadProfileButtonText = localize('loadProfileButtonText', "Load Profile...");
export const profileWarningText = localize('profileWarningText', "⚠Warning: Only database name and SQLCMD variables are able to be loaded from a profile at this time");
export const sqlCmdTableLabel = localize('sqlCmdTableLabel', "SQLCMD Variables");
export const sqlCmdVariableColumn = localize('sqlCmdVariableColumn', "Variable");
export const sqlCmdValueColumn = localize('sqlCmdValueColumn', "Value");

// Error messages

export const multipleSqlProjFiles = localize('multipleSqlProjFilesSelected', "Multiple .sqlproj files selected; please select only one.");
export const noSqlProjFiles = localize('noSqlProjFilesSelected', "No .sqlproj file selected; please select one.");
export const noDataSourcesFile = localize('noDataSourcesFile', "No {0} found", dataSourcesFileName);
export const missingVersion = localize('missingVersion', "Missing 'version' entry in {0}", dataSourcesFileName);
export const unrecognizedDataSourcesVersion = localize('unrecognizedDataSourcesVersion', "Unrecognized version: ");
export const unknownDataSourceType = localize('unknownDataSourceType', "Unknown data source type: ");
export const invalidSqlConnectionString = localize('invalidSqlConnectionString', "Invalid SQL connection string");
export const projectNameRequired = localize('projectNameRequired', "Name is required to create a new database project.");
export const projectLocationRequired = localize('projectLocationRequired', "Location is required to create a new database project.");
export const projectLocationNotEmpty = localize('projectLocationNotEmpty', "Current project location is not empty. Select an empty folder for precise extraction.");
export const extractTargetRequired = localize('extractTargetRequired', "Target information for extract is required to import database to project.");
export const schemaCompareNotInstalled = localize('schemaCompareNotInstalled', "Schema compare extension installation is required to run schema compare");
export const buildDacpacNotFound = localize('buildDacpacNotFound', "Dacpac created from build not found");
export const updateProjectForRoundTrip = localize('updateProjectForRoundTrip', "To build this project, Azure Data Studio needs to update targets, references, and system database references. If the project is created in SSDT, it will continue to work in both tools. Do you want Azure Data Studio to update the project?");
export const updateProjectDatabaseReferencesForRoundTrip = localize('updateProjectDatabaseReferencesForRoundTrip', "To build this project, Azure Data Studio needs to update system database references. If the project is created in SSDT, it will continue to work in both tools. Do you want Azure Data Studio to update the project?");
export const databaseReferenceTypeRequired = localize('databaseReferenceTypeRequired', "Database reference type is required for adding a reference to a database");
export const systemDatabaseReferenceRequired = localize('systemDatabaseReferenceRequired', "System database selection is required for adding a reference to a system database");
export const dacpacFileLocationRequired = localize('dacpacFileLocationRequired', "Dacpac file location is required for adding a reference to a database");
export const databaseLocationRequired = localize('databaseLocation', "Database location is required for adding a reference to a database");
export const databaseNameRequired = localize('databaseNameRequired', "Database name is required for adding a reference to a different database");
export const invalidDataSchemaProvider = localize('invalidDataSchemaProvider', "Invalid DSP in .sqlproj file");
export const invalidDatabaseReference = localize('invalidDatabaseReference', "Invalid database reference in .sqlproj file");
export const databaseSelectionRequired = localize('databaseSelectionRequired', "Database selection is required to import a project");
export const unableToCreateDeploymentConnection = localize('unableToCreateDeploymentConnection', "Unable to construct connection");
export const databaseReferenceAlreadyExists = localize('databaseReferenceAlreadyExists', "A reference to this database already exists in this project");
export function projectAlreadyOpened(path: string) { return localize('projectAlreadyOpened', "Project '{0}' is already opened.", path); }
export function projectAlreadyExists(name: string, path: string) { return localize('projectAlreadyExists', "A project named {0} already exists in {1}.", name, path); }
export function noFileExist(fileName: string) { return localize('noFileExist', "File {0} doesn't exist", fileName); }
export function cannotResolvePath(path: string) { return localize('cannotResolvePath', "Cannot resolve path {0}", path); }
<<<<<<< HEAD
export function fileAlreadyExists(filename: string) { return localize('fileAlreadyExists', "A file with the name '{0}' already exists on disk at this location. Please choose another name.", filename); }
export function folderAlreadyExists(filename: string) { return localize('folderAlreadyExists', "A folder with the name '{0}' already exists on disk at this location. Please choose another name.", filename); }
=======
export function invalidInput(input: string) { return localize('invalidInput', "Invalid input: {0}", input); }
>>>>>>> 6b8eafbf

export function mssqlNotFound(mssqlConfigDir: string) { return localize('mssqlNotFound', "Could not get mssql extension's install location at {0}", mssqlConfigDir); }
export function projBuildFailed(errorMessage: string) { return localize('projBuildFailed', "Build failed. Check output pane for more details. {0}", errorMessage); }
export function unexpectedProjectContext(uri: string) { return localize('unexpectedProjectContext', "Unable to establish project context.  Command invoked from unexpected location: {0}", uri); }
export function unableToPerformAction(action: string, uri: string) { return localize('unableToPerformAction', "Unable to locate '{0}' target: '{1}'", action, uri); }
export function unableToFindObject(path: string, objType: string) { return localize('unableToFindFile', "Unable to find {1} with path '{0}'", path, objType); }

// Action types
export const deleteAction = localize('deleteAction', 'Delete');
export const excludeAction = localize('excludeAction', 'Exclude');

// Project tree object types
export const fileObject = localize('fileObject', "file");
export const folderObject = localize('folderObject', "folder");

// Project script types

export const folderFriendlyName = localize('folderFriendlyName', "Folder");
export const scriptFriendlyName = localize('scriptFriendlyName', "Script");
export const tableFriendlyName = localize('tableFriendlyName', "Table");
export const viewFriendlyName = localize('viewFriendlyName', "View");
export const storedProcedureFriendlyName = localize('storedProcedureFriendlyName', "Stored Procedure");

// SqlProj file XML names
export const ItemGroup = 'ItemGroup';
export const Build = 'Build';
export const Folder = 'Folder';
export const Include = 'Include';
export const Import = 'Import';
export const Project = 'Project';
export const Condition = 'Condition';
export const Target = 'Target';
export const Name = 'Name';
export const AfterCleanTarget = 'AfterClean';
export const Delete = 'Delete';
export const Files = 'Files';
export const PackageReference = 'PackageReference';
export const Version = 'Version';
export const PrivateAssets = 'PrivateAssets';
export const SqlCmdVariable = 'SqlCmdVariable';
export const DefaultValue = 'DefaultValue';
export const ArtifactReference = 'ArtifactReference';
export const SuppressMissingDependenciesErrors = 'SuppressMissingDependenciesErrors';
export const DatabaseVariableLiteralValue = 'DatabaseVariableLiteralValue';
export const DSP = 'DSP';
export const Properties = 'Properties';

// SqlProj File targets
export const NetCoreTargets = '$(NETCoreTargetsPath)\\Microsoft.Data.Tools.Schema.SqlTasks.targets';
export const SqlDbTargets = '$(SQLDBExtensionsRefPath)\\Microsoft.Data.Tools.Schema.SqlTasks.targets';
export const MsBuildtargets = '$(MSBuildExtensionsPath)\\Microsoft\\VisualStudio\\v$(VisualStudioVersion)\\SSDT\\Microsoft.Data.Tools.Schema.SqlTasks.targets';
export const NetCoreCondition = '\'$(NetCoreBuild)\' == \'true\'';
export const NotNetCoreCondition = '\'$(NetCoreBuild)\' != \'true\'';
export const SqlDbPresentCondition = '\'$(SQLDBExtensionsRefPath)\' != \'\'';
export const SqlDbNotPresentCondition = '\'$(SQLDBExtensionsRefPath)\' == \'\'';
export const RoundTripSqlDbPresentCondition = '\'$(NetCoreBuild)\' != \'true\' AND \'$(SQLDBExtensionsRefPath)\' != \'\'';
export const RoundTripSqlDbNotPresentCondition = '\'$(NetCoreBuild)\' != \'true\' AND \'$(SQLDBExtensionsRefPath)\' == \'\'';
export const DacpacRootPath = '$(DacPacRootPath)';
export const ProjJsonToClean = '$(BaseIntermediateOutputPath)\\project.assets.json';

// SqlProj Reference Assembly Information
export const NETFrameworkAssembly = 'Microsoft.NETFramework.ReferenceAssemblies';
export const VersionNumber = '1.0.0';
export const All = 'All';

// Profile XML names
export const targetDatabaseName = 'TargetDatabaseName';

// SQL connection string components
export const initialCatalogSetting = 'Initial Catalog';
export const dataSourceSetting = 'Data Source';
export const integratedSecuritySetting = 'Integrated Security';
export const userIdSetting = 'User ID';
export const passwordSetting = 'Password';

// Tree item types
export enum DatabaseProjectItemType {
	project = 'databaseProject.itemType.project',
	folder = 'databaseProject.itemType.folder',
	file = 'databaseProject.itemType.file',
	referencesRoot = 'databaseProject.itemType.referencesRoot',
	reference = 'databaseProject.itemType.reference',
	dataSourceRoot = 'databaseProject.itemType.dataSourceRoot',
	dataSource = 'databaseProject.itemType.dataSource'
}<|MERGE_RESOLUTION|>--- conflicted
+++ resolved
@@ -107,12 +107,9 @@
 export function projectAlreadyExists(name: string, path: string) { return localize('projectAlreadyExists', "A project named {0} already exists in {1}.", name, path); }
 export function noFileExist(fileName: string) { return localize('noFileExist', "File {0} doesn't exist", fileName); }
 export function cannotResolvePath(path: string) { return localize('cannotResolvePath', "Cannot resolve path {0}", path); }
-<<<<<<< HEAD
 export function fileAlreadyExists(filename: string) { return localize('fileAlreadyExists', "A file with the name '{0}' already exists on disk at this location. Please choose another name.", filename); }
 export function folderAlreadyExists(filename: string) { return localize('folderAlreadyExists', "A folder with the name '{0}' already exists on disk at this location. Please choose another name.", filename); }
-=======
 export function invalidInput(input: string) { return localize('invalidInput', "Invalid input: {0}", input); }
->>>>>>> 6b8eafbf
 
 export function mssqlNotFound(mssqlConfigDir: string) { return localize('mssqlNotFound', "Could not get mssql extension's install location at {0}", mssqlConfigDir); }
 export function projBuildFailed(errorMessage: string) { return localize('projBuildFailed', "Build failed. Check output pane for more details. {0}", errorMessage); }
