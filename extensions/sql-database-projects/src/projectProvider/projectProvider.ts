--- conflicted
+++ resolved
@@ -77,7 +77,6 @@
 	}
 
 	/**
-<<<<<<< HEAD
 	 * Gets the supported project types
 	 */
 	get projectActions(): (dataworkspace.IProjectAction | dataworkspace.IProjectActionGroup)[] {
@@ -114,14 +113,14 @@
 		let group: dataworkspace.IProjectActionGroup = { actions: [addItemAction, schemaCompareAction, buildAction, publishAction] };
 
 		return [group, changeTargetPlatformAction];
-=======
-	* Adds the list of files and directories to the project, and saves the project file
+	}
+
+	/** Adds the list of files and directories to the project, and saves the project file
 	* @param projectFile The Uri of the project file
 	* @param list list of uris of files and folders to add. Files and folders must already exist. Files and folders must already exist. No files or folders will be added if any do not exist.
 	*/
 	async addToProject(projectFile: vscode.Uri, list: vscode.Uri[]): Promise<void> {
 		const project = await Project.openProject(projectFile.fsPath);
 		await project.addToProject(list);
->>>>>>> 94f7b329
 	}
 }