--- conflicted
+++ resolved
@@ -632,30 +632,16 @@
 	 * Imports a new SQL database project from the existing database,
 	 * prompting the user for a name, file path location and extract target
 	 */
-<<<<<<< HEAD
-	public async importNewDatabaseProject(context: any): Promise<void> {
+	public async importNewDatabaseProject(context: IConnectionProfile | any): Promise<void> {
+
+		// TODO: Refactor code
 		try {
 			const model: ImportDataModel | undefined = await this.getModelFromContext(context);
 
 			if (!model) {
 				return; // cancelled by user
-=======
-	public async importNewDatabaseProject(context: IConnectionProfile | any): Promise<void> {
-		let model = <ImportDataModel>{};
-
-		// TODO: Refactor code
-		try {
-			let profile = this.getConnectionProfileFromContext(context);
-			//TODO: Prompt for new connection addition and get database information if context information isn't provided.
-
-			let connectionId;
-			if (profile) {
-				model.database = profile.databaseName;
-				connectionId = profile.id;
->>>>>>> 347c1934
-			}
-
-<<<<<<< HEAD
+			}
+
 			model.projName = await this.getProjectName(model.database);
 			let newProjFolderUri = (await this.getFolderLocation()).fsPath;
 			model.extractTarget = await this.getExtractTarget();
@@ -667,13 +653,44 @@
 
 			if (model.extractTarget === mssql.ExtractTarget.file) {
 				model.filePath = path.join(model.filePath, model.projName + '.sql'); // File extractTarget specifies the exact file rather than the containing folder
-=======
-				connectionId = connection.connectionId;
-
-				// use database that was connected to
-				if (connection.options['database']) {
-					model.database = connection.options['database'];
-				}
+			}
+
+			const project = await Project.openProject(newProjFilePath);
+
+			await this.importApiCall(model); // Call ExtractAPI in DacFx Service
+			let fileFolderList: string[] = await this.generateList(model.filePath); // Create a list of all the files and directories to be added to project
+
+			await project.addToProject(fileFolderList); // Add generated file structure to the project
+			await this.openProject(Uri.file(newProjFilePath));
+		}
+		catch (err) {
+			this.apiWrapper.showErrorMessage(utils.getErrorMessage(err));
+		}
+	}
+
+	private async getModelFromContext(context: any): Promise<ImportDataModel | undefined> {
+		let model = <ImportDataModel>{};
+
+		let profile = this.getConnectionProfileFromContext(context);
+		let connectionId;
+		//TODO: Prompt for new connection addition and get database information if context information isn't provided.
+
+		if (profile) {
+			model.database = profile.databaseName;
+			connectionId = profile.id;
+		}
+		else {
+			const connection = await this.apiWrapper.openConnectionDialog();
+
+			if (!connection) {
+				return undefined;
+			}
+
+			connectionId = connection.connectionId;
+
+			// use database that was connected to
+			if (connection.options['database']) {
+				model.database = connection.options['database'];
 			}
 
 			// choose database if connection was to a server or master
@@ -691,62 +708,12 @@
 
 				model.database = database;
 				model.serverId = connectionId;
->>>>>>> 347c1934
-			}
-
-			const project = await Project.openProject(newProjFilePath);
-
-			await this.importApiCall(model); // Call ExtractAPI in DacFx Service
-			let fileFolderList: string[] = await this.generateList(model.filePath); // Create a list of all the files and directories to be added to project
-
-			await project.addToProject(fileFolderList); // Add generated file structure to the project
-			await this.openProject(Uri.file(newProjFilePath));
-		}
-		catch (err) {
-			this.apiWrapper.showErrorMessage(utils.getErrorMessage(err));
-		}
-	}
-
-	private async getModelFromContext(context: any): Promise<ImportDataModel | undefined> {
-		let model = <ImportDataModel>{};
-
-		let profile = context ? <IConnectionProfile>context.connectionProfile : undefined;
-		//TODO: Prompt for new connection addition and get database information if context information isn't provided.
-		if (profile) {
-			model.serverId = profile.id;
-			model.database = profile.databaseName;
-		}
-		else {
-			const connection = await this.apiWrapper.openConnectionDialog();
-			if (!connection) {
-				return undefined;
-			}
-
-			const connectionId = connection.connectionId;
-			let database;
-
-			// use database that was connected to if it isn't master
-			if (connection.options['database'] && connection.options['database'] !== constants.master) {
-				database = connection.options['database'];
-			} else {
-				const databaseList = await this.apiWrapper.listDatabases(connectionId);
-				database = (await this.apiWrapper.showQuickPick(databaseList.map(dbName => { return { label: dbName }; })))?.label;
-
-				if (!database) {
-					throw new Error(constants.databaseSelectionRequired);
-				}
-			}
-
-			model.serverId = connectionId;
-			model.database = database;
+			}
 		}
 
 		return model;
 	}
 
-<<<<<<< HEAD
-	private async getProjectName(dbName: string): Promise<string> {
-=======
 	private getConnectionProfileFromContext(context: IConnectionProfile | any): IConnectionProfile | undefined {
 		if (!context) {
 			return undefined;
@@ -757,8 +724,7 @@
 		return (<any>context).connectionProfile ? (<any>context).connectionProfile : context;
 	}
 
-	private async getProjectName(dbName: string): Promise<string | undefined> {
->>>>>>> 347c1934
+	private async getProjectName(dbName: string): Promise<string> {
 		let projName = await this.apiWrapper.showInputBox({
 			prompt: constants.newDatabaseProjectName,
 			value: `DatabaseProject${dbName}`
