--- conflicted
+++ resolved
@@ -121,12 +121,8 @@
 
 	public async deploy(treeNode: BaseProjectTreeItem) {
 		const project = this.getProjectContextFromTreeNode(treeNode);
-<<<<<<< HEAD
 		const deployDatabaseDialog = new DeployDatabaseDialog(project);
 		deployDatabaseDialog.openDialog();
-=======
-		await this.apiWrapper.showErrorMessage(`Deploy not yet implemented: ${project.projectFilePath}`); // TODO
->>>>>>> 80901c9a
 	}
 
 	public async import(treeNode: BaseProjectTreeItem) {
