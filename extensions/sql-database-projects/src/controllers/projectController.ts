--- conflicted
+++ resolved
@@ -10,7 +10,6 @@
 import * as utils from '../common/utils';
 import * as UUID from 'vscode-languageclient/lib/utils/uuid';
 import * as templates from '../templates/templates';
-import * as newProjectTool from '../tools/newProjectTool';
 import * as vscode from 'vscode';
 import * as azdata from 'azdata';
 import * as dataworkspace from 'dataworkspace';
@@ -30,11 +29,7 @@
 import { AddDatabaseReferenceDialog } from '../dialogs/addDatabaseReferenceDialog';
 import { ISystemDatabaseReferenceSettings, IDacpacReferenceSettings, IProjectReferenceSettings } from '../models/IDatabaseReferenceSettings';
 import { DatabaseReferenceTreeItem } from '../models/tree/databaseReferencesTreeItem';
-<<<<<<< HEAD
-import { WorkspaceTreeItem } from 'dataworkspace';
 import { CreateProjectFromDatabaseDialog } from '../dialogs/createProjectFromDatabaseDialog';
-=======
->>>>>>> ddc8c000
 
 /**
  * Controller for managing project lifecycle
@@ -499,48 +494,6 @@
 		}
 	}
 
-	/**
-	 * Creates a new SQL database project from the existing database,
-	 * prompting the user for a name, file path location and extract target
-	 */
-	public async createProjectFromDatabase(context: azdata.IConnectionProfile | any): Promise<void> {
-
-		// TODO: Refactor code
-		try {
-			const workspaceApi = utils.getDataWorkspaceExtensionApi();
-
-			const model: ImportDataModel | undefined = await this.getModelFromContext(context);
-
-			if (!model) {
-				return; // cancelled by user
-			}
-			model.projName = await this.getProjectName(model.database);
-			let newProjFolderUri = (await this.getFolderLocation()).fsPath;
-			model.extractTarget = await this.getExtractTarget();
-			model.version = '1.0.0.0';
-
-			const newProjFilePath = await this.createNewProject(model.projName, vscode.Uri.file(newProjFolderUri), true);
-			model.filePath = path.dirname(newProjFilePath);
-
-			if (model.extractTarget === mssql.ExtractTarget.file) {
-				model.filePath = path.join(model.filePath, model.projName + '.sql'); // File extractTarget specifies the exact file rather than the containing folder
-			}
-
-			const project = await Project.openProject(newProjFilePath);
-			await this.createProjectFromDatabaseApiCall(model); // Call ExtractAPI in DacFx Service
-			let fileFolderList: string[] = model.extractTarget === mssql.ExtractTarget.file ? [model.filePath] : await this.generateList(model.filePath); // Create a list of all the files and directories to be added to project
-
-			await project.addToProject(fileFolderList); // Add generated file structure to the project
-
-			// add project to workspace
-			workspaceApi.showProjectsView();
-			await workspaceApi.addProjectsToWorkspace([vscode.Uri.file(newProjFilePath)]);
-		}
-		catch (err) {
-			vscode.window.showErrorMessage(utils.getErrorMessage(err));
-		}
-	}
-
 	public async validateExternalStreamingJob(node: dataworkspace.WorkspaceTreeItem): Promise<mssql.ValidateStreamingJobResult> {
 		const project: Project = this.getProjectFromContext(node);
 
@@ -654,12 +607,11 @@
 		return treeNode instanceof FolderNode ? utils.trimUri(treeNode.root.uri, treeNode.uri) : '';
 	}
 
-<<<<<<< HEAD
-	/**
-	 * Imports a new SQL database project from the existing database,
+	/**
+	 * Creates a new SQL database project from the existing database,
 	 * prompting the user for a name, file path location and extract target
 	 */
-	public async importNewDatabaseProject(context: azdata.IConnectionProfile | any): Promise<CreateProjectFromDatabaseDialog> {
+	public async createProjectFromDatabase(context: azdata.IConnectionProfile | any): Promise<CreateProjectFromDatabaseDialog> {
 		const profile = this.getConnectionProfileFromContext(context);
 		let createProjectFromDatabaseDialog = this.getCreateProjectFromDatabaseDialog(profile);
 
@@ -676,20 +628,23 @@
 
 	public async createNewProjectCallback(model: ImportDataModel) {
 		try {
+			const workspaceApi = utils.getDataWorkspaceExtensionApi();
+
 			let newProjFolderUri = model.filePath;
 
 			const newProjFilePath = await this.createNewProject(model.projName, vscode.Uri.file(newProjFolderUri), true);
 			model.filePath = path.dirname(newProjFilePath);
 			this.setFilePath(model);
 
-			await newProjectTool.updateSaveLocationSetting();
-
 			const project = await Project.openProject(newProjFilePath);
-			await this.importApiCall(model); // Call ExtractAPI in DacFx Service
+			await this.createProjectFromDatabaseApiCall(model); // Call ExtractAPI in DacFx Service
 			let fileFolderList: string[] = model.extractTarget === mssql.ExtractTarget.file ? [model.filePath] : await this.generateList(model.filePath); // Create a list of all the files and directories to be added to project
 
 			await project.addToProject(fileFolderList); // Add generated file structure to the project
-			await this.openProject(vscode.Uri.file(newProjFilePath));
+
+			// add project to workspace
+			workspaceApi.showProjectsView();
+			await workspaceApi.addProjectsToWorkspace([vscode.Uri.file(newProjFilePath)]);
 		}
 		catch (err) {
 			vscode.window.showErrorMessage(utils.getErrorMessage(err));
@@ -699,18 +654,6 @@
 	public setFilePath(model: ImportDataModel) {
 		if (model.extractTarget === mssql.ExtractTarget.file) {
 			model.filePath = path.join(model.filePath, model.projName + '.sql'); // File extractTarget specifies the exact file rather than the containing folder
-=======
-	public async getModelFromContext(context: any): Promise<ImportDataModel | undefined> {
-		let model = <ImportDataModel>{};
-
-		let profile = this.getConnectionProfileFromContext(context);
-		let connectionId, database;
-		//TODO: Prompt for new connection addition and get database information if context information isn't provided.
-
-		if (profile) {
-			database = profile.databaseName;
-			connectionId = profile.id;
->>>>>>> ddc8c000
 		}
 	}
 
@@ -724,85 +667,7 @@
 		return (<any>context).connectionProfile ? (<any>context).connectionProfile : context;
 	}
 
-<<<<<<< HEAD
-	public async importApiCall(model: ImportDataModel): Promise<void> {
-=======
-	private async getProjectName(dbName: string): Promise<string> {
-		let projName = await vscode.window.showInputBox({
-			prompt: constants.newDatabaseProjectName,
-			value: newProjectTool.defaultProjectNameFromDb(dbName)
-		});
-
-		projName = projName?.trim();
-
-		if (!projName) {
-			throw new Error(constants.projectNameRequired);
-		}
-
-		return projName;
-	}
-
-	private mapExtractTargetEnum(inputTarget: any): mssql.ExtractTarget {
-		if (inputTarget) {
-			switch (inputTarget) {
-				case constants.file: return mssql.ExtractTarget['file'];
-				case constants.flat: return mssql.ExtractTarget['flat'];
-				case constants.objectType: return mssql.ExtractTarget['objectType'];
-				case constants.schema: return mssql.ExtractTarget['schema'];
-				case constants.schemaObjectType: return mssql.ExtractTarget['schemaObjectType'];
-				default: throw new Error(constants.invalidInput(inputTarget));
-			}
-		} else {
-			throw new Error(constants.extractTargetRequired);
-		}
-	}
-
-	private async getExtractTarget(): Promise<mssql.ExtractTarget> {
-		let extractTarget: mssql.ExtractTarget;
-
-		let extractTargetOptions: vscode.QuickPickItem[] = [];
-
-		let keys = [constants.file, constants.flat, constants.objectType, constants.schema, constants.schemaObjectType];
-
-		// TODO: Create a wrapper class to handle the mapping
-		keys.forEach((targetOption: string) => {
-			extractTargetOptions.push({ label: targetOption });
-		});
-
-		let input = await vscode.window.showQuickPick(extractTargetOptions, {
-			canPickMany: false,
-			placeHolder: constants.extractTargetInput
-		});
-		let extractTargetInput = input?.label;
-
-		extractTarget = this.mapExtractTargetEnum(extractTargetInput);
-
-		return extractTarget;
-	}
-
-	private async getFolderLocation(): Promise<vscode.Uri> {
-		let projUri: vscode.Uri;
-
-		const selectionResult = await vscode.window.showOpenDialog({
-			canSelectFiles: false,
-			canSelectFolders: true,
-			canSelectMany: false,
-			openLabel: constants.selectString,
-			defaultUri: newProjectTool.defaultProjectSaveLocation()
-		});
-
-		if (selectionResult) {
-			projUri = (selectionResult as vscode.Uri[])[0];
-		}
-		else {
-			throw new Error(constants.projectLocationRequired);
-		}
-
-		return projUri;
-	}
-
 	public async createProjectFromDatabaseApiCall(model: ImportDataModel): Promise<void> {
->>>>>>> ddc8c000
 		let ext = vscode.extensions.getExtension(mssql.extension.name)!;
 
 		const service = (await ext.activate() as mssql.IExtension).dacFx;
