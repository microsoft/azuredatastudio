--- conflicted
+++ resolved
@@ -857,22 +857,13 @@
 
 		const newFilePath = path.join(path.dirname(utils.getPlatformSafeFileEntryPath(file?.relativePath!)), `${newFileName}.sql`);
 
-<<<<<<< HEAD
 		const renameResult = await project.move(node, newFilePath);
-
-		if (!renameResult) { // file wasn't renamed
-			return;
-		} else if (!renameResult.success) { // TODO adding telemetry
-			void vscode.window.showErrorMessage(constants.errorRenamingFile(file?.relativePath!, newFilePath, utils.getErrorMessage(renameResult.errorMessage)));
-=======
-		const renameResult = await this.move(node, node.projectFileUri.fsPath, newFilePath);
 
 		if (renameResult?.success) {
 			TelemetryReporter.sendActionEvent(TelemetryViews.ProjectTree, TelemetryActions.rename);
 		} else {
 			TelemetryReporter.sendErrorEvent2(TelemetryViews.ProjectTree, TelemetryActions.rename);
 			void vscode.window.showErrorMessage(constants.errorRenamingFile(file?.relativePath!, newFilePath, utils.getErrorMessage(renameResult?.errorMessage)));
->>>>>>> d6358b3e
 		}
 
 		this.refreshProjectsTree(context);
@@ -1890,12 +1881,7 @@
 		}
 
 		// Move the file
-<<<<<<< HEAD
 		const moveResult = await project.move(sourceFileNode, newPath);
-
-		if (!moveResult) { // file wasn't moved
-=======
-		const moveResult = await this.move(sourceFileNode, projectUri.fsPath, newPath);
 
 		if (moveResult?.success) {
 			TelemetryReporter.sendActionEvent(TelemetryViews.ProjectTree, TelemetryActions.move);
@@ -1903,44 +1889,6 @@
 			TelemetryReporter.sendErrorEvent2(TelemetryViews.ProjectTree, TelemetryActions.move);
 			void vscode.window.showErrorMessage(constants.errorMovingFile(sourceFileNode.fileSystemUri.fsPath, newPath, utils.getErrorMessage(moveResult?.errorMessage)));
 		}
-	}
-
-	/**
-	 * Moves a file to a different location
-	 * @param node Node being moved
-	 * @param projectFilePath Full file path to .sqlproj
-	 * @param destinationRelativePath path of the destination, relative to .sqlproj
-	 */
-	private async move(node: BaseProjectTreeItem, projectFilePath: string, destinationRelativePath: string): Promise<azdataType.ResultStatus | undefined> {
-		// trim off the project folder at the beginning of the relative path stored in the tree
-		const projectRelativeUri = vscode.Uri.file(path.basename(projectFilePath, constants.sqlprojExtension));
-		const originalRelativePath = utils.trimUri(projectRelativeUri, node.relativeProjectUri);
-		destinationRelativePath = utils.trimUri(projectRelativeUri, vscode.Uri.file(destinationRelativePath));
-
-		if (originalRelativePath === destinationRelativePath) {
->>>>>>> d6358b3e
-			return;
-		} else if (!moveResult.success) {// TODO adding telemetry
-			void vscode.window.showErrorMessage(constants.errorMovingFile(sourceFileNode.fileSystemUri.fsPath, newPath, utils.getErrorMessage(moveResult.errorMessage)));
-		}
-<<<<<<< HEAD
-=======
-
-		const sqlProjectsService = await utils.getSqlProjectsService();
-
-		let result;
-		if (node instanceof SqlObjectFileNode) {
-			result = await sqlProjectsService.moveSqlObjectScript(projectFilePath, destinationRelativePath, originalRelativePath)
-		} else if (node instanceof PreDeployNode) {
-			result = await sqlProjectsService.movePreDeploymentScript(projectFilePath, destinationRelativePath, originalRelativePath)
-		} else if (node instanceof PostDeployNode) {
-			result = await sqlProjectsService.movePostDeploymentScript(projectFilePath, destinationRelativePath, originalRelativePath)
-		}
-		// TODO add support for renaming none scripts after those are added in STS
-		// TODO add support for renaming publish profiles when support is added in DacFx
-
-		return result;
->>>>>>> d6358b3e
 	}
 }
 
