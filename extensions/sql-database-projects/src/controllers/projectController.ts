--- conflicted
+++ resolved
@@ -201,11 +201,7 @@
 			this.buildInfo[currentBuildIndex].timeToCompleteAction = utils.timeConversion(timeToBuild);
 
 			TelemetryReporter.createActionEvent(TelemetryViews.ProjectController, TelemetryActions.build)
-<<<<<<< HEAD
 				.withAdditionalMeasurements({ duration: timeToBuild })
-=======
-				.withAdditionalMeasurements({ duration: new Date().getTime() - startTime.getTime() })
->>>>>>> bdbe4fb6
 				.send();
 
 			return project.dacpacOutputPath;
@@ -217,11 +213,7 @@
 			this.buildInfo[currentBuildIndex].timeToCompleteAction = utils.timeConversion(timeToFailureBuild);
 
 			TelemetryReporter.createErrorEvent(TelemetryViews.ProjectController, TelemetryActions.build)
-<<<<<<< HEAD
 				.withAdditionalMeasurements({ duration: timeToFailureBuild })
-=======
-				.withAdditionalMeasurements({ duration: new Date().getTime() - startTime.getTime() })
->>>>>>> bdbe4fb6
 				.send();
 
 			vscode.window.showErrorMessage(constants.projBuildFailed(utils.getErrorMessage(err)));
@@ -280,9 +272,8 @@
 
 		let result: mssql.DacFxResult;
 		telemetryProps.profileUsed = (settings.profileUsed ?? false).toString();
-<<<<<<< HEAD
 		const currentDate = new Date();
-		const actionStartTime = currentDate.getMilliseconds();
+		const actionStartTime = currentDate.getTime();
 		const currentDeployTimeInfo = `${currentDate.toLocaleDateString()} ${constants.at} ${currentDate.toLocaleTimeString()}`;
 
 		let deployInfoNew = new DashboardData(Status.inProgress, project.getProjectTargetVersion(), currentDeployTimeInfo);
@@ -291,9 +282,6 @@
 		if (this.deployInfo.length - 1 === maxTableLength) {
 			this.deployInfo.shift();	// Remove the first element to maintain the length
 		}
-=======
-		const actionStartTime = new Date().getTime();
->>>>>>> bdbe4fb6
 
 		try {
 			if ((<IPublishSettings>settings).upgradeExisting) {
@@ -305,14 +293,9 @@
 				result = await dacFxService.generateDeployScript(tempPath, settings.databaseName, settings.connectionUri, azdata.TaskExecutionMode.script, settings.sqlCmdVariables, settings.deploymentOptions);
 			}
 		} catch (err) {
-<<<<<<< HEAD
-			const actionEndTime = new Date().getMilliseconds();
+			const actionEndTime = new Date().getTime();
 			const timeToFailureDeploy = actionEndTime - actionStartTime;
 			telemetryProps.actionDuration = timeToFailureDeploy.toString();
-=======
-			const actionEndTime = new Date().getTime();
-			telemetryProps.actionDuration = (actionEndTime - actionStartTime).toString();
->>>>>>> bdbe4fb6
 			telemetryProps.totalDuration = (actionEndTime - buildStartTime).toString();
 
 			TelemetryReporter.createErrorEvent(TelemetryViews.ProjectController, TelemetryActions.publishProject)
@@ -326,14 +309,9 @@
 			throw err;
 		}
 
-<<<<<<< HEAD
-		const actionEndTime = new Date().getMilliseconds();
+		const actionEndTime = new Date().getTime();
 		const timeToDeploy = actionEndTime - actionStartTime;
 		telemetryProps.actionDuration = timeToDeploy.toString();
-=======
-		const actionEndTime = new Date().getTime();
-		telemetryProps.actionDuration = (actionEndTime - actionStartTime).toString();
->>>>>>> bdbe4fb6
 		telemetryProps.totalDuration = (actionEndTime - buildStartTime).toString();
 
 		const currentDeployIndex = this.deployInfo.findIndex(d => d.startDate === currentDeployTimeInfo);
