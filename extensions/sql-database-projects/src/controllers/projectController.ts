/*---------------------------------------------------------------------------------------------
 *  Copyright (c) Microsoft Corporation. All rights reserved.
 *  Licensed under the Source EULA. See License.txt in the project root for license information.
 *--------------------------------------------------------------------------------------------*/

import * as constants from '../common/constants';
import * as mssql from 'mssql';
import * as os from 'os';
import * as path from 'path';
import * as utils from '../common/utils';
import * as UUID from 'vscode-languageclient/lib/utils/uuid';
import * as templates from '../templates/templates';
import * as vscode from 'vscode';
import type * as azdataType from 'azdata';
import * as dataworkspace from 'dataworkspace';
import * as mssqlVscode from 'vscode-mssql';

import { promises as fs } from 'fs';
import { PublishDatabaseDialog } from '../dialogs/publishDatabaseDialog';
import { Project } from '../models/project';
import { SqlDatabaseProjectTreeViewProvider } from './databaseProjectTreeViewProvider';
import { FolderNode, FileNode } from '../models/tree/fileFolderTreeItem';
import { BaseProjectTreeItem } from '../models/tree/baseTreeItem';
import { ImportDataModel } from '../models/api/import';
import { NetCoreTool, DotNetError } from '../tools/netcoreTool';
import { ShellCommandOptions } from '../tools/shellExecutionHelper';
import { BuildHelper } from '../tools/buildHelper';
import { readPublishProfile, savePublishProfile } from '../models/publishProfile/publishProfile';
import { AddDatabaseReferenceDialog } from '../dialogs/addDatabaseReferenceDialog';
import { ISystemDatabaseReferenceSettings, IDacpacReferenceSettings, IProjectReferenceSettings, INugetPackageReferenceSettings } from '../models/IDatabaseReferenceSettings';
import { DatabaseReferenceTreeItem } from '../models/tree/databaseReferencesTreeItem';
import { CreateProjectFromDatabaseDialog } from '../dialogs/createProjectFromDatabaseDialog';
import { UpdateProjectFromDatabaseDialog } from '../dialogs/updateProjectFromDatabaseDialog';
import { TelemetryActions, TelemetryReporter, TelemetryViews } from '../common/telemetry';
import { IconPathHelper } from '../common/iconHelper';
import { DashboardData, PublishData, Status } from '../models/dashboardData/dashboardData';
import { getPublishDatabaseSettings, launchPublishTargetOption } from '../dialogs/publishDatabaseQuickpick';
import { launchCreateAzureServerQuickPick } from '../dialogs/deployDatabaseQuickpick';
import { DeployService } from '../models/deploy/deployService';
import { AddItemOptions, EntryType, GenerateProjectFromOpenApiSpecOptions, IDatabaseReferenceProjectEntry, ISqlProject, ItemType, SqlTargetPlatform } from 'sqldbproj';
import { AutorestHelper } from '../tools/autorestHelper';
import { createNewProjectFromDatabaseWithQuickpick } from '../dialogs/createProjectFromDatabaseQuickpick';
import { addDatabaseReferenceQuickpick } from '../dialogs/addDatabaseReferenceQuickpick';
import { ISqlDbDeployProfile } from '../models/deploy/deployProfile';
import { FileProjectEntry, SqlProjectReferenceProjectEntry } from '../models/projectEntry';
import { UpdateProjectAction, UpdateProjectDataModel } from '../models/api/updateProject';
import { AzureSqlClient } from '../models/deploy/azureSqlClient';
import { ConnectionService } from '../models/connections/connectionService';
import { getPublishToDockerSettings } from '../dialogs/publishToDockerQuickpick';
import { SqlCmdVariableTreeItem } from '../models/tree/sqlcmdVariableTreeItem';
import { IPublishToDockerSettings, ISqlProjectPublishSettings } from '../models/deploy/publishSettings';

const maxTableLength = 10;

/**
 * This is a duplicate of the TaskExecutionMode from azdata.d.ts/vscode-mssql.d.ts, which is needed
 * for using when running in VS Code since we don't have an actual implementation of the enum at runtime
 * (unlike azdata which is injected by the extension host). Even specifying it as a const enum in the
 * typings file currently doesn't work as the TypeScript compiler doesn't currently inline const enum
 * values imported as "import type" https://github.com/microsoft/TypeScript/issues/40344
 */
export enum TaskExecutionMode {
	execute = 0,
	script = 1,
	executeAndScript = 2
}

export type AddDatabaseReferenceSettings = ISystemDatabaseReferenceSettings | IDacpacReferenceSettings | IProjectReferenceSettings | INugetPackageReferenceSettings;

interface FileWatcherStatus {
	fileWatcher: vscode.FileSystemWatcher;
	containsCreateTableStatement: boolean;
}

/**
 * Controller for managing lifecycle of projects
 */
export class ProjectsController {
	private netCoreTool: NetCoreTool;
	private buildHelper: BuildHelper;
	private buildInfo: DashboardData[] = [];
	private publishInfo: PublishData[] = [];
	public deployService: DeployService;
	private connectionService: ConnectionService;
	private azureSqlClient: AzureSqlClient;
	private autorestHelper: AutorestHelper;

	private projFileWatchers = new Map<string, vscode.FileSystemWatcher>();
	private fileWatchers = new Map<string, FileWatcherStatus>();

	constructor(private _outputChannel: vscode.OutputChannel) {
		this.netCoreTool = new NetCoreTool(this._outputChannel);
		this.buildHelper = new BuildHelper();
		this.azureSqlClient = new AzureSqlClient();
		this.deployService = new DeployService(this.azureSqlClient, this._outputChannel);
		this.connectionService = new ConnectionService(this._outputChannel);
		this.autorestHelper = new AutorestHelper(this._outputChannel);
	}

	//#region Dashboard
	public getDashboardPublishData(projectFile: string): (string | dataworkspace.IconCellValue)[][] {
		const infoRows: (string | dataworkspace.IconCellValue)[][] = [];

		for (let i = this.publishInfo.length - 1; i >= 0; i--) {
			if (this.publishInfo[i].projectFile === projectFile) {
				let icon: azdataType.IconPath;
				let text: string;
				if (this.publishInfo[i].status === Status.success) {
					icon = IconPathHelper.success;
					text = constants.Success;
				} else if (this.publishInfo[i].status === Status.failed) {
					icon = IconPathHelper.error;
					text = constants.Failed;
				} else {
					icon = IconPathHelper.inProgress;
					text = constants.InProgress;
				}

				let infoRow: (string | dataworkspace.IconCellValue)[] = [{ text: text, icon: icon },
				this.publishInfo[i].startDate,
				this.publishInfo[i].timeToCompleteAction,
				this.publishInfo[i].target,
				this.publishInfo[i].targetServer,
				this.publishInfo[i].targetDatabase];
				infoRows.push(infoRow);
			}
		}

		return infoRows;
	}

	public getDashboardBuildData(projectFile: string): (string | dataworkspace.IconCellValue)[][] {
		const infoRows: (string | dataworkspace.IconCellValue)[][] = [];

		for (let i = this.buildInfo.length - 1; i >= 0; i--) {
			if (this.buildInfo[i].projectFile === projectFile) {
				let icon: azdataType.IconPath;
				let text: string;
				if (this.buildInfo[i].status === Status.success) {
					icon = IconPathHelper.success;
					text = constants.Success;
				} else if (this.buildInfo[i].status === Status.failed) {
					icon = IconPathHelper.error;
					text = constants.Failed;
				} else {
					icon = IconPathHelper.inProgress;
					text = constants.InProgress;
				}

				let infoRow: (string | dataworkspace.IconCellValue)[] = [{ text: text, icon: icon },
				this.buildInfo[i].startDate,
				this.buildInfo[i].timeToCompleteAction,
				this.buildInfo[i].target];
				infoRows.push(infoRow);
			}
		}

		return infoRows;
	}

	//#endregion

	//#region Create new project

	/**
	 * Creates a new folder with the project name in the specified location, and places the new .sqlproj inside it
	 * @param creationParams
	 */
	public async createNewProject(creationParams: NewProjectParams): Promise<string> {
		TelemetryReporter.createActionEvent(TelemetryViews.ProjectController, TelemetryActions.createNewProject)
			.withAdditionalProperties({
				template: creationParams.projectTypeId,
				sdkStyle: creationParams.sdkStyle!.toString(),
				targetPlatform: creationParams.targetPlatform?.toString() ?? ''
			})
			.send();

		if (creationParams.projectGuid && !UUID.isUUID(creationParams.projectGuid)) {
			throw new Error(constants.invalidGuid(creationParams.projectGuid));
		}

		if (creationParams.targetPlatform && !constants.targetPlatformToVersion.get(creationParams.targetPlatform)) {
			throw new Error(constants.invalidTargetPlatform(creationParams.targetPlatform, Array.from(constants.targetPlatformToVersion.keys())));
		}

		const targetPlatform = creationParams.targetPlatform ? constants.targetPlatformToVersion.get(creationParams.targetPlatform)! : constants.defaultDSP;

		let newProjFileName = creationParams.newProjName;

		if (!newProjFileName.toLowerCase().endsWith(constants.sqlprojExtension)) {
			newProjFileName += constants.sqlprojExtension;
		}

		const newProjFilePath = path.join(creationParams.folderUri.fsPath, path.parse(newProjFileName).name, newProjFileName);

		if (await utils.exists(newProjFilePath)) {
			throw new Error(constants.projectAlreadyExists(newProjFileName, path.parse(newProjFilePath).dir));
		}

		const sqlProjectsService = await utils.getSqlProjectsService();
		if (utils.getAzdataApi()) {
			const projectStyle = creationParams.sdkStyle ? mssql.ProjectType.SdkStyle : mssql.ProjectType.LegacyStyle;
			await (sqlProjectsService as mssql.ISqlProjectsService).createProject(newProjFilePath, projectStyle, targetPlatform);
		} else {
			const projectStyle = creationParams.sdkStyle ? mssqlVscode.ProjectType.SdkStyle : mssqlVscode.ProjectType.LegacyStyle;
			await (sqlProjectsService as mssqlVscode.ISqlProjectsService).createProject(newProjFilePath, projectStyle, targetPlatform);
		}

		await this.addTemplateFiles(newProjFilePath, creationParams.projectTypeId);

		return newProjFilePath;
	}

	/**
	 * Adds the template files for the provided project type
	 * @param newProjFilePath path to project to add template files to
	 * @param projectTypeId project type id
	 */
	private async addTemplateFiles(newProjFilePath: string, projectTypeId: string): Promise<void> {
		if (projectTypeId === constants.emptySqlDatabaseProjectTypeId || newProjFilePath === '') {
			return;
		}

		if (projectTypeId === constants.edgeSqlDatabaseProjectTypeId) {
			const project = await Project.openProject(newProjFilePath);

			await this.addFileToProjectFromTemplate(project, templates.get(ItemType.table), 'DataTable.sql', new Map([['OBJECT_NAME', 'DataTable']]));
			await this.addFileToProjectFromTemplate(project, templates.get(ItemType.dataSource), 'EdgeHubInputDataSource.sql', new Map([['OBJECT_NAME', 'EdgeHubInputDataSource'], ['LOCATION', 'edgehub://']]));
			await this.addFileToProjectFromTemplate(project, templates.get(ItemType.dataSource), 'SqlOutputDataSource.sql', new Map([['OBJECT_NAME', 'SqlOutputDataSource'], ['LOCATION', 'sqlserver://tcp:.,1433']]));
			await this.addFileToProjectFromTemplate(project, templates.get(ItemType.fileFormat), 'StreamFileFormat.sql', new Map([['OBJECT_NAME', 'StreamFileFormat']]));
			await this.addFileToProjectFromTemplate(project, templates.get(ItemType.externalStream), 'EdgeHubInputStream.sql', new Map([['OBJECT_NAME', 'EdgeHubInputStream'], ['DATA_SOURCE_NAME', 'EdgeHubInputDataSource'], ['LOCATION', 'input'], ['OPTIONS', ',\n\tFILE_FORMAT = StreamFileFormat']]));
			await this.addFileToProjectFromTemplate(project, templates.get(ItemType.externalStream), 'SqlOutputStream.sql', new Map([['OBJECT_NAME', 'SqlOutputStream'], ['DATA_SOURCE_NAME', 'SqlOutputDataSource'], ['LOCATION', 'TSQLStreaming.dbo.DataTable'], ['OPTIONS', '']]));
			await this.addFileToProjectFromTemplate(project, templates.get(ItemType.externalStreamingJob), 'EdgeStreamingJob.sql', new Map([['OBJECT_NAME', 'EdgeStreamingJob']]));
		}
	}

	private async addFileToProjectFromTemplate(project: ISqlProject, itemType: templates.ProjectScriptType, relativePath: string, expansionMacros: Map<string, string>): Promise<string> {
		const newFileText = templates.macroExpansion(itemType.templateScript, expansionMacros);
		const absolutePath = path.join(project.projectFolderPath, relativePath)
		await utils.ensureFileExists(absolutePath, newFileText);

		switch (itemType.type) {
			case ItemType.preDeployScript:
				await project.addPreDeploymentScript(relativePath);
				break;
			case ItemType.postDeployScript:
				await project.addPostDeploymentScript(relativePath);
				break;
			default: // a normal SQL object script
				await project.addSqlObjectScript(relativePath);
				break;
		}

		return absolutePath;
	}

	//#endregion

	/**
	 * Builds a project, producing a dacpac
	 * @param treeNode a treeItem in a project's hierarchy, to be used to obtain a Project
	 * @returns path of the built dacpac
	 */
	public async buildProject(treeNode: dataworkspace.WorkspaceTreeItem): Promise<string>;
	/**
	 * Builds a project, producing a dacpac
	 * @param project Project to be built
	 * @returns path of the built dacpac
	 */
	public async buildProject(project: Project): Promise<string>;
	public async buildProject(context: Project | dataworkspace.WorkspaceTreeItem): Promise<string> {
		const project: Project = await this.getProjectFromContext(context);

		const startTime = new Date();
		const currentBuildTimeInfo = `${startTime.toLocaleDateString()} ${constants.at} ${startTime.toLocaleTimeString()}`;

		let buildInfoNew = new DashboardData(project.projectFilePath, Status.inProgress, project.getProjectTargetVersion(), currentBuildTimeInfo);
		this.buildInfo.push(buildInfoNew);

		if (this.buildInfo.length - 1 === maxTableLength) {
			this.buildInfo.shift();		// Remove the first element to maintain the length
		}

		// get dlls and targets file needed for building for legacy style projects
		if (project.sqlProjStyle === mssql.ProjectType.LegacyStyle) {
			const result = await this.buildHelper.createBuildDirFolder(this._outputChannel);

			if (!result) {
				void vscode.window.showErrorMessage(constants.errorRetrievingBuildFiles);
				return '';
			}
		}

		const options: ShellCommandOptions = {
			commandTitle: 'Build',
			workingDirectory: project.projectFolderPath,
			argument: this.buildHelper.constructBuildArguments(project.projectFilePath, this.buildHelper.extensionBuildDirPath, project.sqlProjStyle)
		};

		try {
			const crossPlatCompatible: boolean = await Project.checkPromptCrossPlatStatus(project, true /* blocking prompt */);

			if (!crossPlatCompatible) {
				// user rejected updating for cross-plat
				void vscode.window.showErrorMessage(constants.projectNeedsUpdatingForCrossPlat(project.projectFileName));
				return ''
			}
		} catch (error) {
			void vscode.window.showErrorMessage(utils.getErrorMessage(error));
			return '';
		}

		try {
			await this.netCoreTool.runDotnetCommand(options);
			const timeToBuild = new Date().getTime() - startTime.getTime();

			const currentBuildIndex = this.buildInfo.findIndex(b => b.startDate === currentBuildTimeInfo);
			this.buildInfo[currentBuildIndex].status = Status.success;
			this.buildInfo[currentBuildIndex].timeToCompleteAction = utils.timeConversion(timeToBuild);

			TelemetryReporter.createActionEvent(TelemetryViews.ProjectController, TelemetryActions.build)
				.withAdditionalMeasurements({ duration: timeToBuild })
				.withAdditionalProperties({ databaseSource: project.getDatabaseSourceValues().join(';') })
				.send();

			return project.dacpacOutputPath;
		} catch (err) {
			const timeToFailureBuild = new Date().getTime() - startTime.getTime();

			const currentBuildIndex = this.buildInfo.findIndex(b => b.startDate === currentBuildTimeInfo);
			this.buildInfo[currentBuildIndex].status = Status.failed;
			this.buildInfo[currentBuildIndex].timeToCompleteAction = utils.timeConversion(timeToFailureBuild);

			TelemetryReporter.createErrorEvent2(TelemetryViews.ProjectController, TelemetryActions.build, err)
				.withAdditionalMeasurements({ duration: timeToFailureBuild })
				.withAdditionalProperties({ databaseSource: project.getDatabaseSourceValues().join(';') })
				.send();

			const message = utils.getErrorMessage(err);
			if (err instanceof DotNetError) {
				// DotNetErrors already get shown by the netCoreTool so just show this one in the console
				console.error(message);
			} else {
				void vscode.window.showErrorMessage(constants.projBuildFailed(message));
			}
			return '';
		}
	}

	//#region Publish

	/**
	 * Publishes a project to a new Azure server
	 * @param context a treeItem in a project's hierarchy, to be used to obtain a Project or the Project itself
	 * @param deployProfile deploy profile
	 */
	public async publishToNewAzureServer(context: Project | dataworkspace.WorkspaceTreeItem, deployProfile: ISqlDbDeployProfile): Promise<void> {
		try {
			TelemetryReporter.sendActionEvent(TelemetryViews.ProjectController, TelemetryActions.publishToNewAzureServer);
			const project: Project = await this.getProjectFromContext(context);
			if (deployProfile?.deploySettings && deployProfile?.sqlDbSetting) {
				void utils.showInfoMessageWithOutputChannel(constants.creatingAzureSqlServer(deployProfile?.sqlDbSetting?.serverName), this._outputChannel);
				const connectionUri = await this.deployService.createNewAzureSqlServer(deployProfile);
				if (connectionUri) {
					deployProfile.deploySettings.connectionUri = connectionUri;
					const publishResult = await this.publishOrScriptProject(project, deployProfile.deploySettings, true);
					if (publishResult && publishResult.success) {
						if (deployProfile.sqlDbSetting) {

							// Connecting to the deployed db to add the profile to connection viewlet
							await this.connectionService.getConnection(deployProfile.sqlDbSetting, true, deployProfile.sqlDbSetting.dbName);
						}
						void vscode.window.showInformationMessage(constants.publishProjectSucceed);
					} else {
						void utils.showErrorMessageWithOutputChannel(constants.publishToNewAzureServerFailed, publishResult?.errorMessage || '', this._outputChannel);
					}
				} else {
					void utils.showErrorMessageWithOutputChannel(constants.publishToNewAzureServerFailed, constants.deployProjectFailedMessage, this._outputChannel);
				}
			}
		} catch (error) {
			void utils.showErrorMessageWithOutputChannel(constants.publishToNewAzureServerFailed, error, this._outputChannel);
			TelemetryReporter.sendErrorEvent2(TelemetryViews.ProjectController, TelemetryActions.publishToNewAzureServer, error);
		}
	}

	/**
	 * Publishes a project to docker container
	 * @param context a treeItem in a project's hierarchy, to be used to obtain a Project or the Project itself
	 * @param deployProfile
	 */
	public async publishToDockerContainer(context: Project | dataworkspace.WorkspaceTreeItem, deployProfile: IPublishToDockerSettings): Promise<void> {
		const project: Project = await this.getProjectFromContext(context);
		// Removing the path separator from the image base name to be able to add that in the telemetry. With the separator the name is flagged as user path which is not true
		// We only need to know the image base parts so it's ok to use a different separator when adding to telemetry
		const dockerImageNameForTelemetry = deployProfile.dockerSettings.dockerBaseImage.replace(/\//gi, '_');
		try {
			TelemetryReporter.createActionEvent(TelemetryViews.ProjectController, TelemetryActions.publishToContainer)
				.withAdditionalProperties({ dockerBaseImage: dockerImageNameForTelemetry })
				.send();

			void utils.showInfoMessageWithOutputChannel(constants.publishingProjectMessage, this._outputChannel);
			const connectionUri = await this.deployService.deployToContainer(deployProfile, project);
			if (connectionUri) {
				deployProfile.sqlProjectPublishSettings.connectionUri = connectionUri;
			}

			if (deployProfile.sqlProjectPublishSettings.connectionUri) {
				const publishResult = await this.publishOrScriptProject(project, deployProfile.sqlProjectPublishSettings, true);
				if (publishResult && publishResult.success) {
					await this.connectionService.getConnection(deployProfile.dockerSettings, true, deployProfile.dockerSettings.dbName);
					void vscode.window.showInformationMessage(constants.publishProjectSucceed);
				} else {
					void utils.showErrorMessageWithOutputChannel(constants.publishToContainerFailed, publishResult?.errorMessage || '', this._outputChannel);
				}
			} else {
				void utils.showErrorMessageWithOutputChannel(constants.publishToContainerFailed, constants.deployProjectFailedMessage, this._outputChannel);
			}
		} catch (error) {
			void utils.showErrorMessageWithOutputChannel(constants.publishToContainerFailed, error, this._outputChannel);
			TelemetryReporter.createErrorEvent2(TelemetryViews.ProjectController, TelemetryActions.publishToContainer, error)
				.withAdditionalProperties({ dockerBaseImage: dockerImageNameForTelemetry })
				.send();
		}
		return;
	}

	/**
	 * Builds and publishes a project
	 * @param treeNode a treeItem in a project's hierarchy, to be used to obtain a Project
	 */
	public async publishProject(treeNode: dataworkspace.WorkspaceTreeItem): Promise<void>;
	/**
	 * Builds and publishes a project
	 * @param project Project to be built and published
	 */
	public async publishProject(project: Project): Promise<void>;
	public async publishProject(context: Project | dataworkspace.WorkspaceTreeItem): Promise<void> {
		const project: Project = await this.getProjectFromContext(context);
		if (utils.getAzdataApi()) {
			let publishDatabaseDialog = this.getPublishDialog(project);

			publishDatabaseDialog.publish = async (proj, prof) => this.publishOrScriptProject(proj, prof, true);
			publishDatabaseDialog.publishToContainer = async (proj, prof) => this.publishToDockerContainer(proj, prof);
			publishDatabaseDialog.generateScript = async (proj, prof) => this.publishOrScriptProject(proj, prof, false);
			publishDatabaseDialog.readPublishProfile = async (profileUri) => readPublishProfile(profileUri);
			publishDatabaseDialog.savePublishProfile = async (profilePath, databaseName, connectionString, sqlCommandVariableValues, deploymentOptions) => savePublishProfile(profilePath, databaseName, connectionString, sqlCommandVariableValues, deploymentOptions);

			publishDatabaseDialog.openDialog();

			return publishDatabaseDialog.waitForClose();
		} else {
			return this.publishDatabase(project);
		}
	}

	public getPublishDialog(project: Project): PublishDatabaseDialog {
		return new PublishDatabaseDialog(project);
	}

	/**
	* Create flow for Publishing a database using only VS Code-native APIs such as QuickPick
	*/
	private async publishDatabase(project: Project): Promise<void> {
		const publishTarget = await launchPublishTargetOption(project);

		// Return when user hits escape
		if (!publishTarget) {
			return undefined;
		}

		if (publishTarget === constants.PublishTargetType.docker) {
			const publishToDockerSettings = await getPublishToDockerSettings(project);
			if (!publishToDockerSettings) {
				// User cancelled
				return;
			}
			await this.publishToDockerContainer(project, publishToDockerSettings);
		} else if (publishTarget === constants.PublishTargetType.newAzureServer) {
			try {
				const settings = await launchCreateAzureServerQuickPick(project, this.azureSqlClient);
				if (settings?.deploySettings && settings?.sqlDbSetting) {
					await this.publishToNewAzureServer(project, settings);
				}
			} catch (error) {
				void utils.showErrorMessageWithOutputChannel(constants.publishToNewAzureServerFailed, error, this._outputChannel);
			}

		} else {
			let settings: ISqlProjectPublishSettings | undefined = await getPublishDatabaseSettings(project);

			if (settings) {
				// 5. Select action to take
				const action = await vscode.window.showQuickPick(
					[constants.generateScriptButtonText, constants.publish],
					{ title: constants.chooseAction, ignoreFocusOut: true });
				if (!action) {
					return;
				}
				await this.publishOrScriptProject(project, settings, action === constants.publish);
			}
		}
	}

	/**
	 * Builds and either deploys or generates a deployment script for the specified project.
	 * @param project The project to deploy
	 * @param settings The settings used to configure the deployment
	 * @param publish Whether to publish the deployment or just generate a script
	 * @returns The DacFx result of the deployment
	 */
	public async publishOrScriptProject(project: Project, settings: ISqlProjectPublishSettings, publish: boolean): Promise<mssql.DacFxResult | undefined> {
		const telemetryProps: Record<string, string> = {};
		const telemetryMeasures: Record<string, number> = {};
		const buildStartTime = new Date().getTime();
		const dacpacPath = await this.buildProject(project);
		const buildEndTime = new Date().getTime();
		telemetryMeasures.buildDuration = buildEndTime - buildStartTime;
		telemetryProps.buildSucceeded = (dacpacPath !== '').toString();
		telemetryProps.databaseSource = project.getDatabaseSourceValues().join(';');

		if (!dacpacPath) {
			TelemetryReporter.createErrorEvent2(TelemetryViews.ProjectController, TelemetryActions.publishProject)
				.withAdditionalProperties(telemetryProps)
				.withAdditionalMeasurements(telemetryMeasures)
				.send();

			return undefined; // buildProject() handles displaying the error
		}

		// copy dacpac to temp location before publishing
		const tempPath = path.join(os.tmpdir(), `${path.parse(dacpacPath).name}_${new Date().getTime()}${constants.sqlprojExtension}`);
		await fs.copyFile(dacpacPath, tempPath);
		const dacFxService = await utils.getDacFxService();

		let result: mssql.DacFxResult;
		telemetryProps.profileUsed = (settings.profileUsed ?? false).toString();
		const currentDate = new Date();
		const actionStartTime = currentDate.getTime();
		const currentPublishTimeInfo = `${currentDate.toLocaleDateString()} ${constants.at} ${currentDate.toLocaleTimeString()}`;

		let publishInfoNew = new PublishData(project.projectFilePath, Status.inProgress, project.getProjectTargetVersion(), currentPublishTimeInfo, settings.databaseName, settings.serverName);
		this.publishInfo.push(publishInfoNew);

		if (this.publishInfo.length - 1 === maxTableLength) {
			this.publishInfo.shift();	// Remove the first element to maintain the length
		}

		try {
			const azdataApi = utils.getAzdataApi();
			if (publish) {
				telemetryProps.publishAction = 'deploy';
				if (azdataApi) {
					result = await (dacFxService as mssql.IDacFxService).deployDacpac(tempPath, settings.databaseName, true, settings.connectionUri, azdataApi.TaskExecutionMode.execute, settings.sqlCmdVariables, settings.deploymentOptions as mssql.DeploymentOptions);
				} else {
					// Have to cast to unknown first to get around compiler error since the mssqlVscode doesn't exist as an actual module at runtime
					result = await (dacFxService as mssqlVscode.IDacFxService).deployDacpac(tempPath, settings.databaseName, true, settings.connectionUri, TaskExecutionMode.execute as unknown as mssqlVscode.TaskExecutionMode, settings.sqlCmdVariables, settings.deploymentOptions as mssqlVscode.DeploymentOptions);
				}

			} else {
				telemetryProps.publishAction = 'generateScript';
				if (azdataApi) {
					result = await (dacFxService as mssql.IDacFxService).generateDeployScript(tempPath, settings.databaseName, settings.connectionUri, azdataApi.TaskExecutionMode.script, settings.sqlCmdVariables, settings.deploymentOptions as mssql.DeploymentOptions);
				} else {
					// Have to cast to unknown first to get around compiler error since the mssqlVscode doesn't exist as an actual module at runtime
					result = await (dacFxService as mssqlVscode.IDacFxService).generateDeployScript(tempPath, settings.databaseName, settings.connectionUri, TaskExecutionMode.script as unknown as mssqlVscode.TaskExecutionMode, settings.sqlCmdVariables, settings.deploymentOptions as mssqlVscode.DeploymentOptions);
				}

			}
		} catch (err) {
			const actionEndTime = new Date().getTime();
			const timeToFailurePublish = actionEndTime - actionStartTime;
			telemetryProps.actionDuration = timeToFailurePublish.toString();
			telemetryProps.totalDuration = (actionEndTime - buildStartTime).toString();

			TelemetryReporter.createErrorEvent2(TelemetryViews.ProjectController, TelemetryActions.publishProject, err)
				.withAdditionalProperties(telemetryProps)
				.send();

			const currentPublishIndex = this.publishInfo.findIndex(d => d.startDate === currentPublishTimeInfo);
			this.publishInfo[currentPublishIndex].status = Status.failed;
			this.publishInfo[currentPublishIndex].timeToCompleteAction = utils.timeConversion(timeToFailurePublish);
			throw err;
		}
		const actionEndTime = new Date().getTime();
		const timeToPublish = actionEndTime - actionStartTime;
		telemetryProps.actionDuration = timeToPublish.toString();
		telemetryProps.totalDuration = (actionEndTime - buildStartTime).toString();
		telemetryProps.sqlcmdVariablesCount = project.sqlCmdVariables.size.toString();
		telemetryProps.projectTargetPLatform = project.getProjectTargetVersion();

		const currentPublishIndex = this.publishInfo.findIndex(d => d.startDate === currentPublishTimeInfo);
		this.publishInfo[currentPublishIndex].status = result.success ? Status.success : Status.failed;
		this.publishInfo[currentPublishIndex].timeToCompleteAction = utils.timeConversion(timeToPublish);

		TelemetryReporter.createActionEvent(TelemetryViews.ProjectController, TelemetryActions.publishProject)
			.withAdditionalProperties(telemetryProps)
			.send();

		return result;
	}

	//#endregion

	/**
	 * Launches the schema compare extension with the source and target
	 * @param source source for schema compare. Either a connection or project node
	 * @param targetParam target for schema compare
	 */
	public async schemaCompare(source: dataworkspace.WorkspaceTreeItem | azdataType.IConnectionProfile, targetParam: any = undefined): Promise<void> {
		try {
			// check if schema compare extension is installed
			if (vscode.extensions.getExtension(constants.schemaCompareExtensionId)) {
				let sourceParam;

				if (source as dataworkspace.WorkspaceTreeItem) {
					sourceParam = (await this.getProjectFromContext(source as dataworkspace.WorkspaceTreeItem)).projectFilePath;
				} else {
					sourceParam = source as azdataType.IConnectionProfile;
				}

				try {
					TelemetryReporter.sendActionEvent(TelemetryViews.ProjectController, TelemetryActions.projectSchemaCompareCommandInvoked);
					await vscode.commands.executeCommand(constants.schemaCompareStartCommand, sourceParam, targetParam, undefined);
				} catch (e) {
					throw new Error(constants.buildFailedCannotStartSchemaCompare);
				}
			} else {
				throw new Error(constants.schemaCompareNotInstalled);
			}

		} catch (err) {
			const props: Record<string, string> = {};
			const message = utils.getErrorMessage(err);

			if (message === constants.buildFailedCannotStartSchemaCompare || message === constants.schemaCompareNotInstalled) {
				props.errorMessage = message;
			}

			TelemetryReporter.createErrorEvent2(TelemetryViews.ProjectController, TelemetryActions.projectSchemaCompareCommandInvoked, err)
				.withAdditionalProperties(props)
				.send();

			void vscode.window.showErrorMessage(utils.getErrorMessage(err));
		}
	}

	//#region Add/Exclude/Delete Item

	public async addFolderPrompt(treeNode: dataworkspace.WorkspaceTreeItem): Promise<void> {
		const project = await this.getProjectFromContext(treeNode);
		const projectRelativeUri = vscode.Uri.file(path.basename((treeNode.element as BaseProjectTreeItem).projectFileUri.fsPath, constants.sqlprojExtension));
		const relativePathToParent = this.getRelativePath(projectRelativeUri, treeNode.element);
		const absolutePathToParent = path.join(project.projectFolderPath, relativePathToParent);
		const newFolderName = await this.promptForNewObjectName(new templates.ProjectScriptType(ItemType.folder, constants.folderFriendlyName, ''),
			project, absolutePathToParent);

		if (!newFolderName) {
			return; // user cancelled
		}

		const relativeFolderPath = path.join(relativePathToParent, newFolderName);

		try {
			// check if folder already exists or is a reserved folder
			const absoluteFolderPath = path.join(absolutePathToParent, newFolderName);
			const folderExists = await utils.exists(absoluteFolderPath);

			if (folderExists || this.isReservedFolder(absoluteFolderPath, project.projectFolderPath)) {
				throw new Error(constants.folderAlreadyExists(path.parse(absoluteFolderPath).name));
			}

			await project.addFolder(relativeFolderPath);
			this.refreshProjectsTree(treeNode);
		} catch (err) {
			void vscode.window.showErrorMessage(utils.getErrorMessage(err));
		}
	}

	private async promptForNewObjectName(itemType: templates.ProjectScriptType, _project: ISqlProject, folderPath: string, fileExtension?: string, defaultName?: string): Promise<string | undefined> {
		const suggestedName = utils.sanitizeStringForFilename(defaultName ?? itemType.friendlyName.replace(/\s+/g, ''));
		let counter: number = 0;

		do {
			counter++;
		} while (counter < Number.MAX_SAFE_INTEGER
			&& await utils.exists(path.join(folderPath, `${suggestedName}${counter}${(fileExtension ?? '')}`)));

		const itemObjectName = await vscode.window.showInputBox({
			prompt: constants.newObjectNamePrompt(itemType.friendlyName),
			value: `${suggestedName}${counter}`,
			validateInput: (value) => {
				return utils.isValidBasenameErrorMessage(value);
			},
			ignoreFocusOut: true,
		});

		return itemObjectName;
	}

	public isReservedFolder(absoluteFolderPath: string, projectFolderPath: string): boolean {
		const sameName = constants.reservedProjectFolders.find(f => f === path.parse(absoluteFolderPath).name) !== undefined;
		const sameLocation = path.parse(absoluteFolderPath).dir === projectFolderPath;
		return sameName && sameLocation;
	}

	public async addItemPromptFromNode(treeNode: dataworkspace.WorkspaceTreeItem, itemTypeName?: string): Promise<void> {
		const projectRelativeUri = vscode.Uri.file(path.basename((treeNode.element as BaseProjectTreeItem).projectFileUri.fsPath, constants.sqlprojExtension));
		await this.addItemPrompt(await this.getProjectFromContext(treeNode), this.getRelativePath(projectRelativeUri, treeNode.element), { itemType: itemTypeName }, treeNode.treeDataProvider as SqlDatabaseProjectTreeViewProvider);
	}

	public async addItemPrompt(project: ISqlProject, relativePath: string, options?: AddItemOptions, treeDataProvider?: SqlDatabaseProjectTreeViewProvider): Promise<void> {
		let itemTypeName = options?.itemType;
		if (!itemTypeName) {
			const items: vscode.QuickPickItem[] = [];

			for (const itemType of templates.projectScriptTypes()) {
				items.push({ label: itemType.friendlyName });
			}

			itemTypeName = (await vscode.window.showQuickPick(items, {
				canPickMany: false
			}))?.label;

			if (!itemTypeName) {
				return; // user cancelled
			}
		}

		const itemType = templates.get(itemTypeName);
		const absolutePathToParent = path.join(project.projectFolderPath, relativePath);
		let itemObjectName = await this.promptForNewObjectName(itemType, project, absolutePathToParent, constants.sqlFileExtension, options?.defaultName);

		itemObjectName = itemObjectName?.trim();

		if (!itemObjectName) {
			return; // user cancelled
		}

		const relativeFilePath = path.join(relativePath, itemObjectName + constants.sqlFileExtension);

		const telemetryProps: Record<string, string> = { itemType: itemType.type };
		const telemetryMeasurements: Record<string, number> = {};

		if (itemType.type === ItemType.preDeployScript) {
			telemetryMeasurements.numPredeployScripts = project.preDeployScripts.length;
		} else if (itemType.type === ItemType.postDeployScript) {
			telemetryMeasurements.numPostdeployScripts = project.postDeployScripts.length;
		}

		try {
			const absolutePath = await this.addFileToProjectFromTemplate(project, itemType, relativeFilePath, new Map([['OBJECT_NAME', itemObjectName]]));

			TelemetryReporter.createActionEvent(TelemetryViews.ProjectTree, TelemetryActions.addItemFromTree)
				.withAdditionalProperties(telemetryProps)
				.withAdditionalMeasurements(telemetryMeasurements)
				.send();

			await vscode.commands.executeCommand(constants.vscodeOpenCommand, vscode.Uri.file(absolutePath));
			treeDataProvider?.notifyTreeDataChanged();
		} catch (err) {
			void vscode.window.showErrorMessage(utils.getErrorMessage(err));

			TelemetryReporter.createErrorEvent2(TelemetryViews.ProjectTree, TelemetryActions.addItemFromTree, err)
				.withAdditionalProperties(telemetryProps)
				.withAdditionalMeasurements(telemetryMeasurements)
				.send();
		}
	}

	public async addExistingItemPrompt(treeNode: dataworkspace.WorkspaceTreeItem): Promise<void> {
		const project = await this.getProjectFromContext(treeNode);

		const uris = await vscode.window.showOpenDialog({
			canSelectFiles: true,
			canSelectFolders: false,
			canSelectMany: false,
			openLabel: constants.selectString,
			title: constants.selectFileString
		});

		if (!uris) {
			return;	// user cancelled
		}

		try {
			TelemetryReporter.sendActionEvent(TelemetryViews.ProjectTree, TelemetryActions.addExistingItem);
			await project.addExistingItem(uris[0].fsPath);
			this.refreshProjectsTree(treeNode);
		} catch (err) {
			void vscode.window.showErrorMessage(utils.getErrorMessage(err));
			TelemetryReporter.sendErrorEvent2(TelemetryViews.ProjectTree, TelemetryActions.addExistingItem, err);
		}
	}

	public async exclude(context: dataworkspace.WorkspaceTreeItem): Promise<void> {
		const node = context.element as BaseProjectTreeItem;
		const project = await this.getProjectFromContext(node);

		if (node.entryKey) {
			TelemetryReporter.sendActionEvent(TelemetryViews.ProjectTree, TelemetryActions.excludeFromProject);

			switch (node.type) {
				case constants.DatabaseProjectItemType.sqlObjectScript:
				case constants.DatabaseProjectItemType.table:
				case constants.DatabaseProjectItemType.externalStreamingJob:
					await project.excludeSqlObjectScript(node.entryKey);
					break;
				case constants.DatabaseProjectItemType.folder:
					await project.excludeFolder(node.entryKey);
					break;
				case constants.DatabaseProjectItemType.preDeploymentScript:
					await project.excludePreDeploymentScript(node.entryKey);
					break;
				case constants.DatabaseProjectItemType.postDeploymentScript:
					await project.excludePostDeploymentScript(node.entryKey);
					break;
				case constants.DatabaseProjectItemType.noneFile:
				case constants.DatabaseProjectItemType.publishProfile:
					await project.excludeNoneItem(node.entryKey);
					break;
				default:
					throw new Error(constants.unhandledExcludeType(node.type));
			}
		} else {
			TelemetryReporter.sendErrorEvent2(TelemetryViews.ProjectTree, TelemetryActions.excludeFromProject);
			void vscode.window.showErrorMessage(constants.unableToPerformAction(constants.excludeAction, node.relativeProjectUri.path));
		}

		this.refreshProjectsTree(context);
	}

	public async delete(context: dataworkspace.WorkspaceTreeItem): Promise<void> {
		const node = context.element as BaseProjectTreeItem;
		const project = await this.getProjectFromContext(node);

		let confirmationPrompt;
		if (node instanceof DatabaseReferenceTreeItem) {
			confirmationPrompt = constants.deleteReferenceConfirmation(node.friendlyName);
		} else if (node instanceof SqlCmdVariableTreeItem) {
			confirmationPrompt = constants.deleteSqlCmdVariableConfirmation(node.friendlyName);
		} else if (node instanceof FolderNode) {
			confirmationPrompt = constants.deleteConfirmationContents(node.friendlyName);
		} else {
			confirmationPrompt = constants.deleteConfirmation(node.friendlyName);
		}

		const response = await vscode.window.showWarningMessage(confirmationPrompt, { modal: true }, constants.yesString);

		if (response !== constants.yesString) {
			return;
		}

		try {
			if (node instanceof DatabaseReferenceTreeItem) {
				const databaseReference = this.getDatabaseReference(project, node);

				if (databaseReference) {
					await project.deleteDatabaseReferenceByEntry(databaseReference);
				}
			} else if (node instanceof SqlCmdVariableTreeItem) {
				await project.deleteSqlCmdVariable(node.friendlyName);
			} else if (node instanceof FolderNode) {
				await project.deleteFolder(node.entryKey);
			} else if (node instanceof FileNode) {
				switch (node.type) {
					case constants.DatabaseProjectItemType.sqlObjectScript:
					case constants.DatabaseProjectItemType.table:
					case constants.DatabaseProjectItemType.externalStreamingJob:
						await project.deleteSqlObjectScript(node.entryKey);
						break;
					case constants.DatabaseProjectItemType.preDeploymentScript:
						await project.deletePreDeploymentScript(node.entryKey);
						break;
					case constants.DatabaseProjectItemType.postDeploymentScript:
						await project.deletePostDeploymentScript(node.entryKey);
						break;
					case constants.DatabaseProjectItemType.noneFile:
					case constants.DatabaseProjectItemType.publishProfile:
						await project.deleteNoneItem(node.entryKey);
						break;
					default:
						throw new Error(constants.unhandledDeleteType(node.type));
				}
			}
			TelemetryReporter.createActionEvent(TelemetryViews.ProjectTree, TelemetryActions.deleteObjectFromProject)
				.withAdditionalProperties({ objectType: node.constructor.name })
				.send();

			this.refreshProjectsTree(context);
		} catch {
			TelemetryReporter.createErrorEvent2(TelemetryViews.ProjectTree, TelemetryActions.deleteObjectFromProject)
				.withAdditionalProperties({ objectType: node.constructor.name })
				.send();

			void vscode.window.showErrorMessage(constants.unableToPerformAction(constants.deleteAction, node.relativeProjectUri.path));
		}
	}

	public async rename(context: dataworkspace.WorkspaceTreeItem): Promise<void> {
		const node = context.element as BaseProjectTreeItem;
		const project = await this.getProjectFromContext(node);

		const originalAbsolutePath = utils.getPlatformSafeFileEntryPath(node.projectFileUri.fsPath);
		const originalName = path.basename(node.friendlyName);
		const originalExt = path.extname(node.friendlyName);

		// need to use quickpick because input box isn't supported in treeviews
		// https://github.com/microsoft/vscode/issues/117502 and https://github.com/microsoft/vscode/issues/97190
		const newFileName = await vscode.window.showInputBox(
			{
				title: constants.enterNewName,
				value: originalName,
				valueSelection: [0, path.basename(originalName, originalExt).length],
				ignoreFocusOut: true,
				validateInput: async (newName) => {
					return await this.fileAlreadyExists(newName, originalAbsolutePath) ? constants.fileAlreadyExists(newName) : undefined;
				}
			});

		if (!newFileName) {
			return;
		}

		const newFilePath = path.join(path.dirname(utils.getPlatformSafeFileEntryPath(node.relativeProjectUri.fsPath!)), newFileName);
		const result = await project.move(node, newFilePath);

		if (result?.success) {
			TelemetryReporter.sendActionEvent(TelemetryViews.ProjectTree, TelemetryActions.rename);
		} else {
			TelemetryReporter.sendErrorEvent2(TelemetryViews.ProjectTree, TelemetryActions.rename);
			void vscode.window.showErrorMessage(constants.errorRenamingFile(node.entryKey!, newFilePath, result?.errorMessage));
		}

		this.refreshProjectsTree(context);
	}

	private fileAlreadyExists(newFileName: string, previousFilePath: string): Promise<boolean> {
		return utils.exists(path.join(path.dirname(previousFilePath), newFileName));
	}

	/**
	 * Opens a quickpick to edit the value of the SQLCMD variable launched from
	 * @param context
	 */
	public async editSqlCmdVariable(context: dataworkspace.WorkspaceTreeItem): Promise<void> {
		const node = context.element as SqlCmdVariableTreeItem;
		const project = await this.getProjectFromContext(node);
		const variableName = node.friendlyName;
		const originalValue = project.sqlCmdVariables.get(variableName);

		const newValue = await vscode.window.showInputBox(
			{
				title: constants.enterNewValueForVar(variableName),
				value: originalValue,
				ignoreFocusOut: true
			});

		if (!newValue) {
			return;
		}

		await project.updateSqlCmdVariable(variableName, newValue)
		this.refreshProjectsTree(context);
	}

	/**
	 * Opens a quickpick to add a new SQLCMD variable to the project
	 * @param context
	 */
	public async addSqlCmdVariable(context: dataworkspace.WorkspaceTreeItem): Promise<void> {
		const project = await this.getProjectFromContext(context);

		const variableName = await vscode.window.showInputBox(
			{
				title: constants.enterNewSqlCmdVariableName,
				ignoreFocusOut: true,
				validateInput: (value) => {
					return project.sqlCmdVariables.has(value) ? constants.sqlcmdVariableAlreadyExists : undefined;
				}
			});

		if (!variableName) {
			return;
		}

		const defaultValue = await vscode.window.showInputBox(
			{
				title: constants.enterNewSqlCmdVariableDefaultValue(variableName),
				ignoreFocusOut: true
			});

		if (!defaultValue) {
			return;
		}

		await project.addSqlCmdVariable(variableName, defaultValue);
		this.refreshProjectsTree(context);
	}

	private getDatabaseReference(project: Project, context: BaseProjectTreeItem): IDatabaseReferenceProjectEntry | undefined {
		const databaseReference = context as DatabaseReferenceTreeItem;

		if (databaseReference) {
			return project.databaseReferences.find(r => r.referenceName === databaseReference.treeItem.label);
		}

		return undefined;
	}

	//#endregion

	/**
	 * Opens the folder containing the project
	 * @param context a treeItem in a project's hierarchy, to be used to obtain a Project
	 */
	public async openContainingFolder(context: dataworkspace.WorkspaceTreeItem): Promise<void> {
		const project = await this.getProjectFromContext(context);
		await vscode.commands.executeCommand(constants.revealFileInOsCommand, vscode.Uri.file(project.projectFilePath));
	}

	/**
	 * Opens the .sqlproj file for the given project. Upon update of file, prompts user to
	 * reload their project.
	 * @param context a treeItem in a project's hierarchy, to be used to obtain a Project
	 */
	public async editProjectFile(context: dataworkspace.WorkspaceTreeItem): Promise<void> {
		const project = await this.getProjectFromContext(context);

		try {
			await vscode.commands.executeCommand(constants.vscodeOpenCommand, vscode.Uri.file(project.projectFilePath));

			TelemetryReporter.sendActionEvent(TelemetryViews.ProjectTree, TelemetryActions.editProjectFile);

			const projFileWatcher: vscode.FileSystemWatcher = vscode.workspace.createFileSystemWatcher(project.projectFilePath);
			this.projFileWatchers.set(project.projectFilePath, projFileWatcher);

			projFileWatcher.onDidChange(async () => {
				const result = await vscode.window.showInformationMessage(constants.reloadProject, constants.yesString, constants.noString);

				if (result === constants.yesString) {
					return this.reloadProject(context);
				}
			});

			// stop watching for changes to the sqlproj after it's closed
			const closeSqlproj = vscode.workspace.onDidCloseTextDocument((d) => {
				if (this.projFileWatchers.has(d.uri.fsPath)) {
					this.projFileWatchers.get(d.uri.fsPath)!.dispose();
					this.projFileWatchers.delete(d.uri.fsPath);
					closeSqlproj.dispose();
				}
			});
		} catch (err) {
			void vscode.window.showErrorMessage(utils.getErrorMessage(err));
		}
	}

	/**
	 * Opens a file in the editor and adds a file watcher to check if a create table statement has been added
	 * @param fileSystemUri uri of file
	 * @param node node of file in the tree
	 */
	public async openFileWithWatcher(fileSystemUri: vscode.Uri, node: FileNode): Promise<void> {
		await vscode.commands.executeCommand(constants.vscodeOpenCommand, fileSystemUri);
		const project = await Project.openProject(node.projectFileUri.fsPath);
		const projectTargetVersion = project.getProjectTargetVersion();
		const initiallyContainsCreateTableStatement = await utils.fileContainsCreateTableStatement(fileSystemUri.fsPath, projectTargetVersion);

		const fileWatcher: vscode.FileSystemWatcher = vscode.workspace.createFileSystemWatcher(fileSystemUri.fsPath);
		this.fileWatchers.set(fileSystemUri.fsPath, { fileWatcher: fileWatcher, containsCreateTableStatement: initiallyContainsCreateTableStatement });

		fileWatcher.onDidChange(async (uri: vscode.Uri) => {
			const afterContainsCreateTableStatement = await utils.fileContainsCreateTableStatement(fileSystemUri.fsPath, projectTargetVersion);
			const previousStatus = this.fileWatchers.get(uri.fsPath)?.containsCreateTableStatement;

			// if the contains create table statement status is different, reload the project so that the "Open in Designer" menu option
			// on the file node is there if a create table statement has been added or removed if it's been removed
			if (previousStatus !== afterContainsCreateTableStatement) {
				utils.getDataWorkspaceExtensionApi().refreshProjectsTree();
				this.fileWatchers.get(uri.fsPath)!.containsCreateTableStatement = afterContainsCreateTableStatement;
			}
		});

		// stop watching for changes to the file after it's closed
		const closeSqlproj = vscode.workspace.onDidCloseTextDocument((d) => {
			if (this.fileWatchers.has(d.uri.fsPath)) {
				this.fileWatchers.get(d.uri.fsPath)?.fileWatcher.dispose();
				this.fileWatchers.delete(d.uri.fsPath);
				closeSqlproj.dispose();
			}
		});
	}

	/**
	 * Reloads the given project. Throws an error if given project is not a valid open project.
	 * @param context
	 */
	public async reloadProject(context: dataworkspace.WorkspaceTreeItem): Promise<void> {
		const project = await this.getProjectFromContext(context);
		if (project) {
			// won't open any newly referenced projects, but otherwise matches the behavior of reopening the project
			await project.readProjFile();
			this.refreshProjectsTree(context);
		} else {
			throw new Error(constants.invalidProjectReload);
		}
	}

	/**
	 * Changes the project's DSP to the selected target platform
	 * @param context a treeItem in a project's hierarchy, to be used to obtain a Project
	 */
	public async changeTargetPlatform(context: Project | dataworkspace.WorkspaceTreeItem): Promise<void> {
		const project = await this.getProjectFromContext(context);
		const selectedTargetPlatform = (await vscode.window.showQuickPick((Array.from(constants.targetPlatformToVersion.keys())).map(version => { return { label: version }; }),
			{
				canPickMany: false,
				placeHolder: constants.selectTargetPlatform(constants.getTargetPlatformFromVersion(project.getProjectTargetVersion()))
			}))?.label;

		if (selectedTargetPlatform) {
			await project.changeTargetPlatform(constants.targetPlatformToVersion.get(selectedTargetPlatform)!);
			void vscode.window.showInformationMessage(constants.currentTargetPlatform(project.projectFileName, constants.getTargetPlatformFromVersion(project.getProjectTargetVersion())));
		}
	}

	//#region database references

	/**
	 * Adds a database reference to the project
	 * @param context a treeItem in a project's hierarchy, to be used to obtain a Project
	 */
	public async addDatabaseReference(context: Project | dataworkspace.WorkspaceTreeItem): Promise<AddDatabaseReferenceDialog | undefined> {
		const project = await this.getProjectFromContext(context);

		if (utils.getAzdataApi()) {
			const addDatabaseReferenceDialog = this.getAddDatabaseReferenceDialog(project);
			addDatabaseReferenceDialog.addReference = async (proj, settings) => await this.addDatabaseReferenceCallback(proj, settings, context as dataworkspace.WorkspaceTreeItem);

			await addDatabaseReferenceDialog.openDialog();
			return addDatabaseReferenceDialog;
		} else {
			const settings = await addDatabaseReferenceQuickpick(project);
			if (settings) {
				await this.addDatabaseReferenceCallback(project, settings, context as dataworkspace.WorkspaceTreeItem);
			}
			return undefined;
		}
	}

	public getAddDatabaseReferenceDialog(project: Project): AddDatabaseReferenceDialog {
		return new AddDatabaseReferenceDialog(project);
	}

	/**
	 * Adds a database reference to a project, after selections have been made in the dialog
	 * @param project project to which to add the database reference
	 * @param settings settings for the database reference
	 * @param context a treeItem in a project's hierarchy, to be used to obtain a Project
	 */
	public async addDatabaseReferenceCallback(project: Project, settings: AddDatabaseReferenceSettings, context: dataworkspace.WorkspaceTreeItem): Promise<void> {
		try {
			if ((<IProjectReferenceSettings>settings).projectName !== undefined) {
				// get project path and guid
				const projectReferenceSettings = settings as IProjectReferenceSettings;
				const workspaceProjects = await utils.getSqlProjectsInWorkspace();
				const referencedProject = await Project.openProject(workspaceProjects.filter(p => path.parse(p.fsPath).name === projectReferenceSettings.projectName)[0].fsPath);
				const relativePath = path.relative(project.projectFolderPath, referencedProject?.projectFilePath!);
				projectReferenceSettings.projectRelativePath = vscode.Uri.file(relativePath);
				projectReferenceSettings.projectGuid = referencedProject?.projectGuid!;

				const projectReferences = referencedProject?.databaseReferences.filter(r => r instanceof SqlProjectReferenceProjectEntry) ?? [];

				// check for cirular dependency
				for (let r of projectReferences) {
					if ((<SqlProjectReferenceProjectEntry>r).projectName === project.projectFileName) {
						void vscode.window.showErrorMessage(constants.cantAddCircularProjectReference(referencedProject?.projectFileName!));
						return;
					}
				}

				await project.addProjectReference(projectReferenceSettings);
			} else if ((<ISystemDatabaseReferenceSettings>settings).systemDb !== undefined) {
				await project.addSystemDatabaseReference(<ISystemDatabaseReferenceSettings>settings);
			} else if ((<IDacpacReferenceSettings>settings).dacpacFileLocation !== undefined) {
				// update dacpacFileLocation to relative path to project file
				const dacpacRefSettings = settings as IDacpacReferenceSettings;
				dacpacRefSettings.dacpacFileLocation = vscode.Uri.file(path.relative(project.projectFolderPath, dacpacRefSettings.dacpacFileLocation.fsPath));
				await project.addDatabaseReference(dacpacRefSettings);
			} else {
				await project.addNugetPackageReference(<INugetPackageReferenceSettings>settings);
			}

			this.refreshProjectsTree(context);
		} catch (err) {
			void vscode.window.showErrorMessage(utils.getErrorMessage(err));
		}
	}

	//#endregion

	/**
	 * Validates the contents of an external streaming job's query against the last-built dacpac.
	 * If no dacpac exists at the output path, one will be built first.
	 * @param node a treeItem in a project's hierarchy, to be used to obtain a Project
	 */
	public async validateExternalStreamingJob(node: dataworkspace.WorkspaceTreeItem): Promise<mssql.ValidateStreamingJobResult> {
		const project: Project = await this.getProjectFromContext(node);

		let dacpacPath: string = project.dacpacOutputPath;
		const preExistingDacpac = await utils.exists(dacpacPath);

		const telemetryProps: Record<string, string> = { preExistingDacpac: preExistingDacpac.toString() };


		if (!preExistingDacpac) {
			dacpacPath = await this.buildProject(project);
		}

		const streamingJobDefinition: string = (await fs.readFile(node.element.fileSystemUri.fsPath)).toString();

		const dacFxService = await utils.getDacFxService();
		const actionStartTime = new Date().getTime();

		const result: mssql.ValidateStreamingJobResult = await dacFxService.validateStreamingJob(dacpacPath, streamingJobDefinition);

		const duration = new Date().getTime() - actionStartTime;
		telemetryProps.success = result.success.toString();

		if (result.success) {
			void vscode.window.showInformationMessage(constants.externalStreamingJobValidationPassed);
		}
		else {
			void vscode.window.showErrorMessage(result.errorMessage);
		}

		TelemetryReporter.createActionEvent(TelemetryViews.ProjectTree, TelemetryActions.runStreamingJobValidation)
			.withAdditionalProperties(telemetryProps)
			.withAdditionalMeasurements({ duration: duration })
			.send();

		return result;
	}

	//#region AutoRest

	public async selectAutorestSpecFile(): Promise<string | undefined> {
		let quickpickSelection = await vscode.window.showQuickPick(
			[constants.browseEllipsisWithIcon],
			{ title: constants.selectSpecFile, ignoreFocusOut: true });
		if (!quickpickSelection) {
			return;
		}

		const filters: { [name: string]: string[] } = {};
		filters[constants.specSelectionText] = constants.openApiSpecFileExtensions;

		let uris = await vscode.window.showOpenDialog({
			canSelectFiles: true,
			canSelectFolders: false,
			canSelectMany: false,
			openLabel: constants.selectString,
			filters: filters,
			title: constants.selectSpecFile
		});

		if (!uris) {
			return;
		}

		return uris[0].fsPath;
	}

	/**
	 * @returns \{ newProjectFolder: 'C:\Source\MyProject',
	 * 			outputFolder: 'C:\Source',
	 * 			projectName: 'MyProject'}
	 */
	public async selectAutorestProjectLocation(projectName: string, defaultOutputLocation: vscode.Uri | undefined): Promise<{ newProjectFolder: string, outputFolder: string, projectName: string } | undefined> {
		let newProjectFolder = defaultOutputLocation ? path.join(defaultOutputLocation.fsPath, projectName) : '';
		let outputFolder = defaultOutputLocation?.fsPath || '';
		while (true) {
			let quickPickTitle = '';
			if (newProjectFolder && await utils.exists(newProjectFolder)) {
				// Folder already exists at target location, prompt for new location
				quickPickTitle = constants.folderAlreadyExistsChooseNewLocation(newProjectFolder);
			}
			else if (!newProjectFolder) {
				// No target location yet
				quickPickTitle = constants.selectProjectLocation;
			}
			else {
				// Folder doesn't exist at target location so we're done
				break;
			}
			const quickpickSelection = await vscode.window.showQuickPick([constants.browseEllipsisWithIcon], { title: quickPickTitle, ignoreFocusOut: true });
			if (!quickpickSelection) {
				return;
			}

			const folders = await vscode.window.showOpenDialog({
				canSelectFiles: false,
				canSelectFolders: true,
				canSelectMany: false,
				openLabel: constants.selectString,
				defaultUri: defaultOutputLocation ?? vscode.workspace.workspaceFolders?.[0]?.uri,
				title: constants.selectProjectLocation
			});

			if (!folders) {
				return;
			}

			outputFolder = folders[0].fsPath;

			newProjectFolder = path.join(outputFolder, projectName);
		}

		return { newProjectFolder, outputFolder, projectName };
	}

	public async generateAutorestFiles(specPath: string, newProjectFolder: string): Promise<string | undefined> {
		await fs.mkdir(newProjectFolder, { recursive: true });

		return vscode.window.withProgress(
			{
				location: vscode.ProgressLocation.Notification,
				title: constants.generatingProjectFromAutorest(path.basename(specPath)),
				cancellable: false
			}, async (_progress, _token) => {
				return this.autorestHelper.generateAutorestFiles(specPath, newProjectFolder);
			});
	}

	/**
	 * Adds the provided project in the workspace, opening it in the projects viewlet
	 * @param projectFilePath
	 */
	public async openProjectInWorkspace(projectFilePath: string): Promise<void> {
		const workspaceApi = utils.getDataWorkspaceExtensionApi();
		await workspaceApi.validateWorkspace();
		await workspaceApi.addProjectsToWorkspace([vscode.Uri.file(projectFilePath)]);

		workspaceApi.showProjectsView();
	}

	public async promptForAutorestProjectName(defaultName?: string): Promise<string | undefined> {
		let name: string | undefined = await vscode.window.showInputBox({
			ignoreFocusOut: true,
			prompt: constants.autorestProjectName,
			value: defaultName,
			validateInput: (value) => {
				return utils.isValidBasenameErrorMessage(value);
			}
		});

		if (name === undefined) {
			return; // cancelled by user
		}

		name = name.trim();

		return name;
	}

	/**
	 * Prompts the user with vscode quickpicks to select an OpenApi or Swagger spec to generate sql project from
	 * @param options optional options to pass in instead of using quickpicks to prompt
	 * @returns created sql project
	 */
	public async generateProjectFromOpenApiSpec(options?: GenerateProjectFromOpenApiSpecOptions): Promise<Project | undefined> {
		try {
			TelemetryReporter.sendActionEvent(TelemetryViews.ProjectController, TelemetryActions.generateProjectFromOpenApiSpec);

			// 1. select spec file
			const specPath: string | undefined = options?.openApiSpecFile?.fsPath || await this.selectAutorestSpecFile();
			if (!specPath) {
				return;
			}

			// 2. prompt for project name
			const projectName = await this.promptForAutorestProjectName(options?.defaultProjectName || path.basename(specPath, path.extname(specPath)));
			if (!projectName) {
				return;
			}

			// 3. select location, make new folder
			const projectInfo = await this.selectAutorestProjectLocation(projectName!, options?.defaultOutputLocation);
			if (!projectInfo) {
				return;
			}

			// 4. run AutoRest to generate .sql files
			const result = await this.generateAutorestFiles(specPath, projectInfo.newProjectFolder);
			if (!result) { // user canceled operation when choosing how to run autorest
				return;
			}

			const scriptList: vscode.Uri[] | undefined = await this.getSqlFileList(projectInfo.newProjectFolder);

			if (!scriptList || scriptList.length === 0) {
				void vscode.window.showInformationMessage(constants.noSqlFilesGenerated);
				this._outputChannel.show();
				return;
			}

			// 5. create new SQL project
			const newProjFilePath = await this.createNewProject({
				newProjName: projectInfo.projectName,
				folderUri: vscode.Uri.file(projectInfo.outputFolder),
				projectTypeId: constants.emptySqlDatabaseProjectTypeId,
				sdkStyle: !!options?.isSDKStyle
			});

			const project = await Project.openProject(newProjFilePath);

			// 6. add generated files to SQL project

			const uriList = scriptList.filter(f => !f.fsPath.endsWith(constants.autorestPostDeploymentScriptName))
			const relativePaths = uriList.map(f => path.relative(project.projectFolderPath, f.fsPath));
			await project.addSqlObjectScripts(relativePaths); // Add generated file structure to the project

			const postDeploymentScript: vscode.Uri | undefined = this.findPostDeploymentScript(scriptList);

			if (postDeploymentScript) {
				await project.addPostDeploymentScript(path.relative(project.projectFolderPath, postDeploymentScript.fsPath));
			}

			if (options?.doNotOpenInWorkspace !== true) {
				// 7. add project to workspace and open
				await this.openProjectInWorkspace(newProjFilePath);
			}

			return project;
		} catch (err) {
			void vscode.window.showErrorMessage(constants.generatingProjectFailed(utils.getErrorMessage(err)));
			TelemetryReporter.sendErrorEvent2(TelemetryViews.ProjectController, TelemetryActions.generateProjectFromOpenApiSpec, err);
			this._outputChannel.show();
			return;
		}
	}

	private findPostDeploymentScript(files: vscode.Uri[]): vscode.Uri | undefined {
		// Locate the post-deployment script generated by autorest, if one exists.
		// It's only generated if enums are present in spec, b/c the enum values need to be inserted into the generated table.
		// Because autorest is executed via command rather than API, we can't easily "receive" the name of the script,
		// so we're stuck just matching on a file name.
		const results = files.filter(f => f.fsPath.endsWith(constants.autorestPostDeploymentScriptName));

		switch (results.length) {
			case 0:
				return undefined;
			case 1:
				return results[0];
			default:
				throw new Error(constants.multipleMostDeploymentScripts(results.length));
		}
	}

	private async getSqlFileList(folder: string): Promise<vscode.Uri[] | undefined> {
		if (!(await utils.exists(folder))) {
			return undefined;
		}

		const entries = await fs.readdir(folder, { withFileTypes: true });

		const folders = entries.filter(dir => dir.isDirectory()).map(dir => path.join(folder, dir.name));
		const files = entries.filter(file => !file.isDirectory() && path.extname(file.name) === constants.sqlFileExtension).map(file => vscode.Uri.file(path.join(folder, file.name)));

		for (const folder of folders) {
			files.push(...(await this.getSqlFileList(folder) ?? []));
		}

		return files;
	}

	//#endregion

	//#region Helper methods

<<<<<<< HEAD
	private getFileProjectEntry(project: Project, context: BaseProjectTreeItem): FileProjectEntry | undefined {
		const fileOrFolder = context as FileNode ? context as FileNode : context as FolderNode;

		if (fileOrFolder) {
			// use relative path and not tree paths for files and folder
			const allFileEntries = project.sqlObjectScripts.concat(project.preDeployScripts).concat(project.postDeployScripts).concat(project.noneDeployScripts).concat(project.publishProfiles);

			// trim trailing slash since folders with and without a trailing slash are allowed in a sqlproj
			const trimmedUri = utils.trimChars(utils.getPlatformSafeFileEntryPath(utils.trimUri(fileOrFolder.projectFileUri, fileOrFolder.fileSystemUri)), '/');
			return allFileEntries.find(x => utils.trimChars(utils.getPlatformSafeFileEntryPath(x.relativePath), '/') === trimmedUri);
		}
		const projectRelativeUri = vscode.Uri.file(path.basename(context.projectFileUri.fsPath, constants.sqlprojExtension));
		return project.sqlObjectScripts.find(x => utils.getPlatformSafeFileEntryPath(x.relativePath) === utils.getPlatformSafeFileEntryPath(utils.trimUri(projectRelativeUri, context.relativeProjectUri)));
	}

=======
>>>>>>> 29ff6ca1
	private async getProjectFromContext(context: Project | BaseProjectTreeItem | dataworkspace.WorkspaceTreeItem): Promise<Project> {
		if ('element' in context) {
			context = context.element;
		}

		if (context instanceof Project) {
			return context;
		}

		if (context instanceof BaseProjectTreeItem) {
			return Project.openProject(context.projectFileUri.fsPath);
		} else {
			throw new Error(constants.unexpectedProjectContext(JSON.stringify(context)));
		}
	}

	private getRelativePath(rootProjectUri: vscode.Uri, treeNode: BaseProjectTreeItem): string {
		return treeNode instanceof FolderNode ? utils.trimUri(rootProjectUri, treeNode.relativeProjectUri) : '';
	}

	private getConnectionProfileFromContext(context: azdataType.IConnectionProfile | mssqlVscode.ITreeNodeInfo | undefined): azdataType.IConnectionProfile | mssqlVscode.IConnectionInfo | undefined {
		if (!context) {
			return undefined;
		}

		// depending on where import new project is launched from, the connection profile could be passed as just
		// the profile or it could be wrapped in another object
		return (<any>context)?.connectionProfile ?? (context as mssqlVscode.ITreeNodeInfo).connectionInfo ?? context;
	}

	private refreshProjectsTree(workspaceTreeItem: dataworkspace.WorkspaceTreeItem): void {
		(workspaceTreeItem.treeDataProvider as SqlDatabaseProjectTreeViewProvider).notifyTreeDataChanged();
	}


	//#endregion

	//#region Create project from database

	/**
	 * Creates a new SQL database project from the existing database,
	 * prompting the user for a name, file path location and extract target
	 */
	public async createProjectFromDatabase(context: azdataType.IConnectionProfile | mssqlVscode.ITreeNodeInfo | undefined): Promise<CreateProjectFromDatabaseDialog | undefined> {
		const profile = this.getConnectionProfileFromContext(context);
		if (utils.getAzdataApi()) {
			let createProjectFromDatabaseDialog = this.getCreateProjectFromDatabaseDialog(profile as azdataType.IConnectionProfile);

			createProjectFromDatabaseDialog.createProjectFromDatabaseCallback = async (model, connectionId) => await this.createProjectFromDatabaseCallback(model, connectionId);

			await createProjectFromDatabaseDialog.openDialog();

			return createProjectFromDatabaseDialog;
		} else {
			if (context) {
				// The profile we get from VS Code is for the overall server connection and isn't updated based on the database node
				// the command was launched from like it is in ADS. So get the actual database name from the MSSQL extension and
				// update the connection info here.
				const treeNodeContext = context as mssqlVscode.ITreeNodeInfo;
				const databaseName = (await utils.getVscodeMssqlApi()).getDatabaseNameFromTreeNode(treeNodeContext);
				(profile as mssqlVscode.IConnectionInfo).database = databaseName;
			}
			const model = await createNewProjectFromDatabaseWithQuickpick(profile as mssqlVscode.IConnectionInfo);
			if (model) {
				await this.createProjectFromDatabaseCallback(model, profile as mssqlVscode.IConnectionInfo);
			}
			return undefined;
		}

	}

	public getCreateProjectFromDatabaseDialog(profile: azdataType.IConnectionProfile | undefined): CreateProjectFromDatabaseDialog {
		return new CreateProjectFromDatabaseDialog(profile);
	}

	public async createProjectFromDatabaseCallback(model: ImportDataModel, connectionInfo?: string | mssqlVscode.IConnectionInfo) {
		try {

			const newProjFolderUri = model.filePath;
			let targetPlatform: SqlTargetPlatform | undefined;
			let serverInfo;
			if (connectionInfo) {
				if (typeof connectionInfo === 'string') {
					serverInfo = await utils.getAzdataApi()!.connection.getServerInfo(connectionInfo);
				} else {
					serverInfo = (await utils.getVscodeMssqlApi()).getServerInfo(connectionInfo);
				}
			}

			if (serverInfo) {
				targetPlatform = await utils.getTargetPlatformFromServerVersion(serverInfo);
			}

			const newProjFilePath = await this.createNewProject({
				newProjName: model.projName,
				folderUri: vscode.Uri.file(newProjFolderUri),
				projectTypeId: model.sdkStyle ? constants.emptySqlDatabaseSdkProjectTypeId : constants.emptySqlDatabaseProjectTypeId,
				sdkStyle: model.sdkStyle,
				targetPlatform: targetPlatform
			});

			model.filePath = path.dirname(newProjFilePath);
			this.setFilePath(model);

			const project = await Project.openProject(newProjFilePath);

			const startTime = new Date();

			await this.createProjectFromDatabaseApiCall(model); // Call ExtractAPI in DacFx Service

			const timeToExtract = new Date().getTime() - startTime.getTime();
			TelemetryReporter.createActionEvent(TelemetryViews.ProjectController, TelemetryActions.createProjectFromDatabase)
				.withAdditionalMeasurements({ durationMs: timeToExtract })
				.send();

			const scriptList: vscode.Uri[] = model.extractTarget === mssql.ExtractTarget.file ? [vscode.Uri.file(model.filePath)] : await this.generateScriptList(model.filePath); // Create a list of all the files to be added to project

			const relativePaths = scriptList.map(f => path.relative(project.projectFolderPath, f.fsPath));

			if (!model.sdkStyle) {
				await project.addSqlObjectScripts(relativePaths); // Add generated file structure to the project
			}

			// add project to workspace
			const workspaceApi = utils.getDataWorkspaceExtensionApi();
			workspaceApi.showProjectsView();
			await workspaceApi.addProjectsToWorkspace([vscode.Uri.file(newProjFilePath)]);
		} catch (err) {
			void vscode.window.showErrorMessage(utils.getErrorMessage(err));
			TelemetryReporter.sendErrorEvent2(TelemetryViews.ProjectController, TelemetryActions.createProjectFromDatabase, err);
		}
	}

	public async createProjectFromDatabaseApiCall(model: ImportDataModel): Promise<void> {
		const service = await utils.getDacFxService();
		const azdataApi = utils.getAzdataApi();

		if (azdataApi) {
			await (service as mssql.IDacFxService).createProjectFromDatabase(model.database, model.filePath, model.projName, model.version, model.connectionUri, model.extractTarget as mssql.ExtractTarget, azdataApi.TaskExecutionMode.execute, model.includePermissions);
		} else {
			await (service as mssqlVscode.IDacFxService).createProjectFromDatabase(model.database, model.filePath, model.projName, model.version, model.connectionUri, model.extractTarget as mssqlVscode.ExtractTarget, TaskExecutionMode.execute as unknown as mssqlVscode.TaskExecutionMode, model.includePermissions);
		}
		// TODO: Check for success; throw error
	}

	public setFilePath(model: ImportDataModel) {
		if (model.extractTarget === mssql.ExtractTarget.file) {
			model.filePath = path.join(model.filePath, `${model.projName}.sql`); // File extractTarget specifies the exact file rather than the containing folder
		}
	}

	/**
	 * Generate a flat list of all scripts under a folder.
	 * @param absolutePath absolute path to folder to generate the list of files from
	 * @returns array of uris of files under the provided folder
	 */
	public async generateScriptList(absolutePath: string): Promise<vscode.Uri[]> {
		let fileList: vscode.Uri[] = [];

		if (!await utils.exists(absolutePath)) {
			if (await utils.exists(absolutePath + constants.sqlFileExtension)) {
				absolutePath += constants.sqlFileExtension;
			} else {
				void vscode.window.showErrorMessage(constants.cannotResolvePath(absolutePath));
				return fileList;
			}
		}

		const files = [absolutePath];
		do {
			const filepath = files.pop();

			if (filepath) {
				const stat = await fs.stat(filepath);

				if (stat.isDirectory()) {
					(await fs
						.readdir(filepath))
						.forEach((f: string) => files.push(path.join(filepath, f)));
				}
				else if (stat.isFile() && path.extname(filepath) === constants.sqlFileExtension) {
					fileList.push(vscode.Uri.file(filepath));
				}
			}

		} while (files.length !== 0);

		return fileList;
	}

	//#endregion

	//#region Update project from database

	/**
	 * Display dialog for user to configure existing SQL Project with the changes/differences from a database
	 */
	public async updateProjectFromDatabase(context: azdataType.IConnectionProfile | mssqlVscode.ITreeNodeInfo | dataworkspace.WorkspaceTreeItem): Promise<UpdateProjectFromDatabaseDialog> {
		let connection: azdataType.IConnectionProfile | mssqlVscode.IConnectionInfo | undefined;
		let project: Project | undefined;

		try {
			if ('connectionProfile' in context) {
				connection = this.getConnectionProfileFromContext(context as azdataType.IConnectionProfile | mssqlVscode.ITreeNodeInfo);
			}
		} catch { }

		try {
			if ('treeDataProvider' in context) {
				project = await this.getProjectFromContext(context as dataworkspace.WorkspaceTreeItem);
			}
		} catch { }

		const workspaceProjects = await utils.getSqlProjectsInWorkspace();
		const updateProjectFromDatabaseDialog = this.getUpdateProjectFromDatabaseDialog(connection, project, workspaceProjects);

		updateProjectFromDatabaseDialog.updateProjectFromDatabaseCallback = async (model) => await this.updateProjectFromDatabaseCallback(model);

		await updateProjectFromDatabaseDialog.openDialog();

		return updateProjectFromDatabaseDialog;
	}

	public getUpdateProjectFromDatabaseDialog(connection: azdataType.IConnectionProfile | mssqlVscode.IConnectionInfo | undefined, project: Project | undefined, workspaceProjects: vscode.Uri[]): UpdateProjectFromDatabaseDialog {
		return new UpdateProjectFromDatabaseDialog(connection, project, workspaceProjects);
	}

	public async updateProjectFromDatabaseCallback(model: UpdateProjectDataModel) {
		try {
			const startTime = new Date();

			await this.updateProjectFromDatabaseApiCall(model);

			const timeToUpdate = new Date().getTime() - startTime.getTime();
			TelemetryReporter.createActionEvent(TelemetryViews.ProjectController, TelemetryActions.updateProjectFromDatabase)
				.withAdditionalMeasurements({ durationMs: timeToUpdate })
				.send();
		} catch (err) {
			void vscode.window.showErrorMessage(utils.getErrorMessage(err));
			TelemetryReporter.sendErrorEvent2(TelemetryViews.ProjectController, TelemetryActions.updateProjectFromDatabase, err);
		}
	}

	/**
	 * Uses the DacFx service to update an existing SQL Project with the changes/differences from a database
	 */
	public async updateProjectFromDatabaseApiCall(model: UpdateProjectDataModel): Promise<void> {
		if (model.action === UpdateProjectAction.Compare) {
			await vscode.commands.executeCommand(constants.schemaCompareRunComparisonCommand, model.sourceEndpointInfo, model.targetEndpointInfo, true, undefined);
		} else if (model.action === UpdateProjectAction.Update) {
			await vscode.window.showWarningMessage(constants.applyConfirmation, { modal: true }, constants.yesString).then(async (result) => {
				if (result === constants.yesString) {
					await vscode.window.withProgress(
						{
							location: vscode.ProgressLocation.Notification,
							title: constants.updatingProjectFromDatabase(path.basename(model.targetEndpointInfo.projectFilePath), model.sourceEndpointInfo.databaseName),
							cancellable: false
						}, async (_progress, _token) => {
							return this.schemaCompareAndUpdateProject(model.sourceEndpointInfo, model.targetEndpointInfo);
						});

					void vscode.commands.executeCommand(constants.refreshDataWorkspaceCommand);
					utils.getDataWorkspaceExtensionApi().showProjectsView();
				}
			});
		} else {
			throw new Error(`Unknown UpdateProjectAction: ${model.action}`);
		}

		return;
	}

	/**
	 * Performs a schema compare of the source and target and updates the project with the results
	 * @param source source for schema comparison
	 * @param target target sql project for schema comparison to update
	 */
	private async schemaCompareAndUpdateProject(source: mssql.SchemaCompareEndpointInfo, target: mssql.SchemaCompareEndpointInfo): Promise<void> {
		// Run schema comparison
		const ext = vscode.extensions.getExtension(mssql.extension.name)!;
		const service = (await ext.activate() as mssql.IExtension).schemaCompare;
		const deploymentOptions = await service.schemaCompareGetDefaultOptions();
		const operationId = UUID.generateUuid();

		target.targetScripts = await this.getProjectScriptFiles(target.projectFilePath);
		target.dataSchemaProvider = await this.getProjectDatabaseSchemaProvider(target.projectFilePath);

		TelemetryReporter.sendActionEvent(TelemetryViews.ProjectController, TelemetryActions.SchemaComparisonStarted);

		// Perform schema comparison.  Results are cached in SqlToolsService under the operationId
		const comparisonResult: mssql.SchemaCompareResult = await service.schemaCompare(
			operationId, source, target, utils.getAzdataApi()!.TaskExecutionMode.execute, deploymentOptions.defaultDeploymentOptions
		);

		if (!comparisonResult || !comparisonResult.success) {
			TelemetryReporter.createErrorEvent2(TelemetryViews.ProjectController, 'SchemaComparisonFailed')
				.withAdditionalProperties({
					operationId: comparisonResult.operationId
				}).send();
			await vscode.window.showErrorMessage(constants.compareErrorMessage(comparisonResult?.errorMessage));
			return;
		}

		TelemetryReporter.createActionEvent(TelemetryViews.ProjectController, TelemetryActions.SchemaComparisonFinished)
			.withAdditionalProperties({
				'endTime': Date.now().toString(),
				'operationId': comparisonResult.operationId
			}).send();

		if (comparisonResult.areEqual) {
			void vscode.window.showInformationMessage(constants.equalComparison);
			return;
		}

		// Publish the changes (retrieved from the cache by operationId)
		const publishResult = await this.schemaComparePublishProjectChanges(operationId, target.projectFilePath, target.extractTarget);

		if (publishResult.success) {
			void vscode.window.showInformationMessage(constants.applySuccess);
		} else {
			void vscode.window.showErrorMessage(constants.applyError(publishResult.errorMessage));
		}
	}

	public async getProjectScriptFiles(projectFilePath: string): Promise<string[]> {
		const project = await Project.openProject(projectFilePath);

		return project.sqlObjectScripts
			.filter(f => f.fsUri.fsPath.endsWith(constants.sqlFileExtension))
			.map(f => f.fsUri.fsPath);
	}

	public async getProjectDatabaseSchemaProvider(projectFilePath: string): Promise<string> {
		const project = await Project.openProject(projectFilePath);
		return project.getProjectTargetVersion();
	}

	/**
	 * Updates the provided project with the results of the schema compare
	 * @param operationId id of the schema comparison to update the project with
	 * @param projectFilePath path to sql project to update
	 * @param folderStructure folder structure to use when updating the target project
	 * @returns
	 */
	public async schemaComparePublishProjectChanges(operationId: string, projectFilePath: string, folderStructure: mssql.ExtractTarget): Promise<mssql.SchemaComparePublishProjectResult> {
		const ext = vscode.extensions.getExtension(mssql.extension.name)!;
		const service = (await ext.activate() as mssql.IExtension).schemaCompare;

		const projectPath = path.dirname(projectFilePath);

		const result: mssql.SchemaComparePublishProjectResult = await service.schemaComparePublishProjectChanges(operationId, projectPath, folderStructure, utils.getAzdataApi()!.TaskExecutionMode.execute);

		if (!result.errorMessage) {
			const project = await Project.openProject(projectFilePath);

			let toAdd: vscode.Uri[] = [];
			result.addedFiles.forEach((f: any) => toAdd.push(vscode.Uri.file(f)));
			const relativePaths = toAdd.map(f => path.relative(project.projectFolderPath, f.fsPath));

			await project.addSqlObjectScripts(relativePaths);

			let toRemove: vscode.Uri[] = [];
			result.deletedFiles.forEach((f: any) => toRemove.push(vscode.Uri.file(f)));

			let toRemoveEntries: FileProjectEntry[] = [];
			toRemove.forEach(f => toRemoveEntries.push(new FileProjectEntry(f, f.fsPath.replace(projectPath + '\\', ''), EntryType.File)));

			toRemoveEntries.forEach(async f => await project.excludeSqlObjectScript(f.fsUri.fsPath));

			await this.buildProject(project);
		}

		return result;
	}

	//#endregion

	/**
	 * Move a file or folder in the project tree
	 * @param projectUri URI of the project
	 * @param source
	 * @param target
	 */
	public async moveFile(projectUri: vscode.Uri, source: any, target: dataworkspace.WorkspaceTreeItem): Promise<void> {
		const sourceFileNode = source as FileNode | FolderNode;
		const project = await this.getProjectFromContext(sourceFileNode);

		// only moving files and folders are supported
		if (!sourceFileNode || !(sourceFileNode instanceof FileNode || sourceFileNode instanceof FolderNode)) {
			void vscode.window.showErrorMessage(constants.onlyMoveFilesFoldersSupported);
			return;
		}

		// Moving files/folders to the SQLCMD variables and Database references folders isn't allowed
		if (!target.element.fileSystemUri) {
			return;
		}

		// TODO: handle moving between different projects
		if (projectUri.fsPath !== target.element.projectFileUri.fsPath) {
			void vscode.window.showErrorMessage(constants.movingFilesBetweenProjectsNotSupported);
			return;
		}

		// Calculate the new file path
		let folderPath;
		// target is the root of project, which is the .sqlproj
		if (target.element.projectFileUri.fsPath === target.element.fileSystemUri.fsPath) {
			folderPath = path.basename(path.dirname(target.element.projectFileUri.fsPath!));
		} else {
			// target is another file or folder
			folderPath = target.element.relativeProjectUri.fsPath.endsWith(constants.sqlFileExtension) ? path.dirname(target.element.relativeProjectUri.fsPath) : target.element.relativeProjectUri.fsPath;
		}

		const newPath = path.join(folderPath!, sourceFileNode.friendlyName);

		// don't do anything if the path is the same
		if (newPath === sourceFileNode.relativeProjectUri.fsPath) {
			return;
		}

		const result = await vscode.window.showWarningMessage(constants.moveConfirmationPrompt(path.basename(sourceFileNode.fileSystemUri.fsPath), path.basename(folderPath)), { modal: true }, constants.move)
		if (result !== constants.move) {
			return;
		}

		// Move the file/folder
		const moveResult = await project.move(sourceFileNode, newPath);

		if (moveResult?.success) {
			TelemetryReporter.sendActionEvent(TelemetryViews.ProjectTree, TelemetryActions.move);
		} else {
			TelemetryReporter.sendErrorEvent2(TelemetryViews.ProjectTree, TelemetryActions.move);
			void vscode.window.showErrorMessage(constants.errorMovingFile(sourceFileNode.fileSystemUri.fsPath, newPath, utils.getErrorMessage(moveResult?.errorMessage)));
		}
	}
}

export interface NewProjectParams {
	newProjName: string;
	folderUri: vscode.Uri;
	projectTypeId: string;
	sdkStyle: boolean;
	projectGuid?: string;
	targetPlatform?: SqlTargetPlatform;
}<|MERGE_RESOLUTION|>--- conflicted
+++ resolved
@@ -1479,24 +1479,6 @@
 
 	//#region Helper methods
 
-<<<<<<< HEAD
-	private getFileProjectEntry(project: Project, context: BaseProjectTreeItem): FileProjectEntry | undefined {
-		const fileOrFolder = context as FileNode ? context as FileNode : context as FolderNode;
-
-		if (fileOrFolder) {
-			// use relative path and not tree paths for files and folder
-			const allFileEntries = project.sqlObjectScripts.concat(project.preDeployScripts).concat(project.postDeployScripts).concat(project.noneDeployScripts).concat(project.publishProfiles);
-
-			// trim trailing slash since folders with and without a trailing slash are allowed in a sqlproj
-			const trimmedUri = utils.trimChars(utils.getPlatformSafeFileEntryPath(utils.trimUri(fileOrFolder.projectFileUri, fileOrFolder.fileSystemUri)), '/');
-			return allFileEntries.find(x => utils.trimChars(utils.getPlatformSafeFileEntryPath(x.relativePath), '/') === trimmedUri);
-		}
-		const projectRelativeUri = vscode.Uri.file(path.basename(context.projectFileUri.fsPath, constants.sqlprojExtension));
-		return project.sqlObjectScripts.find(x => utils.getPlatformSafeFileEntryPath(x.relativePath) === utils.getPlatformSafeFileEntryPath(utils.trimUri(projectRelativeUri, context.relativeProjectUri)));
-	}
-
-=======
->>>>>>> 29ff6ca1
 	private async getProjectFromContext(context: Project | BaseProjectTreeItem | dataworkspace.WorkspaceTreeItem): Promise<Project> {
 		if ('element' in context) {
 			context = context.element;
