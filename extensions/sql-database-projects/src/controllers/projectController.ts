/*---------------------------------------------------------------------------------------------
 *  Copyright (c) Microsoft Corporation. All rights reserved.
 *  Licensed under the Source EULA. See License.txt in the project root for license information.
 *--------------------------------------------------------------------------------------------*/

import * as constants from '../common/constants';
import * as dataSources from '../models/dataSources/dataSources';
import * as mssql from '../../../mssql';
import * as os from 'os';
import * as path from 'path';
import * as utils from '../common/utils';
import * as UUID from 'vscode-languageclient/lib/utils/uuid';
import * as templates from '../templates/templates';
import * as xmldom from 'xmldom';

import { Uri, QuickPickItem, WorkspaceFolder, extensions, Extension } from 'vscode';
import { IConnectionProfile, TaskExecutionMode } from 'azdata';
import { promises as fs } from 'fs';
import { ApiWrapper } from '../common/apiWrapper';
import { DeployDatabaseDialog } from '../dialogs/deployDatabaseDialog';
import { Project, DatabaseReferenceLocation, SystemDatabase, TargetPlatform } from '../models/project';
import { SqlDatabaseProjectTreeViewProvider } from './databaseProjectTreeViewProvider';
import { FolderNode } from '../models/tree/fileFolderTreeItem';
import { IDeploymentProfile, IGenerateScriptProfile, PublishSettings } from '../models/IDeploymentProfile';
import { BaseProjectTreeItem } from '../models/tree/baseTreeItem';
import { ProjectRootTreeItem } from '../models/tree/projectTreeItem';
import { ImportDataModel } from '../models/api/import';
import { NetCoreTool, DotNetCommandOptions } from '../tools/netcoreTool';
import { BuildHelper } from '../tools/buildHelper';

// TODO: use string enums
export enum ExtractTarget {
	dacpac = 0,
	file = 1,
	flat = 2,
	objectType = 3,
	schema = 4,
	schemaObjectType = 5
}

/**
 * Controller for managing project lifecycle
 */
export class ProjectsController {
	private projectTreeViewProvider: SqlDatabaseProjectTreeViewProvider;
	private netCoreTool: NetCoreTool;
	private buildHelper: BuildHelper;

	projects: Project[] = [];

	constructor(private apiWrapper: ApiWrapper, projTreeViewProvider: SqlDatabaseProjectTreeViewProvider) {
		this.projectTreeViewProvider = projTreeViewProvider;
		this.netCoreTool = new NetCoreTool();
		this.buildHelper = new BuildHelper();
	}

	public refreshProjectsTree() {
		this.projectTreeViewProvider.load(this.projects);
	}

	public async openProject(projectFile: Uri): Promise<Project> {
		for (const proj of this.projects) {
			if (proj.projectFilePath === projectFile.fsPath) {
				this.apiWrapper.showInformationMessage(constants.projectAlreadyOpened(projectFile.fsPath));
				return proj;
			}
		}

		const newProject = new Project(projectFile.fsPath);

		try {
			// Read project file
			await newProject.readProjFile();
			this.projects.push(newProject);

			// Update for round tripping as needed
			await this.updateProjectForRoundTrip(newProject);

			// Read datasources.json (if present)
			const dataSourcesFilePath = path.join(path.dirname(projectFile.fsPath), constants.dataSourcesFileName);

			newProject.dataSources = await dataSources.load(dataSourcesFilePath);
		}
		catch (err) {
			if (err instanceof dataSources.NoDataSourcesFileError) {
				// TODO: prompt to create new datasources.json; for now, swallow
			}
			else {
				this.projects = this.projects.filter((e) => { return e !== newProject; });
				throw err;
			}
		}

<<<<<<< HEAD
		this.refreshProjectsTree();
		this.focusProject(newProject);
=======
		try {
			this.refreshProjectsTree();
		}
		catch (err) {
			// if the project didnt load - remove it from the list of open projects
			this.projects = this.projects.filter((e) => { return e !== newProject; });
			throw err;
		}
>>>>>>> 74798f7c

		return newProject;
	}

	public async focusProject(project?: Project): Promise<void> {
		if (project && this.projects.includes(project)) {
			await this.apiWrapper.executeCommand('sqlDatabaseProjectsView.focus');
			await this.projectTreeViewProvider.focus(project);
		}
	}

	/**
	 * Creates a new folder with the project name in the specified location, and places the new .sqlproj inside it
	 * @param newProjName
	 * @param folderUri
	 * @param projectGuid
	 */
	public async createNewProject(newProjName: string, folderUri: Uri, projectGuid?: string): Promise<string> {
		if (projectGuid && !UUID.isUUID(projectGuid)) {
			throw new Error(`Specified GUID is invalid: '${projectGuid}'`);
		}

		const macroDict: Record<string, string> = {
			'PROJECT_NAME': newProjName,
			'PROJECT_GUID': projectGuid ?? UUID.generateUuid().toUpperCase()
		};

		let newProjFileContents = this.macroExpansion(templates.newSqlProjectTemplate, macroDict);

		let newProjFileName = newProjName;

		if (!newProjFileName.toLowerCase().endsWith(constants.sqlprojExtension)) {
			newProjFileName += constants.sqlprojExtension;
		}

		const newProjFilePath = path.join(folderUri.fsPath, path.parse(newProjFileName).name, newProjFileName);

		let fileExists = false;
		try {
			await fs.access(newProjFilePath);
			fileExists = true;
		}
		catch { } // file doesn't already exist

		if (fileExists) {
			throw new Error(constants.projectAlreadyExists(newProjFileName, folderUri.fsPath));
		}

		await fs.mkdir(path.dirname(newProjFilePath), { recursive: true });
		await fs.writeFile(newProjFilePath, newProjFileContents);

		return newProjFilePath;
	}

	public closeProject(treeNode: BaseProjectTreeItem) {
		const project = ProjectsController.getProjectFromContext(treeNode);
		this.projects = this.projects.filter((e) => { return e !== project; });
		this.refreshProjectsTree();
	}

	/**
	 * Builds a project, producing a dacpac
	 * @param treeNode a treeItem in a project's hierarchy, to be used to obtain a Project
	 * @returns path of the built dacpac
	 */
	public async buildProject(treeNode: BaseProjectTreeItem): Promise<string>;
	/**
	 * Builds a project, producing a dacpac
	 * @param project Project to be built
	 * @returns path of the built dacpac
	 */
	public async buildProject(project: Project): Promise<string>;
	public async buildProject(context: Project | BaseProjectTreeItem): Promise<string | undefined> {
		const project: Project = ProjectsController.getProjectFromContext(context);

		// Check mssql extension for project dlls (tracking issue #10273)
		await this.buildHelper.createBuildDirFolder();

		const options: DotNetCommandOptions = {
			commandTitle: 'Build',
			workingDirectory: project.projectFolderPath,
			argument: this.buildHelper.constructBuildArguments(project.projectFilePath, this.buildHelper.extensionBuildDirPath)
		};
		try {
			await this.netCoreTool.runDotnetCommand(options);

			return path.join(project.projectFolderPath, 'bin', 'Debug', `${project.projectFileName}.dacpac`);
		}
		catch (err) {
			this.apiWrapper.showErrorMessage(constants.projBuildFailed(utils.getErrorMessage(err)));
			return undefined;
		}
	}

	/**
	 * Builds and deploys a project
	 * @param treeNode a treeItem in a project's hierarchy, to be used to obtain a Project
	 */
	public async deployProject(treeNode: BaseProjectTreeItem): Promise<DeployDatabaseDialog>;
	/**
	 * Builds and deploys a project
	 * @param project Project to be built and deployed
	 */
	public async deployProject(project: Project): Promise<DeployDatabaseDialog>;
	public async deployProject(context: Project | BaseProjectTreeItem): Promise<DeployDatabaseDialog> {
		const project: Project = ProjectsController.getProjectFromContext(context);
		let deployDatabaseDialog = this.getDeployDialog(project);

		deployDatabaseDialog.deploy = async (proj, prof) => await this.executionCallback(proj, prof);
		deployDatabaseDialog.generateScript = async (proj, prof) => await this.executionCallback(proj, prof);
		deployDatabaseDialog.readPublishProfile = async (profileUri) => await this.readPublishProfile(profileUri);

		deployDatabaseDialog.openDialog();

		return deployDatabaseDialog;
	}

	public async executionCallback(project: Project, profile: IDeploymentProfile | IGenerateScriptProfile): Promise<mssql.DacFxResult | undefined> {
		const dacpacPath = await this.buildProject(project);

		if (!dacpacPath) {
			return undefined; // buildProject() handles displaying the error
		}

		// copy dacpac to temp location before deployment
		const tempPath = path.join(os.tmpdir(), `${path.parse(dacpacPath).name}_${new Date().getTime()}${constants.sqlprojExtension}`);
		await fs.copyFile(dacpacPath, tempPath);

		const dacFxService = await this.getDaxFxService();

		if ((<IDeploymentProfile>profile).upgradeExisting) {
			return await dacFxService.deployDacpac(tempPath, profile.databaseName, (<IDeploymentProfile>profile).upgradeExisting, profile.connectionUri, TaskExecutionMode.execute, profile.sqlCmdVariables);
		}
		else {
			return await dacFxService.generateDeployScript(tempPath, profile.databaseName, profile.connectionUri, TaskExecutionMode.script, profile.sqlCmdVariables);
		}
	}

	public async readPublishProfile(profileUri: Uri): Promise<PublishSettings> {
		const profileText = await fs.readFile(profileUri.fsPath);
		const profileXmlDoc = new xmldom.DOMParser().parseFromString(profileText.toString());

		// read target database name
		let targetDbName: string = '';
		let targetDatabaseNameCount = profileXmlDoc.documentElement.getElementsByTagName(constants.targetDatabaseName).length;
		if (targetDatabaseNameCount > 0) {
			// if there is more than one TargetDatabaseName nodes, SSDT uses the name in the last one so we'll do the same here
			targetDbName = profileXmlDoc.documentElement.getElementsByTagName(constants.targetDatabaseName)[targetDatabaseNameCount - 1].textContent;
		}

		// get all SQLCMD variables to include from the profile
		let sqlCmdVariables = utils.readSqlCmdVariables(profileXmlDoc);

		return {
			databaseName: targetDbName,
			sqlCmdVariables: sqlCmdVariables
		};
	}

	public async schemaCompare(treeNode: BaseProjectTreeItem): Promise<void> {
		// check if schema compare extension is installed
		if (this.apiWrapper.getExtension(constants.schemaCompareExtensionId)) {
			// build project
			await this.buildProject(treeNode);

			// start schema compare with the dacpac produced from build
			const project = ProjectsController.getProjectFromContext(treeNode);
			const dacpacPath = path.join(project.projectFolderPath, 'bin', 'Debug', `${project.projectFileName}.dacpac`);

			// check that dacpac exists
			if (await utils.exists(dacpacPath)) {
				this.apiWrapper.executeCommand('schemaCompare.start', dacpacPath);
			} else {
				this.apiWrapper.showErrorMessage(constants.buildDacpacNotFound);
			}
		} else {
			this.apiWrapper.showErrorMessage(constants.schemaCompareNotInstalled);
		}
	}

	public async addFolderPrompt(treeNode: BaseProjectTreeItem) {
		const project = ProjectsController.getProjectFromContext(treeNode);
		const newFolderName = await this.promptForNewObjectName(new templates.ProjectScriptType(templates.folder, constants.folderFriendlyName, ''), project);

		if (!newFolderName) {
			return; // user cancelled
		}

		const relativeFolderPath = path.join(this.getRelativePath(treeNode), newFolderName);

		await project.addFolderItem(relativeFolderPath);

		this.refreshProjectsTree();
	}

	public async addItemPromptFromNode(treeNode: BaseProjectTreeItem, itemTypeName?: string) {
		await this.addItemPrompt(ProjectsController.getProjectFromContext(treeNode), this.getRelativePath(treeNode), itemTypeName);
	}

	public async addItemPrompt(project: Project, relativePath: string, itemTypeName?: string) {
		if (!itemTypeName) {
			const items: QuickPickItem[] = [];

			for (const itemType of templates.projectScriptTypes()) {
				items.push({ label: itemType.friendlyName });
			}

			itemTypeName = (await this.apiWrapper.showQuickPick(items, {
				canPickMany: false
			}))?.label;

			if (!itemTypeName) {
				return; // user cancelled
			}
		}

		const itemType = templates.projectScriptTypeMap()[itemTypeName.toLocaleLowerCase()];
		let itemObjectName = await this.promptForNewObjectName(itemType, project);

		itemObjectName = itemObjectName?.trim();

		if (!itemObjectName) {
			return; // user cancelled
		}

		// TODO: file already exists?

		const newFileText = this.macroExpansion(itemType.templateScript, { 'OBJECT_NAME': itemObjectName });
		const relativeFilePath = path.join(relativePath, itemObjectName + constants.sqlFileExtension);

		const newEntry = await project.addScriptItem(relativeFilePath, newFileText);

		this.apiWrapper.executeCommand('vscode.open', newEntry.fsUri);

		this.refreshProjectsTree();
	}

	/**
	 * Adds a database reference to the project
	 * @param treeNode a treeItem in a project's hierarchy, to be used to obtain a Project
	 */
	public async addDatabaseReference(context: Project | BaseProjectTreeItem): Promise<void> {
		const project = ProjectsController.getProjectFromContext(context);

		try {
			// choose if reference is to master or a dacpac
			const databaseReferenceType = await this.getDatabaseReferenceType();

			// if master is selected, we know which dacpac needs to be added
			if (databaseReferenceType === constants.systemDatabase) {
				const systemDatabase = await this.getSystemDatabaseName(project);
				await project.addSystemDatabaseReference(systemDatabase);
			} else {
				// get other information needed to add a reference to the dacpac
				const dacpacFileLocation = await this.getDacpacFileLocation();
				const databaseLocation = await this.getDatabaseLocation();

				if (databaseLocation === DatabaseReferenceLocation.differentDatabaseSameServer) {
					const databaseName = await this.getDatabaseName(dacpacFileLocation);
					await project.addDatabaseReference(dacpacFileLocation, databaseLocation, databaseName);
				} else {
					await project.addDatabaseReference(dacpacFileLocation, databaseLocation);
				}
			}

			this.refreshProjectsTree();
		} catch (err) {
			this.apiWrapper.showErrorMessage(utils.getErrorMessage(err));
		}
	}

	private async getDatabaseReferenceType(): Promise<string> {
		let databaseReferenceOptions: QuickPickItem[] = [
			{
				label: constants.systemDatabase
			},
			{
				label: constants.dacpac
			}
		];

		let input = await this.apiWrapper.showQuickPick(databaseReferenceOptions, {
			canPickMany: false,
			placeHolder: constants.addDatabaseReferenceInput
		});

		if (!input) {
			throw new Error(constants.databaseReferenceTypeRequired);
		}

		return input.label;
	}

	public async getSystemDatabaseName(project: Project): Promise<SystemDatabase> {
		let databaseReferenceOptions: QuickPickItem[] = [
			{
				label: constants.master
			}
		];

		// Azure dbs can only reference master
		if (project.getProjectTargetPlatform() !== TargetPlatform.SqlAzureV12) {
			databaseReferenceOptions.push(
				{
					label: constants.msdb
				});
		}

		let input = await this.apiWrapper.showQuickPick(databaseReferenceOptions, {
			canPickMany: false,
			placeHolder: constants.systemDatabaseReferenceInput
		});

		if (!input) {
			throw new Error(constants.systemDatabaseReferenceRequired);
		}

		return input.label === constants.master ? SystemDatabase.master : SystemDatabase.msdb;
	}

	private async getDacpacFileLocation(): Promise<Uri> {
		let fileUris = await this.apiWrapper.showOpenDialog(
			{
				canSelectFiles: true,
				canSelectFolders: false,
				canSelectMany: false,
				defaultUri: this.apiWrapper.workspaceFolders() ? (this.apiWrapper.workspaceFolders() as WorkspaceFolder[])[0].uri : undefined,
				openLabel: constants.selectString,
				filters: {
					[constants.dacpacFiles]: ['dacpac'],
				}
			}
		);

		if (!fileUris || fileUris.length === 0) {
			throw new Error(constants.dacpacFileLocationRequired);
		}

		return fileUris[0];
	}

	private async getDatabaseLocation(): Promise<DatabaseReferenceLocation> {
		let databaseReferenceOptions: QuickPickItem[] = [
			{
				label: constants.databaseReferenceSameDatabase
			},
			{
				label: constants.databaseReferenceDifferentDabaseSameServer
			}
		];

		let input = await this.apiWrapper.showQuickPick(databaseReferenceOptions, {
			canPickMany: false,
			placeHolder: constants.databaseReferenceLocation
		});

		if (input === undefined) {
			throw new Error(constants.databaseLocationRequired);
		}

		const location = input?.label === constants.databaseReferenceSameDatabase ? DatabaseReferenceLocation.sameDatabase : DatabaseReferenceLocation.differentDatabaseSameServer;
		return location;
	}

	private async getDatabaseName(dacpac: Uri): Promise<string | undefined> {
		const dacpacName = path.parse(dacpac.toString()).name;
		let databaseName = await this.apiWrapper.showInputBox({
			prompt: constants.databaseReferenceDatabaseName,
			value: `${dacpacName}`
		});

		if (!databaseName) {
			throw new Error(constants.databaseNameRequired);
		}

		databaseName = databaseName?.trim();
		return databaseName;
	}

	//#region Helper methods

	public getDeployDialog(project: Project): DeployDatabaseDialog {
		return new DeployDatabaseDialog(this.apiWrapper, project);
	}

	public async updateProjectForRoundTrip(project: Project) {
		if (project.importedTargets.includes(constants.NetCoreTargets) && !project.containsSSDTOnlySystemDatabaseReferences()) {
			return;
		}

		if (!project.importedTargets.includes(constants.NetCoreTargets)) {
			const result = await this.apiWrapper.showWarningMessage(constants.updateProjectForRoundTrip, constants.yesString, constants.noString);
			if (result === constants.yesString) {
				await project.updateProjectForRoundTrip();
				await project.updateSystemDatabaseReferencesInProjFile();
			}
		} else if (project.containsSSDTOnlySystemDatabaseReferences()) {
			const result = await this.apiWrapper.showWarningMessage(constants.updateProjectDatabaseReferencesForRoundTrip, constants.yesString, constants.noString);
			if (result === constants.yesString) {
				await project.updateSystemDatabaseReferencesInProjFile();
			}
		}
	}

	private static getProjectFromContext(context: Project | BaseProjectTreeItem) {
		if (context instanceof Project) {
			return context;
		}

		if (context.root instanceof ProjectRootTreeItem) {
			return (<ProjectRootTreeItem>context.root).project;
		}
		else {
			throw new Error(constants.unexpectedProjectContext(context.uri.path));
		}
	}

	public async getDaxFxService(): Promise<mssql.IDacFxService> {
		const ext: Extension<any> = extensions.getExtension(mssql.extension.name)!;

		await ext.activate();
		return (ext.exports as mssql.IExtension).dacFx;
	}

	private macroExpansion(template: string, macroDict: Record<string, string>): string {
		const macroIndicator = '@@';
		let output = template;

		for (const macro in macroDict) {
			// check if value contains the macroIndicator, which could break expansion for successive macros
			if (macroDict[macro].includes(macroIndicator)) {
				throw new Error(`Macro value ${macroDict[macro]} is invalid because it contains ${macroIndicator}`);
			}

			output = output.replace(new RegExp(macroIndicator + macro + macroIndicator, 'g'), macroDict[macro]);
		}

		return output;
	}

	private async promptForNewObjectName(itemType: templates.ProjectScriptType, _project: Project): Promise<string | undefined> {
		// TODO: ask project for suggested name that doesn't conflict
		const suggestedName = itemType.friendlyName.replace(new RegExp('\s', 'g'), '') + '1';

		const itemObjectName = await this.apiWrapper.showInputBox({
			prompt: constants.newObjectNamePrompt(itemType.friendlyName),
			value: suggestedName,
		});

		return itemObjectName;
	}

	private getRelativePath(treeNode: BaseProjectTreeItem): string {
		return treeNode instanceof FolderNode ? utils.trimUri(treeNode.root.uri, treeNode.uri) : '';
	}

	/**
	 * Imports a new SQL database project from the existing database,
	 * prompting the user for a name, file path location and extract target
	 */
	public async importNewDatabaseProject(context: any): Promise<void> {
		let model = <ImportDataModel>{};

		// TODO: Refactor code
		try {
			let profile = context ? <IConnectionProfile>context.connectionProfile : undefined;
			//TODO: Prompt for new connection addition and get database information if context information isn't provided.
			if (profile) {
				model.serverId = profile.id;
				model.database = profile.databaseName;
			}
			else {
				const connection = await this.apiWrapper.openConnectionDialog();
				if (!connection) {
					return;
				}

				const connectionId = connection.connectionId;
				const databaseList = await this.apiWrapper.listDatabases(connectionId);
				const database = (await this.apiWrapper.showQuickPick(databaseList.map(dbName => { return { label: dbName }; })))?.label;

				if (!database) {
					throw new Error(constants.databaseSelectionRequired);
				}

				model.serverId = connectionId;
				model.database = database;
			}

			// Get project name
			let newProjName = await this.getProjectName(model.database);
			if (!newProjName) {
				throw new Error(constants.projectNameRequired);
			}
			model.projName = newProjName;

			// Get extractTarget
			let extractTarget: mssql.ExtractTarget = await this.getExtractTarget();
			model.extractTarget = extractTarget;

			// Get folder location for project creation
			let newProjUri = await this.getFolderLocation(model.extractTarget);
			if (!newProjUri) {
				throw new Error(constants.projectLocationRequired);
			}

			// Set project folder/file location
			let newProjFolderUri;
			if (extractTarget === mssql.ExtractTarget['file']) {
				// Get folder info, if extractTarget = File
				newProjFolderUri = Uri.file(path.dirname(newProjUri.fsPath));
			} else {
				newProjFolderUri = newProjUri;
			}

			// Check folder is empty
			let isEmpty: boolean = await this.isDirEmpty(newProjFolderUri.fsPath);
			if (!isEmpty) {
				throw new Error(constants.projectLocationNotEmpty);
			}
			// TODO: what if the selected folder is outside the workspace?
			model.filePath = newProjUri.fsPath;

			//Set model version
			model.version = '1.0.0.0';

			// Call ExtractAPI in DacFx Service
			await this.importApiCall(model);
			// TODO: Check for success

			// Create and open new project
			const newProjFilePath = await this.createNewProject(newProjName as string, newProjFolderUri as Uri);
			const project = await this.openProject(Uri.file(newProjFilePath));

			//Create a list of all the files and directories to be added to project
			let fileFolderList: string[] = await this.generateList(model.filePath);

			// Add generated file structure to the project
			await project.addToProject(fileFolderList);

			//Refresh project to show the added files
			this.refreshProjectsTree();
		}
		catch (err) {
			this.apiWrapper.showErrorMessage(utils.getErrorMessage(err));
		}
	}

	private async getProjectName(dbName: string): Promise<string | undefined> {
		let projName = await this.apiWrapper.showInputBox({
			prompt: constants.newDatabaseProjectName,
			value: `DatabaseProject${dbName}`
		});

		projName = projName?.trim();

		return projName;
	}

	private mapExtractTargetEnum(inputTarget: any): mssql.ExtractTarget {
		if (inputTarget) {
			switch (inputTarget) {
				case 'File': return mssql.ExtractTarget['file'];
				case 'Flat': return mssql.ExtractTarget['flat'];
				case 'ObjectType': return mssql.ExtractTarget['objectType'];
				case 'Schema': return mssql.ExtractTarget['schema'];
				case 'SchemaObjectType': return mssql.ExtractTarget['schemaObjectType'];
				default: throw new Error(`Invalid input: ${inputTarget}`);
			}
		} else {
			throw new Error(constants.extractTargetRequired);
		}
	}

	private async getExtractTarget(): Promise<mssql.ExtractTarget> {
		let extractTarget: mssql.ExtractTarget;

		let extractTargetOptions: QuickPickItem[] = [];

		let keys: string[] = Object.keys(ExtractTarget).filter(k => typeof ExtractTarget[k as any] === 'number');

		// TODO: Create a wrapper class to handle the mapping
		keys.forEach((targetOption: string) => {
			if (targetOption !== 'dacpac') {		//Do not present the option to create Dacpac
				let pascalCaseTargetOption: string = utils.toPascalCase(targetOption);	// for better readability
				extractTargetOptions.push({ label: pascalCaseTargetOption });
			}
		});

		let input = await this.apiWrapper.showQuickPick(extractTargetOptions, {
			canPickMany: false,
			placeHolder: constants.extractTargetInput
		});
		let extractTargetInput = input?.label;

		extractTarget = this.mapExtractTargetEnum(extractTargetInput);

		return extractTarget;
	}

	private async getFolderLocation(extractTarget: mssql.ExtractTarget): Promise<Uri | undefined> {
		let selectionResult;
		let projUri;

		if (extractTarget !== mssql.ExtractTarget.file) {
			selectionResult = await this.apiWrapper.showOpenDialog({
				canSelectFiles: false,
				canSelectFolders: true,
				canSelectMany: false,
				openLabel: constants.selectString,
				defaultUri: this.apiWrapper.workspaceFolders() ? (this.apiWrapper.workspaceFolders() as WorkspaceFolder[])[0].uri : undefined
			});
			if (selectionResult) {
				projUri = (selectionResult as Uri[])[0];
			}
		} else {
			// Get filename
			selectionResult = await this.apiWrapper.showSaveDialog(
				{
					defaultUri: this.apiWrapper.workspaceFolders() ? (this.apiWrapper.workspaceFolders() as WorkspaceFolder[])[0].uri : undefined,
					saveLabel: constants.selectString,
					filters: {
						'SQL files': ['sql'],
						'All files': ['*']
					}
				}
			);
			if (selectionResult) {
				projUri = selectionResult as unknown as Uri;
			}
		}

		return projUri;
	}

	private async isDirEmpty(newProjFolderUri: string): Promise<boolean> {
		return (await fs.readdir(newProjFolderUri)).length === 0;
	}

	private async importApiCall(model: ImportDataModel): Promise<void> {
		let ext = this.apiWrapper.getExtension(mssql.extension.name)!;

		const service = (await ext.activate() as mssql.IExtension).dacFx;
		const ownerUri = await this.apiWrapper.getUriForConnection(model.serverId);

		await service.importDatabaseProject(model.database, model.filePath, model.projName, model.version, ownerUri, model.extractTarget, TaskExecutionMode.execute);
	}

	/**
	 * Generate a flat list of all files and folder under a folder.
	 */
	public async generateList(absolutePath: string): Promise<string[]> {
		let fileFolderList: string[] = [];

		if (!await utils.exists(absolutePath)) {
			if (await utils.exists(absolutePath + constants.sqlFileExtension)) {
				absolutePath += constants.sqlFileExtension;
			} else {
				await this.apiWrapper.showErrorMessage(constants.cannotResolvePath(absolutePath));
				return fileFolderList;
			}
		}

		const files = [absolutePath];
		do {
			const filepath = files.pop();

			if (filepath) {
				const stat = await fs.stat(filepath);

				if (stat.isDirectory()) {
					fileFolderList.push(filepath);
					(await fs
						.readdir(filepath))
						.forEach((f: string) => files.push(path.join(filepath, f)));
				}
				else if (stat.isFile()) {
					fileFolderList.push(filepath);
				}
			}

		} while (files.length !== 0);

		return fileFolderList;
	}

	//#endregion
}<|MERGE_RESOLUTION|>--- conflicted
+++ resolved
@@ -91,19 +91,15 @@
 			}
 		}
 
-<<<<<<< HEAD
-		this.refreshProjectsTree();
-		this.focusProject(newProject);
-=======
 		try {
 			this.refreshProjectsTree();
+			this.focusProject(newProject);
 		}
 		catch (err) {
 			// if the project didnt load - remove it from the list of open projects
 			this.projects = this.projects.filter((e) => { return e !== newProject; });
 			throw err;
 		}
->>>>>>> 74798f7c
 
 		return newProject;
 	}
