--- conflicted
+++ resolved
@@ -24,13 +24,9 @@
 	private includeObjectsTable: azdataType.TableComponent | undefined;
 	public optionsModel: DeployOptionsModel;
 	private optionsFlexBuilder: azdataType.FlexContainer | undefined;
-<<<<<<< HEAD
 	private includeObjectTypesFlexBuilder: azdataType.FlexContainer | undefined;
 	private resetClicked: boolean | undefined;
 	public optionsChanged: boolean | undefined;
-=======
-	private optionsChanged: boolean = false;
->>>>>>> 800f2ceb
 
 	constructor(defaultOptions: mssql.DeploymentOptions, private publish: PublishDatabaseDialog) {
 		this.optionsModel = new DeployOptionsModel(defaultOptions);
@@ -96,16 +92,10 @@
 			this.disposableListeners.push(this.optionsTable.onCellAction!((rowState) => {
 				const checkboxState = <azdataType.ICheckboxCellActionEventArgs>rowState;
 				if (checkboxState && checkboxState.row !== undefined) {
-<<<<<<< HEAD
 					let label = this.optionsModel.optionsLabels[checkboxState.row];
 					this.optionsModel.optionsLookup?.set(label, checkboxState.checked);
 					this.optionsChanged = true;
 					this.dialog.customButtons[0].enabled = true;
-=======
-					const label = this.optionsModel.optionsLabels[checkboxState.row];
-					this.optionsModel.optionsLookup[label] = checkboxState.checked;
-					this.optionsChanged = true;
->>>>>>> 800f2ceb
 				}
 			}));
 
@@ -254,18 +244,12 @@
 
 		await this.updateOptionsTable();
 		this.optionsFlexBuilder?.removeItem(this.optionsTable!);
-<<<<<<< HEAD
 		this.optionsFlexBuilder?.insertItem(this.optionsTable!, 0, { CSSStyles: { 'overflow': 'scroll', 'height': '65vh', 'padding-top': '2px' } });
 
 		await this.updateObjectsTable();
 		this.includeObjectTypesFlexBuilder?.removeItem(this.includeObjectsTable!);
 		this.includeObjectTypesFlexBuilder?.addItem(this.includeObjectsTable!, { CSSStyles: { 'overflow': 'scroll', 'height': '80vh' } });
 		this.resetClicked = true;
-=======
-		this.optionsFlexBuilder?.insertItem(this.optionsTable!, 0, { CSSStyles: { 'overflow': 'scroll', 'height': '65vh' } });
-
-		TelemetryReporter.sendActionEvent(TelemetryViews.PublishOptionsDialog, TelemetryActions.resetOptions);
->>>>>>> 800f2ceb
 	}
 
 	private disposeListeners(): void {
