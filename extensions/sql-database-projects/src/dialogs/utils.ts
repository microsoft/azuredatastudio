--- conflicted
+++ resolved
@@ -31,11 +31,6 @@
 	return constants.eulaAgreementText(agreementInfo.link!.text);
 }
 
-<<<<<<< HEAD
-export function getDockerBaseImages(target: string): DockerImageInfo[] {
-	if (target === constants.targetPlatformToVersion.get(SqlTargetPlatform.sqlAzure)) {
-		return [{
-=======
 /**
  * Returns the title for SQL server based on the target version
  */
@@ -43,19 +38,9 @@
 	return target === constants.targetPlatformToVersion.get(SqlTargetPlatform.sqlAzure) ? constants.AzureSqlServerName : constants.SqlServerName;
 }
 
-export function getDockerBaseImages(): DockerImageInfo[] {
-	return [
-		{
-			name: `${constants.sqlServerDockerRegistry}/${constants.sqlServerDockerRepository}:2017-latest`,
-			agreementInfo: {
-				link: {
-					text: constants.eulaAgreementTitle,
-					url: constants.sqlServerEulaLink,
-				}
-			}
-		},
-		{
->>>>>>> aad20bc3
+export function getDockerBaseImages(target: string): DockerImageInfo[] {
+	if (target === constants.targetPlatformToVersion.get(SqlTargetPlatform.sqlAzure)) {
+		return [{
 			name: `${constants.sqlServerDockerRegistry}/${constants.sqlServerDockerRepository}:2019-latest`,
 			displayName: SqlTargetPlatform.sqlServer2019,
 			agreementInfo: {
