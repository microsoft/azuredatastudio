--- conflicted
+++ resolved
@@ -58,11 +58,7 @@
 	private serverName: string | undefined;
 	protected optionsButton: azdataType.ButtonComponent | undefined;
 	private publishOptionsDialog: PublishOptionsDialog | undefined;
-<<<<<<< HEAD
-	public fileUris: vscode.Uri[] | undefined;
-=======
 	public publishOptionsModified: boolean = false;
->>>>>>> 96c52ad8
 
 	private completionPromise: Deferred = new Deferred();
 
@@ -828,7 +824,6 @@
 			}
 
 			if (this.readPublishProfile) {
-				this.fileUris = fileUris;
 				const result = await this.readPublishProfile(fileUris[0]);
 				// clear out old database dropdown values. They'll get populated later if there was a connection specified in the profile
 				this.targetDatabaseName = '';
