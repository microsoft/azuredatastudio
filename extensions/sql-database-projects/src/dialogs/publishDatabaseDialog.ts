--- conflicted
+++ resolved
@@ -44,12 +44,8 @@
 
 	private connectionId: string | undefined;
 	private connectionIsDataSource: boolean | undefined;
-<<<<<<< HEAD
 	private sqlCmdVars: Record<string, string> | undefined;
-=======
-	private profileSqlCmdVars: Record<string, string> | undefined;
 	private deploymentOptions: DeploymentOptions | undefined;
->>>>>>> d547dd8b
 
 	private toDispose: vscode.Disposable[] = [];
 
@@ -155,11 +151,7 @@
 
 			// add SQLCMD variables table if the project has any
 			if (Object.keys(this.project.sqlCmdVariables).length > 0) {
-<<<<<<< HEAD
-				this.formBuilder.addFormItem(this.sqlCmdVariablesFormComponentGroup);
-=======
-				this.formBuilder.addFormItem(this.sqlCmdVariablesFormComponent, { titleFontSize: titleFontSize });
->>>>>>> d547dd8b
+				this.formBuilder.addFormItem(this.sqlCmdVariablesFormComponentGroup, { titleFontSize: titleFontSize });
 			}
 
 			let formModel = this.formBuilder.component();
@@ -486,15 +478,11 @@
 				this.connectionId = result.connectionId;
 				(<azdata.InputBoxComponent>this.targetConnectionTextBox).value = result.connectionString;
 
-<<<<<<< HEAD
 				for (let key in result.sqlCmdVariables) {
 					(<Record<string, string>>this.sqlCmdVars)[key] = result.sqlCmdVariables[key];
 				}
-=======
+
 				this.deploymentOptions = result.options;
-				this.profileSqlCmdVars = result.sqlCmdVariables;
-				const data = this.convertSqlCmdVarsToTableFormat(this.getSqlCmdVariablesForPublish());
->>>>>>> d547dd8b
 
 				const data = this.convertSqlCmdVarsToTableFormat(this.getSqlCmdVariablesForPublish());
 				await (<azdata.DeclarativeTableComponent>this.sqlCmdVariablesTable).updateProperties({
@@ -504,11 +492,7 @@
 				if (Object.keys(result.sqlCmdVariables).length) {
 					// add SQLCMD Variables table if it wasn't there before
 					if (Object.keys(this.project.sqlCmdVariables).length === 0) {
-<<<<<<< HEAD
-						this.formBuilder?.addFormItem(<azdata.FormComponentGroup>this.sqlCmdVariablesFormComponentGroup);
-=======
-						this.formBuilder?.addFormItem(<azdata.FormComponent>this.sqlCmdVariablesFormComponent, { titleFontSize: titleFontSize });
->>>>>>> d547dd8b
+						this.formBuilder?.addFormItem(<azdata.FormComponentGroup>this.sqlCmdVariablesFormComponentGroup, { titleFontSize: titleFontSize });
 					}
 				} else if (Object.keys(this.project.sqlCmdVariables).length === 0) {
 					// remove the table if there are no SQLCMD variables in the project and loaded profile
