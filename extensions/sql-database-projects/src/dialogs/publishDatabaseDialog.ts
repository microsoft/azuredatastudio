--- conflicted
+++ resolved
@@ -589,13 +589,8 @@
 		const baseImages = getDockerBaseImages(this.project.getProjectTargetVersion());
 		const baseImagesValues: azdataType.CategoryValue[] = baseImages.map(x => { return { name: x.name, displayName: x.displayName }; });
 		this.baseDockerImageDropDown = view.modelBuilder.dropDown().withProps({
-<<<<<<< HEAD
 			values: baseImagesValues,
-			ariaLabel: constants.baseDockerImage,
-=======
-			values: baseImages.map(x => x.name),
 			ariaLabel: constants.baseDockerImage(name),
->>>>>>> aad20bc3
 			width: cssStyles.publishDialogTextboxWidth,
 			enabled: true
 		}).component();
