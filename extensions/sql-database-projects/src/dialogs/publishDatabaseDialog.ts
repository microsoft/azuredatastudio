/*---------------------------------------------------------------------------------------------
 *  Copyright (c) Microsoft Corporation. All rights reserved.
 *  Licensed under the Source EULA. See License.txt in the project root for license information.
 *--------------------------------------------------------------------------------------------*/

import * as azdata from 'azdata';
import * as vscode from 'vscode';
import * as constants from '../common/constants';
import * as utils from '../common/utils';

import { Project } from '../models/project';
import { SqlConnectionDataSource } from '../models/dataSources/sqlConnectionStringSource';
import { IPublishSettings, IGenerateScriptSettings } from '../models/IPublishSettings';

interface DataSourceDropdownValue extends azdata.CategoryValue {
	dataSource: SqlConnectionDataSource;
	database: string;
}

export class PublishDatabaseDialog {
	public dialog: azdata.window.Dialog;
	public publishTab: azdata.window.DialogTab;
	private targetConnectionTextBox: azdata.InputBoxComponent | undefined;
	private targetConnectionFormComponent: azdata.FormComponent | undefined;
	private dataSourcesFormComponent: azdata.FormComponent | undefined;
	private dataSourcesDropDown: azdata.DropDownComponent | undefined;
	private targetDatabaseTextBox: azdata.InputBoxComponent | undefined;
	private connectionsRadioButton: azdata.RadioButtonComponent | undefined;
	private dataSourcesRadioButton: azdata.RadioButtonComponent | undefined;
	private loadProfileButton: azdata.ButtonComponent | undefined;
	private sqlCmdVariablesTable: azdata.TableComponent | undefined;
	private formBuilder: azdata.FormBuilder | undefined;

	private connectionId: string | undefined;
	private connectionIsDataSource: boolean | undefined;
	private profileSqlCmdVars: Record<string, string> | undefined;

	private toDispose: vscode.Disposable[] = [];

	public publish: ((proj: Project, profile: IPublishSettings) => any) | undefined;
	public generateScript: ((proj: Project, profile: IGenerateScriptSettings) => any) | undefined;
	public readPublishProfile: ((profileUri: vscode.Uri) => any) | undefined;

	constructor(private project: Project) {
		this.dialog = azdata.window.createModelViewDialog(constants.publishDialogName);
		this.publishTab = azdata.window.createTab(constants.publishDialogName);
	}

	public openDialog(): void {
		this.initializeDialog();
		this.dialog.okButton.label = constants.publishDialogOkButtonText;
		this.dialog.okButton.enabled = false;
		this.toDispose.push(this.dialog.okButton.onClick(async () => await this.publishClick()));

		this.dialog.cancelButton.label = constants.cancelButtonText;

		let generateScriptButton: azdata.window.Button = azdata.window.createButton(constants.generateScriptButtonText);
		this.toDispose.push(generateScriptButton.onClick(async () => await this.generateScriptClick()));
		generateScriptButton.enabled = false;

		this.dialog.customButtons = [];
		this.dialog.customButtons.push(generateScriptButton);

		azdata.window.openDialog(this.dialog);
	}

	private dispose(): void {
		this.toDispose.forEach(disposable => disposable.dispose());
	}

	private initializeDialog(): void {
		this.initializePublishTab();
		this.dialog.content = [this.publishTab];
	}

	private initializePublishTab(): void {
		this.publishTab.registerContent(async view => {

			// TODO : enable using this when data source creation is enabled
			this.createRadioButtons(view);
			this.targetConnectionFormComponent = this.createTargetConnectionComponent(view);

			this.targetDatabaseTextBox = view.modelBuilder.inputBox().withProperties({
				value: this.getDefaultDatabaseName(),
				ariaLabel: constants.databaseNameLabel
			}).component();

			this.dataSourcesFormComponent = this.createDataSourcesFormComponent(view);

			this.targetDatabaseTextBox.onTextChanged(() => {
				this.tryEnableGenerateScriptAndOkButtons();
			});

			this.loadProfileButton = this.createLoadProfileButton(view);
			this.sqlCmdVariablesTable = view.modelBuilder.table().withProperties({
				title: constants.sqlCmdTableLabel,
				data: this.convertSqlCmdVarsToTableFormat(this.project.sqlCmdVariables),
				columns: [
					{
						value: constants.sqlCmdVariableColumn
					},
					{
						value: constants.sqlCmdValueColumn,
					}],
				width: 400,
				height: 400
			}).component();

			this.formBuilder = <azdata.FormBuilder>view.modelBuilder.formContainer()
				.withFormItems([
					{
						title: constants.targetDatabaseSettings,
						components: [
							{
								title: constants.profileWarningText,
								component: <azdata.ButtonComponent>this.loadProfileButton
							},
							/* TODO : enable using this when data source creation is enabled
							{
								title: constants.selectConnectionRadioButtonsTitle,
								component: selectConnectionRadioButtons
							},*/
							this.targetConnectionFormComponent,
							{
								title: constants.databaseNameLabel,
								component: this.targetDatabaseTextBox
							}
						]
					}
				], {
					horizontal: false
				})
				.withLayout({
					width: '100%'
				});

			// add SQLCMD variables table if the project has any
			if (Object.keys(this.project.sqlCmdVariables).length > 0) {
				this.formBuilder.insertFormItem({
					title: constants.sqlCmdTableLabel,
					component: <azdata.TableComponent>this.sqlCmdVariablesTable
				},
					6);
			}

			let formModel = this.formBuilder.component();
			await view.initializeModel(formModel);
		});
	}

	public async getConnectionUri(): Promise<string> {
		try {
			// if target connection is a data source, have to check if already connected or if connection dialog needs to be opened
			let connId: string;

			if (this.connectionIsDataSource) {
				const dataSource = (this.dataSourcesDropDown!.value! as DataSourceDropdownValue).dataSource;
				const connProfile: azdata.IConnectionProfile = dataSource.getConnectionProfile();

				if (dataSource.integratedSecurity) {
					connId = (await azdata.connection.connect(connProfile, false, false)).connectionId;
				}
				else {
					connId = (await azdata.connection.openConnectionDialog(undefined, connProfile)).connectionId;
				}
			}
			else {
				if (!this.connectionId) {
					throw new Error('Connection not defined.');
				}

				connId = this.connectionId;
			}

			return await azdata.connection.getUriForConnection(connId);
		}
		catch (err) {
			throw new Error(constants.unableToCreatePublishConnection + ': ' + utils.getErrorMessage(err));
		}
	}

	public async publishClick(): Promise<void> {
		const sqlCmdVars = this.getSqlCmdVariablesForPublish();
		const settings: IPublishSettings = {
			databaseName: this.getTargetDatabaseName(),
			upgradeExisting: true,
			connectionUri: await this.getConnectionUri(),
			sqlCmdVariables: sqlCmdVars
		};

		azdata.window.closeDialog(this.dialog);
		await this.publish!(this.project, settings);

		this.dispose();
	}

	public async generateScriptClick(): Promise<void> {
		const sqlCmdVars = this.getSqlCmdVariablesForPublish();
		const settings: IGenerateScriptSettings = {
			databaseName: this.getTargetDatabaseName(),
			connectionUri: await this.getConnectionUri(),
			sqlCmdVariables: sqlCmdVars
		};

		azdata.window.closeDialog(this.dialog);

		if (this.generateScript) {
			await this.generateScript!(this.project, settings);
		}

		this.dispose();
	}

	private getSqlCmdVariablesForPublish(): Record<string, string> {
		// get SQLCMD variables from project
		let sqlCmdVariables = { ...this.project.sqlCmdVariables };

		// update with SQLCMD variables loaded from profile if there are any
		for (const key in this.profileSqlCmdVars) {
			sqlCmdVariables[key] = this.profileSqlCmdVars[key];
		}

		return sqlCmdVariables;
	}

	public getTargetDatabaseName(): string {
		return this.targetDatabaseTextBox?.value ?? '';
	}

	public getDefaultDatabaseName(): string {
		return this.project.projectFileName;
	}

	private createRadioButtons(view: azdata.ModelView): azdata.Component {
		this.connectionsRadioButton = view.modelBuilder.radioButton()
			.withProperties({
				name: 'connection',
				label: constants.connectionRadioButtonLabel
			}).component();

		this.connectionsRadioButton.checked = true;
		this.connectionsRadioButton.onDidClick(() => {
			this.formBuilder!.removeFormItem(<azdata.FormComponent>this.dataSourcesFormComponent);
			this.formBuilder!.insertFormItem(<azdata.FormComponent>this.targetConnectionFormComponent, 2);
			this.connectionIsDataSource = false;
			this.targetDatabaseTextBox!.value = this.getDefaultDatabaseName();
		});

		this.dataSourcesRadioButton = view.modelBuilder.radioButton()
			.withProperties({
				name: 'connection',
				label: constants.dataSourceRadioButtonLabel
			}).component();

		this.dataSourcesRadioButton.onDidClick(() => {
			this.formBuilder!.removeFormItem(<azdata.FormComponent>this.targetConnectionFormComponent);
			this.formBuilder!.insertFormItem(<azdata.FormComponent>this.dataSourcesFormComponent, 2);
			this.connectionIsDataSource = true;

			this.setDatabaseToSelectedDataSourceDatabase();
		});

		let flexRadioButtonsModel: azdata.FlexContainer = view.modelBuilder.flexContainer()
			.withLayout({ flexFlow: 'column' })
			.withItems([this.connectionsRadioButton, this.dataSourcesRadioButton])
			.withProperties({ ariaRole: 'radiogroup' })
			.component();

		return flexRadioButtonsModel;
	}

	private createTargetConnectionComponent(view: azdata.ModelView): azdata.FormComponent {
		this.targetConnectionTextBox = view.modelBuilder.inputBox().withProperties({
			value: '',
			ariaLabel: constants.targetConnectionLabel,
			enabled: false
		}).component();

		this.targetConnectionTextBox.onTextChanged(() => {
			this.tryEnableGenerateScriptAndOkButtons();
		});

		let editConnectionButton: azdata.Component = this.createEditConnectionButton(view);
		let clearButton: azdata.Component = this.createClearButton(view);

		return {
			title: constants.targetConnectionLabel,
			component: this.targetConnectionTextBox,
			actions: [editConnectionButton, clearButton]
		};
	}

	private createDataSourcesFormComponent(view: azdata.ModelView): azdata.FormComponent {
		if (this.project.dataSources.length > 0) {
			return this.createDataSourcesDropdown(view);
		} else {
			const noDataSourcesText = view.modelBuilder.text().withProperties({ value: constants.noDataSourcesText }).component();
			return {
				title: constants.dataSourceDropdownTitle,
				component: noDataSourcesText
			};
		}
	}

	private createDataSourcesDropdown(view: azdata.ModelView): azdata.FormComponent {
		let dataSourcesValues: DataSourceDropdownValue[] = [];

		this.project.dataSources.filter(d => d instanceof SqlConnectionDataSource).forEach(dataSource => {
			const dbName: string = (dataSource as SqlConnectionDataSource).database;
			const displayName: string = `${dataSource.name}`;
			dataSourcesValues.push({
				displayName: displayName,
				name: dataSource.name,
				dataSource: dataSource as SqlConnectionDataSource,
				database: dbName
			});
		});

		this.dataSourcesDropDown = view.modelBuilder.dropDown().withProperties({
			values: dataSourcesValues,
		}).component();


		this.dataSourcesDropDown.onValueChanged(() => {
			this.setDatabaseToSelectedDataSourceDatabase();
			this.tryEnableGenerateScriptAndOkButtons();
		});

		return {
			title: constants.dataSourceDropdownTitle,
			component: this.dataSourcesDropDown
		};
	}

	private setDatabaseToSelectedDataSourceDatabase(): void {
		if ((<DataSourceDropdownValue>this.dataSourcesDropDown!.value)?.database) {
			this.targetDatabaseTextBox!.value = (<DataSourceDropdownValue>this.dataSourcesDropDown!.value).database;
		}
	}

	private createEditConnectionButton(view: azdata.ModelView): azdata.Component {
		let editConnectionButton: azdata.ButtonComponent = view.modelBuilder.button().withProperties({
			label: constants.editConnectionButtonText,
			title: constants.editConnectionButtonText,
			ariaLabel: constants.editConnectionButtonText
		}).component();

		editConnectionButton.onDidClick(async () => {
<<<<<<< HEAD
			let connection = await this.apiWrapper.openConnectionDialog();
			this.connectionId = connection.connectionId;
=======
			this.connection = await azdata.connection.openConnectionDialog();
>>>>>>> f4a41274

			// show connection name if there is one, otherwise show connection string
			if (connection.options['connectionName']) {
				this.targetConnectionTextBox!.value = connection.options['connectionName'];
			} else {
				this.targetConnectionTextBox!.value = await azdata.connection.getConnectionString(connection.connectionId, false);
			}

			// change the database inputbox value to the connection's database if there is one
			if (connection.options.database && connection.options.database !== constants.master) {
				this.targetDatabaseTextBox!.value = connection.options.database;
			}
		});

		return editConnectionButton;
	}

	private createClearButton(view: azdata.ModelView): azdata.Component {
		let clearButton: azdata.ButtonComponent = view.modelBuilder.button().withProperties({
			label: constants.clearButtonText,
			title: constants.clearButtonText,
			ariaLabel: constants.clearButtonText
		}).component();

		clearButton.onDidClick(() => {
			this.targetConnectionTextBox!.value = '';
		});

		return clearButton;
	}

	private createLoadProfileButton(view: azdata.ModelView): azdata.ButtonComponent {
		let loadProfileButton: azdata.ButtonComponent = view.modelBuilder.button().withProperties({
			label: constants.loadProfileButtonText,
			title: constants.loadProfileButtonText,
			ariaLabel: constants.loadProfileButtonText,
			width: '120px'
		}).component();

		loadProfileButton.onDidClick(async () => {
			const fileUris = await vscode.window.showOpenDialog(
				{
					canSelectFiles: true,
					canSelectFolders: false,
					canSelectMany: false,
					defaultUri: vscode.Uri.parse(this.project.projectFolderPath),
					filters: {
						[constants.publishSettingsFiles]: ['publish.xml']
					}
				}
			);

			if (!fileUris || fileUris.length === 0) {
				return;
			}

			if (this.readPublishProfile) {
				const result = await this.readPublishProfile(fileUris[0]);
				(<azdata.InputBoxComponent>this.targetDatabaseTextBox).value = result.databaseName;

				this.connectionId = result.connectionId;
				(<azdata.InputBoxComponent>this.targetConnectionTextBox).value = result.connectionString;

				this.profileSqlCmdVars = result.sqlCmdVariables;
				const data = this.convertSqlCmdVarsToTableFormat(this.getSqlCmdVariablesForPublish());

				await (<azdata.TableComponent>this.sqlCmdVariablesTable).updateProperties({
					data: data
				});

				// add SQLCMD Variables table if it wasn't there before
				if (Object.keys(this.project.sqlCmdVariables).length === 0) {
					this.formBuilder?.insertFormItem({
						title: constants.sqlCmdTableLabel,
						component: <azdata.TableComponent>this.sqlCmdVariablesTable
					},
						6);
				}
			}
		});

		return loadProfileButton;
	}

	private convertSqlCmdVarsToTableFormat(sqlCmdVars: Record<string, string>): string[][] {
		let data = [];
		for (let key in sqlCmdVars) {
			data.push([key, sqlCmdVars[key]]);
		}

		return data;
	}

	// only enable Generate Script and Ok buttons if all fields are filled
	private tryEnableGenerateScriptAndOkButtons(): void {
		if (this.targetConnectionTextBox!.value && this.targetDatabaseTextBox!.value
			|| this.connectionIsDataSource && this.targetDatabaseTextBox!.value) {
			this.dialog.okButton.enabled = true;
			this.dialog.customButtons[0].enabled = true;
		} else {
			this.dialog.okButton.enabled = false;
			this.dialog.customButtons[0].enabled = false;
		}
	}
}<|MERGE_RESOLUTION|>--- conflicted
+++ resolved
@@ -346,12 +346,8 @@
 		}).component();
 
 		editConnectionButton.onDidClick(async () => {
-<<<<<<< HEAD
-			let connection = await this.apiWrapper.openConnectionDialog();
+			let connection = await azdata.connection.openConnectionDialog();
 			this.connectionId = connection.connectionId;
-=======
-			this.connection = await azdata.connection.openConnectionDialog();
->>>>>>> f4a41274
 
 			// show connection name if there is one, otherwise show connection string
 			if (connection.options['connectionName']) {
