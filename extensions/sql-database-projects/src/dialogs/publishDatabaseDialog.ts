/*---------------------------------------------------------------------------------------------
 *  Copyright (c) Microsoft Corporation. All rights reserved.
 *  Licensed under the Source EULA. See License.txt in the project root for license information.
 *--------------------------------------------------------------------------------------------*/

import * as azdata from 'azdata';
import * as vscode from 'vscode';
import * as constants from '../common/constants';
import * as utils from '../common/utils';

import { Project } from '../models/project';
import { SqlConnectionDataSource } from '../models/dataSources/sqlConnectionStringSource';
import { IPublishSettings, IGenerateScriptSettings } from '../models/IPublishSettings';
import { DeploymentOptions, SchemaObjectType } from '../../../mssql/src/mssql';
import { IconPathHelper } from '../common/iconHelper';
import { cssStyles } from '../common/uiConstants';

interface DataSourceDropdownValue extends azdata.CategoryValue {
	dataSource: SqlConnectionDataSource;
	database: string;
}

export class PublishDatabaseDialog {
	public dialog: azdata.window.Dialog;
	public publishTab: azdata.window.DialogTab;
	private targetConnectionTextBox: azdata.InputBoxComponent | undefined;
	private dataSourcesFormComponent: azdata.FormComponent | undefined;
	private dataSourcesDropDown: azdata.DropDownComponent | undefined;
	private targetDatabaseDropDown: azdata.DropDownComponent | undefined;
	private connectionsRadioButton: azdata.RadioButtonComponent | undefined;
	private dataSourcesRadioButton: azdata.RadioButtonComponent | undefined;
	private sqlCmdVariablesTable: azdata.DeclarativeTableComponent | undefined;
	private sqlCmdVariablesFormComponentGroup: azdata.FormComponentGroup | undefined;
	private loadSqlCmdVarsButton: azdata.ButtonComponent | undefined;
	private loadProfileTextBox: azdata.InputBoxComponent | undefined;
	private formBuilder: azdata.FormBuilder | undefined;

	private connectionId: string | undefined;
	private connectionIsDataSource: boolean | undefined;
	private sqlCmdVars: Record<string, string> | undefined;
	private deploymentOptions: DeploymentOptions | undefined;

	private toDispose: vscode.Disposable[] = [];

	public publish: ((proj: Project, profile: IPublishSettings) => any) | undefined;
	public generateScript: ((proj: Project, profile: IGenerateScriptSettings) => any) | undefined;
	public readPublishProfile: ((profileUri: vscode.Uri) => any) | undefined;

	constructor(private project: Project) {
		this.dialog = azdata.window.createModelViewDialog(constants.publishDialogName);
		this.publishTab = azdata.window.createTab(constants.publishDialogName);
	}

	public openDialog(): void {
		this.initializeDialog();
		this.dialog.okButton.label = constants.publishDialogOkButtonText;
		this.dialog.okButton.enabled = false;
		this.toDispose.push(this.dialog.okButton.onClick(async () => await this.publishClick()));

		this.dialog.cancelButton.label = constants.cancelButtonText;

		let generateScriptButton: azdata.window.Button = azdata.window.createButton(constants.generateScriptButtonText);
		this.toDispose.push(generateScriptButton.onClick(async () => await this.generateScriptClick()));
		generateScriptButton.enabled = false;

		this.dialog.customButtons = [];
		this.dialog.customButtons.push(generateScriptButton);

		azdata.window.openDialog(this.dialog);
	}

	private dispose(): void {
		this.toDispose.forEach(disposable => disposable.dispose());
	}

	private initializeDialog(): void {
		this.initializePublishTab();
		this.dialog.content = [this.publishTab];
	}

	private initializePublishTab(): void {
		this.publishTab.registerContent(async view => {
			// TODO : enable using this when data source creation is enabled
			this.createRadioButtons(view);

			this.dataSourcesFormComponent = this.createDataSourcesFormComponent(view);

			this.sqlCmdVariablesTable = this.createSqlCmdTable(view);
			this.loadSqlCmdVarsButton = this.createLoadSqlCmdVarsButton(view);

			this.sqlCmdVariablesFormComponentGroup = {
				components: [
					{
						title: '',
						component: this.loadSqlCmdVarsButton
					},
					{
						title: '',
						component: <azdata.DeclarativeTableComponent>this.sqlCmdVariablesTable
					}
				],
				title: constants.sqlCmdTableLabel
			};

			const profileRow = this.createProfileRow(view);
			const connectionRow = this.createConnectionRow(view);
			const databaseRow = this.createDatabaseRow(view);

			const horizontalFormSection = view.modelBuilder.flexContainer().withLayout({ flexFlow: 'column' }).component();
			horizontalFormSection.addItems([profileRow, connectionRow, databaseRow]);


			this.formBuilder = <azdata.FormBuilder>view.modelBuilder.formContainer()
				.withFormItems([
					{
						title: '',
						components: [
							{
								component: horizontalFormSection,
								title: ''
							},
							/* TODO : enable using this when data source creation is enabled
							{
								title: constants.selectConnectionRadioButtonsTitle,
								component: selectConnectionRadioButtons
							},*/
						]
					}
				], {
					horizontal: false,
					titleFontSize: cssStyles.titleFontSize
				})
				.withLayout({
					width: '100%'
				});

			// add SQLCMD variables table if the project has any
			if (Object.keys(this.project.sqlCmdVariables).length > 0) {
				this.formBuilder.addFormItem(this.sqlCmdVariablesFormComponentGroup);
			}

			let formModel = this.formBuilder.component();
			await view.initializeModel(formModel);
		});
	}

	public async getConnectionUri(): Promise<string> {
		try {
			// if target connection is a data source, have to check if already connected or if connection dialog needs to be opened
			let connId: string;

			if (this.connectionIsDataSource) {
				const dataSource = (this.dataSourcesDropDown!.value! as DataSourceDropdownValue).dataSource;
				const connProfile: azdata.IConnectionProfile = dataSource.getConnectionProfile();

				if (dataSource.integratedSecurity) {
					connId = (await azdata.connection.connect(connProfile, false, false)).connectionId;
				}
				else {
					connId = (await azdata.connection.openConnectionDialog(undefined, connProfile)).connectionId;
				}
			}
			else {
				if (!this.connectionId) {
					throw new Error('Connection not defined.');
				}

				connId = this.connectionId;
			}

			return await azdata.connection.getUriForConnection(connId);
		}
		catch (err) {
			throw new Error(constants.unableToCreatePublishConnection + ': ' + utils.getErrorMessage(err));
		}
	}

	public async publishClick(): Promise<void> {
		const sqlCmdVars = this.getSqlCmdVariablesForPublish();
		const settings: IPublishSettings = {
			databaseName: this.getTargetDatabaseName(),
			upgradeExisting: true,
			connectionUri: await this.getConnectionUri(),
			sqlCmdVariables: sqlCmdVars,
			deploymentOptions: await this.getDeploymentOptions()
		};

		azdata.window.closeDialog(this.dialog);
		await this.publish!(this.project, settings);

		this.dispose();
	}

	public async generateScriptClick(): Promise<void> {
		const sqlCmdVars = this.getSqlCmdVariablesForPublish();
		const settings: IGenerateScriptSettings = {
			databaseName: this.getTargetDatabaseName(),
			connectionUri: await this.getConnectionUri(),
			sqlCmdVariables: sqlCmdVars,
			deploymentOptions: await this.getDeploymentOptions()
		};

		azdata.window.closeDialog(this.dialog);

		if (this.generateScript) {
			await this.generateScript!(this.project, settings);
		}

		this.dispose();
	}

	private async getDeploymentOptions(): Promise<DeploymentOptions> {
		// eventually, database options will be configurable in this dialog
		// but for now, just send the default DacFx deployment options if no options were loaded from a publish profile
		if (!this.deploymentOptions) {
			this.deploymentOptions = await utils.GetDefaultDeploymentOptions();

<<<<<<< HEAD
			// re-include database-scoped credentials so that ASA jobs work with defaults.
			this.deploymentOptions.excludeObjectTypes = this.deploymentOptions.excludeObjectTypes.filter(x => x !== SchemaObjectType.DatabaseScopedCredentials);
=======
			// re-include database-scoped credentials
			// 53 comes from $\DacFx_Preview_Dev\Product\Source\DeploymentApi\ObjectTypes.cs (exact value from decompiled metadata)
			this.deploymentOptions.excludeObjectTypes = this.deploymentOptions.excludeObjectTypes.filter(x => x !== 53);
>>>>>>> 1935ce1a

			// this option needs to be true for same database references validation to work
			if (this.project.databaseReferences.length > 0) {
				this.deploymentOptions.includeCompositeObjects = true;
			}
		}

		return this.deploymentOptions;
	}

	private getSqlCmdVariablesForPublish(): Record<string, string> {
		// get SQLCMD variables from table
		let sqlCmdVariables = { ...this.sqlCmdVars };
		return sqlCmdVariables;
	}

	public getTargetDatabaseName(): string {
		return <string>this.targetDatabaseDropDown?.value ?? '';
	}

	public getDefaultDatabaseName(): string {
		return this.project.projectFileName;
	}

	private createRadioButtons(view: azdata.ModelView): azdata.Component {
		this.connectionsRadioButton = view.modelBuilder.radioButton()
			.withProperties({
				name: 'connection',
				label: constants.connectionRadioButtonLabel
			}).component();

		this.connectionsRadioButton.checked = true;
		this.connectionsRadioButton.onDidClick(() => {
			this.formBuilder!.removeFormItem(<azdata.FormComponent>this.dataSourcesFormComponent);
			// TODO: fix this when data sources are enabled again
			// this.formBuilder!.insertFormItem(<azdata.FormComponent>this.targetConnectionTextBox, 2);
			this.connectionIsDataSource = false;
			this.targetDatabaseDropDown!.value = this.getDefaultDatabaseName();
		});

		this.dataSourcesRadioButton = view.modelBuilder.radioButton()
			.withProperties({
				name: 'connection',
				label: constants.dataSourceRadioButtonLabel
			}).component();

		this.dataSourcesRadioButton.onDidClick(() => {
			// TODO: fix this when data sources are enabled again
			// this.formBuilder!.removeFormItem(<azdata.FormComponent>this.targetConnectionTextBox);
			this.formBuilder!.insertFormItem(<azdata.FormComponent>this.dataSourcesFormComponent, 2);
			this.connectionIsDataSource = true;

			this.setDatabaseToSelectedDataSourceDatabase();
		});

		let flexRadioButtonsModel: azdata.FlexContainer = view.modelBuilder.flexContainer()
			.withLayout({ flexFlow: 'column' })
			.withItems([this.connectionsRadioButton, this.dataSourcesRadioButton])
			.withProperties({ ariaRole: 'radiogroup' })
			.component();

		return flexRadioButtonsModel;
	}

	private createTargetConnectionComponent(view: azdata.ModelView): azdata.InputBoxComponent {
		this.targetConnectionTextBox = view.modelBuilder.inputBox().withProperties({
			value: '',
			ariaLabel: constants.targetConnectionLabel,
			placeHolder: constants.selectConnection,
			width: cssStyles.publishDialogTextboxWidth,
			enabled: false
		}).component();

		this.targetConnectionTextBox.onTextChanged(() => {
			this.tryEnableGenerateScriptAndOkButtons();
		});

		return this.targetConnectionTextBox;
	}

	private createDataSourcesFormComponent(view: azdata.ModelView): azdata.FormComponent {
		if (this.project.dataSources.length > 0) {
			return this.createDataSourcesDropdown(view);
		} else {
			const noDataSourcesText = view.modelBuilder.text().withProperties({ value: constants.noDataSourcesText }).component();
			return {
				title: constants.dataSourceDropdownTitle,
				component: noDataSourcesText
			};
		}
	}

	private createDataSourcesDropdown(view: azdata.ModelView): azdata.FormComponent {
		let dataSourcesValues: DataSourceDropdownValue[] = [];

		this.project.dataSources.filter(d => d instanceof SqlConnectionDataSource).forEach(dataSource => {
			const dbName: string = (dataSource as SqlConnectionDataSource).database;
			const displayName: string = `${dataSource.name}`;
			dataSourcesValues.push({
				displayName: displayName,
				name: dataSource.name,
				dataSource: dataSource as SqlConnectionDataSource,
				database: dbName
			});
		});

		this.dataSourcesDropDown = view.modelBuilder.dropDown().withProperties({
			values: dataSourcesValues,
		}).component();


		this.dataSourcesDropDown.onValueChanged(() => {
			this.setDatabaseToSelectedDataSourceDatabase();
			this.tryEnableGenerateScriptAndOkButtons();
		});

		return {
			title: constants.dataSourceDropdownTitle,
			component: this.dataSourcesDropDown
		};
	}

	private setDatabaseToSelectedDataSourceDatabase(): void {
		if ((<DataSourceDropdownValue>this.dataSourcesDropDown!.value)?.database) {
			this.targetDatabaseDropDown!.value = (<DataSourceDropdownValue>this.dataSourcesDropDown!.value).database;
		}
	}

	private createProfileRow(view: azdata.ModelView): azdata.FlexContainer {
		const loadProfileButton = this.createLoadProfileButton(view);
		this.loadProfileTextBox = view.modelBuilder.inputBox().withProperties({
			placeHolder: constants.loadProfilePlaceholderText,
			ariaLabel: constants.profile,
			width: cssStyles.publishDialogTextboxWidth
		}).component();

		const profileLabel = view.modelBuilder.text().withProperties<azdata.TextComponentProperties>({
			value: constants.profile,
			width: cssStyles.publishDialogLabelWidth
		}).component();

		const profileRow = view.modelBuilder.flexContainer().withItems([profileLabel, this.loadProfileTextBox], { flex: '0 0 auto', CSSStyles: { 'margin-right': '10px' } }).withLayout({ flexFlow: 'row', alignItems: 'center' }).component();
		profileRow.insertItem(loadProfileButton, 2, { CSSStyles: { 'margin-right': '0px' } });

		return profileRow;
	}

	private createConnectionRow(view: azdata.ModelView): azdata.FlexContainer {
		this.targetConnectionTextBox = this.createTargetConnectionComponent(view);
		const selectConnectionButton: azdata.Component = this.createSelectConnectionButton(view);

		const serverLabel = view.modelBuilder.text().withProperties<azdata.TextComponentProperties>({
			value: constants.server,
			requiredIndicator: true,
			width: cssStyles.publishDialogLabelWidth
		}).component();

		const connectionRow = view.modelBuilder.flexContainer().withItems([serverLabel, this.targetConnectionTextBox], { flex: '0 0 auto', CSSStyles: { 'margin-right': '10px' } }).withLayout({ flexFlow: 'row', alignItems: 'center' }).component();
		connectionRow.insertItem(selectConnectionButton, 2, { CSSStyles: { 'margin-right': '0px' } });

		return connectionRow;
	}

	private createDatabaseRow(view: azdata.ModelView): azdata.FlexContainer {
		this.targetDatabaseDropDown = view.modelBuilder.dropDown().withProperties({
			value: this.getDefaultDatabaseName(),
			ariaLabel: constants.databaseNameLabel,
			required: true,
			width: cssStyles.publishDialogTextboxWidth,
			editable: true,
			fireOnTextChange: true
		}).component();

		this.targetDatabaseDropDown.onValueChanged(() => {
			this.tryEnableGenerateScriptAndOkButtons();
		});

		const databaseLabel = view.modelBuilder.text().withProperties<azdata.TextComponentProperties>({
			value: constants.databaseNameLabel,
			requiredIndicator: true,
			width: cssStyles.publishDialogLabelWidth
		}).component();

		const databaseRow = view.modelBuilder.flexContainer().withItems([databaseLabel, <azdata.DropDownComponent>this.targetDatabaseDropDown], { flex: '0 0 auto', CSSStyles: { 'margin-right': '10px' } }).withLayout({ flexFlow: 'row', alignItems: 'center' }).component();

		return databaseRow;
	}

	private createSqlCmdTable(view: azdata.ModelView): azdata.DeclarativeTableComponent {
		this.sqlCmdVars = { ...this.project.sqlCmdVariables };

		const table = view.modelBuilder.declarativeTable().withProperties<azdata.DeclarativeTableProperties>({
			ariaLabel: constants.sqlCmdTableLabel,
			dataValues: this.convertSqlCmdVarsToTableFormat(this.sqlCmdVars),
			columns: [
				{
					displayName: constants.sqlCmdVariableColumn,
					valueType: azdata.DeclarativeDataType.string,
					width: '50%',
					isReadOnly: true,
					headerCssStyles: cssStyles.tableHeader,
					rowCssStyles: cssStyles.tableRow
				},
				{
					displayName: constants.sqlCmdValueColumn,
					valueType: azdata.DeclarativeDataType.string,
					width: '50%',
					isReadOnly: false,
					headerCssStyles: cssStyles.tableHeader,
					rowCssStyles: cssStyles.tableRow
				}],
			width: '420px'
		}).component();

		table.onDataChanged(() => {
			this.sqlCmdVars = {};
			table.dataValues?.forEach((row) => {
				(<Record<string, string>>this.sqlCmdVars)[<string>row[0].value] = <string>row[1].value;
			});

			this.tryEnableGenerateScriptAndOkButtons();
		});

		return table;
	}

	private createLoadSqlCmdVarsButton(view: azdata.ModelView): azdata.ButtonComponent {
		let loadSqlCmdVarsButton: azdata.ButtonComponent = view.modelBuilder.button().withProperties({
			label: constants.loadSqlCmdVarsButtonTitle,
			title: constants.loadSqlCmdVarsButtonTitle,
			ariaLabel: constants.loadSqlCmdVarsButtonTitle,
			width: '210px',
			iconPath: IconPathHelper.refresh,
			height: '18px',
			CSSStyles: { 'font-size': '13px' }
		}).component();

		loadSqlCmdVarsButton.onDidClick(async () => {
			this.sqlCmdVars = { ...this.project.sqlCmdVariables };

			const data = this.convertSqlCmdVarsToTableFormat(this.sqlCmdVars!);
			(<azdata.DeclarativeTableComponent>this.sqlCmdVariablesTable)!.updateProperties({
				dataValues: data,
				data: [] // data is deprecated, but the table gets updated incorrectly if this isn't set to an empty array
			});

			this.tryEnableGenerateScriptAndOkButtons();
		});

		return loadSqlCmdVarsButton;
	}

	private createSelectConnectionButton(view: azdata.ModelView): azdata.Component {
		let selectConnectionButton: azdata.ButtonComponent = view.modelBuilder.button().withProperties({
			ariaLabel: constants.selectConnection,
			iconPath: IconPathHelper.selectConnection,
			height: '16px',
			width: '16px'
		}).component();

		selectConnectionButton.onDidClick(async () => {
			let connection = await azdata.connection.openConnectionDialog();
			this.connectionId = connection.connectionId;

			// show connection name if there is one, otherwise show connection in format that shows in OE
			let connectionTextboxValue: string;
			if (connection.options['connectionName']) {
				connectionTextboxValue = connection.options['connectionName'];
			} else {
				let user = connection.options['user'];
				if (!user) {
					user = constants.defaultUser;
				}

				connectionTextboxValue = `${connection.options['server']} (${user})`;
			}

			this.updateConnectionComponents(connectionTextboxValue, this.connectionId);

			// change the database inputbox value to the connection's database if there is one
			if (connection.options.database && connection.options.database !== constants.master) {
				this.targetDatabaseDropDown!.value = connection.options.database;
			}

			// change icon to the one without a plus sign
			selectConnectionButton.iconPath = IconPathHelper.connect;
		});

		return selectConnectionButton;
	}

	private async updateConnectionComponents(connectionTextboxValue: string, connectionId: string) {
		this.targetConnectionTextBox!.value = connectionTextboxValue;
		this.targetConnectionTextBox!.placeHolder = connectionTextboxValue;

		// populate database dropdown with the databases for this connection
		if (connectionId) {
			const databaseValues = (await azdata.connection.listDatabases(connectionId))
				// filter out system dbs
				.filter(db => constants.systemDbs.find(systemdb => db === systemdb) === undefined);

			this.targetDatabaseDropDown!.values = databaseValues;
		}
	}

	private createLoadProfileButton(view: azdata.ModelView): azdata.ButtonComponent {
		let loadProfileButton: azdata.ButtonComponent = view.modelBuilder.button().withProperties({
			ariaLabel: constants.loadProfilePlaceholderText,
			iconPath: IconPathHelper.folder_blue,
			height: '16px',
			width: '16px'
		}).component();

		loadProfileButton.onDidClick(async () => {
			const fileUris = await vscode.window.showOpenDialog(
				{
					canSelectFiles: true,
					canSelectFolders: false,
					canSelectMany: false,
					defaultUri: vscode.Uri.file(this.project.projectFolderPath),
					filters: {
						[constants.publishSettingsFiles]: ['publish.xml']
					}
				}
			);

			if (!fileUris || fileUris.length === 0) {
				return;
			}

			if (this.readPublishProfile) {
				const result = await this.readPublishProfile(fileUris[0]);
				// clear out old database dropdown values. They'll get populated later if there was a connection specified in the profile
				(<azdata.DropDownComponent>this.targetDatabaseDropDown).values = [];

				this.connectionId = result.connectionId;
				await this.updateConnectionComponents(result.connection, <string>this.connectionId);

				if (result.databaseName) {
					(<azdata.DropDownComponent>this.targetDatabaseDropDown).value = result.databaseName;
				}

				for (let key in result.sqlCmdVariables) {
					(<Record<string, string>>this.sqlCmdVars)[key] = result.sqlCmdVariables[key];
				}

				this.deploymentOptions = result.options;

				const data = this.convertSqlCmdVarsToTableFormat(this.getSqlCmdVariablesForPublish());
				await (<azdata.DeclarativeTableComponent>this.sqlCmdVariablesTable).updateProperties({
					data: data
				});

				if (Object.keys(result.sqlCmdVariables).length) {
					// add SQLCMD Variables table if it wasn't there before
					if (Object.keys(this.project.sqlCmdVariables).length === 0) {
						this.formBuilder?.addFormItem(<azdata.FormComponentGroup>this.sqlCmdVariablesFormComponentGroup);
					}
				} else if (Object.keys(this.project.sqlCmdVariables).length === 0) {
					// remove the table if there are no SQLCMD variables in the project and loaded profile
					this.formBuilder?.removeFormItem(<azdata.FormComponentGroup>this.sqlCmdVariablesFormComponentGroup);
				}

				// show file path in text box and hover text
				this.loadProfileTextBox!.value = fileUris[0].fsPath;
				this.loadProfileTextBox!.placeHolder = fileUris[0].fsPath;
			}
		});

		return loadProfileButton;
	}

	private convertSqlCmdVarsToTableFormat(sqlCmdVars: Record<string, string>): azdata.DeclarativeTableCellValue[][] {
		let data = [];
		for (let key in sqlCmdVars) {
			data.push([{ value: key }, { value: sqlCmdVars[key] }]);
		}

		return data;
	}

	// only enable Generate Script and Ok buttons if all fields are filled
	private tryEnableGenerateScriptAndOkButtons(): void {
		if ((this.targetConnectionTextBox!.value && this.targetDatabaseDropDown!.value
			|| this.connectionIsDataSource && this.targetDatabaseDropDown!.value)
			&& this.allSqlCmdVariablesFilled()) {
			this.dialog.okButton.enabled = true;
			this.dialog.customButtons[0].enabled = true;
		} else {
			this.dialog.okButton.enabled = false;
			this.dialog.customButtons[0].enabled = false;
		}
	}

	private allSqlCmdVariablesFilled(): boolean {
		for (let key in this.sqlCmdVars) {
			if (this.sqlCmdVars[key] === '' || this.sqlCmdVars[key] === undefined) {
				return false;
			}
		}

		return true;
	}
}<|MERGE_RESOLUTION|>--- conflicted
+++ resolved
@@ -215,14 +215,9 @@
 		if (!this.deploymentOptions) {
 			this.deploymentOptions = await utils.GetDefaultDeploymentOptions();
 
-<<<<<<< HEAD
-			// re-include database-scoped credentials so that ASA jobs work with defaults.
-			this.deploymentOptions.excludeObjectTypes = this.deploymentOptions.excludeObjectTypes.filter(x => x !== SchemaObjectType.DatabaseScopedCredentials);
-=======
 			// re-include database-scoped credentials
 			// 53 comes from $\DacFx_Preview_Dev\Product\Source\DeploymentApi\ObjectTypes.cs (exact value from decompiled metadata)
 			this.deploymentOptions.excludeObjectTypes = this.deploymentOptions.excludeObjectTypes.filter(x => x !== 53);
->>>>>>> 1935ce1a
 
 			// this option needs to be true for same database references validation to work
 			if (this.project.databaseReferences.length > 0) {
