/*---------------------------------------------------------------------------------------------
 *  Copyright (c) Microsoft Corporation. All rights reserved.
 *  Licensed under the Source EULA. See License.txt in the project root for license information.
 *--------------------------------------------------------------------------------------------*/

import * as vscode from 'vscode';
import * as constants from '../common/constants';
import * as utils from '../common/utils';
import * as uiUtils from './utils';
import { AppSettingType, DockerImageInfo, IDeployAppIntegrationProfile, IDeployProfile, ILocalDbSetting } from '../models/deploy/deployProfile';
import { Project } from '../models/project';
import { getPublishDatabaseSettings } from './publishDatabaseQuickpick';
import * as path from 'path';
import * as fse from 'fs-extra';

/**
 * Create flow for Deploying a database using only VS Code-native APIs such as QuickPick
 */
export async function launchDeployAppIntegrationQuickpick(project: Project): Promise<IDeployAppIntegrationProfile | undefined> {
	let envVarName: string | undefined = '';
	const integrateWithAzureFunctions: boolean = true; //TODO: get value from settings or quickpick

	//TODO: find a better way to find if AF or local settings is in the project
	//
	const localSettings = path.join(project.projectFolderPath, constants.azureFunctionLocalSettingsFileName);
	const settingExist: boolean = await fse.pathExists(localSettings);
	if (integrateWithAzureFunctions && settingExist) {

		// Ask user to update app settings or not
		//
		let choices: { [id: string]: boolean } = {};
		let options = {
			placeHolder: constants.appSettingPrompt
		};
		choices[constants.yesString] = true;
		choices[constants.noString] = false;
		let result = await vscode.window.showQuickPick(Object.keys(choices).map(c => {
			return {
				label: c
			};
		}), options);

		// Return when user hits escape
		if (!result) {
			return undefined;
		}

		if (result !== undefined && choices[result.label] || false) {
			envVarName = await vscode.window.showInputBox(
				{
					title: constants.enterConnectionStringEnvName,
					ignoreFocusOut: true,
					value: constants.defaultConnectionStringEnvVarName,
					validateInput: input => utils.isEmptyString(input) ? constants.valueCannotBeEmpty : undefined,
					placeHolder: constants.enterConnectionStringEnvNameDescription
				}
			);

			// Return when user hits escape
			if (!envVarName) {
				return undefined;
			}
		}
	}

	return {
		envVariableName: envVarName,
		appSettingFile: settingExist ? localSettings : undefined,
		appSettingType: settingExist ? AppSettingType.AzureFunction : AppSettingType.None
	};
}

async function launchEulaQuickPick(imageInfo: DockerImageInfo | undefined): Promise<boolean> {
	let eulaAccepted: boolean = false;
	const agreementInfo = imageInfo?.agreementInfo;
	if (agreementInfo) {
		const openEulaButton: vscode.QuickInputButton = {
			iconPath: new vscode.ThemeIcon('link-external'),
			tooltip: constants.openEulaString
		};
		const quickPick = vscode.window.createQuickPick();
		quickPick.items = [{ label: constants.yesString },
		{ label: constants.noString }];
		quickPick.title = uiUtils.getAgreementDisplayText(agreementInfo);
		quickPick.ignoreFocusOut = true;
		quickPick.buttons = [openEulaButton];
		const disposables: vscode.Disposable[] = [];
		try {
			const eulaAcceptedPromise = new Promise<boolean>((resolve) => {
				disposables.push(
					quickPick.onDidHide(() => {
						resolve(false);
					}),
					quickPick.onDidTriggerButton(async () => {
						await vscode.env.openExternal(vscode.Uri.parse(agreementInfo.link.url));
					}),
					quickPick.onDidChangeSelection((item) => {
						resolve(item[0].label === constants.yesString);
					}));
			});

			quickPick.show();
			eulaAccepted = await eulaAcceptedPromise;
			quickPick.hide();
		}
		finally {
			disposables.forEach(d => d.dispose());
		}

		return eulaAccepted;
	}
	return false;
}

/**
 * Create flow for publishing a database to docker container using only VS Code-native APIs such as QuickPick
 */
export async function launchPublishToDockerContainerQuickpick(project: Project): Promise<IDeployProfile | undefined> {

	const name = uiUtils.getPublishServerName(project.getProjectTargetVersion());
	let localDbSetting: ILocalDbSetting | undefined;
	// Deploy to docker selected
	let portNumber = await vscode.window.showInputBox({
		title: constants.enterPortNumber(name),
		ignoreFocusOut: true,
		value: constants.defaultPortNumber,
		validateInput: input => !utils.validateSqlServerPortNumber(input) ? constants.portMustBeNumber : undefined
	}
	);

	// Return when user hits escape
	if (!portNumber) {
		return undefined;
	}

	let password: string | undefined = '';
	password = await vscode.window.showInputBox({
		title: constants.enterPassword(name),
		ignoreFocusOut: true,
		value: password,
		validateInput: input => !utils.isValidSQLPassword(input) ? constants.invalidSQLPasswordMessage(name) : undefined,
		password: true
	}
	);

	// Return when user hits escape
	if (!password) {
		return undefined;
	}

	let confirmPassword: string | undefined = '';
	confirmPassword = await vscode.window.showInputBox({
		title: constants.confirmPassword(name),
		ignoreFocusOut: true,
		value: confirmPassword,
		validateInput: input => input !== password ? constants.passwordNotMatch(name) : undefined,
		password: true
	}
	);

	// Return when user hits escape
	if (!confirmPassword) {
		return undefined;
	}

	const baseImages = uiUtils.getDockerBaseImages(project.getProjectTargetVersion());
	const baseImage = await vscode.window.showQuickPick(
<<<<<<< HEAD
		baseImages.map(x => x.displayName),
		{ title: constants.selectBaseImage, ignoreFocusOut: true });
=======
		baseImages.map(x => x.name),
		{ title: constants.selectBaseImage(name), ignoreFocusOut: true });
>>>>>>> aad20bc3

	// Return when user hits escape
	if (!baseImage) {
		return undefined;
	}

	const imageInfo = baseImages.find(x => x.displayName === baseImage);
	const eulaAccepted = await launchEulaQuickPick(imageInfo);
	if (!eulaAccepted) {
		return undefined;
	}

	localDbSetting = {
		serverName: constants.defaultLocalServerName,
		userName: constants.defaultLocalServerAdminName,
		dbName: project.projectFileName,
		password: password,
		port: +portNumber,
		dockerBaseImage: imageInfo?.name || '',
		dockerBaseImageEula: imageInfo?.agreementInfo?.link?.url || ''
	};

	let deploySettings = await getPublishDatabaseSettings(project, false);

	// Return when user hits escape
	if (!deploySettings) {
		return undefined;
	}

	// Server name should be set to localhost
	deploySettings.serverName = localDbSetting.serverName;

	// Get the database name from deploy settings
	localDbSetting.dbName = deploySettings.databaseName;


	return {
		localDbSetting: localDbSetting,
		deploySettings: deploySettings,
	};
}<|MERGE_RESOLUTION|>--- conflicted
+++ resolved
@@ -165,13 +165,8 @@
 
 	const baseImages = uiUtils.getDockerBaseImages(project.getProjectTargetVersion());
 	const baseImage = await vscode.window.showQuickPick(
-<<<<<<< HEAD
 		baseImages.map(x => x.displayName),
-		{ title: constants.selectBaseImage, ignoreFocusOut: true });
-=======
-		baseImages.map(x => x.name),
 		{ title: constants.selectBaseImage(name), ignoreFocusOut: true });
->>>>>>> aad20bc3
 
 	// Return when user hits escape
 	if (!baseImage) {
