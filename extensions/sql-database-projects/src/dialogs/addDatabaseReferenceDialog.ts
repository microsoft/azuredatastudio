--- conflicted
+++ resolved
@@ -582,16 +582,10 @@
 		}
 	}
 
-<<<<<<< HEAD
-	private dacpacFieldsRequiredFieldsFilled(): boolean {
+	private dacpacRequiredFieldsFilled(): boolean {
 		return !!this.dacpacTextbox?.value
 			&& this.validSqlCmdVariables()
 			&& ((this.locationDropdown?.value === constants.sameDatabase)
-=======
-	private dacpacRequiredFieldsFilled(): boolean {
-		return !!this.dacpacTextbox?.value &&
-			((this.locationDropdown?.value === constants.sameDatabase)
->>>>>>> 133ff73a
 				|| (this.locationDropdown?.value === constants.differentDbSameServer && this.differentDatabaseSameServerRequiredFieldsFilled())
 				|| ((this.locationDropdown?.value === constants.differentDbDifferentServer && this.differentDatabaseDifferentServerRequiredFieldsFilled())));
 	}
