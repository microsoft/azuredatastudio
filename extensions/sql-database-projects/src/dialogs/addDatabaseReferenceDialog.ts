/*---------------------------------------------------------------------------------------------
 *  Copyright (c) Microsoft Corporation. All rights reserved.
 *  Licensed under the Source EULA. See License.txt in the project root for license information.
 *--------------------------------------------------------------------------------------------*/

import type * as azdataType from 'azdata';
import * as vscode from 'vscode';
import * as path from 'path';
import * as constants from '../common/constants';
import * as utils from '../common/utils';

import { Project, SystemDatabase } from '../models/project';
import { cssStyles } from '../common/uiConstants';
import { IconPathHelper } from '../common/iconHelper';
import { ISystemDatabaseReferenceSettings, IDacpacReferenceSettings, IProjectReferenceSettings } from '../models/IDatabaseReferenceSettings';
import { Deferred } from '../common/promise';
import { TelemetryActions, TelemetryReporter, TelemetryViews } from '../common/telemetry';

export enum ReferenceType {
	project,
	systemDb,
	dacpac
}

export class AddDatabaseReferenceDialog {
	public dialog: azdataType.window.Dialog;
	public addDatabaseReferenceTab: azdataType.window.DialogTab;
	private view: azdataType.ModelView | undefined;
	private formBuilder: azdataType.FormBuilder | undefined;
	private projectDropdown: azdataType.DropDownComponent | undefined;
	private projectFormComponent: azdataType.FormComponent | undefined;
	private systemDatabaseDropdown: azdataType.DropDownComponent | undefined;
	private systemDatabaseFormComponent: azdataType.FormComponent | undefined;
	public dacpacTextbox: azdataType.InputBoxComponent | undefined;
	private dacpacFormComponent: azdataType.FormComponent | undefined;
	public locationDropdown: azdataType.DropDownComponent | undefined;
	public databaseNameTextbox: azdataType.InputBoxComponent | undefined;
	public databaseVariableTextbox: azdataType.InputBoxComponent | undefined;
	public serverNameTextbox: azdataType.InputBoxComponent | undefined;
	public serverVariableTextbox: azdataType.InputBoxComponent | undefined;
	public suppressMissingDependenciesErrorsCheckbox: azdataType.CheckBoxComponent | undefined;
	public exampleUsage: azdataType.TextComponent | undefined;
	private projectRadioButton: azdataType.RadioButtonComponent | undefined;
	private systemDatabaseRadioButton: azdataType.RadioButtonComponent | undefined;

	public currentReferenceType: ReferenceType | undefined;

	private toDispose: vscode.Disposable[] = [];
	private initDialogComplete: Deferred<void> | undefined;
	private initDialogPromise: Promise<void> = new Promise<void>((resolve, reject) => this.initDialogComplete = { resolve, reject });

	public addReference: ((proj: Project, settings: ISystemDatabaseReferenceSettings | IDacpacReferenceSettings | IProjectReferenceSettings) => any) | undefined;

	constructor(private project: Project) {
		this.dialog = utils.getAzdataApi()!.window.createModelViewDialog(constants.addDatabaseReferenceDialogName, 'addDatabaseReferencesDialog');
		this.addDatabaseReferenceTab = utils.getAzdataApi()!.window.createTab(constants.addDatabaseReferenceDialogName);
		this.dialog.registerCloseValidator(async () => {
			return this.validate();
		});
	}

	validate(): boolean {
		// only support adding dacpacs that are on the same drive as the sqlproj
		if (this.currentReferenceType === ReferenceType.dacpac) {
			const projectDrive = path.parse(this.project.projectFilePath).root;
			const dacpacDrive = path.parse(this.dacpacTextbox!.value!).root;

			if (projectDrive !== dacpacDrive) {
				this.dialog.message = {
					text: constants.dacpacNotOnSameDrive(this.project.projectFilePath),
					level: utils.getAzdataApi()!.window.MessageLevel.Error
				};
				return false;
			}
		}

		return true;
	}

	public async openDialog(): Promise<void> {
		this.initializeDialog();
		this.dialog.okButton.label = constants.addDatabaseReferenceOkButtonText;
		this.dialog.okButton.enabled = false;
		this.toDispose.push(this.dialog.okButton.onClick(async () => await this.addReferenceClick()));

		this.dialog.cancelButton.label = constants.cancelButtonText;

		utils.getAzdataApi()!.window.openDialog(this.dialog);
		await this.initDialogPromise;
	}

	private dispose(): void {
		this.toDispose.forEach(disposable => disposable.dispose());
	}

	private initializeDialog(): void {
		this.initializeTab();
		this.dialog.content = [this.addDatabaseReferenceTab];
	}

	private initializeTab(): void {
		this.addDatabaseReferenceTab.registerContent(async view => {
			this.view = view;
			this.projectFormComponent = await this.createProjectDropdown();
			const radioButtonGroup = this.createRadioButtons();
			this.systemDatabaseFormComponent = this.createSystemDatabaseDropdown();
			this.dacpacFormComponent = this.createDacpacTextbox();
			const locationDropdown = this.createLocationDropdown();
			const variableSection = this.createVariableSection();
			this.suppressMissingDependenciesErrorsCheckbox = view.modelBuilder.checkBox().withProps({
				label: constants.suppressMissingDependenciesErrors
			}).component();
			const exampleUsage = this.createExampleUsage();

			this.formBuilder = <azdataType.FormBuilder>view.modelBuilder.formContainer()
				.withFormItems([
					{
						title: '',
						components: [
							radioButtonGroup,
							this.currentReferenceType === ReferenceType.project ? this.projectFormComponent : this.systemDatabaseFormComponent,
							locationDropdown,
							variableSection,
							exampleUsage,
							{
								component: this.suppressMissingDependenciesErrorsCheckbox
							}
						]
					}
				], {
					horizontal: false
				})
				.withLayout({
					width: '100%'
				});

			let formModel = this.formBuilder.component();
			await view.initializeModel(formModel);
			this.updateEnabledInputBoxes();

			if (this.currentReferenceType === ReferenceType.project) {
				this.projectRadioButton?.focus();
			} else {
				this.systemDatabaseRadioButton?.focus();
			}

			this.initDialogComplete?.resolve();
		});
	}

	public async addReferenceClick(): Promise<void> {
		let referenceSettings: ISystemDatabaseReferenceSettings | IDacpacReferenceSettings | IProjectReferenceSettings;

		if (this.currentReferenceType === ReferenceType.project) {
			referenceSettings = {
				projectName: <string>this.projectDropdown?.value,
				projectGuid: '',
				projectRelativePath: undefined,
				databaseName: <string>this.databaseNameTextbox?.value,
				databaseVariable: <string>this.databaseVariableTextbox?.value,
				serverName: <string>this.serverNameTextbox?.value,
				serverVariable: <string>this.serverVariableTextbox?.value,
				suppressMissingDependenciesErrors: <boolean>this.suppressMissingDependenciesErrorsCheckbox?.checked
			};
		} else if (this.currentReferenceType === ReferenceType.systemDb) {
			referenceSettings = {
				databaseName: <string>this.databaseNameTextbox?.value,
				systemDb: <string>this.systemDatabaseDropdown?.value === constants.master ? SystemDatabase.master : SystemDatabase.msdb,
				suppressMissingDependenciesErrors: <boolean>this.suppressMissingDependenciesErrorsCheckbox?.checked
			};
		} else { // this.currentReferenceType === ReferenceType.dacpac
			referenceSettings = {
				databaseName: <string>this.databaseNameTextbox?.value,
				dacpacFileLocation: vscode.Uri.file(<string>this.dacpacTextbox?.value),
				databaseVariable: utils.removeSqlCmdVariableFormatting(<string>this.databaseVariableTextbox?.value),
				serverName: <string>this.serverNameTextbox?.value,
				serverVariable: utils.removeSqlCmdVariableFormatting(<string>this.serverVariableTextbox?.value),
				suppressMissingDependenciesErrors: <boolean>this.suppressMissingDependenciesErrorsCheckbox?.checked
			};
		}

		TelemetryReporter.createActionEvent(TelemetryViews.ProjectTree, TelemetryActions.addDatabaseReference)
			.withAdditionalProperties({ referenceType: this.currentReferenceType!.toString() })
			.send();

		await this.addReference!(this.project, referenceSettings);

		this.dispose();
	}

	private createRadioButtons(): azdataType.FormComponent {
		this.projectRadioButton = this.view!.modelBuilder.radioButton()
			.withProps({
				name: 'referenceType',
				label: constants.projectRadioButtonTitle
			}).component();

		this.projectRadioButton.onDidClick(() => {
			this.projectRadioButtonClick();
		});

		this.systemDatabaseRadioButton = this.view!.modelBuilder.radioButton()
			.withProps({
				name: 'referenceType',
				label: constants.systemDatabaseRadioButtonTitle
			}).component();

		this.systemDatabaseRadioButton.onDidClick(() => {
			this.systemDbRadioButtonClick();
		});

		const dacpacRadioButton = this.view!.modelBuilder.radioButton()
			.withProps({
				name: 'referenceType',
				label: constants.dacpacText
			}).component();

		dacpacRadioButton.onDidClick(() => {
			this.dacpacRadioButtonClick();
		});

		if (this.projectDropdown?.values?.length) {
			this.projectRadioButton.checked = true;
			this.currentReferenceType = ReferenceType.project;
		} else {
			this.systemDatabaseRadioButton.checked = true;
			this.currentReferenceType = ReferenceType.systemDb;

			// disable projects radio button if there aren't any projects that can be added as a reference
			this.projectRadioButton.enabled = false;
		}

		let flexRadioButtonsModel: azdataType.FlexContainer = this.view!.modelBuilder.flexContainer()
			.withLayout({ flexFlow: 'column' })
			.withItems([this.projectRadioButton, this.systemDatabaseRadioButton, dacpacRadioButton])
			.withProps({ ariaRole: 'radiogroup' })
			.component();

		return {
			component: flexRadioButtonsModel,
			title: constants.referenceRadioButtonsGroupTitle
		};
	}

	public projectRadioButtonClick(): void {
		this.formBuilder!.removeFormItem(<azdataType.FormComponent>this.dacpacFormComponent);
		this.formBuilder!.removeFormItem(<azdataType.FormComponent>this.systemDatabaseFormComponent);
		this.formBuilder!.insertFormItem(<azdataType.FormComponent>this.projectFormComponent, 2);

		this.locationDropdown!.values = constants.locationDropdownValues;

		this.currentReferenceType = ReferenceType.project;
		this.updateEnabledInputBoxes();
		this.tryEnableAddReferenceButton();
		this.updateExampleUsage();
	}

	public systemDbRadioButtonClick(): void {
		this.formBuilder!.removeFormItem(<azdataType.FormComponent>this.dacpacFormComponent);
		this.formBuilder!.removeFormItem(<azdataType.FormComponent>this.projectFormComponent);
		this.formBuilder!.insertFormItem(<azdataType.FormComponent>this.systemDatabaseFormComponent, 2);

		// update dropdown values because only different database, same server is a valid location for system db references
		this.locationDropdown!.values = constants.systemDbLocationDropdownValues;
		this.locationDropdown!.value = constants.differentDbSameServer;

		this.currentReferenceType = ReferenceType.systemDb;
		this.updateEnabledInputBoxes();
		this.tryEnableAddReferenceButton();
		this.updateExampleUsage();
	}

	public dacpacRadioButtonClick(): void {
		this.formBuilder!.removeFormItem(<azdataType.FormComponent>this.systemDatabaseFormComponent);
		this.formBuilder!.removeFormItem(<azdataType.FormComponent>this.projectFormComponent);
		this.formBuilder!.insertFormItem(<azdataType.FormComponent>this.dacpacFormComponent, 2);

		this.locationDropdown!.values = constants.locationDropdownValues;

		this.currentReferenceType = ReferenceType.dacpac;
		this.updateEnabledInputBoxes();
		this.tryEnableAddReferenceButton();
		this.updateExampleUsage();
	}

<<<<<<< HEAD
	private async createProjectDropdown(): Promise<azdata.FormComponent> {
		this.projectDropdown = this.view!.modelBuilder.dropDown().withProps({
=======
	private async createProjectDropdown(): Promise<azdataType.FormComponent> {
		this.projectDropdown = this.view!.modelBuilder.dropDown().withProperties({
>>>>>>> 4707c160
			ariaLabel: constants.databaseProject
		}).component();

		this.projectDropdown.onValueChanged(() => {
			this.setDefaultDatabaseValues();
		});

		// get projects in workspace and filter to only sql projects
		let projectFiles: vscode.Uri[] = utils.getSqlProjectsInWorkspace();

		// filter out current project
		projectFiles = projectFiles.filter(p => p.fsPath !== this.project.projectFilePath);
		this.projectDropdown.values = projectFiles.map(p => path.parse(p.fsPath).name);

		return {
			component: this.projectDropdown,
			title: constants.databaseProject
		};
	}

<<<<<<< HEAD
	private createSystemDatabaseDropdown(): azdata.FormComponent {
		this.systemDatabaseDropdown = this.view!.modelBuilder.dropDown().withProps({
=======
	private createSystemDatabaseDropdown(): azdataType.FormComponent {
		this.systemDatabaseDropdown = this.view!.modelBuilder.dropDown().withProperties({
>>>>>>> 4707c160
			values: [constants.master, constants.msdb],
			ariaLabel: constants.databaseNameLabel
		}).component();

		this.systemDatabaseDropdown.onValueChanged(() => {
			this.setDefaultDatabaseValues();
		});

		// only master is a valid system db reference for projects targetting Azure and DW
		if (this.project.getProjectTargetVersion().toLowerCase().includes('azure') || this.project.getProjectTargetVersion().toLowerCase().includes('dw')) {
			this.systemDatabaseDropdown.values?.splice(1);
		}

		return {
			component: this.systemDatabaseDropdown,
			title: constants.databaseNameLabel
		};
	}

<<<<<<< HEAD
	private createDacpacTextbox(): azdata.FormComponent {
		this.dacpacTextbox = this.view!.modelBuilder.inputBox().withProps({
=======
	private createDacpacTextbox(): azdataType.FormComponent {
		this.dacpacTextbox = this.view!.modelBuilder.inputBox().withProperties({
>>>>>>> 4707c160
			ariaLabel: constants.dacpacText,
			placeHolder: constants.dacpacPlaceholder,
			width: '400px'
		}).component();

		this.dacpacTextbox.onTextChanged(() => {
			this.setDefaultDatabaseValues();
			this.tryEnableAddReferenceButton();
			this.updateExampleUsage();
		});

		const loadDacpacButton = this.createLoadDacpacButton();
		const databaseRow = this.view!.modelBuilder.flexContainer().withItems([this.dacpacTextbox], { flex: '0 0 auto', CSSStyles: { 'margin-right': '10px' } }).withLayout({ flexFlow: 'row', alignItems: 'center' }).component();
		databaseRow.insertItem(loadDacpacButton, 1);

		return {
			component: databaseRow,
			title: constants.dacpacText
		};
	}

<<<<<<< HEAD
	private createLoadDacpacButton(): azdata.ButtonComponent {
		const loadDacpacButton = this.view!.modelBuilder.button().withProps({
=======
	private createLoadDacpacButton(): azdataType.ButtonComponent {
		const loadDacpacButton = this.view!.modelBuilder.button().withProperties({
>>>>>>> 4707c160
			ariaLabel: constants.loadDacpacButton,
			iconPath: IconPathHelper.folder_blue,
			height: '18px',
			width: '18px'
		}).component();

		loadDacpacButton.onDidClick(async () => {
			let fileUris = await vscode.window.showOpenDialog(
				{
					canSelectFiles: true,
					canSelectFolders: false,
					canSelectMany: false,
					defaultUri: vscode.workspace.workspaceFolders ? (vscode.workspace.workspaceFolders as vscode.WorkspaceFolder[])[0].uri : undefined,
					openLabel: constants.selectString,
					filters: {
						[constants.dacpacFiles]: ['dacpac'],
					}
				}
			);

			if (!fileUris || fileUris.length === 0) {
				return;
			}

			this.dacpacTextbox!.value = fileUris[0].fsPath;
		});

		return loadDacpacButton;
	}

<<<<<<< HEAD
	private createLocationDropdown(): azdata.FormComponent {
		this.locationDropdown = this.view!.modelBuilder.dropDown().withProps({
=======
	private createLocationDropdown(): azdataType.FormComponent {
		this.locationDropdown = this.view!.modelBuilder.dropDown().withProperties({
>>>>>>> 4707c160
			ariaLabel: constants.locationDropdown,
			values: this.currentReferenceType === ReferenceType.systemDb ? constants.systemDbLocationDropdownValues : constants.locationDropdownValues
		}).component();

		this.locationDropdown.value = constants.differentDbSameServer;

		this.locationDropdown.onValueChanged(() => {
			this.updateEnabledInputBoxes();
			this.tryEnableAddReferenceButton();
			this.updateExampleUsage();
		});

		return {
			component: this.locationDropdown,
			title: constants.locationDropdown
		};
	}

	/**
	 * Update the enabled input boxes based on what the location of the database reference selected in the dropdown is
	 */
	public updateEnabledInputBoxes(): void {
		const isSystemDb = this.currentReferenceType === ReferenceType.systemDb;

		if (this.locationDropdown?.value === constants.sameDatabase) {
			this.databaseNameTextbox!.enabled = false;
			this.databaseVariableTextbox!.enabled = false;
			this.serverNameTextbox!.enabled = false;
			this.serverVariableTextbox!.enabled = false;

			// clear values in disabled fields
			this.databaseNameTextbox!.value = '';
			this.databaseVariableTextbox!.value = '';
			this.serverNameTextbox!.value = '';
			this.serverVariableTextbox!.value = '';
		} else if (this.locationDropdown?.value === constants.differentDbSameServer) {
			this.databaseNameTextbox!.enabled = true;
			this.databaseVariableTextbox!.enabled = !isSystemDb; // database variable is only enabled for non-system database references
			this.serverNameTextbox!.enabled = false;
			this.serverVariableTextbox!.enabled = false;

			// clear values in disabled fields
			this.databaseVariableTextbox!.value = isSystemDb ? '' : this.databaseVariableTextbox!.value;
			this.serverNameTextbox!.value = '';
			this.serverVariableTextbox!.value = '';

			// add default values in enabled fields
			this.setDefaultDatabaseValues();
		} else if (this.locationDropdown?.value === constants.differentDbDifferentServer) {
			this.databaseNameTextbox!.enabled = true;
			this.databaseVariableTextbox!.enabled = true;
			this.serverNameTextbox!.enabled = true;
			this.serverVariableTextbox!.enabled = true;

			// add default values in enabled fields
			this.setDefaultDatabaseValues();
			this.serverNameTextbox!.value = constants.otherServer;
			this.serverVariableTextbox!.value = constants.otherSeverVariable;
		}
	}

	/**
	 * Sets the default values in the database name and variable text boxes if they are enabled
	 */
	private setDefaultDatabaseValues(): void {
		if (this.databaseNameTextbox!.enabled) {
			switch (this.currentReferenceType) {
				case ReferenceType.project: {
					this.databaseNameTextbox!.value = <string>this.projectDropdown?.value;
					this.databaseVariableTextbox!.value = `${this.projectDropdown?.value}`;
					break;
				}
				case ReferenceType.systemDb: {
					this.databaseNameTextbox!.value = <string>this.systemDatabaseDropdown?.value;
					break;
				}
				case ReferenceType.dacpac: {
					const dacpacName = this.dacpacTextbox!.value ? path.parse(this.dacpacTextbox!.value!).name : '';
					this.databaseNameTextbox!.value = dacpacName;
					this.databaseVariableTextbox!.value = dacpacName ? `${dacpacName}` : '';
					break;
				}
			}
		}
	}

	private createVariableSection(): azdataType.FormComponent {
		// database name row
		this.databaseNameTextbox = this.createInputBox(constants.databaseName, true, true);
		const databaseNameRow = this.view!.modelBuilder.flexContainer().withItems([this.createLabel(constants.databaseName, true), this.databaseNameTextbox], { flex: '0 0 auto' }).withLayout({ flexFlow: 'row', alignItems: 'center' }).component();

		// database variable row
		this.databaseVariableTextbox = this.createInputBox(constants.databaseVariable, false, false);
		const databaseVariableRow = this.view!.modelBuilder.flexContainer().withItems([this.createLabel(constants.databaseVariable), this.databaseVariableTextbox], { flex: '0 0 auto' }).withLayout({ flexFlow: 'row', alignItems: 'center' }).component();

		// server name row
		this.serverNameTextbox = this.createInputBox(constants.serverName, false, true);
		const serverNameRow = this.view!.modelBuilder.flexContainer().withItems([this.createLabel(constants.serverName, true), this.serverNameTextbox], { flex: '0 0 auto' }).withLayout({ flexFlow: 'row', alignItems: 'center' }).component();

		// server variable row
		this.serverVariableTextbox = this.createInputBox(constants.serverVariable, false, true);
		const serverVariableRow = this.view!.modelBuilder.flexContainer().withItems([this.createLabel(constants.serverVariable, true), this.serverVariableTextbox], { flex: '0 0 auto' }).withLayout({ flexFlow: 'row', alignItems: 'center' }).component();

		const variableSection = this.view!.modelBuilder.flexContainer().withItems([databaseNameRow, databaseVariableRow, serverNameRow, serverVariableRow]).withLayout({ flexFlow: 'column' }).withProps({ CSSStyles: { 'margin-bottom': '25px' } }).component();
		this.setDefaultDatabaseValues();

		return {
			component: variableSection,
			title: ''
		};
	}

	private createLabel(value: string, required: boolean = false): azdataType.TextComponent {
		const label = this.view!.modelBuilder.text().withProperties<azdataType.TextComponentProperties>({
			value: value,
			width: cssStyles.addDatabaseReferenceDialogLabelWidth,
			requiredIndicator: required
		}).component();

		return label;
	}

<<<<<<< HEAD
	private createInputBox(ariaLabel: string, enabled: boolean, required: boolean): azdata.InputBoxComponent {
		const inputBox = this.view!.modelBuilder.inputBox().withProps({
=======
	private createInputBox(ariaLabel: string, enabled: boolean, required: boolean): azdataType.InputBoxComponent {
		const inputBox = this.view!.modelBuilder.inputBox().withProperties({
>>>>>>> 4707c160
			ariaLabel: ariaLabel,
			enabled: enabled,
			width: cssStyles.addDatabaseReferenceInputboxWidth,
			required: required
		}).component();

		inputBox.onTextChanged(() => {
			this.tryEnableAddReferenceButton();
			this.updateExampleUsage();
		});

		return inputBox;
	}

<<<<<<< HEAD
	private createExampleUsage(): azdata.FormComponent {
		this.exampleUsage = this.view!.modelBuilder.text().withProps({
=======
	private createExampleUsage(): azdataType.FormComponent {
		this.exampleUsage = this.view!.modelBuilder.text().withProperties({
>>>>>>> 4707c160
			value: this.currentReferenceType === ReferenceType.project ? constants.databaseNameRequiredVariableOptional : constants.systemDatabaseReferenceRequired,
			CSSStyles: { 'user-select': 'text' }
		}).component();

		const exampleUsageWrapper = this.view!.modelBuilder.flexContainer().withItems([this.exampleUsage], { CSSStyles: { 'width': '415px', 'height': '80px', 'padding': '0 10px', 'border': '1px solid #8a8886', 'font-style': 'italic' } }).component();

		return {
			component: exampleUsageWrapper,
			title: constants.exampleUsage
		};
	}

	private updateExampleUsage(): void {
		let newText = '';
		let fontStyle = cssStyles.fontStyle.normal; // font-style should be normal for example usage and italics if showing message that a required field needs to be filled

		switch (this.locationDropdown!.value) {
			case constants.sameDatabase: {
				newText = constants.sameDatabaseExampleUsage;
				break;
			}
			case constants.differentDbSameServer: {
				if (!this.databaseNameTextbox?.value) {
					newText = this.currentReferenceType === ReferenceType.systemDb ? constants.enterSystemDbName : constants.databaseNameRequiredVariableOptional;
					fontStyle = cssStyles.fontStyle.italics;
				} else {
					const db = this.databaseVariableTextbox?.value ? utils.formatSqlCmdVariable(this.databaseVariableTextbox?.value) : this.databaseNameTextbox.value;
					newText = constants.differentDbSameServerExampleUsage(db);
				}
				break;
			}
			case constants.differentDbDifferentServer: {
				if (!this.databaseNameTextbox?.value || !this.serverNameTextbox?.value || !this.serverVariableTextbox?.value) {
					newText = constants.databaseNameServerNameVariableRequired;
					fontStyle = cssStyles.fontStyle.italics;
				} else {
					const server = utils.formatSqlCmdVariable(this.serverVariableTextbox.value);
					const db = this.databaseVariableTextbox?.value ? utils.formatSqlCmdVariable(this.databaseVariableTextbox?.value) : this.databaseNameTextbox.value;
					newText = constants.differentDbDifferentServerExampleUsage(server, db);
				}
				break;
			}
		}

		// check for invalid variables
		if (!this.validSqlCmdVariables()) {
			let invalidName = !utils.isValidSqlCmdVariableName(this.databaseVariableTextbox?.value) ? this.databaseVariableTextbox!.value! : this.serverVariableTextbox!.value!;
			invalidName = utils.removeSqlCmdVariableFormatting(invalidName);
			newText = constants.notValidVariableName(invalidName);
		}

		this.exampleUsage!.value = newText;
		this.exampleUsage?.updateCssStyles({ 'font-style': fontStyle });
	}

	private validSqlCmdVariables(): boolean {
		if (this.databaseVariableTextbox?.enabled && this.databaseVariableTextbox?.value && !utils.isValidSqlCmdVariableName(this.databaseVariableTextbox?.value)
			|| this.serverVariableTextbox?.enabled && this.serverVariableTextbox?.value && !utils.isValidSqlCmdVariableName(this.serverVariableTextbox?.value)) {
			return false;
		}

		return true;
	}

	/**
	 * Only enable Add reference button if all enabled fields are filled
	 */
	public tryEnableAddReferenceButton(): void {
		switch (this.currentReferenceType) {
			case ReferenceType.project: {
				this.dialog.okButton.enabled = this.projectRequiredFieldsFilled();
				break;
			}
			case ReferenceType.systemDb: {
				this.dialog.okButton.enabled = !!this.databaseNameTextbox?.value;
				break;
			}
			case ReferenceType.dacpac: {
				this.dialog.okButton.enabled = this.dacpacRequiredFieldsFilled();
				break;
			}
		}
	}

	private dacpacRequiredFieldsFilled(): boolean {
		return !!this.dacpacTextbox?.value
			&& this.validSqlCmdVariables()
			&& ((this.locationDropdown?.value === constants.sameDatabase)
				|| (this.locationDropdown?.value === constants.differentDbSameServer && this.differentDatabaseSameServerRequiredFieldsFilled())
				|| ((this.locationDropdown?.value === constants.differentDbDifferentServer && this.differentDatabaseDifferentServerRequiredFieldsFilled())));
	}

	private projectRequiredFieldsFilled(): boolean {
		return !!this.projectDropdown?.value &&
			((this.locationDropdown?.value === constants.sameDatabase)
				|| (this.locationDropdown?.value === constants.differentDbSameServer && this.differentDatabaseSameServerRequiredFieldsFilled())
				|| ((this.locationDropdown?.value === constants.differentDbDifferentServer && this.differentDatabaseDifferentServerRequiredFieldsFilled())));
	}

	private differentDatabaseSameServerRequiredFieldsFilled(): boolean {
		return !!this.databaseNameTextbox?.value;
	}

	private differentDatabaseDifferentServerRequiredFieldsFilled(): boolean {
		return !!this.databaseNameTextbox?.value && !!this.serverNameTextbox?.value && !!this.serverVariableTextbox?.value;
	}
}<|MERGE_RESOLUTION|>--- conflicted
+++ resolved
@@ -283,13 +283,8 @@
 		this.updateExampleUsage();
 	}
 
-<<<<<<< HEAD
-	private async createProjectDropdown(): Promise<azdata.FormComponent> {
+	private async createProjectDropdown(): Promise<azdataType.FormComponent> {
 		this.projectDropdown = this.view!.modelBuilder.dropDown().withProps({
-=======
-	private async createProjectDropdown(): Promise<azdataType.FormComponent> {
-		this.projectDropdown = this.view!.modelBuilder.dropDown().withProperties({
->>>>>>> 4707c160
 			ariaLabel: constants.databaseProject
 		}).component();
 
@@ -310,13 +305,8 @@
 		};
 	}
 
-<<<<<<< HEAD
-	private createSystemDatabaseDropdown(): azdata.FormComponent {
+	private createSystemDatabaseDropdown(): azdataType.FormComponent {
 		this.systemDatabaseDropdown = this.view!.modelBuilder.dropDown().withProps({
-=======
-	private createSystemDatabaseDropdown(): azdataType.FormComponent {
-		this.systemDatabaseDropdown = this.view!.modelBuilder.dropDown().withProperties({
->>>>>>> 4707c160
 			values: [constants.master, constants.msdb],
 			ariaLabel: constants.databaseNameLabel
 		}).component();
@@ -336,13 +326,8 @@
 		};
 	}
 
-<<<<<<< HEAD
-	private createDacpacTextbox(): azdata.FormComponent {
+	private createDacpacTextbox(): azdataType.FormComponent {
 		this.dacpacTextbox = this.view!.modelBuilder.inputBox().withProps({
-=======
-	private createDacpacTextbox(): azdataType.FormComponent {
-		this.dacpacTextbox = this.view!.modelBuilder.inputBox().withProperties({
->>>>>>> 4707c160
 			ariaLabel: constants.dacpacText,
 			placeHolder: constants.dacpacPlaceholder,
 			width: '400px'
@@ -364,13 +349,8 @@
 		};
 	}
 
-<<<<<<< HEAD
-	private createLoadDacpacButton(): azdata.ButtonComponent {
+	private createLoadDacpacButton(): azdataType.ButtonComponent {
 		const loadDacpacButton = this.view!.modelBuilder.button().withProps({
-=======
-	private createLoadDacpacButton(): azdataType.ButtonComponent {
-		const loadDacpacButton = this.view!.modelBuilder.button().withProperties({
->>>>>>> 4707c160
 			ariaLabel: constants.loadDacpacButton,
 			iconPath: IconPathHelper.folder_blue,
 			height: '18px',
@@ -401,13 +381,8 @@
 		return loadDacpacButton;
 	}
 
-<<<<<<< HEAD
-	private createLocationDropdown(): azdata.FormComponent {
+	private createLocationDropdown(): azdataType.FormComponent {
 		this.locationDropdown = this.view!.modelBuilder.dropDown().withProps({
-=======
-	private createLocationDropdown(): azdataType.FormComponent {
-		this.locationDropdown = this.view!.modelBuilder.dropDown().withProperties({
->>>>>>> 4707c160
 			ariaLabel: constants.locationDropdown,
 			values: this.currentReferenceType === ReferenceType.systemDb ? constants.systemDbLocationDropdownValues : constants.locationDropdownValues
 		}).component();
@@ -530,13 +505,8 @@
 		return label;
 	}
 
-<<<<<<< HEAD
-	private createInputBox(ariaLabel: string, enabled: boolean, required: boolean): azdata.InputBoxComponent {
+	private createInputBox(ariaLabel: string, enabled: boolean, required: boolean): azdataType.InputBoxComponent {
 		const inputBox = this.view!.modelBuilder.inputBox().withProps({
-=======
-	private createInputBox(ariaLabel: string, enabled: boolean, required: boolean): azdataType.InputBoxComponent {
-		const inputBox = this.view!.modelBuilder.inputBox().withProperties({
->>>>>>> 4707c160
 			ariaLabel: ariaLabel,
 			enabled: enabled,
 			width: cssStyles.addDatabaseReferenceInputboxWidth,
@@ -551,13 +521,8 @@
 		return inputBox;
 	}
 
-<<<<<<< HEAD
-	private createExampleUsage(): azdata.FormComponent {
+	private createExampleUsage(): azdataType.FormComponent {
 		this.exampleUsage = this.view!.modelBuilder.text().withProps({
-=======
-	private createExampleUsage(): azdataType.FormComponent {
-		this.exampleUsage = this.view!.modelBuilder.text().withProperties({
->>>>>>> 4707c160
 			value: this.currentReferenceType === ReferenceType.project ? constants.databaseNameRequiredVariableOptional : constants.systemDatabaseReferenceRequired,
 			CSSStyles: { 'user-select': 'text' }
 		}).component();
