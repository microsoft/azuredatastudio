--- conflicted
+++ resolved
@@ -12,11 +12,8 @@
 import { IDacpacReferenceSettings, INugetPackageReferenceSettings, IProjectReferenceSettings, ISystemDatabaseReferenceSettings } from '../models/IDatabaseReferenceSettings';
 import { Project } from '../models/project';
 import { getSystemDatabase, getSystemDbOptions, promptDacpacLocation } from './addDatabaseReferenceDialog';
-<<<<<<< HEAD
+import { TelemetryActions, TelemetryReporter, TelemetryViews } from '../common/telemetry';
 import { ProjectType } from 'mssql';
-=======
-import { TelemetryActions, TelemetryReporter, TelemetryViews } from '../common/telemetry';
->>>>>>> d551f517
 
 
 
@@ -274,6 +271,76 @@
 
 	populateResultWithVars(referenceSettings, dbServerValues);
 
+	TelemetryReporter.createActionEvent(TelemetryViews.ProjectTree, TelemetryActions.addDatabaseReference)
+		.withAdditionalProperties({ referenceType: constants.dacpacText })
+		.send();
+
+	return referenceSettings;
+}
+
+
+async function addNupkgReference(): Promise<INugetPackageReferenceSettings | undefined> {
+	// (steps continued from addDatabaseReferenceQuickpick)
+	// 2. Prompt for location
+	const location = await promptLocation();
+	if (!location) {
+		// User cancelled
+		return undefined;
+	}
+
+	// 3. Prompt for NuGet package name
+	const nupkgName = await vscode.window.showInputBox(
+		{
+			title: constants.nupkgText,
+			placeHolder: constants.nupkgNamePlaceholder,
+			validateInput: (value) => {
+				return value ? undefined : constants.nameMustNotBeEmpty;
+			},
+			ignoreFocusOut: true
+		});
+
+	if (!nupkgName) {
+		// User cancelled
+		return undefined;
+	}
+
+	// 4. Prompt for NuGet package version
+	const nupkgVersion = await vscode.window.showInputBox(
+		{
+			title: constants.version,
+			placeHolder: constants.versionPlaceholder,
+			validateInput: (value) => {
+				return value ? undefined : constants.versionMustNotBeEmpty;
+			},
+			ignoreFocusOut: true
+		});
+
+	if (!nupkgVersion) {
+		// User cancelled
+		return undefined;
+	}
+
+
+	// 5. Prompt for db/server values
+	const dbServerValues = await promptDbServerValues(location, path.parse(nupkgName).name);
+	if (!dbServerValues) {
+		// User cancelled
+		return;
+	}
+
+	// 6. Prompt suppress unresolved ref errors
+	const suppressErrors = await promptSuppressUnresolvedRefErrors();
+
+	// 7. Construct result
+
+	const referenceSettings: INugetPackageReferenceSettings = {
+		packageName: nupkgName,
+		packageVersion: nupkgVersion,
+		suppressMissingDependenciesErrors: suppressErrors
+	};
+
+	populateResultWithVars(referenceSettings, dbServerValues);
+
 	return referenceSettings;
 }
 
