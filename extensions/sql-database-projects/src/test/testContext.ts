/*---------------------------------------------------------------------------------------------
 *  Copyright (c) Microsoft Corporation. All rights reserved.
 *  Licensed under the Source EULA. See License.txt in the project root for license information.
 *--------------------------------------------------------------------------------------------*/

import * as vscode from 'vscode';
import * as azdata from 'azdata';
import * as path from 'path';
import * as TypeMoq from 'typemoq';
import * as mssql from 'mssql';
<<<<<<< HEAD
import * as vscodeMssql from 'vscode-mssql';
=======

>>>>>>> d9501ffc

export interface TestContext {
	context: vscode.ExtensionContext;
	dacFxService: TypeMoq.IMock<mssql.IDacFxService>;
	outputChannel: vscode.OutputChannel;
}

export const mockDacFxResult = {
	operationId: '',
	success: true,
	errorMessage: '',
	report: ''
};

export const mockDacFxOptionsResult: mssql.DacFxOptionsResult = {
	success: true,
	errorMessage: '',
	deploymentOptions: {
		ignoreTableOptions: false,
		ignoreSemicolonBetweenStatements: false,
		ignoreRouteLifetime: false,
		ignoreRoleMembership: false,
		ignoreQuotedIdentifiers: false,
		ignorePermissions: false,
		ignorePartitionSchemes: false,
		ignoreObjectPlacementOnPartitionScheme: false,
		ignoreNotForReplication: false,
		ignoreLoginSids: false,
		ignoreLockHintsOnIndexes: false,
		ignoreKeywordCasing: false,
		ignoreIndexPadding: false,
		ignoreIndexOptions: false,
		ignoreIncrement: false,
		ignoreIdentitySeed: false,
		ignoreUserSettingsObjects: false,
		ignoreFullTextCatalogFilePath: false,
		ignoreWhitespace: false,
		ignoreWithNocheckOnForeignKeys: false,
		verifyCollationCompatibility: false,
		unmodifiableObjectWarnings: false,
		treatVerificationErrorsAsWarnings: false,
		scriptRefreshModule: false,
		scriptNewConstraintValidation: false,
		scriptFileSize: false,
		scriptDeployStateChecks: false,
		scriptDatabaseOptions: false,
		scriptDatabaseCompatibility: false,
		scriptDatabaseCollation: false,
		runDeploymentPlanExecutors: false,
		registerDataTierApplication: false,
		populateFilesOnFileGroups: false,
		noAlterStatementsToChangeClrTypes: false,
		includeTransactionalScripts: false,
		includeCompositeObjects: false,
		allowUnsafeRowLevelSecurityDataMovement: false,
		ignoreWithNocheckOnCheckConstraints: false,
		ignoreFillFactor: false,
		ignoreFileSize: false,
		ignoreFilegroupPlacement: false,
		doNotAlterReplicatedObjects: false,
		doNotAlterChangeDataCaptureObjects: false,
		disableAndReenableDdlTriggers: false,
		deployDatabaseInSingleUserMode: false,
		createNewDatabase: false,
		compareUsingTargetCollation: false,
		commentOutSetVarDeclarations: false,
		blockWhenDriftDetected: false,
		blockOnPossibleDataLoss: false,
		backupDatabaseBeforeChanges: false,
		allowIncompatiblePlatform: false,
		allowDropBlockingAssemblies: false,
		dropConstraintsNotInSource: false,
		dropDmlTriggersNotInSource: false,
		dropExtendedPropertiesNotInSource: false,
		dropIndexesNotInSource: false,
		ignoreFileAndLogFilePath: false,
		ignoreExtendedProperties: false,
		ignoreDmlTriggerState: false,
		ignoreDmlTriggerOrder: false,
		ignoreDefaultSchema: false,
		ignoreDdlTriggerState: false,
		ignoreDdlTriggerOrder: false,
		ignoreCryptographicProviderFilePath: false,
		verifyDeployment: false,
		ignoreComments: false,
		ignoreColumnCollation: false,
		ignoreAuthorizer: false,
		ignoreAnsiNulls: false,
		generateSmartDefaults: false,
		dropStatisticsNotInSource: false,
		dropRoleMembersNotInSource: false,
		dropPermissionsNotInSource: false,
		dropObjectsNotInSource: false,
		ignoreColumnOrder: false,
		doNotDropObjectTypes: [],
		excludeObjectTypes: []
	}
};

export class MockDacFxService implements mssql.IDacFxService {
	public exportBacpac(_: string, __: string, ___: string, ____: azdata.TaskExecutionMode): Thenable<mssql.DacFxResult> { return Promise.resolve(mockDacFxResult); }
	public importBacpac(_: string, __: string, ___: string, ____: azdata.TaskExecutionMode): Thenable<mssql.DacFxResult> { return Promise.resolve(mockDacFxResult); }
	public extractDacpac(_: string, __: string, ___: string, ____: string, _____: string, ______: azdata.TaskExecutionMode): Thenable<mssql.DacFxResult> { return Promise.resolve(mockDacFxResult); }
	public createProjectFromDatabase(_: string, __: string, ___: string, ____: string, _____: string, ______: mssql.ExtractTarget, _______: azdata.TaskExecutionMode): Thenable<mssql.DacFxResult> { return Promise.resolve(mockDacFxResult); }
	public deployDacpac(_: string, __: string, ___: boolean, ____: string, _____: azdata.TaskExecutionMode, ______?: Record<string, string>): Thenable<mssql.DacFxResult> { return Promise.resolve(mockDacFxResult); }
	public generateDeployScript(_: string, __: string, ___: string, ____: azdata.TaskExecutionMode, ______?: Record<string, string>): Thenable<mssql.DacFxResult> { return Promise.resolve(mockDacFxResult); }
	public generateDeployPlan(_: string, __: string, ___: string, ____: azdata.TaskExecutionMode): Thenable<mssql.GenerateDeployPlanResult> { return Promise.resolve(mockDacFxResult); }
	public getOptionsFromProfile(_: string): Thenable<mssql.DacFxOptionsResult> { return Promise.resolve(mockDacFxOptionsResult); }
	public validateStreamingJob(_: string, __: string): Thenable<mssql.ValidateStreamingJobResult> { return Promise.resolve(mockDacFxResult); }
}

export function createContext(): TestContext {
	let extensionPath = path.join(__dirname, '..', '..');

	return {
		context: {
			subscriptions: [],
			workspaceState: {
				get: () => { return undefined; },
				update: () => { return Promise.resolve(); },
				keys: () => []
			},
			globalState: {
				setKeysForSync: (): void => { },
				get: (): any | undefined => { return Promise.resolve(); },
				update: (): Thenable<void> => { return Promise.resolve(); },
				keys: () => []
			},
			extensionPath: extensionPath,
			asAbsolutePath: () => { return ''; },
			storagePath: '',
			globalStoragePath: '',
			logPath: '',
			extensionUri: vscode.Uri.parse(''),
			environmentVariableCollection: undefined as any,
			extensionMode: undefined as any,
			globalStorageUri: vscode.Uri.parse('test://'),
			logUri: vscode.Uri.parse('test://'),
			storageUri: vscode.Uri.parse('test://'),
			secrets: undefined as any,
			extension: undefined as any
		},
		dacFxService: TypeMoq.Mock.ofType(MockDacFxService),
		outputChannel: {
			name: '',
			append: () => { },
			appendLine: () => { },
			clear: () => { },
			show: () => { },
			hide: () => { },
			dispose: () => { }
		}
	};
}

// Mock test data
export const mockConnectionProfile: azdata.IConnectionProfile = {
	connectionName: 'My Connection',
	serverName: 'My Server',
	databaseName: 'My Database',
	userName: 'My User',
	password: 'My Pwd',
	authenticationType: 'SqlLogin',
	savePassword: false,
	groupFullName: 'My groupName',
	groupId: 'My GroupId',
	providerName: 'My Server',
	saveProfile: true,
	id: 'My Id',
	options: {
		server: 'My Server',
		database: 'My Database',
		user: 'My User',
		password: 'My Pwd',
		authenticationType: 'SqlLogin',
		connectionName: 'My Connection Name'
	}
};<|MERGE_RESOLUTION|>--- conflicted
+++ resolved
@@ -8,11 +8,6 @@
 import * as path from 'path';
 import * as TypeMoq from 'typemoq';
 import * as mssql from 'mssql';
-<<<<<<< HEAD
-import * as vscodeMssql from 'vscode-mssql';
-=======
-
->>>>>>> d9501ffc
 
 export interface TestContext {
 	context: vscode.ExtensionContext;
