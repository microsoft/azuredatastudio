/*---------------------------------------------------------------------------------------------
 *  Copyright (c) Microsoft Corporation. All rights reserved.
 *  Licensed under the Source EULA. See License.txt in the project root for license information.
 *--------------------------------------------------------------------------------------------*/

import * as should from 'should';
import * as path from 'path';
import * as sinon from 'sinon';
import * as baselines from './baselines/baselines';
import * as testUtils from './testUtils';
import * as constants from '../common/constants';

import { promises as fs } from 'fs';
import { Project } from '../models/project';
import { exists, convertSlashesForSqlProj, getPlatformSafeFileEntryPath, systemDatabaseToString } from '../common/utils';
import { Uri, window } from 'vscode';
import { IDacpacReferenceSettings, IProjectReferenceSettings, ISystemDatabaseReferenceSettings } from '../models/IDatabaseReferenceSettings';
import { ItemType } from 'sqldbproj';
import { SystemDatabaseReferenceProjectEntry, SqlProjectReferenceProjectEntry, DacpacReferenceProjectEntry } from '../models/projectEntry';
import { ProjectType, SystemDatabase } from 'mssql';

describe('Project: sqlproj content operations', function (): void {
	before(async function (): Promise<void> {
		await baselines.loadBaselines();
	});

	after(async function (): Promise<void> {
		await testUtils.deleteGeneratedTestFolder();
	});

	it('Should read Project from sqlproj', async function (): Promise<void> {
		const projFilePath = await testUtils.createTestSqlProjFile(this.test, baselines.openProjectFileBaseline);
		const project: Project = await Project.openProject(projFilePath);

		// Files and folders
		(project.files.map(f => f.relativePath)).should.deepEqual([
			'..\\Test\\Test.sql',
			'MyExternalStreamingJob.sql',
			'Tables\\Action History.sql',
			'Tables\\Users.sql',
			'Views\\Maintenance\\Database Performance.sql',
			'Views\\User\\Profile.sql']);

		(project.folders.map(f => f.relativePath)).should.deepEqual([
			'Tables',
			'Views',
			'Views\\Maintenance',
			'Views\\User']);

		// SqlCmdVariables
		should(Object.keys(project.sqlCmdVariables).length).equal(2);
		should(project.sqlCmdVariables['ProdDatabaseName']).equal('MyProdDatabase');
		should(project.sqlCmdVariables['BackupDatabaseName']).equal('MyBackupDatabase');

		// Database references
		// should only have one database reference even though there are two master.dacpac references (1 for ADS and 1 for SSDT)
		should(project.databaseReferences.length).equal(1);
		should(project.databaseReferences[0].referenceName).containEql(constants.master);
		should(project.databaseReferences[0] instanceof SystemDatabaseReferenceProjectEntry).equal(true);

		// Pre-post deployment scripts
		should(project.preDeployScripts.length).equal(1);
		should(project.postDeployScripts.length).equal(1);
		should(project.noneDeployScripts.length).equal(2);
		should(project.preDeployScripts.find(f => f.relativePath === 'Script.PreDeployment1.sql')).not.equal(undefined, 'File Script.PreDeployment1.sql not read');
		should(project.postDeployScripts.find(f => f.relativePath === 'Script.PostDeployment1.sql')).not.equal(undefined, 'File Script.PostDeployment1.sql not read');
		should(project.noneDeployScripts.find(f => f.relativePath === 'Script.PreDeployment2.sql')).not.equal(undefined, 'File Script.PostDeployment2.sql not read');
		should(project.noneDeployScripts.find(f => f.relativePath === 'Tables\\Script.PostDeployment1.sql')).not.equal(undefined, 'File Tables\\Script.PostDeployment1.sql not read');

		// Publish profiles
		should(project.publishProfiles.length).equal(3);
		should(project.publishProfiles.find(f => f.relativePath === 'TestProjectName_1.publish.xml')).not.equal(undefined, 'Profile TestProjectName_1.publish.xml not read');
		should(project.publishProfiles.find(f => f.relativePath === 'TestProjectName_2.publish.xml')).not.equal(undefined, 'Profile TestProjectName_2.publish.xml not read');
		should(project.publishProfiles.find(f => f.relativePath === 'TestProjectName_3.publish.xml')).not.equal(undefined, 'Profile TestProjectName_3.publish.xml not read');
	});

	it('Should read Project with Project reference from sqlproj', async function (): Promise<void> {
		const projFilePath = await testUtils.createTestSqlProjFile(this.test, baselines.openProjectWithProjectReferencesBaseline);
		const project: Project = await Project.openProject(projFilePath);

		// Database references
		// should only have two database references even though there are two master.dacpac references (1 for ADS and 1 for SSDT)
		(project.databaseReferences.length).should.equal(2);
		(project.databaseReferences[0].referenceName).should.containEql('ReferencedTestProject');
		(project.databaseReferences[0] instanceof SqlProjectReferenceProjectEntry).should.be.true();
		(project.databaseReferences[1].referenceName).should.containEql(constants.master);
		(project.databaseReferences[1] instanceof SystemDatabaseReferenceProjectEntry).should.be.true();
	});

	it('Should throw warning message while reading Project with more than 1 pre-deploy script from sqlproj', async function (): Promise<void> {
		const stub = sinon.stub(window, 'showWarningMessage').returns(<any>Promise.resolve(constants.okString));

		const projFilePath = await testUtils.createTestSqlProjFile(this.test, baselines.openSqlProjectWithPrePostDeploymentError);
		const project: Project = await Project.openProject(projFilePath);

		should(stub.calledOnce).be.true('showWarningMessage should have been called exactly once');
		should(stub.calledWith(constants.prePostDeployCount)).be.true(`showWarningMessage not called with expected message '${constants.prePostDeployCount}' Actual '${stub.getCall(0).args[0]}'`);

		should(project.preDeployScripts.length).equal(2);
		should(project.postDeployScripts.length).equal(1);
		should(project.noneDeployScripts.length).equal(1);
		should(project.preDeployScripts.find(f => f.relativePath === 'Script.PreDeployment1.sql')).not.equal(undefined, 'File Script.PreDeployment1.sql not read');
		should(project.postDeployScripts.find(f => f.relativePath === 'Script.PostDeployment1.sql')).not.equal(undefined, 'File Script.PostDeployment1.sql not read');
		should(project.preDeployScripts.find(f => f.relativePath === 'Script.PreDeployment2.sql')).not.equal(undefined, 'File Script.PostDeployment2.sql not read');
		should(project.noneDeployScripts.find(f => f.relativePath === 'Tables\\Script.PostDeployment1.sql')).not.equal(undefined, 'File Tables\\Script.PostDeployment1.sql not read');

		sinon.restore();
	});

	it('Should perform Folder and SQL object script operations', async function (): Promise<void> {
		const project = await testUtils.createTestSqlProject(this.test);

		const folderPath = 'Stored Procedures';
		const scriptPath = path.join(folderPath, 'Fake Stored Proc.sql');
		const scriptContents = 'SELECT \'This is not actually a stored procedure.\'';

		const scriptPathTagged = path.join(folderPath, 'Fake External Streaming Job.sql');
		const scriptContentsTagged = 'EXEC sys.sp_create_streaming_job \'job\', \'SELECT 7\'';

		(project.folders.length).should.equal(0);
		(project.files.length).should.equal(0);

		await project.addFolder(folderPath);
		await project.addScriptItem(scriptPath, scriptContents);
		await project.addScriptItem(scriptPathTagged, scriptContentsTagged, ItemType.externalStreamingJob);

		(project.folders.length).should.equal(1);
		(project.files.length).should.equal(2);

		should(project.folders.find(f => f.relativePath === convertSlashesForSqlProj(folderPath))).not.equal(undefined);
		should(project.files.find(f => f.relativePath === convertSlashesForSqlProj(scriptPath))).not.equal(undefined);
		should(project.files.find(f => f.relativePath === convertSlashesForSqlProj(scriptPathTagged))).not.equal(undefined);
		// TODO: support for tagged entries not supported in DacFx.Projects
		//should(project.files.find(f => f.relativePath === convertSlashesForSqlProj(scriptPathTagged))?.sqlObjectType).equal(constants.ExternalStreamingJob);
	});

	it('Should add folders and SQL object scripts to sqlproj with pre-existing scripts on disk', async function (): Promise<void> {
		const project = await testUtils.createTestSqlProject(this.test);

<<<<<<< HEAD
		const list: Uri[] = await testUtils.createListOfFiles(project.projectFolderPath);
		const relativePaths = list.map(f => path.relative(project.projectFolderPath, f.path));
=======
		const list: Uri[] = await testUtils.createListOfFiles(this.test, project.projectFolderPath);
>>>>>>> 563d1bce

		await project.addSqlObjectScripts(relativePaths);

		should(project.files.length).equal(11);
		should(project.folders.length).equal(2);
	});

	// TODO: move to DacFx once script contents supported
	it('Should throw error while adding folders and SQL object scripts to sqlproj when a file/folder does not exist on disk', async function (): Promise<void> {
		const projFilePath = await testUtils.createTestSqlProjFile(this.test, baselines.openProjectFileBaseline);
		const project = await testUtils.createTestSqlProject(this.test);

		let list: Uri[] = [];
		let testFolderPath: string = await testUtils.createDummyFileStructure(this.test, true, list, path.dirname(projFilePath));

		const nonexistentFile = path.join(testFolderPath, 'nonexistentFile.sql');
		list.push(Uri.file(nonexistentFile));

		const relativePaths = list.map(f => path.relative(project.projectFolderPath, f.path));

		await testUtils.shouldThrowSpecificError(async () => await project.addSqlObjectScripts(relativePaths), constants.fileOrFolderDoesNotExist(Uri.file(nonexistentFile).fsPath));
	});

	it('Should perform pre-deployment script operations', async function (): Promise<void> {
		let project = await testUtils.createTestSqlProject(this.test);

		const relativePath = 'Script.PreDeployment1.sql';
		const absolutePath = path.join(project.projectFolderPath, relativePath);
		const fileContents = 'SELECT 7';

		// initial state
		(project.preDeployScripts.length).should.equal(0, 'initial state');
		(await exists(absolutePath)).should.be.false('inital state');

		// add new
		await project.addScriptItem(relativePath, fileContents, ItemType.preDeployScript);
		(project.preDeployScripts.length).should.equal(1);
		(await exists(absolutePath)).should.be.true('add new');

		// read
		project = await Project.openProject(project.projectFilePath);
		(project.preDeployScripts.length).should.equal(1, 'read');
		(project.preDeployScripts[0].relativePath).should.equal(relativePath, 'read');

		// exclude
		await project.excludePreDeploymentScript(relativePath);
		(project.preDeployScripts.length).should.equal(0, 'exclude');
		(await exists(absolutePath)).should.be.true('exclude');

		// add existing
		await project.addScriptItem(relativePath, undefined, ItemType.preDeployScript);
		(project.preDeployScripts.length).should.equal(1, 'add existing');

		//delete
		await project.deletePreDeploymentScript(relativePath);
		(project.preDeployScripts.length).should.equal(0, 'delete');
		(await exists(absolutePath)).should.be.false('delete');
	});

	it('Should show information messages when adding more than one pre/post deployment scripts to sqlproj', async function (): Promise<void> {
		const stub = sinon.stub(window, 'showInformationMessage').returns(<any>Promise.resolve());

		const project: Project = await testUtils.createTestSqlProject(this.test);

		const preDeploymentScriptFilePath = 'Script.PreDeployment1.sql';
		const postDeploymentScriptFilePath = 'Script.PostDeployment1.sql';
		const preDeploymentScriptFilePath2 = 'Script.PreDeployment2.sql';
		const postDeploymentScriptFilePath2 = 'Script.PostDeployment2.sql';
		const fileContents = 'SELECT 7';

		await project.addScriptItem(preDeploymentScriptFilePath, fileContents, ItemType.preDeployScript);
		await project.addScriptItem(postDeploymentScriptFilePath, fileContents, ItemType.postDeployScript);

		(stub.notCalled).should.be.true('showInformationMessage should not have been called');

		await project.addScriptItem(preDeploymentScriptFilePath2, fileContents, ItemType.preDeployScript);
		(stub.calledOnce).should.be.true('showInformationMessage should have been called once after adding extra pre-deployment script');
		(stub.calledWith(constants.deployScriptExists(constants.PreDeploy))).should.be.true(`showInformationMessage not called with expected message '${constants.deployScriptExists(constants.PreDeploy)}'; actual: '${stub.firstCall.args[0]}'`);

		stub.resetHistory();

		await project.addScriptItem(postDeploymentScriptFilePath2, fileContents, ItemType.postDeployScript);
		(stub.calledOnce).should.be.true('showInformationMessage should have been called once after adding extra post-deployment script');
		should(stub.calledWith(constants.deployScriptExists(constants.PostDeploy))).be.true(`showInformationMessage not called with expected message '${constants.deployScriptExists(constants.PostDeploy)}' Actual '${stub.getCall(0).args[0]}'`);
	});

	// TODO: move to DacFx once script contents supported
	it('Should not overwrite existing files', async function (): Promise<void> {
		// Create new sqlproj
		const projFilePath = await testUtils.createTestSqlProjFile(this.test, baselines.newProjectFileBaseline);
		const fileList = await testUtils.createListOfFiles(this.test, path.dirname(projFilePath));

		let project: Project = await Project.openProject(projFilePath);

		// Add a file entry to the project with explicit content
		let existingFileUri = fileList[3];
		let fileStats = await fs.stat(existingFileUri.fsPath);
		should(fileStats.isFile()).equal(true, 'Fourth entry in fileList should be a file');

		const relativePath = path.relative(path.dirname(projFilePath), existingFileUri.fsPath);
		await testUtils.shouldThrowSpecificError(
			async () => await project.addScriptItem(relativePath, 'Hello World!'),
			`A file with the name '${path.parse(relativePath).name}' already exists on disk at this location. Please choose another name.`);
	});

	// TODO: revisit correct behavior for this, since DacFx.Projects makes no restriction on absolute paths and external folders (which are represented as "..")
	it.skip('Should not add folders outside of the project folder', async function (): Promise<void> {
		// Create new sqlproj
		const projFilePath = await testUtils.createTestSqlProjFile(this.test, baselines.newProjectFileBaseline);

		let project: Project = await Project.openProject(projFilePath);

		// Try adding project root folder itself - this is silently ignored
		await project.addFolder(path.dirname(projFilePath));
		should.equal(project.files.length, 0, 'Nothing should be added to the project');

		// Try adding a parent of the project folder
		await testUtils.shouldThrowSpecificError(
			async () => await project.addFolder(path.dirname(path.dirname(projFilePath))),
			'Items with absolute path outside project folder are not supported. Please make sure the paths in the project file are relative to project folder.',
			'Folders outside the project folder should not be added.');
	});

	it('Should handle adding existing items to project', async function (): Promise<void> {
		// Create new sqlproj
		const project: Project = await testUtils.createTestSqlProject(this.test);
		// Create 2 new files, a sql file and a txt file
		const sqlFile = path.join(project.projectFolderPath, 'test.sql');
		const txtFile = path.join(project.projectFolderPath, 'foo', 'test.txt');
		await fs.writeFile(sqlFile, 'CREATE TABLE T1 (C1 INT)');
		await fs.mkdir(path.dirname(txtFile));
		await fs.writeFile(txtFile, 'Hello World!');

		await project.readProjFile();

		// Add them as existing files
		await project.addFolder('foo'); // TODO: This shouldn't be necessary; DacFx.Projects needs to refresh the in-memory folder list internally after adding items
		await project.addExistingItem(sqlFile);
		await project.addExistingItem(txtFile);

		// Validate files should have been added to project
		(project.files.length).should.equal(1, `SQL script object count: ${project.files.map(x => x.relativePath).join('; ')}`);
		(project.files[0].relativePath).should.equal('test.sql');

		should(project.folders.length).equal(1, 'folders');
		(project.folders[0].relativePath).should.equal('foo');

		should(project.noneDeployScripts.length).equal(1, '<None> items');
		(project.noneDeployScripts[0].relativePath).should.equal('foo\\test.txt');
	});

	it('Should read project properties', async function (): Promise<void> {
		const projFilePath = await testUtils.createTestSqlProjFile(this.test, baselines.sqlProjPropertyReadBaseline);
		const project: Project = await Project.openProject(projFilePath);

		(project.sqlProjStyle).should.equal(ProjectType.SdkStyle);
		(project.outputPath).should.equal(path.join(getPlatformSafeFileEntryPath(project.projectFolderPath), getPlatformSafeFileEntryPath('CustomOutputPath\\Dacpacs\\')));
		(project.configuration).should.equal('Release');
		(project.getDatabaseSourceValues()).should.deepEqual(['oneSource', 'twoSource', 'redSource', 'blueSource']);
		(project.getProjectTargetVersion()).should.equal('130');
	});
});

describe('Project: sdk style project content operations', function (): void {
	before(async function (): Promise<void> {
		await baselines.loadBaselines();
	});

	beforeEach(function (): void {
		sinon.restore();
	});

	after(async function (): Promise<void> {
		await testUtils.deleteGeneratedTestFolder();
	});

	it('Should exclude pre/post/none deploy scripts correctly', async function (): Promise<void> {
		const folderPath = await testUtils.generateTestFolderPath(this.test);
		const projFilePath = await testUtils.createTestSqlProjFile(this.test, baselines.newSdkStyleProjectSdkNodeBaseline, folderPath);

		const project: Project = await Project.openProject(projFilePath);
		await project.addScriptItem('Script.PreDeployment1.sql', 'fake contents', ItemType.preDeployScript);
		await project.addScriptItem('Script.PreDeployment2.sql', 'fake contents', ItemType.preDeployScript);
		await project.addScriptItem('Script.PostDeployment1.sql', 'fake contents', ItemType.postDeployScript);

		// verify they were added to the sqlproj
		should(project.preDeployScripts.length).equal(1, 'Script.PreDeployment1.sql should have been added');
		should(project.noneDeployScripts.length).equal(1, 'Script.PreDeployment2.sql should have been added');
		should(project.preDeployScripts.length).equal(1, 'Script.PostDeployment1.sql should have been added');
		should(project.files.length).equal(0, 'There should not be any SQL object scripts');

		// exclude the pre/post/none deploy script
		await project.excludePreDeploymentScript('Script.PreDeployment1.sql');
		await project.excludeNoneItem('Script.PreDeployment2.sql');
		await project.excludePostDeploymentScript('Script.PostDeployment1.sql');

		should(project.preDeployScripts.length).equal(0, 'Script.PreDeployment1.sql should have been removed');
		should(project.noneDeployScripts.length).equal(0, 'Script.PreDeployment2.sql should have been removed');
		should(project.postDeployScripts.length).equal(0, 'Script.PostDeployment1.sql should have been removed');
		should(project.files.length).equal(0, 'There should not be any SQL object scripts after the excludes');
	});

	// skipped because exclude folder not yet supported
	it.skip('Should handle excluding glob included folders', async function (): Promise<void> {
		const testFolderPath = await testUtils.generateTestFolderPath(this.test);
		const projFilePath = await testUtils.createTestSqlProjFile(this.test, baselines.openSdkStyleSqlProjectBaseline, testFolderPath);
		await testUtils.createDummyFileStructureWithPrePostDeployScripts(this.test, false, undefined, path.dirname(projFilePath));

		const project: Project = await Project.openProject(projFilePath);

		should(project.files.length).equal(13);
		should(project.folders.length).equal(3);
		should(project.noneDeployScripts.length).equal(2);

		// try to exclude a glob included folder
		//await project.excludeFolder('folder1\\');

		// verify folder and contents are excluded
		should(project.folders.length).equal(1);
		should(project.files.length).equal(6);
		should(project.noneDeployScripts.length).equal(1, 'Script.PostDeployment2.sql should have been excluded');
		should(project.files.find(f => f.relativePath === 'folder1\\')).equal(undefined);

		// verify sqlproj has glob exclude for folder, but not for files and inner folder
		const projFileText = (await fs.readFile(projFilePath)).toString();
		should(projFileText.includes('<Build Remove="folder1\\**" />')).equal(true, projFileText);
		should(projFileText.includes('<Build Remove="folder1\\file1.sql" />')).equal(false, projFileText);
		should(projFileText.includes('<Build Remove="folder1\\nestedFolder\\**" />')).equal(false, projFileText);
	});

	// skipped because exclude folder not yet supported
	it.skip('Should handle excluding nested glob included folders', async function (): Promise<void> {
		const testFolderPath = await testUtils.generateTestFolderPath(this.test,);
		const projFilePath = await testUtils.createTestSqlProjFile(this.test, baselines.openSdkStyleSqlProjectBaseline, testFolderPath);
		await testUtils.createDummyFileStructureWithPrePostDeployScripts(this.test, false, undefined, path.dirname(projFilePath));

		const project: Project = await Project.openProject(projFilePath);

		should(project.files.length).equal(13);
		should(project.folders.length).equal(3);

		// try to exclude a glob included folder
		//await project.excludeFolder('folder1\\nestedFolder\\');

		// verify folder and contents are excluded
		should(project.folders.length).equal(2);
		should(project.files.length).equal(11);
		should(project.files.find(f => f.relativePath === 'folder1\\nestedFolder\\')).equal(undefined);

		// verify sqlproj has glob exclude for folder, but not for files
		const projFileText = (await fs.readFile(projFilePath)).toString();
		should(projFileText.includes('<Build Remove="folder1\\nestedFolder\\**" />')).equal(true, projFileText);
		should(projFileText.includes('<Build Remove="folder1\\nestedFolder\\otherFile1.sql" />')).equal(false, projFileText);
	});

	// skipped because exclude folder not yet supported
	it.skip('Should handle excluding explicitly included folders', async function (): Promise<void> {
		const testFolderPath = await testUtils.generateTestFolderPath(this.test,);
		const projFilePath = await testUtils.createTestSqlProjFile(this.test, baselines.openSdkStyleSqlProjectWithFilesSpecifiedBaseline, testFolderPath);
		await testUtils.createDummyFileStructure(this.test, false, undefined, path.dirname(projFilePath));

		const project: Project = await Project.openProject(projFilePath);

		should(project.files.length).equal(11);
		should(project.folders.length).equal(2);
		should(project.files.find(f => f.relativePath === 'folder1\\')!).not.equal(undefined);
		should(project.files.find(f => f.relativePath === 'folder2\\')!).not.equal(undefined);

		// try to exclude an explicitly included folder without trailing \ in sqlproj
		//await project.excludeFolder('folder1\\');

		// verify folder and contents are excluded
		should(project.folders.length).equal(1);
		should(project.files.length).equal(6);
		should(project.files.find(f => f.relativePath === 'folder1\\')).equal(undefined);

		// try to exclude an explicitly included folder with trailing \ in sqlproj
		//await project.excludeFolder('folder2\\');

		// verify folder and contents are excluded
		should(project.folders.length).equal(0);
		should(project.files.length).equal(1);
		should(project.files.find(f => f.relativePath === 'folder2\\')).equal(undefined);

		// make sure both folders are removed from sqlproj and remove entry is added
		const projFileText = (await fs.readFile(projFilePath)).toString();
		should(projFileText.includes('<Folder Include="folder1" />')).equal(false, projFileText);
		should(projFileText.includes('<Folder Include="folder2\\" />')).equal(false, projFileText);

		should(projFileText.includes('<Build Remove="folder1\\**" />')).equal(true, projFileText);
		should(projFileText.includes('<Build Remove="folder2\\**" />')).equal(true, projFileText);
	});

	// TODO: skipped until fix for folder trailing slashes comes in from DacFx
	it.skip('Should handle deleting explicitly included folders', async function (): Promise<void> {
		const testFolderPath = await testUtils.generateTestFolderPath(this.test,);
		const projFilePath = await testUtils.createTestSqlProjFile(this.test, baselines.openSdkStyleSqlProjectWithFilesSpecifiedBaseline, testFolderPath);
		await testUtils.createDummyFileStructureWithPrePostDeployScripts(this.test, false, undefined, path.dirname(projFilePath));

		const project: Project = await Project.openProject(projFilePath);

		should(project.files.length).equal(13);
		should(project.folders.length).equal(3);
		should(project.files.find(f => f.relativePath === 'folder1\\')!).not.equal(undefined);
		should(project.files.find(f => f.relativePath === 'folder2\\')!).not.equal(undefined);

		// try to delete an explicitly included folder with the trailing \ in sqlproj
		await project.deleteFolder('folder2\\');

		// verify the project not longer has folder2 and its contents
		should(project.folders.length).equal(2);
		should(project.files.length).equal(8);
		should(project.files.find(f => f.relativePath === 'folder2\\')).equal(undefined);

		// try to delete an explicitly included folder without trailing \ in sqlproj
		await project.deleteFolder('folder1\\');

		// verify the project not longer has folder1 and its contents
		should(project.folders.length).equal(0);
		should(project.files.length).equal(1);
		should(project.files.find(f => f.relativePath === 'folder1\\')).equal(undefined);

		// make sure both folders are removed from sqlproj and Build Remove entries were not added
		const projFileText = (await fs.readFile(projFilePath)).toString();
		should(projFileText.includes('<Folder Include="folder1" />')).equal(false, projFileText);
		should(projFileText.includes('<Folder Include="folder2\\" />')).equal(false, projFileText);

		should(projFileText.includes('<Build Remove="folder1\\**" />')).equal(false, projFileText);
		should(projFileText.includes('<Build Remove="folder2\\**" />')).equal(false, projFileText);
	});

	// TODO: remove once DacFx exposes both absolute and relative outputPath
	it('Should read OutputPath from sqlproj if there is one for SDK-style project', async function (): Promise<void> {
		const projFilePath = await testUtils.createTestSqlProjFile(this.test, baselines.openSdkStyleSqlProjectBaseline);
		const projFileText = (await fs.readFile(projFilePath)).toString();

		// Verify sqlproj has OutputPath
		should(projFileText.includes(constants.OutputPath)).equal(true);

		const project: Project = await Project.openProject(projFilePath);
		should(project.outputPath).equal(path.join(getPlatformSafeFileEntryPath(project.projectFolderPath), getPlatformSafeFileEntryPath('..\\otherFolder')));
		should(project.dacpacOutputPath).equal(path.join(getPlatformSafeFileEntryPath(project.projectFolderPath), getPlatformSafeFileEntryPath('..\\otherFolder'), `${project.projectFileName}.dacpac`));
	});

	// TODO: move test to DacFx
	it('Should use default output path if OutputPath is not specified in sqlproj', async function (): Promise<void> {
		const projFilePath = await testUtils.createTestSqlProjFile(this.test, baselines.openSdkStyleSqlProjectWithGlobsSpecifiedBaseline);
		const projFileText = (await fs.readFile(projFilePath)).toString();

		// Verify sqlproj doesn't have <OutputPath>
		should(projFileText.includes(`<${constants.OutputPath}>`)).equal(false);

		const project: Project = await Project.openProject(projFilePath);
		should(project.outputPath).equal(path.join(getPlatformSafeFileEntryPath(project.projectFolderPath), getPlatformSafeFileEntryPath(constants.defaultOutputPath(project.configuration.toString()))) + path.sep);
		should(project.dacpacOutputPath).equal(path.join(getPlatformSafeFileEntryPath(project.projectFolderPath), getPlatformSafeFileEntryPath(constants.defaultOutputPath(project.configuration.toString())), `${project.projectFileName}.dacpac`));
	});
});

describe('Project: database references', function (): void {
	before(async function (): Promise<void> {
		await baselines.loadBaselines();
	});

	after(async function (): Promise<void> {
		await testUtils.deleteGeneratedTestFolder();
	});

	it('Should read database references correctly', async function (): Promise<void> {
		const projFilePath = await testUtils.createTestSqlProjFile(this.test, baselines.databaseReferencesReadBaseline);
		const project = await Project.openProject(projFilePath);
		(project.databaseReferences.length).should.equal(5, 'NUmber of database references');

		const systemRef: SystemDatabaseReferenceProjectEntry | undefined = project.databaseReferences.find(r => r instanceof SystemDatabaseReferenceProjectEntry) as SystemDatabaseReferenceProjectEntry;
		should(systemRef).not.equal(undefined, 'msdb reference');
		(systemRef!.referenceName).should.equal(constants.msdb);
		(systemRef!.databaseVariableLiteralValue!).should.equal('msdbLiteral');
		(systemRef!.suppressMissingDependenciesErrors).should.equal(true, 'suppressMissingDependenciesErrors for system db');

		let projRef: SqlProjectReferenceProjectEntry | undefined = project.databaseReferences.find(r => r instanceof SqlProjectReferenceProjectEntry && r.referenceName === 'ReferencedProject') as SqlProjectReferenceProjectEntry;
		should(projRef).not.equal(undefined, 'ReferencedProject reference');
		(projRef!.pathForSqlProj()).should.equal('..\\ReferencedProject\\ReferencedProject.sqlproj');
		(projRef!.projectGuid).should.equal('{BA5EBA11-C0DE-5EA7-ACED-BABB1E70A575}');
		should(projRef!.databaseVariableLiteralValue).equal(null, 'databaseVariableLiteralValue for ReferencedProject');
		(projRef!.databaseSqlCmdVariableName!).should.equal('projDbVar');
		(projRef!.databaseSqlCmdVariableValue!).should.equal('$(SqlCmdVar__1)');
		(projRef!.serverSqlCmdVariableName!).should.equal('projServerVar');
		(projRef!.serverSqlCmdVariableValue!).should.equal('$(SqlCmdVar__2)');
		(projRef!.suppressMissingDependenciesErrors).should.equal(true, 'suppressMissingDependenciesErrors for ReferencedProject');

		projRef = project.databaseReferences.find(r => r instanceof SqlProjectReferenceProjectEntry && r.referenceName === 'OtherProject') as SqlProjectReferenceProjectEntry;
		should(projRef).not.equal(undefined, 'OtherProject reference');
		(projRef!.pathForSqlProj()).should.equal('..\\OtherProject\\OtherProject.sqlproj');
		(projRef!.projectGuid).should.equal('{C0DEBA11-BA5E-5EA7-ACE5-BABB1E70A575}');
		(projRef!.databaseVariableLiteralValue!).should.equal('OtherProjLiteral', 'databaseVariableLiteralValue for OtherProject');
		should(projRef!.databaseSqlCmdVariableName).equal(undefined);
		should(projRef!.databaseSqlCmdVariableValue).equal(undefined);
		should(projRef!.serverSqlCmdVariableName).equal(undefined);
		should(projRef!.serverSqlCmdVariableValue).equal(undefined);
		(projRef!.suppressMissingDependenciesErrors).should.equal(false, 'suppressMissingDependenciesErrors for OtherProject');

		let dacpacRef: DacpacReferenceProjectEntry | undefined = project.databaseReferences.find(r => r instanceof DacpacReferenceProjectEntry && r.referenceName === 'ReferencedDacpac') as DacpacReferenceProjectEntry;
		should(dacpacRef).not.equal(undefined, 'dacpac reference for ReferencedDacpac');
		(dacpacRef!.pathForSqlProj()).should.equal('..\\ReferencedDacpac\\ReferencedDacpac.dacpac');
		should(dacpacRef!.databaseVariableLiteralValue).equal(null, 'databaseVariableLiteralValue for ReferencedDacpac');
		(dacpacRef!.databaseSqlCmdVariableName!).should.equal('dacpacDbVar');
		(dacpacRef!.databaseSqlCmdVariableValue!).should.equal('$(SqlCmdVar__3)');
		(dacpacRef!.serverSqlCmdVariableName!).should.equal('dacpacServerVar');
		(dacpacRef!.serverSqlCmdVariableValue!).should.equal('$(SqlCmdVar__4)');
		(dacpacRef!.suppressMissingDependenciesErrors).should.equal(false, 'suppressMissingDependenciesErrors for ReferencedDacpac');

		dacpacRef = project.databaseReferences.find(r => r instanceof DacpacReferenceProjectEntry && r.referenceName === 'OtherDacpac') as DacpacReferenceProjectEntry;
		should(dacpacRef).not.equal(undefined, 'dacpac reference for OtherDacpac');
		(dacpacRef!.pathForSqlProj()).should.equal('..\\OtherDacpac\\OtherDacpac.dacpac');
		(dacpacRef!.databaseVariableLiteralValue!).should.equal('OtherDacpacLiteral', 'databaseVariableLiteralValue for OtherDacpac');
		should(dacpacRef!.databaseSqlCmdVariableName).equal(undefined);
		should(dacpacRef!.databaseSqlCmdVariableValue).equal(undefined);
		should(dacpacRef!.serverSqlCmdVariableName).equal(undefined);
		should(dacpacRef!.serverSqlCmdVariableValue).equal(undefined);
		(dacpacRef!.suppressMissingDependenciesErrors).should.equal(true, 'suppressMissingDependenciesErrors for OtherDacpac');
	});

	it('Should delete database references correctly', async function (): Promise<void> {
		const projFilePath = await testUtils.createTestSqlProjFile(this.test, baselines.databaseReferencesReadBaseline);
		const project = await Project.openProject(projFilePath);

		(project.databaseReferences.length).should.equal(5, 'There should be five database references');

		await project.deleteDatabaseReference(constants.msdb);
		(project.databaseReferences.length).should.equal(4, 'There should be four database references after deletion');

		let ref = project.databaseReferences.find(r => r.referenceName === constants.msdb);
		should(ref).equal(undefined, 'msdb reference should be deleted');
	});

	it('Should add system database reference correctly', async function (): Promise<void> {
		let project = await testUtils.createTestSqlProject(this.test);

		const msdbRefSettings: ISystemDatabaseReferenceSettings = { databaseVariableLiteralValue: systemDatabaseToString(SystemDatabase.MSDB), systemDb: SystemDatabase.MSDB, suppressMissingDependenciesErrors: true };
		await project.addSystemDatabaseReference(msdbRefSettings);

		(project.databaseReferences.length).should.equal(1, 'There should be one database reference after adding a reference to msdb');
		(project.databaseReferences[0].referenceName).should.equal(msdbRefSettings.databaseVariableLiteralValue, 'databaseName');
		(project.databaseReferences[0].suppressMissingDependenciesErrors).should.equal(msdbRefSettings.suppressMissingDependenciesErrors, 'suppressMissingDependenciesErrors');
	});

	it('Should add a dacpac reference to the same database correctly', async function (): Promise<void> {
		const projFilePath = await testUtils.createTestSqlProjFile(this.test, baselines.newProjectFileBaseline);
		let project = await Project.openProject(projFilePath);

		// add database reference in the same database
		should(project.databaseReferences.length).equal(0, 'There should be no database references to start with');
		await project.addDatabaseReference({ dacpacFileLocation: Uri.file('test1.dacpac'), suppressMissingDependenciesErrors: true });

		should(project.databaseReferences.length).equal(1, 'There should be a database reference after adding a reference to test1');
		should(project.databaseReferences[0].referenceName).equal('test1', 'The database reference should be test1');
		should(project.databaseReferences[0].suppressMissingDependenciesErrors).equal(true, 'project.databaseReferences[0].suppressMissingDependenciesErrors should be true');
	});

	it('Should add a dacpac reference to a different database in the same server correctly', async function (): Promise<void> {
		const projFilePath = await testUtils.createTestSqlProjFile(this.test, baselines.newProjectFileBaseline);
		const project = await Project.openProject(projFilePath);

		// add database reference to a different database on the same server
		should(project.databaseReferences.length).equal(0, 'There should be no database references to start with');
		await project.addDatabaseReference({
			dacpacFileLocation: Uri.file('test2.dacpac'),
			databaseName: 'test2DbName',
			databaseVariable: 'test2Db',
			suppressMissingDependenciesErrors: false
		});
		should(project.databaseReferences.length).equal(1, 'There should be a database reference after adding a reference to test2');
		should(project.databaseReferences[0].referenceName).equal('test2', 'The database reference should be test2');
		should(project.databaseReferences[0].suppressMissingDependenciesErrors).equal(false, 'project.databaseReferences[0].suppressMissingDependenciesErrors should be false');
	});

	it('Should add a dacpac reference to a different database in a different server correctly', async function (): Promise<void> {
		const projFilePath = await testUtils.createTestSqlProjFile(this.test, baselines.newProjectFileBaseline);
		const project = await Project.openProject(projFilePath);

		// add database reference to a different database on a different server
		should(project.databaseReferences.length).equal(0, 'There should be no database references to start with');
		await project.addDatabaseReference({
			dacpacFileLocation: Uri.file('test3.dacpac'),
			databaseName: 'test3DbName',
			databaseVariable: 'test3Db',
			serverName: 'otherServerName',
			serverVariable: 'otherServer',
			suppressMissingDependenciesErrors: false
		});
		should(project.databaseReferences.length).equal(1, 'There should be a database reference after adding a reference to test3');
		should(project.databaseReferences[0].referenceName).equal('test3', 'The database reference should be test3');
		should(project.databaseReferences[0].suppressMissingDependenciesErrors).equal(false, 'project.databaseReferences[0].suppressMissingDependenciesErrors should be false');
	});

	it('Should add a project reference to the same database correctly', async function (): Promise<void> {
		const projFilePath = await testUtils.createTestSqlProjFile(this.test, baselines.newProjectFileBaseline);
		let project = await Project.openProject(projFilePath);

		// add database reference to a different database on a different server
		should(project.databaseReferences.length).equal(0, 'There should be no database references to start with');
		should(Object.keys(project.sqlCmdVariables).length).equal(0, `There should be no sqlcmd variables to start with. Actual: ${Object.keys(project.sqlCmdVariables).length}`);
		await project.addProjectReference({
			projectName: 'project1',
			projectGuid: '',
			projectRelativePath: Uri.file(path.join('..', 'project1', 'project1.sqlproj')),
			suppressMissingDependenciesErrors: false
		});

		should(project.databaseReferences.length).equal(1, 'There should be a database reference after adding a reference to project1');
		should(project.databaseReferences[0].referenceName).equal('project1', 'The database reference should be project1');
		should(project.databaseReferences[0].suppressMissingDependenciesErrors).equal(false, 'project.databaseReferences[0].suppressMissingDependenciesErrors should be false');
		should(Object.keys(project.sqlCmdVariables).length).equal(0, `There should be no sqlcmd variables added. Actual: ${Object.keys(project.sqlCmdVariables).length}`);
	});

	it('Should add a project reference to a different database in the same server correctly', async function (): Promise<void> {
		const projFilePath = await testUtils.createTestSqlProjFile(this.test, baselines.newProjectFileBaseline);
		let project = await Project.openProject(projFilePath);

		// add database reference to a different database on a different server
		should(project.databaseReferences.length).equal(0, 'There should be no database references to start with');
		should(Object.keys(project.sqlCmdVariables).length).equal(0, 'There should be no sqlcmd variables to start with');
		await project.addProjectReference({
			projectName: 'project1',
			projectGuid: '',
			projectRelativePath: Uri.file(path.join('..', 'project1', 'project1.sqlproj')),
			databaseName: 'testdbName',
			databaseVariable: 'testdb',
			suppressMissingDependenciesErrors: false
		});

		should(project.databaseReferences.length).equal(1, 'There should be a database reference after adding a reference to project1');
		should(project.databaseReferences[0].referenceName).equal('project1', 'The database reference should be project1');
		should(project.databaseReferences[0].suppressMissingDependenciesErrors).equal(false, 'project.databaseReferences[0].suppressMissingDependenciesErrors should be false');
		should(Object.keys(project.sqlCmdVariables).length).equal(1, `There should be one new sqlcmd variable added. Actual: ${Object.keys(project.sqlCmdVariables).length}`);
	});

	it('Should add a project reference to a different database in a different server correctly', async function (): Promise<void> {
		const projFilePath = await testUtils.createTestSqlProjFile(this.test, baselines.newProjectFileBaseline);
		let project = await Project.openProject(projFilePath);

		// add database reference to a different database on a different server
		should(project.databaseReferences.length).equal(0, 'There should be no database references to start with');
		should(Object.keys(project.sqlCmdVariables).length).equal(0, 'There should be no sqlcmd variables to start with');
		await project.addProjectReference({
			projectName: 'project1',
			projectGuid: '',
			projectRelativePath: Uri.file(path.join('..', 'project1', 'project1.sqlproj')),
			databaseName: 'testdbName',
			databaseVariable: 'testdb',
			serverName: 'otherServerName',
			serverVariable: 'otherServer',
			suppressMissingDependenciesErrors: false
		});

		should(project.databaseReferences.length).equal(1, 'There should be a database reference after adding a reference to project1');
		should(project.databaseReferences[0].referenceName).equal('project1', 'The database reference should be project1');
		should(project.databaseReferences[0].suppressMissingDependenciesErrors).equal(false, 'project.databaseReferences[0].suppressMissingDependenciesErrors should be false');
		should(Object.keys(project.sqlCmdVariables).length).equal(2, `There should be two new sqlcmd variables added. Actual: ${Object.keys(project.sqlCmdVariables).length}`);
	});

	it('Should not allow adding duplicate dacpac references', async function (): Promise<void> {
		const projFilePath = await testUtils.createTestSqlProjFile(this.test, baselines.newProjectFileBaseline);
		let project = await Project.openProject(projFilePath);

		should(project.databaseReferences.length).equal(0, 'There should be no database references to start with');

		const dacpacReference: IDacpacReferenceSettings = { dacpacFileLocation: Uri.file('test.dacpac'), suppressMissingDependenciesErrors: false };
		await project.addDatabaseReference(dacpacReference);

		should(project.databaseReferences.length).equal(1, 'There should be one database reference after adding a reference to test.dacpac');
		should(project.databaseReferences[0].referenceName).equal('test', 'project.databaseReferences[0].databaseName should be test');

		// try to add reference to test.dacpac again
		await testUtils.shouldThrowSpecificError(async () => await project.addDatabaseReference(dacpacReference), constants.databaseReferenceAlreadyExists);
		should(project.databaseReferences.length).equal(1, 'There should be one database reference after trying to add a reference to test.dacpac again');
	});

	it('Should not allow adding duplicate system database references', async function (): Promise<void> {
		const projFilePath = await testUtils.createTestSqlProjFile(this.test, baselines.newProjectFileBaseline);
		let project = await Project.openProject(projFilePath);

		should(project.databaseReferences.length).equal(0, 'There should be no database references to start with');

		const systemDbReference: ISystemDatabaseReferenceSettings = { databaseVariableLiteralValue: systemDatabaseToString(SystemDatabase.Master), systemDb: SystemDatabase.Master, suppressMissingDependenciesErrors: false };
		await project.addSystemDatabaseReference(systemDbReference);
		project = await Project.openProject(projFilePath);
		should(project.databaseReferences.length).equal(1, 'There should be one database reference after adding a reference to master');
		should(project.databaseReferences[0].referenceName).equal(constants.master, 'project.databaseReferences[0].databaseName should be master');

		// try to add reference to master again
		await testUtils.shouldThrowSpecificError(async () => await project.addSystemDatabaseReference(systemDbReference), constants.databaseReferenceAlreadyExists);
		should(project.databaseReferences.length).equal(1, 'There should only be one database reference after trying to add a reference to master again');
	});

	it('Should not allow adding duplicate project references', async function (): Promise<void> {
		const projFilePath = await testUtils.createTestSqlProjFile(this.test, baselines.newProjectFileBaseline);
		let project = await Project.openProject(projFilePath);

		should(project.databaseReferences.length).equal(0, 'There should be no database references to start with');

		const projectReference: IProjectReferenceSettings = {
			projectName: 'testProject',
			projectGuid: '',
			projectRelativePath: Uri.file('testProject.sqlproj'),
			suppressMissingDependenciesErrors: false
		};
		await project.addProjectReference(projectReference);

		should(project.databaseReferences.length).equal(1, 'There should be one database reference after adding a reference to testProject.sqlproj');
		should(project.databaseReferences[0].referenceName).equal('testProject', 'project.databaseReferences[0].databaseName should be testProject');

		// try to add reference to testProject again
		await testUtils.shouldThrowSpecificError(async () => await project.addProjectReference(projectReference), constants.databaseReferenceAlreadyExists);
		should(project.databaseReferences.length).equal(1, 'There should be one database reference after trying to add a reference to testProject again');
	});

	it('Should handle trying to add duplicate database references when slashes are different direction', async function (): Promise<void> {
		const projFilePath = await testUtils.createTestSqlProjFile(this.test, baselines.newProjectFileBaseline);
		let project = await Project.openProject(projFilePath);

		should(project.databaseReferences.length).equal(0, 'There should be no database references to start with');

		const projectReference: IProjectReferenceSettings = {
			projectName: 'testProject',
			projectGuid: '',
			projectRelativePath: Uri.file('testFolder/testProject.sqlproj'),
			suppressMissingDependenciesErrors: false
		};
		await project.addProjectReference(projectReference);

		should(project.databaseReferences.length).equal(1, 'There should be one database reference after adding a reference to testProject.sqlproj');
		should(project.databaseReferences[0].referenceName).equal('testProject', 'project.databaseReferences[0].databaseName should be testProject');

		// try to add reference to testProject again with slashes in the other direction
		projectReference.projectRelativePath = Uri.file('testFolder\\testProject.sqlproj');
		await testUtils.shouldThrowSpecificError(async () => await project.addProjectReference(projectReference), constants.databaseReferenceAlreadyExists);
		should(project.databaseReferences.length).equal(1, 'There should be one database reference after trying to add a reference to testProject again');
	});

	it.skip('Should update sqlcmd variable values if value changes', async function (): Promise<void> {
		const projFilePath = await testUtils.createTestSqlProjFile(this.test, baselines.newProjectFileBaseline);
		const project = await Project.openProject(projFilePath);
		const databaseVariable = 'test3Db';
		const serverVariable = 'otherServer';

		should(project.databaseReferences.length).equal(0, 'There should be no database references to start with');
		await project.addDatabaseReference({
			dacpacFileLocation: Uri.file('test3.dacpac'),
			databaseName: 'test3DbName',
			databaseVariable: databaseVariable,
			serverName: 'otherServerName',
			serverVariable: serverVariable,
			suppressMissingDependenciesErrors: false
		});
		should(project.databaseReferences.length).equal(1, 'There should be a database reference after adding a reference to test3');
		should(project.databaseReferences[0].referenceName).equal('test3', 'The database reference should be test3');
		should(Object.keys(project.sqlCmdVariables).length).equal(2, 'There should be 2 sqlcmdvars after adding the dacpac reference');

		// make sure reference to test3.dacpac and SQLCMD variables were added
		let projFileText = (await fs.readFile(projFilePath)).toString();
		should(projFileText).containEql('<SqlCmdVariable Include="test3Db">');
		should(projFileText).containEql('<DefaultValue>test3DbName</DefaultValue>');
		should(projFileText).containEql('<SqlCmdVariable Include="otherServer">');
		should(projFileText).containEql('<DefaultValue>otherServerName</DefaultValue>');

		// delete reference
		await project.deleteDatabaseReferenceByEntry(project.databaseReferences[0]);
		should(project.databaseReferences.length).equal(0, 'There should be no database references after deleting');
		should(Object.keys(project.sqlCmdVariables).length).equal(2, 'There should still be 2 sqlcmdvars after deleting the dacpac reference');

		// add reference to the same dacpac again but with different values for the sqlcmd variables
		await project.addDatabaseReference({
			dacpacFileLocation: Uri.file('test3.dacpac'),
			databaseName: 'newDbName',
			databaseVariable: databaseVariable,
			serverName: 'newServerName',
			serverVariable: serverVariable,
			suppressMissingDependenciesErrors: false
		});
		should(project.databaseReferences.length).equal(1, 'There should be a database reference after adding a reference to test3');
		should(project.databaseReferences[0].referenceName).equal('test3', 'The database reference should be test3');
		should(Object.keys(project.sqlCmdVariables).length).equal(2, 'There should still be 2 sqlcmdvars after adding the dacpac reference again with different sqlcmdvar values');

		projFileText = (await fs.readFile(projFilePath)).toString();
		should(projFileText).containEql('<SqlCmdVariable Include="test3Db">');
		should(projFileText).containEql('<DefaultValue>newDbName</DefaultValue>');
		should(projFileText).containEql('<SqlCmdVariable Include="otherServer">');
		should(projFileText).containEql('<DefaultValue>newServerName</DefaultValue>');
	});
});

describe('Project: add SQLCMD Variables', function (): void {
	before(async function (): Promise<void> {
		await baselines.loadBaselines();
	});

	after(async function (): Promise<void> {
		await testUtils.deleteGeneratedTestFolder();
	});

	it('Should update .sqlproj with new sqlcmd variables', async function (): Promise<void> {
		const projFilePath = await testUtils.createTestSqlProjFile(this.test, baselines.openProjectFileBaseline);
		let project = await Project.openProject(projFilePath);
		should(Object.keys(project.sqlCmdVariables).length).equal(2, 'The project should have 2 sqlcmd variables when opened');

		// add a new variable
		await project.addSqlCmdVariable('TestDatabaseName', 'TestDb');

		// update value of an existing sqlcmd variable
		await project.updateSqlCmdVariable('ProdDatabaseName', 'NewProdName');

		should(Object.keys(project.sqlCmdVariables).length).equal(3, 'There should be 3 sqlcmd variables after adding TestDatabaseName');
		should(project.sqlCmdVariables['TestDatabaseName']).equal('TestDb', 'Value of TestDatabaseName should be TestDb');
		should(project.sqlCmdVariables['ProdDatabaseName']).equal('NewProdName', 'ProdDatabaseName value should have been updated to the new value');
	});
});

describe('Project: publish profiles', function (): void {
	before(async function (): Promise<void> {
		await baselines.loadBaselines();
	});

	after(async function (): Promise<void> {
		await testUtils.deleteGeneratedTestFolder();
	});

	it('Should add new publish profile', async function (): Promise<void> {
		const projFilePath = await testUtils.createTestSqlProjFile(this.test, baselines.openProjectFileBaseline);
		const project = await Project.openProject(projFilePath);
		should(project.publishProfiles.length).equal(3);

		// add a new publish profile
		const newProfilePath = path.join(project.projectFolderPath, 'TestProjectName_4.publish.xml');
		await fs.writeFile(newProfilePath, '<fake-publish-profile type="stage"/>');

		await project.addNoneItem('TestProjectName_4.publish.xml');

		should(project.publishProfiles.length).equal(4);
	});
});

describe('Project: properties', function (): void {
	before(async function (): Promise<void> {
		await baselines.loadBaselines();
	});

	after(async function (): Promise<void> {
		await testUtils.deleteGeneratedTestFolder();
	});

	it('Should read target database version', async function (): Promise<void> {
		const projFilePath = await testUtils.createTestSqlProjFile(this.test, baselines.openProjectFileBaseline);
		const project = await Project.openProject(projFilePath);

		should(project.getProjectTargetVersion()).equal('150');
	});

	it('Should throw on missing target database version', async function (): Promise<void> {
		const projFilePath = await testUtils.createTestSqlProjFile(this.test, baselines.sqlProjectMissingVersionBaseline);

		await testUtils.shouldThrowSpecificError(async () => await Project.openProject(projFilePath), 'Error: No target platform defined.  Missing <DSP> node.');
	});

	it('Should throw on invalid target database version', async function (): Promise<void> {
		const projFilePath = await testUtils.createTestSqlProjFile(this.test, baselines.sqlProjectInvalidVersionBaseline);

		try {
			await Project.openProject(projFilePath);
			throw new Error('Should not have succeeded.');
		} catch (e) {
			(e.message).should.startWith('Error: Invalid value for Database Schema Provider:');
			(e.message).should.endWith('expected to be in the form Microsoft.Data.Tools.Schema.Sql.Sql160DatabaseSchemaProvider');
		}
	});

	it('Should read default database collation', async function (): Promise<void> {
		const projFilePath = await testUtils.createTestSqlProjFile(this.test, baselines.sqlProjectCustomCollationBaseline);
		const project = await Project.openProject(projFilePath);

		should(project.getDatabaseDefaultCollation()).equal('SQL_Latin1_General_CP1255_CS_AS');
	});

	it('Should return default value when database collation is not specified', async function (): Promise<void> {
		const projFilePath = await testUtils.createTestSqlProjFile(this.test, baselines.newProjectFileBaseline);
		const project = await Project.openProject(projFilePath);

		should(project.getDatabaseDefaultCollation()).equal('SQL_Latin1_General_CP1_CI_AS');
	});

	// TODO: skipped until DacFx throws on invalid value
	it.skip('Should throw on invalid default database collation', async function (): Promise<void> {
		const projFilePath = await testUtils.createTestSqlProjFile(this.test, baselines.sqlProjectInvalidCollationBaseline);

		try {
			await Project.openProject(projFilePath);
			throw new Error('Should not have succeeded.');
		} catch (e) {
			(e.message).should.startWith('Error: Invalid value for DefaultCollation:');
		}
	});

	it('Should add database source to project property', async function (): Promise<void> {
		const project = await testUtils.createTestSqlProject(this.test);

		// Should add a single database source
		await project.addDatabaseSource('test1');
		let databaseSourceItems: string[] = project.getDatabaseSourceValues();
		should(databaseSourceItems.length).equal(1, 'number of database sources: ' + databaseSourceItems);
		should(databaseSourceItems[0]).equal('test1');

		// Should add multiple database sources
		await project.addDatabaseSource('test2');
		await project.addDatabaseSource('test3');
		databaseSourceItems = project.getDatabaseSourceValues();
		should(databaseSourceItems.length).equal(3, 'number of database sources: ' + databaseSourceItems);
		should(databaseSourceItems[0]).equal('test1');
		should(databaseSourceItems[1]).equal('test2');
		should(databaseSourceItems[2]).equal('test3');

		// Should not add duplicate database sources
		await project.addDatabaseSource('test1');
		await project.addDatabaseSource('test2');
		await project.addDatabaseSource('test3');
		should(databaseSourceItems.length).equal(3);
		should(databaseSourceItems[0]).equal('test1');
		should(databaseSourceItems[1]).equal('test2');
		should(databaseSourceItems[2]).equal('test3');
	});

	it('Should remove database source from project property', async function (): Promise<void> {
		const projFilePath = await testUtils.createTestSqlProjFile(this.test, baselines.sqlProjectInvalidCollationBaseline);
		const project = await Project.openProject(projFilePath);

		await project.addDatabaseSource('test1');
		await project.addDatabaseSource('test2');
		await project.addDatabaseSource('test3');
		await project.addDatabaseSource('test4');

		let databaseSourceItems: string[] = project.getDatabaseSourceValues();
		should(databaseSourceItems.length).equal(4);

		// Should remove database sources
		await project.removeDatabaseSource('test2');
		await project.removeDatabaseSource('test1');
		await project.removeDatabaseSource('test4');

		databaseSourceItems = project.getDatabaseSourceValues();
		should(databaseSourceItems.length).equal(1);
		should(databaseSourceItems[0]).equal('test3');

		// Should remove database source tag when last database source is removed
		await project.removeDatabaseSource('test3');
		databaseSourceItems = project.getDatabaseSourceValues();

		should(databaseSourceItems.length).equal(0);
	});

	it('Should throw error when adding or removing database source that contains semicolon', async function (): Promise<void> {
		const projFilePath = await testUtils.createTestSqlProjFile(this.test, baselines.sqlProjectInvalidCollationBaseline);
		const project = await Project.openProject(projFilePath);
		const semicolon = ';';

		await testUtils.shouldThrowSpecificError(
			async () => await project.addDatabaseSource(semicolon),
			constants.invalidProjectPropertyValueProvided(semicolon));

		await testUtils.shouldThrowSpecificError(
			async () => await project.removeDatabaseSource(semicolon),
			constants.invalidProjectPropertyValueProvided(semicolon));
	});
});

describe('Project: round trip updates', function (): void {
	before(async function (): Promise<void> {
		await baselines.loadBaselines();
	});

	beforeEach(function (): void {
		sinon.restore();
	});

	after(async function (): Promise<void> {
		await testUtils.deleteGeneratedTestFolder();
	});

	it('Should update SSDT project to work in ADS', async function (): Promise<void> {
		await testUpdateInRoundTrip(this.test, baselines.SSDTProjectFileBaseline);
	});

	// skipped until https://mssqltools.visualstudio.com/SQL%20Tools%20Semester%20Work%20Tracking/_workitems/edit/15749 is fixed
	it.skip('Should update SSDT project with new system database references', async function (): Promise<void> {
		await testUpdateInRoundTrip(this.test, baselines.SSDTUpdatedProjectBaseline);
	});

	it('Should update SSDT project to work in ADS handling pre-existing targets', async function (): Promise<void> {
		await testUpdateInRoundTrip(this.test, baselines.SSDTProjectBaselineWithBeforeBuildTarget);
	});

	it('Should not update project and no backup file should be created when prompt to update project is rejected', async function (): Promise<void> {
		sinon.stub(window, 'showWarningMessage').returns(<any>Promise.resolve(constants.noString));
		// setup test files
		const folderPath = await testUtils.generateTestFolderPath(this.test);
		const sqlProjPath = await testUtils.createTestSqlProjFile(this.test, baselines.SSDTProjectFileBaseline, folderPath);

		const originalSqlProjContents = (await fs.readFile(sqlProjPath)).toString();

		// validate original state
		let project = await Project.openProject(sqlProjPath, false);
		(project.isCrossPlatformCompatible).should.be.false('SSDT project should not be cross-platform compatible when not prompted to update');

		// validate rejection result
		project = await Project.openProject(sqlProjPath, true);
		(project.isCrossPlatformCompatible).should.be.false('SSDT project should not be cross-platform compatible when update prompt is rejected');
		(await exists(sqlProjPath + '_backup')).should.be.false('backup file should not be generated');

		const newSqlProjContents = (await fs.readFile(sqlProjPath)).toString();
		newSqlProjContents.should.equal(originalSqlProjContents, 'SSDT .sqlproj contents should not have changed when update prompt is rejected')

		sinon.restore();
	});

	it('Should not show warning message for non-SSDT projects that have the additional information for Build', async function (): Promise<void> {
		// setup test files
		const folderPath = await testUtils.generateTestFolderPath(this.test);
		const sqlProjPath = await testUtils.createTestSqlProjFile(this.test, baselines.openProjectFileBaseline, folderPath);
		await testUtils.createTestDataSources(this.test, baselines.openDataSourcesBaseline, folderPath);

		await Project.openProject(Uri.file(sqlProjPath).fsPath); // no error thrown
	});

	it('Should not show update project warning message when opening sdk style project using Sdk node', async function (): Promise<void> {
		await shouldNotShowUpdateWarning(this.test, baselines.newSdkStyleProjectSdkNodeBaseline);
	});

	it('Should not show update project warning message when opening sdk style project using Project node with Sdk attribute', async function (): Promise<void> {
		await shouldNotShowUpdateWarning(this.test, baselines.newSdkStyleProjectSdkProjectAttributeBaseline);
	});

	it('Should not show update project warning message when opening sdk style project using Import node with Sdk attribute', async function (): Promise<void> {
		await shouldNotShowUpdateWarning(this.test, baselines.newStyleProjectSdkImportAttributeBaseline);
	});

	async function shouldNotShowUpdateWarning(test: Mocha.Runnable | undefined, baselineFile: string): Promise<void> {
		// setup test files
		const folderPath = await testUtils.generateTestFolderPath(test);
		const sqlProjPath = await testUtils.createTestSqlProjFile(test, baselineFile, folderPath);
		const spy = sinon.spy(window, 'showWarningMessage');

		const project = await Project.openProject(Uri.file(sqlProjPath).fsPath);
		(project.isCrossPlatformCompatible).should.be.true('Project should be detected as cross-plat compatible');
		(spy.notCalled).should.be.true('Prompt to update .sqlproj should not have been shown for cross-plat project.');
	}
});

async function testUpdateInRoundTrip(test: Mocha.Runnable | undefined, fileBeforeupdate: string): Promise<void> {
	const projFilePath = await testUtils.createTestSqlProjFile(test, fileBeforeupdate);
	const project = await Project.openProject(projFilePath); // project gets updated if needed in openProject()
	should(project.isCrossPlatformCompatible).be.false('Project should not be cross-plat compatible before conversion');

	project.isCrossPlatformCompatible.should.be.false('Project should not be cross-plat compatible before conversion');

	await project.updateProjectForRoundTrip();

	(project.isCrossPlatformCompatible).should.be.true('Project should be cross-plat compatible after conversion');
	(await exists(projFilePath + '_backup')).should.be.true('Backup file should have been generated before the project was updated');

	sinon.restore();
}<|MERGE_RESOLUTION|>--- conflicted
+++ resolved
@@ -137,12 +137,8 @@
 	it('Should add folders and SQL object scripts to sqlproj with pre-existing scripts on disk', async function (): Promise<void> {
 		const project = await testUtils.createTestSqlProject(this.test);
 
-<<<<<<< HEAD
-		const list: Uri[] = await testUtils.createListOfFiles(project.projectFolderPath);
+		const list: Uri[] = await testUtils.createListOfFiles(this.test, project.projectFolderPath);
 		const relativePaths = list.map(f => path.relative(project.projectFolderPath, f.path));
-=======
-		const list: Uri[] = await testUtils.createListOfFiles(this.test, project.projectFolderPath);
->>>>>>> 563d1bce
 
 		await project.addSqlObjectScripts(relativePaths);
 
