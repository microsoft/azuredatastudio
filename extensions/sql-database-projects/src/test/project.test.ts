/*---------------------------------------------------------------------------------------------
 *  Copyright (c) Microsoft Corporation. All rights reserved.
 *  Licensed under the Source EULA. See License.txt in the project root for license information.
 *--------------------------------------------------------------------------------------------*/

import * as should from 'should';
import * as path from 'path';
import * as os from 'os';
import * as baselines from './baselines/baselines';
import * as testUtils from './testUtils';
import * as constants from '../common/constants';

import { promises as fs } from 'fs';
<<<<<<< HEAD
import { Project, EntryType, TargetPlatform } from '../models/project';
=======
import { Project, EntryType } from '../models/project';
import { exists } from '../common/utils';
>>>>>>> a68e7452

let projFilePath: string;
const isWindows = os.platform() === 'win32';

describe('Project: sqlproj content operations', function (): void {
	before(async function() : Promise<void> {
		await baselines.loadBaselines();
	});

	beforeEach(async () => {
		projFilePath = await testUtils.createTestSqlProjFile(baselines.openProjectFileBaseline);
	});

	it('Should read Project from sqlproj', async function (): Promise<void> {
		const project: Project = new Project(projFilePath);
		await project.readProjFile();

		should(project.files.filter(f => f.type === EntryType.File).length).equal(4);
		should(project.files.filter(f => f.type === EntryType.Folder).length).equal(5);

		should(project.files.find(f => f.type === EntryType.Folder && f.relativePath === 'Views\\User')).not.equal(undefined); // mixed ItemGroup folder
		should(project.files.find(f => f.type === EntryType.File && f.relativePath === 'Views\\User\\Profile.sql')).not.equal(undefined); // mixed ItemGroup file
	});

	it('Should add Folder and Build entries to sqlproj', async function (): Promise<void> {
		const project: Project = new Project(projFilePath);
		await project.readProjFile();

		const folderPath = 'Stored Procedures';
		const filePath = path.join(folderPath, 'Fake Stored Proc.sql');
		const fileContents = 'SELECT \'This is not actually a stored procedure.\'';

		await project.addFolderItem(folderPath);
		await project.addScriptItem(filePath, fileContents);

		const newProject = new Project(projFilePath);
		await newProject.readProjFile();

		should(newProject.files.find(f => f.type === EntryType.Folder && f.relativePath === folderPath)).not.equal(undefined);
		should(newProject.files.find(f => f.type === EntryType.File && f.relativePath === filePath)).not.equal(undefined);

		const newFileContents = (await fs.readFile(path.join(newProject.projectFolderPath, filePath))).toString();

		should(newFileContents).equal(fileContents);
	});

	it('Should add Folder and Build entries to sqlproj with pre-existing scripts on disk', async function (): Promise<void> {
		projFilePath = await testUtils.createTestSqlProjFile(baselines.newProjectFileBaseline);
		const project: Project = new Project(projFilePath);
		await project.readProjFile();

		let list: string[] = await testUtils.createListOfFiles(path.dirname(projFilePath));

		await project.addToProject(list);

		should(project.files.filter(f => f.type === EntryType.File).length).equal(11);	// txt file shouldn't be added to the project
		should(project.files.filter(f => f.type === EntryType.Folder).length).equal(3);	// 2folders + default Properties folder
	});

	it('Should throw error while adding Folder and Build entries to sqlproj when a file/folder does not exist on disk', async function (): Promise<void> {
		projFilePath = await testUtils.createTestSqlProjFile(baselines.newProjectFileBaseline);
		const project = new Project(projFilePath);
		await project.readProjFile();

		let list: string[] = [];
		let testFolderPath: string = await testUtils.createDummyFileStructure(true, list, path.dirname(projFilePath));

		const nonexistentFile = path.join(testFolderPath, 'nonexistentFile.sql');
		list.push(nonexistentFile);

		await testUtils.shouldThrowSpecificError(async () => await project.addToProject(list), `ENOENT: no such file or directory, stat \'${nonexistentFile}\'`);
	});
<<<<<<< HEAD

	it('Should choose correct master dacpac', async function(): Promise<void> {
		projFilePath = await testUtils.createTestSqlProjFile(baselines.newProjectFileBaseline);
		const project = new Project(projFilePath);
		await project.readProjFile();

		if (isWindows) {
			let uri = project.getMasterDacpac();
			should.equal(uri.fsPath, '\\$(NETCoreTargetsPath)\\SystemDacpacs\\130\\master.dacpac');

			project.changeDSP(TargetPlatform.Sql150.toString());
			uri = project.getMasterDacpac();
			should.equal(uri.fsPath, '\\$(NETCoreTargetsPath)\\SystemDacpacs\\150\\master.dacpac');

			project.changeDSP(TargetPlatform.SqlAzureV12.toString());
			uri = project.getMasterDacpac();
			should.equal(uri.fsPath, '\\$(NETCoreTargetsPath)\\SystemDacpacs\\AzureV12\\master.dacpac');
		} else {
			let uri = project.getMasterDacpac();
			should.equal(uri.fsPath, '/$(NETCoreTargetsPath)/SystemDacpacs/130/master.dacpac');

			project.changeDSP(TargetPlatform.Sql150.toString());
			uri = project.getMasterDacpac();
			should.equal(uri.fsPath, '/$(NETCoreTargetsPath)/SystemDacpacs/150/master.dacpac');

			project.changeDSP(TargetPlatform.SqlAzureV12.toString());
			uri = project.getMasterDacpac();
			should.equal(uri.fsPath, '/$(NETCoreTargetsPath)/SystemDacpacs/AzureV12/master.dacpac');
		}
	});

	it('Should throw error when choosing correct master dacpac if invalid DSP', async function(): Promise<void> {
		projFilePath = await testUtils.createTestSqlProjFile(baselines.newProjectFileBaseline);
		const project = new Project(projFilePath);
		await project.readProjFile();

		project.changeDSP('invalidPlatform');
		await testUtils.shouldThrowSpecificError(async () => await project.getMasterDacpac(), constants.invalidDataSchemaProvider);
=======
});

describe('Project: round trip updates', function (): void {
	before(async function () : Promise<void> {
		await baselines.loadBaselines();
	});

	it('Should update SSDT project to work in ADS', async function (): Promise<void> {
		projFilePath = await testUtils.createTestSqlProjFile(baselines.SSDTProjectFileBaseline);
		const project: Project = new Project(projFilePath);
		await project.readProjFile();

		await project.updateProjectForRoundTrip();

		should(await exists(projFilePath + '_backup')).equal(true);	// backup file should be generated before the project is updated
		should(project.importedTargets.length).equal(3);	// additional target added by updateProjectForRoundTrip method

		let projFileText = (await fs.readFile(projFilePath)).toString();
		should(projFileText).equal(baselines.SSDTProjectAfterUpdateBaseline.trim());
>>>>>>> a68e7452
	});
});<|MERGE_RESOLUTION|>--- conflicted
+++ resolved
@@ -11,12 +11,8 @@
 import * as constants from '../common/constants';
 
 import { promises as fs } from 'fs';
-<<<<<<< HEAD
 import { Project, EntryType, TargetPlatform } from '../models/project';
-=======
-import { Project, EntryType } from '../models/project';
 import { exists } from '../common/utils';
->>>>>>> a68e7452
 
 let projFilePath: string;
 const isWindows = os.platform() === 'win32';
@@ -89,7 +85,6 @@
 
 		await testUtils.shouldThrowSpecificError(async () => await project.addToProject(list), `ENOENT: no such file or directory, stat \'${nonexistentFile}\'`);
 	});
-<<<<<<< HEAD
 
 	it('Should choose correct master dacpac', async function(): Promise<void> {
 		projFilePath = await testUtils.createTestSqlProjFile(baselines.newProjectFileBaseline);
@@ -128,7 +123,7 @@
 
 		project.changeDSP('invalidPlatform');
 		await testUtils.shouldThrowSpecificError(async () => await project.getMasterDacpac(), constants.invalidDataSchemaProvider);
-=======
+	});
 });
 
 describe('Project: round trip updates', function (): void {
@@ -148,6 +143,5 @@
 
 		let projFileText = (await fs.readFile(projFilePath)).toString();
 		should(projFileText).equal(baselines.SSDTProjectAfterUpdateBaseline.trim());
->>>>>>> a68e7452
 	});
 });