/*---------------------------------------------------------------------------------------------
 *  Copyright (c) Microsoft Corporation. All rights reserved.
 *  Licensed under the Source EULA. See License.txt in the project root for license information.
 *--------------------------------------------------------------------------------------------*/

import * as should from 'should';
import * as path from 'path';
import * as os from 'os';
import * as sinon from 'sinon';
import * as baselines from './baselines/baselines';
import * as testUtils from './testUtils';
import * as constants from '../common/constants';

import { promises as fs } from 'fs';
import { Project } from '../models/project';
import { exists, convertSlashesForSqlProj, getWellKnownDatabaseSources, getPlatformSafeFileEntryPath } from '../common/utils';
import { Uri, window } from 'vscode';
import { IDacpacReferenceSettings, IProjectReferenceSettings, ISystemDatabaseReferenceSettings } from '../models/IDatabaseReferenceSettings';
import { EntryType, ItemType, SqlTargetPlatform } from 'sqldbproj';
import { SystemDatabaseReferenceProjectEntry, SqlProjectReferenceProjectEntry } from '../models/projectEntry';
import { SystemDatabase } from 'mssql';

let projFilePath: string;

describe('Project: sqlproj content operations', function (): void {
	before(async function (): Promise<void> {
		await baselines.loadBaselines();
	});

	beforeEach(async () => {
		projFilePath = await testUtils.createTestSqlProjFile(baselines.openProjectFileBaseline);
	});

	after(async function (): Promise<void> {
		await testUtils.deleteGeneratedTestFolder();
	});

	it('Should read Project from sqlproj', async function (): Promise<void> {
		const project: Project = await Project.openProject(projFilePath);

		// Files and folders
		should(project.files.length).equal(6);
		should(project.folders.length).equal(8);

		should(project.folders.find(f => f.type === EntryType.Folder && f.relativePath === 'Views\\User')).not.equal(undefined); // mixed ItemGroup folder
		should(project.files.find(f => f.type === EntryType.File && f.relativePath === 'Views\\User\\Profile.sql')).not.equal(undefined); // mixed ItemGroup file
		should(project.files.find(f => f.type === EntryType.File && f.relativePath === '..\\Test\\Test.sql')).not.equal(undefined); // mixed ItemGroup file
		should(project.files.find(f => f.type === EntryType.File && f.relativePath === 'MyExternalStreamingJob.sql')).not.equal(undefined); // entry with custom attribute

		// SqlCmdVariables
		should(Object.keys(project.sqlCmdVariables).length).equal(2);
		should(project.sqlCmdVariables['ProdDatabaseName']).equal('MyProdDatabase');
		should(project.sqlCmdVariables['BackupDatabaseName']).equal('MyBackupDatabase');

		// Database references
		// should only have one database reference even though there are two master.dacpac references (1 for ADS and 1 for SSDT)
		should(project.databaseReferences.length).equal(1);
		should(project.databaseReferences[0].databaseName).containEql(constants.master);
		should(project.databaseReferences[0] instanceof SystemDatabaseReferenceProjectEntry).equal(true);

		// Pre-post deployment scripts
		should(project.preDeployScripts.length).equal(1);
		should(project.postDeployScripts.length).equal(1);
		should(project.noneDeployScripts.length).equal(2);
		should(project.preDeployScripts.find(f => f.type === EntryType.File && f.relativePath === 'Script.PreDeployment1.sql')).not.equal(undefined, 'File Script.PreDeployment1.sql not read');
		should(project.postDeployScripts.find(f => f.type === EntryType.File && f.relativePath === 'Script.PostDeployment1.sql')).not.equal(undefined, 'File Script.PostDeployment1.sql not read');
		should(project.noneDeployScripts.find(f => f.type === EntryType.File && f.relativePath === 'Script.PreDeployment2.sql')).not.equal(undefined, 'File Script.PostDeployment2.sql not read');
		should(project.noneDeployScripts.find(f => f.type === EntryType.File && f.relativePath === 'Tables\\Script.PostDeployment1.sql')).not.equal(undefined, 'File Tables\\Script.PostDeployment1.sql not read');

		// Publish profiles
		should(project.publishProfiles.length).equal(3);
		should(project.publishProfiles.find(f => f.type === EntryType.File && f.relativePath === 'TestProjectName_1.publish.xml')).not.equal(undefined, 'Profile TestProjectName_1.publish.xml not read');
		should(project.publishProfiles.find(f => f.type === EntryType.File && f.relativePath === 'TestProjectName_2.publish.xml')).not.equal(undefined, 'Profile TestProjectName_2.publish.xml not read');
		should(project.publishProfiles.find(f => f.type === EntryType.File && f.relativePath === 'TestProjectName_3.publish.xml')).not.equal(undefined, 'Profile TestProjectName_3.publish.xml not read');
	});

	it('Should read Project with Project reference from sqlproj', async function (): Promise<void> {
		projFilePath = await testUtils.createTestSqlProjFile(baselines.openProjectWithProjectReferencesBaseline);
		const project: Project = await Project.openProject(projFilePath);

		// Database references
		// should only have two database references even though there are two master.dacpac references (1 for ADS and 1 for SSDT)
		should(project.databaseReferences.length).equal(2);
		should(project.databaseReferences[0].databaseName).containEql(constants.master);
		should(project.databaseReferences[0] instanceof SystemDatabaseReferenceProjectEntry).equal(true);
		should(project.databaseReferences[1].databaseName).containEql('TestProjectName');
		should(project.databaseReferences[1] instanceof SqlProjectReferenceProjectEntry).equal(true);
	});

	it('Should throw warning message while reading Project with more than 1 pre-deploy script from sqlproj', async function (): Promise<void> {
		const stub = sinon.stub(window, 'showWarningMessage').returns(<any>Promise.resolve(constants.okString));

		projFilePath = await testUtils.createTestSqlProjFile(baselines.openSqlProjectWithPrePostDeploymentError);
		const project: Project = await Project.openProject(projFilePath);

		should(stub.calledOnce).be.true('showWarningMessage should have been called exactly once');
		should(stub.calledWith(constants.prePostDeployCount)).be.true(`showWarningMessage not called with expected message '${constants.prePostDeployCount}' Actual '${stub.getCall(0).args[0]}'`);

		should(project.preDeployScripts.length).equal(2);
		should(project.postDeployScripts.length).equal(1);
		should(project.noneDeployScripts.length).equal(1);
		should(project.preDeployScripts.find(f => f.type === EntryType.File && f.relativePath === 'Script.PreDeployment1.sql')).not.equal(undefined, 'File Script.PreDeployment1.sql not read');
		should(project.postDeployScripts.find(f => f.type === EntryType.File && f.relativePath === 'Script.PostDeployment1.sql')).not.equal(undefined, 'File Script.PostDeployment1.sql not read');
		should(project.preDeployScripts.find(f => f.type === EntryType.File && f.relativePath === 'Script.PreDeployment2.sql')).not.equal(undefined, 'File Script.PostDeployment2.sql not read');
		should(project.noneDeployScripts.find(f => f.type === EntryType.File && f.relativePath === 'Tables\\Script.PostDeployment1.sql')).not.equal(undefined, 'File Tables\\Script.PostDeployment1.sql not read');

		sinon.restore();
	});

	it('Should add Folder and Build entries to sqlproj', async function (): Promise<void> {
		const project = await Project.openProject(projFilePath);

		const folderPath = 'Stored Procedures\\';
		const scriptPath = path.join(folderPath, 'Fake Stored Proc.sql');
		const scriptContents = 'SELECT \'This is not actually a stored procedure.\'';

		const scriptPathTagged = path.join(folderPath, 'Fake External Streaming Job.sql');
		const scriptContentsTagged = 'EXEC sys.sp_create_streaming_job \'job\', \'SELECT 7\'';

		await project.addFolder(folderPath);
		await project.addScriptItem(scriptPath, scriptContents);
		await project.addScriptItem(scriptPathTagged, scriptContentsTagged, ItemType.externalStreamingJob);

		const newProject = await Project.openProject(projFilePath);

		should(newProject.files.find(f => f.type === EntryType.Folder && f.relativePath === convertSlashesForSqlProj(folderPath))).not.equal(undefined);
		should(newProject.files.find(f => f.type === EntryType.File && f.relativePath === convertSlashesForSqlProj(scriptPath))).not.equal(undefined);
		should(newProject.files.find(f => f.type === EntryType.File && f.relativePath === convertSlashesForSqlProj(scriptPathTagged))).not.equal(undefined);
		should(newProject.files.find(f => f.type === EntryType.File && f.relativePath === convertSlashesForSqlProj(scriptPathTagged))?.sqlObjectType).equal(constants.ExternalStreamingJob);

		const newScriptContents = (await fs.readFile(path.join(newProject.projectFolderPath, scriptPath))).toString();

		should(newScriptContents).equal(scriptContents);
	});

	it('Should add Folder and Build entries to sqlproj with pre-existing scripts on disk', async function (): Promise<void> {
		projFilePath = await testUtils.createTestSqlProjFile(baselines.newProjectFileBaseline);
		const project = await Project.openProject(projFilePath);

		let list: Uri[] = await testUtils.createListOfFiles(path.dirname(projFilePath));

		await project.addToProject(list);

		should(project.files.filter(f => f.type === EntryType.File).length).equal(11);	// txt file shouldn't be added to the project
		should(project.files.filter(f => f.type === EntryType.Folder).length).equal(2);	// 2 folders
	});

	it('Should throw error while adding Folder and Build entries to sqlproj when a file/folder does not exist on disk', async function (): Promise<void> {
		projFilePath = await testUtils.createTestSqlProjFile(baselines.newProjectFileBaseline);
		const project = await Project.openProject(projFilePath);

		let list: Uri[] = [];
		let testFolderPath: string = await testUtils.createDummyFileStructure(true, list, path.dirname(projFilePath));

		const nonexistentFile = path.join(testFolderPath, 'nonexistentFile.sql');
		list.push(Uri.file(nonexistentFile));

		await testUtils.shouldThrowSpecificError(async () => await project.addToProject(list), constants.fileOrFolderDoesNotExist(Uri.file(nonexistentFile).fsPath));
	});

	// unskip after changeTargetPlatform is swapped
	it.skip('Should choose correct master dacpac', async function (): Promise<void> {
		projFilePath = await testUtils.createTestSqlProjFile(baselines.newProjectFileBaseline);
		const project = await Project.openProject(projFilePath);

		let uri = project.getSystemDacpacUri(constants.masterDacpac);
		let ssdtUri = project.getSystemDacpacSsdtUri(constants.masterDacpac);
		should.equal(uri.fsPath, Uri.parse(path.join('$(NETCoreTargetsPath)', 'SystemDacpacs', '160', constants.masterDacpac)).fsPath);
		should.equal(ssdtUri.fsPath, Uri.parse(path.join('$(DacPacRootPath)', 'Extensions', 'Microsoft', 'SQLDB', 'Extensions', 'SqlServer', '160', 'SqlSchemas', constants.masterDacpac)).fsPath);

		await project.changeTargetPlatform(constants.targetPlatformToVersion.get(SqlTargetPlatform.sqlServer2016)!);
		uri = project.getSystemDacpacUri(constants.masterDacpac);
		ssdtUri = project.getSystemDacpacSsdtUri(constants.masterDacpac);
		should.equal(uri.fsPath, Uri.parse(path.join('$(NETCoreTargetsPath)', 'SystemDacpacs', '130', constants.masterDacpac)).fsPath);
		should.equal(ssdtUri.fsPath, Uri.parse(path.join('$(DacPacRootPath)', 'Extensions', 'Microsoft', 'SQLDB', 'Extensions', 'SqlServer', '130', 'SqlSchemas', constants.masterDacpac)).fsPath);

		await project.changeTargetPlatform(constants.targetPlatformToVersion.get(SqlTargetPlatform.sqlAzure)!);
		uri = project.getSystemDacpacUri(constants.masterDacpac);
		ssdtUri = project.getSystemDacpacSsdtUri(constants.masterDacpac);
		should.equal(uri.fsPath, Uri.parse(path.join('$(NETCoreTargetsPath)', 'SystemDacpacs', 'AzureV12', constants.masterDacpac)).fsPath);
		should.equal(ssdtUri.fsPath, Uri.parse(path.join('$(DacPacRootPath)', 'Extensions', 'Microsoft', 'SQLDB', 'Extensions', 'SqlServer', 'AzureV12', 'SqlSchemas', constants.masterDacpac)).fsPath);

		await project.changeTargetPlatform(constants.targetPlatformToVersion.get(SqlTargetPlatform.sqlDW)!);
		uri = project.getSystemDacpacUri(constants.masterDacpac);
		ssdtUri = project.getSystemDacpacSsdtUri(constants.masterDacpac);
		should.equal(uri.fsPath, Uri.parse(path.join('$(NETCoreTargetsPath)', 'SystemDacpacs', 'AzureDw', constants.masterDacpac)).fsPath);
		should.equal(ssdtUri.fsPath, Uri.parse(path.join('$(DacPacRootPath)', 'Extensions', 'Microsoft', 'SQLDB', 'Extensions', 'SqlServer', 'AzureDw', 'SqlSchemas', constants.masterDacpac)).fsPath);
	});

	// unskip after changeTargetPlatform is swapped
	it.skip('Should update system dacpac paths in sqlproj when target platform is changed', async function (): Promise<void> {
		projFilePath = await testUtils.createTestSqlProjFile(baselines.newProjectFileBaseline);
		const project = await Project.openProject(projFilePath);
		await project.addSystemDatabaseReference({
			systemDb: SystemDatabase.Master,
			suppressMissingDependenciesErrors: false
		});

		let projFileText = await fs.readFile(projFilePath);

		should.equal(project.databaseReferences.length, 1, 'System db reference should have been added');
		should(projFileText.includes(convertSlashesForSqlProj(Uri.file(path.join('$(NETCoreTargetsPath)', 'SystemDacpacs', '160', constants.masterDacpac)).fsPath.substring(1)))).be.true('System db reference path should be 160');
		should(projFileText.includes(convertSlashesForSqlProj(Uri.file(path.join('$(DacPacRootPath)', 'Extensions', 'Microsoft', 'SQLDB', 'Extensions', 'SqlServer', '160', 'SqlSchemas', constants.masterDacpac)).fsPath.substring(1)))).be.true('System db SSDT reference path should be 160');

		await project.changeTargetPlatform(constants.targetPlatformToVersion.get(SqlTargetPlatform.sqlServer2016)!);
		projFileText = await fs.readFile(projFilePath);
		should(projFileText.includes(convertSlashesForSqlProj(Uri.file(path.join('$(NETCoreTargetsPath)', 'SystemDacpacs', '130', constants.masterDacpac)).fsPath.substring(1)))).be.true('System db reference path should have been updated to 130');
		should(projFileText.includes(convertSlashesForSqlProj(Uri.file(path.join('$(DacPacRootPath)', 'Extensions', 'Microsoft', 'SQLDB', 'Extensions', 'SqlServer', '130', 'SqlSchemas', constants.masterDacpac)).fsPath.substring(1)))).be.true('System db SSDT reference path should be 130');

		await project.changeTargetPlatform(constants.targetPlatformToVersion.get(SqlTargetPlatform.sqlAzure)!);
		projFileText = await fs.readFile(projFilePath);
		should(projFileText.includes(convertSlashesForSqlProj(Uri.file(path.join('$(NETCoreTargetsPath)', 'SystemDacpacs', 'AzureV12', constants.masterDacpac)).fsPath.substring(1)))).be.true('System db reference path should have been updated to AzureV12');
		should(projFileText.includes(convertSlashesForSqlProj(Uri.file(path.join('$(DacPacRootPath)', 'Extensions', 'Microsoft', 'SQLDB', 'Extensions', 'SqlServer', 'AzureV12', 'SqlSchemas', constants.masterDacpac)).fsPath.substring(1)))).be.true('System db SSDT reference path should be AzureV12');

		await project.changeTargetPlatform(constants.targetPlatformToVersion.get(SqlTargetPlatform.sqlDW)!);
		projFileText = await fs.readFile(projFilePath);
		should(projFileText.includes(convertSlashesForSqlProj(Uri.file(path.join('$(NETCoreTargetsPath)', 'SystemDacpacs', 'AzureDw', constants.masterDacpac)).fsPath.substring(1)))).be.true('System db reference path should have been updated to AzureDw');
		should(projFileText.includes(convertSlashesForSqlProj(Uri.file(path.join('$(DacPacRootPath)', 'Extensions', 'Microsoft', 'SQLDB', 'Extensions', 'SqlServer', 'AzureDw', 'SqlSchemas', constants.masterDacpac)).fsPath.substring(1)))).be.true('System db SSDT reference path should be AzureDw');
	});

	// unskip after changeTargetPlatform is swapped
	it.skip('Should choose correct msdb dacpac', async function (): Promise<void> {
		projFilePath = await testUtils.createTestSqlProjFile(baselines.newProjectFileBaseline);
		const project = await Project.openProject(projFilePath);

		let uri = project.getSystemDacpacUri(constants.msdbDacpac);
		let ssdtUri = project.getSystemDacpacSsdtUri(constants.msdbDacpac);
		should.equal(uri.fsPath, Uri.parse(path.join('$(NETCoreTargetsPath)', 'SystemDacpacs', '160', constants.msdbDacpac)).fsPath);
		should.equal(ssdtUri.fsPath, Uri.parse(path.join('$(DacPacRootPath)', 'Extensions', 'Microsoft', 'SQLDB', 'Extensions', 'SqlServer', '160', 'SqlSchemas', constants.msdbDacpac)).fsPath);

		await project.changeTargetPlatform(constants.targetPlatformToVersion.get(SqlTargetPlatform.sqlServer2016)!);
		uri = project.getSystemDacpacUri(constants.msdbDacpac);
		ssdtUri = project.getSystemDacpacSsdtUri(constants.msdbDacpac);
		should.equal(uri.fsPath, Uri.parse(path.join('$(NETCoreTargetsPath)', 'SystemDacpacs', '130', constants.msdbDacpac)).fsPath);
		should.equal(ssdtUri.fsPath, Uri.parse(path.join('$(DacPacRootPath)', 'Extensions', 'Microsoft', 'SQLDB', 'Extensions', 'SqlServer', '130', 'SqlSchemas', constants.msdbDacpac)).fsPath);
	});

	it('Should add system database references correctly', async function (): Promise<void> {
		projFilePath = await testUtils.createTestSqlProjFile(baselines.newProjectFileBaseline);
		let project = await Project.openProject(projFilePath);

		should(project.databaseReferences.length).equal(0, 'There should be no database references to start with');
		await project.addSystemDatabaseReference({ databaseName: 'master', systemDb: SystemDatabase.Master, suppressMissingDependenciesErrors: false });
		project = await Project.openProject(projFilePath);
		should(project.databaseReferences.length).equal(1, 'There should be one database reference after adding a reference to master');
		should(project.databaseReferences[0].databaseName).equal(constants.master, 'The database reference should be master');
		should(project.databaseReferences[0].suppressMissingDependenciesErrors).equal(false, 'project.databaseReferences[0].suppressMissingDependenciesErrors should be false');
		// make sure reference to ADS master dacpac and SSDT master dacpac was added
		let projFileText = (await fs.readFile(projFilePath)).toString();
		should(projFileText).containEql('$(SystemDacpacsLocation)\\SystemDacpacs\\160\\master.dacpac');
		should(projFileText).containEql('$(DacPacRootPath)\\Extensions\\Microsoft\\SQLDB\\Extensions\\SqlServer\\160\\SqlSchemas\\master.dacpac');

		await project.addSystemDatabaseReference({ databaseName: 'msdb', systemDb: SystemDatabase.Msdb, suppressMissingDependenciesErrors: false });
		project = await Project.openProject(projFilePath);
		should(project.databaseReferences.length).equal(2, 'There should be two database references after adding a reference to msdb');
		should(project.databaseReferences[1].databaseName).equal(constants.msdb, 'The database reference should be msdb');
		should(project.databaseReferences[1].suppressMissingDependenciesErrors).equal(false, 'project.databaseReferences[1].suppressMissingDependenciesErrors should be false');
		// make sure reference to ADS msdb dacpac and SSDT msdb dacpac was added
		projFileText = (await fs.readFile(projFilePath)).toString();
		should(projFileText).containEql('$(SystemDacpacsLocation)\\SystemDacpacs\\160\\msdb.dacpac');
		should(projFileText).containEql('$(DacPacRootPath)\\Extensions\\Microsoft\\SQLDB\\Extensions\\SqlServer\\160\\SqlSchemas\\msdb.dacpac');
	});

	it('Should add a dacpac reference to the same database correctly', async function (): Promise<void> {
		projFilePath = await testUtils.createTestSqlProjFile(baselines.newProjectFileBaseline);
		let project = await Project.openProject(projFilePath);

		// add database reference in the same database
		should(project.databaseReferences.length).equal(0, 'There should be no database references to start with');
		await project.addDatabaseReference({ dacpacFileLocation: Uri.file('test1.dacpac'), suppressMissingDependenciesErrors: true });

		// reload project
		project = await Project.openProject(projFilePath);

		should(project.databaseReferences.length).equal(1, 'There should be a database reference after adding a reference to test1');
		should(project.databaseReferences[0].databaseName).equal('test1', 'The database reference should be test1');
		should(project.databaseReferences[0].suppressMissingDependenciesErrors).equal(true, 'project.databaseReferences[0].suppressMissingDependenciesErrors should be true');
		// make sure reference to test.dacpac was added
		let projFileText = (await fs.readFile(projFilePath)).toString();
		should(projFileText).containEql('test1.dacpac');
	});

	it.skip('Should add a dacpac reference to a different database in the same server correctly', async function (): Promise<void> {
		projFilePath = await testUtils.createTestSqlProjFile(baselines.newProjectFileBaseline);
		const project = await Project.openProject(projFilePath);

		// add database reference to a different database on the same server
		should(project.databaseReferences.length).equal(0, 'There should be no database references to start with');
		await project.addDatabaseReference({
			dacpacFileLocation: Uri.file('test2.dacpac'),
			databaseName: 'test2DbName',
			databaseVariable: 'test2Db',
			suppressMissingDependenciesErrors: false
		});
		should(project.databaseReferences.length).equal(1, 'There should be a database reference after adding a reference to test2');
		should(project.databaseReferences[0].databaseName).equal('test2', 'The database reference should be test2');
		should(project.databaseReferences[0].suppressMissingDependenciesErrors).equal(false, 'project.databaseReferences[0].suppressMissingDependenciesErrors should be false');
		// make sure reference to test2.dacpac and SQLCMD variable was added
		let projFileText = (await fs.readFile(projFilePath)).toString();
		should(projFileText).containEql('test2.dacpac');
		should(projFileText).containEql('<DatabaseSqlCmdVariable>test2Db</DatabaseSqlCmdVariable>');
		should(projFileText).containEql('<SqlCmdVariable Include="test2Db">');
		should(projFileText).containEql('<DefaultValue>test2DbName</DefaultValue>');
	});

	it.skip('Should add a dacpac reference to a different database in a different server correctly', async function (): Promise<void> {
		projFilePath = await testUtils.createTestSqlProjFile(baselines.newProjectFileBaseline);
		const project = await Project.openProject(projFilePath);

		// add database reference to a different database on a different server
		should(project.databaseReferences.length).equal(0, 'There should be no database references to start with');
		await project.addDatabaseReference({
			dacpacFileLocation: Uri.file('test3.dacpac'),
			databaseName: 'test3DbName',
			databaseVariable: 'test3Db',
			serverName: 'otherServerName',
			serverVariable: 'otherServer',
			suppressMissingDependenciesErrors: false
		});
		should(project.databaseReferences.length).equal(1, 'There should be a database reference after adding a reference to test3');
		should(project.databaseReferences[0].databaseName).equal('test3', 'The database reference should be test3');
		should(project.databaseReferences[0].suppressMissingDependenciesErrors).equal(false, 'project.databaseReferences[0].suppressMissingDependenciesErrors should be false');
		// make sure reference to test3.dacpac and SQLCMD variables were added
		let projFileText = (await fs.readFile(projFilePath)).toString();
		should(projFileText).containEql('test3.dacpac');
		should(projFileText).containEql('<DatabaseSqlCmdVariable>test3Db</DatabaseSqlCmdVariable>');
		should(projFileText).containEql('<SqlCmdVariable Include="test3Db">');
		should(projFileText).containEql('<DefaultValue>test3DbName</DefaultValue>');
		should(projFileText).containEql('<ServerSqlCmdVariable>otherServer</ServerSqlCmdVariable>');
		should(projFileText).containEql('<SqlCmdVariable Include="otherServer">');
		should(projFileText).containEql('<DefaultValue>otherServerName</DefaultValue>');
	});

	it('Should add a project reference to the same database correctly', async function (): Promise<void> {
		projFilePath = await testUtils.createTestSqlProjFile(baselines.newProjectFileBaseline);
		let project = await Project.openProject(projFilePath);

		// add database reference to a different database on a different server
		should(project.databaseReferences.length).equal(0, 'There should be no database references to start with');
		should(Object.keys(project.sqlCmdVariables).length).equal(0, `There should be no sqlcmd variables to start with. Actual: ${Object.keys(project.sqlCmdVariables).length}`);
		await project.addProjectReference({
			projectName: 'project1',
			projectGuid: '',
			projectRelativePath: Uri.file(path.join('..', 'project1', 'project1.sqlproj')),
			suppressMissingDependenciesErrors: false
		});

		// reload project
		project = await Project.openProject(projFilePath);
		should(project.databaseReferences.length).equal(1, 'There should be a database reference after adding a reference to project1');
		should(project.databaseReferences[0].databaseName).equal('project1', 'The database reference should be project1');
		should(project.databaseReferences[0].suppressMissingDependenciesErrors).equal(false, 'project.databaseReferences[0].suppressMissingDependenciesErrors should be false');
		should(Object.keys(project.sqlCmdVariables).length).equal(0, `There should be no sqlcmd variables added. Actual: ${Object.keys(project.sqlCmdVariables).length}`);

		// make sure reference to project1 and SQLCMD variables were added
		let projFileText = (await fs.readFile(projFilePath)).toString();
		should(projFileText).containEql('project1');
	});

	it('Should add a project reference to a different database in the same server correctly', async function (): Promise<void> {
		projFilePath = await testUtils.createTestSqlProjFile(baselines.newProjectFileBaseline);
		let project = await Project.openProject(projFilePath);

		// add database reference to a different database on a different server
		should(project.databaseReferences.length).equal(0, 'There should be no database references to start with');
		should(Object.keys(project.sqlCmdVariables).length).equal(0, 'There should be no sqlcmd variables to start with');
		await project.addProjectReference({
			projectName: 'project1',
			projectGuid: '',
			projectRelativePath: Uri.file(path.join('..', 'project1', 'project1.sqlproj')),
			databaseName: 'testdbName',
			databaseVariable: 'testdb',
			suppressMissingDependenciesErrors: false
		});

		// reload project
		project = await Project.openProject(projFilePath);
		should(project.databaseReferences.length).equal(1, 'There should be a database reference after adding a reference to project1');
		should(project.databaseReferences[0].databaseName).equal('project1', 'The database reference should be project1');
		should(project.databaseReferences[0].suppressMissingDependenciesErrors).equal(false, 'project.databaseReferences[0].suppressMissingDependenciesErrors should be false');
		should(Object.keys(project.sqlCmdVariables).length).equal(1, `There should be one new sqlcmd variable added. Actual: ${Object.keys(project.sqlCmdVariables).length}`);

		// make sure reference to project1 and SQLCMD variables were added
		let projFileText = (await fs.readFile(projFilePath)).toString();
		should(projFileText).containEql('project1');
		should(projFileText).containEql('<DatabaseSqlCmdVariable>testdb</DatabaseSqlCmdVariable>');
		should(projFileText).containEql('<SqlCmdVariable Include="testdb">');
		should(projFileText).containEql('<DefaultValue>testdbName</DefaultValue>');
	});

	it('Should add a project reference to a different database in a different server correctly', async function (): Promise<void> {
		projFilePath = await testUtils.createTestSqlProjFile(baselines.newProjectFileBaseline);
		let project = await Project.openProject(projFilePath);

		// add database reference to a different database on a different server
		should(project.databaseReferences.length).equal(0, 'There should be no database references to start with');
		should(Object.keys(project.sqlCmdVariables).length).equal(0, 'There should be no sqlcmd variables to start with');
		await project.addProjectReference({
			projectName: 'project1',
			projectGuid: '',
			projectRelativePath: Uri.file(path.join('..', 'project1', 'project1.sqlproj')),
			databaseName: 'testdbName',
			databaseVariable: 'testdb',
			serverName: 'otherServerName',
			serverVariable: 'otherServer',
			suppressMissingDependenciesErrors: false
		});

		// reload project
		project = await Project.openProject(projFilePath);
		should(project.databaseReferences.length).equal(1, 'There should be a database reference after adding a reference to project1');
		should(project.databaseReferences[0].databaseName).equal('project1', 'The database reference should be project1');
		should(project.databaseReferences[0].suppressMissingDependenciesErrors).equal(false, 'project.databaseReferences[0].suppressMissingDependenciesErrors should be false');
		should(Object.keys(project.sqlCmdVariables).length).equal(2, `There should be two new sqlcmd variables added. Actual: ${Object.keys(project.sqlCmdVariables).length}`);

		// make sure reference to project1 and SQLCMD variables were added
		let projFileText = (await fs.readFile(projFilePath)).toString();
		should(projFileText).containEql('project1');
		should(projFileText).containEql('<DatabaseSqlCmdVariable>testdb</DatabaseSqlCmdVariable>');
		should(projFileText).containEql('<SqlCmdVariable Include="testdb">');
		should(projFileText).containEql('<DefaultValue>testdbName</DefaultValue>');
		should(projFileText).containEql('<ServerSqlCmdVariable>otherServer</ServerSqlCmdVariable>');
		should(projFileText).containEql('<SqlCmdVariable Include="otherServer">');
		should(projFileText).containEql('<DefaultValue>otherServerName</DefaultValue>');
	});

	it('Should not allow adding duplicate dacpac references', async function (): Promise<void> {
		projFilePath = await testUtils.createTestSqlProjFile(baselines.newProjectFileBaseline);
		let project = await Project.openProject(projFilePath);

		should(project.databaseReferences.length).equal(0, 'There should be no database references to start with');

		const dacpacReference: IDacpacReferenceSettings = { dacpacFileLocation: Uri.file('test.dacpac'), suppressMissingDependenciesErrors: false };
		await project.addDatabaseReference(dacpacReference);

		// reload project
		project = await Project.openProject(projFilePath);

		should(project.databaseReferences.length).equal(1, 'There should be one database reference after adding a reference to test.dacpac');
		should(project.databaseReferences[0].databaseName).equal('test', 'project.databaseReferences[0].databaseName should be test');

		// try to add reference to test.dacpac again
		await testUtils.shouldThrowSpecificError(async () => await project.addDatabaseReference(dacpacReference), constants.databaseReferenceAlreadyExists);

		// reload project
		project = await Project.openProject(projFilePath);
		should(project.databaseReferences.length).equal(1, 'There should be one database reference after trying to add a reference to test.dacpac again');
	});

	it('Should not allow adding duplicate system database references', async function (): Promise<void> {
		projFilePath = await testUtils.createTestSqlProjFile(baselines.newProjectFileBaseline);
		let project = await Project.openProject(projFilePath);

		should(project.databaseReferences.length).equal(0, 'There should be no database references to start with');

		const systemDbReference: ISystemDatabaseReferenceSettings = { databaseName: 'master', systemDb: SystemDatabase.Master, suppressMissingDependenciesErrors: false };
		await project.addSystemDatabaseReference(systemDbReference);
		project = await Project.openProject(projFilePath);
		should(project.databaseReferences.length).equal(1, 'There should be one database reference after adding a reference to master');
		should(project.databaseReferences[0].databaseName).equal(constants.master, 'project.databaseReferences[0].databaseName should be master');

		// try to add reference to master again
		await testUtils.shouldThrowSpecificError(async () => await project.addSystemDatabaseReference(systemDbReference), constants.databaseReferenceAlreadyExists);
		should(project.databaseReferences.length).equal(1, 'There should only be one database reference after trying to add a reference to master again');
	});

	it('Should not allow adding duplicate project references', async function (): Promise<void> {
		projFilePath = await testUtils.createTestSqlProjFile(baselines.newProjectFileBaseline);
		let project = await Project.openProject(projFilePath);

		should(project.databaseReferences.length).equal(0, 'There should be no database references to start with');

		const projectReference: IProjectReferenceSettings = {
			projectName: 'testProject',
			projectGuid: '',
			projectRelativePath: Uri.file('testProject.sqlproj'),
			suppressMissingDependenciesErrors: false
		};
		await project.addProjectReference(projectReference);

		// reload project
		project = await Project.openProject(projFilePath);
		should(project.databaseReferences.length).equal(1, 'There should be one database reference after adding a reference to testProject.sqlproj');
		should(project.databaseReferences[0].databaseName).equal('testProject', 'project.databaseReferences[0].databaseName should be testProject');

		// try to add reference to testProject again
		await testUtils.shouldThrowSpecificError(async () => await project.addProjectReference(projectReference), constants.databaseReferenceAlreadyExists);
		should(project.databaseReferences.length).equal(1, 'There should be one database reference after trying to add a reference to testProject again');
	});

	it('Should handle trying to add duplicate database references when slashes are different direction', async function (): Promise<void> {
		projFilePath = await testUtils.createTestSqlProjFile(baselines.newProjectFileBaseline);
		let project = await Project.openProject(projFilePath);

		should(project.databaseReferences.length).equal(0, 'There should be no database references to start with');

		const projectReference: IProjectReferenceSettings = {
			projectName: 'testProject',
			projectGuid: '',
			projectRelativePath: Uri.file('testFolder/testProject.sqlproj'),
			suppressMissingDependenciesErrors: false
		};
		await project.addProjectReference(projectReference);

		// reload project
		project = await Project.openProject(projFilePath);
		should(project.databaseReferences.length).equal(1, 'There should be one database reference after adding a reference to testProject.sqlproj');
		should(project.databaseReferences[0].databaseName).equal('testProject', 'project.databaseReferences[0].databaseName should be testProject');

		// try to add reference to testProject again with slashes in the other direction
		projectReference.projectRelativePath = Uri.file('testFolder\\testProject.sqlproj');
		await testUtils.shouldThrowSpecificError(async () => await project.addProjectReference(projectReference), constants.databaseReferenceAlreadyExists);
		should(project.databaseReferences.length).equal(1, 'There should be one database reference after trying to add a reference to testProject again');
	});

	it.skip('Should update sqlcmd variable values if value changes', async function (): Promise<void> {
		projFilePath = await testUtils.createTestSqlProjFile(baselines.newProjectFileBaseline);
		const project = await Project.openProject(projFilePath);
		const databaseVariable = 'test3Db';
		const serverVariable = 'otherServer';

		should(project.databaseReferences.length).equal(0, 'There should be no database references to start with');
		await project.addDatabaseReference({
			dacpacFileLocation: Uri.file('test3.dacpac'),
			databaseName: 'test3DbName',
			databaseVariable: databaseVariable,
			serverName: 'otherServerName',
			serverVariable: serverVariable,
			suppressMissingDependenciesErrors: false
		});
		should(project.databaseReferences.length).equal(1, 'There should be a database reference after adding a reference to test3');
		should(project.databaseReferences[0].databaseName).equal('test3', 'The database reference should be test3');
		should(Object.keys(project.sqlCmdVariables).length).equal(2, 'There should be 2 sqlcmdvars after adding the dacpac reference');

		// make sure reference to test3.dacpac and SQLCMD variables were added
		let projFileText = (await fs.readFile(projFilePath)).toString();
		should(projFileText).containEql('<SqlCmdVariable Include="test3Db">');
		should(projFileText).containEql('<DefaultValue>test3DbName</DefaultValue>');
		should(projFileText).containEql('<SqlCmdVariable Include="otherServer">');
		should(projFileText).containEql('<DefaultValue>otherServerName</DefaultValue>');

		// delete reference
		await project.deleteDatabaseReference(project.databaseReferences[0]);
		should(project.databaseReferences.length).equal(0, 'There should be no database references after deleting');
		should(Object.keys(project.sqlCmdVariables).length).equal(2, 'There should still be 2 sqlcmdvars after deleting the dacpac reference');

		// add reference to the same dacpac again but with different values for the sqlcmd variables
		await project.addDatabaseReference({
			dacpacFileLocation: Uri.file('test3.dacpac'),
			databaseName: 'newDbName',
			databaseVariable: databaseVariable,
			serverName: 'newServerName',
			serverVariable: serverVariable,
			suppressMissingDependenciesErrors: false
		});
		should(project.databaseReferences.length).equal(1, 'There should be a database reference after adding a reference to test3');
		should(project.databaseReferences[0].databaseName).equal('test3', 'The database reference should be test3');
		should(Object.keys(project.sqlCmdVariables).length).equal(2, 'There should still be 2 sqlcmdvars after adding the dacpac reference again with different sqlcmdvar values');

		projFileText = (await fs.readFile(projFilePath)).toString();
		should(projFileText).containEql('<SqlCmdVariable Include="test3Db">');
		should(projFileText).containEql('<DefaultValue>newDbName</DefaultValue>');
		should(projFileText).containEql('<SqlCmdVariable Include="otherServer">');
		should(projFileText).containEql('<DefaultValue>newServerName</DefaultValue>');
	});

	it('Should add pre and post deployment scripts as entries to sqlproj', async function (): Promise<void> {
		projFilePath = await testUtils.createTestSqlProjFile(baselines.newProjectFileBaseline);
		const project: Project = await Project.openProject(projFilePath);

		const folderPath = 'Pre-Post Deployment Scripts';
		const preDeploymentScriptFilePath = path.join(folderPath, 'Script.PreDeployment1.sql');
		const postDeploymentScriptFilePath = path.join(folderPath, 'Script.PostDeployment1.sql');
		const fileContents = ' ';

		await project.addFolder(folderPath);
		await project.addScriptItem(preDeploymentScriptFilePath, fileContents, ItemType.preDeployScript);
		await project.addScriptItem(postDeploymentScriptFilePath, fileContents, ItemType.postDeployScript);

		const newProject = await Project.openProject(projFilePath);

		should(newProject.preDeployScripts.find(f => f.type === EntryType.File && f.relativePath === convertSlashesForSqlProj(preDeploymentScriptFilePath))).not.equal(undefined, 'File Script.PreDeployment1.sql not read');
		should(newProject.postDeployScripts.find(f => f.type === EntryType.File && f.relativePath === convertSlashesForSqlProj(postDeploymentScriptFilePath))).not.equal(undefined, 'File Script.PostDeployment1.sql not read');
	});

	it('Should show information messages when adding more than one pre/post deployment scripts to sqlproj', async function (): Promise<void> {
		const stub = sinon.stub(window, 'showInformationMessage').returns(<any>Promise.resolve());

		projFilePath = await testUtils.createTestSqlProjFile(baselines.newProjectFileBaseline);
		const project: Project = await Project.openProject(projFilePath);

		const folderPath = 'Pre-Post Deployment Scripts';
		const preDeploymentScriptFilePath = path.join(folderPath, 'Script.PreDeployment1.sql');
		const postDeploymentScriptFilePath = path.join(folderPath, 'Script.PostDeployment1.sql');
		const preDeploymentScriptFilePath2 = path.join(folderPath, 'Script.PreDeployment2.sql');
		const postDeploymentScriptFilePath2 = path.join(folderPath, 'Script.PostDeployment2.sql');
		const fileContents = ' ';

		await project.addFolder(folderPath);
		await project.addScriptItem(preDeploymentScriptFilePath, fileContents, ItemType.preDeployScript);
		await project.addScriptItem(postDeploymentScriptFilePath, fileContents, ItemType.postDeployScript);

		await project.addScriptItem(preDeploymentScriptFilePath2, fileContents, ItemType.preDeployScript);
		should(stub.calledWith(constants.deployScriptExists(constants.PreDeploy))).be.true(`showInformationMessage not called with expected message '${constants.deployScriptExists(constants.PreDeploy)}' Actual '${stub.getCall(0).args[0]}'`);

		await project.addScriptItem(postDeploymentScriptFilePath2, fileContents, ItemType.postDeployScript);
		should(stub.calledWith(constants.deployScriptExists(constants.PostDeploy))).be.true(`showInformationMessage not called with expected message '${constants.deployScriptExists(constants.PostDeploy)}' Actual '${stub.getCall(0).args[0]}'`);

		const newProject = await Project.openProject(projFilePath);

		should(newProject.preDeployScripts.find(f => f.type === EntryType.File && f.relativePath === convertSlashesForSqlProj(preDeploymentScriptFilePath))).not.equal(undefined, 'File Script.PreDeployment1.sql not read');
		should(newProject.postDeployScripts.find(f => f.type === EntryType.File && f.relativePath === convertSlashesForSqlProj(postDeploymentScriptFilePath))).not.equal(undefined, 'File Script.PostDeployment1.sql not read');
		should(newProject.noneDeployScripts.length).equal(2);
		should(newProject.noneDeployScripts.find(f => f.type === EntryType.File && f.relativePath === convertSlashesForSqlProj(preDeploymentScriptFilePath2))).not.equal(undefined, 'File Script.PreDeployment2.sql not read');
		should(newProject.noneDeployScripts.find(f => f.type === EntryType.File && f.relativePath === convertSlashesForSqlProj(postDeploymentScriptFilePath2))).not.equal(undefined, 'File Script.PostDeployment2.sql not read');

	});

	it.skip('Should ignore duplicate file/folder entries in new sqlproj', async function (): Promise<void> {
		projFilePath = await testUtils.createTestSqlProjFile(baselines.newProjectFileBaseline);
		const project: Project = await Project.openProject(projFilePath);
		const fileList = await testUtils.createListOfFiles(path.dirname(projFilePath));

		// 1. Add a folder to the project
		const existingFolderUri = fileList[2];
		const folderStats = await fs.stat(existingFolderUri.fsPath);
		should(folderStats.isDirectory()).equal(true, 'Third entry in fileList should be a subfolder');

		const folderEntry = await project.addToProject([existingFolderUri]);
		should(project.files.length).equal(1, 'New folder entry should be added to the project');

		// Add the folder to the project again
		should(await project.addToProject([existingFolderUri]))
			.equal(folderEntry, 'Original folder entry should be returned when adding same folder for a second time');
		should(project.files.length).equal(1, 'No new entries should be added to the project when adding same folder for a second time');

		// 2. Add a file to the project
		let existingFileUri = fileList[1];
		let fileStats = await fs.stat(existingFileUri.fsPath);
		should(fileStats.isFile()).equal(true, 'Second entry in fileList should be a file');

		let fileEntry = await project.addToProject([existingFileUri]);
		should(project.files.length).equal(2, 'New file entry should be added to the project');

		// Add the file to the project again
		should(await project.addToProject([existingFileUri]))
			.equal(fileEntry, 'Original file entry should be returned when adding same file for a second time');
		should(project.files.length).equal(2, 'No new entries should be added to the project when adding same file for a second time');

		// 3. Add a file from subfolder to the project
		existingFileUri = fileList[3];
		fileStats = await fs.stat(existingFileUri.fsPath);
		should(fileStats.isFile()).equal(true, 'Fourth entry in fileList should be a file');

		fileEntry = await project.addToProject([existingFileUri]);
		should(project.files.length).equal(3, 'New file entry should be added to the project');

		// Add the file from subfolder to the project again
		should(await project.addToProject([existingFileUri]))
			.equal(fileEntry, 'Original file entry should be returned when adding same file for a second time');
		should(project.files.length).equal(3, 'No new entries should be added to the project when adding same file for a second time');
	});

	it.skip('Should ignore duplicate file entries in existing sqlproj', async function (): Promise<void> {
		// Create new sqlproj
		projFilePath = await testUtils.createTestSqlProjFile(baselines.newProjectFileBaseline);
		const fileList = await testUtils.createListOfFiles(path.dirname(projFilePath));

		let project: Project = await Project.openProject(projFilePath);

		// Add a file to the project
		let existingFileUri = fileList[3];
		let fileStats = await fs.stat(existingFileUri.fsPath);
		should(fileStats.isFile()).equal(true, 'Fourth entry in fileList should be a file');
		await project.addToProject([existingFileUri]);

		// Reopen existing project
		project = await Project.openProject(projFilePath);

		// Try adding the same file to the project again
		await project.addToProject([existingFileUri]);
	});

	it('Should not overwrite existing files', async function (): Promise<void> {
		// Create new sqlproj
		projFilePath = await testUtils.createTestSqlProjFile(baselines.newProjectFileBaseline);
		const fileList = await testUtils.createListOfFiles(path.dirname(projFilePath));

		let project: Project = await Project.openProject(projFilePath);

		// Add a file entry to the project with explicit content
		let existingFileUri = fileList[3];
		let fileStats = await fs.stat(existingFileUri.fsPath);
		should(fileStats.isFile()).equal(true, 'Fourth entry in fileList should be a file');

		const relativePath = path.relative(path.dirname(projFilePath), existingFileUri.fsPath);
		await testUtils.shouldThrowSpecificError(
			async () => await project.addScriptItem(relativePath, 'Hello World!'),
			`A file with the name '${path.parse(relativePath).name}' already exists on disk at this location. Please choose another name.`);
	});

	it('Should not add folders outside of the project folder', async function (): Promise<void> {
		// Create new sqlproj
		projFilePath = await testUtils.createTestSqlProjFile(baselines.newProjectFileBaseline);

		let project: Project = await Project.openProject(projFilePath);

		// Try adding project root folder itself - this is silently ignored
		await project.addToProject([Uri.file(path.dirname(projFilePath))]);
		should.equal(project.files.length, 0, 'Nothing should be added to the project');

		// Try adding a parent of the project folder
		await testUtils.shouldThrowSpecificError(
			async () => await project.addToProject([Uri.file(path.dirname(path.dirname(projFilePath)))]),
			'Items with absolute path outside project folder are not supported. Please make sure the paths in the project file are relative to project folder.',
			'Folders outside the project folder should not be added.');
	});

	it('Project entry relative path should not change after reload', async function (): Promise<void> {
		// Create new sqlproj
		projFilePath = await testUtils.createTestSqlProjFile(baselines.newProjectFileBaseline);
		const projectFolder = path.dirname(projFilePath);

		// Create file under nested folders structure
		const newFile = path.join(projectFolder, 'foo', 'test.sql');
		await fs.mkdir(path.dirname(newFile), { recursive: true });
		await fs.writeFile(newFile, '');

		let project: Project = await Project.openProject(projFilePath);

		// Add a file to the project
		await project.addToProject([Uri.file(newFile)]);

		// Store the original `relativePath` of the project entry
		let fileEntry = project.files.find(f => f.relativePath.endsWith('test.sql'));

		should.exist(fileEntry, 'Entry for the file should be added to project');
		let originalRelativePath = '';
		if (fileEntry) {
			originalRelativePath = fileEntry.relativePath;
		}

		// Reopen existing project
		project = await Project.openProject(projFilePath);

		// Validate that relative path of the file entry matches the original
		// There will be additional folder
		should(project.files.length).equal(1, 'Two entries are expected in the loaded project');
		should(project.folders.length).equal(1, 'Two entries are expected in the loaded project');

		fileEntry = project.files.find(f => f.relativePath.endsWith('test.sql'));
		should.exist(fileEntry, 'Entry for the file should be present in the project after reload');
		if (fileEntry) {
			should(fileEntry.relativePath).equal(originalRelativePath, 'Relative path should match after reload');
		}
	});

	it('Intermediate folders for file should be automatically added to project', async function (): Promise<void> {
		// Create new sqlproj
		projFilePath = await testUtils.createTestSqlProjFile(baselines.newProjectFileBaseline);
		const projectFolder = path.dirname(projFilePath);

		// Create file under nested folders structure
		const newFile = path.join(projectFolder, 'foo', 'bar', 'test.sql');
		await fs.mkdir(path.dirname(newFile), { recursive: true });
		await fs.writeFile(newFile, '');

		// Open empty project
		let project: Project = await Project.openProject(projFilePath);

		// Add a file to the project
		await project.addToProject([Uri.file(newFile)]);

		// Validate that intermediate folders were added to the project
		should(project.files.length).equal(3, 'Three entries are expected in the project');
		should(project.files.map(f => ({ type: f.type, relativePath: f.relativePath })))
			.containDeep([
				{ type: EntryType.Folder, relativePath: 'foo\\' },
				{ type: EntryType.Folder, relativePath: 'foo\\bar\\' },
				{ type: EntryType.File, relativePath: 'foo\\bar\\test.sql' }]);
	});

	it('Intermediate folders for folder should be automatically added to project', async function (): Promise<void> {
		// Create new sqlproj
		projFilePath = await testUtils.createTestSqlProjFile(baselines.newProjectFileBaseline);
		const projectFolder = path.dirname(projFilePath);

		// Create nested folders structure
		const newFolder = path.join(projectFolder, 'foo', 'bar');
		await fs.mkdir(newFolder, { recursive: true });

		// Open empty project
		let project: Project = await Project.openProject(projFilePath);

		// Add a file to the project
		await project.addToProject([Uri.file(newFolder)]);

		// Validate that intermediate folders were added to the project
		should(project.files.length).equal(2, 'Two entries are expected in the project');
		should(project.files.map(f => ({ type: f.type, relativePath: f.relativePath })))
			.containDeep([
				{ type: EntryType.Folder, relativePath: 'foo\\' },
				{ type: EntryType.Folder, relativePath: 'foo\\bar\\' }]);
	});

	it.skip('Should not add duplicate intermediate folders to project', async function (): Promise<void> {
		// Create new sqlproj
		projFilePath = await testUtils.createTestSqlProjFile(baselines.newProjectFileBaseline);
		const projectFolder = path.dirname(projFilePath);

		// Create file under nested folders structure
		const newFile = path.join(projectFolder, 'foo', 'bar', 'test.sql');
		await fs.mkdir(path.dirname(newFile), { recursive: true });
		await fs.writeFile(newFile, '');

		const anotherNewFile = path.join(projectFolder, 'foo', 'bar', 'test2.sql');
		await fs.writeFile(anotherNewFile, '');

		// Open empty project
		let project: Project = await Project.openProject(projFilePath);

		// Add a file to the project
		await project.addToProject([Uri.file(newFile)]);
		await project.addToProject([Uri.file(anotherNewFile)]);

		// Validate that intermediate folders were added to the project
		should(project.files.length).equal(4, 'Four entries are expected in the project');
		should(project.files.map(f => ({ type: f.type, relativePath: f.relativePath })))
			.containDeep([
				{ type: EntryType.Folder, relativePath: 'foo\\' },
				{ type: EntryType.Folder, relativePath: 'foo\\bar\\' },
				{ type: EntryType.File, relativePath: 'foo\\bar\\test.sql' },
				{ type: EntryType.File, relativePath: 'foo\\bar\\test2.sql' }]);
	});

	it('Should not add duplicate intermediate folders to project when folder is explicitly added', async function (): Promise<void> {
		// Create new sqlproj
		projFilePath = await testUtils.createTestSqlProjFile(baselines.newProjectFileBaseline);
		const projectFolder = path.dirname(projFilePath);

		// Create file under nested folders structure
		const newFile = path.join(projectFolder, 'foo', 'bar', 'test.sql');
		await fs.mkdir(path.dirname(newFile), { recursive: true });
		await fs.writeFile(newFile, '');

		const explicitIntermediateFolder = path.join(projectFolder, 'foo', 'bar');
		await fs.mkdir(explicitIntermediateFolder, { recursive: true });

		// Open empty project
		let project: Project = await Project.openProject(projFilePath);

		// Add file and folder to the project
		await project.addToProject([Uri.file(newFile), Uri.file(explicitIntermediateFolder)]);

		// Validate that intermediate folders were added to the project
		should(project.files.length).equal(3, 'Three entries are expected in the project');
		should(project.files.map(f => ({ type: f.type, relativePath: f.relativePath })))
			.containDeep([
				{ type: EntryType.Folder, relativePath: 'foo\\' },
				{ type: EntryType.Folder, relativePath: 'foo\\bar\\' },
				{ type: EntryType.File, relativePath: 'foo\\bar\\test.sql' }]);
	});

	it('Should handle adding existing items to project', async function (): Promise<void> {
		// Create new sqlproj
		projFilePath = await testUtils.createTestSqlProjFile(baselines.newProjectFileBaseline);
		const projectFolder = path.dirname(projFilePath);

		// Create 2 new files, a sql file and a txt file
		const sqlFile = path.join(projectFolder, 'test.sql');
		const txtFile = path.join(projectFolder, 'foo', 'test.txt');
		await fs.writeFile(sqlFile, '');
		await fs.mkdir(path.dirname(txtFile));
		await fs.writeFile(txtFile, '');

		const project: Project = await Project.openProject(projFilePath);

		// Add them as existing files
		await project.addExistingItem(sqlFile);
		await project.addExistingItem(txtFile);

		// Validate files should have been added to project
		should(project.files.length).equal(3, 'Three entries are expected in the project');
		should(project.files.map(f => ({ type: f.type, relativePath: f.relativePath })))
			.containDeep([
				{ type: EntryType.Folder, relativePath: 'foo\\' },
				{ type: EntryType.File, relativePath: 'test.sql' },
				{ type: EntryType.File, relativePath: 'foo\\test.txt' }]);

		// Validate project file XML
		const projFileText = (await fs.readFile(projFilePath)).toString();
		should(projFileText.includes('<Build Include="test.sql" />')).equal(true, projFileText);
		should(projFileText.includes('<None Include="foo\\test.txt" />')).equal(true, projFileText);
	});

	it('Should read OutputPath from sqlproj if there is one for legacy-style project with Debug configuration', async function (): Promise<void> {
		projFilePath = await testUtils.createTestSqlProjFile(baselines.openProjectFileBaseline);
		const project: Project = await Project.openProject(projFilePath);

		should(project.configuration).equal('Debug');
		should(project.outputPath).equal(path.join(getPlatformSafeFileEntryPath(project.projectFolderPath), getPlatformSafeFileEntryPath('bin\\Debug\\')));
		should(project.dacpacOutputPath).equal(path.join(getPlatformSafeFileEntryPath(project.projectFolderPath), getPlatformSafeFileEntryPath('bin\\Debug\\'), `${project.projectFileName}.dacpac`));
	});

	it('Should read OutputPath from sqlproj if there is one for legacy-style project with Release configuration', async function (): Promise<void> {
		projFilePath = await testUtils.createTestSqlProjFile(baselines.openProjectFileReleaseConfigurationBaseline);
		const project: Project = await Project.openProject(projFilePath);

		should(project.configuration).equal('Release');
		should(project.outputPath).equal(path.join(getPlatformSafeFileEntryPath(project.projectFolderPath), getPlatformSafeFileEntryPath('bin\\Release\\')));
		should(project.dacpacOutputPath).equal(path.join(getPlatformSafeFileEntryPath(project.projectFolderPath), getPlatformSafeFileEntryPath('bin\\Release\\'), `${project.projectFileName}.dacpac`));
	});

	it('Should set configuration to Output for legacy-style project with unknown configuration', async function (): Promise<void> {
		projFilePath = await testUtils.createTestSqlProjFile(baselines.openProjectFileUnknownConfigurationBaseline);
		const project: Project = await Project.openProject(projFilePath);

		should(project.configuration).equal('Output');
		should(project.outputPath).equal(path.join(getPlatformSafeFileEntryPath(project.projectFolderPath), getPlatformSafeFileEntryPath('bin\\Output')));
		should(project.dacpacOutputPath).equal(path.join(getPlatformSafeFileEntryPath(project.projectFolderPath), getPlatformSafeFileEntryPath('bin\\Output\\'), `${project.projectFileName}.dacpac`));
	});

	it('Should set configuration to Output for legacy-style project with unknown configuration', async function (): Promise<void> {
		projFilePath = await testUtils.createTestSqlProjFile(baselines.openProjectFileSingleOutputPathBaseline);
		const project: Project = await Project.openProject(projFilePath);

		should(project.configuration).equal('Debug');
		should(project.outputPath).equal(path.join(getPlatformSafeFileEntryPath(project.projectFolderPath), getPlatformSafeFileEntryPath('..\\otherFolder')));
		should(project.dacpacOutputPath).equal(path.join(getPlatformSafeFileEntryPath(project.projectFolderPath), getPlatformSafeFileEntryPath('..\\otherFolder'), `${project.projectFileName}.dacpac`));
	});

	it('Should use the last OutputPath in the .sqlproj that matches the conditions', async function (): Promise<void> {
		projFilePath = await testUtils.createTestSqlProjFile(baselines.openProjectFileMultipleOutputPathBaseline);
		const project: Project = await Project.openProject(projFilePath);

		should(project.configuration).equal('Debug');
		should(project.outputPath).equal(path.join(getPlatformSafeFileEntryPath(project.projectFolderPath), getPlatformSafeFileEntryPath('bin\\other')));
		should(project.dacpacOutputPath).equal(path.join(getPlatformSafeFileEntryPath(project.projectFolderPath), getPlatformSafeFileEntryPath('bin\\other'), `${project.projectFileName}.dacpac`));
	});
});

describe('Project: sdk style project content operations', function (): void {
	before(async function (): Promise<void> {
		await baselines.loadBaselines();
	});

	beforeEach(function (): void {
		sinon.restore();
	});

	after(async function (): Promise<void> {
		await testUtils.deleteGeneratedTestFolder();
	});

	it('Should read project from sqlproj and files and folders by globbing', async function (): Promise<void> {
		projFilePath = await testUtils.createTestSqlProjFile(baselines.openSdkStyleSqlProjectBaseline);
		await testUtils.createDummyFileStructureWithPrePostDeployScripts(false, undefined, path.dirname(projFilePath));
		const project: Project = await Project.openProject(projFilePath);

		// Files and folders
		should(project.files.filter(f => f.type === EntryType.Folder).length).equal(3);
		should(project.files.filter(f => f.type === EntryType.File).length).equal(13);

		// SqlCmdVariables
		should(Object.keys(project.sqlCmdVariables).length).equal(2);
		should(project.sqlCmdVariables['ProdDatabaseName']).equal('MyProdDatabase');
		should(project.sqlCmdVariables['BackupDatabaseName']).equal('MyBackupDatabase');

		// Database references
		// should only have one database reference even though there are two master.dacpac references (1 for ADS and 1 for SSDT)
		should(project.databaseReferences.length).equal(1);
		should(project.databaseReferences[0].databaseName).containEql(constants.master);
		should(project.databaseReferences[0] instanceof SystemDatabaseReferenceProjectEntry).equal(true);

		// // Pre-post deployment scripts
		should(project.preDeployScripts.length).equal(1);
		should(project.postDeployScripts.length).equal(1);
		should(project.noneDeployScripts.length).equal(2);
		should(project.preDeployScripts.find(f => f.type === EntryType.File && f.relativePath === 'Script.PreDeployment1.sql')).not.equal(undefined, 'File Script.PreDeployment1.sql not read');
		should(project.noneDeployScripts.find(f => f.type === EntryType.File && f.relativePath === 'Script.PreDeployment2.sql')).not.equal(undefined, 'File Script.PreDeployment2.sql not read');
		should(project.postDeployScripts.find(f => f.type === EntryType.File && f.relativePath === 'Script.PostDeployment1.sql')).not.equal(undefined, 'File Script.PostDeployment1.sql not read');
		should(project.noneDeployScripts.find(f => f.type === EntryType.File && f.relativePath === 'folder1\\Script.PostDeployment2.sql')).not.equal(undefined, 'File folder1\\Script.PostDeployment2.sql not read');
	});

	it('Should handle files listed in sqlproj', async function (): Promise<void> {
		projFilePath = await testUtils.createTestSqlProjFile(baselines.openSdkStyleSqlProjectWithFilesSpecifiedBaseline);
		await testUtils.createDummyFileStructure(false, undefined, path.dirname(projFilePath));

		const project: Project = await Project.openProject(projFilePath);

		// Files and folders
		should(project.files.filter(f => f.type === EntryType.Folder).length).equal(2);
		should(project.files.filter(f => f.type === EntryType.File).length).equal(11);

		// these are also listed in the sqlproj, but there shouldn't be duplicate entries for them
		should(project.files.filter(f => f.relativePath === 'folder1\\file2.sql').length).equal(1);
		should(project.files.filter(f => f.relativePath === 'file1.sql').length).equal(1);
		should(project.files.filter(f => f.relativePath === 'folder1\\').length).equal(1);
	});

	it('Should handle pre/post/none deploy scripts outside of project folder', async function (): Promise<void> {
		const testFolderPath = await testUtils.generateTestFolderPath();
		const mainProjectPath = path.join(testFolderPath, 'project');
		const otherFolderPath = path.join(testFolderPath, 'other');
		projFilePath = await testUtils.createTestSqlProjFile(baselines.openSdkStyleSqlProjectWithGlobsSpecifiedBaseline, mainProjectPath);
		await testUtils.createDummyFileStructure(false, undefined, path.dirname(projFilePath));

		// create files outside of project folder that are included in the project file
		await fs.mkdir(otherFolderPath);
		await testUtils.createOtherDummyFiles(otherFolderPath);

		const project: Project = await Project.openProject(projFilePath);

		// verify files, folders, pre/post/none deploy scripts were loaded correctly
		should(project.files.filter(f => f.type === EntryType.Folder).length).equal(2);
		should(project.files.filter(f => f.type === EntryType.File).length).equal(18);
		should(project.preDeployScripts.length).equal(1);
		should(project.postDeployScripts.length).equal(1);
		should(project.noneDeployScripts.length).equal(1);
	});

	it('Should handle globbing patterns listed in sqlproj', async function (): Promise<void> {
		const testFolderPath = await testUtils.generateTestFolderPath();
		const mainProjectPath = path.join(testFolderPath, 'project');
		const otherFolderPath = path.join(testFolderPath, 'other');
		projFilePath = await testUtils.createTestSqlProjFile(baselines.openSdkStyleSqlProjectWithGlobsSpecifiedBaseline, mainProjectPath);
		await testUtils.createDummyFileStructure(false, undefined, path.dirname(projFilePath));

		// create files outside of project folder that are included in the project file
		await fs.mkdir(otherFolderPath);
		await testUtils.createOtherDummyFiles(otherFolderPath);

		const project: Project = await Project.openProject(projFilePath);

		should(project.files.filter(f => f.type === EntryType.File).length).equal(18);

		// make sure all the correct files from the globbing patterns were included
		// ..\other\folder1\test?.sql
		should(project.files.filter(f => f.relativePath === '..\\other\\folder1\\test1.sql').length).equal(1);
		should(project.files.filter(f => f.relativePath === '..\\other\\folder1\\test2.sql').length).equal(1);
		should(project.files.filter(f => f.relativePath === '..\\other\\folder1\\testLongerName.sql').length).equal(0);

		// ..\other\folder1\file*.sql
		should(project.files.filter(f => f.relativePath === '..\\other\\folder1\\file1.sql').length).equal(1);
		should(project.files.filter(f => f.relativePath === '..\\other\\folder1\\file2.sql').length).equal(1);

		// ..\other\folder2\*.sql
		should(project.files.filter(f => f.relativePath === '..\\other\\folder2\\file1.sql').length).equal(1);
		should(project.files.filter(f => f.relativePath === '..\\other\\folder2\\file2.sql').length).equal(1);

		// make sure no duplicates from folder1\*.sql
		should(project.files.filter(f => f.relativePath === 'folder1\\file1.sql').length).equal(1);
	});

	it('Should handle Build Remove in sqlproj', async function (): Promise<void> {
		const testFolderPath = await testUtils.generateTestFolderPath();
		const mainProjectPath = path.join(testFolderPath, 'project');
		const otherFolderPath = path.join(testFolderPath, 'other');
		projFilePath = await testUtils.createTestSqlProjFile(baselines.openSdkStyleSqlProjectWithBuildRemoveBaseline, mainProjectPath);
		await testUtils.createDummyFileStructure(false, undefined, path.dirname(projFilePath));

		// create files outside of project folder that are included in the project file
		await fs.mkdir(otherFolderPath);
		await testUtils.createOtherDummyFiles(otherFolderPath);

		const project: Project = await Project.openProject(projFilePath);

		should(project.files.filter(f => f.type === EntryType.File).length).equal(7);

		// make sure all the correct files from the globbing patterns were included and removed are evaluated in order

		// <Build Include="..\other\folder1\file*.sql" />
		// <Build Remove="..\other\folder1\file1.sql" />
		// expected: ..\other\folder1\file1.sql is not included
		should(project.files.filter(f => f.relativePath === '..\\other\\folder1\\file1.sql').length).equal(0);
		should(project.files.filter(f => f.relativePath === '..\\other\\folder1\\file2.sql').length).equal(1);

		// <Build Include="..\other\folder2\file2.sql" />
		// <Build Remove="..\other\folder2\**" />
		// expected: ..\other\folder2\file2.sql is not included
		should(project.files.filter(f => f.relativePath === '..\\other\\folder2\\file1.sql').length).equal(0);
		should(project.files.filter(f => f.relativePath === '..\\other\\folder2\\file2.sql').length).equal(0);

		// <Build Remove="folder1\*.sql" />
		// <Build Include="folder1\file2.sql" />
		// expected: folder1\file2.sql is included
		should(project.files.filter(f => f.relativePath === 'folder1\\file1.sql').length).equal(0);
		should(project.files.filter(f => f.relativePath === 'folder1\\file2.sql').length).equal(1);
		should(project.files.filter(f => f.relativePath === 'folder1\\file3.sql').length).equal(0);
		should(project.files.filter(f => f.relativePath === 'folder1\\file4.sql').length).equal(0);
		should(project.files.filter(f => f.relativePath === 'folder1\\file5.sql').length).equal(0);

		// <Build Remove="folder2\file3.sql" />
		// <Build Include="folder2\*.sql" />
		// expected: folder2\file3.sql is included
		should(project.files.filter(f => f.relativePath === 'folder2\\file1.sql').length).equal(1);
		should(project.files.filter(f => f.relativePath === 'folder2\\file2.sql').length).equal(1);
		should(project.files.filter(f => f.relativePath === 'folder2\\file3.sql').length).equal(1);
		should(project.files.filter(f => f.relativePath === 'folder2\\file4.sql').length).equal(1);
		should(project.files.filter(f => f.relativePath === 'folder2\\file5.sql').length).equal(1);

		// <Build Remove="file1.sql" />
		should(project.files.filter(f => f.relativePath === 'file1.sql').length).equal(0);
	});

	it('Should exclude pre/post/none deploy scripts correctly', async function (): Promise<void> {
		const folderPath = await testUtils.generateTestFolderPath();
		projFilePath = await testUtils.createTestSqlProjFile(baselines.newSdkStyleProjectSdkNodeBaseline, folderPath);

		const project: Project = await Project.openProject(projFilePath);
		await project.addScriptItem('Script.PreDeployment1.sql', 'fake contents', ItemType.preDeployScript);
		await project.addScriptItem('Script.PreDeployment2.sql', 'fake contents', ItemType.preDeployScript);
		await project.addScriptItem('Script.PostDeployment1.sql', 'fake contents', ItemType.postDeployScript);

		// verify they were added to the sqlproj
		let projFileText = (await fs.readFile(projFilePath)).toString();
		should(projFileText.includes('<PreDeploy Include="Script.PreDeployment1.sql" />')).equal(true);
		should(projFileText.includes('<None Include="Script.PreDeployment2.sql" />')).equal(true);
		should(projFileText.includes('<PostDeploy Include="Script.PostDeployment1.sql" />')).equal(true);
		should(project.preDeployScripts.length).equal(1, 'Script.PreDeployment1.sql should have been added');
		should(project.noneDeployScripts.length).equal(1, 'Script.PreDeployment2.sql should have been added');
		should(project.preDeployScripts.length).equal(1, 'Script.PostDeployment1.sql should have been added');
		should(project.files.length).equal(0, 'There should not be any files');

		// exclude the pre/post/none deploy script
		await project.exclude(project.preDeployScripts.find(f => f.relativePath === 'Script.PreDeployment1.sql')!);
		await project.exclude(project.noneDeployScripts.find(f => f.relativePath === 'Script.PreDeployment2.sql')!);
		await project.exclude(project.postDeployScripts.find(f => f.relativePath === 'Script.PostDeployment1.sql')!);

		// verify they are excluded in the sqlproj
		projFileText = (await fs.readFile(projFilePath)).toString();
		should(projFileText.includes('<PreDeploy Include="Script.PreDeployment1.sql" />')).equal(false);
		should(projFileText.includes('<None Include="Script.PreDeployment2.sql" />')).equal(false);
		should(projFileText.includes('<PostDeploy Include="Script.PostDeployment1.sql" />')).equal(false);
		should(projFileText.includes('<None Remove="Script.PreDeployment1.sql" />')).equal(true);
		should(projFileText.includes('<None Remove="Script.PreDeployment2.sql" />')).equal(true);
		should(projFileText.includes('<None Remove="Script.PostDeployment1.sql" />')).equal(true);

		should(project.preDeployScripts.length).equal(0, 'Script.PreDeployment1.sql should have been removed');
		should(project.noneDeployScripts.length).equal(0, 'Script.PreDeployment2.sql should have been removed');
		should(project.postDeployScripts.length).equal(0, 'Script.PostDeployment1.sql should have been removed');
		should(project.files.length).equal(0, 'There should not be any files after the excludes');
	});

	it('Should handle excluding files included by glob patterns', async function (): Promise<void> {
		const testFolderPath = await testUtils.generateTestFolderPath();
		const mainProjectPath = path.join(testFolderPath, 'project');
		const otherFolderPath = path.join(testFolderPath, 'other');
		projFilePath = await testUtils.createTestSqlProjFile(baselines.openSdkStyleSqlProjectWithGlobsSpecifiedBaseline, mainProjectPath);
		await testUtils.createDummyFileStructure(false, undefined, path.dirname(projFilePath));

		// create files outside of project folder that are included in the project file
		await fs.mkdir(otherFolderPath);
		await testUtils.createOtherDummyFiles(otherFolderPath);

		const project: Project = await Project.openProject(projFilePath);

		should(project.files.filter(f => f.type === EntryType.File).length).equal(18);

		// exclude a file in the project's folder
		should(project.files.filter(f => f.relativePath === 'folder1\\file1.sql').length).equal(1);
		await project.exclude(project.files.find(f => f.relativePath === 'folder1\\file1.sql')!);
		should(project.files.filter(f => f.relativePath === 'folder1\\file1.sql').length).equal(0);

		// exclude explicitly included file from an outside folder
		should(project.files.filter(f => f.relativePath === '..\\other\\file1.sql').length).equal(1);
		await project.exclude(project.files.find(f => f.relativePath === '..\\other\\file1.sql')!);
		should(project.files.filter(f => f.relativePath === '..\\other\\file1.sql').length).equal(0);

		// exclude glob included file from an outside folder
		should(project.files.filter(f => f.relativePath === '..\\other\\folder1\\test2.sql').length).equal(1);
		await project.exclude(project.files.find(f => f.relativePath === '..\\other\\folder1\\test2.sql')!);
		should(project.files.filter(f => f.relativePath === '..\\other\\folder1\\test2.sql').length).equal(0);

		// make sure a <Build Remove="folder\file1.sql"> was added
		const projFileText = (await fs.readFile(projFilePath)).toString();
		should(projFileText.includes('<Build Remove="folder1\\file1.sql" />')).equal(true, projFileText);

		// make sure  <Build Include="..\other\file1.sql"> was removed and no <Build Remove"..."> was added for it
		should(projFileText.includes('<Build Include="..\\other\\file1.sql" />')).equal(false, projFileText);
		should(projFileText.includes('<Build Remove="..\\other\\file1.sql" />')).equal(false, projFileText);

		// make sure a <Build Remove="..\other\folder1\test2.sql"> was added
		should(projFileText.includes('<Build Remove="..\\other\\folder1\\test2.sql" />')).equal(true, projFileText);
	});

	it('Should only add Build entries to sqlproj for files not included by project folder glob and external streaming jobs', async function (): Promise<void> {
		projFilePath = await testUtils.createTestSqlProjFile(baselines.openSdkStyleSqlProjectBaseline);
		const project = await Project.openProject(projFilePath);

		const folderPath = 'Stored Procedures\\';
		const scriptPath = path.join(folderPath, 'Fake Stored Proc.sql');
		const scriptContents = 'SELECT \'This is not actually a stored procedure.\'';

		const scriptPathTagged = 'Fake External Streaming Job.sql';
		const scriptContentsTagged = 'EXEC sys.sp_create_streaming_job \'job\', \'SELECT 7\'';

		const outsideFolderScriptPath = path.join('..', 'Other Fake Stored Proc.sql');
		const outsideFolderScriptContents = 'SELECT \'This is also not actually a stored procedure.\'';

		const otherFolderPath = 'OtherFolder\\';

		await project.addScriptItem(scriptPath, scriptContents);
		await project.addScriptItem(scriptPathTagged, scriptContentsTagged, ItemType.externalStreamingJob);
		await project.addScriptItem(outsideFolderScriptPath, outsideFolderScriptContents);
		await project.addFolder(otherFolderPath);

		const newProject = await Project.openProject(projFilePath);

		should(newProject.files.find(f => f.type === EntryType.Folder && f.relativePath === convertSlashesForSqlProj(folderPath))).not.equal(undefined);
		should(newProject.files.find(f => f.type === EntryType.File && f.relativePath === convertSlashesForSqlProj(scriptPath))).not.equal(undefined);
		should(newProject.files.find(f => f.type === EntryType.File && f.relativePath === convertSlashesForSqlProj(scriptPathTagged))).not.equal(undefined);
		should(newProject.files.find(f => f.type === EntryType.File && f.relativePath === convertSlashesForSqlProj(scriptPathTagged))?.sqlObjectType).equal(constants.ExternalStreamingJob);
		should(newProject.files.find(f => f.type === EntryType.File && f.relativePath === convertSlashesForSqlProj(outsideFolderScriptPath))).not.equal(undefined);

		should(newProject.files.find(f => f.type === EntryType.Folder && f.relativePath === convertSlashesForSqlProj(otherFolderPath))).not.equal(undefined);

		// only the external streaming job and file outside of the project folder should have been added to the sqlproj
		const projFileText = (await fs.readFile(projFilePath)).toString();
		should(projFileText.includes('<Folder Include="Stored Procedures" />')).equal(false, projFileText);
		should(projFileText.includes('<Build Include="Stored Procedures\\Fake Stored Proc.sql" />')).equal(false, projFileText);
		should(projFileText.includes('<Build Include="Fake External Streaming Job.sql" Type="ExternalStreamingJob" />')).equal(true, projFileText);
		should(projFileText.includes('<Build Include="..\\Other Fake Stored Proc.sql" />')).equal(true, projFileText);
		should(projFileText.includes('<Folder Include="OtherFolder" />')).equal(false, projFileText);
	});

	it('Should handle excluding glob included folders', async function (): Promise<void> {
		const testFolderPath = await testUtils.generateTestFolderPath();
		projFilePath = await testUtils.createTestSqlProjFile(baselines.openSdkStyleSqlProjectBaseline, testFolderPath);
		await testUtils.createDummyFileStructureWithPrePostDeployScripts(false, undefined, path.dirname(projFilePath));

		const project: Project = await Project.openProject(projFilePath);

		should(project.files.filter(f => f.type === EntryType.File).length).equal(13);
		should(project.files.filter(f => f.type === EntryType.Folder).length).equal(3);
		should(project.noneDeployScripts.length).equal(2);

		// try to exclude a glob included folder
		await project.exclude(project.files.find(f => f.relativePath === 'folder1\\')!);

		// verify folder and contents are excluded
		should(project.files.filter(f => f.type === EntryType.Folder).length).equal(1);
		should(project.files.filter(f => f.type === EntryType.File).length).equal(6);
		should(project.noneDeployScripts.length).equal(1, 'Script.PostDeployment2.sql should have been excluded');
		should(project.files.find(f => f.relativePath === 'folder1\\')).equal(undefined);

		// verify sqlproj has glob exclude for folder, but not for files and inner folder
		const projFileText = (await fs.readFile(projFilePath)).toString();
		should(projFileText.includes('<Build Remove="folder1\\**" />')).equal(true, projFileText);
		should(projFileText.includes('<Build Remove="folder1\\file1.sql" />')).equal(false, projFileText);
		should(projFileText.includes('<Build Remove="folder1\\nestedFolder\\**" />')).equal(false, projFileText);
	});

	it('Should handle excluding nested glob included folders', async function (): Promise<void> {
		const testFolderPath = await testUtils.generateTestFolderPath();
		projFilePath = await testUtils.createTestSqlProjFile(baselines.openSdkStyleSqlProjectBaseline, testFolderPath);
		await testUtils.createDummyFileStructureWithPrePostDeployScripts(false, undefined, path.dirname(projFilePath));

		const project: Project = await Project.openProject(projFilePath);

		should(project.files.filter(f => f.type === EntryType.File).length).equal(13);
		should(project.files.filter(f => f.type === EntryType.Folder).length).equal(3);

		// try to exclude a glob included folder
		await project.exclude(project.files.find(f => f.relativePath === 'folder1\\nestedFolder\\')!);

		// verify folder and contents are excluded
		should(project.files.filter(f => f.type === EntryType.Folder).length).equal(2);
		should(project.files.filter(f => f.type === EntryType.File).length).equal(11);
		should(project.files.find(f => f.relativePath === 'folder1\\nestedFolder\\')).equal(undefined);

		// verify sqlproj has glob exclude for folder, but not for files
		const projFileText = (await fs.readFile(projFilePath)).toString();
		should(projFileText.includes('<Build Remove="folder1\\nestedFolder\\**" />')).equal(true, projFileText);
		should(projFileText.includes('<Build Remove="folder1\\nestedFolder\\otherFile1.sql" />')).equal(false, projFileText);
	});

	it('Should handle excluding explicitly included folders', async function (): Promise<void> {
		const testFolderPath = await testUtils.generateTestFolderPath();
		projFilePath = await testUtils.createTestSqlProjFile(baselines.openSdkStyleSqlProjectWithFilesSpecifiedBaseline, testFolderPath);
		await testUtils.createDummyFileStructure(false, undefined, path.dirname(projFilePath));

		const project: Project = await Project.openProject(projFilePath);

		should(project.files.filter(f => f.type === EntryType.File).length).equal(11);
		should(project.files.filter(f => f.type === EntryType.Folder).length).equal(2);
		should(project.files.find(f => f.relativePath === 'folder1\\')!).not.equal(undefined);
		should(project.files.find(f => f.relativePath === 'folder2\\')!).not.equal(undefined);

		// try to exclude an explicitly included folder without trailing \ in sqlproj
		await project.exclude(project.files.find(f => f.relativePath === 'folder1\\')!);

		// verify folder and contents are excluded
		should(project.files.filter(f => f.type === EntryType.Folder).length).equal(1);
		should(project.files.filter(f => f.type === EntryType.File).length).equal(6);
		should(project.files.find(f => f.relativePath === 'folder1\\')).equal(undefined);

		// try to exclude an explicitly included folder with trailing \ in sqlproj
		await project.exclude(project.files.find(f => f.relativePath === 'folder2\\')!);

		// verify folder and contents are excluded
		should(project.files.filter(f => f.type === EntryType.Folder).length).equal(0);
		should(project.files.filter(f => f.type === EntryType.File).length).equal(1);
		should(project.files.find(f => f.relativePath === 'folder2\\')).equal(undefined);

		// make sure both folders are removed from sqlproj and remove entry is added
		const projFileText = (await fs.readFile(projFilePath)).toString();
		should(projFileText.includes('<Folder Include="folder1" />')).equal(false, projFileText);
		should(projFileText.includes('<Folder Include="folder2\\" />')).equal(false, projFileText);

		should(projFileText.includes('<Build Remove="folder1\\**" />')).equal(true, projFileText);
		should(projFileText.includes('<Build Remove="folder2\\**" />')).equal(true, projFileText);
	});

	it('Should handle adding empty folders and removing the Folder entry when the folder is no longer empty', async function (): Promise<void> {
		const testFolderPath = await testUtils.generateTestFolderPath();
		projFilePath = await testUtils.createTestSqlProjFile(baselines.openSdkStyleSqlProjectWithFilesSpecifiedBaseline, testFolderPath);
		await testUtils.createDummyFileStructure(false, undefined, path.dirname(projFilePath));

		const project: Project = await Project.openProject(projFilePath);

		should(project.files.filter(f => f.type === EntryType.File).length).equal(11);
		should(project.files.filter(f => f.type === EntryType.Folder).length).equal(2);
		should(project.files.find(f => f.relativePath === 'folder1\\')!).not.equal(undefined);
		should(project.files.find(f => f.relativePath === 'folder2\\')!).not.equal(undefined);

		// try to add a new folder
		await project.addFolder('folder3\\');

		// try to add a new folder without trailing backslash
		await project.addFolder('folder4');

		// verify folders were added
		should(project.files.filter(f => f.type === EntryType.Folder).length).equal(4);
		should(project.files.filter(f => f.type === EntryType.File).length).equal(11);
		should(project.files.find(f => f.relativePath === 'folder3\\')).not.equal(undefined);
		should(project.files.find(f => f.relativePath === 'folder4\\')).not.equal(undefined);

		// verify folders were added and the entries have a backslash in the sqlproj
		let projFileText = (await fs.readFile(projFilePath)).toString();
		should(projFileText.includes('<Folder Include="folder3\\" />')).equal(true, projFileText);
		should(projFileText.includes('<Folder Include="folder4\\" />')).equal(true, projFileText);

		// add file to folder3
		await project.addScriptItem(path.join('folder3', 'test.sql'), 'fake contents');
		should(project.files.filter(f => f.type === EntryType.Folder).length).equal(4);
		should(project.files.filter(f => f.type === EntryType.File).length).equal(12);
		should(project.files.find(f => f.relativePath === 'folder3\\test.sql')).not.equal(undefined);

		// verify folder3 entry is no longer in sqlproj
		projFileText = (await fs.readFile(projFilePath)).toString();
		should(projFileText.includes('<Folder Include="folder3\\" />')).equal(false, projFileText);
		should(projFileText.includes('<Folder Include="folder4\\" />')).equal(true, projFileText);
	});

	it('Should handle adding nested empty folders', async function (): Promise<void> {
		const testFolderPath = await testUtils.generateTestFolderPath();
		projFilePath = await testUtils.createTestSqlProjFile(baselines.openSdkStyleSqlProjectWithFilesSpecifiedBaseline, testFolderPath);
		await testUtils.createDummyFileStructure(false, undefined, path.dirname(projFilePath));

		let project: Project = await Project.openProject(projFilePath);

		should(project.files.filter(f => f.type === EntryType.File).length).equal(11);
		should(project.files.filter(f => f.type === EntryType.Folder).length).equal(2);
		should(project.files.find(f => f.relativePath === 'folder1\\')!).not.equal(undefined);
		should(project.files.find(f => f.relativePath === 'folder2\\')!).not.equal(undefined);

		// try to add a new folder
		await project.addFolder('folder3\\');

		// try to add a nested folder
		await project.addFolder('folder3\\innerFolder\\');

		// verify folders were added
		should(project.files.filter(f => f.type === EntryType.Folder).length).equal(4);
		should(project.files.filter(f => f.type === EntryType.File).length).equal(11);
		should(project.files.find(f => f.relativePath === 'folder3\\')).not.equal(undefined);
		should(project.files.find(f => f.relativePath === 'folder3\\innerFolder\\')).not.equal(undefined);

		// verify there's only one folder entry for the two folders that were added
		let projFileText = (await fs.readFile(projFilePath)).toString();
		should(projFileText.includes('<Folder Include="folder3\\" />')).equal(false, projFileText);
		should(projFileText.includes('<Folder Include="folder3\\innerFolder\\" />')).equal(true, projFileText);

		// load the project again and make sure both new folders get loaded
		project = await Project.openProject(projFilePath);
		should(project.files.filter(f => f.type === EntryType.File).length).equal(11);
		should(project.files.filter(f => f.type === EntryType.Folder).length).equal(4);
		should(project.files.find(f => f.relativePath === 'folder3\\')!).not.equal(undefined, 'folder3\\ should be loaded');
		should(project.files.find(f => f.relativePath === 'folder3\\innerFolder\\')!).not.equal(undefined, 'folder3\\innerFolder\\ should be loaded');

		// add file to folder3
		await project.addScriptItem(path.join('folder3', 'test.sql'), 'fake contents');
		should(project.files.filter(f => f.type === EntryType.Folder).length).equal(4);
		should(project.files.filter(f => f.type === EntryType.File).length).equal(12);
		should(project.files.find(f => f.relativePath === 'folder3\\test.sql')).not.equal(undefined, 'folder3\\test.sql should be in the project files');

		// verify folder entry for innerFolder entry is still there
		projFileText = (await fs.readFile(projFilePath)).toString();
		should(projFileText.includes('<Folder Include="folder3\\innerFolder\\" />')).equal(true, projFileText);

		// load the project again and make sure the folders still get loaded
		project = await Project.openProject(projFilePath);
		should(project.files.filter(f => f.type === EntryType.File).length).equal(12);
		should(project.files.filter(f => f.type === EntryType.Folder).length).equal(4);
		should(project.files.find(f => f.relativePath === 'folder3\\')!).not.equal(undefined, 'folder3\\ should be loaded');
		should(project.files.find(f => f.relativePath === 'folder3\\innerFolder\\')!).not.equal(undefined, 'folder3\\innerFolder\\ should be loaded');
	});

	it('Should handle deleting empty folders', async function (): Promise<void> {
		const testFolderPath = await testUtils.generateTestFolderPath();
		projFilePath = await testUtils.createTestSqlProjFile(baselines.newSdkStyleProjectSdkNodeBaseline, testFolderPath);

		const project: Project = await Project.openProject(projFilePath);
		const beforeProjFileText = (await fs.readFile(projFilePath)).toString();

		should(project.files.filter(f => f.type === EntryType.File).length).equal(0);
		should(project.files.filter(f => f.type === EntryType.Folder).length).equal(0);

		// add an empty folder
		await project.addFolder('folder1');

		// verify folder was added
		should(project.files.filter(f => f.type === EntryType.Folder).length).equal(1);
		should(project.files.filter(f => f.type === EntryType.File).length).equal(0);
		should(project.files.find(f => f.relativePath === 'folder1\\')).not.equal(undefined, 'folder1 should have been added');

		// verify entry was added for the new empty folder in the sqlproj
		let projFileText = (await fs.readFile(projFilePath)).toString();
		should(projFileText.includes('<Folder Include="folder1\\" />')).equal(true, projFileText);

		// delete the empty folder
		await project.deleteFileFolder(project.files.find(f => f.relativePath === 'folder1\\')!);

		should(project.files.filter(f => f.type === EntryType.Folder).length).equal(0, 'folder1 should have been deleted');

		// verify the folder entry was removed from the sqlproj and a Build Remove was not added
		projFileText = (await fs.readFile(projFilePath)).toString();
		should(projFileText.trimEnd() === beforeProjFileText.trimEnd()).equal(true, 'The sqlproj should not have changed after deleting folder1');
	});

	it('Should handle deleting not empty glob included folders', async function (): Promise<void> {
		const testFolderPath = await testUtils.generateTestFolderPath();
		projFilePath = await testUtils.createTestSqlProjFile(baselines.openSdkStyleSqlProjectBaseline, testFolderPath);
		await testUtils.createDummyFileStructureWithPrePostDeployScripts(false, undefined, path.dirname(projFilePath));

		const project: Project = await Project.openProject(projFilePath);
		const beforeProjFileText = (await fs.readFile(projFilePath)).toString();

		should(project.files.filter(f => f.type === EntryType.File).length).equal(13);
		should(project.files.filter(f => f.type === EntryType.Folder).length).equal(3);

		// delete a folder with contents
		await project.deleteFileFolder(project.files.find(f => f.relativePath === 'folder2\\')!);

		should(project.files.filter(f => f.type === EntryType.File).length).equal(8);
		should(project.files.filter(f => f.type === EntryType.Folder).length).equal(2);

		// verify the folder entry was removed from the sqlproj and a Build Remove was not added
		const projFileText = (await fs.readFile(projFilePath)).toString();
		should(projFileText.trimEnd() === beforeProjFileText.trimEnd()).equal(true, 'The sqlproj should not have changed after deleting folder2');
	});

	it('Should handle deleting explicitly included folders', async function (): Promise<void> {
		const testFolderPath = await testUtils.generateTestFolderPath();
		projFilePath = await testUtils.createTestSqlProjFile(baselines.openSdkStyleSqlProjectWithFilesSpecifiedBaseline, testFolderPath);
		await testUtils.createDummyFileStructureWithPrePostDeployScripts(false, undefined, path.dirname(projFilePath));

		const project: Project = await Project.openProject(projFilePath);

		should(project.files.filter(f => f.type === EntryType.File).length).equal(13);
		should(project.files.filter(f => f.type === EntryType.Folder).length).equal(3);
		should(project.files.find(f => f.relativePath === 'folder1\\')!).not.equal(undefined);
		should(project.files.find(f => f.relativePath === 'folder2\\')!).not.equal(undefined);

		// try to delete an explicitly included folder with the trailing \ in sqlproj
		await project.deleteFileFolder(project.files.find(f => f.relativePath === 'folder2\\')!);

		// verify the project not longer has folder2 and its contents
		should(project.files.filter(f => f.type === EntryType.Folder).length).equal(2);
		should(project.files.filter(f => f.type === EntryType.File).length).equal(8);
		should(project.files.find(f => f.relativePath === 'folder2\\')).equal(undefined);

		// try to delete an explicitly included folder without trailing \ in sqlproj
		await project.deleteFileFolder(project.files.find(f => f.relativePath === 'folder1\\')!);

		// verify the project not longer has folder1 and its contents
		should(project.files.filter(f => f.type === EntryType.Folder).length).equal(0);
		should(project.files.filter(f => f.type === EntryType.File).length).equal(1);
		should(project.files.find(f => f.relativePath === 'folder1\\')).equal(undefined);

		// make sure both folders are removed from sqlproj and Build Remove entries were not added
		const projFileText = (await fs.readFile(projFilePath)).toString();
		should(projFileText.includes('<Folder Include="folder1" />')).equal(false, projFileText);
		should(projFileText.includes('<Folder Include="folder2\\" />')).equal(false, projFileText);

		should(projFileText.includes('<Build Remove="folder1\\**" />')).equal(false, projFileText);
		should(projFileText.includes('<Build Remove="folder2\\**" />')).equal(false, projFileText);
	});

	it('Should add a project guid if there is not one in the sqlproj', async function (): Promise<void> {
		projFilePath = await testUtils.createTestSqlProjFile(baselines.openSdkStyleSqlProjectNoProjectGuidBaseline);
		let projFileText = (await fs.readFile(projFilePath)).toString();

		// verify no project guid
		should(projFileText.includes(constants.ProjectGuid)).equal(false);

		const project: Project = await Project.openProject(projFilePath);

		// verify project guid was added
		projFileText = (await fs.readFile(projFilePath)).toString();
		should(project.projectGuid).not.equal(undefined);
		should(projFileText.includes(constants.ProjectGuid)).equal(true);
	});

	it('Should read OutputPath from sqlproj if there is one for SDK-style project', async function (): Promise<void> {
		projFilePath = await testUtils.createTestSqlProjFile(baselines.openSdkStyleSqlProjectBaseline);
		const projFileText = (await fs.readFile(projFilePath)).toString();

		// Verify sqlproj has OutputPath
		should(projFileText.includes(constants.OutputPath)).equal(true);

		const project: Project = await Project.openProject(projFilePath);
		should(project.outputPath).equal(path.join(getPlatformSafeFileEntryPath(project.projectFolderPath), getPlatformSafeFileEntryPath('..\\otherFolder')));
		should(project.dacpacOutputPath).equal(path.join(getPlatformSafeFileEntryPath(project.projectFolderPath), getPlatformSafeFileEntryPath('..\\otherFolder'), `${project.projectFileName}.dacpac`));
	});

	it('Should use default output path if OutputPath is not specified in sqlproj', async function (): Promise<void> {
		projFilePath = await testUtils.createTestSqlProjFile(baselines.openSdkStyleSqlProjectWithGlobsSpecifiedBaseline);
		const projFileText = (await fs.readFile(projFilePath)).toString();

		// Verify sqlproj doesn't have OutputPath
		should(projFileText.includes(constants.OutputPath)).equal(true);

		const project: Project = await Project.openProject(projFilePath);
		should(project.outputPath).equal(path.join(getPlatformSafeFileEntryPath(project.projectFolderPath), getPlatformSafeFileEntryPath(constants.defaultOutputPath(project.configuration.toString()))));
		should(project.dacpacOutputPath).equal(path.join(getPlatformSafeFileEntryPath(project.projectFolderPath), getPlatformSafeFileEntryPath(constants.defaultOutputPath(project.configuration.toString())), `${project.projectFileName}.dacpac`));
	});

	it('Should handle adding existing items to project', async function (): Promise<void> {
		projFilePath = await testUtils.createTestSqlProjFile(baselines.openSdkStyleSqlProjectBaseline);
		const projectFolder = path.dirname(projFilePath);

		// Create a sql file inside project root
		const sqlFile = path.join(projectFolder, 'test.sql');
		await fs.writeFile(sqlFile, '');

		const project: Project = await Project.openProject(projFilePath);

		// Add it as existing file
		await project.addExistingItem(sqlFile);

		// Validate it has been added to project
		should(project.files.length).equal(1, 'Only one entry is expected in the project');
		const sqlFileEntry = project.files.find(f => f.type === EntryType.File && f.relativePath === 'test.sql');
		should(sqlFileEntry).not.equal(undefined);

		// Validate project XML should not have changed as the file falls under default glob
		let projFileText = (await fs.readFile(projFilePath)).toString();
		should(projFileText.includes('<Build Include="test.sql" />')).equal(false, projFileText);

		// Exclude this file, verify the <Build Remove=...> is added
		await project.exclude(sqlFileEntry!);
		should(project.files.length).equal(0, 'Project should not have any files remaining.');
		projFileText = (await fs.readFile(projFilePath)).toString();
		should(projFileText.includes('<Build Remove="test.sql" />')).equal(true, projFileText);

		// Add the file back, verify the <Build Remove=...> is no longer there
		await project.addExistingItem(sqlFile);
		projFileText = (await fs.readFile(projFilePath)).toString();
		should(projFileText.includes('<Build Remove="test.sql" />')).equal(false, projFileText);
		should(projFileText.includes('<Build Include="test.sql" />')).equal(false, projFileText);

		// Now create a txt file and add it to sqlproj
		const txtFile = path.join(projectFolder, 'test.txt');
		await fs.writeFile(txtFile, '');
		await project.addExistingItem(txtFile);

		// Validate the txt file is added as <None Include=...>
		should(project.files.find(f => f.type === EntryType.File && f.relativePath === 'test.txt')).not.equal(undefined);
		projFileText = (await fs.readFile(projFilePath)).toString();
		should(projFileText.includes('<None Include="test.txt" />')).equal(true, projFileText);

		// Test with a sql file that's outside project root
		const externalSqlFile = path.join(os.tmpdir(), `Test_${new Date().getTime()}.sql`);
		const externalFileRelativePath = convertSlashesForSqlProj(path.relative(projectFolder, externalSqlFile));
		await fs.writeFile(externalSqlFile, '');
		await project.addExistingItem(externalSqlFile);
		should(project.files.find(f => f.type === EntryType.File && f.relativePath === externalFileRelativePath)).not.equal(undefined);
		projFileText = (await fs.readFile(projFilePath)).toString();
		should(projFileText.includes(`<Build Include="${externalFileRelativePath}" />`)).equal(true, projFileText);
		await fs.rm(externalSqlFile);
	});
});

describe('Project: add SQLCMD Variables', function (): void {
	before(async function (): Promise<void> {
		await baselines.loadBaselines();
	});

	after(async function (): Promise<void> {
		await testUtils.deleteGeneratedTestFolder();
	});

	it('Should update .sqlproj with new sqlcmd variables', async function (): Promise<void> {
		projFilePath = await testUtils.createTestSqlProjFile(baselines.openProjectFileBaseline);
		let project = await Project.openProject(projFilePath);
		should(Object.keys(project.sqlCmdVariables).length).equal(2, 'The project should have 2 sqlcmd variables when opened');

		// add a new variable
		await project.addSqlCmdVariable('TestDatabaseName', 'TestDb');

		// update value of an existing sqlcmd variable
		await project.updateSqlCmdVariable('ProdDatabaseName', 'NewProdName');

		// reload project
		project = await Project.openProject(projFilePath);
		should(Object.keys(project.sqlCmdVariables).length).equal(3, 'There should be 3 sqlcmd variables after adding TestDatabaseName');
		should(project.sqlCmdVariables['TestDatabaseName']).equal('TestDb', 'Value of TestDatabaseName should be TestDb');
		should(project.sqlCmdVariables['ProdDatabaseName']).equal('NewProdName', 'ProdDatabaseName value should have been updated to the new value');
	});
});

describe('Project: add publish profiles', function (): void {
	before(async function (): Promise<void> {
		await baselines.loadBaselines();
	});

	after(async function (): Promise<void> {
		await testUtils.deleteGeneratedTestFolder();
	});

	it('Should update .sqlproj with new publish profiles', async function (): Promise<void> {
		projFilePath = await testUtils.createTestSqlProjFile(baselines.openProjectFileBaseline);
		const project = await Project.openProject(projFilePath);
		should(Object.keys(project.publishProfiles).length).equal(3);

		// add a new publish profile
		await project.addPublishProfileToProjFile(path.join(projFilePath, 'TestProjectName_4.publish.xml'));

		should(Object.keys(project.publishProfiles).length).equal(4);

		const projFileText = (await fs.readFile(projFilePath)).toString();
		should(projFileText).equal(baselines.openSqlProjectWithAdditionalPublishProfileBaseline.trim());
	});
});

describe('Project: properties', function (): void {
	before(async function (): Promise<void> {
		await baselines.loadBaselines();
	});

	after(async function (): Promise<void> {
		await testUtils.deleteGeneratedTestFolder();
	});

	it('Should read target database version', async function (): Promise<void> {
		projFilePath = await testUtils.createTestSqlProjFile(baselines.openProjectFileBaseline);
		const project = await Project.openProject(projFilePath);

		should(project.getProjectTargetVersion()).equal('150');
	});

	it('Should throw on missing target database version', async function (): Promise<void> {
		projFilePath = await testUtils.createTestSqlProjFile(baselines.sqlProjectMissingVersionBaseline);
		const project = await Project.openProject(projFilePath);

		should(() => project.getProjectTargetVersion()).throw('Invalid DSP in .sqlproj file');
	});

	it('Should throw on invalid target database version', async function (): Promise<void> {
		projFilePath = await testUtils.createTestSqlProjFile(baselines.sqlProjectInvalidVersionBaseline);
		const project = await Project.openProject(projFilePath);

		should(() => project.getProjectTargetVersion()).throw('Invalid DSP in .sqlproj file');
	});

	it('Should read default database collation', async function (): Promise<void> {
		projFilePath = await testUtils.createTestSqlProjFile(baselines.sqlProjectCustomCollationBaseline);
		const project = await Project.openProject(projFilePath);

		should(project.getDatabaseDefaultCollation()).equal('SQL_Latin1_General_CP1255_CS_AS');
	});

	it('Should return default value when database collation is not specified', async function (): Promise<void> {
		projFilePath = await testUtils.createTestSqlProjFile(baselines.newProjectFileBaseline);
		const project = await Project.openProject(projFilePath);

		should(project.getDatabaseDefaultCollation()).equal('SQL_Latin1_General_CP1_CI_AS');
	});

	it('Should throw on invalid default database collation', async function (): Promise<void> {
		projFilePath = await testUtils.createTestSqlProjFile(baselines.sqlProjectInvalidCollationBaseline);
		const project = await Project.openProject(projFilePath);

		should(() => project.getDatabaseDefaultCollation())
			.throw('Invalid value specified for the property \'DefaultCollation\' in .sqlproj file');
	});

	it('Should add database source to project property', async function (): Promise<void> {
		projFilePath = await testUtils.createTestSqlProjFile(baselines.sqlProjectInvalidCollationBaseline);
		const project = await Project.openProject(projFilePath);

		// Should add a single database source
		await project.addDatabaseSource('test1');
		let databaseSourceItems: string[] = project.getDatabaseSourceValues();
		should(databaseSourceItems.length).equal(1);
		should(databaseSourceItems[0]).equal('test1');

		// Should add multiple database sources
		await project.addDatabaseSource('test2');
		await project.addDatabaseSource('test3');
		databaseSourceItems = project.getDatabaseSourceValues();
		should(databaseSourceItems.length).equal(3);
		should(databaseSourceItems[0]).equal('test1');
		should(databaseSourceItems[1]).equal('test2');
		should(databaseSourceItems[2]).equal('test3');

		// Should not add duplicate database sources
		await project.addDatabaseSource('test1');
		await project.addDatabaseSource('test2');
		await project.addDatabaseSource('test3');
		should(databaseSourceItems.length).equal(3);
		should(databaseSourceItems[0]).equal('test1');
		should(databaseSourceItems[1]).equal('test2');
		should(databaseSourceItems[2]).equal('test3');
	});

	it('Should remove database source from project property', async function (): Promise<void> {
		projFilePath = await testUtils.createTestSqlProjFile(baselines.sqlProjectInvalidCollationBaseline);
		const project = await Project.openProject(projFilePath);

		await project.addDatabaseSource('test1');
		await project.addDatabaseSource('test2');
		await project.addDatabaseSource('test3');
		await project.addDatabaseSource('test4');

		let databaseSourceItems: string[] = project.getDatabaseSourceValues();
		should(databaseSourceItems.length).equal(4);

		// Should remove database sources
		await project.removeDatabaseSource('test2');
		await project.removeDatabaseSource('test1');
		await project.removeDatabaseSource('test4');

		databaseSourceItems = project.getDatabaseSourceValues();
		should(databaseSourceItems.length).equal(1);
		should(databaseSourceItems[0]).equal('test3');

		// Should remove database source tag when last database source is removed
		await project.removeDatabaseSource('test3');
		databaseSourceItems = project.getDatabaseSourceValues();

		should(databaseSourceItems.length).equal(0);
	});

	it('Should only return well known database strings when getWellKnownDatabaseSourceString function is called', async function (): Promise<void> {
		projFilePath = await testUtils.createTestSqlProjFile(baselines.sqlProjectInvalidCollationBaseline);
		const project = await Project.openProject(projFilePath);

		await project.addDatabaseSource('test1');
		await project.addDatabaseSource('test2');
		await project.addDatabaseSource('test3');
		await project.addDatabaseSource(constants.WellKnownDatabaseSources[0]);

		should(getWellKnownDatabaseSources(project.getDatabaseSourceValues()).length).equal(1);
		should(getWellKnownDatabaseSources(project.getDatabaseSourceValues())[0]).equal(constants.WellKnownDatabaseSources[0]);
	});

	it('Should throw error when adding or removing database source that contains semicolon', async function (): Promise<void> {
		projFilePath = await testUtils.createTestSqlProjFile(baselines.sqlProjectInvalidCollationBaseline);
		const project = await Project.openProject(projFilePath);
		const semicolon = ';';

		await testUtils.shouldThrowSpecificError(
			async () => await project.addDatabaseSource(semicolon),
			constants.invalidProjectPropertyValueProvided(semicolon));

		await testUtils.shouldThrowSpecificError(
			async () => await project.removeDatabaseSource(semicolon),
			constants.invalidProjectPropertyValueProvided(semicolon));
	});
});

describe('Project: round trip updates', function (): void {
	before(async function (): Promise<void> {
		await baselines.loadBaselines();
	});

	beforeEach(function (): void {
		sinon.restore();
	});

	after(async function (): Promise<void> {
		await testUtils.deleteGeneratedTestFolder();
	});

	it('Should update SSDT project to work in ADS', async function (): Promise<void> {
		await testUpdateInRoundTrip(baselines.SSDTProjectFileBaseline);
	});

	// skipped until https://mssqltools.visualstudio.com/SQL%20Tools%20Semester%20Work%20Tracking/_workitems/edit/15749 is fixed
	it.skip('Should update SSDT project with new system database references', async function (): Promise<void> {
		await testUpdateInRoundTrip(baselines.SSDTUpdatedProjectBaseline);
	});

	it('Should update SSDT project to work in ADS handling pre-existing targets', async function (): Promise<void> {
		await testUpdateInRoundTrip(baselines.SSDTProjectBaselineWithBeforeBuildTarget);
	});

	// skipped until projectController does the prompting, test should be moved to projectController.tests.ts
	it.skip('Should not update project and no backup file should be created when update to project is rejected', async function (): Promise<void> {
		sinon.stub(window, 'showWarningMessage').returns(<any>Promise.resolve(constants.noString));
		// setup test files
		const folderPath = await testUtils.generateTestFolderPath();
		const sqlProjPath = await testUtils.createTestSqlProjFile(baselines.SSDTProjectFileBaseline, folderPath);

		const originalSqlProjContents = (await fs.readFile(sqlProjPath)).toString();

		let project = await Project.openProject(sqlProjPath, false);
		(project.isCrossPlatformCompatible).should.be.false('SSDT project should not be cross-platform compatible when not prompted to update');

		project = await Project.openProject(sqlProjPath, true);
		(project.isCrossPlatformCompatible).should.be.false('SSDT project should not be cross-platform compatible when update prompt is rejected');
		(await exists(sqlProjPath + '_backup')).should.be.false('backup file shoudl not be generated');

		const newSqlProjContents = (await fs.readFile(sqlProjPath)).toString();
		newSqlProjContents.should.equal(originalSqlProjContents, 'SSDT .sqlproj contents should not have changed when update prompt is rejected')

		sinon.restore();
	});

	it('Should not show warning message for non-SSDT projects that have the additional information for Build', async function (): Promise<void> {
		// setup test files
		const folderPath = await testUtils.generateTestFolderPath();
		const sqlProjPath = await testUtils.createTestSqlProjFile(baselines.openProjectFileBaseline, folderPath);
		await testUtils.createTestDataSources(baselines.openDataSourcesBaseline, folderPath);

<<<<<<< HEAD
		await Project.openProject(Uri.file(sqlProjPath).fsPath);	// no error thrown
=======
		await Project.openProject(Uri.file(sqlProjPath).fsPath); // no error thrown
>>>>>>> 965ceecd
	});

	it('Should not show update project warning message when opening sdk style project using Sdk node', async function (): Promise<void> {
		await shouldNotShowUpdateWarning(baselines.newSdkStyleProjectSdkNodeBaseline);
	});

	it('Should not show update project warning message when opening sdk style project using Project node with Sdk attribute', async function (): Promise<void> {
		await shouldNotShowUpdateWarning(baselines.newSdkStyleProjectSdkProjectAttributeBaseline);
	});

	it('Should not show update project warning message when opening sdk style project using Import node with Sdk attribute', async function (): Promise<void> {
		await shouldNotShowUpdateWarning(baselines.newStyleProjectSdkImportAttributeBaseline);
	});

	async function shouldNotShowUpdateWarning(baselineFile: string): Promise<void> {
		// setup test files
		const folderPath = await testUtils.generateTestFolderPath();
		const sqlProjPath = await testUtils.createTestSqlProjFile(baselineFile, folderPath);
		const spy = sinon.spy(window, 'showWarningMessage');

		const project = await Project.openProject(Uri.file(sqlProjPath).fsPath);
		(project.isCrossPlatformCompatible).should.be.true('Project should be detected as cross-plat compatible');
		(spy.notCalled).should.be.true('Prompt to update .sqlproj should not have been shown for cross-plat project.');
	}
});

async function testUpdateInRoundTrip(fileBeforeupdate: string): Promise<void> {
	projFilePath = await testUtils.createTestSqlProjFile(fileBeforeupdate);
	const project = await Project.openProject(projFilePath); // project gets updated if needed in openProject()
	should(project.isCrossPlatformCompatible).be.false('Project should not be cross-plat compatible before conversion');

	project.isCrossPlatformCompatible.should.be.false('Project should not be cross-plat compatible before conversion');

	await project.updateProjectForRoundTrip();

	(project.isCrossPlatformCompatible).should.be.true('Project should be cross-plat compatible after conversion');
	(await exists(projFilePath + '_backup')).should.be.true('Backup file should have been generated before the project was updated');

	sinon.restore();
}<|MERGE_RESOLUTION|>--- conflicted
+++ resolved
@@ -1836,11 +1836,7 @@
 		const sqlProjPath = await testUtils.createTestSqlProjFile(baselines.openProjectFileBaseline, folderPath);
 		await testUtils.createTestDataSources(baselines.openDataSourcesBaseline, folderPath);
 
-<<<<<<< HEAD
-		await Project.openProject(Uri.file(sqlProjPath).fsPath);	// no error thrown
-=======
 		await Project.openProject(Uri.file(sqlProjPath).fsPath); // no error thrown
->>>>>>> 965ceecd
 	});
 
 	it('Should not show update project warning message when opening sdk style project using Sdk node', async function (): Promise<void> {
