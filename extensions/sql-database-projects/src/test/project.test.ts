--- conflicted
+++ resolved
@@ -1875,203 +1875,4 @@
 
 	should(stub.calledOnce).be.true('showWarningMessage should have been called exactly once');
 	sinon.restore();
-<<<<<<< HEAD
-}
-
-describe('Project: legacy to SDK-style updates', function (): void {
-	before(async function (): Promise<void> {
-		await baselines.loadBaselines();
-	});
-
-	beforeEach(function (): void {
-		sinon.restore();
-	});
-
-	after(async function (): Promise<void> {
-		await testUtils.deleteGeneratedTestFolder();
-	});
-
-	it('Should update legacy style project to SDK-style', async function (): Promise<void> {
-		const projFilePath = await testUtils.createTestSqlProjFile(baselines.newProjectFileBaseline);
-		const list: Uri[] = [];
-		await testUtils.createDummyFileStructure(true, list, path.dirname(projFilePath));
-		const project = await Project.openProject(projFilePath);
-		await project.addToProject(list);
-
-		const beforeFileCount = project.files.filter(f => f.type === EntryType.File).length;
-		const beforeFolderCount = project.files.filter(f => f.type === EntryType.Folder).length;
-		should(beforeFolderCount).equal(2, 'There should be 2 folders in the project');
-		should(beforeFileCount).equal(11, 'There should be 11 files in the project');
-		should(project.importedTargets.length).equal(3, 'SSDT and ADS imports should be in the project');
-		should(project.isSdkStyleProject).equal(false);
-		let projFileText = (await fs.readFile(projFilePath)).toString();
-		should(projFileText.includes('<Build Include=')).equal(true, 'sqlproj should have Build Includes before converting');
-		should(projFileText.includes('<Folder Include=')).equal(true, 'sqlproj should have Folder Includes before converting');
-		should(projFileText.includes('<VisualStudioVersion Condition="\'$(VisualStudioVersion)\' == \'\'">')).equal(true, 'sqlproj should have VisualStudioVersion property with empty condition before converting');
-		should(projFileText.includes('<SSDTExists Condition="Exists(\'$(MSBuildExtensionsPath)\\Microsoft\\VisualStudio\\v$(VisualStudioVersion)\\SSDT\\Microsoft.Data.Tools.Schema.SqlTasks.targets\')">')).equal(true, 'sqlproj should have SSDTExists property before converting');
-		should(projFileText.includes('<VisualStudioVersion Condition="\'$(SSDTExists)\' == \'\'">')).equal(true, 'sqlproj should have VisualStudioVersion property with SSDTExists condition before converting');
-
-		await project.convertProjectToSdkStyle();
-
-		should(await exists(projFilePath + '_backup')).equal(true, 'Backup file should have been generated before the project was updated');
-		should(project.importedTargets.length).equal(0, 'SSDT and ADS imports should have been removed');
-		should(project.isSdkStyleProject).equal(true);
-
-		projFileText = (await fs.readFile(projFilePath)).toString();
-		should(projFileText.includes('<Build Include=')).equal(false, 'All Build Includes should have been removed');
-		should(projFileText.includes('<Folder Include=')).equal(false, 'All Folder Includes should have been removed');
-		should(project.files.filter(f => f.type === EntryType.File).length).equal(beforeFileCount, 'Same number of files should be included after Build Includes are removed');
-		should(project.files.filter(f => f.type === EntryType.Folder).length).equal(beforeFolderCount, 'Same number of folders should be included after Folder Includes are removed');
-		should(projFileText.includes('<VisualStudioVersion Condition="\'$(VisualStudioVersion)\' == \'\'">')).equal(false, 'VisualStudioVersion property with empty condition should be removed');
-		should(projFileText.includes('<SSDTExists Condition="Exists(\'$(MSBuildExtensionsPath)\\Microsoft\\VisualStudio\\v$(VisualStudioVersion)\\SSDT\\Microsoft.Data.Tools.Schema.SqlTasks.targets\')">')).equal(false, 'SSDTExists property should be removed');
-		should(projFileText.includes('<VisualStudioVersion Condition="\'$(SSDTExists)\' == \'\'">')).equal(false, 'VisualStudioVersion property with SSDTExists condition should be removed');
-	});
-
-	it('Should not fail if legacy style project does not have Properties folder in sqlproj', async function (): Promise<void> {
-		const projFilePath = await testUtils.createTestSqlProjFile(baselines.newProjectFileNoPropertiesFolderBaseline);
-		const list: Uri[] = [];
-		await testUtils.createDummyFileStructure(true, list, path.dirname(projFilePath));
-		const project = await Project.openProject(projFilePath);
-		await project.addToProject(list);
-
-		const beforeFolderCount = project.files.filter(f => f.type === EntryType.Folder).length;
-
-		await project.convertProjectToSdkStyle();
-
-		should(project.isSdkStyleProject).equal(true);
-		const projFileText = (await fs.readFile(projFilePath)).toString();
-		should(projFileText.includes('<Folder Include=')).equal(false, 'All Folder Includes should have been removed');
-		should(project.files.filter(f => f.type === EntryType.Folder).length).equal(beforeFolderCount, 'Same number of folders should be included after Folder Includes are removed');
-	});
-
-	it('Should exclude sql files that were not in previously included in legacy style sqlproj', async function (): Promise<void> {
-		const projFilePath = await testUtils.createTestSqlProjFile(baselines.newProjectFileBaseline);
-		const list: Uri[] = [];
-		await testUtils.createDummyFileStructure(true, list, path.dirname(projFilePath));
-		const project = await Project.openProject(projFilePath);
-
-		// don't add file1.sql, folder1\file1.sql and folder2\file1.sql
-		await project.addToProject(list.filter(f => !f.fsPath.includes('file1.sql')));
-
-		const beforeFileCount = project.files.filter(f => f.type === EntryType.File).length;
-		const beforeFolderCount = project.files.filter(f => f.type === EntryType.Folder).length;
-		should(beforeFileCount).equal(8, 'There should be 8 files in the project before converting');
-
-		await project.convertProjectToSdkStyle();
-
-		should(project.isSdkStyleProject).equal(true);
-		const projFileText = (await fs.readFile(projFilePath)).toString();
-		should(projFileText.includes('<Build Include=')).equal(false, 'All Build Includes should have been removed');
-		should(projFileText.match(/<Build Remove=\W+(?:\w+\W+){0,2}?file1.sql/g)?.length).equal(3, 'There should be 3 Build Removes for the 3 file1.sql files');
-		should(projFileText.includes('<Folder Include=')).equal(false, 'All Folder Includes should have been removed');
-		should(project.files.filter(f => f.type === EntryType.File).length).equal(beforeFileCount, 'Same number of files should be included after Build Includes are removed');
-		should(project.files.filter(f => f.type === EntryType.Folder).length).equal(beforeFolderCount, 'Same number of folders should be included after Folder Includes are removed');
-	});
-
-	it('Should keep Build Includes for files outside of project folder', async function (): Promise<void> {
-		const testFolderPath = await testUtils.generateTestFolderPath();
-		const mainProjectPath = path.join(testFolderPath, 'project');
-		const otherFolderPath = path.join(testFolderPath, 'other');
-		projFilePath = await testUtils.createTestSqlProjFile(baselines.newProjectFileBaseline, mainProjectPath);
-		let list: Uri[] = [];
-		await testUtils.createDummyFileStructure(true, list, path.dirname(projFilePath));
-
-		// create files outside of project folder that are included in the project file
-		await fs.mkdir(otherFolderPath);
-		const otherFiles = await testUtils.createOtherDummyFiles(otherFolderPath);
-		list = list.concat(otherFiles);
-
-		const project = await Project.openProject(projFilePath);
-
-		// add all the files, except the pre and post deploy scripts
-		await project.addToProject(list.filter(f => !f.fsPath.includes('Script.')));
-
-		const beforeFileCount = project.files.filter(f => f.type === EntryType.File).length;
-		const beforeFolderCount = project.files.filter(f => f.type === EntryType.Folder).length;
-		should(beforeFileCount).equal(19, 'There should be 19 files in the project');
-
-		await project.convertProjectToSdkStyle();
-
-		should(project.isSdkStyleProject).equal(true);
-		const projFileText = (await fs.readFile(projFilePath)).toString();
-		should(projFileText.match(/<Build Include=/g)?.length).equal(8, 'There should be Build includes for the 8 .sql files outside of the project folder');
-		should(projFileText.includes('<Folder Include=')).equal(false, 'All Folder Includes should have been removed');
-		should(project.files.filter(f => f.type === EntryType.File).length).equal(beforeFileCount, 'Same number of files should be included after Build Includes are removed');
-		should(project.files.filter(f => f.type === EntryType.Folder).length).equal(beforeFolderCount, 'Same number of folders should be included after Folder Includes are removed');
-	});
-
-	it('Should list previously included empty folders in sqlproj after converting to SDK-style', async function (): Promise<void> {
-		const projFilePath = await testUtils.createTestSqlProjFile(baselines.newProjectFileBaseline);
-		const list: Uri[] = [];
-		const folderPath = path.dirname(projFilePath);
-		await testUtils.createDummyFileStructure(true, list, folderPath);
-		const project = await Project.openProject(projFilePath);
-		await project.addToProject(list);
-
-		await project.addFolder('folder3');
-		await project.addFolder('folder3\\nestedFolder');
-		await project.addFolder('folder4');
-
-		const beforeFolderCount = project.files.filter(f => f.type === EntryType.Folder).length;
-		should(beforeFolderCount).equal(5);
-
-		await project.convertProjectToSdkStyle();
-
-		should(project.isSdkStyleProject).equal(true);
-		const projFileText = (await fs.readFile(projFilePath)).toString();
-		should(projFileText.includes('<Folder Include="folder3\\" />')).equal(false, 'There should not be a folder include for folder3\\nestedFolder because it gets included by the nestedFolder entry');
-		should(projFileText.includes('<Folder Include="folder3\\nestedFolder\\" />')).equal(true, 'There should be a folder include for folder3\\nestedFolder');
-		should(projFileText.includes('<Folder Include="folder4\\" />')).equal(true, 'There should be a folder include for folder4');
-		should(project.files.filter(f => f.type === EntryType.Folder).length).equal(beforeFolderCount, 'Same number of folders should be included after Folder Includes are removed');
-	});
-
-	it('Should rollback changes if there was an error during conversion to SDK-style', async function (): Promise<void> {
-		const folderPath = await testUtils.generateTestFolderPath();
-		const sqlProjPath = await testUtils.createTestSqlProjFile(baselines.newProjectFileBaseline, folderPath);
-		const project = await Project.openProject(Uri.file(sqlProjPath).fsPath);
-		should(project.isSdkStyleProject).equal(false);
-
-		// add an empty folder so that addFolderItem() will get called during the conversion. Empty folders aren't included by glob, so they need to be added to the sqlproj
-		// to show up in the project tree
-		await project.addFolder('folder1');
-
-		sinon.stub(Project.prototype, 'addFolder').throwsException('error');
-		const result = await project.convertProjectToSdkStyle();
-
-		should(result).equal(false);
-		should(project.isSdkStyleProject).equal(false);
-		should(project.importedTargets.length).equal(3, 'SSDT and ADS imports should still be there');
-	});
-
-	it('Should not update project and no backup file should be created when project is already SDK-style', async function (): Promise<void> {
-		// setup test files
-		const folderPath = await testUtils.generateTestFolderPath();
-		const sqlProjPath = await testUtils.createTestSqlProjFile(baselines.openSdkStyleSqlProjectBaseline, folderPath);
-
-		const project = await Project.openProject(Uri.file(sqlProjPath).fsPath);
-		should(project.isSdkStyleProject).equal(true);
-		await project.convertProjectToSdkStyle();
-
-		should(await exists(sqlProjPath + '_backup')).equal(false, 'No backup file should have been created');
-		should(project.isSdkStyleProject).equal(true);
-	});
-
-	it('Should not update project and no backup file should be created when it is an SSDT project that has not been updated to work in ADS', async function (): Promise<void> {
-		sinon.stub(window, 'showWarningMessage').returns(<any>Promise.resolve(constants.noString));
-		// setup test files
-		const folderPath = await testUtils.generateTestFolderPath();
-		const sqlProjPath = await testUtils.createTestSqlProjFile(baselines.SSDTProjectFileBaseline, folderPath);
-
-		const project = await Project.openProject(Uri.file(sqlProjPath).fsPath);
-		should(project.isSdkStyleProject).equal(false);
-		should(project.importedTargets.length).equal(2, 'Project should have 2 SSDT imports');
-		await project.convertProjectToSdkStyle();
-
-		should(await exists(sqlProjPath + '_backup')).equal(false, 'No backup file should have been created');
-		should(project.importedTargets.length).equal(2, 'Project imports should not have been changed');
-		should(project.isSdkStyleProject).equal(false);
-	});
-});
-=======
-}
->>>>>>> caaeccc8
+}