/*---------------------------------------------------------------------------------------------
 *  Copyright (c) Microsoft Corporation. All rights reserved.
 *  Licensed under the Source EULA. See License.txt in the project root for license information.
 *--------------------------------------------------------------------------------------------*/

import * as should from 'should';
import * as path from 'path';
import * as sinon from 'sinon';
import * as baselines from './baselines/baselines';
import * as testUtils from './testUtils';
import * as constants from '../common/constants';

import { promises as fs } from 'fs';
import { Project } from '../models/project';
import { exists, convertSlashesForSqlProj, getPlatformSafeFileEntryPath, systemDatabaseToString } from '../common/utils';
import { Uri, window } from 'vscode';
import { IDacpacReferenceSettings, INugetPackageReferenceSettings, IProjectReferenceSettings, ISystemDatabaseReferenceSettings } from '../models/IDatabaseReferenceSettings';
import { ItemType } from 'sqldbproj';
import { SystemDatabaseReferenceProjectEntry, SqlProjectReferenceProjectEntry, DacpacReferenceProjectEntry } from '../models/projectEntry';
import { ProjectType, SystemDatabase } from 'mssql';

describe('Project: sqlproj content operations', function (): void {
	before(async function (): Promise<void> {
		await baselines.loadBaselines();
	});

	after(async function (): Promise<void> {
		await testUtils.deleteGeneratedTestFolder();
	});

	it('Should read Project from sqlproj', async function (): Promise<void> {
		const projFilePath = await testUtils.createTestSqlProjFile(this.test, baselines.openProjectFileBaseline);
		const project: Project = await Project.openProject(projFilePath);

		// Files and folders
		(project.sqlObjectScripts.map(f => f.relativePath)).should.deepEqual([
			'..\\Test\\Test.sql',
			'MyExternalStreamingJob.sql',
			'Tables\\Action History.sql',
			'Tables\\Users.sql',
			'Views\\Maintenance\\Database Performance.sql',
			'Views\\User\\Profile.sql']);

		(project.folders.map(f => f.relativePath)).should.deepEqual([
			'Tables',
			'Views',
			'Views\\Maintenance',
			'Views\\User']);

		// SqlCmdVariables
		should(project.sqlCmdVariables.size).equal(2);
		should(project.sqlCmdVariables.get('ProdDatabaseName')).equal('MyProdDatabase');
		should(project.sqlCmdVariables.get('BackupDatabaseName')).equal('MyBackupDatabase');

		// Database references
		// should only have one database reference even though there are two master.dacpac references (1 for ADS and 1 for SSDT)
		should(project.databaseReferences.length).equal(1);
		should(project.databaseReferences[0].referenceName).containEql(constants.master);
		should(project.databaseReferences[0] instanceof SystemDatabaseReferenceProjectEntry).equal(true);

		// Pre-post deployment scripts
		should(project.preDeployScripts.length).equal(1);
		should(project.postDeployScripts.length).equal(1);
		should(project.noneDeployScripts.length).equal(2);
		should(project.preDeployScripts.find(f => f.relativePath === 'Script.PreDeployment1.sql')).not.equal(undefined, 'File Script.PreDeployment1.sql not read');
		should(project.postDeployScripts.find(f => f.relativePath === 'Script.PostDeployment1.sql')).not.equal(undefined, 'File Script.PostDeployment1.sql not read');
		should(project.noneDeployScripts.find(f => f.relativePath === 'Script.PreDeployment2.sql')).not.equal(undefined, 'File Script.PostDeployment2.sql not read');
		should(project.noneDeployScripts.find(f => f.relativePath === 'Tables\\Script.PostDeployment1.sql')).not.equal(undefined, 'File Tables\\Script.PostDeployment1.sql not read');

		// Publish profiles
		should(project.publishProfiles.length).equal(3);
		should(project.publishProfiles.find(f => f.relativePath === 'TestProjectName_1.publish.xml')).not.equal(undefined, 'Profile TestProjectName_1.publish.xml not read');
		should(project.publishProfiles.find(f => f.relativePath === 'TestProjectName_2.publish.xml')).not.equal(undefined, 'Profile TestProjectName_2.publish.xml not read');
		should(project.publishProfiles.find(f => f.relativePath === 'TestProjectName_3.publish.xml')).not.equal(undefined, 'Profile TestProjectName_3.publish.xml not read');
	});

	it('Should read Project with Project reference from sqlproj', async function (): Promise<void> {
		const projFilePath = await testUtils.createTestSqlProjFile(this.test, baselines.openProjectWithProjectReferencesBaseline);
		const project: Project = await Project.openProject(projFilePath);

		// Database references
		// should only have two database references even though there are two master.dacpac references (1 for ADS and 1 for SSDT)
		(project.databaseReferences.length).should.equal(2);
		(project.databaseReferences[0].referenceName).should.containEql('ReferencedTestProject');
		(project.databaseReferences[0] instanceof SqlProjectReferenceProjectEntry).should.be.true();
		(project.databaseReferences[1].referenceName).should.containEql(constants.master);
		(project.databaseReferences[1] instanceof SystemDatabaseReferenceProjectEntry).should.be.true();
	});

	it('Should throw warning message while reading Project with more than 1 pre-deploy script from sqlproj', async function (): Promise<void> {
		const stub = sinon.stub(window, 'showWarningMessage').returns(<any>Promise.resolve(constants.okString));

		const projFilePath = await testUtils.createTestSqlProjFile(this.test, baselines.openSqlProjectWithPrePostDeploymentError);
		const project: Project = await Project.openProject(projFilePath);

		should(stub.calledOnce).be.true('showWarningMessage should have been called exactly once');
		should(stub.calledWith(constants.prePostDeployCount)).be.true(`showWarningMessage not called with expected message '${constants.prePostDeployCount}' Actual '${stub.getCall(0).args[0]}'`);

		should(project.preDeployScripts.length).equal(2);
		should(project.postDeployScripts.length).equal(1);
		should(project.noneDeployScripts.length).equal(1);
		should(project.preDeployScripts.find(f => f.relativePath === 'Script.PreDeployment1.sql')).not.equal(undefined, 'File Script.PreDeployment1.sql not read');
		should(project.postDeployScripts.find(f => f.relativePath === 'Script.PostDeployment1.sql')).not.equal(undefined, 'File Script.PostDeployment1.sql not read');
		should(project.preDeployScripts.find(f => f.relativePath === 'Script.PreDeployment2.sql')).not.equal(undefined, 'File Script.PostDeployment2.sql not read');
		should(project.noneDeployScripts.find(f => f.relativePath === 'Tables\\Script.PostDeployment1.sql')).not.equal(undefined, 'File Tables\\Script.PostDeployment1.sql not read');

		sinon.restore();
	});

	it('Should perform Folder and SQL object script operations', async function (): Promise<void> {
		const project = await testUtils.createTestSqlProject(this.test);

		const folderPath = 'Stored Procedures';
		const scriptPath = path.join(folderPath, 'Fake Stored Proc.sql');
		const scriptContents = 'SELECT \'This is not actually a stored procedure.\'';

		const scriptPathTagged = path.join(folderPath, 'Fake External Streaming Job.sql');
		const scriptContentsTagged = 'EXEC sys.sp_create_streaming_job \'job\', \'SELECT 7\'';

		(project.folders.length).should.equal(0);
		(project.sqlObjectScripts.length).should.equal(0);

		await project.addFolder(folderPath);
		await project.addScriptItem(scriptPath, scriptContents);
		await project.addScriptItem(scriptPathTagged, scriptContentsTagged, ItemType.externalStreamingJob);

		(project.folders.length).should.equal(1);
		(project.sqlObjectScripts.length).should.equal(2);

		should(project.folders.find(f => f.relativePath === convertSlashesForSqlProj(folderPath))).not.equal(undefined);
		should(project.sqlObjectScripts.find(f => f.relativePath === convertSlashesForSqlProj(scriptPath))).not.equal(undefined);
		should(project.sqlObjectScripts.find(f => f.relativePath === convertSlashesForSqlProj(scriptPathTagged))).not.equal(undefined);
		// TODO: support for tagged entries not supported in DacFx.Projects
		//should(project.files.find(f => f.relativePath === convertSlashesForSqlProj(scriptPathTagged))?.sqlObjectType).equal(constants.ExternalStreamingJob);
	});

	it('Should bulk-add scripts to sqlproj with pre-existing scripts on disk', async function (): Promise<void> {
		const project = await testUtils.createTestSqlProject(this.test);

		// initial setup
		(project.sqlObjectScripts.length).should.equal(0, 'initial number of scripts');

		// create files on disk
		const tablePath = path.join(project.projectFolderPath, 'MyTable.sql');
		await fs.writeFile(tablePath, 'CREATE TABLE [MyTable] ([Name] [nvarchar(50)');

		const viewPath = path.join(project.projectFolderPath, 'MyView.sql');
		await fs.writeFile(viewPath, 'CREATE VIEW [MyView] AS SELECT * FROM [MyTable]');

		// add to project
		await project.addSqlObjectScripts(['MyTable.sql', 'MyView.sql']);

		// verify result
		(project.sqlObjectScripts.length).should.equal(2, 'Number of scripts after adding');
	});

	// TODO: move to DacFx once script contents supported
	it('Should throw error while adding folders and SQL object scripts to sqlproj when a file does not exist on disk', async function (): Promise<void> {
		const projFilePath = await testUtils.createTestSqlProjFile(this.test, baselines.openProjectFileBaseline);
		const project = await testUtils.createTestSqlProject(this.test);

		let list: Uri[] = [];
		let testFolderPath: string = await testUtils.createDummyFileStructure(this.test, true, list, path.dirname(projFilePath));

		const nonexistentFile = path.join(testFolderPath, 'nonexistentFile.sql');
		list.push(Uri.file(nonexistentFile));

		const relativePaths = list.map(f => path.relative(project.projectFolderPath, f.fsPath));

		await testUtils.shouldThrowSpecificError(async () => await project.addSqlObjectScripts(relativePaths), `Error: No script found at '${nonexistentFile}'`);
	});

	it('Should perform pre-deployment script operations', async function (): Promise<void> {
		let project = await testUtils.createTestSqlProject(this.test);

		const relativePath = 'Script.PreDeployment1.sql';
		const absolutePath = path.join(project.projectFolderPath, relativePath);
		const fileContents = 'SELECT 7';

		// initial state
		(project.preDeployScripts.length).should.equal(0, 'initial state');
		(await exists(absolutePath)).should.be.false('inital state');

		// add new
		await project.addScriptItem(relativePath, fileContents, ItemType.preDeployScript);
		(project.preDeployScripts.length).should.equal(1);
		(await exists(absolutePath)).should.be.true('add new');

		// read
		project = await Project.openProject(project.projectFilePath);
		(project.preDeployScripts.length).should.equal(1, 'read');
		(project.preDeployScripts[0].relativePath).should.equal(relativePath, 'read');

		// exclude
		await project.excludePreDeploymentScript(relativePath);
		(project.preDeployScripts.length).should.equal(0, 'exclude');
		(await exists(absolutePath)).should.be.true('exclude');

		// add existing
		await project.addScriptItem(relativePath, undefined, ItemType.preDeployScript);
		(project.preDeployScripts.length).should.equal(1, 'add existing');

		//delete
		await project.deletePreDeploymentScript(relativePath);
		(project.preDeployScripts.length).should.equal(0, 'delete');
		(await exists(absolutePath)).should.be.false('delete');
	});

	it('Should show information messages when adding more than one pre/post deployment scripts to sqlproj', async function (): Promise<void> {
		const stub = sinon.stub(window, 'showInformationMessage').returns(<any>Promise.resolve());

		const project: Project = await testUtils.createTestSqlProject(this.test);

		const preDeploymentScriptFilePath = 'Script.PreDeployment1.sql';
		const postDeploymentScriptFilePath = 'Script.PostDeployment1.sql';
		const preDeploymentScriptFilePath2 = 'Script.PreDeployment2.sql';
		const postDeploymentScriptFilePath2 = 'Script.PostDeployment2.sql';
		const fileContents = 'SELECT 7';

		await project.addScriptItem(preDeploymentScriptFilePath, fileContents, ItemType.preDeployScript);
		await project.addScriptItem(postDeploymentScriptFilePath, fileContents, ItemType.postDeployScript);

		(stub.notCalled).should.be.true('showInformationMessage should not have been called');

		await project.addScriptItem(preDeploymentScriptFilePath2, fileContents, ItemType.preDeployScript);
		(stub.calledOnce).should.be.true('showInformationMessage should have been called once after adding extra pre-deployment script');
		(stub.calledWith(constants.deployScriptExists(constants.PreDeploy))).should.be.true(`showInformationMessage not called with expected message '${constants.deployScriptExists(constants.PreDeploy)}'; actual: '${stub.firstCall.args[0]}'`);

		stub.resetHistory();

		await project.addScriptItem(postDeploymentScriptFilePath2, fileContents, ItemType.postDeployScript);
		(stub.calledOnce).should.be.true('showInformationMessage should have been called once after adding extra post-deployment script');
		should(stub.calledWith(constants.deployScriptExists(constants.PostDeploy))).be.true(`showInformationMessage not called with expected message '${constants.deployScriptExists(constants.PostDeploy)}' Actual '${stub.getCall(0).args[0]}'`);
	});

	// TODO: move to DacFx once script contents supported
	it('Should not overwrite existing files', async function (): Promise<void> {
		// Create new sqlproj
		const projFilePath = await testUtils.createTestSqlProjFile(this.test, baselines.newProjectFileBaseline);
		const fileList = await testUtils.createListOfFiles(this.test, path.dirname(projFilePath));

		let project: Project = await Project.openProject(projFilePath);

		// Add a file entry to the project with explicit content
		let existingFileUri = fileList[3];
		let fileStats = await fs.stat(existingFileUri.fsPath);
		should(fileStats.isFile()).equal(true, 'Fourth entry in fileList should be a file');

		const relativePath = path.relative(path.dirname(projFilePath), existingFileUri.fsPath);
		await testUtils.shouldThrowSpecificError(
			async () => await project.addScriptItem(relativePath, 'Hello World!'),
			`A file with the name '${path.parse(relativePath).name}' already exists on disk at this location. Please choose another name.`);
	});

	// TODO: revisit correct behavior for this, since DacFx.Projects makes no restriction on absolute paths and external folders (which are represented as "..")
	it.skip('Should not add folders outside of the project folder', async function (): Promise<void> {
		// Create new sqlproj
		const projFilePath = await testUtils.createTestSqlProjFile(this.test, baselines.newProjectFileBaseline);

		let project: Project = await Project.openProject(projFilePath);

		// Try adding project root folder itself - this is silently ignored
		await project.addFolder(path.dirname(projFilePath));
		should.equal(project.sqlObjectScripts.length, 0, 'Nothing should be added to the project');

		// Try adding a parent of the project folder
		await testUtils.shouldThrowSpecificError(
			async () => await project.addFolder(path.dirname(path.dirname(projFilePath))),
			'Items with absolute path outside project folder are not supported. Please make sure the paths in the project file are relative to project folder.',
			'Folders outside the project folder should not be added.');
	});

	it('Should handle adding existing items to project', async function (): Promise<void> {
		// Create new sqlproj
		const project: Project = await testUtils.createTestSqlProject(this.test);
		// Create 2 new files, a sql file and a txt file
		const sqlFile = path.join(project.projectFolderPath, 'test.sql');
		const txtFile = path.join(project.projectFolderPath, 'foo', 'test.txt');
		await fs.writeFile(sqlFile, 'CREATE TABLE T1 (C1 INT)');
		await fs.mkdir(path.dirname(txtFile));
		await fs.writeFile(txtFile, 'Hello World!');

		await project.readProjFile();

		// Add them as existing files
		await project.addFolder('foo'); // TODO: This shouldn't be necessary; DacFx.Projects needs to refresh the in-memory folder list internally after adding items
		await project.addExistingItem(sqlFile);
		await project.addExistingItem(txtFile);

		// Validate files should have been added to project
		(project.sqlObjectScripts.length).should.equal(1, `SQL script object count: ${project.sqlObjectScripts.map(x => x.relativePath).join('; ')}`);
		(project.sqlObjectScripts[0].relativePath).should.equal('test.sql');

		should(project.folders.length).equal(1, 'folders');
		(project.folders[0].relativePath).should.equal('foo');

		should(project.noneDeployScripts.length).equal(1, '<None> items');
		(project.noneDeployScripts[0].relativePath).should.equal('foo\\test.txt');
	});

	it('Should read project properties', async function (): Promise<void> {
		const projFilePath = await testUtils.createTestSqlProjFile(this.test, baselines.sqlProjPropertyReadBaseline);
		const project: Project = await Project.openProject(projFilePath);

		(project.sqlProjStyle).should.equal(ProjectType.SdkStyle);
		(project.outputPath).should.equal(path.join(getPlatformSafeFileEntryPath(project.projectFolderPath), getPlatformSafeFileEntryPath('CustomOutputPath\\Dacpacs\\')));
		(project.configuration).should.equal('Release');
		(project.getDatabaseSourceValues()).should.deepEqual(['oneSource', 'twoSource', 'redSource', 'blueSource']);
		(project.getProjectTargetVersion()).should.equal('130');
	});
});

describe('Project: sdk style project content operations', function (): void {
	before(async function (): Promise<void> {
		await baselines.loadBaselines();
	});

	beforeEach(function (): void {
		sinon.restore();
	});

	after(async function (): Promise<void> {
		await testUtils.deleteGeneratedTestFolder();
	});

	it('Should exclude pre/post/none deploy scripts correctly', async function (): Promise<void> {
		const folderPath = await testUtils.generateTestFolderPath(this.test);
		const projFilePath = await testUtils.createTestSqlProjFile(this.test, baselines.newSdkStyleProjectSdkNodeBaseline, folderPath);

		const project: Project = await Project.openProject(projFilePath);
		await project.addScriptItem('Script.PreDeployment1.sql', 'fake contents', ItemType.preDeployScript);
		await project.addScriptItem('Script.PreDeployment2.sql', 'fake contents', ItemType.preDeployScript);
		await project.addScriptItem('Script.PostDeployment1.sql', 'fake contents', ItemType.postDeployScript);

		// verify they were added to the sqlproj
		should(project.preDeployScripts.length).equal(1, 'Script.PreDeployment1.sql should have been added');
		should(project.noneDeployScripts.length).equal(1, 'Script.PreDeployment2.sql should have been added');
		should(project.preDeployScripts.length).equal(1, 'Script.PostDeployment1.sql should have been added');
		should(project.sqlObjectScripts.length).equal(0, 'There should not be any SQL object scripts');

		// exclude the pre/post/none deploy script
		await project.excludePreDeploymentScript('Script.PreDeployment1.sql');
		await project.excludeNoneItem('Script.PreDeployment2.sql');
		await project.excludePostDeploymentScript('Script.PostDeployment1.sql');

		should(project.preDeployScripts.length).equal(0, 'Script.PreDeployment1.sql should have been removed');
		should(project.noneDeployScripts.length).equal(0, 'Script.PreDeployment2.sql should have been removed');
		should(project.postDeployScripts.length).equal(0, 'Script.PostDeployment1.sql should have been removed');
		should(project.sqlObjectScripts.length).equal(0, 'There should not be any SQL object scripts after the excludes');
	});

	it('Should handle excluding glob included folders', async function (): Promise<void> {
		const testFolderPath = await testUtils.generateTestFolderPath(this.test);
		const projFilePath = await testUtils.createTestSqlProjFile(this.test, baselines.openSdkStyleSqlProjectBaseline, testFolderPath);
		await testUtils.createDummyFileStructureWithPrePostDeployScripts(this.test, false, undefined, path.dirname(projFilePath));

		const project: Project = await Project.openProject(projFilePath);

		should(project.sqlObjectScripts.length).equal(13);
		should(project.folders.length).equal(3);
		should(project.noneDeployScripts.length).equal(2);

		// try to exclude a glob included folder
		await project.excludeFolder('folder1');

		// verify folder and contents are excluded
		should(project.folders.length).equal(1);
		should(project.sqlObjectScripts.length).equal(6);
		should(project.noneDeployScripts.length).equal(1, 'Script.PostDeployment2.sql should have been excluded');
<<<<<<< HEAD
		should(project.sqlObjectScripts.find(f => f.relativePath === 'folder1\\')).equal(undefined);

		// verify sqlproj has glob exclude for folder, but not for files and inner folder
		const projFileText = (await fs.readFile(projFilePath)).toString();
		should(projFileText.includes('<Build Remove="folder1\\**" />')).equal(true, projFileText);
		should(projFileText.includes('<Build Remove="folder1\\file1.sql" />')).equal(false, projFileText);
		should(projFileText.includes('<Build Remove="folder1\\nestedFolder\\**" />')).equal(false, projFileText);
=======
		should(project.folders.find(f => f.relativePath === 'folder1')).equal(undefined);
>>>>>>> 29ff6ca1
	});

	it('Should handle excluding folders', async function (): Promise<void> {
		const testFolderPath = await testUtils.generateTestFolderPath(this.test,);
		const projFilePath = await testUtils.createTestSqlProjFile(this.test, baselines.openSdkStyleSqlProjectBaseline, testFolderPath);
		await testUtils.createDummyFileStructureWithPrePostDeployScripts(this.test, false, undefined, path.dirname(projFilePath));

		const project: Project = await Project.openProject(projFilePath);

		should(project.sqlObjectScripts.length).equal(13);
		should(project.folders.length).equal(3);

		// try to exclude a glob included folder
		await project.excludeFolder('folder1\\nestedFolder');

		// verify folder and contents are excluded
		should(project.folders.length).equal(2);
<<<<<<< HEAD
		should(project.sqlObjectScripts.length).equal(11);
		should(project.sqlObjectScripts.find(f => f.relativePath === 'folder1\\nestedFolder\\')).equal(undefined);

		// verify sqlproj has glob exclude for folder, but not for files
		const projFileText = (await fs.readFile(projFilePath)).toString();
		should(projFileText.includes('<Build Remove="folder1\\nestedFolder\\**" />')).equal(true, projFileText);
		should(projFileText.includes('<Build Remove="folder1\\nestedFolder\\otherFile1.sql" />')).equal(false, projFileText);
=======
		should(project.files.length).equal(11);
		should(project.folders.find(f => f.relativePath === 'folder1\\nestedFolder')).equal(undefined);
>>>>>>> 29ff6ca1
	});

	// skipped because exclude folder not yet supported
	it('Should handle excluding explicitly included folders', async function (): Promise<void> {
		const testFolderPath = await testUtils.generateTestFolderPath(this.test,);
		const projFilePath = await testUtils.createTestSqlProjFile(this.test, baselines.openSdkStyleSqlProjectWithFilesSpecifiedBaseline, testFolderPath);
		await testUtils.createDummyFileStructure(this.test, false, undefined, path.dirname(projFilePath));

		const project: Project = await Project.openProject(projFilePath);

		should(project.sqlObjectScripts.length).equal(11);
		should(project.folders.length).equal(2);
<<<<<<< HEAD
		should(project.sqlObjectScripts.find(f => f.relativePath === 'folder1\\')!).not.equal(undefined);
		should(project.sqlObjectScripts.find(f => f.relativePath === 'folder2\\')!).not.equal(undefined);
=======
		should(project.folders.find(f => f.relativePath === 'folder1')!).not.equal(undefined);
		should(project.folders.find(f => f.relativePath === 'folder2')!).not.equal(undefined);
>>>>>>> 29ff6ca1

		// try to exclude an explicitly included folder without trailing \ in sqlproj
		await project.excludeFolder('folder1');

		// verify folder and contents are excluded
		should(project.folders.length).equal(1);
<<<<<<< HEAD
		should(project.sqlObjectScripts.length).equal(6);
		should(project.sqlObjectScripts.find(f => f.relativePath === 'folder1\\')).equal(undefined);
=======
		should(project.files.length).equal(6);
		should(project.folders.find(f => f.relativePath === 'folder1')).equal(undefined);
>>>>>>> 29ff6ca1

		// try to exclude an explicitly included folder with trailing \ in sqlproj
		await project.excludeFolder('folder2');

		// verify folder and contents are excluded
		should(project.folders.length).equal(0);
<<<<<<< HEAD
		should(project.sqlObjectScripts.length).equal(1);
		should(project.sqlObjectScripts.find(f => f.relativePath === 'folder2\\')).equal(undefined);

		// make sure both folders are removed from sqlproj and remove entry is added
		const projFileText = (await fs.readFile(projFilePath)).toString();
		should(projFileText.includes('<Folder Include="folder1" />')).equal(false, projFileText);
		should(projFileText.includes('<Folder Include="folder2\\" />')).equal(false, projFileText);

		should(projFileText.includes('<Build Remove="folder1\\**" />')).equal(true, projFileText);
		should(projFileText.includes('<Build Remove="folder2\\**" />')).equal(true, projFileText);
=======
		should(project.files.length).equal(1);
		should(project.folders.find(f => f.relativePath === 'folder2')).equal(undefined);
>>>>>>> 29ff6ca1
	});

	it('Should handle deleting explicitly included folders', async function (): Promise<void> {
		const testFolderPath = await testUtils.generateTestFolderPath(this.test,);
		const projFilePath = await testUtils.createTestSqlProjFile(this.test, baselines.openSdkStyleSqlProjectWithFilesSpecifiedBaseline, testFolderPath);
		await testUtils.createDummyFileStructureWithPrePostDeployScripts(this.test, false, undefined, path.dirname(projFilePath));

		const project: Project = await Project.openProject(projFilePath);

		should(project.sqlObjectScripts.length).equal(13);
		should(project.folders.length).equal(3);
<<<<<<< HEAD
		should(project.sqlObjectScripts.find(f => f.relativePath === 'folder1\\')!).not.equal(undefined);
		should(project.sqlObjectScripts.find(f => f.relativePath === 'folder2\\')!).not.equal(undefined);
=======
		should(project.folders.find(f => f.relativePath === 'folder1')!).not.equal(undefined);
		should(project.folders.find(f => f.relativePath === 'folder2')!).not.equal(undefined);
>>>>>>> 29ff6ca1

		// try to delete an explicitly included folder with the trailing \ in sqlproj
		await project.deleteFolder('folder2');

		// verify the project not longer has folder2 and its contents
		should(project.folders.length).equal(2);
<<<<<<< HEAD
		should(project.sqlObjectScripts.length).equal(8);
		should(project.sqlObjectScripts.find(f => f.relativePath === 'folder2\\')).equal(undefined);
=======
		should(project.files.length).equal(8);
		should(project.folders.find(f => f.relativePath === 'folder2')).equal(undefined);
>>>>>>> 29ff6ca1

		// try to delete an explicitly included folder without trailing \ in sqlproj
		await project.deleteFolder('folder1');

		// verify the project not longer has folder1 and its contents
		should(project.folders.length).equal(0);
<<<<<<< HEAD
		should(project.sqlObjectScripts.length).equal(1);
		should(project.sqlObjectScripts.find(f => f.relativePath === 'folder1\\')).equal(undefined);

		// make sure both folders are removed from sqlproj and Build Remove entries were not added
		const projFileText = (await fs.readFile(projFilePath)).toString();
		should(projFileText.includes('<Folder Include="folder1" />')).equal(false, projFileText);
		should(projFileText.includes('<Folder Include="folder2\\" />')).equal(false, projFileText);

		should(projFileText.includes('<Build Remove="folder1\\**" />')).equal(false, projFileText);
		should(projFileText.includes('<Build Remove="folder2\\**" />')).equal(false, projFileText);
=======
		should(project.files.length).equal(1);
		should(project.folders.find(f => f.relativePath === 'folder1')).equal(undefined);
>>>>>>> 29ff6ca1
	});

	// TODO: remove once DacFx exposes both absolute and relative outputPath
	it('Should read OutputPath from sqlproj if there is one for SDK-style project', async function (): Promise<void> {
		const projFilePath = await testUtils.createTestSqlProjFile(this.test, baselines.openSdkStyleSqlProjectBaseline);
		const projFileText = (await fs.readFile(projFilePath)).toString();

		// Verify sqlproj has OutputPath
		should(projFileText.includes(constants.OutputPath)).equal(true);

		const project: Project = await Project.openProject(projFilePath);
		should(project.outputPath).equal(path.join(getPlatformSafeFileEntryPath(project.projectFolderPath), getPlatformSafeFileEntryPath('..\\otherFolder')));
		should(project.dacpacOutputPath).equal(path.join(getPlatformSafeFileEntryPath(project.projectFolderPath), getPlatformSafeFileEntryPath('..\\otherFolder'), `${project.projectFileName}.dacpac`));
	});

	// TODO: move test to DacFx
	it('Should use default output path if OutputPath is not specified in sqlproj', async function (): Promise<void> {
		const projFilePath = await testUtils.createTestSqlProjFile(this.test, baselines.openSdkStyleSqlProjectWithGlobsSpecifiedBaseline);
		const projFileText = (await fs.readFile(projFilePath)).toString();

		// Verify sqlproj doesn't have <OutputPath>
		should(projFileText.includes(`<${constants.OutputPath}>`)).equal(false);

		const project: Project = await Project.openProject(projFilePath);
		should(project.outputPath).equal(path.join(getPlatformSafeFileEntryPath(project.projectFolderPath), getPlatformSafeFileEntryPath(constants.defaultOutputPath(project.configuration.toString()))) + path.sep);
		should(project.dacpacOutputPath).equal(path.join(getPlatformSafeFileEntryPath(project.projectFolderPath), getPlatformSafeFileEntryPath(constants.defaultOutputPath(project.configuration.toString())), `${project.projectFileName}.dacpac`));
	});
});

describe('Project: database references', function (): void {
	before(async function (): Promise<void> {
		await baselines.loadBaselines();
	});

	after(async function (): Promise<void> {
		await testUtils.deleteGeneratedTestFolder();
	});

	it('Should read database references correctly', async function (): Promise<void> {
		const projFilePath = await testUtils.createTestSqlProjFile(this.test, baselines.databaseReferencesReadBaseline);
		const project = await Project.openProject(projFilePath);
		(project.databaseReferences.length).should.equal(5, 'NUmber of database references');

		const systemRef: SystemDatabaseReferenceProjectEntry | undefined = project.databaseReferences.find(r => r instanceof SystemDatabaseReferenceProjectEntry) as SystemDatabaseReferenceProjectEntry;
		should(systemRef).not.equal(undefined, 'msdb reference');
		(systemRef!.referenceName).should.equal(constants.msdb);
		(systemRef!.databaseVariableLiteralValue!).should.equal('msdbLiteral');
		(systemRef!.suppressMissingDependenciesErrors).should.equal(true, 'suppressMissingDependenciesErrors for system db');

		let projRef: SqlProjectReferenceProjectEntry | undefined = project.databaseReferences.find(r => r instanceof SqlProjectReferenceProjectEntry && r.referenceName === 'ReferencedProject') as SqlProjectReferenceProjectEntry;
		should(projRef).not.equal(undefined, 'ReferencedProject reference');
		(projRef!.pathForSqlProj()).should.equal('..\\ReferencedProject\\ReferencedProject.sqlproj');
		(projRef!.projectGuid).should.equal('{BA5EBA11-C0DE-5EA7-ACED-BABB1E70A575}');
		should(projRef!.databaseVariableLiteralValue).equal(null, 'databaseVariableLiteralValue for ReferencedProject');
		(projRef!.databaseSqlCmdVariableName!).should.equal('projDbVar');
		(projRef!.databaseSqlCmdVariableValue!).should.equal('$(SqlCmdVar__1)');
		(projRef!.serverSqlCmdVariableName!).should.equal('projServerVar');
		(projRef!.serverSqlCmdVariableValue!).should.equal('$(SqlCmdVar__2)');
		(projRef!.suppressMissingDependenciesErrors).should.equal(true, 'suppressMissingDependenciesErrors for ReferencedProject');

		projRef = project.databaseReferences.find(r => r instanceof SqlProjectReferenceProjectEntry && r.referenceName === 'OtherProject') as SqlProjectReferenceProjectEntry;
		should(projRef).not.equal(undefined, 'OtherProject reference');
		(projRef!.pathForSqlProj()).should.equal('..\\OtherProject\\OtherProject.sqlproj');
		(projRef!.projectGuid).should.equal('{C0DEBA11-BA5E-5EA7-ACE5-BABB1E70A575}');
		(projRef!.databaseVariableLiteralValue!).should.equal('OtherProjLiteral', 'databaseVariableLiteralValue for OtherProject');
		should(projRef!.databaseSqlCmdVariableName).equal(undefined);
		should(projRef!.databaseSqlCmdVariableValue).equal(undefined);
		should(projRef!.serverSqlCmdVariableName).equal(undefined);
		should(projRef!.serverSqlCmdVariableValue).equal(undefined);
		(projRef!.suppressMissingDependenciesErrors).should.equal(false, 'suppressMissingDependenciesErrors for OtherProject');

		let dacpacRef: DacpacReferenceProjectEntry | undefined = project.databaseReferences.find(r => r instanceof DacpacReferenceProjectEntry && r.referenceName === 'ReferencedDacpac') as DacpacReferenceProjectEntry;
		should(dacpacRef).not.equal(undefined, 'dacpac reference for ReferencedDacpac');
		(dacpacRef!.pathForSqlProj()).should.equal('..\\ReferencedDacpac\\ReferencedDacpac.dacpac');
		should(dacpacRef!.databaseVariableLiteralValue).equal(null, 'databaseVariableLiteralValue for ReferencedDacpac');
		(dacpacRef!.databaseSqlCmdVariableName!).should.equal('dacpacDbVar');
		(dacpacRef!.databaseSqlCmdVariableValue!).should.equal('$(SqlCmdVar__3)');
		(dacpacRef!.serverSqlCmdVariableName!).should.equal('dacpacServerVar');
		(dacpacRef!.serverSqlCmdVariableValue!).should.equal('$(SqlCmdVar__4)');
		(dacpacRef!.suppressMissingDependenciesErrors).should.equal(false, 'suppressMissingDependenciesErrors for ReferencedDacpac');

		dacpacRef = project.databaseReferences.find(r => r instanceof DacpacReferenceProjectEntry && r.referenceName === 'OtherDacpac') as DacpacReferenceProjectEntry;
		should(dacpacRef).not.equal(undefined, 'dacpac reference for OtherDacpac');
		(dacpacRef!.pathForSqlProj()).should.equal('..\\OtherDacpac\\OtherDacpac.dacpac');
		(dacpacRef!.databaseVariableLiteralValue!).should.equal('OtherDacpacLiteral', 'databaseVariableLiteralValue for OtherDacpac');
		should(dacpacRef!.databaseSqlCmdVariableName).equal(undefined);
		should(dacpacRef!.databaseSqlCmdVariableValue).equal(undefined);
		should(dacpacRef!.serverSqlCmdVariableName).equal(undefined);
		should(dacpacRef!.serverSqlCmdVariableValue).equal(undefined);
		(dacpacRef!.suppressMissingDependenciesErrors).should.equal(true, 'suppressMissingDependenciesErrors for OtherDacpac');
	});

	it('Should delete database references correctly', async function (): Promise<void> {
		const projFilePath = await testUtils.createTestSqlProjFile(this.test, baselines.databaseReferencesReadBaseline);
		const project = await Project.openProject(projFilePath);

		(project.databaseReferences.length).should.equal(5, 'There should be five database references');

		await project.deleteDatabaseReference(constants.msdb);
		(project.databaseReferences.length).should.equal(4, 'There should be four database references after deletion');

		let ref = project.databaseReferences.find(r => r.referenceName === constants.msdb);
		should(ref).equal(undefined, 'msdb reference should be deleted');
	});

	it('Should add system database reference correctly', async function (): Promise<void> {
		let project = await testUtils.createTestSqlProject(this.test);

		const msdbRefSettings: ISystemDatabaseReferenceSettings = { databaseVariableLiteralValue: systemDatabaseToString(SystemDatabase.MSDB), systemDb: SystemDatabase.MSDB, suppressMissingDependenciesErrors: true };
		await project.addSystemDatabaseReference(msdbRefSettings);

		(project.databaseReferences.length).should.equal(1, 'There should be one database reference after adding a reference to msdb');
		(project.databaseReferences[0].referenceName).should.equal(msdbRefSettings.databaseVariableLiteralValue, 'databaseName');
		(project.databaseReferences[0].suppressMissingDependenciesErrors).should.equal(msdbRefSettings.suppressMissingDependenciesErrors, 'suppressMissingDependenciesErrors');
	});

	it('Should add a dacpac reference to the same database correctly', async function (): Promise<void> {
		const projFilePath = await testUtils.createTestSqlProjFile(this.test, baselines.newProjectFileBaseline);
		let project = await Project.openProject(projFilePath);

		// add database reference in the same database
		should(project.databaseReferences.length).equal(0, 'There should be no database references to start with');
		await project.addDatabaseReference({ dacpacFileLocation: Uri.file('test1.dacpac'), suppressMissingDependenciesErrors: true });

		should(project.databaseReferences.length).equal(1, 'There should be a database reference after adding a reference to test1');
		should(project.databaseReferences[0].referenceName).equal('test1', 'The database reference should be test1');
		should(project.databaseReferences[0].suppressMissingDependenciesErrors).equal(true, 'project.databaseReferences[0].suppressMissingDependenciesErrors should be true');
	});

	it('Should add a dacpac reference to a different database in the same server correctly', async function (): Promise<void> {
		const projFilePath = await testUtils.createTestSqlProjFile(this.test, baselines.newProjectFileBaseline);
		const project = await Project.openProject(projFilePath);

		// add database reference to a different database on the same server
		should(project.databaseReferences.length).equal(0, 'There should be no database references to start with');
		await project.addDatabaseReference({
			dacpacFileLocation: Uri.file('test2.dacpac'),
			databaseName: 'test2DbName',
			databaseVariable: 'test2Db',
			suppressMissingDependenciesErrors: false
		});
		should(project.databaseReferences.length).equal(1, 'There should be a database reference after adding a reference to test2');
		should(project.databaseReferences[0].referenceName).equal('test2', 'The database reference should be test2');
		should(project.databaseReferences[0].suppressMissingDependenciesErrors).equal(false, 'project.databaseReferences[0].suppressMissingDependenciesErrors should be false');
	});

	it('Should add a dacpac reference to a different database in a different server correctly', async function (): Promise<void> {
		const projFilePath = await testUtils.createTestSqlProjFile(this.test, baselines.newProjectFileBaseline);
		const project = await Project.openProject(projFilePath);

		// add database reference to a different database on a different server
		should(project.databaseReferences.length).equal(0, 'There should be no database references to start with');
		await project.addDatabaseReference({
			dacpacFileLocation: Uri.file('test3.dacpac'),
			databaseName: 'test3DbName',
			databaseVariable: 'test3Db',
			serverName: 'otherServerName',
			serverVariable: 'otherServer',
			suppressMissingDependenciesErrors: false
		});
		should(project.databaseReferences.length).equal(1, 'There should be a database reference after adding a reference to test3');
		should(project.databaseReferences[0].referenceName).equal('test3', 'The database reference should be test3');
		should(project.databaseReferences[0].suppressMissingDependenciesErrors).equal(false, 'project.databaseReferences[0].suppressMissingDependenciesErrors should be false');
	});

	it('Should add a project reference to the same database correctly', async function (): Promise<void> {
		const projFilePath = await testUtils.createTestSqlProjFile(this.test, baselines.newProjectFileBaseline);
		let project = await Project.openProject(projFilePath);

		// add database reference to the same database
		should(project.databaseReferences.length).equal(0, 'There should be no database references to start with');
		should(project.sqlCmdVariables.size).equal(0, `There should be no sqlcmd variables to start with. Actual: ${project.sqlCmdVariables.size}`);
		await project.addProjectReference({
			projectName: 'project1',
			projectGuid: '',
			projectRelativePath: Uri.file(path.join('..', 'project1', 'project1.sqlproj')),
			suppressMissingDependenciesErrors: false
		});

		should(project.databaseReferences.length).equal(1, 'There should be a database reference after adding a reference to project1');
		should(project.databaseReferences[0].referenceName).equal('project1', 'The database reference should be project1');
		should(project.databaseReferences[0].suppressMissingDependenciesErrors).equal(false, 'project.databaseReferences[0].suppressMissingDependenciesErrors should be false');
		should(project.sqlCmdVariables.size).equal(0, `There should be no sqlcmd variables added. Actual: ${project.sqlCmdVariables.size}`);
	});

	it('Should add a project reference to a different database in the same server correctly', async function (): Promise<void> {
		const projFilePath = await testUtils.createTestSqlProjFile(this.test, baselines.newProjectFileBaseline);
		let project = await Project.openProject(projFilePath);

		// add database reference to a different database on the same different server
		should(project.databaseReferences.length).equal(0, 'There should be no database references to start with');
		should(project.sqlCmdVariables.size).equal(0, 'There should be no sqlcmd variables to start with');
		await project.addProjectReference({
			projectName: 'project1',
			projectGuid: '',
			projectRelativePath: Uri.file(path.join('..', 'project1', 'project1.sqlproj')),
			databaseName: 'testdbName',
			databaseVariable: 'testdb',
			suppressMissingDependenciesErrors: false
		});

		should(project.databaseReferences.length).equal(1, 'There should be a database reference after adding a reference to project1');
		should(project.databaseReferences[0].referenceName).equal('project1', 'The database reference should be project1');
		should(project.databaseReferences[0].suppressMissingDependenciesErrors).equal(false, 'project.databaseReferences[0].suppressMissingDependenciesErrors should be false');
		should(project.sqlCmdVariables.size).equal(1, `There should be one new sqlcmd variable added. Actual: ${project.sqlCmdVariables.size}`);
	});

	it('Should add a project reference to a different database in a different server correctly', async function (): Promise<void> {
		const projFilePath = await testUtils.createTestSqlProjFile(this.test, baselines.newProjectFileBaseline);
		let project = await Project.openProject(projFilePath);

		// add database reference to a different database on a different server
		should(project.databaseReferences.length).equal(0, 'There should be no database references to start with');
		should(project.sqlCmdVariables.size).equal(0, 'There should be no sqlcmd variables to start with');
		await project.addProjectReference({
			projectName: 'project1',
			projectGuid: '',
			projectRelativePath: Uri.file(path.join('..', 'project1', 'project1.sqlproj')),
			databaseName: 'testdbName',
			databaseVariable: 'testdb',
			serverName: 'otherServerName',
			serverVariable: 'otherServer',
			suppressMissingDependenciesErrors: false
		});

		should(project.databaseReferences.length).equal(1, 'There should be a database reference after adding a reference to project1');
		should(project.databaseReferences[0].referenceName).equal('project1', 'The database reference should be project1');
		should(project.databaseReferences[0].suppressMissingDependenciesErrors).equal(false, 'project.databaseReferences[0].suppressMissingDependenciesErrors should be false');
		should(project.sqlCmdVariables.size).equal(2, `There should be two new sqlcmd variables added. Actual: ${project.sqlCmdVariables.size}`);
	});

	it('Should add a nupkg reference to the same database correctly', async function (): Promise<void> {
		const projFilePath = await testUtils.createTestSqlProjFile(this.test, baselines.newSdkStyleProjectSdkNodeBaseline);
		let project = await Project.openProject(projFilePath);

		// add database reference to the same database
		should(project.sqlProjStyle).equal(ProjectType.SdkStyle, 'Project should be SDK-style');
		should(project.databaseReferences.length).equal(0, 'There should be no database references to start with');
		should(project.sqlCmdVariables.size).equal(0, `There should be no sqlcmd variables to start with. Actual: ${project.sqlCmdVariables.size}`);
		await project.addNugetPackageReference({
			packageName: 'testPackage',
			packageVersion: '1.0.1',
			suppressMissingDependenciesErrors: false
		});

		should(project.databaseReferences.length).equal(1, 'There should be a database reference after adding a reference to project1');
		should(project.databaseReferences[0].referenceName).equal('testPackage', 'The database reference should be project1');
		should(project.databaseReferences[0].suppressMissingDependenciesErrors).equal(false, 'project.databaseReferences[0].suppressMissingDependenciesErrors should be false');
		should(project.sqlCmdVariables.size).equal(0, `There should be no sqlcmd variables added. Actual: ${project.sqlCmdVariables.size}`);
	});

	it('Should add a nupkg reference to a different database in the same server correctly', async function (): Promise<void> {
		const projFilePath = await testUtils.createTestSqlProjFile(this.test, baselines.newSdkStyleProjectSdkNodeBaseline);
		let project = await Project.openProject(projFilePath);

		// add database reference to a different database on the same different server
		should(project.databaseReferences.length).equal(0, 'There should be no database references to start with');
		should(project.sqlCmdVariables.size).equal(0, 'There should be no sqlcmd variables to start with');
		await project.addNugetPackageReference({
			packageName: 'testPackage',
			packageVersion: '1.0.1',
			databaseName: 'testdbName',
			databaseVariable: 'testdb',
			suppressMissingDependenciesErrors: false
		});

		should(project.databaseReferences.length).equal(1, 'There should be a database reference after adding a reference to testPackage');
		should(project.databaseReferences[0].referenceName).equal('testPackage', 'The database reference should be testPackage');
		should(project.databaseReferences[0].suppressMissingDependenciesErrors).equal(false, 'project.databaseReferences[0].suppressMissingDependenciesErrors should be false');
		should(project.sqlCmdVariables.size).equal(1, `There should be one new sqlcmd variable added. Actual: ${project.sqlCmdVariables.size}`);
	});

	it('Should add a nupkg reference to a different database in a different server correctly', async function (): Promise<void> {
		const projFilePath = await testUtils.createTestSqlProjFile(this.test, baselines.newSdkStyleProjectSdkNodeBaseline);
		let project = await Project.openProject(projFilePath);

		// add database reference to a different database on a different server
		should(project.databaseReferences.length).equal(0, 'There should be no database references to start with');
		should(project.sqlCmdVariables.size).equal(0, 'There should be no sqlcmd variables to start with');
		await project.addNugetPackageReference({
			packageName: 'testPackage',
			packageVersion: '1.0.1',
			databaseName: 'testdbName',
			databaseVariable: 'testdb',
			serverName: 'otherServerName',
			serverVariable: 'otherServer',
			suppressMissingDependenciesErrors: false
		});

		should(project.databaseReferences.length).equal(1, 'There should be a database reference after adding a reference to testPackage');
		should(project.databaseReferences[0].referenceName).equal('testPackage', 'The database reference should be testPackage');
		should(project.databaseReferences[0].suppressMissingDependenciesErrors).equal(false, 'project.databaseReferences[0].suppressMissingDependenciesErrors should be false');
		should(project.sqlCmdVariables.size).equal(2, `There should be two new sqlcmd variables added. Actual: ${project.sqlCmdVariables.size}`);
	});

	it('Should throw an error trying to add a nupkg reference to legacy style project', async function (): Promise<void> {
		const projFilePath = await testUtils.createTestSqlProjFile(this.test, baselines.newProjectFileBaseline);
		let project = await Project.openProject(projFilePath);

		// add database reference to the same database
		should(project.sqlProjStyle).equal(ProjectType.LegacyStyle, 'Project should be legacy-style');
		should(project.databaseReferences.length).equal(0, 'There should be no database references to start with');
		should(project.sqlCmdVariables.size).equal(0, `There should be no sqlcmd variables to start with. Actual: ${project.sqlCmdVariables.size}`);
		await testUtils.shouldThrowSpecificError(async () => await project.addNugetPackageReference({
			packageName: 'testPackage',
			packageVersion: '1.0.1',
			suppressMissingDependenciesErrors: false
		}),
			`Error adding database reference to testPackage. Error: Nuget package database references are not supported for the project ${project.projectFilePath}`
		);

		should(project.databaseReferences.length).equal(0, 'There should not have been any database reference added');
	});

	it('Should not allow adding duplicate dacpac references', async function (): Promise<void> {
		const projFilePath = await testUtils.createTestSqlProjFile(this.test, baselines.newProjectFileBaseline);
		let project = await Project.openProject(projFilePath);

		should(project.databaseReferences.length).equal(0, 'There should be no database references to start with');

		const dacpacReference: IDacpacReferenceSettings = { dacpacFileLocation: Uri.file('test.dacpac'), suppressMissingDependenciesErrors: false };
		await project.addDatabaseReference(dacpacReference);

		should(project.databaseReferences.length).equal(1, 'There should be one database reference after adding a reference to test.dacpac');
		should(project.databaseReferences[0].referenceName).equal('test', 'project.databaseReferences[0].databaseName should be test');

		// try to add reference to test.dacpac again
		await testUtils.shouldThrowSpecificError(async () => await project.addDatabaseReference(dacpacReference), constants.databaseReferenceAlreadyExists);
		should(project.databaseReferences.length).equal(1, 'There should be one database reference after trying to add a reference to test.dacpac again');
	});

	it('Should not allow adding duplicate system database references', async function (): Promise<void> {
		const projFilePath = await testUtils.createTestSqlProjFile(this.test, baselines.newProjectFileBaseline);
		let project = await Project.openProject(projFilePath);

		should(project.databaseReferences.length).equal(0, 'There should be no database references to start with');

		const systemDbReference: ISystemDatabaseReferenceSettings = { databaseVariableLiteralValue: systemDatabaseToString(SystemDatabase.Master), systemDb: SystemDatabase.Master, suppressMissingDependenciesErrors: false };
		await project.addSystemDatabaseReference(systemDbReference);
		project = await Project.openProject(projFilePath);
		should(project.databaseReferences.length).equal(1, 'There should be one database reference after adding a reference to master');
		should(project.databaseReferences[0].referenceName).equal(constants.master, 'project.databaseReferences[0].databaseName should be master');

		// try to add reference to master again
		await testUtils.shouldThrowSpecificError(async () => await project.addSystemDatabaseReference(systemDbReference), constants.databaseReferenceAlreadyExists);
		should(project.databaseReferences.length).equal(1, 'There should only be one database reference after trying to add a reference to master again');
	});

	it('Should not allow adding duplicate project references', async function (): Promise<void> {
		const projFilePath = await testUtils.createTestSqlProjFile(this.test, baselines.newProjectFileBaseline);
		let project = await Project.openProject(projFilePath);

		should(project.databaseReferences.length).equal(0, 'There should be no database references to start with');

		const projectReference: IProjectReferenceSettings = {
			projectName: 'testProject',
			projectGuid: '',
			projectRelativePath: Uri.file('testProject.sqlproj'),
			suppressMissingDependenciesErrors: false
		};
		await project.addProjectReference(projectReference);

		should(project.databaseReferences.length).equal(1, 'There should be one database reference after adding a reference to testProject.sqlproj');
		should(project.databaseReferences[0].referenceName).equal('testProject', 'project.databaseReferences[0].databaseName should be testProject');

		// try to add reference to testProject again
		await testUtils.shouldThrowSpecificError(async () => await project.addProjectReference(projectReference), constants.databaseReferenceAlreadyExists);
		should(project.databaseReferences.length).equal(1, 'There should be one database reference after trying to add a reference to testProject again');
	});

	it('Should not allow adding duplicate nupkg references', async function (): Promise<void> {
		const projFilePath = await testUtils.createTestSqlProjFile(this.test, baselines.newSdkStyleProjectSdkNodeBaseline);
		let project = await Project.openProject(projFilePath);

		should(project.databaseReferences.length).equal(0, 'There should be no database references to start with');

		const nupkgReference: INugetPackageReferenceSettings = {
			packageName: 'testPackage',
			packageVersion: '1.0.0',
			suppressMissingDependenciesErrors: false
		};
		await project.addNugetPackageReference(nupkgReference);

		should(project.databaseReferences.length).equal(1, 'There should be one database reference after adding a reference to testPackage');
		should(project.databaseReferences[0].referenceName).equal('testPackage', 'project.databaseReferences[0].databaseName should be testPackage');

		// try to add reference to testPackage again
		await testUtils.shouldThrowSpecificError(async () => await project.addNugetPackageReference(nupkgReference), constants.databaseReferenceAlreadyExists);
		should(project.databaseReferences.length).equal(1, 'There should be one database reference after trying to add a reference to testPackage again');
	});

	it('Should handle trying to add duplicate database references when slashes are different direction', async function (): Promise<void> {
		const projFilePath = await testUtils.createTestSqlProjFile(this.test, baselines.newProjectFileBaseline);
		let project = await Project.openProject(projFilePath);

		should(project.databaseReferences.length).equal(0, 'There should be no database references to start with');

		const projectReference: IProjectReferenceSettings = {
			projectName: 'testProject',
			projectGuid: '',
			projectRelativePath: Uri.file('testFolder/testProject.sqlproj'),
			suppressMissingDependenciesErrors: false
		};
		await project.addProjectReference(projectReference);

		should(project.databaseReferences.length).equal(1, 'There should be one database reference after adding a reference to testProject.sqlproj');
		should(project.databaseReferences[0].referenceName).equal('testProject', 'project.databaseReferences[0].databaseName should be testProject');

		// try to add reference to testProject again with slashes in the other direction
		projectReference.projectRelativePath = Uri.file('testFolder\\testProject.sqlproj');
		await testUtils.shouldThrowSpecificError(async () => await project.addProjectReference(projectReference), constants.databaseReferenceAlreadyExists);
		should(project.databaseReferences.length).equal(1, 'There should be one database reference after trying to add a reference to testProject again');
	});

	it('Should update sqlcmd variable values if value changes', async function (): Promise<void> {
		const projFilePath = await testUtils.createTestSqlProjFile(this.test, baselines.newProjectFileBaseline);
		const project = await Project.openProject(projFilePath);
		const databaseVariable = 'test3Db';
		const serverVariable = 'otherServer';

		should(project.databaseReferences.length).equal(0, 'There should be no database references to start with');
		await project.addDatabaseReference({
			dacpacFileLocation: Uri.file('test3.dacpac'),
			databaseName: 'test3DbName',
			databaseVariable: databaseVariable,
			serverName: 'otherServerName',
			serverVariable: serverVariable,
			suppressMissingDependenciesErrors: false
		});
		should(project.databaseReferences.length).equal(1, 'There should be a database reference after adding a reference to test3');
		should(project.databaseReferences[0].referenceName).equal('test3', 'The database reference should be test3');
		should(project.sqlCmdVariables.size).equal(2, 'There should be 2 sqlcmdvars after adding the dacpac reference');

		// make sure reference to test3.dacpac and SQLCMD variables were added
		let projFileText = (await fs.readFile(projFilePath)).toString();
		should(projFileText).containEql('<SqlCmdVariable Include="test3Db">');
		should(projFileText).containEql('<DefaultValue>test3DbName</DefaultValue>');
		should(projFileText).containEql('<SqlCmdVariable Include="otherServer">');
		should(projFileText).containEql('<DefaultValue>otherServerName</DefaultValue>');

		// delete reference
		await project.deleteDatabaseReferenceByEntry(project.databaseReferences[0]);
		should(project.databaseReferences.length).equal(0, 'There should be no database references after deleting');
		should(project.sqlCmdVariables.size).equal(2, 'There should still be 2 sqlcmdvars after deleting the dacpac reference');

		// add reference to the same dacpac again but with different values for the sqlcmd variables
		await project.addDatabaseReference({
			dacpacFileLocation: Uri.file('test3.dacpac'),
			databaseName: 'newDbName',
			databaseVariable: databaseVariable,
			serverName: 'newServerName',
			serverVariable: serverVariable,
			suppressMissingDependenciesErrors: false
		});
		should(project.databaseReferences.length).equal(1, 'There should be a database reference after adding a reference to test3');
		should(project.databaseReferences[0].referenceName).equal('test3', 'The database reference should be test3');
		should(project.sqlCmdVariables.size).equal(2, 'There should still be 2 sqlcmdvars after adding the dacpac reference again with different sqlcmdvar values');
	});
});

describe('Project: add SQLCMD Variables', function (): void {
	before(async function (): Promise<void> {
		await baselines.loadBaselines();
	});

	after(async function (): Promise<void> {
		await testUtils.deleteGeneratedTestFolder();
	});

	it('Should update .sqlproj with new sqlcmd variables', async function (): Promise<void> {
		const projFilePath = await testUtils.createTestSqlProjFile(this.test, baselines.openProjectFileBaseline);
		let project = await Project.openProject(projFilePath);
		should(project.sqlCmdVariables.size).equal(2, 'The project should have 2 sqlcmd variables when opened');

		// add a new variable
		await project.addSqlCmdVariable('TestDatabaseName', 'TestDb');

		// update value of an existing sqlcmd variable
		await project.updateSqlCmdVariable('ProdDatabaseName', 'NewProdName');

		should(project.sqlCmdVariables.size).equal(3, 'There should be 3 sqlcmd variables after adding TestDatabaseName');
		should(project.sqlCmdVariables.get('TestDatabaseName')).equal('TestDb', 'Value of TestDatabaseName should be TestDb');
		should(project.sqlCmdVariables.get('ProdDatabaseName')).equal('NewProdName', 'ProdDatabaseName value should have been updated to the new value');
	});
});

describe('Project: publish profiles', function (): void {
	before(async function (): Promise<void> {
		await baselines.loadBaselines();
	});

	after(async function (): Promise<void> {
		await testUtils.deleteGeneratedTestFolder();
	});

	it('Should add new publish profile', async function (): Promise<void> {
		const projFilePath = await testUtils.createTestSqlProjFile(this.test, baselines.openProjectFileBaseline);
		const project = await Project.openProject(projFilePath);
		should(project.publishProfiles.length).equal(3);

		// add a new publish profile
		const newProfilePath = path.join(project.projectFolderPath, 'TestProjectName_4.publish.xml');
		await fs.writeFile(newProfilePath, '<fake-publish-profile type="stage"/>');

		await project.addNoneItem('TestProjectName_4.publish.xml');

		should(project.publishProfiles.length).equal(4);
	});
});

describe('Project: properties', function (): void {
	before(async function (): Promise<void> {
		await baselines.loadBaselines();
	});

	after(async function (): Promise<void> {
		await testUtils.deleteGeneratedTestFolder();
	});

	it('Should read target database version', async function (): Promise<void> {
		const projFilePath = await testUtils.createTestSqlProjFile(this.test, baselines.openProjectFileBaseline);
		const project = await Project.openProject(projFilePath);

		should(project.getProjectTargetVersion()).equal('150');
	});

	it('Should throw on missing target database version', async function (): Promise<void> {
		const projFilePath = await testUtils.createTestSqlProjFile(this.test, baselines.sqlProjectMissingVersionBaseline);

		await testUtils.shouldThrowSpecificError(async () => await Project.openProject(projFilePath), 'Error: No target platform defined.  Missing <DSP> node.');
	});

	it('Should throw on invalid target database version', async function (): Promise<void> {
		const projFilePath = await testUtils.createTestSqlProjFile(this.test, baselines.sqlProjectInvalidVersionBaseline);

		try {
			await Project.openProject(projFilePath);
			throw new Error('Should not have succeeded.');
		} catch (e) {
			(e.message).should.startWith('Error: Invalid value for Database Schema Provider:');
			(e.message).should.endWith('expected to be in the form Microsoft.Data.Tools.Schema.Sql.Sql160DatabaseSchemaProvider');
		}
	});

	it('Should read default database collation', async function (): Promise<void> {
		const projFilePath = await testUtils.createTestSqlProjFile(this.test, baselines.sqlProjectCustomCollationBaseline);
		const project = await Project.openProject(projFilePath);

		should(project.getDatabaseDefaultCollation()).equal('SQL_Latin1_General_CP1255_CS_AS');
	});

	it('Should return default value when database collation is not specified', async function (): Promise<void> {
		const projFilePath = await testUtils.createTestSqlProjFile(this.test, baselines.newProjectFileBaseline);
		const project = await Project.openProject(projFilePath);

		should(project.getDatabaseDefaultCollation()).equal('SQL_Latin1_General_CP1_CI_AS');
	});

	// TODO: skipped until DacFx throws on invalid value
	it.skip('Should throw on invalid default database collation', async function (): Promise<void> {
		const projFilePath = await testUtils.createTestSqlProjFile(this.test, baselines.sqlProjectInvalidCollationBaseline);

		try {
			await Project.openProject(projFilePath);
			throw new Error('Should not have succeeded.');
		} catch (e) {
			(e.message).should.startWith('Error: Invalid value for DefaultCollation:');
		}
	});

	it('Should add database source to project property', async function (): Promise<void> {
		const project = await testUtils.createTestSqlProject(this.test);

		// Should add a single database source
		await project.addDatabaseSource('test1');
		let databaseSourceItems: string[] = project.getDatabaseSourceValues();
		should(databaseSourceItems.length).equal(1, 'number of database sources: ' + databaseSourceItems);
		should(databaseSourceItems[0]).equal('test1');

		// Should add multiple database sources
		await project.addDatabaseSource('test2');
		await project.addDatabaseSource('test3');
		databaseSourceItems = project.getDatabaseSourceValues();
		should(databaseSourceItems.length).equal(3, 'number of database sources: ' + databaseSourceItems);
		should(databaseSourceItems[0]).equal('test1');
		should(databaseSourceItems[1]).equal('test2');
		should(databaseSourceItems[2]).equal('test3');

		// Should not add duplicate database sources
		await project.addDatabaseSource('test1');
		await project.addDatabaseSource('test2');
		await project.addDatabaseSource('test3');
		should(databaseSourceItems.length).equal(3);
		should(databaseSourceItems[0]).equal('test1');
		should(databaseSourceItems[1]).equal('test2');
		should(databaseSourceItems[2]).equal('test3');
	});

	it('Should remove database source from project property', async function (): Promise<void> {
		const projFilePath = await testUtils.createTestSqlProjFile(this.test, baselines.sqlProjectInvalidCollationBaseline);
		const project = await Project.openProject(projFilePath);

		await project.addDatabaseSource('test1');
		await project.addDatabaseSource('test2');
		await project.addDatabaseSource('test3');
		await project.addDatabaseSource('test4');

		let databaseSourceItems: string[] = project.getDatabaseSourceValues();
		should(databaseSourceItems.length).equal(4);

		// Should remove database sources
		await project.removeDatabaseSource('test2');
		await project.removeDatabaseSource('test1');
		await project.removeDatabaseSource('test4');

		databaseSourceItems = project.getDatabaseSourceValues();
		should(databaseSourceItems.length).equal(1);
		should(databaseSourceItems[0]).equal('test3');

		// Should remove database source tag when last database source is removed
		await project.removeDatabaseSource('test3');
		databaseSourceItems = project.getDatabaseSourceValues();

		should(databaseSourceItems.length).equal(0);
	});

	it('Should throw error when adding or removing database source that contains semicolon', async function (): Promise<void> {
		const projFilePath = await testUtils.createTestSqlProjFile(this.test, baselines.sqlProjectInvalidCollationBaseline);
		const project = await Project.openProject(projFilePath);
		const semicolon = ';';

		await testUtils.shouldThrowSpecificError(
			async () => await project.addDatabaseSource(semicolon),
			constants.invalidProjectPropertyValueProvided(semicolon));

		await testUtils.shouldThrowSpecificError(
			async () => await project.removeDatabaseSource(semicolon),
			constants.invalidProjectPropertyValueProvided(semicolon));
	});
});

describe('Project: round trip updates', function (): void {
	before(async function (): Promise<void> {
		await baselines.loadBaselines();
	});

	beforeEach(function (): void {
		sinon.restore();
	});

	after(async function (): Promise<void> {
		await testUtils.deleteGeneratedTestFolder();
	});

	it('Should update SSDT project to work in ADS', async function (): Promise<void> {
		await testUpdateInRoundTrip(this.test, baselines.SSDTProjectFileBaseline);
	});

	it.skip('Should update SSDT project with new system database references', async function (): Promise<void> {
		await testUpdateInRoundTrip(this.test, baselines.SSDTUpdatedProjectBaseline);
	});

	it('Should update SSDT project to work in ADS handling pre-existing targets', async function (): Promise<void> {
		await testUpdateInRoundTrip(this.test, baselines.SSDTProjectBaselineWithBeforeBuildTarget);
	});

	it('Should not update project and no backup file should be created when prompt to update project is rejected', async function (): Promise<void> {
		sinon.stub(window, 'showWarningMessage').returns(<any>Promise.resolve(constants.noString));
		// setup test files
		const folderPath = await testUtils.generateTestFolderPath(this.test);
		const sqlProjPath = await testUtils.createTestSqlProjFile(this.test, baselines.SSDTProjectFileBaseline, folderPath);

		const originalSqlProjContents = (await fs.readFile(sqlProjPath)).toString();

		// validate original state
		let project = await Project.openProject(sqlProjPath, false);
		(project.isCrossPlatformCompatible).should.be.false('SSDT project should not be cross-platform compatible when not prompted to update');

		// validate rejection result
		project = await Project.openProject(sqlProjPath, true);
		(project.isCrossPlatformCompatible).should.be.false('SSDT project should not be cross-platform compatible when update prompt is rejected');
		(await exists(sqlProjPath + '_backup')).should.be.false('backup file should not be generated');

		const newSqlProjContents = (await fs.readFile(sqlProjPath)).toString();
		newSqlProjContents.should.equal(originalSqlProjContents, 'SSDT .sqlproj contents should not have changed when update prompt is rejected')

		sinon.restore();
	});

	it('Should not show warning message for non-SSDT projects that have the additional information for Build', async function (): Promise<void> {
		// setup test files
		const folderPath = await testUtils.generateTestFolderPath(this.test);
		const sqlProjPath = await testUtils.createTestSqlProjFile(this.test, baselines.openProjectFileBaseline, folderPath);
		await testUtils.createTestDataSources(this.test, baselines.openDataSourcesBaseline, folderPath);

		await Project.openProject(Uri.file(sqlProjPath).fsPath); // no error thrown
	});

	it('Should not show update project warning message when opening sdk style project using Sdk node', async function (): Promise<void> {
		await shouldNotShowUpdateWarning(this.test, baselines.newSdkStyleProjectSdkNodeBaseline);
	});

	it('Should not show update project warning message when opening sdk style project using Project node with Sdk attribute', async function (): Promise<void> {
		await shouldNotShowUpdateWarning(this.test, baselines.newSdkStyleProjectSdkProjectAttributeBaseline);
	});

	it('Should not show update project warning message when opening sdk style project using Import node with Sdk attribute', async function (): Promise<void> {
		await shouldNotShowUpdateWarning(this.test, baselines.newStyleProjectSdkImportAttributeBaseline);
	});

	async function shouldNotShowUpdateWarning(test: Mocha.Runnable | undefined, baselineFile: string): Promise<void> {
		// setup test files
		const folderPath = await testUtils.generateTestFolderPath(test);
		const sqlProjPath = await testUtils.createTestSqlProjFile(test, baselineFile, folderPath);
		const spy = sinon.spy(window, 'showWarningMessage');

		const project = await Project.openProject(Uri.file(sqlProjPath).fsPath);
		(project.isCrossPlatformCompatible).should.be.true('Project should be detected as cross-plat compatible');
		(spy.notCalled).should.be.true('Prompt to update .sqlproj should not have been shown for cross-plat project.');
	}
});

async function testUpdateInRoundTrip(test: Mocha.Runnable | undefined, fileBeforeupdate: string): Promise<void> {
	const projFilePath = await testUtils.createTestSqlProjFile(test, fileBeforeupdate);
	const project = await Project.openProject(projFilePath); // project gets updated if needed in openProject()
	should(project.isCrossPlatformCompatible).be.false('Project should not be cross-plat compatible before conversion');

	project.isCrossPlatformCompatible.should.be.false('Project should not be cross-plat compatible before conversion');

	await project.updateProjectForCrossPlatform();

	(project.isCrossPlatformCompatible).should.be.true('Project should be cross-plat compatible after conversion');
	(await exists(projFilePath + '_backup')).should.be.true('Backup file should have been generated before the project was updated');

	sinon.restore();
}<|MERGE_RESOLUTION|>--- conflicted
+++ resolved
@@ -367,17 +367,7 @@
 		should(project.folders.length).equal(1);
 		should(project.sqlObjectScripts.length).equal(6);
 		should(project.noneDeployScripts.length).equal(1, 'Script.PostDeployment2.sql should have been excluded');
-<<<<<<< HEAD
-		should(project.sqlObjectScripts.find(f => f.relativePath === 'folder1\\')).equal(undefined);
-
-		// verify sqlproj has glob exclude for folder, but not for files and inner folder
-		const projFileText = (await fs.readFile(projFilePath)).toString();
-		should(projFileText.includes('<Build Remove="folder1\\**" />')).equal(true, projFileText);
-		should(projFileText.includes('<Build Remove="folder1\\file1.sql" />')).equal(false, projFileText);
-		should(projFileText.includes('<Build Remove="folder1\\nestedFolder\\**" />')).equal(false, projFileText);
-=======
 		should(project.folders.find(f => f.relativePath === 'folder1')).equal(undefined);
->>>>>>> 29ff6ca1
 	});
 
 	it('Should handle excluding folders', async function (): Promise<void> {
@@ -395,18 +385,8 @@
 
 		// verify folder and contents are excluded
 		should(project.folders.length).equal(2);
-<<<<<<< HEAD
 		should(project.sqlObjectScripts.length).equal(11);
-		should(project.sqlObjectScripts.find(f => f.relativePath === 'folder1\\nestedFolder\\')).equal(undefined);
-
-		// verify sqlproj has glob exclude for folder, but not for files
-		const projFileText = (await fs.readFile(projFilePath)).toString();
-		should(projFileText.includes('<Build Remove="folder1\\nestedFolder\\**" />')).equal(true, projFileText);
-		should(projFileText.includes('<Build Remove="folder1\\nestedFolder\\otherFile1.sql" />')).equal(false, projFileText);
-=======
-		should(project.files.length).equal(11);
 		should(project.folders.find(f => f.relativePath === 'folder1\\nestedFolder')).equal(undefined);
->>>>>>> 29ff6ca1
 	});
 
 	// skipped because exclude folder not yet supported
@@ -419,47 +399,24 @@
 
 		should(project.sqlObjectScripts.length).equal(11);
 		should(project.folders.length).equal(2);
-<<<<<<< HEAD
-		should(project.sqlObjectScripts.find(f => f.relativePath === 'folder1\\')!).not.equal(undefined);
-		should(project.sqlObjectScripts.find(f => f.relativePath === 'folder2\\')!).not.equal(undefined);
-=======
 		should(project.folders.find(f => f.relativePath === 'folder1')!).not.equal(undefined);
 		should(project.folders.find(f => f.relativePath === 'folder2')!).not.equal(undefined);
->>>>>>> 29ff6ca1
 
 		// try to exclude an explicitly included folder without trailing \ in sqlproj
 		await project.excludeFolder('folder1');
 
 		// verify folder and contents are excluded
 		should(project.folders.length).equal(1);
-<<<<<<< HEAD
 		should(project.sqlObjectScripts.length).equal(6);
-		should(project.sqlObjectScripts.find(f => f.relativePath === 'folder1\\')).equal(undefined);
-=======
-		should(project.files.length).equal(6);
 		should(project.folders.find(f => f.relativePath === 'folder1')).equal(undefined);
->>>>>>> 29ff6ca1
 
 		// try to exclude an explicitly included folder with trailing \ in sqlproj
 		await project.excludeFolder('folder2');
 
 		// verify folder and contents are excluded
 		should(project.folders.length).equal(0);
-<<<<<<< HEAD
 		should(project.sqlObjectScripts.length).equal(1);
-		should(project.sqlObjectScripts.find(f => f.relativePath === 'folder2\\')).equal(undefined);
-
-		// make sure both folders are removed from sqlproj and remove entry is added
-		const projFileText = (await fs.readFile(projFilePath)).toString();
-		should(projFileText.includes('<Folder Include="folder1" />')).equal(false, projFileText);
-		should(projFileText.includes('<Folder Include="folder2\\" />')).equal(false, projFileText);
-
-		should(projFileText.includes('<Build Remove="folder1\\**" />')).equal(true, projFileText);
-		should(projFileText.includes('<Build Remove="folder2\\**" />')).equal(true, projFileText);
-=======
-		should(project.files.length).equal(1);
 		should(project.folders.find(f => f.relativePath === 'folder2')).equal(undefined);
->>>>>>> 29ff6ca1
 	});
 
 	it('Should handle deleting explicitly included folders', async function (): Promise<void> {
@@ -471,47 +428,24 @@
 
 		should(project.sqlObjectScripts.length).equal(13);
 		should(project.folders.length).equal(3);
-<<<<<<< HEAD
-		should(project.sqlObjectScripts.find(f => f.relativePath === 'folder1\\')!).not.equal(undefined);
-		should(project.sqlObjectScripts.find(f => f.relativePath === 'folder2\\')!).not.equal(undefined);
-=======
 		should(project.folders.find(f => f.relativePath === 'folder1')!).not.equal(undefined);
 		should(project.folders.find(f => f.relativePath === 'folder2')!).not.equal(undefined);
->>>>>>> 29ff6ca1
 
 		// try to delete an explicitly included folder with the trailing \ in sqlproj
 		await project.deleteFolder('folder2');
 
 		// verify the project not longer has folder2 and its contents
 		should(project.folders.length).equal(2);
-<<<<<<< HEAD
 		should(project.sqlObjectScripts.length).equal(8);
-		should(project.sqlObjectScripts.find(f => f.relativePath === 'folder2\\')).equal(undefined);
-=======
-		should(project.files.length).equal(8);
 		should(project.folders.find(f => f.relativePath === 'folder2')).equal(undefined);
->>>>>>> 29ff6ca1
 
 		// try to delete an explicitly included folder without trailing \ in sqlproj
 		await project.deleteFolder('folder1');
 
 		// verify the project not longer has folder1 and its contents
 		should(project.folders.length).equal(0);
-<<<<<<< HEAD
 		should(project.sqlObjectScripts.length).equal(1);
-		should(project.sqlObjectScripts.find(f => f.relativePath === 'folder1\\')).equal(undefined);
-
-		// make sure both folders are removed from sqlproj and Build Remove entries were not added
-		const projFileText = (await fs.readFile(projFilePath)).toString();
-		should(projFileText.includes('<Folder Include="folder1" />')).equal(false, projFileText);
-		should(projFileText.includes('<Folder Include="folder2\\" />')).equal(false, projFileText);
-
-		should(projFileText.includes('<Build Remove="folder1\\**" />')).equal(false, projFileText);
-		should(projFileText.includes('<Build Remove="folder2\\**" />')).equal(false, projFileText);
-=======
-		should(project.files.length).equal(1);
 		should(project.folders.find(f => f.relativePath === 'folder1')).equal(undefined);
->>>>>>> 29ff6ca1
 	});
 
 	// TODO: remove once DacFx exposes both absolute and relative outputPath
