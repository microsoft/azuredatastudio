/*---------------------------------------------------------------------------------------------
 *  Copyright (c) Microsoft Corporation. All rights reserved.
 *  Licensed under the Source EULA. See License.txt in the project root for license information.
 *--------------------------------------------------------------------------------------------*/

import * as should from 'should';
import * as path from 'path';
import * as sinon from 'sinon';
import * as baselines from './baselines/baselines';
import * as templates from '../templates/templates';
import * as testUtils from './testUtils';
import * as constants from '../common/constants';

import { promises as fs } from 'fs';
import { Project } from '../models/project';
import { exists, convertSlashesForSqlProj } from '../common/utils';
import { Uri, window } from 'vscode';
import { IDacpacReferenceSettings, IProjectReferenceSettings, ISystemDatabaseReferenceSettings } from '../models/IDatabaseReferenceSettings';
import { SqlTargetPlatform } from 'sqldbproj';
import { EntryType, SystemDatabaseReferenceProjectEntry, SqlProjectReferenceProjectEntry, SystemDatabase } from '../models/projectEntry';

let projFilePath: string;

describe('Project: sqlproj content operations', function (): void {
	before(async function (): Promise<void> {
		await baselines.loadBaselines();
	});

	beforeEach(async () => {
		projFilePath = await testUtils.createTestSqlProjFile(baselines.openProjectFileBaseline);
	});

	it('Should read Project from sqlproj', async function (): Promise<void> {
		const project: Project = await Project.openProject(projFilePath);

		// Files and folders
		should(project.files.filter(f => f.type === EntryType.File).length).equal(6);
		should(project.files.filter(f => f.type === EntryType.Folder).length).equal(4);

		should(project.files.find(f => f.type === EntryType.Folder && f.relativePath === 'Views\\User')).not.equal(undefined); // mixed ItemGroup folder
		should(project.files.find(f => f.type === EntryType.File && f.relativePath === 'Views\\User\\Profile.sql')).not.equal(undefined); // mixed ItemGroup file
		should(project.files.find(f => f.type === EntryType.File && f.relativePath === '..\\Test\\Test.sql')).not.equal(undefined); // mixed ItemGroup file
		should(project.files.find(f => f.type === EntryType.File && f.relativePath === 'MyExternalStreamingJob.sql')).not.equal(undefined); // entry with custom attribute


		// SqlCmdVariables
		should(Object.keys(project.sqlCmdVariables).length).equal(2);
		should(project.sqlCmdVariables['ProdDatabaseName']).equal('MyProdDatabase');
		should(project.sqlCmdVariables['BackupDatabaseName']).equal('MyBackupDatabase');

		// Database references
		// should only have one database reference even though there are two master.dacpac references (1 for ADS and 1 for SSDT)
		should(project.databaseReferences.length).equal(1);
		should(project.databaseReferences[0].databaseName).containEql(constants.master);
		should(project.databaseReferences[0] instanceof SystemDatabaseReferenceProjectEntry).equal(true);

		// Pre-post deployment scripts
		should(project.preDeployScripts.length).equal(1);
		should(project.postDeployScripts.length).equal(1);
		should(project.noneDeployScripts.length).equal(2);
		should(project.preDeployScripts.find(f => f.type === EntryType.File && f.relativePath === 'Script.PreDeployment1.sql')).not.equal(undefined, 'File Script.PreDeployment1.sql not read');
		should(project.postDeployScripts.find(f => f.type === EntryType.File && f.relativePath === 'Script.PostDeployment1.sql')).not.equal(undefined, 'File Script.PostDeployment1.sql not read');
		should(project.noneDeployScripts.find(f => f.type === EntryType.File && f.relativePath === 'Script.PreDeployment2.sql')).not.equal(undefined, 'File Script.PostDeployment2.sql not read');
		should(project.noneDeployScripts.find(f => f.type === EntryType.File && f.relativePath === 'Tables\\Script.PostDeployment1.sql')).not.equal(undefined, 'File Tables\\Script.PostDeployment1.sql not read');
	});

	it('Should read Project with Project reference from sqlproj', async function (): Promise<void> {
		projFilePath = await testUtils.createTestSqlProjFile(baselines.openProjectWithProjectReferencesBaseline);
		const project: Project = await Project.openProject(projFilePath);

		// Database references
		// should only have two database references even though there are two master.dacpac references (1 for ADS and 1 for SSDT)
		should(project.databaseReferences.length).equal(2);
		should(project.databaseReferences[0].databaseName).containEql(constants.master);
		should(project.databaseReferences[0] instanceof SystemDatabaseReferenceProjectEntry).equal(true);
		should(project.databaseReferences[1].databaseName).containEql('TestProjectName');
		should(project.databaseReferences[1] instanceof SqlProjectReferenceProjectEntry).equal(true);
	});

	it('Should throw warning message while reading Project with more than 1 pre-deploy script from sqlproj', async function (): Promise<void> {
		const stub = sinon.stub(window, 'showWarningMessage').returns(<any>Promise.resolve(constants.okString));

		projFilePath = await testUtils.createTestSqlProjFile(baselines.openSqlProjectWithPrePostDeploymentError);
		const project: Project = await Project.openProject(projFilePath);

		should(stub.calledOnce).be.true('showWarningMessage should have been called exactly once');
		should(stub.calledWith(constants.prePostDeployCount)).be.true(`showWarningMessage not called with expected message '${constants.prePostDeployCount}' Actual '${stub.getCall(0).args[0]}'`);

		should(project.preDeployScripts.length).equal(2);
		should(project.postDeployScripts.length).equal(1);
		should(project.noneDeployScripts.length).equal(1);
		should(project.preDeployScripts.find(f => f.type === EntryType.File && f.relativePath === 'Script.PreDeployment1.sql')).not.equal(undefined, 'File Script.PreDeployment1.sql not read');
		should(project.postDeployScripts.find(f => f.type === EntryType.File && f.relativePath === 'Script.PostDeployment1.sql')).not.equal(undefined, 'File Script.PostDeployment1.sql not read');
		should(project.preDeployScripts.find(f => f.type === EntryType.File && f.relativePath === 'Script.PreDeployment2.sql')).not.equal(undefined, 'File Script.PostDeployment2.sql not read');
		should(project.noneDeployScripts.find(f => f.type === EntryType.File && f.relativePath === 'Tables\\Script.PostDeployment1.sql')).not.equal(undefined, 'File Tables\\Script.PostDeployment1.sql not read');

		sinon.restore();
	});

	it('Should add Folder and Build entries to sqlproj', async function (): Promise<void> {
		const project = await Project.openProject(projFilePath);

		const folderPath = 'Stored Procedures\\';
		const scriptPath = path.join(folderPath, 'Fake Stored Proc.sql');
		const scriptContents = 'SELECT \'This is not actually a stored procedure.\'';

		const scriptPathTagged = path.join(folderPath, 'Fake External Streaming Job.sql');
		const scriptContentsTagged = 'EXEC sys.sp_create_streaming_job \'job\', \'SELECT 7\'';

		await project.addFolderItem(folderPath);
		await project.addScriptItem(scriptPath, scriptContents);
		await project.addScriptItem(scriptPathTagged, scriptContentsTagged, templates.externalStreamingJob);

		const newProject = await Project.openProject(projFilePath);

		should(newProject.files.find(f => f.type === EntryType.Folder && f.relativePath === convertSlashesForSqlProj(folderPath))).not.equal(undefined);
		should(newProject.files.find(f => f.type === EntryType.File && f.relativePath === convertSlashesForSqlProj(scriptPath))).not.equal(undefined);
		should(newProject.files.find(f => f.type === EntryType.File && f.relativePath === convertSlashesForSqlProj(scriptPathTagged))).not.equal(undefined);
		should(newProject.files.find(f => f.type === EntryType.File && f.relativePath === convertSlashesForSqlProj(scriptPathTagged))?.sqlObjectType).equal(constants.ExternalStreamingJob);

		const newScriptContents = (await fs.readFile(path.join(newProject.projectFolderPath, scriptPath))).toString();

		should(newScriptContents).equal(scriptContents);
	});

	it('Should add Folder and Build entries to sqlproj with pre-existing scripts on disk', async function (): Promise<void> {
		projFilePath = await testUtils.createTestSqlProjFile(baselines.newProjectFileBaseline);
		const project = await Project.openProject(projFilePath);

		let list: Uri[] = await testUtils.createListOfFiles(path.dirname(projFilePath));

		await project.addToProject(list);

		should(project.files.filter(f => f.type === EntryType.File).length).equal(11);	// txt file shouldn't be added to the project
		should(project.files.filter(f => f.type === EntryType.Folder).length).equal(2);	// 2 folders
	});

	it('Should throw error while adding Folder and Build entries to sqlproj when a file/folder does not exist on disk', async function (): Promise<void> {
		projFilePath = await testUtils.createTestSqlProjFile(baselines.newProjectFileBaseline);
		const project = await Project.openProject(projFilePath);

		let list: Uri[] = [];
		let testFolderPath: string = await testUtils.createDummyFileStructure(true, list, path.dirname(projFilePath));

		const nonexistentFile = path.join(testFolderPath, 'nonexistentFile.sql');
		list.push(Uri.file(nonexistentFile));

		await testUtils.shouldThrowSpecificError(async () => await project.addToProject(list), constants.fileOrFolderDoesNotExist(Uri.file(nonexistentFile).fsPath));
	});

	it('Should choose correct master dacpac', async function (): Promise<void> {
		projFilePath = await testUtils.createTestSqlProjFile(baselines.newProjectFileBaseline);
		const project = await Project.openProject(projFilePath);

		let uri = project.getSystemDacpacUri(constants.masterDacpac);
		let ssdtUri = project.getSystemDacpacSsdtUri(constants.masterDacpac);
		should.equal(uri.fsPath, Uri.parse(path.join('$(NETCoreTargetsPath)', 'SystemDacpacs', '150', constants.masterDacpac)).fsPath);
		should.equal(ssdtUri.fsPath, Uri.parse(path.join('$(DacPacRootPath)', 'Extensions', 'Microsoft', 'SQLDB', 'Extensions', 'SqlServer', '150', 'SqlSchemas', constants.masterDacpac)).fsPath);

		await project.changeTargetPlatform(constants.targetPlatformToVersion.get(SqlTargetPlatform.sqlServer2016)!);
		uri = project.getSystemDacpacUri(constants.masterDacpac);
		ssdtUri = project.getSystemDacpacSsdtUri(constants.masterDacpac);
		should.equal(uri.fsPath, Uri.parse(path.join('$(NETCoreTargetsPath)', 'SystemDacpacs', '130', constants.masterDacpac)).fsPath);
		should.equal(ssdtUri.fsPath, Uri.parse(path.join('$(DacPacRootPath)', 'Extensions', 'Microsoft', 'SQLDB', 'Extensions', 'SqlServer', '130', 'SqlSchemas', constants.masterDacpac)).fsPath);

		await project.changeTargetPlatform(constants.targetPlatformToVersion.get(SqlTargetPlatform.sqlAzure)!);
		uri = project.getSystemDacpacUri(constants.masterDacpac);
		ssdtUri = project.getSystemDacpacSsdtUri(constants.masterDacpac);
		should.equal(uri.fsPath, Uri.parse(path.join('$(NETCoreTargetsPath)', 'SystemDacpacs', 'AzureV12', constants.masterDacpac)).fsPath);
		should.equal(ssdtUri.fsPath, Uri.parse(path.join('$(DacPacRootPath)', 'Extensions', 'Microsoft', 'SQLDB', 'Extensions', 'SqlServer', 'AzureV12', 'SqlSchemas', constants.masterDacpac)).fsPath);

		await project.changeTargetPlatform(constants.targetPlatformToVersion.get(SqlTargetPlatform.sqlDW)!);
		uri = project.getSystemDacpacUri(constants.masterDacpac);
		ssdtUri = project.getSystemDacpacSsdtUri(constants.masterDacpac);
		should.equal(uri.fsPath, Uri.parse(path.join('$(NETCoreTargetsPath)', 'SystemDacpacs', 'AzureDw', constants.masterDacpac)).fsPath);
		should.equal(ssdtUri.fsPath, Uri.parse(path.join('$(DacPacRootPath)', 'Extensions', 'Microsoft', 'SQLDB', 'Extensions', 'SqlServer', 'AzureDw', 'SqlSchemas', constants.masterDacpac)).fsPath);
	});


	it('Should update system dacpac paths in sqlproj when target platform is changed', async function (): Promise<void> {
		projFilePath = await testUtils.createTestSqlProjFile(baselines.newProjectFileBaseline);
		const project = await Project.openProject(projFilePath);
		await project.addSystemDatabaseReference({
			systemDb: SystemDatabase.master,
			suppressMissingDependenciesErrors: false
		});

		let projFileText = await fs.readFile(projFilePath);

		should.equal(project.databaseReferences.length, 1, 'System db reference should have been added');
		should(projFileText.includes(convertSlashesForSqlProj(Uri.file(path.join('$(NETCoreTargetsPath)', 'SystemDacpacs', '150', constants.masterDacpac)).fsPath.substring(1)))).be.true('System db reference path should be 150');
		should(projFileText.includes(convertSlashesForSqlProj(Uri.file(path.join('$(DacPacRootPath)', 'Extensions', 'Microsoft', 'SQLDB', 'Extensions', 'SqlServer', '150', 'SqlSchemas', constants.masterDacpac)).fsPath.substring(1)))).be.true('System db SSDT reference path should be 150');

		await project.changeTargetPlatform(constants.targetPlatformToVersion.get(SqlTargetPlatform.sqlServer2016)!);
		projFileText = await fs.readFile(projFilePath);
		should(projFileText.includes(convertSlashesForSqlProj(Uri.file(path.join('$(NETCoreTargetsPath)', 'SystemDacpacs', '130', constants.masterDacpac)).fsPath.substring(1)))).be.true('System db reference path should have been updated to 130');
		should(projFileText.includes(convertSlashesForSqlProj(Uri.file(path.join('$(DacPacRootPath)', 'Extensions', 'Microsoft', 'SQLDB', 'Extensions', 'SqlServer', '130', 'SqlSchemas', constants.masterDacpac)).fsPath.substring(1)))).be.true('System db SSDT reference path should be 130');

		await project.changeTargetPlatform(constants.targetPlatformToVersion.get(SqlTargetPlatform.sqlAzure)!);
		projFileText = await fs.readFile(projFilePath);
		should(projFileText.includes(convertSlashesForSqlProj(Uri.file(path.join('$(NETCoreTargetsPath)', 'SystemDacpacs', 'AzureV12', constants.masterDacpac)).fsPath.substring(1)))).be.true('System db reference path should have been updated to AzureV12');
		should(projFileText.includes(convertSlashesForSqlProj(Uri.file(path.join('$(DacPacRootPath)', 'Extensions', 'Microsoft', 'SQLDB', 'Extensions', 'SqlServer', 'AzureV12', 'SqlSchemas', constants.masterDacpac)).fsPath.substring(1)))).be.true('System db SSDT reference path should be AzureV12');

		await project.changeTargetPlatform(constants.targetPlatformToVersion.get(SqlTargetPlatform.sqlDW)!);
		projFileText = await fs.readFile(projFilePath);
		should(projFileText.includes(convertSlashesForSqlProj(Uri.file(path.join('$(NETCoreTargetsPath)', 'SystemDacpacs', 'AzureDw', constants.masterDacpac)).fsPath.substring(1)))).be.true('System db reference path should have been updated to AzureDw');
		should(projFileText.includes(convertSlashesForSqlProj(Uri.file(path.join('$(DacPacRootPath)', 'Extensions', 'Microsoft', 'SQLDB', 'Extensions', 'SqlServer', 'AzureDw', 'SqlSchemas', constants.masterDacpac)).fsPath.substring(1)))).be.true('System db SSDT reference path should be AzureDw');
	});

	it('Should choose correct msdb dacpac', async function (): Promise<void> {
		projFilePath = await testUtils.createTestSqlProjFile(baselines.newProjectFileBaseline);
		const project = await Project.openProject(projFilePath);

		let uri = project.getSystemDacpacUri(constants.msdbDacpac);
		let ssdtUri = project.getSystemDacpacSsdtUri(constants.msdbDacpac);
		should.equal(uri.fsPath, Uri.parse(path.join('$(NETCoreTargetsPath)', 'SystemDacpacs', '150', constants.msdbDacpac)).fsPath);
		should.equal(ssdtUri.fsPath, Uri.parse(path.join('$(DacPacRootPath)', 'Extensions', 'Microsoft', 'SQLDB', 'Extensions', 'SqlServer', '150', 'SqlSchemas', constants.msdbDacpac)).fsPath);

		await project.changeTargetPlatform(constants.targetPlatformToVersion.get(SqlTargetPlatform.sqlServer2016)!);
		uri = project.getSystemDacpacUri(constants.msdbDacpac);
		ssdtUri = project.getSystemDacpacSsdtUri(constants.msdbDacpac);
		should.equal(uri.fsPath, Uri.parse(path.join('$(NETCoreTargetsPath)', 'SystemDacpacs', '130', constants.msdbDacpac)).fsPath);
		should.equal(ssdtUri.fsPath, Uri.parse(path.join('$(DacPacRootPath)', 'Extensions', 'Microsoft', 'SQLDB', 'Extensions', 'SqlServer', '130', 'SqlSchemas', constants.msdbDacpac)).fsPath);
	});

	it('Should throw error when choosing correct master dacpac if invalid DSP', async function (): Promise<void> {
		projFilePath = await testUtils.createTestSqlProjFile(baselines.newProjectFileBaseline);
		const project = await Project.openProject(projFilePath);

		await project.changeTargetPlatform('invalidPlatform');
		await testUtils.shouldThrowSpecificError(async () => await project.getSystemDacpacUri(constants.masterDacpac), constants.invalidDataSchemaProvider);
	});

	it('Should add system database references correctly', async function (): Promise<void> {
		projFilePath = await testUtils.createTestSqlProjFile(baselines.newProjectFileBaseline);
		const project = await Project.openProject(projFilePath);

		should(project.databaseReferences.length).equal(0, 'There should be no database references to start with');
		await project.addSystemDatabaseReference({ databaseName: 'master', systemDb: SystemDatabase.master, suppressMissingDependenciesErrors: false });
		should(project.databaseReferences.length).equal(1, 'There should be one database reference after adding a reference to master');
		should(project.databaseReferences[0].databaseName).equal(constants.master, 'The database reference should be master');
		should(project.databaseReferences[0].suppressMissingDependenciesErrors).equal(false, 'project.databaseReferences[0].suppressMissingDependenciesErrors should be false');
		// make sure reference to ADS master dacpac and SSDT master dacpac was added
		let projFileText = (await fs.readFile(projFilePath)).toString();
		should(projFileText).containEql(convertSlashesForSqlProj(project.getSystemDacpacUri(constants.master).fsPath.substring(1)));
		should(projFileText).containEql(convertSlashesForSqlProj(project.getSystemDacpacSsdtUri(constants.master).fsPath.substring(1)));

		await project.addSystemDatabaseReference({ databaseName: 'msdb', systemDb: SystemDatabase.msdb, suppressMissingDependenciesErrors: false });
		should(project.databaseReferences.length).equal(2, 'There should be two database references after adding a reference to msdb');
		should(project.databaseReferences[1].databaseName).equal(constants.msdb, 'The database reference should be msdb');
		should(project.databaseReferences[1].suppressMissingDependenciesErrors).equal(false, 'project.databaseReferences[1].suppressMissingDependenciesErrors should be false');
		// make sure reference to ADS msdb dacpac and SSDT msdb dacpac was added
		projFileText = (await fs.readFile(projFilePath)).toString();
		should(projFileText).containEql(convertSlashesForSqlProj(project.getSystemDacpacUri(constants.msdb).fsPath.substring(1)));
		should(projFileText).containEql(convertSlashesForSqlProj(project.getSystemDacpacSsdtUri(constants.msdb).fsPath.substring(1)));
	});

	it('Should add a dacpac reference to the same database correctly', async function (): Promise<void> {
		projFilePath = await testUtils.createTestSqlProjFile(baselines.newProjectFileBaseline);
		const project = await Project.openProject(projFilePath);

		// add database reference in the same database
		should(project.databaseReferences.length).equal(0, 'There should be no database references to start with');
		await project.addDatabaseReference({ dacpacFileLocation: Uri.file('test1.dacpac'), suppressMissingDependenciesErrors: true });
		should(project.databaseReferences.length).equal(1, 'There should be a database reference after adding a reference to test1');
		should(project.databaseReferences[0].databaseName).equal('test1', 'The database reference should be test1');
		should(project.databaseReferences[0].suppressMissingDependenciesErrors).equal(true, 'project.databaseReferences[0].suppressMissingDependenciesErrors should be true');
		// make sure reference to test.dacpac was added
		let projFileText = (await fs.readFile(projFilePath)).toString();
		should(projFileText).containEql('test1.dacpac');
	});

	it('Should add a dacpac reference to a different database in the same server correctly', async function (): Promise<void> {
		projFilePath = await testUtils.createTestSqlProjFile(baselines.newProjectFileBaseline);
		const project = await Project.openProject(projFilePath);

		// add database reference to a different database on the same server
		should(project.databaseReferences.length).equal(0, 'There should be no database references to start with');
		await project.addDatabaseReference({
			dacpacFileLocation: Uri.file('test2.dacpac'),
			databaseName: 'test2DbName',
			databaseVariable: 'test2Db',
			suppressMissingDependenciesErrors: false
		});
		should(project.databaseReferences.length).equal(1, 'There should be a database reference after adding a reference to test2');
		should(project.databaseReferences[0].databaseName).equal('test2', 'The database reference should be test2');
		should(project.databaseReferences[0].suppressMissingDependenciesErrors).equal(false, 'project.databaseReferences[0].suppressMissingDependenciesErrors should be false');
		// make sure reference to test2.dacpac and SQLCMD variable was added
		let projFileText = (await fs.readFile(projFilePath)).toString();
		should(projFileText).containEql('test2.dacpac');
		should(projFileText).containEql('<DatabaseSqlCmdVariable>test2Db</DatabaseSqlCmdVariable>');
		should(projFileText).containEql('<SqlCmdVariable Include="test2Db">');
		should(projFileText).containEql('<DefaultValue>test2DbName</DefaultValue>');
	});

	it('Should add a dacpac reference to a different database in a different server correctly', async function (): Promise<void> {
		projFilePath = await testUtils.createTestSqlProjFile(baselines.newProjectFileBaseline);
		const project = await Project.openProject(projFilePath);

		// add database reference to a different database on a different server
		should(project.databaseReferences.length).equal(0, 'There should be no database references to start with');
		await project.addDatabaseReference({
			dacpacFileLocation: Uri.file('test3.dacpac'),
			databaseName: 'test3DbName',
			databaseVariable: 'test3Db',
			serverName: 'otherServerName',
			serverVariable: 'otherServer',
			suppressMissingDependenciesErrors: false
		});
		should(project.databaseReferences.length).equal(1, 'There should be a database reference after adding a reference to test3');
		should(project.databaseReferences[0].databaseName).equal('test3', 'The database reference should be test3');
		should(project.databaseReferences[0].suppressMissingDependenciesErrors).equal(false, 'project.databaseReferences[0].suppressMissingDependenciesErrors should be false');
		// make sure reference to test3.dacpac and SQLCMD variables were added
		let projFileText = (await fs.readFile(projFilePath)).toString();
		should(projFileText).containEql('test3.dacpac');
		should(projFileText).containEql('<DatabaseSqlCmdVariable>test3Db</DatabaseSqlCmdVariable>');
		should(projFileText).containEql('<SqlCmdVariable Include="test3Db">');
		should(projFileText).containEql('<DefaultValue>test3DbName</DefaultValue>');
		should(projFileText).containEql('<ServerSqlCmdVariable>otherServer</ServerSqlCmdVariable>');
		should(projFileText).containEql('<SqlCmdVariable Include="otherServer">');
		should(projFileText).containEql('<DefaultValue>otherServerName</DefaultValue>');
	});

	it('Should add a project reference to the same database correctly', async function (): Promise<void> {
		projFilePath = await testUtils.createTestSqlProjFile(baselines.newProjectFileBaseline);
		const project = await Project.openProject(projFilePath);

		// add database reference to a different database on a different server
		should(project.databaseReferences.length).equal(0, 'There should be no database references to start with');
		should(Object.keys(project.sqlCmdVariables).length).equal(0, `There should be no sqlcmd variables to start with. Actual: ${Object.keys(project.sqlCmdVariables).length}`);
		await project.addProjectReference({
			projectName: 'project1',
			projectGuid: '',
			projectRelativePath: Uri.file(path.join('..','project1', 'project1.sqlproj')),
			suppressMissingDependenciesErrors: false
		});
		should(project.databaseReferences.length).equal(1, 'There should be a database reference after adding a reference to project1');
		should(project.databaseReferences[0].databaseName).equal('project1', 'The database reference should be project1');
		should(project.databaseReferences[0].suppressMissingDependenciesErrors).equal(false, 'project.databaseReferences[0].suppressMissingDependenciesErrors should be false');
		should(Object.keys(project.sqlCmdVariables).length).equal(0, `There should be no sqlcmd variables added. Actual: ${Object.keys(project.sqlCmdVariables).length}`);

		// make sure reference to project1 and SQLCMD variables were added
		let projFileText = (await fs.readFile(projFilePath)).toString();
		should(projFileText).containEql('project1');
	});

	it('Should add a project reference to a different database in the same server correctly', async function (): Promise<void> {
		projFilePath = await testUtils.createTestSqlProjFile(baselines.newProjectFileBaseline);
		const project = await Project.openProject(projFilePath);

		// add database reference to a different database on a different server
		should(project.databaseReferences.length).equal(0, 'There should be no database references to start with');
		should(Object.keys(project.sqlCmdVariables).length).equal(0, 'There should be no sqlcmd variables to start with');
		await project.addProjectReference({
			projectName: 'project1',
			projectGuid: '',
			projectRelativePath: Uri.file(path.join('..','project1', 'project1.sqlproj')),
			databaseName: 'testdbName',
			databaseVariable: 'testdb',
			suppressMissingDependenciesErrors: false
		});
		should(project.databaseReferences.length).equal(1, 'There should be a database reference after adding a reference to project1');
		should(project.databaseReferences[0].databaseName).equal('project1', 'The database reference should be project1');
		should(project.databaseReferences[0].suppressMissingDependenciesErrors).equal(false, 'project.databaseReferences[0].suppressMissingDependenciesErrors should be false');
		should(Object.keys(project.sqlCmdVariables).length).equal(1, `There should be one new sqlcmd variable added. Actual: ${Object.keys(project.sqlCmdVariables).length}`);

		// make sure reference to project1 and SQLCMD variables were added
		let projFileText = (await fs.readFile(projFilePath)).toString();
		should(projFileText).containEql('project1');
		should(projFileText).containEql('<DatabaseSqlCmdVariable>testdb</DatabaseSqlCmdVariable>');
		should(projFileText).containEql('<SqlCmdVariable Include="testdb">');
		should(projFileText).containEql('<DefaultValue>testdbName</DefaultValue>');
	});

	it('Should add a project reference to a different database in a different server correctly', async function (): Promise<void> {
		projFilePath = await testUtils.createTestSqlProjFile(baselines.newProjectFileBaseline);
		const project = await Project.openProject(projFilePath);

		// add database reference to a different database on a different server
		should(project.databaseReferences.length).equal(0, 'There should be no database references to start with');
		should(Object.keys(project.sqlCmdVariables).length).equal(0, 'There should be no sqlcmd variables to start with');
		await project.addProjectReference({
			projectName: 'project1',
			projectGuid: '',
			projectRelativePath: Uri.file(path.join('..','project1', 'project1.sqlproj')),
			databaseName: 'testdbName',
			databaseVariable: 'testdb',
			serverName: 'otherServerName',
			serverVariable: 'otherServer',
			suppressMissingDependenciesErrors: false
		});
		should(project.databaseReferences.length).equal(1, 'There should be a database reference after adding a reference to project1');
		should(project.databaseReferences[0].databaseName).equal('project1', 'The database reference should be project1');
		should(project.databaseReferences[0].suppressMissingDependenciesErrors).equal(false, 'project.databaseReferences[0].suppressMissingDependenciesErrors should be false');
		should(Object.keys(project.sqlCmdVariables).length).equal(2, `There should be two new sqlcmd variables added. Actual: ${Object.keys(project.sqlCmdVariables).length}`);

		// make sure reference to project1 and SQLCMD variables were added
		let projFileText = (await fs.readFile(projFilePath)).toString();
		should(projFileText).containEql('project1');
		should(projFileText).containEql('<DatabaseSqlCmdVariable>testdb</DatabaseSqlCmdVariable>');
		should(projFileText).containEql('<SqlCmdVariable Include="testdb">');
		should(projFileText).containEql('<DefaultValue>testdbName</DefaultValue>');
		should(projFileText).containEql('<ServerSqlCmdVariable>otherServer</ServerSqlCmdVariable>');
		should(projFileText).containEql('<SqlCmdVariable Include="otherServer">');
		should(projFileText).containEql('<DefaultValue>otherServerName</DefaultValue>');
	});

	it('Should not allow adding duplicate dacpac references', async function (): Promise<void> {
		projFilePath = await testUtils.createTestSqlProjFile(baselines.newProjectFileBaseline);
		const project = await Project.openProject(projFilePath);

		should(project.databaseReferences.length).equal(0, 'There should be no database references to start with');

		const dacpacReference: IDacpacReferenceSettings = { dacpacFileLocation: Uri.file('test.dacpac'), suppressMissingDependenciesErrors: false };
		await project.addDatabaseReference(dacpacReference);
		should(project.databaseReferences.length).equal(1, 'There should be one database reference after adding a reference to test.dacpac');
		should(project.databaseReferences[0].databaseName).equal('test', 'project.databaseReferences[0].databaseName should be test');

		// try to add reference to test.dacpac again
		await testUtils.shouldThrowSpecificError(async () => await project.addDatabaseReference(dacpacReference), constants.databaseReferenceAlreadyExists);
		should(project.databaseReferences.length).equal(1, 'There should be one database reference after trying to add a reference to test.dacpac again');
	});

	it('Should not allow adding duplicate system database references', async function (): Promise<void> {
		projFilePath = await testUtils.createTestSqlProjFile(baselines.newProjectFileBaseline);
		const project = await Project.openProject(projFilePath);

		should(project.databaseReferences.length).equal(0, 'There should be no database references to start with');

		const systemDbReference: ISystemDatabaseReferenceSettings = { databaseName: 'master', systemDb: SystemDatabase.master, suppressMissingDependenciesErrors: false };
		await project.addSystemDatabaseReference(systemDbReference);
		should(project.databaseReferences.length).equal(1, 'There should be one database reference after adding a reference to master');
		should(project.databaseReferences[0].databaseName).equal(constants.master, 'project.databaseReferences[0].databaseName should be master');

		// try to add reference to master again
		await testUtils.shouldThrowSpecificError(async () => await project.addSystemDatabaseReference(systemDbReference), constants.databaseReferenceAlreadyExists);
		should(project.databaseReferences.length).equal(1, 'There should only be one database reference after trying to add a reference to master again');
	});

	it('Should not allow adding duplicate project references', async function (): Promise<void> {
		projFilePath = await testUtils.createTestSqlProjFile(baselines.newProjectFileBaseline);
		const project = await Project.openProject(projFilePath);

		should(project.databaseReferences.length).equal(0, 'There should be no database references to start with');

		const projectReference: IProjectReferenceSettings = {
			projectName: 'testProject',
			projectGuid: '',
			projectRelativePath: Uri.file('testProject.sqlproj'),
			suppressMissingDependenciesErrors: false
		};
		await project.addProjectReference(projectReference);
		should(project.databaseReferences.length).equal(1, 'There should be one database reference after adding a reference to testProject.sqlproj');
		should(project.databaseReferences[0].databaseName).equal('testProject', 'project.databaseReferences[0].databaseName should be testProject');

		// try to add reference to testProject again
		await testUtils.shouldThrowSpecificError(async () => await project.addProjectReference(projectReference), constants.databaseReferenceAlreadyExists);
		should(project.databaseReferences.length).equal(1, 'There should be one database reference after trying to add a reference to testProject again');
	});

	it('Should handle trying to add duplicate database references when slashes are different direction', async function (): Promise<void> {
		projFilePath = await testUtils.createTestSqlProjFile(baselines.newProjectFileBaseline);
		const project = await Project.openProject(projFilePath);

		should(project.databaseReferences.length).equal(0, 'There should be no database references to start with');

		const projectReference: IProjectReferenceSettings = {
			projectName: 'testProject',
			projectGuid: '',
			projectRelativePath: Uri.file('testFolder/testProject.sqlproj'),
			suppressMissingDependenciesErrors: false
		};
		await project.addProjectReference(projectReference);
		should(project.databaseReferences.length).equal(1, 'There should be one database reference after adding a reference to testProject.sqlproj');
		should(project.databaseReferences[0].databaseName).equal('testProject', 'project.databaseReferences[0].databaseName should be testProject');

		// try to add reference to testProject again with slashes in the other direction
		projectReference.projectRelativePath = Uri.file('testFolder\\testProject.sqlproj');
		await testUtils.shouldThrowSpecificError(async () => await project.addProjectReference(projectReference), constants.databaseReferenceAlreadyExists);
		should(project.databaseReferences.length).equal(1, 'There should be one database reference after trying to add a reference to testProject again');
	});

	it('Should update sqlcmd variable values if value changes', async function (): Promise<void> {
		projFilePath = await testUtils.createTestSqlProjFile(baselines.newProjectFileBaseline);
		const project = await Project.openProject(projFilePath);
		const databaseVariable = 'test3Db';
		const serverVariable = 'otherServer';

		should(project.databaseReferences.length).equal(0, 'There should be no database references to start with');
		await project.addDatabaseReference({
			dacpacFileLocation: Uri.file('test3.dacpac'),
			databaseName: 'test3DbName',
			databaseVariable: databaseVariable,
			serverName: 'otherServerName',
			serverVariable: serverVariable,
			suppressMissingDependenciesErrors: false
		});
		should(project.databaseReferences.length).equal(1, 'There should be a database reference after adding a reference to test3');
		should(project.databaseReferences[0].databaseName).equal('test3', 'The database reference should be test3');
		should(Object.keys(project.sqlCmdVariables).length).equal(2, 'There should be 2 sqlcmdvars after adding the dacpac reference');

		// make sure reference to test3.dacpac and SQLCMD variables were added
		let projFileText = (await fs.readFile(projFilePath)).toString();
		should(projFileText).containEql('<SqlCmdVariable Include="test3Db">');
		should(projFileText).containEql('<DefaultValue>test3DbName</DefaultValue>');
		should(projFileText).containEql('<SqlCmdVariable Include="otherServer">');
		should(projFileText).containEql('<DefaultValue>otherServerName</DefaultValue>');

		// delete reference
		await project.deleteDatabaseReference(project.databaseReferences[0]);
		should(project.databaseReferences.length).equal(0, 'There should be no database references after deleting');
		should(Object.keys(project.sqlCmdVariables).length).equal(2, 'There should still be 2 sqlcmdvars after deleting the dacpac reference');

		// add reference to the same dacpac again but with different values for the sqlcmd variables
		await project.addDatabaseReference({
			dacpacFileLocation: Uri.file('test3.dacpac'),
			databaseName: 'newDbName',
			databaseVariable: databaseVariable,
			serverName: 'newServerName',
			serverVariable: serverVariable,
			suppressMissingDependenciesErrors: false
		});
		should(project.databaseReferences.length).equal(1, 'There should be a database reference after adding a reference to test3');
		should(project.databaseReferences[0].databaseName).equal('test3', 'The database reference should be test3');
		should(Object.keys(project.sqlCmdVariables).length).equal(2, 'There should still be 2 sqlcmdvars after adding the dacpac reference again with different sqlcmdvar values');

		projFileText = (await fs.readFile(projFilePath)).toString();
		should(projFileText).containEql('<SqlCmdVariable Include="test3Db">');
		should(projFileText).containEql('<DefaultValue>newDbName</DefaultValue>');
		should(projFileText).containEql('<SqlCmdVariable Include="otherServer">');
		should(projFileText).containEql('<DefaultValue>newServerName</DefaultValue>');
	});

	it('Should add pre and post deployment scripts as entries to sqlproj', async function (): Promise<void> {
		projFilePath = await testUtils.createTestSqlProjFile(baselines.newProjectFileBaseline);
		const project: Project = await Project.openProject(projFilePath);

		const folderPath = 'Pre-Post Deployment Scripts';
		const preDeploymentScriptFilePath = path.join(folderPath, 'Script.PreDeployment1.sql');
		const postDeploymentScriptFilePath = path.join(folderPath, 'Script.PostDeployment1.sql');
		const fileContents = ' ';

		await project.addFolderItem(folderPath);
		await project.addScriptItem(preDeploymentScriptFilePath, fileContents, templates.preDeployScript);
		await project.addScriptItem(postDeploymentScriptFilePath, fileContents, templates.postDeployScript);

		const newProject = await Project.openProject(projFilePath);

		should(newProject.preDeployScripts.find(f => f.type === EntryType.File && f.relativePath === convertSlashesForSqlProj(preDeploymentScriptFilePath))).not.equal(undefined, 'File Script.PreDeployment1.sql not read');
		should(newProject.postDeployScripts.find(f => f.type === EntryType.File && f.relativePath === convertSlashesForSqlProj(postDeploymentScriptFilePath))).not.equal(undefined, 'File Script.PostDeployment1.sql not read');
	});

	it('Should show information messages when adding more than one pre/post deployment scripts to sqlproj', async function (): Promise<void> {
		const stub = sinon.stub(window, 'showInformationMessage').returns(<any>Promise.resolve());

		projFilePath = await testUtils.createTestSqlProjFile(baselines.newProjectFileBaseline);
		const project: Project = await Project.openProject(projFilePath);

		const folderPath = 'Pre-Post Deployment Scripts';
		const preDeploymentScriptFilePath = path.join(folderPath, 'Script.PreDeployment1.sql');
		const postDeploymentScriptFilePath = path.join(folderPath, 'Script.PostDeployment1.sql');
		const preDeploymentScriptFilePath2 = path.join(folderPath, 'Script.PreDeployment2.sql');
		const postDeploymentScriptFilePath2 = path.join(folderPath, 'Script.PostDeployment2.sql');
		const fileContents = ' ';

		await project.addFolderItem(folderPath);
		await project.addScriptItem(preDeploymentScriptFilePath, fileContents, templates.preDeployScript);
		await project.addScriptItem(postDeploymentScriptFilePath, fileContents, templates.postDeployScript);

		await project.addScriptItem(preDeploymentScriptFilePath2, fileContents, templates.preDeployScript);
		should(stub.calledWith(constants.deployScriptExists(constants.PreDeploy))).be.true(`showInformationMessage not called with expected message '${constants.deployScriptExists(constants.PreDeploy)}' Actual '${stub.getCall(0).args[0]}'`);

		await project.addScriptItem(postDeploymentScriptFilePath2, fileContents, templates.postDeployScript);
		should(stub.calledWith(constants.deployScriptExists(constants.PostDeploy))).be.true(`showInformationMessage not called with expected message '${constants.deployScriptExists(constants.PostDeploy)}' Actual '${stub.getCall(0).args[0]}'`);

		const newProject = await Project.openProject(projFilePath);

		should(newProject.preDeployScripts.find(f => f.type === EntryType.File && f.relativePath === convertSlashesForSqlProj(preDeploymentScriptFilePath))).not.equal(undefined, 'File Script.PreDeployment1.sql not read');
		should(newProject.postDeployScripts.find(f => f.type === EntryType.File && f.relativePath === convertSlashesForSqlProj(postDeploymentScriptFilePath))).not.equal(undefined, 'File Script.PostDeployment1.sql not read');
		should(newProject.noneDeployScripts.length).equal(2);
		should(newProject.noneDeployScripts.find(f => f.type === EntryType.File && f.relativePath === convertSlashesForSqlProj(preDeploymentScriptFilePath2))).not.equal(undefined, 'File Script.PreDeployment2.sql not read');
		should(newProject.noneDeployScripts.find(f => f.type === EntryType.File && f.relativePath === convertSlashesForSqlProj(postDeploymentScriptFilePath2))).not.equal(undefined, 'File Script.PostDeployment2.sql not read');

	});

	it('Should ignore duplicate file/folder entries in new sqlproj', async function (): Promise<void> {
		projFilePath = await testUtils.createTestSqlProjFile(baselines.newProjectFileBaseline);
		const project: Project = await Project.openProject(projFilePath);
		const fileList = await testUtils.createListOfFiles(path.dirname(projFilePath));

		// 1. Add a folder to the project
		const existingFolderUri = fileList[2];
		const folderStats =  await fs.stat(existingFolderUri.fsPath);
		should(folderStats.isDirectory()).equal(true, 'Third entry in fileList should be a subfolder');

		const folderEntry = await project.addToProject([existingFolderUri]);
		should(project.files.length).equal(1, 'New folder entry should be added to the project');

		// Add the folder to the project again
		should(await project.addToProject([existingFolderUri]))
			.equal(folderEntry, 'Original folder entry should be returned when adding same folder for a second time');
		should(project.files.length).equal(1, 'No new entries should be added to the project when adding same folder for a second time');

		// 2. Add a file to the project
		let existingFileUri = fileList[1];
		let fileStats = await fs.stat(existingFileUri.fsPath);
		should(fileStats.isFile()).equal(true, 'Second entry in fileList should be a file');

		let fileEntry = await project.addToProject([existingFileUri]);
		should(project.files.length).equal(2, 'New file entry should be added to the project');

		// Add the file to the project again
		should(await project.addToProject([existingFileUri]))
			.equal(fileEntry, 'Original file entry should be returned when adding same file for a second time');
		should(project.files.length).equal(2, 'No new entries should be added to the project when adding same file for a second time');

		// 3. Add a file from subfolder to the project
		existingFileUri = fileList[3];
		fileStats = await fs.stat(existingFileUri.fsPath);
		should(fileStats.isFile()).equal(true, 'Fourth entry in fileList should be a file');

		fileEntry = await project.addToProject([existingFileUri]);
		should(project.files.length).equal(3, 'New file entry should be added to the project');

		// Add the file from subfolder to the project again
		should(await project.addToProject([existingFileUri]))
			.equal(fileEntry, 'Original file entry should be returned when adding same file for a second time');
		should(project.files.length).equal(3, 'No new entries should be added to the project when adding same file for a second time');
	});

	it('Should ignore duplicate file entries in existing sqlproj', async function (): Promise<void> {
		// Create new sqlproj
		projFilePath = await testUtils.createTestSqlProjFile(baselines.newProjectFileBaseline);
		const fileList = await testUtils.createListOfFiles(path.dirname(projFilePath));

		let project: Project = await Project.openProject(projFilePath);

		// Add a file to the project
		let existingFileUri = fileList[3];
		let fileStats = await fs.stat(existingFileUri.fsPath);
		should(fileStats.isFile()).equal(true, 'Fourth entry in fileList should be a file');
		await project.addToProject([existingFileUri]);

		// Reopen existing project
		project = await Project.openProject(projFilePath);

		// Try adding the same file to the project again
		await project.addToProject([existingFileUri]);
	});

	it('Should not overwrite existing files', async function (): Promise<void> {
		// Create new sqlproj
		projFilePath = await testUtils.createTestSqlProjFile(baselines.newProjectFileBaseline);
		const fileList = await testUtils.createListOfFiles(path.dirname(projFilePath));

		let project: Project = await Project.openProject(projFilePath);

		// Add a file entry to the project with explicit content
		let existingFileUri = fileList[3];
		let fileStats = await fs.stat(existingFileUri.fsPath);
		should(fileStats.isFile()).equal(true, 'Fourth entry in fileList should be a file');

		const relativePath = path.relative(path.dirname(projFilePath), existingFileUri.fsPath);
		await testUtils.shouldThrowSpecificError(
			async () => await project.addScriptItem(relativePath, 'Hello World!'),
			`A file with the name '${path.parse(relativePath).name}' already exists on disk at this location. Please choose another name.`);
	});

	it('Should not add folders outside of the project folder', async function (): Promise<void> {
		// Create new sqlproj
		projFilePath = await testUtils.createTestSqlProjFile(baselines.newProjectFileBaseline);

		let project: Project = await Project.openProject(projFilePath);

		// Try adding project root folder itself - this is silently ignored
		await project.addToProject([Uri.file(path.dirname(projFilePath))]);
		should.equal(project.files.length, 0, 'Nothing should be added to the project');

		// Try adding a parent of the project folder
		await testUtils.shouldThrowSpecificError(
			async () => await project.addToProject([Uri.file(path.dirname(path.dirname(projFilePath)))]),
			'Items with absolute path outside project folder are not supported. Please make sure the paths in the project file are relative to project folder.',
			'Folders outside the project folder should not be added.');
	});

	it('Project entry relative path should not change after reload', async function (): Promise<void> {
		// Create new sqlproj
		projFilePath = await testUtils.createTestSqlProjFile(baselines.newProjectFileBaseline);
		const projectFolder = path.dirname(projFilePath);

		// Create file under nested folders structure
		const newFile = path.join(projectFolder, 'foo', 'test.sql');
		await fs.mkdir(path.dirname(newFile), { recursive: true });
		await fs.writeFile(newFile, '');

		let project: Project = await Project.openProject(projFilePath);

		// Add a file to the project
		await project.addToProject([Uri.file(newFile)]);

		// Store the original `relativePath` of the project entry
		let fileEntry = project.files.find(f => f.relativePath.endsWith('test.sql'));

		should.exist(fileEntry, 'Entry for the file should be added to project');
		let originalRelativePath = '';
		if (fileEntry) {
			originalRelativePath = fileEntry.relativePath;
		}

		// Reopen existing project
		project = await Project.openProject(projFilePath);

		// Validate that relative path of the file entry matches the original
		// There will be additional folder
		should(project.files.length).equal(2, 'Two entries are expected in the loaded project');

		fileEntry = project.files.find(f => f.relativePath.endsWith('test.sql'));
		should.exist(fileEntry, 'Entry for the file should be present in the project after reload');
		if (fileEntry) {
			should(fileEntry.relativePath).equal(originalRelativePath, 'Relative path should match after reload');
		}
	});

	it('Intermediate folders for file should be automatically added to project', async function (): Promise<void> {
		// Create new sqlproj
		projFilePath = await testUtils.createTestSqlProjFile(baselines.newProjectFileBaseline);
		const projectFolder = path.dirname(projFilePath);

		// Create file under nested folders structure
		const newFile = path.join(projectFolder, 'foo', 'bar', 'test.sql');
		await fs.mkdir(path.dirname(newFile), { recursive: true });
		await fs.writeFile(newFile, '');

		// Open empty project
		let project: Project = await Project.openProject(projFilePath);

		// Add a file to the project
		await project.addToProject([Uri.file(newFile)]);

		// Validate that intermediate folders were added to the project
		should(project.files.length).equal(3, 'Three entries are expected in the project');
		should(project.files.map(f => ({ type: f.type, relativePath: f.relativePath })))
			.containDeep([
				{ type: EntryType.Folder, relativePath: 'foo\\' },
				{ type: EntryType.Folder, relativePath: 'foo\\bar\\' },
				{ type: EntryType.File, relativePath: 'foo\\bar\\test.sql' }]);
	});

	it('Intermediate folders for folder should be automatically added to project', async function (): Promise<void> {
		// Create new sqlproj
		projFilePath = await testUtils.createTestSqlProjFile(baselines.newProjectFileBaseline);
		const projectFolder = path.dirname(projFilePath);

		// Create nested folders structure
		const newFolder = path.join(projectFolder, 'foo', 'bar');
		await fs.mkdir(newFolder, { recursive: true });

		// Open empty project
		let project: Project = await Project.openProject(projFilePath);

		// Add a file to the project
		await project.addToProject([Uri.file(newFolder)]);

		// Validate that intermediate folders were added to the project
		should(project.files.length).equal(2, 'Two entries are expected in the project');
		should(project.files.map(f => ({ type: f.type, relativePath: f.relativePath })))
			.containDeep([
				{ type: EntryType.Folder, relativePath: 'foo\\' },
				{ type: EntryType.Folder, relativePath: 'foo\\bar\\' }]);
	});

	it('Should not add duplicate intermediate folders to project', async function (): Promise<void> {
		// Create new sqlproj
		projFilePath = await testUtils.createTestSqlProjFile(baselines.newProjectFileBaseline);
		const projectFolder = path.dirname(projFilePath);

		// Create file under nested folders structure
		const newFile = path.join(projectFolder, 'foo', 'bar', 'test.sql');
		await fs.mkdir(path.dirname(newFile), { recursive: true });
		await fs.writeFile(newFile, '');

		const anotherNewFile = path.join(projectFolder, 'foo', 'bar', 'test2.sql');
		await fs.writeFile(anotherNewFile, '');

		// Open empty project
		let project: Project = await Project.openProject(projFilePath);

		// Add a file to the project
		await project.addToProject([Uri.file(newFile)]);
		await project.addToProject([Uri.file(anotherNewFile)]);

		// Validate that intermediate folders were added to the project
		should(project.files.length).equal(4, 'Four entries are expected in the project');
		should(project.files.map(f => ({ type: f.type, relativePath: f.relativePath })))
			.containDeep([
				{ type: EntryType.Folder, relativePath: 'foo\\' },
				{ type: EntryType.Folder, relativePath: 'foo\\bar\\' },
				{ type: EntryType.File, relativePath: 'foo\\bar\\test.sql' },
				{ type: EntryType.File, relativePath: 'foo\\bar\\test2.sql' }]);
	});

	it('Should not add duplicate intermediate folders to project when folder is explicitly added', async function (): Promise<void> {
		// Create new sqlproj
		projFilePath = await testUtils.createTestSqlProjFile(baselines.newProjectFileBaseline);
		const projectFolder = path.dirname(projFilePath);

		// Create file under nested folders structure
		const newFile = path.join(projectFolder, 'foo', 'bar', 'test.sql');
		await fs.mkdir(path.dirname(newFile), { recursive: true });
		await fs.writeFile(newFile, '');

		const explicitIntermediateFolder = path.join(projectFolder, 'foo', 'bar');
		await fs.mkdir(explicitIntermediateFolder, { recursive: true });

		// Open empty project
		let project: Project = await Project.openProject(projFilePath);

		// Add file and folder to the project
		await project.addToProject([Uri.file(newFile), Uri.file(explicitIntermediateFolder)]);

		// Validate that intermediate folders were added to the project
		should(project.files.length).equal(3, 'Three entries are expected in the project');
		should(project.files.map(f => ({ type: f.type, relativePath: f.relativePath })))
			.containDeep([
				{ type: EntryType.Folder, relativePath: 'foo\\' },
				{ type: EntryType.Folder, relativePath: 'foo\\bar\\' },
				{ type: EntryType.File, relativePath: 'foo\\bar\\test.sql' }]);
	});
});

describe('Project: sdk style project content operations', function (): void {
	before(async function (): Promise<void> {
		await baselines.loadBaselines();
	});

	beforeEach(function (): void {
		sinon.restore();
	});

	it('Should read project from sqlproj and files and folders by globbing', async function (): Promise<void> {
		projFilePath = await testUtils.createTestSqlProjFile(baselines.openSdkStyleSqlProjectBaseline);
		await testUtils.createDummyFileStructureWithPrePostDeployScripts(false, undefined, path.dirname(projFilePath));
		const project: Project = await Project.openProject(projFilePath);

		// Files and folders
		should(project.files.filter(f => f.type === EntryType.Folder).length).equal(2);
		should(project.files.filter(f => f.type === EntryType.File).length).equal(15);

		// SqlCmdVariables
		should(Object.keys(project.sqlCmdVariables).length).equal(2);
		should(project.sqlCmdVariables['ProdDatabaseName']).equal('MyProdDatabase');
		should(project.sqlCmdVariables['BackupDatabaseName']).equal('MyBackupDatabase');

		// Database references
		// should only have one database reference even though there are two master.dacpac references (1 for ADS and 1 for SSDT)
		should(project.databaseReferences.length).equal(1);
		should(project.databaseReferences[0].databaseName).containEql(constants.master);
		should(project.databaseReferences[0] instanceof SystemDatabaseReferenceProjectEntry).equal(true);

		// // Pre-post deployment scripts
		should(project.preDeployScripts.length).equal(1);
		should(project.postDeployScripts.length).equal(1);
		should(project.noneDeployScripts.length).equal(2);
		should(project.preDeployScripts.find(f => f.type === EntryType.File && f.relativePath === 'Script.PreDeployment1.sql')).not.equal(undefined, 'File Script.PreDeployment1.sql not read');
		should(project.noneDeployScripts.find(f => f.type === EntryType.File && f.relativePath === 'Script.PreDeployment2.sql')).not.equal(undefined, 'File Script.PreDeployment2.sql not read');
		should(project.postDeployScripts.find(f => f.type === EntryType.File && f.relativePath === 'Script.PostDeployment1.sql')).not.equal(undefined, 'File Script.PostDeployment1.sql not read');
		should(project.noneDeployScripts.find(f => f.type === EntryType.File && f.relativePath === 'folder1\\Script.PostDeployment2.sql')).not.equal(undefined, 'File folder1\\Script.PostDeployment2.sql not read');
	});

	it('Should handle files listed in sqlproj', async function (): Promise<void> {
		projFilePath = await testUtils.createTestSqlProjFile(baselines.openSdkStyleSqlProjectWithFilesSpecifiedBaseline);
		await testUtils.createDummyFileStructure(false, undefined, path.dirname(projFilePath));

		const project: Project = await Project.openProject(projFilePath);

		// Files and folders
		should(project.files.filter(f => f.type === EntryType.Folder).length).equal(2);
		should(project.files.filter(f => f.type === EntryType.File).length).equal(11);

		// these are also listed in the sqlproj, but there shouldn't be duplicate entries for them
		should(project.files.filter(f => f.relativePath === 'folder1\\file2.sql').length).equal(1);
		should(project.files.filter(f => f.relativePath === 'file1.sql').length).equal(1);
		should(project.files.filter(f => f.relativePath === 'folder1').length).equal(1);
	});

	it('Should handle globbing patterns listed in sqlproj', async function (): Promise<void> {
		const testFolderPath = await testUtils.generateTestFolderPath();
		const mainProjectPath =  path.join(testFolderPath, 'project');
		const otherFolderPath = path.join(testFolderPath, 'other');
		projFilePath = await testUtils.createTestSqlProjFile(baselines.openSdkStyleSqlProjectWithGlobsSpecifiedBaseline, mainProjectPath);
		await testUtils.createDummyFileStructure(false, undefined, path.dirname(projFilePath));

		// create files outside of project folder that are included in the project file
		await fs.mkdir(otherFolderPath);
		await testUtils.createOtherDummyFiles(otherFolderPath);

		const project: Project = await Project.openProject(projFilePath);

		should(project.files.filter(f => f.type === EntryType.File).length).equal(18);

		// make sure all the correct files from the globbing patterns were included
		// ..\other\folder1\test?.sql
		should(project.files.filter(f => f.relativePath === '..\\other\\folder1\\test1.sql').length).equal(1);
		should(project.files.filter(f => f.relativePath === '..\\other\\folder1\\test2.sql').length).equal(1);
		should(project.files.filter(f => f.relativePath === '..\\other\\folder1\\testLongerName.sql').length).equal(0);

		// ..\other\folder1\file*.sql
		should(project.files.filter(f => f.relativePath === '..\\other\\folder1\\file1.sql').length).equal(1);
		should(project.files.filter(f => f.relativePath === '..\\other\\folder1\\file2.sql').length).equal(1);

		// ..\other\folder2\*.sql
		should(project.files.filter(f => f.relativePath === '..\\other\\folder2\\file1.sql').length).equal(1);
		should(project.files.filter(f => f.relativePath === '..\\other\\folder2\\file2.sql').length).equal(1);

		// make sure no duplicates from folder1\*.sql
		should(project.files.filter(f => f.relativePath === 'folder1\\file1.sql').length).equal(1);
	});

	it('Should handle Build Remove in sqlproj', async function (): Promise<void> {
		const testFolderPath = await testUtils.generateTestFolderPath();
		const mainProjectPath =  path.join(testFolderPath, 'project');
		const otherFolderPath = path.join(testFolderPath, 'other');
		projFilePath = await testUtils.createTestSqlProjFile(baselines.openSdkStyleSqlProjectWithBuildRemoveBaseline, mainProjectPath);
		await testUtils.createDummyFileStructure(false, undefined, path.dirname(projFilePath));

		// create files outside of project folder that are included in the project file
		await fs.mkdir(otherFolderPath);
		await testUtils.createOtherDummyFiles(otherFolderPath);

		const project: Project = await Project.openProject(projFilePath);

		should(project.files.filter(f => f.type === EntryType.File).length).equal(6);

		// make sure all the correct files from the globbing patterns were included and excluded
		// <Build Include="..\other\folder1\file*.sql" />
		// <Build Remove="..\other\folder1\file1.sql" />
		should(project.files.filter(f => f.relativePath === '..\\other\\folder1\\file1.sql').length).equal(0);
		should(project.files.filter(f => f.relativePath === '..\\other\\folder1\\file2.sql').length).equal(1);

		// <Build Remove="folder1\*.sql" />
		should(project.files.filter(f => f.relativePath === 'folder1\\file1.sql').length).equal(0);
		should(project.files.filter(f => f.relativePath === 'folder1\\file2.sql').length).equal(0);
		should(project.files.filter(f => f.relativePath === 'folder1\\file3.sql').length).equal(0);
		should(project.files.filter(f => f.relativePath === 'folder1\\file4.sql').length).equal(0);
		should(project.files.filter(f => f.relativePath === 'folder1\\file5.sql').length).equal(0);

		// <Build Remove="file1.sql" />
		should(project.files.filter(f => f.relativePath === 'file1.sql').length).equal(0);
	});

<<<<<<< HEAD
	it('Should handle excluding files included by glob patterns', async function (): Promise<void> {
		const testFolderPath = await testUtils.generateTestFolderPath();
		const mainProjectPath =  path.join(testFolderPath, 'project');
		const otherFolderPath = path.join(testFolderPath, 'other');
		projFilePath = await testUtils.createTestSqlProjFile(baselines.openNewStyleSqlProjectWithGlobsSpecifiedBaseline, mainProjectPath);
		await testUtils.createDummyFileStructure(false, undefined, path.dirname(projFilePath));

		// create files outside of project folder that are included in the project file
		await fs.mkdir(otherFolderPath);
		await testUtils.createOtherDummyFiles(otherFolderPath);

		const project: Project = await Project.openProject(projFilePath);

		should(project.files.filter(f => f.type === EntryType.File).length).equal(18);

		// exclude a file in the project's folder
		should(project.files.filter(f => f.relativePath === 'folder1\\file1.sql').length).equal(1);
		await project.exclude(project.files.find(f => f.relativePath === 'folder1\\file1.sql')!);
		should(project.files.filter(f => f.relativePath === 'folder1\\file1.sql').length).equal(0);

		// exclude explicitly included file from an outside folder
		should(project.files.filter(f => f.relativePath === '..\\other\\file1.sql').length).equal(1);
		await project.exclude(project.files.find(f => f.relativePath === '..\\other\\file1.sql')!);
		should(project.files.filter(f => f.relativePath === '..\\other\\file1.sql').length).equal(0);

		// exclude glob included file from an outside folder
		should(project.files.filter(f => f.relativePath === '..\\other\\folder1\\test2.sql').length).equal(1);
		await project.exclude(project.files.find(f => f.relativePath === '..\\other\\folder1\\test2.sql')!);
		should(project.files.filter(f => f.relativePath === '..\\other\\folder1\\test2.sql').length).equal(0);

		// make sure a <Build Remove="folder\file1.sql"> was added
		const projFileText = (await fs.readFile(projFilePath)).toString();
		should(projFileText.includes('<Build Remove="folder1\\file1.sql" />')).equal(true, projFileText);

		// make sure  <Build Include="..\other\file1.sql"> was removed and no <Build Remove"..."> was added for it
		should(projFileText.includes('<Build Include="..\\other\\file1.sql" />')).equal(false, projFileText);
		should(projFileText.includes('<Build Remove="..\\other\\file1.sql" />')).equal(false, projFileText);

		// make sure a <Build Remove="..\other\folder1\test2.sql"> was added
		should(projFileText.includes('<Build Remove="..\\other\\folder1\\test2.sql" />')).equal(true, projFileText);
	});
=======
	it('Should only add Build entries to sqlproj for files not included by project folder glob and external streaming jobs', async function (): Promise<void> {
		projFilePath = await testUtils.createTestSqlProjFile(baselines.openSdkStyleSqlProjectBaseline);
		const project = await Project.openProject(projFilePath);

		const folderPath = 'Stored Procedures';
		const scriptPath = path.join(folderPath, 'Fake Stored Proc.sql');
		const scriptContents = 'SELECT \'This is not actually a stored procedure.\'';

		const scriptPathTagged = 'Fake External Streaming Job.sql';
		const scriptContentsTagged = 'EXEC sys.sp_create_streaming_job \'job\', \'SELECT 7\'';

		const outsideFolderScriptPath = path.join('..', 'Other Fake Stored Proc.sql');
		const outsideFolderScriptContents = 'SELECT \'This is also not actually a stored procedure.\'';

		const otherFolderPath = 'OtherFolder';

		await project.addScriptItem(scriptPath, scriptContents);
		await project.addScriptItem(scriptPathTagged, scriptContentsTagged, templates.externalStreamingJob);
		await project.addScriptItem(outsideFolderScriptPath, outsideFolderScriptContents);
		await project.addFolderItem(otherFolderPath);

		const newProject = await Project.openProject(projFilePath);

		should(newProject.files.find(f => f.type === EntryType.Folder && f.relativePath === convertSlashesForSqlProj(folderPath))).not.equal(undefined);
		should(newProject.files.find(f => f.type === EntryType.File && f.relativePath === convertSlashesForSqlProj(scriptPath))).not.equal(undefined);
		should(newProject.files.find(f => f.type === EntryType.File && f.relativePath === convertSlashesForSqlProj(scriptPathTagged))).not.equal(undefined);
		should(newProject.files.find(f => f.type === EntryType.File && f.relativePath === convertSlashesForSqlProj(scriptPathTagged))?.sqlObjectType).equal(constants.ExternalStreamingJob);
		should(newProject.files.find(f => f.type === EntryType.File && f.relativePath === convertSlashesForSqlProj(outsideFolderScriptPath))).not.equal(undefined);
		should(newProject.files.find(f => f.type === EntryType.Folder && f.relativePath === convertSlashesForSqlProj(otherFolderPath))).not.equal(undefined);

		// only the external streaming job and file outside of the project folder should have been added to the sqlproj
		const projFileText = (await fs.readFile(projFilePath)).toString();
		should(projFileText.includes('<Folder Include="Stored Procedures" />')).equal(false, projFileText);
		should(projFileText.includes('<Build Include="Stored Procedures\\Fake Stored Proc.sql" />')).equal(false, projFileText);
		should(projFileText.includes('<Build Include="Fake External Streaming Job.sql" Type="ExternalStreamingJob" />')).equal(true, projFileText);
		should(projFileText.includes('<Build Include="..\\Other Fake Stored Proc.sql" />')).equal(true, projFileText);
		should(projFileText.includes('<Folder Include="OtherFolder" />')).equal(false, projFileText);
	});

>>>>>>> 3cbd2fe5
});

describe('Project: add SQLCMD Variables', function (): void {
	before(async function (): Promise<void> {
		await baselines.loadBaselines();
	});

	it('Should update .sqlproj with new sqlcmd variables', async function (): Promise<void> {
		projFilePath = await testUtils.createTestSqlProjFile(baselines.openProjectFileBaseline);
		const project = await Project.openProject(projFilePath);
		should(Object.keys(project.sqlCmdVariables).length).equal(2);

		// add a new variable
		await project.addSqlCmdVariable('TestDatabaseName', 'TestDb');

		// add a variable with the same name as an existing sqlcmd variable and the old entry should be replaced with the new one
		await project.addSqlCmdVariable('ProdDatabaseName', 'NewProdName');

		should(Object.keys(project.sqlCmdVariables).length).equal(3);
		should(project.sqlCmdVariables['TestDatabaseName']).equal('TestDb');
		should(project.sqlCmdVariables['ProdDatabaseName']).equal('NewProdName', 'ProdDatabaseName value should have been updated to the new value');

		const projFileText = (await fs.readFile(projFilePath)).toString();
		should(projFileText).equal(baselines.openSqlProjectWithAdditionalSqlCmdVariablesBaseline.trim());
	});
});

describe('Project: properties', function (): void {
	before(async function (): Promise<void> {
		await baselines.loadBaselines();
	});

	it('Should read target database version', async function (): Promise<void> {
		projFilePath = await testUtils.createTestSqlProjFile(baselines.openProjectFileBaseline);
		const project = await Project.openProject(projFilePath);

		should(project.getProjectTargetVersion()).equal('150');
	});

	it('Should throw on missing target database version', async function (): Promise<void> {
		projFilePath = await testUtils.createTestSqlProjFile(baselines.sqlProjectMissingVersionBaseline);
		const project = await Project.openProject(projFilePath);

		should(() => project.getProjectTargetVersion()).throw('Invalid DSP in .sqlproj file');
	});

	it('Should throw on invalid target database version', async function (): Promise<void> {
		projFilePath = await testUtils.createTestSqlProjFile(baselines.sqlProjectInvalidVersionBaseline);
		const project = await Project.openProject(projFilePath);

		should(() => project.getProjectTargetVersion()).throw('Invalid DSP in .sqlproj file');
	});

	it('Should read default database collation', async function (): Promise<void> {
		projFilePath = await testUtils.createTestSqlProjFile(baselines.sqlProjectCustomCollationBaseline);
		const project = await Project.openProject(projFilePath);

		should(project.getDatabaseDefaultCollation()).equal('SQL_Latin1_General_CP1255_CS_AS');
	});

	it('Should return default value when database collation is not specified', async function (): Promise<void> {
		projFilePath = await testUtils.createTestSqlProjFile(baselines.newProjectFileBaseline);
		const project = await Project.openProject(projFilePath);

		should(project.getDatabaseDefaultCollation()).equal('SQL_Latin1_General_CP1_CI_AS');
	});

	it('Should throw on invalid default database collation', async function (): Promise<void> {
		projFilePath = await testUtils.createTestSqlProjFile(baselines.sqlProjectInvalidCollationBaseline);
		const project = await Project.openProject(projFilePath);

		should(() => project.getDatabaseDefaultCollation())
			.throw('Invalid value specified for the property \'DefaultCollation\' in .sqlproj file');
	});
});

describe('Project: round trip updates', function (): void {
	before(async function (): Promise<void> {
		await baselines.loadBaselines();
	});

	beforeEach(function (): void {
		sinon.restore();
	});

	it('Should update SSDT project to work in ADS', async function (): Promise<void> {
		await testUpdateInRoundTrip(baselines.SSDTProjectFileBaseline, baselines.SSDTProjectAfterUpdateBaseline);
	});

	it('Should update SSDT project with new system database references', async function (): Promise<void> {
		await testUpdateInRoundTrip(baselines.SSDTUpdatedProjectBaseline, baselines.SSDTUpdatedProjectAfterSystemDbUpdateBaseline);
	});

	it('Should update SSDT project to work in ADS handling pre-exsiting targets', async function (): Promise<void> {
		await testUpdateInRoundTrip(baselines.SSDTProjectBaselineWithBeforeBuildTarget, baselines.SSDTProjectBaselineWithBeforeBuildTargetAfterUpdate);
	});

	it('Should not update project and no backup file should be created when update to project is rejected', async function (): Promise<void> {
		sinon.stub(window, 'showWarningMessage').returns(<any>Promise.resolve(constants.noString));
		// setup test files
		const folderPath = await testUtils.generateTestFolderPath();
		const sqlProjPath = await testUtils.createTestSqlProjFile(baselines.SSDTProjectFileBaseline, folderPath);
		await testUtils.createTestDataSources(baselines.openDataSourcesBaseline, folderPath);

		const project = await Project.openProject(Uri.file(sqlProjPath).fsPath);

		should(await exists(sqlProjPath + '_backup')).equal(false);	// backup file should not be generated
		should(project.importedTargets.length).equal(2); // additional target should not be added by updateProjectForRoundTrip method

		sinon.restore();
	});

	it('Should not show warning message for non-SSDT projects that have the additional information for Build', async function (): Promise<void> {
		// setup test files
		const folderPath = await testUtils.generateTestFolderPath();
		const sqlProjPath = await testUtils.createTestSqlProjFile(baselines.openProjectFileBaseline, folderPath);
		await testUtils.createTestDataSources(baselines.openDataSourcesBaseline, folderPath);

		const project = await Project.openProject(Uri.file(sqlProjPath).fsPath);	// no error thrown

		should(project.importedTargets.length).equal(3); // additional target should exist by default
	});

	it('Should not show update project warning message when opening sdk style project using Sdk node', async function (): Promise<void> {
		await shouldNotShowUpdateWarning(baselines.newSdkStyleProjectSdkNodeBaseline);
	});

	it('Should not show update project warning message when opening sdk style project using Project node with Sdk attribute', async function (): Promise<void> {
		await shouldNotShowUpdateWarning(baselines.newSdkStyleProjectSdkProjectAttributeBaseline);
	});

	it('Should not show update project warning message when opening sdk style project using Import node with Sdk attribute', async function (): Promise<void> {
		await shouldNotShowUpdateWarning(baselines.newStyleProjectSdkImportAttributeBaseline);
	});

	async function shouldNotShowUpdateWarning(baselineFile: string): Promise<void> {
		// setup test files
		const folderPath = await testUtils.generateTestFolderPath();
		const sqlProjPath = await testUtils.createTestSqlProjFile(baselineFile, folderPath);
		const spy = sinon.spy(window, 'showWarningMessage');

		const project = await Project.openProject(Uri.file(sqlProjPath).fsPath);
		should(spy.notCalled).be.true();
		should(project.isSdkStyleProject).be.true();
	}
});

async function testUpdateInRoundTrip(fileBeforeupdate: string, fileAfterUpdate: string): Promise<void> {
	const stub = sinon.stub(window, 'showWarningMessage').returns(<any>Promise.resolve(constants.yesString));

	projFilePath = await testUtils.createTestSqlProjFile(fileBeforeupdate);
	const project = await Project.openProject(projFilePath); // project gets updated if needed in openProject()

	should(await exists(projFilePath + '_backup')).equal(true, 'Backup file should have been generated before the project was updated');
	should(project.importedTargets.length).equal(3);	// additional target added by updateProjectForRoundTrip method

	let projFileText = (await fs.readFile(projFilePath)).toString();
	should(projFileText).equal(fileAfterUpdate.trim());

	should(stub.calledOnce).be.true('showWarningMessage should have been called exactly once');
	sinon.restore();
}<|MERGE_RESOLUTION|>--- conflicted
+++ resolved
@@ -948,7 +948,6 @@
 		should(project.files.filter(f => f.relativePath === 'file1.sql').length).equal(0);
 	});
 
-<<<<<<< HEAD
 	it('Should handle excluding files included by glob patterns', async function (): Promise<void> {
 		const testFolderPath = await testUtils.generateTestFolderPath();
 		const mainProjectPath =  path.join(testFolderPath, 'project');
@@ -990,7 +989,7 @@
 		// make sure a <Build Remove="..\other\folder1\test2.sql"> was added
 		should(projFileText.includes('<Build Remove="..\\other\\folder1\\test2.sql" />')).equal(true, projFileText);
 	});
-=======
+
 	it('Should only add Build entries to sqlproj for files not included by project folder glob and external streaming jobs', async function (): Promise<void> {
 		projFilePath = await testUtils.createTestSqlProjFile(baselines.openSdkStyleSqlProjectBaseline);
 		const project = await Project.openProject(projFilePath);
@@ -1030,7 +1029,6 @@
 		should(projFileText.includes('<Folder Include="OtherFolder" />')).equal(false, projFileText);
 	});
 
->>>>>>> 3cbd2fe5
 });
 
 describe('Project: add SQLCMD Variables', function (): void {
