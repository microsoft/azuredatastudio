--- conflicted
+++ resolved
@@ -13,14 +13,9 @@
 import * as azdata from 'azdata';
 import * as childProcess from 'child_process';
 import { AppSettingType, IDeployProfile } from '../../models/deploy/deployProfile';
-<<<<<<< HEAD
 import * as UUID from 'vscode-languageclient/lib/utils/uuid';
 import * as fse from 'fs-extra';
 import * as path from 'path';
-=======
-let fse = require('fs-extra');
-let path = require('path');
->>>>>>> f875699c
 import * as constants from '../../common/constants';
 
 export interface TestContext {
@@ -254,7 +249,6 @@
 		await deployService.cleanDockerObjects(ids, ['docker stop', 'docker rm']);
 		should(process.calledThrice);
 	});
-<<<<<<< HEAD
 
 	it('Should create docker image info correctly', () => {
 		const testContext = createContext();
@@ -298,6 +292,4 @@
 			tag: `${constants.dockerImageNamePrefix}-${imageProjectName}-${tag}`
 		});
 	});
-=======
->>>>>>> f875699c
 });