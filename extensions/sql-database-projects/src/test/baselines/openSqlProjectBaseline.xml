<?xml version="1.0" encoding="utf-8"?>
<Project DefaultTargets="Build" xmlns="http://schemas.microsoft.com/developer/msbuild/2003" ToolsVersion="4.0">
  <PropertyGroup>
    <Configuration Condition=" '$(Configuration)' == '' ">Debug</Configuration>
    <Platform Condition=" '$(Platform)' == '' ">AnyCPU</Platform>
    <Name>TestProjectName</Name>
    <SchemaVersion>2.0</SchemaVersion>
    <ProjectVersion>4.1</ProjectVersion>
    <ProjectGuid>{BA5EBA11-C0DE-5EA7-ACED-BABB1E70A575}</ProjectGuid>
    <DSP>Microsoft.Data.Tools.Schema.Sql.Sql130DatabaseSchemaProvider</DSP>
    <OutputType>Database</OutputType>
    <RootPath>
    </RootPath>
    <RootNamespace>TestProjectName</RootNamespace>
    <AssemblyName>TestProjectName</AssemblyName>
    <ModelCollation>1033, CI</ModelCollation>
    <DefaultFileStructure>BySchemaAndSchemaType</DefaultFileStructure>
    <DeployToDatabase>True</DeployToDatabase>
    <TargetFrameworkVersion>v4.5</TargetFrameworkVersion>
    <TargetLanguage>CS</TargetLanguage>
    <AppDesignerFolder>Properties</AppDesignerFolder>
    <SqlServerVerification>False</SqlServerVerification>
    <IncludeCompositeObjects>True</IncludeCompositeObjects>
    <TargetDatabaseSet>True</TargetDatabaseSet>
  </PropertyGroup>
  <PropertyGroup Condition=" '$(Configuration)|$(Platform)' == 'Release|AnyCPU' ">
    <OutputPath>bin\Release\</OutputPath>
    <BuildScriptName>$(MSBuildProjectName).sql</BuildScriptName>
    <TreatWarningsAsErrors>False</TreatWarningsAsErrors>
    <DebugType>pdbonly</DebugType>
    <Optimize>true</Optimize>
    <DefineDebug>false</DefineDebug>
    <DefineTrace>true</DefineTrace>
    <ErrorReport>prompt</ErrorReport>
    <WarningLevel>4</WarningLevel>
  </PropertyGroup>
  <PropertyGroup Condition=" '$(Configuration)|$(Platform)' == 'Debug|AnyCPU' ">
    <OutputPath>bin\Debug\</OutputPath>
    <BuildScriptName>$(MSBuildProjectName).sql</BuildScriptName>
    <TreatWarningsAsErrors>false</TreatWarningsAsErrors>
    <DebugSymbols>true</DebugSymbols>
    <DebugType>full</DebugType>
    <Optimize>false</Optimize>
    <DefineDebug>true</DefineDebug>
    <DefineTrace>true</DefineTrace>
    <ErrorReport>prompt</ErrorReport>
    <WarningLevel>4</WarningLevel>
  </PropertyGroup>
  <PropertyGroup>
    <VisualStudioVersion Condition="'$(VisualStudioVersion)' == ''">11.0</VisualStudioVersion>
    <!-- Default to the v11.0 targets path if the targets file for the current VS version is not found -->
    <SSDTExists Condition="Exists('$(MSBuildExtensionsPath)\Microsoft\VisualStudio\v$(VisualStudioVersion)\SSDT\Microsoft.Data.Tools.Schema.SqlTasks.targets')">True</SSDTExists>
    <VisualStudioVersion Condition="'$(SSDTExists)' == ''">11.0</VisualStudioVersion>
  </PropertyGroup>
  <Import Condition="'$(NetCoreBuild)' == 'true'" Project="$(NETCoreTargetsPath)\Microsoft.Data.Tools.Schema.SqlTasks.targets"/>
  <Import Condition="'$(NetCoreBuild)' != 'true' AND '$(SQLDBExtensionsRefPath)' != ''" Project="$(SQLDBExtensionsRefPath)\Microsoft.Data.Tools.Schema.SqlTasks.targets" />
  <Import Condition="'$(NetCoreBuild)' != 'true' AND '$(SQLDBExtensionsRefPath)' == ''" Project="$(MSBuildExtensionsPath)\Microsoft\VisualStudio\v$(VisualStudioVersion)\SSDT\Microsoft.Data.Tools.Schema.SqlTasks.targets" />
  <ItemGroup>
    <PackageReference Condition="'$(NetCoreBuild)' == 'true'" Include="Microsoft.NETFramework.ReferenceAssemblies" Version="1.0.0" PrivateAssets="All" />
  </ItemGroup>
  <ItemGroup>
    <Folder Include="Properties" />
    <Folder Include="Tables" />
    <Folder Include="Views" />
    <Folder Include="Views\Maintenance" />
  </ItemGroup>
  <ItemGroup>
    <Build Include="Tables\Users.sql" />
    <Build Include="Tables\Action History.sql" />
    <Build Include="Views\Maintenance\Database Performance.sql" />
  </ItemGroup>
  <ItemGroup>
    <Folder Include="Views\User" />
    <Build Include="Views\User\Profile.sql" />
  </ItemGroup>
  <ItemGroup>
<<<<<<< HEAD
    <SqlCmdVariable Include="ProdDatabaseName">
      <DefaultValue>MyProdDatabase</DefaultValue>
      <Value>$(SqlCmdVar__1)</Value>
    </SqlCmdVariable>
    <SqlCmdVariable Include="BackupDatabaseName">
      <DefaultValue>MyBackupDatabase</DefaultValue>
      <Value>$(SqlCmdVar__2)</Value>
    </SqlCmdVariable>
  </ItemGroup>
=======
    <ArtifactReference Condition="'$(NetCoreBuild)' == 'true'" Include="$(NETCoreTargetsPath)\SystemDacpacs\130\master.dacpac">
      <SuppressMissingDependenciesErrors>False</SuppressMissingDependenciesErrors>
      <DatabaseVariableLiteralValue>master</DatabaseVariableLiteralValue>
    </ArtifactReference>
  </ItemGroup>
  <Target Name="AfterClean">
    <Delete Files="$(BaseIntermediateOutputPath)\project.assets.json" />
  </Target>
>>>>>>> 23364633
</Project><|MERGE_RESOLUTION|>--- conflicted
+++ resolved
@@ -74,7 +74,6 @@
     <Build Include="Views\User\Profile.sql" />
   </ItemGroup>
   <ItemGroup>
-<<<<<<< HEAD
     <SqlCmdVariable Include="ProdDatabaseName">
       <DefaultValue>MyProdDatabase</DefaultValue>
       <Value>$(SqlCmdVar__1)</Value>
@@ -84,7 +83,7 @@
       <Value>$(SqlCmdVar__2)</Value>
     </SqlCmdVariable>
   </ItemGroup>
-=======
+  <ItemGroup>
     <ArtifactReference Condition="'$(NetCoreBuild)' == 'true'" Include="$(NETCoreTargetsPath)\SystemDacpacs\130\master.dacpac">
       <SuppressMissingDependenciesErrors>False</SuppressMissingDependenciesErrors>
       <DatabaseVariableLiteralValue>master</DatabaseVariableLiteralValue>
@@ -93,5 +92,4 @@
   <Target Name="AfterClean">
     <Delete Files="$(BaseIntermediateOutputPath)\project.assets.json" />
   </Target>
->>>>>>> 23364633
 </Project>