/*---------------------------------------------------------------------------------------------
 *  Copyright (c) Microsoft Corporation. All rights reserved.
 *  Licensed under the Source EULA. See License.txt in the project root for license information.
 *--------------------------------------------------------------------------------------------*/

import * as should from 'should';
import * as path from 'path';
import * as os from 'os';
import * as azdata from 'azdata';
import * as vscode from 'vscode';
import * as TypeMoq from 'typemoq';
import * as sinon from 'sinon';
import * as baselines from './baselines/baselines';
import * as templates from '../templates/templates';
import * as testUtils from './testUtils';
import * as constants from '../common/constants';

import { SqlDatabaseProjectTreeViewProvider } from '../controllers/databaseProjectTreeViewProvider';
import { ProjectsController } from '../controllers/projectController';
import { promises as fs } from 'fs';
import { createContext, TestContext, mockDacFxResult } from './testContext';
<<<<<<< HEAD
import { Project, reservedProjectFolders, SystemDatabase, FileProjectEntry } from '../models/project';
=======
import { Project, ProjectEntry, reservedProjectFolders, SystemDatabase } from '../models/project';
>>>>>>> b0211b43
import { PublishDatabaseDialog } from '../dialogs/publishDatabaseDialog';
import { IPublishSettings, IGenerateScriptSettings } from '../models/IPublishSettings';
import { exists } from '../common/utils';
import { ProjectRootTreeItem } from '../models/tree/projectTreeItem';
import { FolderNode, FileNode } from '../models/tree/fileFolderTreeItem';
import { BaseProjectTreeItem } from '../models/tree/baseTreeItem';
import { AddDatabaseReferenceDialog } from '../dialogs/addDatabaseReferenceDialog';
import { IDacpacReferenceSettings } from '../models/IDatabaseReferenceSettings';

let testContext: TestContext;

// Mock test data
const mockConnectionProfile: azdata.IConnectionProfile = {
	connectionName: 'My Connection',
	serverName: 'My Server',
	databaseName: 'My Database',
	userName: 'My User',
	password: 'My Pwd',
	authenticationType: 'SqlLogin',
	savePassword: false,
	groupFullName: 'My groupName',
	groupId: 'My GroupId',
	providerName: 'My Server',
	saveProfile: true,
	id: 'My Id',
	options: undefined as any
};

describe('ProjectsController', function (): void {
	before(async function (): Promise<void> {
		await templates.loadTemplates(path.join(__dirname, '..', '..', 'resources', 'templates'));
		await baselines.loadBaselines();
	});

	beforeEach(function (): void {
		testContext = createContext();
	});

	afterEach(function (): void {
		sinon.restore();
	});

	describe('project controller operations', function (): void {
		describe('Project file operations and prompting', function (): void {
			it('Should create new sqlproj file with correct values', async function (): Promise<void> {
				const projController = new ProjectsController(new SqlDatabaseProjectTreeViewProvider());
				const projFileDir = path.join(os.tmpdir(), `TestProject_${new Date().getTime()}`);

				const projFilePath = await projController.createNewProject('TestProjectName', vscode.Uri.file(projFileDir), false, 'BA5EBA11-C0DE-5EA7-ACED-BABB1E70A575');

				let projFileText = (await fs.readFile(projFilePath)).toString();

				should(projFileText).equal(baselines.newProjectFileBaseline);
			});

			it('Should load Project and associated DataSources', async function (): Promise<void> {
				// setup test files
				const folderPath = await testUtils.generateTestFolderPath();
				const sqlProjPath = await testUtils.createTestSqlProjFile(baselines.openProjectFileBaseline, folderPath);
				await testUtils.createTestDataSources(baselines.openDataSourcesBaseline, folderPath);

				const projController = new ProjectsController(new SqlDatabaseProjectTreeViewProvider());

				const project = await projController.openProject(vscode.Uri.file(sqlProjPath));

				should(project.files.length).equal(9); // detailed sqlproj tests in their own test file
				should(project.dataSources.length).equal(3); // detailed datasources tests in their own test file
			});

			it('Should load both project and referenced project', async function (): Promise<void> {
				// setup test projects
				const folderPath = await testUtils.generateTestFolderPath();
				await fs.mkdir(path.join(folderPath, 'proj1'));
				await fs.mkdir(path.join(folderPath, 'ReferencedProject'));

				const sqlProjPath = await testUtils.createTestSqlProjFile(baselines.openProjectWithProjectReferencesBaseline, path.join(folderPath, 'proj1'));
				await testUtils.createTestSqlProjFile(baselines.openProjectFileBaseline, path.join(folderPath, 'ReferencedProject'));

				const projController = new ProjectsController(new SqlDatabaseProjectTreeViewProvider());
				await projController.openProject(vscode.Uri.file(sqlProjPath));

				should(projController.projects.length).equal(2, 'Referenced project should have been opened when the project referencing it was opened');
			});

			it('Should not keep failed to load project in project list.', async function (): Promise<void> {
				const folderPath = await testUtils.generateTestFolderPath();
				const sqlProjPath = await testUtils.createTestSqlProjFile('empty file with no valid xml', folderPath);
				const projController = new ProjectsController(new SqlDatabaseProjectTreeViewProvider());

				try {
					await projController.openProject(vscode.Uri.file(sqlProjPath));
					should.fail(null, null, 'The given project not expected to open');
				}
				catch {
					should(projController.projects.length).equal(0, 'The added project should be removed');
				}
			});

			it('Should return silently when no SQL object name provided in prompts', async function (): Promise<void> {
				for (const name of ['', '    ', undefined]) {
					const showInputBoxStub = sinon.stub(vscode.window, 'showInputBox').resolves(name);
					const showErrorMessageSpy = sinon.spy(vscode.window, 'showErrorMessage');
					const projController = new ProjectsController(new SqlDatabaseProjectTreeViewProvider());
					const project = new Project('FakePath');

					should(project.files.length).equal(0);
					await projController.addItemPrompt(new Project('FakePath'), '', templates.script);
					should(project.files.length).equal(0, 'Expected to return without throwing an exception or adding a file when an empty/undefined name is provided.');
					should(showErrorMessageSpy.notCalled).be.true('showErrorMessage should not have been called');
					showInputBoxStub.restore();
					showErrorMessageSpy.restore();
				}
			});

			it('Should show error if trying to add a file that already exists', async function (): Promise<void> {
				const tableName = 'table1';
				sinon.stub(vscode.window, 'showInputBox').resolves(tableName);
				const spy = sinon.spy(vscode.window, 'showErrorMessage');
				const projController = new ProjectsController(new SqlDatabaseProjectTreeViewProvider());
				const project = await testUtils.createTestProject(baselines.newProjectFileBaseline);

				should(project.files.length).equal(0, 'There should be no files');
				await projController.addItemPrompt(project, '', templates.script);
				should(project.files.length).equal(1, 'File should be successfully added');
				await projController.addItemPrompt(project, '', templates.script);
				const msg = constants.fileAlreadyExists(tableName);
				should(spy.calledOnce).be.true('showErrorMessage should have been called exactly once');
				should(spy.calledWith(msg)).be.true(`showErrorMessage not called with expected message '${msg}' Actual '${spy.getCall(0).args[0]}'`);
			});

			it('Should show error if trying to add a folder that already exists', async function (): Promise<void> {
				const folderName = 'folder1';
				const stub = sinon.stub(vscode.window, 'showInputBox').resolves(folderName);

				const projController = new ProjectsController(new SqlDatabaseProjectTreeViewProvider());
				const project = await testUtils.createTestProject(baselines.newProjectFileBaseline);
				const projectRoot = new ProjectRootTreeItem(project);

				should(project.files.length).equal(0, 'There should be no other folders');
				await projController.addFolderPrompt(projectRoot);
				should(project.files.length).equal(1, 'Folder should be successfully added');
				projController.refreshProjectsTree();
				stub.restore();
				await verifyFolderNotAdded(folderName, projController, project, projectRoot);

				// reserved folder names
				for (let i in reservedProjectFolders) {
					await verifyFolderNotAdded(reservedProjectFolders[i], projController, project, projectRoot);
				}
			});

			it('Should be able to add folder with reserved name as long as not at project root', async function (): Promise<void> {
				const folderName = 'folder1';
				const stub = sinon.stub(vscode.window, 'showInputBox').resolves(folderName);

				const projController = new ProjectsController(new SqlDatabaseProjectTreeViewProvider());
				const project = await testUtils.createTestProject(baselines.openProjectFileBaseline);
				const projectRoot = new ProjectRootTreeItem(project);

				// make sure it's ok to add these folders if they aren't where the reserved folders are at the root of the project
				let node = projectRoot.children.find(c => c.friendlyName === 'Tables');
				stub.restore();
				for (let i in reservedProjectFolders) {
					await verifyFolderAdded(reservedProjectFolders[i], projController, project, <BaseProjectTreeItem>node);
				}
			});

			async function verifyFolderAdded(folderName: string, projController: ProjectsController, project: Project, node: BaseProjectTreeItem): Promise<void> {
				const beforeFileCount = project.files.length;
				const stub = sinon.stub(vscode.window, 'showInputBox').resolves(folderName);
				await projController.addFolderPrompt(node);
				should(project.files.length).equal(beforeFileCount + 1, `File count should be increased by one after adding the folder ${folderName}`);
				stub.restore();
			}

			async function verifyFolderNotAdded(folderName: string, projController: ProjectsController, project: Project, node: BaseProjectTreeItem): Promise<void> {
				const beforeFileCount = project.files.length;
				const showInputBoxStub = sinon.stub(vscode.window, 'showInputBox').resolves(folderName);
				const showErrorMessageSpy = sinon.spy(vscode.window, 'showErrorMessage');
				await projController.addFolderPrompt(node);
				should(showErrorMessageSpy.calledOnce).be.true('showErrorMessage should have been called exactly once');
				const msg = constants.folderAlreadyExists(folderName);
				should(showErrorMessageSpy.calledWith(msg)).be.true(`showErrorMessage not called with expected message '${msg}' Actual '${showErrorMessageSpy.getCall(0).args[0]}'`);
				should(project.files.length).equal(beforeFileCount, 'File count should be the same as before the folder was attempted to be added');
				showInputBoxStub.restore();
				showErrorMessageSpy.restore();
			}

			it('Should delete nested ProjectEntry from node', async function (): Promise<void> {
				let proj = await testUtils.createTestProject(templates.newSqlProjectTemplate);
				const setupResult = await setupDeleteExcludeTest(proj);
				const scriptEntry = setupResult[0], projTreeRoot = setupResult[1];

				const projController = new ProjectsController(new SqlDatabaseProjectTreeViewProvider());

				await projController.delete(projTreeRoot.children.find(x => x.friendlyName === 'UpperFolder')!.children[0] /* LowerFolder */);
				await projController.delete(projTreeRoot.children.find(x => x.friendlyName === 'anotherScript.sql')!);

				proj = await Project.openProject(proj.projectFilePath); // reload edited sqlproj from disk

				// confirm result
				should(proj.files.length).equal(1, 'number of file/folder entries'); // lowerEntry and the contained scripts should be deleted
				should(proj.files[0].relativePath).equal('UpperFolder');

				should(await exists(scriptEntry.fsUri.fsPath)).equal(false, 'script is supposed to be deleted');
			});

			it('Should exclude nested ProjectEntry from node', async function (): Promise<void> {
				let proj = await testUtils.createTestProject(templates.newSqlProjectTemplate);
				const setupResult = await setupDeleteExcludeTest(proj);
				const scriptEntry = setupResult[0], projTreeRoot = setupResult[1];

				const projController = new ProjectsController(new SqlDatabaseProjectTreeViewProvider());

				await projController.exclude(<FolderNode>projTreeRoot.children.find(x => x.friendlyName === 'UpperFolder')!.children[0] /* LowerFolder */);
				await projController.exclude(<FileNode>projTreeRoot.children.find(x => x.friendlyName === 'anotherScript.sql')!);

				proj = await Project.openProject(proj.projectFilePath); // reload edited sqlproj from disk

				// confirm result
				should(proj.files.length).equal(1, 'number of file/folder entries'); // LowerFolder and the contained scripts should be deleted
				should(proj.files[0].relativePath).equal('UpperFolder'); // UpperFolder should still be there

				should(await exists(scriptEntry.fsUri.fsPath)).equal(true, 'script is supposed to still exist on disk');
			});

			it('Should be able to add pre deploy and post deploy script', async function (): Promise<void> {
				const preDeployScriptName = 'PreDeployScript1.sql';
				const postDeployScriptName = 'PostDeployScript1.sql';

				const projController = new ProjectsController(new SqlDatabaseProjectTreeViewProvider());
				const project = await testUtils.createTestProject(baselines.newProjectFileBaseline);

				sinon.stub(vscode.window, 'showInputBox').resolves(preDeployScriptName);
				should(project.preDeployScripts.length).equal(0, 'There should be no pre deploy scripts');
				await projController.addItemPrompt(project, '', templates.preDeployScript);
				should(project.preDeployScripts.length).equal(1, `Pre deploy script should be successfully added. ${project.preDeployScripts.length}, ${project.files.length}`);

				sinon.restore();
				sinon.stub(vscode.window, 'showInputBox').resolves(postDeployScriptName);
				should(project.postDeployScripts.length).equal(0, 'There should be no post deploy scripts');
				await projController.addItemPrompt(project, '', templates.postDeployScript);
				should(project.postDeployScripts.length).equal(1, 'Post deploy script should be successfully added');
			});
		});

		describe('Publishing and script generation', function (): void {
			it('Publish dialog should open from ProjectController', async function (): Promise<void> {
				let opened = false;

				let publishDialog = TypeMoq.Mock.ofType(PublishDatabaseDialog);
				publishDialog.setup(x => x.openDialog()).returns(() => { opened = true; });

				let projController = TypeMoq.Mock.ofType(ProjectsController);
				projController.callBase = true;
				projController.setup(x => x.getPublishDialog(TypeMoq.It.isAny())).returns(() => publishDialog.object);

				await projController.object.publishProject(new Project('FakePath'));
				should(opened).equal(true);
			});

			it('Callbacks are hooked up and called from Publish dialog', async function (): Promise<void> {
				const projPath = path.dirname(await testUtils.createTestSqlProjFile(baselines.openProjectFileBaseline));
				await testUtils.createTestDataSources(baselines.openDataSourcesBaseline, projPath);
				const proj = new Project(projPath);

				const publishHoller = 'hello from callback for publish()';
				const generateHoller = 'hello from callback for generateScript()';

				let holler = 'nothing';

				let publishDialog = TypeMoq.Mock.ofType(PublishDatabaseDialog, undefined, undefined, proj);
				publishDialog.callBase = true;
				publishDialog.setup(x => x.getConnectionUri()).returns(() => Promise.resolve('fake|connection|uri'));

				let projController = TypeMoq.Mock.ofType(ProjectsController);
				projController.callBase = true;
				projController.setup(x => x.getPublishDialog(TypeMoq.It.isAny())).returns(() => publishDialog.object);
				projController.setup(x => x.executionCallback(TypeMoq.It.isAny(), TypeMoq.It.is((_): _ is IPublishSettings => true))).returns(() => {
					holler = publishHoller;
					return Promise.resolve(undefined);
				});

				projController.setup(x => x.executionCallback(TypeMoq.It.isAny(), TypeMoq.It.is((_): _ is IGenerateScriptSettings => true))).returns(() => {
					holler = generateHoller;
					return Promise.resolve(undefined);
				});

				let dialog = await projController.object.publishProject(proj);
				await dialog.publishClick();

				should(holler).equal(publishHoller, 'executionCallback() is supposed to have been setup and called for Publish scenario');

				dialog = await projController.object.publishProject(proj);
				await dialog.generateScriptClick();

				should(holler).equal(generateHoller, 'executionCallback() is supposed to have been setup and called for GenerateScript scenario');
			});

			it('Should copy dacpac to temp folder before publishing', async function (): Promise<void> {
				const fakeDacpacContents = 'SwiftFlewHiawathasArrow';
				let postCopyContents = '';
				let builtDacpacPath = '';
				let publishedDacpacPath = '';

				testContext.dacFxService.setup(x => x.generateDeployScript(TypeMoq.It.isAny(), TypeMoq.It.isAny(), TypeMoq.It.isAny(), TypeMoq.It.isAny(), TypeMoq.It.isAny(), TypeMoq.It.isAny())).returns(async (p) => {
					publishedDacpacPath = p;
					postCopyContents = (await fs.readFile(publishedDacpacPath)).toString();
					return Promise.resolve(mockDacFxResult);
				});

				let projController = TypeMoq.Mock.ofType(ProjectsController);
				projController.callBase = true;

				projController.setup(x => x.buildProject(TypeMoq.It.isAny())).returns(async () => {
					builtDacpacPath = await testUtils.createTestFile(fakeDacpacContents, 'output.dacpac');
					return builtDacpacPath;
				});

				projController.setup(x => x.getDaxFxService()).returns(() => Promise.resolve(testContext.dacFxService.object));

				await projController.object.executionCallback(new Project(''), { connectionUri: '', databaseName: '' });

				should(builtDacpacPath).not.equal('', 'built dacpac path should be set');
				should(publishedDacpacPath).not.equal('', 'published dacpac path should be set');
				should(builtDacpacPath).not.equal(publishedDacpacPath, 'built and published dacpac paths should be different');
				should(postCopyContents).equal(fakeDacpacContents, 'contents of built and published dacpacs should match');
			});
		});
	});

	describe('import operations', function (): void {
		it('Should create list of all files and folders correctly', async function (): Promise<void> {
			const testFolderPath = await testUtils.createDummyFileStructure();

			const projController = new ProjectsController(new SqlDatabaseProjectTreeViewProvider());
			const fileList = await projController.generateList(testFolderPath);

			should(fileList.length).equal(15);	// Parent folder + 2 files under parent folder + 2 directories with 5 files each
		});

		it('Should error out for inaccessible path', async function (): Promise<void> {
			const spy = sinon.spy(vscode.window, 'showErrorMessage');

			let testFolderPath = await testUtils.generateTestFolderPath();
			testFolderPath += '_nonexistentFolder';	// Modify folder path to point to a nonexistent location

			const projController = new ProjectsController(new SqlDatabaseProjectTreeViewProvider());

			await projController.generateList(testFolderPath);
			should(spy.calledOnce).be.true('showErrorMessage should have been called');
			const msg = constants.cannotResolvePath(testFolderPath);
			should(spy.calledWith(msg)).be.true(`showErrorMessage not called with expected message '${msg}' Actual '${spy.getCall(0).args[0]}'`);
		});

		it('Should show error when no project name provided', async function (): Promise<void> {
			for (const name of ['', '    ', undefined]) {
				sinon.stub(vscode.window, 'showInputBox').resolves(name);
				const spy = sinon.spy(vscode.window, 'showErrorMessage');

				const projController = new ProjectsController(new SqlDatabaseProjectTreeViewProvider());
				await projController.importNewDatabaseProject({ connectionProfile: mockConnectionProfile });
				should(spy.calledOnce).be.true('showErrorMessage should have been called');
				should(spy.calledWith(constants.projectNameRequired)).be.true(`showErrorMessage not called with expected message '${constants.projectNameRequired}' Actual '${spy.getCall(0).args[0]}'`);
				sinon.restore();
			}
		});

		it('Should show error when no target information provided', async function (): Promise<void> {
			sinon.stub(vscode.window, 'showInputBox').resolves('MyProjectName');
			sinon.stub(vscode.window, 'showQuickPick').resolves(undefined);
			sinon.stub(vscode.window, 'showOpenDialog').resolves([vscode.Uri.file('fakePath')]);
			const spy = sinon.spy(vscode.window, 'showErrorMessage');

			const projController = new ProjectsController(new SqlDatabaseProjectTreeViewProvider());
			await projController.importNewDatabaseProject({ connectionProfile: mockConnectionProfile });
			should(spy.calledOnce).be.true('showErrorMessage should have been called');
			should(spy.calledWith(constants.extractTargetRequired)).be.true(`showErrorMessage not called with expected message '${constants.extractTargetRequired}' Actual '${spy.getCall(0).args[0]}'`);
		});

		it('Should show error when no location provided with ExtractTarget = File', async function (): Promise<void> {
			sinon.stub(vscode.window, 'showInputBox').resolves('MyProjectName');
			sinon.stub(vscode.window, 'showOpenDialog').resolves(undefined);
			sinon.stub(vscode.window, 'showQuickPick').resolves({ label: constants.file });
			const spy = sinon.spy(vscode.window, 'showErrorMessage');

			const projController = new ProjectsController(new SqlDatabaseProjectTreeViewProvider());
			await projController.importNewDatabaseProject({ connectionProfile: mockConnectionProfile });
			should(spy.calledOnce).be.true('showErrorMessage should have been called');
			should(spy.calledWith(constants.projectLocationRequired)).be.true(`showErrorMessage not called with expected message '${constants.projectLocationRequired}' Actual '${spy.getCall(0).args[0]}'`);
		});

		it('Should show error when no location provided with ExtractTarget = SchemaObjectType', async function (): Promise<void> {
			sinon.stub(vscode.window, 'showInputBox').resolves('MyProjectName');
			sinon.stub(vscode.window, 'showQuickPick').resolves({ label: constants.schemaObjectType });
			sinon.stub(vscode.window, 'showOpenDialog').resolves(undefined);
			const spy = sinon.spy(vscode.window, 'showErrorMessage');

			const projController = new ProjectsController(new SqlDatabaseProjectTreeViewProvider());
			await projController.importNewDatabaseProject({ connectionProfile: mockConnectionProfile });
			should(spy.calledOnce).be.true('showErrorMessage should have been called');
			should(spy.calledWith(constants.projectLocationRequired)).be.true(`showErrorMessage not called with expected message '${constants.projectLocationRequired}' Actual '${spy.getCall(0).args[0]}'`);
		});

		it('Should set model filePath correctly for ExtractType = File and not-File.', async function (): Promise<void> {
			const projectName = 'MyProjectName';
			let folderPath = await testUtils.generateTestFolderPath();

			sinon.stub(vscode.window, 'showInputBox').resolves(projectName);
			const showQuickPickStub = sinon.stub(vscode.window, 'showQuickPick').resolves({ label: constants.file });
			sinon.stub(vscode.window, 'showOpenDialog').callsFake(() => Promise.resolve([vscode.Uri.file(folderPath)]));

			let importPath;

			let projController = TypeMoq.Mock.ofType(ProjectsController, undefined, undefined, new SqlDatabaseProjectTreeViewProvider());
			projController.callBase = true;

			projController.setup(x => x.importApiCall(TypeMoq.It.isAny())).returns(async (model) => { importPath = model.filePath; });

			await projController.object.importNewDatabaseProject({ connectionProfile: mockConnectionProfile });
			should(importPath).equal(vscode.Uri.file(path.join(folderPath, projectName, projectName + '.sql')).fsPath, `model.filePath should be set to a specific file for ExtractTarget === file, but was ${importPath}`);

			// reset for counter-test
			importPath = undefined;
			folderPath = await testUtils.generateTestFolderPath();
			showQuickPickStub.resolves({ label: constants.schemaObjectType });

			await projController.object.importNewDatabaseProject({ connectionProfile: mockConnectionProfile });
			should(importPath).equal(vscode.Uri.file(path.join(folderPath, projectName)).fsPath, `model.filePath should be set to a folder for ExtractTarget !== file, but was ${importPath}`);
		});

		it('Should establish Import context correctly for ObjectExplorer and palette launch points', async function (): Promise<void> {
			const connectionId = 'BA5EBA11-C0DE-5EA7-ACED-BABB1E70A575';
			// test welcome button and palette launch points (context-less)
			let mockDbSelection = 'FakeDatabase';
			sinon.stub(azdata.connection, 'listDatabases').resolves([]);
			sinon.stub(vscode.window, 'showQuickPick').resolves({ label: mockDbSelection });
			sinon.stub(azdata.connection, 'openConnectionDialog').resolves({
				providerName: 'MSSQL',
				connectionId: connectionId,
				options: {}
			});

			let projController = new ProjectsController(new SqlDatabaseProjectTreeViewProvider());

			let result = await projController.getModelFromContext(undefined);

			should(result).deepEqual({ database: mockDbSelection, serverId: connectionId });

			// test launch via Object Explorer context
			result = await projController.getModelFromContext(mockConnectionProfile);
			should(result).deepEqual({ database: 'My Database', serverId: 'My Id' });
		});
	});

	describe('Add database reference', function (): void {
		it('Add database reference dialog should open from ProjectController', async function (): Promise<void> {
			let opened = false;

			let addDbReferenceDialog = TypeMoq.Mock.ofType(AddDatabaseReferenceDialog);
			addDbReferenceDialog.setup(x => x.openDialog()).returns(() => { opened = true; return Promise.resolve(undefined) });

			let projController = TypeMoq.Mock.ofType(ProjectsController);
			projController.callBase = true;
			projController.setup(x => x.getAddDatabaseReferenceDialog(TypeMoq.It.isAny())).returns(() => addDbReferenceDialog.object);

			await projController.object.addDatabaseReference(new Project('FakePath'));
			should(opened).equal(true);
		});

		it('Callbacks are hooked up and called from Add database reference dialog', async function (): Promise<void> {
			const projPath = path.dirname(await testUtils.createTestSqlProjFile(baselines.openProjectFileBaseline));
			await testUtils.createTestDataSources(baselines.openDataSourcesBaseline, projPath);
			const proj = new Project(projPath);

			const addDbRefHoller = 'hello from callback for addDatabaseReference()';

			let holler = 'nothing';

			const addDbReferenceDialog = TypeMoq.Mock.ofType(AddDatabaseReferenceDialog, undefined, undefined, proj);
			addDbReferenceDialog.callBase = true;
			addDbReferenceDialog.setup(x => x.addReferenceClick()).returns(() => {
				projController.object.addDatabaseReferenceCallback(proj, { systemDb: SystemDatabase.master, databaseName: 'master' });
				return Promise.resolve(undefined);
			})

			const projController = TypeMoq.Mock.ofType(ProjectsController);
			projController.callBase = true;
			projController.setup(x => x.getAddDatabaseReferenceDialog(TypeMoq.It.isAny())).returns(() => addDbReferenceDialog.object);
			projController.setup(x => x.addDatabaseReferenceCallback(TypeMoq.It.isAny(), TypeMoq.It.is((_): _ is IDacpacReferenceSettings => true))).returns(() => {
				holler = addDbRefHoller;
				return Promise.resolve(undefined);
			});

			let dialog = await projController.object.addDatabaseReference(proj);
			await dialog.addReferenceClick();

			should(holler).equal(addDbRefHoller, 'executionCallback() is supposed to have been setup and called for add database reference scenario');
		});
	});
});

describe.skip('ProjectsController: round trip feature with SSDT', function (): void {
	it('Should show warning message for SSDT project opened in Azure Data Studio', async function (): Promise<void> {
		const stub = sinon.stub(vscode.window, 'showWarningMessage').returns(<any>Promise.resolve(constants.noString));

		// setup test files
		const folderPath = await testUtils.generateTestFolderPath();
		const sqlProjPath = await testUtils.createTestSqlProjFile(baselines.SSDTProjectFileBaseline, folderPath);
		await testUtils.createTestDataSources(baselines.openDataSourcesBaseline, folderPath);

		const projController = new ProjectsController(new SqlDatabaseProjectTreeViewProvider());

		await projController.openProject(vscode.Uri.file(sqlProjPath));
		should(stub.calledOnce).be.true('showWarningMessage should have been called exactly once');
		should(stub.calledWith(constants.updateProjectForRoundTrip)).be.true(`showWarningMessage not called with expected message '${constants.updateProjectForRoundTrip}' Actual '${stub.getCall(0).args[0]}'`);
	});

	it('Should not show warning message for non-SSDT projects that have the additional information for Build', async function (): Promise<void> {
		// setup test files
		const folderPath = await testUtils.generateTestFolderPath();
		const sqlProjPath = await testUtils.createTestSqlProjFile(baselines.openProjectFileBaseline, folderPath);
		await testUtils.createTestDataSources(baselines.openDataSourcesBaseline, folderPath);

		const projController = new ProjectsController(new SqlDatabaseProjectTreeViewProvider());

		const project = await projController.openProject(vscode.Uri.file(sqlProjPath));	// no error thrown

		should(project.importedTargets.length).equal(3); // additional target should exist by default
	});

	it('Should not update project and no backup file should be created when update to project is rejected', async function (): Promise<void> {
		sinon.stub(vscode.window, 'showWarningMessage').returns(<any>Promise.resolve(constants.noString));
		// setup test files
		const folderPath = await testUtils.generateTestFolderPath();
		const sqlProjPath = await testUtils.createTestSqlProjFile(baselines.SSDTProjectFileBaseline, folderPath);
		await testUtils.createTestDataSources(baselines.openDataSourcesBaseline, folderPath);

		const projController = new ProjectsController(new SqlDatabaseProjectTreeViewProvider());

		const project = await projController.openProject(vscode.Uri.file(sqlProjPath));

		should(await exists(sqlProjPath + '_backup')).equal(false);	// backup file should not be generated
		should(project.importedTargets.length).equal(2); // additional target should not be added by updateProjectForRoundTrip method
	});

	it('Should load Project and associated import targets when update to project is accepted', async function (): Promise<void> {
		sinon.stub(vscode.window, 'showWarningMessage').returns(<any>Promise.resolve(constants.yesString));

		// setup test files
		const folderPath = await testUtils.generateTestFolderPath();
		const sqlProjPath = await testUtils.createTestSqlProjFile(baselines.SSDTProjectFileBaseline, folderPath);
		await testUtils.createTestDataSources(baselines.openDataSourcesBaseline, folderPath);

		const projController = new ProjectsController(new SqlDatabaseProjectTreeViewProvider());

		const project = await projController.openProject(vscode.Uri.file(sqlProjPath));

		should(await exists(sqlProjPath + '_backup')).equal(true);	// backup file should be generated before the project is updated
		should(project.importedTargets.length).equal(3); // additional target added by updateProjectForRoundTrip method
	});
});


async function setupDeleteExcludeTest(proj: Project): Promise<[FileProjectEntry, ProjectRootTreeItem]> {
	await proj.addFolderItem('UpperFolder');
	await proj.addFolderItem('UpperFolder/LowerFolder');
	const scriptEntry = await proj.addScriptItem('UpperFolder/LowerFolder/someScript.sql', 'not a real script');
	await proj.addScriptItem('UpperFolder/LowerFolder/someOtherScript.sql', 'Also not a real script');
	await proj.addScriptItem('../anotherScript.sql', 'Also not a real script');

	const projTreeRoot = new ProjectRootTreeItem(proj);
	sinon.stub(vscode.window, 'showWarningMessage').returns(<any>Promise.resolve(constants.yesString));

	// confirm setup
	should(proj.files.length).equal(5, 'number of file/folder entries');
	should(path.parse(scriptEntry.fsUri.fsPath).base).equal('someScript.sql');
	should((await fs.readFile(scriptEntry.fsUri.fsPath)).toString()).equal('not a real script');

	return [scriptEntry, projTreeRoot];
}<|MERGE_RESOLUTION|>--- conflicted
+++ resolved
@@ -19,11 +19,7 @@
 import { ProjectsController } from '../controllers/projectController';
 import { promises as fs } from 'fs';
 import { createContext, TestContext, mockDacFxResult } from './testContext';
-<<<<<<< HEAD
 import { Project, reservedProjectFolders, SystemDatabase, FileProjectEntry } from '../models/project';
-=======
-import { Project, ProjectEntry, reservedProjectFolders, SystemDatabase } from '../models/project';
->>>>>>> b0211b43
 import { PublishDatabaseDialog } from '../dialogs/publishDatabaseDialog';
 import { IPublishSettings, IGenerateScriptSettings } from '../models/IPublishSettings';
 import { exists } from '../common/utils';
