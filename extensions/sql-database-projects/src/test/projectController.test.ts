--- conflicted
+++ resolved
@@ -18,13 +18,8 @@
 import { ProjectsController } from '../controllers/projectController';
 import { promises as fs } from 'fs';
 import { createContext, TestContext, mockDacFxResult } from './testContext';
-<<<<<<< HEAD
-import { Project, SystemDatabase, ProjectEntry } from '../models/project';
+import { Project, SystemDatabase, ProjectEntry, reservedProjectFolders } from '../models/project';
 import { PublishDatabaseDialog } from '../dialogs/publishDatabaseDialog';
-=======
-import { Project, SystemDatabase, ProjectEntry, reservedProjectFolders } from '../models/project';
-import { DeployDatabaseDialog } from '../dialogs/deployDatabaseDialog';
->>>>>>> a1f60065
 import { ApiWrapper } from '../common/apiWrapper';
 import { IPublishSettings, IGenerateScriptSettings } from '../models/IPublishSettings';
 import { exists } from '../common/utils';
