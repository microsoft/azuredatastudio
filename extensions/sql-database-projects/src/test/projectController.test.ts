--- conflicted
+++ resolved
@@ -267,10 +267,12 @@
 					holler = publishHoller;
 					return Promise.resolve(undefined);
 				});
-				projController.setup(x => x.readPublishProfile(TypeMoq.It.isAny())).returns(() => {
+				projController.setup(x => x.readPublishProfileCallback(TypeMoq.It.isAny())).returns(() => {
 					holler = profileHoller;
 					return Promise.resolve({
 						databaseName: '',
+						connectionId: '',
+						connectionString: '',
 						sqlCmdVariables: {}
 					});
 				});
@@ -291,39 +293,11 @@
 				should(holler).equal(generateHoller, 'executionCallback() is supposed to have been setup and called for GenerateScript scenario');
 
 				dialog = await projController.object.publishProject(proj);
-				await projController.object.readPublishProfile(vscode.Uri.parse('test'));
+				await projController.object.readPublishProfileCallback(vscode.Uri.parse('test'));
 
 				should(holler).equal(profileHoller, 'executionCallback() is supposed to have been setup and called for ReadPublishProfile scenario');
 			});
 
-			it('Should read database name and SQLCMD variables from publish profile', async function (): Promise<void> {
-				await baselines.loadBaselines();
-				let profilePath = await testUtils.createTestFile(baselines.publishProfileBaseline, 'publishProfile.publish.xml');
-				const projController = new ProjectsController(new SqlDatabaseProjectTreeViewProvider());
-
-<<<<<<< HEAD
-			let projController = TypeMoq.Mock.ofType(ProjectsController);
-			projController.callBase = true;
-			projController.setup(x => x.getPublishDialog(TypeMoq.It.isAny())).returns(() => publishDialog.object);
-			projController.setup(x => x.executionCallback(TypeMoq.It.isAny(), TypeMoq.It.is((_): _ is IPublishSettings => true))).returns(() => {
-				holler = publishHoller;
-				return Promise.resolve(undefined);
-			});
-			projController.setup(x => x.readPublishProfileCallback(TypeMoq.It.isAny())).returns(() => {
-				holler = profileHoller;
-				return Promise.resolve({
-					databaseName: '',
-					connectionId: '',
-					connectionString: '',
-					sqlCmdVariables: {}
-				});
-=======
-				let result = await projController.readPublishProfile(vscode.Uri.file(profilePath));
-				should(result.databaseName).equal('targetDb');
-				should(Object.keys(result.sqlCmdVariables).length).equal(1);
-				should(result.sqlCmdVariables['ProdDatabaseName']).equal('MyProdDatabase');
->>>>>>> f4a41274
-			});
 
 			it('Should copy dacpac to temp folder before publishing', async function (): Promise<void> {
 				const fakeDacpacContents = 'SwiftFlewHiawathasArrow';
@@ -347,12 +321,7 @@
 
 				projController.setup(x => x.getDaxFxService()).returns(() => Promise.resolve(testContext.dacFxService.object));
 
-<<<<<<< HEAD
-			dialog = await projController.object.publishProject(proj);
-			await projController.object.readPublishProfileCallback(vscode.Uri.parse('test'));
-=======
 				await projController.object.executionCallback(new Project(''), { connectionUri: '', databaseName: '' });
->>>>>>> f4a41274
 
 				should(builtDacpacPath).not.equal('', 'built dacpac path should be set');
 				should(publishedDacpacPath).not.equal('', 'published dacpac path should be set');
@@ -362,12 +331,9 @@
 		});
 	});
 
-<<<<<<< HEAD
-=======
 	describe('import operations', function (): void {
 		it('Should create list of all files and folders correctly', async function (): Promise<void> {
 			const testFolderPath = await testUtils.createDummyFileStructure();
->>>>>>> f4a41274
 
 			const projController = new ProjectsController(new SqlDatabaseProjectTreeViewProvider());
 			const fileList = await projController.generateList(testFolderPath);
