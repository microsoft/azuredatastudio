/*---------------------------------------------------------------------------------------------
 *  Copyright (c) Microsoft Corporation. All rights reserved.
 *  Licensed under the Source EULA. See License.txt in the project root for license information.
 *--------------------------------------------------------------------------------------------*/

import * as should from 'should';
import * as path from 'path';
import * as os from 'os';
import * as vscode from 'vscode';
import * as TypeMoq from 'typemoq';
import * as sinon from 'sinon';
import * as dataworkspace from 'dataworkspace';
import * as baselines from './baselines/baselines';
import * as templates from '../templates/templates';
import * as testUtils from './testUtils';
import * as constants from '../common/constants';
import * as mssql from '../../../mssql';

import { SqlDatabaseProjectTreeViewProvider } from '../controllers/databaseProjectTreeViewProvider';
import { ProjectsController } from '../controllers/projectController';
import { promises as fs } from 'fs';
import { createContext, TestContext, mockDacFxResult, mockConnectionProfile } from './testContext';
import { Project, reservedProjectFolders, SystemDatabase, FileProjectEntry, SystemDatabaseReferenceProjectEntry } from '../models/project';
import { PublishDatabaseDialog } from '../dialogs/publishDatabaseDialog';
import { IPublishSettings, IGenerateScriptSettings } from '../models/IPublishSettings';
import { exists } from '../common/utils';
import { ProjectRootTreeItem } from '../models/tree/projectTreeItem';
import { FolderNode, FileNode } from '../models/tree/fileFolderTreeItem';
import { BaseProjectTreeItem } from '../models/tree/baseTreeItem';
import { AddDatabaseReferenceDialog } from '../dialogs/addDatabaseReferenceDialog';
import { IDacpacReferenceSettings } from '../models/IDatabaseReferenceSettings';
import { CreateProjectFromDatabaseDialog } from '../dialogs/createProjectFromDatabaseDialog';
import { ImportDataModel } from '../models/api/import';

let testContext: TestContext;

describe('ProjectsController', function (): void {
	before(async function (): Promise<void> {
		await templates.loadTemplates(path.join(__dirname, '..', '..', 'resources', 'templates'));
		await baselines.loadBaselines();
	});

	beforeEach(function (): void {
		testContext = createContext();
	});

	afterEach(function (): void {
		sinon.restore();
	});

	describe('project controller operations', function (): void {
		describe('Project file operations and prompting', function (): void {
			it('Should create new sqlproj file with correct values', async function (): Promise<void> {
				const projController = new ProjectsController();
				const projFileDir = path.join(os.tmpdir(), `TestProject_${new Date().getTime()}`);

				const projFilePath = await projController.createNewProject('TestProjectName', vscode.Uri.file(projFileDir), false, 'BA5EBA11-C0DE-5EA7-ACED-BABB1E70A575');

				let projFileText = (await fs.readFile(projFilePath)).toString();

				should(projFileText).equal(baselines.newProjectFileBaseline);
			});

			it('Should return silently when no SQL object name provided in prompts', async function (): Promise<void> {
				for (const name of ['', '    ', undefined]) {
					const showInputBoxStub = sinon.stub(vscode.window, 'showInputBox').resolves(name);
					const showErrorMessageSpy = sinon.spy(vscode.window, 'showErrorMessage');
					const projController = new ProjectsController();
					const project = new Project('FakePath');

					should(project.files.length).equal(0);
					await projController.addItemPrompt(new Project('FakePath'), '', templates.script);
					should(project.files.length).equal(0, 'Expected to return without throwing an exception or adding a file when an empty/undefined name is provided.');
					should(showErrorMessageSpy.notCalled).be.true('showErrorMessage should not have been called');
					showInputBoxStub.restore();
					showErrorMessageSpy.restore();
				}
			});

			it('Should show error if trying to add a file that already exists', async function (): Promise<void> {
				const tableName = 'table1';
				sinon.stub(vscode.window, 'showInputBox').resolves(tableName);
				const spy = sinon.spy(vscode.window, 'showErrorMessage');
				const projController = new ProjectsController();
				const project = await testUtils.createTestProject(baselines.newProjectFileBaseline);

				should(project.files.length).equal(0, 'There should be no files');
				await projController.addItemPrompt(project, '', templates.script);
				should(project.files.length).equal(1, 'File should be successfully added');
				await projController.addItemPrompt(project, '', templates.script);
				const msg = constants.fileAlreadyExists(tableName);
				should(spy.calledOnce).be.true('showErrorMessage should have been called exactly once');
				should(spy.calledWith(msg)).be.true(`showErrorMessage not called with expected message '${msg}' Actual '${spy.getCall(0).args[0]}'`);
			});

			it('Should show error if trying to add a folder that already exists', async function (): Promise<void> {
				const folderName = 'folder1';
				const stub = sinon.stub(vscode.window, 'showInputBox').resolves(folderName);

				const projController = new ProjectsController();
				const project = await testUtils.createTestProject(baselines.newProjectFileBaseline);
				const projectRoot = new ProjectRootTreeItem(project);

				should(project.files.length).equal(0, 'There should be no other folders');
				await projController.addFolderPrompt(createWorkspaceTreeItem(projectRoot));
				should(project.files.length).equal(1, 'Folder should be successfully added');
				stub.restore();
				await verifyFolderNotAdded(folderName, projController, project, projectRoot);

				// reserved folder names
				for (let i in reservedProjectFolders) {
					await verifyFolderNotAdded(reservedProjectFolders[i], projController, project, projectRoot);
				}
			});

			it('Should be able to add folder with reserved name as long as not at project root', async function (): Promise<void> {
				const folderName = 'folder1';
				const stub = sinon.stub(vscode.window, 'showInputBox').resolves(folderName);

				const projController = new ProjectsController();
				const project = await testUtils.createTestProject(baselines.openProjectFileBaseline);
				const projectRoot = new ProjectRootTreeItem(project);

				// make sure it's ok to add these folders if they aren't where the reserved folders are at the root of the project
				let node = projectRoot.children.find(c => c.friendlyName === 'Tables');
				stub.restore();
				for (let i in reservedProjectFolders) {
					await verifyFolderAdded(reservedProjectFolders[i], projController, project, <BaseProjectTreeItem>node);
				}
			});

			async function verifyFolderAdded(folderName: string, projController: ProjectsController, project: Project, node: BaseProjectTreeItem): Promise<void> {
				const beforeFileCount = project.files.length;
				const stub = sinon.stub(vscode.window, 'showInputBox').resolves(folderName);
				await projController.addFolderPrompt(createWorkspaceTreeItem(node));
				should(project.files.length).equal(beforeFileCount + 1, `File count should be increased by one after adding the folder ${folderName}`);
				stub.restore();
			}

			async function verifyFolderNotAdded(folderName: string, projController: ProjectsController, project: Project, node: BaseProjectTreeItem): Promise<void> {
				const beforeFileCount = project.files.length;
				const showInputBoxStub = sinon.stub(vscode.window, 'showInputBox').resolves(folderName);
				const showErrorMessageSpy = sinon.spy(vscode.window, 'showErrorMessage');
				await projController.addFolderPrompt(createWorkspaceTreeItem(node));
				should(showErrorMessageSpy.calledOnce).be.true('showErrorMessage should have been called exactly once');
				const msg = constants.folderAlreadyExists(folderName);
				should(showErrorMessageSpy.calledWith(msg)).be.true(`showErrorMessage not called with expected message '${msg}' Actual '${showErrorMessageSpy.getCall(0).args[0]}'`);
				should(project.files.length).equal(beforeFileCount, 'File count should be the same as before the folder was attempted to be added');
				showInputBoxStub.restore();
				showErrorMessageSpy.restore();
			}

			it('Should delete nested ProjectEntry from node', async function (): Promise<void> {
				let proj = await testUtils.createTestProject(templates.newSqlProjectTemplate);
				const setupResult = await setupDeleteExcludeTest(proj);
				const scriptEntry = setupResult[0], projTreeRoot = setupResult[1], preDeployEntry = setupResult[2], postDeployEntry = setupResult[3], noneEntry = setupResult[4];

				const projController = new ProjectsController();

				await projController.delete(createWorkspaceTreeItem(projTreeRoot.children.find(x => x.friendlyName === 'UpperFolder')!.children[0]) /* LowerFolder */);
				await projController.delete(createWorkspaceTreeItem(projTreeRoot.children.find(x => x.friendlyName === 'anotherScript.sql')!));
				await projController.delete(createWorkspaceTreeItem(projTreeRoot.children.find(x => x.friendlyName === 'Script.PreDeployment1.sql')!));
				await projController.delete(createWorkspaceTreeItem(projTreeRoot.children.find(x => x.friendlyName === 'Script.PreDeployment2.sql')!));
				await projController.delete(createWorkspaceTreeItem(projTreeRoot.children.find(x => x.friendlyName === 'Script.PostDeployment1.sql')!));

				proj = await Project.openProject(proj.projectFilePath); // reload edited sqlproj from disk

				// confirm result
				should(proj.files.length).equal(1, 'number of file/folder entries'); // lowerEntry and the contained scripts should be deleted
				should(proj.files[0].relativePath).equal('UpperFolder');
				should(proj.preDeployScripts.length).equal(0);
				should(proj.postDeployScripts.length).equal(0);
				should(proj.noneDeployScripts.length).equal(0);

				should(await exists(scriptEntry.fsUri.fsPath)).equal(false, 'script is supposed to be deleted');
				should(await exists(preDeployEntry.fsUri.fsPath)).equal(false, 'pre-deployment script is supposed to be deleted');
				should(await exists(postDeployEntry.fsUri.fsPath)).equal(false, 'post-deployment script is supposed to be deleted');
				should(await exists(noneEntry.fsUri.fsPath)).equal(false, 'none entry pre-deployment script is supposed to be deleted');
			});

			it('Should delete database references', async function (): Promise<void> {
				// setup - openProject baseline has a system db reference to master
				const proj = await testUtils.createTestProject(baselines.openProjectFileBaseline);
				const projController = new ProjectsController();
				sinon.stub(vscode.window, 'showWarningMessage').returns(<any>Promise.resolve(constants.yesString));

				// add dacpac reference
				await proj.addDatabaseReference({
					dacpacFileLocation: vscode.Uri.file('test2.dacpac'),
					databaseName: 'test2DbName',
					databaseVariable: 'test2Db',
					suppressMissingDependenciesErrors: false
				});
				// add project reference
				await proj.addProjectReference({
					projectName: 'project1',
					projectGuid: '',
					projectRelativePath: vscode.Uri.file(path.join('..', 'project1', 'project1.sqlproj')),
					suppressMissingDependenciesErrors: false
				});

				const projTreeRoot = new ProjectRootTreeItem(proj);
				should(proj.databaseReferences.length).equal(3, 'Should start with 3 database references');

				const databaseReferenceNodeChildren = projTreeRoot.children.find(x => x.friendlyName === constants.databaseReferencesNodeName)?.children;
				await projController.delete(createWorkspaceTreeItem(databaseReferenceNodeChildren?.find(x => x.friendlyName === 'master')!));   // system db reference
				await projController.delete(createWorkspaceTreeItem(databaseReferenceNodeChildren?.find(x => x.friendlyName === 'test2')!));    // dacpac reference
				await projController.delete(createWorkspaceTreeItem(databaseReferenceNodeChildren?.find(x => x.friendlyName === 'project1')!)); // project reference

				// confirm result
				should(proj.databaseReferences.length).equal(0, 'All database references should have been deleted');
			});

			it('Should exclude nested ProjectEntry from node', async function (): Promise<void> {
				let proj = await testUtils.createTestProject(templates.newSqlProjectTemplate);
				const setupResult = await setupDeleteExcludeTest(proj);
				const scriptEntry = setupResult[0], projTreeRoot = setupResult[1], preDeployEntry = setupResult[2], postDeployEntry = setupResult[3], noneEntry = setupResult[4];

				const projController = new ProjectsController();

				await projController.exclude(createWorkspaceTreeItem(<FolderNode>projTreeRoot.children.find(x => x.friendlyName === 'UpperFolder')!.children[0]) /* LowerFolder */);
				await projController.exclude(createWorkspaceTreeItem(<FileNode>projTreeRoot.children.find(x => x.friendlyName === 'anotherScript.sql')!));
				await projController.exclude(createWorkspaceTreeItem(<FileNode>projTreeRoot.children.find(x => x.friendlyName === 'Script.PreDeployment1.sql')!));
				await projController.exclude(createWorkspaceTreeItem(<FileNode>projTreeRoot.children.find(x => x.friendlyName === 'Script.PreDeployment2.sql')!));
				await projController.exclude(createWorkspaceTreeItem(<FileNode>projTreeRoot.children.find(x => x.friendlyName === 'Script.PostDeployment1.sql')!));

				proj = await Project.openProject(proj.projectFilePath); // reload edited sqlproj from disk

				// confirm result
				should(proj.files.length).equal(1, 'number of file/folder entries'); // LowerFolder and the contained scripts should be deleted
				should(proj.files[0].relativePath).equal('UpperFolder'); // UpperFolder should still be there
				should(proj.preDeployScripts.length).equal(0);
				should(proj.postDeployScripts.length).equal(0);
				should(proj.noneDeployScripts.length).equal(0);

				should(await exists(scriptEntry.fsUri.fsPath)).equal(true, 'script is supposed to still exist on disk');
				should(await exists(preDeployEntry.fsUri.fsPath)).equal(true, 'pre-deployment script is supposed to still exist on disk');
				should(await exists(postDeployEntry.fsUri.fsPath)).equal(true, 'post-deployment script is supposed to still exist on disk');
				should(await exists(noneEntry.fsUri.fsPath)).equal(true, 'none entry pre-deployment script is supposed to still exist on disk');
			});

			it('Should reload correctly after changing sqlproj file', async function (): Promise<void> {
				// create project
				const folderPath = await testUtils.generateTestFolderPath();
				const sqlProjPath = await testUtils.createTestSqlProjFile(baselines.newProjectFileBaseline, folderPath);
				const treeProvider = new SqlDatabaseProjectTreeViewProvider();
				const projController = new ProjectsController();
				const project = await Project.openProject(vscode.Uri.file(sqlProjPath).fsPath);
				treeProvider.load([project]);

				// change the sql project file
				await fs.writeFile(sqlProjPath, baselines.newProjectFileWithScriptBaseline);
				should(project.files.length).equal(0);

				// call reload project
				await projController.reloadProject({ treeDataProvider: treeProvider, element: { root: { project: project } } });
				// calling this because this gets called in the projectProvider.getProjectTreeDataProvider(), which is called by workspaceTreeDataProvider
				// when notifyTreeDataChanged() happens
				treeProvider.load([project]);

				// check that the new project is in the tree
				should(project.files.length).equal(1);
				should(treeProvider.getChildren()[0].children.find(c => c.friendlyName === 'Script1.sql')).not.equal(undefined);
			});

			it('Should be able to add pre deploy and post deploy script', async function (): Promise<void> {
				const preDeployScriptName = 'PreDeployScript1.sql';
				const postDeployScriptName = 'PostDeployScript1.sql';

				const projController = new ProjectsController();
				const project = await testUtils.createTestProject(baselines.newProjectFileBaseline);

				sinon.stub(vscode.window, 'showInputBox').resolves(preDeployScriptName);
				should(project.preDeployScripts.length).equal(0, 'There should be no pre deploy scripts');
				await projController.addItemPrompt(project, '', templates.preDeployScript);
				should(project.preDeployScripts.length).equal(1, `Pre deploy script should be successfully added. ${project.preDeployScripts.length}, ${project.files.length}`);

				sinon.restore();
				sinon.stub(vscode.window, 'showInputBox').resolves(postDeployScriptName);
				should(project.postDeployScripts.length).equal(0, 'There should be no post deploy scripts');
				await projController.addItemPrompt(project, '', templates.postDeployScript);
				should(project.postDeployScripts.length).equal(1, 'Post deploy script should be successfully added');
			});

			it('Should change target platform', async function (): Promise<void> {
				sinon.stub(vscode.window, 'showQuickPick').resolves({ label: constants.sqlAzure });

				const projController = new ProjectsController();
				const sqlProjPath = await testUtils.createTestSqlProjFile(baselines.openProjectFileBaseline);
				const project = await Project.openProject(sqlProjPath);
				should(project.getProjectTargetVersion()).equal(constants.targetPlatformToVersion.get(constants.sqlServer2019));
				should(project.databaseReferences.length).equal(1, 'Project should have one database reference to master');
				should(project.databaseReferences[0].fsUri.fsPath).containEql(constants.targetPlatformToVersion.get(constants.sqlServer2019));
				should((<SystemDatabaseReferenceProjectEntry>project.databaseReferences[0]).ssdtUri.fsPath).containEql(constants.targetPlatformToVersion.get(constants.sqlServer2019));

				await projController.changeTargetPlatform(project);
				should(project.getProjectTargetVersion()).equal(constants.targetPlatformToVersion.get(constants.sqlAzure));
				// verify system db reference got updated too
				should(project.databaseReferences[0].fsUri.fsPath).containEql(constants.targetPlatformToVersion.get(constants.sqlAzure));
				should((<SystemDatabaseReferenceProjectEntry>project.databaseReferences[0]).ssdtUri.fsPath).containEql(constants.targetPlatformToVersion.get(constants.sqlAzure));
			});
		});

		describe('Publishing and script generation', function (): void {
			it('Publish dialog should open from ProjectController', async function (): Promise<void> {
				let opened = false;

				let publishDialog = TypeMoq.Mock.ofType(PublishDatabaseDialog);
				publishDialog.setup(x => x.openDialog()).returns(() => { opened = true; });

				let projController = TypeMoq.Mock.ofType(ProjectsController);
				projController.callBase = true;
				projController.setup(x => x.getPublishDialog(TypeMoq.It.isAny())).returns(() => publishDialog.object);

				await projController.object.publishProject(new Project('FakePath'));
				should(opened).equal(true);
			});

			it('Callbacks are hooked up and called from Publish dialog', async function (): Promise<void> {
				const projPath = path.dirname(await testUtils.createTestSqlProjFile(baselines.openProjectFileBaseline));
				await testUtils.createTestDataSources(baselines.openDataSourcesBaseline, projPath);
				const proj = new Project(projPath);

				const publishHoller = 'hello from callback for publish()';
				const generateHoller = 'hello from callback for generateScript()';

				let holler = 'nothing';

				let publishDialog = TypeMoq.Mock.ofType(PublishDatabaseDialog, undefined, undefined, proj);
				publishDialog.callBase = true;
				publishDialog.setup(x => x.getConnectionUri()).returns(() => Promise.resolve('fake|connection|uri'));

				let projController = TypeMoq.Mock.ofType(ProjectsController);
				projController.callBase = true;
				projController.setup(x => x.getPublishDialog(TypeMoq.It.isAny())).returns(() => publishDialog.object);
				projController.setup(x => x.publishProjectCallback(TypeMoq.It.isAny(), TypeMoq.It.is((_): _ is IPublishSettings => true))).returns(() => {
					holler = publishHoller;
					return Promise.resolve(undefined);
				});

				projController.setup(x => x.publishProjectCallback(TypeMoq.It.isAny(), TypeMoq.It.is((_): _ is IGenerateScriptSettings => true))).returns(() => {
					holler = generateHoller;
					return Promise.resolve(undefined);
				});

				let dialog = await projController.object.publishProject(proj);
				await dialog.publishClick();

				should(holler).equal(publishHoller, 'executionCallback() is supposed to have been setup and called for Publish scenario');

				dialog = await projController.object.publishProject(proj);
				await dialog.generateScriptClick();

				should(holler).equal(generateHoller, 'executionCallback() is supposed to have been setup and called for GenerateScript scenario');
			});

			it('Should copy dacpac to temp folder before publishing', async function (): Promise<void> {
				const fakeDacpacContents = 'SwiftFlewHiawathasArrow';
				let postCopyContents = '';
				let builtDacpacPath = '';
				let publishedDacpacPath = '';

				testContext.dacFxService.setup(x => x.generateDeployScript(TypeMoq.It.isAny(), TypeMoq.It.isAny(), TypeMoq.It.isAny(), TypeMoq.It.isAny(), TypeMoq.It.isAny(), TypeMoq.It.isAny())).returns(async (p) => {
					publishedDacpacPath = p;
					postCopyContents = (await fs.readFile(publishedDacpacPath)).toString();
					return Promise.resolve(mockDacFxResult);
				});

				let projController = TypeMoq.Mock.ofType(ProjectsController);
				projController.callBase = true;

				projController.setup(x => x.buildProject(TypeMoq.It.isAny())).returns(async () => {
					builtDacpacPath = await testUtils.createTestFile(fakeDacpacContents, 'output.dacpac');
					return builtDacpacPath;
				});

				projController.setup(x => x.getDaxFxService()).returns(() => Promise.resolve(testContext.dacFxService.object));

				await projController.object.publishProjectCallback(new Project(''), { connectionUri: '', databaseName: '' });

				should(builtDacpacPath).not.equal('', 'built dacpac path should be set');
				should(publishedDacpacPath).not.equal('', 'published dacpac path should be set');
				should(builtDacpacPath).not.equal(publishedDacpacPath, 'built and published dacpac paths should be different');
				should(postCopyContents).equal(fakeDacpacContents, 'contents of built and published dacpacs should match');
			});
		});
	});

<<<<<<< HEAD
	describe('Create project from database operations and dialog', function (): void {
=======
	describe('Create project from database', function (): void {
		afterEach(() => {
			sinon.restore();
		});

>>>>>>> ddc8c000
		it('Should create list of all files and folders correctly', async function (): Promise<void> {
			const testFolderPath = await testUtils.createDummyFileStructure();

			const projController = new ProjectsController();
			const fileList = await projController.generateList(testFolderPath);

			should(fileList.length).equal(15);	// Parent folder + 2 files under parent folder + 2 directories with 5 files each
		});

		it('Should error out for inaccessible path', async function (): Promise<void> {
			const spy = sinon.spy(vscode.window, 'showErrorMessage');

			let testFolderPath = await testUtils.generateTestFolderPath();
			testFolderPath += '_nonexistentFolder';	// Modify folder path to point to a nonexistent location

			const projController = new ProjectsController();

			await projController.generateList(testFolderPath);
			should(spy.calledOnce).be.true('showErrorMessage should have been called');
			const msg = constants.cannotResolvePath(testFolderPath);
			should(spy.calledWith(msg)).be.true(`showErrorMessage not called with expected message '${msg}' Actual '${spy.getCall(0).args[0]}'`);
		});

<<<<<<< HEAD
		it('Create project from Database dialog should open from ProjectController', async function (): Promise<void> {
			let opened = false;

			let createProjectFromDatabaseDialog = TypeMoq.Mock.ofType(CreateProjectFromDatabaseDialog, undefined, undefined, mockConnectionProfile);
			createProjectFromDatabaseDialog.setup(x => x.openDialog()).returns(() => { opened = true; return Promise.resolve(undefined); });

			let projController = TypeMoq.Mock.ofType(ProjectsController);
			projController.callBase = true;
			projController.setup(x => x.getCreateProjectFromDatabaseDialog(TypeMoq.It.isAny())).returns(() => createProjectFromDatabaseDialog.object);

			await projController.object.importNewDatabaseProject(mockConnectionProfile);
			should(opened).equal(true);
		});

		it('Callbacks are hooked up and called from create project from database dialog', async function (): Promise<void> {
			const createProjectFromDbHoller = 'hello from callback for importNewDatabaseProject()';

			let holler = 'nothing';

			const createProjectFromDatabaseDialog = TypeMoq.Mock.ofType(CreateProjectFromDatabaseDialog, undefined, undefined, undefined);
			createProjectFromDatabaseDialog.callBase = true;
			createProjectFromDatabaseDialog.setup(x => x.createButtonClick()).returns(async () => {
				await projController.object.createNewProjectCallback( { serverId: 'My Id', database: 'My Database', projName: 'testProject', filePath: 'testLocation', version: '1.0.0.0', extractTarget: mssql.ExtractTarget['schemaObjectType'] });
				return Promise.resolve(undefined);
			});

			const projController = TypeMoq.Mock.ofType(ProjectsController);
			projController.callBase = true;
			projController.setup(x => x.getCreateProjectFromDatabaseDialog(TypeMoq.It.isAny())).returns(() => createProjectFromDatabaseDialog.object);
			projController.setup(x => x.createNewProjectCallback(TypeMoq.It.isAny())).returns(() => {
				holler = createProjectFromDbHoller;
				return Promise.resolve(undefined);
			});
=======
		it('Should show error when no project name provided', async function (): Promise<void> {
			for (const name of ['', '    ', undefined]) {
				const dataWorkspaceMock = TypeMoq.Mock.ofType<dataworkspace.IExtension>();
				dataWorkspaceMock.setup(x => x.getProjectsInWorkspace()).returns(() => []);
				dataWorkspaceMock.setup(x => x.defaultProjectSaveLocation).returns(() => vscode.Uri.file('/test/folder'));
				sinon.stub(vscode.extensions, 'getExtension').returns(<any>{ exports: dataWorkspaceMock.object});
				sinon.stub(vscode.workspace, 'workspaceFile').value(vscode.Uri.file('/test/folder/ws.code-workspace'));
				sinon.stub(vscode.window, 'showInputBox').resolves(name);
				const spy = sinon.spy(vscode.window, 'showErrorMessage');

				const projController = new ProjectsController();
				await projController.createProjectFromDatabase({ connectionProfile: mockConnectionProfile });
				should(spy.calledOnce).be.true('showErrorMessage should have been called');
				should(spy.calledWith(constants.projectNameRequired)).be.true(`showErrorMessage not called with expected message '${constants.projectNameRequired}' Actual '${spy.getCall(0).args[0]}'`);
				sinon.restore();
			}
		});

		it('Should show error when no target information provided', async function (): Promise<void> {
			const dataWorkspaceMock = TypeMoq.Mock.ofType<dataworkspace.IExtension>();
			dataWorkspaceMock.setup(x => x.getProjectsInWorkspace()).returns(() => []);
			dataWorkspaceMock.setup(x => x.defaultProjectSaveLocation).returns(() => vscode.Uri.file('/test/folder'));
			sinon.stub(vscode.extensions, 'getExtension').returns(<any>{ exports: dataWorkspaceMock.object});
			sinon.stub(vscode.workspace, 'workspaceFile').value(vscode.Uri.file('/test/folder/ws.code-workspace'));
			sinon.stub(vscode.window, 'showInputBox').resolves('MyProjectName');
			sinon.stub(vscode.window, 'showQuickPick').resolves(undefined);
			sinon.stub(vscode.window, 'showOpenDialog').resolves([vscode.Uri.file('fakePath')]);
			const spy = sinon.spy(vscode.window, 'showErrorMessage');

			const projController = new ProjectsController();
			await projController.createProjectFromDatabase({ connectionProfile: mockConnectionProfile });
			should(spy.calledOnce).be.true('showErrorMessage should have been called');
			should(spy.calledWith(constants.extractTargetRequired)).be.true(`showErrorMessage not called with expected message '${constants.extractTargetRequired}' Actual '${spy.getCall(0).args[0]}'`);
		});

		it('Should show error when no location provided with ExtractTarget = File', async function (): Promise<void> {
			const dataWorkspaceMock = TypeMoq.Mock.ofType<dataworkspace.IExtension>();
			dataWorkspaceMock.setup(x => x.getProjectsInWorkspace()).returns(() => []);
			dataWorkspaceMock.setup(x => x.defaultProjectSaveLocation).returns(() => vscode.Uri.file('/test/folder'));
			sinon.stub(vscode.extensions, 'getExtension').returns(<any>{ exports: dataWorkspaceMock.object});
			sinon.stub(vscode.workspace, 'workspaceFile').value(vscode.Uri.file('/test/folder/ws.code-workspace'));
			sinon.stub(vscode.window, 'showInputBox').resolves('MyProjectName');
			sinon.stub(vscode.window, 'showOpenDialog').resolves(undefined);
			sinon.stub(vscode.window, 'showQuickPick').resolves({ label: constants.file });
			const spy = sinon.spy(vscode.window, 'showErrorMessage');

			const projController = new ProjectsController();
			await projController.createProjectFromDatabase({ connectionProfile: mockConnectionProfile });
			should(spy.calledOnce).be.true('showErrorMessage should have been called');
			should(spy.calledWith(constants.projectLocationRequired)).be.true(`showErrorMessage not called with expected message '${constants.projectLocationRequired}' Actual '${spy.getCall(0).args[0]}'`);
		});

		it('Should show error when no location provided with ExtractTarget = SchemaObjectType', async function (): Promise<void> {
			const dataWorkspaceMock = TypeMoq.Mock.ofType<dataworkspace.IExtension>();
			dataWorkspaceMock.setup(x => x.getProjectsInWorkspace()).returns(() => []);
			dataWorkspaceMock.setup(x => x.defaultProjectSaveLocation).returns(() => vscode.Uri.file('/test/folder'));
			sinon.stub(vscode.extensions, 'getExtension').returns(<any>{ exports: dataWorkspaceMock.object});
			sinon.stub(vscode.workspace, 'workspaceFile').value(vscode.Uri.file('/test/folder/ws.code-workspace'));
			sinon.stub(vscode.window, 'showInputBox').resolves('MyProjectName');
			sinon.stub(vscode.window, 'showQuickPick').resolves({ label: constants.schemaObjectType });
			sinon.stub(vscode.window, 'showOpenDialog').resolves(undefined);
			const spy = sinon.spy(vscode.window, 'showErrorMessage');

			const projController = new ProjectsController();
			await projController.createProjectFromDatabase({ connectionProfile: mockConnectionProfile });
			should(spy.calledOnce).be.true('showErrorMessage should have been called');
			should(spy.calledWith(constants.projectLocationRequired)).be.true(`showErrorMessage not called with expected message '${constants.projectLocationRequired}' Actual '${spy.getCall(0).args[0]}'`);
		});
>>>>>>> ddc8c000

			let dialog = await projController.object.importNewDatabaseProject(undefined);
			await dialog.createButtonClick();

<<<<<<< HEAD
			should(holler).equal(createProjectFromDbHoller, 'executionCallback() is supposed to have been setup and called for create project from database scenario');
		});
=======
			const dataWorkspaceMock = TypeMoq.Mock.ofType<dataworkspace.IExtension>();
			dataWorkspaceMock.setup(x => x.defaultProjectSaveLocation).returns(() => vscode.Uri.file('/test/folder'));
			dataWorkspaceMock.setup(x => x.getProjectsInWorkspace()).returns(() => []);
			sinon.stub(vscode.extensions, 'getExtension').returns(<any>{ exports: dataWorkspaceMock.object});
			sinon.stub(vscode.workspace, 'workspaceFile').value(vscode.Uri.file('/test/folder/ws.code-workspace'));
			sinon.stub(vscode.window, 'showInputBox').resolves(projectName);
			const showQuickPickStub = sinon.stub(vscode.window, 'showQuickPick').resolves({ label: constants.file });
			sinon.stub(vscode.window, 'showOpenDialog').callsFake(() => Promise.resolve([vscode.Uri.file(folderPath)]));
>>>>>>> ddc8c000

		it('Should set model filePath correctly for ExtractType = File', async function (): Promise<void> {
			let folderPath = await testUtils.generateTestFolderPath();
			let projectName = 'My Project';
			let importPath;
			let model: ImportDataModel = { serverId: 'My Id', database: 'My Database', projName: projectName, filePath: folderPath, version: '1.0.0.0', extractTarget: mssql.ExtractTarget['file'] };

<<<<<<< HEAD
			const projController = new ProjectsController(new SqlDatabaseProjectTreeViewProvider());
			projController.setFilePath(model);
			importPath = model.filePath;

			should(importPath.toUpperCase()).equal(vscode.Uri.file(path.join(folderPath, projectName + '.sql')).fsPath.toUpperCase(), `model.filePath should be set to a specific file for ExtractTarget === file, but was ${importPath}`);
		});

		it('Should set model filePath correctly for ExtractType = Schema/Object Type', async function (): Promise<void> {
			let folderPath = await testUtils.generateTestFolderPath();
			let projectName = 'My Project';
			let importPath;
			let model: ImportDataModel = { serverId: 'My Id', database: 'My Database', projName: projectName, filePath: folderPath, version: '1.0.0.0', extractTarget: mssql.ExtractTarget['schemaObjectType'] };
=======
			let projController = TypeMoq.Mock.ofType(ProjectsController, undefined, undefined, new SqlDatabaseProjectTreeViewProvider());
			projController.callBase = true;

			projController.setup(x => x.createProjectFromDatabaseApiCall(TypeMoq.It.isAny())).returns(async (model) => { importPath = model.filePath; });

			await projController.object.createProjectFromDatabase({ connectionProfile: mockConnectionProfile });
			should(importPath).equal(vscode.Uri.file(path.join(folderPath, projectName, projectName + '.sql')).fsPath, `model.filePath should be set to a specific file for ExtractTarget === file, but was ${importPath}`);

			// reset for counter-test
			importPath = undefined;
			folderPath = await testUtils.generateTestFolderPath();
			showQuickPickStub.resolves({ label: constants.schemaObjectType });

			await projController.object.createProjectFromDatabase({ connectionProfile: mockConnectionProfile });
			should(importPath).equal(vscode.Uri.file(path.join(folderPath, projectName)).fsPath, `model.filePath should be set to a folder for ExtractTarget !== file, but was ${importPath}`);
		});

		it('Should establish Import context correctly for ObjectExplorer and palette launch points', async function (): Promise<void> {
			const connectionId = 'BA5EBA11-C0DE-5EA7-ACED-BABB1E70A575';
			// test welcome button and palette launch points (context-less)
			let mockDbSelection = 'FakeDatabase';
			sinon.stub(azdata.connection, 'listDatabases').resolves([]);
			sinon.stub(vscode.window, 'showQuickPick').resolves({ label: mockDbSelection });
			sinon.stub(azdata.connection, 'openConnectionDialog').resolves({
				providerName: 'MSSQL',
				connectionId: connectionId,
				options: {}
			});

			let projController = new ProjectsController();

			let result = await projController.getModelFromContext(undefined);
>>>>>>> ddc8c000

			const projController = new ProjectsController(new SqlDatabaseProjectTreeViewProvider());
			projController.setFilePath(model);
			importPath = model.filePath;

			should(importPath.toUpperCase()).equal(vscode.Uri.file(path.join(folderPath)).fsPath.toUpperCase(), `model.filePath should be set to a folder for ExtractTarget !== file, but was ${importPath}`);
		});
	});

	describe('Add database reference', function (): void {
		it('Add database reference dialog should open from ProjectController', async function (): Promise<void> {
			let opened = false;

			let addDbReferenceDialog = TypeMoq.Mock.ofType(AddDatabaseReferenceDialog);
			addDbReferenceDialog.setup(x => x.openDialog()).returns(() => { opened = true; return Promise.resolve(undefined); });

			let projController = TypeMoq.Mock.ofType(ProjectsController);
			projController.callBase = true;
			projController.setup(x => x.getAddDatabaseReferenceDialog(TypeMoq.It.isAny())).returns(() => addDbReferenceDialog.object);

			await projController.object.addDatabaseReference(new Project('FakePath'));
			should(opened).equal(true);
		});

		it('Callbacks are hooked up and called from Add database reference dialog', async function (): Promise<void> {
			const projPath = path.dirname(await testUtils.createTestSqlProjFile(baselines.openProjectFileBaseline));
			const proj = new Project(projPath);

			const addDbRefHoller = 'hello from callback for addDatabaseReference()';

			let holler = 'nothing';

			const addDbReferenceDialog = TypeMoq.Mock.ofType(AddDatabaseReferenceDialog, undefined, undefined, proj);
			addDbReferenceDialog.callBase = true;
			addDbReferenceDialog.setup(x => x.addReferenceClick()).returns(() => {
				projController.object.addDatabaseReferenceCallback(proj,
					{ systemDb: SystemDatabase.master, databaseName: 'master', suppressMissingDependenciesErrors: false },
					{ treeDataProvider: new SqlDatabaseProjectTreeViewProvider(), element: undefined });
				return Promise.resolve(undefined);
			});

			const projController = TypeMoq.Mock.ofType(ProjectsController);
			projController.callBase = true;
			projController.setup(x => x.getAddDatabaseReferenceDialog(TypeMoq.It.isAny())).returns(() => addDbReferenceDialog.object);
			projController.setup(x => x.addDatabaseReferenceCallback(TypeMoq.It.isAny(), TypeMoq.It.is((_): _ is IDacpacReferenceSettings => true), TypeMoq.It.isAny())).returns(() => {
				holler = addDbRefHoller;
				return Promise.resolve(undefined);
			});

			let dialog = await projController.object.addDatabaseReference(proj);
			await dialog.addReferenceClick();

			should(holler).equal(addDbRefHoller, 'executionCallback() is supposed to have been setup and called for add database reference scenario');
		});

		it('Should not allow adding circular project references', async function (): Promise<void> {
			const projPath1 = await testUtils.createTestSqlProjFile(baselines.openProjectFileBaseline);
			const projPath2 = await testUtils.createTestSqlProjFile(baselines.newProjectFileBaseline);
			const projController = new ProjectsController();

			const project1 = await Project.openProject(vscode.Uri.file(projPath1).fsPath);
			const project2 = await Project.openProject(vscode.Uri.file(projPath2).fsPath);
			const showErrorMessageSpy = sinon.spy(vscode.window, 'showErrorMessage');
			const dataWorkspaceMock = TypeMoq.Mock.ofType<dataworkspace.IExtension>();
			dataWorkspaceMock.setup(x => x.getProjectsInWorkspace()).returns(() => [vscode.Uri.file(project1.projectFilePath), vscode.Uri.file(project2.projectFilePath)]);
			sinon.stub(vscode.extensions, 'getExtension').returns(<any>{ exports: dataWorkspaceMock.object });

			// add project reference from project1 to project2
			await projController.addDatabaseReferenceCallback(project1, {
				projectGuid: '',
				projectName: 'TestProject',
				projectRelativePath: undefined,
				suppressMissingDependenciesErrors: false
			},
				{ treeDataProvider: new SqlDatabaseProjectTreeViewProvider(), element: undefined });
			should(showErrorMessageSpy.notCalled).be.true('showErrorMessage should not have been called');

			// try to add circular reference
			await projController.addDatabaseReferenceCallback(project2, {
				projectGuid: '',
				projectName: 'TestProjectName',
				projectRelativePath: undefined,
				suppressMissingDependenciesErrors: false
			},
				{ treeDataProvider: new SqlDatabaseProjectTreeViewProvider(), element: undefined });
			should(showErrorMessageSpy.called).be.true('showErrorMessage should have been called');
		});

	});
});

async function setupDeleteExcludeTest(proj: Project): Promise<[FileProjectEntry, ProjectRootTreeItem, FileProjectEntry, FileProjectEntry, FileProjectEntry]> {
	await proj.addFolderItem('UpperFolder');
	await proj.addFolderItem('UpperFolder/LowerFolder');
	const scriptEntry = await proj.addScriptItem('UpperFolder/LowerFolder/someScript.sql', 'not a real script');
	await proj.addScriptItem('UpperFolder/LowerFolder/someOtherScript.sql', 'Also not a real script');
	await proj.addScriptItem('../anotherScript.sql', 'Also not a real script');
	const preDeployEntry = await proj.addScriptItem('Script.PreDeployment1.sql', 'pre-deployment stuff', templates.preDeployScript);
	const noneEntry = await proj.addScriptItem('Script.PreDeployment2.sql', 'more pre-deployment stuff', templates.preDeployScript);
	const postDeployEntry = await proj.addScriptItem('Script.PostDeployment1.sql', 'post-deployment stuff', templates.postDeployScript);

	const projTreeRoot = new ProjectRootTreeItem(proj);
	sinon.stub(vscode.window, 'showWarningMessage').returns(<any>Promise.resolve(constants.yesString));

	// confirm setup
	should(proj.files.length).equal(5, 'number of file/folder entries');
	should(proj.preDeployScripts.length).equal(1, 'number of pre-deployment script entries');
	should(proj.postDeployScripts.length).equal(1, 'number of post-deployment script entries');
	should(proj.noneDeployScripts.length).equal(1, 'number of none script entries');
	should(path.parse(scriptEntry.fsUri.fsPath).base).equal('someScript.sql');
	should((await fs.readFile(scriptEntry.fsUri.fsPath)).toString()).equal('not a real script');

	return [scriptEntry, projTreeRoot, preDeployEntry, postDeployEntry, noneEntry];
}

function createWorkspaceTreeItem(node: BaseProjectTreeItem): dataworkspace.WorkspaceTreeItem {
	return {
		element: node,
		treeDataProvider: new SqlDatabaseProjectTreeViewProvider()
	};
}<|MERGE_RESOLUTION|>--- conflicted
+++ resolved
@@ -386,15 +386,11 @@
 		});
 	});
 
-<<<<<<< HEAD
 	describe('Create project from database operations and dialog', function (): void {
-=======
-	describe('Create project from database', function (): void {
 		afterEach(() => {
 			sinon.restore();
 		});
 
->>>>>>> ddc8c000
 		it('Should create list of all files and folders correctly', async function (): Promise<void> {
 			const testFolderPath = await testUtils.createDummyFileStructure();
 
@@ -418,7 +414,6 @@
 			should(spy.calledWith(msg)).be.true(`showErrorMessage not called with expected message '${msg}' Actual '${spy.getCall(0).args[0]}'`);
 		});
 
-<<<<<<< HEAD
 		it('Create project from Database dialog should open from ProjectController', async function (): Promise<void> {
 			let opened = false;
 
@@ -429,7 +424,7 @@
 			projController.callBase = true;
 			projController.setup(x => x.getCreateProjectFromDatabaseDialog(TypeMoq.It.isAny())).returns(() => createProjectFromDatabaseDialog.object);
 
-			await projController.object.importNewDatabaseProject(mockConnectionProfile);
+			await projController.object.createProjectFromDatabase(mockConnectionProfile);
 			should(opened).equal(true);
 		});
 
@@ -452,93 +447,12 @@
 				holler = createProjectFromDbHoller;
 				return Promise.resolve(undefined);
 			});
-=======
-		it('Should show error when no project name provided', async function (): Promise<void> {
-			for (const name of ['', '    ', undefined]) {
-				const dataWorkspaceMock = TypeMoq.Mock.ofType<dataworkspace.IExtension>();
-				dataWorkspaceMock.setup(x => x.getProjectsInWorkspace()).returns(() => []);
-				dataWorkspaceMock.setup(x => x.defaultProjectSaveLocation).returns(() => vscode.Uri.file('/test/folder'));
-				sinon.stub(vscode.extensions, 'getExtension').returns(<any>{ exports: dataWorkspaceMock.object});
-				sinon.stub(vscode.workspace, 'workspaceFile').value(vscode.Uri.file('/test/folder/ws.code-workspace'));
-				sinon.stub(vscode.window, 'showInputBox').resolves(name);
-				const spy = sinon.spy(vscode.window, 'showErrorMessage');
-
-				const projController = new ProjectsController();
-				await projController.createProjectFromDatabase({ connectionProfile: mockConnectionProfile });
-				should(spy.calledOnce).be.true('showErrorMessage should have been called');
-				should(spy.calledWith(constants.projectNameRequired)).be.true(`showErrorMessage not called with expected message '${constants.projectNameRequired}' Actual '${spy.getCall(0).args[0]}'`);
-				sinon.restore();
-			}
-		});
-
-		it('Should show error when no target information provided', async function (): Promise<void> {
-			const dataWorkspaceMock = TypeMoq.Mock.ofType<dataworkspace.IExtension>();
-			dataWorkspaceMock.setup(x => x.getProjectsInWorkspace()).returns(() => []);
-			dataWorkspaceMock.setup(x => x.defaultProjectSaveLocation).returns(() => vscode.Uri.file('/test/folder'));
-			sinon.stub(vscode.extensions, 'getExtension').returns(<any>{ exports: dataWorkspaceMock.object});
-			sinon.stub(vscode.workspace, 'workspaceFile').value(vscode.Uri.file('/test/folder/ws.code-workspace'));
-			sinon.stub(vscode.window, 'showInputBox').resolves('MyProjectName');
-			sinon.stub(vscode.window, 'showQuickPick').resolves(undefined);
-			sinon.stub(vscode.window, 'showOpenDialog').resolves([vscode.Uri.file('fakePath')]);
-			const spy = sinon.spy(vscode.window, 'showErrorMessage');
-
-			const projController = new ProjectsController();
-			await projController.createProjectFromDatabase({ connectionProfile: mockConnectionProfile });
-			should(spy.calledOnce).be.true('showErrorMessage should have been called');
-			should(spy.calledWith(constants.extractTargetRequired)).be.true(`showErrorMessage not called with expected message '${constants.extractTargetRequired}' Actual '${spy.getCall(0).args[0]}'`);
-		});
-
-		it('Should show error when no location provided with ExtractTarget = File', async function (): Promise<void> {
-			const dataWorkspaceMock = TypeMoq.Mock.ofType<dataworkspace.IExtension>();
-			dataWorkspaceMock.setup(x => x.getProjectsInWorkspace()).returns(() => []);
-			dataWorkspaceMock.setup(x => x.defaultProjectSaveLocation).returns(() => vscode.Uri.file('/test/folder'));
-			sinon.stub(vscode.extensions, 'getExtension').returns(<any>{ exports: dataWorkspaceMock.object});
-			sinon.stub(vscode.workspace, 'workspaceFile').value(vscode.Uri.file('/test/folder/ws.code-workspace'));
-			sinon.stub(vscode.window, 'showInputBox').resolves('MyProjectName');
-			sinon.stub(vscode.window, 'showOpenDialog').resolves(undefined);
-			sinon.stub(vscode.window, 'showQuickPick').resolves({ label: constants.file });
-			const spy = sinon.spy(vscode.window, 'showErrorMessage');
-
-			const projController = new ProjectsController();
-			await projController.createProjectFromDatabase({ connectionProfile: mockConnectionProfile });
-			should(spy.calledOnce).be.true('showErrorMessage should have been called');
-			should(spy.calledWith(constants.projectLocationRequired)).be.true(`showErrorMessage not called with expected message '${constants.projectLocationRequired}' Actual '${spy.getCall(0).args[0]}'`);
-		});
-
-		it('Should show error when no location provided with ExtractTarget = SchemaObjectType', async function (): Promise<void> {
-			const dataWorkspaceMock = TypeMoq.Mock.ofType<dataworkspace.IExtension>();
-			dataWorkspaceMock.setup(x => x.getProjectsInWorkspace()).returns(() => []);
-			dataWorkspaceMock.setup(x => x.defaultProjectSaveLocation).returns(() => vscode.Uri.file('/test/folder'));
-			sinon.stub(vscode.extensions, 'getExtension').returns(<any>{ exports: dataWorkspaceMock.object});
-			sinon.stub(vscode.workspace, 'workspaceFile').value(vscode.Uri.file('/test/folder/ws.code-workspace'));
-			sinon.stub(vscode.window, 'showInputBox').resolves('MyProjectName');
-			sinon.stub(vscode.window, 'showQuickPick').resolves({ label: constants.schemaObjectType });
-			sinon.stub(vscode.window, 'showOpenDialog').resolves(undefined);
-			const spy = sinon.spy(vscode.window, 'showErrorMessage');
-
-			const projController = new ProjectsController();
-			await projController.createProjectFromDatabase({ connectionProfile: mockConnectionProfile });
-			should(spy.calledOnce).be.true('showErrorMessage should have been called');
-			should(spy.calledWith(constants.projectLocationRequired)).be.true(`showErrorMessage not called with expected message '${constants.projectLocationRequired}' Actual '${spy.getCall(0).args[0]}'`);
-		});
->>>>>>> ddc8c000
-
-			let dialog = await projController.object.importNewDatabaseProject(undefined);
+
+			let dialog = await projController.object.createProjectFromDatabase(undefined);
 			await dialog.createButtonClick();
 
-<<<<<<< HEAD
 			should(holler).equal(createProjectFromDbHoller, 'executionCallback() is supposed to have been setup and called for create project from database scenario');
 		});
-=======
-			const dataWorkspaceMock = TypeMoq.Mock.ofType<dataworkspace.IExtension>();
-			dataWorkspaceMock.setup(x => x.defaultProjectSaveLocation).returns(() => vscode.Uri.file('/test/folder'));
-			dataWorkspaceMock.setup(x => x.getProjectsInWorkspace()).returns(() => []);
-			sinon.stub(vscode.extensions, 'getExtension').returns(<any>{ exports: dataWorkspaceMock.object});
-			sinon.stub(vscode.workspace, 'workspaceFile').value(vscode.Uri.file('/test/folder/ws.code-workspace'));
-			sinon.stub(vscode.window, 'showInputBox').resolves(projectName);
-			const showQuickPickStub = sinon.stub(vscode.window, 'showQuickPick').resolves({ label: constants.file });
-			sinon.stub(vscode.window, 'showOpenDialog').callsFake(() => Promise.resolve([vscode.Uri.file(folderPath)]));
->>>>>>> ddc8c000
 
 		it('Should set model filePath correctly for ExtractType = File', async function (): Promise<void> {
 			let folderPath = await testUtils.generateTestFolderPath();
@@ -546,8 +460,7 @@
 			let importPath;
 			let model: ImportDataModel = { serverId: 'My Id', database: 'My Database', projName: projectName, filePath: folderPath, version: '1.0.0.0', extractTarget: mssql.ExtractTarget['file'] };
 
-<<<<<<< HEAD
-			const projController = new ProjectsController(new SqlDatabaseProjectTreeViewProvider());
+			const projController = new ProjectsController();
 			projController.setFilePath(model);
 			importPath = model.filePath;
 
@@ -559,42 +472,8 @@
 			let projectName = 'My Project';
 			let importPath;
 			let model: ImportDataModel = { serverId: 'My Id', database: 'My Database', projName: projectName, filePath: folderPath, version: '1.0.0.0', extractTarget: mssql.ExtractTarget['schemaObjectType'] };
-=======
-			let projController = TypeMoq.Mock.ofType(ProjectsController, undefined, undefined, new SqlDatabaseProjectTreeViewProvider());
-			projController.callBase = true;
-
-			projController.setup(x => x.createProjectFromDatabaseApiCall(TypeMoq.It.isAny())).returns(async (model) => { importPath = model.filePath; });
-
-			await projController.object.createProjectFromDatabase({ connectionProfile: mockConnectionProfile });
-			should(importPath).equal(vscode.Uri.file(path.join(folderPath, projectName, projectName + '.sql')).fsPath, `model.filePath should be set to a specific file for ExtractTarget === file, but was ${importPath}`);
-
-			// reset for counter-test
-			importPath = undefined;
-			folderPath = await testUtils.generateTestFolderPath();
-			showQuickPickStub.resolves({ label: constants.schemaObjectType });
-
-			await projController.object.createProjectFromDatabase({ connectionProfile: mockConnectionProfile });
-			should(importPath).equal(vscode.Uri.file(path.join(folderPath, projectName)).fsPath, `model.filePath should be set to a folder for ExtractTarget !== file, but was ${importPath}`);
-		});
-
-		it('Should establish Import context correctly for ObjectExplorer and palette launch points', async function (): Promise<void> {
-			const connectionId = 'BA5EBA11-C0DE-5EA7-ACED-BABB1E70A575';
-			// test welcome button and palette launch points (context-less)
-			let mockDbSelection = 'FakeDatabase';
-			sinon.stub(azdata.connection, 'listDatabases').resolves([]);
-			sinon.stub(vscode.window, 'showQuickPick').resolves({ label: mockDbSelection });
-			sinon.stub(azdata.connection, 'openConnectionDialog').resolves({
-				providerName: 'MSSQL',
-				connectionId: connectionId,
-				options: {}
-			});
-
-			let projController = new ProjectsController();
-
-			let result = await projController.getModelFromContext(undefined);
->>>>>>> ddc8c000
-
-			const projController = new ProjectsController(new SqlDatabaseProjectTreeViewProvider());
+
+			const projController = new ProjectsController();
 			projController.setFilePath(model);
 			importPath = model.filePath;
 
