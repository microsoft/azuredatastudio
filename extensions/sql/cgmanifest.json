{
	"registrations": [
		{
			"component": {
				"type": "git",
				"git": {
					"name": "microsoft/vscode-mssql",
					"repositoryUrl": "https://github.com/microsoft/vscode-mssql",
<<<<<<< HEAD
					"commitHash": "998c713b179e2e5256b8bf1aeb8ecda3433e6112"
				}
			},
			"license": "MIT",
			"version": "1.17.0"
=======
					"commitHash": "b8b58864526c048002b7c3964bdac8aac3713bd9"
				}
			},
			"license": "MIT",
			"version": "1.16.0"
>>>>>>> 78693265
		}
	],
	"version": 1
}<|MERGE_RESOLUTION|>--- conflicted
+++ resolved
@@ -6,19 +6,11 @@
 				"git": {
 					"name": "microsoft/vscode-mssql",
 					"repositoryUrl": "https://github.com/microsoft/vscode-mssql",
-<<<<<<< HEAD
 					"commitHash": "998c713b179e2e5256b8bf1aeb8ecda3433e6112"
 				}
 			},
 			"license": "MIT",
 			"version": "1.17.0"
-=======
-					"commitHash": "b8b58864526c048002b7c3964bdac8aac3713bd9"
-				}
-			},
-			"license": "MIT",
-			"version": "1.16.0"
->>>>>>> 78693265
 		}
 	],
 	"version": 1
