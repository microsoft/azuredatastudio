{
  "name": "datavirtualization",
  "displayName": "%title.datavirtualization%",
  "description": "%config.extensionDescription%",
  "version": "1.13.1",
  "publisher": "Microsoft",
  "icon": "resources/extension.png",
  "aiKey": "29a207bb14f84905966a8f22524cb730-25407f35-11b6-4d4e-8114-ab9e843cb52f-7380",
  "engines": {
    "vscode": "^1.48.0",
    "azdata": "^1.22.0"
  },
  "license": "MIT",
  "repository": {
    "type": "git",
    "url": "https://github.com/Microsoft/azuredatastudio.git"
  },
  "categories": [
    "Other"
  ],
  "activationEvents": [
    "*"
  ],
  "main": "./out/extension",
  "capabilities": {
    "virtualWorkspaces": false,
    "untrustedWorkspaces": {
      "supported": true
    }
  },
  "contributes": {
    "configuration": [
      {
        "type": "object",
        "title": "%title.datavirtualization%",
        "properties": {
          "dataManagement.logDebugInfo": {
            "type": "boolean",
            "default": false,
            "description": "%config.logDebugInfo%"
          },
          "dataManagement.proseParsingMaxLines": {
            "type": "number",
            "default": 10000,
            "description": "%config.proseParsingMaxLines%"
          }
        }
      }
    ],
    "commands": [
      {
        "command": "virtualizedatawizard.task.open",
        "title": "%title.openVirtualizeDataWizard%",
        "icon": {
          "dark": "resources/dark/polybase_inverse.svg",
          "light": "resources/light/polybase.svg"
        }
      },
      {
        "command": "virtualizedatawizard.cmd.open",
        "title": "%title.openVirtualizeDataWizard%",
        "icon": {
          "dark": "resources/dark/polybase_inverse.svg",
          "light": "resources/light/polybase.svg"
        }
      },
      {
        "command": "mssqlHdfsTableWizard.cmd.open",
        "title": "%title.openMssqlHdfsTableWizard%"
      }
    ],
    "menus": {
      "commandPalette": [
        {
          "command": "virtualizedatawizard.cmd.open",
          "when": "wizardservice:enabled"
        },
        {
          "command": "virtualizedatawizard.task.open",
          "when": "false"
        },
        {
          "command": "mssqlHdfsTableWizard.cmd.open",
          "when": "false"
        }
      ],
      "objectExplorer/item/context": [
        {
          "command": "virtualizedatawizard.cmd.open",
          "when": "connectionProvider == MSSQL && nodeType && nodeType == Database && serverMajorVersion >= 15",
          "group": "1data@1"
        },
        {
          "command": "mssqlHdfsTableWizard.cmd.open",
          "when": "nodeType =~ /(mssqlCluster:file|mssqlCluster:folder)/",
          "group": "1ads@1"
        }
      ],
      "dashboard/toolbar": [
        {
          "command": "virtualizedatawizard.task.open",
          "when": "connectionProvider == 'MSSQL' && mssql:servermajorversion >= 15"
        }
      ]
    }
  },
  "dependencies": {
<<<<<<< HEAD
    "@microsoft/ads-extension-telemetry": "^2.0.0",
    "@microsoft/ads-service-downloader": "^1.1.0",
=======
    "@microsoft/ads-extension-telemetry": "^1.4.0",
    "@microsoft/ads-service-downloader": "^1.2.0",
>>>>>>> df9b0f77
    "dataprotocol-client": "github:Microsoft/sqlops-dataprotocolclient#1.3.2",
    "vscode-nls": "^5.2.0"
  },
  "devDependencies": {
    "@microsoft/vscodetestcover": "^1.2.1",
    "mocha": "^7.1.1",
    "should": "^13.2.1",
    "typemoq": "^2.1.0"
  }
}<|MERGE_RESOLUTION|>--- conflicted
+++ resolved
@@ -105,13 +105,8 @@
     }
   },
   "dependencies": {
-<<<<<<< HEAD
     "@microsoft/ads-extension-telemetry": "^2.0.0",
-    "@microsoft/ads-service-downloader": "^1.1.0",
-=======
-    "@microsoft/ads-extension-telemetry": "^1.4.0",
     "@microsoft/ads-service-downloader": "^1.2.0",
->>>>>>> df9b0f77
     "dataprotocol-client": "github:Microsoft/sqlops-dataprotocolclient#1.3.2",
     "vscode-nls": "^5.2.0"
   },
