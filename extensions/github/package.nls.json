--- conflicted
+++ resolved
@@ -1,13 +1,8 @@
 {
 	"displayName": "GitHub",
-<<<<<<< HEAD
 	"description": "GitHub features for Azure Data Studio",
+	"config.branchProtection": "Controls whether to query repository rules for GitHub repositories",
 	"config.gitAuthentication": "Controls whether to enable automatic GitHub authentication for git commands within Azure Data Studio.",
-=======
-	"description": "GitHub features for VS Code",
-	"config.branchProtection": "Controls whether to query repository rules for GitHub repositories",
-	"config.gitAuthentication": "Controls whether to enable automatic GitHub authentication for git commands within VS Code.",
->>>>>>> 5b6af074
 	"config.gitProtocol": "Controls which protocol is used to clone a GitHub repository",
 	"welcome.publishFolder": {
 		"message": "You can directly publish this folder to a GitHub repository. Once published, you'll have access to source control features powered by git and GitHub.\n[$(github) Publish to GitHub](command:github.publish)",
