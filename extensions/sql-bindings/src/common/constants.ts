/*---------------------------------------------------------------------------------------------
 *  Copyright (c) Microsoft Corporation. All rights reserved.
 *  Licensed under the Source EULA. See License.txt in the project root for license information.
 *--------------------------------------------------------------------------------------------*/

import * as nls from 'vscode-nls';
import * as utils from '../common/utils';

const localize = nls.loadMessageBundle();

// Azure Functions
export const azureFunctionsExtensionName = 'ms-azuretools.vscode-azurefunctions';
export const linkToAzureFunctionExtension = 'https://docs.microsoft.com/azure/azure-functions/functions-develop-vs-code';
export const sqlBindingsDoc = 'https://aka.ms/sqlbindings';
export const sqlConnectionStringSetting = 'SqlConnectionString';
export const azureWebJobsStorageSetting = 'AzureWebJobsStorage';
export const azureWebJobsStoragePlaceholder = 'Enter your Azure Web Jobs storage connection string';
export const sqlExtensionPackageName = 'Microsoft.Azure.WebJobs.Extensions.Sql';
export const inputTemplateID = 'SqlInputBinding';
export const outputTemplateID = 'SqlOutputBinding';
export const functionNameTitle = localize('functionNameTitle', 'Function Name');
export const selectProject = localize('selectProject', 'Select the Azure Function project for the SQL Binding');
export const azureFunctionsExtensionNotFound = localize('azureFunctionsExtensionNotFound', 'The Azure Functions extension is required to create a new Azure Function with SQL binding but is not installed, install it now?');
export const install = localize('install', 'Install');
export const learnMore = localize('learnMore', 'Learn more');
export const doNotInstall = localize('doNotInstall', 'Do not install');
export const createProject = localize('createProject', 'Create Azure Function Project');
export const selectAzureFunctionProjFolder = localize('selectAzureFunctionProjFolder', 'Select folder for the Azure Function project');
export const timeoutExtensionError = localize('timeoutExtensionError', 'Timed out waiting for extension to install');
export const timeoutAzureFunctionFileError = localize('timeoutAzureFunctionFileError', 'Timed out waiting for Azure Function file to be created');
export const timeoutProjectError = localize('timeoutProjectError', 'Timed out waiting for project to be created');
export function errorNewAzureFunction(error: any) { return localize('errorNewAzureFunction', 'Error creating new Azure Function: {0}', utils.getErrorMessage(error)); }
export const azureFunctionsExtensionNotInstalled = localize('azureFunctionsExtensionNotInstalled', 'Azure Functions extension must be installed in order to use this feature.');
export const azureFunctionsProjectMustBeOpened = localize('azureFunctionsProjectMustBeOpened', 'A C# Azure Functions project must be present in order to create a new Azure Function for this table.');
export const needConnection = localize('needConnection', 'A connection is required to use Azure Function with SQL Binding');
export const selectDatabase = localize('selectDatabase', 'Select Database');
export const browseEllipsisWithIcon = `$(folder) ${localize('browseEllipsis', "Browse...")}`;
export const selectButton = localize('selectButton', 'Select');

// Insert SQL binding
export const hostFileName = 'host.json';
export const placeHolderObject = '[dbo].[table1]';
export const sqlBindingsHelpLink = 'https://github.com/Azure/azure-functions-sql-extension/blob/main/README.md';
export const passwordPlaceholder = '******';
export const azureFunctionLocalSettingsFileName = 'local.settings.json';
export const vscodeOpenCommand = 'vscode.open';

export const nameMustNotBeEmpty = localize('nameMustNotBeEmpty', "Name must not be empty");
export const hasSpecialCharacters = localize('hasSpecialCharacters', "Name must not include special characters");
export const yesString = localize('yesString', "Yes");
export const noString = localize('noString', "No");
export const input = localize('input', "Input");
export const output = localize('output', "Output");
export const selectBindingType = localize('selectBindingType', "Select type of binding");
export const selectAzureFunction = localize('selectAzureFunction', "Select an Azure function in the current file to add SQL binding to");
export const sqlTableOrViewToQuery = localize('sqlTableOrViewToQuery', "SQL table or view to query");
export const sqlTableToUpsert = localize('sqlTableToUpsert', "SQL table to upsert into");
export const connectionStringSetting = localize('connectionStringSetting', "Connection string setting name");
export const selectSetting = localize('selectSetting', "Select SQL connection string setting from local.settings.json");
export const connectionStringSettingPlaceholder = localize('connectionStringSettingPlaceholder', "Connection string setting specified in \"local.settings.json\"");
export const noAzureFunctionsInFile = localize('noAzureFunctionsInFile', "No Azure functions in the current active file");
export const noAzureFunctionsProjectsInWorkspace = localize('noAzureFunctionsProjectsInWorkspace', "No Azure functions projects found in the workspace");
export const addPackage = localize('addPackage', "Add Package");
export const createNewLocalAppSetting = localize('createNewLocalAppSetting', 'Create new local app setting');
export const createNewLocalAppSettingWithIcon = `$(add) ${createNewLocalAppSetting}`;
export const valueMustNotBeEmpty = localize('valueMustNotBeEmpty', "Value must not be empty");
export const enterConnectionStringSettingName = localize('enterConnectionStringSettingName', "Enter connection string setting name");
export const enterConnectionString = localize('enterConnectionString', "Enter connection string");
export const saveChangesInFile = localize('saveChangesInFile', "There are unsaved changes in the current file. Save now?");
export const save = localize('save', "Save");
<<<<<<< HEAD
export function settingAlreadyExists(settingName: string) { return localize('SettingAlreadyExists', 'Local app setting \'{0}\' already exists. Overwrite?', settingName); }
export function failedToParse(filename: string, error: any) { return localize('failedToParse', 'Failed to parse "{0}": {1}.', filename, utils.getErrorMessage(error)); }
export function jsonParseError(error: string, line: number, column: number) { return localize('jsonParseError', '{0} near line "{1}", column "{2}"', error, line, column); }
=======
export function settingAlreadyExists(settingName: string): string { return localize('SettingAlreadyExists', 'Local app setting \'{0}\' already exists. Overwrite?', settingName); }
export function failedToParse(errorMessage: string): string { return localize('failedToParse', 'Failed to parse "{0}": {1}.', azureFunctionLocalSettingsFileName, errorMessage); }
export function jsonParseError(error: string, line: number, column: number): string { return localize('jsonParseError', '{0} near line "{1}", column "{2}"', error, line, column); }
>>>>>>> 72a43854
export const moreInformation = localize('moreInformation', "More Information");
export const addPackageReferenceMessage = localize('addPackageReferenceMessage', 'To use SQL bindings, ensure your Azure Functions project has a reference to {0}', sqlExtensionPackageName);
export const addSqlBindingPackageError = localize('addSqlBindingPackageError', 'Error adding Sql Binding extension package to project');
export const failedToGetConnectionString = localize('failedToGetConnectionString', 'An error occurred generating the connection string for the selected connection');
export const connectionProfile = localize('connectionProfile', 'Select a connection profile');
export const userConnectionString = localize('userConnectionString', 'Enter connection string');
export const selectConnectionString = localize('selectConnectionString', 'Select SQL connection string method');
export const selectConnectionError = (err?: any): string => err ? localize('selectConnectionError', "Failed to set connection string app setting: {0}", utils.getErrorMessage(err)) : localize('unableToSetConnectionString', "Failed to set connection string app setting");
export const includePassword = localize('includePassword', 'Do you want to include the password from this connection in your local.settings.json file?');
export const enterPasswordPrompt = localize('enterPasswordPrompt', 'Enter the password to be used for the connection string');
export const enterPasswordManually = localize('enterPasswordManually', 'Enter password or press escape to cancel');
export const userPasswordLater = localize('userPasswordLater', 'In order to user the SQL connection string later you will need to manually enter the password in your local.settings.json file.');
export const openFile = localize('openFile', "Open File");
export const closeButton = localize('closeButton', "Close");
export function addSqlBinding(functionName: string): string { return localize('addSqlBinding', 'Adding SQL Binding to function "{0}"...'), functionName; }<|MERGE_RESOLUTION|>--- conflicted
+++ resolved
@@ -29,7 +29,7 @@
 export const timeoutExtensionError = localize('timeoutExtensionError', 'Timed out waiting for extension to install');
 export const timeoutAzureFunctionFileError = localize('timeoutAzureFunctionFileError', 'Timed out waiting for Azure Function file to be created');
 export const timeoutProjectError = localize('timeoutProjectError', 'Timed out waiting for project to be created');
-export function errorNewAzureFunction(error: any) { return localize('errorNewAzureFunction', 'Error creating new Azure Function: {0}', utils.getErrorMessage(error)); }
+export function errorNewAzureFunction(error: any): string { return localize('errorNewAzureFunction', 'Error creating new Azure Function: {0}', utils.getErrorMessage(error)); }
 export const azureFunctionsExtensionNotInstalled = localize('azureFunctionsExtensionNotInstalled', 'Azure Functions extension must be installed in order to use this feature.');
 export const azureFunctionsProjectMustBeOpened = localize('azureFunctionsProjectMustBeOpened', 'A C# Azure Functions project must be present in order to create a new Azure Function for this table.');
 export const needConnection = localize('needConnection', 'A connection is required to use Azure Function with SQL Binding');
@@ -68,15 +68,9 @@
 export const enterConnectionString = localize('enterConnectionString', "Enter connection string");
 export const saveChangesInFile = localize('saveChangesInFile', "There are unsaved changes in the current file. Save now?");
 export const save = localize('save', "Save");
-<<<<<<< HEAD
-export function settingAlreadyExists(settingName: string) { return localize('SettingAlreadyExists', 'Local app setting \'{0}\' already exists. Overwrite?', settingName); }
-export function failedToParse(filename: string, error: any) { return localize('failedToParse', 'Failed to parse "{0}": {1}.', filename, utils.getErrorMessage(error)); }
-export function jsonParseError(error: string, line: number, column: number) { return localize('jsonParseError', '{0} near line "{1}", column "{2}"', error, line, column); }
-=======
 export function settingAlreadyExists(settingName: string): string { return localize('SettingAlreadyExists', 'Local app setting \'{0}\' already exists. Overwrite?', settingName); }
 export function failedToParse(errorMessage: string): string { return localize('failedToParse', 'Failed to parse "{0}": {1}.', azureFunctionLocalSettingsFileName, errorMessage); }
 export function jsonParseError(error: string, line: number, column: number): string { return localize('jsonParseError', '{0} near line "{1}", column "{2}"', error, line, column); }
->>>>>>> 72a43854
 export const moreInformation = localize('moreInformation', "More Information");
 export const addPackageReferenceMessage = localize('addPackageReferenceMessage', 'To use SQL bindings, ensure your Azure Functions project has a reference to {0}', sqlExtensionPackageName);
 export const addSqlBindingPackageError = localize('addSqlBindingPackageError', 'Error adding Sql Binding extension package to project');
