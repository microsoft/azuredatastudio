--- conflicted
+++ resolved
@@ -243,12 +243,8 @@
 /**
  * Adds the Sql Connection String to the local.settings.json
  * @param connectionString of the SQL Server connection that was chosen by the user
-<<<<<<< HEAD
- * @param projectFile path of the azure function project file
- * @param settingName name of the setting to add to the local.settings.json
-=======
  * @param projectFile The path to the project the setting should be added to
->>>>>>> 19dd85bf
+ * @param settingName The name of the setting to add to the local.settings.json
  */
 export async function addConnectionStringToConfig(connectionString: string, projectFile: string, settingName: string = constants.sqlConnectionStringSetting): Promise<void> {
 	const settingsFile = await getSettingsFile(projectFile);
