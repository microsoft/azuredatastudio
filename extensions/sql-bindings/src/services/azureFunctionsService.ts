--- conflicted
+++ resolved
@@ -136,7 +136,6 @@
 				// user cancelled
 				return;
 			}
-<<<<<<< HEAD
 		} else {
 			// if user selects table in tree view we use connection info from Object Explorer node
 			telemetryStep = 'launchFromTable';
@@ -151,35 +150,11 @@
 				} else {
 					newNode = newNode.parentNode;
 				}
-=======
-
-		} catch (e) {
-			propertyBag.quickPickStep = quickPickStep;
-			exitReason = 'error';
-			TelemetryReporter.createErrorEvent(TelemetryViews.CreateAzureFunctionWithSqlBinding, TelemetryActions.exitCreateAzureFunctionQuickpick, undefined, utils.getErrorType(e))
-				.withAdditionalProperties(propertyBag).send();
-			return;
-		}
-	} else {
-		quickPickStep = 'launchFromTable';
-		connectionInfo = node.connectionInfo;
-		// set the database containing the selected table so it can be used
-		// for the initial catalog property of the connection string
-		let newNode: ITreeNodeInfo = node;
-		while (newNode) {
-			if (newNode.nodeType === 'Database') {
-				connectionInfo.database = newNode.metadata.name;
-				break;
-			} else {
-				newNode = newNode.parentNode;
->>>>>>> d3a457da
 			}
 
 			objectName = utils.generateQuotedFullName(node.metadata.schema, node.metadata.name);
 		}
 		telemetryStep = 'getConnectionString';
-		const connectionDetails = vscodeMssqlApi.createConnectionDetails(connectionInfo);
-		const connectionString = await vscodeMssqlApi.getConnectionString(connectionDetails, false, false);
 
 		// get function name from user
 		telemetryStep = 'getAzureFunctionName';
@@ -200,25 +175,9 @@
 			.withAdditionalProperties(propertyBag)
 			.withConnectionInfo(connectionInfo).send();
 
-<<<<<<< HEAD
 		// set the templateId based on the selected binding type
 		telemetryStep = 'getTemplateId';
 		let templateId: string = selectedBindingType === BindingType.input ? constants.inputTemplateID : constants.outputTemplateID;
-=======
-		objectName = utils.generateQuotedFullName(node.metadata.schema, node.metadata.name);
-	}
-
-	TelemetryReporter.createActionEvent(TelemetryViews.CreateAzureFunctionWithSqlBinding, TelemetryActions.startCreateAzureFunctionWithSqlBinding)
-		.withConnectionInfo(connectionInfo).send();
-	quickPickStep = 'getAzureFunctionsExtensionApi';
-	const azureFunctionApi = await azureFunctionsUtils.getAzureFunctionsExtensionApi();
-	if (!azureFunctionApi) {
-		propertyBag.exitReason = exitReason;
-		TelemetryReporter.createActionEvent(TelemetryViews.CreateAzureFunctionWithSqlBinding, TelemetryActions.exitCreateAzureFunctionQuickpick)
-			.withConnectionInfo(connectionInfo)
-			.withAdditionalProperties(propertyBag).send();
-		return;
->>>>>>> d3a457da
 
 		// We need to set the azureWebJobsStorage to a placeholder
 		// to suppress the warning for opening the wizard - but will ask them to overwrite if they are creating new azureFunction
@@ -230,10 +189,9 @@
 		let connectionStringSettingName: string | undefined = constants.sqlConnectionStringSetting;
 		if (!isCreateNewProject) {
 			telemetryStep = 'getConnectionStringSettingName';
-			connectionStringSettingName = await azureFunctionsUtils.promptAndUpdateConnectionStringSetting(vscode.Uri.parse(projectFile), connectionString, connectionInfo);
-		}
-
-<<<<<<< HEAD
+			connectionStringSettingName = await azureFunctionsUtils.promptAndUpdateConnectionStringSetting(vscode.Uri.parse(projectFile), connectionInfo);
+		}
+
 		// create C# Azure Function with SQL Binding
 		telemetryStep = 'createFunctionAPI';
 		await azureFunctionApi.createFunction({
@@ -249,53 +207,6 @@
 			folderPath: projectFolder,
 			suppressCreateProjectPrompt: true
 		});
-=======
-			// start the create azure function project flow
-			try {
-				// First prompt user for project location. We need to do this ourselves due to an issue
-				// in the AF extension : https://github.com/microsoft/vscode-azurefunctions/issues/3115
-				const browseProjectLocation = await vscode.window.showQuickPick(
-					[constants.browseEllipsisWithIcon],
-					{ title: constants.selectAzureFunctionProjFolder, ignoreFocusOut: true });
-				if (!browseProjectLocation) {
-					// User cancelled
-					return undefined;
-				}
-				const projectFolders = (await vscode.window.showOpenDialog({
-					canSelectFiles: false,
-					canSelectFolders: true,
-					canSelectMany: false,
-					openLabel: constants.selectButton
-				}));
-				if (!projectFolders) {
-					// User cancelled
-					return;
-				}
-				const templateId: string = selectedBindingType === BindingType.input ? constants.inputTemplateID : constants.outputTemplateID;
-				// because of an AF extension API issue, we have to get the newly created file by adding a watcher
-				// issue: https://github.com/microsoft/vscode-azurefunctions/issues/3052
-				newHostProjectFile = azureFunctionsUtils.waitForNewHostFile();
-				await azureFunctionApi.createFunction({
-					language: 'C#',
-					targetFramework: 'netcoreapp3.1',
-					templateId: templateId,
-					suppressCreateProjectPrompt: true,
-					folderPath: projectFolders[0].fsPath,
-					functionSettings: {
-						...(selectedBindingType === BindingType.input && { object: objectName }),
-						...(selectedBindingType === BindingType.output && { table: objectName })
-					},
-				});
-				const timeoutForHostFile = utils.timeoutPromise(constants.timeoutProjectError);
-				hostFile = await Promise.race([newHostProjectFile.filePromise, timeoutForHostFile]);
-				if (hostFile) {
-					// start the add sql binding flow
-					projectFile = await azureFunctionsUtils.getAzureFunctionProject();
-				}
-			} catch (error) {
-				let errorType = utils.getErrorType(error);
-				propertyBag.quickPickStep = quickPickStep;
->>>>>>> d3a457da
 
 		if (isCreateNewProject) {
 			// for a new azure function project we need to get the newly create Azure Function project path so that we can set the connection string in local.settings.json that was created after the createFunction API call
@@ -307,66 +218,12 @@
 			if (!settingsFile) {
 				return;
 			}
-<<<<<<< HEAD
 			let connectionString = await azureFunctionsUtils.promptConnectionStringPasswordAndUpdateConnectionString(connectionInfo, settingsFile);
 			if (!connectionString) {
 				return;
-=======
-			TelemetryReporter.createActionEvent(TelemetryViews.CreateAzureFunctionWithSqlBinding, TelemetryActions.getAzureFunctionProject)
-				.withAdditionalProperties(propertyBag)
-				.withConnectionInfo(connectionInfo).send();
-
-			// set the templateId based on the selected binding type
-			let templateId: string = selectedBindingType === BindingType.input ? constants.inputTemplateID : constants.outputTemplateID;
-
-			// We need to set the azureWebJobsStorage to a placeholder
-			// to suppress the warning for opening the wizard
-			// issue https://github.com/microsoft/azuredatastudio/issues/18780
-			await azureFunctionsUtils.setLocalAppSetting(path.dirname(projectFile), constants.azureWebJobsStorageSetting, constants.azureWebJobsStoragePlaceholder);
-
-			// prompt for connection string setting name and set connection string in local.settings.json
-			quickPickStep = 'getConnectionStringSettingName';
-			let connectionStringSettingName = await azureFunctionsUtils.promptAndUpdateConnectionStringSetting(vscode.Uri.parse(projectFile), connectionInfo);
-
-			// create C# Azure Function with SQL Binding
-			await azureFunctionApi.createFunction({
-				language: 'C#',
-				templateId: templateId,
-				functionName: functionName,
-				targetFramework: 'netcoreapp3.1',
-				functionSettings: {
-					connectionStringSetting: connectionStringSettingName,
-					...(selectedBindingType === BindingType.input && { object: objectName }),
-					...(selectedBindingType === BindingType.output && { table: objectName })
-				},
-				folderPath: projectFile
-			});
-
-			// check for the new function file to be created and dispose of the file system watcher
-			const timeoutForFunctionFile = utils.timeoutPromise(constants.timeoutAzureFunctionFileError);
-			await Promise.race([newFunctionFileObject.filePromise, timeoutForFunctionFile]);
-			propertyBag.quickPickStep = quickPickStep;
-			exitReason = 'finishCreate';
-			TelemetryReporter.createActionEvent(TelemetryViews.CreateAzureFunctionWithSqlBinding, TelemetryActions.finishCreateAzureFunctionWithSqlBinding)
-				.withAdditionalProperties(propertyBag)
-				.withConnectionInfo(connectionInfo).send();
-		} catch (e) {
-			let errorType = utils.getErrorType(e);
-			propertyBag.quickPickStep = quickPickStep;
-
-			if (errorType === 'TimeoutError') {
-				// this error can be cause by many different scenarios including timeout or error occurred during createFunction
-				exitReason = 'timeout';
-				console.log('Timed out waiting for Azure Function project to be created. This may not necessarily be an error, for example if the user canceled out of the create flow.');
-			} else {
-				// else an error would occur during the createFunction
-				exitReason = 'error';
-				void vscode.window.showErrorMessage(utils.getErrorMessage(e));
->>>>>>> d3a457da
 			}
 			void azureFunctionsUtils.addConnectionStringToConfig(connectionString, projectFile, connectionStringSettingName);
 		}
-<<<<<<< HEAD
 		// check for the new function file to be created and dispose of the file system watcher
 		const timeoutForFunctionFile = utils.timeoutPromise(constants.timeoutAzureFunctionFileError);
 		await Promise.race([newFunctionFileObject.filePromise, timeoutForFunctionFile]);
@@ -397,10 +254,6 @@
 		TelemetryReporter.createActionEvent(TelemetryViews.CreateAzureFunctionWithSqlBinding, TelemetryActions.exitCreateAzureFunctionQuickpick)
 			.withAdditionalProperties(propertyBag).send();
 		newFunctionFileObject!.watcherDisposable.dispose();
-=======
-	} else {
-		TelemetryReporter.sendErrorEvent(TelemetryViews.CreateAzureFunctionWithSqlBinding, TelemetryActions.finishCreateAzureFunctionWithSqlBinding);
->>>>>>> d3a457da
 	}
 }
 
