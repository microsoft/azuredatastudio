/*---------------------------------------------------------------------------------------------
 *  Copyright (c) Microsoft Corporation. All rights reserved.
 *  Licensed under the Source EULA. See License.txt in the project root for license information.
 *--------------------------------------------------------------------------------------------*/

import * as vscode from 'vscode';
import * as path from 'path';
import * as uuid from 'uuid';
import * as utils from '../common/utils';
import * as azureFunctionsUtils from '../common/azureFunctionsUtils';
import * as constants from '../common/constants';
import * as azureFunctionsContracts from '../contracts/azureFunctions/azureFunctionsContracts';
import { CreateAzureFunctionStep, TelemetryActions, TelemetryReporter, TelemetryViews, ExitReason } from '../common/telemetry';
import { AddSqlBindingParams, BindingType, GetAzureFunctionsParams, GetAzureFunctionsResult, ResultStatus } from 'sql-bindings';
import { IConnectionInfo, ITreeNodeInfo } from 'vscode-mssql';

export const hostFileName: string = 'host.json';

export async function createAzureFunction(node?: ITreeNodeInfo): Promise<void> {
	// telemetry properties for create azure function
	let sessionId: string = uuid.v4();
	let propertyBag: { [key: string]: string } = { sessionId: sessionId };
	let telemetryStep: string = '';
	let exitReason: string = ExitReason.cancelled;
	TelemetryReporter.sendActionEvent(TelemetryViews.CreateAzureFunctionWithSqlBinding, TelemetryActions.startCreateAzureFunctionWithSqlBinding);
	let connectionInfo: IConnectionInfo | undefined;
<<<<<<< HEAD
	let connectionURI: string = '';
	let listDatabases: string[] | undefined;
	let objectName: string | undefined;
	const vscodeMssqlApi = await utils.getVscodeMssqlApi();
	if (!node) {
		// if user selects command in command palette we prompt user for information
		quickPickStep = 'launchFromCommandPalette';
		try {
			// Ask binding type for promptObjectName
			quickPickStep = 'getBindingType';
			let selectedBinding = await azureFunctionsUtils.promptForBindingType();
			if (!selectedBinding) {
				return;
			}
			selectedBindingType = selectedBinding;
			propertyBag.bindingType = selectedBindingType;
			TelemetryReporter.createActionEvent(TelemetryViews.CreateAzureFunctionWithSqlBinding, TelemetryActions.startCreateAzureFunctionWithSqlBinding)
=======
	let isCreateNewProject: boolean = false;
	let newFunctionFileObject: azureFunctionsUtils.IFileFunctionObject | undefined;

	try {
		const azureFunctionApi = await azureFunctionsUtils.getAzureFunctionsExtensionApi();
		if (!azureFunctionApi) {
			exitReason = ExitReason.error;
			propertyBag.exitReason = exitReason;
			TelemetryReporter.createErrorEvent(TelemetryViews.CreateAzureFunctionWithSqlBinding, TelemetryActions.exitCreateAzureFunctionQuickpick)
>>>>>>> b406dda1
				.withAdditionalProperties(propertyBag).send();
			return;
		}
		/**
		 * Prompts user for azure function project path to use
		 * If multiple found in workspace we prompt user to pick one
		 * If one found in workspace we use that
		 * If none found in workspace we show error message but continue with createFunction message
		 */
		let projectFile = await azureFunctionsUtils.getAzureFunctionProject();
		let projectFolder: string;
		telemetryStep = CreateAzureFunctionStep.getAzureFunctionProject;
		if (!projectFile) {
			while (true) {
				// show warning message that user needs an azure function project to create a function
				let projectCreate = await vscode.window.showErrorMessage(constants.azureFunctionsProjectMustBeOpened,
					constants.createProject, constants.learnMore);
				if (projectCreate === constants.learnMore) {
					telemetryStep = CreateAzureFunctionStep.learnMore;
					exitReason = ExitReason.exit;
					void vscode.commands.executeCommand('vscode.open', vscode.Uri.parse(constants.sqlBindingsDoc));
					return;
				} else if (projectCreate === constants.createProject) {
					telemetryStep = CreateAzureFunctionStep.helpCreateAzureFunctionProject;
					TelemetryReporter.createActionEvent(TelemetryViews.CreateAzureFunctionWithSqlBinding, telemetryStep)
						.withAdditionalProperties(propertyBag).send();

					isCreateNewProject = true;
					telemetryStep = CreateAzureFunctionStep.getSelectedFolder;
					// user either has not folder open or an empty workspace
					// prompt user to choose a folder to create the project in
					const browseProjectLocation = await vscode.window.showQuickPick(
						[constants.browseEllipsisWithIcon],
						{ title: constants.selectAzureFunctionProjFolder, ignoreFocusOut: true });
					if (!browseProjectLocation) {
						// User cancelled
						return;
					}
					const projectFolders = (await vscode.window.showOpenDialog({
						canSelectFiles: false,
						canSelectFolders: true,
						canSelectMany: false,
						openLabel: constants.selectButton
					}));
					if (!projectFolders) {
						// User cancelled
						return;
					}
					projectFolder = projectFolders[0].fsPath;
					TelemetryReporter.createActionEvent(TelemetryViews.CreateAzureFunctionWithSqlBinding, telemetryStep)
						.withAdditionalProperties(propertyBag).send();
					break;
				}
			}
		} else {
			// user has an azure function project open
			projectFolder = path.dirname(projectFile);
		}
		// create a system file watcher for the project folder
		newFunctionFileObject = azureFunctionsUtils.waitForNewFunctionFile(projectFolder);

		// Prompt user for binding type
		telemetryStep = CreateAzureFunctionStep.getBindingType;
		let selectedBindingType: BindingType | undefined;
		let selectedBinding = await azureFunctionsUtils.promptForBindingType();
		if (!selectedBinding) {
			return;
		}
		selectedBindingType = selectedBinding;
		propertyBag.bindingType = selectedBindingType;
		TelemetryReporter.createActionEvent(TelemetryViews.CreateAzureFunctionWithSqlBinding, telemetryStep)
			.withAdditionalProperties(propertyBag).send();


		// Get connection string parameters and construct object name from prompt or connectionInfo given
		let objectName: string | undefined;
		const vscodeMssqlApi = await utils.getVscodeMssqlApi();
		if (!node) {
			// if user selects command in command palette we prompt user for information
			telemetryStep = CreateAzureFunctionStep.launchFromCommandPalette;

			// prompt user for connection profile to get connection info
<<<<<<< HEAD
			while (true) {
				connectionInfo = await vscodeMssqlApi.promptForConnection(true);
				if (!connectionInfo) {
					// User cancelled
					return;
				}
				quickPickStep = 'getConnectionInfo';
				try {
					await vscode.window.withProgress(
						{
							location: vscode.ProgressLocation.Notification,
							title: constants.connectionProgressTitle,
							cancellable: false
						}, async (_progress, _token) => {
							// list databases based on connection profile selected
							if (!connectionInfo) {
								// User cancelled
								return;
							}
							connectionURI = await vscodeMssqlApi.connect(connectionInfo);
						}
					);
				} catch (e) {
					// connection error occurred
					continue;
				}
				// list databases based on connection profile selected
				listDatabases = await vscodeMssqlApi.listDatabases(connectionURI);
				const selectedDatabase = (await vscode.window.showQuickPick(listDatabases, {
					canPickMany: false,
					title: constants.selectDatabase,
					ignoreFocusOut: true
				}));

				if (!selectedDatabase) {
					// User cancelled
					continue;
				}
				connectionInfo.database = selectedDatabase;

				// prompt user for object name to create function from
				objectName = await azureFunctionsUtils.promptForObjectName(selectedBinding);
				if (!objectName) {
					// user cancelled
					continue;
				}
				break;
			}
		} catch (e) {
			propertyBag.quickPickStep = quickPickStep;
			exitReason = 'error';
			TelemetryReporter.createErrorEvent(TelemetryViews.CreateAzureFunctionWithSqlBinding, TelemetryActions.exitCreateAzureFunctionQuickpick, undefined, utils.getErrorType(e))
				.withAdditionalProperties(propertyBag).send();
			return;
		}
	} else {
		quickPickStep = 'launchFromTable';
		connectionInfo = node.connectionInfo;
		// set the database containing the selected table so it can be used
		// for the initial catalog property of the connection string
		let newNode: ITreeNodeInfo = node;
		while (newNode) {
			if (newNode.nodeType === 'Database') {
				connectionInfo.database = newNode.metadata.name;
				break;
			} else {
				newNode = newNode.parentNode;
=======
			telemetryStep = CreateAzureFunctionStep.getConnectionProfile;
			connectionInfo = await vscodeMssqlApi.promptForConnection(true);
			if (!connectionInfo) {
				// User cancelled
				return;
			}
			TelemetryReporter.createActionEvent(TelemetryViews.CreateAzureFunctionWithSqlBinding, telemetryStep)
				.withAdditionalProperties(propertyBag).withConnectionInfo(connectionInfo).send();

			// list databases based on connection profile selected
			telemetryStep = CreateAzureFunctionStep.getDatabase;
			let selectedDatabase = await azureFunctionsUtils.promptSelectDatabase(connectionInfo);
			if (!selectedDatabase) {
				// User cancelled
				return undefined;
			}
			connectionInfo.database = selectedDatabase;

			// prompt user for object name to create function from
			telemetryStep = CreateAzureFunctionStep.getObjectName;
			objectName = await azureFunctionsUtils.promptForObjectName(selectedBinding);
			if (!objectName) {
				// user cancelled
				return;
			}
		} else {
			// if user selects table in tree view we use connection info from Object Explorer node
			telemetryStep = CreateAzureFunctionStep.launchFromTable;
			connectionInfo = node.connectionInfo;
			// set the database containing the selected table so it can be used
			// for the initial catalog property of the connection string
			let newNode: ITreeNodeInfo = node;
			while (newNode) {
				if (newNode.nodeType === 'Database') {
					connectionInfo.database = newNode.metadata.name;
					break;
				} else {
					newNode = newNode.parentNode;
				}
>>>>>>> b406dda1
			}
			objectName = utils.generateQuotedFullName(node.metadata.schema, node.metadata.name);
			TelemetryReporter.createActionEvent(TelemetryViews.CreateAzureFunctionWithSqlBinding, telemetryStep)
				.withAdditionalProperties(propertyBag).withConnectionInfo(connectionInfo).send();
		}

		// get function name from user
		telemetryStep = CreateAzureFunctionStep.getAzureFunctionName;
		let functionName: string;
		// remove special characters from function name
		let uniqueObjectName = utils.santizeObjectName(objectName);
		let uniqueFunctionName = await utils.getUniqueFileName(uniqueObjectName, projectFolder);
		functionName = await vscode.window.showInputBox({
			title: constants.functionNameTitle,
			value: uniqueFunctionName,
			ignoreFocusOut: true,
			validateInput: input => utils.validateFunctionName(input)
		}) as string;
		if (!functionName) {
			return;
		}
		TelemetryReporter.createActionEvent(TelemetryViews.CreateAzureFunctionWithSqlBinding, telemetryStep)
			.withAdditionalProperties(propertyBag)
			.withConnectionInfo(connectionInfo).send();

		// set the templateId based on the selected binding type
		telemetryStep = CreateAzureFunctionStep.getTemplateId;
		let templateId: string = selectedBindingType === BindingType.input ? constants.inputTemplateID : constants.outputTemplateID;

		// We need to set the azureWebJobsStorage to a placeholder
		// to suppress the warning for opening the wizard - but will ask them to overwrite if they are creating new azureFunction
		// issue https://github.com/microsoft/azuredatastudio/issues/18780
		telemetryStep = CreateAzureFunctionStep.setAzureWebJobsStorage;
		await azureFunctionsUtils.setLocalAppSetting(projectFolder, constants.azureWebJobsStorageSetting, constants.azureWebJobsStoragePlaceholder);

		// prompt for Connection String Setting Name
		let connectionStringSettingName: string | undefined = constants.sqlConnectionStringSetting;
		if (!isCreateNewProject && projectFile) {
			telemetryStep = CreateAzureFunctionStep.getConnectionStringSettingName;
			connectionStringSettingName = await azureFunctionsUtils.promptAndUpdateConnectionStringSetting(vscode.Uri.parse(projectFile), connectionInfo);
			TelemetryReporter.createActionEvent(TelemetryViews.CreateAzureFunctionWithSqlBinding, telemetryStep)
				.withAdditionalProperties(propertyBag)
				.withConnectionInfo(connectionInfo).send();
		}

		// create C# Azure Function with SQL Binding
		telemetryStep = 'createFunctionAPI';
		await azureFunctionApi.createFunction({
			language: 'C#',
			targetFramework: 'netcoreapp3.1',
			version: '~3',
			templateId: templateId,
			functionName: functionName,
			functionSettings: {
				connectionStringSetting: connectionStringSettingName,
				...(selectedBindingType === BindingType.input && { object: objectName }),
				...(selectedBindingType === BindingType.output && { table: objectName })
			},
			folderPath: projectFolder,
			suppressCreateProjectPrompt: true
		});
		TelemetryReporter.createActionEvent(TelemetryViews.CreateAzureFunctionWithSqlBinding, telemetryStep)
			.withAdditionalProperties(propertyBag)
			.withConnectionInfo(connectionInfo).send();

		// check for the new function file to be created and dispose of the file system watcher
		const timeoutForFunctionFile = utils.timeoutPromise(constants.timeoutAzureFunctionFileError);
		let functionFilePath = await Promise.race([newFunctionFileObject.filePromise, timeoutForFunctionFile]);

		// prompt user for include password for connection string
		if (isCreateNewProject && functionFilePath) {
			telemetryStep = CreateAzureFunctionStep.promptForIncludePassword;
			let settingsFile = await azureFunctionsUtils.getSettingsFile(projectFolder);
			if (!settingsFile) {
				return;
			}
			let connectionString = await azureFunctionsUtils.promptConnectionStringPasswordAndUpdateConnectionString(connectionInfo, settingsFile);
			if (!connectionString) {
				return;
			}
			void azureFunctionsUtils.addConnectionStringToConfig(connectionString, projectFolder, connectionStringSettingName);
		}

		propertyBag.telemetryStep = telemetryStep;
		exitReason = ExitReason.finishCreate;
		TelemetryReporter.createActionEvent(TelemetryViews.CreateAzureFunctionWithSqlBinding, TelemetryActions.finishCreateAzureFunctionWithSqlBinding)
			.withAdditionalProperties(propertyBag)
			.withConnectionInfo(connectionInfo).send();
	} catch (error) {
		let errorType = utils.getErrorType(error);
		propertyBag.telemetryStep = telemetryStep;
		if (errorType === 'TimeoutError') {
			// this error can be cause by many different scenarios including timeout or error occurred during createFunction
			exitReason = ExitReason.timeout;
			console.log('Timed out waiting for Azure Function project to be created. This may not necessarily be an error, for example if the user canceled out of the create flow.');
		} else {
			// else an error would occur during the createFunction
			exitReason = ExitReason.error;
			void vscode.window.showErrorMessage(constants.errorNewAzureFunction(error));
		}
		TelemetryReporter.createErrorEvent(TelemetryViews.CreateAzureFunctionWithSqlBinding, TelemetryActions.exitCreateAzureFunctionQuickpick, undefined, errorType)
			.withAdditionalProperties(propertyBag).send();
		return;
	} finally {
		propertyBag.telemetryStep = telemetryStep;
		propertyBag.exitReason = exitReason;
		TelemetryReporter.createActionEvent(TelemetryViews.CreateAzureFunctionWithSqlBinding, TelemetryActions.exitCreateAzureFunctionQuickpick)
			.withAdditionalProperties(propertyBag).send();
		if (newFunctionFileObject) {
			newFunctionFileObject.watcherDisposable.dispose();
		}
	}
}

/**
 * Adds a SQL Binding to a specified Azure function in a file
 * @param bindingType Type of SQL Binding
 * @param filePath Path of the file where the Azure Functions are
 * @param functionName Name of the function where the SQL Binding is to be added
 * @param objectName Name of Object for the SQL Query
 * @param connectionStringSetting Setting for the connection string
 * @returns Azure Function SQL binding
 */
export async function addSqlBinding(
	bindingType: BindingType,
	filePath: string,
	functionName: string,
	objectName: string,
	connectionStringSetting: string
): Promise<ResultStatus> {
	const params: AddSqlBindingParams = {
		bindingType: bindingType,
		filePath: filePath,
		functionName: functionName,
		objectName: objectName,
		connectionStringSetting: connectionStringSetting
	};

	const vscodeMssqlApi = await utils.getVscodeMssqlApi();

	return await vscode.window.withProgress(
		{
			location: vscode.ProgressLocation.Notification,
			title: constants.addSqlBinding(functionName),
			cancellable: false
		}, async (_progress, _token) => {
			return vscodeMssqlApi.sendRequest(azureFunctionsContracts.AddSqlBindingRequest.type, params);
		}
	);
}

/**
 * Gets the names of the Azure functions in the file
 * @param filePath Path of the file to get the Azure functions
 * @returns array of names of Azure functions in the file
 */
export async function getAzureFunctions(filePath: string): Promise<GetAzureFunctionsResult> {
	const params: GetAzureFunctionsParams = {
		filePath: filePath
	};
	const vscodeMssqlApi = await utils.getVscodeMssqlApi();

	return vscodeMssqlApi.sendRequest(azureFunctionsContracts.GetAzureFunctionsRequest.type, params);
}<|MERGE_RESOLUTION|>--- conflicted
+++ resolved
@@ -24,27 +24,10 @@
 	let exitReason: string = ExitReason.cancelled;
 	TelemetryReporter.sendActionEvent(TelemetryViews.CreateAzureFunctionWithSqlBinding, TelemetryActions.startCreateAzureFunctionWithSqlBinding);
 	let connectionInfo: IConnectionInfo | undefined;
-<<<<<<< HEAD
+	let isCreateNewProject: boolean = false;
+	let newFunctionFileObject: azureFunctionsUtils.IFileFunctionObject | undefined;
 	let connectionURI: string = '';
 	let listDatabases: string[] | undefined;
-	let objectName: string | undefined;
-	const vscodeMssqlApi = await utils.getVscodeMssqlApi();
-	if (!node) {
-		// if user selects command in command palette we prompt user for information
-		quickPickStep = 'launchFromCommandPalette';
-		try {
-			// Ask binding type for promptObjectName
-			quickPickStep = 'getBindingType';
-			let selectedBinding = await azureFunctionsUtils.promptForBindingType();
-			if (!selectedBinding) {
-				return;
-			}
-			selectedBindingType = selectedBinding;
-			propertyBag.bindingType = selectedBindingType;
-			TelemetryReporter.createActionEvent(TelemetryViews.CreateAzureFunctionWithSqlBinding, TelemetryActions.startCreateAzureFunctionWithSqlBinding)
-=======
-	let isCreateNewProject: boolean = false;
-	let newFunctionFileObject: azureFunctionsUtils.IFileFunctionObject | undefined;
 
 	try {
 		const azureFunctionApi = await azureFunctionsUtils.getAzureFunctionsExtensionApi();
@@ -52,7 +35,6 @@
 			exitReason = ExitReason.error;
 			propertyBag.exitReason = exitReason;
 			TelemetryReporter.createErrorEvent(TelemetryViews.CreateAzureFunctionWithSqlBinding, TelemetryActions.exitCreateAzureFunctionQuickpick)
->>>>>>> b406dda1
 				.withAdditionalProperties(propertyBag).send();
 			return;
 		}
@@ -126,7 +108,6 @@
 		TelemetryReporter.createActionEvent(TelemetryViews.CreateAzureFunctionWithSqlBinding, telemetryStep)
 			.withAdditionalProperties(propertyBag).send();
 
-
 		// Get connection string parameters and construct object name from prompt or connectionInfo given
 		let objectName: string | undefined;
 		const vscodeMssqlApi = await utils.getVscodeMssqlApi();
@@ -135,14 +116,13 @@
 			telemetryStep = CreateAzureFunctionStep.launchFromCommandPalette;
 
 			// prompt user for connection profile to get connection info
-<<<<<<< HEAD
 			while (true) {
 				connectionInfo = await vscodeMssqlApi.promptForConnection(true);
 				if (!connectionInfo) {
 					// User cancelled
 					return;
 				}
-				quickPickStep = 'getConnectionInfo';
+				telemetryStep = 'getConnectionInfo';
 				try {
 					await vscode.window.withProgress(
 						{
@@ -151,11 +131,7 @@
 							cancellable: false
 						}, async (_progress, _token) => {
 							// list databases based on connection profile selected
-							if (!connectionInfo) {
-								// User cancelled
-								return;
-							}
-							connectionURI = await vscodeMssqlApi.connect(connectionInfo);
+							connectionURI = await vscodeMssqlApi.connect(connectionInfo!);
 						}
 					);
 				} catch (e) {
@@ -184,26 +160,6 @@
 				}
 				break;
 			}
-		} catch (e) {
-			propertyBag.quickPickStep = quickPickStep;
-			exitReason = 'error';
-			TelemetryReporter.createErrorEvent(TelemetryViews.CreateAzureFunctionWithSqlBinding, TelemetryActions.exitCreateAzureFunctionQuickpick, undefined, utils.getErrorType(e))
-				.withAdditionalProperties(propertyBag).send();
-			return;
-		}
-	} else {
-		quickPickStep = 'launchFromTable';
-		connectionInfo = node.connectionInfo;
-		// set the database containing the selected table so it can be used
-		// for the initial catalog property of the connection string
-		let newNode: ITreeNodeInfo = node;
-		while (newNode) {
-			if (newNode.nodeType === 'Database') {
-				connectionInfo.database = newNode.metadata.name;
-				break;
-			} else {
-				newNode = newNode.parentNode;
-=======
 			telemetryStep = CreateAzureFunctionStep.getConnectionProfile;
 			connectionInfo = await vscodeMssqlApi.promptForConnection(true);
 			if (!connectionInfo) {
@@ -243,7 +199,6 @@
 				} else {
 					newNode = newNode.parentNode;
 				}
->>>>>>> b406dda1
 			}
 			objectName = utils.generateQuotedFullName(node.metadata.schema, node.metadata.name);
 			TelemetryReporter.createActionEvent(TelemetryViews.CreateAzureFunctionWithSqlBinding, telemetryStep)
