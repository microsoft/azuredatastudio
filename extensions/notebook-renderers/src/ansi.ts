/*---------------------------------------------------------------------------------------------
 *  Copyright (c) Microsoft Corporation. All rights reserved.
 *  Licensed under the Source EULA. See License.txt in the project root for license information.
 *--------------------------------------------------------------------------------------------*/

import { RGBA, Color } from './color';
import { ansiColorIdentifiers } from './colorMap';
import { ttPolicy } from './htmlHelper';
import { linkify } from './linkify';


<<<<<<< HEAD
export function handleANSIOutput(text: string): HTMLSpanElement {
	let workspaceFolder = undefined;
=======
export function handleANSIOutput(text: string, trustHtml: boolean): HTMLSpanElement {
	const workspaceFolder = undefined;
>>>>>>> 5b6af074

	const root: HTMLSpanElement = document.createElement('span');
	const textLength: number = text.length;

	let styleNames: string[] = [];
	let customFgColor: RGBA | string | undefined;
	let customBgColor: RGBA | string | undefined;
	let customUnderlineColor: RGBA | string | undefined;
	let colorsInverted: boolean = false;
	let currentPos: number = 0;
	let buffer: string = '';

	while (currentPos < textLength) {

		let sequenceFound: boolean = false;

		// Potentially an ANSI escape sequence.
		// See http://ascii-table.com/ansi-escape-sequences.php & https://en.wikipedia.org/wiki/ANSI_escape_code
		if (text.charCodeAt(currentPos) === 27 && text.charAt(currentPos + 1) === '[') {

			const startPos: number = currentPos;
			currentPos += 2; // Ignore 'Esc[' as it's in every sequence.

			let ansiSequence: string = '';

			while (currentPos < textLength) {
				const char: string = text.charAt(currentPos);
				ansiSequence += char;

				currentPos++;

				// Look for a known sequence terminating character.
				if (char.match(/^[ABCDHIJKfhmpsu]$/)) {
					sequenceFound = true;
					break;
				}

			}

			if (sequenceFound) {

				// Flush buffer with previous styles.
				appendStylizedStringToContainer(root, buffer, trustHtml, styleNames, workspaceFolder, customFgColor, customBgColor, customUnderlineColor);

				buffer = '';

				/*
				 * Certain ranges that are matched here do not contain real graphics rendition sequences. For
				 * the sake of having a simpler expression, they have been included anyway.
				 */
				if (ansiSequence.match(/^(?:[34][0-8]|9[0-7]|10[0-7]|[0-9]|2[1-5,7-9]|[34]9|5[8,9]|1[0-9])(?:;[349][0-7]|10[0-7]|[013]|[245]|[34]9)?(?:;[012]?[0-9]?[0-9])*;?m$/)) {

					const styleCodes: number[] = ansiSequence.slice(0, -1) // Remove final 'm' character.
						.split(';')										   // Separate style codes.
						.filter(elem => elem !== '')			           // Filter empty elems as '34;m' -> ['34', ''].
						.map(elem => parseInt(elem, 10));		           // Convert to numbers.

					if (styleCodes[0] === 38 || styleCodes[0] === 48 || styleCodes[0] === 58) {
						// Advanced color code - can't be combined with formatting codes like simple colors can
						// Ignores invalid colors and additional info beyond what is necessary
						const colorType = (styleCodes[0] === 38) ? 'foreground' : ((styleCodes[0] === 48) ? 'background' : 'underline');

						if (styleCodes[1] === 5) {
							set8BitColor(styleCodes, colorType);
						} else if (styleCodes[1] === 2) {
							set24BitColor(styleCodes, colorType);
						}
					} else {
						setBasicFormatters(styleCodes);
					}

				} else {
					// Unsupported sequence so simply hide it.
				}

			} else {
				currentPos = startPos;
			}
		}

		if (sequenceFound === false) {
			buffer += text.charAt(currentPos);
			currentPos++;
		}
	}

	// Flush remaining text buffer if not empty.
	if (buffer) {
		appendStylizedStringToContainer(root, buffer, trustHtml, styleNames, workspaceFolder, customFgColor, customBgColor, customUnderlineColor);
	}

	return root;

	/**
	 * Change the foreground or background color by clearing the current color
	 * and adding the new one.
	 * @param colorType If `'foreground'`, will change the foreground color, if
	 * 	`'background'`, will change the background color, and if `'underline'`
	 * will set the underline color.
	 * @param color Color to change to. If `undefined` or not provided,
	 * will clear current color without adding a new one.
	 */
	function changeColor(colorType: 'foreground' | 'background' | 'underline', color?: RGBA | string | undefined): void {
		if (colorType === 'foreground') {
			customFgColor = color;
		} else if (colorType === 'background') {
			customBgColor = color;
		} else if (colorType === 'underline') {
			customUnderlineColor = color;
		}
		styleNames = styleNames.filter(style => style !== `code-${colorType}-colored`);
		if (color !== undefined) {
			styleNames.push(`code-${colorType}-colored`);
		}
	}

	/**
	 * Swap foreground and background colors.  Used for color inversion.  Caller should check
	 * [] flag to make sure it is appropriate to turn ON or OFF (if it is already inverted don't call
	 */
	function reverseForegroundAndBackgroundColors(): void {
		const oldFgColor: RGBA | string | undefined = customFgColor;
		changeColor('foreground', customBgColor);
		changeColor('background', oldFgColor);
	}

	/**
	 * Calculate and set basic ANSI formatting. Supports ON/OFF of bold, italic, underline,
	 * double underline,  crossed-out/strikethrough, overline, dim, blink, rapid blink,
	 * reverse/invert video, hidden, superscript, subscript and alternate font codes,
	 * clearing/resetting of foreground, background and underline colors,
	 * setting normal foreground and background colors, and bright foreground and
	 * background colors. Not to be used for codes containing advanced colors.
	 * Will ignore invalid codes.
	 * @param styleCodes Array of ANSI basic styling numbers, which will be
	 * applied in order. New colors and backgrounds clear old ones; new formatting
	 * does not.
	 * @see {@link https://en.wikipedia.org/wiki/ANSI_escape_code#SGR }
	 */
	function setBasicFormatters(styleCodes: number[]): void {
		for (const code of styleCodes) {
			switch (code) {
				case 0: {  // reset (everything)
					styleNames = [];
					customFgColor = undefined;
					customBgColor = undefined;
					break;
				}
				case 1: { // bold
					styleNames = styleNames.filter(style => style !== `code-bold`);
					styleNames.push('code-bold');
					break;
				}
				case 2: { // dim
					styleNames = styleNames.filter(style => style !== `code-dim`);
					styleNames.push('code-dim');
					break;
				}
				case 3: { // italic
					styleNames = styleNames.filter(style => style !== `code-italic`);
					styleNames.push('code-italic');
					break;
				}
				case 4: { // underline
					styleNames = styleNames.filter(style => (style !== `code-underline` && style !== `code-double-underline`));
					styleNames.push('code-underline');
					break;
				}
				case 5: { // blink
					styleNames = styleNames.filter(style => style !== `code-blink`);
					styleNames.push('code-blink');
					break;
				}
				case 6: { // rapid blink
					styleNames = styleNames.filter(style => style !== `code-rapid-blink`);
					styleNames.push('code-rapid-blink');
					break;
				}
				case 7: { // invert foreground and background
					if (!colorsInverted) {
						colorsInverted = true;
						reverseForegroundAndBackgroundColors();
					}
					break;
				}
				case 8: { // hidden
					styleNames = styleNames.filter(style => style !== `code-hidden`);
					styleNames.push('code-hidden');
					break;
				}
				case 9: { // strike-through/crossed-out
					styleNames = styleNames.filter(style => style !== `code-strike-through`);
					styleNames.push('code-strike-through');
					break;
				}
				case 10: { // normal default font
					styleNames = styleNames.filter(style => !style.startsWith('code-font'));
					break;
				}
				case 11: case 12: case 13: case 14: case 15: case 16: case 17: case 18: case 19: case 20: { // font codes (and 20 is 'blackletter' font code)
					styleNames = styleNames.filter(style => !style.startsWith('code-font'));
					styleNames.push(`code-font-${code - 10}`);
					break;
				}
				case 21: { // double underline
					styleNames = styleNames.filter(style => (style !== `code-underline` && style !== `code-double-underline`));
					styleNames.push('code-double-underline');
					break;
				}
				case 22: { // normal intensity (bold off and dim off)
					styleNames = styleNames.filter(style => (style !== `code-bold` && style !== `code-dim`));
					break;
				}
				case 23: { // Neither italic or blackletter (font 10)
					styleNames = styleNames.filter(style => (style !== `code-italic` && style !== `code-font-10`));
					break;
				}
				case 24: { // not underlined (Neither singly nor doubly underlined)
					styleNames = styleNames.filter(style => (style !== `code-underline` && style !== `code-double-underline`));
					break;
				}
				case 25: { // not blinking
					styleNames = styleNames.filter(style => (style !== `code-blink` && style !== `code-rapid-blink`));
					break;
				}
				case 27: { // not reversed/inverted
					if (colorsInverted) {
						colorsInverted = false;
						reverseForegroundAndBackgroundColors();
					}
					break;
				}
				case 28: { // not hidden (reveal)
					styleNames = styleNames.filter(style => style !== `code-hidden`);
					break;
				}
				case 29: { // not crossed-out
					styleNames = styleNames.filter(style => style !== `code-strike-through`);
					break;
				}
				case 53: { // overlined
					styleNames = styleNames.filter(style => style !== `code-overline`);
					styleNames.push('code-overline');
					break;
				}
				case 55: { // not overlined
					styleNames = styleNames.filter(style => style !== `code-overline`);
					break;
				}
				case 39: {  // default foreground color
					changeColor('foreground', undefined);
					break;
				}
				case 49: {  // default background color
					changeColor('background', undefined);
					break;
				}
				case 59: {  // default underline color
					changeColor('underline', undefined);
					break;
				}
				case 73: { // superscript
					styleNames = styleNames.filter(style => (style !== `code-superscript` && style !== `code-subscript`));
					styleNames.push('code-superscript');
					break;
				}
				case 74: { // subscript
					styleNames = styleNames.filter(style => (style !== `code-superscript` && style !== `code-subscript`));
					styleNames.push('code-subscript');
					break;
				}
				case 75: { // neither superscript or subscript
					styleNames = styleNames.filter(style => (style !== `code-superscript` && style !== `code-subscript`));
					break;
				}
				default: {
					setBasicColor(code);
					break;
				}
			}
		}
	}

	/**
	 * Calculate and set styling for complicated 24-bit ANSI color codes.
	 * @param styleCodes Full list of integer codes that make up the full ANSI
	 * sequence, including the two defining codes and the three RGB codes.
	 * @param colorType If `'foreground'`, will set foreground color, if
	 * `'background'`, will set background color, and if it is `'underline'`
	 * will set the underline color.
	 * @see {@link https://en.wikipedia.org/wiki/ANSI_escape_code#24-bit }
	 */
	function set24BitColor(styleCodes: number[], colorType: 'foreground' | 'background' | 'underline'): void {
		if (styleCodes.length >= 5 &&
			styleCodes[2] >= 0 && styleCodes[2] <= 255 &&
			styleCodes[3] >= 0 && styleCodes[3] <= 255 &&
			styleCodes[4] >= 0 && styleCodes[4] <= 255) {
			const customColor = new RGBA(styleCodes[2], styleCodes[3], styleCodes[4]);
			changeColor(colorType, customColor);
		}
	}

	/**
	 * Calculate and set styling for advanced 8-bit ANSI color codes.
	 * @param styleCodes Full list of integer codes that make up the ANSI
	 * sequence, including the two defining codes and the one color code.
	 * @param colorType If `'foreground'`, will set foreground color, if
	 * `'background'`, will set background color and if it is `'underline'`
	 * will set the underline color.
	 * @see {@link https://en.wikipedia.org/wiki/ANSI_escape_code#8-bit }
	 */
	function set8BitColor(styleCodes: number[], colorType: 'foreground' | 'background' | 'underline'): void {
		let colorNumber = styleCodes[2];
		const color = calcANSI8bitColor(colorNumber);

		if (color) {
			changeColor(colorType, color);
		} else if (colorNumber >= 0 && colorNumber <= 15) {
			if (colorType === 'underline') {
				// for underline colors we just decode the 0-15 color number to theme color, set and return
				changeColor(colorType, ansiColorIdentifiers[colorNumber].colorValue);
				return;
			}
			// Need to map to one of the four basic color ranges (30-37, 90-97, 40-47, 100-107)
			colorNumber += 30;
			if (colorNumber >= 38) {
				// Bright colors
				colorNumber += 52;
			}
			if (colorType === 'background') {
				colorNumber += 10;
			}
			setBasicColor(colorNumber);
		}
	}

	/**
	 * Calculate and set styling for basic bright and dark ANSI color codes. Uses
	 * theme colors if available. Automatically distinguishes between foreground
	 * and background colors; does not support color-clearing codes 39 and 49.
	 * @param styleCode Integer color code on one of the following ranges:
	 * [30-37, 90-97, 40-47, 100-107]. If not on one of these ranges, will do
	 * nothing.
	 */
	function setBasicColor(styleCode: number): void {
		// const theme = themeService.getColorTheme();
		let colorType: 'foreground' | 'background' | undefined;
		let colorIndex: number | undefined;

		if (styleCode >= 30 && styleCode <= 37) {
			colorIndex = styleCode - 30;
			colorType = 'foreground';
		} else if (styleCode >= 90 && styleCode <= 97) {
			colorIndex = (styleCode - 90) + 8; // High-intensity (bright)
			colorType = 'foreground';
		} else if (styleCode >= 40 && styleCode <= 47) {
			colorIndex = styleCode - 40;
			colorType = 'background';
		} else if (styleCode >= 100 && styleCode <= 107) {
			colorIndex = (styleCode - 100) + 8; // High-intensity (bright)
			colorType = 'background';
		}

		if (colorIndex !== undefined && colorType) {
			changeColor(colorType, ansiColorIdentifiers[colorIndex]?.colorValue);
		}
	}
}

function appendStylizedStringToContainer(
	root: HTMLElement,
	stringContent: string,
	trustHtml: boolean,
	cssClasses: string[],
	workspaceFolder: string | undefined,
	customTextColor?: RGBA | string,
	customBackgroundColor?: RGBA | string,
	customUnderlineColor?: RGBA | string
): void {
	if (!root || !stringContent) {
		return;
	}

	let container = document.createElement('span');

	if (trustHtml) {
		const trustedHtml = ttPolicy?.createHTML(stringContent) ?? stringContent;
		container.innerHTML = trustedHtml as string;
	}

	if (container.childElementCount === 0) {
		// plain text
		container = linkify(stringContent, true, workspaceFolder);
	}

	container.className = cssClasses.join(' ');
	if (customTextColor) {
		container.style.color = typeof customTextColor === 'string' ? customTextColor : Color.Format.CSS.formatRGB(new Color(customTextColor));
	}
	if (customBackgroundColor) {
		container.style.backgroundColor = typeof customBackgroundColor === 'string' ? customBackgroundColor : Color.Format.CSS.formatRGB(new Color(customBackgroundColor));
	}
	if (customUnderlineColor) {
		container.style.textDecorationColor = typeof customUnderlineColor === 'string' ? customUnderlineColor : Color.Format.CSS.formatRGB(new Color(customUnderlineColor));
	}
	root.appendChild(container);
}

/**
 * Calculate the color from the color set defined in the ANSI 8-bit standard.
 * Standard and high intensity colors are not defined in the standard as specific
 * colors, so these and invalid colors return `undefined`.
 * @see {@link https://en.wikipedia.org/wiki/ANSI_escape_code#8-bit } for info.
 * @param colorNumber The number (ranging from 16 to 255) referring to the color
 * desired.
 */
export function calcANSI8bitColor(colorNumber: number): RGBA | undefined {
	if (colorNumber % 1 !== 0) {
		// Should be integer
		return;
	} if (colorNumber >= 16 && colorNumber <= 231) {
		// Converts to one of 216 RGB colors
		colorNumber -= 16;

		let blue: number = colorNumber % 6;
		colorNumber = (colorNumber - blue) / 6;
		let green: number = colorNumber % 6;
		colorNumber = (colorNumber - green) / 6;
		let red: number = colorNumber;

		// red, green, blue now range on [0, 5], need to map to [0,255]
		const convFactor: number = 255 / 5;
		blue = Math.round(blue * convFactor);
		green = Math.round(green * convFactor);
		red = Math.round(red * convFactor);

		return new RGBA(red, green, blue);
	} else if (colorNumber >= 232 && colorNumber <= 255) {
		// Converts to a grayscale value
		colorNumber -= 232;
		const colorLevel: number = Math.round(colorNumber / 23 * 255);
		return new RGBA(colorLevel, colorLevel, colorLevel);
	} else {
		return;
	}
}<|MERGE_RESOLUTION|>--- conflicted
+++ resolved
@@ -9,13 +9,8 @@
 import { linkify } from './linkify';
 
 
-<<<<<<< HEAD
-export function handleANSIOutput(text: string): HTMLSpanElement {
+export function handleANSIOutput(text: string, trustHtml: boolean): HTMLSpanElement {
 	let workspaceFolder = undefined;
-=======
-export function handleANSIOutput(text: string, trustHtml: boolean): HTMLSpanElement {
-	const workspaceFolder = undefined;
->>>>>>> 5b6af074
 
 	const root: HTMLSpanElement = document.createElement('span');
 	const textLength: number = text.length;
