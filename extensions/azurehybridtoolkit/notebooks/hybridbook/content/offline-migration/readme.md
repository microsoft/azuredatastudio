# Offline Migration
[Home](../readme.md)

## Notebooks in this Chapter
<<<<<<< HEAD
This chapter contains a set of Notebooks that enables migration of local SQL Server resources to Azure. Use the table below to choose the correct Notebook for the appropriate migration scenario. 

| Notebook | SQL Resource Type  | Azure Resource Type | Description 
| -------- | ------------------ | ------------------- | ----------- 
| [Create Database Backups](create-sql-backups.ipynb) | SQL Server Database(s) | N/A | Export existing databases to a backups folder for later migration. This major task has its own notebook since it could be long running. Creates a ***.bacpac** file for each database a specified folder. 
| [Migrate Instance to Azure SQL VM](instance-to-VM.ipynb) | SQL Server Instance | Azure SQL Virtual Machine | Migrate a single local instance to Azure using a SQL VM to host a new instance. 
| [Migrate Database to Azure SQL VM](db-to-VM.ipynb) | SQL Server Database(s) | Azure SQL Virtual Machine | Migrate local SQL database(s) using the backups folder created in a separate notebook.
| [Migrate Instance to Azure SQL MI](instance-to-MI.ipynb) | SQL Server Instance | Azure SQL Managed Instance | Migrate a single SQL Instance to an Azure Managed Instance. 
| [Migrate Database to Azure SQL MI](db-to-MI.ipynb) | SQL Server Database(s) | Azure SQL Managed Instance |
| [Migrate Database to Azure SQL DB](db-to-SQLDB.ipynb) | SQL Server Database(s) | Azure SQL Database(s) | One-to-one migration of a folder of database backups to the cloud as individual databases. 
=======
- [Migrate Instance to Azure SQL VM](instance-to-VM.ipynb)

- [Migrate Database to Azure SQL VM](db-to-VM.ipynb)

- [Migrate Database to Azure SQL DB](db-to-SQLDB.ipynb)
>>>>>>> 40ca82c6
<|MERGE_RESOLUTION|>--- conflicted
+++ resolved
@@ -1,22 +1,11 @@
 # Offline Migration
 [Home](../readme.md)
 
+This chapter contains a set of notebooks useful for doing offline migration of databases and SQL instances to Azure. For instance migration, these notebooks assume the Azure SQL Virtual Machine, Azure SQL Managed Instance, or Azure SQL DB Server have already been created. 
+
 ## Notebooks in this Chapter
-<<<<<<< HEAD
-This chapter contains a set of Notebooks that enables migration of local SQL Server resources to Azure. Use the table below to choose the correct Notebook for the appropriate migration scenario. 
-
-| Notebook | SQL Resource Type  | Azure Resource Type | Description 
-| -------- | ------------------ | ------------------- | ----------- 
-| [Create Database Backups](create-sql-backups.ipynb) | SQL Server Database(s) | N/A | Export existing databases to a backups folder for later migration. This major task has its own notebook since it could be long running. Creates a ***.bacpac** file for each database a specified folder. 
-| [Migrate Instance to Azure SQL VM](instance-to-VM.ipynb) | SQL Server Instance | Azure SQL Virtual Machine | Migrate a single local instance to Azure using a SQL VM to host a new instance. 
-| [Migrate Database to Azure SQL VM](db-to-VM.ipynb) | SQL Server Database(s) | Azure SQL Virtual Machine | Migrate local SQL database(s) using the backups folder created in a separate notebook.
-| [Migrate Instance to Azure SQL MI](instance-to-MI.ipynb) | SQL Server Instance | Azure SQL Managed Instance | Migrate a single SQL Instance to an Azure Managed Instance. 
-| [Migrate Database to Azure SQL MI](db-to-MI.ipynb) | SQL Server Database(s) | Azure SQL Managed Instance |
-| [Migrate Database to Azure SQL DB](db-to-SQLDB.ipynb) | SQL Server Database(s) | Azure SQL Database(s) | One-to-one migration of a folder of database backups to the cloud as individual databases. 
-=======
 - [Migrate Instance to Azure SQL VM](instance-to-VM.ipynb)
 
 - [Migrate Database to Azure SQL VM](db-to-VM.ipynb)
 
 - [Migrate Database to Azure SQL DB](db-to-SQLDB.ipynb)
->>>>>>> 40ca82c6
