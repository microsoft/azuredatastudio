{
    "metadata": {
        "kernelspec": {
            "name": "powershell",
            "display_name": "PowerShell",
            "language": "powershell"
        },
        "language_info": {
            "name": "powershell",
            "codemirror_mode": "shell",
            "mimetype": "text/x-sh",
            "file_extension": ".ps1"
        }
    },
    "nbformat_minor": 2,
    "nbformat": 4,
    "cells": [
        {
            "cell_type": "markdown",
            "source": [
                "# Create Azure SQL Database\n",
                "\n",
                "## Description\n",
                "\n",
                "Run this notebook to create a Azure SQL Database in a new Azure SQL Server in the cloud and then configure a server-level firewall rule it. For more information, see [Use PowerShell to create a single database and configure a server-level firewall rule](https://docs.microsoft.com/en-us/azure/azure-sql/database/scripts/create-and-configure-database-powershell).\n",
                "\n",
                "| Line | Variable | Description | Example |\n",
                "| --- | --- | --- | --- |\n",
                "| 1 | Subscription | Specify the name or ID of the Azure subscription to create Azure resources in | \"ContosoCorp\\_Infra\" |\n",
                "| 2 | ResourceGroup | Choose a name to logically group the Azure resources | \"ContosoBackend\" |\n",
                "| 3 | Location | Name of geographic location (See the [Appendices](.\\................\\Program%20Files\\Azure%20Data%20Studio\\resources\\app\\out\\vs\\code\\electron-browser\\Appendices.ipynb) for more information) | \"EastUS2\" |\n",
                "| 4 | ServerName | The logical server name has to be unique in the system | \"contoso-srv1\" |\n",
                "| 5 | AdminLogin | SQL admin login to create | \"SqlAdmin\" |\n",
                "| 6 | Password | Temporary password to use (change in the portal for greater security) | \"Temp123\" |\n",
                "| 7 | StartIp | Starting IP to begin the IP firewall rule | \"0.0.0.0\" for everyone |\n",
                "| 8 | EndIp | Ending IP to end the IP firewall rule | \"0.0.0.0\" for everyone |\n",
                "| 9 | DatabaseName | The sample database name | \"ContosoDb1\" |\n",
                "| 10 | DbEdition | Database edition. Allowed values include: _Basic_, _Standard_, _Premium_, _GeneralPurpose_, _BusinessCritical_, _Hyperscale_ | GeneralPurpose |\n",
                "| 11 | DbCores | Integer for number of vcores to utilize | 2 |\n",
                "| 12 | DbComputeGen | The compute generation component for vcores. Allowed values include: _Gen4_, _Gen5_. | Gen5 |\n",
                "| 13 | DbMinCapacity | Minimum capacity of vcores to utilize, integer only | 2 |"
            ],
            "metadata": {
                "azdata_cell_guid": "6af59d69-ade7-480a-b33e-52a86fe5bfd3"
            }
        },
        {
            "cell_type": "code",
            "source": [
                "$Subscription       =   \"\"\r\n",
                "$ResourceGroup      =   \"\"\r\n",
                "$Location           =   \"\"\r\n",
                "$ServerName         =   \"\"\r\n",
                "$AdminLogin         =   \"\"\r\n",
                "$Password           =   \"\"\r\n",
                "$StartIp            =   \"\"\r\n",
                "$EndIp              =   \"\"\r\n",
                "$DatabaseName       =   \"\"\r\n",
                "$DbEdition          =   \"\"\r\n",
                "$DbCores            =   \"\"\r\n",
                "$DbComputeGen       =   \"\"\r\n",
                "$DbMinCapacity=     =   \"\""
            ],
            "metadata": {
<<<<<<< HEAD
                "azdata_cell_guid": "c5c06fd6-8e47-4abb-808a-edc8b1c2d690"
=======
                "azdata_cell_guid": "c5c06fd6-8e47-4abb-808a-edc8b1c2d690",
                "tags": [
                    "parameters"
                ]
>>>>>>> 0108da2a
            },
            "outputs": [],
            "execution_count": null
        },
        {
            "cell_type": "markdown",
            "source": [
                "## Notebook Steps\r\n",
                "\r\n",
                "Steps of this procedure include:\r\n",
                "1. Connect to Azure subscription\r\n",
                "1. Provision resource group for SQL Managed Instance\r\n",
                "2. Create Sql Server\r\n",
                "3. Provision firewall rules to allow access\r\n",
                "4. Create Sql Database"
            ],
            "metadata": {
                "azdata_cell_guid": "d5346c50-c03b-4e3a-983f-7b4b22c78319"
            }
        },
        {
            "cell_type": "markdown",
            "source": [
                "### Connect to Azure\r\n",
                "Prompt for Azure account credentials in a dialog window outside of ADS."
            ],
            "metadata": {
                "azdata_cell_guid": "e34334a7-0d55-4c18-8c0a-1c4a673629cd"
            }
        },
        {
            "cell_type": "code",
            "source": [
                "Connect-AzAccount"
            ],
            "metadata": {
                "azdata_cell_guid": "96800b54-48a8-463b-886c-3d0e96f29765"
            },
            "outputs": [],
            "execution_count": null
        },
        {
            "cell_type": "markdown",
            "source": [
                "### Get Subscription\r\n",
                "If a subscription is not specified, open a dialog with list of subscriptions. Selecting one will set that subscription for rest of the notebook."
            ],
            "metadata": {
                "azdata_cell_guid": "ed6b781d-ce7e-4b51-a7ec-1eeeb2032c73"
            }
        },
        {
            "cell_type": "code",
            "source": [
                "if (!$Subscription)\r\n",
                "{\r\n",
                "    $Subscription = Get-AzSubscription | Out-GridView -PassThru\r\n",
                "}\r\n",
                "\r\n",
                "Set-AzContext -SubscriptionName $Subscription"
            ],
            "metadata": {
                "azdata_cell_guid": "17b57956-98cf-44de-9ab5-348469ddabf4"
            },
            "outputs": [],
            "execution_count": null
        },
        {
            "cell_type": "markdown",
            "source": [
                "### Resource Group Provisioning\n",
                "\n",
                "If the specified Azure Resource Group cannot be found, _New-AzResourceGroup_ will create new resource group in the given subscription."
            ],
            "metadata": {
                "azdata_cell_guid": "3ecc2a29-fb77-4f7f-8901-e9c5c71ce1a2"
            }
        },
        {
            "cell_type": "code",
            "source": [
                "$rg = Get-AzResourceGroup | Where ResourceGroupName -eq $ResourceGroup\r\n",
                "\r\n",
                "if (!$rg)\r\n",
                "{\r\n",
                "    # Need to create a new resource group\r\n",
                "    Write-Output \"Resource Group $ResourceGroup does not exist. Creating...\"\r\n",
                "    $rg = New-AzResourceGroup -Name $ResourceGroup -Location $Location\r\n",
                "}\r\n",
                "\r\n",
                "Write-Output \"Using Resource Group:\"\r\n",
                "$rg | Format-Table"
            ],
            "metadata": {
                "azdata_cell_guid": "4837690a-2204-49ab-8a19-414a8ce782b6"
            },
            "outputs": [],
            "execution_count": null
        },
        {
            "cell_type": "markdown",
            "source": [
                "### Create SQL Server\n",
                "\n",
                "_New-AzSqlServer_ will create an Azure Sql Server instance to logically group databases in."
            ],
            "metadata": {
                "azdata_cell_guid": "2d951526-40dc-49cc-8668-c393eaf58000"
            }
        },
        {
            "cell_type": "code",
            "source": [
                "Write-Output \"Creating SqlServer with name $ServerName\"\r\n",
                "New-AzSqlServer -ResourceGroupName $ResourceGroup `\r\n",
                "   -ServerName $ServerName `\r\n",
                "   -Location $Location `\r\n",
                "   -SqlAdministratorCredentials $(New-Object -TypeName System.Management.Automation.PSCredential `\r\n",
                "   -ArgumentList $AdminLogin, $(ConvertTo-SecureString -String $Password -AsPlainText -Force))"
            ],
            "metadata": {
                "azdata_cell_guid": "c45757ac-6a58-468d-a04c-04504f8a2e0e"
            },
            "outputs": [],
            "execution_count": null
        },
        {
            "cell_type": "markdown",
            "source": [
                "### Create a Server Firewall Rule\n",
                "\n",
                "_New-AzSqlServerFirewallRule_ creates a new firewall rule for the new SQL Server that allows a range of specified IPs."
            ],
            "metadata": {
                "azdata_cell_guid": "ba895abf-3176-48b5-9e49-a060b3f74370"
            }
        },
        {
            "cell_type": "code",
            "source": [
                "Write-Output \"Configuring firewall for Sql Server\"\r\n",
                "New-AzSqlServerFirewallRule -ResourceGroupName $ResourceGroup `\r\n",
                "   -ServerName $ServerName `\r\n",
                "   -FirewallRuleName \"AllowedIPs\" -StartIpAddress $StartIp -EndIpAddress $EndIp"
            ],
            "metadata": {
                "azdata_cell_guid": "ceae5670-292f-4c45-9c10-4ac85baf2d07"
            },
            "outputs": [],
            "execution_count": null
        },
        {
            "cell_type": "markdown",
            "source": [
                "### Create SQL Database\r\n",
                "_New-AzSqlDatabase_ command will create a new database in the server."
            ],
            "metadata": {
                "azdata_cell_guid": "b460ca8f-65a7-4d6c-94b7-6d7dd9655fad"
            }
        },
        {
            "cell_type": "code",
            "source": [
                "New-AzSqlDatabase -ResourceGroupName $ResourceGroup `\r\n",
                "   -ServerName $ServerName `\r\n",
                "   -DatabaseName $DatabaseName `\r\n",
                "   -Edition $DbEdition `\r\n",
                "   -VCore $DbCores `\r\n",
                "   -ComputeGeneration $DbComputeGen `\r\n",
                "   -MinimumCapacity $DbMinCapacity"
            ],
            "metadata": {
                "azdata_cell_guid": "dc3b2f6f-83ac-4a4d-9d81-2f534e90913e"
            },
            "outputs": [],
            "execution_count": null
        },
        {
            "cell_type": "markdown",
            "source": [
                "### Get Database Details\n",
                "\n",
                "_Get-AzSqlDatabase_ command gets database details on the server specified."
            ],
            "metadata": {
                "azdata_cell_guid": "0b35ed4f-1786-4102-a09a-a6a360fd20f2"
            }
        },
        {
            "cell_type": "code",
            "source": [
                "Get-AzSqlDatabase -ResourceGroupName $ResourceGroup -ServerName $ServerName -DatabaseName $DatabaseName"
            ],
            "metadata": {
                "azdata_cell_guid": "5001bf24-5f3f-434e-abf6-a5c21af4aa32"
            },
            "outputs": [],
            "execution_count": null
        },
        {
            "cell_type": "markdown",
            "source": [
                "## Next Steps\r\n",
                "\r\n",
                "### Update SQL Server Password\r\n",
                "Do not forget to open the <a href=\"https://portal.azure.com\">Azure portal</a> to the specified Resource Group in an external browser and change the new server's password. It is not recommended to keep the database password used in this notebook because it stores results as plain text. \r\n",
                "\r\n",
                "### More Automation\r\n",
                "Use ADS Notebooks to write custom scripts for:\r\n",
                "* Commonly used Extract, Transform, Load operations\r\n",
                "* Data migration and validation\r\n",
                "* Storage backup\r\n",
                "* Data integration\r\n",
                "\r\n",
                "### Related Notebooks\r\n",
                "For existing database owners, Migrate a database to Azure SQLDB <a href=\"..\\offline-migration\\db-to-SQLDB.ipynb\">using this notebook</a>. "
            ],
            "metadata": {
                "azdata_cell_guid": "d8b88393-baba-428d-b136-7125be6d5630"
            }
        }
    ]
}<|MERGE_RESOLUTION|>--- conflicted
+++ resolved
@@ -62,14 +62,10 @@
                 "$DbMinCapacity=     =   \"\""
             ],
             "metadata": {
-<<<<<<< HEAD
-                "azdata_cell_guid": "c5c06fd6-8e47-4abb-808a-edc8b1c2d690"
-=======
                 "azdata_cell_guid": "c5c06fd6-8e47-4abb-808a-edc8b1c2d690",
                 "tags": [
                     "parameters"
                 ]
->>>>>>> 0108da2a
             },
             "outputs": [],
             "execution_count": null
