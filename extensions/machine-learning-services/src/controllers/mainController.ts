--- conflicted
+++ resolved
@@ -113,20 +113,6 @@
 		this._apiWrapper.registerTaskHandler(constants.mlManagePackagesCommand, async () => {
 			await packageManager.managePackages();
 		});
-<<<<<<< HEAD
-		this._apiWrapper.registerTaskHandler(constants.mlManageModelsCommand, async () => {
-			await modelManagementController.manageRegisteredModels();
-		});
-		this._apiWrapper.registerTaskHandler(constants.mlImportModelCommand, async () => {
-			await modelManagementController.registerModel();
-		});
-		this._apiWrapper.registerTaskHandler(constants.mlsPredictModelCommand, async () => {
-			await modelManagementController.predictModel();
-=======
-		this._apiWrapper.registerTaskHandler(constants.mlManageLanguagesCommand, async () => {
-			await languageController.manageLanguages();
->>>>>>> c26bd3f8
-		});
 	}
 
 	/**
