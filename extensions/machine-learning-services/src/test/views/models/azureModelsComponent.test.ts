--- conflicted
+++ resolved
@@ -88,11 +88,7 @@
 			parent.sendCallbackRequest(ViewBase.getCallbackEventName(ListAzureModelsEventName), { data: models });
 		});
 		await view.refresh();
-<<<<<<< HEAD
-		testContext.onClick.fire(undefined);
-=======
 		testContext.onClick.fire(true);
->>>>>>> 3aa35762
 		should.notEqual(view.data, undefined);
 		should.equal(view.data?.length, 1);
 		if (view.data) {
