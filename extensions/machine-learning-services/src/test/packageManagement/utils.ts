--- conflicted
+++ resolved
@@ -11,11 +11,8 @@
 import { ProcessService } from '../../common/processService';
 import { Config } from '../../configurations/config';
 import { HttpClient } from '../../common/httpClient';
-<<<<<<< HEAD
 import * as utils from '../utils';
-=======
 import { PackageManagementService } from '../../packageManagement/packageManagementService';
->>>>>>> 1520441b
 
 export interface TestContext {
 
@@ -41,19 +38,8 @@
 		queryRunner: TypeMoq.Mock.ofType(QueryRunner),
 		config: TypeMoq.Mock.ofType(Config),
 		httpClient: TypeMoq.Mock.ofType(HttpClient),
-<<<<<<< HEAD
 		op: context.op,
-		getOpStatus: context.getOpStatus
-=======
-		op: {
-			updateStatus: (status: azdata.TaskStatus) => {
-				opStatus = status;
-			},
-			id: '',
-			onCanceled: new vscode.EventEmitter<void>().event,
-		},
-		getOpStatus: () => { return opStatus; },
+		getOpStatus: context.getOpStatus,
 		serverConfigManager: TypeMoq.Mock.ofType(PackageManagementService)
->>>>>>> 1520441b
 	};
 }