/*---------------------------------------------------------------------------------------------
 *  Copyright (c) Microsoft Corporation. All rights reserved.
 *  Licensed under the Source EULA. See License.txt in the project root for license information.
 *--------------------------------------------------------------------------------------------*/

//@ts-check

'use strict';

const withDefaults = require('../shared.webpack.config');
const fs = require('fs');
const path = require('path');

const externals = {
	'node-fetch': 'commonjs node-fetch',
	'bufferutil': 'commonjs bufferutil',
	'utf-8-validate': 'commonjs utf-8-validate'
};

// conditionally add ws if we are going to be running in a node environment
const yarnrcPath = path.join(__dirname, '.yarnrc');
if (fs.existsSync(yarnrcPath)) {
	const yarnrc = fs.readFileSync(yarnrcPath).toString();
	const properties = yarnrc.split(/\r?\n/).map(r => r.split(' '));
	if (properties.find(r => r[0] === 'runtime')[1] === '"node"') {
		externals['ws'] = 'commonjs ws';
	}
}

module.exports = withDefaults({
	context: __dirname,
	entry: {
		extension: './src/extension.ts'
	},
<<<<<<< HEAD
	externals: externals
=======
	externals: {
		'keytar': 'commonjs keytar'
	}
>>>>>>> be83b31e
});<|MERGE_RESOLUTION|>--- conflicted
+++ resolved
@@ -32,11 +32,7 @@
 	entry: {
 		extension: './src/extension.ts'
 	},
-<<<<<<< HEAD
-	externals: externals
-=======
 	externals: {
 		'keytar': 'commonjs keytar'
 	}
->>>>>>> be83b31e
 });