--- conflicted
+++ resolved
@@ -175,13 +175,8 @@
         "command": "azure.resource.connectazureDataExplorer",
         "title": "%azure.resource.connectazureDataExplorer.title%",
         "icon": {
-<<<<<<< HEAD
           "dark": "resources/dark/connect_to_inverse.svg",
           "light": "resources/light/connect_to.svg"
-=======
-          "dark": "resources/dark/add_to_server_list_inverse.svg",
-          "light": "resources/light/add_to_server_list.svg"
->>>>>>> 7dd7d9ab
         }
       }
     ],
@@ -278,11 +273,7 @@
         },
         {
           "command": "azure.resource.connectazureDataExplorer",
-<<<<<<< HEAD
           "when": "viewItem == azure.resource.itemType.azureDataExplorer",
-=======
-          "when": "viewItem == azure.resource.itemType.databaseServer || viewItem == azure.resource.itemType.database || viewItem == azure.resource.itemType.azureDataExplorer",
->>>>>>> 7dd7d9ab
           "group": "inline"
         },
         {
