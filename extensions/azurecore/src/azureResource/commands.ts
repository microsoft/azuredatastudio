--- conflicted
+++ resolved
@@ -167,7 +167,6 @@
 		}
 	});
 
-<<<<<<< HEAD
 	appContext.apiWrapper.registerCommand('azure.resource.connectazureDataExplorer', async (node?: TreeNode) => {
 		if (!node) {
 			return;
@@ -185,19 +184,7 @@
 		}
 	});
 
-	appContext.apiWrapper.registerCommand('azure.resource.openInAzurePortal', async (node?: TreeNode) => {
-		if (!node) {
-			return;
-		}
-
-		const treeItem: azdata.TreeItem = await node.getTreeItem();
-		if (!treeItem.payload) {
-			return;
-		}
-		let connectionProfile = Object.assign({}, treeItem.payload, { saveProfile: true });
-=======
 	appContext.apiWrapper.registerCommand('azure.resource.openInAzurePortal', async (connectionProfile: azdata.IConnectionProfile) => {
->>>>>>> a1f60065
 
 		if (
 			!connectionProfile.azureResourceId ||
