/*---------------------------------------------------------------------------------------------
 *  Copyright (c) Microsoft Corporation. All rights reserved.
 *  Licensed under the Source EULA. See License.txt in the project root for license information.
 *--------------------------------------------------------------------------------------------*/

declare module 'azurecore' {
	import * as azdata from 'azdata';
	import { TreeDataProvider } from 'vscode';
	import { BlobItem } from '@azure/storage-blob';

	/**
	 * Covers defining what the azurecore extension exports to other extensions
	 *
	 * IMPORTANT: THIS IS NOT A HARD DEFINITION unlike vscode; therefore no enums or classes should be defined here
	 * (const enums get evaluated when typescript -> javascript so those are fine)
	 */
	export const enum extension {
		name = 'Microsoft.azurecore'
	}

	/**
	 * Override of the Account type to enforce properties that are AzureAccountProperties
	 */
	export interface AzureAccount extends azdata.Account {
		/**
		 * AzureAccountProperties specifically used for Azure accounts
		 */
		properties: AzureAccountProperties;
	}

	/**
	 * Properties specific to an Azure account
	 */
	export interface AzureAccountProperties {
		/**
		 * Auth type of azure used to authenticate this account.
		 */
		azureAuthType?: AzureAuthType

		providerSettings: AzureAccountProviderMetadata;
		/**
		 * Whether or not the account is a Microsoft account
		 */
		isMsAccount: boolean;

		/**
		 * A list of tenants (aka directories) that the account belongs to
		 */
		tenants: Tenant[];

	}

	export const enum AzureAuthType {
		AuthCodeGrant = 0,
		DeviceCode = 1
	}

	/**
	 * Extension of account provider metadata to override settings type for Azure account providers
	 */
	export interface AzureAccountProviderMetadata extends azdata.AccountProviderMetadata {
		/**
		 * Azure specific account provider settings.
		 */
		settings: Settings;
	}

	/**
	 * Represents settings for an AAD account provider
	 */
	interface Settings {
		/**
		 * Host of the authority
		 */
		host?: string;

		/**
		 * Identifier of the client application
		 */
		clientId?: string;

		/**
		 * Information that describes the Microsoft resource management resource
		 */
		microsoftResource?: Resource

		/**
		 * Information that describes the AAD graph resource
		 */
		graphResource?: Resource;

		/**
		 * Information that describes the MS graph resource
		 */
		msGraphResource?: Resource;

		/**
		 * Information that describes the Azure resource management resource
		 */
		armResource?: Resource;

		/**
		 * Information that describes the SQL Azure resource
		 */
		sqlResource?: Resource;

		/**
		 * Information that describes the OSS RDBMS resource
		 */
		ossRdbmsResource?: Resource;

		/**
		 * Information that describes the Azure Key Vault resource
		 */
		azureKeyVaultResource?: Resource;

		/**
		 * Information that describes the Azure Dev Ops resource
		 */
		azureDevOpsResource?: Resource;

		/**
		 * Information that describes the Azure Kusto resource
		 */
		azureKustoResource?: Resource;

		/**
		 * Information that describes the Azure Log Analytics resource
		 */
		azureLogAnalyticsResource?: Resource;

		/**
		 * Information that describes the Azure Storage resourceI
		 */
		azureStorageResource?: Resource;

		/**
		 * A list of tenant IDs to authenticate against. If defined, then these IDs will be used
		 * instead of querying the tenants endpoint of the armResource
		 */
		adTenants?: string[];

		// AuthorizationCodeGrantFlowSettings //////////////////////////////////

		/**
		 * An optional site ID that brands the interactive aspect of sign in
		 */
		siteId?: string;

		/**
		 * Redirect URI that is used to signify the end of the interactive aspect of sign it
		 */
		redirectUri?: string;

		scopes?: string[]

		portalEndpoint?: string
	}

	/**
	 * Represents a resource exposed by an Azure Active Directory
	 */
	export interface Resource {
		/**
		 * Identifier of the resource
		 */
		id: string;

		/**
		 * Endpoint url used to access the resource
		 */
		endpoint: string;

		/**
		 * Endpoint suffix used to access the resource
		 */
		endpointSuffix?: string;

		/**
		 * Resource ID for azdata
		 */
		azureResourceId?: azdata.AzureResource
	}

	/**
	 * Represents a tenant (an Azure Active Directory instance) to which a user has access
	 */
	export interface Tenant {
		/**
		 * Globally unique identifier of the tenant
		 */
		id: string;

		/**
		 * Display name of the tenant
		 */
		displayName: string;

		/**
		 * Identifier of the user in the tenant
		 */
		userId?: string;

		/**
		 * The category the user has set their tenant to (e.g. Home Tenant)
		 */
		tenantCategory?: string;
	}

	/**
	 * Enumeration of the Azure datacenter regions. See https://docs.microsoft.com/dotnet/api/microsoft.azure.management.resourcemanager.fluent.core.region
	 */
	export const enum AzureRegion {
		australiacentral = 'australiacentral',
		australiacentral2 = 'australiacentral2',
		australiaeast = 'australiaeast',
		australiasoutheast = 'australiasoutheast',
		brazilsouth = 'brazilsouth',
		brazilsoutheast = 'brazilsoutheast',
		canadacentral = 'canadacentral',
		canadaeast = 'canadaeast',
		centralindia = 'centralindia',
		centralus = 'centralus',
		centraluseuap = 'centraluseuap',
		eastasia = 'eastasia',
		eastus = 'eastus',
		eastus2 = 'eastus2',
		eastus2euap = 'eastus2euap',
		francecentral = 'francecentral',
		francesouth = 'francesouth',
		germanynorth = 'germanynorth',
		germanywestcentral = 'germanywestcentral',
		japaneast = 'japaneast',
		japanwest = 'japanwest',
		koreacentral = 'koreacentral',
		koreasouth = 'koreasouth',
		northcentralus = 'northcentralus',
		northeurope = 'northeurope',
		norwayeast = 'norwayeast',
		norwaywest = 'norwaywest',
		southafricanorth = 'southafricanorth',
		southafricawest = 'southafricawest',
		southcentralus = 'southcentralus',
		southeastasia = 'southeastasia',
		southindia = 'southindia',
		switzerlandnorth = 'switzerlandnorth',
		switzerlandwest = 'switzerlandwest',
		uaecentral = 'uaecentral',
		uaenorth = 'uaenorth',
		uksouth = 'uksouth',
		ukwest = 'ukwest',
		westcentralus = 'westcentralus',
		westeurope = 'westeurope',
		westindia = 'westindia',
		westus = 'westus',
		westus2 = 'westus2',
	}

	export const enum HttpRequestMethod {
		GET,
		PUT,
		POST,
		DELETE
	}

	export interface IExtension {
		/**
		 * Gets the list of subscriptions for the specified AzureAccount
		 * @param account The account to get the subscriptions for
		 * @param ignoreErrors If true any errors are not thrown and instead collected and returned as part of the result
		 * @param selectedOnly Whether to only list subscriptions the user has selected to filter to for this account
		 */
		getSubscriptions(account?: AzureAccount, ignoreErrors?: boolean, selectedOnly?: boolean): Promise<GetSubscriptionsResult>;
		getResourceGroups(account?: AzureAccount, subscription?: azureResource.AzureResourceSubscription, ignoreErrors?: boolean): Promise<GetResourceGroupsResult>;
		getLocations(account?: AzureAccount, subscription?: azureResource.AzureResourceSubscription, ignoreErrors?: boolean): Promise<GetLocationsResult>;
		getSqlManagedInstances(account: AzureAccount, subscriptions: azureResource.AzureResourceSubscription[], ignoreErrors?: boolean): Promise<GetSqlManagedInstancesResult>;
		getManagedDatabases(account: AzureAccount, subscription: azureResource.AzureResourceSubscription, managedInstance: azureResource.AzureSqlManagedInstance, ignoreErrors?: boolean): Promise<GetManagedDatabasesResult>;
		getSqlServers(account: AzureAccount, subscriptions: azureResource.AzureResourceSubscription[], ignoreErrors?: boolean): Promise<GetSqlServersResult>;
		getSqlVMServers(account: AzureAccount, subscriptions: azureResource.AzureResourceSubscription[], ignoreErrors?: boolean): Promise<GetSqlVMServersResult>;
		getStorageAccounts(account: AzureAccount, subscriptions: azureResource.AzureResourceSubscription[], ignoreErrors?: boolean): Promise<GetStorageAccountResult>;
		getBlobContainers(account: AzureAccount, subscription: azureResource.AzureResourceSubscription, storageAccount: azureResource.AzureGraphResource, ignoreErrors?: boolean): Promise<GetBlobContainersResult>;
		getFileShares(account: AzureAccount, subscription: azureResource.AzureResourceSubscription, storageAccount: azureResource.AzureGraphResource, ignoreErrors?: boolean): Promise<GetFileSharesResult>;
		createResourceGroup(account: AzureAccount, subscription: azureResource.AzureResourceSubscription, resourceGroupName: string, location: string, ignoreErrors?: boolean): Promise<CreateResourceGroupResult>;
		getStorageAccountAccessKey(account: AzureAccount, subscription: azureResource.AzureResourceSubscription, storageAccount: azureResource.AzureGraphResource, ignoreErrors?: boolean): Promise<GetStorageAccountAccessKeyResult>;
		getBlobs(account: AzureAccount, subscription: azureResource.AzureResourceSubscription, storageAccount: azureResource.AzureGraphResource, containerName: string, ignoreErrors?: boolean): Promise<GetBlobsResult>;
		/**
		 * Makes Azure REST requests to create, retrieve, update or delete access to azure service's resources.
		 * For reference to different service URLs, See https://docs.microsoft.com/rest/api/?view=Azure
		 * @param account The azure account used to acquire access token
		 * @param subscription The subscription under azure account where the service will perform operations.
		 * @param path The path for the service starting from '/subscription/..'. See https://docs.microsoft.com/rest/api/azure/.
		 * @param requestType Http request method. Currently GET, PUT, POST and DELETE methods are supported.
		 * @param requestBody Optional request body to be used in PUT and POST requests.
		 * @param ignoreErrors When this flag is set the method will not throw any runtime or service errors and will return the errors in errors array.
		 * @param host Use this to override the host. The default host is https://management.azure.com
		 * @param requestHeaders Provide additional request headers
		 */
		makeAzureRestRequest(account: AzureAccount, subscription: azureResource.AzureResourceSubscription, path: string, requestType: HttpRequestMethod, requestBody?: any, ignoreErrors?: boolean, host?: string, requestHeaders?: { [key: string]: string }): Promise<AzureRestResponse>;
		/**
		 * Converts a region value (@see AzureRegion) into the localized Display Name
		 * @param region The region value
		 */
		getRegionDisplayName(region?: string): string;
		provideResources(): azureResource.IAzureResourceProvider[];

		runGraphQuery<T extends azureResource.AzureGraphResource>(account: AzureAccount, subscriptions: azureResource.AzureResourceSubscription[], ignoreErrors: boolean, query: string): Promise<ResourceQueryResult<T>>;
	}

	export type GetSubscriptionsResult = { subscriptions: azureResource.AzureResourceSubscription[], errors: Error[] };
	export type GetResourceGroupsResult = { resourceGroups: azureResource.AzureResourceResourceGroup[], errors: Error[] };
	export type GetLocationsResult = { locations: azureResource.AzureLocation[], errors: Error[] };
	export type GetSqlManagedInstancesResult = { resources: azureResource.AzureSqlManagedInstance[], errors: Error[] };
	export type GetManagedDatabasesResult = { databases: azureResource.ManagedDatabase[], errors: Error[] };
	export type GetSqlServersResult = { resources: azureResource.AzureGraphResource[], errors: Error[] };
	export type GetSqlVMServersResult = { resources: azureResource.AzureGraphResource[], errors: Error[] };
	export type GetStorageAccountResult = { resources: azureResource.AzureGraphResource[], errors: Error[] };
	export type GetBlobContainersResult = { blobContainers: azureResource.BlobContainer[], errors: Error[] };
	export type GetFileSharesResult = { fileShares: azureResource.FileShare[], errors: Error[] };
	export type CreateResourceGroupResult = { resourceGroup: azureResource.AzureResourceResourceGroup, errors: Error[] };
	export type ResourceQueryResult<T extends azureResource.AzureGraphResource> = { resources: T[], errors: Error[] };
	export type AzureRestResponse = { response: any, errors: Error[] };
	export type GetBlobsResult = { blobs: azureResource.Blob[], errors: Error[] };
	export type GetStorageAccountAccessKeyResult = { keyName1: string, keyName2: string, errors: Error[] };
<<<<<<< HEAD
	export type AzureResourceSubscription = azureResource.AzureResourceSubscription;
	export type AzureGraphResource = azureResource.AzureGraphResource;
	export type BlobContainer = azureResource.BlobContainer;
	export type Blob = azureResource.Blob;
=======

	export namespace azureResource {

		/**
		 * AzureCore core extension supports following resource types of Azure Resource Graph.
		 * To add more resources, please refer this guide: https://docs.microsoft.com/en-us/azure/governance/resource-graph/reference/supported-tables-resources
		 */
		export const enum AzureResourceType {
			resourceGroup = 'microsoft.resources/subscriptions/resourcegroups',
			sqlServer = 'microsoft.sql/servers',
			sqlDatabase = 'microsoft.sql/servers/databases',
			sqlManagedInstance = 'microsoft.sql/managedinstances',
			azureArcSqlManagedInstance = 'microsoft.azuredata/sqlmanagedinstances',
			virtualMachines = 'microsoft.compute/virtualmachines',
			kustoClusters = 'microsoft.kusto/clusters',
			azureArcPostgresServer = 'microsoft.azuredata/postgresinstances',
			postgresServer = 'microsoft.dbforpostgresql/servers',
			azureArcService = 'microsoft.azuredata/datacontrollers',
			storageAccount = 'microsoft.storage/storageaccounts',
			logAnalytics = 'microsoft.operationalinsights/workspaces'
		}

		export interface IAzureResourceProvider extends azdata.DataProvider {
			getTreeDataProvider(): IAzureResourceTreeDataProvider;
		}

		export interface IAzureResourceTreeDataProvider extends TreeDataProvider<IAzureResourceNode> {
			browseConnectionMode: boolean;
		}

		export interface IAzureResourceNode {
			readonly account: AzureAccount;
			readonly subscription: AzureResourceSubscription;
			readonly tenantId: string;
			readonly treeItem: azdata.TreeItem;
		}

		export interface IAzureSubscriptionInfo {
			id: string;
			name: string;
		}

		export interface AzureResource {
			name: string;
			id: string;
			subscription: IAzureSubscriptionInfo;
			resourceGroup?: string;
			tenant?: string;
		}

		export interface AzureResourceSubscription extends Omit<AzureResource, 'subscription'> {
		}

		export interface AzureSqlResource extends AzureResource {
			loginName: string;
		}

		export interface AzureGraphResource extends Omit<AzureResource, 'tenant' | 'subscription'> {
			tenantId: string;
			subscriptionId: string;
			type: string;
			location: string;
		}

		export interface AzureResourceResourceGroup extends AzureResource {
			location?: string;
			managedBy?: string;
			properties?: {
				provisioningState?: string
			};
			type?: string;
		}

		export interface AzureLocation {
			id: string,
			name: string,
			displayName: string,
			regionalDisplayName: string,
			metadata: {
				regionType: string,
				regionCategory: string,
				geographyGroup: string,
				longitude: number,
				latitude: number,
				physicalLocation: string,
				pairedRegion: {
					name: string,
					id: string,
				}[],
			},
		}

		export interface AzureSqlManagedInstance extends AzureGraphResource {
			sku: {
				capacity: number;
				family: string;
				name: string;
				tier: 'GeneralPurpose' | 'BusinessCritical';
			},
			properties: {
				provisioningState: string,
				storageAccountType: string,
				maintenanceConfigurationId: string,
				state: string,
				licenseType: string,
				zoneRedundant: false,
				fullyQualifiedDomainName: string,
				collation: string,
				administratorLogin: string,
				minimalTlsVersion: string,
				subnetId: string,
				publicDataEndpointEnabled: boolean,
				storageSizeInGB: number,
				timezoneId: string,
				proxyOverride: string,
				vCores: number,
				dnsZone: string,
			}

		}

		export interface ManagedDatabase {
			id: string,
			location: string,
			name: string,
			properties: {
				sourceDatabaseId: string,
				status: string
			},
			type: string
		}

		export interface AzureResourceDatabase extends AzureSqlResource {
			serverName: string;
			serverFullName: string;
		}

		export interface AzureResourceDatabaseServer extends AzureSqlResource {
			fullName: string;
			defaultDatabaseName: string;
		}
		export interface BlobContainer extends AzureResource { }

		export interface FileShare extends AzureResource { }

		export interface Blob extends BlobItem { }
	}
>>>>>>> 1044d1ef
}<|MERGE_RESOLUTION|>--- conflicted
+++ resolved
@@ -321,13 +321,7 @@
 	export type AzureRestResponse = { response: any, errors: Error[] };
 	export type GetBlobsResult = { blobs: azureResource.Blob[], errors: Error[] };
 	export type GetStorageAccountAccessKeyResult = { keyName1: string, keyName2: string, errors: Error[] };
-<<<<<<< HEAD
-	export type AzureResourceSubscription = azureResource.AzureResourceSubscription;
-	export type AzureGraphResource = azureResource.AzureGraphResource;
-	export type BlobContainer = azureResource.BlobContainer;
-	export type Blob = azureResource.Blob;
-=======
-
+  
 	export namespace azureResource {
 
 		/**
@@ -474,5 +468,4 @@
 
 		export interface Blob extends BlobItem { }
 	}
->>>>>>> 1044d1ef
 }