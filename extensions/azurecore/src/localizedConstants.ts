--- conflicted
+++ resolved
@@ -67,10 +67,6 @@
 export const reloadPromptCacheClear = localize('azurecore.reloadPromptCacheClear', "Token cache has been cleared successfully, please reload Azure Data Studio.");
 export const reloadChoice = localize('azurecore.reloadChoice', "Reload Azure Data Studio");
 
-<<<<<<< HEAD
-=======
-export const deprecatedOption = localize('azurecore.deprecated', "Warning: ADAL has been deprecated, and is scheduled to be removed in the next release. Please use MSAL instead.");
->>>>>>> 04bce3f3
 export const piiWarning = localize('azurecore.piiLogging.warning', "Warning: Azure PII Logging is enabled. Enabling this option allows personally identifiable information to be logged and should only be used for debugging purposes.");
 export const disable = localize('azurecore.disable', 'Disable');
 export const dismiss = localize('azurecore.dismiss', 'Dismiss');
