--- conflicted
+++ resolved
@@ -68,21 +68,13 @@
 		const deviceCodeMethod: boolean = configuration.get<boolean>(Constants.AuthType.DeviceCode, false);
 
 		if (codeGrantMethod === true && !this.forceDeviceCode) {
-<<<<<<< HEAD
 			this.authMappings.set(AzureAuthType.AuthCodeGrant, new AzureAuthCodeGrant(metadata, tokenCache, context, uriEventHandler, this.clientApplication, this.authLibrary));
-		} else if (deviceCodeMethod === true || this.forceDeviceCode) {
+		}
+		if (deviceCodeMethod === true || this.forceDeviceCode) {
 			this.authMappings.set(AzureAuthType.DeviceCode, new AzureDeviceCode(metadata, tokenCache, context, uriEventHandler, this.clientApplication, this.authLibrary));
-		} else {
+		}
+		if (codeGrantMethod === false && deviceCodeMethod === false && !this.forceDeviceCode) {
 			console.error('No authentication methods selected');
-=======
-			this.authMappings.set(AzureAuthType.AuthCodeGrant, new AzureAuthCodeGrant(metadata, tokenCache, context, uriEventHandler));
-		}
-		if (deviceCodeMethod === true || this.forceDeviceCode) {
-			this.authMappings.set(AzureAuthType.DeviceCode, new AzureDeviceCode(metadata, tokenCache, context, uriEventHandler));
-		}
-		if (codeGrantMethod === false && deviceCodeMethod === false && !this.forceDeviceCode) {
-			Logger.error('Error: No authentication methods selected');
->>>>>>> 62b12362
 		}
 	}
 
