/*---------------------------------------------------------------------------------------------
 *  Copyright (c) Microsoft Corporation. All rights reserved.
 *  Licensed under the Source EULA. See License.txt in the project root for license information.
 *--------------------------------------------------------------------------------------------*/

import * as azdata from 'azdata';
import * as vscode from 'vscode';
import * as nls from 'vscode-nls';

import {
	AzureAccountProviderMetadata,
	AzureAuthType,
	Deferred
} from './interfaces';

import { SimpleTokenCache } from './simpleTokenCache';
import { AzureAuth, TokenResponse } from './auths/azureAuth';
import { AzureAuthCodeGrant } from './auths/azureAuthCodeGrant';
import { AzureDeviceCode } from './auths/azureDeviceCode';

const localize = nls.loadMessageBundle();

export class AzureAccountProvider implements azdata.AccountProvider, vscode.Disposable {
	private static readonly CONFIGURATION_SECTION = 'accounts.azure.auth';
	private readonly authMappings = new Map<AzureAuthType, AzureAuth>();
	private initComplete: Deferred<void>;
	private initCompletePromise: Promise<void> = new Promise<void>((resolve, reject) => this.initComplete = { resolve, reject });

	constructor(
		metadata: AzureAccountProviderMetadata,
		tokenCache: SimpleTokenCache,
		context: vscode.ExtensionContext,
<<<<<<< HEAD
		uriEventHandler: vscode.EventEmitter<vscode.Uri>
=======
		private readonly forceDeviceCode: boolean = false
>>>>>>> fa43e266
	) {
		vscode.workspace.onDidChangeConfiguration((changeEvent) => {
			const impact = changeEvent.affectsConfiguration(AzureAccountProvider.CONFIGURATION_SECTION);
			if (impact === true) {
				this.handleAuthMapping(metadata, tokenCache, context, uriEventHandler);
			}
		});

		this.handleAuthMapping(metadata, tokenCache, context, uriEventHandler);
	}

	dispose() {
		this.authMappings.forEach(x => x.dispose());
	}

	clearTokenCache(): Thenable<void> {
		return this.getAuthMethod().deleteAllCache();
	}

	private handleAuthMapping(metadata: AzureAccountProviderMetadata, tokenCache: SimpleTokenCache, context: vscode.ExtensionContext, uriEventHandler: vscode.EventEmitter<vscode.Uri>) {
		this.authMappings.clear();
		const configuration = vscode.workspace.getConfiguration(AzureAccountProvider.CONFIGURATION_SECTION);

		const codeGrantMethod: boolean = configuration.get('codeGrant');
		const deviceCodeMethod: boolean = configuration.get('deviceCode');

<<<<<<< HEAD
		if (codeGrantMethod === true) {
			this.authMappings.set(AzureAuthType.AuthCodeGrant, new AzureAuthCodeGrant(metadata, tokenCache, context, uriEventHandler));
		}
		if (deviceCodeMethod === true) {
			this.authMappings.set(AzureAuthType.DeviceCode, new AzureDeviceCode(metadata, tokenCache, context, uriEventHandler));
=======
		if (codeGrantMethod === true && !this.forceDeviceCode) {
			this.authMappings.set(AzureAuthType.AuthCodeGrant, new AzureAuthCodeGrant(metadata, tokenCache, context));
		}
		if (deviceCodeMethod === true || this.forceDeviceCode) {
			this.authMappings.set(AzureAuthType.DeviceCode, new AzureDeviceCode(metadata, tokenCache, context));
>>>>>>> fa43e266
		}
	}

	private getAuthMethod(account?: azdata.Account): AzureAuth {
		if (this.authMappings.size === 1) {
			return this.authMappings.values().next().value;
		}

		const authType: AzureAuthType = account?.properties?.azureAuthType;
		if (authType) {
			return this.authMappings.get(authType);
		} else {
			return this.authMappings.values().next().value;
		}
	}

	initialize(storedAccounts: azdata.Account[]): Thenable<azdata.Account[]> {
		return this._initialize(storedAccounts);
	}

	private async _initialize(storedAccounts: azdata.Account[]): Promise<azdata.Account[]> {
		const accounts: azdata.Account[] = [];
		for (let account of storedAccounts) {
			const azureAuth = this.getAuthMethod(account);
			if (!azureAuth) {
				account.isStale = true;
				accounts.push(account);
			} else {
				accounts.push(await azureAuth.refreshAccess(account));
			}
		}
		this.initComplete.resolve();
		return accounts;
	}


	getSecurityToken(account: azdata.Account, resource: azdata.AzureResource): Thenable<TokenResponse | undefined> {
		return this._getSecurityToken(account, resource);
	}

	private async _getSecurityToken(account: azdata.Account, resource: azdata.AzureResource): Promise<TokenResponse | undefined> {
		await this.initCompletePromise;
		const azureAuth = this.getAuthMethod(undefined);
		return azureAuth?.getSecurityToken(account, resource);
	}

	prompt(): Thenable<azdata.Account | azdata.PromptFailedResult> {
		return this._prompt();
	}

	private async _prompt(): Promise<azdata.Account | azdata.PromptFailedResult> {
		const noAuthSelected = localize('azure.NoAuthMethod.Selected', "No Azure auth method selected. You must select what method of authentication you want to use.");
		const noAuthAvailable = localize('azure.NoAuthMethod.Available', "No Azure auth method available. You must enable the auth methods in ADS configuration.");

		await this.initCompletePromise;
		class Option implements vscode.QuickPickItem {
			public readonly label: string;
			constructor(public readonly azureAuth: AzureAuth) {
				this.label = azureAuth.userFriendlyName;
			}
		}

		if (this.authMappings.size === 0) {
			console.log('No auth method was enabled.');
			await vscode.window.showErrorMessage(noAuthAvailable);
			return { canceled: true };
		}

		if (this.authMappings.size === 1) {
			return this.getAuthMethod(undefined).login();
		}

		const options: Option[] = [];
		this.authMappings.forEach((azureAuth) => {
			options.push(new Option(azureAuth));
		});

		const pick = await vscode.window.showQuickPick(options, { canPickMany: false });

		if (!pick) {
			console.log('No auth method was selected.');
			await vscode.window.showErrorMessage(noAuthSelected);
			return { canceled: true };
		}

		return pick.azureAuth.login();
	}

	refresh(account: azdata.Account): Thenable<azdata.Account | azdata.PromptFailedResult> {
		return this.prompt();
	}

	clear(accountKey: azdata.AccountKey): Thenable<void> {
		return this._clear(accountKey);
	}

	private async _clear(accountKey: azdata.AccountKey): Promise<void> {
		await this.initCompletePromise;
		await this.getAuthMethod(undefined)?.clearCredentials(accountKey);
	}

	autoOAuthCancelled(): Thenable<void> {
		this.authMappings.forEach(val => val.autoOAuthCancelled());
		return Promise.resolve();
	}
}<|MERGE_RESOLUTION|>--- conflicted
+++ resolved
@@ -30,11 +30,8 @@
 		metadata: AzureAccountProviderMetadata,
 		tokenCache: SimpleTokenCache,
 		context: vscode.ExtensionContext,
-<<<<<<< HEAD
-		uriEventHandler: vscode.EventEmitter<vscode.Uri>
-=======
+		uriEventHandler: vscode.EventEmitter<vscode.Uri>,
 		private readonly forceDeviceCode: boolean = false
->>>>>>> fa43e266
 	) {
 		vscode.workspace.onDidChangeConfiguration((changeEvent) => {
 			const impact = changeEvent.affectsConfiguration(AzureAccountProvider.CONFIGURATION_SECTION);
@@ -61,19 +58,11 @@
 		const codeGrantMethod: boolean = configuration.get('codeGrant');
 		const deviceCodeMethod: boolean = configuration.get('deviceCode');
 
-<<<<<<< HEAD
-		if (codeGrantMethod === true) {
+		if (codeGrantMethod === true && !this.forceDeviceCode) {
 			this.authMappings.set(AzureAuthType.AuthCodeGrant, new AzureAuthCodeGrant(metadata, tokenCache, context, uriEventHandler));
 		}
-		if (deviceCodeMethod === true) {
+		if (deviceCodeMethod === true || this.forceDeviceCode) {
 			this.authMappings.set(AzureAuthType.DeviceCode, new AzureDeviceCode(metadata, tokenCache, context, uriEventHandler));
-=======
-		if (codeGrantMethod === true && !this.forceDeviceCode) {
-			this.authMappings.set(AzureAuthType.AuthCodeGrant, new AzureAuthCodeGrant(metadata, tokenCache, context));
-		}
-		if (deviceCodeMethod === true || this.forceDeviceCode) {
-			this.authMappings.set(AzureAuthType.DeviceCode, new AzureDeviceCode(metadata, tokenCache, context));
->>>>>>> fa43e266
 		}
 	}
 
