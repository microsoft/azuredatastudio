--- conflicted
+++ resolved
@@ -110,10 +110,7 @@
 					Logger.error(ex.originalMessageAndException);
 				}
 			}
-<<<<<<< HEAD
 			Logger.write(LogLevel.Error, ex);
-=======
->>>>>>> 3eff4503
 			return {
 				canceled: false
 			};
@@ -150,10 +147,7 @@
 			} else {
 				Logger.error(ex);
 			}
-<<<<<<< HEAD
 			Logger.write(LogLevel.Error, ex);
-=======
->>>>>>> 3eff4503
 			account.isStale = true;
 			return account;
 		}
@@ -273,13 +267,8 @@
 		}
 
 		if (response.data.error) {
-<<<<<<< HEAD
 			Logger.write(LogLevel.Error, 'Response error!', response.data);
-			throw new AzureAuthError(localize('azure.responseError', "Token retrieval failed with an error. Open developer tools to view the error"), 'Token retrieval failed', undefined);
-=======
-			Logger.error('Response error!', response.data);
 			throw new AzureAuthError(localize('azure.responseError', "Token retrieval failed with an error. [Open developer tools]({0}) for more details.", 'command:workbench.action.toggleDevTools'), 'Token retrieval failed', undefined);
->>>>>>> 3eff4503
 		}
 
 		const accessTokenString = response.data.access_token;
