/*---------------------------------------------------------------------------------------------
 *  Copyright (c) Microsoft Corporation. All rights reserved.
 *  Licensed under the Source EULA. See License.txt in the project root for license information.
 *--------------------------------------------------------------------------------------------*/

import * as vscode from 'vscode';
import * as azdata from 'azdata';
import * as nls from 'vscode-nls';

import {
	AzureAccount,
	AzureAccountProviderMetadata,
	AzureAuthType,
	Resource,
	Tenant
} from 'azurecore';

import { Deferred } from '../interfaces';
import * as url from 'url';
import * as Constants from '../../constants';
import { MemoryDatabase } from '../utils/memoryDatabase';
import axios, { AxiosRequestConfig, AxiosResponse } from 'axios';
import { Logger } from '../../utils/Logger';
import * as qs from 'qs';
import { AzureAuthError } from './azureAuthError';
import { AccountInfo, AuthError, AuthenticationResult, InteractionRequiredAuthError, PublicClientApplication } from '@azure/msal-node';
import { HttpClient } from './httpClient';
import { getProxyEnabledHttpClient, getTenantIgnoreList, updateTenantIgnoreList } from '../../utils';
import { errorToPromptFailedResult } from './networkUtils';
import { MsalCachePluginProvider } from '../utils/msalCachePlugin';
import { AzureListOperationResponse, ErrorResponseBodyWithError, isErrorResponseBodyWithError } from '../../azureResource/utils';
const localize = nls.loadMessageBundle();

export abstract class AzureAuth implements vscode.Disposable {
	protected readonly memdb = new MemoryDatabase<string>();
	protected readonly loginEndpointUrl: string;
	public readonly commonTenant: Tenant;
	public readonly organizationTenant: Tenant;
	protected readonly redirectUri: string;
	protected readonly scopes: string[];
	protected readonly scopesString: string;
	protected readonly clientId: string;
	protected readonly resources: Resource[];
	protected readonly httpClient: HttpClient;

	constructor(
		protected readonly metadata: AzureAccountProviderMetadata,
		protected readonly msalCacheProvider: MsalCachePluginProvider,
		protected readonly context: vscode.ExtensionContext,
		protected clientApplication: PublicClientApplication,
		protected readonly uriEventEmitter: vscode.EventEmitter<vscode.Uri>,
		protected readonly authType: AzureAuthType,
		public readonly userFriendlyName: string
	) {

		this.loginEndpointUrl = this.metadata.settings.host;
		this.commonTenant = {
			id: 'common',
			displayName: 'common',
		};
		this.organizationTenant = {
			id: 'organizations',
			displayName: 'organizations',
		};
		this.redirectUri = this.metadata.settings.redirectUri;
		this.clientId = this.metadata.settings.clientId;
		this.resources = [
			this.metadata.settings.armResource,
			this.metadata.settings.graphResource,
			this.metadata.settings.azureKeyVaultResource
		];

		if (this.metadata.settings.sqlResource) {
			this.resources.push(this.metadata.settings.sqlResource);
		}
		if (this.metadata.settings.ossRdbmsResource) {
			this.resources.push(this.metadata.settings.ossRdbmsResource);
		}
		if (this.metadata.settings.microsoftResource) {
			this.resources.push(this.metadata.settings.microsoftResource);
		}
		if (this.metadata.settings.azureDevOpsResource) {
			this.resources.push(this.metadata.settings.azureDevOpsResource);
		}
		if (this.metadata.settings.azureLogAnalyticsResource) {
			this.resources.push(this.metadata.settings.azureLogAnalyticsResource);
		}
		if (this.metadata.settings.azureKustoResource) {
			this.resources.push(this.metadata.settings.azureKustoResource);
		}

		if (this.metadata.settings.powerBiResource) {
			this.resources.push(this.metadata.settings.powerBiResource);
		}

		this.scopes = [...this.metadata.settings.scopes];
		this.scopesString = this.scopes.join(' ');
		this.httpClient = getProxyEnabledHttpClient();
	}

	public async startLogin(): Promise<AzureAccount | azdata.PromptFailedResult> {
		let loginComplete: Deferred<void, Error> | undefined = undefined;
		try {
			Logger.verbose('Starting login');
			if (!this.metadata.settings.microsoftResource) {
				throw new Error(localize('noMicrosoftResource', "Provider '{0}' does not have a Microsoft resource endpoint defined.", this.metadata.displayName));
			}
			const result = await this.login(this.organizationTenant, this.metadata.settings.microsoftResource);
			loginComplete = result.authComplete;
			if (!result?.response || !result.response?.account) {
				Logger.error(`Authentication failed: ${loginComplete}`);
				return {
					canceled: false
				};
			}
			const token: Token = {
				token: result.response.accessToken,
				key: result.response.account.homeAccountId,
				tokenType: result.response.tokenType,
				expiresOn: result.response.expiresOn!.getTime() / 1000
			};
			const tokenClaims = <TokenClaims>result.response.idTokenClaims;
			const account = await this.hydrateAccount(token, tokenClaims);
			loginComplete?.resolve();
			return account;
		} catch (ex) {
			Logger.error(`Login failed: ${ex}`);
			if (ex instanceof AzureAuthError) {
				if (loginComplete) {
					loginComplete.reject(ex);
				}
				Logger.error(ex.originalMessageAndException);
			} else {
				const promptFailedResult = errorToPromptFailedResult(ex);
				if (promptFailedResult.errorMessage) {
					loginComplete?.reject(new AzureAuthError(promptFailedResult.errorMessage, promptFailedResult.errorMessage, undefined));
					return promptFailedResult;
				}
				Logger.error(ex);
			}
			return errorToPromptFailedResult(ex);
		}
	}

	public async hydrateAccount(token: Token | AccessToken, tokenClaims: TokenClaims): Promise<AzureAccount> {
		let account: azdata.Account;
		const tenants = await this.getTenants(token.token);
		account = this.createAccount(tokenClaims, token.key, tenants);
		return account;
	}

	protected abstract login(tenant: Tenant, resource: Resource): Promise<{ response: AuthenticationResult | null, authComplete: Deferred<void, Error> }>;

	/**
	 * Gets the access token for the correct account and scope from the token cache, if the correct token doesn't exist in the token cache
	 * (i.e. expired token, wrong scope, etc.), sends a request for a new token using the refresh token
	 * @param accountId
	 * @param azureResource
	 * @returns The authentication result, including the access token.
	 * This function returns 'null' instead of 'undefined' by design as the same is returned by MSAL APIs in the flow (e.g. acquireTokenSilent).
	 */
	public async getToken(accountId: string, azureResource: azdata.AzureResource, tenantId: string): Promise<AuthenticationResult | azdata.PromptFailedResult | null> {
		const resource = this.resources.find(s => s.azureResourceId === azureResource);

		if (!resource) {
			Logger.error(`Unable to find Azure resource ${azureResource}`);
			throw new Error(localize('msal.resourceNotFoundError', `Unable to find configuration for Azure Resource {0}`, azureResource));
		}

		// Resource endpoint must end with '/' to form a valid scope for MSAL token request.
		const endpoint = resource.endpoint.endsWith('/') ? resource.endpoint : resource.endpoint + '/';

		let account: AccountInfo | null = await this.getAccountFromMsalCache(accountId);
		if (!account) {
			Logger.error('Error: Could not fetch account when acquiring token');
			throw new Error(localize('msal.accountNotFoundError', `Unable to find account info when acquiring token.`));
		}
		let newScope;
		if (resource.azureResourceId === azdata.AzureResource.ResourceManagement) {
			newScope = [`${endpoint}user_impersonation`];
		} else {
			newScope = [`${endpoint}.default`];
		}

		// construct request
		// forceRefresh needs to be set true here in order to fetch the correct token, due to this issue
		// https://github.com/AzureAD/microsoft-authentication-library-for-js/issues/3687
		// Even for full tenants, access token is often received expired - force refresh is necessary when token expires.
		const tokenRequest = {
			account: account,
			authority: `${this.loginEndpointUrl}${tenantId}`,
			scopes: newScope,
			forceRefresh: true
		};
		try {
			return await this.clientApplication.acquireTokenSilent(tokenRequest);
		} catch (e) {
			Logger.error('Failed to acquireTokenSilent', e);
			if (e instanceof AuthError && this.accountNeedsRefresh(e)) {
				// build refresh token request
				const tenant: Tenant = {
					id: tenantId,
					displayName: ''
				};
				return this.handleInteractionRequired(tenant, resource);
			} else {
				if (e.name === 'ClientAuthError') {
					Logger.verbose('[ClientAuthError] Failed to silently acquire token');
				}
				return errorToPromptFailedResult(e);
			}
		}
	}

	public async getAccountFromMsalCache(accountId: string): Promise<AccountInfo | null> {
		const cache = this.clientApplication.getTokenCache();
		if (!cache) {
			Logger.error('Error: Could not fetch token cache.');
			return null;
		}

		let account: AccountInfo | null = null;
		// if the accountId is a home ID, it will include a "." character
		if (accountId.includes(".")) {
			account = await cache.getAccountByHomeId(accountId);
		} else {
			account = await cache.getAccountByLocalId(accountId);
		}
		return account;
	}

	//#region tenant calls

	public async getTenants(token: string): Promise<Tenant[]> {
		const tenantUri = url.resolve(this.metadata.settings.armResource.endpoint, 'tenants?api-version=2019-11-01');
		try {
			Logger.verbose(`Fetching tenants with uri: ${tenantUri}`);
			let tenantList: string[] = [];

			const tenantResponse = await this.httpClient.sendGetRequestAsync<AzureListOperationResponse<TenantResponse[]> | ErrorResponseBodyWithError>(tenantUri, {
				headers: {
					'Content-Type': 'application/json',
					'Authorization': `Bearer ${token}`
				}
			});

			const data = tenantResponse.data;
			if (isErrorResponseBodyWithError(data)) {
				Logger.error(`Error fetching tenants :${data.error?.code} - ${data.error?.message}`);
				throw new Error(`${data.error?.code} - ${data.error?.message}`);
			}
			const tenants: Tenant[] = data.value.map((tenantInfo: TenantResponse) => {
				if (tenantInfo.displayName) {
					tenantList.push(tenantInfo.displayName);
				} else {
					tenantList.push(tenantInfo.tenantId);
					Logger.info('Tenant display name found empty: {0}', tenantInfo.tenantId);
				}
				return {
					id: tenantInfo.tenantId,
					displayName: tenantInfo.displayName ? tenantInfo.displayName : tenantInfo.tenantId,
					userId: token,
					tenantCategory: tenantInfo.tenantCategory
				} as Tenant;
			});

			Logger.verbose(`Tenants: ${tenantList}`);
			const homeTenantIndex = tenants.findIndex(tenant => tenant.tenantCategory === Constants.HomeCategory);
			// remove home tenant from list of tenants
			if (homeTenantIndex >= 0) {
				const homeTenant = tenants.splice(homeTenantIndex, 1);
				tenants.unshift(homeTenant[0]);
			}
			Logger.verbose(`Filtered Tenants: ${tenantList}`);
			return tenants;
		} catch (ex) {
			Logger.error(`Error fetching tenants :${ex}`);
			throw ex;
		}
	}

	//#endregion

	//#region interaction handling
	public async handleInteractionRequired(tenant: Tenant, resource: Resource): Promise<AuthenticationResult | null> {
		const shouldOpen = await this.askUserForInteraction(tenant, resource);
		if (shouldOpen) {
			const result = await this.login(tenant, resource);
			result?.authComplete?.resolve();
			return result?.response;
		}
		return null;
	}

	/**
	 * Determines whether the account needs to be refreshed based on received error instance
	 * and STS error codes from errorMessage.
	 * @param error AuthError instance
	 */
	private accountNeedsRefresh(error: AuthError): boolean {
		return error instanceof InteractionRequiredAuthError
			|| error.errorMessage.includes(Constants.AADSTS70043)
			|| error.errorMessage.includes(Constants.AADSTS50173);
	}

	/**
	 * Asks the user if they would like to do the interaction based authentication as required by OAuth2
	 * @param tenant
	 * @param resource
	 */
	private async askUserForInteraction(tenant: Tenant, resource: Resource): Promise<boolean> {
		if (!tenant.displayName && !tenant.id) {
			throw new Error('Tenant did not have display name or id');
		}
		const tenantIgnoreList = getTenantIgnoreList();

		// The user wants to ignore this tenant.
		if (tenantIgnoreList.includes(tenant.id)) {
			Logger.info(`Tenant ${tenant.id} found in the ignore list, authentication will not be attempted.`);
			return false;
		}

		interface ConsentMessageItem extends vscode.MessageItem {
			booleanResult: boolean;
			action?: (tenantId: string) => Promise<boolean>;
		}

		const openItem: ConsentMessageItem = {
			title: localize('azurecore.consentDialog.open', "Open"),
			booleanResult: true
		};

		const closeItem: ConsentMessageItem = {
			title: localize('azurecore.consentDialog.cancel', "Cancel"),
			isCloseAffordance: true,
			booleanResult: false
		};

		const cancelAndAuthenticate: ConsentMessageItem = {
			title: localize('azurecore.consentDialog.authenticate', "Cancel and Authenticate"),
			isCloseAffordance: true,
			booleanResult: true
		};

		const dontAskAgainItem: ConsentMessageItem = {
			title: localize('azurecore.consentDialog.ignore', "Ignore Tenant"),
			booleanResult: false,
			action: async (tenantId: string) => {
				return await confirmIgnoreTenantDialog();
			}
		};

		const confirmIgnoreTenantItem: ConsentMessageItem = {
			title: localize('azurecore.confirmIgnoreTenantDialog.confirm', "Confirm"),
			booleanResult: false,
			action: async (tenantId: string) => {
				tenantIgnoreList.push(tenantId);
				await updateTenantIgnoreList(tenantIgnoreList);
				return false;
			}

		};
		const confirmIgnoreTenantDialog = async () => {
			const confirmMessage = localize('azurecore.confirmIgnoreTenantDialog.body', "Azure Data Studio will no longer trigger authentication for this tenant {0} ({1}) and resources will not be accessible. \n\nTo allow access to resources for this tenant again, you will need to remove the tenant from the exclude list in the '{2}' setting.\n\nDo you wish to proceed?", tenant.displayName, tenant.id, Constants.AzureTenantConfigFilterSetting);
			let confirmation = await vscode.window.showInformationMessage(confirmMessage, { modal: true }, cancelAndAuthenticate, confirmIgnoreTenantItem);

			if (confirmation?.action) {
				await confirmation.action(tenant.id);
			}

			return confirmation?.booleanResult || false;
		}

		const messageBody = localize('azurecore.consentDialog.body', "Your tenant {0} ({1}) requires you to re-authenticate again to access {2} resources. Press Open to start the authentication process.", tenant.displayName, tenant.id, resource.endpoint);
		const result = await vscode.window.showInformationMessage(messageBody, { modal: true }, openItem, closeItem, dontAskAgainItem);

		let response = false;
		if (result?.action) {
			response = await result.action(tenant.id);
		}

		return result?.booleanResult || response;
	}
	//#endregion

	//#region data modeling

	public createAccount(tokenClaims: TokenClaims, key: string, tenants: Tenant[]): AzureAccount {
		Logger.verbose(`Token Claims acccount: ${tokenClaims.preferred_username}, TID: ${tokenClaims.tid}`);
		tenants.forEach((tenant) => {
			Logger.verbose(`Tenant ID: ${tenant.id}, Tenant Name: ${tenant.displayName}`);
		});

		// Determine if this is a microsoft account
		let accountIssuer = 'unknown';

		if (tokenClaims.iss === 'https://sts.windows.net/72f988bf-86f1-41af-91ab-2d7cd011db47/' ||
			tokenClaims.iss === `${this.loginEndpointUrl}72f988bf-86f1-41af-91ab-2d7cd011db47/v2.0`) {
			accountIssuer = Constants.AccountIssuer.Corp;
		}
		if (tokenClaims?.idp === 'live.com') {
			accountIssuer = Constants.AccountIssuer.Msft;
		}

		const name = tokenClaims.name ?? tokenClaims.preferred_username ?? tokenClaims.email ?? tokenClaims.unique_name;
		const email = tokenClaims.preferred_username ?? tokenClaims.email ?? tokenClaims.unique_name;

		let owningTenant: Tenant = this.commonTenant; // default to common tenant

		// Read more about tid > https://learn.microsoft.com/azure/active-directory/develop/id-tokens
		if (tokenClaims.tid) {
			owningTenant = tenants.find(t => t.id === tokenClaims.tid) ?? { 'id': tokenClaims.tid, 'displayName': 'Microsoft Account' };
		} else {
			Logger.info('Could not find tenant information from tokenClaims, falling back to common Tenant.');
		}

		let displayName = name;
		if (email) {
			displayName = `${displayName} - ${email}`;
		}

		let contextualDisplayName: string;
		switch (accountIssuer) {
			case Constants.AccountIssuer.Corp:
				contextualDisplayName = localize('azure.microsoftCorpAccount', "Microsoft Corp");
				break;
			case Constants.AccountIssuer.Msft:
				contextualDisplayName = localize('azure.microsoftAccountDisplayName', 'Microsoft Account');
				break;
			default:
				contextualDisplayName = displayName;
		}

		let accountType = accountIssuer === Constants.AccountIssuer.Msft
			? Constants.AccountType.Microsoft
			: Constants.AccountType.WorkSchool;

		const account = {
			key: {
				providerId: this.metadata.id,
				accountId: key,
				accountVersion: Constants.AccountVersion
			},
			name: displayName,
			displayInfo: {
				accountType: accountType,
				userId: key,
				contextualDisplayName: contextualDisplayName,
				displayName,
				email,
				name,
			},
			properties: {
				providerSettings: this.metadata,
				isMsAccount: accountIssuer === Constants.AccountIssuer.Msft,
				owningTenant: owningTenant,
				tenants,
				azureAuthType: this.authType
			},
			isStale: false
		} as AzureAccount;

		return account;
	}

	//#endregion

	//#region network functions
	public async makePostRequest(url: string, postData: AuthorizationCodePostData | TokenPostData | DeviceCodeStartPostData | DeviceCodeCheckPostData): Promise<AxiosResponse<any>> {
		const config: AxiosRequestConfig = {
			headers: {
				'Content-Type': 'application/x-www-form-urlencoded'
			},
			validateStatus: () => true // Never throw
		};

		// Intercept response and print out the response for future debugging
		const response = await axios.post(url, qs.stringify(postData), config);
		// ADAL is being deprecated so just ignoring these for now
		// eslint-disable-next-line @typescript-eslint/no-unsafe-assignment
		Logger.piiSanitized('POST request ', [{ name: 'data', objOrArray: postData }, { name: 'response', objOrArray: response.data }], [], url);
		return response;
	}


	//#endregion

	//#region inconsequential
	protected getTokenClaims(accessToken: string): TokenClaims {
		try {
			const split = accessToken.split('.');
			return JSON.parse(Buffer.from(split[1], 'base64').toString('UTF8'));
		} catch (ex) {
			throw new Error('Unable to read token claims: ' + JSON.stringify(ex));
		}
	}

	protected toBase64UrlEncoding(base64string: string): string {
		return base64string.replace(/=/g, '').replace(/\+/g, '-').replace(/\//g, '_'); // Need to use base64url encoding
	}
<<<<<<< HEAD
	public async deleteAllCache(): Promise<void> {
=======

	public async deleteAllCacheMsal(): Promise<void> {
>>>>>>> c5bc5410
		this.clientApplication.clearCache();

		// unlink both cache files
		await this.msalCacheProvider.unlinkMsalCache();
		await this.msalCacheProvider.unlinkLocalCache();
	}
<<<<<<< HEAD
=======

	public async deleteAllCacheAdal(): Promise<void> {
		const results = await this.tokenCache.findCredentials('');

		for (let { account } of results) {
			await this.tokenCache.clearCredential(account);
		}
	}
>>>>>>> c5bc5410

	public async clearCredentials(account: azdata.AccountKey): Promise<void> {
		try {
			return await this.deleteAccountCache(account);
		} catch (ex) {
			// We need not prompt user for error if token could not be removed from cache.
			Logger.error('Error when removing token from cache: ', ex);
		}
	}

	private async deleteAccountCache(accountKey: azdata.AccountKey): Promise<void> {
		const tokenCache = this.clientApplication.getTokenCache();
		let msalAccount: AccountInfo | null = await this.getAccountFromMsalCache(accountKey.accountId);
		if (!msalAccount) {
			Logger.error(`MSAL: Unable to find account ${accountKey.accountId} for removal`);
			throw Error(`Unable to find account ${accountKey.accountId}`);
		}
		await tokenCache.removeAccount(msalAccount);
		await this.msalCacheProvider.clearAccountFromLocalCache(accountKey.accountId);
	}

	public async dispose() { }

	public async autoOAuthCancelled(): Promise<void> { }

	//#endregion
}

//#region models

export interface AccountKey {
	/**
	 * Account Key - uniquely identifies an account
	 */
	key: string
}

export interface AccessToken extends AccountKey {
	/**
	 * Access Token
	 */
	token: string;
}

export interface RefreshToken extends AccountKey {
	/**
	 * Refresh Token
	 */
	token: string;

	/**
	 * Account Key
	 */
	key: string
}

export interface TenantResponse { // https://docs.microsoft.com/en-us/rest/api/resources/tenants/list
	id: string
	tenantId: string
	displayName?: string
	tenantCategory?: string
}

export interface MultiTenantTokenResponse {
	[tenantId: string]: Token | undefined;
}

export interface Token extends AccountKey {
	/**
	 * Access token
	 */
	token: string;

	/**
	 * Access token expiry timestamp
	 */
	expiresOn: number | undefined;

	/**
	 * TokenType
	 */
	tokenType: string;

	/**
	 * Associated Tenant Id
	 */
	tenantId?: string;

	/**
	 * Resource to which token belongs to.
	 */
	resource?: azdata.AzureResource;
}

export interface TokenClaims { // https://docs.microsoft.com/en-us/azure/active-directory/develop/id-tokens
	/**
	 * Identifies the intended recipient of the token. In id_tokens, the audience
	 * is your app's Application ID, assigned to your app in the Azure portal.
	 * This value should be validated. The token should be rejected if it fails
	 * to match your app's Application ID.
	 */
	aud: string;
	/**
	 * Identifies the issuer, or "authorization server" that constructs and
	 * returns the token. It also identifies the Azure AD tenant for which
	 * the user was authenticated. If the token was issued by the v2.0 endpoint,
	 * the URI will end in /v2.0. The GUID that indicates that the user is a consumer
	 * user from a Microsoft account is 9188040d-6c67-4c5b-b112-36a304b66dad.
	 * Your app should use the GUID portion of the claim to restrict the set of
	 * tenants that can sign in to the app, if applicable.
	 */
	iss: string;
	/**
	 * "Issued At" indicates when the authentication for this token occurred.
	 */
	iat: number;
	/**
	 * Records the identity provider that authenticated the subject of the token.
	 * This value is identical to the value of the Issuer claim unless the user
	 * account not in the same tenant as the issuer - guests, for instance.
	 * If the claim isn't present, it means that the value of iss can be used instead.
	 * For personal accounts being used in an organizational context (for instance,
	 * a personal account invited to an Azure AD tenant), the idp claim may be
	 * 'live.com' or an STS URI containing the Microsoft account tenant
	 * 9188040d-6c67-4c5b-b112-36a304b66dad.
	 */
	idp: string,
	/**
	 * The "nbf" (not before) claim identifies the time before which the JWT MUST NOT be accepted for processing.
	 */
	nbf: number;
	/**
	 * The "exp" (expiration time) claim identifies the expiration time on or
	 * after which the JWT must not be accepted for processing. It's important
	 * to note that in certain circumstances, a resource may reject the token
	 * before this time. For example, if a change in authentication is required
	 * or a token revocation has been detected.
	 */
	exp: number;
	home_oid?: string;
	/**
	 * The code hash is included in ID tokens only when the ID token is issued with an
	 * OAuth 2.0 authorization code. It can be used to validate the authenticity of an
	 * authorization code. To understand how to do this validation, see the OpenID
	 * Connect specification.
	 */
	c_hash: string;
	/**
	 * The access token hash is included in ID tokens only when the ID token is issued
	 * from the /authorize endpoint with an OAuth 2.0 access token. It can be used to
	 * validate the authenticity of an access token. To understand how to do this validation,
	 * see the OpenID Connect specification. This is not returned on ID tokens from the /token endpoint.
	 */
	at_hash: string;
	/**
	 * An internal claim used by Azure AD to record data for token reuse. Should be ignored.
	 */
	aio: string;
	/**
	 * The primary username that represents the user. It could be an email address, phone number,
	 * or a generic username without a specified format. Its value is mutable and might change
	 * over time. Since it is mutable, this value must not be used to make authorization decisions.
	 * It can be used for username hints, however, and in human-readable UI as a username. The profile
	 * scope is required in order to receive this claim. Present only in v2.0 tokens.
	 */
	preferred_username: string;
	/**
	 * The email claim is present by default for guest accounts that have an email address.
	 * Your app can request the email claim for managed users (those from the same tenant as the resource)
	 * using the email optional claim. On the v2.0 endpoint, your app can also request the email OpenID
	 * Connect scope - you don't need to request both the optional claim and the scope to get the claim.
	 */
	email: string;
	/**
	 * The name claim provides a human-readable value that identifies the subject of the token. The value
	 * isn't guaranteed to be unique, it can be changed, and it's designed to be used only for display purposes.
	 * The profile scope is required to receive this claim.
	 */
	name: string;
	/**
	 * The nonce matches the parameter included in the original /authorize request to the IDP. If it does not
	 * match, your application should reject the token.
	 */
	nonce: string;
	/**
	 * The immutable identifier for an object in the Microsoft identity system, in this case, a user account.
	 * This ID uniquely identifies the user across applications - two different applications signing in the
	 * same user will receive the same value in the oid claim. The Microsoft Graph will return this ID as
	 * the id property for a given user account. Because the oid allows multiple apps to correlate users,
	 * the profile scope is required to receive this claim. Note that if a single user exists in multiple
	 * tenants, the user will contain a different object ID in each tenant - they're considered different
	 * accounts, even though the user logs into each account with the same credentials. The oid claim is a
	 * GUID and cannot be reused.
	 */
	oid: string;
	/**
	 * The set of roles that were assigned to the user who is logging in.
	 */
	roles: string[];
	/**
	 * An internal claim used by Azure to revalidate tokens. Should be ignored.
	 */
	rh: string;
	/**
	 * The principal about which the token asserts information, such as the user
	 * of an app. This value is immutable and cannot be reassigned or reused.
	 * The subject is a pairwise identifier - it is unique to a particular application ID.
	 * If a single user signs into two different apps using two different client IDs,
	 * those apps will receive two different values for the subject claim.
	 * This may or may not be wanted depending on your architecture and privacy requirements.
	 */
	sub: string;
	/**
	 * Represents the tenant that the user is signing in to. For work and school accounts,
	 * the GUID is the immutable tenant ID of the organization that the user is signing in to.
	 * For sign-ins to the personal Microsoft account tenant (services like Xbox, Teams for Life, or Outlook),
	 * the value is 9188040d-6c67-4c5b-b112-36a304b66dad.
	 */
	tid: string;
	/**
	 * Only present in v1.0 tokens. Provides a human readable value that identifies the subject of the token.
	 * This value is not guaranteed to be unique within a tenant and should be used only for display purposes.
	 */
	unique_name: string;
	/**
	 * Token identifier claim, equivalent to jti in the JWT specification. Unique, per-token identifier that is case-sensitive.
	 */
	uti: string;
	/**
	 * Indicates the version of the id_token.
	 */
	ver: string;
}

export type OAuthTokenResponse = { accessToken: AccessToken, refreshToken: RefreshToken | undefined, tokenClaims: TokenClaims, expiresOn: string };

export interface TokenPostData {
	grant_type: 'refresh_token' | 'authorization_code' | 'urn:ietf:params:oauth:grant-type:device_code';
	client_id: string;
	resource: string;
}

export interface RefreshTokenPostData extends TokenPostData {
	grant_type: 'refresh_token';
	refresh_token: string;
	client_id: string;
	tenant: string
}

export interface AuthorizationCodePostData extends TokenPostData {
	grant_type: 'authorization_code';
	code: string;
	code_verifier: string;
	redirect_uri: string;
}

export interface DeviceCodeStartPostData extends Omit<TokenPostData, 'grant_type'> {

}

export interface DeviceCodeCheckPostData extends Omit<TokenPostData, 'resource'> {
	grant_type: 'urn:ietf:params:oauth:grant-type:device_code',
	tenant: string,
	code: string
}
//#endregion<|MERGE_RESOLUTION|>--- conflicted
+++ resolved
@@ -498,29 +498,13 @@
 	protected toBase64UrlEncoding(base64string: string): string {
 		return base64string.replace(/=/g, '').replace(/\+/g, '-').replace(/\//g, '_'); // Need to use base64url encoding
 	}
-<<<<<<< HEAD
 	public async deleteAllCache(): Promise<void> {
-=======
-
-	public async deleteAllCacheMsal(): Promise<void> {
->>>>>>> c5bc5410
 		this.clientApplication.clearCache();
 
 		// unlink both cache files
 		await this.msalCacheProvider.unlinkMsalCache();
 		await this.msalCacheProvider.unlinkLocalCache();
 	}
-<<<<<<< HEAD
-=======
-
-	public async deleteAllCacheAdal(): Promise<void> {
-		const results = await this.tokenCache.findCredentials('');
-
-		for (let { account } of results) {
-			await this.tokenCache.clearCredential(account);
-		}
-	}
->>>>>>> c5bc5410
 
 	public async clearCredentials(account: azdata.AccountKey): Promise<void> {
 		try {
