/*---------------------------------------------------------------------------------------------
 *  Copyright (c) Microsoft Corporation. All rights reserved.
 *  Licensed under the Source EULA. See License.txt in the project root for license information.
 *--------------------------------------------------------------------------------------------*/

import * as vscode from 'vscode';
import * as azdata from 'azdata';
import * as nls from 'vscode-nls';

import {
	AzureAccount,
	AzureAccountProviderMetadata,
	AzureAuthType,
	Resource,
	Tenant
} from 'azurecore';

import { Deferred } from '../interfaces';
import * as url from 'url';
import * as Constants from '../../constants';
import { MemoryDatabase } from '../utils/memoryDatabase';
import { Logger } from '../../utils/Logger';
import { AzureAuthError } from './azureAuthError';
import { AccountInfo, AuthError, AuthenticationResult, InteractionRequiredAuthError, PublicClientApplication } from '@azure/msal-node';
import { getTenantIgnoreList, updateTenantIgnoreList } from '../../utils';
import { errorToPromptFailedResult } from './networkUtils';
import { MsalCachePluginProvider } from '../utils/msalCachePlugin';
import { isErrorResponseBodyWithError } from '../../azureResource/utils';
import axios, { AxiosResponse, AxiosRequestConfig } from 'axios';
const localize = nls.loadMessageBundle();

export type GetTenantsResponseData = {
	value: TenantResponse[];
	error?: string;
}

export abstract class AzureAuth implements vscode.Disposable {
	protected readonly memdb = new MemoryDatabase<string>();
	protected readonly loginEndpointUrl: string;
	public readonly commonTenant: Tenant;
	public readonly organizationTenant: Tenant;
	protected readonly redirectUri: string;
	protected readonly scopes: string[];
	protected readonly scopesString: string;
	protected readonly clientId: string;
	protected readonly resources: Resource[];
<<<<<<< HEAD
=======
	protected readonly httpClient: HttpClient;
	private readonly _disposableStore: vscode.Disposable[];
>>>>>>> 5ed263ec

	constructor(
		protected readonly metadata: AzureAccountProviderMetadata,
		protected readonly msalCacheProvider: MsalCachePluginProvider,
		protected readonly context: vscode.ExtensionContext,
		protected clientApplication: PublicClientApplication,
		protected readonly uriEventEmitter: vscode.EventEmitter<vscode.Uri>,
		protected readonly authType: AzureAuthType,
		public readonly userFriendlyName: string
	) {
		this._disposableStore = [];
		this.loginEndpointUrl = this.metadata.settings.host;
		this.commonTenant = {
			id: 'common',
			displayName: 'common',
		};
		this.organizationTenant = {
			id: 'organizations',
			displayName: 'organizations',
		};
		this.redirectUri = this.metadata.settings.redirectUri;
		this.clientId = this.metadata.settings.clientId;
		this.resources = [
			this.metadata.settings.armResource
		];
		if (this.metadata.settings.sqlResource) {
			this.resources.push(this.metadata.settings.sqlResource);
		}
		if (this.metadata.settings.ossRdbmsResource) {
			this.resources.push(this.metadata.settings.ossRdbmsResource);
		}
		if (this.metadata.settings.microsoftResource) {
			this.resources.push(this.metadata.settings.microsoftResource);
		}
		if (this.metadata.settings.azureDevOpsResource) {
			this.resources.push(this.metadata.settings.azureDevOpsResource);
		}
		if (this.metadata.settings.azureLogAnalyticsResource) {
			this.resources.push(this.metadata.settings.azureLogAnalyticsResource);
		}
		if (this.metadata.settings.azureKeyVaultResource) {
			this.resources.push(this.metadata.settings.azureKeyVaultResource);
		}
		if (this.metadata.settings.azureKustoResource) {
			this.resources.push(this.metadata.settings.azureKustoResource);
		}

		if (this.metadata.settings.powerBiResource) {
			this.resources.push(this.metadata.settings.powerBiResource);
		}

		this.scopes = [...this.metadata.settings.scopes];
		this.scopesString = this.scopes.join(' ');
<<<<<<< HEAD
=======
		this.httpClient = getProxyEnabledHttpClient();
		this._disposableStore.push(this.uriEventEmitter);
>>>>>>> 5ed263ec
	}

	public async startLogin(): Promise<AzureAccount | azdata.PromptFailedResult> {
		let loginComplete: Deferred<void, Error> | undefined = undefined;
		try {
			Logger.verbose('Starting login');
			if (!this.metadata.settings.microsoftResource) {
				throw new Error(localize('noMicrosoftResource', "Provider '{0}' does not have a Microsoft resource endpoint defined.", this.metadata.displayName));
			}
			const result = await this.login(this.organizationTenant, this.metadata.settings.microsoftResource);
			loginComplete = result.authComplete;
			if (!result?.response || !result.response?.account) {
				Logger.error(`Authentication failed: ${loginComplete}`);
				return {
					canceled: false
				};
			}
			const token: Token = {
				token: result.response.accessToken,
				key: result.response.account.homeAccountId,
				tokenType: result.response.tokenType,
				expiresOn: result.response.expiresOn!.getTime() / 1000
			};
			const tokenClaims = <TokenClaims>result.response.idTokenClaims;
			const account = await this.hydrateAccount(token, tokenClaims);
			loginComplete?.resolve();
			return account;
		} catch (ex) {
			Logger.error(`Login failed: ${ex}`);
			if (ex instanceof AzureAuthError) {
				if (loginComplete) {
					loginComplete.reject(ex);
				}
				Logger.error(ex.originalMessageAndException);
			} else {
				const promptFailedResult = errorToPromptFailedResult(ex);
				if (promptFailedResult.errorMessage) {
					loginComplete?.reject(new AzureAuthError(promptFailedResult.errorMessage, promptFailedResult.errorMessage, undefined));
					return promptFailedResult;
				}
				Logger.error(ex);
			}
			return errorToPromptFailedResult(ex);
		}
	}

	public async hydrateAccount(token: Token | AccessToken, tokenClaims: TokenClaims): Promise<AzureAccount> {
		let account: azdata.Account;
		const tenants = await this.getTenants(token.token, tokenClaims);
		account = this.createAccount(tokenClaims, token.key, tenants);
		return account;
	}

	protected abstract login(tenant: Tenant, resource: Resource): Promise<{ response: AuthenticationResult | null, authComplete: Deferred<void, Error> }>;

	/**
	 * Gets the access token for the correct account and scope from the token cache, if the correct token doesn't exist in the token cache
	 * (i.e. expired token, wrong scope, etc.), sends a request for a new token using the refresh token
	 * @param accountId
	 * @param azureResource
	 * @returns The authentication result, including the access token.
	 * This function returns 'null' instead of 'undefined' by design as the same is returned by MSAL APIs in the flow (e.g. acquireTokenSilent).
	 */
	public async getToken(accountId: string, azureResource: azdata.AzureResource, tenantId: string): Promise<AuthenticationResult | azdata.PromptFailedResult | null> {
		const resource = this.resources.find(s => s.azureResourceId === azureResource);

		if (!resource) {
			Logger.error(`Unable to find Azure resource ${azureResource}`);
			throw new Error(localize('msal.resourceNotFoundError', `Unable to find configuration for Azure Resource {0}`, azureResource));
		}

		// Resource endpoint must end with '/' to form a valid scope for MSAL token request.
		const endpoint = resource.endpoint.endsWith('/') ? resource.endpoint : resource.endpoint + '/';
		let account: AccountInfo | null;
		let newScope;

		try {
			account = await this.getAccountFromMsalCache(accountId);
			if (!account) {
				Logger.error('Error: Could not fetch account when acquiring token');
				throw new Error(localize('msal.accountNotFoundError', `Unable to find account info when acquiring token, please remove account and add again.`));
			}
			if (resource.azureResourceId === azdata.AzureResource.ResourceManagement) {
				newScope = [`${endpoint}user_impersonation`];
			} else {
				newScope = [`${endpoint}.default`];
			}

			// construct request
			// forceRefresh needs to be set true here in order to fetch the correct token, due to this issue
			// https://github.com/AzureAD/microsoft-authentication-library-for-js/issues/3687
			// Even for full tenants, access token is often received expired - force refresh is necessary when token expires.
			const tokenRequest = {
				account: account,
				authority: `${this.loginEndpointUrl}${tenantId}`,
				scopes: newScope,
				forceRefresh: true
			};
			try {
				return await this.clientApplication.acquireTokenSilent(tokenRequest);
			} catch (e) {
				Logger.error('Failed to acquireTokenSilent', e);
				if (e instanceof AuthError && this.accountNeedsRefresh(e)) {
					// build refresh token request
					const tenant: Tenant = {
						id: tenantId,
						displayName: ''
					};
					return this.handleInteractionRequired(tenant, resource);
				} else {
					if (e.name === 'ClientAuthError') {
						Logger.verbose('[ClientAuthError] Failed to silently acquire token');
					}
					return errorToPromptFailedResult(e);
				}
			}
		} catch (error) {
			Logger.error(`[ClientAuthError] Failed to find account: ${error}`);
			return errorToPromptFailedResult(error);
		}
	}

	public async getAccountFromMsalCache(accountId: string): Promise<AccountInfo | null> {
		const cache = this.clientApplication.getTokenCache();
		if (!cache) {
			Logger.error('Error: Could not fetch token cache.');
			return null;
		}

		let account: AccountInfo | null = null;
		// if the accountId is a home ID, it will include a "." character
		if (accountId.includes(".")) {
			account = await cache.getAccountByHomeId(accountId);
		} else {
			account = await cache.getAccountByLocalId(accountId);
		}
		return account;
	}

	//#region tenant calls

	public async getTenants(token: string, tokenClaims: TokenClaims): Promise<Tenant[]> {
		const tenantUri = url.resolve(this.metadata.settings.armResource.endpoint, 'tenants?api-version=2019-11-01');
		try {
			Logger.verbose(`Fetching tenants with uri: ${tenantUri}`);
			let tenantList: string[] = [];

			const tenantResponse = await this.makeGetRequest<GetTenantsResponseData>(tenantUri, token);

			const data = tenantResponse.data;
			if (isErrorResponseBodyWithError(data)) {
				Logger.error(`Error fetching tenants :${data.error?.code} - ${data.error?.message}`);
				throw new Error(`${data.error?.code} - ${data.error?.message}`);
			}

			const tenants: Tenant[] = data.value.map((tenantInfo: TenantResponse) => {
				if (tenantInfo.displayName) {
					tenantList.push(tenantInfo.displayName);
				} else {
					tenantList.push(tenantInfo.tenantId);
					Logger.info('Tenant display name found empty: {0}', tenantInfo.tenantId);
				}
				return {
					id: tenantInfo.tenantId,
					displayName: tenantInfo.displayName ? tenantInfo.displayName : tenantInfo.tenantId,
					userId: tokenClaims.oid,
					tenantCategory: tenantInfo.tenantCategory
				} as Tenant;
			});

			Logger.verbose(`Tenants: ${tenantList}`);
			const homeTenantIndex = tenants.findIndex(tenant => tenant.tenantCategory === Constants.HomeCategory);
			// remove home tenant from list of tenants
			if (homeTenantIndex >= 0) {
				const homeTenant = tenants.splice(homeTenantIndex, 1);
				tenants.unshift(homeTenant[0]);
			}
			Logger.verbose(`Filtered Tenants: ${tenantList}`);
			return tenants;
		} catch (ex) {
			Logger.error(`Error fetching tenants :${ex}`);
			throw ex;
		}
	}

	//#endregion

	//#region interaction handling
	public async handleInteractionRequired(tenant: Tenant, resource: Resource): Promise<AuthenticationResult | null> {
		const shouldOpen = await this.askUserForInteraction(tenant, resource);
		if (shouldOpen) {
			const result = await this.login(tenant, resource);
			result?.authComplete?.resolve();
			return result?.response;
		}
		return null;
	}

	/**
	 * Determines whether the account needs to be refreshed based on received error instance
	 * and STS error codes from errorMessage.
	 * @param error AuthError instance
	 */
	private accountNeedsRefresh(error: AuthError): boolean {
		return error instanceof InteractionRequiredAuthError
			|| error.errorMessage.includes(Constants.AADSTS70043)
			|| error.errorMessage.includes(Constants.AADSTS50173)
			|| error.errorMessage.includes(Constants.AADSTS50078)
			|| error.errorMessage.includes(Constants.AADSTS50085)
			|| error.errorMessage.includes(Constants.AADSTS50089)
			|| error.errorMessage.includes(Constants.AADSTS700082)
			|| error.errorMessage.includes(Constants.AADSTS700084);
	}

	/**
	 * Asks the user if they would like to do the interaction based authentication as required by OAuth2
	 * @param tenant
	 * @param resource
	 */
	private async askUserForInteraction(tenant: Tenant, resource: Resource): Promise<boolean> {
		if (!tenant.displayName && !tenant.id) {
			throw new Error('Tenant did not have display name or id');
		}
		const tenantIgnoreList = getTenantIgnoreList();

		// The user wants to ignore this tenant.
		if (tenantIgnoreList.includes(tenant.id)) {
			Logger.info(`Tenant ${tenant.id} found in the ignore list, authentication will not be attempted.`);
			return false;
		}

		interface ConsentMessageItem extends vscode.MessageItem {
			booleanResult: boolean;
			action?: (tenantId: string) => Promise<boolean>;
		}

		const openItem: ConsentMessageItem = {
			title: localize('azurecore.consentDialog.open', "Open"),
			booleanResult: true
		};

		const closeItem: ConsentMessageItem = {
			title: localize('azurecore.consentDialog.cancel', "Cancel"),
			isCloseAffordance: true,
			booleanResult: false
		};

		const cancelAndAuthenticate: ConsentMessageItem = {
			title: localize('azurecore.consentDialog.authenticate', "Cancel and Authenticate"),
			isCloseAffordance: true,
			booleanResult: true
		};

		const dontAskAgainItem: ConsentMessageItem = {
			title: localize('azurecore.consentDialog.ignore', "Ignore Tenant"),
			booleanResult: false,
			action: async (tenantId: string) => {
				return await confirmIgnoreTenantDialog();
			}
		};

		const confirmIgnoreTenantItem: ConsentMessageItem = {
			title: localize('azurecore.confirmIgnoreTenantDialog.confirm', "Confirm"),
			booleanResult: false,
			action: async (tenantId: string) => {
				tenantIgnoreList.push(tenantId);
				await updateTenantIgnoreList(tenantIgnoreList);
				return false;
			}

		};
		const confirmIgnoreTenantDialog = async () => {
			const confirmMessage = localize('azurecore.confirmIgnoreTenantDialog.body', "Azure Data Studio will no longer trigger authentication for this tenant {0} ({1}) and resources will not be accessible. \n\nTo allow access to resources for this tenant again, you will need to remove the tenant from the exclude list in the '{2}' setting.\n\nDo you wish to proceed?", tenant.displayName, tenant.id, Constants.AzureTenantConfigFilterSetting);
			let confirmation = await vscode.window.showInformationMessage(confirmMessage, { modal: true }, cancelAndAuthenticate, confirmIgnoreTenantItem);

			if (confirmation?.action) {
				await confirmation.action(tenant.id);
			}

			return confirmation?.booleanResult || false;
		}

		const messageBody = localize('azurecore.consentDialog.body', "Your tenant {0} ({1}) requires you to re-authenticate again to access {2} resources. Press Open to start the authentication process.", tenant.displayName, tenant.id, resource.endpoint);
		const result = await vscode.window.showInformationMessage(messageBody, { modal: true }, openItem, closeItem, dontAskAgainItem);

		let response = false;
		if (result?.action) {
			response = await result.action(tenant.id);
		}

		return result?.booleanResult || response;
	}
	//#endregion

	//#region data modeling

	public createAccount(tokenClaims: TokenClaims, key: string, tenants: Tenant[]): AzureAccount {
		Logger.verbose(`Token Claims acccount: ${tokenClaims.preferred_username}, TID: ${tokenClaims.tid}`);
		tenants.forEach((tenant) => {
			Logger.verbose(`Tenant ID: ${tenant.id}, Tenant Name: ${tenant.displayName}`);
		});

		// Determine if this is a microsoft account
		let accountIssuer = 'unknown';

		if (tokenClaims.iss === 'https://sts.windows.net/72f988bf-86f1-41af-91ab-2d7cd011db47/' ||
			tokenClaims.iss === `${this.loginEndpointUrl}72f988bf-86f1-41af-91ab-2d7cd011db47/v2.0`) {
			accountIssuer = Constants.AccountIssuer.Corp;
		}
		if (tokenClaims?.idp === 'live.com') {
			accountIssuer = Constants.AccountIssuer.Msft;
		}

		const name = tokenClaims.name ?? tokenClaims.preferred_username ?? tokenClaims.email ?? tokenClaims.unique_name;
		const email = tokenClaims.preferred_username ?? tokenClaims.email ?? tokenClaims.unique_name;

		let owningTenant: Tenant = this.commonTenant; // default to common tenant

		// Read more about tid > https://learn.microsoft.com/azure/active-directory/develop/id-tokens
		if (tokenClaims.tid) {
			owningTenant = tenants.find(t => t.id === tokenClaims.tid) ?? { 'id': tokenClaims.tid, 'displayName': 'Microsoft Account' };
		} else {
			Logger.info('Could not find tenant information from tokenClaims, falling back to common Tenant.');
		}

		let displayName = name;
		if (email) {
			displayName = `${displayName} - ${email}`;
		}

		let contextualDisplayName: string;
		switch (accountIssuer) {
			case Constants.AccountIssuer.Corp:
				contextualDisplayName = localize('azure.microsoftCorpAccount', "Microsoft Corp");
				break;
			case Constants.AccountIssuer.Msft:
				contextualDisplayName = localize('azure.microsoftAccountDisplayName', 'Microsoft Account');
				break;
			default:
				contextualDisplayName = displayName;
		}

		let accountType = accountIssuer === Constants.AccountIssuer.Msft
			? Constants.AccountType.Microsoft
			: Constants.AccountType.WorkSchool;

		const account = {
			key: {
				providerId: this.metadata.id,
				accountId: key,
				accountVersion: Constants.AccountVersion
			},
			name: displayName,
			displayInfo: {
				accountType: accountType,
				userId: key,
				contextualDisplayName: contextualDisplayName,
				displayName,
				email,
				name,
			},
			properties: {
				providerSettings: this.metadata,
				isMsAccount: accountIssuer === Constants.AccountIssuer.Msft,
				owningTenant: owningTenant,
				tenants,
				azureAuthType: this.authType
			},
			isStale: false
		} as AzureAccount;

		return account;
	}

	//#endregion

	//#region network functions

	private async makeGetRequest<T>(url: string, token: string): Promise<AxiosResponse<T>> {
		const config: AxiosRequestConfig = {
			headers: {
				'Content-Type': 'application/json',
				'Authorization': `Bearer ${token}`
			},
			validateStatus: () => true // Never throw
		};

		const response: AxiosResponse = await axios.get<T>(url, config);
		Logger.piiSanitized('GET request ', [{ name: 'response', objOrArray: response.data?.value as TenantResponse[] ?? response.data as GetTenantsResponseData }], [], url,);
		return response;
	}

	//#endregion

	//#region inconsequential
	protected getTokenClaims(accessToken: string): TokenClaims {
		try {
			const split = accessToken.split('.');
			return JSON.parse(Buffer.from(split[1], 'base64').toString('UTF8'));
		} catch (ex) {
			throw new Error('Unable to read token claims: ' + JSON.stringify(ex));
		}
	}

	protected toBase64UrlEncoding(base64string: string): string {
		return base64string.replace(/=/g, '').replace(/\+/g, '-').replace(/\//g, '_'); // Need to use base64url encoding
	}
	public async deleteAllCache(): Promise<void> {
		this.clientApplication.clearCache();

		// unlink both cache files
		await this.msalCacheProvider.unlinkCacheFiles();

		// Delete Encryption Keys
		await this.msalCacheProvider.clearCacheEncryptionKeys();
	}

	public async clearCredentials(account: azdata.AccountKey): Promise<void> {
		try {
			return await this.deleteAccountCache(account);
		} catch (ex) {
			// We need not prompt user for error if token could not be removed from cache.
			Logger.error('Error when removing token from cache: ', ex);
		}
	}

	private async deleteAccountCache(accountKey: azdata.AccountKey): Promise<void> {
		const tokenCache = this.clientApplication.getTokenCache();
		try {
			let msalAccount: AccountInfo | null = await this.getAccountFromMsalCache(accountKey.accountId);
			if (!msalAccount) {
				Logger.error(`MSAL: Unable to find account ${accountKey.accountId} for removal`);
				throw Error(`Unable to find account ${accountKey.accountId}`);
			}
			await tokenCache.removeAccount(msalAccount);
		} catch (error) {
			Logger.error(`[ClientAuthError] Failed to find account: ${error}`);
		}
		await this.msalCacheProvider.clearAccountFromLocalCache(accountKey.accountId);
	}

	public async dispose() {
		this._disposableStore.forEach(d => d.dispose());
	}

	public async autoOAuthCancelled(): Promise<void> { }

	//#endregion
}

//#region models

export interface AccountKey {
	/**
	 * Account Key - uniquely identifies an account
	 */
	key: string
}

export interface AccessToken extends AccountKey {
	/**
	 * Access Token
	 */
	token: string;
}

export interface RefreshToken extends AccountKey {
	/**
	 * Refresh Token
	 */
	token: string;

	/**
	 * Account Key
	 */
	key: string
}

export interface TenantResponse { // https://docs.microsoft.com/en-us/rest/api/resources/tenants/list
	id: string
	tenantId: string
	displayName?: string
	tenantCategory?: string
}

export interface MultiTenantTokenResponse {
	[tenantId: string]: Token | undefined;
}

export interface Token extends AccountKey {
	/**
	 * Access token
	 */
	token: string;

	/**
	 * Access token expiry timestamp
	 */
	expiresOn: number | undefined;

	/**
	 * TokenType
	 */
	tokenType: string;

	/**
	 * Associated Tenant Id
	 */
	tenantId?: string;

	/**
	 * Resource to which token belongs to.
	 */
	resource?: azdata.AzureResource;
}

export interface TokenClaims { // https://docs.microsoft.com/en-us/azure/active-directory/develop/id-tokens
	/**
	 * Identifies the intended recipient of the token. In id_tokens, the audience
	 * is your app's Application ID, assigned to your app in the Azure portal.
	 * This value should be validated. The token should be rejected if it fails
	 * to match your app's Application ID.
	 */
	aud: string;
	/**
	 * Identifies the issuer, or "authorization server" that constructs and
	 * returns the token. It also identifies the Microsoft Entra tenant for which
	 * the user was authenticated. If the token was issued by the v2.0 endpoint,
	 * the URI will end in /v2.0. The GUID that indicates that the user is a consumer
	 * user from a Microsoft account is 9188040d-6c67-4c5b-b112-36a304b66dad.
	 * Your app should use the GUID portion of the claim to restrict the set of
	 * tenants that can sign in to the app, if applicable.
	 */
	iss: string;
	/**
	 * "Issued At" indicates when the authentication for this token occurred.
	 */
	iat: number;
	/**
	 * Records the identity provider that authenticated the subject of the token.
	 * This value is identical to the value of the Issuer claim unless the user
	 * account not in the same tenant as the issuer - guests, for instance.
	 * If the claim isn't present, it means that the value of iss can be used instead.
	 * For personal accounts being used in an organizational context (for instance,
	 * a personal account invited to a Microsoft Entra tenant), the idp claim may be
	 * 'live.com' or an STS URI containing the Microsoft account tenant
	 * 9188040d-6c67-4c5b-b112-36a304b66dad.
	 */
	idp: string,
	/**
	 * The "nbf" (not before) claim identifies the time before which the JWT MUST NOT be accepted for processing.
	 */
	nbf: number;
	/**
	 * The "exp" (expiration time) claim identifies the expiration time on or
	 * after which the JWT must not be accepted for processing. It's important
	 * to note that in certain circumstances, a resource may reject the token
	 * before this time. For example, if a change in authentication is required
	 * or a token revocation has been detected.
	 */
	exp: number;
	home_oid?: string;
	/**
	 * The code hash is included in ID tokens only when the ID token is issued with an
	 * OAuth 2.0 authorization code. It can be used to validate the authenticity of an
	 * authorization code. To understand how to do this validation, see the OpenID
	 * Connect specification.
	 */
	c_hash: string;
	/**
	 * The access token hash is included in ID tokens only when the ID token is issued
	 * from the /authorize endpoint with an OAuth 2.0 access token. It can be used to
	 * validate the authenticity of an access token. To understand how to do this validation,
	 * see the OpenID Connect specification. This is not returned on ID tokens from the /token endpoint.
	 */
	at_hash: string;
	/**
	 * An internal claim used by Microsoft Entra ID to record data for token reuse. Should be ignored.
	 */
	aio: string;
	/**
	 * The primary username that represents the user. It could be an email address, phone number,
	 * or a generic username without a specified format. Its value is mutable and might change
	 * over time. Since it is mutable, this value must not be used to make authorization decisions.
	 * It can be used for username hints, however, and in human-readable UI as a username. The profile
	 * scope is required in order to receive this claim. Present only in v2.0 tokens.
	 */
	preferred_username: string;
	/**
	 * The email claim is present by default for guest accounts that have an email address.
	 * Your app can request the email claim for managed users (those from the same tenant as the resource)
	 * using the email optional claim. On the v2.0 endpoint, your app can also request the email OpenID
	 * Connect scope - you don't need to request both the optional claim and the scope to get the claim.
	 */
	email: string;
	/**
	 * The name claim provides a human-readable value that identifies the subject of the token. The value
	 * isn't guaranteed to be unique, it can be changed, and it's designed to be used only for display purposes.
	 * The profile scope is required to receive this claim.
	 */
	name: string;
	/**
	 * The nonce matches the parameter included in the original /authorize request to the IDP. If it does not
	 * match, your application should reject the token.
	 */
	nonce: string;
	/**
	 * The immutable identifier for an object in the Microsoft identity system, in this case, a user account.
	 * This ID uniquely identifies the user across applications - two different applications signing in the
	 * same user will receive the same value in the oid claim. The Microsoft Graph will return this ID as
	 * the id property for a given user account. Because the oid allows multiple apps to correlate users,
	 * the profile scope is required to receive this claim. Note that if a single user exists in multiple
	 * tenants, the user will contain a different object ID in each tenant - they're considered different
	 * accounts, even though the user logs into each account with the same credentials. The oid claim is a
	 * GUID and cannot be reused.
	 */
	oid: string;
	/**
	 * The set of roles that were assigned to the user who is logging in.
	 */
	roles: string[];
	/**
	 * An internal claim used by Azure to revalidate tokens. Should be ignored.
	 */
	rh: string;
	/**
	 * The principal about which the token asserts information, such as the user
	 * of an app. This value is immutable and cannot be reassigned or reused.
	 * The subject is a pairwise identifier - it is unique to a particular application ID.
	 * If a single user signs into two different apps using two different client IDs,
	 * those apps will receive two different values for the subject claim.
	 * This may or may not be wanted depending on your architecture and privacy requirements.
	 */
	sub: string;
	/**
	 * Represents the tenant that the user is signing in to. For work and school accounts,
	 * the GUID is the immutable tenant ID of the organization that the user is signing in to.
	 * For sign-ins to the personal Microsoft account tenant (services like Xbox, Teams for Life, or Outlook),
	 * the value is 9188040d-6c67-4c5b-b112-36a304b66dad.
	 */
	tid: string;
	/**
	 * Only present in v1.0 tokens. Provides a human readable value that identifies the subject of the token.
	 * This value is not guaranteed to be unique within a tenant and should be used only for display purposes.
	 */
	unique_name: string;
	/**
	 * Token identifier claim, equivalent to jti in the JWT specification. Unique, per-token identifier that is case-sensitive.
	 */
	uti: string;
	/**
	 * Indicates the version of the id_token.
	 */
	ver: string;
}

export type OAuthTokenResponse = { accessToken: AccessToken, refreshToken: RefreshToken | undefined, tokenClaims: TokenClaims, expiresOn: string };

export interface TokenPostData {
	grant_type: 'refresh_token' | 'authorization_code' | 'urn:ietf:params:oauth:grant-type:device_code';
	client_id: string;
	resource: string;
}

export interface RefreshTokenPostData extends TokenPostData {
	grant_type: 'refresh_token';
	refresh_token: string;
	client_id: string;
	tenant: string
}

export interface AuthorizationCodePostData extends TokenPostData {
	grant_type: 'authorization_code';
	code: string;
	code_verifier: string;
	redirect_uri: string;
}

export interface DeviceCodeStartPostData extends Omit<TokenPostData, 'grant_type'> {

}

export interface DeviceCodeCheckPostData extends Omit<TokenPostData, 'resource'> {
	grant_type: 'urn:ietf:params:oauth:grant-type:device_code',
	tenant: string,
	code: string
}
//#endregion<|MERGE_RESOLUTION|>--- conflicted
+++ resolved
@@ -44,11 +44,8 @@
 	protected readonly scopesString: string;
 	protected readonly clientId: string;
 	protected readonly resources: Resource[];
-<<<<<<< HEAD
-=======
 	protected readonly httpClient: HttpClient;
 	private readonly _disposableStore: vscode.Disposable[];
->>>>>>> 5ed263ec
 
 	constructor(
 		protected readonly metadata: AzureAccountProviderMetadata,
@@ -102,11 +99,7 @@
 
 		this.scopes = [...this.metadata.settings.scopes];
 		this.scopesString = this.scopes.join(' ');
-<<<<<<< HEAD
-=======
-		this.httpClient = getProxyEnabledHttpClient();
 		this._disposableStore.push(this.uriEventEmitter);
->>>>>>> 5ed263ec
 	}
 
 	public async startLogin(): Promise<AzureAccount | azdata.PromptFailedResult> {
