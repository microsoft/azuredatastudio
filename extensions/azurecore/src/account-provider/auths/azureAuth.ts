/*---------------------------------------------------------------------------------------------
 *  Copyright (c) Microsoft Corporation. All rights reserved.
 *  Licensed under the Source EULA. See License.txt in the project root for license information.
 *--------------------------------------------------------------------------------------------*/

import * as vscode from 'vscode';
import * as azdata from 'azdata';

import * as nls from 'vscode-nls';

import {
	AzureAccount,
	AzureAccountProviderMetadata,
	AzureAuthType,
	Resource,
	Tenant
} from 'azurecore';
import { Deferred } from '../interfaces';
import * as url from 'url';

import { MemoryDatabase } from '../utils/memoryDatabase';
import axios, { AxiosRequestConfig, AxiosResponse } from 'axios';
import { Logger } from '../../utils/Logger';
import * as qs from 'qs';
import { AzureAuthError } from './azureAuthError';
import { AuthenticationResult, AuthorizationCodeRequest, PublicClientApplication } from '@azure/msal-node';

const localize = nls.loadMessageBundle();


export abstract class AzureAuth implements vscode.Disposable {
	public static ACCOUNT_VERSION = '2.0';
	protected readonly memdb = new MemoryDatabase<string>();

	protected readonly WorkSchoolAccountType: string = 'work_school';
	protected readonly MicrosoftAccountType: string = 'microsoft';

	protected readonly loginEndpointUrl: string;
	public readonly commonTenant: Tenant;
	protected readonly redirectUri: string;
	protected readonly scopes: string[];
	protected readonly scopesString: string;
	protected readonly clientId: string;
	protected readonly resources: Resource[];
	public authLibrary: string;


	constructor(
		protected readonly metadata: AzureAccountProviderMetadata,
		protected readonly context: vscode.ExtensionContext,
		protected clientApplication: PublicClientApplication,
		protected readonly uriEventEmitter: vscode.EventEmitter<vscode.Uri>,
		protected readonly authType: AzureAuthType,
		public readonly userFriendlyName: string,
	) {
<<<<<<< HEAD
		this.authLibrary = vscode.workspace.getConfiguration('azure').get('authenticationLibrary');
		vscode.workspace.onDidChangeConfiguration((changeEvent) => {
			const impactLibrary = changeEvent.affectsConfiguration('azure.authenticationLibrary');
			if (impactLibrary === true) {
				this.authLibrary = vscode.workspace.getConfiguration('azure').get('authenticationLibrary');
			}
		});
=======
		this.clientApplication = clientApplication;
>>>>>>> d12f766d
		this.loginEndpointUrl = this.metadata.settings.host;
		this.commonTenant = {
			id: 'common',
			displayName: 'common',
		};
		this.redirectUri = this.metadata.settings.redirectUri;
		this.clientId = this.metadata.settings.clientId;

		this.resources = [
			this.metadata.settings.armResource,
			this.metadata.settings.sqlResource,
			this.metadata.settings.graphResource,
			this.metadata.settings.ossRdbmsResource,
			this.metadata.settings.microsoftResource,
			this.metadata.settings.azureKeyVaultResource
		];

		if (this.metadata.settings.azureDevOpsResource) {
			this.resources = this.resources.concat(this.metadata.settings.azureDevOpsResource);
		}

		if (this.metadata.settings.azureLogAnalyticsResource) {
			this.resources = this.resources.concat(this.metadata.settings.azureLogAnalyticsResource);
		}

		if (this.metadata.settings.azureKustoResource) {
			this.resources = this.resources.concat(this.metadata.settings.azureKustoResource);
		}

		if (this.metadata.settings.powerBiResource) {
			this.resources = this.resources.concat(this.metadata.settings.powerBiResource);
		}

		this.scopes = [...this.metadata.settings.scopes];
		this.scopesString = this.scopes.join(' ');
	}

	public async startLogin(): Promise<AzureAccount | azdata.PromptFailedResult> {
		let loginComplete: Deferred<void, Error>;
		try {
			Logger.verbose('Starting login');
			if (this.authLibrary === 'ADAL') {
				const result = await this.login(this.commonTenant, this.metadata.settings.microsoftResource);
				loginComplete = result.authComplete;
				if (!result?.response) {
					Logger.error('Authentication failed');
					return {
						canceled: false
					};
				}
				const account = await this.hydrateAccount(result.response.accessToken, result.response.tokenClaims);
				loginComplete?.resolve();
				return account;
			} else {
				const result = await this.loginMsal(this.commonTenant, this.metadata.settings.microsoftResource);
				loginComplete = result.authComplete;
				if (!result?.response) {
					Logger.error('Authentication failed');
					return {
						canceled: false
					};
				}
				const token: Token = {
					token: result.response.accessToken,
					key: result.response.account.homeAccountId,
					tokenType: result.response.tokenType
				};
				// build token claims object
				const tokenClaims = <TokenClaims>result.response.idTokenClaims;
				const account = await this.hydrateAccount(token, tokenClaims);
				loginComplete?.resolve();
				return account;
			}
<<<<<<< HEAD

=======
			const token: Token = {
				token: result.response.accessToken,
				key: result.response.account.homeAccountId,
				tokenType: result.response.tokenType
			};
			// build token claims object
			const tokenClaims = <TokenClaims>result.response.idTokenClaims;
			const account = await this.hydrateAccount(token, tokenClaims);
			loginComplete?.resolve();
			return account;
>>>>>>> d12f766d
		} catch (ex) {
			Logger.error('Login failed');
			if (ex instanceof AzureAuthError) {
				if (loginComplete) {
					loginComplete.reject(ex);
					Logger.error(ex);
				} else {
					void vscode.window.showErrorMessage(ex.message);
					Logger.error(ex.originalMessageAndException);
				}
			} else {
				Logger.error(ex);

			}
			return {
				canceled: false
			};
		} finally {
			loginComplete?.reject(new AzureAuthError(localize('azureAuth.unidentifiedError', "Unidentified error with azure authentication"), 'Unidentified error with azure auth', undefined));
		}
	}

<<<<<<< HEAD
	private getHomeTenant(account: AzureAccount): Tenant {
		// Home is defined by the API
		// Lets pick the home tenant - and fall back to commonTenant if they don't exist
		return account.properties.tenants.find(t => t.tenantCategory === 'Home') ?? account.properties.tenants[0] ?? this.commonTenant;
	}

	public async refreshAccess(account: AzureAccount): Promise<AzureAccount> {
		// Deprecated account - delete it.
		if (account.key.accountVersion !== AzureAuth.ACCOUNT_VERSION) {
			account.delete = true;
			return account;
		}
		try {
			const tenant = this.getHomeTenant(account);
			const tokenResult = await this.getAccountSecurityToken(account, tenant.id, azdata.AzureResource.MicrosoftResourceManagement);
			if (!tokenResult) {
				account.isStale = true;
				return account;
			}

			return await this.hydrateAccount(tokenResult, this.getTokenClaims(tokenResult.token));
		} catch (ex) {
			if (ex instanceof AzureAuthError) {
				void vscode.window.showErrorMessage(ex.message);
				Logger.error(ex.originalMessageAndException);
			} else {
				Logger.error(ex);
			}
			Logger.error(ex);
			account.isStale = true;
			return account;
		}
	}

	public async hydrateAccount(token: Token | AccessToken, tokenClaims: TokenClaims): Promise<AzureAccount> {
		let account: azdata.Account;
		if (this.authLibrary === 'ADAL') {
			const tenants = await this.getTenants({ ...token });
			account = this.createAccount(tokenClaims, token.key, tenants);
		} else {
			const tenants = await this.getTenantsMsal(token.token);
			account = this.createAccount(tokenClaims, token.key, tenants);
		}
=======
	public async hydrateAccount(token: Token, tokenClaims: TokenClaims): Promise<AzureAccount> {
		const tenants = await this.getTenants(token.token);
		const account = this.createAccount(tokenClaims, token.key, tenants);
>>>>>>> d12f766d
		return account;
	}

	protected abstract login(tenant: Tenant, resource: Resource): Promise<{ response: AuthenticationResult, authComplete: Deferred<void, Error> }>;

	protected abstract loginMsal(tenant: Tenant, resource: Resource): Promise<{ response: AuthenticationResult, authComplete: Deferred<void, Error> }>;

	/**
	 * Refreshes a token, if a refreshToken is passed in then we use that. If it is not passed in then we will prompt the user for consent.
	 * @param tenant
	 * @param resource
	 * @param refreshToken
	 * @returns The oauth token response or undefined. Undefined is returned when the user wants to ignore a tenant or chooses not to start the
	 * re-authentication process for their tenant.
	 */


	/**
	 * Gets the access token for the correct account and scope from the token cache, if the correct token doesn't exist in the token cache
	 * (i.e. expired token, wrong scope, etc.), sends a request for a new token using the refresh token
	 * @param accountId
	 * @param azureResource
	 * @returns The authentication result, including the access token
	 */
	// TODO: Need to add resource we are getting the token for
	// Can replace most refreshToken calls with getToken, it does the same thing
	public async getToken(accountId: string, azureResource: azdata.AzureResource): Promise<AuthenticationResult> {

<<<<<<< HEAD
	/**
	 * Gets the access token for the correct account and scope from the token cache, if the correct token doesn't exist in the token cache
	 * (i.e. expired token, wrong scope, etc.), sends a request for a new token using the refresh token
	 * @param accountId
	 * @param azureResource
	 * @returns The authentication result, including the access token
	 */
	// TODO: Need to add resource we are getting the token for
	// Can replace most refreshToken calls with getToken, it does the same thing
	// TODO: separate getToken for MSAL
	public async getTokenMsal(accountId: string, azureResource: azdata.AzureResource): Promise<AuthenticationResult> {
		const cache = this.clientApplication.getTokenCache();
		if (!cache) {
			console.log('Error: Could not fetch token cache.');
		}
		const resource = this.resources.find(s => s.azureResourceId === azureResource);
		if (!resource) {
			console.log('Error: Could not fetch the azure resource.');
		}
		const accounts = await cache.getAllAccounts();
		const account = await cache.getAccountByHomeId(accountId);
		if (!account) {
			console.log('Error: Could not fetch account when acquiring token');
		}
		let newScope = [`${resource.endpoint}/User.Read`];
		// construct request
		const tokenRequest = {
			account: account,
			scopes: newScope
		};
		try {
			return await this.clientApplication.acquireTokenSilent(tokenRequest);
		} catch (e) {
			console.log('Failed to acquireTokenSilent');
			console.log(e);
			// need to create an auth url request
			const tenant: Tenant = {
				id: account.tenantId,
				displayName: ''
			};
			const authResult = await this.login(tenant, resource);
			return authResult.response;
		}
		// Need: Account info
		// Need: Scope
		// Use account info to find correct account from cache
		// Call clientApplication.getTokenSilent() in a try/catch
		// In the catch if that fails, call clientApplication.getTokenInteractive
		// return authResponse.accessToken

	}

	public async getTokenInteractive(authCodeRequest: AuthorizationCodeRequest): AuthenticationResult {
		// TODO: this method
	}

	public async getToken(tenant: Tenant, resource: Resource, postData: AuthorizationCodePostData | TokenPostData | RefreshTokenPostData): Promise<OAuthTokenResponse> {
		Logger.verbose('Fetching token');
		const tokenUrl = `${this.loginEndpointUrl}${tenant.id}/oauth2/token`;
		const response = await this.makePostRequest(tokenUrl, postData);
		Logger.pii('Token: ', [{ name: 'access token', objOrArray: response.data }, { name: 'refresh token', objOrArray: response.data }],
			[{ name: 'access token', value: response.data.access_token }, { name: 'refresh token', value: response.data.refresh_token }]);
		if (response.data.error === 'interaction_required') {
			return this.handleInteractionRequired(tenant, resource);
=======
		const cache = this.clientApplication.getTokenCache();
		if (!cache) {
			console.log('Error: Could not fetch token cache.');
>>>>>>> d12f766d
		}
		const resource = this.resources.find(s => s.azureResourceId === azureResource);
		if (!resource) {
			console.log('Error: Could not fetch the azure resource.');
		}
		const accounts = await cache.getAllAccounts();
		const account = await cache.getAccountByHomeId(accountId);
		if (!account) {
			console.log('Error: Could not fetch account when acquiring token');
		}
		let newScope = [`${resource.endpoint}/User.Read`];
		// construct request
		const tokenRequest = {
			account: account,
			scopes: newScope
		};

		try {
			return await this.clientApplication.acquireTokenSilent(tokenRequest);
		} catch (e) {
			console.log('Failed to acquireTokenSilent');
			console.log(e);
			// need to create an auth url request
			const tenant: Tenant = {
				id: account.tenantId,
				displayName: ''
			};
			const authResult = await this.login(tenant, resource);
			return authResult.response;
		}
		// Need: Account info
		// Need: Scope
		// Use account info to find correct account from cache
		// Call clientApplication.getTokenSilent() in a try/catch
		// In the catch if that fails, call clientApplication.getTokenInteractive
		// return authResponse.accessToken
	}

	public async getTokenInteractive(authCodeRequest: AuthorizationCodeRequest): AuthenticationResult {

	}

	public async getTokenHelper(tenant: Tenant, resource: Resource, accessTokenString: string, refreshTokenString: string, expiresOnString: string): Promise<OAuthTokenResponse> {
		if (!accessTokenString) {
			const msg = localize('azure.accessTokenEmpty', 'No access token returned from Microsoft OAuth');
			throw new AzureAuthError(msg, 'Access token was empty', undefined);
		}

		const tokenClaims: TokenClaims = this.getTokenClaims(accessTokenString);
		let userKey: string;

		// Personal accounts don't have an oid when logging into the `common` tenant, but when logging into their home tenant they end up having an oid.
		// This makes the key for the same account be different.
		// We need to special case personal accounts.
		if (tokenClaims.idp === 'live.com') { // Personal account
			userKey = tokenClaims.unique_name ?? tokenClaims.email ?? tokenClaims.sub;
		} else {
			userKey = tokenClaims.home_oid ?? tokenClaims.oid ?? tokenClaims.unique_name ?? tokenClaims.email ?? tokenClaims.sub;
		}

		if (!userKey) {
			const msg = localize('azure.noUniqueIdentifier', "The user had no unique identifier within AAD");
			throw new AzureAuthError(msg, 'No unique identifier', undefined);
		}

		const accessToken: AccessToken = {
			token: accessTokenString,
			key: userKey
		};
		let refreshToken: RefreshToken;

		if (refreshTokenString) {
			refreshToken = {
				token: refreshTokenString,
				key: userKey
			};
		}

		const result: OAuthTokenResponse = {
			accessToken,
			refreshToken,
			tokenClaims,
			expiresOn: expiresOnString
		};

		const accountKey: azdata.AccountKey = {
			providerId: this.metadata.id,
			accountId: userKey
		};

		return result;
	}


	public async getTenantsMsal(token: string): Promise<Tenant[]> {
		interface TenantResponse { // https://docs.microsoft.com/en-us/rest/api/resources/tenants/list
			id: string
			tenantId: string
			displayName?: string
			tenantCategory?: string
		}
		const tenantUri = url.resolve(this.metadata.settings.armResource.endpoint, 'tenants?api-version=2019-11-01');
		try {
			Logger.verbose('Fetching tenants', tenantUri);
			const tenantResponse = await this.makeGetRequest(tenantUri, token);
			const tenants: Tenant[] = tenantResponse.data.value.map((tenantInfo: TenantResponse) => {
				Logger.verbose(`Tenant: ${tenantInfo.displayName}`);
				return {
					id: tenantInfo.tenantId,
					displayName: tenantInfo.displayName ? tenantInfo.displayName : localize('azureWorkAccountDisplayName', "Work or school account"),
					userId: token,
					tenantCategory: tenantInfo.tenantCategory
				} as Tenant;
			});
			const homeTenantIndex = tenants.findIndex(tenant => tenant.tenantCategory === 'Home');
			if (homeTenantIndex >= 0) {
				const homeTenant = tenants.splice(homeTenantIndex, 1);
				tenants.unshift(homeTenant[0]);
			}
			return tenants;
		} catch (ex) {
			Logger.error(`Error fetching tenants :${ex}`);
			throw new Error('Error retrieving tenant information');
		}
	}


	//#region tenant calls
	public async getTenants(token: string): Promise<Tenant[]> {
		interface TenantResponse { // https://docs.microsoft.com/en-us/rest/api/resources/tenants/list
			id: string
			tenantId: string
			displayName?: string
			tenantCategory?: string
		}

		const tenantUri = url.resolve(this.metadata.settings.armResource.endpoint, 'tenants?api-version=2019-11-01');
		try {
			Logger.verbose('Fetching tenants', tenantUri);
			const tenantResponse = await this.makeGetRequest(tenantUri, token);
			const tenants: Tenant[] = tenantResponse.data.value.map((tenantInfo: TenantResponse) => {
				Logger.verbose(`Tenant: ${tenantInfo.displayName}`);
				return {
					id: tenantInfo.tenantId,
					displayName: tenantInfo.displayName ? tenantInfo.displayName : localize('azureWorkAccountDisplayName', "Work or school account"),
					userId: token,
					tenantCategory: tenantInfo.tenantCategory
				} as Tenant;
			});

			const homeTenantIndex = tenants.findIndex(tenant => tenant.tenantCategory === 'Home');
			if (homeTenantIndex >= 0) {
				const homeTenant = tenants.splice(homeTenantIndex, 1);
				tenants.unshift(homeTenant[0]);
			}

			return tenants;
		} catch (ex) {
			Logger.error(`Error fetching tenants :${ex}`);
			throw new Error('Error retrieving tenant information');
		}
	}

<<<<<<< HEAD
	//#endregion

	//#region token management
	private async saveToken(tenant: Tenant, resource: Resource, accountKey: azdata.AccountKey, { accessToken, refreshToken, expiresOn }: OAuthTokenResponse) {
		const msg = localize('azure.cacheErrorAdd', "Error when adding your account to the cache.");
		if (!tenant.id || !resource.id) {
			Logger.pii('Tenant ID or resource ID was undefined', [], [], tenant, resource);
			throw new AzureAuthError(msg, 'Adding account to cache failed', undefined);
		}
		try {
			Logger.pii(`Saving access token`, [{ name: 'access_token', objOrArray: accessToken }], []);
			await this.tokenCache.saveCredential(`${accountKey.accountId}_access_${resource.id}_${tenant.id}`, JSON.stringify(accessToken));
			Logger.pii(`Saving refresh token`, [{ name: 'refresh_token', objOrArray: refreshToken }], []);
			await this.tokenCache.saveCredential(`${accountKey.accountId}_refresh_${resource.id}_${tenant.id}`, JSON.stringify(refreshToken));
			this.memdb.set(`${accountKey.accountId}_${tenant.id}_${resource.id}`, expiresOn);
		} catch (ex) {
			Logger.error(ex);
			throw new AzureAuthError(msg, 'Adding account to cache failed', ex);
		}
	}

	public async getSavedToken(tenant: Tenant, resource: Resource, accountKey: azdata.AccountKey): Promise<{ accessToken: AccessToken, refreshToken: RefreshToken, expiresOn: string }> {
		const getMsg = localize('azure.cacheErrorGet', "Error when getting your account from the cache");
		const parseMsg = localize('azure.cacheErrorParse', "Error when parsing your account from the cache");

		if (!tenant.id || !resource.id) {
			Logger.pii('Tenant ID or resource ID was undefined', [], [], tenant, resource);
			throw new AzureAuthError(getMsg, 'Getting account from cache failed', undefined);
		}

		let accessTokenString: string;
		let refreshTokenString: string;
		let expiresOn: string;
		try {
			Logger.info('Fetching saved token');
			accessTokenString = await this.tokenCache.getCredential(`${accountKey.accountId}_access_${resource.id}_${tenant.id}`);
			refreshTokenString = await this.tokenCache.getCredential(`${accountKey.accountId}_refresh_${resource.id}_${tenant.id}`);
			expiresOn = this.memdb.get(`${accountKey.accountId}_${tenant.id}_${resource.id}`);
		} catch (ex) {
			Logger.error(ex);
			throw new AzureAuthError(getMsg, 'Getting account from cache failed', ex);
		}

		try {
			if (!accessTokenString) {
				Logger.error('No access token found');
				return undefined;
			}
			const accessToken: AccessToken = JSON.parse(accessTokenString);
			let refreshToken: RefreshToken;
			if (refreshTokenString) {
				refreshToken = JSON.parse(refreshTokenString);
			}
			Logger.pii('GetSavedToken ', [{ name: 'access', objOrArray: accessToken }, { name: 'refresh', objOrArray: refreshToken }], [], `expiresOn=${expiresOn}`);
			return {
				accessToken, refreshToken, expiresOn
			};
		} catch (ex) {
			Logger.error(ex);
			throw new AzureAuthError(parseMsg, 'Parsing account from cache failed', ex);
		}
	}
	//#endregion


=======
>>>>>>> d12f766d
	//#region interaction handling
	public async handleInteractionRequiredMsal(tenant: Tenant, resource: Resource): Promise<AuthenticationResult | undefined> {
		const shouldOpen = await this.askUserForInteraction(tenant, resource);
		if (shouldOpen) {
			const result = await this.login(tenant, resource);
			result?.authComplete?.resolve();
			return result?.response;
		}
		return undefined;
	}

	public async handleInteractionRequired(tenant: Tenant, resource: Resource): Promise<AuthenticationResult | undefined> {
		const shouldOpen = await this.askUserForInteraction(tenant, resource);
		if (shouldOpen) {
			const result = await this.login(tenant, resource);
			result?.authComplete?.resolve();
			return result?.response;
		}
		return undefined;
	}

	/**
	 * Asks the user if they would like to do the interaction based authentication as required by OAuth2
	 * @param tenant
	 * @param resource
	 */
	private async askUserForInteraction(tenant: Tenant, resource: Resource): Promise<boolean> {
		if (!tenant.displayName && !tenant.id) {
			throw new Error('Tenant did not have display name or id');
		}

		const getTenantConfigurationSet = (): Set<string> => {
			const configuration = vscode.workspace.getConfiguration('azure.tenant.config');
			let values: string[] = configuration.get('filter') ?? [];
			return new Set<string>(values);
		};

		// The user wants to ignore this tenant.
		if (getTenantConfigurationSet().has(tenant.id)) {
			return false;
		}

		const updateTenantConfigurationSet = async (set: Set<string>): Promise<void> => {
			const configuration = vscode.workspace.getConfiguration('azure.tenant.config');
			await configuration.update('filter', Array.from(set), vscode.ConfigurationTarget.Global);
		};

		interface ConsentMessageItem extends vscode.MessageItem {
			booleanResult: boolean;
			action?: (tenantId: string) => Promise<void>;
		}

		const openItem: ConsentMessageItem = {
			title: localize('azurecore.consentDialog.open', "Open"),
			booleanResult: true
		};

		const closeItem: ConsentMessageItem = {
			title: localize('azurecore.consentDialog.cancel', "Cancel"),
			isCloseAffordance: true,
			booleanResult: false
		};

		const dontAskAgainItem: ConsentMessageItem = {
			title: localize('azurecore.consentDialog.ignore', "Ignore Tenant"),
			booleanResult: false,
			action: async (tenantId: string) => {
				let set = getTenantConfigurationSet();
				set.add(tenantId);
				await updateTenantConfigurationSet(set);
			}

		};
		const messageBody = localize('azurecore.consentDialog.body', "Your tenant '{0} ({1})' requires you to re-authenticate again to access {2} resources. Press Open to start the authentication process.", tenant.displayName, tenant.id, resource.id);
		const result = await vscode.window.showInformationMessage(messageBody, { modal: true }, openItem, closeItem, dontAskAgainItem);

		if (result.action) {
			await result.action(tenant.id);
		}

		return result.booleanResult;
	}
	//#endregion

	//#region data modeling

	public createAccount(tokenClaims: TokenClaims, key: string, tenants: Tenant[]): AzureAccount {
		Logger.verbose(`Token Claims: ${tokenClaims.name}`);
		tenants.forEach((tenant) => {
			Logger.verbose(
				`Tenant ID: ${tenant.id}
				Tenant Name: ${tenant.displayName}`);
		});
		// Determine if this is a microsoft account
		let accountIssuer = 'unknown';

		if (tokenClaims.iss === 'https://sts.windows.net/72f988bf-86f1-41af-91ab-2d7cd011db47/') {
			accountIssuer = 'corp';
		}
		if (tokenClaims?.idp === 'live.com') {
			accountIssuer = 'msft';
		}

		const name = tokenClaims.name ?? tokenClaims.email ?? tokenClaims.unique_name;
		const email = tokenClaims.email ?? tokenClaims.unique_name;

		let displayName = name;
		if (email) {
			displayName = `${displayName} - ${email}`;
		}

		let contextualDisplayName: string;
		switch (accountIssuer) {
			case 'corp':
				contextualDisplayName = localize('azure.microsoftCorpAccount', "Microsoft Corp");
				break;
			case 'msft':
				contextualDisplayName = localize('azure.microsoftAccountDisplayName', 'Microsoft Account');
				break;
			default:
				contextualDisplayName = displayName;
		}

		let accountType = accountIssuer === 'msft'
			? this.MicrosoftAccountType
			: this.WorkSchoolAccountType;

		const account = {
			key: {
				providerId: this.metadata.id,
				accountId: key,
				accountVersion: AzureAuth.ACCOUNT_VERSION,
			},
			name: displayName,
			displayInfo: {
				accountType: accountType,
				userId: key,
				contextualDisplayName: contextualDisplayName,
				displayName,
				email,
				name,
			},
			properties: {
				providerSettings: this.metadata,
				isMsAccount: accountIssuer === 'msft',
				tenants,
				azureAuthType: this.authType
			},
			isStale: false
		} as AzureAccount;

		return account;
	}

	//#endregion

	//#region network functions
	public async makePostRequest(url: string, postData: AuthorizationCodePostData | TokenPostData | DeviceCodeStartPostData | DeviceCodeCheckPostData): Promise<AxiosResponse<any>> {
		const config: AxiosRequestConfig = {
			headers: {
				'Content-Type': 'application/x-www-form-urlencoded'
			},
			validateStatus: () => true // Never throw
		};

		// Intercept response and print out the response for future debugging
		const response = await axios.post(url, qs.stringify(postData), config);
		Logger.pii('POST request ', [{ name: 'data', objOrArray: postData }, { name: 'response', objOrArray: response.data }], [], url);
		return response;
	}

	private async makeGetRequest(url: string, token: string): Promise<AxiosResponse<any>> {
		const config: AxiosRequestConfig = {
			headers: {
				'Content-Type': 'application/json',
				'Authorization': `Bearer ${token}`
			},
			validateStatus: () => true // Never throw
		};

		const response = await axios.get(url, config);
		Logger.pii('GET request ', [{ name: 'response', objOrArray: response.data.value ?? response.data }], [], url,);
		return response;
	}

	//#endregion

	//#region inconsequential
	protected getTokenClaims(accessToken: string): TokenClaims | undefined {
		try {
			const split = accessToken.split('.');
			return JSON.parse(Buffer.from(split[1], 'base64').toString('binary'));
		} catch (ex) {
			throw new Error('Unable to read token claims: ' + JSON.stringify(ex));
		}
	}

	protected toBase64UrlEncoding(base64string: string): string {
		return base64string.replace(/=/g, '').replace(/\+/g, '-').replace(/\//g, '_'); // Need to use base64url encoding
	}
	public async deleteAllCacheMsal(): Promise<void> {
		this.clientApplication.clearCache();
	}
	public async deleteAllCache(): Promise<void> {
		this.clientApplication.clearCache();
	}

	public async clearCredentials(account: azdata.AccountKey): Promise<void> {
		try {
			return this.deleteAccountCache(account);
		} catch (ex) {
			const msg = localize('azure.cacheErrrorRemove', "Error when removing your account from the cache.");
			void vscode.window.showErrorMessage(msg);
			Logger.error('Error when removing tokens.', ex);
		}
	}
	public async deleteAccountCacheMsal(account: azdata.AccountKey): Promise<void> {
		const tokenCache = this.clientApplication.getTokenCache();
		let msalAccount = await tokenCache.getAccountByHomeId(account.accountId);
		await tokenCache.removeAccount(msalAccount);
	}

	public async deleteAccountCache(account: azdata.AccountKey): Promise<void> {
		const tokenCache = this.clientApplication.getTokenCache();
		let msalAccount = await tokenCache.getAccountByHomeId(account.accountId);
		await tokenCache.removeAccount(msalAccount);
	}

	public async dispose() { }

	public async autoOAuthCancelled(): Promise<void> { }

	//#endregion
}

//#region models

export interface AccountKey {
	/**
	 * Account Key - uniquely identifies an account
	 */
	key: string
}

export interface AccessToken extends AccountKey {
	/**
	 * Access Token
	 */
	token: string;
}

export interface RefreshToken extends AccountKey {
	/**
	 * Refresh Token
	 */
	token: string;

	/**
	 * Account Key
	 */
	key: string
}

export interface MultiTenantTokenResponse {
	[tenantId: string]: Token | undefined;
}

export interface Token extends AccountKey {
	/**
	 * Access token
	 */
	token: string;

	/**
	 * Access token expiry timestamp
	 */
	expiresOn?: number;

	/**
	 * TokenType
	 */
	tokenType: string;
}

export interface TokenClaims { // https://docs.microsoft.com/en-us/azure/active-directory/develop/id-tokens
	aud: string;
	iss: string;
	iat: number;
	idp: string,
	nbf: number;
	exp: number;
	home_oid?: string;
	c_hash: string;
	at_hash: string;
	aio: string;
	preferred_username: string;
	email: string;
	name: string;
	nonce: string;
	oid: string;
	roles: string[];
	rh: string;
	sub: string;
	tid: string;
	unique_name: string;
	uti: string;
	ver: string;
}

export type OAuthTokenResponse = { accessToken: AccessToken, refreshToken: RefreshToken, tokenClaims: TokenClaims, expiresOn: string };

export interface TokenPostData {
	grant_type: 'refresh_token' | 'authorization_code' | 'urn:ietf:params:oauth:grant-type:device_code';
	client_id: string;
	resource: string;
}

export interface RefreshTokenPostData extends TokenPostData {
	grant_type: 'refresh_token';
	refresh_token: string;
	client_id: string;
	tenant: string
}

export interface AuthorizationCodePostData extends TokenPostData {
	grant_type: 'authorization_code';
	code: string;
	code_verifier: string;
	redirect_uri: string;
}

export interface DeviceCodeStartPostData extends Omit<TokenPostData, 'grant_type'> {

}

export interface DeviceCodeCheckPostData extends Omit<TokenPostData, 'resource'> {
	grant_type: 'urn:ietf:params:oauth:grant-type:device_code',
	tenant: string,
	code: string
}
//#endregion<|MERGE_RESOLUTION|>--- conflicted
+++ resolved
@@ -18,6 +18,7 @@
 import { Deferred } from '../interfaces';
 import * as url from 'url';
 
+import { SimpleTokenCache } from '../simpleTokenCache';
 import { MemoryDatabase } from '../utils/memoryDatabase';
 import axios, { AxiosRequestConfig, AxiosResponse } from 'axios';
 import { Logger } from '../../utils/Logger';
@@ -47,13 +48,13 @@
 
 	constructor(
 		protected readonly metadata: AzureAccountProviderMetadata,
+		protected readonly tokenCache: SimpleTokenCache,
 		protected readonly context: vscode.ExtensionContext,
 		protected clientApplication: PublicClientApplication,
 		protected readonly uriEventEmitter: vscode.EventEmitter<vscode.Uri>,
 		protected readonly authType: AzureAuthType,
-		public readonly userFriendlyName: string,
+		public readonly userFriendlyName: string
 	) {
-<<<<<<< HEAD
 		this.authLibrary = vscode.workspace.getConfiguration('azure').get('authenticationLibrary');
 		vscode.workspace.onDidChangeConfiguration((changeEvent) => {
 			const impactLibrary = changeEvent.affectsConfiguration('azure.authenticationLibrary');
@@ -61,9 +62,6 @@
 				this.authLibrary = vscode.workspace.getConfiguration('azure').get('authenticationLibrary');
 			}
 		});
-=======
-		this.clientApplication = clientApplication;
->>>>>>> d12f766d
 		this.loginEndpointUrl = this.metadata.settings.host;
 		this.commonTenant = {
 			id: 'common',
@@ -137,20 +135,6 @@
 				loginComplete?.resolve();
 				return account;
 			}
-<<<<<<< HEAD
-
-=======
-			const token: Token = {
-				token: result.response.accessToken,
-				key: result.response.account.homeAccountId,
-				tokenType: result.response.tokenType
-			};
-			// build token claims object
-			const tokenClaims = <TokenClaims>result.response.idTokenClaims;
-			const account = await this.hydrateAccount(token, tokenClaims);
-			loginComplete?.resolve();
-			return account;
->>>>>>> d12f766d
 		} catch (ex) {
 			Logger.error('Login failed');
 			if (ex instanceof AzureAuthError) {
@@ -173,7 +157,6 @@
 		}
 	}
 
-<<<<<<< HEAD
 	private getHomeTenant(account: AzureAccount): Tenant {
 		// Home is defined by the API
 		// Lets pick the home tenant - and fall back to commonTenant if they don't exist
@@ -217,15 +200,85 @@
 			const tenants = await this.getTenantsMsal(token.token);
 			account = this.createAccount(tokenClaims, token.key, tenants);
 		}
-=======
-	public async hydrateAccount(token: Token, tokenClaims: TokenClaims): Promise<AzureAccount> {
-		const tenants = await this.getTenants(token.token);
-		const account = this.createAccount(tokenClaims, token.key, tenants);
->>>>>>> d12f766d
 		return account;
 	}
 
-	protected abstract login(tenant: Tenant, resource: Resource): Promise<{ response: AuthenticationResult, authComplete: Deferred<void, Error> }>;
+	public async getAccountSecurityToken(account: AzureAccount, tenantId: string, azureResource: azdata.AzureResource): Promise<Token | undefined> {
+		if (account.isStale === true) {
+			Logger.error('Account was stale. No tokens being fetched.');
+			return undefined;
+		}
+
+		const resource = this.resources.find(s => s.azureResourceId === azureResource);
+		if (!resource) {
+			Logger.error('Invalid resource, not fetching', azureResource);
+
+			return undefined;
+		}
+
+		const tenant = account.properties.tenants.find(t => t.id === tenantId);
+
+		if (!tenant) {
+			throw new AzureAuthError(localize('azure.tenantNotFound', "Specified tenant with ID '{0}' not found.", tenantId), `Tenant ${tenantId} not found.`, undefined);
+		}
+
+		const cachedTokens = await this.getSavedToken(tenant, resource, account.key);
+
+		// Let's check to see if we can just use the cached tokens to return to the user
+		if (cachedTokens?.accessToken) {
+			let expiry = Number(cachedTokens.expiresOn);
+			if (Number.isNaN(expiry)) {
+				Logger.error('Expiration time was not defined. This is expected on first launch');
+				expiry = 0;
+			}
+			const currentTime = new Date().getTime() / 1000;
+
+			let accessToken = cachedTokens.accessToken;
+			let expiresOn = Number(cachedTokens.expiresOn);
+			const remainingTime = expiry - currentTime;
+			const maxTolerance = 2 * 60; // two minutes
+
+			if (remainingTime < maxTolerance) {
+				const result = await this.refreshToken(tenant, resource, cachedTokens.refreshToken);
+				if (result) {
+					accessToken = result.accessToken;
+					expiresOn = Number(result.expiresOn);
+				}
+			}
+			// Let's just return here.
+			if (accessToken) {
+				return {
+					...accessToken,
+					expiresOn: expiresOn,
+					tokenType: 'Bearer'
+				};
+			}
+		}
+
+		// User didn't have any cached tokens, or the cached tokens weren't useful.
+		// For most users we can use the refresh token from the general microsoft resource to an access token of basically any type of resource we want.
+		const baseTokens = await this.getSavedToken(this.commonTenant, this.metadata.settings.microsoftResource, account.key);
+		if (!baseTokens) {
+			Logger.error('User had no base tokens for the basic resource registered. This should not happen and indicates something went wrong with the authentication cycle');
+			const msg = localize('azure.noBaseToken', 'Something failed with the authentication, or your tokens have been deleted from the system. Please try adding your account to Azure Data Studio again.');
+			account.isStale = true;
+			throw new AzureAuthError(msg, 'No base token found', undefined);
+		}
+		// Let's try to convert the access token type, worst case we'll have to prompt the user to do an interactive authentication.
+		const result = await this.refreshToken(tenant, resource, baseTokens.refreshToken);
+		if (result?.accessToken) {
+			return {
+				...result.accessToken,
+				expiresOn: Number(result.expiresOn),
+				tokenType: 'Bearer'
+			};
+		}
+		return undefined;
+	}
+
+
+
+	protected abstract login(tenant: Tenant, resource: Resource): Promise<{ response: OAuthTokenResponse, authComplete: Deferred<void, Error> }>;
 
 	protected abstract loginMsal(tenant: Tenant, resource: Resource): Promise<{ response: AuthenticationResult, authComplete: Deferred<void, Error> }>;
 
@@ -237,20 +290,22 @@
 	 * @returns The oauth token response or undefined. Undefined is returned when the user wants to ignore a tenant or chooses not to start the
 	 * re-authentication process for their tenant.
 	 */
-
-
-	/**
-	 * Gets the access token for the correct account and scope from the token cache, if the correct token doesn't exist in the token cache
-	 * (i.e. expired token, wrong scope, etc.), sends a request for a new token using the refresh token
-	 * @param accountId
-	 * @param azureResource
-	 * @returns The authentication result, including the access token
-	 */
-	// TODO: Need to add resource we are getting the token for
-	// Can replace most refreshToken calls with getToken, it does the same thing
-	public async getToken(accountId: string, azureResource: azdata.AzureResource): Promise<AuthenticationResult> {
-
-<<<<<<< HEAD
+	public async refreshToken(tenant: Tenant, resource: Resource, refreshToken: RefreshToken | undefined): Promise<OAuthTokenResponse> | undefined {
+		Logger.pii('Refreshing token', [{ name: 'token', objOrArray: refreshToken }], []);
+		if (refreshToken) {
+			const postData: RefreshTokenPostData = {
+				grant_type: 'refresh_token',
+				client_id: this.clientId,
+				refresh_token: refreshToken.token,
+				tenant: tenant.id,
+				resource: resource.endpoint
+			};
+			return this.getToken(tenant, resource, postData);
+		}
+		return this.handleInteractionRequired(tenant, resource);
+	}
+
+
 	/**
 	 * Gets the access token for the correct account and scope from the token cache, if the correct token doesn't exist in the token cache
 	 * (i.e. expired token, wrong scope, etc.), sends a request for a new token using the refresh token
@@ -291,7 +346,7 @@
 				id: account.tenantId,
 				displayName: ''
 			};
-			const authResult = await this.login(tenant, resource);
+			const authResult = await this.loginMsal(tenant, resource);
 			return authResult.response;
 		}
 		// Need: Account info
@@ -301,10 +356,6 @@
 		// In the catch if that fails, call clientApplication.getTokenInteractive
 		// return authResponse.accessToken
 
-	}
-
-	public async getTokenInteractive(authCodeRequest: AuthorizationCodeRequest): AuthenticationResult {
-		// TODO: this method
 	}
 
 	public async getToken(tenant: Tenant, resource: Resource, postData: AuthorizationCodePostData | TokenPostData | RefreshTokenPostData): Promise<OAuthTokenResponse> {
@@ -315,47 +366,15 @@
 			[{ name: 'access token', value: response.data.access_token }, { name: 'refresh token', value: response.data.refresh_token }]);
 		if (response.data.error === 'interaction_required') {
 			return this.handleInteractionRequired(tenant, resource);
-=======
-		const cache = this.clientApplication.getTokenCache();
-		if (!cache) {
-			console.log('Error: Could not fetch token cache.');
->>>>>>> d12f766d
-		}
-		const resource = this.resources.find(s => s.azureResourceId === azureResource);
-		if (!resource) {
-			console.log('Error: Could not fetch the azure resource.');
-		}
-		const accounts = await cache.getAllAccounts();
-		const account = await cache.getAccountByHomeId(accountId);
-		if (!account) {
-			console.log('Error: Could not fetch account when acquiring token');
-		}
-		let newScope = [`${resource.endpoint}/User.Read`];
-		// construct request
-		const tokenRequest = {
-			account: account,
-			scopes: newScope
-		};
-
-		try {
-			return await this.clientApplication.acquireTokenSilent(tokenRequest);
-		} catch (e) {
-			console.log('Failed to acquireTokenSilent');
-			console.log(e);
-			// need to create an auth url request
-			const tenant: Tenant = {
-				id: account.tenantId,
-				displayName: ''
-			};
-			const authResult = await this.login(tenant, resource);
-			return authResult.response;
-		}
-		// Need: Account info
-		// Need: Scope
-		// Use account info to find correct account from cache
-		// Call clientApplication.getTokenSilent() in a try/catch
-		// In the catch if that fails, call clientApplication.getTokenInteractive
-		// return authResponse.accessToken
+		}
+		if (response.data.error) {
+			Logger.error('Response error!', response.data);
+			throw new AzureAuthError(localize('azure.responseError', "Token retrieval failed with an error. [Open developer tools]({0}) for more details.", 'command:workbench.action.toggleDevTools'), 'Token retrieval failed', undefined);
+		}
+		const accessTokenString = response.data.access_token;
+		const refreshTokenString = response.data.refresh_token;
+		const expiresOnString = response.data.expires_on;
+		return this.getTokenHelper(tenant, resource, accessTokenString, refreshTokenString, expiresOnString);
 	}
 
 	public async getTokenInteractive(authCodeRequest: AuthorizationCodeRequest): AuthenticationResult {
@@ -409,6 +428,8 @@
 			providerId: this.metadata.id,
 			accountId: userKey
 		};
+
+		await this.saveToken(tenant, resource, accountKey, result);
 
 		return result;
 	}
@@ -448,7 +469,7 @@
 
 
 	//#region tenant calls
-	public async getTenants(token: string): Promise<Tenant[]> {
+	public async getTenants(token: AccessToken): Promise<Tenant[]> {
 		interface TenantResponse { // https://docs.microsoft.com/en-us/rest/api/resources/tenants/list
 			id: string
 			tenantId: string
@@ -459,13 +480,13 @@
 		const tenantUri = url.resolve(this.metadata.settings.armResource.endpoint, 'tenants?api-version=2019-11-01');
 		try {
 			Logger.verbose('Fetching tenants', tenantUri);
-			const tenantResponse = await this.makeGetRequest(tenantUri, token);
+			const tenantResponse = await this.makeGetRequest(tenantUri, token.token);
 			const tenants: Tenant[] = tenantResponse.data.value.map((tenantInfo: TenantResponse) => {
 				Logger.verbose(`Tenant: ${tenantInfo.displayName}`);
 				return {
 					id: tenantInfo.tenantId,
 					displayName: tenantInfo.displayName ? tenantInfo.displayName : localize('azureWorkAccountDisplayName', "Work or school account"),
-					userId: token,
+					userId: token.key,
 					tenantCategory: tenantInfo.tenantCategory
 				} as Tenant;
 			});
@@ -483,7 +504,6 @@
 		}
 	}
 
-<<<<<<< HEAD
 	//#endregion
 
 	//#region token management
@@ -549,20 +569,18 @@
 	//#endregion
 
 
-=======
->>>>>>> d12f766d
 	//#region interaction handling
 	public async handleInteractionRequiredMsal(tenant: Tenant, resource: Resource): Promise<AuthenticationResult | undefined> {
 		const shouldOpen = await this.askUserForInteraction(tenant, resource);
 		if (shouldOpen) {
-			const result = await this.login(tenant, resource);
+			const result = await this.loginMsal(tenant, resource);
 			result?.authComplete?.resolve();
 			return result?.response;
 		}
 		return undefined;
 	}
 
-	public async handleInteractionRequired(tenant: Tenant, resource: Resource): Promise<AuthenticationResult | undefined> {
+	public async handleInteractionRequired(tenant: Tenant, resource: Resource): Promise<OAuthTokenResponse | undefined> {
 		const shouldOpen = await this.askUserForInteraction(tenant, resource);
 		if (shouldOpen) {
 			const result = await this.login(tenant, resource);
@@ -755,7 +773,11 @@
 		this.clientApplication.clearCache();
 	}
 	public async deleteAllCache(): Promise<void> {
-		this.clientApplication.clearCache();
+		const results = await this.tokenCache.findCredentials('');
+
+		for (let { account } of results) {
+			await this.tokenCache.clearCredential(account);
+		}
 	}
 
 	public async clearCredentials(account: azdata.AccountKey): Promise<void> {
@@ -774,9 +796,11 @@
 	}
 
 	public async deleteAccountCache(account: azdata.AccountKey): Promise<void> {
-		const tokenCache = this.clientApplication.getTokenCache();
-		let msalAccount = await tokenCache.getAccountByHomeId(account.accountId);
-		await tokenCache.removeAccount(msalAccount);
+		const results = await this.tokenCache.findCredentials(account.accountId);
+
+		for (let { account } of results) {
+			await this.tokenCache.clearCredential(account);
+		}
 	}
 
 	public async dispose() { }
