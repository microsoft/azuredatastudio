--- conflicted
+++ resolved
@@ -7,7 +7,11 @@
 import * as vscode from 'vscode';
 import * as nls from 'vscode-nls';
 import {
-	AzureAuth
+	AzureAuth,
+	OAuthTokenResponse,
+	DeviceCodeStartPostData,
+	DeviceCodeCheckPostData,
+
 } from './azureAuth';
 import {
 	AzureAccountProviderMetadata,
@@ -15,27 +19,39 @@
 	Tenant,
 	Resource
 } from 'azurecore';
-<<<<<<< HEAD
 import { Deferred } from '../interfaces';
 import { AuthenticationResult, DeviceCodeRequest, PublicClientApplication } from '@azure/msal-node';
 import { SimpleTokenCache } from '../simpleTokenCache';
-=======
->>>>>>> d12f766d
 import { Logger } from '../../utils/Logger';
-import { Deferred } from '../interfaces';
-import { AuthenticationResult, DeviceCodeRequest, PublicClientApplication } from '@azure/msal-node';
 const localize = nls.loadMessageBundle();
+
+interface DeviceCodeLogin { // https://docs.microsoft.com/en-us/azure/active-directory/develop/v2-oauth2-device-code
+	device_code: string,
+	expires_in: number;
+	interval: number;
+	message: string;
+	user_code: string;
+	verification_url: string
+}
+
+interface DeviceCodeLoginResult {
+	token_type: string,
+	scope: string,
+	expires_in: number,
+	access_token: string,
+	refresh_token: string,
+}
 
 export class AzureDeviceCode extends AzureAuth {
 	private static readonly USER_FRIENDLY_NAME: string = localize('azure.azureDeviceCodeAuth', "Azure Device Code");
 	private readonly pageTitle: string;
 	constructor(
 		metadata: AzureAccountProviderMetadata,
+		tokenCache: SimpleTokenCache,
 		context: vscode.ExtensionContext,
 		uriEventEmitter: vscode.EventEmitter<vscode.Uri>,
 		clientApplication: PublicClientApplication
 	) {
-<<<<<<< HEAD
 		super(metadata, tokenCache, context, clientApplication, uriEventEmitter, AzureAuthType.DeviceCode, AzureDeviceCode.USER_FRIENDLY_NAME);
 		this.pageTitle = localize('addAccount', "Add {0} account", this.metadata.displayName);
 
@@ -63,31 +79,34 @@
 	}
 
 	protected async login(tenant: Tenant, resource: Resource): Promise<{ response: OAuthTokenResponse, authComplete: Deferred<void, Error> }> {
-=======
-		super(metadata, context, clientApplication, uriEventEmitter, AzureAuthType.DeviceCode, AzureDeviceCode.USER_FRIENDLY_NAME);
-		this.pageTitle = localize('addAccount', "Add {0} account", this.metadata.displayName);
-
-	}
-	protected async login(tenant: Tenant, resource: Resource): Promise<{ response: AuthenticationResult, authComplete: Deferred<void, Error> }> {
->>>>>>> d12f766d
 		let authCompleteDeferred: Deferred<void, Error>;
 		let authCompletePromise = new Promise<void>((resolve, reject) => authCompleteDeferred = { resolve, reject });
 
-		//TODO: construct device code callback
-		const deviceCodeRequest: DeviceCodeRequest = {
-			scopes: this.scopes,
-			deviceCodeCallback: async (response) => {
-				await azdata.accounts.beginAutoOAuthDeviceCode(this.metadata.id, this.pageTitle, response.message, response.userCode, response.verificationUri);
-			}
-			// deviceCodeCallback code response message should be shown to the user
+		const uri = `${this.loginEndpointUrl}/${this.commonTenant.id}/oauth2/devicecode`;
+		const postData: DeviceCodeStartPostData = {
+			client_id: this.clientId,
+			resource: resource.endpoint
 		};
 
-		const authResult = await this.clientApplication.acquireTokenByDeviceCode(deviceCodeRequest);
+		const postResult = await this.makePostRequest(uri, postData);
 
+		const initialDeviceLogin: DeviceCodeLogin = postResult.data;
+
+		await azdata.accounts.beginAutoOAuthDeviceCode(this.metadata.id, this.pageTitle, initialDeviceLogin.message, initialDeviceLogin.user_code, initialDeviceLogin.verification_url);
+
+		const finalDeviceLogin = await this.setupPolling(initialDeviceLogin);
+
+		const accessTokenString = finalDeviceLogin.access_token;
+		const refreshTokenString = finalDeviceLogin.refresh_token;
+
+		const currentTime = new Date().getTime() / 1000;
+		const expiresOn = `${currentTime + finalDeviceLogin.expires_in}`;
+
+		const result = await this.getTokenHelper(tenant, resource, accessTokenString, refreshTokenString, expiresOn);
 		this.closeOnceComplete(authCompletePromise).catch(Logger.error);
 
 		return {
-			response: authResult,
+			response: result,
 			authComplete: authCompleteDeferred
 		};
 	}
@@ -97,6 +116,53 @@
 		azdata.accounts.endAutoOAuthDeviceCode();
 	}
 
+	private setupPolling(info: DeviceCodeLogin): Promise<DeviceCodeLoginResult> {
+		const timeoutMessage = localize('azure.timeoutDeviceCode', 'Timed out when waiting for device code login.');
+		const fiveMinutes = 5 * 60 * 1000;
+
+		return new Promise<DeviceCodeLoginResult | undefined>((resolve, reject) => {
+			let timeout: NodeJS.Timer;
+
+			const timer = setInterval(async () => {
+				const x = await this.checkForResult(info);
+				if (!x.access_token) {
+					return;
+				}
+				clearTimeout(timeout);
+				clearInterval(timer);
+				resolve(x);
+			}, info.interval * 1000);
+
+			timeout = setTimeout(() => {
+				clearInterval(timer);
+				reject(new Error(timeoutMessage));
+			}, fiveMinutes);
+		});
+	}
+
+	private async checkForResult(info: DeviceCodeLogin): Promise<DeviceCodeLoginResult> {
+		const msg = localize('azure.deviceCodeCheckFail', "Error encountered when trying to check for login results");
+		try {
+			const uri = `${this.loginEndpointUrl}/${this.commonTenant}/oauth2/token`;
+			const postData: DeviceCodeCheckPostData = {
+				grant_type: 'urn:ietf:params:oauth:grant-type:device_code',
+				client_id: this.clientId,
+				tenant: this.commonTenant.id,
+				code: info.device_code
+			};
+
+			const postResult = await this.makePostRequest(uri, postData);
+
+			const result: DeviceCodeLoginResult = postResult.data;
+
+			return result;
+		} catch (ex) {
+			console.log(ex);
+			console.log('Unexpected error making Azure auth request', 'azureCore.checkForResult', JSON.stringify(ex?.response?.data, undefined, 2));
+			throw new Error(msg);
+		}
+	}
+
 	public override async autoOAuthCancelled(): Promise<void> {
 		return azdata.accounts.endAutoOAuthDeviceCode();
 	}
