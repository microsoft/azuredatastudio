/*---------------------------------------------------------------------------------------------
 *  Copyright (c) Microsoft Corporation. All rights reserved.
 *  Licensed under the Source EULA. See License.txt in the project root for license information.
 *--------------------------------------------------------------------------------------------*/

import { AuthorizationCodePostData, AzureAuth, OAuthTokenResponse } from './azureAuth';
import { AzureAccountProviderMetadata, AzureAuthType, Resource, Tenant } from 'azurecore';
import { Deferred } from '../interfaces';
import * as vscode from 'vscode';
import * as crypto from 'crypto';
import { SimpleTokenCache } from '../simpleTokenCache';
import { SimpleWebServer } from '../utils/simpleWebServer';
import { AzureAuthError } from './azureAuthError';
import { Logger } from '../../utils/Logger';
import * as nls from 'vscode-nls';
import * as path from 'path';
import * as http from 'http';
import * as qs from 'qs';
import { promises as fs } from 'fs';
import { PublicClientApplication, CryptoProvider, AuthorizationUrlRequest, AuthorizationCodeRequest, AuthenticationResult } from '@azure/msal-node';


const localize = nls.loadMessageBundle();

interface AuthCodeResponse {
	authCode: string;
	codeVerifier: string;
	redirectUri: string;
}

interface CryptoValues {
	nonce: string;
	challengeMethod: string;
	codeVerifier: string;
	codeChallenge: string;
}


export class AzureAuthCodeGrant extends AzureAuth {
	private static readonly USER_FRIENDLY_NAME: string = localize('azure.azureAuthCodeGrantName', 'Azure Auth Code Grant');
<<<<<<< HEAD
	private cryptoProvider: CryptoProvider;
	private server: SimpleWebServer;
	private pkceCodes: CryptoValues;
=======
>>>>>>> 0bae5f82

	constructor(
		metadata: AzureAccountProviderMetadata,
		tokenCache: SimpleTokenCache,
		context: vscode.ExtensionContext,
		uriEventEmitter: vscode.EventEmitter<vscode.Uri>,
		clientApplication: PublicClientApplication
	) {
		super(metadata, tokenCache, context, clientApplication, uriEventEmitter, AzureAuthType.AuthCodeGrant, AzureAuthCodeGrant.USER_FRIENDLY_NAME);
		this.cryptoProvider = new CryptoProvider();
		this.pkceCodes = {
			nonce: '',
			challengeMethod: 'S256', // Use SHA256 Algorithm
			codeVerifier: '', // Generate a code verifier for the Auth Code Request first
			codeChallenge: '', // Generate a code challenge from the previously generated code verifier
		};
	}

<<<<<<< HEAD
	protected async login(tenant: Tenant, resource: Resource): Promise<{ response: OAuthTokenResponse, authComplete: Deferred<void, Error> }> {
=======

	protected async login(tenant: Tenant, resource: Resource): Promise<{ response: OAuthTokenResponse | undefined, authComplete: Deferred<void, Error> }> {
>>>>>>> 0bae5f82
		let authCompleteDeferred: Deferred<void, Error>;
		let authCompletePromise = new Promise<void>((resolve, reject) => authCompleteDeferred = { resolve, reject });
		let authResponse: AuthCodeResponse;

		if (vscode.env.uiKind === vscode.UIKind.Web) {
			authResponse = await this.loginWeb(tenant, resource);
		} else {
			authResponse = await this.loginDesktop(tenant, resource, authCompletePromise);
		}

		return {
			response: await this.getTokenWithAuthorizationCode(tenant, resource, authResponse),
			authComplete: authCompleteDeferred!
		};
	}

	protected async loginMsal(tenant: Tenant, resource: Resource): Promise<{ response: AuthenticationResult, authComplete: Deferred<void, Error> }> | undefined {
		let authCompleteDeferred: Deferred<void, Error>;
		let authCompletePromise = new Promise<void>((resolve, reject) => authCompleteDeferred = { resolve, reject });
		let authCodeRequest: AuthorizationCodeRequest;

		if (vscode.env.uiKind === vscode.UIKind.Web) {
			authCodeRequest = await this.loginWebMsal(tenant, resource);
		} else {
			authCodeRequest = await this.loginDesktopMsal(tenant, authCompletePromise);
		}

		let result = await this.clientApplication.acquireTokenByCode(authCodeRequest);
		if (!result) {
			Logger.error('Failed to fetch token using auth code');
			return undefined;
		} else {
			console.log(result);
			return {
				response: result,
				authComplete: authCompleteDeferred
			};
		}
	}

	/**
	 * Requests an OAuthTokenResponse from Microsoft OAuth
	 *
	 * @param tenant
	 * @param resource
	 */
	private async getTokenWithAuthorizationCode(tenant: Tenant, resource: Resource, { authCode, redirectUri, codeVerifier }: AuthCodeResponse): Promise<OAuthTokenResponse | undefined> {
		const postData: AuthorizationCodePostData = {
			grant_type: 'authorization_code',
			code: authCode,
			client_id: this.clientId,
			code_verifier: codeVerifier,
			redirect_uri: redirectUri,
			resource: resource.endpoint
		};

		return this.getToken(tenant, resource, postData);
	}

	private async loginWebMsal(tenant: Tenant, resource: Resource): Promise<AuthorizationCodeRequest> {
		const callbackUri = await vscode.env.asExternalUri(vscode.Uri.parse(`${vscode.env.uriScheme}://microsoft.azurecore`));
		await this.createCryptoValuesMsal();
		const port = (callbackUri.authority.match(/:([0-9]*)$/) || [])[1] || (callbackUri.scheme === 'https' ? 443 : 80);
		const state = `${port},${encodeURIComponent(this.pkceCodes.nonce)},${encodeURIComponent(callbackUri.query)}`;

		const loginQuery = {
			response_type: 'code',
			response_mode: 'query',
			client_id: this.clientId,
			redirect_uri: this.redirectUri,
			state,
			prompt: 'select_account',
			code_challenge_method: this.pkceCodes.challengeMethod,
			code_challenge: this.pkceCodes.codeChallenge,
			resource: resource.id
		};

		const signInUrl = `${this.loginEndpointUrl}${tenant.id}/oauth2/authorize?${qs.stringify(loginQuery)}`;
		await vscode.env.openExternal(vscode.Uri.parse(signInUrl));
		const authCode = await this.handleWebResponse(state);

		return {
			authCode,
			codeVerifier: this.pkceCodes.codeVerifier,
			redirectUri: this.redirectUri
		};
	}

	private async loginWeb(tenant: Tenant, resource: Resource): Promise<AuthCodeResponse> {
		const callbackUri = await vscode.env.asExternalUri(vscode.Uri.parse(`${vscode.env.uriScheme}://microsoft.azurecore`));
		const { nonce, codeVerifier, codeChallenge } = this.createCryptoValues();
		const port = (callbackUri.authority.match(/:([0-9]*)$/) || [])[1] || (callbackUri.scheme === 'https' ? 443 : 80);
		const state = `${port},${encodeURIComponent(nonce)},${encodeURIComponent(callbackUri.query)}`;

		const loginQuery = {
			response_type: 'code',
			response_mode: 'query',
			client_id: this.clientId,
			redirect_uri: this.redirectUri,
			state,
			prompt: 'select_account',
			code_challenge_method: 'S256',
			code_challenge: codeChallenge,
			resource: resource.id
		};

		const signInUrl = `${this.loginEndpointUrl}${tenant.id}/oauth2/authorize?${qs.stringify(loginQuery)}`;
		await vscode.env.openExternal(vscode.Uri.parse(signInUrl));

		const authCode = await this.handleWebResponse(state);

		return {
			authCode,
			codeVerifier,
			redirectUri: this.redirectUri
		};
	}

	private async handleWebResponse(state: string): Promise<string> {
		let uriEventListener: vscode.Disposable;
		return new Promise((resolve: (value: any) => void, reject) => {
			uriEventListener = this.uriEventEmitter.event(async (uri: vscode.Uri) => {
				try {
					const query = this.parseQuery(uri);
					const code = query.code;
					if (query.state !== state && decodeURIComponent(query.state) !== state) {
						reject(new Error('State mismatch'));
						return;
					}
					resolve(code);
				} catch (err) {
					reject(err);
				}
			});
		}).finally(() => {
			uriEventListener.dispose();
		});
	}

	private parseQuery(uri: vscode.Uri): { [key: string]: string } {
		return uri.query.split('&').reduce((prev: any, current) => {
			const queryString = current.split('=');
			prev[queryString[0]] = queryString[1];
			return prev;
		}, {});
	}

	private async loginDesktopMsal(tenant: Tenant, authCompletePromise: Promise<void>): Promise<AuthorizationCodeRequest> {
		this.server = new SimpleWebServer();
		let serverPort: string;

		try {
			serverPort = await this.server.startup();
		} catch (ex) {
			const msg = localize('azure.serverCouldNotStart', 'Server could not start. This could be a permissions error or an incompatibility on your system. You can try enabling device code authentication from settings.');
			throw new AzureAuthError(msg, 'Server could not start', ex);
		}
		await this.createCryptoValuesMsal();
		const state = `${serverPort},${this.pkceCodes.nonce}`;

		try {
			let authUrlRequest: AuthorizationUrlRequest;
			authUrlRequest = {
				scopes: this.scopes,
				redirectUri: this.redirectUri,
				codeChallenge: this.pkceCodes.codeChallenge,
				codeChallengeMethod: this.pkceCodes.challengeMethod,
				prompt: 'select_account',
				state: state
			};
			let authCodeRequest: AuthorizationCodeRequest;
			authCodeRequest = {
				scopes: this.scopes,
				redirectUri: this.redirectUri,
				codeVerifier: this.pkceCodes.codeVerifier,
				code: ''
			};
			let authCodeUrl = await this.clientApplication.getAuthCodeUrl(authUrlRequest);

			// TODO: listen for the auth code that gets returned
			// 1. set up the listener
			// 2. open the URL
			// 3. wait for login?

			console.log(authCodeUrl);

			await vscode.env.openExternal(vscode.Uri.parse(`http://localhost:${serverPort}/signin?nonce=${encodeURIComponent(this.pkceCodes.nonce)}`));
			const authCode = await this.addServerListeners(this.server, this.pkceCodes.nonce, authCodeUrl, authCompletePromise);

			// const authCode = await this.listenForAuthCode(authCodeUrl);
			authCodeRequest.code = authCode;
			console.log(authCodeRequest);

			return authCodeRequest;
		}

		catch (e) {
			console.log(e);
			throw new AzureAuthError('error', 'Error requesting auth code', e);
		}


	}

	private async loginDesktop(tenant: Tenant, resource: Resource, authCompletePromise: Promise<void>): Promise<AuthCodeResponse> {
		const server = new SimpleWebServer();
		let serverPort: string;

		try {
			serverPort = await server.startup();
		} catch (ex) {
			const msg = localize('azure.serverCouldNotStart', 'Server could not start. This could be a permissions error or an incompatibility on your system. You can try enabling device code authentication from settings.');
			throw new AzureAuthError(msg, 'Server could not start', ex);
		}
		const { nonce, codeVerifier, codeChallenge } = this.createCryptoValues();
		const state = `${serverPort},${encodeURIComponent(nonce)}`;
		const loginQuery = {
			response_type: 'code',
			response_mode: 'query',
			client_id: this.clientId,
			redirect_uri: this.redirectUri,
			state,
			prompt: 'select_account',
			code_challenge_method: 'S256',
			code_challenge: codeChallenge,
			resource: resource.endpoint
		};
		const loginUrl = `${this.loginEndpointUrl}${tenant.id}/oauth2/authorize?${qs.stringify(loginQuery)}`;
		await vscode.env.openExternal(vscode.Uri.parse(`http://localhost:${serverPort}/signin?nonce=${encodeURIComponent(nonce)}`));
		const authCode = await this.addServerListeners(server, nonce, loginUrl, authCompletePromise);
		return {
			authCode,
			codeVerifier,
			redirectUri: this.redirectUri
		};

	}

	private async addServerListeners(server: SimpleWebServer, nonce: string, loginUrl: string, authComplete: Promise<void>): Promise<string> {
		const mediaPath = path.join(this.context.extensionPath, 'media');

		// Utility function
		const sendFile = async (res: http.ServerResponse, filePath: string, contentType: string): Promise<void> => {
			let fileContents;
			try {
				fileContents = await fs.readFile(filePath);
			} catch (ex) {
				Logger.error(ex);
				res.writeHead(400);
				res.end();
				return;
			}

			res.writeHead(200, {
				'Content-Length': fileContents.length,
				'Content-Type': contentType
			});

			res.end(fileContents);
		};

		server.on('/landing.css', (req, reqUrl, res) => {
			sendFile(res, path.join(mediaPath, 'landing.css'), 'text/css; charset=utf-8').catch(Logger.error);
		});

		server.on('/SignIn.svg', (req, reqUrl, res) => {
			sendFile(res, path.join(mediaPath, 'SignIn.svg'), 'image/svg+xml').catch(Logger.error);
		});

		server.on('/signin', (req, reqUrl, res) => {
			let receivedNonce: string = reqUrl.query.nonce as string;
			receivedNonce = receivedNonce.replace(/ /g, '+');

			if (receivedNonce !== nonce) {
				res.writeHead(400, { 'content-type': 'text/html' });
				res.write(localize('azureAuth.nonceError', 'Authentication failed due to a nonce mismatch, please close Azure Data Studio and try again.'));
				res.end();
				Logger.error('nonce no match', receivedNonce, nonce);
				return;
			}
			res.writeHead(302, { Location: loginUrl });
			res.end();
		});

		return new Promise<string>((resolve, reject) => {
			server.on('/callback', (req, reqUrl, res) => {
				const state = reqUrl.query.state as string ?? '';
				const code = reqUrl.query.code as string ?? '';

				const stateSplit = state.split(',');
				if (stateSplit.length !== 2) {
					res.writeHead(400, { 'content-type': 'text/html' });
					res.write(localize('azureAuth.stateError', 'Authentication failed due to a state mismatch, please close ADS and try again.'));
					res.end();
					reject(new Error('State mismatch'));
					return;
				}

				if (stateSplit[1] !== encodeURIComponent(nonce)) {
					res.writeHead(400, { 'content-type': 'text/html' });
					res.write(localize('azureAuth.nonceError', 'Authentication failed due to a nonce mismatch, please close Azure Data Studio and try again.'));
					res.end();
					reject(new Error('Nonce mismatch'));
					return;
				}

				resolve(code);

				authComplete.then(() => {
					sendFile(res, path.join(mediaPath, 'landing.html'), 'text/html; charset=utf-8').catch(console.error);
				}, (ex: Error) => {
					res.writeHead(400, { 'content-type': 'text/html' });
					res.write(ex.message);
					res.end();
				});
			});
		});
	}


	private createCryptoValues(): CryptoValues {
		const nonce = crypto.randomBytes(16).toString('base64');
		const codeVerifier = this.toBase64UrlEncoding(crypto.randomBytes(32).toString('base64'));
		const codeChallenge = this.toBase64UrlEncoding(crypto.createHash('sha256').update(codeVerifier).digest('base64'));
		const challengeMethod = '';

		return {
			nonce, challengeMethod, codeVerifier, codeChallenge
		};
	}

	private async createCryptoValuesMsal(): Promise<void> {
		this.pkceCodes.nonce = this.cryptoProvider.createNewGuid();
		const { verifier, challenge } = await this.cryptoProvider.generatePkceCodes();
		this.pkceCodes.codeVerifier = verifier;
		this.pkceCodes.codeChallenge = challenge;
	}
}<|MERGE_RESOLUTION|>--- conflicted
+++ resolved
@@ -38,12 +38,9 @@
 
 export class AzureAuthCodeGrant extends AzureAuth {
 	private static readonly USER_FRIENDLY_NAME: string = localize('azure.azureAuthCodeGrantName', 'Azure Auth Code Grant');
-<<<<<<< HEAD
 	private cryptoProvider: CryptoProvider;
 	private server: SimpleWebServer;
 	private pkceCodes: CryptoValues;
-=======
->>>>>>> 0bae5f82
 
 	constructor(
 		metadata: AzureAccountProviderMetadata,
@@ -62,12 +59,7 @@
 		};
 	}
 
-<<<<<<< HEAD
-	protected async login(tenant: Tenant, resource: Resource): Promise<{ response: OAuthTokenResponse, authComplete: Deferred<void, Error> }> {
-=======
-
 	protected async login(tenant: Tenant, resource: Resource): Promise<{ response: OAuthTokenResponse | undefined, authComplete: Deferred<void, Error> }> {
->>>>>>> 0bae5f82
 		let authCompleteDeferred: Deferred<void, Error>;
 		let authCompletePromise = new Promise<void>((resolve, reject) => authCompleteDeferred = { resolve, reject });
 		let authResponse: AuthCodeResponse;
