/*---------------------------------------------------------------------------------------------
 *  Copyright (c) Microsoft Corporation. All rights reserved.
 *  Licensed under the Source EULA. See License.txt in the project root for license information.
 *--------------------------------------------------------------------------------------------*/

'use strict';

import * as vscode from 'vscode';

export enum BdcItemType {
	controllerRoot = 'bigDataClusters.itemType.controllerRootNode',
	controller = 'bigDataClusters.itemType.controllerNode',
	addController = 'bigDataClusters.itemType.addControllerNode',
	loadingController = 'bigDataClusters.itemType.loadingControllerNode'
}

export interface IconPath {
	dark: string;
	light: string;
}

export class IconPathHelper {
	private static extensionContext: vscode.ExtensionContext;

	public static controllerNode: IconPath;
	public static copy: IconPath;
	public static refresh: IconPath;
	public static status_ok: IconPath;
	public static status_warning: IconPath;
	public static notebook: IconPath;

	public static setExtensionContext(extensionContext: vscode.ExtensionContext) {
		IconPathHelper.extensionContext = extensionContext;
		IconPathHelper.controllerNode = {
			dark: IconPathHelper.extensionContext.asAbsolutePath('resources/dark/bigDataCluster_controller.svg'),
			light: IconPathHelper.extensionContext.asAbsolutePath('resources/light/bigDataCluster_controller.svg')
		};
		IconPathHelper.copy = {
			light: IconPathHelper.extensionContext.asAbsolutePath('resources/light/copy.svg'),
			dark: IconPathHelper.extensionContext.asAbsolutePath('resources/dark/copy_inverse.svg')
		};
		IconPathHelper.refresh = {
			light: IconPathHelper.extensionContext.asAbsolutePath('resources/light/refresh.svg'),
			dark: IconPathHelper.extensionContext.asAbsolutePath('resources/dark/refresh_inverse.svg')
		};
		IconPathHelper.status_ok = {
			light: IconPathHelper.extensionContext.asAbsolutePath('resources/light/status_ok_light.svg'),
			dark: IconPathHelper.extensionContext.asAbsolutePath('resources/dark/status_ok_dark.svg')
		};
		IconPathHelper.status_warning = {
			light: IconPathHelper.extensionContext.asAbsolutePath('resources/light/status_warning_light.svg'),
			dark: IconPathHelper.extensionContext.asAbsolutePath('resources/dark/status_warning_dark.svg')
		};
		IconPathHelper.notebook = {
			light: IconPathHelper.extensionContext.asAbsolutePath('resources/light/notebook.svg'),
			dark: IconPathHelper.extensionContext.asAbsolutePath('resources/dark/notebook_inverse.svg')
		};
	}
}

export namespace cssStyles {
	export const title = { 'font-size': '14px', 'font-weight': '600' };
	export const tableHeader = { 'font-weight': 'bold', 'text-transform': 'uppercase', 'font-size': '10px', 'user-select': 'text' };
	export const hyperlink = { 'user-select': 'text', 'color': '#0078d4', 'text-decoration': 'underline', 'cursor': 'pointer' };
	export const text = { 'margin-block-start': '0px', 'margin-block-end': '0px' };
	export const nonSelectableText = { ...cssStyles.text, 'user-select': 'none' };
	export const selectedResourceHeaderTab = { 'font-weight': 'bold', 'color': '' };
	export const unselectedResourceHeaderTab = { 'font-weight': '', 'color': '#0078d4' };
	export const selectedTabDiv = { 'border-bottom': '2px solid #000' };
	export const unselectedTabDiv = { 'border-bottom': '1px solid #ccc' };
<<<<<<< HEAD
}

export type AuthType = 'integrated' | 'basic';
=======
	export const lastUpdatedText = { ...text, 'color': '#595959' };
}
>>>>>>> 00f8dcb2
<|MERGE_RESOLUTION|>--- conflicted
+++ resolved
@@ -68,11 +68,7 @@
 	export const unselectedResourceHeaderTab = { 'font-weight': '', 'color': '#0078d4' };
 	export const selectedTabDiv = { 'border-bottom': '2px solid #000' };
 	export const unselectedTabDiv = { 'border-bottom': '1px solid #ccc' };
-<<<<<<< HEAD
+	export const lastUpdatedText = { ...text, 'color': '#595959' };
 }
 
-export type AuthType = 'integrated' | 'basic';
-=======
-	export const lastUpdatedText = { ...text, 'color': '#595959' };
-}
->>>>>>> 00f8dcb2
+export type AuthType = 'integrated' | 'basic';