/*---------------------------------------------------------------------------------------------
 *  Copyright (c) Microsoft Corporation. All rights reserved.
 *  Licensed under the Source EULA. See License.txt in the project root for license information.
 *--------------------------------------------------------------------------------------------*/
'use strict';

import * as sqlops from 'sqlops';
import { WizardPageBase } from '../../wizardPageBase';
import { CreateClusterModel } from '../createClusterModel';
import { WizardBase } from '../../wizardBase';
import * as nls from 'vscode-nls';
import { ClusterPorts, ContainerRegistryInfo } from '../../../interfaces';

const localize = nls.loadMessageBundle();
const UserNameInputWidth = '300px';
const PortInputWidth = '100px';

export class SettingsPage extends WizardPageBase<CreateClusterModel> {
	constructor(model: CreateClusterModel, wizard: WizardBase<CreateClusterModel>) {
		super(localize('bdc-create.settingsPageTitle', 'Settings'),
			localize('bdc-create.settingsPageDescription', 'Configure the settings required for deploying SQL Server big data cluster'),
			model, wizard);
	}

	protected initialize(view: sqlops.ModelView): Thenable<void> {
		let clusterPorts: ClusterPorts;
		let containerRegistryInfo: ContainerRegistryInfo;

		let clusterPortsPromise = this.model.getDefaultPorts().then(ports => {
			clusterPorts = ports;
		});

		let containerRegistryPromise = this.model.getDefaultContainerRegistryInfo().then(containerRegistry => {
			containerRegistryInfo = containerRegistry;
		});
		return Promise.all([clusterPortsPromise, containerRegistryPromise]).then(() => {
			let formBuilder = view.modelBuilder.formContainer();

			//User settings
			let adminUserNameInput = this.createInputWithLabel(view, localize('bdc-create.AdminUsernameText', 'Admin username'), true, UserNameInputWidth, '', (inputBox: sqlops.InputBoxComponent) => {
				this.model.adminUserName = inputBox.value;
			});
			let adminPasswordInput = this.createInputWithLabel(view, localize('bdc-create.AdminUserPasswordText', 'Password'), true, UserNameInputWidth, '', (inputBox: sqlops.InputBoxComponent) => {
				this.model.adminPassword = inputBox.value;
			}, 'password');

<<<<<<< HEAD
			// Port settings
			let sqlPortInput = this.createInputWithLabel(view, localize('bdc-create.SQLPortText', 'SQL Master port'), true, PortInputWidth, clusterPorts.sql, (inputBox: sqlops.InputBoxComponent) => {
				this.model.sqlPort = inputBox.value;
			});
			let knoxPortInput = this.createInputWithLabel(view, localize('bdc-create.KnoxPortText', 'Knox port'), true, PortInputWidth, clusterPorts.knox, (inputBox: sqlops.InputBoxComponent) => {
				this.model.knoxPort = inputBox.value;
			});
			let controllerPortInput = this.createInputWithLabel(view, localize('bdc-create.ControllerPortText', 'Controller port'), true, PortInputWidth, clusterPorts.controller, (inputBox: sqlops.InputBoxComponent) => {
				this.model.controllerPort = inputBox.value;
			});
			let proxyPortInput = this.createInputWithLabel(view, localize('bdc-create.ProxyPortText', 'Proxy port'), true, PortInputWidth, clusterPorts.proxy, (inputBox: sqlops.InputBoxComponent) => {
				this.model.proxyPort = inputBox.value;
			});
			let grafanaPortInput = this.createInputWithLabel(view, localize('bdc-create.GrafanaPortText', 'Grafana port'), true, PortInputWidth, clusterPorts.grafana, (inputBox: sqlops.InputBoxComponent) => {
				this.model.grafanaPort = inputBox.value;
			});
			let kibanaPortInput = this.createInputWithLabel(view, localize('bdc-create.KibanaPortText', 'Kibana port'), true, PortInputWidth, clusterPorts.kibana, (inputBox: sqlops.InputBoxComponent) => {
				this.model.kibanaPort = inputBox.value;
			});

			// Container Registry Settings
			let registryInput = this.createInputWithLabel(view, localize('bdc-create.RegistryText', 'Registry'), true, UserNameInputWidth, containerRegistryInfo.registry, (inputBox: sqlops.InputBoxComponent) => {
				this.model.containerRegistry = inputBox.value;
			});

			let repositoryInput = this.createInputWithLabel(view, localize('bdc-create.RepositoryText', 'Repository'), true, UserNameInputWidth, containerRegistryInfo.repository, (inputBox: sqlops.InputBoxComponent) => {
				this.model.containerRepository = inputBox.value;
			});

			let imageTagInput = this.createInputWithLabel(view, localize('bdc-create.ImageTagText', 'Image tag'), true, UserNameInputWidth, containerRegistryInfo.imageTag, (inputBox: sqlops.InputBoxComponent) => {
				this.model.containerRegistry = inputBox.value;
			});

			let registryUserNameInput = this.createInputWithLabel(view, localize('bdc-create.RegistryUserNameText', 'Username'), false, UserNameInputWidth, '', (inputBox: sqlops.InputBoxComponent) => {
				this.model.containerRegistryUserName = inputBox.value;
			});

			let registryPasswordInput = this.createInputWithLabel(view, localize('bdc-create.RegistryPasswordText', 'Password'), false, UserNameInputWidth, '', (inputBox: sqlops.InputBoxComponent) => {
				this.model.containerRegistryPassword = inputBox.value;
			});

			let basicSettingsGroup = view.modelBuilder.groupContainer().withItems([adminUserNameInput, adminPasswordInput]).withLayout({ header: localize('bdc-create.BasicSettingsText', 'Basic Settings'), collapsible: true }).component();
			let containerSettingsGroup = view.modelBuilder.groupContainer().withItems([registryInput, repositoryInput, imageTagInput, registryUserNameInput, registryPasswordInput]).withLayout({ header: localize('bdc-create.ContainerRegistrySettings', 'Container Registry Settings'), collapsible: true }).component();
			let portSettingsGroup = view.modelBuilder.groupContainer().withItems([sqlPortInput, knoxPortInput, controllerPortInput, proxyPortInput, grafanaPortInput, kibanaPortInput]).withLayout({ header: localize('bdc-create.PortSettings', 'Port Settings (Optional)'), collapsible: true, collapsed: true }).component();

			let acceptEulaCheckbox = view.modelBuilder.checkBox().component();
			acceptEulaCheckbox.label = localize('bdc-create.AcceptEulaText', 'I accept the SQL Server EULA');
			acceptEulaCheckbox.checked = false;

			let eulaHyperlink = view.modelBuilder.hyperlink().withProperties({
				label: localize('bdc-create.ViewEulaText', 'View Eula'),
				url: 'https://docs.microsoft.com/en-us/sql/getting-started/about-the-sql-server-license-terms?view=sql-server-2014'
			}).component();

			let eulaContainer = this.createRow(view, [acceptEulaCheckbox, eulaHyperlink]);

			let form = formBuilder.withFormItems([
				{
					title: '',
					component: eulaContainer
				},
				{
					title: '',
					component: basicSettingsGroup
				}, {
					title: '',
					component: containerSettingsGroup
				}, {
					title: '',
					component: portSettingsGroup
				}]).component();
			return view.initializeModel(form);
		});
=======
		let acceptEulaCheckbox = view.modelBuilder.checkBox().component();
		acceptEulaCheckbox.checked = false;

		let eulaLink: sqlops.LinkArea = {
			text: localize('bdc-create.LicenseAgreementText', 'License Agreement'),
			url: 'https://docs.microsoft.com/en-us/sql/getting-started/about-the-sql-server-license-terms?view=sql-server-2014'
		};
		let privacyPolicyLink: sqlops.LinkArea = {
			text: localize('bdc-create.PrivacyPolicyText', 'Privacy Policy'),
			url: 'https://privacy.microsoft.com/en-us/privacystatement'
		};

		let checkboxText = view.modelBuilder.text().withProperties<sqlops.TextComponentProperties>({
			value: localize({
				key: 'bdc-create.AcceptTermsText',
				comment: ['{0} is the place holder for License Agreement, {1} is the place holder for Privacy Policy']
			}, 'I accept the {0} and {1}.'),
			links: [eulaLink, privacyPolicyLink]
		}).component();

		let eulaContainer = this.createRow(view, [acceptEulaCheckbox, checkboxText]);

		let form = formBuilder.withFormItems([
			{
				title: '',
				component: basicSettingsGroup
			}, {
				title: '',
				component: dockerSettingsGroup
			}, {
				title: '',
				component: eulaContainer
			}]).component();
		return view.initializeModel(form);
>>>>>>> 046dee73
	}

	private createInputWithLabel(view: sqlops.ModelView, label: string, isRequiredField: boolean, inputWidth: string, initialValue: string, textChangedHandler: (inputBox: sqlops.InputBoxComponent) => void, inputType: string = 'text'): sqlops.FlexContainer {
		let input = view.modelBuilder.inputBox().withProperties({
			required: isRequiredField,
			inputType: inputType
		}).component();
		let text = view.modelBuilder.text().withProperties({ value: label }).component();
		input.width = inputWidth;
		text.width = '150px';
		input.onTextChanged(() => {
			textChangedHandler(input);
		});
		input.value = initialValue;
		return this.createRow(view, [text, input]);
	}

	private createRow(view: sqlops.ModelView, items: sqlops.Component[]): sqlops.FlexContainer {
		return view.modelBuilder.flexContainer().withItems(items, { CSSStyles: { 'margin-right': '5px' } }).withLayout({ flexFlow: 'row', alignItems: 'center' }).component();
	}
}<|MERGE_RESOLUTION|>--- conflicted
+++ resolved
@@ -44,7 +44,6 @@
 				this.model.adminPassword = inputBox.value;
 			}, 'password');
 
-<<<<<<< HEAD
 			// Port settings
 			let sqlPortInput = this.createInputWithLabel(view, localize('bdc-create.SQLPortText', 'SQL Master port'), true, PortInputWidth, clusterPorts.sql, (inputBox: sqlops.InputBoxComponent) => {
 				this.model.sqlPort = inputBox.value;
@@ -91,15 +90,26 @@
 			let portSettingsGroup = view.modelBuilder.groupContainer().withItems([sqlPortInput, knoxPortInput, controllerPortInput, proxyPortInput, grafanaPortInput, kibanaPortInput]).withLayout({ header: localize('bdc-create.PortSettings', 'Port Settings (Optional)'), collapsible: true, collapsed: true }).component();
 
 			let acceptEulaCheckbox = view.modelBuilder.checkBox().component();
-			acceptEulaCheckbox.label = localize('bdc-create.AcceptEulaText', 'I accept the SQL Server EULA');
 			acceptEulaCheckbox.checked = false;
 
-			let eulaHyperlink = view.modelBuilder.hyperlink().withProperties({
-				label: localize('bdc-create.ViewEulaText', 'View Eula'),
+			let eulaLink: sqlops.LinkArea = {
+				text: localize('bdc-create.LicenseAgreementText', 'License Agreement'),
 				url: 'https://docs.microsoft.com/en-us/sql/getting-started/about-the-sql-server-license-terms?view=sql-server-2014'
+			};
+			let privacyPolicyLink: sqlops.LinkArea = {
+				text: localize('bdc-create.PrivacyPolicyText', 'Privacy Policy'),
+				url: 'https://privacy.microsoft.com/en-us/privacystatement'
+			};
+
+			let checkboxText = view.modelBuilder.text().withProperties<sqlops.TextComponentProperties>({
+				value: localize({
+					key: 'bdc-create.AcceptTermsText',
+					comment: ['{0} is the place holder for License Agreement, {1} is the place holder for Privacy Policy']
+				}, 'I accept the {0} and {1}.'),
+				links: [eulaLink, privacyPolicyLink]
 			}).component();
 
-			let eulaContainer = this.createRow(view, [acceptEulaCheckbox, eulaHyperlink]);
+			let eulaContainer = this.createRow(view, [acceptEulaCheckbox, checkboxText]);
 
 			let form = formBuilder.withFormItems([
 				{
@@ -118,42 +128,6 @@
 				}]).component();
 			return view.initializeModel(form);
 		});
-=======
-		let acceptEulaCheckbox = view.modelBuilder.checkBox().component();
-		acceptEulaCheckbox.checked = false;
-
-		let eulaLink: sqlops.LinkArea = {
-			text: localize('bdc-create.LicenseAgreementText', 'License Agreement'),
-			url: 'https://docs.microsoft.com/en-us/sql/getting-started/about-the-sql-server-license-terms?view=sql-server-2014'
-		};
-		let privacyPolicyLink: sqlops.LinkArea = {
-			text: localize('bdc-create.PrivacyPolicyText', 'Privacy Policy'),
-			url: 'https://privacy.microsoft.com/en-us/privacystatement'
-		};
-
-		let checkboxText = view.modelBuilder.text().withProperties<sqlops.TextComponentProperties>({
-			value: localize({
-				key: 'bdc-create.AcceptTermsText',
-				comment: ['{0} is the place holder for License Agreement, {1} is the place holder for Privacy Policy']
-			}, 'I accept the {0} and {1}.'),
-			links: [eulaLink, privacyPolicyLink]
-		}).component();
-
-		let eulaContainer = this.createRow(view, [acceptEulaCheckbox, checkboxText]);
-
-		let form = formBuilder.withFormItems([
-			{
-				title: '',
-				component: basicSettingsGroup
-			}, {
-				title: '',
-				component: dockerSettingsGroup
-			}, {
-				title: '',
-				component: eulaContainer
-			}]).component();
-		return view.initializeModel(form);
->>>>>>> 046dee73
 	}
 
 	private createInputWithLabel(view: sqlops.ModelView, label: string, isRequiredField: boolean, inputWidth: string, initialValue: string, textChangedHandler: (inputBox: sqlops.InputBoxComponent) => void, inputType: string = 'text'): sqlops.FlexContainer {
