/*---------------------------------------------------------------------------------------------
 *  Copyright (c) Microsoft Corporation. All rights reserved.
 *  Licensed under the Source EULA. See License.txt in the project root for license information.
 *--------------------------------------------------------------------------------------------*/
'use strict';

export interface ClusterInfo {
	name: string;
	displayName: string;
	user: string;
}

export enum TargetClusterType {
	ExistingKubernetesCluster,
	NewAksCluster
}

export interface Succeeded<T> {
	readonly succeeded: true;
	readonly result: T;
}

export interface Failed {
	readonly succeeded: false;
	readonly error: string[];
}

export type Errorable<T> = Succeeded<T> | Failed;

export function succeeded<T>(e: Errorable<T>): e is Succeeded<T> {
	return e.succeeded;
}

export function failed<T>(e: Errorable<T>): e is Failed {
	return !e.succeeded;
}
export interface ClusterPorts {
	sql: string;
	knox: string;
	controller: string;
	proxy: string;
	grafana: string;
	kibana: string;
}

export interface ContainerRegistryInfo {
	registry: string;
	repository: string;
	imageTag: string;
}

export interface TargetClusterTypeInfo {
	type: TargetClusterType;
	name: string;
	iconPath: {
		dark: string,
		light: string
	};
}

export interface ToolInfo {
	name: string;
	description: string;
	status: ToolInstallationStatus;
}

export enum ToolInstallationStatus {
	Installed,
	NotInstalled,
<<<<<<< HEAD
	Installing,
	FailedToInstall
=======
	Installing
}

export enum ClusterType {
    Unknown = 0,
    AKS,
	Minikube,
	Kubernetes,
    Other
>>>>>>> 18970ff0
}<|MERGE_RESOLUTION|>--- conflicted
+++ resolved
@@ -67,11 +67,8 @@
 export enum ToolInstallationStatus {
 	Installed,
 	NotInstalled,
-<<<<<<< HEAD
 	Installing,
 	FailedToInstall
-=======
-	Installing
 }
 
 export enum ClusterType {
@@ -80,5 +77,4 @@
 	Minikube,
 	Kubernetes,
     Other
->>>>>>> 18970ff0
 }