/*---------------------------------------------------------------------------------------------
 *  Copyright (c) Microsoft Corporation. All rights reserved.
 *  Licensed under the Source EULA. See License.txt in the project root for license information.
 *--------------------------------------------------------------------------------------------*/

import * as vscode from 'vscode';
import { LiveShare, SharedService } from './liveshare';
import { ConnectionProvider } from './providers/connectionProvider';
<<<<<<< HEAD
import { LiveShareSharedServiceName } from './constants';
import { QueryProvider } from './providers/queryProvider';
=======
import { StatusProvider } from './providers/statusProvider';
import { LiveShareServiceName } from './constants';
>>>>>>> 0d7bc284

export class HostSessionManager {
	constructor(
		context: vscode.ExtensionContext,
		vslsApi: LiveShare
	) {

		vslsApi!.onDidChangeSession(async function onLiveShareSessionCHange(e: any) {
			const sharedService: SharedService = await vslsApi.shareService(LiveShareServiceName);
			if (!sharedService) {
				vscode.window.showErrorMessage('Could not create a shared service. You have to set "liveshare.features" to "experimental" in your user settings in order to use this extension.');
				return;
			}

<<<<<<< HEAD
			const connectionProvider = new ConnectionProvider(true);
			connectionProvider.initialize(true, sharedService);

			const queryProvider = new QueryProvider(true);
			queryProvider.initialize(true, sharedService);
=======
			new ConnectionProvider(true, sharedService);

			new StatusProvider(true, sharedService);
>>>>>>> 0d7bc284
		});

		// context.subscriptions.push(sharedService.onDidChangeIsServiceAvailable(available => {
		// //	available ? this.startSession() : this.endSession();
		// }));
	}
}<|MERGE_RESOLUTION|>--- conflicted
+++ resolved
@@ -6,15 +6,12 @@
 import * as vscode from 'vscode';
 import { LiveShare, SharedService } from './liveshare';
 import { ConnectionProvider } from './providers/connectionProvider';
-<<<<<<< HEAD
-import { LiveShareSharedServiceName } from './constants';
 import { QueryProvider } from './providers/queryProvider';
-=======
 import { StatusProvider } from './providers/statusProvider';
 import { LiveShareServiceName } from './constants';
->>>>>>> 0d7bc284
 
 export class HostSessionManager {
+
 	constructor(
 		context: vscode.ExtensionContext,
 		vslsApi: LiveShare
@@ -27,17 +24,14 @@
 				return;
 			}
 
-<<<<<<< HEAD
 			const connectionProvider = new ConnectionProvider(true);
 			connectionProvider.initialize(true, sharedService);
 
 			const queryProvider = new QueryProvider(true);
 			queryProvider.initialize(true, sharedService);
-=======
-			new ConnectionProvider(true, sharedService);
 
-			new StatusProvider(true, sharedService);
->>>>>>> 0d7bc284
+			let statusProvider = new StatusProvider(true);
+			statusProvider.initialize(true, sharedService);
 		});
 
 		// context.subscriptions.push(sharedService.onDidChangeIsServiceAvailable(available => {
