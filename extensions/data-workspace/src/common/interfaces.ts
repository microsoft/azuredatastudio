/*---------------------------------------------------------------------------------------------
 *  Copyright (c) Microsoft Corporation. All rights reserved.
 *  Licensed under the Source EULA. See License.txt in the project root for license information.
 *--------------------------------------------------------------------------------------------*/

import { IProjectProvider, IProjectType } from 'dataworkspace';
import * as vscode from 'vscode';

/**
 * Defines the project provider registry
 */
export interface IProjectProviderRegistry {
	/**
	 * Registers a new project provider
	 * @param provider The project provider
	 */
	registerProvider(provider: IProjectProvider): vscode.Disposable;

	/**
	 * Clear the providers
	 */
	clear(): void;

	/**
	 * Gets all the registered providers
	 */
	readonly providers: IProjectProvider[];

	/**
	 * Gets the project provider for the specified project extension
	 * @param extension The file extension of the project
	 */
	getProviderByProjectExtension(extension: string): IProjectProvider | undefined;

	/**
	 * Gets the project provider for the specified project type
	 * @param projectType The id of the project type
	 */
	getProviderByProjectType(projectType: string): IProjectProvider | undefined;
}

/**
 * Defines the project service
 */
export interface IWorkspaceService {
	/**
	 * Gets all supported project types
	 */
	getAllProjectTypes(): Promise<IProjectType[]>;

	/**
	 * Gets the project files in current workspace
	 */
	getProjectsInWorkspace(): vscode.Uri[];

	/**
	 * Gets the project provider by project file
	 * @param projectFileUri The Uri of the project file
	 */
	getProjectProvider(projectFileUri: vscode.Uri): Promise<IProjectProvider | undefined>;

	/**
	 * Adds the projects to workspace, if a project is not in the workspace folder, its containing folder will be added to the workspace
	 * @param projectFiles the list of project files to be added, the project file should be absolute path.
	 */
	addProjectsToWorkspace(projectFiles: vscode.Uri[]): Promise<void>;

	/**
	 * Remove the project from workspace
	 * @param projectFile The project file to be removed
	 */
	removeProject(projectFile: vscode.Uri): Promise<void>;

	/**
	 * Creates a new project from workspace
	 * @param name The name of the project
	 * @param location The location of the project
	 * @param projectTypeId The project type id
	 */
	createProject(name: string, location: vscode.Uri, projectTypeId: string): Promise<vscode.Uri>;

<<<<<<< HEAD
=======
	readonly isProjectProviderAvailable: boolean;

>>>>>>> da8d68d1
	/**
	 * Event fires when projects in workspace changes
	 */
	readonly onDidWorkspaceProjectsChange: vscode.Event<void>;
}<|MERGE_RESOLUTION|>--- conflicted
+++ resolved
@@ -79,11 +79,8 @@
 	 */
 	createProject(name: string, location: vscode.Uri, projectTypeId: string): Promise<vscode.Uri>;
 
-<<<<<<< HEAD
-=======
 	readonly isProjectProviderAvailable: boolean;
 
->>>>>>> da8d68d1
 	/**
 	 * Event fires when projects in workspace changes
 	 */
