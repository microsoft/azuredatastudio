--- conflicted
+++ resolved
@@ -22,8 +22,6 @@
 
 	showProjectsView(): void {
 		vscode.commands.executeCommand('dataworkspace.views.main.focus');
-<<<<<<< HEAD
-=======
 	}
 
 	async showWorkspaceRequiredNotification(): Promise<void> {
@@ -33,6 +31,5 @@
 		} else if (result === OpenWorkspace) {
 			vscode.commands.executeCommand('workbench.action.openWorkspace');
 		}
->>>>>>> da8d68d1
 	}
 }