--- conflicted
+++ resolved
@@ -20,12 +20,9 @@
 export const WorkspaceContainsNotAddedProjects = localize('dataworkspace.workspaceContainsNotAddedProjects', "The current workspace contains one or more projects that have not been added to the workspace. Use the 'Open existing' dialog to add projects to the projects pane.");
 export const LaunchOpenExisitingDialog = localize('dataworkspace.launchOpenExistingDialog', "Launch Open existing dialog");
 export const DoNotShowAgain = localize('dataworkspace.doNotShowAgain', "Do not show again");
-<<<<<<< HEAD
 export const fileDoesNotExist = (name: string): string => { return localize('fileDoesNotExist', "File '{0}' doesn't exist", name); };
 export const projectNameNull = localize('projectNameNull', "Project name is null");
-=======
 export const ProjectsFailedToLoad = localize('dataworkspace.projectsFailedToLoad', "Some projects failed to load. Please open console for more information");
->>>>>>> 31ce58a8
 
 // config settings
 export const projectsConfigurationKey = 'projects';
