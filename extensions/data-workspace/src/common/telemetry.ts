/*---------------------------------------------------------------------------------------------
 *  Copyright (c) Microsoft Corporation. All rights reserved.
 *  Licensed under the Source EULA. See License.txt in the project root for license information.
 *--------------------------------------------------------------------------------------------*/

<<<<<<< HEAD
import AdsTelemetryReporter from '@microsoft/ads-extension-telemetry';
=======
import * as path from 'path';
import * as utils from './utils';
import * as vscode from 'vscode';
>>>>>>> c5c1f183

import AdsTelemetryReporter from 'ads-extension-telemetry';

const packageJson = require('../../package.json');

let packageInfo = utils.getPackageInfo(packageJson)!;

export const TelemetryReporter = new AdsTelemetryReporter(packageInfo.name, packageInfo.version, packageInfo.aiKey);

export enum TelemetryViews {
	WorkspaceTreePane = 'WorkspaceTreePane',
	OpenExistingDialog = 'OpenExistingDialog',
	NewProjectDialog = 'NewProjectDialog',
	ProviderRegistration = 'ProviderRegistration'
}

export function calculateRelativity(projectPath: string, workspacePath?: string): string {
	workspacePath = workspacePath ?? vscode.workspace.workspaceFile?.fsPath;

	if (!workspacePath) {
		return 'noWorkspace';
	}

	const relativePath = path.relative(path.dirname(projectPath), path.dirname(workspacePath));

	if (relativePath.length === 0) { // no path difference
		return 'sameFolder';
	}

	const pathParts = relativePath.split(path.sep);

	if (pathParts.every(x => x === '..')) {
		return 'directAncestor';
	}

	return 'other'; // sibling, cousin, descendant, etc.
}<|MERGE_RESOLUTION|>--- conflicted
+++ resolved
@@ -3,15 +3,10 @@
  *  Licensed under the Source EULA. See License.txt in the project root for license information.
  *--------------------------------------------------------------------------------------------*/
 
-<<<<<<< HEAD
 import AdsTelemetryReporter from '@microsoft/ads-extension-telemetry';
-=======
 import * as path from 'path';
 import * as utils from './utils';
 import * as vscode from 'vscode';
->>>>>>> c5c1f183
-
-import AdsTelemetryReporter from 'ads-extension-telemetry';
 
 const packageJson = require('../../package.json');
 
