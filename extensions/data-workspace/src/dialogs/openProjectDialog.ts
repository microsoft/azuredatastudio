/*---------------------------------------------------------------------------------------------
 *  Copyright (c) Microsoft Corporation. All rights reserved.
 *  Licensed under the Source EULA. See License.txt in the project root for license information.
 *--------------------------------------------------------------------------------------------*/

import * as azdata from 'azdata';
import * as vscode from 'vscode';
import { DialogBase } from './dialogBase';
import * as constants from '../common/constants';
import { IWorkspaceService } from '../common/interfaces';
import { fileExist } from '../common/utils';
import { IconPathHelper } from '../common/iconHelper';

export class OpenProjectDialog extends DialogBase {
	private _projectFile: string = '';
	private _workspaceFile: string = '';
	private _targetTypeRadioCardGroup: azdata.RadioCardGroupComponent | undefined;
	private _targetTypes = [
		{
			name: constants.Project,
			icon: {
				dark: this.extensionContext.asAbsolutePath('images/file_inverse.svg'),
				light: this.extensionContext.asAbsolutePath('images/file.svg')
			}
		}, {
			name: constants.Workspace,
			icon: {
				dark: this.extensionContext.asAbsolutePath('images/file_inverse.svg'),
				light: this.extensionContext.asAbsolutePath('images/file.svg')
			}
		}
	];

	constructor(private workspaceService: IWorkspaceService, private extensionContext: vscode.ExtensionContext) {
		super(constants.OpenProjectDialogTitle, 'OpenProject');
	}

	async validate(): Promise<boolean> {
		try {
			// the selected location should be an existing directory
			const projectFileExist = await fileExist(this._projectFile);
			if (!projectFileExist) {
				this.showErrorMessage(constants.ProjectFileNotExistError(this._projectFile));
				return false;
			}

			return true;
		}
		catch (err) {
			this.showErrorMessage(err?.message ? err.message : err);
			return false;
		}
	}

	async onComplete(): Promise<void> {
		try {
<<<<<<< HEAD
			if (this._targetTypeRadioCardGroup?.selectedCardId === constants.Workspace) {
				// TODO: open workspace - looks like have to pipe that through
			} else {
=======
			const validateWorkspace = await this.workspaceService.validateWorkspace();
			if (validateWorkspace) {
>>>>>>> 14ea58e1
				await this.workspaceService.addProjectsToWorkspace([vscode.Uri.file(this._projectFile)]);
			}
		}
		catch (err) {
			vscode.window.showErrorMessage(err?.message ? err.message : err);
		}
	}

	protected async initialize(view: azdata.ModelView): Promise<void> {
		this._targetTypeRadioCardGroup = view.modelBuilder.radioCardGroup().withProperties<azdata.RadioCardGroupComponentProperties>({
			cards: this._targetTypes.map((targetType) => {
				return <azdata.RadioCard>{
					id: targetType.name,
					label: targetType.name,
					icon: targetType.icon,
					descriptions: [
						{
							textValue: targetType.name,
							textStyles: {
								'font-size': '13px'
							}
						}
					]
				};
			}),
			iconHeight: '50px',
			iconWidth: '50px',
			cardWidth: '170px',
			cardHeight: '170px',
			ariaLabel: constants.TypeTitle,
			width: '500px',
			iconPosition: 'top',
			selectedCardId: constants.Project
		}).component();

		const projectFilePathTextBox = view.modelBuilder.inputBox().withProperties<azdata.InputBoxProperties>({
			ariaLabel: constants.LocationSelectorTitle,
			placeHolder: constants.ProjectFilePlaceholder,
			required: true,
			width: constants.DefaultInputWidth
		}).component();
		this.register(projectFilePathTextBox.onTextChanged(() => {
			this._projectFile = projectFilePathTextBox?.value!;
		}));

		const browseFolderButton = view.modelBuilder.button().withProperties<azdata.ButtonProperties>({
			ariaLabel: constants.BrowseButtonText,
			iconPath: IconPathHelper.folder,
			width: '16px',
			height: '16px',
		}).component();
		this.register(browseFolderButton.onDidClick(async () => {
			if (this._targetTypeRadioCardGroup?.selectedCardId === constants.Workspace) {
				const filters: { [name: string]: string[] } = { ['workspace']: ['.code-workspace'] };
				let fileUris = await vscode.window.showOpenDialog({
					canSelectFiles: true,
					canSelectFolders: false,
					canSelectMany: false,
					openLabel: constants.SelectProjectFileActionName,
					filters: filters
				});
				if (!fileUris || fileUris.length === 0) {
					return;
				}
				const workspaceFilePath = fileUris[0].fsPath;
				projectFilePathTextBox.value = workspaceFilePath;
				this._workspaceFile = workspaceFilePath;
			} else {
				const filters: { [name: string]: string[] } = {};
				const projectTypes = await this.workspaceService.getAllProjectTypes();
				filters[constants.AllProjectTypes] = projectTypes.map(type => type.projectFileExtension);
				projectTypes.forEach(type => {
					filters[type.displayName] = [type.projectFileExtension];
				});
				let fileUris = await vscode.window.showOpenDialog({
					canSelectFiles: true,
					canSelectFolders: false,
					canSelectMany: false,
					openLabel: constants.SelectProjectFileActionName,
					filters: filters
				});
				if (!fileUris || fileUris.length === 0) {
					return;
				}
				const projectFilePath = fileUris[0].fsPath;
				projectFilePathTextBox.value = projectFilePath;
				this._projectFile = projectFilePath;
			}
		}));

		this.register(this._targetTypeRadioCardGroup.onSelectionChanged(({ cardId }) => {
			if (cardId === constants.Project) {
				projectFilePathTextBox.placeHolder = constants.ProjectFilePlaceholder;
			} else if (cardId === constants.Workspace) {
				projectFilePathTextBox.placeHolder = constants.WorkspacePlaceholder;
			}

			// clear selected file textbox
			projectFilePathTextBox.value = '';
		}));

		const form = view.modelBuilder.formContainer().withFormItems([
			{
				title: constants.TypeTitle,
				required: true,
				component: this._targetTypeRadioCardGroup,
			}, {
				title: constants.LocationSelectorTitle,
				required: true,
				component: this.createHorizontalContainer(view, [projectFilePathTextBox, browseFolderButton])
			}
		]).component();
		await view.initializeModel(form);
	}
}<|MERGE_RESOLUTION|>--- conflicted
+++ resolved
@@ -54,15 +54,13 @@
 
 	async onComplete(): Promise<void> {
 		try {
-<<<<<<< HEAD
 			if (this._targetTypeRadioCardGroup?.selectedCardId === constants.Workspace) {
 				// TODO: open workspace - looks like have to pipe that through
 			} else {
-=======
-			const validateWorkspace = await this.workspaceService.validateWorkspace();
-			if (validateWorkspace) {
->>>>>>> 14ea58e1
-				await this.workspaceService.addProjectsToWorkspace([vscode.Uri.file(this._projectFile)]);
+				const validateWorkspace = await this.workspaceService.validateWorkspace();
+				if (validateWorkspace) {
+					await this.workspaceService.addProjectsToWorkspace([vscode.Uri.file(this._projectFile)]);
+				}
 			}
 		}
 		catch (err) {
