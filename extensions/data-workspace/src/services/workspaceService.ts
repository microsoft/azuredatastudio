--- conflicted
+++ resolved
@@ -173,13 +173,8 @@
 	async createProject(name: string, location: vscode.Uri, projectTypeId: string, workspaceFile?: vscode.Uri): Promise<vscode.Uri> {
 		const provider = ProjectProviderRegistry.getProviderByProjectType(projectTypeId);
 		if (provider) {
-<<<<<<< HEAD
-			const projectFile = await provider.createProject(name, location);
-			this.addProjectsToWorkspace([projectFile], workspaceFile);
-=======
 			const projectFile = await provider.createProject(name, location, projectTypeId);
 			this.addProjectsToWorkspace([projectFile]);
->>>>>>> e7884b8b
 			this._onDidWorkspaceProjectsChange.fire();
 			return projectFile;
 		} else {
