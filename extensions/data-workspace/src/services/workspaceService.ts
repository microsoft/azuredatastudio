/*---------------------------------------------------------------------------------------------
 *  Copyright (c) Microsoft Corporation. All rights reserved.
 *  Licensed under the Source EULA. See License.txt in the project root for license information.
 *--------------------------------------------------------------------------------------------*/

import * as azdata from 'azdata';
import * as vscode from 'vscode';
import * as dataworkspace from 'dataworkspace';
import * as path from 'path';
import { IWorkspaceService } from '../common/interfaces';
import { ProjectProviderRegistry } from '../common/projectProviderRegistry';
import Logger from '../common/logger';
import * as constants from '../common/constants';

const WorkspaceConfigurationName = 'dataworkspace';
const ProjectsConfigurationName = 'projects';
const TempProject = 'tempProject';

export class WorkspaceService implements IWorkspaceService {
	private _onDidWorkspaceProjectsChange: vscode.EventEmitter<void> = new vscode.EventEmitter<void>();
	readonly onDidWorkspaceProjectsChange: vscode.Event<void> = this._onDidWorkspaceProjectsChange?.event;

	constructor(private _context: vscode.ExtensionContext) {
<<<<<<< HEAD
		this.loadProject();
	}

	/**
	 * Load any projects that needed to be loaded before the extension host was restarted
	 * which would happen if a workspace was created in order open or create a project
	 */
	private async loadProject(): Promise<void> {
		const tempProjectFile = this._context.globalState.get(TempProject);

		if (tempProjectFile && vscode.workspace.workspaceFile) {
			// add project to workspace now that the workspace has been created and saved
			await this.addProjectsToWorkspace([vscode.Uri.file(<string>tempProjectFile)]);
=======
	}

	/**
	 * Load any temp project that needed to be loaded before the extension host was restarted
	 * which would happen if a workspace was created in order open or create a project
	 */
	async loadTempProjects(): Promise<void> {
		const tempProjects: string[] | undefined = this._context.globalState.get(TempProject) ?? undefined;

		if (tempProjects && vscode.workspace.workspaceFile) {
			// add project to workspace now that the workspace has been created and saved
			for (let project of tempProjects) {
				await this.addProjectsToWorkspace([vscode.Uri.file(<string>project)]);
			}
>>>>>>> 14ea58e1
			await this._context.globalState.update(TempProject, undefined);
		}
	}

<<<<<<< HEAD
=======
	/**
	 * Creates a new workspace in the same folder as the project. Because the extension host gets restared when
	 * a new workspace is created and opened, the project needs to be saved as the temp project that will be loaded
	 * when the extension gets restarted
	 * @param projectFileFsPath project to add to the workspace
	 */
	async CreateNewWorkspaceForProject(projectFileFsPath: string): Promise<void> {
		// save temp project
		await this._context.globalState.update(TempProject, [projectFileFsPath]);

		// create a new workspace - the workspace file will be created in the same folder as the project
		const workspaceFile = vscode.Uri.file(path.join(path.dirname(projectFileFsPath), `${path.parse(projectFileFsPath).name}.code-workspace`));
		const projectFolder = vscode.Uri.file(path.dirname(projectFileFsPath));
		await azdata.workspace.createWorkspace(projectFolder, workspaceFile);
	}

>>>>>>> 14ea58e1
	get isProjectProviderAvailable(): boolean {
		for (const extension of vscode.extensions.all) {
			const projectTypes = extension.packageJSON.contributes && extension.packageJSON.contributes.projects as string[];
			if (projectTypes && projectTypes.length > 0) {
				return true;
			}
		}
		return false;
	}

	/**
	 * Verify that a workspace is open or that if one isn't, it's ok to create a workspace
	 */
	async validateWorkspace(): Promise<boolean> {
		if (!vscode.workspace.workspaceFile) {
			const result = await vscode.window.showWarningMessage(constants.CreateWorkspaceConfirmation, constants.OkButtonText, constants.CancelButtonText);
			if (result === constants.OkButtonText) {
				return true;
			} else {
				return false;
			}
		} else {
			// workspace is open
			return true;
		}
	}

	async addProjectsToWorkspace(projectFiles: vscode.Uri[]): Promise<void> {
		if (!projectFiles || projectFiles.length === 0) {
			return;
		}
<<<<<<< HEAD

		// a workspace needs to be open to add projects
		if (!vscode.workspace.workspaceFile) {
			const result = await vscode.window.showWarningMessage(constants.CreateWorkspaceConfirmation, constants.OkButtonText);
			if (result === constants.OkButtonText) {
				const projectFileFsPath = projectFiles[0].fsPath;
				const projectFolder = vscode.Uri.file(path.dirname(projectFileFsPath));
				await this._context.globalState.update(TempProject, projectFiles[0].fsPath);

				// create a new workspace - the workspace file will be  created in the same folder as the project
				const workspaceFileFsPath = vscode.Uri.file(path.join(path.dirname(projectFileFsPath), `${path.parse(projectFileFsPath).name}.code-workspace`)).fsPath;
				await azdata.workspace.createWorkspace(projectFolder, workspaceFileFsPath);
			} else {
				return;
			}
		}

		const currentProjects: vscode.Uri[] = this.getProjectsInWorkspace();
		const newWorkspaceFolders: string[] = [];
		let newProjectFileAdded = false;
		for (const projectFile of projectFiles) {
			if (currentProjects.findIndex((p: vscode.Uri) => p.fsPath === projectFile.fsPath) === -1) {
				currentProjects.push(projectFile);
				newProjectFileAdded = true;

				// if the relativePath and the original path is the same, that means the project file is not under
				// any workspace folders, we should add the parent folder of the project file to the workspace
				const relativePath = vscode.workspace.asRelativePath(projectFile, false);
				if (vscode.Uri.file(relativePath).fsPath === projectFile.fsPath) {
					newWorkspaceFolders.push(path.dirname(projectFile.path));
				}
			}
=======

		// a workspace needs to be open to add projects
		if (!vscode.workspace.workspaceFile) {
			await this.CreateNewWorkspaceForProject(projectFiles[0].fsPath);

			// this won't get hit since the extension host will get restarted, but helps with testing
			return;
		}

		const currentProjects: vscode.Uri[] = this.getProjectsInWorkspace();
		const newWorkspaceFolders: string[] = [];
		let newProjectFileAdded = false;
		for (const projectFile of projectFiles) {
			if (currentProjects.findIndex((p: vscode.Uri) => p.fsPath === projectFile.fsPath) === -1) {
				currentProjects.push(projectFile);
				newProjectFileAdded = true;

				// if the relativePath and the original path is the same, that means the project file is not under
				// any workspace folders, we should add the parent folder of the project file to the workspace
				const relativePath = vscode.workspace.asRelativePath(projectFile, false);
				if (vscode.Uri.file(relativePath).fsPath === projectFile.fsPath) {
					newWorkspaceFolders.push(path.dirname(projectFile.path));
				}
			}
		}

		if (newProjectFileAdded) {
			// Save the new set of projects to the workspace configuration.
			await this.setWorkspaceConfigurationValue(ProjectsConfigurationName, currentProjects.map(project => this.toRelativePath(project)));
			this._onDidWorkspaceProjectsChange.fire();
		}

		if (newWorkspaceFolders.length > 0) {
			// second parameter is null means don't remove any workspace folders
			vscode.workspace.updateWorkspaceFolders(vscode.workspace.workspaceFolders!.length, null, ...(newWorkspaceFolders.map(folder => ({ uri: vscode.Uri.file(folder) }))));
>>>>>>> 14ea58e1
		}

		if (newProjectFileAdded) {
			// Save the new set of projects to the workspace configuration.
			await this.setWorkspaceConfigurationValue(ProjectsConfigurationName, currentProjects.map(project => this.toRelativePath(project)));
			this._onDidWorkspaceProjectsChange.fire();
		}

		if (newWorkspaceFolders.length > 0) {
			// second parameter is null means don't remove any workspace folders
			vscode.workspace.updateWorkspaceFolders(vscode.workspace.workspaceFolders!.length, null, ...(newWorkspaceFolders.map(folder => ({ uri: vscode.Uri.file(folder) }))));
		}
	}

	async getAllProjectTypes(): Promise<dataworkspace.IProjectType[]> {
		await this.ensureProviderExtensionLoaded();
		const projectTypes: dataworkspace.IProjectType[] = [];
		ProjectProviderRegistry.providers.forEach(provider => {
			projectTypes.push(...provider.supportedProjectTypes);
		});
		return projectTypes;
	}

	getProjectsInWorkspace(): vscode.Uri[] {
		return vscode.workspace.workspaceFile ? this.getWorkspaceConfigurationValue<string[]>(ProjectsConfigurationName).map(project => this.toUri(project)) : [];
	}

	async getProjectProvider(projectFile: vscode.Uri): Promise<dataworkspace.IProjectProvider | undefined> {
		const projectType = path.extname(projectFile.path).replace(/\./g, '');
		let provider = ProjectProviderRegistry.getProviderByProjectExtension(projectType);
		if (!provider) {
			await this.ensureProviderExtensionLoaded(projectType);
		}
		return ProjectProviderRegistry.getProviderByProjectExtension(projectType);
	}

	async removeProject(projectFile: vscode.Uri): Promise<void> {
		if (vscode.workspace.workspaceFile) {
			const currentProjects: vscode.Uri[] = this.getProjectsInWorkspace();
			const projectIdx = currentProjects.findIndex((p: vscode.Uri) => p.fsPath === projectFile.fsPath);
			if (projectIdx !== -1) {
				currentProjects.splice(projectIdx, 1);
				await this.setWorkspaceConfigurationValue(ProjectsConfigurationName, currentProjects.map(project => this.toRelativePath(project)));
				this._onDidWorkspaceProjectsChange.fire();
			}
		}
	}

	async createProject(name: string, location: vscode.Uri, projectTypeId: string): Promise<vscode.Uri> {
		const provider = ProjectProviderRegistry.getProviderByProjectType(projectTypeId);
		if (provider) {
			const projectFile = await provider.createProject(name, location);
			this.addProjectsToWorkspace([projectFile]);
			this._onDidWorkspaceProjectsChange.fire();
			return projectFile;
		} else {
			throw new Error(constants.ProviderNotFoundForProjectTypeError(projectTypeId));
		}
	}

	/**
	 * Ensure the project provider extension for the specified project is loaded
	 * @param projectType The file extension of the project, if not specified, all project provider extensions will be loaded.
	 */
	private async ensureProviderExtensionLoaded(projectType: string | undefined = undefined): Promise<void> {
		const projType = projectType ? projectType.toUpperCase() : undefined;
		let extension: vscode.Extension<any>;
		for (extension of vscode.extensions.all) {
			const projectTypes = extension.packageJSON.contributes && extension.packageJSON.contributes.projects as string[];
			// Process only when this extension is contributing project providers
			if (projectTypes && projectTypes.length > 0) {
				if (projType) {
					if (projectTypes.findIndex((proj: string) => proj.toUpperCase() === projType) !== -1) {
						await this.handleProjectProviderExtension(extension);
						break;
					}
				} else {
					await this.handleProjectProviderExtension(extension);
				}
			}
		}
	}

	private async handleProjectProviderExtension(extension: vscode.Extension<any>): Promise<void> {
		try {
			if (!extension.isActive) {
				await extension.activate();
			}
		} catch (err) {
			Logger.error(constants.ExtensionActivationError(extension.id, err));
		}

		if (extension.isActive && extension.exports && !ProjectProviderRegistry.providers.includes(extension.exports)) {
			ProjectProviderRegistry.registerProvider(extension.exports);
		}
	}

	getWorkspaceConfigurationValue<T>(configurationName: string): T {
		return vscode.workspace.getConfiguration(WorkspaceConfigurationName).get(configurationName) as T;
	}

	async setWorkspaceConfigurationValue(configurationName: string, value: any): Promise<void> {
		await vscode.workspace.getConfiguration(WorkspaceConfigurationName).update(configurationName, value, vscode.ConfigurationTarget.Workspace);
	}

	/**
	 * Gets the relative path to the workspace file
	 * @param filePath the absolute path
	 */
	private toRelativePath(filePath: vscode.Uri): string {
		return path.relative(path.dirname(vscode.workspace.workspaceFile!.path!), filePath.path);
	}

	/**
	 * Gets the Uri of the given relative path
	 * @param relativePath the relative path
	 */
	private toUri(relativePath: string): vscode.Uri {
		const fullPath = path.join(path.dirname(vscode.workspace.workspaceFile!.path!), relativePath);
		return vscode.Uri.file(fullPath);
	}
}<|MERGE_RESOLUTION|>--- conflicted
+++ resolved
@@ -7,10 +7,10 @@
 import * as vscode from 'vscode';
 import * as dataworkspace from 'dataworkspace';
 import * as path from 'path';
+import * as constants from '../common/constants';
 import { IWorkspaceService } from '../common/interfaces';
 import { ProjectProviderRegistry } from '../common/projectProviderRegistry';
 import Logger from '../common/logger';
-import * as constants from '../common/constants';
 
 const WorkspaceConfigurationName = 'dataworkspace';
 const ProjectsConfigurationName = 'projects';
@@ -21,21 +21,6 @@
 	readonly onDidWorkspaceProjectsChange: vscode.Event<void> = this._onDidWorkspaceProjectsChange?.event;
 
 	constructor(private _context: vscode.ExtensionContext) {
-<<<<<<< HEAD
-		this.loadProject();
-	}
-
-	/**
-	 * Load any projects that needed to be loaded before the extension host was restarted
-	 * which would happen if a workspace was created in order open or create a project
-	 */
-	private async loadProject(): Promise<void> {
-		const tempProjectFile = this._context.globalState.get(TempProject);
-
-		if (tempProjectFile && vscode.workspace.workspaceFile) {
-			// add project to workspace now that the workspace has been created and saved
-			await this.addProjectsToWorkspace([vscode.Uri.file(<string>tempProjectFile)]);
-=======
 	}
 
 	/**
@@ -50,13 +35,10 @@
 			for (let project of tempProjects) {
 				await this.addProjectsToWorkspace([vscode.Uri.file(<string>project)]);
 			}
->>>>>>> 14ea58e1
 			await this._context.globalState.update(TempProject, undefined);
 		}
 	}
 
-<<<<<<< HEAD
-=======
 	/**
 	 * Creates a new workspace in the same folder as the project. Because the extension host gets restared when
 	 * a new workspace is created and opened, the project needs to be saved as the temp project that will be loaded
@@ -73,7 +55,6 @@
 		await azdata.workspace.createWorkspace(projectFolder, workspaceFile);
 	}
 
->>>>>>> 14ea58e1
 	get isProjectProviderAvailable(): boolean {
 		for (const extension of vscode.extensions.all) {
 			const projectTypes = extension.packageJSON.contributes && extension.packageJSON.contributes.projects as string[];
@@ -105,22 +86,13 @@
 		if (!projectFiles || projectFiles.length === 0) {
 			return;
 		}
-<<<<<<< HEAD
 
 		// a workspace needs to be open to add projects
 		if (!vscode.workspace.workspaceFile) {
-			const result = await vscode.window.showWarningMessage(constants.CreateWorkspaceConfirmation, constants.OkButtonText);
-			if (result === constants.OkButtonText) {
-				const projectFileFsPath = projectFiles[0].fsPath;
-				const projectFolder = vscode.Uri.file(path.dirname(projectFileFsPath));
-				await this._context.globalState.update(TempProject, projectFiles[0].fsPath);
-
-				// create a new workspace - the workspace file will be  created in the same folder as the project
-				const workspaceFileFsPath = vscode.Uri.file(path.join(path.dirname(projectFileFsPath), `${path.parse(projectFileFsPath).name}.code-workspace`)).fsPath;
-				await azdata.workspace.createWorkspace(projectFolder, workspaceFileFsPath);
-			} else {
-				return;
-			}
+			await this.CreateNewWorkspaceForProject(projectFiles[0].fsPath);
+
+			// this won't get hit since the extension host will get restarted, but helps with testing
+			return;
 		}
 
 		const currentProjects: vscode.Uri[] = this.getProjectsInWorkspace();
@@ -138,31 +110,6 @@
 					newWorkspaceFolders.push(path.dirname(projectFile.path));
 				}
 			}
-=======
-
-		// a workspace needs to be open to add projects
-		if (!vscode.workspace.workspaceFile) {
-			await this.CreateNewWorkspaceForProject(projectFiles[0].fsPath);
-
-			// this won't get hit since the extension host will get restarted, but helps with testing
-			return;
-		}
-
-		const currentProjects: vscode.Uri[] = this.getProjectsInWorkspace();
-		const newWorkspaceFolders: string[] = [];
-		let newProjectFileAdded = false;
-		for (const projectFile of projectFiles) {
-			if (currentProjects.findIndex((p: vscode.Uri) => p.fsPath === projectFile.fsPath) === -1) {
-				currentProjects.push(projectFile);
-				newProjectFileAdded = true;
-
-				// if the relativePath and the original path is the same, that means the project file is not under
-				// any workspace folders, we should add the parent folder of the project file to the workspace
-				const relativePath = vscode.workspace.asRelativePath(projectFile, false);
-				if (vscode.Uri.file(relativePath).fsPath === projectFile.fsPath) {
-					newWorkspaceFolders.push(path.dirname(projectFile.path));
-				}
-			}
 		}
 
 		if (newProjectFileAdded) {
@@ -174,7 +121,6 @@
 		if (newWorkspaceFolders.length > 0) {
 			// second parameter is null means don't remove any workspace folders
 			vscode.workspace.updateWorkspaceFolders(vscode.workspace.workspaceFolders!.length, null, ...(newWorkspaceFolders.map(folder => ({ uri: vscode.Uri.file(folder) }))));
->>>>>>> 14ea58e1
 		}
 
 		if (newProjectFileAdded) {
