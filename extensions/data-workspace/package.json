--- conflicted
+++ resolved
@@ -189,12 +189,7 @@
     "should": "^13.2.3",
     "sinon": "^9.0.2",
     "typemoq": "^2.1.0",
-<<<<<<< HEAD
-    "@microsoft/vscodetestcover": "^1.2.1",
+    "@microsoft/vscodetestcover": "^1.2.2",
     "@microsoft/azdata-test": "^3.0.3"
-=======
-    "@microsoft/vscodetestcover": "^1.2.2",
-    "@microsoft/azdata-test": "^3.0.1"
->>>>>>> 7ec08997
   }
 }