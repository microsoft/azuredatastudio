--- conflicted
+++ resolved
@@ -1,6 +1,5 @@
 {
 	"rules": {
-<<<<<<< HEAD
 		"@typescript-eslint/naming-convention": [
 			"warn",
 			{
@@ -15,11 +14,8 @@
 				"format": null,
 				"leadingUnderscore": "forbid"
 			}
-		]
-=======
-		"@typescript-eslint/explicit-function-return-type": ["off"],
+		],
 		"@typescript-eslint/await-thenable": ["off"],
 		"@typescript-eslint/no-unsafe-assignment": "off"
->>>>>>> 540b4b5e
 	}
 }