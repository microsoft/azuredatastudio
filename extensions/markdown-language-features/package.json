--- conflicted
+++ resolved
@@ -325,11 +325,7 @@
 		"watch-web": "npx webpack-cli --config extension-browser.webpack.config --mode none --watch --info-verbosity verbose"
 	},
 	"dependencies": {
-<<<<<<< HEAD
-		"highlight.js": "10.1.2",
-=======
 		"highlight.js": "10.4.1",
->>>>>>> 131e0a6b
 		"markdown-it": "^10.0.0",
 		"markdown-it-front-matter": "^0.2.1",
 		"vscode-extension-telemetry": "0.1.1",
