--- conflicted
+++ resolved
@@ -352,13 +352,9 @@
     "watch-web": "npx webpack-cli --config extension-browser.webpack.config --mode none --watch --info-verbosity verbose"
   },
   "dependencies": {
-    "dompurify": "^2.3.3",
+    "dompurify": "^2.3.1",
     "highlight.js": "^10.4.1",
-<<<<<<< HEAD
     "markdown-it": "^12.3.2",
-=======
-    "markdown-it": "^12.2.0",
->>>>>>> d0cdfb9a
     "markdown-it-front-matter": "^0.2.1",
     "vscode-extension-telemetry": "0.4.2",
     "vscode-nls": "^5.0.0"
