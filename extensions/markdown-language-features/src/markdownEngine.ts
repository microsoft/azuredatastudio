--- conflicted
+++ resolved
@@ -136,26 +136,19 @@
 		return tokens;
 	}
 
-<<<<<<< HEAD
-	// {{SQL CARBON EDIT}} - Add renderText method
-	public async renderText(document: vscode.Uri, text: string): Promise<string> {
+	public async renderText(document: vscode.Uri, text: string): Promise<string> {	// {{SQL CARBON EDIT}} - Add renderText method
 		const config = this.getConfig(document);
 		const engine = await this.getEngine(config);
 		this.currentDocument = document;
 		return engine.render(text, config);
 	}
-	// {{SQL CARBON EDIT}} - End
-
-	public async render(document: SkinnyTextDocument): Promise<string> {
-		const config = this.getConfig(document.uri);
-=======
+
 	private tokenizeString(text: string, engine: MarkdownIt) {
 		return engine.parse(text.replace(UNICODE_NEWLINE_REGEX, ''), {});
 	}
 
 	public async render(document: SkinnyTextDocument | string): Promise<string> {
 		const config = this.getConfig(typeof document === 'string' ? undefined : document.uri);
->>>>>>> 7c3aeb10
 		const engine = await this.getEngine(config);
 		const tokens = typeof document === 'string'
 			? this.tokenizeString(document, engine)
