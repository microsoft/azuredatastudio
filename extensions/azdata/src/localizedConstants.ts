/*---------------------------------------------------------------------------------------------
 *  Copyright (c) Microsoft Corporation. All rights reserved.
 *  Licensed under the Source EULA. See License.txt in the project root for license information.
 *--------------------------------------------------------------------------------------------*/

import * as nls from 'vscode-nls';
import { deploymentConfigurationKey, azdataAutoInstallKey, azdataAutoUpgradeKey } from './constants';
const localize = nls.loadMessageBundle();

export const searchingForAzdata = localize('azdata.searchingForAzdata', "Searching for existing azdata installation...");
<<<<<<< HEAD
export function foundExistingAzdata(path: string, version: string): string { return localize('azdata.foundExistingAzdata', "Found existing azdata installation at {0} (v{1})", path, version); }
export const notFoundExistingAzdata = localize('azdata.notFoundExistingAzdata', "Could not find existing azdata installation. Upgrade cannot be performed. Try installing instead");
export function downloadingProgressMb(currentMb: string, totalMb: string): string { return localize('azdata.downloadingProgressMb', "Downloading ({0} / {1} MB)", currentMb, totalMb); }
=======
export const foundExistingAzdata = (path: string, version: string): string => localize('azdata.foundExistingAzdata', "Found existing azdata installation of version (v{0}) at path:{1}", version, path);
export const downloadingProgressMb = (currentMb: string, totalMb: string): string => localize('azdata.downloadingProgressMb', "Downloading ({0} / {1} MB)", currentMb, totalMb);
>>>>>>> 20b063cb
export const downloadFinished = localize('azdata.downloadFinished', "Download finished");
export const installingAzdata = localize('azdata.installingAzdata', "Installing azdata...");
export const upgradingAzdata = localize('azdata.upgradingAzdata', "Upgrading azdata...");
export const azdataInstalled = localize('azdata.azdataInstalled', "azdata was successfully installed. Restarting Azure Data Studio is required to complete configuration - features will not be activated until this is done.");
export const azdataUpgraded = localize('azdata.azdataUpgraded', "azdata was successfully upgraded.");
export const cancel = localize('azdata.cancel', "Cancel");
export const yes = localize('azdata.yes', "Yes");
export const no = localize('azdata.no', "No");
<<<<<<< HEAD
export const always = localize('azdata.always', "Always");
export const never = localize('azdata.never', "Never");
export function downloadingTo(name: string, location: string): string { return localize('azdata.downloadingTo', "Downloading {0} to {1}", name, location); }
export function executingCommand(command: string, args: string[]): string { return localize('azdata.executingCommand', "Executing command \"{0} {1}\"", command, args?.join(' ')); }
export function stdoutOutput(stdout: string): string { return localize('azdata.stdoutOutput', "stdout: {0}", stdout); }
export function stderrOutput(stderr: string): string { return localize('azdata.stderrOutput', "stderr: {0}", stderr); }
export const checkingLatestAzdataVersion = localize('azdata.checkingLatestAzdataVersion', "Checking for latest available version of azdata");
export function gettingFilenameOfUrl(url: string): string { return localize('azdata.gettingFilenameOfUrl', "Getting filename of resource at URL {0}", url); }
export function gettingTextContentsOfUrl(url: string): string { return localize('azdata.gettingTextContentsOfUrl', "Getting text contents of resource at URL {0}", url); }
export function gotFilenameOfUrl(url: string, filename: string): string { return localize('azdata.gotFilenameOfUrl', "Got filename {0} from URL {1}", filename, url); }

export function foundAzdataVersionToUpgradeTo(newVersion: string, currentVersion: string): string { return localize('azdata.versionForUpgrade', "Found version: {0} that azdata-cli can be upgraded to from current version: {1}.", newVersion, currentVersion); }
export function latestAzdataVersionAvailable(version: string): string { return localize('azdata.latestAzdataVersionAvailable', "Latest available azdata version: {0}.", version); }

export function promptForAzdataUpgrade(version: string): string { return localize('azdata.promptForAzdataUpgrade', "An updated version of azdata ( {0} ) is available, do you wish to install it now?", version); }
export function couldNotFindAzdata(err: any): string { return localize('azdata.couldNotFindAzdata', "Could not find azdata. Error: {0}", err.message ?? err); }
export const couldNotFindAzdataWithPrompt = localize('azdata.couldNotFindAzdataWithPrompt', "Could not find azdata, install it now? If not then some features will not be able to function.");
export const foundAzdataUpgradePrompt = localize('azdata.foundAzdataUpgradePrompt', "Found an upgrade available for azdata, upgrade it now?");
export const downloadError = localize('azdata.downloadError', "Error while downloading");
export function installError(err: any): string { return localize('azdata.installError', "Error installing azdata: {0}", err.message ?? err); }
export function upgradeError(err: any): string { return localize('azdata.upgradeError', "Error upgrading azdata: {0}", err.message ?? err); }
export function platformUnsupported(platform: string): string { return localize('azdata.platformUnsupported', "Platform '{0}' is currently unsupported", platform); }
export function unexpectedCommandError(errMsg: string): string { return localize('azdata.unexpectedCommandError', "Unexpected error executing command: {0}", errMsg); }
export function unexpectedExitCode(code: number, stderr: string): string { return localize('azdata.unexpectedExitCode', "Unexpected exit code from command ({0}), stderr: '${1}'", code, stderr); }
export function updateError(err: any): string { return localize('azdata.updateError', "Error updating azdata: {0}", err.message ?? err); }
export function skipInstall(config: string): string { return localize('azdata.skipInstall', "Skipping installation of azdata, since the operation was not user requested and config option: {0}.{1} is {2}", deploymentConfigurationKey, azdataAutoInstallKey, config); }
export function skipUpgrade(config: string): string { return localize('azdata.skipUpgrade', "Skipping upgrade of azdata, since the operation was not user requested and config option: {0}.{1} is {2}", deploymentConfigurationKey, azdataAutoUpgradeKey, config); }
export function autoDeployConfig(configName: string, configValue: string): string { return localize('azdata.autoDeployConfig', "Azdata auto deployment setting: {0}.{1} is {2}", deploymentConfigurationKey, configName, configValue); }
export function userResponseToInstallPrompt(response: string | undefined): string { return localize('azdata.userResponseInstall', "User Response on prompt to install azdata: {0}", response); }
export function userResponseToUpgradePrompt(response: string | undefined): string { return localize('azdata.userResponseUpgrade', "User Response on prompt to upgrade azdata: {0}", response); }
export const userRequestedInstall = localize('azdata.userRequestedInstall', "User requested to install azdata using 'Install Azdata' command");
export const userRequestedUpgrade = localize('azdata.userRequestedUpgrade', "User requested to upgrade azdata using 'Upgrade Azdata' command");
=======
export const downloadingTo = (name: string, location: string): string => localize('azdata.downloadingTo', "Downloading {0} to {1}", name, location);
export const executingCommand = (command: string, args: string[]): string => localize('azdata.executingCommand', "Executing command \"{0} {1}\"", command, args?.join(' '));
export const stdoutOutput = (stdout: string): string => localize('azdata.stdoutOutput', "stdout : {0}", stdout);
export const stderrOutput = (stderr: string): string => localize('azdata.stderrOutput', "stderr : {0}", stderr);
export const checkingLatestAzdataVersion = localize('azdata.checkingLatestAzdataVersion', "Checking for latest version of azdata");
export const gettingTextContentsOfUrl = (url: string): string => localize('azdata.gettingTextContentsOfUrl', "Getting text contents of resource at URL {0}", url);
export const foundAzdataVersionToUpgradeTo = (version: string): string => localize('azdata.versionForUpgrade', "Found version {0} that azdata-cli can be upgraded to.", version);
export const promptForAzdataUpgrade = (version: string): string => localize('azdata.promptForAzdataUpgrade', "An updated version of azdata ( {0} ) is available, do you wish to install it now?", version);
export const couldNotFindAzdata = (err: any): string => localize('azdata.couldNotFindAzdata', "Could not find azdata. Error : {0}", err.message ?? err);
export const couldNotFindAzdataWithPrompt = localize('azdata.couldNotFindAzdataWithPrompt', "Could not find azdata, install it now? If not then some features will not be able to const.");
export const downloadError = localize('azdata.downloadError', "Error while downloading");
export const installError = (err: any): string => localize('azdata.installError', "Error installing azdata : {0}", err.message ?? err);
export const platformUnsupported = (platform: string): string => localize('azdata.platformUnsupported', "Platform '{0}' is currently unsupported", platform);
export const unexpectedCommandError = (errMsg: string): string => localize('azdata.unexpectedCommandError', "Unexpected error executing command : {0}", errMsg);
export const updateError = (err: any): string => localize('azdata.updateError', "Error updating azdata : {0}", err.message ?? err);
export const unexpectedExitCode = (code: number, err: string): string => localize('azdata.unexpectedExitCode', "Unexpected exit code from command : {1} ({0})", code, err);
export const noAzdata = localize('azdata.NoAzdata', "No azdata available");
>>>>>>> 20b063cb
<|MERGE_RESOLUTION|>--- conflicted
+++ resolved
@@ -8,71 +8,43 @@
 const localize = nls.loadMessageBundle();
 
 export const searchingForAzdata = localize('azdata.searchingForAzdata', "Searching for existing azdata installation...");
-<<<<<<< HEAD
-export function foundExistingAzdata(path: string, version: string): string { return localize('azdata.foundExistingAzdata', "Found existing azdata installation at {0} (v{1})", path, version); }
+export const foundExistingAzdata = (path: string, version: string): string => localize('azdata.foundExistingAzdata', "Found existing azdata installation of version (v{0}) at path:{1}", version, path);
 export const notFoundExistingAzdata = localize('azdata.notFoundExistingAzdata', "Could not find existing azdata installation. Upgrade cannot be performed. Try installing instead");
-export function downloadingProgressMb(currentMb: string, totalMb: string): string { return localize('azdata.downloadingProgressMb', "Downloading ({0} / {1} MB)", currentMb, totalMb); }
-=======
-export const foundExistingAzdata = (path: string, version: string): string => localize('azdata.foundExistingAzdata', "Found existing azdata installation of version (v{0}) at path:{1}", version, path);
+
 export const downloadingProgressMb = (currentMb: string, totalMb: string): string => localize('azdata.downloadingProgressMb', "Downloading ({0} / {1} MB)", currentMb, totalMb);
->>>>>>> 20b063cb
 export const downloadFinished = localize('azdata.downloadFinished', "Download finished");
 export const installingAzdata = localize('azdata.installingAzdata', "Installing azdata...");
 export const upgradingAzdata = localize('azdata.upgradingAzdata', "Upgrading azdata...");
 export const azdataInstalled = localize('azdata.azdataInstalled', "azdata was successfully installed. Restarting Azure Data Studio is required to complete configuration - features will not be activated until this is done.");
 export const azdataUpgraded = localize('azdata.azdataUpgraded', "azdata was successfully upgraded.");
-export const cancel = localize('azdata.cancel', "Cancel");
 export const yes = localize('azdata.yes', "Yes");
 export const no = localize('azdata.no', "No");
-<<<<<<< HEAD
 export const always = localize('azdata.always', "Always");
 export const never = localize('azdata.never', "Never");
-export function downloadingTo(name: string, location: string): string { return localize('azdata.downloadingTo', "Downloading {0} to {1}", name, location); }
-export function executingCommand(command: string, args: string[]): string { return localize('azdata.executingCommand', "Executing command \"{0} {1}\"", command, args?.join(' ')); }
-export function stdoutOutput(stdout: string): string { return localize('azdata.stdoutOutput', "stdout: {0}", stdout); }
-export function stderrOutput(stderr: string): string { return localize('azdata.stderrOutput', "stderr: {0}", stderr); }
+export const downloadingTo = (name: string, location: string): string => localize('azdata.downloadingTo', "Downloading {0} to {1}", name, location);
+export const executingCommand = (command: string, args: string[]): string => localize('azdata.executingCommand', "Executing command \"{0} {1}\"", command, args?.join(' '));
+export const stdoutOutput = (stdout: string): string => localize('azdata.stdoutOutput', "stdout: {0}", stdout);
+export const stderrOutput = (stderr: string): string => localize('azdata.stderrOutput', "stderr: {0}", stderr);
 export const checkingLatestAzdataVersion = localize('azdata.checkingLatestAzdataVersion', "Checking for latest available version of azdata");
-export function gettingFilenameOfUrl(url: string): string { return localize('azdata.gettingFilenameOfUrl', "Getting filename of resource at URL {0}", url); }
-export function gettingTextContentsOfUrl(url: string): string { return localize('azdata.gettingTextContentsOfUrl', "Getting text contents of resource at URL {0}", url); }
-export function gotFilenameOfUrl(url: string, filename: string): string { return localize('azdata.gotFilenameOfUrl', "Got filename {0} from URL {1}", filename, url); }
-
-export function foundAzdataVersionToUpgradeTo(newVersion: string, currentVersion: string): string { return localize('azdata.versionForUpgrade', "Found version: {0} that azdata-cli can be upgraded to from current version: {1}.", newVersion, currentVersion); }
-export function latestAzdataVersionAvailable(version: string): string { return localize('azdata.latestAzdataVersionAvailable', "Latest available azdata version: {0}.", version); }
-
-export function promptForAzdataUpgrade(version: string): string { return localize('azdata.promptForAzdataUpgrade', "An updated version of azdata ( {0} ) is available, do you wish to install it now?", version); }
-export function couldNotFindAzdata(err: any): string { return localize('azdata.couldNotFindAzdata', "Could not find azdata. Error: {0}", err.message ?? err); }
-export const couldNotFindAzdataWithPrompt = localize('azdata.couldNotFindAzdataWithPrompt', "Could not find azdata, install it now? If not then some features will not be able to function.");
+export const gettingTextContentsOfUrl = (url: string): string => localize('azdata.gettingTextContentsOfUrl', "Getting text contents of resource at URL {0}", url);
+export const foundAzdataVersionToUpgradeTo = (newVersion: string, currentVersion: string): string => localize('azdata.versionForUpgrade', "Found version: {0} that azdata-cli can be upgraded to from current version: {1}.", newVersion, currentVersion);
+export const latestAzdataVersionAvailable = (version: string): string => localize('azdata.latestAzdataVersionAvailable', "Latest available azdata version: {0}.", version);
+export const promptForAzdataUpgrade = (version: string): string => localize('azdata.promptForAzdataUpgrade', "An updated version of azdata ( {0} ) is available, do you wish to install it now?", version);
+export const couldNotFindAzdata = (err: any): string => localize('azdata.couldNotFindAzdata', "Could not find azdata. Error: {0}", err.message ?? err);
+export const couldNotFindAzdataWithPrompt = localize('azdata.couldNotFindAzdataWithPrompt', "Could not find azdata, install it now? If not then some features will not be able to const.");
 export const foundAzdataUpgradePrompt = localize('azdata.foundAzdataUpgradePrompt', "Found an upgrade available for azdata, upgrade it now?");
 export const downloadError = localize('azdata.downloadError', "Error while downloading");
-export function installError(err: any): string { return localize('azdata.installError', "Error installing azdata: {0}", err.message ?? err); }
-export function upgradeError(err: any): string { return localize('azdata.upgradeError', "Error upgrading azdata: {0}", err.message ?? err); }
-export function platformUnsupported(platform: string): string { return localize('azdata.platformUnsupported', "Platform '{0}' is currently unsupported", platform); }
-export function unexpectedCommandError(errMsg: string): string { return localize('azdata.unexpectedCommandError', "Unexpected error executing command: {0}", errMsg); }
-export function unexpectedExitCode(code: number, stderr: string): string { return localize('azdata.unexpectedExitCode', "Unexpected exit code from command ({0}), stderr: '${1}'", code, stderr); }
-export function updateError(err: any): string { return localize('azdata.updateError', "Error updating azdata: {0}", err.message ?? err); }
-export function skipInstall(config: string): string { return localize('azdata.skipInstall', "Skipping installation of azdata, since the operation was not user requested and config option: {0}.{1} is {2}", deploymentConfigurationKey, azdataAutoInstallKey, config); }
-export function skipUpgrade(config: string): string { return localize('azdata.skipUpgrade', "Skipping upgrade of azdata, since the operation was not user requested and config option: {0}.{1} is {2}", deploymentConfigurationKey, azdataAutoUpgradeKey, config); }
-export function autoDeployConfig(configName: string, configValue: string): string { return localize('azdata.autoDeployConfig', "Azdata auto deployment setting: {0}.{1} is {2}", deploymentConfigurationKey, configName, configValue); }
-export function userResponseToInstallPrompt(response: string | undefined): string { return localize('azdata.userResponseInstall', "User Response on prompt to install azdata: {0}", response); }
-export function userResponseToUpgradePrompt(response: string | undefined): string { return localize('azdata.userResponseUpgrade', "User Response on prompt to upgrade azdata: {0}", response); }
+export const installError = (err: any): string => localize('azdata.installError', "Error installing azdata: {0}", err.message ?? err);
+export const upgradeError = (err: any): string => localize('azdata.upgradeError', "Error upgrading azdata: {0}", err.message ?? err);
+export const platformUnsupported = (platform: string): string => localize('azdata.platformUnsupported', "Platform '{0}' is currently unsupported", platform);
+export const unexpectedCommandError = (errMsg: string): string => localize('azdata.unexpectedCommandError', "Unexpected error executing command: {0}", errMsg);
+export const updateError = (err: any): string => localize('azdata.updateError', "Error updating azdata: {0}", err.message ?? err);
+export const unexpectedExitCode = (code: number, err: string): string => localize('azdata.unexpectedExitCode', "Unexpected exit code from command: {1} ({0})", code, err);
+export const noAzdata = localize('azdata.NoAzdata', "No azdata available");
+export const skipInstall = (config: string): string => localize('azdata.skipInstall', "Skipping installation of azdata, since the operation was not user requested and config option: {0}.{1} is {2}", deploymentConfigurationKey, azdataAutoInstallKey, config);
+export const skipUpgrade = (config: string): string => localize('azdata.skipUpgrade', "Skipping upgrade of azdata, since the operation was not user requested and config option: {0}.{1} is {2}", deploymentConfigurationKey, azdataAutoUpgradeKey, config);
+export const autoDeployConfig = (configName: string, configValue: string): string => localize('azdata.autoDeployConfig', "Azdata auto deployment setting: {0}.{1} is {2}", deploymentConfigurationKey, configName, configValue);
+export const userResponseToInstallPrompt = (response: string | undefined): string => localize('azdata.userResponseInstall', "User Response on prompt to install azdata: {0}", response);
+export const userResponseToUpgradePrompt = (response: string | undefined): string => localize('azdata.userResponseUpgrade', "User Response on prompt to upgrade azdata: {0}", response);
 export const userRequestedInstall = localize('azdata.userRequestedInstall', "User requested to install azdata using 'Install Azdata' command");
-export const userRequestedUpgrade = localize('azdata.userRequestedUpgrade', "User requested to upgrade azdata using 'Upgrade Azdata' command");
-=======
-export const downloadingTo = (name: string, location: string): string => localize('azdata.downloadingTo', "Downloading {0} to {1}", name, location);
-export const executingCommand = (command: string, args: string[]): string => localize('azdata.executingCommand', "Executing command \"{0} {1}\"", command, args?.join(' '));
-export const stdoutOutput = (stdout: string): string => localize('azdata.stdoutOutput', "stdout : {0}", stdout);
-export const stderrOutput = (stderr: string): string => localize('azdata.stderrOutput', "stderr : {0}", stderr);
-export const checkingLatestAzdataVersion = localize('azdata.checkingLatestAzdataVersion', "Checking for latest version of azdata");
-export const gettingTextContentsOfUrl = (url: string): string => localize('azdata.gettingTextContentsOfUrl', "Getting text contents of resource at URL {0}", url);
-export const foundAzdataVersionToUpgradeTo = (version: string): string => localize('azdata.versionForUpgrade', "Found version {0} that azdata-cli can be upgraded to.", version);
-export const promptForAzdataUpgrade = (version: string): string => localize('azdata.promptForAzdataUpgrade', "An updated version of azdata ( {0} ) is available, do you wish to install it now?", version);
-export const couldNotFindAzdata = (err: any): string => localize('azdata.couldNotFindAzdata', "Could not find azdata. Error : {0}", err.message ?? err);
-export const couldNotFindAzdataWithPrompt = localize('azdata.couldNotFindAzdataWithPrompt', "Could not find azdata, install it now? If not then some features will not be able to const.");
-export const downloadError = localize('azdata.downloadError', "Error while downloading");
-export const installError = (err: any): string => localize('azdata.installError', "Error installing azdata : {0}", err.message ?? err);
-export const platformUnsupported = (platform: string): string => localize('azdata.platformUnsupported', "Platform '{0}' is currently unsupported", platform);
-export const unexpectedCommandError = (errMsg: string): string => localize('azdata.unexpectedCommandError', "Unexpected error executing command : {0}", errMsg);
-export const updateError = (err: any): string => localize('azdata.updateError', "Error updating azdata : {0}", err.message ?? err);
-export const unexpectedExitCode = (code: number, err: string): string => localize('azdata.unexpectedExitCode', "Unexpected exit code from command : {1} ({0})", code, err);
-export const noAzdata = localize('azdata.NoAzdata', "No azdata available");
->>>>>>> 20b063cb
+export const userRequestedUpgrade = localize('azdata.userRequestedUpgrade', "User requested to upgrade azdata using 'Upgrade Azdata' command");