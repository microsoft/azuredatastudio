/*---------------------------------------------------------------------------------------------
 *  Copyright (c) Microsoft Corporation. All rights reserved.
 *  Licensed under the Source EULA. See License.txt in the project root for license information.
 *--------------------------------------------------------------------------------------------*/

import * as nls from 'vscode-nls';
import { deploymentConfigurationKey, azdataAutoInstallKey, azdataAutoUpgradeKey } from './constants';
const localize = nls.loadMessageBundle();

export const searchingForAzdata = localize('azdata.searchingForAzdata', "Searching for existing azdata installation...");
export function foundExistingAzdata(path: string, version: string): string { return localize('azdata.foundExistingAzdata', "Found existing azdata installation at {0} (v{1})", path, version); }
export const notFoundExistingAzdata = localize('azdata.notFoundExistingAzdata', "Could not find existing azdata installation. Upgrade cannot be performed. Try installing instead");
export function downloadingProgressMb(currentMb: string, totalMb: string): string { return localize('azdata.downloadingProgressMb', "Downloading ({0} / {1} MB)", currentMb, totalMb); }
export const downloadFinished = localize('azdata.downloadFinished', "Download finished");
export const installingAzdata = localize('azdata.installingAzdata', "Installing azdata...");
export const upgradingAzdata = localize('azdata.upgradingAzdata', "Upgrading azdata...");
export const azdataInstalled = localize('azdata.azdataInstalled', "azdata was successfully installed. Restarting Azure Data Studio is required to complete configuration - features will not be activated until this is done.");
export const azdataUpgraded = localize('azdata.azdataUpgraded', "azdata was successfully upgraded.");
export const cancel = localize('azdata.cancel', "Cancel");
export const yes = localize('azdata.yes', "Yes");
export const no = localize('azdata.no', "No");
export const always = localize('azdata.always', "Always");
export const never = localize('azdata.never', "Never");
export function downloadingTo(name: string, location: string): string { return localize('azdata.downloadingTo', "Downloading {0} to {1}", name, location); }
export function executingCommand(command: string, args: string[]): string { return localize('azdata.executingCommand', "Executing command \"{0} {1}\"", command, args?.join(' ')); }
<<<<<<< HEAD
export function stdoutOutput(stdout: string): string { return localize('azdata.stdoutOutput', "stdout: {0}", stdout); }
export function stderrOutput(stderr: string): string { return localize('azdata.stderrOutput', "stderr: {0}", stderr); }
export const checkingLatestAzdataVersion = localize('azdata.checkingLatestAzdataVersion', "Checking for latest available version of azdata");
export function gettingFilenameOfUrl(url: string): string { return localize('azdata.gettingFilenameOfUrl', "Getting filename of resource at URL {0}", url); }
export function gettingTextContentsOfUrl(url: string): string { return localize('azdata.gettingTextContentsOfUrl', "Getting text contents of resource at URL {0}", url); }
export function gotFilenameOfUrl(url: string, filename: string): string { return localize('azdata.gotFilenameOfUrl', "Got filename {0} from URL {1}", filename, url); }

export function foundAzdataVersionToUpgradeTo(newVersion: string, currentVersion: string): string { return localize('azdata.versionForUpgrade', "Found version: {0} that azdata-cli can be upgraded to from current version: {1}.", newVersion, currentVersion); }
export function latestAzdataVersionAvailable(version: string): string { return localize('azdata.latestAzdataVersionAvailable', "Latest available azdata version: {0}.", version); }

=======
export function stdoutOutput(stdout: string): string { return localize('azdata.stdoutOutput', "stdout : {0}", stdout); }
export function stderrOutput(stderr: string): string { return localize('azdata.stderrOutput', "stderr : {0}", stderr); }
export const checkingLatestAzdataVersion = localize('azdata.checkingLatestAzdataVersion', "Checking for latest version of azdata");
export function gettingTextContentsOfUrl(url: string): string { return localize('azdata.gettingTextContentsOfUrl', "Getting text contents of resource at URL {0}", url); }
export function foundAzdataVersionToUpgradeTo(version: string): string { return localize('azdata.versionForUpgrade', "Found version {0} that azdata-cli can be upgraded to.", version); }
>>>>>>> e9350e04
export function promptForAzdataUpgrade(version: string): string { return localize('azdata.promptForAzdataUpgrade', "An updated version of azdata ( {0} ) is available, do you wish to install it now?", version); }
export function couldNotFindAzdata(err: any): string { return localize('azdata.couldNotFindAzdata', "Could not find azdata. Error: {0}", err.message ?? err); }
export const couldNotFindAzdataWithPrompt = localize('azdata.couldNotFindAzdataWithPrompt', "Could not find azdata, install it now? If not then some features will not be able to function.");
export const foundAzdataUpgradePrompt = localize('azdata.foundAzdataUpgradePrompt', "Found an upgrade available for azdata, upgrade it now?");
export const downloadError = localize('azdata.downloadError', "Error while downloading");
export function installError(err: any): string { return localize('azdata.installError', "Error installing azdata: {0}", err.message ?? err); }
export function upgradeError(err: any): string { return localize('azdata.upgradeError', "Error upgrading azdata: {0}", err.message ?? err); }
export function platformUnsupported(platform: string): string { return localize('azdata.platformUnsupported', "Platform '{0}' is currently unsupported", platform); }
<<<<<<< HEAD
export function unexpectedCommandError(errMsg: string): string { return localize('azdata.unexpectedCommandError', "Unexpected error executing command: {0}", errMsg); }
export function unexpectedExitCode(code: number): string { return localize('azdata.unexpectedExitCode', "Unexpected exit code from command ({0})", code); }
export function updateError(err: any): string { return localize('azdata.updateError', "Error updating azdata: {0}", err.message ?? err); }
export function skipInstall(config: string): string { return localize('azdata.skipInstall', "Skipping installation of azdata, since the operation was not user requested and config option: {0}.{1} is {2}", deploymentConfigurationKey, azdataAutoInstallKey, config); }
export function skipUpgrade(config: string): string { return localize('azdata.skipUpgrade', "Skipping upgrade of azdata, since the operation was not user requested and config option: {0}.{1} is {2}", deploymentConfigurationKey, azdataAutoUpgradeKey, config); }
export function autoDeployConfig(configName: string, configValue: string): string { return localize('azdata.autoDeployConfig', "Azdata auto deployment setting: {0}.{1} is {2}", deploymentConfigurationKey, configName, configValue); }
export function userResponseToInstallPrompt(response: string | undefined): string { return localize('azdata.userResponseInstall', "User Response on prompt to install azdata: {0}", response); }
export function userResponseToUpgradePrompt(response: string | undefined): string { return localize('azdata.userResponseUpgrade', "User Response on prompt to upgrade azdata: {0}", response); }
export const userRequestedInstall = localize('azdata.userRequestedInstall', "User requested to install azdata using 'Install Azdata' command");
export const userRequestedUpgrade = localize('azdata.userRequestedUpgrade', "User requested to upgrade azdata using 'Upgrade Azdata' command");
=======
export function unexpectedCommandError(errMsg: string): string { return localize('azdata.unexpectedCommandError', "Unexpected error executing command : {0}", errMsg); }
export function updateError(err: any): string { return localize('azdata.updateError', "Error updating azdata : {0}", err.message ?? err); }
export function unexpectedExitCode(code: number, err: string): string { return localize('azdata.unexpectedExitCode', "Unexpected exit code from command : {1} ({0})", code, err); }
>>>>>>> e9350e04
<|MERGE_RESOLUTION|>--- conflicted
+++ resolved
@@ -23,7 +23,6 @@
 export const never = localize('azdata.never', "Never");
 export function downloadingTo(name: string, location: string): string { return localize('azdata.downloadingTo', "Downloading {0} to {1}", name, location); }
 export function executingCommand(command: string, args: string[]): string { return localize('azdata.executingCommand', "Executing command \"{0} {1}\"", command, args?.join(' ')); }
-<<<<<<< HEAD
 export function stdoutOutput(stdout: string): string { return localize('azdata.stdoutOutput', "stdout: {0}", stdout); }
 export function stderrOutput(stderr: string): string { return localize('azdata.stderrOutput', "stderr: {0}", stderr); }
 export const checkingLatestAzdataVersion = localize('azdata.checkingLatestAzdataVersion', "Checking for latest available version of azdata");
@@ -34,13 +33,6 @@
 export function foundAzdataVersionToUpgradeTo(newVersion: string, currentVersion: string): string { return localize('azdata.versionForUpgrade', "Found version: {0} that azdata-cli can be upgraded to from current version: {1}.", newVersion, currentVersion); }
 export function latestAzdataVersionAvailable(version: string): string { return localize('azdata.latestAzdataVersionAvailable', "Latest available azdata version: {0}.", version); }
 
-=======
-export function stdoutOutput(stdout: string): string { return localize('azdata.stdoutOutput', "stdout : {0}", stdout); }
-export function stderrOutput(stderr: string): string { return localize('azdata.stderrOutput', "stderr : {0}", stderr); }
-export const checkingLatestAzdataVersion = localize('azdata.checkingLatestAzdataVersion', "Checking for latest version of azdata");
-export function gettingTextContentsOfUrl(url: string): string { return localize('azdata.gettingTextContentsOfUrl', "Getting text contents of resource at URL {0}", url); }
-export function foundAzdataVersionToUpgradeTo(version: string): string { return localize('azdata.versionForUpgrade', "Found version {0} that azdata-cli can be upgraded to.", version); }
->>>>>>> e9350e04
 export function promptForAzdataUpgrade(version: string): string { return localize('azdata.promptForAzdataUpgrade', "An updated version of azdata ( {0} ) is available, do you wish to install it now?", version); }
 export function couldNotFindAzdata(err: any): string { return localize('azdata.couldNotFindAzdata', "Could not find azdata. Error: {0}", err.message ?? err); }
 export const couldNotFindAzdataWithPrompt = localize('azdata.couldNotFindAzdataWithPrompt', "Could not find azdata, install it now? If not then some features will not be able to function.");
@@ -49,7 +41,6 @@
 export function installError(err: any): string { return localize('azdata.installError', "Error installing azdata: {0}", err.message ?? err); }
 export function upgradeError(err: any): string { return localize('azdata.upgradeError', "Error upgrading azdata: {0}", err.message ?? err); }
 export function platformUnsupported(platform: string): string { return localize('azdata.platformUnsupported', "Platform '{0}' is currently unsupported", platform); }
-<<<<<<< HEAD
 export function unexpectedCommandError(errMsg: string): string { return localize('azdata.unexpectedCommandError', "Unexpected error executing command: {0}", errMsg); }
 export function unexpectedExitCode(code: number): string { return localize('azdata.unexpectedExitCode', "Unexpected exit code from command ({0})", code); }
 export function updateError(err: any): string { return localize('azdata.updateError', "Error updating azdata: {0}", err.message ?? err); }
@@ -59,9 +50,4 @@
 export function userResponseToInstallPrompt(response: string | undefined): string { return localize('azdata.userResponseInstall', "User Response on prompt to install azdata: {0}", response); }
 export function userResponseToUpgradePrompt(response: string | undefined): string { return localize('azdata.userResponseUpgrade', "User Response on prompt to upgrade azdata: {0}", response); }
 export const userRequestedInstall = localize('azdata.userRequestedInstall', "User requested to install azdata using 'Install Azdata' command");
-export const userRequestedUpgrade = localize('azdata.userRequestedUpgrade', "User requested to upgrade azdata using 'Upgrade Azdata' command");
-=======
-export function unexpectedCommandError(errMsg: string): string { return localize('azdata.unexpectedCommandError', "Unexpected error executing command : {0}", errMsg); }
-export function updateError(err: any): string { return localize('azdata.updateError', "Error updating azdata : {0}", err.message ?? err); }
-export function unexpectedExitCode(code: number, err: string): string { return localize('azdata.unexpectedExitCode', "Unexpected exit code from command : {1} ({0})", code, err); }
->>>>>>> e9350e04
+export const userRequestedUpgrade = localize('azdata.userRequestedUpgrade', "User requested to upgrade azdata using 'Upgrade Azdata' command");