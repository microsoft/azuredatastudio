/*---------------------------------------------------------------------------------------------
 *  Copyright (c) Microsoft Corporation. All rights reserved.
 *  Licensed under the Source EULA. See License.txt in the project root for license information.
 *--------------------------------------------------------------------------------------------*/

import * as nls from 'vscode-nls';
const localize = nls.loadMessageBundle();

export const searchingForAzdata = localize('azdata.searchingForAzdata', "Searching for existing azdata installation...");
export function foundExistingAzdata(path: string, version: string): string { return localize('azdata.foundExistingAzdata', "Found existing azdata installation at {0} (v{1})", path, version); }
export function downloadingProgressMb(currentMb: string, totalMb: string): string { return localize('azdata.downloadingProgressMb', "Downloading ({0} / {1} MB)", currentMb, totalMb); }
export const downloadFinished = localize('azdata.downloadFinished', "Download finished");
export const install = localize('azdata.install', "Install");
export const installingAzdata = localize('azdata.installingAzdata', "Installing azdata...");
export const upgradingAzdata = localize('azdata.upgradingAzdata', "Upgrading azdata...");
export const azdataInstalled = localize('azdata.azdataInstalled', "azdata was successfully installed. Restarting Azure Data Studio is required to complete configuration - features will not be activated until this is done.");
export const azdataUpgraded = localize('azdata.azdataUpgraded', "azdata was successfully upgraded.");
export const cancel = localize('azdata.cancel', "Cancel");
export const yes = localize('azdata.yes', "Yes");
export const no = localize('azdata.no', "No");
export function downloadingTo(name: string, location: string): string { return localize('azdata.downloadingTo', "Downloading {0} to {1}", name, location); }
export function executingCommand(command: string, args: string[]): string { return localize('azdata.executingCommand', "Executing command \"{0} {1}\"", command, args?.join(' ')); }
export function stdoutOutput(stdout: string): string { return localize('azdata.stdoutOutput', "stdout : {0}", stdout); }
export function stderrOutput(stderr: string): string { return localize('azdata.stderrOutput', "stderr : {0}", stderr); }
export const checkingLatestAzdataVersion = localize('azdata.checkingLatestAzdataVersion', "Checking for latest version of azdata");
export function gettingFilenameOfUrl(url: string): string { return localize('azdata.gettingFilenameOfUrl', "Getting filename of resource at URL {0}", url); }
export function gettingTextContentsOfUrl(url: string): string { return localize('azdata.gettingTextContentsOfUrl', "Getting text contents of resource at URL {0}", url); }
export function gotFilenameOfUrl(url: string, filename: string): string { return localize('azdata.gotFilenameOfUrl', "Got filename {0} from URL {1}", filename, url); }

export function foundAzdataVersionToUpgradeTo(version: string): string { return localize('azdata.versionForUpgrade', "Found version {0} that azdata-cli can be upgraded to.", version); }
export function promptForAzdataUpgrade(version: string): string { return localize('azdata.promptForAzdataUpgrade', "An updated version of azdata ( {0} ) is available, do you wish to install it now?", version); }
export function couldNotFindAzdata(err: any): string { return localize('azdata.couldNotFindAzdata', "Could not find azdata. Error : {0}", err.message ?? err); }
export const couldNotFindAzdataWithPrompt = localize('azdata.couldNotFindAzdataWithPrompt', "Could not find azdata, install it now? If not then some features will not be able to function.");
export const downloadError = localize('azdata.downloadError', "Error while downloading");
export function installError(err: any): string { return localize('azdata.installError', "Error installing azdata : {0}", err.message ?? err); }
export function platformUnsupported(platform: string): string { return localize('azdata.platformUnsupported', "Platform '{0}' is currently unsupported", platform); }
export function unexpectedCommandError(errMsg: string): string { return localize('azdata.unexpectedCommandError', "Unexpected error executing command : {0}", errMsg); }
<<<<<<< HEAD
export function unexpectedExitCode(code: number): string { return localize('azdata.unexpectedExitCode', "Unexpected exit code from command ({0})", code); }
export function updateError(err: any): string { return localize('azdata.updateError', "Error updating azdata : {0}", err.message ?? err); }
=======
export function unexpectedExitCode(code: number, err: string): string { return localize('azdata.unexpectedExitCode', "Unexpected exit code from command : {1} ({0})", code, err); }
>>>>>>> faff61bb
<|MERGE_RESOLUTION|>--- conflicted
+++ resolved
@@ -35,9 +35,5 @@
 export function installError(err: any): string { return localize('azdata.installError', "Error installing azdata : {0}", err.message ?? err); }
 export function platformUnsupported(platform: string): string { return localize('azdata.platformUnsupported', "Platform '{0}' is currently unsupported", platform); }
 export function unexpectedCommandError(errMsg: string): string { return localize('azdata.unexpectedCommandError', "Unexpected error executing command : {0}", errMsg); }
-<<<<<<< HEAD
-export function unexpectedExitCode(code: number): string { return localize('azdata.unexpectedExitCode', "Unexpected exit code from command ({0})", code); }
 export function updateError(err: any): string { return localize('azdata.updateError', "Error updating azdata : {0}", err.message ?? err); }
-=======
-export function unexpectedExitCode(code: number, err: string): string { return localize('azdata.unexpectedExitCode', "Unexpected exit code from command : {1} ({0})", code, err); }
->>>>>>> faff61bb
+export function unexpectedExitCode(code: number, err: string): string { return localize('azdata.unexpectedExitCode', "Unexpected exit code from command : {1} ({0})", code, err); }