/*---------------------------------------------------------------------------------------------
 *  Copyright (c) Microsoft Corporation. All rights reserved.
 *  Licensed under the Source EULA. See License.txt in the project root for license information.
 *--------------------------------------------------------------------------------------------*/

import * as azdataExt from 'azdata-ext';
import * as vscode from 'vscode';
<<<<<<< HEAD
import { checkAndInstallAzdata, checkAndUpgradeAzdata, findAzdata, IAzdataTool } from './azdata';
import Logger from './common/logger';
=======
import { findAzdata, IAzdataTool, manuallyInstallOrUpgradeAzdata, promptForEula } from './azdata';
import Logger from './common/logger';
import * as constants from './constants';
>>>>>>> 3c679693
import * as loc from './localizedConstants';

let localAzdata: IAzdataTool | undefined = undefined;
let eulaAccepted: boolean = false;

<<<<<<< HEAD
export async function activate(): Promise<azdataExt.IExtension> {
	await vscode.commands.executeCommand('setContext', 'config.deployment.azdataFound', false);

	vscode.commands.registerCommand('azdata.install', async () => {
		await checkAndInstallAzdata(true);
	});

	vscode.commands.registerCommand('azdata.upgrade', async () => {
		const currentAzdata = await findAzdata();
		if (currentAzdata !== undefined) {
			await checkAndUpgradeAzdata(currentAzdata, true);
		} else {
			vscode.window.showErrorMessage(loc.notFoundExistingAzdata);
			Logger.log(loc.notFoundExistingAzdata);
		}
	});

	// Don't block on this since we want the extension to finish activating without needing user input
	checkAndInstallAzdata() // install if not installed and user wants it.
		.then(async azdataTool => {
			localAzdata = azdataTool;
			if (localAzdata !== undefined) {
				await vscode.commands.executeCommand('setContext', 'config.deployment.azdataFound', true);
				try {
					await checkAndUpgradeAzdata(localAzdata); //update if available and user wants it.
					localAzdata = await findAzdata(); // now again find and save the currently installed azdata
				} catch (err) {
					vscode.window.showWarningMessage(loc.updateError(err));
				}
			}
		});

=======
export async function activate(context: vscode.ExtensionContext): Promise<azdataExt.IExtension> {
	localAzdata = await checkForAzdata();
	eulaAccepted = !!context.globalState.get(constants.acceptEula);
	if (!eulaAccepted) {
		// Don't block on this since we want extension to finish activating without requiring user actions.
		// If EULA has not been accepted then we will check again while executing azdata commands.
		promptForEula(context.globalState)
			.then(userResponse => {
				eulaAccepted = userResponse;
			})
			.catch(err => console.log(err));
	}
	// Don't block on this since we want the extension to finish activating without user actions
	manuallyInstallOrUpgradeAzdata(context, localAzdata)
		.catch(err => console.log(err));
>>>>>>> 3c679693
	return {
		azdata: {
			arc: {
				dc: {
					create: async (namespace: string, name: string, connectivityMode: string, resourceGroup: string, location: string, subscription: string, profileName?: string, storageClass?: string) => {
						await throwIfNoAzdataOrEulaNotAccepted(context);
						return localAzdata!.arc.dc.create(namespace, name, connectivityMode, resourceGroup, location, subscription, profileName, storageClass);
					},
					endpoint: {
						list: async () => {
							await throwIfNoAzdataOrEulaNotAccepted(context);
							return localAzdata!.arc.dc.endpoint.list();
						}
					},
					config: {
						list: async () => {
							await throwIfNoAzdataOrEulaNotAccepted(context);
							return localAzdata!.arc.dc.config.list();
						},
						show: async () => {
							await throwIfNoAzdataOrEulaNotAccepted(context);
							return localAzdata!.arc.dc.config.show();
						}
					}
				},
				postgres: {
					server: {
						list: async () => {
							await throwIfNoAzdataOrEulaNotAccepted(context);
							return localAzdata!.arc.postgres.server.list();
						},
						show: async (name: string) => {
							await throwIfNoAzdataOrEulaNotAccepted(context);
							return localAzdata!.arc.postgres.server.show(name);
						}
					}
				},
				sql: {
					mi: {
						delete: async (name: string) => {
							await throwIfNoAzdataOrEulaNotAccepted(context);
							return localAzdata!.arc.sql.mi.delete(name);
						},
						list: async () => {
							await throwIfNoAzdataOrEulaNotAccepted(context);
							return localAzdata!.arc.sql.mi.list();
						},
						show: async (name: string) => {
							await throwIfNoAzdataOrEulaNotAccepted(context);
							return localAzdata!.arc.sql.mi.show(name);
						}
					}
				}
			},
			login: async (endpoint: string, username: string, password: string) => {
				await throwIfNoAzdataOrEulaNotAccepted(context);
				return localAzdata!.login(endpoint, username, password);
			},
			version: async () => {
				await throwIfNoAzdataOrEulaNotAccepted(context);
				return localAzdata!.version();
			}
		}
	};
}

async function throwIfNoAzdataOrEulaNotAccepted(context: vscode.ExtensionContext): Promise<void> {
	if (!localAzdata) {
		throw new Error(loc.noAzdata);
	}
	if (!eulaAccepted) {
		eulaAccepted = await promptForEula(context.globalState);
	}
	if (!eulaAccepted) {
		Logger.log(loc.eulaNotAccepted);
		throw new Error(loc.eulaNotAccepted);
	}
}

export function deactivate(): void { }<|MERGE_RESOLUTION|>--- conflicted
+++ resolved
@@ -5,21 +5,15 @@
 
 import * as azdataExt from 'azdata-ext';
 import * as vscode from 'vscode';
-<<<<<<< HEAD
-import { checkAndInstallAzdata, checkAndUpgradeAzdata, findAzdata, IAzdataTool } from './azdata';
-import Logger from './common/logger';
-=======
-import { findAzdata, IAzdataTool, manuallyInstallOrUpgradeAzdata, promptForEula } from './azdata';
+import { checkAndInstallAzdata, checkAndUpgradeAzdata, findAzdata, IAzdataTool, promptForEula } from './azdata';
 import Logger from './common/logger';
 import * as constants from './constants';
->>>>>>> 3c679693
 import * as loc from './localizedConstants';
 
 let localAzdata: IAzdataTool | undefined = undefined;
 let eulaAccepted: boolean = false;
 
-<<<<<<< HEAD
-export async function activate(): Promise<azdataExt.IExtension> {
+export async function activate(context: vscode.ExtensionContext): Promise<azdataExt.IExtension> {
 	await vscode.commands.executeCommand('setContext', 'config.deployment.azdataFound', false);
 
 	vscode.commands.registerCommand('azdata.install', async () => {
@@ -46,28 +40,21 @@
 					await checkAndUpgradeAzdata(localAzdata); //update if available and user wants it.
 					localAzdata = await findAzdata(); // now again find and save the currently installed azdata
 				} catch (err) {
-					vscode.window.showWarningMessage(loc.updateError(err));
+					vscode.window.showWarningMessage(loc.upgradeError(err));
 				}
 			}
 		});
 
-=======
-export async function activate(context: vscode.ExtensionContext): Promise<azdataExt.IExtension> {
-	localAzdata = await checkForAzdata();
-	eulaAccepted = !!context.globalState.get(constants.acceptEula);
+	eulaAccepted = !!context.globalState.get<boolean>(constants.acceptEula);
 	if (!eulaAccepted) {
 		// Don't block on this since we want extension to finish activating without requiring user actions.
 		// If EULA has not been accepted then we will check again while executing azdata commands.
 		promptForEula(context.globalState)
-			.then(userResponse => {
+			.then((userResponse: boolean) => {
 				eulaAccepted = userResponse;
 			})
-			.catch(err => console.log(err));
+			.catch((err: any) => console.log(err));
 	}
-	// Don't block on this since we want the extension to finish activating without user actions
-	manuallyInstallOrUpgradeAzdata(context, localAzdata)
-		.catch(err => console.log(err));
->>>>>>> 3c679693
 	return {
 		azdata: {
 			arc: {
