--- conflicted
+++ resolved
@@ -3,15 +3,11 @@
  *  Licensed under the Source EULA. See License.txt in the project root for license information.
  *--------------------------------------------------------------------------------------------*/
 
+import * as vscode from 'vscode';
+import { checkAndUpdateAzdata, findAzdata, IAzdataTool } from './azdata';
+import { parsePostgresServerListResult, parseSqlInstanceListResult } from './common/azdataUtils';
+import * as loc from './localizedConstants';
 import * as azdata from './typings/azdata-ext';
-import * as vscode from 'vscode';
-<<<<<<< HEAD
-import { findAzdata, checkAndUpdateAzdata } from './azdata';
-import * as loc from './localizedConstants';
-=======
-import { findAzdata, IAzdataTool } from './azdata';
-import { parsePostgresServerListResult, parseSqlInstanceListResult } from './common/azdataUtils';
->>>>>>> ff2d2d03
 
 let localAzdata: IAzdataTool | undefined = undefined;
 
@@ -44,14 +40,11 @@
 
 async function checkForAzdata(outputChannel: vscode.OutputChannel): Promise<IAzdataTool | undefined> {
 	try {
-<<<<<<< HEAD
-		const azdata = await findAzdata(outputChannel);
+		const azdata = await findAzdata(outputChannel); // find currently installed Azdata
 		vscode.window.showInformationMessage(loc.foundExistingAzdata(azdata.path, azdata.version.raw));
 		// Don't block on this since we want the extension to finish activating without needing user input
-		checkAndUpdateAzdata(azdata, outputChannel).catch(err => vscode.window.showWarningMessage(loc.updateError(err)));
-=======
-		return await findAzdata(outputChannel);
->>>>>>> ff2d2d03
+		checkAndUpdateAzdata(azdata, outputChannel).catch(err => vscode.window.showWarningMessage(loc.updateError(err))); //update if available and user wants it.
+		return findAzdata(outputChannel); // now again find and return the currently installed azdata
 	} catch (err) {
 		// Don't block on this since we want the extension to finish activating without needing user input.
 		// Calls will be made to handle azdata not being installed
