--- conflicted
+++ resolved
@@ -4,18 +4,20 @@
  *--------------------------------------------------------------------------------------------*/
 
 import * as azdataExt from 'azdata-ext';
-<<<<<<< HEAD
 import * as vscode from 'vscode';
 import { checkAndUpgradeAzdata, findAzdata, IAzdataTool } from './azdata';
-=======
-import { findAzdata, IAzdataTool } from './azdata';
->>>>>>> 5a301f90
 import * as loc from './localizedConstants';
 
 let localAzdata: IAzdataTool | undefined = undefined;
 
 export async function activate(): Promise<azdataExt.IExtension> {
 	localAzdata = await checkForAzdata();
+	// Don't block on this since we want the extension to finish activating without needing user input
+	checkAndUpgradeAzdata(localAzdata)
+		.then(async () => {
+			localAzdata = await findAzdata(); // now again find and return the currently installed azdata
+		})
+		.catch(err => vscode.window.showWarningMessage(loc.updateError(err))); //update if available and user wants it.
 	return {
 		azdata: {
 			arc: {
@@ -90,18 +92,8 @@
 
 async function checkForAzdata(): Promise<IAzdataTool | undefined> {
 	try {
-<<<<<<< HEAD
 		const azdata = await findAzdata(); // find currently installed Azdata
 		vscode.window.showInformationMessage(loc.foundExistingAzdata(azdata.path, azdata.cachedVersion.raw));
-		// Don't block on this since we want the extension to finish activating without needing user input
-		checkAndUpgradeAzdata(azdata)
-			.then(() => {
-				return findAzdata(); // now again find and return the currently installed azdata
-			})
-			.catch(err => vscode.window.showWarningMessage(loc.updateError(err))); //update if available and user wants it.
-=======
-		return await findAzdata();
->>>>>>> 5a301f90
 	} catch (err) {
 		// Don't block on this since we want the extension to finish activating without needing user input.
 		// Calls will be made to handle azdata not being installed
