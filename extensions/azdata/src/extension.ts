--- conflicted
+++ resolved
@@ -5,22 +5,12 @@
 
 import * as azdataExt from 'azdata-ext';
 import * as vscode from 'vscode';
-<<<<<<< HEAD
 import { checkAndInstallAzdata, checkAndUpgradeAzdata, findAzdata, IAzdataTool } from './azdata';
-import { parsePostgresServerListResult, parseSqlInstanceListResult } from './common/azdataUtils';
-=======
-import { checkAndUpdateAzdata, findAzdata, IAzdataTool } from './azdata';
->>>>>>> e9350e04
 import * as loc from './localizedConstants';
 
 let localAzdata: IAzdataTool | undefined = undefined;
 
-<<<<<<< HEAD
-
-export async function activate(): Promise<azdata.IExtension> {
-=======
 export async function activate(): Promise<azdataExt.IExtension> {
->>>>>>> e9350e04
 	const outputChannel = vscode.window.createOutputChannel('azdata');
 	vscode.commands.registerCommand('azdata.install', () => {
 		checkAndInstallAzdata(outputChannel, true);
@@ -79,8 +69,6 @@
 	};
 }
 
-<<<<<<< HEAD
-=======
 async function executeLocalAzdataCommand<R>(args: string[], additionalEnvVars?: { [key: string]: string }): Promise<azdataExt.AzdataOutput<R>> {
 	if (!localAzdata) {
 		throw new Error('No azdata');
@@ -88,38 +76,4 @@
 	return localAzdata.executeCommand(args, additionalEnvVars);
 }
 
-async function checkForAzdata(outputChannel: vscode.OutputChannel): Promise<IAzdataTool | undefined> {
-	try {
-		const azdata = await findAzdata(outputChannel); // find currently installed Azdata
-		vscode.window.showInformationMessage(loc.foundExistingAzdata(azdata.path, azdata.version.raw));
-		// Don't block on this since we want the extension to finish activating without needing user input
-		checkAndUpdateAzdata(azdata, outputChannel).catch(err => vscode.window.showWarningMessage(loc.updateError(err))); //update if available and user wants it.
-		return findAzdata(outputChannel); // now again find and return the currently installed azdata
-	} catch (err) {
-		// Don't block on this since we want the extension to finish activating without needing user input.
-		// Calls will be made to handle azdata not being installed
-		promptToInstallAzdata(outputChannel).catch(e => console.log(`Unexpected error prompting to install azdata ${e}`));
-	}
-	return undefined;
-}
-
-async function promptToInstallAzdata(_outputChannel: vscode.OutputChannel): Promise<void> {
-	//TODO: Figure out better way to display/prompt
-	/*
-	const response = await vscode.window.showErrorMessage(loc.couldNotFindAzdataWithPrompt, loc.install, loc.cancel);
-	if (response === loc.install) {
-		try {
-			await downloadAndInstallAzdata(outputChannel);
-			vscode.window.showInformationMessage(loc.azdataInstalled);
-		} catch (err) {
-			// Windows: 1602 is User Cancelling installation - not unexpected so don't display
-			if (!(err instanceof ExitCodeError) || err.code !== 1602) {
-				vscode.window.showWarningMessage(loc.installError(err));
-			}
-		}
-	}
-	*/
-}
-
->>>>>>> e9350e04
 export function deactivate(): void { }