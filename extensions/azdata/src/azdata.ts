/*---------------------------------------------------------------------------------------------
 *  Copyright (c) Microsoft Corporation. All rights reserved.
 *  Licensed under the Source EULA. See License.txt in the project root for license information.
 *--------------------------------------------------------------------------------------------*/

import { AzdataOutput } from 'azdata-ext';
import * as os from 'os';
import { SemVer } from 'semver';
import * as vscode from 'vscode';
import { executeCommand, executeSudoCommand, ExitCodeError } from './common/childProcess';
import { HttpClient } from './common/httpClient';
<<<<<<< HEAD
import { discoverLatestAvailableAzdataVersion, searchForCmd } from './common/utils';
import { azdataAutoInstallKey, azdataAutoUpgradeKey, azdataHostname, azdataUri, deploymentConfigurationKey } from './constants';
=======
import { getErrorMessage, searchForCmd } from './common/utils';
>>>>>>> e9350e04
import * as loc from './localizedConstants';

const enum AzdataDeployOption {
	always = 'always',
	never = 'never',
	userPrompt = 'userPrompt'
}
/**
 * Information about an azdata installation
 */
export interface IAzdataTool {
	path: string,
	version: SemVer
	/**
	 * Executes azdata with the specified arguments (e.g. --version) and returns the result
	 * @param args The args to pass to azdata
	 * @param parseResult A function used to parse out the raw result into the desired shape
	 */
	executeCommand<R>(args: string[], additionalEnvVars?: { [key: string]: string }): Promise<AzdataOutput<R>>
}

export class AzdataTool implements IAzdataTool {
	constructor(public path: string, public version: SemVer, private _outputChannel: vscode.OutputChannel) { }

	public async executeCommand<R>(args: string[], additionalEnvVars?: { [key: string]: string }): Promise<AzdataOutput<R>> {
		try {
			const output = JSON.parse((await executeCommand(`"${this.path}"`, args.concat(['--output', 'json']), this._outputChannel, additionalEnvVars)).stdout);
			return {
				logs: <string[]>output.log,
				stdout: <string[]>output.stdout,
				stderr: <string[]>output.stderr,
				result: <R>output.result
			};
		} catch (err) {
			// Since the output is JSON we need to do some extra parsing here to get the correct stderr out.
			// The actual value we get is something like ERROR: { stderr: '...' } so we also need to trim
			// off the start that isn't a valid JSON blob
			if (err instanceof ExitCodeError) {
				err.stderr = JSON.parse(err.stderr.substring(err.stderr.indexOf('{'))).stderr;
			}
			throw err;
		}
	}
}

export type AzdataDarwinPackageVersionInfo = {
	versions: {
		stable: string,
		devel: string,
		head: string,
		bottle: boolean
	}
};
/**
 * Finds the existing installation of azdata, or throws an error if it couldn't find it
 * or encountered an unexpected error.
 * @param outputChannel Channel used to display diagnostic information
 * The promise is rejected when Azdata is not found.
 */
export async function findAzdata(outputChannel: vscode.OutputChannel): Promise<IAzdataTool> {
	outputChannel.appendLine(loc.searchingForAzdata);
	try {
		let azdata: IAzdataTool | undefined = undefined;
		switch (process.platform) {
			case 'win32':
				azdata = await findAzdataWin32(outputChannel);
				break;
			default:
				azdata = await findSpecificAzdata('azdata', outputChannel);
		}
		outputChannel.appendLine(loc.foundExistingAzdata(azdata.path, azdata.version.raw));
		return azdata;
	} catch (err) {
		outputChannel.appendLine(loc.couldNotFindAzdata(err));
		throw err;
	}
}

/**
 * runs the commands to install azdata, downloading the installation package if needed
 * @param outputChannel Channel used to display diagnostic information
 */
export async function installAzdata(outputChannel: vscode.OutputChannel): Promise<void> {
	const statusDisposable = vscode.window.setStatusBarMessage(loc.installingAzdata);
	outputChannel.show();
	outputChannel.appendLine(loc.installingAzdata);
	try {
		switch (process.platform) {
			case 'win32':
				await downloadAndInstallAzdataWin32(outputChannel);
				break;
			case 'darwin':
				await installAzdataDarwin(outputChannel);
				break;
			case 'linux':
				await installAzdataLinux(outputChannel);
				break;
			default:
				throw new Error(loc.platformUnsupported(process.platform));
		}
		outputChannel.appendLine(loc.azdataInstalled);
	} finally {
		statusDisposable.dispose();
	}
}

/**
 * Upgrades the azdata using os appropriate method
 * @param outputChannel Channel used to display diagnostic information
 */
export async function upgradeAzdata(outputChannel: vscode.OutputChannel): Promise<void> {
	const statusDisposable = vscode.window.setStatusBarMessage(loc.upgradingAzdata);
	outputChannel.show();
	outputChannel.appendLine(loc.upgradingAzdata);
	try {
		switch (process.platform) {
			case 'win32':
				await downloadAndInstallAzdataWin32(outputChannel);
				break;
			case 'darwin':
				await upgradeAzdataDarwin(outputChannel);
				break;
			case 'linux':
				await installAzdataLinux(outputChannel);
				break;
			default:
				throw new Error(loc.platformUnsupported(process.platform));
		}
		outputChannel.appendLine(loc.azdataUpgraded);
	} finally {
		statusDisposable.dispose();
	}
}

/**
<<<<<<< HEAD
 * Checks whether azdata is installed - and if it is not then invokes the process of azdata installation.
 * @param outputChannel Channel used to display diagnostic information
 * @param userRequested true means that this operation by was requested by a user by executing an ads command.
 */
export async function checkAndInstallAzdata(outputChannel: vscode.OutputChannel, userRequested: boolean = false): Promise<IAzdataTool | undefined> {
	try {
		const azdata = await findAzdata(outputChannel); // find currently installed Azdata
		// Don't block on this since we want the extension to finish activating without needing user input
		checkAndUpgradeAzdata(azdata, outputChannel, userRequested).catch(err => {
			vscode.window.showWarningMessage(loc.updateError(err));
			outputChannel.appendLine(loc.updateError(err));
		}); //update if available and user wants it.
		return findAzdata(outputChannel); // now again find and return the currently installed azdata
	} catch (err) {
		// Don't block on this since we want the extension to finish activating without needing user input.
		// Calls will be made to handle azdata not being installed
		promptToInstallAzdata(outputChannel, userRequested).catch(e => console.log(`Unexpected error prompting to install azdata ${e}`));
	}
	return undefined;
}

/**
 * Checks whether a newer version of azdata is available - and if it is then invokes the process of azdata upgrade.
 * @param currentAzdata The current version of azdata to check again
=======
 * Checks whether a newer version of azdata is available - and if it is prompts the user to download and
 * install it.
 * @param currentAzdata The current version of azdata to check against
>>>>>>> e9350e04
 * @param outputChannel Channel used to display diagnostic information
 * @param userRequested true means that this operation by was requested by a user by executing an ads command.
 */
export async function checkAndUpgradeAzdata(currentAzdata: IAzdataTool, outputChannel: vscode.OutputChannel, userRequested: boolean = false): Promise<void> {
	const newVersion = await discoverLatestAvailableAzdataVersion(outputChannel);
	if (newVersion.compare(currentAzdata.version) === 1) {
		outputChannel.appendLine(loc.foundAzdataVersionToUpgradeTo(newVersion.raw, currentAzdata.version.raw));
		promptToUpgradeAzdata(outputChannel, userRequested).catch(e => console.log(`Unexpected error prompting to upgrade azdata ${e}`));
	}
}

async function promptToInstallAzdata(outputChannel: vscode.OutputChannel, userRequested: boolean = false): Promise<void> {
	let response: string | undefined = loc.yes;
	const config = <AzdataDeployOption>getConfig(azdataAutoInstallKey);
	outputChannel.appendLine(loc.autoDeployConfig(azdataAutoInstallKey, config));
	if (userRequested) {
		outputChannel.appendLine(loc.userRequestedInstall);
	}
	if (config === AzdataDeployOption.never && !userRequested) {
		outputChannel.appendLine(loc.skipInstall(config));
		return;
	}
	if (config === AzdataDeployOption.userPrompt) {
		response = await vscode.window.showErrorMessage(loc.couldNotFindAzdataWithPrompt, loc.yes, loc.no, loc.always, loc.never);
		outputChannel.appendLine(loc.userResponseToInstallPrompt(response));
	}
	if (response === loc.always || response === loc.never) {
		await setConfig(azdataAutoInstallKey, response);
	}
	if (response === loc.yes || response === loc.always) {
		try {
			await installAzdata(outputChannel);
			vscode.window.showInformationMessage(loc.azdataInstalled);
			outputChannel.appendLine(loc.azdataInstalled);
		} catch (err) {
			// Windows: 1602 is User cancelling installation/upgrade - not unexpected so don't display
			if (!(err instanceof ExitCodeError) || err.code !== 1602) {
				vscode.window.showWarningMessage(loc.installError(err));
				outputChannel.appendLine(loc.installError(err));
			}
		}
	}
}

async function promptToUpgradeAzdata(outputChannel: vscode.OutputChannel, userRequested: boolean = false): Promise<void> {
	let response: string | undefined = loc.yes;
	const config = <AzdataDeployOption>getConfig(azdataAutoUpgradeKey);
	outputChannel.appendLine(loc.autoDeployConfig(azdataAutoUpgradeKey, config));
	if (userRequested) {
		outputChannel.appendLine(loc.userRequestedUpgrade);
	}
	if (config === AzdataDeployOption.never && !userRequested) {
		outputChannel.appendLine(loc.skipUpgrade(config));
		return;
	}
	if (config === AzdataDeployOption.userPrompt) {
		response = await vscode.window.showInformationMessage(loc.foundAzdataUpgradePrompt, loc.yes, loc.no, loc.always, loc.never);
		outputChannel.appendLine(loc.userResponseToUpgradePrompt(response));
	}
	if (response === loc.always || response === loc.never) {
		await setConfig(azdataAutoUpgradeKey, response);
	}
	if (response === loc.yes || response === loc.always) {
		try {
			await upgradeAzdata(outputChannel);
			vscode.window.showInformationMessage(loc.azdataUpgraded);
			outputChannel.appendLine(loc.azdataUpgraded);
		} catch (err) {
			// Windows: 1602 is User cancelling installation/upgrade - not unexpected so don't display
			if (!(err instanceof ExitCodeError) || err.code !== 1602) {
				vscode.window.showWarningMessage(loc.upgradeError(err));
				outputChannel.appendLine(loc.installError(err));
			}
		}
	}
}

/**
 * Downloads the Windows installer and runs it
 * @param outputChannel Channel used to display diagnostic information
 */
async function downloadAndInstallAzdataWin32(outputChannel: vscode.OutputChannel): Promise<void> {
	const downloadFolder = os.tmpdir();
	const downloadedFile = await HttpClient.downloadFile(`${azdataHostname}/${azdataUri}`, outputChannel, downloadFolder);
	await executeCommand('msiexec', ['/qn', '/i', downloadedFile], outputChannel);
}

/**
 * Runs commands to install azdata on MacOS
 */
async function installAzdataDarwin(outputChannel: vscode.OutputChannel): Promise<void> {
	await executeCommand('brew', ['tap', 'microsoft/azdata-cli-release'], outputChannel);
	await executeCommand('brew', ['update'], outputChannel);
	await executeCommand('brew', ['install', 'azdata-cli'], outputChannel);
}

/**
 * Runs commands to upgrade azdata on MacOS
 */
async function upgradeAzdataDarwin(outputChannel: vscode.OutputChannel): Promise<void> {
	await executeCommand('brew', ['tap', 'microsoft/azdata-cli-release'], outputChannel);
	await executeCommand('brew', ['update'], outputChannel);
	await executeCommand('brew', ['upgrade', 'azdata-cli'], outputChannel);
}

/**
 * Runs commands to install azdata on Linux
 */
async function installAzdataLinux(outputChannel: vscode.OutputChannel): Promise<void> {
	// https://docs.microsoft.com/en-us/sql/big-data-cluster/deploy-install-azdata-linux-package
	// Get packages needed for install process
	await executeSudoCommand('apt-get update', outputChannel);
	await executeSudoCommand('apt-get install gnupg ca-certificates curl wget software-properties-common apt-transport-https lsb-release -y', outputChannel);
	// Download and install the signing key
	await executeSudoCommand('curl -sL https://packages.microsoft.com/keys/microsoft.asc | gpg --dearmor | sudo tee /etc/apt/trusted.gpg.d/microsoft.asc.gpg > /dev/null', outputChannel);
	// Add the azdata repository information
	const release = (await executeCommand('lsb_release', ['-rs'], outputChannel)).stdout.trim();
	await executeSudoCommand(`add-apt-repository "$(wget -qO- https://packages.microsoft.com/config/ubuntu/${release}/mssql-server-2019.list)"`, outputChannel);
	// Update repository information and install azdata
	await executeSudoCommand('apt-get update', outputChannel);
	await executeSudoCommand('apt-get install -y azdata-cli', outputChannel);
}

/**
 * Finds azdata specifically on Windows
 * @param outputChannel Channel used to display diagnostic information
 */
async function findAzdataWin32(outputChannel: vscode.OutputChannel): Promise<IAzdataTool> {
	const promise = searchForCmd('azdata.cmd');
	return findSpecificAzdata(`"${await promise}"`, outputChannel);
}

/**
 * Gets the version using a known azdata path
 * @param path The path to the azdata executable
 * @param outputChannel Channel used to display diagnostic information
 */
async function findSpecificAzdata(path: string, outputChannel: vscode.OutputChannel): Promise<IAzdataTool> {
	const versionOutput = await executeCommand(`"${path}"`, ['--version'], outputChannel);
	return new AzdataTool(path, getVersionFromAzdataOutput(versionOutput.stdout), outputChannel);
}

/**
 * Parses out the azdata version from the raw azdata version output
 * @param raw The raw version output from azdata --version
 */
function getVersionFromAzdataOutput(raw: string): SemVer {
	// Currently the version is a multi-line string that contains other version information such
	// as the Python installation, with the first line being the version of azdata itself.
	const lines = raw.split(os.EOL);
	return new SemVer(lines[0].trim());
}

<<<<<<< HEAD

function getConfig(key: string) {
	const config = vscode.workspace.getConfiguration(deploymentConfigurationKey);
	return config.get<AzdataDeployOption>(key);
}

async function setConfig(key: string, value: string) {
	const config = vscode.workspace.getConfiguration(deploymentConfigurationKey);
	await config.update(key, value.toLocaleLowerCase(), vscode.ConfigurationTarget.Global);
}
=======
/**
 * Gets the latest azdata version available for a given platform
 * @param outputChannel Channel used to display diagnostic information
 */
export async function discoverLatestAvailableAzdataVersion(outputChannel: vscode.OutputChannel): Promise<SemVer> {
	outputChannel.appendLine(loc.checkingLatestAzdataVersion);
	switch (process.platform) {
		case 'darwin':
			return await discoverLatestStableAzdataVersionDarwin(outputChannel);
		default:
			return await discoverLatestAzdataVersionFromJson(outputChannel);
	}
}

/**
 * Gets the latest azdata version from a json document published by azdata release
 * @param outputChannel Channel used to display diagnostic information
 */
async function discoverLatestAzdataVersionFromJson(outputChannel: vscode.OutputChannel): Promise<SemVer> {
	// get version information for current platform from http://aka.ms/azdata/release.json
	const fileContents = await HttpClient.getTextContent(`${azdataHostname}/${azdataReleaseJson}`, outputChannel);
	let azdataReleaseInfo;
	try {
		azdataReleaseInfo = JSON.parse(fileContents);
	} catch (e) {
		throw Error(`failed to parse the JSON of contents at: ${azdataHostname}/${azdataReleaseJson}, error:${getErrorMessage(e)}`);
	}
	const version = azdataReleaseInfo[process.platform]['version'];
	outputChannel.appendLine(loc.foundAzdataVersionToUpgradeTo(version));
	return new SemVer(version);
}

/**
 * Gets the latest azdata version for MacOs clients
 * @param outputChannel Channel used to display diagnostic information
 */
async function discoverLatestStableAzdataVersionDarwin(outputChannel: vscode.OutputChannel): Promise<SemVer> {
	// set brew tap to azdata-cli repository
	await executeCommand('brew', ['tap', 'microsoft/azdata-cli-release'], outputChannel);
	let brewInfoAzdataCliJson;
	const brewInfoOutput = (await executeCommand('brew', ['info', 'azdata-cli', '--json'], outputChannel)).stdout;
	try {
		brewInfoAzdataCliJson = JSON.parse(brewInfoOutput);
	} catch (e) {
		throw Error(`failed to parse the JSON contents output of: 'brew info azdata-cli --json', error:${getErrorMessage(e)}`);
	}
	// Get the 'info' about 'azdata-cli' from 'brew' as a json object
	const azdataInfo: AzdataDarwinPackageVersionInfo = brewInfoAzdataCliJson.shift();
	outputChannel.appendLine(loc.foundAzdataVersionToUpgradeTo(azdataInfo.versions.stable));
	return new SemVer(azdataInfo.versions.stable);
}

/**
 * Gets the latest azdata version for linux clients
 * @param outputChannel Channel used to display diagnostic information
 * This method requires sudo permission so not suitable to be run during startup.
 */
// async function discoverLatestStableAzdataVersionLinux(outputChannel: vscode.OutputChannel): Promise<SemVer> {
// 	// Update repository information and install azdata
// 	await executeSudoCommand('apt-get update', outputChannel);
// 	const output = (await executeCommand('apt', ['list', 'azdata-cli', '--upgradeable'], outputChannel)).stdout;
// 	// the packageName (with version) string is the second space delimited token on the 2nd line
// 	const packageName = output.split('\n')[1].split(' ')[1];
// 	// the version string is the first part of the package sting before '~'
// 	const version = packageName.split('~')[0];
// 	outputChannel.appendLine(loc.foundAzdataVersionToUpgradeTo(version));
// 	return new SemVer(version);
// }
>>>>>>> e9350e04
<|MERGE_RESOLUTION|>--- conflicted
+++ resolved
@@ -9,12 +9,8 @@
 import * as vscode from 'vscode';
 import { executeCommand, executeSudoCommand, ExitCodeError } from './common/childProcess';
 import { HttpClient } from './common/httpClient';
-<<<<<<< HEAD
-import { discoverLatestAvailableAzdataVersion, searchForCmd } from './common/utils';
-import { azdataAutoInstallKey, azdataAutoUpgradeKey, azdataHostname, azdataUri, deploymentConfigurationKey } from './constants';
-=======
 import { getErrorMessage, searchForCmd } from './common/utils';
->>>>>>> e9350e04
+import { azdataAutoInstallKey, azdataAutoUpgradeKey, azdataHostname, azdataReleaseJson, azdataUri, deploymentConfigurationKey } from './constants';
 import * as loc from './localizedConstants';
 
 const enum AzdataDeployOption {
@@ -150,7 +146,6 @@
 }
 
 /**
-<<<<<<< HEAD
  * Checks whether azdata is installed - and if it is not then invokes the process of azdata installation.
  * @param outputChannel Channel used to display diagnostic information
  * @param userRequested true means that this operation by was requested by a user by executing an ads command.
@@ -175,11 +170,9 @@
 /**
  * Checks whether a newer version of azdata is available - and if it is then invokes the process of azdata upgrade.
  * @param currentAzdata The current version of azdata to check again
-=======
  * Checks whether a newer version of azdata is available - and if it is prompts the user to download and
  * install it.
  * @param currentAzdata The current version of azdata to check against
->>>>>>> e9350e04
  * @param outputChannel Channel used to display diagnostic information
  * @param userRequested true means that this operation by was requested by a user by executing an ads command.
  */
@@ -333,8 +326,6 @@
 	return new SemVer(lines[0].trim());
 }
 
-<<<<<<< HEAD
-
 function getConfig(key: string) {
 	const config = vscode.workspace.getConfiguration(deploymentConfigurationKey);
 	return config.get<AzdataDeployOption>(key);
@@ -344,7 +335,6 @@
 	const config = vscode.workspace.getConfiguration(deploymentConfigurationKey);
 	await config.update(key, value.toLocaleLowerCase(), vscode.ConfigurationTarget.Global);
 }
-=======
 /**
  * Gets the latest azdata version available for a given platform
  * @param outputChannel Channel used to display diagnostic information
@@ -373,7 +363,7 @@
 		throw Error(`failed to parse the JSON of contents at: ${azdataHostname}/${azdataReleaseJson}, error:${getErrorMessage(e)}`);
 	}
 	const version = azdataReleaseInfo[process.platform]['version'];
-	outputChannel.appendLine(loc.foundAzdataVersionToUpgradeTo(version));
+	outputChannel.appendLine(loc.latestAzdataVersionAvailable(version));
 	return new SemVer(version);
 }
 
@@ -393,7 +383,7 @@
 	}
 	// Get the 'info' about 'azdata-cli' from 'brew' as a json object
 	const azdataInfo: AzdataDarwinPackageVersionInfo = brewInfoAzdataCliJson.shift();
-	outputChannel.appendLine(loc.foundAzdataVersionToUpgradeTo(azdataInfo.versions.stable));
+	outputChannel.appendLine(loc.latestAzdataVersionAvailable(azdataInfo.versions.stable));
 	return new SemVer(azdataInfo.versions.stable);
 }
 
@@ -412,5 +402,4 @@
 // 	const version = packageName.split('~')[0];
 // 	outputChannel.appendLine(loc.foundAzdataVersionToUpgradeTo(version));
 // 	return new SemVer(version);
-// }
->>>>>>> e9350e04
+// }