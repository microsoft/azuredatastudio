--- conflicted
+++ resolved
@@ -4,28 +4,21 @@
  *--------------------------------------------------------------------------------------------*/
 
 import * as os from 'os';
+import { SemVer } from 'semver';
 import * as vscode from 'vscode';
-import { SemVer } from 'semver';
+import { executeCommand, executeSudoCommand } from './common/childProcess';
 import { HttpClient } from './common/httpClient';
+import { discoverLatestAvailableAzdataVersion, searchForCmd } from './common/utils';
 import * as loc from './localizedConstants';
-
-import { executeCommand, executeSudoCommand } from './common/childProcess';
-<<<<<<< HEAD
-import { searchForCmd, discoverLatestAvailableAzdataVersion } from './common/utils';
-=======
-import { searchForCmd } from './common/utils';
 import { AzdataOutput } from './typings/azdata-ext';
->>>>>>> ff2d2d03
+
 
 export const azdataHostname = 'https://aka.ms';
 export const azdataUri = 'azdata-msi';
 
 export interface IAzdataTool {
 	path: string,
-<<<<<<< HEAD
 	version: SemVer
-=======
-	version: string,
 	/**
 	 * Executes azdata with the specified arguments (e.g. --version) and returns the result
 	 * @param args The args to pass to azdata
@@ -35,7 +28,7 @@
 }
 
 class AzdataTool implements IAzdataTool {
-	constructor(public path: string, public version: string, private _outputChannel: vscode.OutputChannel) { }
+	constructor(public path: string, public version: SemVer, private _outputChannel: vscode.OutputChannel) { }
 
 	public async executeCommand<R>(args: string[], parseResult: (result: any) => R[]): Promise<AzdataOutput<R>> {
 		const output = JSON.parse((await executeCommand(`"${this.path}"`, args.concat(['--output', 'json']), this._outputChannel)).stdout);
@@ -46,7 +39,6 @@
 			result: parseResult(output.result)
 		};
 	}
->>>>>>> ff2d2d03
 }
 
 export type AzdataLatestVersionInfo = {
@@ -142,7 +134,7 @@
  * @param currentAzdata The current version of azdata to check again
  * @param outputChannel Channel used to display diagnostic information
  */
-export async function checkAndUpdateAzdata(currentAzdata: IAzdata, outputChannel: vscode.OutputChannel): Promise<void> {
+export async function checkAndUpdateAzdata(currentAzdata: IAzdataTool, outputChannel: vscode.OutputChannel): Promise<void> {
 	const newVersion = await discoverLatestAvailableAzdataVersion(outputChannel);
 	if (newVersion.compare(currentAzdata.version) === 1) {
 		const response = await vscode.window.showInformationMessage(loc.promptForAzdataUpgrade(newVersion.raw), loc.yes, loc.no);
@@ -215,14 +207,11 @@
  */
 async function findSpecificAzdata(path: string, outputChannel: vscode.OutputChannel): Promise<IAzdataTool> {
 	const versionOutput = await executeCommand(path, ['--version'], outputChannel);
-<<<<<<< HEAD
-	return {
-		path: path,
-		version: getVersionFromAzdataOutput(versionOutput.stdout)
-	};
-=======
-	return new AzdataTool(path, parseVersion(versionOutput.stdout), outputChannel);
->>>>>>> ff2d2d03
+	// return {
+	// 	path: path,
+	// 	version: getVersionFromAzdataOutput(versionOutput.stdout)
+	// };
+	return new AzdataTool(path, getVersionFromAzdataOutput(versionOutput.stdout), outputChannel);
 }
 
 /**
