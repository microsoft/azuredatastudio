/*---------------------------------------------------------------------------------------------
 *  Copyright (c) Microsoft Corporation. All rights reserved.
 *  Licensed under the Source EULA. See License.txt in the project root for license information.
 *--------------------------------------------------------------------------------------------*/

<<<<<<< HEAD
import * as azdataExt from 'azdata-ext';
=======
>>>>>>> 5a301f90
import * as os from 'os';
import { SemVer } from 'semver';
import * as vscode from 'vscode';
import { executeCommand, executeSudoCommand, ExitCodeError } from './common/childProcess';
import { HttpClient } from './common/httpClient';
import Logger from './common/logger';
import { getErrorMessage, searchForCmd } from './common/utils';
import * as loc from './localizedConstants';
<<<<<<< HEAD
=======
import { executeCommand, executeSudoCommand, ExitCodeError } from './common/childProcess';
import { searchForCmd } from './common/utils';
import * as azdataExt from 'azdata-ext';
import Logger from './common/logger';
>>>>>>> 5a301f90

export const azdataHostname = 'https://aka.ms';
export const azdataUri = 'azdata-msi';
export const azdataReleaseJson = 'azdata/release.json';

<<<<<<< HEAD
/**
 * Information about an azdata installation
 */
export interface IAzdataTool extends azdataExt.IAzdataApi {
	path: string,
	cachedVersion: SemVer

=======
export interface IAzdataTool extends azdataExt.IAzdataApi {
	path: string,
	toolVersion: string,
>>>>>>> 5a301f90
	/**
	 * Executes azdata with the specified arguments (e.g. --version) and returns the result
	 * @param args The args to pass to azdata
	 * @param parseResult A function used to parse out the raw result into the desired shape
	 */
	executeCommand<R>(args: string[], additionalEnvVars?: { [key: string]: string }): Promise<azdataExt.AzdataOutput<R>>
}

<<<<<<< HEAD
export class AzdataTool implements IAzdataTool {
	public cachedVersion: SemVer;
	constructor(public path: string, version: string) {
		this.cachedVersion = new SemVer(version);
	}

	public arc = {
		dc: {
			create: async (namespace: string, name: string, connectivityMode: string, resourceGroup: string, location: string, subscription: string, profileName?: string, storageClass?: string): Promise<azdataExt.AzdataOutput<void>> => {
				const args = ['arc', 'dc', 'create',
					'--namespace', namespace,
					'--name', name,
					'--connectivity-mode', connectivityMode,
					'--resource-group', resourceGroup,
					'--location', location,
					'--subscription', subscription];
				if (profileName) {
					args.push('--profile-name', profileName);
				}
				if (storageClass) {
					args.push('--storage-class', storageClass);
				}
				return this.executeCommand<void>(args);
			},
			endpoint: {
				list: async () => {
					return this.executeCommand<azdataExt.DcEndpointListResult[]>(['arc', 'dc', 'endpoint', 'list']);
				}
			},
			config: {
				list: async () => {
					return this.executeCommand<azdataExt.DcConfigListResult[]>(['arc', 'dc', 'config', 'list']);
				},
				show: async () => {
					return this.executeCommand<azdataExt.DcConfigShowResult>(['arc', 'dc', 'config', 'show']);
				}
			}
		},
		postgres: {
			server: {
				list: async () => {
					return this.executeCommand<azdataExt.PostgresServerListResult[]>(['arc', 'postgres', 'server', 'list']);
				},
				show: async (name: string) => {
					return this.executeCommand<azdataExt.PostgresServerShowResult>(['arc', 'postgres', 'server', 'show', '-n', name]);
				}
			}
		},
		sql: {
			mi: {
				delete: async (name: string) => {
					return this.executeCommand<void>(['arc', 'sql', 'mi', 'delete', '-n', name]);
				},
				list: async () => {
					return this.executeCommand<azdataExt.SqlMiListResult[]>(['arc', 'sql', 'mi', 'list']);
				},
				show: async (name: string) => {
					return this.executeCommand<azdataExt.SqlMiShowResult>(['arc', 'sql', 'mi', 'show', '-n', name]);
				}
			}
		}
	};

	public async login(endpoint: string, username: string, password: string): Promise<azdataExt.AzdataOutput<void>> {
		return this.executeCommand<void>(['login', '-e', endpoint, '-u', username], { 'AZDATA_PASSWORD': password });
	}

	/**
	 * Gets the output of running '--version' command on the azdata tool.
	 * It also updates the cachedVersion property based on the return value from the tool.
	 */
	public async version(): Promise<azdataExt.AzdataOutput<string>> {
		const output = await executeCommand(`"${this.path}"`, ['--version']);
		this.cachedVersion = new SemVer(parseVersion(output.stdout[0]));
		return {
			logs: [],
			stdout: output.stdout.split(os.EOL),
			stderr: output.stderr.split(os.EOL),
			result: ''
		};
	}

=======
class AzdataTool implements IAzdataTool {
	constructor(public path: string, public toolVersion: string) { }

	public arc = {
		dc: {
			create: async (namespace: string, name: string, connectivityMode: string, resourceGroup: string, location: string, subscription: string, profileName?: string, storageClass?: string): Promise<azdataExt.AzdataOutput<void>> => {
				const args = ['arc', 'dc', 'create',
					'--namespace', namespace,
					'--name', name,
					'--connectivity-mode', connectivityMode,
					'--resource-group', resourceGroup,
					'--location', location,
					'--subscription', subscription];
				if (profileName) {
					args.push('--profile-name', profileName);
				}
				if (storageClass) {
					args.push('--storage-class', storageClass);
				}
				return this.executeCommand<void>(args);
			},
			endpoint: {
				list: async () => {
					return this.executeCommand<azdataExt.DcEndpointListResult[]>(['arc', 'dc', 'endpoint', 'list']);
				}
			},
			config: {
				list: async () => {
					return this.executeCommand<azdataExt.DcConfigListResult[]>(['arc', 'dc', 'config', 'list']);
				},
				show: async () => {
					return this.executeCommand<azdataExt.DcConfigShowResult>(['arc', 'dc', 'config', 'show']);
				}
			}
		},
		postgres: {
			server: {
				list: async () => {
					return this.executeCommand<azdataExt.PostgresServerListResult[]>(['arc', 'postgres', 'server', 'list']);
				},
				show: async (name: string) => {
					return this.executeCommand<azdataExt.PostgresServerShowResult>(['arc', 'postgres', 'server', 'show', '-n', name]);
				}
			}
		},
		sql: {
			mi: {
				delete: async (name: string) => {
					return this.executeCommand<void>(['arc', 'sql', 'mi', 'delete', '-n', name]);
				},
				list: async () => {
					return this.executeCommand<azdataExt.SqlMiListResult[]>(['arc', 'sql', 'mi', 'list']);
				},
				show: async (name: string) => {
					return this.executeCommand<azdataExt.SqlMiShowResult>(['arc', 'sql', 'mi', 'show', '-n', name]);
				}
			}
		}
	};

	public async login(endpoint: string, username: string, password: string): Promise<azdataExt.AzdataOutput<void>> {
		return this.executeCommand<void>(['login', '-e', endpoint, '-u', username], { 'AZDATA_PASSWORD': password });
	}

	public async version(): Promise<azdataExt.AzdataOutput<string>> {
		const output = await this.executeCommand<string>(['--version']);
		this.toolVersion = parseVersion(output.stdout[0]);
		return output;
	}

>>>>>>> 5a301f90
	public async executeCommand<R>(args: string[], additionalEnvVars?: { [key: string]: string }): Promise<azdataExt.AzdataOutput<R>> {
		try {
			const output = JSON.parse((await executeCommand(`"${this.path}"`, args.concat(['--output', 'json']), additionalEnvVars)).stdout);
			return {
				logs: <string[]>output.log,
				stdout: <string[]>output.stdout,
				stderr: <string[]>output.stderr,
				result: <R>output.result
			};
		} catch (err) {
			// Since the output is JSON we need to do some extra parsing here to get the correct stderr out.
			// The actual value we get is something like ERROR: { stderr: '...' } so we also need to trim
			// off the start that isn't a valid JSON blob
			if (err instanceof ExitCodeError) {
				err.stderr = JSON.parse(err.stderr.substring(err.stderr.indexOf('{'))).stderr;
			}
			throw err;
		}
	}
}

export type AzdataDarwinPackageVersionInfo = {
	versions: {
		stable: string,
		devel: string,
		head: string,
		bottle: boolean
	}
};
/**
 * Finds the existing installation of azdata, or throws an error if it couldn't find it
 * or encountered an unexpected error.
<<<<<<< HEAD
 * The promise is rejected when Azdata is not found.
 */
export async function findAzdata(): Promise<IAzdataTool> {
	Logger.log(loc.searchingForAzdata);
	try {
		const azdata = await findSpecificAzdata();
		Logger.log(loc.foundExistingAzdata(azdata.path, azdata.cachedVersion.raw));
		return azdata;
	} catch (err) {
		Logger.log(loc.couldNotFindAzdata(err));
		throw err;
	}
}

/**
 * runs the commands to install azdata, downloading the installation package if needed
 */
export async function installAzdata(): Promise<void> {
	const statusDisposable = vscode.window.setStatusBarMessage(loc.installingAzdata);
	Logger.show();
	Logger.log(loc.installingAzdata);
=======
 */
export async function findAzdata(): Promise<IAzdataTool> {
	Logger.log(loc.searchingForAzdata);
>>>>>>> 5a301f90
	try {
		switch (process.platform) {
			case 'win32':
<<<<<<< HEAD
				await downloadAndInstallAzdataWin32();
				break;
			case 'darwin':
				await installAzdataDarwin();
				break;
			case 'linux':
				await installAzdataLinux();
				break;
			default:
				throw new Error(loc.platformUnsupported(process.platform));
		}
		Logger.log(loc.azdataInstalled);
	} finally {
		statusDisposable.dispose();
	}
}

/**
 * Upgrades the azdata using os appropriate method
 */
export async function upgradeAzdata(): Promise<void> {
	const statusDisposable = vscode.window.setStatusBarMessage(loc.upgradingAzdata);
	Logger.show();
	Logger.log(loc.upgradingAzdata);
=======
				azdata = await findAzdataWin32();
				break;
			default:
				azdata = await findSpecificAzdata('azdata');
		}
		Logger.log(loc.foundExistingAzdata(azdata.path, azdata.toolVersion));
		return azdata;
	} catch (err) {
		Logger.log(loc.couldNotFindAzdata(err));
		throw err;
	}
}

/**
 * Downloads the appropriate installer and/or runs the command to install azdata
 */
export async function downloadAndInstallAzdata(): Promise<void> {
	const statusDisposable = vscode.window.setStatusBarMessage(loc.installingAzdata);
	Logger.show();
	Logger.log(loc.installingAzdata);
>>>>>>> 5a301f90
	try {
		switch (process.platform) {
			case 'win32':
				await downloadAndInstallAzdataWin32();
				break;
			case 'darwin':
<<<<<<< HEAD
				await upgradeAzdataDarwin();
=======
				await installAzdataDarwin();
>>>>>>> 5a301f90
				break;
			case 'linux':
				await installAzdataLinux();
				break;
			default:
				throw new Error(loc.platformUnsupported(process.platform));
		}
		Logger.log(loc.azdataUpgraded);
	} finally {
		statusDisposable.dispose();
	}
}

/**
 * Checks whether a newer version of azdata is available - and if it is prompts the user to download and
 * install it.
 * @param currentAzdata The current version of azdata to check against
 */
export async function checkAndUpgradeAzdata(currentAzdata: IAzdataTool): Promise<void> {
	const newVersion = await discoverLatestAvailableAzdataVersion();
	if (newVersion.compare(currentAzdata.cachedVersion) === 1) {
		const response = await vscode.window.showInformationMessage(loc.promptForAzdataUpgrade(newVersion.raw), loc.yes, loc.no);
		if (response === loc.yes) {
			await upgradeAzdata();
		}
	}
}


/**
 * Downloads the Windows installer and runs it
 */
async function downloadAndInstallAzdataWin32(): Promise<void> {
	const downloadFolder = os.tmpdir();
<<<<<<< HEAD
	const downloadedFile = await HttpClient.downloadFile(`${azdataHostname}/${azdataUri}`, downloadFolder);
=======
	const downloadedFile = await HttpClient.download(`${azdataHostname}/${azdataUri}`, downloadFolder);
>>>>>>> 5a301f90
	await executeCommand('msiexec', ['/qn', '/i', downloadedFile]);
}

/**
 * Runs commands to install azdata on MacOS
 */
async function installAzdataDarwin(): Promise<void> {
	await executeCommand('brew', ['tap', 'microsoft/azdata-cli-release']);
	await executeCommand('brew', ['update']);
	await executeCommand('brew', ['install', 'azdata-cli']);
<<<<<<< HEAD
}

/**
 * Runs commands to upgrade azdata on MacOS
 */
async function upgradeAzdataDarwin(): Promise<void> {
	await executeCommand('brew', ['tap', 'microsoft/azdata-cli-release']);
	await executeCommand('brew', ['update']);
	await executeCommand('brew', ['upgrade', 'azdata-cli']);
=======
>>>>>>> 5a301f90
}

/**
 * Runs commands to install azdata on Linux
 */
async function installAzdataLinux(): Promise<void> {
	// https://docs.microsoft.com/en-us/sql/big-data-cluster/deploy-install-azdata-linux-package
	// Get packages needed for install process
	await executeSudoCommand('apt-get update');
	await executeSudoCommand('apt-get install gnupg ca-certificates curl wget software-properties-common apt-transport-https lsb-release -y');
	// Download and install the signing key
	await executeSudoCommand('curl -sL https://packages.microsoft.com/keys/microsoft.asc | gpg --dearmor | sudo tee /etc/apt/trusted.gpg.d/microsoft.asc.gpg > /dev/null');
	// Add the azdata repository information
	const release = (await executeCommand('lsb_release', ['-rs'])).stdout.trim();
	await executeSudoCommand(`add-apt-repository "$(wget -qO- https://packages.microsoft.com/config/ubuntu/${release}/mssql-server-2019.list)"`);
	// Update repository information and install azdata
	await executeSudoCommand('apt-get update');
	await executeSudoCommand('apt-get install -y azdata-cli');
}

/**
<<<<<<< HEAD
 * Returns AzdataTool object that enables one to interact with 'azdata' tool installed on the box.
 */
async function findSpecificAzdata(): Promise<IAzdataTool> {
	const promise = ((process.platform === 'win32') ? searchForCmd('azdata.cmd') : searchForCmd('azdata'));
	const path = `"${await promise}"`; // throws if azdata is not found
	const versionOutput = await executeCommand(`"${path}"`, ['--version']);
	return new AzdataTool(path, parseVersion(versionOutput.stdout));
}

/**
 * Gets the latest azdata version available for a given platform
 */
export async function discoverLatestAvailableAzdataVersion(): Promise<SemVer> {
	Logger.log(loc.checkingLatestAzdataVersion);
	switch (process.platform) {
		case 'darwin':
			return await discoverLatestStableAzdataVersionDarwin();
		// case 'linux':
		// ideally we would not to discover linux package availability using the apt/apt-get/apt-cache package manager commands.
		// However, doing discovery that way required apt update to be performed which requires sudo privileges. At least currently this code path
		// gets invoked on extension start up and prompt user for sudo privileges is annoying at best. So for now basing linux discovery also on a releaseJson file.
		default:
			return await discoverLatestAzdataVersionFromJson();
	}
=======
 * Finds azdata specifically on Windows
 */
async function findAzdataWin32(): Promise<IAzdataTool> {
	const promise = searchForCmd('azdata.cmd');
	return findSpecificAzdata(await promise);
}

/**
 * Gets the version using a known azdata path
 * @param path The path to the azdata executable
 */
async function findSpecificAzdata(path: string): Promise<IAzdataTool> {
	const versionOutput = await executeCommand(`"${path}"`, ['--version']);
	return new AzdataTool(path, parseVersion(versionOutput.stdout));
>>>>>>> 5a301f90
}

/**
 * Gets the latest azdata version from a json document published by azdata release
 */
async function discoverLatestAzdataVersionFromJson(): Promise<SemVer> {
	// get version information for current platform from http://aka.ms/azdata/release.json
	const fileContents = await HttpClient.getTextContent(`${azdataHostname}/${azdataReleaseJson}`);
	let azdataReleaseInfo;
	try {
		azdataReleaseInfo = JSON.parse(fileContents);
	} catch (e) {
		throw Error(`failed to parse the JSON of contents at: ${azdataHostname}/${azdataReleaseJson}, text being parsed: '${fileContents}', error:${getErrorMessage(e)}`);
	}
	const version = azdataReleaseInfo[process.platform]['version'];
	Logger.log(loc.foundAzdataVersionToUpgradeTo(version));
	return new SemVer(version);
}


/**
 * Parses out the azdata version from the raw azdata version output
 * @param raw The raw version output from azdata --version
 */
function parseVersion(raw: string): string {
	// Currently the version is a multi-line string that contains other version information such
	// as the Python installation, with the first line being the version of azdata itself.
	const lines = raw.split(os.EOL);
	return lines[0].trim();
}
/**
 * Gets the latest azdata version for MacOs clients
 */
async function discoverLatestStableAzdataVersionDarwin(): Promise<SemVer> {
	// set brew tap to azdata-cli repository
	await executeCommand('brew', ['tap', 'microsoft/azdata-cli-release']);
	await executeCommand('brew', ['update']);
	let brewInfoAzdataCliJson;
	const brewInfoOutput = (await executeCommand('brew', ['info', 'azdata-cli', '--json'])).stdout;
	try {
		brewInfoAzdataCliJson = JSON.parse(brewInfoOutput);
	} catch (e) {
		throw Error(`failed to parse the JSON contents output of: 'brew info azdata-cli --json', text being parsed: '${brewInfoOutput}', error:${getErrorMessage(e)}`);
	}
	// Get the 'info' about 'azdata-cli' from 'brew' as a json object
	const azdataInfo: AzdataDarwinPackageVersionInfo = brewInfoAzdataCliJson.shift();
	Logger.log(loc.foundAzdataVersionToUpgradeTo(azdataInfo.versions.stable));
	return new SemVer(azdataInfo.versions.stable);
}

/**
 * Gets the latest azdata version for linux clients
 * This method requires sudo permission so not suitable to be run during startup.
 */
// async function discoverLatestStableAzdataVersionLinux(): Promise<SemVer> {
// 	// Update repository information and install azdata
// 	await executeSudoCommand('apt-get update');
// 	const output = (await executeCommand('apt', ['list', 'azdata-cli', '--upgradeable'])).stdout;
// 	// the packageName (with version) string is the second space delimited token on the 2nd line
// 	const packageName = output.split('\n')[1].split(' ')[1];
// 	// the version string is the first part of the package sting before '~'
// 	const version = packageName.split('~')[0];
// 	Logger.log(loc.foundAzdataVersionToUpgradeTo(version));
// 	return new SemVer(version);
// }<|MERGE_RESOLUTION|>--- conflicted
+++ resolved
@@ -3,10 +3,7 @@
  *  Licensed under the Source EULA. See License.txt in the project root for license information.
  *--------------------------------------------------------------------------------------------*/
 
-<<<<<<< HEAD
 import * as azdataExt from 'azdata-ext';
-=======
->>>>>>> 5a301f90
 import * as os from 'os';
 import { SemVer } from 'semver';
 import * as vscode from 'vscode';
@@ -15,31 +12,18 @@
 import Logger from './common/logger';
 import { getErrorMessage, searchForCmd } from './common/utils';
 import * as loc from './localizedConstants';
-<<<<<<< HEAD
-=======
-import { executeCommand, executeSudoCommand, ExitCodeError } from './common/childProcess';
-import { searchForCmd } from './common/utils';
-import * as azdataExt from 'azdata-ext';
-import Logger from './common/logger';
->>>>>>> 5a301f90
 
 export const azdataHostname = 'https://aka.ms';
 export const azdataUri = 'azdata-msi';
 export const azdataReleaseJson = 'azdata/release.json';
 
-<<<<<<< HEAD
-/**
- * Information about an azdata installation
+/**
+ * Interface for an object to interact with the azdata tool installed on the box.
  */
 export interface IAzdataTool extends azdataExt.IAzdataApi {
 	path: string,
 	cachedVersion: SemVer
 
-=======
-export interface IAzdataTool extends azdataExt.IAzdataApi {
-	path: string,
-	toolVersion: string,
->>>>>>> 5a301f90
 	/**
 	 * Executes azdata with the specified arguments (e.g. --version) and returns the result
 	 * @param args The args to pass to azdata
@@ -48,7 +32,9 @@
 	executeCommand<R>(args: string[], additionalEnvVars?: { [key: string]: string }): Promise<azdataExt.AzdataOutput<R>>
 }
 
-<<<<<<< HEAD
+/**
+ * An object to interact with the azdata tool installed on the box.
+ */
 export class AzdataTool implements IAzdataTool {
 	public cachedVersion: SemVer;
 	constructor(public path: string, version: string) {
@@ -131,78 +117,6 @@
 		};
 	}
 
-=======
-class AzdataTool implements IAzdataTool {
-	constructor(public path: string, public toolVersion: string) { }
-
-	public arc = {
-		dc: {
-			create: async (namespace: string, name: string, connectivityMode: string, resourceGroup: string, location: string, subscription: string, profileName?: string, storageClass?: string): Promise<azdataExt.AzdataOutput<void>> => {
-				const args = ['arc', 'dc', 'create',
-					'--namespace', namespace,
-					'--name', name,
-					'--connectivity-mode', connectivityMode,
-					'--resource-group', resourceGroup,
-					'--location', location,
-					'--subscription', subscription];
-				if (profileName) {
-					args.push('--profile-name', profileName);
-				}
-				if (storageClass) {
-					args.push('--storage-class', storageClass);
-				}
-				return this.executeCommand<void>(args);
-			},
-			endpoint: {
-				list: async () => {
-					return this.executeCommand<azdataExt.DcEndpointListResult[]>(['arc', 'dc', 'endpoint', 'list']);
-				}
-			},
-			config: {
-				list: async () => {
-					return this.executeCommand<azdataExt.DcConfigListResult[]>(['arc', 'dc', 'config', 'list']);
-				},
-				show: async () => {
-					return this.executeCommand<azdataExt.DcConfigShowResult>(['arc', 'dc', 'config', 'show']);
-				}
-			}
-		},
-		postgres: {
-			server: {
-				list: async () => {
-					return this.executeCommand<azdataExt.PostgresServerListResult[]>(['arc', 'postgres', 'server', 'list']);
-				},
-				show: async (name: string) => {
-					return this.executeCommand<azdataExt.PostgresServerShowResult>(['arc', 'postgres', 'server', 'show', '-n', name]);
-				}
-			}
-		},
-		sql: {
-			mi: {
-				delete: async (name: string) => {
-					return this.executeCommand<void>(['arc', 'sql', 'mi', 'delete', '-n', name]);
-				},
-				list: async () => {
-					return this.executeCommand<azdataExt.SqlMiListResult[]>(['arc', 'sql', 'mi', 'list']);
-				},
-				show: async (name: string) => {
-					return this.executeCommand<azdataExt.SqlMiShowResult>(['arc', 'sql', 'mi', 'show', '-n', name]);
-				}
-			}
-		}
-	};
-
-	public async login(endpoint: string, username: string, password: string): Promise<azdataExt.AzdataOutput<void>> {
-		return this.executeCommand<void>(['login', '-e', endpoint, '-u', username], { 'AZDATA_PASSWORD': password });
-	}
-
-	public async version(): Promise<azdataExt.AzdataOutput<string>> {
-		const output = await this.executeCommand<string>(['--version']);
-		this.toolVersion = parseVersion(output.stdout[0]);
-		return output;
-	}
-
->>>>>>> 5a301f90
 	public async executeCommand<R>(args: string[], additionalEnvVars?: { [key: string]: string }): Promise<azdataExt.AzdataOutput<R>> {
 		try {
 			const output = JSON.parse((await executeCommand(`"${this.path}"`, args.concat(['--output', 'json']), additionalEnvVars)).stdout);
@@ -235,7 +149,6 @@
 /**
  * Finds the existing installation of azdata, or throws an error if it couldn't find it
  * or encountered an unexpected error.
-<<<<<<< HEAD
  * The promise is rejected when Azdata is not found.
  */
 export async function findAzdata(): Promise<IAzdataTool> {
@@ -257,15 +170,9 @@
 	const statusDisposable = vscode.window.setStatusBarMessage(loc.installingAzdata);
 	Logger.show();
 	Logger.log(loc.installingAzdata);
-=======
- */
-export async function findAzdata(): Promise<IAzdataTool> {
-	Logger.log(loc.searchingForAzdata);
->>>>>>> 5a301f90
 	try {
 		switch (process.platform) {
 			case 'win32':
-<<<<<<< HEAD
 				await downloadAndInstallAzdataWin32();
 				break;
 			case 'darwin':
@@ -290,39 +197,13 @@
 	const statusDisposable = vscode.window.setStatusBarMessage(loc.upgradingAzdata);
 	Logger.show();
 	Logger.log(loc.upgradingAzdata);
-=======
-				azdata = await findAzdataWin32();
-				break;
-			default:
-				azdata = await findSpecificAzdata('azdata');
-		}
-		Logger.log(loc.foundExistingAzdata(azdata.path, azdata.toolVersion));
-		return azdata;
-	} catch (err) {
-		Logger.log(loc.couldNotFindAzdata(err));
-		throw err;
-	}
-}
-
-/**
- * Downloads the appropriate installer and/or runs the command to install azdata
- */
-export async function downloadAndInstallAzdata(): Promise<void> {
-	const statusDisposable = vscode.window.setStatusBarMessage(loc.installingAzdata);
-	Logger.show();
-	Logger.log(loc.installingAzdata);
->>>>>>> 5a301f90
 	try {
 		switch (process.platform) {
 			case 'win32':
 				await downloadAndInstallAzdataWin32();
 				break;
 			case 'darwin':
-<<<<<<< HEAD
 				await upgradeAzdataDarwin();
-=======
-				await installAzdataDarwin();
->>>>>>> 5a301f90
 				break;
 			case 'linux':
 				await installAzdataLinux();
@@ -341,7 +222,10 @@
  * install it.
  * @param currentAzdata The current version of azdata to check against
  */
-export async function checkAndUpgradeAzdata(currentAzdata: IAzdataTool): Promise<void> {
+export async function checkAndUpgradeAzdata(currentAzdata?: IAzdataTool): Promise<void> {
+	if (currentAzdata === undefined) {
+		currentAzdata = await findAzdata();
+	}
 	const newVersion = await discoverLatestAvailableAzdataVersion();
 	if (newVersion.compare(currentAzdata.cachedVersion) === 1) {
 		const response = await vscode.window.showInformationMessage(loc.promptForAzdataUpgrade(newVersion.raw), loc.yes, loc.no);
@@ -357,11 +241,7 @@
  */
 async function downloadAndInstallAzdataWin32(): Promise<void> {
 	const downloadFolder = os.tmpdir();
-<<<<<<< HEAD
 	const downloadedFile = await HttpClient.downloadFile(`${azdataHostname}/${azdataUri}`, downloadFolder);
-=======
-	const downloadedFile = await HttpClient.download(`${azdataHostname}/${azdataUri}`, downloadFolder);
->>>>>>> 5a301f90
 	await executeCommand('msiexec', ['/qn', '/i', downloadedFile]);
 }
 
@@ -372,7 +252,6 @@
 	await executeCommand('brew', ['tap', 'microsoft/azdata-cli-release']);
 	await executeCommand('brew', ['update']);
 	await executeCommand('brew', ['install', 'azdata-cli']);
-<<<<<<< HEAD
 }
 
 /**
@@ -382,8 +261,6 @@
 	await executeCommand('brew', ['tap', 'microsoft/azdata-cli-release']);
 	await executeCommand('brew', ['update']);
 	await executeCommand('brew', ['upgrade', 'azdata-cli']);
-=======
->>>>>>> 5a301f90
 }
 
 /**
@@ -405,8 +282,6 @@
 }
 
 /**
-<<<<<<< HEAD
- * Returns AzdataTool object that enables one to interact with 'azdata' tool installed on the box.
  */
 async function findSpecificAzdata(): Promise<IAzdataTool> {
 	const promise = ((process.platform === 'win32') ? searchForCmd('azdata.cmd') : searchForCmd('azdata'));
@@ -430,22 +305,6 @@
 		default:
 			return await discoverLatestAzdataVersionFromJson();
 	}
-=======
- * Finds azdata specifically on Windows
- */
-async function findAzdataWin32(): Promise<IAzdataTool> {
-	const promise = searchForCmd('azdata.cmd');
-	return findSpecificAzdata(await promise);
-}
-
-/**
- * Gets the version using a known azdata path
- * @param path The path to the azdata executable
- */
-async function findSpecificAzdata(path: string): Promise<IAzdataTool> {
-	const versionOutput = await executeCommand(`"${path}"`, ['--version']);
-	return new AzdataTool(path, parseVersion(versionOutput.stdout));
->>>>>>> 5a301f90
 }
 
 /**
@@ -464,7 +323,6 @@
 	Logger.log(loc.foundAzdataVersionToUpgradeTo(version));
 	return new SemVer(version);
 }
-
 
 /**
  * Parses out the azdata version from the raw azdata version output
@@ -484,16 +342,16 @@
 	await executeCommand('brew', ['tap', 'microsoft/azdata-cli-release']);
 	await executeCommand('brew', ['update']);
 	let brewInfoAzdataCliJson;
+	// Get the package version 'info' about 'azdata-cli' from 'brew' as a json object
 	const brewInfoOutput = (await executeCommand('brew', ['info', 'azdata-cli', '--json'])).stdout;
 	try {
 		brewInfoAzdataCliJson = JSON.parse(brewInfoOutput);
 	} catch (e) {
 		throw Error(`failed to parse the JSON contents output of: 'brew info azdata-cli --json', text being parsed: '${brewInfoOutput}', error:${getErrorMessage(e)}`);
 	}
-	// Get the 'info' about 'azdata-cli' from 'brew' as a json object
-	const azdataInfo: AzdataDarwinPackageVersionInfo = brewInfoAzdataCliJson.shift();
-	Logger.log(loc.foundAzdataVersionToUpgradeTo(azdataInfo.versions.stable));
-	return new SemVer(azdataInfo.versions.stable);
+	const azdataPackageVersionInfo: AzdataDarwinPackageVersionInfo = brewInfoAzdataCliJson.shift();
+	Logger.log(loc.foundAzdataVersionToUpgradeTo(azdataPackageVersionInfo.versions.stable));
+	return new SemVer(azdataPackageVersionInfo.versions.stable);
 }
 
 /**
