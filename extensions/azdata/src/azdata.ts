--- conflicted
+++ resolved
@@ -11,11 +11,7 @@
 import { HttpClient } from './common/httpClient';
 import Logger from './common/logger';
 import { getErrorMessage, searchForCmd } from './common/utils';
-<<<<<<< HEAD
-import { azdataAutoInstallKey, azdataAutoUpgradeKey, azdataHostname, azdataReleaseJson, azdataUri, deploymentConfigurationKey } from './constants';
-=======
-import { acceptEula, azdataConfigSection, debugConfigKey, doNotPromptInstallMemento, doNotPromptUpdateMemento, eulaUrl, installationReadmeUrl, microsoftPrivacyStatementUrl, requiredVersion } from './constants';
->>>>>>> 3c679693
+import { acceptEula, azdataAutoInstallKey, azdataAutoUpgradeKey, azdataConfigSection, azdataHostname, azdataReleaseJson, azdataUri, debugConfigKey, deploymentConfigurationKey, eulaUrl, microsoftPrivacyStatementUrl } from './constants';
 import * as loc from './localizedConstants';
 
 const enum AzdataDeployOption {
@@ -244,22 +240,22 @@
 
 /**
  * Checks whether a newer version of azdata is available - and if it is then invokes the process of azdata upgrade.
- * @param currentAzdata The current version of azdata to check again
- * Checks whether a newer version of azdata is available - and if it is prompts the user to download and
- * install it.
-<<<<<<< HEAD
  * @param currentAzdata The current version of azdata to check against
  * @param userRequested true means that this operation by was requested by a user by executing an ads command.
  */
-export async function checkAndUpgradeAzdata(currentAzdata?: IAzdataTool, userRequested: boolean = false): Promise<void> {
-	if (currentAzdata === undefined) {
-		currentAzdata = await findAzdata();
-	}
-	const newVersion = await discoverLatestAvailableAzdataVersion();
-	if (newVersion.compare(currentAzdata.cachedVersion) === 1) {
-		Logger.log(loc.foundAzdataVersionToUpgradeTo(newVersion.raw, currentAzdata.cachedVersion.raw));
-		await promptToUpgradeAzdata(userRequested).catch(e => console.log(`Unexpected error prompting to upgrade azdata ${e}`));
-	}
+export async function checkAndUpgradeAzdata(currentAzdata?: IAzdataTool, userRequested: boolean = false): Promise<boolean> {
+	if (currentAzdata !== undefined) {
+		const newVersion = await discoverLatestAvailableAzdataVersion();
+		if (newVersion.compare(currentAzdata.cachedVersion) === 1) {
+			Logger.log(loc.foundAzdataVersionToUpgradeTo(newVersion.raw, currentAzdata.cachedVersion.raw));
+			await promptToUpgradeAzdata(userRequested).catch(e => console.log(`Unexpected error prompting to upgrade azdata ${e}`));
+		} else {
+			Logger.log(loc.currentlyInstalledVersionIsLatest(currentAzdata.cachedVersion.raw));
+		}
+	} else {
+		Logger.log(loc.upgradeCheckSkipped);
+	}
+	return false;
 }
 
 async function promptToInstallAzdata(userRequested: boolean = false): Promise<void> {
@@ -291,72 +287,10 @@
 				vscode.window.showWarningMessage(loc.installError(err));
 				Logger.log(loc.installError(err));
 			}
-=======
- * @param currentAzdata The current version of azdata to check . This function  is a no-op if currentAzdata is undefined.
- * returns true if an upgrade was performed and false otherwise.
- */
-export async function checkAndUpgradeAzdata(currentAzdata: IAzdataTool | undefined): Promise<boolean> {
-	if (currentAzdata !== undefined) {
-		const newVersion = await discoverLatestAvailableAzdataVersion();
-		if (newVersion.compare(currentAzdata.cachedVersion) === 1) {
-			//update if available and user wants it.
-			const response = await vscode.window.showInformationMessage(loc.promptForAzdataUpgrade(newVersion.raw), loc.yes, loc.no);
-			if (response === loc.yes) {
-				await upgradeAzdata();
-				return true;
-			}
-		} else {
-			Logger.log(loc.currentlyInstalledVersionIsLatest(currentAzdata.cachedVersion.raw));
-		}
-	} else {
-		Logger.log(loc.upgradeCheckSkipped);
-	}
-	return false;
-}
-
-/**
- * Prompts user to install azdata using opened documentation if it is not installed.
- * If it is installed it verifies that the installed version is correct else it prompts user
- * to install the correct version using opened documentation
- * @param currentAzdata The current version of azdata to check.
- */
-export async function manuallyInstallOrUpgradeAzdata(context: vscode.ExtensionContext, currentAzdata: IAzdataTool | undefined): Promise<void> {
-	// Note - not localizing since this is temporary behavior
-	const dontShow = 'Don\'t Show Again';
-	if (currentAzdata === undefined) {
-		const doNotPromptInstall = context.globalState.get(doNotPromptInstallMemento);
-		if (doNotPromptInstall) {
-			return;
-		}
-		const response = await vscode.window.showInformationMessage(loc.installManually(requiredVersion, installationReadmeUrl), 'OK', dontShow);
-		if (response === dontShow) {
-			context.globalState.update(doNotPromptInstallMemento, true);
->>>>>>> 3c679693
-		}
-		Logger.show();
-		Logger.log(loc.installManually(requiredVersion, installationReadmeUrl));
-	} else {
-		const doNotPromptUpgrade = context.globalState.get(doNotPromptUpdateMemento);
-		if (doNotPromptUpgrade) {
-			return;
-		}
-		const requiredSemVersion = new SemVer(requiredVersion);
-		if (requiredSemVersion.compare(currentAzdata.cachedVersion) === 0) {
-			return; // if we have the required version then nothing more needs to be eon.
-		}
-		const response = await vscode.window.showInformationMessage(loc.installCorrectVersionManually(currentAzdata.cachedVersion.raw, requiredVersion, installationReadmeUrl), 'OK', dontShow);
-		if (response === dontShow) {
-			context.globalState.update(doNotPromptUpdateMemento, true);
-		}
-		Logger.show();
-		Logger.log(loc.installCorrectVersionManually(currentAzdata.cachedVersion.raw, requiredVersion, installationReadmeUrl));
-	}
-	// display the instructions document in a new editor window.
-	// const downloadedFile = await HttpClient.downloadFile(installationInstructionDoc, os.tmpdir());
-	// await vscode.window.showTextDocument(vscode.Uri.parse(downloadedFile));
-}
-
-<<<<<<< HEAD
+		}
+	}
+}
+
 async function promptToUpgradeAzdata(userRequested: boolean = false): Promise<void> {
 	let response: string | undefined = loc.yes;
 	const config = <AzdataDeployOption>getConfig(azdataAutoUpgradeKey);
@@ -387,7 +321,9 @@
 				Logger.log(loc.upgradeError(err));
 			}
 		}
-=======
+	}
+}
+
 /**
  * Prompts user to accept EULA it if was not previously accepted. Stores and returns the user response to EULA prompt.
  * @param memento - memento where the user response is stored.
@@ -405,7 +341,6 @@
 		return true;
 	} else {
 		return false;
->>>>>>> 3c679693
 	}
 }
 
