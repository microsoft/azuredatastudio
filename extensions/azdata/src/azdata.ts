--- conflicted
+++ resolved
@@ -7,16 +7,11 @@
 import * as os from 'os';
 import { SemVer } from 'semver';
 import * as vscode from 'vscode';
-import { executeCommand, executeSudoCommand } from './common/childProcess';
+import { executeCommand, executeSudoCommand, ExitCodeError } from './common/childProcess';
 import { HttpClient } from './common/httpClient';
 import { discoverLatestAvailableAzdataVersion, searchForCmd } from './common/utils';
 import * as loc from './localizedConstants';
-<<<<<<< HEAD
-import { AzdataOutput } from './typings/azdata-ext';
-=======
-import { executeCommand, executeSudoCommand, ExitCodeError } from './common/childProcess';
-import { searchForCmd } from './common/utils';
->>>>>>> faff61bb
+
 
 
 export const azdataHostname = 'https://aka.ms';
@@ -227,13 +222,8 @@
  * @param outputChannel Channel used to display diagnostic information
  */
 async function findSpecificAzdata(path: string, outputChannel: vscode.OutputChannel): Promise<IAzdataTool> {
-<<<<<<< HEAD
-	const versionOutput = await executeCommand(path, ['--version'], outputChannel);
+	const versionOutput = await executeCommand(`"${path}"`, ['--version'], outputChannel);
 	return new AzdataTool(path, getVersionFromAzdataOutput(versionOutput.stdout), outputChannel);
-=======
-	const versionOutput = await executeCommand(`"${path}"`, ['--version'], outputChannel);
-	return new AzdataTool(path, parseVersion(versionOutput.stdout), outputChannel);
->>>>>>> faff61bb
 }
 
 /**
