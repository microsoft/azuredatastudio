/*---------------------------------------------------------------------------------------------
 *  Copyright (c) Microsoft Corporation. All rights reserved.
 *  Licensed under the Source EULA. See License.txt in the project root for license information.
 *--------------------------------------------------------------------------------------------*/

import * as path from 'path';
import { SemVer } from 'semver';
import * as should from 'should';
import * as sinon from 'sinon';
import * as TypeMoq from 'typemoq';
import * as vscode from 'vscode';
import * as azdata from '../azdata';
import * as childProcess from '../common/childProcess';
import { HttpClient } from '../common/httpClient';
import * as utils from '../common/utils';
import * as loc from '../localizedConstants';
import * as constants from '../constants';

const outputChannelMock = TypeMoq.Mock.ofType<vscode.OutputChannel>();
const oldAzdata = new azdata.AzdataTool('', new SemVer('0.0.0'), outputChannelMock.object);

describe('azdata', function () {
	afterEach(function (): void {
		sinon.restore();
	});

	describe('findAzdata', function () {
		it('successful', async function (): Promise<void> {
			if (process.platform === 'win32') {
				// Mock searchForCmd to return a path to azdata.cmd
				sinon.stub(utils, 'searchForCmd').returns(Promise.resolve('C:\\path\\to\\azdata.cmd'));
			}
			// Mock call to --version to simulate azdata being installed
			sinon.stub(childProcess, 'executeCommand').returns(Promise.resolve({ stdout: 'v1.0.0', stderr: '' }));
			await should(azdata.findAzdata(outputChannelMock.object)).not.be.rejected();
		});
		it('unsuccessful', async function (): Promise<void> {
			if (process.platform === 'win32') {
				// Mock searchForCmd to return a failure to find azdata.cmd
				sinon.stub(utils, 'searchForCmd').returns(Promise.reject(new Error('Could not find azdata')));
			} else {
				// Mock call to executeCommand to simulate azdata --version returning error
				sinon.stub(childProcess, 'executeCommand').returns(Promise.reject({ stdout: '', stderr: 'command not found: azdata' }));
			}
			await should(azdata.findAzdata(outputChannelMock.object)).be.rejected();
		});
	});

	describe('installAzdata', function (): void {
<<<<<<< HEAD
		it('successful install - win32', async function (): Promise<void> {
			const originalPlatform = process.platform;
			try {
				Object.defineProperty(process, 'platform', { value: 'win32' });
				await testInstallOrUpgradeAzdataWin32(outputChannelMock);
			} finally {
				Object.defineProperty(process, 'platform', { value: originalPlatform });
			}
		});

		it('successful install - macos', async function (): Promise<void> {
			const originalPlatform = process.platform;
			try {
				Object.defineProperty(process, 'platform', { value: 'darwin' });
				const executeCommandStub = sinon.stub(childProcess, 'executeCommand').callsFake(async (command: string, _args: string[]) => {
					should(command).be.equal('brew');
					return { stdout: 'success', stderr: '' };
				});
				await azdata.installAzdata(outputChannelMock.object);
				should(executeCommandStub.calledThrice).be.true();
			} finally {
				Object.defineProperty(process, 'platform', { value: originalPlatform });
			}
		});

		it('successful install - linux', async function (): Promise<void> {
			const originalPlatform = process.platform;
			try {
				Object.defineProperty(process, 'platform', { value: 'linux' });
				const executeCommandStub = sinon.stub(childProcess, 'executeCommand').callsFake(async (command: string, _args: string[]) => {
					should(command).be.equal('lsb_release');
					return { stdout: 'success', stderr: '' };
				});
				let callNumber = 0;
				const executeSudoCommandStub = sinon.stub(childProcess, 'executeSudoCommand').callsFake(async (command: string) => {
					++callNumber;
					switch (callNumber) {
						case 3:
							should(command).match(/^curl/);
							break;
						case 4:
							should(command).match(/^add-apt-repository/);
							break;
						default:
							should(command).match(/^apt-get/);
							break;
					}
					return { stdout: 'success', stderr: '' };
				});
				await azdata.installAzdata(outputChannelMock.object);
				should(executeSudoCommandStub.callCount).be.equal(6);
				should(executeCommandStub.calledOnce).be.true();
			} finally {
				Object.defineProperty(process, 'platform', { value: originalPlatform });
			}
		});

		it('unsuccessful download - win32', async function (): Promise<void> {
			const originalPlatform = process.platform;
			try {
				Object.defineProperty(process, 'platform', { value: 'win32' });
				nock(constants.azdataHostname)
					.get(`/${constants.azdataUri}`)
					.reply(404);
				const downloadPromise = azdata.installAzdata(outputChannelMock.object);
				await should(downloadPromise).be.rejected();
			} finally {
				Object.defineProperty(process, 'platform', { value: originalPlatform });
			}
		});

		it('unsuccessful install - win32', async function (): Promise<void> {
			const originalPlatform = process.platform;
			try {
				Object.defineProperty(process, 'platform', { value: 'win32' });
				const executeCommandStub = sinon.stub(childProcess, 'executeCommand').rejects();
				nock(constants.azdataHostname)
					.get(`/${constants.azdataUri}`)
					.replyWithFile(200, __filename);
				const downloadPromise = azdata.installAzdata(outputChannelMock.object);
				await should(downloadPromise).be.rejected();
				should(executeCommandStub.calledOnce).be.true();
			} finally {
				Object.defineProperty(process, 'platform', { value: originalPlatform });
=======
		it('successful install', async function (): Promise<void> {
			switch (process.platform) {
				case 'win32':
					await testWin32SuccessfulInstall();
					break;
				case 'darwin':
					await testDarwinSuccessfulInstall();
					break;
				case 'linux':
					await testLinuxSuccessfulInstall();
					break;
>>>>>>> e9350e04
			}
		});

		if (process.platform === 'win32') {
			it('unsuccessful download - win32', async function (): Promise<void> {
				sinon.stub(HttpClient, 'downloadFile').rejects();
				const downloadPromise = azdata.installAzdata(outputChannelMock.object);
				await should(downloadPromise).be.rejected();
			});
		}

		it('unsuccessful install', async function (): Promise<void> {
			switch (process.platform) {
				case 'win32':
					await testWin32UnsuccessfulInstall();
					break;
				case 'darwin':
					await testDarwinUnsuccessfulInstall();
					break;
				case 'linux':
					await testLinuxUnsuccessfulInstall();
					break;
			}
		});
	});

	describe('upgradeAzdata', function (): void {
		beforeEach(function (): void {
			// const mock = TypeMoq.Mock.ofInstance(azdata.discoverLatestAvailableAzdataVersion)
			// 	.setup(x => x(TypeMoq.It.isAny()))
			// 	.returns(() => Promise.resolve(Promise.resolve(new SemVer('9999.999.999'))));
			// mock.
			sinon.stub(azdata, 'discoverLatestAvailableAzdataVersion').returns(Promise.resolve(new SemVer('9999.999.999')));
			sinon.stub(vscode.window, 'showInformationMessage').returns(Promise.resolve(<any>loc.yes));
		});

		it('successful upgrade', async function (): Promise<void> {
			const releaseJson = {
				win32: {
					'version': '9999.999.999',
					'link': 'https://download.com/azdata-20.0.1.msi'
				},
				darwin: {
					'version': '9999.999.999'
				},
				linux: {
					'version': '9999.999.999'
				}
			};
			switch (process.platform) {
				case 'win32':
					await testWin32SuccessfulUpgrade(releaseJson);
					break;

<<<<<<< HEAD
		it('successful upgrade - macos', async function (): Promise<void> {
			const originalPlatform = process.platform;
			try {
				Object.defineProperty(process, 'platform', { value: 'darwin' });
				const executeCommandStub = sinon.stub(childProcess, 'executeCommand').callsFake(async (command: string, _args: string[]) => {
					should(command).be.equal('brew');
					return { stdout: 'success', stderr: '' };
				});
				await azdata.checkAndUpgradeAzdata(oldAzdata, outputChannelMock.object);
				should(executeCommandStub.calledThrice);
			} finally {
				Object.defineProperty(process, 'platform', { value: originalPlatform });
=======
				case 'darwin':
					await testDarwinSuccessfulUpgrade();
					break;
				case 'linux':
					await testLinuxSuccessfulUpgrade(releaseJson);
					break;
>>>>>>> e9350e04
			}
		});


		it('unsuccessful upgrade', async function (): Promise<void> {
			switch (process.platform) {
				case 'win32':
					await testWin32UnsuccessfulUpgrade();
					break;
				case 'darwin':
					await testDarwinUnsuccessfulUpgrade();
					break;

<<<<<<< HEAD
		it('unsuccessful upgrade - win32', async function (): Promise<void> {
			const originalPlatform = process.platform;
			try {
				Object.defineProperty(process, 'platform', { value: 'win32' });
				nock(constants.azdataHostname)
					.get(`/${constants.azdataUri}`)
					.replyWithFile(200, __filename);
				sinon.stub(childProcess, 'executeCommand').rejects();
				const upgradePromise = azdata.checkAndUpgradeAzdata(oldAzdata, outputChannelMock.object);
				await should(upgradePromise).be.rejected();
			} finally {
				Object.defineProperty(process, 'platform', { value: originalPlatform });
			}
		});

		it('unsuccessful upgrade - macos', async function (): Promise<void> {
			const originalPlatform = process.platform;
			try {
				Object.defineProperty(process, 'platform', { value: 'darwin' });
				const executeCommandStub = sinon.stub(childProcess, 'executeCommand').rejects();
				const upgradePromise = azdata.checkAndUpgradeAzdata(oldAzdata, outputChannelMock.object);
				await should(upgradePromise).be.rejected();
				should(executeCommandStub.calledOnce).be.true();
			} finally {
				Object.defineProperty(process, 'platform', { value: originalPlatform });
			}
=======
				case 'linux':
					await testLinuxUnsuccessfulUpgrade();
			}
		});

		describe('discoverLatestAvailableAzdataVersion', function (): void {
			this.timeout(20000);
			it(`finds latest available version of azdata successfully`, async function (): Promise<void> {
				// if the latest version is not discovered then the following call throws failing the test
				await azdata.discoverLatestAvailableAzdataVersion(outputChannelMock.object);
			});
>>>>>>> e9350e04
		});
	});
});

<<<<<<< HEAD
		it.skip('unsuccessful upgrade - linux', async function (): Promise<void> {
			const originalPlatform = process.platform;
			try {
				Object.defineProperty(process, 'platform', { value: 'linux' });
				const executeSudoCommandStub = sinon.stub(childProcess, 'executeSudoCommand').rejects();
				const upgradePromise = azdata.checkAndUpgradeAzdata(oldAzdata, outputChannelMock.object);
				await should(upgradePromise).be.rejected();
=======
async function testLinuxUnsuccessfulUpgrade() {
	const executeSudoCommandStub = sinon.stub(childProcess, 'executeSudoCommand').rejects();
	const upgradePromise = azdata.checkAndUpdateAzdata(oldAzdata, outputChannelMock.object);
	await should(upgradePromise).be.rejected();
	should(executeSudoCommandStub.calledOnce).be.true();
}
>>>>>>> e9350e04

async function testDarwinUnsuccessfulUpgrade() {
	const executeCommandStub = sinon.stub(childProcess, 'executeCommand').rejects();
	const upgradePromise = azdata.checkAndUpdateAzdata(oldAzdata, outputChannelMock.object);
	await should(upgradePromise).be.rejected();
	should(executeCommandStub.calledOnce).be.true();
}

async function testWin32UnsuccessfulUpgrade() {
	sinon.stub(HttpClient, 'downloadFile').returns(Promise.resolve(__filename));
	sinon.stub(childProcess, 'executeCommand').rejects();
	const upgradePromise = azdata.checkAndUpdateAzdata(oldAzdata, outputChannelMock.object);
	await should(upgradePromise).be.rejected();
}

async function testLinuxSuccessfulUpgrade(releaseJson: { win32: { version: string; link: string; }; darwin: { version: string; }; linux: { version: string; }; }) {
	sinon.stub(HttpClient, 'getTextContent').returns(Promise.resolve(JSON.stringify(releaseJson)));
	const executeCommandStub = sinon.stub(childProcess, 'executeCommand').callsFake(async (command: string, _args: string[]) => {
		should(command).be.equal('add-apt-repository');
		return { stdout: 'success', stderr: '' };
	});
	let callNumber = 0;
	const executeSudoCommandStub = sinon.stub(childProcess, 'executeSudoCommand').callsFake(async (command: string) => {
		callNumber++;
		switch (callNumber) {
			case 3:
				should(command).match('/^curl/');
				break;
			case 4:
				should(command).match('/^add-apt-repository/');
				break;
			default:
				should(command).match('/^apt-get/');
				break;
		}
		should(command).be.equal('brew');
		return { stdout: 'success', stderr: '' };
	});
	await azdata.checkAndUpdateAzdata(oldAzdata, outputChannelMock.object);
	should(executeSudoCommandStub.callCount).be.equal(6);
	should(executeCommandStub.calledOnce).be.true();
}

async function testDarwinSuccessfulUpgrade() {
	const brewInfoOutput = [{
		name: 'azdata-cli',
		full_name: 'microsoft/azdata-cli-release/azdata-cli',
		versions: {
			'stable': '20.0.1',
			'devel': null,
			'head': null,
			'bottle': true
		}
	}];
	const executeCommandStub = sinon.stub(childProcess, 'executeCommand')
		.onSecondCall() //second call is brew info azdata-cli --json which needs to return json of new available azdata versions.
		.callsFake(async (command: string, args: string[]) => {
			should(command).be.equal('brew');
			should(args).deepEqual(['info', 'azdata-cli', '--json']);
			return Promise.resolve({
				stderr: '',
				stdout: JSON.stringify(brewInfoOutput)
			});
		})
		.callsFake(async (command: string, _args: string[]) => { // return success on all other executions of 'brew'
			should(command).be.equal('brew');
			return Promise.resolve({ stdout: 'success', stderr: '' });
		});
	await azdata.checkAndUpdateAzdata(oldAzdata, outputChannelMock.object);
	should(executeCommandStub.calledThrice);
}

async function testWin32SuccessfulUpgrade(releaseJson: { win32: { version: string; link: string; }; darwin: { version: string; }; linux: { version: string; }; }) {
	sinon.stub(HttpClient, 'getTextContent').returns(Promise.resolve(JSON.stringify(releaseJson)));
	sinon.stub(HttpClient, 'downloadFile').returns(Promise.resolve(__filename));
	const executeCommandStub = sinon.stub(childProcess, 'executeCommand').callsFake(async (command: string, args: string[]) => {
		should(command).be.equal('msiexec');
		should(args[0]).be.equal('/qn');
		should(args[1]).be.equal('/i');
		should(path.basename(args[2])).be.equal(azdata.azdataUri);
		return { stdout: 'success', stderr: '' };
	});
	await azdata.checkAndUpdateAzdata(oldAzdata, outputChannelMock.object);
	should(executeCommandStub.calledOnce).be.true();
}

async function testWin32SuccessfulInstall() {
	sinon.stub(HttpClient, 'downloadFile').returns(Promise.resolve(__filename));
	const executeCommandStub = sinon.stub(childProcess, 'executeCommand').callsFake(async (command: string, args: string[]) => {
		should(command).be.equal('msiexec');
		should(args[0]).be.equal('/qn');
		should(args[1]).be.equal('/i');
		should(path.basename(args[2])).be.equal(constants.azdataUri);
		return { stdout: 'success', stderr: '' };
	});
<<<<<<< HEAD
	nock(constants.azdataHostname)
		.get(`/${constants.azdataUri}`)
		.replyWithFile(200, __filename);
	if (operation === 'install') {
		await azdata.installAzdata(outputChannelMock.object);
	} else {
		await azdata.checkAndUpgradeAzdata(oldAzdata, outputChannelMock.object);
	}
=======
	await azdata.installAzdata(outputChannelMock.object);
>>>>>>> e9350e04
	should(executeCommandStub.calledOnce).be.true();
}

async function testDarwinSuccessfulInstall() {
	const executeCommandStub = sinon.stub(childProcess, 'executeCommand').callsFake(async (command: string, _args: string[]) => {
		should(command).be.equal('brew');
		return { stdout: 'success', stderr: '' };
	});
	await azdata.installAzdata(outputChannelMock.object);
	should(executeCommandStub.calledThrice).be.true();
}

async function testLinuxSuccessfulInstall() {
	const executeCommandStub = sinon.stub(childProcess, 'executeCommand').callsFake(async (command: string, _args: string[]) => {
		should(command).be.equal('lsb_release');
		return { stdout: 'success', stderr: '' };
	});
	let callNumber = 0;
	const executeSudoCommandStub = sinon.stub(childProcess, 'executeSudoCommand').callsFake(async (command: string) => {
		++callNumber;
		switch (callNumber) {
			case 3:
				should(command).match(/^curl/);
				break;
			case 4:
				should(command).match(/^add-apt-repository/);
				break;
			default:
				should(command).match(/^apt-get/);
				break;
		}
		return { stdout: 'success', stderr: '' };
	});
	await azdata.installAzdata(outputChannelMock.object);
	should(executeSudoCommandStub.callCount).be.equal(6);
	should(executeCommandStub.calledOnce).be.true();
}

async function testLinuxUnsuccessfulInstall() {
	const executeSudoCommandStub = sinon.stub(childProcess, 'executeSudoCommand').rejects();
	const downloadPromise = azdata.installAzdata(outputChannelMock.object);
	await should(downloadPromise).be.rejected();
	should(executeSudoCommandStub.calledOnce).be.true();
}

async function testDarwinUnsuccessfulInstall() {
	const executeCommandStub = sinon.stub(childProcess, 'executeCommand').rejects();
	const downloadPromise = azdata.installAzdata(outputChannelMock.object);
	await should(downloadPromise).be.rejected();
	should(executeCommandStub.calledOnce).be.true();
}

async function testWin32UnsuccessfulInstall() {
	const executeCommandStub = sinon.stub(childProcess, 'executeCommand').rejects();
	sinon.stub(HttpClient, 'downloadFile').returns(Promise.resolve(__filename));
	const downloadPromise = azdata.installAzdata(outputChannelMock.object);
	await should(downloadPromise).be.rejected();
	should(executeCommandStub.calledOnce).be.true();
}<|MERGE_RESOLUTION|>--- conflicted
+++ resolved
@@ -47,92 +47,6 @@
 	});
 
 	describe('installAzdata', function (): void {
-<<<<<<< HEAD
-		it('successful install - win32', async function (): Promise<void> {
-			const originalPlatform = process.platform;
-			try {
-				Object.defineProperty(process, 'platform', { value: 'win32' });
-				await testInstallOrUpgradeAzdataWin32(outputChannelMock);
-			} finally {
-				Object.defineProperty(process, 'platform', { value: originalPlatform });
-			}
-		});
-
-		it('successful install - macos', async function (): Promise<void> {
-			const originalPlatform = process.platform;
-			try {
-				Object.defineProperty(process, 'platform', { value: 'darwin' });
-				const executeCommandStub = sinon.stub(childProcess, 'executeCommand').callsFake(async (command: string, _args: string[]) => {
-					should(command).be.equal('brew');
-					return { stdout: 'success', stderr: '' };
-				});
-				await azdata.installAzdata(outputChannelMock.object);
-				should(executeCommandStub.calledThrice).be.true();
-			} finally {
-				Object.defineProperty(process, 'platform', { value: originalPlatform });
-			}
-		});
-
-		it('successful install - linux', async function (): Promise<void> {
-			const originalPlatform = process.platform;
-			try {
-				Object.defineProperty(process, 'platform', { value: 'linux' });
-				const executeCommandStub = sinon.stub(childProcess, 'executeCommand').callsFake(async (command: string, _args: string[]) => {
-					should(command).be.equal('lsb_release');
-					return { stdout: 'success', stderr: '' };
-				});
-				let callNumber = 0;
-				const executeSudoCommandStub = sinon.stub(childProcess, 'executeSudoCommand').callsFake(async (command: string) => {
-					++callNumber;
-					switch (callNumber) {
-						case 3:
-							should(command).match(/^curl/);
-							break;
-						case 4:
-							should(command).match(/^add-apt-repository/);
-							break;
-						default:
-							should(command).match(/^apt-get/);
-							break;
-					}
-					return { stdout: 'success', stderr: '' };
-				});
-				await azdata.installAzdata(outputChannelMock.object);
-				should(executeSudoCommandStub.callCount).be.equal(6);
-				should(executeCommandStub.calledOnce).be.true();
-			} finally {
-				Object.defineProperty(process, 'platform', { value: originalPlatform });
-			}
-		});
-
-		it('unsuccessful download - win32', async function (): Promise<void> {
-			const originalPlatform = process.platform;
-			try {
-				Object.defineProperty(process, 'platform', { value: 'win32' });
-				nock(constants.azdataHostname)
-					.get(`/${constants.azdataUri}`)
-					.reply(404);
-				const downloadPromise = azdata.installAzdata(outputChannelMock.object);
-				await should(downloadPromise).be.rejected();
-			} finally {
-				Object.defineProperty(process, 'platform', { value: originalPlatform });
-			}
-		});
-
-		it('unsuccessful install - win32', async function (): Promise<void> {
-			const originalPlatform = process.platform;
-			try {
-				Object.defineProperty(process, 'platform', { value: 'win32' });
-				const executeCommandStub = sinon.stub(childProcess, 'executeCommand').rejects();
-				nock(constants.azdataHostname)
-					.get(`/${constants.azdataUri}`)
-					.replyWithFile(200, __filename);
-				const downloadPromise = azdata.installAzdata(outputChannelMock.object);
-				await should(downloadPromise).be.rejected();
-				should(executeCommandStub.calledOnce).be.true();
-			} finally {
-				Object.defineProperty(process, 'platform', { value: originalPlatform });
-=======
 		it('successful install', async function (): Promise<void> {
 			switch (process.platform) {
 				case 'win32':
@@ -144,7 +58,6 @@
 				case 'linux':
 					await testLinuxSuccessfulInstall();
 					break;
->>>>>>> e9350e04
 			}
 		});
 
@@ -199,27 +112,12 @@
 					await testWin32SuccessfulUpgrade(releaseJson);
 					break;
 
-<<<<<<< HEAD
-		it('successful upgrade - macos', async function (): Promise<void> {
-			const originalPlatform = process.platform;
-			try {
-				Object.defineProperty(process, 'platform', { value: 'darwin' });
-				const executeCommandStub = sinon.stub(childProcess, 'executeCommand').callsFake(async (command: string, _args: string[]) => {
-					should(command).be.equal('brew');
-					return { stdout: 'success', stderr: '' };
-				});
-				await azdata.checkAndUpgradeAzdata(oldAzdata, outputChannelMock.object);
-				should(executeCommandStub.calledThrice);
-			} finally {
-				Object.defineProperty(process, 'platform', { value: originalPlatform });
-=======
 				case 'darwin':
 					await testDarwinSuccessfulUpgrade();
 					break;
 				case 'linux':
 					await testLinuxSuccessfulUpgrade(releaseJson);
 					break;
->>>>>>> e9350e04
 			}
 		});
 
@@ -233,34 +131,6 @@
 					await testDarwinUnsuccessfulUpgrade();
 					break;
 
-<<<<<<< HEAD
-		it('unsuccessful upgrade - win32', async function (): Promise<void> {
-			const originalPlatform = process.platform;
-			try {
-				Object.defineProperty(process, 'platform', { value: 'win32' });
-				nock(constants.azdataHostname)
-					.get(`/${constants.azdataUri}`)
-					.replyWithFile(200, __filename);
-				sinon.stub(childProcess, 'executeCommand').rejects();
-				const upgradePromise = azdata.checkAndUpgradeAzdata(oldAzdata, outputChannelMock.object);
-				await should(upgradePromise).be.rejected();
-			} finally {
-				Object.defineProperty(process, 'platform', { value: originalPlatform });
-			}
-		});
-
-		it('unsuccessful upgrade - macos', async function (): Promise<void> {
-			const originalPlatform = process.platform;
-			try {
-				Object.defineProperty(process, 'platform', { value: 'darwin' });
-				const executeCommandStub = sinon.stub(childProcess, 'executeCommand').rejects();
-				const upgradePromise = azdata.checkAndUpgradeAzdata(oldAzdata, outputChannelMock.object);
-				await should(upgradePromise).be.rejected();
-				should(executeCommandStub.calledOnce).be.true();
-			} finally {
-				Object.defineProperty(process, 'platform', { value: originalPlatform });
-			}
-=======
 				case 'linux':
 					await testLinuxUnsuccessfulUpgrade();
 			}
@@ -272,31 +142,20 @@
 				// if the latest version is not discovered then the following call throws failing the test
 				await azdata.discoverLatestAvailableAzdataVersion(outputChannelMock.object);
 			});
->>>>>>> e9350e04
 		});
 	});
 });
 
-<<<<<<< HEAD
-		it.skip('unsuccessful upgrade - linux', async function (): Promise<void> {
-			const originalPlatform = process.platform;
-			try {
-				Object.defineProperty(process, 'platform', { value: 'linux' });
-				const executeSudoCommandStub = sinon.stub(childProcess, 'executeSudoCommand').rejects();
-				const upgradePromise = azdata.checkAndUpgradeAzdata(oldAzdata, outputChannelMock.object);
-				await should(upgradePromise).be.rejected();
-=======
 async function testLinuxUnsuccessfulUpgrade() {
 	const executeSudoCommandStub = sinon.stub(childProcess, 'executeSudoCommand').rejects();
-	const upgradePromise = azdata.checkAndUpdateAzdata(oldAzdata, outputChannelMock.object);
+	const upgradePromise = azdata.checkAndUpgradeAzdata(oldAzdata, outputChannelMock.object);
 	await should(upgradePromise).be.rejected();
 	should(executeSudoCommandStub.calledOnce).be.true();
 }
->>>>>>> e9350e04
 
 async function testDarwinUnsuccessfulUpgrade() {
 	const executeCommandStub = sinon.stub(childProcess, 'executeCommand').rejects();
-	const upgradePromise = azdata.checkAndUpdateAzdata(oldAzdata, outputChannelMock.object);
+	const upgradePromise = azdata.checkAndUpgradeAzdata(oldAzdata, outputChannelMock.object);
 	await should(upgradePromise).be.rejected();
 	should(executeCommandStub.calledOnce).be.true();
 }
@@ -304,7 +163,7 @@
 async function testWin32UnsuccessfulUpgrade() {
 	sinon.stub(HttpClient, 'downloadFile').returns(Promise.resolve(__filename));
 	sinon.stub(childProcess, 'executeCommand').rejects();
-	const upgradePromise = azdata.checkAndUpdateAzdata(oldAzdata, outputChannelMock.object);
+	const upgradePromise = azdata.checkAndUpgradeAzdata(oldAzdata, outputChannelMock.object);
 	await should(upgradePromise).be.rejected();
 }
 
@@ -331,7 +190,7 @@
 		should(command).be.equal('brew');
 		return { stdout: 'success', stderr: '' };
 	});
-	await azdata.checkAndUpdateAzdata(oldAzdata, outputChannelMock.object);
+	await azdata.checkAndUpgradeAzdata(oldAzdata, outputChannelMock.object);
 	should(executeSudoCommandStub.callCount).be.equal(6);
 	should(executeCommandStub.calledOnce).be.true();
 }
@@ -361,7 +220,7 @@
 			should(command).be.equal('brew');
 			return Promise.resolve({ stdout: 'success', stderr: '' });
 		});
-	await azdata.checkAndUpdateAzdata(oldAzdata, outputChannelMock.object);
+	await azdata.checkAndUpgradeAzdata(oldAzdata, outputChannelMock.object);
 	should(executeCommandStub.calledThrice);
 }
 
@@ -372,10 +231,10 @@
 		should(command).be.equal('msiexec');
 		should(args[0]).be.equal('/qn');
 		should(args[1]).be.equal('/i');
-		should(path.basename(args[2])).be.equal(azdata.azdataUri);
-		return { stdout: 'success', stderr: '' };
-	});
-	await azdata.checkAndUpdateAzdata(oldAzdata, outputChannelMock.object);
+		should(path.basename(args[2])).be.equal(constants.azdataUri);
+		return { stdout: 'success', stderr: '' };
+	});
+	await azdata.checkAndUpgradeAzdata(oldAzdata, outputChannelMock.object);
 	should(executeCommandStub.calledOnce).be.true();
 }
 
@@ -388,18 +247,7 @@
 		should(path.basename(args[2])).be.equal(constants.azdataUri);
 		return { stdout: 'success', stderr: '' };
 	});
-<<<<<<< HEAD
-	nock(constants.azdataHostname)
-		.get(`/${constants.azdataUri}`)
-		.replyWithFile(200, __filename);
-	if (operation === 'install') {
-		await azdata.installAzdata(outputChannelMock.object);
-	} else {
-		await azdata.checkAndUpgradeAzdata(oldAzdata, outputChannelMock.object);
-	}
-=======
 	await azdata.installAzdata(outputChannelMock.object);
->>>>>>> e9350e04
 	should(executeCommandStub.calledOnce).be.true();
 }
 
