/*---------------------------------------------------------------------------------------------
 *  Copyright (c) Microsoft Corporation. All rights reserved.
 *  Licensed under the Source EULA. See License.txt in the project root for license information.
 *--------------------------------------------------------------------------------------------*/

import * as azdataExt from 'azdata-ext';
import * as vscode from 'vscode';
import { IAzdataTool, isEulaAccepted, promptForEula } from './azdata';
import Logger from './common/logger';
import { NoAzdataError } from './common/utils';
import * as constants from './constants';
import * as loc from './localizedConstants';
import { AzdataToolService } from './services/azdataToolService';

function throwIfNoAzdataOrEulaNotAccepted(azdata: IAzdataTool | undefined, eulaAccepted: boolean): asserts azdata {
	throwIfNoAzdata(azdata);
	if (!eulaAccepted) {
		Logger.log(loc.eulaNotAccepted);
		throw new Error(loc.eulaNotAccepted);
	}
}

export function throwIfNoAzdata(localAzdata: IAzdataTool | undefined): asserts localAzdata {
	if (!localAzdata) {
		Logger.log(loc.noAzdata);
		throw new NoAzdataError();
	}
}

export function getExtensionApi(memento: vscode.Memento, azdataToolService: AzdataToolService, localAzdataDiscovered: Promise<IAzdataTool | undefined>): azdataExt.IExtension {
	return {
		isEulaAccepted: async () => {
			throwIfNoAzdata(await localAzdataDiscovered); // ensure that we have discovered Azdata
			return !!memento.get<boolean>(constants.eulaAccepted);
		},
		promptForEula: async (requireUserAction: boolean = true): Promise<boolean> => {
			await localAzdataDiscovered;
			return promptForEula(memento, true /* userRequested */, requireUserAction);
		},
		azdata: getAzdataApi(localAzdataDiscovered, azdataToolService, memento)
	};
}

export function getAzdataApi(localAzdataDiscovered: Promise<IAzdataTool | undefined>, azdataToolService: AzdataToolService, memento: vscode.Memento): azdataExt.IAzdataApi {
	return {
		arc: {
			dc: {
				create: async (namespace: string, name: string, connectivityMode: string, resourceGroup: string, location: string, subscription: string, profileName?: string, storageClass?: string, additionalEnvVars?: { [key: string]: string }) => {
					await localAzdataDiscovered;
					throwIfNoAzdataOrEulaNotAccepted(azdataToolService.localAzdata, isEulaAccepted(memento));
					return azdataToolService.localAzdata.arc.dc.create(namespace, name, connectivityMode, resourceGroup, location, subscription, profileName, storageClass, additionalEnvVars);
				},
				endpoint: {
					list: async (additionalEnvVars?: { [key: string]: string }) => {
						await localAzdataDiscovered;
						throwIfNoAzdataOrEulaNotAccepted(azdataToolService.localAzdata, isEulaAccepted(memento));
						return azdataToolService.localAzdata.arc.dc.endpoint.list(additionalEnvVars);
					}
				},
				config: {
					list: async (additionalEnvVars?: { [key: string]: string }) => {
						await localAzdataDiscovered;
						throwIfNoAzdataOrEulaNotAccepted(azdataToolService.localAzdata, isEulaAccepted(memento));
						return azdataToolService.localAzdata.arc.dc.config.list(additionalEnvVars);
					},
					show: async (additionalEnvVars?: { [key: string]: string }) => {
						await localAzdataDiscovered;
						throwIfNoAzdataOrEulaNotAccepted(azdataToolService.localAzdata, isEulaAccepted(memento));
						return azdataToolService.localAzdata.arc.dc.config.show(additionalEnvVars);
					}
				}
			},
			postgres: {
				server: {
					delete: async (name: string, additionalEnvVars?: { [key: string]: string }) => {
						await localAzdataDiscovered;
						throwIfNoAzdataOrEulaNotAccepted(azdataToolService.localAzdata, isEulaAccepted(memento));
						return azdataToolService.localAzdata.arc.postgres.server.delete(name, additionalEnvVars);
					},
					list: async (additionalEnvVars?: { [key: string]: string }) => {
						await localAzdataDiscovered;
						throwIfNoAzdataOrEulaNotAccepted(azdataToolService.localAzdata, isEulaAccepted(memento));
						return azdataToolService.localAzdata.arc.postgres.server.list(additionalEnvVars);
					},
					show: async (name: string, additionalEnvVars?: { [key: string]: string }) => {
						await localAzdataDiscovered;
						throwIfNoAzdataOrEulaNotAccepted(azdataToolService.localAzdata, isEulaAccepted(memento));
						return azdataToolService.localAzdata.arc.postgres.server.show(name, additionalEnvVars);
					},
					edit: async (
						name: string,
						args: {
							adminPassword?: boolean;
							coresLimit?: string;
							coresRequest?: string;
							engineSettings?: string;
							extensions?: string;
							memoryLimit?: string;
							memoryRequest?: string;
							noWait?: boolean;
							port?: number;
							replaceEngineSettings?: boolean;
							workers?: number;
						},
<<<<<<< HEAD
						additionalEnvVars?: { [key: string]: string; }
					) => {
=======
						engineVersion?: string,
						additionalEnvVars?: { [key: string]: string; }) => {
>>>>>>> 515b0794
						await localAzdataDiscovered;
						throwIfNoAzdataOrEulaNotAccepted(azdataToolService.localAzdata, isEulaAccepted(memento));
						return azdataToolService.localAzdata.arc.postgres.server.edit(name, args, engineVersion, additionalEnvVars);
					}
				}
			},
			sql: {
				mi: {
					delete: async (name: string, additionalEnvVars?: { [key: string]: string }) => {
						await localAzdataDiscovered;
						throwIfNoAzdataOrEulaNotAccepted(azdataToolService.localAzdata, isEulaAccepted(memento));
						return azdataToolService.localAzdata.arc.sql.mi.delete(name, additionalEnvVars);
					},
					list: async (additionalEnvVars?: { [key: string]: string }) => {
						await localAzdataDiscovered;
						throwIfNoAzdataOrEulaNotAccepted(azdataToolService.localAzdata, isEulaAccepted(memento));
						return azdataToolService.localAzdata.arc.sql.mi.list(additionalEnvVars);
					},
					show: async (name: string, additionalEnvVars?: { [key: string]: string }) => {
						await localAzdataDiscovered;
						throwIfNoAzdataOrEulaNotAccepted(azdataToolService.localAzdata, isEulaAccepted(memento));
						return azdataToolService.localAzdata.arc.sql.mi.show(name, additionalEnvVars);
					},
					edit: async (
						name: string,
						args: {
							coresLimit?: string;
							coresRequest?: string;
							memoryLimit?: string;
							memoryRequest?: string;
							noWait?: boolean;
						},
						additionalEnvVars?: { [key: string]: string }
					) => {
						await localAzdataDiscovered;
						throwIfNoAzdataOrEulaNotAccepted(azdataToolService.localAzdata, isEulaAccepted(memento));
						return azdataToolService.localAzdata.arc.sql.mi.edit(name, args, additionalEnvVars);
					}
				}
			}
		},
		getPath: async () => {
			await localAzdataDiscovered;
			throwIfNoAzdata(azdataToolService.localAzdata);
			return azdataToolService.localAzdata.getPath();
		},
		login: async (endpoint: string, username: string, password: string, additionalEnvVars?: { [key: string]: string }) => {
			throwIfNoAzdataOrEulaNotAccepted(azdataToolService.localAzdata, isEulaAccepted(memento));
			return azdataToolService.localAzdata.login(endpoint, username, password, additionalEnvVars);
		},
		getSemVersion: async () => {
			await localAzdataDiscovered;
			throwIfNoAzdata(azdataToolService.localAzdata);
			return azdataToolService.localAzdata.getSemVersion();
		},
		version: async () => {
			await localAzdataDiscovered;
			throwIfNoAzdata(azdataToolService.localAzdata);
			return azdataToolService.localAzdata.version();
		}
	};
}
<|MERGE_RESOLUTION|>--- conflicted
+++ resolved
@@ -102,13 +102,8 @@
 							replaceEngineSettings?: boolean;
 							workers?: number;
 						},
-<<<<<<< HEAD
-						additionalEnvVars?: { [key: string]: string; }
-					) => {
-=======
 						engineVersion?: string,
 						additionalEnvVars?: { [key: string]: string; }) => {
->>>>>>> 515b0794
 						await localAzdataDiscovered;
 						throwIfNoAzdataOrEulaNotAccepted(azdataToolService.localAzdata, isEulaAccepted(memento));
 						return azdataToolService.localAzdata.arc.postgres.server.edit(name, args, engineVersion, additionalEnvVars);
