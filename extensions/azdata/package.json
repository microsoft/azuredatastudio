--- conflicted
+++ resolved
@@ -2,11 +2,7 @@
   "name": "azdata",
   "displayName": "%azdata.displayName%",
   "description": "%azdata.description%",
-<<<<<<< HEAD
-  "version": "0.3.0",
-=======
   "version": "0.3.1",
->>>>>>> 753d7850
   "publisher": "Microsoft",
   "preview": true,
   "license": "https://raw.githubusercontent.com/Microsoft/azuredatastudio/main/LICENSE.txt",
