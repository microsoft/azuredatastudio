/*---------------------------------------------------------------------------------------------
 *  Copyright (c) Microsoft Corporation. All rights reserved.
 *  Licensed under the Source EULA. See License.txt in the project root for license information.
 *--------------------------------------------------------------------------------------------*/

'use strict';
import * as nls from 'vscode-nls';
import * as azdata from 'azdata';
import * as vscode from 'vscode';
import { PickScheduleData } from '../data/pickScheduleData';

const localize = nls.loadMessageBundle();

export class PickScheduleDialog {

	// TODO: localize
	// Top level
	private readonly DialogTitle: string = localize('pickSchedule.jobSchedules', 'Job Schedules');
	private readonly OkButtonText: string = localize('pickSchedule.ok', 'OK');
	private readonly CancelButtonText: string = localize('pickSchedule.cancel', 'Cancel');
	private readonly SchedulesLabelText: string = localize('pickSchedule.availableSchedules', 'Available Schedules:');
	public static readonly ScheduleNameLabelText: string = localize('pickSchedule.scheduleName', 'Name');
	public static readonly SchedulesIDText: string = localize('pickSchedule.scheduleID', 'ID');
	public static readonly ScheduleDescription: string = localize('pickSchedule.description', 'Description');


	// UI Components
	private dialog: azdata.window.Dialog;
	private schedulesTable: azdata.TableComponent;
	private loadingComponent: azdata.LoadingComponent;

	private model: PickScheduleData;

	private _onSuccess: vscode.EventEmitter<PickScheduleData> = new vscode.EventEmitter<PickScheduleData>();
	public readonly onSuccess: vscode.Event<PickScheduleData> = this._onSuccess.event;

	constructor(ownerUri: string, jobName: string) {
		this.model = new PickScheduleData(ownerUri, jobName);
	}

	public async showDialog() {
<<<<<<< HEAD
=======
		this.model.initialize().then((result) => {
			if (this.loadingComponent) {
				this.loadingComponent.loading = false;
			}
			if (this.model.schedules) {
				let data: any[][] = [];
				for (let i = 0; i < this.model.schedules.length; ++i) {
					let schedule = this.model.schedules[i];
					data[i] = [schedule.id, schedule.name, schedule.description];
				}
				this.schedulesTable.data = data;
			}
		});
>>>>>>> bae87a0a
		this.dialog = azdata.window.createModelViewDialog(this.DialogTitle);
		this.initializeContent();
		this.dialog.okButton.onClick(async () => await this.execute());
		this.dialog.cancelButton.onClick(async () => await this.cancel());
		this.dialog.okButton.label = this.OkButtonText;
		this.dialog.cancelButton.label = this.CancelButtonText;
		azdata.window.openDialog(this.dialog);
	}

	private initializeContent() {
		this.dialog.registerContent(async view => {
			this.schedulesTable = view.modelBuilder.table()
				.withProperties({
					columns: [
						PickScheduleDialog.SchedulesIDText,
						PickScheduleDialog.ScheduleNameLabelText,
						PickScheduleDialog.ScheduleDescription
					],
					data: [],
					height: 750,
					width: 430
				}).component();

			let formModel = view.modelBuilder.formContainer()
				.withFormItems([{
					component: this.schedulesTable,
					title: this.SchedulesLabelText
				}]).withLayout({ width: '100%' }).component();

			this.loadingComponent = view.modelBuilder.loadingComponent().withItem(formModel).component();
<<<<<<< HEAD
			this.loadingComponent.loading = true;
			this.model.initialize().then((result) => {
				this.loadingComponent.loading = false;
				if (this.model.schedules) {
					let data: any[][] = [];
					for (let i = 0; i < this.model.schedules.length; ++i) {
						let schedule = this.model.schedules[i];
						data[i] = [schedule.id, schedule.name, schedule.description];
					}
					this.schedulesTable.data = data;
				}
			});
=======
			this.loadingComponent.loading = !this.model.isInitialized();
>>>>>>> bae87a0a
			await view.initializeModel(this.loadingComponent);
		});

	}

	private async execute() {
		this.updateModel();
		await this.model.save();
		this._onSuccess.fire(this.model);
	}

	private async cancel() {
	}

	private updateModel() {
		let selectedRows = this.schedulesTable.selectedRows;
		if (selectedRows && selectedRows.length > 0) {
			let selectedRow = selectedRows[0];
			this.model.selectedSchedule = this.model.schedules[selectedRow];
		}
	}
}<|MERGE_RESOLUTION|>--- conflicted
+++ resolved
@@ -39,8 +39,6 @@
 	}
 
 	public async showDialog() {
-<<<<<<< HEAD
-=======
 		this.model.initialize().then((result) => {
 			if (this.loadingComponent) {
 				this.loadingComponent.loading = false;
@@ -54,7 +52,6 @@
 				this.schedulesTable.data = data;
 			}
 		});
->>>>>>> bae87a0a
 		this.dialog = azdata.window.createModelViewDialog(this.DialogTitle);
 		this.initializeContent();
 		this.dialog.okButton.onClick(async () => await this.execute());
@@ -85,7 +82,6 @@
 				}]).withLayout({ width: '100%' }).component();
 
 			this.loadingComponent = view.modelBuilder.loadingComponent().withItem(formModel).component();
-<<<<<<< HEAD
 			this.loadingComponent.loading = true;
 			this.model.initialize().then((result) => {
 				this.loadingComponent.loading = false;
@@ -98,9 +94,7 @@
 					this.schedulesTable.data = data;
 				}
 			});
-=======
 			this.loadingComponent.loading = !this.model.isInitialized();
->>>>>>> bae87a0a
 			await view.initializeModel(this.loadingComponent);
 		});
 
