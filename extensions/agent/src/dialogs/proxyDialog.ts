--- conflicted
+++ resolved
@@ -15,12 +15,9 @@
 export class ProxyDialog extends AgentDialog<ProxyData>  {
 
 	// Top level
-<<<<<<< HEAD
 	private static readonly DialogTitle: string = localize('createProxy.createProxy', 'Create Proxy');
-=======
 	private static readonly CreateDialogTitle: string = localize('createProxy.createAlert', 'Create Alert');
 	private static readonly EditDialogTitle: string = localize('createProxy.createAlert', 'Create Alert');
->>>>>>> b2ceb09e
 	private static readonly GeneralTabText: string = localize('createProxy.General', 'General');
 
 	// General tab strings
@@ -48,7 +45,6 @@
 	private proxyNameTextBox: sqlops.InputBoxComponent;
 	private credentialNameDropDown: sqlops.DropDownComponent;
 	private descriptionTextBox: sqlops.InputBoxComponent;
-<<<<<<< HEAD
 	private subsystemCheckBox: sqlops.CheckBoxComponent;
 	private operatingSystemCheckBox: sqlops.CheckBoxComponent;
 	private replicationSnapshotCheckBox: sqlops.CheckBoxComponent;
@@ -63,18 +59,12 @@
 
 	private credentials: string[];
 
-	constructor(ownerUri: string, credentials: string[]) {
-		super(ownerUri, new ProxyData(ownerUri), ProxyDialog.DialogTitle);
-		this.credentials = credentials;
-=======
-	private subsystemsTable: sqlops.TableComponent;
-
-	constructor(ownerUri: string, proxyInfo: sqlops.AgentProxyInfo = undefined) {
+	constructor(ownerUri: string, proxyInfo: sqlops.AgentProxyInfo = undefined, credentials: string[]) {
 		super(
 			ownerUri,
 			new ProxyData(ownerUri, proxyInfo),
 			proxyInfo ? ProxyDialog.EditDialogTitle : ProxyDialog.CreateDialogTitle);
->>>>>>> b2ceb09e
+		this.credentials = credentials;
 	}
 
 	protected async initializeDialog(dialog: sqlops.window.modelviewdialog.Dialog) {
@@ -214,7 +204,7 @@
 			await view.initializeModel(formModel);
 
 			this.proxyNameTextBox.value = this.model.accountName;
-			this.credentialNameTextBox.value = this.model.credentialName;
+			this.credentialNameDropDown.value = this.model.credentialName;
 			this.descriptionTextBox.value = this.model.description;
 		});
 	}
