/*---------------------------------------------------------------------------------------------
 *  Copyright (c) Microsoft Corporation. All rights reserved.
 *  Licensed under the Source EULA. See License.txt in the project root for license information.
 *--------------------------------------------------------------------------------------------*/

'use strict';

import * as nls from 'vscode-nls';
import * as sqlops from 'sqlops';
import { AgentDialog } from './agentDialog';
import { AgentUtils } from '../agentUtils';
import { AlertData } from '../data/alertData';

const localize = nls.loadMessageBundle();

export class AlertDialog extends AgentDialog<AlertData> {

	// Top level
	private static readonly CreateDialogTitle: string = localize('alertDialog.createAlert', 'Create Alert');
	private static readonly EditDialogTitle: string = localize('alertDialog.editAlert', 'Edit Alert');
	private static readonly GeneralTabText: string = localize('alertDialog.General', 'General');
	private static readonly ResponseTabText: string = localize('alertDialog.Response', 'Response');
	private static readonly OptionsTabText: string = localize('alertDialog.Options', 'Options');

	// General tab strings
	private static readonly NameLabel: string = localize('alertDialog.Name', 'Name');
	private static readonly TypeLabel: string = localize('alertDialog.Type', 'Type');
	private static readonly EnabledCheckboxLabel: string = localize('alertDialog.Enabled', 'Enabled');
	private static readonly DatabaseLabel: string = localize('alertDialog.DatabaseName', 'Database name');
	private static readonly ErrorNumberLabel: string = localize('alertDialog.ErrorNumber', 'Error number');
	private static readonly SeverityLabel: string = localize('alertDialog.Severity', 'Severity');
	private static readonly RaiseIfMessageContainsLabel: string = localize('alertDialog.RaiseAlertContains', 'Raise alert when message contains');
	private static readonly MessageTextLabel: string = localize('alertDialog.MessageText', 'Message text');
	private static readonly AlertTypeSqlServerEventString: string = localize('alertDialog.SqlServerEventAlert', 'SQL Server event alert');
	private static readonly AlertTypePerformanceConditionString: string = localize('alertDialog.PerformanceCondition', 'SQL Server performance condition alert');
	private static readonly AlertTypeWmiEventString: string = localize('alertDialog.WmiEvent', 'WMI event alert');
	private static readonly AlertSeverity001Label: string = localize('alertDialog.Severity001', '001 - Miscellaneous System Information');
	private static readonly AlertSeverity002Label: string = localize('alertDialog.Severity002', '002 - Reserved');
	private static readonly AlertSeverity003Label: string = localize('alertDialog.Severity003', '003 - Reserved');
	private static readonly AlertSeverity004Label: string = localize('alertDialog.Severity004', '004 - Reserved');
	private static readonly AlertSeverity005Label: string = localize('alertDialog.Severity005', '005 - Reserved');
	private static readonly AlertSeverity006Label: string = localize('alertDialog.Severity006', '006 - Reserved');
	private static readonly AlertSeverity007Label: string = localize('alertDialog.Severity007', '007 - Notification: Status Information');
	private static readonly AlertSeverity008Label: string = localize('alertDialog.Severity008', '008 - Notification: User Intervention Required');
	private static readonly AlertSeverity009Label: string = localize('alertDialog.Severity009', '009 - User Defined');
	private static readonly AlertSeverity010Label: string = localize('alertDialog.Severity010', '010 - Information');
	private static readonly AlertSeverity011Label: string = localize('alertDialog.Severity011', '011 - Specified Database Object Not Found');
	private static readonly AlertSeverity012Label: string = localize('alertDialog.Severity012', '012 - Unused');
	private static readonly AlertSeverity013Label: string = localize('alertDialog.Severity013', '013 - User Transaction Syntax Error');
	private static readonly AlertSeverity014Label: string = localize('alertDialog.Severity014', '014 - Insufficient Permission');
	private static readonly AlertSeverity015Label: string = localize('alertDialog.Severity015', '015 - Syntax Error in SQL Statements');
	private static readonly AlertSeverity016Label: string = localize('alertDialog.Severity016', '016 - Miscellaneous User Error');
	private static readonly AlertSeverity017Label: string = localize('alertDialog.Severity017', '017 - Insufficient Resources');
	private static readonly AlertSeverity018Label: string = localize('alertDialog.Severity018', '018 - Nonfatal Internal Error');
	private static readonly AlertSeverity019Label: string = localize('alertDialog.Severity019', '019 - Fatal Error in Resource');
	private static readonly AlertSeverity020Label: string = localize('alertDialog.Severity020', '020 - Fatal Error in Current Process');
	private static readonly AlertSeverity021Label: string = localize('alertDialog.Severity021', '021 - Fatal Error in Database Processes');
	private static readonly AlertSeverity022Label: string = localize('alertDialog.Severity022', '022 - Fatal Error: Table Integrity Suspect');
	private static readonly AlertSeverity023Label: string = localize('alertDialog.Severity023', '023 - Fatal Error: Database Integrity Suspect');
	private static readonly AlertSeverity024Label: string = localize('alertDialog.Severity024', '024 - Fatal Error: Hardware Error');
	private static readonly AlertSeverity025Label: string = localize('alertDialog.Severity025', '025 - Fatal Error');

	private static readonly AlertTypes: string[]  = [
		AlertDialog.AlertTypeSqlServerEventString,
		AlertDialog.AlertTypePerformanceConditionString,
		AlertDialog.AlertTypeWmiEventString
	];

	private static readonly AlertSeverities: string[]  = [
		AlertDialog.AlertSeverity001Label,
		AlertDialog.AlertSeverity002Label,
		AlertDialog.AlertSeverity003Label,
		AlertDialog.AlertSeverity004Label,
		AlertDialog.AlertSeverity005Label,
		AlertDialog.AlertSeverity006Label,
		AlertDialog.AlertSeverity007Label,
		AlertDialog.AlertSeverity008Label,
		AlertDialog.AlertSeverity009Label,
		AlertDialog.AlertSeverity010Label,
		AlertDialog.AlertSeverity011Label,
		AlertDialog.AlertSeverity012Label,
		AlertDialog.AlertSeverity013Label,
		AlertDialog.AlertSeverity014Label,
		AlertDialog.AlertSeverity015Label,
		AlertDialog.AlertSeverity016Label,
		AlertDialog.AlertSeverity017Label,
		AlertDialog.AlertSeverity018Label,
		AlertDialog.AlertSeverity019Label,
		AlertDialog.AlertSeverity020Label,
		AlertDialog.AlertSeverity021Label,
		AlertDialog.AlertSeverity022Label,
		AlertDialog.AlertSeverity023Label,
		AlertDialog.AlertSeverity024Label,
		AlertDialog.AlertSeverity025Label
	];

	// Response tab strings
	private static readonly ExecuteJobCheckBoxLabel: string = localize('alertDialog.ExecuteJob', 'Execute Job');
	private static readonly ExecuteJobTextBoxLabel: string = localize('alertDialog.ExecuteJobName', 'Job Name');
	private static readonly NotifyOperatorsTextBoxLabel: string =  localize('alertDialog.NotifyOperators', 'Notify Operators');
	private static readonly NewJobButtonLabel: string =  localize('alertDialog.NewJob', 'New Job');
	private static readonly OperatorListLabel: string =  localize('alertDialog.OperatorList', 'Operator List');
	private static readonly OperatorNameColumnLabel: string =  localize('alertDialog.OperatorName', 'Operator');
	private static readonly OperatorEmailColumnLabel: string =  localize('alertDialog.OperatorEmail', 'E-mail');
	private static readonly OperatorPagerColumnLabel: string =  localize('alertDialog.OperatorPager', 'Pager');
	private static readonly NewOperatorButtonLabel: string =  localize('alertDialog.NewOperator', 'New Operator');

	// Options tab strings
	private static readonly IncludeErrorInEmailCheckBoxLabel: string =  localize('alertDialog.IncludeErrorInEmail', 'Include alert error text in e-mail');
	private static readonly IncludeErrorInPagerCheckBoxLabel: string =  localize('alertDialog.IncludeErrorInPager', 'Include alert error text in pager');
	private static readonly AdditionalMessageTextBoxLabel: string =  localize('alertDialog.AdditionalNotification', 'Additional notification message to send');
	private static readonly DelayBetweenResponsesTextBoxLabel: string =  localize('alertDialog.DelayBetweenResponse', 'Delay between responses');
	private static readonly DelayMinutesTextBoxLabel: string =  localize('alertDialog.DelayMinutes', 'Delay Minutes');
	private static readonly DelaySecondsTextBoxLabel: string =  localize('alertDialog.DelaySeconds', 'Delay Seconds');

	// UI Components
	private generalTab: sqlops.window.modelviewdialog.DialogTab;
	private responseTab: sqlops.window.modelviewdialog.DialogTab;
	private optionsTab: sqlops.window.modelviewdialog.DialogTab;

	// General tab controls
	private nameTextBox: sqlops.InputBoxComponent;
	private typeDropDown: sqlops.DropDownComponent;
	private severityDropDown: sqlops.DropDownComponent;
	private errorNumberTextBox: sqlops.InputBoxComponent;
	private databaseDropDown: sqlops.DropDownComponent;
	private enabledCheckBox: sqlops.CheckBoxComponent;
	private raiseAlertMessageCheckBox: sqlops.CheckBoxComponent;
	private raiseAlertMessageTextBox: sqlops.InputBoxComponent;
	private severityRadioButton: sqlops.RadioButtonComponent;
	private errorNumberRadioButton: sqlops.RadioButtonComponent;

	// Response tab controls
	private executeJobDropdown: sqlops.DropDownComponent;
	private executeJobCheckBox: sqlops.CheckBoxComponent;
	private newJobButton: sqlops.ButtonComponent;
	private notifyOperatorsCheckBox: sqlops.CheckBoxComponent;
	private operatorsTable: sqlops.TableComponent;
	private newOperatorButton: sqlops.ButtonComponent;

	// Options tab controls
	private additionalMessageTextBox: sqlops.InputBoxComponent;
	private includeErrorInEmailTextBox: sqlops.CheckBoxComponent;
	private includeErrorInPagerTextBox: sqlops.CheckBoxComponent;
	private delayMinutesTextBox: sqlops.InputBoxComponent;
	private delaySecondsTextBox: sqlops.InputBoxComponent;

<<<<<<< HEAD
	private jobs: string[];

	constructor(ownerUri: string, jobs: string[]) {
		super(ownerUri, new AlertData(ownerUri), AlertDialog.DialogTitle);
		this.jobs = jobs;
=======
	constructor(ownerUri: string, alertInfo: sqlops.AgentAlertInfo = null) {
		super(ownerUri,
			new AlertData(ownerUri, alertInfo),
			alertInfo ? AlertDialog.EditDialogTitle : AlertDialog.CreateDialogTitle);
>>>>>>> 11230f59
	}

	protected async initializeDialog(dialog: sqlops.window.modelviewdialog.Dialog) {
		let databases = await AgentUtils.getDatabases(this.ownerUri);
		this.generalTab = sqlops.window.modelviewdialog.createTab(AlertDialog.GeneralTabText);
		this.responseTab = sqlops.window.modelviewdialog.createTab(AlertDialog.ResponseTabText);
		this.optionsTab = sqlops.window.modelviewdialog.createTab(AlertDialog.OptionsTabText);

		this.initializeGeneralTab(databases);
		this.initializeResponseTab();
		this.initializeOptionsTab();

		dialog.content = [this.generalTab, this.responseTab, this.optionsTab];
	}

	private initializeGeneralTab(databases: string[]) {
		this.generalTab.registerContent(async view => {
			this.nameTextBox = view.modelBuilder.inputBox().component();

			this.enabledCheckBox = view.modelBuilder.checkBox()
				.withProperties({
					label: AlertDialog.EnabledCheckboxLabel
				}).component();

			this.enabledCheckBox.checked = true;
			this.databaseDropDown = view.modelBuilder.dropDown()
				.withProperties({
					value: databases[0],
					values: databases
				}).component();

			this.typeDropDown = view.modelBuilder.dropDown()
				.withProperties({
					value: AlertDialog.AlertTypes[0],
					values: AlertDialog.AlertTypes
				}).component();

			this.severityDropDown = view.modelBuilder.dropDown()
				.withProperties({
					value: AlertDialog.AlertSeverities[0],
					values: AlertDialog.AlertSeverities,
					width: 320
				}).component();

			let severityFormContainer = view.modelBuilder.formContainer()
				.withFormItems([{
					component: this.severityDropDown,
					title: ''
				}]).component();

			this.severityRadioButton = view.modelBuilder.radioButton()
				.withProperties({
					value: 'Severity',
					name: 'radioButtonOptions',
					label: AlertDialog.SeverityLabel
				}).component();

			this.severityRadioButton.checked = true;
			this.severityDropDown.enabled = true;

			this.severityRadioButton.onDidClick(() => {
				this.errorNumberTextBox.enabled = false;
				this.errorNumberRadioButton.checked = false;
				this.severityDropDown.enabled = true;
			});

			this.errorNumberTextBox = view.modelBuilder.inputBox()
				.withProperties({
					inputType: 'text',
					placeHolder: '1',
					width: 320
				}).component();

			let errorNumberFormContainer = view.modelBuilder.formContainer()
				.withFormItems([{
					component: this.errorNumberTextBox,
					title: ''
				}]).component();

			this.errorNumberRadioButton = view.modelBuilder.radioButton()
				.withProperties({
					value: 'Error Number',
					name: 'radioButtonOptions',
					label: 'Error number'
				}).component();

			this.errorNumberRadioButton.checked = false;

			this.errorNumberRadioButton.onDidClick(() => {
				this.severityRadioButton.checked = false;
				this.errorNumberTextBox.enabled = true;
				this.severityDropDown.enabled = false;
			});

			this.raiseAlertMessageCheckBox = view.modelBuilder.checkBox()
				.withProperties({
					label: AlertDialog.RaiseIfMessageContainsLabel
				}).component();

			this.raiseAlertMessageTextBox = view.modelBuilder.inputBox()
				.withProperties({
					width: 320
				})
				.component();
			this.raiseAlertMessageTextBox.enabled = false;
			let raiseAlertMessageContainer = view.modelBuilder.formContainer()
				.withFormItems([{
					component: this.raiseAlertMessageTextBox,
					title: AlertDialog.MessageTextLabel
				}])
				.component();

			this.raiseAlertMessageCheckBox.onChanged(() => {
				if (this.raiseAlertMessageCheckBox.checked) {
					this.raiseAlertMessageTextBox.enabled = true;
				} else {
					this.raiseAlertMessageTextBox.enabled = false;
				}
			});
			let flexRadioButtonContainer = view.modelBuilder.flexContainer()
			.withLayout({
				flexFlow: 'column'
			}).withItems([this.errorNumberRadioButton, errorNumberFormContainer,
				this.severityRadioButton, severityFormContainer, this.raiseAlertMessageCheckBox,
				raiseAlertMessageContainer])
			.component();

			let formModel = view.modelBuilder.formContainer()
				.withFormItems([{
					component: this.nameTextBox,
					title: AlertDialog.NameLabel
				}, {
					component: this.enabledCheckBox,
					title: ''
				}, {
					component: this.typeDropDown,
					title: AlertDialog.TypeLabel
				}, {
					component: this.databaseDropDown,
					title: AlertDialog.DatabaseLabel
				}, {
<<<<<<< HEAD
					component: flexRadioButtonContainer,
					title: ''
=======
					component: this.severityDropDown,
					title: AlertDialog.SeverityLabel
				}, {
					component: this.raiseAlertMessageCheckBox,
					title: ''
				}, {
					component: this.raiseAlertMessageTextBox,
					title: AlertDialog.MessageTextLabel
>>>>>>> 11230f59
				}
			]).withLayout({ width: '100%' }).component();

			await view.initializeModel(formModel);

			this.nameTextBox.value = this.model.name;
			this.enabledCheckBox.checked = this.model.isEnabled;
		});
	}

	private initializeResponseTab() {
		this.responseTab.registerContent(async view => {
			this.executeJobCheckBox = view.modelBuilder.checkBox()
				.withProperties({
					label: AlertDialog.ExecuteJobCheckBoxLabel
				}).component();

			this.executeJobDropdown = view.modelBuilder.dropDown()
				.withProperties({
					value: this.jobs[0],
					values: this.jobs,
					width: 380
				}).component();

			this.executeJobDropdown.editable = true;
			this.executeJobDropdown.enabled = false;
			this.newJobButton = view.modelBuilder.button().withProperties({
					label: AlertDialog.NewJobButtonLabel,
					width: 80
				}).component();
			this.newJobButton.enabled = false;

			let executeJobContainer = view.modelBuilder.formContainer()
				.withFormItems([{
					component: this.executeJobDropdown,
					title: AlertDialog.ExecuteJobTextBoxLabel
				},{ component: this.newJobButton,
					title: ''
				}])
				.component();

			this.executeJobCheckBox.onChanged(() => {
				if (this.executeJobCheckBox.checked) {
					this.executeJobDropdown.enabled = true;
					this.newJobButton.enabled = true;
				} else {
					this.executeJobDropdown.enabled = false;
					this.newJobButton.enabled = false;
				}
			});

			this.notifyOperatorsCheckBox = view.modelBuilder.checkBox()
				.withProperties({
					label: AlertDialog.NotifyOperatorsTextBoxLabel
				}).component();

			this.operatorsTable = view.modelBuilder.table()
				.withProperties({
					columns: [
						AlertDialog.OperatorNameColumnLabel,
						AlertDialog.OperatorEmailColumnLabel,
						AlertDialog.OperatorPagerColumnLabel
					],
					data: [],
					height: 500,
					width: 380
				}).component();



			this.newOperatorButton = view.modelBuilder.button().withProperties({
					label: AlertDialog.NewOperatorButtonLabel,
					width: 80
				}).component();

			this.operatorsTable.enabled = false;
			this.newOperatorButton.enabled = false;

			let operatorContainer = view.modelBuilder.formContainer()
				.withFormItems([{
					component: this.operatorsTable,
					title: AlertDialog.OperatorListLabel
				}, {
					component: this.newOperatorButton,
					title: ''
				}])
				.component();

			this.notifyOperatorsCheckBox.onChanged(() => {
				if (this.notifyOperatorsCheckBox.checked) {
					this.operatorsTable.enabled = true;
					this.newOperatorButton.enabled = true;
				}
			});

			let flexModel = view.modelBuilder.flexContainer()
				.withLayout({
					flexFlow: 'column'
				})
				.withItems([this.executeJobCheckBox, executeJobContainer, this.notifyOperatorsCheckBox, operatorContainer])
				.component();

			let formModel = view.modelBuilder.formContainer()
				.withFormItems([{
					component: flexModel,
					title: ''
				}]).withLayout({ width: '100%' }).component();

			await view.initializeModel(formModel);
		});
	}

	private initializeOptionsTab() {
		this.optionsTab.registerContent(async view => {

			this.includeErrorInEmailTextBox = view.modelBuilder.checkBox()
				.withProperties({
					label: AlertDialog.IncludeErrorInEmailCheckBoxLabel
				}).component();

			this.includeErrorInPagerTextBox = view.modelBuilder.checkBox()
				.withProperties({
					label: AlertDialog.IncludeErrorInPagerCheckBoxLabel
				}).component();

			this.additionalMessageTextBox = view.modelBuilder.inputBox().component();

			this.delayMinutesTextBox = view.modelBuilder.inputBox()
				.withValidation(component => +component.value >= 0)
				.withProperties({
					inputType: 'number'
				})
				.component();

			this.delaySecondsTextBox = view.modelBuilder.inputBox()
				.withValidation(component => +component.value >= 0)
				.withProperties({
					inputType: 'number'
				})
				.component();

			let formModel = view.modelBuilder.formContainer()
				.withFormItems([{
					component: this.includeErrorInEmailTextBox,
					title: ''
				}, {
					component: this.includeErrorInPagerTextBox,
					title: ''
				}, {
					component: this.additionalMessageTextBox,
					title: AlertDialog.AdditionalMessageTextBoxLabel
				}, {
					component: this.delayMinutesTextBox,
					title: AlertDialog.DelayMinutesTextBoxLabel
				}, {
					component: this.delaySecondsTextBox,
					title: AlertDialog.DelaySecondsTextBoxLabel
				}]).withLayout({ width: '100%' }).component();

			await view.initializeModel(formModel);
		});
	}

	private getSeverityNumber(): number {
		let selected = this.getDropdownValue(this.severityDropDown);
		let severityNumber: number = 0;
		if (selected) {
			let index = AlertDialog.AlertSeverities.indexOf(selected);
			if (index >= 0) {
				severityNumber = index + 1;
			}
		} else {
			let errorNumber = +this.errorNumberTextBox.value;
			if (errorNumber) {
				severityNumber = errorNumber;
			}
		}
		return severityNumber;
	}

	protected updateModel() {
		this.model.name = this.nameTextBox.value;
		this.model.isEnabled = this.enabledCheckBox.checked;

		this.model.alertType = this.getDropdownValue(this.typeDropDown);
		this.model.databaseName = this.getDropdownValue(this.databaseDropDown);
		this.model.severity = this.getSeverityNumber();
		this.model.messageId = undefined;

		let raiseIfError = this.raiseAlertMessageCheckBox.checked;
		if (raiseIfError) {
			let messageText = this.raiseAlertMessageTextBox.value;
		}
		this.model.notificationMessage = this.additionalMessageTextBox.value;
		this.model.delayBetweenResponses = +this.delayMinutesTextBox.value * 60 + +this.delaySecondsTextBox.value;
	}
}<|MERGE_RESOLUTION|>--- conflicted
+++ resolved
@@ -113,10 +113,72 @@
 	private static readonly DelayMinutesTextBoxLabel: string =  localize('alertDialog.DelayMinutes', 'Delay Minutes');
 	private static readonly DelaySecondsTextBoxLabel: string =  localize('alertDialog.DelaySeconds', 'Delay Seconds');
 
+	// Object dropdown strings
+	private static readonly AccessMethodsLabel: string = localize('alertDialog.AccessMethods', 'Access Methods');
+	private static readonly AdvancedAnalyticsLabel: string = localize('alertDialog.AdvancedAnalyticsLabel', 'Advanced Analytics');
+	private static readonly AvailabilityReplicaLabel: string = localize('alertDialog.AvailabilityReplica', 'Availability Replica');
+	private static readonly BatchRespStatisticsLabel: string = localize('alertDialog.BatchRespStatistics', 'Batch Resp Statistics');
+	private static readonly BrokerActivationLabel: string = localize('alertDialog.BrokerActivation', 'Broker Activation');
+	private static readonly BrokerStatisticsLabel: string = localize('alertDialog.BrokerStatistics', 'Broker Statistics');
+	private static readonly BrokerTOStatisticsLabel: string = localize('alertDialog.BrokerTOStatistics', 'Broker TO Statistics');
+	private static readonly BrokerDBMTransportLabel: string = localize('alertDialog.BrokerDBMTransport', 'Broker/DBM Transport');
+	private static readonly BufferManagerLabel: string = localize('alertDialog.BufferManager', 'Buffer Manager');
+	private static readonly BufferNodeLabel: string = localize('alertDialog.BufferNode', 'Buffer Node');
+	private static readonly CatalogMetadataLabel: string = localize('alertDialog.CatalogMetadata', 'Catalog Metadata');
+	private static readonly CLRLabel: string = localize('alertDialog.CLR', 'CLR');
+	private static readonly ColumnstoreLabel: string = localize('alertDialog.Columnstore', 'Columnstore');
+	private static readonly CursorManagerLabel: string = localize('alertDialog.CursorManagerLabel', 'Cursor Manager by Type');
+	private static readonly CursorManagerTotalLabel: string = localize('alertDialog.CursorManagerTotalLabel', 'Cursor Manager Total');
+	private static readonly DatabaseReplicaLabel: string = localize('alertDialog.DatabaseReplica', 'Database Replica');
+	private static readonly DatabasesLabel: string = localize('alertDialog.DatabasesLabel', 'Databases');
+	private static readonly DeprecatedFeaturesLabel: string = localize('alertDialog.DeprecatedFeatures', 'Deprecated Features');
+	private static readonly ExecStatisticsLabel: string = localize('alertDialog.ExecStatistics', 'Exec Statistics');
+	private static readonly ExternalScriptsLabel: string = localize('alertDialog.ExternalScripts', 'External Scripts');
+	private static readonly FileTableLabel: string = localize('alertDialog.FileTable', 'File Table');
+	private static readonly GeneralStatisticsLabel: string = localize('alertDialog.GeneralStatistics', 'General Statistics');
+	private static readonly HTTPStorageLabel: string = localize('alertDialog.HTTPStorage', 'HTTP Storage');
+	private static readonly LatchesLabel: string = localize('alertDialog.Latches', 'Latches');
+	private static readonly LocksLabel: string = localize('alertDialog.Locks', 'Locks');
+	private static readonly LogPoolFreePoolLabel: string = localize('alertDialog.LogPoolFreePool', 'LogPool FreePool');
+	private static readonly MemoryBrokerClerksLabel: string = localize('alertDialog.MemoryBrokerClerks', 'Memory Broker Clerks');
+	private static readonly MemoryManagerLabel: string = localize('alertDialog.MemoryManager', 'Memory Manager');
+	private static readonly MemoryNodeLabel: string = localize('alertDialog.MemoryNode', 'Memory Node');
+	private static readonly PlanCacheLabel: string = localize('alertDialog.PlanCache', 'Plan Cache');
+	private static readonly QueryStoreLabel: string = localize('alertDialog.QueryStore', 'Query Store');
+	private static readonly ResourcePoolStatsLabel: string = localize('alertDialog.ResourcePoolStats', 'Resource Pool Stats');
+	private static readonly SQLErrorsLabel: string = localize('alertDialog.SQLErrors', 'SQL Errors');
+	private static readonly SQLServer2017XTPCursorsLabel: string = localize('alertDialog.SQLServer2017XTPCursors', 'SQL Server 2017 XTP Cursors');
+	private static readonly SQLServer2017XTPGarbageCollectionLabel: string = localize('alertDialog.SQLServer2017XTPGarbageCollection', 'SQL Server 2017 XTP Garbage Collection');
+	private static readonly SQLServer2017XTPIOGovernerLabel: string = localize('alertDialog.SQLServer2017XTPIOGoverner', 'SQL Server 2017 XTP IO Governer');
+	private static readonly SQLServer2017XTPPhantomProcessorLabel: string = localize('alertDialog.SQLServer2017XTPPhantomProcessor', 'SQL Server 2017 XTP Phantom Processor');
+	private static readonly SQLServer2017XTPStorageLabel: string = localize('alertDialog.SQLServer2017XTPStorage', 'SQL Server 2017 XTP Storage');
+	private static readonly SQLServer2017XTPTransactionLogLabel: string = localize('alertDialog.SQLServer2017XTPTransactionLog', 'SQL Server 2017 XTP Transaction Log');
+	private static readonly SQLServer2017XTPTransactionsLabel: string = localize('alertDialog.SQLServer2017XTPTransactions', 'SQL Server 2017 XTP Transactions');
+	private static readonly TransactionsLabel: string = localize('alertDialog.Transactions', 'Transactions');
+	private static readonly UserSettableLabel: string = localize('alertDialog.UserSettable', 'User Settable');
+	private static readonly WaitStatisticsLabel: string = localize('alertDialog.WaitStatistics', 'Wait Statistics');
+	private static readonly WorkloadGroupStats: string = localize('alertDialog.WorkloadGroupStats', 'Workload Group Stats');
+	private static readonly ObjectDropdownOptions: string[] = [AlertDialog.AccessMethodsLabel, AlertDialog.AdvancedAnalyticsLabel, AlertDialog.AvailabilityReplicaLabel,
+		AlertDialog.BatchRespStatisticsLabel, AlertDialog.BrokerActivationLabel, AlertDialog.BrokerStatisticsLabel, AlertDialog.BrokerTOStatisticsLabel, AlertDialog.BrokerDBMTransportLabel,
+		AlertDialog.BufferManagerLabel, AlertDialog.BufferNodeLabel, AlertDialog.CatalogMetadataLabel, AlertDialog.CLRLabel, AlertDialog.ColumnstoreLabel,
+		AlertDialog.CursorManagerLabel, AlertDialog.CursorManagerTotalLabel, AlertDialog.DatabaseReplicaLabel, AlertDialog.DatabasesLabel, AlertDialog.DeprecatedFeaturesLabel,
+		AlertDialog.ExecStatisticsLabel, AlertDialog.ExternalScriptsLabel, AlertDialog.FileTableLabel, AlertDialog.GeneralStatisticsLabel, AlertDialog.HTTPStorageLabel,
+		AlertDialog.LatchesLabel, AlertDialog.LocksLabel, AlertDialog.LogPoolFreePoolLabel, AlertDialog.MemoryBrokerClerksLabel, AlertDialog.MemoryManagerLabel,
+		AlertDialog.MemoryNodeLabel, AlertDialog.PlanCacheLabel, AlertDialog.QueryStoreLabel, AlertDialog.ResourcePoolStatsLabel, AlertDialog.SQLErrorsLabel,
+		AlertDialog.SQLServer2017XTPCursorsLabel, AlertDialog.SQLServer2017XTPGarbageCollectionLabel, AlertDialog.SQLServer2017XTPIOGovernerLabel,
+		AlertDialog.SQLServer2017XTPPhantomProcessorLabel, AlertDialog.SQLServer2017XTPStorageLabel, AlertDialog.SQLServer2017XTPTransactionLogLabel,
+		AlertDialog.SQLServer2017XTPTransactionsLabel, AlertDialog.TransactionsLabel, AlertDialog.UserSettableLabel, AlertDialog.WaitStatisticsLabel,
+		AlertDialog.WorkloadGroupStats];
+
 	// UI Components
 	private generalTab: sqlops.window.modelviewdialog.DialogTab;
 	private responseTab: sqlops.window.modelviewdialog.DialogTab;
 	private optionsTab: sqlops.window.modelviewdialog.DialogTab;
+
+	// Form Models
+	private eventAlertFormModel: sqlops.FormContainer;
+	private performanceConditionAlertFormModel: sqlops.FormContainer;
+	private wmiEventFormModel: sqlops.FormContainer;
 
 	// General tab controls
 	private nameTextBox: sqlops.InputBoxComponent;
@@ -129,6 +191,7 @@
 	private raiseAlertMessageTextBox: sqlops.InputBoxComponent;
 	private severityRadioButton: sqlops.RadioButtonComponent;
 	private errorNumberRadioButton: sqlops.RadioButtonComponent;
+	private objectDropDown: sqlops.DropDownComponent;
 
 	// Response tab controls
 	private executeJobDropdown: sqlops.DropDownComponent;
@@ -145,18 +208,13 @@
 	private delayMinutesTextBox: sqlops.InputBoxComponent;
 	private delaySecondsTextBox: sqlops.InputBoxComponent;
 
-<<<<<<< HEAD
 	private jobs: string[];
 
-	constructor(ownerUri: string, jobs: string[]) {
-		super(ownerUri, new AlertData(ownerUri), AlertDialog.DialogTitle);
-		this.jobs = jobs;
-=======
-	constructor(ownerUri: string, alertInfo: sqlops.AgentAlertInfo = null) {
+	constructor(ownerUri: string, alertInfo: sqlops.AgentAlertInfo = null, jobs: string[]) {
 		super(ownerUri,
 			new AlertData(ownerUri, alertInfo),
 			alertInfo ? AlertDialog.EditDialogTitle : AlertDialog.CreateDialogTitle);
->>>>>>> 11230f59
+			this.jobs = jobs;
 	}
 
 	protected async initializeDialog(dialog: sqlops.window.modelviewdialog.Dialog) {
@@ -182,143 +240,159 @@
 				}).component();
 
 			this.enabledCheckBox.checked = true;
-			this.databaseDropDown = view.modelBuilder.dropDown()
-				.withProperties({
-					value: databases[0],
-					values: databases
-				}).component();
 
 			this.typeDropDown = view.modelBuilder.dropDown()
-				.withProperties({
-					value: AlertDialog.AlertTypes[0],
-					values: AlertDialog.AlertTypes
-				}).component();
-
-			this.severityDropDown = view.modelBuilder.dropDown()
-				.withProperties({
-					value: AlertDialog.AlertSeverities[0],
-					values: AlertDialog.AlertSeverities,
-					width: 320
-				}).component();
-
-			let severityFormContainer = view.modelBuilder.formContainer()
-				.withFormItems([{
-					component: this.severityDropDown,
-					title: ''
-				}]).component();
-
-			this.severityRadioButton = view.modelBuilder.radioButton()
-				.withProperties({
-					value: 'Severity',
-					name: 'radioButtonOptions',
-					label: AlertDialog.SeverityLabel
-				}).component();
-
-			this.severityRadioButton.checked = true;
+			.withProperties({
+				value: '',
+				values: AlertDialog.AlertTypes
+			}).component();
+
+			this.initializeSqlServerEventAlert(view, databases);
+		});
+	}
+
+	private async initializeSqlServerPerformanceConditionAlert(view: sqlops.ModelView) {
+		this.objectDropDown = view.modelBuilder.dropDown()
+			.withProperties({
+				value: '',
+				values: AlertDialog.ObjectDropdownOptions
+			}).component();
+		this.performanceConditionAlertFormModel = view.modelBuilder.formContainer()
+			.withFormItems([{
+				component: this.nameTextBox,
+				title: AlertDialog.NameLabel
+			}, {
+				component: this.typeDropDown,
+				title: AlertDialog.TypeLabel
+			}, {
+				component: this.objectDropDown,
+				title: 'Object'
+			}]).component();
+	}
+
+	private async initializeSqlServerEventAlert(view: sqlops.ModelView, databases: string[]) {
+		this.databaseDropDown = view.modelBuilder.dropDown()
+		.withProperties({
+			value: databases[0],
+			values: databases
+		}).component();
+
+		this.severityDropDown = view.modelBuilder.dropDown()
+			.withProperties({
+				value: AlertDialog.AlertSeverities[0],
+				values: AlertDialog.AlertSeverities,
+				width: 320
+			}).component();
+
+		let severityFormContainer = view.modelBuilder.formContainer()
+			.withFormItems([{
+				component: this.severityDropDown,
+				title: ''
+			}]).component();
+
+		this.severityRadioButton = view.modelBuilder.radioButton()
+			.withProperties({
+				value: 'Severity',
+				name: 'radioButtonOptions',
+				label: AlertDialog.SeverityLabel
+			}).component();
+
+		this.severityRadioButton.checked = true;
+		this.severityDropDown.enabled = true;
+
+		this.severityRadioButton.onDidClick(() => {
+			this.errorNumberTextBox.enabled = false;
+			this.errorNumberRadioButton.checked = false;
 			this.severityDropDown.enabled = true;
-
-			this.severityRadioButton.onDidClick(() => {
-				this.errorNumberTextBox.enabled = false;
-				this.errorNumberRadioButton.checked = false;
-				this.severityDropDown.enabled = true;
-			});
-
-			this.errorNumberTextBox = view.modelBuilder.inputBox()
-				.withProperties({
-					inputType: 'text',
-					placeHolder: '1',
-					width: 320
-				}).component();
-
-			let errorNumberFormContainer = view.modelBuilder.formContainer()
-				.withFormItems([{
-					component: this.errorNumberTextBox,
-					title: ''
-				}]).component();
-
-			this.errorNumberRadioButton = view.modelBuilder.radioButton()
-				.withProperties({
-					value: 'Error Number',
-					name: 'radioButtonOptions',
-					label: 'Error number'
-				}).component();
-
-			this.errorNumberRadioButton.checked = false;
-
-			this.errorNumberRadioButton.onDidClick(() => {
-				this.severityRadioButton.checked = false;
-				this.errorNumberTextBox.enabled = true;
-				this.severityDropDown.enabled = false;
-			});
-
-			this.raiseAlertMessageCheckBox = view.modelBuilder.checkBox()
-				.withProperties({
-					label: AlertDialog.RaiseIfMessageContainsLabel
-				}).component();
-
-			this.raiseAlertMessageTextBox = view.modelBuilder.inputBox()
-				.withProperties({
-					width: 320
-				})
-				.component();
-			this.raiseAlertMessageTextBox.enabled = false;
-			let raiseAlertMessageContainer = view.modelBuilder.formContainer()
-				.withFormItems([{
-					component: this.raiseAlertMessageTextBox,
-					title: AlertDialog.MessageTextLabel
-				}])
-				.component();
-
-			this.raiseAlertMessageCheckBox.onChanged(() => {
-				if (this.raiseAlertMessageCheckBox.checked) {
-					this.raiseAlertMessageTextBox.enabled = true;
-				} else {
-					this.raiseAlertMessageTextBox.enabled = false;
-				}
-			});
-			let flexRadioButtonContainer = view.modelBuilder.flexContainer()
-			.withLayout({
-				flexFlow: 'column'
-			}).withItems([this.errorNumberRadioButton, errorNumberFormContainer,
-				this.severityRadioButton, severityFormContainer, this.raiseAlertMessageCheckBox,
-				raiseAlertMessageContainer])
+		});
+
+		this.errorNumberTextBox = view.modelBuilder.inputBox()
+			.withProperties({
+				inputType: 'text',
+				placeHolder: '1',
+				width: 320
+			}).component();
+
+		let errorNumberFormContainer = view.modelBuilder.formContainer()
+			.withFormItems([{
+				component: this.errorNumberTextBox,
+				title: ''
+			}]).component();
+
+		this.errorNumberRadioButton = view.modelBuilder.radioButton()
+			.withProperties({
+				value: 'Error Number',
+				name: 'radioButtonOptions',
+				label: AlertDialog.ErrorNumberLabel
+			}).component();
+
+		this.errorNumberRadioButton.checked = false;
+
+		this.errorNumberRadioButton.onDidClick(() => {
+			this.severityRadioButton.checked = false;
+			this.errorNumberTextBox.enabled = true;
+			this.severityDropDown.enabled = false;
+		});
+
+		this.raiseAlertMessageCheckBox = view.modelBuilder.checkBox()
+			.withProperties({
+				label: AlertDialog.RaiseIfMessageContainsLabel
+			}).component();
+
+		this.raiseAlertMessageTextBox = view.modelBuilder.inputBox()
+			.withProperties({
+				width: 320
+			})
 			.component();
-
-			let formModel = view.modelBuilder.formContainer()
-				.withFormItems([{
-					component: this.nameTextBox,
-					title: AlertDialog.NameLabel
-				}, {
-					component: this.enabledCheckBox,
-					title: ''
-				}, {
-					component: this.typeDropDown,
-					title: AlertDialog.TypeLabel
-				}, {
-					component: this.databaseDropDown,
-					title: AlertDialog.DatabaseLabel
-				}, {
-<<<<<<< HEAD
-					component: flexRadioButtonContainer,
-					title: ''
-=======
-					component: this.severityDropDown,
-					title: AlertDialog.SeverityLabel
-				}, {
-					component: this.raiseAlertMessageCheckBox,
-					title: ''
-				}, {
-					component: this.raiseAlertMessageTextBox,
-					title: AlertDialog.MessageTextLabel
->>>>>>> 11230f59
-				}
-			]).withLayout({ width: '100%' }).component();
-
-			await view.initializeModel(formModel);
-
-			this.nameTextBox.value = this.model.name;
-			this.enabledCheckBox.checked = this.model.isEnabled;
+		this.raiseAlertMessageTextBox.enabled = false;
+		let raiseAlertMessageContainer = view.modelBuilder.formContainer()
+			.withFormItems([{
+				component: this.raiseAlertMessageTextBox,
+				title: AlertDialog.MessageTextLabel
+			}])
+			.component();
+
+		this.raiseAlertMessageCheckBox.onChanged(() => {
+			if (this.raiseAlertMessageCheckBox.checked) {
+				this.raiseAlertMessageTextBox.enabled = true;
+			} else {
+				this.raiseAlertMessageTextBox.enabled = false;
+			}
 		});
+		let flexRadioButtonContainer = view.modelBuilder.flexContainer()
+		.withLayout({
+			flexFlow: 'column'
+		}).withItems([this.errorNumberRadioButton, errorNumberFormContainer,
+			this.severityRadioButton, severityFormContainer, this.raiseAlertMessageCheckBox,
+			raiseAlertMessageContainer])
+		.component();
+
+		this.eventAlertFormModel = view.modelBuilder.formContainer()
+			.withFormItems([{
+				component: this.nameTextBox,
+				title: AlertDialog.NameLabel
+			}, {
+				component: this.enabledCheckBox,
+				title: ''
+			}, {
+				component: this.typeDropDown,
+				title: AlertDialog.TypeLabel
+			}, {
+				component: this.databaseDropDown,
+				title: AlertDialog.DatabaseLabel
+			}, {
+				component: flexRadioButtonContainer,
+				title: ''
+			}
+		]).withLayout({ width: '100%' }).component();
+
+		let flexModel = view.modelBuilder.flexContainer()
+			.withItems([this.eventAlertFormModel]).component();
+
+		await view.initializeModel(flexModel);
+
+		this.nameTextBox.value = this.model.name;
+		this.enabledCheckBox.checked = this.model.isEnabled;
 	}
 
 	private initializeResponseTab() {
@@ -379,8 +453,6 @@
 					width: 380
 				}).component();
 
-
-
 			this.newOperatorButton = view.modelBuilder.button().withProperties({
 					label: AlertDialog.NewOperatorButtonLabel,
 					width: 80
@@ -403,6 +475,9 @@
 				if (this.notifyOperatorsCheckBox.checked) {
 					this.operatorsTable.enabled = true;
 					this.newOperatorButton.enabled = true;
+				} else {
+					this.operatorsTable.enabled = false;
+					this.newOperatorButton.enabled = false;
 				}
 			});
 
@@ -436,7 +511,13 @@
 					label: AlertDialog.IncludeErrorInPagerCheckBoxLabel
 				}).component();
 
-			this.additionalMessageTextBox = view.modelBuilder.inputBox().component();
+			this.additionalMessageTextBox = view.modelBuilder.inputBox()
+				.withProperties({
+					multiline: true,
+					height: 150,
+					inputType: 'text'
+				})
+				.component();
 
 			this.delayMinutesTextBox = view.modelBuilder.inputBox()
 				.withValidation(component => +component.value >= 0)
@@ -494,7 +575,6 @@
 	protected updateModel() {
 		this.model.name = this.nameTextBox.value;
 		this.model.isEnabled = this.enabledCheckBox.checked;
-
 		this.model.alertType = this.getDropdownValue(this.typeDropDown);
 		this.model.databaseName = this.getDropdownValue(this.databaseDropDown);
 		this.model.severity = this.getSeverityNumber();
