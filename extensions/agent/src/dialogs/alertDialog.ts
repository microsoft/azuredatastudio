/*---------------------------------------------------------------------------------------------
 *  Copyright (c) Microsoft Corporation. All rights reserved.
 *  Licensed under the Source EULA. See License.txt in the project root for license information.
 *--------------------------------------------------------------------------------------------*/

'use strict';

import * as nls from 'vscode-nls';
import * as sqlops from 'sqlops';
import { AgentDialog } from './agentDialog';
import { AgentUtils } from '../agentUtils';
import { AlertData } from '../data/alertData';

const localize = nls.loadMessageBundle();

export class AlertDialog extends AgentDialog<AlertData> {

	// Top level
	private static readonly CreateDialogTitle: string = localize('alertDialog.createAlert', 'Create Alert');
	private static readonly EditDialogTitle: string = localize('alertDialog.editAlert', 'Edit Alert');
	private static readonly GeneralTabText: string = localize('alertDialog.General', 'General');
	private static readonly ResponseTabText: string = localize('alertDialog.Response', 'Response');
	private static readonly OptionsTabText: string = localize('alertDialog.Options', 'Options');

	// General tab strings
	private static readonly NameLabel: string = localize('alertDialog.Name', 'Name');
	private static readonly TypeLabel: string = localize('alertDialog.Type', 'Type');
	private static readonly EnabledCheckboxLabel: string = localize('alertDialog.Enabled', 'Enabled');
	private static readonly DatabaseLabel: string = localize('alertDialog.DatabaseName', 'Database name');
	private static readonly ErrorNumberLabel: string = localize('alertDialog.ErrorNumber', 'Error number');
	private static readonly SeverityLabel: string = localize('alertDialog.Severity', 'Severity');
	private static readonly RaiseIfMessageContainsLabel: string = localize('alertDialog.RaiseAlertContains', 'Raise alert when message contains');
	private static readonly MessageTextLabel: string = localize('alertDialog.MessageText', 'Message text');
	private static readonly AlertSeverity001Label: string = localize('alertDialog.Severity001', '001 - Miscellaneous System Information');
	private static readonly AlertSeverity002Label: string = localize('alertDialog.Severity002', '002 - Reserved');
	private static readonly AlertSeverity003Label: string = localize('alertDialog.Severity003', '003 - Reserved');
	private static readonly AlertSeverity004Label: string = localize('alertDialog.Severity004', '004 - Reserved');
	private static readonly AlertSeverity005Label: string = localize('alertDialog.Severity005', '005 - Reserved');
	private static readonly AlertSeverity006Label: string = localize('alertDialog.Severity006', '006 - Reserved');
	private static readonly AlertSeverity007Label: string = localize('alertDialog.Severity007', '007 - Notification: Status Information');
	private static readonly AlertSeverity008Label: string = localize('alertDialog.Severity008', '008 - Notification: User Intervention Required');
	private static readonly AlertSeverity009Label: string = localize('alertDialog.Severity009', '009 - User Defined');
	private static readonly AlertSeverity010Label: string = localize('alertDialog.Severity010', '010 - Information');
	private static readonly AlertSeverity011Label: string = localize('alertDialog.Severity011', '011 - Specified Database Object Not Found');
	private static readonly AlertSeverity012Label: string = localize('alertDialog.Severity012', '012 - Unused');
	private static readonly AlertSeverity013Label: string = localize('alertDialog.Severity013', '013 - User Transaction Syntax Error');
	private static readonly AlertSeverity014Label: string = localize('alertDialog.Severity014', '014 - Insufficient Permission');
	private static readonly AlertSeverity015Label: string = localize('alertDialog.Severity015', '015 - Syntax Error in SQL Statements');
	private static readonly AlertSeverity016Label: string = localize('alertDialog.Severity016', '016 - Miscellaneous User Error');
	private static readonly AlertSeverity017Label: string = localize('alertDialog.Severity017', '017 - Insufficient Resources');
	private static readonly AlertSeverity018Label: string = localize('alertDialog.Severity018', '018 - Nonfatal Internal Error');
	private static readonly AlertSeverity019Label: string = localize('alertDialog.Severity019', '019 - Fatal Error in Resource');
	private static readonly AlertSeverity020Label: string = localize('alertDialog.Severity020', '020 - Fatal Error in Current Process');
	private static readonly AlertSeverity021Label: string = localize('alertDialog.Severity021', '021 - Fatal Error in Database Processes');
	private static readonly AlertSeverity022Label: string = localize('alertDialog.Severity022', '022 - Fatal Error: Table Integrity Suspect');
	private static readonly AlertSeverity023Label: string = localize('alertDialog.Severity023', '023 - Fatal Error: Database Integrity Suspect');
	private static readonly AlertSeverity024Label: string = localize('alertDialog.Severity024', '024 - Fatal Error: Hardware Error');
	private static readonly AlertSeverity025Label: string = localize('alertDialog.Severity025', '025 - Fatal Error');
	private static readonly AllDatabases: string = localize('alertDialog.AllDatabases', '<all databases>');

	private static readonly AlertTypes: string[]  = [
		AlertData.AlertTypeSqlServerEventString,
		AlertData.AlertTypePerformanceConditionString,
		AlertData.AlertTypeWmiEventString
	];

	private static readonly AlertSeverities: string[]  = [
		AlertDialog.AlertSeverity001Label,
		AlertDialog.AlertSeverity002Label,
		AlertDialog.AlertSeverity003Label,
		AlertDialog.AlertSeverity004Label,
		AlertDialog.AlertSeverity005Label,
		AlertDialog.AlertSeverity006Label,
		AlertDialog.AlertSeverity007Label,
		AlertDialog.AlertSeverity008Label,
		AlertDialog.AlertSeverity009Label,
		AlertDialog.AlertSeverity010Label,
		AlertDialog.AlertSeverity011Label,
		AlertDialog.AlertSeverity012Label,
		AlertDialog.AlertSeverity013Label,
		AlertDialog.AlertSeverity014Label,
		AlertDialog.AlertSeverity015Label,
		AlertDialog.AlertSeverity016Label,
		AlertDialog.AlertSeverity017Label,
		AlertDialog.AlertSeverity018Label,
		AlertDialog.AlertSeverity019Label,
		AlertDialog.AlertSeverity020Label,
		AlertDialog.AlertSeverity021Label,
		AlertDialog.AlertSeverity022Label,
		AlertDialog.AlertSeverity023Label,
		AlertDialog.AlertSeverity024Label,
		AlertDialog.AlertSeverity025Label
	];

	// Response tab strings
	private static readonly ExecuteJobCheckBoxLabel: string = localize('alertDialog.ExecuteJob', 'Execute Job');
	private static readonly ExecuteJobTextBoxLabel: string = localize('alertDialog.ExecuteJobName', 'Job Name');
	private static readonly NotifyOperatorsTextBoxLabel: string =  localize('alertDialog.NotifyOperators', 'Notify Operators');
	private static readonly NewJobButtonLabel: string =  localize('alertDialog.NewJob', 'New Job');
	private static readonly OperatorListLabel: string =  localize('alertDialog.OperatorList', 'Operator List');
	private static readonly OperatorNameColumnLabel: string =  localize('alertDialog.OperatorName', 'Operator');
	private static readonly OperatorEmailColumnLabel: string =  localize('alertDialog.OperatorEmail', 'E-mail');
	private static readonly OperatorPagerColumnLabel: string =  localize('alertDialog.OperatorPager', 'Pager');
	private static readonly NewOperatorButtonLabel: string =  localize('alertDialog.NewOperator', 'New Operator');

	// Options tab strings
	private static readonly IncludeErrorInEmailCheckBoxLabel: string =  localize('alertDialog.IncludeErrorInEmail', 'Include alert error text in e-mail');
	private static readonly IncludeErrorInPagerCheckBoxLabel: string =  localize('alertDialog.IncludeErrorInPager', 'Include alert error text in pager');
	private static readonly AdditionalMessageTextBoxLabel: string =  localize('alertDialog.AdditionalNotification', 'Additional notification message to send');
	private static readonly DelayBetweenResponsesTextBoxLabel: string =  localize('alertDialog.DelayBetweenResponse', 'Delay between responses');
	private static readonly DelayMinutesTextBoxLabel: string =  localize('alertDialog.DelayMinutes', 'Delay Minutes');
	private static readonly DelaySecondsTextBoxLabel: string =  localize('alertDialog.DelaySeconds', 'Delay Seconds');

	// Object dropdown strings
	private static readonly AccessMethodsLabel: string = localize('alertDialog.AccessMethods', 'Access Methods');
	private static readonly AdvancedAnalyticsLabel: string = localize('alertDialog.AdvancedAnalyticsLabel', 'Advanced Analytics');
	private static readonly AvailabilityReplicaLabel: string = localize('alertDialog.AvailabilityReplica', 'Availability Replica');
	private static readonly BatchRespStatisticsLabel: string = localize('alertDialog.BatchRespStatistics', 'Batch Resp Statistics');
	private static readonly BrokerActivationLabel: string = localize('alertDialog.BrokerActivation', 'Broker Activation');
	private static readonly BrokerStatisticsLabel: string = localize('alertDialog.BrokerStatistics', 'Broker Statistics');
	private static readonly BrokerTOStatisticsLabel: string = localize('alertDialog.BrokerTOStatistics', 'Broker TO Statistics');
	private static readonly BrokerDBMTransportLabel: string = localize('alertDialog.BrokerDBMTransport', 'Broker/DBM Transport');
	private static readonly BufferManagerLabel: string = localize('alertDialog.BufferManager', 'Buffer Manager');
	private static readonly BufferNodeLabel: string = localize('alertDialog.BufferNode', 'Buffer Node');
	private static readonly CatalogMetadataLabel: string = localize('alertDialog.CatalogMetadata', 'Catalog Metadata');
	private static readonly CLRLabel: string = localize('alertDialog.CLR', 'CLR');
	private static readonly ColumnstoreLabel: string = localize('alertDialog.Columnstore', 'Columnstore');
	private static readonly CursorManagerLabel: string = localize('alertDialog.CursorManagerLabel', 'Cursor Manager by Type');
	private static readonly CursorManagerTotalLabel: string = localize('alertDialog.CursorManagerTotalLabel', 'Cursor Manager Total');
	private static readonly DatabaseReplicaLabel: string = localize('alertDialog.DatabaseReplica', 'Database Replica');
	private static readonly DatabasesLabel: string = localize('alertDialog.DatabasesLabel', 'Databases');
	private static readonly DeprecatedFeaturesLabel: string = localize('alertDialog.DeprecatedFeatures', 'Deprecated Features');
	private static readonly ExecStatisticsLabel: string = localize('alertDialog.ExecStatistics', 'Exec Statistics');
	private static readonly ExternalScriptsLabel: string = localize('alertDialog.ExternalScripts', 'External Scripts');
	private static readonly FileTableLabel: string = localize('alertDialog.FileTable', 'File Table');
	private static readonly GeneralStatisticsLabel: string = localize('alertDialog.GeneralStatistics', 'General Statistics');
	private static readonly HTTPStorageLabel: string = localize('alertDialog.HTTPStorage', 'HTTP Storage');
	private static readonly LatchesLabel: string = localize('alertDialog.Latches', 'Latches');
	private static readonly LocksLabel: string = localize('alertDialog.Locks', 'Locks');
	private static readonly LogPoolFreePoolLabel: string = localize('alertDialog.LogPoolFreePool', 'LogPool FreePool');
	private static readonly MemoryBrokerClerksLabel: string = localize('alertDialog.MemoryBrokerClerks', 'Memory Broker Clerks');
	private static readonly MemoryManagerLabel: string = localize('alertDialog.MemoryManager', 'Memory Manager');
	private static readonly MemoryNodeLabel: string = localize('alertDialog.MemoryNode', 'Memory Node');
	private static readonly PlanCacheLabel: string = localize('alertDialog.PlanCache', 'Plan Cache');
	private static readonly QueryStoreLabel: string = localize('alertDialog.QueryStore', 'Query Store');
	private static readonly ResourcePoolStatsLabel: string = localize('alertDialog.ResourcePoolStats', 'Resource Pool Stats');
	private static readonly SQLErrorsLabel: string = localize('alertDialog.SQLErrors', 'SQL Errors');
	private static readonly SQLServer2017XTPCursorsLabel: string = localize('alertDialog.SQLServer2017XTPCursors', 'SQL Server 2017 XTP Cursors');
	private static readonly SQLServer2017XTPGarbageCollectionLabel: string = localize('alertDialog.SQLServer2017XTPGarbageCollection', 'SQL Server 2017 XTP Garbage Collection');
	private static readonly SQLServer2017XTPIOGovernerLabel: string = localize('alertDialog.SQLServer2017XTPIOGoverner', 'SQL Server 2017 XTP IO Governer');
	private static readonly SQLServer2017XTPPhantomProcessorLabel: string = localize('alertDialog.SQLServer2017XTPPhantomProcessor', 'SQL Server 2017 XTP Phantom Processor');
	private static readonly SQLServer2017XTPStorageLabel: string = localize('alertDialog.SQLServer2017XTPStorage', 'SQL Server 2017 XTP Storage');
	private static readonly SQLServer2017XTPTransactionLogLabel: string = localize('alertDialog.SQLServer2017XTPTransactionLog', 'SQL Server 2017 XTP Transaction Log');
	private static readonly SQLServer2017XTPTransactionsLabel: string = localize('alertDialog.SQLServer2017XTPTransactions', 'SQL Server 2017 XTP Transactions');
	private static readonly TransactionsLabel: string = localize('alertDialog.Transactions', 'Transactions');
	private static readonly UserSettableLabel: string = localize('alertDialog.UserSettable', 'User Settable');
	private static readonly WaitStatisticsLabel: string = localize('alertDialog.WaitStatistics', 'Wait Statistics');
	private static readonly WorkloadGroupStats: string = localize('alertDialog.WorkloadGroupStats', 'Workload Group Stats');
	private static readonly ObjectDropdownOptions: string[] = [AlertDialog.AccessMethodsLabel, AlertDialog.AdvancedAnalyticsLabel, AlertDialog.AvailabilityReplicaLabel,
		AlertDialog.BatchRespStatisticsLabel, AlertDialog.BrokerActivationLabel, AlertDialog.BrokerStatisticsLabel, AlertDialog.BrokerTOStatisticsLabel, AlertDialog.BrokerDBMTransportLabel,
		AlertDialog.BufferManagerLabel, AlertDialog.BufferNodeLabel, AlertDialog.CatalogMetadataLabel, AlertDialog.CLRLabel, AlertDialog.ColumnstoreLabel,
		AlertDialog.CursorManagerLabel, AlertDialog.CursorManagerTotalLabel, AlertDialog.DatabaseReplicaLabel, AlertDialog.DatabasesLabel, AlertDialog.DeprecatedFeaturesLabel,
		AlertDialog.ExecStatisticsLabel, AlertDialog.ExternalScriptsLabel, AlertDialog.FileTableLabel, AlertDialog.GeneralStatisticsLabel, AlertDialog.HTTPStorageLabel,
		AlertDialog.LatchesLabel, AlertDialog.LocksLabel, AlertDialog.LogPoolFreePoolLabel, AlertDialog.MemoryBrokerClerksLabel, AlertDialog.MemoryManagerLabel,
		AlertDialog.MemoryNodeLabel, AlertDialog.PlanCacheLabel, AlertDialog.QueryStoreLabel, AlertDialog.ResourcePoolStatsLabel, AlertDialog.SQLErrorsLabel,
		AlertDialog.SQLServer2017XTPCursorsLabel, AlertDialog.SQLServer2017XTPGarbageCollectionLabel, AlertDialog.SQLServer2017XTPIOGovernerLabel,
		AlertDialog.SQLServer2017XTPPhantomProcessorLabel, AlertDialog.SQLServer2017XTPStorageLabel, AlertDialog.SQLServer2017XTPTransactionLogLabel,
		AlertDialog.SQLServer2017XTPTransactionsLabel, AlertDialog.TransactionsLabel, AlertDialog.UserSettableLabel, AlertDialog.WaitStatisticsLabel,
		AlertDialog.WorkloadGroupStats];

	// UI Components
	private generalTab: sqlops.window.modelviewdialog.DialogTab;
	private responseTab: sqlops.window.modelviewdialog.DialogTab;
	private optionsTab: sqlops.window.modelviewdialog.DialogTab;

	// Form Models
	private eventAlertFormModel: sqlops.FormContainer;
	private performanceConditionAlertFormModel: sqlops.FormContainer;
	private wmiEventFormModel: sqlops.FormContainer;

	// General tab controls
	private nameTextBox: sqlops.InputBoxComponent;
	private typeDropDown: sqlops.DropDownComponent;
	private severityDropDown: sqlops.DropDownComponent;
	private errorNumberTextBox: sqlops.InputBoxComponent;
	private databaseDropDown: sqlops.DropDownComponent;
	private enabledCheckBox: sqlops.CheckBoxComponent;

	private raiseAlertMessageCheckBox: sqlops.CheckBoxComponent;
	private raiseAlertMessageTextBox: sqlops.InputBoxComponent;
	private severityRadioButton: sqlops.RadioButtonComponent;
	private errorNumberRadioButton: sqlops.RadioButtonComponent;
	private objectDropDown: sqlops.DropDownComponent;

	// Response tab controls
	private executeJobDropdown: sqlops.DropDownComponent;
	private executeJobCheckBox: sqlops.CheckBoxComponent;
	private newJobButton: sqlops.ButtonComponent;
	private notifyOperatorsCheckBox: sqlops.CheckBoxComponent;
	private operatorsTable: sqlops.TableComponent;
	private newOperatorButton: sqlops.ButtonComponent;

	// Options tab controls
	private additionalMessageTextBox: sqlops.InputBoxComponent;
	private includeErrorInEmailTextBox: sqlops.CheckBoxComponent;
	private includeErrorInPagerTextBox: sqlops.CheckBoxComponent;
	private delayMinutesTextBox: sqlops.InputBoxComponent;
	private delaySecondsTextBox: sqlops.InputBoxComponent;

	private jobs: string[];
	private databases: string[];

	constructor(ownerUri: string, alertInfo: sqlops.AgentAlertInfo = undefined, jobs: string[]) {
		super(ownerUri,
			new AlertData(ownerUri, alertInfo),
			alertInfo ? AlertDialog.EditDialogTitle : AlertDialog.CreateDialogTitle);
			this.jobs = jobs;
	}

	protected async initializeDialog(dialog: sqlops.window.modelviewdialog.Dialog) {
		this.databases = await AgentUtils.getDatabases(this.ownerUri);
		this.databases.unshift(AlertDialog.AllDatabases);

		this.generalTab = sqlops.window.modelviewdialog.createTab(AlertDialog.GeneralTabText);
		this.responseTab = sqlops.window.modelviewdialog.createTab(AlertDialog.ResponseTabText);
		this.optionsTab = sqlops.window.modelviewdialog.createTab(AlertDialog.OptionsTabText);

		this.initializeGeneralTab(this.databases, dialog);
		this.initializeResponseTab();
		this.initializeOptionsTab();

		dialog.content = [this.generalTab, this.responseTab, this.optionsTab];
	}

	private initializeGeneralTab(databases: string[], dialog: sqlops.window.modelviewdialog.Dialog) {
		this.generalTab.registerContent(async view => {
			// create controls
			this.nameTextBox = view.modelBuilder.inputBox().component();
			this.nameTextBox.required = true;
			this.nameTextBox.onTextChanged(() => {
				if (this.nameTextBox.value.length > 0) {
					dialog.okButton.enabled = true;
				} else {
					dialog.okButton.enabled = false;
				}
			});

			this.enabledCheckBox = view.modelBuilder.checkBox()
				.withProperties({
					label: AlertDialog.EnabledCheckboxLabel
				}).component();

<<<<<<< HEAD
			this.databaseDropDown = view.modelBuilder.dropDown()
				.withProperties({
					value: databases[0],
					values: databases,
					width: '100%'
				}).component();

			this.typeDropDown = view.modelBuilder.dropDown()
				.withProperties({
					value: AlertDialog.AlertTypes[0],
					values: AlertDialog.AlertTypes,
					width: '100%'
				}).component();

			this.severityRadioButton = view.modelBuilder.radioButton()
				.withProperties({
					value: 'serverity',
					name: 'alertTypeOptions',
					label: AlertDialog.SeverityLabel,
					checked: true
				}).component();

			this.severityDropDown = view.modelBuilder.dropDown()
				.withProperties({
					value: AlertDialog.AlertSeverities[0],
					values: AlertDialog.AlertSeverities,
					width: '100%'
				}).component();

			this.errorNumberRadioButton = view.modelBuilder.radioButton()
				.withProperties({
					value: 'errorNumber',
					name: 'alertTypeOptions',
					label: AlertDialog.ErrorNumberLabel
				}).component();

			this.errorNumberTextBox = view.modelBuilder.inputBox()
				.withProperties({
					width: '100%'
				})
				.component();
=======
			this.enabledCheckBox.checked = true;

			this.typeDropDown = view.modelBuilder.dropDown()
			.withProperties({
				value: '',
				values: AlertDialog.AlertTypes
			}).component();
>>>>>>> 460446a1

			this.initializeSqlServerEventAlert(view, databases);
		});
	}

	private async initializeSqlServerPerformanceConditionAlert(view: sqlops.ModelView) {
		this.objectDropDown = view.modelBuilder.dropDown()
			.withProperties({
				value: '',
				values: AlertDialog.ObjectDropdownOptions
			}).component();
		this.performanceConditionAlertFormModel = view.modelBuilder.formContainer()
			.withFormItems([{
				component: this.nameTextBox,
				title: AlertDialog.NameLabel
			}, {
				component: this.typeDropDown,
				title: AlertDialog.TypeLabel
			}, {
				component: this.objectDropDown,
				title: 'Object'
			}]).component();
	}

<<<<<<< HEAD
			let formModel = view.modelBuilder.formContainer()
				.withFormItems([{
					component: this.nameTextBox,
					title: AlertDialog.NameLabel
				}, {
					component: this.enabledCheckBox,
					title: ''
				}, {
					component: this.typeDropDown,
					title: AlertDialog.TypeLabel
				}, {
					components: [{
						component: this.databaseDropDown,
						title: AlertDialog.DatabaseLabel
					},
					{
						component: this.severityRadioButton,
						title: ''
					},
					{
						component: this.severityDropDown,
						title: ''
					},
					{
						component: this.errorNumberRadioButton,
						title: ''
					},
					{
						component: this.errorNumberTextBox,
						title: ''
					},
					{
						component: this.raiseAlertMessageCheckBox,
						title: ''
					}, {
						component: this.raiseAlertMessageTextBox,
						title: AlertDialog.MessageTextLabel
					}],
					title: 'Event alert definition'
				}
			]).withLayout({ width: '100%' }).component();
=======
	private async initializeSqlServerEventAlert(view: sqlops.ModelView, databases: string[]) {
		this.databaseDropDown = view.modelBuilder.dropDown()
		.withProperties({
			value: databases[0],
			values: databases
		}).component();

		this.severityDropDown = view.modelBuilder.dropDown()
			.withProperties({
				value: AlertDialog.AlertSeverities[0],
				values: AlertDialog.AlertSeverities,
				width: 320
			}).component();

		let severityFormContainer = view.modelBuilder.formContainer()
			.withFormItems([{
				component: this.severityDropDown,
				title: ''
			}]).component();

		this.severityRadioButton = view.modelBuilder.radioButton()
			.withProperties({
				value: 'Severity',
				name: 'radioButtonOptions',
				label: AlertDialog.SeverityLabel
			}).component();

		this.severityRadioButton.checked = true;
		this.severityDropDown.enabled = true;

		this.severityRadioButton.onDidClick(() => {
			this.errorNumberTextBox.enabled = false;
			this.errorNumberRadioButton.checked = false;
			this.severityDropDown.enabled = true;
		});
>>>>>>> 460446a1

		this.errorNumberTextBox = view.modelBuilder.inputBox()
			.withProperties({
				inputType: 'text',
				placeHolder: '1',
				width: 320
			}).component();

		let errorNumberFormContainer = view.modelBuilder.formContainer()
			.withFormItems([{
				component: this.errorNumberTextBox,
				title: ''
			}]).component();

		this.errorNumberRadioButton = view.modelBuilder.radioButton()
			.withProperties({
				value: 'Error Number',
				name: 'radioButtonOptions',
				label: AlertDialog.ErrorNumberLabel
			}).component();

		this.errorNumberRadioButton.checked = false;

		this.errorNumberRadioButton.onDidClick(() => {
			this.severityRadioButton.checked = false;
			this.errorNumberTextBox.enabled = true;
			this.severityDropDown.enabled = false;
		});

		this.raiseAlertMessageCheckBox = view.modelBuilder.checkBox()
			.withProperties({
				label: AlertDialog.RaiseIfMessageContainsLabel
			}).component();

		this.raiseAlertMessageTextBox = view.modelBuilder.inputBox()
			.withProperties({
				width: 320
			})
			.component();
		this.raiseAlertMessageTextBox.enabled = false;
		let raiseAlertMessageContainer = view.modelBuilder.formContainer()
			.withFormItems([{
				component: this.raiseAlertMessageTextBox,
				title: AlertDialog.MessageTextLabel
			}])
			.component();

		this.raiseAlertMessageCheckBox.onChanged(() => {
			if (this.raiseAlertMessageCheckBox.checked) {
				this.raiseAlertMessageTextBox.enabled = true;
			} else {
				this.raiseAlertMessageTextBox.enabled = false;
			}
			// initialize control values
			this.nameTextBox.value = this.model.name;
			this.raiseAlertMessageTextBox.value = this.model.eventDescriptionKeyword;
			this.typeDropDown.value = this.model.alertType;
			this.enabledCheckBox.checked = this.model.isEnabled;

			if (this.model.messageId > 0) {
				this.errorNumberRadioButton.checked = true;
				this.errorNumberTextBox.value = this.model.messageId.toString();
			}

			if (this.model.severity > 0) {
				this.severityRadioButton.checked = true;
				this.severityDropDown.value = this.severityDropDown.values[this.model.severity-1];
			}

			if (this.model.databaseName) {
				let idx = this.databases.indexOf(this.model.databaseName);
				if (idx >= 0) {
					this.databaseDropDown.value = this.databases[idx];
				}
			}
		});
		let flexRadioButtonContainer = view.modelBuilder.flexContainer()
		.withLayout({
			flexFlow: 'column'
		}).withItems([this.errorNumberRadioButton, errorNumberFormContainer,
			this.severityRadioButton, severityFormContainer, this.raiseAlertMessageCheckBox,
			raiseAlertMessageContainer])
		.component();

		this.eventAlertFormModel = view.modelBuilder.formContainer()
			.withFormItems([{
				component: this.nameTextBox,
				title: AlertDialog.NameLabel
			}, {
				component: this.enabledCheckBox,
				title: ''
			}, {
				component: this.typeDropDown,
				title: AlertDialog.TypeLabel
			}, {
				component: this.databaseDropDown,
				title: AlertDialog.DatabaseLabel
			}, {
				component: flexRadioButtonContainer,
				title: ''
			}
		]).withLayout({ width: '100%' }).component();

		let flexModel = view.modelBuilder.flexContainer()
			.withItems([this.eventAlertFormModel]).component();

		await view.initializeModel(flexModel);

		this.nameTextBox.value = this.model.name;
		this.enabledCheckBox.checked = this.model.isEnabled;
	}

	private initializeResponseTab() {
		this.responseTab.registerContent(async view => {
			this.executeJobCheckBox = view.modelBuilder.checkBox()
				.withProperties({
					label: AlertDialog.ExecuteJobCheckBoxLabel
				}).component();

			this.executeJobDropdown = view.modelBuilder.dropDown()
				.withProperties({
					value: this.jobs[0],
					values: this.jobs,
					width: 380
				}).component();

			this.executeJobDropdown.editable = true;
			this.executeJobDropdown.enabled = false;
			this.newJobButton = view.modelBuilder.button().withProperties({
					label: AlertDialog.NewJobButtonLabel,
					width: 80
				}).component();
			this.newJobButton.enabled = false;

			let executeJobContainer = view.modelBuilder.formContainer()
				.withFormItems([{
					component: this.executeJobDropdown,
					title: AlertDialog.ExecuteJobTextBoxLabel
				},{ component: this.newJobButton,
					title: ''
				}])
				.component();

			this.executeJobCheckBox.onChanged(() => {
				if (this.executeJobCheckBox.checked) {
					this.executeJobDropdown.enabled = true;
					this.newJobButton.enabled = true;
				} else {
					this.executeJobDropdown.enabled = false;
					this.newJobButton.enabled = false;
				}
			});

			this.notifyOperatorsCheckBox = view.modelBuilder.checkBox()
				.withProperties({
					label: AlertDialog.NotifyOperatorsTextBoxLabel
				}).component();

			this.operatorsTable = view.modelBuilder.table()
				.withProperties({
					columns: [
						AlertDialog.OperatorNameColumnLabel,
						AlertDialog.OperatorEmailColumnLabel,
						AlertDialog.OperatorPagerColumnLabel
					],
					data: [],
					height: 500,
					width: 380
				}).component();

			this.newOperatorButton = view.modelBuilder.button().withProperties({
					label: AlertDialog.NewOperatorButtonLabel,
					width: 80
				}).component();

			this.operatorsTable.enabled = false;
			this.newOperatorButton.enabled = false;

			let operatorContainer = view.modelBuilder.formContainer()
				.withFormItems([{
					component: this.operatorsTable,
					title: AlertDialog.OperatorListLabel
				}, {
					component: this.newOperatorButton,
					title: ''
				}])
				.component();

			this.notifyOperatorsCheckBox.onChanged(() => {
				if (this.notifyOperatorsCheckBox.checked) {
					this.operatorsTable.enabled = true;
					this.newOperatorButton.enabled = true;
				} else {
					this.operatorsTable.enabled = false;
					this.newOperatorButton.enabled = false;
				}
			});

			let flexModel = view.modelBuilder.flexContainer()
				.withLayout({
					flexFlow: 'column'
				})
				.withItems([this.executeJobCheckBox, executeJobContainer, this.notifyOperatorsCheckBox, operatorContainer])
				.component();

			let formModel = view.modelBuilder.formContainer()
				.withFormItems([{
					component: flexModel,
					title: ''
				}]).withLayout({ width: '100%' }).component();

			await view.initializeModel(formModel);
		});
	}

	private initializeOptionsTab() {
		this.optionsTab.registerContent(async view => {

			this.includeErrorInEmailTextBox = view.modelBuilder.checkBox()
				.withProperties({
					label: AlertDialog.IncludeErrorInEmailCheckBoxLabel
				}).component();

			this.includeErrorInPagerTextBox = view.modelBuilder.checkBox()
				.withProperties({
					label: AlertDialog.IncludeErrorInPagerCheckBoxLabel
				}).component();

			this.additionalMessageTextBox = view.modelBuilder.inputBox()
				.withProperties({
					multiline: true,
					height: 150,
					inputType: 'text'
				})
				.component();

			this.delayMinutesTextBox = view.modelBuilder.inputBox()
				.withValidation(component => +component.value >= 0)
				.withProperties({
					inputType: 'number'
				})
				.component();
			this.delayMinutesTextBox.required = true;

			this.delaySecondsTextBox = view.modelBuilder.inputBox()
				.withValidation(component => +component.value >= 0)
				.withProperties({
					inputType: 'number'
				})
				.component();
			this.delaySecondsTextBox.required = true;

			let formModel = view.modelBuilder.formContainer()
				.withFormItems([{
					component: this.includeErrorInEmailTextBox,
					title: ''
				}, {
					component: this.includeErrorInPagerTextBox,
					title: ''
				}, {
					component: this.additionalMessageTextBox,
					title: AlertDialog.AdditionalMessageTextBoxLabel
				}, {
					component: this.delayMinutesTextBox,
					title: AlertDialog.DelayMinutesTextBoxLabel
				}, {
					component: this.delaySecondsTextBox,
					title: AlertDialog.DelaySecondsTextBoxLabel
				}]).withLayout({ width: '100%' }).component();

			await view.initializeModel(formModel);
		});
	}

	private getSeverityNumber(): number {
		let selected = this.getDropdownValue(this.severityDropDown);
		let severityNumber: number = 0;
		if (selected) {
			let index = AlertDialog.AlertSeverities.indexOf(selected);
			if (index >= 0) {
				severityNumber = index + 1;
			}
		} else {
			let errorNumber = +this.errorNumberTextBox.value;
			if (errorNumber) {
				severityNumber = errorNumber;
			}
		}
		return severityNumber;
	}

	protected updateModel() {
		this.model.name = this.nameTextBox.value;
		this.model.isEnabled = this.enabledCheckBox.checked;
		this.model.alertType = this.getDropdownValue(this.typeDropDown);
		let databaseName = this.getDropdownValue(this.databaseDropDown);
		this.model.databaseName = (databaseName !== AlertDialog.AllDatabases) ? databaseName : undefined;

		if (this.severityRadioButton.checked) {
			this.model.severity = this.getSeverityNumber();
			this.model.messageId = 0;
		} else {
			this.model.severity = 0;
			this.model.messageId = +this.errorNumberTextBox.value;
		}

		if (this.raiseAlertMessageCheckBox.checked) {
			this.model.eventDescriptionKeyword = this.raiseAlertMessageTextBox.value;
		} else {
			this.model.eventDescriptionKeyword = '';
		}
		this.model.notificationMessage = this.additionalMessageTextBox.value;
		this.model.delayBetweenResponses = +this.delayMinutesTextBox.value * 60 + +this.delaySecondsTextBox.value;
	}
}<|MERGE_RESOLUTION|>--- conflicted
+++ resolved
@@ -10,6 +10,8 @@
 import { AgentDialog } from './agentDialog';
 import { AgentUtils } from '../agentUtils';
 import { AlertData } from '../data/alertData';
+import { OperatorDialog } from './operatorDialog';
+import { JobDialog } from './jobDialog';
 
 const localize = nls.loadMessageBundle();
 
@@ -111,89 +113,26 @@
 	private static readonly DelayMinutesTextBoxLabel: string =  localize('alertDialog.DelayMinutes', 'Delay Minutes');
 	private static readonly DelaySecondsTextBoxLabel: string =  localize('alertDialog.DelaySeconds', 'Delay Seconds');
 
-	// Object dropdown strings
-	private static readonly AccessMethodsLabel: string = localize('alertDialog.AccessMethods', 'Access Methods');
-	private static readonly AdvancedAnalyticsLabel: string = localize('alertDialog.AdvancedAnalyticsLabel', 'Advanced Analytics');
-	private static readonly AvailabilityReplicaLabel: string = localize('alertDialog.AvailabilityReplica', 'Availability Replica');
-	private static readonly BatchRespStatisticsLabel: string = localize('alertDialog.BatchRespStatistics', 'Batch Resp Statistics');
-	private static readonly BrokerActivationLabel: string = localize('alertDialog.BrokerActivation', 'Broker Activation');
-	private static readonly BrokerStatisticsLabel: string = localize('alertDialog.BrokerStatistics', 'Broker Statistics');
-	private static readonly BrokerTOStatisticsLabel: string = localize('alertDialog.BrokerTOStatistics', 'Broker TO Statistics');
-	private static readonly BrokerDBMTransportLabel: string = localize('alertDialog.BrokerDBMTransport', 'Broker/DBM Transport');
-	private static readonly BufferManagerLabel: string = localize('alertDialog.BufferManager', 'Buffer Manager');
-	private static readonly BufferNodeLabel: string = localize('alertDialog.BufferNode', 'Buffer Node');
-	private static readonly CatalogMetadataLabel: string = localize('alertDialog.CatalogMetadata', 'Catalog Metadata');
-	private static readonly CLRLabel: string = localize('alertDialog.CLR', 'CLR');
-	private static readonly ColumnstoreLabel: string = localize('alertDialog.Columnstore', 'Columnstore');
-	private static readonly CursorManagerLabel: string = localize('alertDialog.CursorManagerLabel', 'Cursor Manager by Type');
-	private static readonly CursorManagerTotalLabel: string = localize('alertDialog.CursorManagerTotalLabel', 'Cursor Manager Total');
-	private static readonly DatabaseReplicaLabel: string = localize('alertDialog.DatabaseReplica', 'Database Replica');
-	private static readonly DatabasesLabel: string = localize('alertDialog.DatabasesLabel', 'Databases');
-	private static readonly DeprecatedFeaturesLabel: string = localize('alertDialog.DeprecatedFeatures', 'Deprecated Features');
-	private static readonly ExecStatisticsLabel: string = localize('alertDialog.ExecStatistics', 'Exec Statistics');
-	private static readonly ExternalScriptsLabel: string = localize('alertDialog.ExternalScripts', 'External Scripts');
-	private static readonly FileTableLabel: string = localize('alertDialog.FileTable', 'File Table');
-	private static readonly GeneralStatisticsLabel: string = localize('alertDialog.GeneralStatistics', 'General Statistics');
-	private static readonly HTTPStorageLabel: string = localize('alertDialog.HTTPStorage', 'HTTP Storage');
-	private static readonly LatchesLabel: string = localize('alertDialog.Latches', 'Latches');
-	private static readonly LocksLabel: string = localize('alertDialog.Locks', 'Locks');
-	private static readonly LogPoolFreePoolLabel: string = localize('alertDialog.LogPoolFreePool', 'LogPool FreePool');
-	private static readonly MemoryBrokerClerksLabel: string = localize('alertDialog.MemoryBrokerClerks', 'Memory Broker Clerks');
-	private static readonly MemoryManagerLabel: string = localize('alertDialog.MemoryManager', 'Memory Manager');
-	private static readonly MemoryNodeLabel: string = localize('alertDialog.MemoryNode', 'Memory Node');
-	private static readonly PlanCacheLabel: string = localize('alertDialog.PlanCache', 'Plan Cache');
-	private static readonly QueryStoreLabel: string = localize('alertDialog.QueryStore', 'Query Store');
-	private static readonly ResourcePoolStatsLabel: string = localize('alertDialog.ResourcePoolStats', 'Resource Pool Stats');
-	private static readonly SQLErrorsLabel: string = localize('alertDialog.SQLErrors', 'SQL Errors');
-	private static readonly SQLServer2017XTPCursorsLabel: string = localize('alertDialog.SQLServer2017XTPCursors', 'SQL Server 2017 XTP Cursors');
-	private static readonly SQLServer2017XTPGarbageCollectionLabel: string = localize('alertDialog.SQLServer2017XTPGarbageCollection', 'SQL Server 2017 XTP Garbage Collection');
-	private static readonly SQLServer2017XTPIOGovernerLabel: string = localize('alertDialog.SQLServer2017XTPIOGoverner', 'SQL Server 2017 XTP IO Governer');
-	private static readonly SQLServer2017XTPPhantomProcessorLabel: string = localize('alertDialog.SQLServer2017XTPPhantomProcessor', 'SQL Server 2017 XTP Phantom Processor');
-	private static readonly SQLServer2017XTPStorageLabel: string = localize('alertDialog.SQLServer2017XTPStorage', 'SQL Server 2017 XTP Storage');
-	private static readonly SQLServer2017XTPTransactionLogLabel: string = localize('alertDialog.SQLServer2017XTPTransactionLog', 'SQL Server 2017 XTP Transaction Log');
-	private static readonly SQLServer2017XTPTransactionsLabel: string = localize('alertDialog.SQLServer2017XTPTransactions', 'SQL Server 2017 XTP Transactions');
-	private static readonly TransactionsLabel: string = localize('alertDialog.Transactions', 'Transactions');
-	private static readonly UserSettableLabel: string = localize('alertDialog.UserSettable', 'User Settable');
-	private static readonly WaitStatisticsLabel: string = localize('alertDialog.WaitStatistics', 'Wait Statistics');
-	private static readonly WorkloadGroupStats: string = localize('alertDialog.WorkloadGroupStats', 'Workload Group Stats');
-	private static readonly ObjectDropdownOptions: string[] = [AlertDialog.AccessMethodsLabel, AlertDialog.AdvancedAnalyticsLabel, AlertDialog.AvailabilityReplicaLabel,
-		AlertDialog.BatchRespStatisticsLabel, AlertDialog.BrokerActivationLabel, AlertDialog.BrokerStatisticsLabel, AlertDialog.BrokerTOStatisticsLabel, AlertDialog.BrokerDBMTransportLabel,
-		AlertDialog.BufferManagerLabel, AlertDialog.BufferNodeLabel, AlertDialog.CatalogMetadataLabel, AlertDialog.CLRLabel, AlertDialog.ColumnstoreLabel,
-		AlertDialog.CursorManagerLabel, AlertDialog.CursorManagerTotalLabel, AlertDialog.DatabaseReplicaLabel, AlertDialog.DatabasesLabel, AlertDialog.DeprecatedFeaturesLabel,
-		AlertDialog.ExecStatisticsLabel, AlertDialog.ExternalScriptsLabel, AlertDialog.FileTableLabel, AlertDialog.GeneralStatisticsLabel, AlertDialog.HTTPStorageLabel,
-		AlertDialog.LatchesLabel, AlertDialog.LocksLabel, AlertDialog.LogPoolFreePoolLabel, AlertDialog.MemoryBrokerClerksLabel, AlertDialog.MemoryManagerLabel,
-		AlertDialog.MemoryNodeLabel, AlertDialog.PlanCacheLabel, AlertDialog.QueryStoreLabel, AlertDialog.ResourcePoolStatsLabel, AlertDialog.SQLErrorsLabel,
-		AlertDialog.SQLServer2017XTPCursorsLabel, AlertDialog.SQLServer2017XTPGarbageCollectionLabel, AlertDialog.SQLServer2017XTPIOGovernerLabel,
-		AlertDialog.SQLServer2017XTPPhantomProcessorLabel, AlertDialog.SQLServer2017XTPStorageLabel, AlertDialog.SQLServer2017XTPTransactionLogLabel,
-		AlertDialog.SQLServer2017XTPTransactionsLabel, AlertDialog.TransactionsLabel, AlertDialog.UserSettableLabel, AlertDialog.WaitStatisticsLabel,
-		AlertDialog.WorkloadGroupStats];
-
 	// UI Components
 	private generalTab: sqlops.window.modelviewdialog.DialogTab;
 	private responseTab: sqlops.window.modelviewdialog.DialogTab;
 	private optionsTab: sqlops.window.modelviewdialog.DialogTab;
 
-	// Form Models
-	private eventAlertFormModel: sqlops.FormContainer;
-	private performanceConditionAlertFormModel: sqlops.FormContainer;
-	private wmiEventFormModel: sqlops.FormContainer;
-
 	// General tab controls
 	private nameTextBox: sqlops.InputBoxComponent;
 	private typeDropDown: sqlops.DropDownComponent;
 	private severityDropDown: sqlops.DropDownComponent;
-	private errorNumberTextBox: sqlops.InputBoxComponent;
 	private databaseDropDown: sqlops.DropDownComponent;
 	private enabledCheckBox: sqlops.CheckBoxComponent;
+	private errorNumberRadioButton: sqlops.RadioButtonComponent;
+	private severityRadioButton: sqlops.RadioButtonComponent;
+	private errorNumberTextBox: sqlops.InputBoxComponent;
 
 	private raiseAlertMessageCheckBox: sqlops.CheckBoxComponent;
 	private raiseAlertMessageTextBox: sqlops.InputBoxComponent;
-	private severityRadioButton: sqlops.RadioButtonComponent;
-	private errorNumberRadioButton: sqlops.RadioButtonComponent;
-	private objectDropDown: sqlops.DropDownComponent;
 
 	// Response tab controls
-	private executeJobDropdown: sqlops.DropDownComponent;
+	private executeJobTextBox: sqlops.InputBoxComponent;
 	private executeJobCheckBox: sqlops.CheckBoxComponent;
 	private newJobButton: sqlops.ButtonComponent;
 	private notifyOperatorsCheckBox: sqlops.CheckBoxComponent;
@@ -244,13 +183,13 @@
 					dialog.okButton.enabled = false;
 				}
 			});
-
 			this.enabledCheckBox = view.modelBuilder.checkBox()
 				.withProperties({
 					label: AlertDialog.EnabledCheckboxLabel
 				}).component();
 
-<<<<<<< HEAD
+			this.enabledCheckBox.checked = true;
+
 			this.databaseDropDown = view.modelBuilder.dropDown()
 				.withProperties({
 					value: databases[0],
@@ -260,7 +199,7 @@
 
 			this.typeDropDown = view.modelBuilder.dropDown()
 				.withProperties({
-					value: AlertDialog.AlertTypes[0],
+					value: '',
 					values: AlertDialog.AlertTypes,
 					width: '100%'
 				}).component();
@@ -272,6 +211,7 @@
 					label: AlertDialog.SeverityLabel,
 					checked: true
 				}).component();
+			this.severityRadioButton.checked = true;
 
 			this.severityDropDown = view.modelBuilder.dropDown()
 				.withProperties({
@@ -292,40 +232,29 @@
 					width: '100%'
 				})
 				.component();
-=======
-			this.enabledCheckBox.checked = true;
-
-			this.typeDropDown = view.modelBuilder.dropDown()
-			.withProperties({
-				value: '',
-				values: AlertDialog.AlertTypes
-			}).component();
->>>>>>> 460446a1
-
-			this.initializeSqlServerEventAlert(view, databases);
-		});
-	}
-
-	private async initializeSqlServerPerformanceConditionAlert(view: sqlops.ModelView) {
-		this.objectDropDown = view.modelBuilder.dropDown()
-			.withProperties({
-				value: '',
-				values: AlertDialog.ObjectDropdownOptions
-			}).component();
-		this.performanceConditionAlertFormModel = view.modelBuilder.formContainer()
-			.withFormItems([{
-				component: this.nameTextBox,
-				title: AlertDialog.NameLabel
-			}, {
-				component: this.typeDropDown,
-				title: AlertDialog.TypeLabel
-			}, {
-				component: this.objectDropDown,
-				title: 'Object'
-			}]).component();
-	}
-
-<<<<<<< HEAD
+
+			this.errorNumberRadioButton.onDidClick(() => {
+				this.errorNumberTextBox.enabled = true;
+				this.severityDropDown.enabled = false;
+			});
+
+			this.severityRadioButton.onDidClick(() => {
+				this.errorNumberTextBox.enabled = false;
+				this.severityDropDown.enabled = true;
+			});
+
+			this.raiseAlertMessageCheckBox = view.modelBuilder.checkBox()
+				.withProperties({
+					label: AlertDialog.RaiseIfMessageContainsLabel
+				}).component();
+
+			this.raiseAlertMessageTextBox = view.modelBuilder.inputBox().component();
+			this.raiseAlertMessageTextBox.enabled = false;
+
+			this.raiseAlertMessageCheckBox.onChanged(() => {
+				this.raiseAlertMessageTextBox.enabled = this.raiseAlertMessageCheckBox.checked;
+			});
+
 			let formModel = view.modelBuilder.formContainer()
 				.withFormItems([{
 					component: this.nameTextBox,
@@ -367,96 +296,9 @@
 					title: 'Event alert definition'
 				}
 			]).withLayout({ width: '100%' }).component();
-=======
-	private async initializeSqlServerEventAlert(view: sqlops.ModelView, databases: string[]) {
-		this.databaseDropDown = view.modelBuilder.dropDown()
-		.withProperties({
-			value: databases[0],
-			values: databases
-		}).component();
-
-		this.severityDropDown = view.modelBuilder.dropDown()
-			.withProperties({
-				value: AlertDialog.AlertSeverities[0],
-				values: AlertDialog.AlertSeverities,
-				width: 320
-			}).component();
-
-		let severityFormContainer = view.modelBuilder.formContainer()
-			.withFormItems([{
-				component: this.severityDropDown,
-				title: ''
-			}]).component();
-
-		this.severityRadioButton = view.modelBuilder.radioButton()
-			.withProperties({
-				value: 'Severity',
-				name: 'radioButtonOptions',
-				label: AlertDialog.SeverityLabel
-			}).component();
-
-		this.severityRadioButton.checked = true;
-		this.severityDropDown.enabled = true;
-
-		this.severityRadioButton.onDidClick(() => {
-			this.errorNumberTextBox.enabled = false;
-			this.errorNumberRadioButton.checked = false;
-			this.severityDropDown.enabled = true;
-		});
->>>>>>> 460446a1
-
-		this.errorNumberTextBox = view.modelBuilder.inputBox()
-			.withProperties({
-				inputType: 'text',
-				placeHolder: '1',
-				width: 320
-			}).component();
-
-		let errorNumberFormContainer = view.modelBuilder.formContainer()
-			.withFormItems([{
-				component: this.errorNumberTextBox,
-				title: ''
-			}]).component();
-
-		this.errorNumberRadioButton = view.modelBuilder.radioButton()
-			.withProperties({
-				value: 'Error Number',
-				name: 'radioButtonOptions',
-				label: AlertDialog.ErrorNumberLabel
-			}).component();
-
-		this.errorNumberRadioButton.checked = false;
-
-		this.errorNumberRadioButton.onDidClick(() => {
-			this.severityRadioButton.checked = false;
-			this.errorNumberTextBox.enabled = true;
-			this.severityDropDown.enabled = false;
-		});
-
-		this.raiseAlertMessageCheckBox = view.modelBuilder.checkBox()
-			.withProperties({
-				label: AlertDialog.RaiseIfMessageContainsLabel
-			}).component();
-
-		this.raiseAlertMessageTextBox = view.modelBuilder.inputBox()
-			.withProperties({
-				width: 320
-			})
-			.component();
-		this.raiseAlertMessageTextBox.enabled = false;
-		let raiseAlertMessageContainer = view.modelBuilder.formContainer()
-			.withFormItems([{
-				component: this.raiseAlertMessageTextBox,
-				title: AlertDialog.MessageTextLabel
-			}])
-			.component();
-
-		this.raiseAlertMessageCheckBox.onChanged(() => {
-			if (this.raiseAlertMessageCheckBox.checked) {
-				this.raiseAlertMessageTextBox.enabled = true;
-			} else {
-				this.raiseAlertMessageTextBox.enabled = false;
-			}
+
+			await view.initializeModel(formModel);
+
 			// initialize control values
 			this.nameTextBox.value = this.model.name;
 			this.raiseAlertMessageTextBox.value = this.model.eventDescriptionKeyword;
@@ -480,40 +322,6 @@
 				}
 			}
 		});
-		let flexRadioButtonContainer = view.modelBuilder.flexContainer()
-		.withLayout({
-			flexFlow: 'column'
-		}).withItems([this.errorNumberRadioButton, errorNumberFormContainer,
-			this.severityRadioButton, severityFormContainer, this.raiseAlertMessageCheckBox,
-			raiseAlertMessageContainer])
-		.component();
-
-		this.eventAlertFormModel = view.modelBuilder.formContainer()
-			.withFormItems([{
-				component: this.nameTextBox,
-				title: AlertDialog.NameLabel
-			}, {
-				component: this.enabledCheckBox,
-				title: ''
-			}, {
-				component: this.typeDropDown,
-				title: AlertDialog.TypeLabel
-			}, {
-				component: this.databaseDropDown,
-				title: AlertDialog.DatabaseLabel
-			}, {
-				component: flexRadioButtonContainer,
-				title: ''
-			}
-		]).withLayout({ width: '100%' }).component();
-
-		let flexModel = view.modelBuilder.flexContainer()
-			.withItems([this.eventAlertFormModel]).component();
-
-		await view.initializeModel(flexModel);
-
-		this.nameTextBox.value = this.model.name;
-		this.enabledCheckBox.checked = this.model.isEnabled;
 	}
 
 	private initializeResponseTab() {
@@ -523,39 +331,38 @@
 					label: AlertDialog.ExecuteJobCheckBoxLabel
 				}).component();
 
-			this.executeJobDropdown = view.modelBuilder.dropDown()
-				.withProperties({
-					value: this.jobs[0],
-					values: this.jobs,
-					width: 380
-				}).component();
-
-			this.executeJobDropdown.editable = true;
-			this.executeJobDropdown.enabled = false;
+			this.executeJobTextBox = view.modelBuilder.inputBox()
+				.withProperties({ width: 375 })
+				.component();
+			this.executeJobTextBox.enabled = false;
 			this.newJobButton = view.modelBuilder.button().withProperties({
 					label: AlertDialog.NewJobButtonLabel,
 					width: 80
 				}).component();
 			this.newJobButton.enabled = false;
+			this.newJobButton.onDidClick(() => {
+				let jobDialog = new JobDialog(this.ownerUri);
+				jobDialog.openDialog();
+			});
+
+			this.executeJobCheckBox.onChanged(() => {
+				if (this.executeJobCheckBox.checked) {
+					this.executeJobTextBox.enabled = true;
+					this.newJobButton.enabled = true;
+				} else {
+					this.executeJobTextBox.enabled = false;
+					this.newJobButton.enabled = false;
+				}
+			});
 
 			let executeJobContainer = view.modelBuilder.formContainer()
 				.withFormItems([{
-					component: this.executeJobDropdown,
+					component: this.executeJobTextBox,
 					title: AlertDialog.ExecuteJobTextBoxLabel
-				},{ component: this.newJobButton,
-					title: ''
-				}])
-				.component();
-
-			this.executeJobCheckBox.onChanged(() => {
-				if (this.executeJobCheckBox.checked) {
-					this.executeJobDropdown.enabled = true;
-					this.newJobButton.enabled = true;
-				} else {
-					this.executeJobDropdown.enabled = false;
-					this.newJobButton.enabled = false;
-				}
-			});
+				}, {
+					component: this.newJobButton,
+					title: AlertDialog.NewJobButtonLabel
+				}], { componentWidth: '100%'}).component();
 
 			this.notifyOperatorsCheckBox = view.modelBuilder.checkBox()
 				.withProperties({
@@ -571,7 +378,7 @@
 					],
 					data: [],
 					height: 500,
-					width: 380
+					width: 375
 				}).component();
 
 			this.newOperatorButton = view.modelBuilder.button().withProperties({
@@ -582,15 +389,10 @@
 			this.operatorsTable.enabled = false;
 			this.newOperatorButton.enabled = false;
 
-			let operatorContainer = view.modelBuilder.formContainer()
-				.withFormItems([{
-					component: this.operatorsTable,
-					title: AlertDialog.OperatorListLabel
-				}, {
-					component: this.newOperatorButton,
-					title: ''
-				}])
-				.component();
+			this.newOperatorButton.onDidClick(() => {
+				let operatorDialog = new OperatorDialog(this.ownerUri);
+				operatorDialog.openDialog();
+			});
 
 			this.notifyOperatorsCheckBox.onChanged(() => {
 				if (this.notifyOperatorsCheckBox.checked) {
@@ -602,18 +404,30 @@
 				}
 			});
 
-			let flexModel = view.modelBuilder.flexContainer()
-				.withLayout({
-					flexFlow: 'column'
-				})
-				.withItems([this.executeJobCheckBox, executeJobContainer, this.notifyOperatorsCheckBox, operatorContainer])
-				.component();
+			let notifyOperatorContainer = view.modelBuilder.formContainer()
+				.withFormItems([{
+					component: this.operatorsTable,
+					title: AlertDialog.OperatorListLabel
+				}, {
+					component: this.newOperatorButton,
+					title: ''
+				}], { componentWidth: '100%'}).component();
 
 			let formModel = view.modelBuilder.formContainer()
 				.withFormItems([{
-					component: flexModel,
-					title: ''
-				}]).withLayout({ width: '100%' }).component();
+					component: this.executeJobCheckBox,
+					title: ''
+				}, {
+					component: executeJobContainer,
+					title: ''
+				}, {
+					component: this.notifyOperatorsCheckBox,
+					title: ''
+				}, {
+					component: notifyOperatorContainer,
+					title: ''
+				}])
+				.withLayout({ width: '100%' }).component();
 
 			await view.initializeModel(formModel);
 		});
@@ -632,29 +446,11 @@
 					label: AlertDialog.IncludeErrorInPagerCheckBoxLabel
 				}).component();
 
-			this.additionalMessageTextBox = view.modelBuilder.inputBox()
-				.withProperties({
-					multiline: true,
-					height: 150,
-					inputType: 'text'
-				})
-				.component();
-
-			this.delayMinutesTextBox = view.modelBuilder.inputBox()
-				.withValidation(component => +component.value >= 0)
-				.withProperties({
-					inputType: 'number'
-				})
-				.component();
-			this.delayMinutesTextBox.required = true;
-
-			this.delaySecondsTextBox = view.modelBuilder.inputBox()
-				.withValidation(component => +component.value >= 0)
-				.withProperties({
-					inputType: 'number'
-				})
-				.component();
-			this.delaySecondsTextBox.required = true;
+			this.additionalMessageTextBox = view.modelBuilder.inputBox().component();
+
+			this.delayMinutesTextBox = view.modelBuilder.inputBox().component();
+
+			this.delaySecondsTextBox = view.modelBuilder.inputBox().component();
 
 			let formModel = view.modelBuilder.formContainer()
 				.withFormItems([{
@@ -686,11 +482,6 @@
 			if (index >= 0) {
 				severityNumber = index + 1;
 			}
-		} else {
-			let errorNumber = +this.errorNumberTextBox.value;
-			if (errorNumber) {
-				severityNumber = errorNumber;
-			}
 		}
 		return severityNumber;
 	}
@@ -698,6 +489,7 @@
 	protected updateModel() {
 		this.model.name = this.nameTextBox.value;
 		this.model.isEnabled = this.enabledCheckBox.checked;
+
 		this.model.alertType = this.getDropdownValue(this.typeDropDown);
 		let databaseName = this.getDropdownValue(this.databaseDropDown);
 		this.model.databaseName = (databaseName !== AlertDialog.AllDatabases) ? databaseName : undefined;
@@ -715,7 +507,5 @@
 		} else {
 			this.model.eventDescriptionKeyword = '';
 		}
-		this.model.notificationMessage = this.additionalMessageTextBox.value;
-		this.model.delayBetweenResponses = +this.delayMinutesTextBox.value * 60 + +this.delaySecondsTextBox.value;
 	}
 }