{
	"compileOnSave": true,
	"compilerOptions": {
		"module": "commonjs",
		"target": "es6",
		"outDir": "./out",
		"lib": [
			"es6", "es2015.promise"
		],
<<<<<<< HEAD
        "sourceMap": true,
        "emitDecoratorMetadata": true,
        "experimentalDecorators": true,
        "moduleResolution": "node",
        "declaration": true
    },
    "include": [
		"src/**/*"
=======
		"sourceMap": true,
		"emitDecoratorMetadata": true,
		"experimentalDecorators": true,
		"moduleResolution": "node"
	},
	"exclude": [
		"node_modules"
>>>>>>> f70369c2
	]
}<|MERGE_RESOLUTION|>--- conflicted
+++ resolved
@@ -7,16 +7,6 @@
 		"lib": [
 			"es6", "es2015.promise"
 		],
-<<<<<<< HEAD
-        "sourceMap": true,
-        "emitDecoratorMetadata": true,
-        "experimentalDecorators": true,
-        "moduleResolution": "node",
-        "declaration": true
-    },
-    "include": [
-		"src/**/*"
-=======
 		"sourceMap": true,
 		"emitDecoratorMetadata": true,
 		"experimentalDecorators": true,
@@ -24,6 +14,5 @@
 	},
 	"exclude": [
 		"node_modules"
->>>>>>> f70369c2
 	]
 }