--- conflicted
+++ resolved
@@ -1,9 +1,8 @@
 {
-<<<<<<< HEAD
 	"name": "agent",
 	"displayName": "SQL Server Agent",
 	"description": "Manage and troubleshoot SQL Server Agent jobs",
-	"version": "0.36.1",
+	"version": "0.37.0",
 	"publisher": "Microsoft",
 	"preview": true,
 	"license": "https://raw.githubusercontent.com/Microsoft/azuredatastudio/master/LICENSE.txt",
@@ -54,55 +53,4 @@
 		"publisherDisplayName": "Microsoft",
 		"publisherId": "Microsoft"
 	}
-=======
-  "name": "agent",
-  "displayName": "SQL Server Agent",
-  "description": "Manage and troubleshoot SQL Server Agent jobs",
-  "version": "0.37.0",
-  "publisher": "Microsoft",
-  "preview": true,
-  "license": "https://raw.githubusercontent.com/Microsoft/azuredatastudio/master/LICENSE.txt",
-  "icon": "images/sqlserver.png",
-  "aiKey": "AIF-5574968e-856d-40d2-af67-c89a14e76412",
-  "engines": {
-    "vscode": "0.10.x"
-  },
-  "activationEvents": [
-    "*"
-  ],
-  "main": "./out/main",
-  "repository": {
-    "type": "git",
-    "url": "https://github.com/Microsoft/azuredatastudio.git"
-  },
-  "extensionDependencies": [
-    "Microsoft.mssql"
-  ],
-  "contributes": {
-    "outputChannels": [
-      "sqlagent"
-    ],
-    "dashboard.tabs": [
-      {
-        "id": "data-management-agent",
-        "description": "Manage and troubleshoot SQL Agent jobs",
-        "provider": "MSSQL",
-        "title": "SQL Agent",
-        "when": "connectionProvider == 'MSSQL' && !mssql:iscloud",
-        "container": {
-          "controlhost-container": {
-            "type": "agent"
-          }
-        }
-      }
-    ]
-  },
-  "dependencies": {
-    "vscode-nls": "^3.2.1"
-  },
-  "devDependencies": {
-    "mocha-junit-reporter": "^1.17.0",
-    "mocha-multi-reporters": "^1.1.7"
-  }
->>>>>>> 7223b288
 }