--- conflicted
+++ resolved
@@ -2,11 +2,7 @@
   "name": "agent",
   "displayName": "SQL Server Agent",
   "description": "Manage and troubleshoot SQL Server Agent jobs",
-<<<<<<< HEAD
-  "version": "0.35.3",
-=======
   "version": "0.36.0",
->>>>>>> 4843480f
   "publisher": "Microsoft",
   "preview": true,
   "license": "https://raw.githubusercontent.com/Microsoft/azuredatastudio/master/LICENSE.txt",
