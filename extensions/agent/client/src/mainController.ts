--- conflicted
+++ resolved
@@ -3,17 +3,10 @@
  *  Licensed under the Source EULA. See License.txt in the project root for license information.
  *--------------------------------------------------------------------------------------------*/
 'use strict';
-<<<<<<< HEAD
-import * as sqlops from 'sqlops';
-import * as vscode from 'vscode';
-import { ApiWrapper } from './apiWrapper';
-import { CreateJobDialog } from './dialogs/createJobDialog';
-=======
 import * as vscode from 'vscode';
 import { ApiWrapper } from './apiWrapper';
 import { CreateJobDialog } from './dialogs/createJobDialog';
 import { CreateStepDialog } from './dialogs/createStepDialog';
->>>>>>> d064ea19
 
 /**
  * The main controller class that initializes the extension
@@ -40,17 +33,11 @@
         this._apiWrapper.registerWebviewProvider('data-management-agent', webview => {
             webview.html = '<div><h1>SQL Agent</h1></div>';
         });
-<<<<<<< HEAD
-=======
 
->>>>>>> d064ea19
         vscode.commands.registerCommand('agent.openCreateJobDialog', (ownerUri: string) => {
             let dialog = new CreateJobDialog(ownerUri);
             dialog.showDialog();
         });
-<<<<<<< HEAD
-    }
-=======
         vscode.commands.registerCommand('agent.openNewStepDialog', (ownerUri: string, jobId: string, server: string) => {
 			let dialog = new CreateStepDialog(ownerUri, jobId, server);
 			dialog.openNewStepDialog();
@@ -60,5 +47,4 @@
 	 private updateJobStepDialog() {
 
 	 }
->>>>>>> d064ea19
 }