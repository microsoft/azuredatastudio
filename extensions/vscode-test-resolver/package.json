{
<<<<<<< HEAD
	"name": "vscode-test-resolver",
	"description": "Test resolver for VS Code",
	"version": "0.0.1",
	"publisher": "vscode",
	"enableProposedApi": true,
	"private": true,
	"engines": {
		"vscode": "^1.25.0"
	},
	"extensionKind": [ "ui" ],
	"scripts": {
		"compile": "node ./node_modules/vscode/bin/compile -watch -p ./",
		"vscode:prepublish": "node ../../node_modules/gulp/bin/gulp.js --gulpfile ../../build/gulpfile.extensions.js compile-extension:vscode-test-resolver"
	},
	"activationEvents": [
		"onResolveRemoteAuthority:test",
		"onCommand:vscode-testresolver.newWindow",
		"onCommand:vscode-testresolver.newWindowWithError",
		"onCommand:vscode-testresolver.showLog"
	],
	"main": "./out/extension",
	"devDependencies": {
		"@types/node": "^12.11.7"
	},
	"contributes": {
		"resourceLabelFormatters": [
			{
				"scheme": "vscode-remote",
				"authority": "test+*",
				"formatting": {
					"label": "${path}",
					"separator": "/",
					"tildify": true,
					"workspaceSuffix": "TestResolver"
				}
			}
		],
		"commands": [
			{
				"title": "New Window",
				"category": "Remote-TestResolver",
				"command": "vscode-testresolver.newWindow"
			},
			{
				"title": "Show Log",
				"category": "Remote-TestResolver",
				"command": "vscode-testresolver.showLog"
			}
		],
		"menus": {
			"statusBar/windowIndicator": [
				{
					"command": "vscode-testresolver.newWindow",
					"when": "!remoteName",
					"group": "9_local_testresolver@2"
				},
				{
					"command": "vscode-testresolver.showLog",
					"when": "remoteName == test",
					"group": "1_remote_testresolver_open@3"
				},
				{
					"command": "vscode-testresolver.newWindow",
					"when": "remoteName == test",
					"group": "1_remote_testresolver_open@1"
				}
			]
		},
		"configuration": {
			"properties": {
				"testresolver.startupDelay": {
					"description": "If set, the resolver will delay for the given amount of seconds. Use ths setting for testing a slow resolver",
					"type": "number",
					"default": 0
				},
				"testresolver.startupError": {
					"description": "If set, the resolver will fail. Use ths setting for testing the failure of a resolver.",
					"type": "boolean",
					"default": false
				},
				"testresolver.pause": {
					"description": "If set, connection is paused",
					"type": "boolean",
					"default": false
				}
			}
		}
	}


=======
  "name": "vscode-test-resolver",
  "description": "Test resolver for VS Code",
  "version": "0.0.1",
  "publisher": "vscode",
  "license": "MIT",
  "enableProposedApi": true,
  "private": true,
  "engines": {
    "vscode": "^1.25.0"
  },
  "extensionKind": [
    "ui"
  ],
  "scripts": {
    "compile": "node ./node_modules/vscode/bin/compile -watch -p ./",
    "vscode:prepublish": "node ../../node_modules/gulp/bin/gulp.js --gulpfile ../../build/gulpfile.extensions.js compile-extension:vscode-test-resolver"
  },
  "activationEvents": [
    "onResolveRemoteAuthority:test",
    "onCommand:vscode-testresolver.newWindow",
    "onCommand:vscode-testresolver.newWindowWithError",
    "onCommand:vscode-testresolver.showLog",
    "onCommand:vscode-testresolver.openTunnel",
    "onCommand:vscode-testresolver.startRemoteServer"
  ],
  "main": "./out/extension",
  "devDependencies": {
    "@types/node": "^12.19.9"
  },
  "contributes": {
    "resourceLabelFormatters": [
      {
        "scheme": "vscode-remote",
        "authority": "test+*",
        "formatting": {
          "label": "${path}",
          "separator": "/",
          "tildify": true,
          "workspaceSuffix": "TestResolver"
        }
      }
    ],
    "commands": [
      {
        "title": "New TestResolver Window",
        "category": "Remote-TestResolver",
        "command": "vscode-testresolver.newWindow"
      },
      {
        "title": "Show TestResolver Log",
        "category": "Remote-TestResolver",
        "command": "vscode-testresolver.showLog"
      },
      {
        "title": "Kill Remote Server and Trigger Handled Error",
        "category": "Remote-TestResolver",
        "command": "vscode-testresolver.killServerAndTriggerHandledError"
      },
      {
        "title": "Open Tunnel...",
        "category": "Remote-TestResolver",
        "command": "vscode-testresolver.openTunnel"
      },
      {
        "title": "Open Remote Server...",
        "category": "Remote-TestResolver",
        "command": "vscode-testresolver.startRemoteServer"
      }
    ],
    "menus": {
      "commandPalette": [
        {
          "command": "vscode-testresolver.openTunnel",
          "when": "remoteName == test"
        },
        {
          "command": "vscode-testresolver.startRemoteServer",
          "when": "remoteName == test"
        }
      ],
      "statusBar/windowIndicator": [
        {
          "command": "vscode-testresolver.newWindow",
          "when": "!remoteName",
          "group": "9_local_testresolver@2"
        },
        {
          "command": "vscode-testresolver.showLog",
          "when": "remoteName == test",
          "group": "1_remote_testresolver_open@3"
        },
        {
          "command": "vscode-testresolver.newWindow",
          "when": "remoteName == test",
          "group": "1_remote_testresolver_open@1"
        },
        {
          "command": "vscode-testresolver.openTunnel",
          "when": "remoteName == test",
          "group": "1_remote_testresolver_open@4"
        },
        {
          "command": "vscode-testresolver.startRemoteServer",
          "when": "remoteName == test",
          "group": "1_remote_testresolver_open@5"
        }
      ]
    },
    "configuration": {
      "properties": {
        "testresolver.startupDelay": {
          "description": "If set, the resolver will delay for the given amount of seconds. Use ths setting for testing a slow resolver",
          "type": "number",
          "default": 0
        },
        "testresolver.startupError": {
          "description": "If set, the resolver will fail. Use ths setting for testing the failure of a resolver.",
          "type": "boolean",
          "default": false
        },
        "testresolver.pause": {
          "description": "If set, connection is paused",
          "type": "boolean",
          "default": false
        },
        "testresolver.supportPublicPorts": {
          "description": "If set, the test resolver tunnel factory will support mock public ports. Forwarded ports will not actually be public. Requires reload.",
          "type": "boolean",
          "default": false
        }
      }
    }
  },
  "repository": {
    "type": "git",
    "url": "https://github.com/microsoft/vscode.git"
  }
>>>>>>> 8f7df5e9
}<|MERGE_RESOLUTION|>--- conflicted
+++ resolved
@@ -1,96 +1,4 @@
 {
-<<<<<<< HEAD
-	"name": "vscode-test-resolver",
-	"description": "Test resolver for VS Code",
-	"version": "0.0.1",
-	"publisher": "vscode",
-	"enableProposedApi": true,
-	"private": true,
-	"engines": {
-		"vscode": "^1.25.0"
-	},
-	"extensionKind": [ "ui" ],
-	"scripts": {
-		"compile": "node ./node_modules/vscode/bin/compile -watch -p ./",
-		"vscode:prepublish": "node ../../node_modules/gulp/bin/gulp.js --gulpfile ../../build/gulpfile.extensions.js compile-extension:vscode-test-resolver"
-	},
-	"activationEvents": [
-		"onResolveRemoteAuthority:test",
-		"onCommand:vscode-testresolver.newWindow",
-		"onCommand:vscode-testresolver.newWindowWithError",
-		"onCommand:vscode-testresolver.showLog"
-	],
-	"main": "./out/extension",
-	"devDependencies": {
-		"@types/node": "^12.11.7"
-	},
-	"contributes": {
-		"resourceLabelFormatters": [
-			{
-				"scheme": "vscode-remote",
-				"authority": "test+*",
-				"formatting": {
-					"label": "${path}",
-					"separator": "/",
-					"tildify": true,
-					"workspaceSuffix": "TestResolver"
-				}
-			}
-		],
-		"commands": [
-			{
-				"title": "New Window",
-				"category": "Remote-TestResolver",
-				"command": "vscode-testresolver.newWindow"
-			},
-			{
-				"title": "Show Log",
-				"category": "Remote-TestResolver",
-				"command": "vscode-testresolver.showLog"
-			}
-		],
-		"menus": {
-			"statusBar/windowIndicator": [
-				{
-					"command": "vscode-testresolver.newWindow",
-					"when": "!remoteName",
-					"group": "9_local_testresolver@2"
-				},
-				{
-					"command": "vscode-testresolver.showLog",
-					"when": "remoteName == test",
-					"group": "1_remote_testresolver_open@3"
-				},
-				{
-					"command": "vscode-testresolver.newWindow",
-					"when": "remoteName == test",
-					"group": "1_remote_testresolver_open@1"
-				}
-			]
-		},
-		"configuration": {
-			"properties": {
-				"testresolver.startupDelay": {
-					"description": "If set, the resolver will delay for the given amount of seconds. Use ths setting for testing a slow resolver",
-					"type": "number",
-					"default": 0
-				},
-				"testresolver.startupError": {
-					"description": "If set, the resolver will fail. Use ths setting for testing the failure of a resolver.",
-					"type": "boolean",
-					"default": false
-				},
-				"testresolver.pause": {
-					"description": "If set, connection is paused",
-					"type": "boolean",
-					"default": false
-				}
-			}
-		}
-	}
-
-
-=======
   "name": "vscode-test-resolver",
   "description": "Test resolver for VS Code",
   "version": "0.0.1",
@@ -228,5 +136,4 @@
     "type": "git",
     "url": "https://github.com/microsoft/vscode.git"
   }
->>>>>>> 8f7df5e9
 }