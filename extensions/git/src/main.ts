/*---------------------------------------------------------------------------------------------
 *  Copyright (c) Microsoft Corporation. All rights reserved.
 *  Licensed under the Source EULA. See License.txt in the project root for license information.
 *--------------------------------------------------------------------------------------------*/

import * as nls from 'vscode-nls';
const localize = nls.loadMessageBundle();

import { ExtensionContext, workspace, window, Disposable, commands, OutputChannel, Uri } from 'vscode';
import { findGit, Git, IGit } from './git';
import { Model } from './model';
import { CommandCenter } from './commands';
import { GitFileSystemProvider } from './fileSystemProvider';
import { GitDecorations } from './decorationProvider';
import { Askpass } from './askpass';
import { toDisposable, filterEvent, eventToPromise } from './util';
import TelemetryReporter from 'vscode-extension-telemetry';
import { GitExtension } from './api/git';
import { GitProtocolHandler } from './protocolHandler';
import { GitExtensionImpl } from './api/extension';
// import * as path from 'path';
// import * as fs from 'fs';
import { GitTimelineProvider } from './timelineProvider';
import { registerAPICommands } from './api/api1';
import { TerminalEnvironmentManager } from './terminal';

const deactivateTasks: { (): Promise<any>; }[] = [];

export async function deactivate(): Promise<any> {
	for (const task of deactivateTasks) {
		await task();
	}
}

async function createModel(context: ExtensionContext, outputChannel: OutputChannel, telemetryReporter: TelemetryReporter, disposables: Disposable[]): Promise<Model> {
	const pathHint = workspace.getConfiguration('git').get<string>('path');
	const info = await findGit(pathHint, path => outputChannel.appendLine(localize('looking', "Looking for git in: {0}", path)));

	const askpass = await Askpass.create(outputChannel, context.storagePath);
	disposables.push(askpass);

	const env = askpass.getEnv();
	const terminalEnvironmentManager = new TerminalEnvironmentManager(context, env);
	disposables.push(terminalEnvironmentManager);

	const git = new Git({ gitPath: info.path, version: info.version, env });
	const model = new Model(git, askpass, context.globalState, outputChannel);
	disposables.push(model);

	const onRepository = () => commands.executeCommand('setContext', 'gitOpenRepositoryCount', `${model.repositories.length}`);
	model.onDidOpenRepository(onRepository, null, disposables);
	model.onDidCloseRepository(onRepository, null, disposables);
	onRepository();

	outputChannel.appendLine(localize('using git', "Using git {0} from {1}", info.version, info.path));

	const onOutput = (str: string) => {
		const lines = str.split(/\r?\n/mg);

		while (/^\s*$/.test(lines[lines.length - 1])) {
			lines.pop();
		}

		outputChannel.appendLine(lines.join('\n'));
	};
	git.onOutput.addListener('log', onOutput);
	disposables.push(toDisposable(() => git.onOutput.removeListener('log', onOutput)));

	disposables.push(
		new CommandCenter(git, model, outputChannel, telemetryReporter),
		new GitFileSystemProvider(model),
		new GitDecorations(model),
		new GitProtocolHandler(),
		new GitTimelineProvider(model)
	);

<<<<<<< HEAD
	// await checkGitVersion(info); {{SQL CARBON EDIT}} Don't check git version
=======
	checkGitVersion(info);
>>>>>>> be901d8d

	return model;
}

/* {{SQL CARBON EDIT}} - Comment out function that is unused due to our edit below
async function isGitRepository(folder: WorkspaceFolder): Promise<boolean> {
	if (folder.uri.scheme !== 'file') {
		return false;
	}

	const dotGit = path.join(folder.uri.fsPath, '.git');

	try {
		const dotGitStat = await new Promise<fs.Stats>((c, e) => fs.stat(dotGit, (err, stat) => err ? e(err) : c(stat)));
		return dotGitStat.isDirectory();
	} catch (err) {
		return false;
	}
}

async function warnAboutMissingGit(): Promise<void> {
	const config = workspace.getConfiguration('git');
	const shouldIgnore = config.get<boolean>('ignoreMissingGitWarning') === true;

	if (shouldIgnore) {
		return;
	}

	if (!workspace.workspaceFolders) {
		return;
	}

	const areGitRepositories = await Promise.all(workspace.workspaceFolders.map(isGitRepository));

	if (areGitRepositories.every(isGitRepository => !isGitRepository)) {
		return;
	}

	const download = localize('downloadgit', "Download Git");
	const neverShowAgain = localize('neverShowAgain', "Don't Show Again");
	const choice = await window.showWarningMessage(
		localize('notfound', "Git not found. Install it or configure it using the 'git.path' setting."),
		download,
		neverShowAgain
	);

	if (choice === download) {
		commands.executeCommand('vscode.open', Uri.parse('https://git-scm.com/'));
	} else if (choice === neverShowAgain) {
		await config.update('ignoreMissingGitWarning', true, true);
	}
}*/

export async function _activate(context: ExtensionContext): Promise<GitExtensionImpl> {
	const disposables: Disposable[] = [];
	context.subscriptions.push(new Disposable(() => Disposable.from(...disposables).dispose()));

	const outputChannel = window.createOutputChannel('Git');
	commands.registerCommand('git.showOutput', () => outputChannel.show());
	disposables.push(outputChannel);

	const { name, version, aiKey } = require('../package.json') as { name: string, version: string, aiKey: string };
	const telemetryReporter = new TelemetryReporter(name, version, aiKey);
	deactivateTasks.push(() => telemetryReporter.dispose());

	const config = workspace.getConfiguration('git', null);
	const enabled = config.get<boolean>('enabled');

	if (!enabled) {
		const onConfigChange = filterEvent(workspace.onDidChangeConfiguration, e => e.affectsConfiguration('git'));
		const onEnabled = filterEvent(onConfigChange, () => workspace.getConfiguration('git', null).get<boolean>('enabled') === true);
		const result = new GitExtensionImpl();

		eventToPromise(onEnabled).then(async () => result.model = await createModel(context, outputChannel, telemetryReporter, disposables));
		return result;
	}

	try {
		const model = await createModel(context, outputChannel, telemetryReporter, disposables);
		return new GitExtensionImpl(model);
	} catch (err) {
		if (!/Git installation not found/.test(err.message || '')) {
			throw err;
		}

		// console.warn(err.message); {{SQL CARBON EDIT}} turn-off Git missing prompt
		// outputChannel.appendLine(err.message); {{SQL CARBON EDIT}} turn-off Git missing prompt

		commands.executeCommand('setContext', 'git.missing', true);
		// warnAboutMissingGit(); {{SQL CARBON EDIT}} turn-off Git missing prompt

		return new GitExtensionImpl();
	}
}

export async function activate(context: ExtensionContext): Promise<GitExtension> {
	const result = await _activate(context);
	context.subscriptions.push(registerAPICommands(result));
	return result;
}

async function checkGitv1(info: IGit): Promise<void> {
	const config = workspace.getConfiguration('git');
	const shouldIgnore = config.get<boolean>('ignoreLegacyWarning') === true;

	if (shouldIgnore) {
		return;
	}

	if (!/^[01]/.test(info.version)) {
		return;
	}

	const update = localize('updateGit', "Update Git");
	const neverShowAgain = localize('neverShowAgain', "Don't Show Again");

	const choice = await window.showWarningMessage(
		localize('git20', "You seem to have git {0} installed. Code works best with git >= 2", info.version),
		update,
		neverShowAgain
	);

	if (choice === update) {
		commands.executeCommand('vscode.open', Uri.parse('https://git-scm.com/'));
	} else if (choice === neverShowAgain) {
		await config.update('ignoreLegacyWarning', true, true);
	}
}

async function checkGitWindows(info: IGit): Promise<void> {
	if (!/^2\.(25|26)\./.test(info.version)) {
		return;
	}

	const update = localize('updateGit', "Update Git");
	const choice = await window.showWarningMessage(
		localize('git2526', "There are known issues with the installed Git {0}. Please update to Git >= 2.27 for the git features to work correctly.", info.version),
		update
	);

	if (choice === update) {
		commands.executeCommand('vscode.open', Uri.parse('https://git-scm.com/'));
	}
}

// @ts-expect-error
async function checkGitVersion(info: IGit): Promise<void> {
	await checkGitv1(info);

	if (process.platform === 'win32') {
		await checkGitWindows(info);
	}
}<|MERGE_RESOLUTION|>--- conflicted
+++ resolved
@@ -74,11 +74,7 @@
 		new GitTimelineProvider(model)
 	);
 
-<<<<<<< HEAD
-	// await checkGitVersion(info); {{SQL CARBON EDIT}} Don't check git version
-=======
-	checkGitVersion(info);
->>>>>>> be901d8d
+	// checkGitVersion(info); {{SQL CARBON EDIT}} Don't check git version
 
 	return model;
 }
