--- conflicted
+++ resolved
@@ -176,12 +176,7 @@
 	return result;
 }
 
-<<<<<<< HEAD
-// @ts-expect-error
-async function checkGitVersion(info: IGit): Promise<void> {
-=======
 async function checkGitv1(info: IGit): Promise<void> {
->>>>>>> 88b1fa85
 	const config = workspace.getConfiguration('git');
 	const shouldIgnore = config.get<boolean>('ignoreLegacyWarning') === true;
 
@@ -225,6 +220,7 @@
 	}
 }
 
+// @ts-expect-error
 async function checkGitVersion(info: IGit): Promise<void> {
 	await checkGitv1(info);
 
