/*---------------------------------------------------------------------------------------------
 *  Copyright (c) Microsoft Corporation. All rights reserved.
 *  Licensed under the Source EULA. See License.txt in the project root for license information.
 *--------------------------------------------------------------------------------------------*/

import * as nls from 'vscode-nls';
const localize = nls.loadMessageBundle();

import { ExtensionContext, workspace, window, Disposable, commands, OutputChannel } from 'vscode'; // {{SQL CARBON EDIT}} - remove unused imports
import { findGit, Git, IGit } from './git';
import { Model } from './model';
import { CommandCenter } from './commands';
import { GitFileSystemProvider } from './fileSystemProvider';
import { GitDecorations } from './decorationProvider';
import { Askpass } from './askpass';
import { toDisposable, filterEvent, eventToPromise } from './util';
import TelemetryReporter from 'vscode-extension-telemetry';
import { GitExtension } from './api/git';
import { GitProtocolHandler } from './protocolHandler';
import { GitExtensionImpl } from './api/extension';
// import * as path from 'path';
// import * as fs from 'fs';
import { createIPCServer, IIPCServer } from './ipc/ipcServer';
import { GitTimelineProvider } from './timelineProvider';
import { registerAPICommands } from './api/api1';

const deactivateTasks: { (): Promise<any>; }[] = [];

export async function deactivate(): Promise<any> {
	for (const task of deactivateTasks) {
		await task();
	}
}

async function createModel(context: ExtensionContext, outputChannel: OutputChannel, telemetryReporter: TelemetryReporter, disposables: Disposable[]): Promise<Model> {
	const pathHint = workspace.getConfiguration('git').get<string>('path');
	const info = await findGit(pathHint, path => outputChannel.appendLine(localize('looking', "Looking for git in: {0}", path)));

	let env: any = {};
	let ipc: IIPCServer | undefined;

	try {
		ipc = await createIPCServer();
		disposables.push(ipc);
		env = { ...env, ...ipc.getEnv() };
	} catch {
		// noop
	}

	if (ipc) {
		const askpass = new Askpass(ipc);
		disposables.push(askpass);
		env = { ...env, ...askpass.getEnv() };
	} else {
		env = { ...env, ...Askpass.getDisabledEnv() };
	}

	const git = new Git({ gitPath: info.path, version: info.version, env });
	const model = new Model(git, context.globalState, outputChannel);
	disposables.push(model);

	const onRepository = () => commands.executeCommand('setContext', 'gitOpenRepositoryCount', `${model.repositories.length}`);
	model.onDidOpenRepository(onRepository, null, disposables);
	model.onDidCloseRepository(onRepository, null, disposables);
	onRepository();

	outputChannel.appendLine(localize('using git', "Using git {0} from {1}", info.version, info.path));

	const onOutput = (str: string) => {
		const lines = str.split(/\r?\n/mg);

		while (/^\s*$/.test(lines[lines.length - 1])) {
			lines.pop();
		}

		outputChannel.appendLine(lines.join('\n'));
	};
	git.onOutput.addListener('log', onOutput);
	disposables.push(toDisposable(() => git.onOutput.removeListener('log', onOutput)));

	disposables.push(
		new CommandCenter(git, model, outputChannel, telemetryReporter),
		new GitFileSystemProvider(model),
		new GitDecorations(model),
		new GitProtocolHandler(),
		new GitTimelineProvider(model)
	);

	await checkGitVersion(info);

	return model;
}

/* {{SQL CARBON EDIT}} - Comment out function that is unused due to our edit below
async function isGitRepository(folder: WorkspaceFolder): Promise<boolean> {
	if (folder.uri.scheme !== 'file') {
		return false;
	}

	const dotGit = path.join(folder.uri.fsPath, '.git');

	try {
		const dotGitStat = await new Promise<fs.Stats>((c, e) => fs.stat(dotGit, (err, stat) => err ? e(err) : c(stat)));
		return dotGitStat.isDirectory();
	} catch (err) {
		return false;
	}
}

async function warnAboutMissingGit(): Promise<void> {
	const config = workspace.getConfiguration('git');
	const shouldIgnore = config.get<boolean>('ignoreMissingGitWarning') === true;

	if (shouldIgnore) {
		return;
	}

	if (!workspace.workspaceFolders) {
		return;
	}

	const areGitRepositories = await Promise.all(workspace.workspaceFolders.map(isGitRepository));

	if (areGitRepositories.every(isGitRepository => !isGitRepository)) {
		return;
	}

	const download = localize('downloadgit', "Download Git");
	const neverShowAgain = localize('neverShowAgain', "Don't Show Again");
	const choice = await window.showWarningMessage(
		localize('notfound', "Git not found. Install it or configure it using the 'git.path' setting."),
		download,
		neverShowAgain
	);

	if (choice === download) {
		commands.executeCommand('vscode.open', Uri.parse('https://git-scm.com/'));
	} else if (choice === neverShowAgain) {
		await config.update('ignoreMissingGitWarning', true, true);
	}
}*/

export async function _activate(context: ExtensionContext): Promise<GitExtension> {
	const disposables: Disposable[] = [];
	context.subscriptions.push(new Disposable(() => Disposable.from(...disposables).dispose()));

	const outputChannel = window.createOutputChannel('Git');
	commands.registerCommand('git.showOutput', () => outputChannel.show());
	disposables.push(outputChannel);

	const { name, version, aiKey } = require('../package.json') as { name: string, version: string, aiKey: string };
	const telemetryReporter = new TelemetryReporter(name, version, aiKey);
	deactivateTasks.push(() => telemetryReporter.dispose());

	const config = workspace.getConfiguration('git', null);
	const enabled = config.get<boolean>('enabled');

	if (!enabled) {
		const onConfigChange = filterEvent(workspace.onDidChangeConfiguration, e => e.affectsConfiguration('git'));
		const onEnabled = filterEvent(onConfigChange, () => workspace.getConfiguration('git', null).get<boolean>('enabled') === true);
		const result = new GitExtensionImpl();

		eventToPromise(onEnabled).then(async () => result.model = await createModel(context, outputChannel, telemetryReporter, disposables));
		return result;
	}

	try {
		const model = await createModel(context, outputChannel, telemetryReporter, disposables);
		return new GitExtensionImpl(model);
	} catch (err) {
		if (!/Git installation not found/.test(err.message || '')) {
			throw err;
		}

		// console.warn(err.message); {{SQL CARBON EDIT}} turn-off Git missing prompt
		// outputChannel.appendLine(err.message); {{SQL CARBON EDIT}} turn-off Git missing prompt

		commands.executeCommand('setContext', 'git.missing', true);
		// warnAboutMissingGit(); {{SQL CARBON EDIT}} turn-off Git missing prompt

		return new GitExtensionImpl();
	}
}

<<<<<<< HEAD
export async function activate(context: ExtensionContext): Promise<GitExtension> {
	const result = await _activate(context);
	context.subscriptions.push(registerAPICommands(result));
	return result;
}

async function checkGitVersion(_info: IGit): Promise<void> {
	// {{SQL CARBON EDIT}}
	// remove Git version check for azuredatastudio
	return;

	/*const config = workspace.getConfiguration('git');
	const shouldIgnore = config.get<boolean>('ignoreLegacyWarning') === true;


	const config = workspace.getConfiguration('git');
	const shouldIgnore = config.get<boolean>('ignoreLegacyWarning') === true;

	if (shouldIgnore) {
		return;
	}

	if (!/^[01]/.test(info.version)) {
		return;
	}

	const update = localize('updateGit', "Update Git");
	const neverShowAgain = localize('neverShowAgain', "Don't Show Again");

=======
// {{SQL CARBON EDIT}} - Rename info to _info to prevent error due to unused variable
async function checkGitVersion(_info: IGit): Promise<void> {
	return; /* {{SQL CARBON EDIT}} return immediately

	const config = workspace.getConfiguration('git');
	const shouldIgnore = config.get<boolean>('ignoreLegacyWarning') === true;

	if (shouldIgnore) {
		return;
	}

	if (!/^[01]/.test(info.version)) {
		return;
	}

	const update = localize('updateGit', "Update Git");
	const neverShowAgain = localize('neverShowAgain', "Don't Show Again");

>>>>>>> dd6b9588
	const choice = await window.showWarningMessage(
		localize('git20', "You seem to have git {0} installed. Code works best with git >= 2", info.version),
		update,
		neverShowAgain
	);

	if (choice === update) {
		commands.executeCommand('vscode.open', Uri.parse('https://git-scm.com/'));
	} else if (choice === neverShowAgain) {
		await config.update('ignoreLegacyWarning', true, true);
	}*/
}<|MERGE_RESOLUTION|>--- conflicted
+++ resolved
@@ -182,17 +182,14 @@
 	}
 }
 
-<<<<<<< HEAD
 export async function activate(context: ExtensionContext): Promise<GitExtension> {
 	const result = await _activate(context);
 	context.subscriptions.push(registerAPICommands(result));
 	return result;
 }
 
-async function checkGitVersion(_info: IGit): Promise<void> {
-	// {{SQL CARBON EDIT}}
-	// remove Git version check for azuredatastudio
-	return;
+async function checkGitVersion(_info: IGit): Promise<void> { // {{SQL CARBON EDIT}} - Rename info to _info to prevent error due to unused variable
+	return; /* {{SQL CARBON EDIT}} return immediately
 
 	/*const config = workspace.getConfiguration('git');
 	const shouldIgnore = config.get<boolean>('ignoreLegacyWarning') === true;
@@ -212,26 +209,6 @@
 	const update = localize('updateGit', "Update Git");
 	const neverShowAgain = localize('neverShowAgain', "Don't Show Again");
 
-=======
-// {{SQL CARBON EDIT}} - Rename info to _info to prevent error due to unused variable
-async function checkGitVersion(_info: IGit): Promise<void> {
-	return; /* {{SQL CARBON EDIT}} return immediately
-
-	const config = workspace.getConfiguration('git');
-	const shouldIgnore = config.get<boolean>('ignoreLegacyWarning') === true;
-
-	if (shouldIgnore) {
-		return;
-	}
-
-	if (!/^[01]/.test(info.version)) {
-		return;
-	}
-
-	const update = localize('updateGit', "Update Git");
-	const neverShowAgain = localize('neverShowAgain', "Don't Show Again");
-
->>>>>>> dd6b9588
 	const choice = await window.showWarningMessage(
 		localize('git20', "You seem to have git {0} installed. Code works best with git >= 2", info.version),
 		update,
