/*---------------------------------------------------------------------------------------------
 *  Copyright (c) Microsoft Corporation. All rights reserved.
 *  Licensed under the Source EULA. See License.txt in the project root for license information.
 *--------------------------------------------------------------------------------------------*/

import { workspace, Disposable, EventEmitter, Memento, window, MessageItem, ConfigurationTarget, Uri, ConfigurationChangeEvent, l10n, env } from 'vscode';
import { Repository } from './repository';
import { eventToPromise, filterEvent, onceEvent } from './util';
import { GitErrorCodes } from './api/git';

export class AutoFetcher {

	private static DidInformUser = 'autofetch.didInformUser';

	private _onDidChange = new EventEmitter<boolean>();
	private onDidChange = this._onDidChange.event;

	private _enabled: boolean = false;
	private _fetchAll: boolean = false;
	get enabled(): boolean { return this._enabled; }
	set enabled(enabled: boolean) { this._enabled = enabled; this._onDidChange.fire(enabled); }

	private disposables: Disposable[] = [];

	constructor(private repository: Repository, private globalState: Memento) {
		workspace.onDidChangeConfiguration(this.onConfiguration, this, this.disposables);
		this.onConfiguration();

		const onGoodRemoteOperation = filterEvent(repository.onDidRunOperation, ({ operation, error }) => !error && operation.remote);
		const onFirstGoodRemoteOperation = onceEvent(onGoodRemoteOperation);
		onFirstGoodRemoteOperation(this.onFirstGoodRemoteOperation, this, this.disposables);
	}

	private async onFirstGoodRemoteOperation(): Promise<void> {
		const didInformUser = !this.globalState.get<boolean>(AutoFetcher.DidInformUser);

		if (this.enabled && !didInformUser) {
			this.globalState.update(AutoFetcher.DidInformUser, true);
		}

		const shouldInformUser = !this.enabled && didInformUser;

		if (!shouldInformUser) {
			return;
		}

<<<<<<< HEAD
		const yes: MessageItem = { title: localize('yes', "Yes") };
		const no: MessageItem = { isCloseAffordance: true, title: localize('no', "No") };
		const askLater: MessageItem = { title: localize('not now', "Ask Me Later") };
		// {{SQL CARBON EDIT}}
		const result = await window.showInformationMessage(localize('suggest auto fetch', "Would you like Azure Data Studio to [periodically run 'git fetch']({0})?", 'https://go.microsoft.com/fwlink/?linkid=865294'), yes, no, askLater);
=======
		const yes: MessageItem = { title: l10n.t('Yes') };
		const no: MessageItem = { isCloseAffordance: true, title: l10n.t('No') };
		const askLater: MessageItem = { title: l10n.t('Ask Me Later') };
		const result = await window.showInformationMessage(l10n.t('Would you like {0} to [periodically run "git fetch"]({1})?', env.appName, 'https://go.microsoft.com/fwlink/?linkid=865294'), yes, no, askLater);
>>>>>>> 5b6af074

		if (result === askLater) {
			return;
		}

		if (result === yes) {
			const gitConfig = workspace.getConfiguration('git', Uri.file(this.repository.root));
			gitConfig.update('autofetch', true, ConfigurationTarget.Global);
		}

		this.globalState.update(AutoFetcher.DidInformUser, true);
	}

	private onConfiguration(e?: ConfigurationChangeEvent): void {
		if (e !== undefined && !e.affectsConfiguration('git.autofetch')) {
			return;
		}

		const gitConfig = workspace.getConfiguration('git', Uri.file(this.repository.root));
		switch (gitConfig.get<boolean | 'all'>('autofetch')) {
			case true:
				this._fetchAll = false;
				this.enable();
				break;
			case 'all':
				this._fetchAll = true;
				this.enable();
				break;
			case false:
			default:
				this._fetchAll = false;
				this.disable();
				break;
		}
	}

	enable(): void {
		if (this.enabled) {
			return;
		}

		this.enabled = true;
		this.run();
	}

	disable(): void {
		this.enabled = false;
	}

	private async run(): Promise<void> {
		while (this.enabled) {
			await this.repository.whenIdleAndFocused();

			if (!this.enabled) {
				return;
			}

			try {
				if (this._fetchAll) {
					await this.repository.fetchAll({ silent: true });
				} else {
					await this.repository.fetchDefault({ silent: true });
				}
			} catch (err) {
				if (err.gitErrorCode === GitErrorCodes.AuthenticationFailed) {
					this.disable();
				}
			}

			if (!this.enabled) {
				return;
			}

			const period = workspace.getConfiguration('git', Uri.file(this.repository.root)).get<number>('autofetchPeriod', 180) * 1000;
			const timeout = new Promise(c => setTimeout(c, period));
			const whenDisabled = eventToPromise(filterEvent(this.onDidChange, enabled => !enabled));

			await Promise.race([timeout, whenDisabled]);
		}
	}

	dispose(): void {
		this.disable();
		this.disposables.forEach(d => d.dispose());
	}
}<|MERGE_RESOLUTION|>--- conflicted
+++ resolved
@@ -44,18 +44,11 @@
 			return;
 		}
 
-<<<<<<< HEAD
-		const yes: MessageItem = { title: localize('yes', "Yes") };
-		const no: MessageItem = { isCloseAffordance: true, title: localize('no', "No") };
-		const askLater: MessageItem = { title: localize('not now', "Ask Me Later") };
-		// {{SQL CARBON EDIT}}
-		const result = await window.showInformationMessage(localize('suggest auto fetch', "Would you like Azure Data Studio to [periodically run 'git fetch']({0})?", 'https://go.microsoft.com/fwlink/?linkid=865294'), yes, no, askLater);
-=======
 		const yes: MessageItem = { title: l10n.t('Yes') };
 		const no: MessageItem = { isCloseAffordance: true, title: l10n.t('No') };
 		const askLater: MessageItem = { title: l10n.t('Ask Me Later') };
-		const result = await window.showInformationMessage(l10n.t('Would you like {0} to [periodically run "git fetch"]({1})?', env.appName, 'https://go.microsoft.com/fwlink/?linkid=865294'), yes, no, askLater);
->>>>>>> 5b6af074
+		// {{SQL CARBON EDIT}}
+		const result = await window.showInformationMessage(localize('suggest auto fetch', "Would you like Code to [periodically run 'git fetch']({0})?", 'https://go.microsoft.com/fwlink/?linkid=865294'), yes, no, askLater);
 
 		if (result === askLater) {
 			return;
