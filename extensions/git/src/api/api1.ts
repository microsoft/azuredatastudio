/*---------------------------------------------------------------------------------------------
 *  Copyright (c) Microsoft Corporation. All rights reserved.
 *  Licensed under the Source EULA. See License.txt in the project root for license information.
 *--------------------------------------------------------------------------------------------*/

import { Model } from '../model';
import { Repository as BaseRepository, Resource } from '../repository';
<<<<<<< HEAD
import { InputBox, Git, API, Repository, Remote, RepositoryState, Branch, ForcePushMode, Ref, Submodule, Commit, Change, RepositoryUIState, Status, LogOptions, APIState, CommitOptions, RefType, RemoteSourceProvider, CredentialsProvider, BranchQuery, PushErrorHandler, PublishEvent, FetchOptions, ICloneOptions } from './git'; // {{SQL CARBON EDIT}} add ICloneOptions
import { Event, SourceControlInputBox, Uri, SourceControl, Disposable, commands, CancellationToken } from 'vscode'; // {{SQL CARBON EDIT}} add CancellationToken
import { mapEvent } from '../util';
=======
import { InputBox, Git, API, Repository, Remote, RepositoryState, Branch, ForcePushMode, Ref, Submodule, Commit, Change, RepositoryUIState, Status, LogOptions, APIState, CommitOptions, RefType, CredentialsProvider, BranchQuery, PushErrorHandler, PublishEvent, FetchOptions, RemoteSourceProvider, RemoteSourcePublisher } from './git';
import { Event, SourceControlInputBox, Uri, SourceControl, Disposable, commands } from 'vscode';
import { combinedDisposable, mapEvent } from '../util';
>>>>>>> 1d4b4130
import { toGitUri } from '../uri';
import { GitExtensionImpl } from './extension';
import { GitBaseApi } from '../git-base';
import { PickRemoteSourceOptions } from './git-base';

class ApiInputBox implements InputBox {
	set value(value: string) { this._inputBox.value = value; }
	get value(): string { return this._inputBox.value; }
	constructor(private _inputBox: SourceControlInputBox) { }
}

export class ApiChange implements Change {

	get uri(): Uri { return this.resource.resourceUri; }
	get originalUri(): Uri { return this.resource.original; }
	get renameUri(): Uri | undefined { return this.resource.renameResourceUri; }
	get status(): Status { return this.resource.type; }

	constructor(private readonly resource: Resource) { }
}

export class ApiRepositoryState implements RepositoryState {

	get HEAD(): Branch | undefined { return this._repository.HEAD; }
	get refs(): Ref[] { return [...this._repository.refs]; }
	get remotes(): Remote[] { return [...this._repository.remotes]; }
	get submodules(): Submodule[] { return [...this._repository.submodules]; }
	get rebaseCommit(): Commit | undefined { return this._repository.rebaseCommit; }

	get mergeChanges(): Change[] { return this._repository.mergeGroup.resourceStates.map(r => new ApiChange(r)); }
	get indexChanges(): Change[] { return this._repository.indexGroup.resourceStates.map(r => new ApiChange(r)); }
	get workingTreeChanges(): Change[] { return this._repository.workingTreeGroup.resourceStates.map(r => new ApiChange(r)); }

	readonly onDidChange: Event<void> = this._repository.onDidRunGitStatus;

	constructor(private _repository: BaseRepository) { }
}

export class ApiRepositoryUIState implements RepositoryUIState {

	get selected(): boolean { return this._sourceControl.selected; }

	readonly onDidChange: Event<void> = mapEvent<boolean, void>(this._sourceControl.onDidChangeSelection, () => null);

	constructor(private _sourceControl: SourceControl) { }
}

export class ApiRepository implements Repository {

	readonly rootUri: Uri = Uri.file(this._repository.root);
	readonly inputBox: InputBox = new ApiInputBox(this._repository.inputBox);
	readonly state: RepositoryState = new ApiRepositoryState(this._repository);
	readonly ui: RepositoryUIState = new ApiRepositoryUIState(this._repository.sourceControl);

	constructor(private _repository: BaseRepository) { }

	apply(patch: string, reverse?: boolean): Promise<void> {
		return this._repository.apply(patch, reverse);
	}

	getConfigs(): Promise<{ key: string; value: string; }[]> {
		return this._repository.getConfigs();
	}

	getConfig(key: string): Promise<string> {
		return this._repository.getConfig(key);
	}

	setConfig(key: string, value: string): Promise<string> {
		return this._repository.setConfig(key, value);
	}

	getGlobalConfig(key: string): Promise<string> {
		return this._repository.getGlobalConfig(key);
	}

	getObjectDetails(treeish: string, path: string): Promise<{ mode: string; object: string; size: number; }> {
		return this._repository.getObjectDetails(treeish, path);
	}

	detectObjectType(object: string): Promise<{ mimetype: string, encoding?: string }> {
		return this._repository.detectObjectType(object);
	}

	buffer(ref: string, filePath: string): Promise<Buffer> {
		return this._repository.buffer(ref, filePath);
	}

	show(ref: string, path: string): Promise<string> {
		return this._repository.show(ref, path);
	}

	getCommit(ref: string): Promise<Commit> {
		return this._repository.getCommit(ref);
	}

	clean(paths: string[]) {
		return this._repository.clean(paths.map(p => Uri.file(p)));
	}

	diff(cached?: boolean) {
		return this._repository.diff(cached);
	}

	diffWithHEAD(): Promise<Change[]>;
	diffWithHEAD(path: string): Promise<string>;
	diffWithHEAD(path?: string): Promise<string | Change[]> {
		return this._repository.diffWithHEAD(path);
	}

	diffWith(ref: string): Promise<Change[]>;
	diffWith(ref: string, path: string): Promise<string>;
	diffWith(ref: string, path?: string): Promise<string | Change[]> {
		return this._repository.diffWith(ref, path);
	}

	diffIndexWithHEAD(): Promise<Change[]>;
	diffIndexWithHEAD(path: string): Promise<string>;
	diffIndexWithHEAD(path?: string): Promise<string | Change[]> {
		return this._repository.diffIndexWithHEAD(path);
	}

	diffIndexWith(ref: string): Promise<Change[]>;
	diffIndexWith(ref: string, path: string): Promise<string>;
	diffIndexWith(ref: string, path?: string): Promise<string | Change[]> {
		return this._repository.diffIndexWith(ref, path);
	}

	diffBlobs(object1: string, object2: string): Promise<string> {
		return this._repository.diffBlobs(object1, object2);
	}

	diffBetween(ref1: string, ref2: string): Promise<Change[]>;
	diffBetween(ref1: string, ref2: string, path: string): Promise<string>;
	diffBetween(ref1: string, ref2: string, path?: string): Promise<string | Change[]> {
		return this._repository.diffBetween(ref1, ref2, path);
	}

	hashObject(data: string): Promise<string> {
		return this._repository.hashObject(data);
	}

	createBranch(name: string, checkout: boolean, ref?: string | undefined): Promise<void> {
		return this._repository.branch(name, checkout, ref);
	}

	deleteBranch(name: string, force?: boolean): Promise<void> {
		return this._repository.deleteBranch(name, force);
	}

	getBranch(name: string): Promise<Branch> {
		return this._repository.getBranch(name);
	}

	getBranches(query: BranchQuery): Promise<Ref[]> {
		return this._repository.getBranches(query);
	}

	setBranchUpstream(name: string, upstream: string): Promise<void> {
		return this._repository.setBranchUpstream(name, upstream);
	}

	getMergeBase(ref1: string, ref2: string): Promise<string> {
		return this._repository.getMergeBase(ref1, ref2);
	}

	status(): Promise<void> {
		return this._repository.status();
	}

	checkout(treeish: string): Promise<void> {
		return this._repository.checkout(treeish);
	}

	addRemote(name: string, url: string): Promise<void> {
		return this._repository.addRemote(name, url);
	}

	removeRemote(name: string): Promise<void> {
		return this._repository.removeRemote(name);
	}

	renameRemote(name: string, newName: string): Promise<void> {
		return this._repository.renameRemote(name, newName);
	}

	fetch(arg0?: FetchOptions | string | undefined,
		ref?: string | undefined,
		depth?: number | undefined,
		prune?: boolean | undefined
	): Promise<void> {
		if (arg0 !== undefined && typeof arg0 !== 'string') {
			return this._repository.fetch(arg0);
		}

		return this._repository.fetch({ remote: arg0, ref, depth, prune });
	}

	pull(unshallow?: boolean): Promise<void> {
		return this._repository.pull(undefined, unshallow);
	}

	push(remoteName?: string, branchName?: string, setUpstream: boolean = false, force?: ForcePushMode): Promise<void> {
		return this._repository.pushTo(remoteName, branchName, setUpstream, force);
	}

	blame(path: string): Promise<string> {
		return this._repository.blame(path);
	}

	log(options?: LogOptions): Promise<Commit[]> {
		return this._repository.log(options);
	}

	commit(message: string, opts?: CommitOptions): Promise<void> {
		return this._repository.commit(message, opts);
	}
}

export class ApiGit implements Git {

	get path(): string { return this._model.git.path; }

	constructor(private _model: Model) { }
}

export class ApiImpl implements API {

	readonly git = new ApiGit(this._model);

	get state(): APIState {
		return this._model.state;
	}

	get onDidChangeState(): Event<APIState> {
		return this._model.onDidChangeState;
	}

	get onDidPublish(): Event<PublishEvent> {
		return this._model.onDidPublish;
	}

	get onDidOpenRepository(): Event<Repository> {
		return mapEvent(this._model.onDidOpenRepository, r => new ApiRepository(r));
	}

	get onDidCloseRepository(): Event<Repository> {
		return mapEvent(this._model.onDidCloseRepository, r => new ApiRepository(r));
	}

	get repositories(): Repository[] {
		return this._model.repositories.map(r => new ApiRepository(r));
	}

	// {{SQL CARBON EDIT}}
	async clone(url: string, options: ICloneOptions, cancellationToken?: CancellationToken): Promise<string> {
		return this._model.git.clone(url, options, cancellationToken);
	}

	toGitUri(uri: Uri, ref: string): Uri {
		return toGitUri(uri, ref);
	}

	getRepository(uri: Uri): Repository | null {
		const result = this._model.getRepository(uri);
		return result ? new ApiRepository(result) : null;
	}

	async init(root: Uri): Promise<Repository | null> {
		const path = root.fsPath;
		await this._model.git.init(path);
		await this._model.openRepository(path);
		return this.getRepository(root) || null;
	}

	async openRepository(root: Uri): Promise<Repository | null> {
		await this._model.openRepository(root.fsPath);
		return this.getRepository(root) || null;
	}

	registerRemoteSourceProvider(provider: RemoteSourceProvider): Disposable {
		const disposables: Disposable[] = [];

		if (provider.publishRepository) {
			disposables.push(this._model.registerRemoteSourcePublisher(provider as RemoteSourcePublisher));
		}
		disposables.push(GitBaseApi.getAPI().registerRemoteSourceProvider(provider));

		return combinedDisposable(disposables);
	}

	registerRemoteSourcePublisher(publisher: RemoteSourcePublisher): Disposable {
		return this._model.registerRemoteSourcePublisher(publisher);
	}

	registerCredentialsProvider(provider: CredentialsProvider): Disposable {
		return this._model.registerCredentialsProvider(provider);
	}

	registerPushErrorHandler(handler: PushErrorHandler): Disposable {
		return this._model.registerPushErrorHandler(handler);
	}

	constructor(private _model: Model) { }
}

function getRefType(type: RefType): string {
	switch (type) {
		case RefType.Head: return 'Head';
		case RefType.RemoteHead: return 'RemoteHead';
		case RefType.Tag: return 'Tag';
	}

	return 'unknown';
}

function getStatus(status: Status): string {
	switch (status) {
		case Status.INDEX_MODIFIED: return 'INDEX_MODIFIED';
		case Status.INDEX_ADDED: return 'INDEX_ADDED';
		case Status.INDEX_DELETED: return 'INDEX_DELETED';
		case Status.INDEX_RENAMED: return 'INDEX_RENAMED';
		case Status.INDEX_COPIED: return 'INDEX_COPIED';
		case Status.MODIFIED: return 'MODIFIED';
		case Status.DELETED: return 'DELETED';
		case Status.UNTRACKED: return 'UNTRACKED';
		case Status.IGNORED: return 'IGNORED';
		case Status.INTENT_TO_ADD: return 'INTENT_TO_ADD';
		case Status.ADDED_BY_US: return 'ADDED_BY_US';
		case Status.ADDED_BY_THEM: return 'ADDED_BY_THEM';
		case Status.DELETED_BY_US: return 'DELETED_BY_US';
		case Status.DELETED_BY_THEM: return 'DELETED_BY_THEM';
		case Status.BOTH_ADDED: return 'BOTH_ADDED';
		case Status.BOTH_DELETED: return 'BOTH_DELETED';
		case Status.BOTH_MODIFIED: return 'BOTH_MODIFIED';
	}

	return 'UNKNOWN';
}

export function registerAPICommands(extension: GitExtensionImpl): Disposable {
	const disposables: Disposable[] = [];

	disposables.push(commands.registerCommand('git.api.getRepositories', () => {
		const api = extension.getAPI(1);
		return api.repositories.map(r => r.rootUri.toString());
	}));

	disposables.push(commands.registerCommand('git.api.getRepositoryState', (uri: string) => {
		const api = extension.getAPI(1);
		const repository = api.getRepository(Uri.parse(uri));

		if (!repository) {
			return null;
		}

		const state = repository.state;

		const ref = (ref: Ref | undefined) => (ref && { ...ref, type: getRefType(ref.type) });
		const change = (change: Change) => ({
			uri: change.uri.toString(),
			originalUri: change.originalUri.toString(),
			renameUri: change.renameUri?.toString(),
			status: getStatus(change.status)
		});

		return {
			HEAD: ref(state.HEAD),
			refs: state.refs.map(ref),
			remotes: state.remotes,
			submodules: state.submodules,
			rebaseCommit: state.rebaseCommit,
			mergeChanges: state.mergeChanges.map(change),
			indexChanges: state.indexChanges.map(change),
			workingTreeChanges: state.workingTreeChanges.map(change)
		};
	}));

	disposables.push(commands.registerCommand('git.api.getRemoteSources', (opts?: PickRemoteSourceOptions) => {
		return commands.executeCommand('git-base.api.getRemoteSources', opts);
	}));

	return Disposable.from(...disposables);
}<|MERGE_RESOLUTION|>--- conflicted
+++ resolved
@@ -5,15 +5,9 @@
 
 import { Model } from '../model';
 import { Repository as BaseRepository, Resource } from '../repository';
-<<<<<<< HEAD
-import { InputBox, Git, API, Repository, Remote, RepositoryState, Branch, ForcePushMode, Ref, Submodule, Commit, Change, RepositoryUIState, Status, LogOptions, APIState, CommitOptions, RefType, RemoteSourceProvider, CredentialsProvider, BranchQuery, PushErrorHandler, PublishEvent, FetchOptions, ICloneOptions } from './git'; // {{SQL CARBON EDIT}} add ICloneOptions
+import { InputBox, Git, API, Repository, Remote, RepositoryState, Branch, ForcePushMode, Ref, Submodule, Commit, Change, RepositoryUIState, Status, LogOptions, APIState, CommitOptions, RefType, RemoteSourceProvider, CredentialsProvider, BranchQuery, PushErrorHandler, PublishEvent, FetchOptions } from './git';
 import { Event, SourceControlInputBox, Uri, SourceControl, Disposable, commands, CancellationToken } from 'vscode'; // {{SQL CARBON EDIT}} add CancellationToken
-import { mapEvent } from '../util';
-=======
-import { InputBox, Git, API, Repository, Remote, RepositoryState, Branch, ForcePushMode, Ref, Submodule, Commit, Change, RepositoryUIState, Status, LogOptions, APIState, CommitOptions, RefType, CredentialsProvider, BranchQuery, PushErrorHandler, PublishEvent, FetchOptions, RemoteSourceProvider, RemoteSourcePublisher } from './git';
-import { Event, SourceControlInputBox, Uri, SourceControl, Disposable, commands } from 'vscode';
 import { combinedDisposable, mapEvent } from '../util';
->>>>>>> 1d4b4130
 import { toGitUri } from '../uri';
 import { GitExtensionImpl } from './extension';
 import { GitBaseApi } from '../git-base';
