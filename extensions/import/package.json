{
  "name": "import",
  "displayName": "SQL Server Import",
  "description": "SQL Server Import for Azure Data Studio supports importing CSV or JSON files into SQL Server.",
<<<<<<< HEAD
  "version": "0.3.0",
=======
  "version": "0.4.1",
>>>>>>> 9b678472
  "publisher": "Microsoft",
  "preview": true,
  "engines": {
    "vscode": "^1.25.0",
    "sqlops": "*"
  },
  "license": "https://raw.githubusercontent.com/Microsoft/azuredatastudio/master/extensions/import/Microsoft_SQL_Server_Import_Extension_and_Tools_Import_Flat_File_Preview.docx",
  "icon": "images/sqlserver.png",
  "aiKey": "AIF-5574968e-856d-40d2-af67-c89a14e76412",
  "activationEvents": [
    "*"
  ],
  "main": "./out/main",
  "repository": {
    "type": "git",
    "url": "https://github.com/Microsoft/azuredatastudio.git"
  },
  "extensionDependencies": [
    "Microsoft.mssql"
  ],
  "contributes": {
    "commands": [
      {
        "command": "flatFileImport.start",
        "title": "Import wizard",
        "category": "Flat File Import",
        "icon": {
          "light": "./images/light_icon.svg",
          "dark": "./images/dark_icon.svg"
        }
      },
      {
        "command": "dacFx.start",
        "title": "Data-tier Application Wizard",
        "category": "Data-tier Application",
        "icon": {
          "light": "./images/light_icon.svg",
          "dark": "./images/dark_icon.svg"
        }
      }
    ],
    "keybindings": [
      {
        "command": "flatFileImport.start",
        "key": "ctrl+i",
        "mac": "ctrl+i"
      }
    ],
    "menus": {
      "objectExplorer/item/context": [
        {
          "command": "flatFileImport.start",
          "when": "connectionProvider == MSSQL && nodeType && nodeType == Database",
          "group": "import"
        },
        {
          "command": "dacFx.start",
          "when": "connectionProvider == MSSQL && nodeType && nodeType == Database",
          "group": "export"
        }
      ]
    }
  },
  "dependencies": {
    "dataprotocol-client": "github:Microsoft/sqlops-dataprotocolclient#0.2.7",
    "opener": "^1.4.3",
    "service-downloader": "github:anthonydresser/service-downloader#0.1.5",
    "vscode-extension-telemetry": "0.0.18",
    "vscode-nls": "^3.2.1"
  },
  "devDependencies": {}
}<|MERGE_RESOLUTION|>--- conflicted
+++ resolved
@@ -2,11 +2,7 @@
   "name": "import",
   "displayName": "SQL Server Import",
   "description": "SQL Server Import for Azure Data Studio supports importing CSV or JSON files into SQL Server.",
-<<<<<<< HEAD
-  "version": "0.3.0",
-=======
   "version": "0.4.1",
->>>>>>> 9b678472
   "publisher": "Microsoft",
   "preview": true,
   "engines": {
