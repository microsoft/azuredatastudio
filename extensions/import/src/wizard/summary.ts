--- conflicted
+++ resolved
@@ -9,20 +9,12 @@
 import * as sqlops from 'sqlops';
 import { ImportDataModel } from './dataModel';
 
-<<<<<<< HEAD
 export async function summary(view: sqlops.ModelView, model: ImportDataModel) : Promise<void> {
-	//from services sample placeholder code
-	let formWrapper = view.modelBuilder.loadingComponent().component();
-	formWrapper.loading = false;
-	await view.initializeModel(formWrapper);
-=======
-export async function summary(view: sqlops.ModelView, importInfo: Map<string, any>): Promise<void> {
-
 	let table = view.modelBuilder.table()
 		.withProperties({
-			data: [['Database name', importInfo.get('Database name')],
-			['Table schema', importInfo.get('Table schema')],
-			['File to be imported', importInfo.get('File path')]],
+			data: [['Database name', ''],
+			['Table schema', ''],
+			['File to be imported', '']],
 			columns: ['Object type', 'Name'],
 			width: 400,
 			height: 150
@@ -63,5 +55,4 @@
 		]
 	);
 	await view.initializeModel(formModel.component());
->>>>>>> 6bcb982a
 }