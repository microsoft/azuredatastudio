/*---------------------------------------------------------------------------------------------
 *  Copyright (c) Microsoft Corporation. All rights reserved.
 *  Licensed under the Source EULA. See License.txt in the project root for license information.
 *--------------------------------------------------------------------------------------------*/

import * as azdata from 'azdata';

import { ImportPage } from '../api/importPage';
import { InsertDataResponse } from '../../services/contracts';
import * as constants from '../../common/constants';
import { EOL } from 'os';

export class SummaryPage extends ImportPage {
	private _table: azdata.TableComponent;
	private _statusText: azdata.TextComponent;
	private _loading: azdata.LoadingComponent;
	private _form: azdata.FormContainer;

	public get table(): azdata.TableComponent {
		return this._table;
	}

	public set table(table: azdata.TableComponent) {
		this._table = table;
	}

	public get statusText(): azdata.TextComponent {
		return this._statusText;
	}

	public set statusText(statusText: azdata.TextComponent) {
		this._statusText = statusText;
	}

	public get loading(): azdata.LoadingComponent {
		return this._loading;
	}

	public set loading(loading: azdata.LoadingComponent) {
		this._loading = loading;
	}

	public get form(): azdata.FormContainer {
		return this._form;
	}

	public set form(form: azdata.FormContainer) {
		this._form = form;
	}

	async start(): Promise<boolean> {
		this.table = this.view.modelBuilder.table().component();
		this.statusText = this.view.modelBuilder.text().component();
		this.loading = this.view.modelBuilder.loadingComponent().withItem(this.statusText).component();

		this.form = this.view.modelBuilder.formContainer().withFormItems(
			[
				{
					component: this.table,
					title: constants.importInformationText
				},
				{
					component: this.loading,
					title: constants.importStatusText
				}
			]
		).component();

		await this.view.initializeModel(this.form);
		return true;
	}

	async onPageEnter(): Promise<boolean> {
		this.loading.loading = true;
		this.populateTable();
		await this.handleImport();
		this.loading.loading = false;
		this.instance.setImportAnotherFileVisibility(true);

		return true;
	}

	async onPageLeave(): Promise<boolean> {
		this.instance.setImportAnotherFileVisibility(false);

		return true;
	}
	public setupNavigationValidator() {
		this.instance.registerNavigationValidator((info) => {
			return !this.loading.loading;
		});
	}

	private populateTable() {
		this.table.updateProperties({
			data: [
				[constants.serverNameText, this.model.server.options.server],
				[constants.databaseText, this.model.database],
				[constants.tableNameText, this.model.table],
				[constants.tableSchemaText, this.model.schema],
				[constants.fileImportText, this.model.filePath]],
			columns: ['Object type', 'Name'],
			width: 600,
			height: 200
		});
	}

<<<<<<< HEAD
	private async handleImport(): Promise<boolean> {
		let changeColumnResults = [];
		let i = 0;

=======
	private async handleImport(): Promise<void> {
		let i = 0;
		const changeColumnSettingsErrors = [];
>>>>>>> 753d7850
		for (let val of this.model.proseColumns) {
			let columnChangeParams = {
				index: i++,
				newName: val.columnName,
				newDataType: val.dataType,
				newNullable: val.nullable,
				newInPrimaryKey: val.primaryKey
			};
			const changeColumnResult = await this.provider.sendChangeColumnSettingsRequest(columnChangeParams);
<<<<<<< HEAD
			changeColumnResults.push(changeColumnResult);
=======
			if (changeColumnResult?.result?.errorMessage) {
				changeColumnSettingsErrors.push(changeColumnResult.result.errorMessage);
			}
		}

		// Stopping import if there are errors in change column setting.
		if (changeColumnSettingsErrors.length !== 0) {
			let updateText: string;
			updateText = changeColumnSettingsErrors.join(EOL);
			this.statusText.updateProperties({
				value: updateText
			});
			return;
>>>>>>> 753d7850
		}

		let result: InsertDataResponse;
		let err;
		let includePasswordInConnectionString = (this.model.server.options.authenticationType === 'Integrated') ? false : true;

		try {
			result = await this.provider.sendInsertDataRequest({
				connectionString: await azdata.connection.getConnectionString(this.model.server.connectionId, includePasswordInConnectionString),
				//TODO check what SSMS uses as batch size
				batchSize: 500
			});
		} catch (e) {
			err = e.toString();
		}

		let updateText: string;
		if (!result || !result.result.success) {
			updateText = constants.summaryErrorSymbol;
			if (!result) {
				updateText += err;
			} else {
				updateText += result.result.errorMessage;
			}
		} else {
			// TODO: When sql statements are in, implement this.
			//let rows = await this.getCountRowsInserted();
			//if (rows < 0) {
			updateText = constants.updateText;
			//} else {
			//updateText = localize('flatFileImport.success.rows', '✔ You have successfully inserted {0} rows.', rows);
			//}
		}
		this.statusText.updateProperties({
			value: updateText
		});
	}

	// private async getCountRowsInserted(): Promise<Number> {
	// 	let connectionUri = await azdata.connection.getUriForConnection(this.model.server.connectionId);
	// 	let queryProvider = azdata.dataprotocol.getProvider<azdata.QueryProvider>(this.model.server.providerName, azdata.DataProviderType.QueryProvider);
	// 	try {
	// 		let query = sqlstring.format('USE ?; SELECT COUNT(*) FROM ?', [this.model.database, this.model.table]);
	// 		let results = await queryProvider.runQueryAndReturn(connectionUri, query);
	// 		let cell = results.rows[0][0];
	// 		if (!cell || cell.isNull) {
	// 			return -1;
	// 		}
	// 		let numericCell = Number(cell.displayValue);
	// 		if (isNaN(numericCell)) {
	// 			return -1;
	// 		}
	// 		return numericCell;
	// 	} catch (e) {
	// 		return -1;
	// 	}
	// }
}<|MERGE_RESOLUTION|>--- conflicted
+++ resolved
@@ -105,16 +105,9 @@
 		});
 	}
 
-<<<<<<< HEAD
-	private async handleImport(): Promise<boolean> {
-		let changeColumnResults = [];
-		let i = 0;
-
-=======
 	private async handleImport(): Promise<void> {
 		let i = 0;
 		const changeColumnSettingsErrors = [];
->>>>>>> 753d7850
 		for (let val of this.model.proseColumns) {
 			let columnChangeParams = {
 				index: i++,
@@ -124,9 +117,6 @@
 				newInPrimaryKey: val.primaryKey
 			};
 			const changeColumnResult = await this.provider.sendChangeColumnSettingsRequest(columnChangeParams);
-<<<<<<< HEAD
-			changeColumnResults.push(changeColumnResult);
-=======
 			if (changeColumnResult?.result?.errorMessage) {
 				changeColumnSettingsErrors.push(changeColumnResult.result.errorMessage);
 			}
@@ -140,7 +130,6 @@
 				value: updateText
 			});
 			return;
->>>>>>> 753d7850
 		}
 
 		let result: InsertDataResponse;
