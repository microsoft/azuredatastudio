--- conflicted
+++ resolved
@@ -4,12 +4,7 @@
  *--------------------------------------------------------------------------------------------*/
 
 import * as azdata from 'azdata';
-<<<<<<< HEAD
-import { ColumnMetadata } from '../api/models';
-=======
-import * as nls from 'vscode-nls';
-import { ColumnMetadata, ImportDataModel, ColumnMetadataArray } from '../api/models';
->>>>>>> fb17b395
+import { ColumnMetadata, ColumnMetadataArray } from '../api/models';
 import { ImportPage } from '../api/importPage';
 import * as constants from '../../common/constants';
 
@@ -55,16 +50,7 @@
 	private text: azdata.TextComponent;
 	private form: azdata.FormContainer;
 
-<<<<<<< HEAD
 	private static convertMetadata(column: ColumnMetadata): any[] {
-=======
-	public constructor(instance: FlatFileWizard, wizardPage: azdata.window.WizardPage, model: ImportDataModel, view: azdata.ModelView, provider: FlatFileProvider) {
-		super(instance, wizardPage, model, view, provider);
-	}
-
-
-	private static convertMetadata(column: ColumnMetadata): ColumnMetadataArray {
->>>>>>> fb17b395
 		return [column.columnName, column.dataType, false, column.nullable];
 	}
 
