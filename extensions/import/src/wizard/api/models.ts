--- conflicted
+++ resolved
@@ -41,8 +41,5 @@
 	serverId: string;
 	databaseName: string;
 	filePath: string;
-<<<<<<< HEAD
-=======
 	version: string;
->>>>>>> 98b33c85
 }