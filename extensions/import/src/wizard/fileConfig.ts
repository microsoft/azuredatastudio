--- conflicted
+++ resolved
@@ -9,11 +9,6 @@
 import * as sqlops from 'sqlops';
 import { ImportDataModel } from './dataModel';
 
-<<<<<<< HEAD
-export async function fileConfig(view: sqlops.ModelView, model: ImportDataModel) : Promise<void> {
-	//from services sample placeholder code
-	let formWrapper = view.modelBuilder.loadingComponent().component();
-=======
 let server: sqlops.connection.Connection;
 
 let serverDropdown: sqlops.DropDownComponent;
@@ -57,7 +52,6 @@
 				schemaComponent
 			]).component();
 	let formWrapper = view.modelBuilder.loadingComponent().withItem(formModel).component();
->>>>>>> 6bcb982a
 	formWrapper.loading = false;
 	await view.initializeModel(formWrapper);
 }
