/*---------------------------------------------------------------------------------------------
 *  Copyright (c) Microsoft Corporation. All rights reserved.
 *  Licensed under the Source EULA. See License.txt in the project root for license information.
 *--------------------------------------------------------------------------------------------*/
<<<<<<< HEAD

=======
>>>>>>> 8a0824c1
import * as vscode from 'vscode';
import * as nls from 'vscode-nls';
import * as azdata from 'azdata';
import { FlatFileProvider } from '../services/contracts';
import { ImportDataModel } from './api/models';
import { ImportPage } from './api/importPage';
// pages
import { FileConfigPage } from './pages/fileConfigPage';
import { ProsePreviewPage } from './pages/prosePreviewPage';
import { ModifyColumnsPage } from './pages/modifyColumnsPage';
import { SummaryPage } from './pages/summaryPage';

const localize = nls.loadMessageBundle();

export class FlatFileWizard {
	private readonly provider: FlatFileProvider;
	private wizard: azdata.window.Wizard;

	private importAnotherFileButton: azdata.window.Button;

	constructor(provider: FlatFileProvider) {
		this.provider = provider;
	}

	public async start(p: any, ...args: any[]) {
		let model = {} as ImportDataModel;

		let profile = p?.connectionProfile as azdata.IConnectionProfile;
		if (profile) {
			model.serverId = profile.id;
			model.database = profile.databaseName;
		}

		let pages: Map<number, ImportPage> = new Map<number, ImportPage>();

		let connectionId = (await azdata.connection.getCurrentConnection())?.connectionId ??
			(await azdata.connection.openConnectionDialog())?.connectionId;

		if (!connectionId) {
			vscode.window.showErrorMessage(localize('import.needConnection', "Please connect to a server before using this wizard."));
			return;
		}

		model.serverId = connectionId;

		this.wizard = azdata.window.createWizard(localize('flatFileImport.wizardName', "Import flat file wizard"));
		let page1 = azdata.window.createWizardPage(localize('flatFileImport.page1Name', "Specify Input File"));
		let page2 = azdata.window.createWizardPage(localize('flatFileImport.page2Name', "Preview Data"));
		let page3 = azdata.window.createWizardPage(localize('flatFileImport.page3Name', "Modify Columns"));
		let page4 = azdata.window.createWizardPage(localize('flatFileImport.page4Name', "Summary"));

		let fileConfigPage: FileConfigPage;

		page1.registerContent(async (view) => {
			fileConfigPage = new FileConfigPage(this, page1, model, view, this.provider);
			pages.set(0, fileConfigPage);
			await fileConfigPage.start().then(() => {
				fileConfigPage.setupNavigationValidator();
				fileConfigPage.onPageEnter();
			});
		});

		let prosePreviewPage: ProsePreviewPage;
		page2.registerContent(async (view) => {
			prosePreviewPage = new ProsePreviewPage(this, page2, model, view, this.provider);
			pages.set(1, prosePreviewPage);
			await prosePreviewPage.start();
		});

		let modifyColumnsPage: ModifyColumnsPage;
		page3.registerContent(async (view) => {
			modifyColumnsPage = new ModifyColumnsPage(this, page3, model, view, this.provider);
			pages.set(2, modifyColumnsPage);
			await modifyColumnsPage.start();
		});

		let summaryPage: SummaryPage;

		page4.registerContent(async (view) => {
			summaryPage = new SummaryPage(this, page4, model, view, this.provider);
			pages.set(3, summaryPage);
			await summaryPage.start();
		});


		this.importAnotherFileButton = azdata.window.createButton(localize('flatFileImport.importNewFile', "Import new file"));
		this.importAnotherFileButton.onClick(() => {
			//TODO replace this with proper cleanup for all the pages
			this.wizard.close();
			pages.forEach((page) => page.cleanup());
			this.wizard.open();
		});

		this.importAnotherFileButton.hidden = true;
		this.wizard.customButtons = [this.importAnotherFileButton];
		this.wizard.onPageChanged(async (event) => {
			let newPageIdx = event.newPage;
			let lastPageIdx = event.lastPage;
			let newPage = pages.get(newPageIdx);
			let lastPage = pages.get(lastPageIdx);
			if (lastPage) {
				await lastPage.onPageLeave();
			}
			if (newPage) {
				newPage.setupNavigationValidator();
				await newPage.onPageEnter();
			}
		});

		//not needed for this wizard
		this.wizard.generateScriptButton.hidden = true;

		this.wizard.pages = [page1, page2, page3, page4];

		this.wizard.open();
	}

	public setImportAnotherFileVisibility(visibility: boolean) {
		this.importAnotherFileButton.hidden = !visibility;
	}

	public registerNavigationValidator(validator: (pageChangeInfo: azdata.window.WizardPageChangeInfo) => boolean) {
		this.wizard.registerNavigationValidator(validator);
	}

	public changeNextButtonLabel(label: string) {
		this.wizard.nextButton.label = label;
	}


}<|MERGE_RESOLUTION|>--- conflicted
+++ resolved
@@ -2,10 +2,7 @@
  *  Copyright (c) Microsoft Corporation. All rights reserved.
  *  Licensed under the Source EULA. See License.txt in the project root for license information.
  *--------------------------------------------------------------------------------------------*/
-<<<<<<< HEAD
 
-=======
->>>>>>> 8a0824c1
 import * as vscode from 'vscode';
 import * as nls from 'vscode-nls';
 import * as azdata from 'azdata';
