--- conflicted
+++ resolved
@@ -39,7 +39,7 @@
 			await prosePreview(view, model, previewReadyPromise);
 		});
 		page3.registerContent(async (view) => {
-			await modifyColumns(view, model);
+			await modifyColumns(view, model, previewReadyPromise);
 		});
 		page4.registerContent(async (view) => {
 			await summary(view,model, wizard, importDataStatusPromise);
@@ -56,12 +56,7 @@
 	wizard.customButtons = [importAnotherFileButton];
 
 	wizard.onPageChanged(e => {
-<<<<<<< HEAD
 		if(e.lastPage === 0 && e.newPage === 1) {
-=======
-		if(e.newPage === 1) {
-			console.log("Sending PROSE discovery request");
->>>>>>> 3534eca5
 			provider.sendPROSEDiscoveryRequest({
 				filePath: model.filePath,
 				tableName: model.table,
@@ -79,14 +74,7 @@
 					};
 					model.proseColumns.push(columnData);
 				});
-<<<<<<< HEAD
 				previewReadyPromise.resolve(result as any);
-=======
-				// update all pages with new model
-				console.log("Updating pages with new model");
-				prosePreview(page2.modelView, model);
-				modifyColumns(page3.modelView, model);
->>>>>>> 3534eca5
 			});
 		} else if(e.lastPage === 2 && e.newPage === 3) {
 			let changeColumnResults = [];
