/*---------------------------------------------------------------------------------------------
 *  Copyright (c) Microsoft Corporation. All rights reserved.
 *  Licensed under the Source EULA. See License.txt in the project root for license information.
 *--------------------------------------------------------------------------------------------*/

import MainController from '../../controllers/mainController';
import { ImportTestUtils, TestExtensionContext } from '../utils.test';
import * as should from 'should';

describe('Main Controller', function () {
	let testExtensionContext: TestExtensionContext;
<<<<<<< HEAD
	let mockApiWrapper: TypeMoq.IMock<ApiWrapper>;
=======
>>>>>>> c7799168

	beforeEach(async function () {
		// creating a mock Extension Context with current extensionPath
		testExtensionContext = await ImportTestUtils.getTestExtensionContext();
	});

<<<<<<< HEAD
	it('Extension activates successfully', async function () {
		// using vscode and azdata APIs available during tests
		mockApiWrapper.callBase = true;

		let mainController = new MainController(testExtensionContext, mockApiWrapper.object);

=======
	it('Should register task flatFileImportStartCommand after activate is called', async function () {
		let mainController = new MainController(testExtensionContext);
>>>>>>> c7799168
		should.doesNotThrow(() => mainController.activate());
	});
});
<|MERGE_RESOLUTION|>--- conflicted
+++ resolved
@@ -9,27 +9,18 @@
 
 describe('Main Controller', function () {
 	let testExtensionContext: TestExtensionContext;
-<<<<<<< HEAD
-	let mockApiWrapper: TypeMoq.IMock<ApiWrapper>;
-=======
->>>>>>> c7799168
-
+  
 	beforeEach(async function () {
 		// creating a mock Extension Context with current extensionPath
 		testExtensionContext = await ImportTestUtils.getTestExtensionContext();
 	});
 
-<<<<<<< HEAD
 	it('Extension activates successfully', async function () {
 		// using vscode and azdata APIs available during tests
 		mockApiWrapper.callBase = true;
-
+    
 		let mainController = new MainController(testExtensionContext, mockApiWrapper.object);
-
-=======
-	it('Should register task flatFileImportStartCommand after activate is called', async function () {
-		let mainController = new MainController(testExtensionContext);
->>>>>>> c7799168
+    
 		should.doesNotThrow(() => mainController.activate());
 	});
 });
