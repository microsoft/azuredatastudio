{
	"information_for_contributors": [
		"This file has been converted from https://github.com/dotnet/csharp-tmLanguage/blob/master/grammars/csharp.tmLanguage",
		"If you want to provide a fix or improvement, please create a pull request against the original repository.",
		"Once accepted there, we are happy to receive an update request."
	],
<<<<<<< HEAD
	"version": "https://github.com/dotnet/csharp-tmLanguage/commit/16612717ccd557383c0c821d7b6ae6662492ffde",
=======
	"version": "https://github.com/dotnet/csharp-tmLanguage/commit/53344c05ec5dd09e1dbc4a77a1aacd482403715a",
>>>>>>> bd249349
	"name": "C#",
	"scopeName": "source.cs",
	"patterns": [
		{
			"include": "#preprocessor"
		},
		{
			"include": "#comment"
		},
		{
			"include": "#directives"
		},
		{
			"include": "#declarations"
		},
		{
			"include": "#script-top-level"
		}
	],
	"repository": {
		"directives": {
			"patterns": [
				{
					"include": "#extern-alias-directive"
				},
				{
					"include": "#using-directive"
				},
				{
					"include": "#attribute-section"
				},
				{
					"include": "#punctuation-semicolon"
				}
			]
		},
		"declarations": {
			"patterns": [
				{
					"include": "#namespace-declaration"
				},
				{
					"include": "#type-declarations"
				},
				{
					"include": "#punctuation-semicolon"
				}
			]
		},
		"script-top-level": {
			"patterns": [
				{
					"include": "#method-declaration"
				},
				{
					"include": "#statement"
				},
				{
					"include": "#punctuation-semicolon"
				}
			]
		},
		"type-declarations": {
			"patterns": [
				{
					"include": "#preprocessor"
				},
				{
					"include": "#comment"
				},
				{
					"include": "#storage-modifier"
				},
				{
					"include": "#class-declaration"
				},
				{
					"include": "#delegate-declaration"
				},
				{
					"include": "#enum-declaration"
				},
				{
					"include": "#interface-declaration"
				},
				{
					"include": "#record-declaration"
				},
				{
					"include": "#struct-declaration"
				},
				{
					"include": "#attribute-section"
				},
				{
					"include": "#punctuation-semicolon"
				}
			]
		},
		"class-or-struct-members": {
			"patterns": [
				{
					"include": "#preprocessor"
				},
				{
					"include": "#comment"
				},
				{
					"include": "#storage-modifier"
				},
				{
					"include": "#type-declarations"
				},
				{
					"include": "#property-declaration"
				},
				{
					"include": "#field-declaration"
				},
				{
					"include": "#event-declaration"
				},
				{
					"include": "#indexer-declaration"
				},
				{
					"include": "#variable-initializer"
				},
				{
					"include": "#constructor-declaration"
				},
				{
					"include": "#destructor-declaration"
				},
				{
					"include": "#operator-declaration"
				},
				{
					"include": "#conversion-operator-declaration"
				},
				{
					"include": "#method-declaration"
				},
				{
					"include": "#attribute-section"
				},
				{
					"include": "#punctuation-semicolon"
				}
			]
		},
		"interface-members": {
			"patterns": [
				{
					"include": "#preprocessor"
				},
				{
					"include": "#comment"
				},
				{
					"include": "#property-declaration"
				},
				{
					"include": "#event-declaration"
				},
				{
					"include": "#indexer-declaration"
				},
				{
					"include": "#method-declaration"
				},
				{
					"include": "#attribute-section"
				},
				{
					"include": "#punctuation-semicolon"
				}
			]
		},
		"statement": {
			"patterns": [
				{
					"include": "#preprocessor"
				},
				{
					"include": "#comment"
				},
				{
					"include": "#while-statement"
				},
				{
					"include": "#do-statement"
				},
				{
					"include": "#for-statement"
				},
				{
					"include": "#foreach-statement"
				},
				{
					"include": "#if-statement"
				},
				{
					"include": "#else-part"
				},
				{
					"include": "#switch-statement"
				},
				{
					"include": "#goto-statement"
				},
				{
					"include": "#return-statement"
				},
				{
					"include": "#break-or-continue-statement"
				},
				{
					"include": "#throw-statement"
				},
				{
					"include": "#yield-statement"
				},
				{
					"include": "#await-statement"
				},
				{
					"include": "#try-statement"
				},
				{
					"include": "#checked-unchecked-statement"
				},
				{
					"include": "#lock-statement"
				},
				{
					"include": "#using-statement"
				},
				{
					"include": "#labeled-statement"
				},
				{
					"include": "#object-creation-expression"
				},
				{
					"include": "#array-creation-expression"
				},
				{
					"include": "#anonymous-object-creation-expression"
				},
				{
					"include": "#local-declaration"
				},
				{
					"include": "#block"
				},
				{
					"include": "#expression"
				},
				{
					"include": "#punctuation-semicolon"
				}
			]
		},
		"expression": {
			"patterns": [
				{
					"include": "#preprocessor"
				},
				{
					"include": "#comment"
				},
				{
					"include": "#checked-unchecked-expression"
				},
				{
					"include": "#typeof-or-default-expression"
				},
				{
					"include": "#nameof-expression"
				},
				{
					"include": "#throw-expression"
				},
				{
					"include": "#interpolated-string"
				},
				{
					"include": "#verbatim-interpolated-string"
				},
				{
					"include": "#this-or-base-expression"
				},
				{
					"include": "#switch-expression"
				},
				{
					"include": "#conditional-operator"
				},
				{
					"include": "#expression-operators"
				},
				{
					"include": "#await-expression"
				},
				{
					"include": "#query-expression"
				},
				{
					"include": "#as-expression"
				},
				{
					"include": "#is-expression"
				},
				{
					"include": "#anonymous-method-expression"
				},
				{
					"include": "#object-creation-expression"
				},
				{
					"include": "#array-creation-expression"
				},
				{
					"include": "#anonymous-object-creation-expression"
				},
				{
					"include": "#invocation-expression"
				},
				{
					"include": "#member-access-expression"
				},
				{
					"include": "#element-access-expression"
				},
				{
					"include": "#cast-expression"
				},
				{
					"include": "#literal"
				},
				{
					"include": "#parenthesized-expression"
				},
				{
					"include": "#tuple-deconstruction-assignment"
				},
				{
					"include": "#initializer-expression"
				},
				{
					"include": "#identifier"
				}
			]
		},
		"extern-alias-directive": {
			"begin": "\\s*(extern)\\b\\s*(alias)\\b\\s*(@?[_[:alpha:]][_[:alnum:]]*)",
			"beginCaptures": {
				"1": {
					"name": "keyword.other.extern.cs"
				},
				"2": {
					"name": "keyword.other.alias.cs"
				},
				"3": {
					"name": "variable.other.alias.cs"
				}
			},
			"end": "(?=;)"
		},
		"using-directive": {
			"patterns": [
				{
					"begin": "\\b(using)\\b\\s+(static)\\s+",
					"beginCaptures": {
						"1": {
							"name": "keyword.other.using.cs"
						},
						"2": {
							"name": "keyword.other.static.cs"
						}
					},
					"end": "(?=;)",
					"patterns": [
						{
							"include": "#type"
						}
					]
				},
				{
					"begin": "\\b(using)\\s+(?=(@?[_[:alpha:]][_[:alnum:]]*)\\s*=)",
					"beginCaptures": {
						"1": {
							"name": "keyword.other.using.cs"
						},
						"2": {
							"name": "entity.name.type.alias.cs"
						}
					},
					"end": "(?=;)",
					"patterns": [
						{
							"include": "#comment"
						},
						{
							"include": "#type"
						},
						{
							"include": "#operator-assignment"
						}
					]
				},
				{
					"begin": "\\b(using)\\s*",
					"beginCaptures": {
						"1": {
							"name": "keyword.other.using.cs"
						}
					},
					"end": "(?=;)",
					"patterns": [
						{
							"include": "#comment"
						},
						{
							"name": "entity.name.type.namespace.cs",
							"match": "@?[_[:alpha:]][_[:alnum:]]*"
						},
						{
							"include": "#operator-assignment"
						}
					]
				}
			]
		},
		"attribute-section": {
			"begin": "(\\[)(assembly|module|field|event|method|param|property|return|type)?(\\:)?",
			"beginCaptures": {
				"1": {
					"name": "punctuation.squarebracket.open.cs"
				},
				"2": {
					"name": "keyword.other.attribute-specifier.cs"
				},
				"3": {
					"name": "punctuation.separator.colon.cs"
				}
			},
			"end": "(\\])",
			"endCaptures": {
				"1": {
					"name": "punctuation.squarebracket.close.cs"
				}
			},
			"patterns": [
				{
					"include": "#comment"
				},
				{
					"include": "#attribute"
				},
				{
					"include": "#punctuation-comma"
				}
			]
		},
		"attribute": {
			"patterns": [
				{
					"include": "#type-name"
				},
				{
					"include": "#attribute-arguments"
				}
			]
		},
		"attribute-arguments": {
			"begin": "(\\()",
			"beginCaptures": {
				"1": {
					"name": "punctuation.parenthesis.open.cs"
				}
			},
			"end": "(\\))",
			"endCaptures": {
				"1": {
					"name": "punctuation.parenthesis.close.cs"
				}
			},
			"patterns": [
				{
					"include": "#attribute-named-argument"
				},
				{
					"include": "#expression"
				},
				{
					"include": "#punctuation-comma"
				}
			]
		},
		"attribute-named-argument": {
			"begin": "(@?[_[:alpha:]][_[:alnum:]]*)\\s*(?==)",
			"beginCaptures": {
				"1": {
					"name": "entity.name.variable.property.cs"
				}
			},
			"end": "(?=(,|\\)))",
			"patterns": [
				{
					"include": "#operator-assignment"
				},
				{
					"include": "#expression"
				}
			]
		},
		"namespace-declaration": {
			"begin": "\\b(namespace)\\s+",
			"beginCaptures": {
				"1": {
					"name": "keyword.other.namespace.cs"
				}
			},
			"end": "(?<=\\})|(?=;)",
			"patterns": [
				{
					"include": "#comment"
				},
				{
					"name": "entity.name.type.namespace.cs",
					"match": "@?[_[:alpha:]][_[:alnum:]]*"
				},
				{
					"include": "#punctuation-accessor"
				},
				{
					"begin": "\\{",
					"beginCaptures": {
						"0": {
							"name": "punctuation.curlybrace.open.cs"
						}
					},
					"end": "\\}",
					"endCaptures": {
						"0": {
							"name": "punctuation.curlybrace.close.cs"
						}
					},
					"patterns": [
						{
							"include": "#declarations"
						},
						{
							"include": "#using-directive"
						},
						{
							"include": "#punctuation-semicolon"
						}
					]
				}
			]
		},
		"storage-modifier": {
			"name": "storage.modifier.cs",
			"match": "(?<!\\.)\\b(new|public|protected|internal|private|abstract|virtual|override|sealed|static|partial|readonly|volatile|const|extern|async|unsafe|ref)\\b"
		},
		"class-declaration": {
			"begin": "(?=\\bclass\\b)",
			"end": "(?<=\\})",
			"patterns": [
				{
					"begin": "(?x)\n\\b(class)\\b\\s+\n(@?[_[:alpha:]][_[:alnum:]]*)\\s*",
					"beginCaptures": {
						"1": {
							"name": "keyword.other.class.cs"
						},
						"2": {
							"name": "entity.name.type.class.cs"
						}
					},
					"end": "(?=\\{)",
					"patterns": [
						{
							"include": "#comment"
						},
						{
							"include": "#type-parameter-list"
						},
						{
							"include": "#base-types"
						},
						{
							"include": "#generic-constraints"
						}
					]
				},
				{
					"begin": "\\{",
					"beginCaptures": {
						"0": {
							"name": "punctuation.curlybrace.open.cs"
						}
					},
					"end": "\\}",
					"endCaptures": {
						"0": {
							"name": "punctuation.curlybrace.close.cs"
						}
					},
					"patterns": [
						{
							"include": "#class-or-struct-members"
						}
					]
				},
				{
					"include": "#preprocessor"
				},
				{
					"include": "#comment"
				}
			]
		},
		"delegate-declaration": {
			"begin": "(?x)\n(?:\\b(delegate)\\b)\\s+\n(?<type_name>\n  (?:\n    (?:ref\\s+(?:readonly\\s+)?)?   # ref return\n    (?:\n      (?:(?<identifier>@?[_[:alpha:]][_[:alnum:]]*)\\s*\\:\\:\\s*)? # alias-qualification\n      (?<name_and_type_args> # identifier + type arguments (if any)\n        \\g<identifier>\\s*\n        (?<type_args>\\s*<(?:[^<>]|\\g<type_args>)+>\\s*)?\n      )\n      (?:\\s*\\.\\s*\\g<name_and_type_args>)* | # Are there any more names being dotted into?\n      (?<tuple>\\s*\\((?:[^\\(\\)]|\\g<tuple>)+\\))\n    )\n    (?:\\s*\\?\\s*)? # nullable suffix?\n    (?:\\s* # array suffix?\n      \\[\n        (?:\\s*,\\s*)* # commata for multi-dimensional arrays\n      \\]\n      \\s*\n      (?:\\?)? # arrays can be nullable reference types\n      \\s*\n    )*\n  )\n)\\s+\n(\\g<identifier>)\\s*\n(<([^<>]+)>)?\\s*\n(?=\\()",
			"beginCaptures": {
				"1": {
					"name": "keyword.other.delegate.cs"
				},
				"2": {
					"patterns": [
						{
							"include": "#type"
						}
					]
				},
				"7": {
					"name": "entity.name.type.delegate.cs"
				},
				"8": {
					"patterns": [
						{
							"include": "#type-parameter-list"
						}
					]
				}
			},
			"end": "(?=;)",
			"patterns": [
				{
					"include": "#comment"
				},
				{
					"include": "#parenthesized-parameter-list"
				},
				{
					"include": "#generic-constraints"
				}
			]
		},
		"enum-declaration": {
			"begin": "(?=\\benum\\b)",
			"end": "(?<=\\})",
			"patterns": [
				{
					"begin": "(?=enum)",
					"end": "(?=\\{)",
					"patterns": [
						{
							"include": "#comment"
						},
						{
							"match": "(enum)\\s+(@?[_[:alpha:]][_[:alnum:]]*)",
							"captures": {
								"1": {
									"name": "keyword.other.enum.cs"
								},
								"2": {
									"name": "entity.name.type.enum.cs"
								}
							}
						},
						{
							"begin": ":",
							"beginCaptures": {
								"0": {
									"name": "punctuation.separator.colon.cs"
								}
							},
							"end": "(?=\\{)",
							"patterns": [
								{
									"include": "#type"
								}
							]
						}
					]
				},
				{
					"begin": "\\{",
					"beginCaptures": {
						"0": {
							"name": "punctuation.curlybrace.open.cs"
						}
					},
					"end": "\\}",
					"endCaptures": {
						"0": {
							"name": "punctuation.curlybrace.close.cs"
						}
					},
					"patterns": [
						{
							"include": "#preprocessor"
						},
						{
							"include": "#comment"
						},
						{
							"include": "#attribute-section"
						},
						{
							"include": "#punctuation-comma"
						},
						{
							"begin": "@?[_[:alpha:]][_[:alnum:]]*",
							"beginCaptures": {
								"0": {
									"name": "entity.name.variable.enum-member.cs"
								}
							},
							"end": "(?=(,|\\}))",
							"patterns": [
								{
									"include": "#comment"
								},
								{
									"include": "#variable-initializer"
								}
							]
						}
					]
				},
				{
					"include": "#preprocessor"
				},
				{
					"include": "#comment"
				}
			]
		},
		"interface-declaration": {
			"begin": "(?=\\binterface\\b)",
			"end": "(?<=\\})",
			"patterns": [
				{
					"begin": "(?x)\n(interface)\\b\\s+\n(@?[_[:alpha:]][_[:alnum:]]*)",
					"beginCaptures": {
						"1": {
							"name": "keyword.other.interface.cs"
						},
						"2": {
							"name": "entity.name.type.interface.cs"
						}
					},
					"end": "(?=\\{)",
					"patterns": [
						{
							"include": "#comment"
						},
						{
							"include": "#type-parameter-list"
						},
						{
							"include": "#base-types"
						},
						{
							"include": "#generic-constraints"
						}
					]
				},
				{
					"begin": "\\{",
					"beginCaptures": {
						"0": {
							"name": "punctuation.curlybrace.open.cs"
						}
					},
					"end": "\\}",
					"endCaptures": {
						"0": {
							"name": "punctuation.curlybrace.close.cs"
						}
					},
					"patterns": [
						{
							"include": "#interface-members"
						}
					]
				},
				{
					"include": "#preprocessor"
				},
				{
					"include": "#comment"
				}
			]
		},
		"record-declaration": {
			"begin": "(?=\\brecord\\b)",
			"end": "(?<=\\})",
			"patterns": [
				{
					"begin": "(?x)\n(record)\\b\\s+\n(@?[_[:alpha:]][_[:alnum:]]*)",
					"beginCaptures": {
						"1": {
							"name": "keyword.other.record.cs"
						},
						"2": {
							"name": "entity.name.type.record.cs"
						}
					},
					"end": "(?=\\{)",
					"patterns": [
						{
							"include": "#comment"
						},
						{
							"include": "#type-parameter-list"
						},
						{
							"include": "#base-types"
						},
						{
							"include": "#generic-constraints"
						}
					]
				},
				{
					"begin": "\\{",
					"beginCaptures": {
						"0": {
							"name": "punctuation.curlybrace.open.cs"
						}
					},
					"end": "\\}",
					"endCaptures": {
						"0": {
							"name": "punctuation.curlybrace.close.cs"
						}
					},
					"patterns": [
						{
							"include": "#class-or-struct-members"
						}
					]
				},
				{
					"include": "#preprocessor"
				},
				{
					"include": "#comment"
				}
			]
		},
		"struct-declaration": {
			"begin": "(?=\\bstruct\\b)",
			"end": "(?<=\\})",
			"patterns": [
				{
					"begin": "(?x)\n(struct)\\b\\s+\n(@?[_[:alpha:]][_[:alnum:]]*)",
					"beginCaptures": {
						"1": {
							"name": "keyword.other.struct.cs"
						},
						"2": {
							"name": "entity.name.type.struct.cs"
						}
					},
					"end": "(?=\\{)",
					"patterns": [
						{
							"include": "#comment"
						},
						{
							"include": "#type-parameter-list"
						},
						{
							"include": "#base-types"
						},
						{
							"include": "#generic-constraints"
						}
					]
				},
				{
					"begin": "\\{",
					"beginCaptures": {
						"0": {
							"name": "punctuation.curlybrace.open.cs"
						}
					},
					"end": "\\}",
					"endCaptures": {
						"0": {
							"name": "punctuation.curlybrace.close.cs"
						}
					},
					"patterns": [
						{
							"include": "#class-or-struct-members"
						}
					]
				},
				{
					"include": "#preprocessor"
				},
				{
					"include": "#comment"
				}
			]
		},
		"type-parameter-list": {
			"begin": "\\<",
			"beginCaptures": {
				"0": {
					"name": "punctuation.definition.typeparameters.begin.cs"
				}
			},
			"end": "\\>",
			"endCaptures": {
				"0": {
					"name": "punctuation.definition.typeparameters.end.cs"
				}
			},
			"patterns": [
				{
					"match": "\\b(in|out)\\b",
					"captures": {
						"1": {
							"name": "storage.modifier.cs"
						}
					}
				},
				{
					"match": "(@?[_[:alpha:]][_[:alnum:]]*)\\b",
					"captures": {
						"1": {
							"name": "entity.name.type.type-parameter.cs"
						}
					}
				},
				{
					"include": "#comment"
				},
				{
					"include": "#punctuation-comma"
				},
				{
					"include": "#attribute-section"
				}
			]
		},
		"base-types": {
			"begin": ":",
			"beginCaptures": {
				"0": {
					"name": "punctuation.separator.colon.cs"
				}
			},
			"end": "(?=\\{|where)",
			"patterns": [
				{
					"include": "#type"
				},
				{
					"include": "#punctuation-comma"
				},
				{
					"include": "#preprocessor"
				}
			]
		},
		"generic-constraints": {
			"begin": "(where)\\s+(@?[_[:alpha:]][_[:alnum:]]*)\\s*(:)",
			"beginCaptures": {
				"1": {
					"name": "keyword.other.where.cs"
				},
				"2": {
					"name": "entity.name.type.type-parameter.cs"
				},
				"3": {
					"name": "punctuation.separator.colon.cs"
				}
			},
			"end": "(?=\\{|where|;|=>)",
			"patterns": [
				{
					"name": "keyword.other.class.cs",
					"match": "\\bclass\\b"
				},
				{
					"name": "keyword.other.struct.cs",
					"match": "\\bstruct\\b"
				},
				{
					"match": "(new)\\s*(\\()\\s*(\\))",
					"captures": {
						"1": {
							"name": "keyword.other.new.cs"
						},
						"2": {
							"name": "punctuation.parenthesis.open.cs"
						},
						"3": {
							"name": "punctuation.parenthesis.close.cs"
						}
					}
				},
				{
					"include": "#type"
				},
				{
					"include": "#punctuation-comma"
				},
				{
					"include": "#generic-constraints"
				}
			]
		},
		"field-declaration": {
			"begin": "(?x)\n(?<type_name>\n  (?:\n    (?:\n      (?:(?<identifier>@?[_[:alpha:]][_[:alnum:]]*)\\s*\\:\\:\\s*)? # alias-qualification\n      (?<name_and_type_args> # identifier + type arguments (if any)\n        \\g<identifier>\\s*\n        (?<type_args>\\s*<(?:[^<>]|\\g<type_args>)+>\\s*)?\n      )\n      (?:\\s*\\.\\s*\\g<name_and_type_args>)* | # Are there any more names being dotted into?\n      (?<tuple>\\s*\\((?:[^\\(\\)]|\\g<tuple>)+\\))\n    )\n    (?:\\s*\\?\\s*)? # nullable suffix?\n    (?:\\s* # array suffix?\n      \\[\n        (?:\\s*,\\s*)* # commata for multi-dimensional arrays\n      \\]\n      \\s*\n      (?:\\?)? # arrays can be nullable reference types\n      \\s*\n    )*\n  )\n)\\s+\n(\\g<identifier>)\\s* # first field name\n(?!=>|==)(?=,|;|=|$)",
			"beginCaptures": {
				"1": {
					"patterns": [
						{
							"include": "#type"
						}
					]
				},
				"6": {
					"name": "entity.name.variable.field.cs"
				}
			},
			"end": "(?=;)",
			"patterns": [
				{
					"name": "entity.name.variable.field.cs",
					"match": "@?[_[:alpha:]][_[:alnum:]]*"
				},
				{
					"include": "#punctuation-comma"
				},
				{
					"include": "#comment"
				},
				{
					"include": "#variable-initializer"
				},
				{
					"include": "#class-or-struct-members"
				}
			]
		},
		"property-declaration": {
			"begin": "(?x)\n\n# The negative lookahead below ensures that we don't match nested types\n# or other declarations as properties.\n(?![[:word:][:space:]]*\\b(?:class|interface|struct|enum|event)\\b)\n\n(?<return_type>\n  (?<type_name>\n    (?:\n      (?:ref\\s+(?:readonly\\s+)?)?   # ref return\n      (?:\n        (?:(?<identifier>@?[_[:alpha:]][_[:alnum:]]*)\\s*\\:\\:\\s*)? # alias-qualification\n        (?<name_and_type_args> # identifier + type arguments (if any)\n          \\g<identifier>\\s*\n          (?<type_args>\\s*<(?:[^<>]|\\g<type_args>)+>\\s*)?\n        )\n        (?:\\s*\\.\\s*\\g<name_and_type_args>)* | # Are there any more names being dotted into?\n        (?<tuple>\\s*\\((?:[^\\(\\)]|\\g<tuple>)+\\))\n      )\n      (?:\\s*\\?\\s*)? # nullable suffix?\n      (?:\\s* # array suffix?\n        \\[\n          (?:\\s*,\\s*)* # commata for multi-dimensional arrays\n        \\]\n        \\s*\n        (?:\\?)? # arrays can be nullable reference types\n        \\s*\n      )*\n    )\n  )\\s+\n)\n(?<interface_name>\\g<type_name>\\s*\\.\\s*)?\n(?<property_name>\\g<identifier>)\\s*\n(?=\\{|=>|$)",
			"beginCaptures": {
				"1": {
					"patterns": [
						{
							"include": "#type"
						}
					]
				},
				"7": {
					"patterns": [
						{
							"include": "#type"
						},
						{
							"include": "#punctuation-accessor"
						}
					]
				},
				"8": {
					"name": "entity.name.variable.property.cs"
				}
			},
			"end": "(?<=\\})|(?=;)",
			"patterns": [
				{
					"include": "#comment"
				},
				{
					"include": "#property-accessors"
				},
				{
					"include": "#expression-body"
				},
				{
					"include": "#variable-initializer"
				},
				{
					"include": "#class-or-struct-members"
				}
			]
		},
		"indexer-declaration": {
			"begin": "(?x)\n(?<return_type>\n  (?<type_name>\n    (?:\n      (?:ref\\s+(?:readonly\\s+)?)?   # ref return\n      (?:\n        (?:(?<identifier>@?[_[:alpha:]][_[:alnum:]]*)\\s*\\:\\:\\s*)? # alias-qualification\n        (?<name_and_type_args> # identifier + type arguments (if any)\n          \\g<identifier>\\s*\n          (?<type_args>\\s*<(?:[^<>]|\\g<type_args>)+>\\s*)?\n        )\n        (?:\\s*\\.\\s*\\g<name_and_type_args>)* | # Are there any more names being dotted into?\n        (?<tuple>\\s*\\((?:[^\\(\\)]|\\g<tuple>)+\\))\n      )\n      (?:\\s*\\?\\s*)? # nullable suffix?\n      (?:\\s* # array suffix?\n        \\[\n          (?:\\s*,\\s*)* # commata for multi-dimensional arrays\n        \\]\n        \\s*\n        (?:\\?)? # arrays can be nullable reference types\n        \\s*\n      )*\n    )\n  )\\s+\n)\n(?<interface_name>\\g<type_name>\\s*\\.\\s*)?\n(?<indexer_name>this)\\s*\n(?=\\[)",
			"beginCaptures": {
				"1": {
					"patterns": [
						{
							"include": "#type"
						}
					]
				},
				"7": {
					"patterns": [
						{
							"include": "#type"
						},
						{
							"include": "#punctuation-accessor"
						}
					]
				},
				"8": {
					"name": "keyword.other.this.cs"
				}
			},
			"end": "(?<=\\})|(?=;)",
			"patterns": [
				{
					"include": "#comment"
				},
				{
					"include": "#bracketed-parameter-list"
				},
				{
					"include": "#property-accessors"
				},
				{
					"include": "#expression-body"
				},
				{
					"include": "#variable-initializer"
				}
			]
		},
		"event-declaration": {
			"begin": "(?x)\n\\b(event)\\b\\s*\n(?<return_type>\n  (?<type_name>\n    (?:\n      (?:\n        (?:(?<identifier>@?[_[:alpha:]][_[:alnum:]]*)\\s*\\:\\:\\s*)? # alias-qualification\n        (?<name_and_type_args> # identifier + type arguments (if any)\n          \\g<identifier>\\s*\n          (?<type_args>\\s*<(?:[^<>]|\\g<type_args>)+>\\s*)?\n        )\n        (?:\\s*\\.\\s*\\g<name_and_type_args>)* | # Are there any more names being dotted into?\n        (?<tuple>\\s*\\((?:[^\\(\\)]|\\g<tuple>)+\\))\n      )\n      (?:\\s*\\?\\s*)? # nullable suffix?\n      (?:\\s* # array suffix?\n        \\[\n          (?:\\s*,\\s*)* # commata for multi-dimensional arrays\n        \\]\n        \\s*\n        (?:\\?)? # arrays can be nullable reference types\n        \\s*\n      )*\n    )\n  )\\s+\n)\n(?<interface_name>\\g<type_name>\\s*\\.\\s*)?\n(?<event_names>\\g<identifier>(?:\\s*,\\s*\\g<identifier>)*)\\s*\n(?=\\{|;|$)",
			"beginCaptures": {
				"1": {
					"name": "keyword.other.event.cs"
				},
				"2": {
					"patterns": [
						{
							"include": "#type"
						}
					]
				},
				"8": {
					"patterns": [
						{
							"include": "#type"
						},
						{
							"include": "#punctuation-accessor"
						}
					]
				},
				"9": {
					"patterns": [
						{
							"name": "entity.name.variable.event.cs",
							"match": "@?[_[:alpha:]][_[:alnum:]]*"
						},
						{
							"include": "#punctuation-comma"
						}
					]
				}
			},
			"end": "(?<=\\})|(?=;)",
			"patterns": [
				{
					"include": "#comment"
				},
				{
					"include": "#event-accessors"
				},
				{
					"include": "#punctuation-comma"
				}
			]
		},
		"property-accessors": {
			"begin": "\\{",
			"beginCaptures": {
				"0": {
					"name": "punctuation.curlybrace.open.cs"
				}
			},
			"end": "\\}",
			"endCaptures": {
				"0": {
					"name": "punctuation.curlybrace.close.cs"
				}
			},
			"patterns": [
				{
					"name": "storage.modifier.cs",
					"match": "\\b(private|protected|internal)\\b"
				},
				{
					"name": "keyword.other.get.cs",
					"match": "\\b(get)\\b"
				},
				{
					"name": "keyword.other.set.cs",
					"match": "\\b(set)\\b"
				},
				{
					"name": "keyword.other.init.cs",
					"match": "\\b(init)\\b"
				},
				{
					"include": "#comment"
				},
				{
					"include": "#attribute-section"
				},
				{
					"include": "#expression-body"
				},
				{
					"include": "#block"
				},
				{
					"include": "#punctuation-semicolon"
				}
			]
		},
		"event-accessors": {
			"begin": "\\{",
			"beginCaptures": {
				"0": {
					"name": "punctuation.curlybrace.open.cs"
				}
			},
			"end": "\\}",
			"endCaptures": {
				"0": {
					"name": "punctuation.curlybrace.close.cs"
				}
			},
			"patterns": [
				{
					"name": "keyword.other.add.cs",
					"match": "\\b(add)\\b"
				},
				{
					"name": "keyword.other.remove.cs",
					"match": "\\b(remove)\\b"
				},
				{
					"include": "#comment"
				},
				{
					"include": "#attribute-section"
				},
				{
					"include": "#expression-body"
				},
				{
					"include": "#block"
				},
				{
					"include": "#punctuation-semicolon"
				}
			]
		},
		"method-declaration": {
			"begin": "(?x)\n(?<return_type>\n  (?<type_name>\n    (?:\n      (?:ref\\s+(?:readonly\\s+)?)?   # ref return\n      (?:\n        (?:(?<identifier>@?[_[:alpha:]][_[:alnum:]]*)\\s*\\:\\:\\s*)? # alias-qualification\n        (?<name_and_type_args> # identifier + type arguments (if any)\n          \\g<identifier>\\s*\n          (?<type_args>\\s*<(?:[^<>]|\\g<type_args>)+>\\s*)?\n        )\n        (?:\\s*\\.\\s*\\g<name_and_type_args>)* | # Are there any more names being dotted into?\n        (?<tuple>\\s*\\((?:[^\\(\\)]|\\g<tuple>)+\\))\n      )\n      (?:\\s*\\?\\s*)? # nullable suffix?\n      (?:\\s* # array suffix?\n        \\[\n          (?:\\s*,\\s*)* # commata for multi-dimensional arrays\n        \\]\n        \\s*\n        (?:\\?)? # arrays can be nullable reference types\n        \\s*\n      )*\n    )\n  )\\s+\n)\n(?<interface_name>\\g<type_name>\\s*\\.\\s*)?\n(\\g<identifier>)\\s*\n(<([^<>]+)>)?\\s*\n(?=\\()",
			"beginCaptures": {
				"1": {
					"patterns": [
						{
							"include": "#type"
						}
					]
				},
				"7": {
					"patterns": [
						{
							"include": "#type"
						},
						{
							"include": "#punctuation-accessor"
						}
					]
				},
				"8": {
					"name": "entity.name.function.cs"
				},
				"9": {
					"patterns": [
						{
							"include": "#type-parameter-list"
						}
					]
				}
			},
			"end": "(?<=\\})|(?=;)",
			"patterns": [
				{
					"include": "#comment"
				},
				{
					"include": "#parenthesized-parameter-list"
				},
				{
					"include": "#generic-constraints"
				},
				{
					"include": "#expression-body"
				},
				{
					"include": "#block"
				}
			]
		},
		"constructor-declaration": {
			"begin": "(?=@?[_[:alpha:]][_[:alnum:]]*\\s*\\()",
			"end": "(?<=\\})|(?=;)",
			"patterns": [
				{
					"match": "(@?[_[:alpha:]][_[:alnum:]]*)\\b",
					"captures": {
						"1": {
							"name": "entity.name.function.cs"
						}
					}
				},
				{
					"begin": "(:)",
					"beginCaptures": {
						"1": {
							"name": "punctuation.separator.colon.cs"
						}
					},
					"end": "(?=\\{|=>)",
					"patterns": [
						{
							"include": "#constructor-initializer"
						}
					]
				},
				{
					"include": "#parenthesized-parameter-list"
				},
				{
					"include": "#preprocessor"
				},
				{
					"include": "#comment"
				},
				{
					"include": "#expression-body"
				},
				{
					"include": "#block"
				}
			]
		},
		"constructor-initializer": {
			"begin": "\\b(?:(base)|(this))\\b\\s*(?=\\()",
			"beginCaptures": {
				"1": {
					"name": "keyword.other.base.cs"
				},
				"2": {
					"name": "keyword.other.this.cs"
				}
			},
			"end": "(?<=\\))",
			"patterns": [
				{
					"include": "#argument-list"
				}
			]
		},
		"destructor-declaration": {
			"begin": "(~)(@?[_[:alpha:]][_[:alnum:]]*)\\s*(?=\\()",
			"beginCaptures": {
				"1": {
					"name": "punctuation.tilde.cs"
				},
				"2": {
					"name": "entity.name.function.cs"
				}
			},
			"end": "(?<=\\})|(?=;)",
			"patterns": [
				{
					"include": "#comment"
				},
				{
					"include": "#parenthesized-parameter-list"
				},
				{
					"include": "#expression-body"
				},
				{
					"include": "#block"
				}
			]
		},
		"operator-declaration": {
			"begin": "(?x)\n(?<type_name>\n  (?:\n    (?:ref\\s+(?:readonly\\s+)?)?   # ref return\n    (?:\n      (?:(?<identifier>@?[_[:alpha:]][_[:alnum:]]*)\\s*\\:\\:\\s*)? # alias-qualification\n      (?<name_and_type_args> # identifier + type arguments (if any)\n        \\g<identifier>\\s*\n        (?<type_args>\\s*<(?:[^<>]|\\g<type_args>)+>\\s*)?\n      )\n      (?:\\s*\\.\\s*\\g<name_and_type_args>)* | # Are there any more names being dotted into?\n      (?<tuple>\\s*\\((?:[^\\(\\)]|\\g<tuple>)+\\))\n    )\n    (?:\\s*\\?\\s*)? # nullable suffix?\n    (?:\\s* # array suffix?\n      \\[\n        (?:\\s*,\\s*)* # commata for multi-dimensional arrays\n      \\]\n      \\s*\n      (?:\\?)? # arrays can be nullable reference types\n      \\s*\n    )*\n  )\n)\\s*\n(?<operator_keyword>(?:\\b(?:operator)))\\s*\n(?<operator>(?:\\+|-|\\*|/|%|&|\\||\\^|\\<\\<|\\>\\>|==|!=|\\>|\\<|\\>=|\\<=|!|~|\\+\\+|--|true|false))\\s*\n(?=\\()",
			"beginCaptures": {
				"1": {
					"patterns": [
						{
							"include": "#type"
						}
					]
				},
				"6": {
					"name": "keyword.other.operator-decl.cs"
				},
				"7": {
					"name": "entity.name.function.cs"
				}
			},
			"end": "(?<=\\})|(?=;)",
			"patterns": [
				{
					"include": "#comment"
				},
				{
					"include": "#parenthesized-parameter-list"
				},
				{
					"include": "#expression-body"
				},
				{
					"include": "#block"
				}
			]
		},
		"conversion-operator-declaration": {
			"begin": "(?x)\n(?<explicit_or_implicit_keyword>(?:\\b(?:explicit|implicit)))\\s*\n(?<operator_keyword>(?:\\b(?:operator)))\\s*\n(?<type_name>\n  (?:\n    (?:ref\\s+(?:readonly\\s+)?)?   # ref return\n    (?:\n      (?:(?<identifier>@?[_[:alpha:]][_[:alnum:]]*)\\s*\\:\\:\\s*)? # alias-qualification\n      (?<name_and_type_args> # identifier + type arguments (if any)\n        \\g<identifier>\\s*\n        (?<type_args>\\s*<(?:[^<>]|\\g<type_args>)+>\\s*)?\n      )\n      (?:\\s*\\.\\s*\\g<name_and_type_args>)* | # Are there any more names being dotted into?\n      (?<tuple>\\s*\\((?:[^\\(\\)]|\\g<tuple>)+\\))\n    )\n    (?:\\s*\\?\\s*)? # nullable suffix?\n    (?:\\s* # array suffix?\n      \\[\n        (?:\\s*,\\s*)* # commata for multi-dimensional arrays\n      \\]\n      \\s*\n      (?:\\?)? # arrays can be nullable reference types\n      \\s*\n    )*\n  )\n)\\s*\n(?=\\()",
			"beginCaptures": {
				"1": {
					"patterns": [
						{
							"match": "\\b(explicit)\\b",
							"captures": {
								"1": {
									"name": "keyword.other.explicit.cs"
								}
							}
						},
						{
							"match": "\\b(implicit)\\b",
							"captures": {
								"1": {
									"name": "keyword.other.implicit.cs"
								}
							}
						}
					]
				},
				"2": {
					"name": "keyword.other.operator-decl.cs"
				},
				"3": {
					"patterns": [
						{
							"include": "#type"
						}
					]
				}
			},
			"end": "(?<=\\})|(?=;)",
			"patterns": [
				{
					"include": "#comment"
				},
				{
					"include": "#parenthesized-parameter-list"
				},
				{
					"include": "#expression-body"
				},
				{
					"include": "#block"
				}
			]
		},
		"block": {
			"begin": "\\{",
			"beginCaptures": {
				"0": {
					"name": "punctuation.curlybrace.open.cs"
				}
			},
			"end": "\\}",
			"endCaptures": {
				"0": {
					"name": "punctuation.curlybrace.close.cs"
				}
			},
			"patterns": [
				{
					"include": "#statement"
				}
			]
		},
		"variable-initializer": {
			"begin": "(?<!=|!)(=)(?!=|>)",
			"beginCaptures": {
				"1": {
					"name": "keyword.operator.assignment.cs"
				}
			},
			"end": "(?=[,\\)\\];}])",
			"patterns": [
				{
					"include": "#ref-modifier"
				},
				{
					"include": "#expression"
				}
			]
		},
		"expression-body": {
			"begin": "=>",
			"beginCaptures": {
				"0": {
					"name": "keyword.operator.arrow.cs"
				}
			},
			"end": "(?=[,\\);}])",
			"patterns": [
				{
					"include": "#ref-modifier"
				},
				{
					"include": "#expression"
				}
			]
		},
		"goto-statement": {
			"begin": "(?<!\\.)\\b(goto)\\b",
			"beginCaptures": {
				"1": {
					"name": "keyword.control.goto.cs"
				}
			},
			"end": "(?=;)",
			"patterns": [
				{
					"begin": "\\b(case)\\b",
					"beginCaptures": {
						"1": {
							"name": "keyword.control.case.cs"
						}
					},
					"end": "(?=;)",
					"patterns": [
						{
							"include": "#expression"
						}
					]
				},
				{
					"match": "\\b(default)\\b",
					"captures": {
						"1": {
							"name": "keyword.control.default.cs"
						}
					}
				},
				{
					"name": "entity.name.label.cs",
					"match": "@?[_[:alpha:]][_[:alnum:]]*"
				}
			]
		},
		"return-statement": {
			"begin": "(?<!\\.)\\b(return)\\b",
			"beginCaptures": {
				"1": {
					"name": "keyword.control.flow.return.cs"
				}
			},
			"end": "(?=;)",
			"patterns": [
				{
					"include": "#ref-modifier"
				},
				{
					"include": "#expression"
				}
			]
		},
		"break-or-continue-statement": {
			"match": "(?<!\\.)\\b(?:(break)|(continue))\\b",
			"captures": {
				"1": {
					"name": "keyword.control.flow.break.cs"
				},
				"2": {
					"name": "keyword.control.flow.continue.cs"
				}
			}
		},
		"throw-statement": {
			"begin": "(?<!\\.)\\b(throw)\\b",
			"beginCaptures": {
				"1": {
					"name": "keyword.control.flow.throw.cs"
				}
			},
			"end": "(?=;)",
			"patterns": [
				{
					"include": "#expression"
				}
			]
		},
		"yield-statement": {
			"patterns": [
				{
					"include": "#yield-return-statement"
				},
				{
					"include": "#yield-break-statement"
				}
			]
		},
		"yield-return-statement": {
			"begin": "(?<!\\.)\\b(yield)\\b\\s*\\b(return)\\b",
			"beginCaptures": {
				"1": {
					"name": "keyword.control.flow.yield.cs"
				},
				"2": {
					"name": "keyword.control.flow.return.cs"
				}
			},
			"end": "(?=;)",
			"patterns": [
				{
					"include": "#expression"
				}
			]
		},
		"yield-break-statement": {
			"match": "(?<!\\.)\\b(yield)\\b\\s*\\b(break)\\b",
			"captures": {
				"1": {
					"name": "keyword.control.flow.yield.cs"
				},
				"2": {
					"name": "keyword.control.flow.break.cs"
				}
			}
		},
		"await-statement": {
			"begin": "(?<!\\.)\\b(await)\\b",
			"beginCaptures": {
				"1": {
					"name": "keyword.other.await.cs"
				}
			},
			"end": "(?=;)",
			"patterns": [
				{
					"include": "#statement"
				}
			]
		},
		"if-statement": {
			"begin": "(?<!\\.)\\b(if)\\b\\s*(?=\\()",
			"beginCaptures": {
				"1": {
					"name": "keyword.control.conditional.if.cs"
				}
			},
			"end": "(?<=\\})|(?=;)",
			"patterns": [
				{
					"begin": "\\(",
					"beginCaptures": {
						"0": {
							"name": "punctuation.parenthesis.open.cs"
						}
					},
					"end": "\\)",
					"endCaptures": {
						"0": {
							"name": "punctuation.parenthesis.close.cs"
						}
					},
					"patterns": [
						{
							"include": "#expression"
						}
					]
				},
				{
					"include": "#statement"
				}
			]
		},
		"else-part": {
			"begin": "(?<!\\.)\\b(else)\\b",
			"beginCaptures": {
				"1": {
					"name": "keyword.control.conditional.else.cs"
				}
			},
			"end": "(?<=\\})|(?=;)",
			"patterns": [
				{
					"include": "#statement"
				}
			]
		},
		"switch-statement": {
			"begin": "(?<!\\.)\\b(switch)\\b\\s*(?=\\()",
			"beginCaptures": {
				"1": {
					"name": "keyword.control.switch.cs"
				}
			},
			"end": "(?<=\\})",
			"patterns": [
				{
					"begin": "\\(",
					"beginCaptures": {
						"0": {
							"name": "punctuation.parenthesis.open.cs"
						}
					},
					"end": "\\)",
					"endCaptures": {
						"0": {
							"name": "punctuation.parenthesis.close.cs"
						}
					},
					"patterns": [
						{
							"include": "#expression"
						}
					]
				},
				{
					"begin": "\\{",
					"beginCaptures": {
						"0": {
							"name": "punctuation.curlybrace.open.cs"
						}
					},
					"end": "\\}",
					"endCaptures": {
						"0": {
							"name": "punctuation.curlybrace.close.cs"
						}
					},
					"patterns": [
						{
							"include": "#switch-label"
						},
						{
							"include": "#statement"
						}
					]
				}
			]
		},
		"switch-expression": {
			"begin": "(?x) (?<!\\.)\\b(switch)\\b",
			"beginCaptures": {
				"1": {
					"name": "keyword.control.switch.cs"
				}
			},
			"end": "(?<=\\})",
			"endCaptures": {
				"0": {
					"name": "punctuation.curlybrace.close.cs"
				}
			},
			"patterns": [
				{
					"begin": "\\{",
					"beginCaptures": {
						"0": {
							"name": "punctuation.curlybrace.open.cs"
						}
					},
					"end": "\\}",
					"endCaptures": {
						"0": {
							"name": "punctuation.curlybrace.close.cs"
						}
					},
					"patterns": [
						{
							"include": "#comment"
						},
						{
							"include": "#literal"
						},
						{
							"include": "#switch-var-pattern"
						},
						{
							"include": "#switch-property-expression"
						},
						{
							"include": "#member-access-expression"
						},
						{
							"include": "#switch-pattern"
						},
						{
							"include": "#expression-body"
						},
						{
							"include": "#punctuation-comma"
						}
					]
				}
			]
		},
		"switch-pattern": {
			"begin": "(?x) # e.g. int x OR var x\n(?<type_name>\n  (?:\n    (?:\n      (?:(?<identifier>@?[_[:alpha:]][_[:alnum:]]*)\\s*\\:\\:\\s*)? # alias-qualification\n      (?<name_and_type_args> # identifier + type arguments (if any)\n        \\g<identifier>\\s*\n        (?<type_args>\\s*<(?:[^<>]|\\g<type_args>)+>\\s*)?\n      )\n      (?:\\s*\\.\\s*\\g<name_and_type_args>)* | # Are there any more names being dotted into?\n      (?<tuple>\\s*\\((?:[^\\(\\)]|\\g<tuple>)+\\))\n    )\n    (?:\\s*\\?\\s*)? # nullable suffix?\n    (?:\\s* # array suffix?\n      \\[\n        (?:\\s*,\\s*)* # commata for multi-dimensional arrays\n      \\]\n      \\s*\n      (?:\\?)? # arrays can be nullable reference types\n      \\s*\n    )*\n  )\n)\\s+\n(\\g<identifier>)\\b\\s*",
			"beginCaptures": {
				"1": {
					"patterns": [
						{
							"include": "#type"
						}
					]
				},
				"2": {
					"name": "entity.name.variable.local.cs"
				}
			},
			"end": "(?==>)",
			"patterns": [
				{
					"include": "#comment"
				},
				{
					"include": "#switch-when-clause"
				}
			]
		},
		"switch-property-expression": {
			"begin": "(?x) # e.g. int x OR var x\n(?<type_name>\n  (?:\n    (?:\n      (?:(?<identifier>@?[_[:alpha:]][_[:alnum:]]*)\\s*\\:\\:\\s*)? # alias-qualification\n      (?<name_and_type_args> # identifier + type arguments (if any)\n        \\g<identifier>\\s*\n        (?<type_args>\\s*<(?:[^<>]|\\g<type_args>)+>\\s*)?\n      )\n      (?:\\s*\\.\\s*\\g<name_and_type_args>)* | # Are there any more names being dotted into?\n      (?<tuple>\\s*\\((?:[^\\(\\)]|\\g<tuple>)+\\))\n    )\n    (?:\\s*\\?\\s*)? # nullable suffix?\n    (?:\\s* # array suffix?\n      \\[\n        (?:\\s*,\\s*)* # commata for multi-dimensional arrays\n      \\]\n      \\s*\n      (?:\\?)? # arrays can be nullable reference types\n      \\s*\n    )*\n  )\n)?\\s*\n(\\{)",
			"beginCaptures": {
				"1": {
					"patterns": [
						{
							"include": "#type"
						}
					]
				},
				"6": {
					"name": "punctuation.curlybrace.open.cs"
				}
			},
			"end": "\\}",
			"endCaptures": {
				"0": {
					"name": "punctuation.curlybrace.close.cs"
				}
			},
			"patterns": [
				{
					"include": "#expression"
				},
				{
					"include": "#punctuation-comma"
				}
			]
		},
		"switch-var-pattern": {
			"begin": "(?x) # match foreach (var (x, y) in ...)\n(?:\\b(var)\\b\\s*)\n(?<tuple>\\((?:[^\\(\\)]|\\g<tuple>)+\\))\\s*",
			"beginCaptures": {
				"1": {
					"name": "keyword.other.var.cs"
				},
				"2": {
					"patterns": [
						{
							"include": "#tuple-declaration-deconstruction-element-list"
						}
					]
				}
			},
			"end": "(?==>)",
			"patterns": [
				{
					"include": "#comment"
				},
				{
					"include": "#switch-when-clause"
				}
			]
		},
		"switch-when-clause": {
			"begin": "(?<!\\.)\\b(when)\\b\\s*(\\()?",
			"beginCaptures": {
				"1": {
					"name": "keyword.control.try.when.cs"
				},
				"2": {
					"name": "punctuation.parenthesis.open.cs"
				}
			},
			"end": "(?==>)",
			"patterns": [
				{
					"include": "#comment"
				},
				{
					"include": "#expression"
				},
				{
					"include": "#punctuation-comma"
				},
				{
					"match": "\\(",
					"captures": {
						"0": {
							"name": "punctuation.parenthesis.open.cs"
						}
					}
				},
				{
					"match": "\\)",
					"captures": {
						"0": {
							"name": "punctuation.parenthesis.close.cs"
						}
					}
				}
			]
		},
		"switch-label": {
			"patterns": [
				{
					"begin": "(?<!\\.)\\b(case)\\b\\s+",
					"beginCaptures": {
						"1": {
							"name": "keyword.control.case.cs"
						}
					},
					"end": ":",
					"endCaptures": {
						"0": {
							"name": "punctuation.separator.colon.cs"
						}
					},
					"patterns": [
						{
							"include": "#expression"
						}
					]
				},
				{
					"match": "(?<!\\.)\\b(default)\\b\\s*(:)",
					"captures": {
						"1": {
							"name": "keyword.control.default.cs"
						},
						"2": {
							"name": "punctuation.separator.colon.cs"
						}
					}
				}
			]
		},
		"do-statement": {
			"begin": "(?<!\\.)\\b(do)\\b",
			"beginCaptures": {
				"1": {
					"name": "keyword.control.loop.do.cs"
				}
			},
			"end": "(?=;|})",
			"patterns": [
				{
					"include": "#statement"
				}
			]
		},
		"while-statement": {
			"begin": "(?<!\\.)\\b(while)\\b\\s*(?=\\()",
			"beginCaptures": {
				"1": {
					"name": "keyword.control.loop.while.cs"
				}
			},
			"end": "(?<=\\})|(?=;)",
			"patterns": [
				{
					"begin": "\\(",
					"beginCaptures": {
						"0": {
							"name": "punctuation.parenthesis.open.cs"
						}
					},
					"end": "\\)",
					"endCaptures": {
						"0": {
							"name": "punctuation.parenthesis.close.cs"
						}
					},
					"patterns": [
						{
							"include": "#expression"
						}
					]
				},
				{
					"include": "#statement"
				}
			]
		},
		"for-statement": {
			"begin": "(?<!\\.)\\b(for)\\b\\s*(?=\\()",
			"beginCaptures": {
				"1": {
					"name": "keyword.control.loop.for.cs"
				}
			},
			"end": "(?<=\\})|(?=;)",
			"patterns": [
				{
					"begin": "\\(",
					"beginCaptures": {
						"0": {
							"name": "punctuation.parenthesis.open.cs"
						}
					},
					"end": "\\)",
					"endCaptures": {
						"0": {
							"name": "punctuation.parenthesis.close.cs"
						}
					},
					"patterns": [
						{
							"include": "#local-variable-declaration"
						},
						{
							"include": "#expression"
						},
						{
							"include": "#punctuation-comma"
						},
						{
							"include": "#punctuation-semicolon"
						}
					]
				},
				{
					"include": "#statement"
				}
			]
		},
		"foreach-statement": {
			"begin": "(?<!\\.)\\b(foreach)\\b\\s*(?=\\()",
			"beginCaptures": {
				"1": {
					"name": "keyword.control.loop.foreach.cs"
				}
			},
			"end": "(?<=\\})|(?=;)",
			"patterns": [
				{
					"begin": "\\(",
					"beginCaptures": {
						"0": {
							"name": "punctuation.parenthesis.open.cs"
						}
					},
					"end": "\\)",
					"endCaptures": {
						"0": {
							"name": "punctuation.parenthesis.close.cs"
						}
					},
					"patterns": [
						{
							"match": "(?x)\n(?:\n  (\\bvar\\b)|\n  (?<type_name>\n    (?:\n      (?:\n        (?:(?<identifier>@?[_[:alpha:]][_[:alnum:]]*)\\s*\\:\\:\\s*)? # alias-qualification\n        (?<name_and_type_args> # identifier + type arguments (if any)\n          \\g<identifier>\\s*\n          (?<type_args>\\s*<(?:[^<>]|\\g<type_args>)+>\\s*)?\n        )\n        (?:\\s*\\.\\s*\\g<name_and_type_args>)* | # Are there any more names being dotted into?\n        (?<tuple>\\s*\\((?:[^\\(\\)]|\\g<tuple>)+\\))\n      )\n      (?:\\s*\\?\\s*)? # nullable suffix?\n      (?:\\s* # array suffix?\n        \\[\n          (?:\\s*,\\s*)* # commata for multi-dimensional arrays\n        \\]\n        \\s*\n        (?:\\?)? # arrays can be nullable reference types\n        \\s*\n      )*\n    )\n  )\n)\\s+\n(\\g<identifier>)\\s+\n\\b(in)\\b",
							"captures": {
								"1": {
									"name": "keyword.other.var.cs"
								},
								"2": {
									"patterns": [
										{
											"include": "#type"
										}
									]
								},
								"7": {
									"name": "entity.name.variable.local.cs"
								},
								"8": {
									"name": "keyword.control.loop.in.cs"
								}
							}
						},
						{
							"match": "(?x) # match foreach (var (x, y) in ...)\n(?:\\b(var)\\b\\s*)?\n(?<tuple>\\((?:[^\\(\\)]|\\g<tuple>)+\\))\\s+\n\\b(in)\\b",
							"captures": {
								"1": {
									"name": "keyword.other.var.cs"
								},
								"2": {
									"patterns": [
										{
											"include": "#tuple-declaration-deconstruction-element-list"
										}
									]
								},
								"3": {
									"name": "keyword.control.loop.in.cs"
								}
							}
						},
						{
							"include": "#expression"
						}
					]
				},
				{
					"include": "#statement"
				}
			]
		},
		"try-statement": {
			"patterns": [
				{
					"include": "#try-block"
				},
				{
					"include": "#catch-clause"
				},
				{
					"include": "#finally-clause"
				}
			]
		},
		"try-block": {
			"begin": "(?<!\\.)\\b(try)\\b",
			"beginCaptures": {
				"1": {
					"name": "keyword.control.try.cs"
				}
			},
			"end": "(?<=\\})",
			"patterns": [
				{
					"include": "#comment"
				},
				{
					"include": "#block"
				}
			]
		},
		"finally-clause": {
			"begin": "(?<!\\.)\\b(finally)\\b",
			"beginCaptures": {
				"1": {
					"name": "keyword.control.try.finally.cs"
				}
			},
			"end": "(?<=\\})",
			"patterns": [
				{
					"include": "#comment"
				},
				{
					"include": "#block"
				}
			]
		},
		"catch-clause": {
			"begin": "(?<!\\.)\\b(catch)\\b",
			"beginCaptures": {
				"1": {
					"name": "keyword.control.try.catch.cs"
				}
			},
			"end": "(?<=\\})",
			"patterns": [
				{
					"begin": "\\(",
					"beginCaptures": {
						"0": {
							"name": "punctuation.parenthesis.open.cs"
						}
					},
					"end": "\\)",
					"endCaptures": {
						"0": {
							"name": "punctuation.parenthesis.close.cs"
						}
					},
					"patterns": [
						{
							"match": "(?x)\n(?<type_name>\n  (?:\n    (?:\n      (?:(?<identifier>@?[_[:alpha:]][_[:alnum:]]*)\\s*\\:\\:\\s*)? # alias-qualification\n      (?<name_and_type_args> # identifier + type arguments (if any)\n        \\g<identifier>\\s*\n        (?<type_args>\\s*<(?:[^<>]|\\g<type_args>)+>\\s*)?\n      )\n      (?:\\s*\\.\\s*\\g<name_and_type_args>)* | # Are there any more names being dotted into?\n      (?<tuple>\\s*\\((?:[^\\(\\)]|\\g<tuple>)+\\))\n    )\n    (?:\\s*\\?\\s*)? # nullable suffix?\n    (?:\\s* # array suffix?\n      \\[\n        (?:\\s*,\\s*)* # commata for multi-dimensional arrays\n      \\]\n      \\s*\n      (?:\\?)? # arrays can be nullable reference types\n      \\s*\n    )*\n  )\n)\\s*\n(?:(\\g<identifier>)\\b)?",
							"captures": {
								"1": {
									"patterns": [
										{
											"include": "#type"
										}
									]
								},
								"6": {
									"name": "entity.name.variable.local.cs"
								}
							}
						}
					]
				},
				{
					"include": "#when-clause"
				},
				{
					"include": "#comment"
				},
				{
					"include": "#block"
				}
			]
		},
		"when-clause": {
			"begin": "(?<!\\.)\\b(when)\\b\\s*(\\()",
			"beginCaptures": {
				"1": {
					"name": "keyword.control.try.when.cs"
				},
				"2": {
					"name": "punctuation.parenthesis.open.cs"
				}
			},
			"end": "\\)",
			"endCaptures": {
				"0": {
					"name": "punctuation.parenthesis.close.cs"
				}
			},
			"patterns": [
				{
					"include": "#expression"
				},
				{
					"include": "#comment"
				}
			]
		},
		"checked-unchecked-statement": {
			"begin": "(?<!\\.)\\b(?:(checked)|(unchecked))\\b\\s*(?!\\()",
			"beginCaptures": {
				"1": {
					"name": "keyword.other.checked.cs"
				},
				"2": {
					"name": "keyword.other.unchecked.cs"
				}
			},
			"end": "(?<=\\})",
			"patterns": [
				{
					"include": "#block"
				},
				{
					"include": "#comment"
				}
			]
		},
		"lock-statement": {
			"begin": "(?<!\\.)\\b(lock)\\b\\s*(?=\\()",
			"beginCaptures": {
				"1": {
					"name": "keyword.other.lock.cs"
				}
			},
			"end": "(?<=\\})|(?=;)",
			"patterns": [
				{
					"begin": "\\(",
					"beginCaptures": {
						"0": {
							"name": "punctuation.parenthesis.open.cs"
						}
					},
					"end": "\\)",
					"endCaptures": {
						"0": {
							"name": "punctuation.parenthesis.close.cs"
						}
					},
					"patterns": [
						{
							"include": "#expression"
						}
					]
				},
				{
					"include": "#statement"
				}
			]
		},
		"using-statement": {
			"begin": "(?<!\\.)\\b(using)\\b\\s*(?=\\()",
			"beginCaptures": {
				"1": {
					"name": "keyword.other.using.cs"
				}
			},
			"end": "(?=\\;|})",
			"patterns": [
				{
					"begin": "\\(",
					"beginCaptures": {
						"0": {
							"name": "punctuation.parenthesis.open.cs"
						}
					},
					"end": "\\)",
					"endCaptures": {
						"0": {
							"name": "punctuation.parenthesis.close.cs"
						}
					},
					"patterns": [
						{
							"include": "#local-variable-declaration"
						},
						{
							"include": "#expression"
						}
					]
				},
				{
					"include": "#statement"
				}
			]
		},
		"labeled-statement": {
			"match": "(@?[_[:alpha:]][_[:alnum:]]*)\\s*(:)",
			"captures": {
				"1": {
					"name": "entity.name.label.cs"
				},
				"2": {
					"name": "punctuation.separator.colon.cs"
				}
			}
		},
		"local-declaration": {
			"patterns": [
				{
					"include": "#local-constant-declaration"
				},
				{
					"include": "#local-variable-declaration"
				},
				{
					"include": "#local-function-declaration"
				},
				{
					"include": "#local-tuple-var-deconstruction"
				}
			]
		},
		"local-variable-declaration": {
			"begin": "(?x)\n(?:\n  (?:(\\busing)\\s+)?\n  (?:(\\bref)\\s+(?:(\\breadonly)\\s+)?)?(\\bvar\\b)| # ref local\n  (?<type_name>\n    (?:\n      (?:ref\\s+(?:readonly\\s+)?)?   # ref local\n      (?:\n        (?:(?<identifier>@?[_[:alpha:]][_[:alnum:]]*)\\s*\\:\\:\\s*)? # alias-qualification\n        (?<name_and_type_args> # identifier + type arguments (if any)\n          \\g<identifier>\\s*\n          (?<type_args>\\s*<(?:[^<>]|\\g<type_args>)+>\\s*)?\n        )\n        (?:\\s*\\.\\s*\\g<name_and_type_args>)* | # Are there any more names being dotted into?\n        (?<tuple>\\s*\\((?:[^\\(\\)]|\\g<tuple>)+\\))\n      )\n      (?:\\s*\\?\\s*)? # nullable suffix?\n      (?:\\s* # array suffix?\n        \\[\n          (?:\\s*,\\s*)* # commata for multi-dimensional arrays\n        \\]\n        \\s*\n        (?:\\?)? # arrays can be nullable reference types\n        \\s*\n      )*\n    )\n  )\n)\\s+\n(\\g<identifier>)\\s*\n(?!=>)\n(?=,|;|=|\\))",
			"beginCaptures": {
				"1": {
					"name": "keyword.other.using.cs"
				},
				"2": {
					"name": "storage.modifier.cs"
				},
				"3": {
					"name": "storage.modifier.cs"
				},
				"4": {
					"name": "keyword.other.var.cs"
				},
				"5": {
					"patterns": [
						{
							"include": "#type"
						}
					]
				},
				"10": {
					"name": "entity.name.variable.local.cs"
				}
			},
			"end": "(?=;|\\))",
			"patterns": [
				{
					"name": "entity.name.variable.local.cs",
					"match": "@?[_[:alpha:]][_[:alnum:]]*"
				},
				{
					"include": "#punctuation-comma"
				},
				{
					"include": "#comment"
				},
				{
					"include": "#variable-initializer"
				}
			]
		},
		"local-constant-declaration": {
			"begin": "(?x)\n(?<const_keyword>\\b(?:const)\\b)\\s*\n(?<type_name>\n  (?:\n    (?:\n      (?:(?<identifier>@?[_[:alpha:]][_[:alnum:]]*)\\s*\\:\\:\\s*)? # alias-qualification\n      (?<name_and_type_args> # identifier + type arguments (if any)\n        \\g<identifier>\\s*\n        (?<type_args>\\s*<(?:[^<>]|\\g<type_args>)+>\\s*)?\n      )\n      (?:\\s*\\.\\s*\\g<name_and_type_args>)* | # Are there any more names being dotted into?\n      (?<tuple>\\s*\\((?:[^\\(\\)]|\\g<tuple>)+\\))\n    )\n    (?:\\s*\\?\\s*)? # nullable suffix?\n    (?:\\s* # array suffix?\n      \\[\n        (?:\\s*,\\s*)* # commata for multi-dimensional arrays\n      \\]\n      \\s*\n      (?:\\?)? # arrays can be nullable reference types\n      \\s*\n    )*\n  )\n)\\s+\n(\\g<identifier>)\\s*\n(?=,|;|=)",
			"beginCaptures": {
				"1": {
					"name": "storage.modifier.cs"
				},
				"2": {
					"patterns": [
						{
							"include": "#type"
						}
					]
				},
				"7": {
					"name": "entity.name.variable.local.cs"
				}
			},
			"end": "(?=;)",
			"patterns": [
				{
					"name": "entity.name.variable.local.cs",
					"match": "@?[_[:alpha:]][_[:alnum:]]*"
				},
				{
					"include": "#punctuation-comma"
				},
				{
					"include": "#comment"
				},
				{
					"include": "#variable-initializer"
				}
			]
		},
		"local-function-declaration": {
			"patterns": [
				{
					"include": "#method-declaration"
				}
			]
		},
		"local-tuple-var-deconstruction": {
			"begin": "(?x) # e.g. var (x, y) = GetPoint();\n(?:\\b(var)\\b\\s*)\n(?<tuple>\\((?:[^\\(\\)]|\\g<tuple>)+\\))\\s*\n(?=;|=|\\))",
			"beginCaptures": {
				"1": {
					"name": "keyword.other.var.cs"
				},
				"2": {
					"patterns": [
						{
							"include": "#tuple-declaration-deconstruction-element-list"
						}
					]
				}
			},
			"end": "(?=;|\\))",
			"patterns": [
				{
					"include": "#comment"
				},
				{
					"include": "#variable-initializer"
				}
			]
		},
		"tuple-deconstruction-assignment": {
			"match": "(?x)\n(?<tuple>\\s*\\((?:[^\\(\\)]|\\g<tuple>)+\\))\\s*\n(?!=>|==)(?==)",
			"captures": {
				"1": {
					"patterns": [
						{
							"include": "#tuple-deconstruction-element-list"
						}
					]
				}
			}
		},
		"tuple-declaration-deconstruction-element-list": {
			"begin": "\\(",
			"beginCaptures": {
				"0": {
					"name": "punctuation.parenthesis.open.cs"
				}
			},
			"end": "\\)",
			"endCaptures": {
				"0": {
					"name": "punctuation.parenthesis.close.cs"
				}
			},
			"patterns": [
				{
					"include": "#comment"
				},
				{
					"include": "#tuple-declaration-deconstruction-element-list"
				},
				{
					"include": "#declaration-expression-tuple"
				},
				{
					"include": "#punctuation-comma"
				},
				{
					"match": "(?x) # e.g. x\n(@?[_[:alpha:]][_[:alnum:]]*)\\b\\s*\n(?=[,)])",
					"captures": {
						"1": {
							"name": "entity.name.variable.tuple-element.cs"
						}
					}
				}
			]
		},
		"tuple-deconstruction-element-list": {
			"begin": "\\(",
			"beginCaptures": {
				"0": {
					"name": "punctuation.parenthesis.open.cs"
				}
			},
			"end": "\\)",
			"endCaptures": {
				"0": {
					"name": "punctuation.parenthesis.close.cs"
				}
			},
			"patterns": [
				{
					"include": "#comment"
				},
				{
					"include": "#tuple-deconstruction-element-list"
				},
				{
					"include": "#declaration-expression-tuple"
				},
				{
					"include": "#punctuation-comma"
				},
				{
					"match": "(?x) # e.g. x\n(@?[_[:alpha:]][_[:alnum:]]*)\\b\\s*\n(?=[,)])",
					"captures": {
						"1": {
							"name": "variable.other.readwrite.cs"
						}
					}
				}
			]
		},
		"declaration-expression-local": {
			"match": "(?x) # e.g. int x OR var x\n(?:\n  \\b(var)\\b|\n  (?<type_name>\n    (?:\n      (?:\n        (?:(?<identifier>@?[_[:alpha:]][_[:alnum:]]*)\\s*\\:\\:\\s*)? # alias-qualification\n        (?<name_and_type_args> # identifier + type arguments (if any)\n          \\g<identifier>\\s*\n          (?<type_args>\\s*<(?:[^<>]|\\g<type_args>)+>\\s*)?\n        )\n        (?:\\s*\\.\\s*\\g<name_and_type_args>)* | # Are there any more names being dotted into?\n        (?<tuple>\\s*\\((?:[^\\(\\)]|\\g<tuple>)+\\))\n      )\n      (?:\\s*\\?\\s*)? # nullable suffix?\n      (?:\\s* # array suffix?\n        \\[\n          (?:\\s*,\\s*)* # commata for multi-dimensional arrays\n        \\]\n        \\s*\n        (?:\\?)? # arrays can be nullable reference types\n        \\s*\n      )*\n    )\n  )\n)\\s+\n(\\g<identifier>)\\b\\s*\n(?=[,)\\]])",
			"captures": {
				"1": {
					"name": "keyword.other.var.cs"
				},
				"2": {
					"patterns": [
						{
							"include": "#type"
						}
					]
				},
				"7": {
					"name": "entity.name.variable.local.cs"
				}
			}
		},
		"declaration-expression-tuple": {
			"match": "(?x) # e.g. int x OR var x\n(?:\n  \\b(var)\\b|\n  (?<type_name>\n    (?:\n      (?:\n        (?:(?<identifier>@?[_[:alpha:]][_[:alnum:]]*)\\s*\\:\\:\\s*)? # alias-qualification\n        (?<name_and_type_args> # identifier + type arguments (if any)\n          \\g<identifier>\\s*\n          (?<type_args>\\s*<(?:[^<>]|\\g<type_args>)+>\\s*)?\n        )\n        (?:\\s*\\.\\s*\\g<name_and_type_args>)* | # Are there any more names being dotted into?\n        (?<tuple>\\s*\\((?:[^\\(\\)]|\\g<tuple>)+\\))\n      )\n      (?:\\s*\\?\\s*)? # nullable suffix?\n                (?:\\s* # array suffix?\n      \\[\n        (?:\\s*,\\s*)* # commata for multi-dimensional arrays\n      \\]\n      \\s*\n      (?:\\?)? # arrays can be nullable reference types\n      \\s*\n    )*\n    )\n  )\n)\\s+\n(\\g<identifier>)\\b\\s*\n(?=[,)])",
			"captures": {
				"1": {
					"name": "keyword.other.var.cs"
				},
				"2": {
					"patterns": [
						{
							"include": "#type"
						}
					]
				},
				"7": {
					"name": "entity.name.variable.tuple-element.cs"
				}
			}
		},
		"checked-unchecked-expression": {
			"begin": "(?<!\\.)\\b(?:(checked)|(unchecked))\\b\\s*(\\()",
			"beginCaptures": {
				"1": {
					"name": "keyword.other.checked.cs"
				},
				"2": {
					"name": "keyword.other.unchecked.cs"
				},
				"3": {
					"name": "punctuation.parenthesis.open.cs"
				}
			},
			"end": "\\)",
			"endCaptures": {
				"0": {
					"name": "punctuation.parenthesis.close.cs"
				}
			},
			"patterns": [
				{
					"include": "#expression"
				}
			]
		},
		"typeof-or-default-expression": {
			"begin": "(?<!\\.)\\b(?:(typeof)|(default))\\b\\s*(\\()",
			"beginCaptures": {
				"1": {
					"name": "keyword.other.typeof.cs"
				},
				"2": {
					"name": "keyword.other.default.cs"
				},
				"3": {
					"name": "punctuation.parenthesis.open.cs"
				}
			},
			"end": "\\)",
			"endCaptures": {
				"0": {
					"name": "punctuation.parenthesis.close.cs"
				}
			},
			"patterns": [
				{
					"include": "#type"
				}
			]
		},
		"nameof-expression": {
			"begin": "(?<!\\.)\\b(nameof)\\b\\s*(\\()",
			"beginCaptures": {
				"1": {
					"name": "keyword.other.nameof.cs"
				},
				"2": {
					"name": "punctuation.parenthesis.open.cs"
				}
			},
			"end": "\\)",
			"endCaptures": {
				"0": {
					"name": "punctuation.parenthesis.close.cs"
				}
			},
			"patterns": [
				{
					"include": "#expression"
				}
			]
		},
		"throw-expression": {
			"match": "(?<!\\.)\\b(throw)\\b",
			"captures": {
				"1": {
					"name": "keyword.control.flow.throw.cs"
				}
			}
		},
		"interpolated-string": {
			"name": "string.quoted.double.cs",
			"begin": "\\$\"",
			"beginCaptures": {
				"0": {
					"name": "punctuation.definition.string.begin.cs"
				}
			},
			"end": "(\")|((?:[^\\\\\\n])$)",
			"endCaptures": {
				"1": {
					"name": "punctuation.definition.string.end.cs"
				},
				"2": {
					"name": "invalid.illegal.newline.cs"
				}
			},
			"patterns": [
				{
					"include": "#string-character-escape"
				},
				{
					"include": "#interpolation"
				}
			]
		},
		"verbatim-interpolated-string": {
			"name": "string.quoted.double.cs",
			"begin": "(?:\\$@|@\\$)\"",
			"beginCaptures": {
				"0": {
					"name": "punctuation.definition.string.begin.cs"
				}
			},
			"end": "\"(?=[^\"])",
			"endCaptures": {
				"0": {
					"name": "punctuation.definition.string.end.cs"
				}
			},
			"patterns": [
				{
					"include": "#verbatim-string-character-escape"
				},
				{
					"include": "#interpolation"
				}
			]
		},
		"interpolation": {
			"name": "meta.interpolation.cs",
			"begin": "(?<=[^\\{]|^)((?:\\{\\{)*)(\\{)(?=[^\\{])",
			"beginCaptures": {
				"1": {
					"name": "string.quoted.double.cs"
				},
				"2": {
					"name": "punctuation.definition.interpolation.begin.cs"
				}
			},
			"end": "\\}",
			"endCaptures": {
				"0": {
					"name": "punctuation.definition.interpolation.end.cs"
				}
			},
			"patterns": [
				{
					"include": "#expression"
				}
			]
		},
		"literal": {
			"patterns": [
				{
					"include": "#boolean-literal"
				},
				{
					"include": "#null-literal"
				},
				{
					"include": "#numeric-literal"
				},
				{
					"include": "#char-literal"
				},
				{
					"include": "#string-literal"
				},
				{
					"include": "#verbatim-string-literal"
				},
				{
					"include": "#tuple-literal"
				}
			]
		},
		"boolean-literal": {
			"patterns": [
				{
					"name": "constant.language.boolean.true.cs",
					"match": "(?<!\\.)\\btrue\\b"
				},
				{
					"name": "constant.language.boolean.false.cs",
					"match": "(?<!\\.)\\bfalse\\b"
				}
			]
		},
		"null-literal": {
			"name": "constant.language.null.cs",
			"match": "(?<!\\.)\\bnull\\b"
		},
		"numeric-literal": {
			"match": "(?<!\\w)\\.?\\d(?:(?:[0-9a-zA-Z_\\.]|_)|(?<=[eE])[+-])*",
			"captures": {
				"0": {
					"patterns": [
						{
							"begin": "(?=.)",
							"end": "$",
							"patterns": [
								{
									"match": "(\\G(?=[0-9.])(?!0[xXbB]))([0-9](?:[0-9]|((?<=[0-9a-fA-F])_(?=[0-9a-fA-F])))*)?((?:(?<=[0-9])|\\.(?=[0-9])))([0-9](?:[0-9]|((?<=[0-9a-fA-F])_(?=[0-9a-fA-F])))*)?((?<!_)([eE])(\\+?)(\\-?)((?:[0-9](?:[0-9]|(?:(?<=[0-9a-fA-F])_(?=[0-9a-fA-F])))*)))?([fFdDmM](?!\\w))?$",
									"captures": {
										"2": {
											"name": "constant.numeric.decimal.cs",
											"patterns": [
												{
													"match": "(?<=[0-9a-fA-F])_(?=[0-9a-fA-F])",
													"name": "constant.numeric.other.separator.thousands.cs"
												}
											]
										},
										"3": {
											"name": "constant.numeric.other.separator.thousands.cs"
										},
										"4": {
											"name": "constant.numeric.other.separator.decimals.cs"
										},
										"5": {
											"name": "constant.numeric.decimal.cs",
											"patterns": [
												{
													"match": "(?<=[0-9a-fA-F])_(?=[0-9a-fA-F])",
													"name": "constant.numeric.other.separator.thousands.cs"
												}
											]
										},
										"6": {
											"name": "constant.numeric.other.separator.thousands.cs"
										},
										"8": {
											"name": "constant.numeric.other.exponent.cs"
										},
										"9": {
											"name": "keyword.operator.arithmetic.cs"
										},
										"10": {
											"name": "keyword.operator.arithmetic.cs"
										},
										"11": {
											"name": "constant.numeric.decimal.cs",
											"patterns": [
												{
													"match": "(?<=[0-9a-fA-F])_(?=[0-9a-fA-F])",
													"name": "constant.numeric.other.separator.thousands.cs"
												}
											]
										},
										"12": {
											"name": "constant.numeric.other.suffix.cs"
										}
									}
								},
								{
									"match": "(\\G0[bB])([01_](?:[01_]|((?<=[0-9a-fA-F])_(?=[0-9a-fA-F])))*)((?:(?:(?:(?:(?:[uU]|[uU]l)|[uU]L)|l[uU]?)|L[uU]?)|[fFdDmM])(?!\\w))?$",
									"captures": {
										"1": {
											"name": "constant.numeric.other.preffix.binary.cs"
										},
										"2": {
											"name": "constant.numeric.binary.cs",
											"patterns": [
												{
													"match": "(?<=[0-9a-fA-F])_(?=[0-9a-fA-F])",
													"name": "constant.numeric.other.separator.thousands.cs"
												}
											]
										},
										"3": {
											"name": "constant.numeric.other.separator.thousands.cs"
										},
										"4": {
											"name": "constant.numeric.other.suffix.cs"
										}
									}
								},
								{
									"match": "(\\G0[xX])([0-9a-fA-F](?:[0-9a-fA-F]|((?<=[0-9a-fA-F])_(?=[0-9a-fA-F])))*)((?:(?:(?:(?:(?:[uU]|[uU]l)|[uU]L)|l[uU]?)|L[uU]?)|[fFdDmM])(?!\\w))?$",
									"captures": {
										"1": {
											"name": "constant.numeric.other.preffix.hex.cs"
										},
										"2": {
											"name": "constant.numeric.hex.cs",
											"patterns": [
												{
													"match": "(?<=[0-9a-fA-F])_(?=[0-9a-fA-F])",
													"name": "constant.numeric.other.separator.thousands.cs"
												}
											]
										},
										"3": {
											"name": "constant.numeric.other.separator.thousands.cs"
										},
										"4": {
											"name": "constant.numeric.other.suffix.cs"
										}
									}
								},
								{
									"match": "(\\G(?=[0-9.])(?!0[xXbB]))([0-9](?:[0-9]|((?<=[0-9a-fA-F])_(?=[0-9a-fA-F])))*)((?<!_)([eE])(\\+?)(\\-?)((?:[0-9](?:[0-9]|(?:(?<=[0-9a-fA-F])_(?=[0-9a-fA-F])))*)))?((?:(?:(?:(?:(?:[uU]|[uU]l)|[uU]L)|l[uU]?)|L[uU]?)|[fFdDmM])(?!\\w))?$",
									"captures": {
										"2": {
											"name": "constant.numeric.decimal.cs",
											"patterns": [
												{
													"match": "(?<=[0-9a-fA-F])_(?=[0-9a-fA-F])",
													"name": "constant.numeric.other.separator.thousands.cs"
												}
											]
										},
										"3": {
											"name": "constant.numeric.other.separator.thousands.cs"
										},
										"5": {
											"name": "constant.numeric.other.exponent.cs"
										},
										"6": {
											"name": "keyword.operator.arithmetic.cs"
										},
										"7": {
											"name": "keyword.operator.arithmetic.cs"
										},
										"8": {
											"name": "constant.numeric.decimal.cs",
											"patterns": [
												{
													"match": "(?<=[0-9a-fA-F])_(?=[0-9a-fA-F])",
													"name": "constant.numeric.other.separator.thousands.cs"
												}
											]
										},
										"9": {
											"name": "constant.numeric.other.suffix.cs"
										}
									}
								},
								{
									"match": "(?:(?:[0-9a-zA-Z_\\.]|_)|(?<=[eE])[+-])+",
									"name": "invalid.illegal.constant.numeric.cs"
								}
							]
						}
					]
				}
			}
		},
		"char-literal": {
			"name": "string.quoted.single.cs",
			"begin": "'",
			"beginCaptures": {
				"0": {
					"name": "punctuation.definition.char.begin.cs"
				}
			},
			"end": "(\\')|((?:[^\\\\\\n])$)",
			"endCaptures": {
				"1": {
					"name": "punctuation.definition.char.end.cs"
				},
				"2": {
					"name": "invalid.illegal.newline.cs"
				}
			},
			"patterns": [
				{
					"include": "#char-character-escape"
				}
			]
		},
		"char-character-escape": {
			"name": "constant.character.escape.cs",
			"match": "\\\\(['\"\\\\0abfnrtv]|x[0-9a-fA-F]{1,4}|u[0-9a-fA-F]{4})"
		},
		"string-literal": {
			"name": "string.quoted.double.cs",
			"begin": "(?<!@)\"",
			"beginCaptures": {
				"0": {
					"name": "punctuation.definition.string.begin.cs"
				}
			},
			"end": "(\")|((?:[^\\\\\\n])$)",
			"endCaptures": {
				"1": {
					"name": "punctuation.definition.string.end.cs"
				},
				"2": {
					"name": "invalid.illegal.newline.cs"
				}
			},
			"patterns": [
				{
					"include": "#string-character-escape"
				}
			]
		},
		"string-character-escape": {
			"name": "constant.character.escape.cs",
			"match": "\\\\(['\"\\\\0abfnrtv]|x[0-9a-fA-F]{1,4}|U[0-9a-fA-F]{8}|u[0-9a-fA-F]{4})"
		},
		"verbatim-string-literal": {
			"name": "string.quoted.double.cs",
			"begin": "@\"",
			"beginCaptures": {
				"0": {
					"name": "punctuation.definition.string.begin.cs"
				}
			},
			"end": "\"(?=[^\"])",
			"endCaptures": {
				"0": {
					"name": "punctuation.definition.string.end.cs"
				}
			},
			"patterns": [
				{
					"include": "#verbatim-string-character-escape"
				}
			]
		},
		"verbatim-string-character-escape": {
			"name": "constant.character.escape.cs",
			"match": "\"\""
		},
		"tuple-literal": {
			"begin": "(\\()(?=.*[:,])",
			"beginCaptures": {
				"1": {
					"name": "punctuation.parenthesis.open.cs"
				}
			},
			"end": "\\)",
			"endCaptures": {
				"0": {
					"name": "punctuation.parenthesis.close.cs"
				}
			},
			"patterns": [
				{
					"include": "#comment"
				},
				{
					"include": "#tuple-literal-element"
				},
				{
					"include": "#expression"
				},
				{
					"include": "#punctuation-comma"
				}
			]
		},
		"tuple-literal-element": {
			"begin": "(?x)\n(@?[_[:alpha:]][_[:alnum:]]*)\\s*\n(?=:)",
			"beginCaptures": {
				"1": {
					"name": "entity.name.variable.tuple-element.cs"
				}
			},
			"end": "(:)",
			"endCaptures": {
				"0": {
					"name": "punctuation.separator.colon.cs"
				}
			}
		},
		"expression-operators": {
			"patterns": [
				{
					"name": "keyword.operator.assignment.compound.cs",
					"match": "\\*=|/=|%=|\\+=|-=|\\?\\?="
				},
				{
					"name": "keyword.operator.assignment.compound.bitwise.cs",
					"match": "\\&=|\\^=|<<=|>>=|\\|="
				},
				{
					"name": "keyword.operator.bitwise.shift.cs",
					"match": "<<|>>"
				},
				{
					"name": "keyword.operator.comparison.cs",
					"match": "==|!="
				},
				{
					"name": "keyword.operator.relational.cs",
					"match": "<=|>=|<|>"
				},
				{
					"name": "keyword.operator.logical.cs",
					"match": "\\!|&&|\\|\\|"
				},
				{
					"name": "keyword.operator.bitwise.cs",
					"match": "\\&|~|\\^|\\|"
				},
				{
					"name": "keyword.operator.assignment.cs",
					"match": "\\="
				},
				{
					"name": "keyword.operator.decrement.cs",
					"match": "--"
				},
				{
					"name": "keyword.operator.increment.cs",
					"match": "\\+\\+"
				},
				{
					"name": "keyword.operator.arithmetic.cs",
					"match": "%|\\*|/|-|\\+"
				},
				{
					"name": "keyword.operator.null-coalescing.cs",
					"match": "\\?\\?"
				}
			]
		},
		"switch-literal": {
			"name": "constant.language.null.cs",
			"match": "(?<!\\.)\\bnull\\b",
			"beginCaptures": {
				"1": {
					"name": "constant.language.null.cs"
				}
			},
			"patterns": [
				{
					"include": "#comment"
				},
				{
					"include": "#punctuation-comma"
				},
				{
					"include": "#expression-body"
				}
			]
		},
		"conditional-operator": {
<<<<<<< HEAD
			"begin": "\\?(?!\\s*[?.\\[]|\\s*$)",
=======
			"begin": "(?<!\\?\\s*)\\?(?!\\?|\\.|\\[)",
>>>>>>> bd249349
			"beginCaptures": {
				"0": {
					"name": "keyword.operator.conditional.question-mark.cs"
				}
			},
			"end": ":",
			"endCaptures": {
				"0": {
					"name": "keyword.operator.conditional.colon.cs"
				}
			},
			"patterns": [
				{
					"include": "#expression"
				}
			]
		},
		"await-expression": {
			"name": "keyword.other.await.cs",
			"match": "(?!\\.)\\b(await)\\b"
		},
		"parenthesized-expression": {
			"begin": "\\(",
			"beginCaptures": {
				"0": {
					"name": "punctuation.parenthesis.open.cs"
				}
			},
			"end": "\\)",
			"endCaptures": {
				"0": {
					"name": "punctuation.parenthesis.close.cs"
				}
			},
			"patterns": [
				{
					"include": "#expression"
				}
			]
		},
		"initializer-expression": {
			"begin": "\\{",
			"beginCaptures": {
				"0": {
					"name": "punctuation.curlybrace.open.cs"
				}
			},
			"end": "\\}",
			"endCaptures": {
				"0": {
					"name": "punctuation.curlybrace.close.cs"
				}
			},
			"patterns": [
				{
					"include": "#expression"
				},
				{
					"include": "#punctuation-comma"
				}
			]
		},
		"identifier": {
			"name": "variable.other.readwrite.cs",
			"match": "@?[_[:alpha:]][_[:alnum:]]*"
		},
		"cast-expression": {
			"match": "(?x)\n(\\()\\s*\n(?<type_name>\n  (?:\n    (?:\n      (?:(?<identifier>@?[_[:alpha:]][_[:alnum:]]*)\\s*\\:\\:\\s*)? # alias-qualification\n      (?<name_and_type_args> # identifier + type arguments (if any)\n        \\g<identifier>\\s*\n        (?<type_args>\\s*<(?:[^<>]|\\g<type_args>)+>\\s*)?\n      )\n      (?:\\s*\\.\\s*\\g<name_and_type_args>)* | # Are there any more names being dotted into?\n      (?<tuple>\\s*\\((?:[^\\(\\)]|\\g<tuple>)+\\))\n    )\n    (?:\\s*\\?\\s*)? # nullable suffix?\n    (?:\\s* # array suffix?\n      \\[\n        (?:\\s*,\\s*)* # commata for multi-dimensional arrays\n      \\]\n      \\s*\n      (?:\\?)? # arrays can be nullable reference types\n      \\s*\n    )*\n  )\n)\\s*\n(\\))(?=\\s*-*!*@?[_[:alnum:]\\(])",
			"captures": {
				"1": {
					"name": "punctuation.parenthesis.open.cs"
				},
				"2": {
					"patterns": [
						{
							"include": "#type"
						}
					]
				},
				"7": {
					"name": "punctuation.parenthesis.close.cs"
				}
			}
		},
		"as-expression": {
			"match": "(?x)\n(?<!\\.)\\b(as)\\b\\s*\n(?<type_name>\n  (?:\n    (?:\n      (?:(?<identifier>@?[_[:alpha:]][_[:alnum:]]*)\\s*\\:\\:\\s*)? # alias-qualification\n      (?<name_and_type_args> # identifier + type arguments (if any)\n        \\g<identifier>\\s*\n        (?<type_args>\\s*<(?:[^<>]|\\g<type_args>)+>\\s*)?\n      )\n      (?:\\s*\\.\\s*\\g<name_and_type_args>)* | # Are there any more names being dotted into?\n      (?<tuple>\\s*\\((?:[^\\(\\)]|\\g<tuple>)+\\))\n    )\n    (?:\\s*\\?\\s*)? # nullable suffix?\n    (?:\\s* # array suffix?\n      \\[\n        (?:\\s*,\\s*)* # commata for multi-dimensional arrays\n      \\]\n      \\s*\n      (?:\\?)? # arrays can be nullable reference types\n      \\s*\n    )*\n  )\n)?",
			"captures": {
				"1": {
					"name": "keyword.other.as.cs"
				},
				"2": {
					"patterns": [
						{
							"include": "#type"
						}
					]
				}
			}
		},
		"is-expression": {
			"match": "(?x)\n(?<!\\.)\\b(is)\\b\\s*\n(?<type_name>\n  (?:\n    (?:\n      (?:(?<identifier>@?[_[:alpha:]][_[:alnum:]]*)\\s*\\:\\:\\s*)? # alias-qualification\n      (?<name_and_type_args> # identifier + type arguments (if any)\n        \\g<identifier>\\s*\n        (?<type_args>\\s*<(?:[^<>]|\\g<type_args>)+>\\s*)?\n      )\n      (?:\\s*\\.\\s*\\g<name_and_type_args>)* | # Are there any more names being dotted into?\n      (?<tuple>\\s*\\((?:[^\\(\\)]|\\g<tuple>)+\\))\n    )\n    (?:\\s*\\?\\s*)? # nullable suffix?\n    (?:\\s* # array suffix?\n      \\[\n        (?:\\s*,\\s*)* # commata for multi-dimensional arrays\n      \\]\n      \\s*\n      (?:\\?)? # arrays can be nullable reference types\n      \\s*\n    )*\n  )\n)?",
			"captures": {
				"1": {
					"name": "keyword.other.is.cs"
				},
				"2": {
					"patterns": [
						{
							"include": "#type"
						}
					]
				}
			}
		},
		"this-or-base-expression": {
			"match": "\\b(?:(base)|(this))\\b",
			"captures": {
				"1": {
					"name": "keyword.other.base.cs"
				},
				"2": {
					"name": "keyword.other.this.cs"
				}
			}
		},
		"invocation-expression": {
			"begin": "(?x)\n(?:(\\?)\\s*)?                                     # preceding null-conditional operator?\n(?:(\\.)\\s*)?                                     # preceding dot?\n(@?[_[:alpha:]][_[:alnum:]]*)\\s*                   # method name\n(?<type_args>\\s*<([^<>]|\\g<type_args>)+>\\s*)?\\s* # type arguments\n(?=\\()                                           # open paren of argument list",
			"beginCaptures": {
				"1": {
					"name": "keyword.operator.null-conditional.cs"
				},
				"2": {
					"name": "punctuation.accessor.cs"
				},
				"3": {
					"name": "entity.name.function.cs"
				},
				"4": {
					"patterns": [
						{
							"include": "#type-arguments"
						}
					]
				}
			},
			"end": "(?<=\\))",
			"patterns": [
				{
					"include": "#argument-list"
				}
			]
		},
		"element-access-expression": {
			"begin": "(?x)\n(?:(\\?)\\s*)?                        # preceding null-conditional operator?\n(?:(\\.)\\s*)?                        # preceding dot?\n(?:(@?[_[:alpha:]][_[:alnum:]]*)\\s*)? # property name\n(?:(\\?)\\s*)?                        # null-conditional operator?\n(?=\\[)                              # open bracket of argument list",
			"beginCaptures": {
				"1": {
					"name": "keyword.operator.null-conditional.cs"
				},
				"2": {
					"name": "punctuation.accessor.cs"
				},
				"3": {
					"name": "variable.other.object.property.cs"
				},
				"4": {
					"name": "keyword.operator.null-conditional.cs"
				}
			},
			"end": "(?<=\\])(?!\\s*\\[)",
			"patterns": [
				{
					"include": "#bracketed-argument-list"
				}
			]
		},
		"member-access-expression": {
			"patterns": [
				{
					"match": "(?x)\n(?:(\\?)\\s*)?                   # preceding null-conditional operator?\n(\\.)\\s*                        # preceding dot\n(@?[_[:alpha:]][_[:alnum:]]*)\\s* # property name\n(?![_[:alnum:]]|\\(|(\\?)?\\[|<)  # next character is not alpha-numeric, nor a (, [, or <. Also, test for ?[",
					"captures": {
						"1": {
							"name": "keyword.operator.null-conditional.cs"
						},
						"2": {
							"name": "punctuation.accessor.cs"
						},
						"3": {
							"name": "variable.other.object.property.cs"
						}
					}
				},
				{
					"match": "(?x)\n(\\.)?\\s*\n(@?[_[:alpha:]][_[:alnum:]]*)\n(?<type_params>\\s*<([^<>]|\\g<type_params>)+>\\s*)\n(?=\n  (\\s*\\?)?\n  \\s*\\.\\s*@?[_[:alpha:]][_[:alnum:]]*\n)",
					"captures": {
						"1": {
							"name": "punctuation.accessor.cs"
						},
						"2": {
							"name": "variable.other.object.cs"
						},
						"3": {
							"patterns": [
								{
									"include": "#type-arguments"
								}
							]
						}
					}
				},
				{
					"match": "(?x)\n(@?[_[:alpha:]][_[:alnum:]]*)\n(?=\n  (\\s*\\?)?\n  \\s*\\.\\s*@?[_[:alpha:]][_[:alnum:]]*\n)",
					"captures": {
						"1": {
							"name": "variable.other.object.cs"
						}
					}
				}
			]
		},
		"object-creation-expression": {
			"patterns": [
				{
					"include": "#object-creation-expression-with-parameters"
				},
				{
					"include": "#object-creation-expression-with-no-parameters"
				}
			]
		},
		"object-creation-expression-with-parameters": {
			"begin": "(?x)\n(new)\\s+\n(?<type_name>\n  (?:\n    (?:\n      (?:(?<identifier>@?[_[:alpha:]][_[:alnum:]]*)\\s*\\:\\:\\s*)? # alias-qualification\n      (?<name_and_type_args> # identifier + type arguments (if any)\n        \\g<identifier>\\s*\n        (?<type_args>\\s*<(?:[^<>]|\\g<type_args>)+>\\s*)?\n      )\n      (?:\\s*\\.\\s*\\g<name_and_type_args>)* | # Are there any more names being dotted into?\n      (?<tuple>\\s*\\((?:[^\\(\\)]|\\g<tuple>)+\\))\n    )\n    (?:\\s*\\?\\s*)? # nullable suffix?\n    (?:\\s* # array suffix?\n      \\[\n        (?:\\s*,\\s*)* # commata for multi-dimensional arrays\n      \\]\n      \\s*\n      (?:\\?)? # arrays can be nullable reference types\n      \\s*\n    )*\n  )\n)\\s*\n(?=\\()",
			"beginCaptures": {
				"1": {
					"name": "keyword.other.new.cs"
				},
				"2": {
					"patterns": [
						{
							"include": "#type"
						}
					]
				}
			},
			"end": "(?<=\\))",
			"patterns": [
				{
					"include": "#argument-list"
				}
			]
		},
		"object-creation-expression-with-no-parameters": {
			"match": "(?x)\n(new)\\s+\n(?<type_name>\n  (?:\n    (?:\n      (?:(?<identifier>@?[_[:alpha:]][_[:alnum:]]*)\\s*\\:\\:\\s*)? # alias-qualification\n      (?<name_and_type_args> # identifier + type arguments (if any)\n        \\g<identifier>\\s*\n        (?<type_args>\\s*<(?:[^<>]|\\g<type_args>)+>\\s*)?\n      )\n      (?:\\s*\\.\\s*\\g<name_and_type_args>)* | # Are there any more names being dotted into?\n      (?<tuple>\\s*\\((?:[^\\(\\)]|\\g<tuple>)+\\))\n    )\n    (?:\\s*\\?\\s*)? # nullable suffix?\n    (?:\\s* # array suffix?\n      \\[\n        (?:\\s*,\\s*)* # commata for multi-dimensional arrays\n      \\]\n      \\s*\n      (?:\\?)? # arrays can be nullable reference types\n      \\s*\n    )*\n  )\n)\\s*\n(?=\\{|$)",
			"captures": {
				"1": {
					"name": "keyword.other.new.cs"
				},
				"2": {
					"patterns": [
						{
							"include": "#type"
						}
					]
				}
			}
		},
		"array-creation-expression": {
			"begin": "(?x)\n\\b(new|stackalloc)\\b\\s*\n(?<type_name>\n  (?:\n    (?:\n      (?:(?<identifier>@?[_[:alpha:]][_[:alnum:]]*)\\s*\\:\\:\\s*)? # alias-qualification\n      (?<name_and_type_args> # identifier + type arguments (if any)\n        \\g<identifier>\\s*\n        (?<type_args>\\s*<(?:[^<>]|\\g<type_args>)+>\\s*)?\n      )\n      (?:\\s*\\.\\s*\\g<name_and_type_args>)* | # Are there any more names being dotted into?\n      (?<tuple>\\s*\\((?:[^\\(\\)]|\\g<tuple>)+\\))\n    )\n    (?:\\s*\\?\\s*)? # nullable suffix?\n    (?:\\s* # array suffix?\n      \\[\n        (?:\\s*,\\s*)* # commata for multi-dimensional arrays\n      \\]\n      \\s*\n      (?:\\?)? # arrays can be nullable reference types\n      \\s*\n    )*\n  )\n)?\\s*\n(?=\\[)",
			"beginCaptures": {
				"1": {
					"name": "keyword.other.new.cs"
				},
				"2": {
					"patterns": [
						{
							"include": "#type"
						}
					]
				}
			},
			"end": "(?<=\\])",
			"patterns": [
				{
					"include": "#bracketed-argument-list"
				}
			]
		},
		"anonymous-object-creation-expression": {
			"begin": "\\b(new)\\b\\s*(?=\\{|$)",
			"beginCaptures": {
				"1": {
					"name": "keyword.other.new.cs"
				}
			},
			"end": "(?<=\\})",
			"patterns": [
				{
					"include": "#initializer-expression"
				}
			]
		},
		"bracketed-parameter-list": {
			"begin": "(?=(\\[))",
			"beginCaptures": {
				"1": {
					"name": "punctuation.squarebracket.open.cs"
				}
			},
			"end": "(?=(\\]))",
			"endCaptures": {
				"1": {
					"name": "punctuation.squarebracket.close.cs"
				}
			},
			"patterns": [
				{
					"begin": "(?<=\\[)",
					"end": "(?=\\])",
					"patterns": [
						{
							"include": "#comment"
						},
						{
							"include": "#attribute-section"
						},
						{
							"include": "#parameter"
						},
						{
							"include": "#punctuation-comma"
						},
						{
							"include": "#variable-initializer"
						}
					]
				}
			]
		},
		"parenthesized-parameter-list": {
			"begin": "(\\()",
			"beginCaptures": {
				"0": {
					"name": "punctuation.parenthesis.open.cs"
				}
			},
			"end": "(\\))",
			"endCaptures": {
				"0": {
					"name": "punctuation.parenthesis.close.cs"
				}
			},
			"patterns": [
				{
					"include": "#comment"
				},
				{
					"include": "#attribute-section"
				},
				{
					"include": "#parameter"
				},
				{
					"include": "#punctuation-comma"
				},
				{
					"include": "#variable-initializer"
				}
			]
		},
		"parameter": {
			"match": "(?x)\n(?:(?:\\b(ref|params|out|in|this)\\b)\\s+)?\n(?<type_name>\n  (?:\n    (?:ref\\s+)?   # ref return\n    (?:\n      (?:(?<identifier>@?[_[:alpha:]][_[:alnum:]]*)\\s*\\:\\:\\s*)? # alias-qualification\n      (?<name_and_type_args> # identifier + type arguments (if any)\n        \\g<identifier>\\s*\n        (?<type_args>\\s*<(?:[^<>]|\\g<type_args>)+>\\s*)?\n      )\n      (?:\\s*\\.\\s*\\g<name_and_type_args>)* | # Are there any more names being dotted into?\n      (?<tuple>\\s*\\((?:[^\\(\\)]|\\g<tuple>)+\\))\n    )\n    (?:\\s*\\?\\s*)? # nullable suffix?\n    (?:\\s* # array suffix?\n      \\[\n        (?:\\s*,\\s*)* # commata for multi-dimensional arrays\n      \\]\n      \\s*\n      (?:\\?)? # arrays can be nullable reference types\n      \\s*\n    )*\n  )\n)\\s+\n(\\g<identifier>)",
			"captures": {
				"1": {
					"name": "storage.modifier.cs"
				},
				"2": {
					"patterns": [
						{
							"include": "#type"
						}
					]
				},
				"7": {
					"name": "entity.name.variable.parameter.cs"
				}
			}
		},
		"argument-list": {
			"begin": "\\(",
			"beginCaptures": {
				"0": {
					"name": "punctuation.parenthesis.open.cs"
				}
			},
			"end": "\\)",
			"endCaptures": {
				"0": {
					"name": "punctuation.parenthesis.close.cs"
				}
			},
			"patterns": [
				{
					"include": "#named-argument"
				},
				{
					"include": "#argument"
				},
				{
					"include": "#punctuation-comma"
				}
			]
		},
		"bracketed-argument-list": {
			"begin": "\\[",
			"beginCaptures": {
				"0": {
					"name": "punctuation.squarebracket.open.cs"
				}
			},
			"end": "\\]",
			"endCaptures": {
				"0": {
					"name": "punctuation.squarebracket.close.cs"
				}
			},
			"patterns": [
				{
					"include": "#named-argument"
				},
				{
					"include": "#argument"
				},
				{
					"include": "#punctuation-comma"
				}
			]
		},
		"named-argument": {
			"begin": "(@?[_[:alpha:]][_[:alnum:]]*)\\s*(:)",
			"beginCaptures": {
				"1": {
					"name": "entity.name.variable.parameter.cs"
				},
				"2": {
					"name": "punctuation.separator.colon.cs"
				}
			},
			"end": "(?=(,|\\)|\\]))",
			"patterns": [
				{
					"include": "#argument"
				}
			]
		},
		"argument": {
			"patterns": [
				{
					"name": "storage.modifier.cs",
					"match": "\\b(ref|out|in)\\b"
				},
				{
					"include": "#declaration-expression-local"
				},
				{
					"include": "#expression"
				}
			]
		},
		"query-expression": {
			"begin": "(?x)\n\\b(from)\\b\\s*\n(?<type_name>\n  (?:\n    (?:\n      (?:(?<identifier>@?[_[:alpha:]][_[:alnum:]]*)\\s*\\:\\:\\s*)? # alias-qualification\n      (?<name_and_type_args> # identifier + type arguments (if any)\n        \\g<identifier>\\s*\n        (?<type_args>\\s*<(?:[^<>]|\\g<type_args>)+>\\s*)?\n      )\n      (?:\\s*\\.\\s*\\g<name_and_type_args>)* | # Are there any more names being dotted into?\n      (?<tuple>\\s*\\((?:[^\\(\\)]|\\g<tuple>)+\\))\n    )\n    (?:\\s*\\?\\s*)? # nullable suffix?\n    (?:\\s* # array suffix?\n      \\[\n        (?:\\s*,\\s*)* # commata for multi-dimensional arrays\n      \\]\n      \\s*\n      (?:\\?)? # arrays can be nullable reference types\n      \\s*\n    )*\n  )\n)?\n\\s+(\\g<identifier>)\\b\\s*\n\\b(in)\\b\\s*",
			"beginCaptures": {
				"1": {
					"name": "keyword.query.from.cs"
				},
				"2": {
					"patterns": [
						{
							"include": "#type"
						}
					]
				},
				"7": {
					"name": "entity.name.variable.range-variable.cs"
				},
				"8": {
					"name": "keyword.query.in.cs"
				}
			},
			"end": "(?=;|\\))",
			"patterns": [
				{
					"include": "#query-body"
				},
				{
					"include": "#expression"
				}
			]
		},
		"query-body": {
			"patterns": [
				{
					"include": "#let-clause"
				},
				{
					"include": "#where-clause"
				},
				{
					"include": "#join-clause"
				},
				{
					"include": "#orderby-clause"
				},
				{
					"include": "#select-clause"
				},
				{
					"include": "#group-clause"
				}
			]
		},
		"let-clause": {
			"begin": "(?x)\n\\b(let)\\b\\s*\n(@?[_[:alpha:]][_[:alnum:]]*)\\b\\s*\n(=)\\s*",
			"beginCaptures": {
				"1": {
					"name": "keyword.query.let.cs"
				},
				"2": {
					"name": "entity.name.variable.range-variable.cs"
				},
				"3": {
					"name": "keyword.operator.assignment.cs"
				}
			},
			"end": "(?=;|\\))",
			"patterns": [
				{
					"include": "#query-body"
				},
				{
					"include": "#expression"
				}
			]
		},
		"where-clause": {
			"begin": "(?x)\n\\b(where)\\b\\s*",
			"beginCaptures": {
				"1": {
					"name": "keyword.query.where.cs"
				}
			},
			"end": "(?=;|\\))",
			"patterns": [
				{
					"include": "#query-body"
				},
				{
					"include": "#expression"
				}
			]
		},
		"join-clause": {
			"begin": "(?x)\n\\b(join)\\b\\s*\n(?<type_name>\n  (?:\n    (?:\n      (?:(?<identifier>@?[_[:alpha:]][_[:alnum:]]*)\\s*\\:\\:\\s*)? # alias-qualification\n      (?<name_and_type_args> # identifier + type arguments (if any)\n        \\g<identifier>\\s*\n        (?<type_args>\\s*<(?:[^<>]|\\g<type_args>)+>\\s*)?\n      )\n      (?:\\s*\\.\\s*\\g<name_and_type_args>)* | # Are there any more names being dotted into?\n      (?<tuple>\\s*\\((?:[^\\(\\)]|\\g<tuple>)+\\))\n    )\n    (?:\\s*\\?\\s*)? # nullable suffix?\n    (?:\\s* # array suffix?\n      \\[\n        (?:\\s*,\\s*)* # commata for multi-dimensional arrays\n      \\]\n      \\s*\n      (?:\\?)? # arrays can be nullable reference types\n      \\s*\n    )*\n  )\n)?\n\\s+(\\g<identifier>)\\b\\s*\n\\b(in)\\b\\s*",
			"beginCaptures": {
				"1": {
					"name": "keyword.query.join.cs"
				},
				"2": {
					"patterns": [
						{
							"include": "#type"
						}
					]
				},
				"7": {
					"name": "entity.name.variable.range-variable.cs"
				},
				"8": {
					"name": "keyword.query.in.cs"
				}
			},
			"end": "(?=;|\\))",
			"patterns": [
				{
					"include": "#join-on"
				},
				{
					"include": "#join-equals"
				},
				{
					"include": "#join-into"
				},
				{
					"include": "#query-body"
				},
				{
					"include": "#expression"
				}
			]
		},
		"join-on": {
			"match": "\\b(on)\\b\\s*",
			"captures": {
				"1": {
					"name": "keyword.query.on.cs"
				}
			}
		},
		"join-equals": {
			"match": "\\b(equals)\\b\\s*",
			"captures": {
				"1": {
					"name": "keyword.query.equals.cs"
				}
			}
		},
		"join-into": {
			"match": "(?x)\n\\b(into)\\b\\s*\n(@?[_[:alpha:]][_[:alnum:]]*)\\b\\s*",
			"captures": {
				"1": {
					"name": "keyword.query.into.cs"
				},
				"2": {
					"name": "entity.name.variable.range-variable.cs"
				}
			}
		},
		"orderby-clause": {
			"begin": "\\b(orderby)\\b\\s*",
			"beginCaptures": {
				"1": {
					"name": "keyword.query.orderby.cs"
				}
			},
			"end": "(?=;|\\))",
			"patterns": [
				{
					"include": "#ordering-direction"
				},
				{
					"include": "#query-body"
				},
				{
					"include": "#expression"
				},
				{
					"include": "#punctuation-comma"
				}
			]
		},
		"ordering-direction": {
			"match": "\\b(?:(ascending)|(descending))\\b",
			"captures": {
				"1": {
					"name": "keyword.query.ascending.cs"
				},
				"2": {
					"name": "keyword.query.descending.cs"
				}
			}
		},
		"select-clause": {
			"begin": "\\b(select)\\b\\s*",
			"beginCaptures": {
				"1": {
					"name": "keyword.query.select.cs"
				}
			},
			"end": "(?=;|\\))",
			"patterns": [
				{
					"include": "#query-body"
				},
				{
					"include": "#expression"
				}
			]
		},
		"group-clause": {
			"begin": "\\b(group)\\b\\s*",
			"beginCaptures": {
				"1": {
					"name": "keyword.query.group.cs"
				}
			},
			"end": "(?=;|\\))",
			"patterns": [
				{
					"include": "#group-by"
				},
				{
					"include": "#group-into"
				},
				{
					"include": "#query-body"
				},
				{
					"include": "#expression"
				}
			]
		},
		"group-by": {
			"match": "\\b(by)\\b\\s*",
			"captures": {
				"1": {
					"name": "keyword.query.by.cs"
				}
			}
		},
		"group-into": {
			"match": "(?x)\n\\b(into)\\b\\s*\n(@?[_[:alpha:]][_[:alnum:]]*)\\b\\s*",
			"captures": {
				"1": {
					"name": "keyword.query.into.cs"
				},
				"2": {
					"name": "entity.name.variable.range-variable.cs"
				}
			}
		},
		"anonymous-method-expression": {
			"patterns": [
				{
					"begin": "(?x)\n(?:\\b(async)\\b\\s*)?\n(@?[_[:alpha:]][_[:alnum:]]*)\\b\\s*\n(=>)",
					"beginCaptures": {
						"1": {
							"name": "storage.modifier.cs"
						},
						"2": {
							"name": "entity.name.variable.parameter.cs"
						},
						"3": {
							"name": "keyword.operator.arrow.cs"
						}
					},
					"end": "(?=\\)|;|}|,)",
					"patterns": [
						{
							"include": "#block"
						},
						{
							"include": "#ref-modifier"
						},
						{
							"include": "#expression"
						}
					]
				},
				{
					"begin": "(?x)\n(?:\\b(async)\\b\\s*)?\n(\\(.*?\\))\\s*\n(=>)",
					"beginCaptures": {
						"1": {
							"name": "storage.modifier.cs"
						},
						"2": {
							"patterns": [
								{
									"include": "#lambda-parameter-list"
								}
							]
						},
						"3": {
							"name": "keyword.operator.arrow.cs"
						}
					},
					"end": "(?=\\)|;|}|,)",
					"patterns": [
						{
							"include": "#block"
						},
						{
							"include": "#ref-modifier"
						},
						{
							"include": "#expression"
						}
					]
				},
				{
					"begin": "(?x)\n(?:\\b(async)\\b\\s*)?\n(?:\\b(delegate)\\b\\s*)",
					"beginCaptures": {
						"1": {
							"name": "storage.modifier.cs"
						},
						"2": {
							"name": "keyword.other.delegate.cs"
						}
					},
					"end": "(?=\\)|;|}|,)",
					"patterns": [
						{
							"include": "#parenthesized-parameter-list"
						},
						{
							"include": "#block"
						},
						{
							"include": "#expression"
						}
					]
				}
			]
		},
		"lambda-parameter-list": {
			"begin": "\\(",
			"beginCaptures": {
				"0": {
					"name": "punctuation.parenthesis.open.cs"
				}
			},
			"end": "\\)",
			"endCaptures": {
				"0": {
					"name": "punctuation.parenthesis.close.cs"
				}
			},
			"patterns": [
				{
					"include": "#comment"
				},
				{
					"include": "#attribute-section"
				},
				{
					"include": "#lambda-parameter"
				},
				{
					"include": "#punctuation-comma"
				}
			]
		},
		"lambda-parameter": {
			"match": "(?x)\n(?:\\b(ref|out|in)\\b)?\\s*\n(?:(?<type_name>\n  (?:\n    (?:\n      (?:(?<identifier>@?[_[:alpha:]][_[:alnum:]]*)\\s*\\:\\:\\s*)? # alias-qualification\n      (?<name_and_type_args> # identifier + type arguments (if any)\n        \\g<identifier>\\s*\n        (?<type_args>\\s*<(?:[^<>]|\\g<type_args>)+>\\s*)?\n      )\n      (?:\\s*\\.\\s*\\g<name_and_type_args>)* | # Are there any more names being dotted into?\n      (?<tuple>\\s*\\((?:[^\\(\\)]|\\g<tuple>)+\\))\n    )\n    (?:\\s*\\?\\s*)? # nullable suffix?\n    (?:\\s* # array suffix?\n      \\[\n        (?:\\s*,\\s*)* # commata for multi-dimensional arrays\n      \\]\n      \\s*\n      (?:\\?)? # arrays can be nullable reference types\n      \\s*\n    )*\n  )\n)\\s+)?\n(\\g<identifier>)\\b\\s*\n(?=[,)])",
			"captures": {
				"1": {
					"name": "storage.modifier.cs"
				},
				"2": {
					"patterns": [
						{
							"include": "#type"
						}
					]
				},
				"7": {
					"name": "entity.name.variable.parameter.cs"
				}
			}
		},
		"type": {
			"name": "meta.type.cs",
			"patterns": [
				{
					"include": "#comment"
				},
				{
					"include": "#ref-modifier"
				},
				{
					"include": "#readonly-modifier"
				},
				{
					"include": "#tuple-type"
				},
				{
					"include": "#type-builtin"
				},
				{
					"include": "#type-name"
				},
				{
					"include": "#type-arguments"
				},
				{
					"include": "#type-array-suffix"
				},
				{
					"include": "#type-nullable-suffix"
				}
			]
		},
		"ref-modifier": {
			"name": "storage.modifier.cs",
			"match": "\\b(ref)\\b"
		},
		"readonly-modifier": {
			"name": "storage.modifier.cs",
			"match": "\\b(readonly)\\b"
		},
		"tuple-type": {
			"begin": "\\(",
			"beginCaptures": {
				"0": {
					"name": "punctuation.parenthesis.open.cs"
				}
			},
			"end": "\\)",
			"endCaptures": {
				"0": {
					"name": "punctuation.parenthesis.close.cs"
				}
			},
			"patterns": [
				{
					"include": "#tuple-element"
				},
				{
					"include": "#punctuation-comma"
				}
			]
		},
		"tuple-element": {
			"match": "(?x)\n(?<type_name>\n  (?:\n    (?:\n      (?:(?<identifier>@?[_[:alpha:]][_[:alnum:]]*)\\s*\\:\\:\\s*)? # alias-qualification\n      (?<name_and_type_args> # identifier + type arguments (if any)\n        \\g<identifier>\\s*\n        (?<type_args>\\s*<(?:[^<>]|\\g<type_args>)+>\\s*)?\n      )\n      (?:\\s*\\.\\s*\\g<name_and_type_args>)* | # Are there any more names being dotted into?\n      (?<tuple>\\s*\\((?:[^\\(\\)]|\\g<tuple>)+\\))\n    )\n    (?:\\s*\\?\\s*)? # nullable suffix?\n    (?:\\s* # array suffix?\n      \\[\n        (?:\\s*,\\s*)* # commata for multi-dimensional arrays\n      \\]\n      \\s*\n      (?:\\?)? # arrays can be nullable reference types\n      \\s*\n    )*\n  )\n)\n(?:(?<tuple_name>\\g<identifier>)\\b)?",
			"captures": {
				"1": {
					"patterns": [
						{
							"include": "#type"
						}
					]
				},
				"6": {
					"name": "entity.name.variable.tuple-element.cs"
				}
			}
		},
		"type-builtin": {
			"match": "\\b(bool|byte|char|decimal|double|float|int|long|object|sbyte|short|string|uint|ulong|ushort|void|dynamic)\\b",
			"captures": {
				"1": {
					"name": "keyword.type.cs"
				}
			}
		},
		"type-name": {
			"patterns": [
				{
					"match": "(@?[_[:alpha:]][_[:alnum:]]*)\\s*(\\:\\:)",
					"captures": {
						"1": {
							"name": "entity.name.type.alias.cs"
						},
						"2": {
							"name": "punctuation.separator.coloncolon.cs"
						}
					}
				},
				{
					"match": "(@?[_[:alpha:]][_[:alnum:]]*)\\s*(\\.)",
					"captures": {
						"1": {
							"name": "entity.name.type.cs"
						},
						"2": {
							"name": "punctuation.accessor.cs"
						}
					}
				},
				{
					"match": "(\\.)\\s*(@?[_[:alpha:]][_[:alnum:]]*)",
					"captures": {
						"1": {
							"name": "punctuation.accessor.cs"
						},
						"2": {
							"name": "entity.name.type.cs"
						}
					}
				},
				{
					"name": "entity.name.type.cs",
					"match": "@?[_[:alpha:]][_[:alnum:]]*"
				}
			]
		},
		"type-arguments": {
			"begin": "<",
			"beginCaptures": {
				"0": {
					"name": "punctuation.definition.typeparameters.begin.cs"
				}
			},
			"end": ">",
			"endCaptures": {
				"0": {
					"name": "punctuation.definition.typeparameters.end.cs"
				}
			},
			"patterns": [
				{
					"include": "#comment"
				},
				{
					"include": "#type"
				},
				{
					"include": "#punctuation-comma"
				}
			]
		},
		"type-array-suffix": {
			"begin": "\\[",
			"beginCaptures": {
				"0": {
					"name": "punctuation.squarebracket.open.cs"
				}
			},
			"end": "\\]",
			"endCaptures": {
				"0": {
					"name": "punctuation.squarebracket.close.cs"
				}
			},
			"patterns": [
				{
					"include": "#punctuation-comma"
				}
			]
		},
		"type-nullable-suffix": {
			"match": "\\?",
			"captures": {
				"0": {
					"name": "punctuation.separator.question-mark.cs"
				}
			}
		},
		"operator-assignment": {
			"name": "keyword.operator.assignment.cs",
			"match": "(?<!=|!)(=)(?!=)"
		},
		"punctuation-comma": {
			"name": "punctuation.separator.comma.cs",
			"match": ","
		},
		"punctuation-semicolon": {
			"name": "punctuation.terminator.statement.cs",
			"match": ";"
		},
		"punctuation-accessor": {
			"name": "punctuation.accessor.cs",
			"match": "\\."
		},
		"preprocessor": {
			"name": "meta.preprocessor.cs",
			"begin": "^\\s*(\\#)\\s*",
			"beginCaptures": {
				"1": {
					"name": "punctuation.separator.hash.cs"
				}
			},
			"end": "(?<=$)",
			"patterns": [
				{
					"include": "#comment"
				},
				{
					"include": "#preprocessor-define-or-undef"
				},
				{
					"include": "#preprocessor-if-or-elif"
				},
				{
					"include": "#preprocessor-else-or-endif"
				},
				{
					"include": "#preprocessor-warning-or-error"
				},
				{
					"include": "#preprocessor-region"
				},
				{
					"include": "#preprocessor-endregion"
				},
				{
					"include": "#preprocessor-load"
				},
				{
					"include": "#preprocessor-r"
				},
				{
					"include": "#preprocessor-line"
				},
				{
					"include": "#preprocessor-pragma-warning"
				},
				{
					"include": "#preprocessor-pragma-checksum"
				}
			]
		},
		"preprocessor-define-or-undef": {
			"match": "\\b(?:(define)|(undef))\\b\\s*\\b([_[:alpha:]][_[:alnum:]]*)\\b",
			"captures": {
				"1": {
					"name": "keyword.preprocessor.define.cs"
				},
				"2": {
					"name": "keyword.preprocessor.undef.cs"
				},
				"3": {
					"name": "entity.name.variable.preprocessor.symbol.cs"
				}
			}
		},
		"preprocessor-if-or-elif": {
			"begin": "\\b(?:(if)|(elif))\\b",
			"beginCaptures": {
				"1": {
					"name": "keyword.preprocessor.if.cs"
				},
				"2": {
					"name": "keyword.preprocessor.elif.cs"
				}
			},
			"end": "(?=$)",
			"patterns": [
				{
					"include": "#comment"
				},
				{
					"include": "#preprocessor-expression"
				}
			]
		},
		"preprocessor-else-or-endif": {
			"match": "\\b(?:(else)|(endif))\\b",
			"captures": {
				"1": {
					"name": "keyword.preprocessor.else.cs"
				},
				"2": {
					"name": "keyword.preprocessor.endif.cs"
				}
			}
		},
		"preprocessor-warning-or-error": {
			"match": "\\b(?:(warning)|(error))\\b\\s*(.*)(?=$)",
			"captures": {
				"1": {
					"name": "keyword.preprocessor.warning.cs"
				},
				"2": {
					"name": "keyword.preprocessor.error.cs"
				},
				"3": {
					"name": "string.unquoted.preprocessor.message.cs"
				}
			}
		},
		"preprocessor-load": {
			"begin": "\\b(load)\\b",
			"beginCaptures": {
				"1": {
					"name": "keyword.preprocessor.load.cs"
				}
			},
			"end": "(?=$)",
			"patterns": [
				{
					"match": "\\\"[^\"]*\\\"",
					"captures": {
						"0": {
							"name": "string.quoted.double.cs"
						}
					}
				}
			]
		},
		"preprocessor-r": {
			"begin": "\\b(r)\\b",
			"beginCaptures": {
				"1": {
					"name": "keyword.preprocessor.r.cs"
				}
			},
			"end": "(?=$)",
			"patterns": [
				{
					"match": "\\\"[^\"]*\\\"",
					"captures": {
						"0": {
							"name": "string.quoted.double.cs"
						}
					}
				}
			]
		},
		"preprocessor-region": {
			"match": "\\b(region)\\b\\s*(.*)(?=$)",
			"captures": {
				"1": {
					"name": "keyword.preprocessor.region.cs"
				},
				"2": {
					"name": "string.unquoted.preprocessor.message.cs"
				}
			}
		},
		"preprocessor-endregion": {
			"match": "\\b(endregion)\\b",
			"captures": {
				"1": {
					"name": "keyword.preprocessor.endregion.cs"
				}
			}
		},
		"preprocessor-line": {
			"begin": "\\b(line)\\b",
			"beginCaptures": {
				"1": {
					"name": "keyword.preprocessor.line.cs"
				}
			},
			"end": "(?=$)",
			"patterns": [
				{
					"match": "\\b(?:(default|hidden))",
					"captures": {
						"1": {
							"name": "keyword.preprocessor.default.cs"
						},
						"2": {
							"name": "keyword.preprocessor.hidden.cs"
						}
					}
				},
				{
					"match": "[0-9]+",
					"captures": {
						"0": {
							"name": "constant.numeric.decimal.cs"
						}
					}
				},
				{
					"match": "\\\"[^\"]*\\\"",
					"captures": {
						"0": {
							"name": "string.quoted.double.cs"
						}
					}
				}
			]
		},
		"preprocessor-pragma-warning": {
			"match": "\\b(pragma)\\b\\s*\\b(warning)\\b\\s*\\b(?:(disable)|(restore))\\b(\\s*[0-9]+(?:\\s*,\\s*[0-9]+)?)?",
			"captures": {
				"1": {
					"name": "keyword.preprocessor.pragma.cs"
				},
				"2": {
					"name": "keyword.preprocessor.warning.cs"
				},
				"3": {
					"name": "keyword.preprocessor.disable.cs"
				},
				"4": {
					"name": "keyword.preprocessor.restore.cs"
				},
				"5": {
					"patterns": [
						{
							"match": "[0-9]+",
							"captures": {
								"0": {
									"name": "constant.numeric.decimal.cs"
								}
							}
						},
						{
							"include": "#punctuation-comma"
						}
					]
				}
			}
		},
		"preprocessor-pragma-checksum": {
			"match": "\\b(pragma)\\b\\s*\\b(checksum)\\b\\s*(\\\"[^\"]*\\\")\\s*(\\\"[^\"]*\\\")\\s*(\\\"[^\"]*\\\")",
			"captures": {
				"1": {
					"name": "keyword.preprocessor.pragma.cs"
				},
				"2": {
					"name": "keyword.preprocessor.checksum.cs"
				},
				"3": {
					"name": "string.quoted.double.cs"
				},
				"4": {
					"name": "string.quoted.double.cs"
				},
				"5": {
					"name": "string.quoted.double.cs"
				}
			}
		},
		"preprocessor-expression": {
			"patterns": [
				{
					"begin": "\\(",
					"beginCaptures": {
						"0": {
							"name": "punctuation.parenthesis.open.cs"
						}
					},
					"end": "\\)",
					"endCaptures": {
						"0": {
							"name": "punctuation.parenthesis.close.cs"
						}
					},
					"patterns": [
						{
							"include": "#preprocessor-expression"
						}
					]
				},
				{
					"match": "\\b(?:(true)|(false)|([_[:alpha:]][_[:alnum:]]*))\\b",
					"captures": {
						"1": {
							"name": "constant.language.boolean.true.cs"
						},
						"2": {
							"name": "constant.language.boolean.false.cs"
						},
						"3": {
							"name": "entity.name.variable.preprocessor.symbol.cs"
						}
					}
				},
				{
					"match": "(==|!=)|(\\!|&&|\\|\\|)",
					"captures": {
						"1": {
							"name": "keyword.operator.comparison.cs"
						},
						"2": {
							"name": "keyword.operator.logical.cs"
						}
					}
				}
			]
		},
		"comment": {
			"patterns": [
				{
					"name": "comment.block.cs",
					"begin": "/\\*",
					"beginCaptures": {
						"0": {
							"name": "punctuation.definition.comment.cs"
						}
					},
					"end": "\\*/",
					"endCaptures": {
						"0": {
							"name": "punctuation.definition.comment.cs"
						}
					}
				},
				{
					"begin": "(^\\s+)?(?=//)",
					"beginCaptures": {
						"1": {
							"name": "punctuation.whitespace.comment.leading.cs"
						}
					},
					"end": "(?=$)",
					"patterns": [
						{
							"name": "comment.block.documentation.cs",
							"begin": "(?<!/)///(?!/)",
							"beginCaptures": {
								"0": {
									"name": "punctuation.definition.comment.cs"
								}
							},
							"end": "(?=$)",
							"patterns": [
								{
									"include": "#xml-doc-comment"
								}
							]
						},
						{
							"name": "comment.line.double-slash.cs",
							"begin": "(?<!/)//(?:(?!/)|(?=//))",
							"beginCaptures": {
								"0": {
									"name": "punctuation.definition.comment.cs"
								}
							},
							"end": "(?=$)"
						}
					]
				}
			]
		},
		"xml-doc-comment": {
			"patterns": [
				{
					"include": "#xml-comment"
				},
				{
					"include": "#xml-character-entity"
				},
				{
					"include": "#xml-cdata"
				},
				{
					"include": "#xml-tag"
				}
			]
		},
		"xml-tag": {
			"name": "meta.tag.cs",
			"begin": "(?x)\n(</?)\n(\n  (?:\n    ([-_[:alnum:]]+)\n    (:)\n  )?\n  ([-_[:alnum:]]+)\n)",
			"beginCaptures": {
				"1": {
					"name": "punctuation.definition.tag.cs"
				},
				"2": {
					"name": "entity.name.tag.cs"
				},
				"3": {
					"name": "entity.name.tag.namespace.cs"
				},
				"4": {
					"name": "punctuation.separator.colon.cs"
				},
				"5": {
					"name": "entity.name.tag.localname.cs"
				}
			},
			"end": "(/?>)",
			"endCaptures": {
				"1": {
					"name": "punctuation.definition.tag.cs"
				}
			},
			"patterns": [
				{
					"include": "#xml-attribute"
				}
			]
		},
		"xml-attribute": {
			"patterns": [
				{
					"match": "(?x)\n(?:^|\\s+)\n(\n  (?:\n    ([-_[:alnum:]]+)\n    (:)\n  )?\n  ([-_[:alnum:]]+)\n)\n(=)",
					"captures": {
						"1": {
							"name": "entity.other.attribute-name.cs"
						},
						"2": {
							"name": "entity.other.attribute-name.namespace.cs"
						},
						"3": {
							"name": "punctuation.separator.colon.cs"
						},
						"4": {
							"name": "entity.other.attribute-name.localname.cs"
						},
						"5": {
							"name": "punctuation.separator.equals.cs"
						}
					}
				},
				{
					"include": "#xml-string"
				}
			]
		},
		"xml-cdata": {
			"name": "string.unquoted.cdata.cs",
			"begin": "<!\\[CDATA\\[",
			"beginCaptures": {
				"0": {
					"name": "punctuation.definition.string.begin.cs"
				}
			},
			"end": "\\]\\]>",
			"endCaptures": {
				"0": {
					"name": "punctuation.definition.string.end.cs"
				}
			}
		},
		"xml-string": {
			"patterns": [
				{
					"name": "string.quoted.single.cs",
					"begin": "\\'",
					"beginCaptures": {
						"0": {
							"name": "punctuation.definition.string.begin.cs"
						}
					},
					"end": "\\'",
					"endCaptures": {
						"0": {
							"name": "punctuation.definition.string.end.cs"
						}
					},
					"patterns": [
						{
							"include": "#xml-character-entity"
						}
					]
				},
				{
					"name": "string.quoted.double.cs",
					"begin": "\\\"",
					"beginCaptures": {
						"0": {
							"name": "punctuation.definition.string.begin.cs"
						}
					},
					"end": "\\\"",
					"endCaptures": {
						"0": {
							"name": "punctuation.definition.string.end.cs"
						}
					},
					"patterns": [
						{
							"include": "#xml-character-entity"
						}
					]
				}
			]
		},
		"xml-character-entity": {
			"patterns": [
				{
					"name": "constant.character.entity.cs",
					"match": "(?x)\n(&)\n(\n  (?:[[:alpha:]:_][[:alnum:]:_.-]*)|\n  (?:\\#[[:digit:]]+)|\n  (?:\\#x[[:xdigit:]]+)\n)\n(;)",
					"captures": {
						"1": {
							"name": "punctuation.definition.constant.cs"
						},
						"3": {
							"name": "punctuation.definition.constant.cs"
						}
					}
				},
				{
					"name": "invalid.illegal.bad-ampersand.cs",
					"match": "&"
				}
			]
		},
		"xml-comment": {
			"name": "comment.block.cs",
			"begin": "<!--",
			"beginCaptures": {
				"0": {
					"name": "punctuation.definition.comment.cs"
				}
			},
			"end": "-->",
			"endCaptures": {
				"0": {
					"name": "punctuation.definition.comment.cs"
				}
			}
		}
	}
}<|MERGE_RESOLUTION|>--- conflicted
+++ resolved
@@ -4,11 +4,7 @@
 		"If you want to provide a fix or improvement, please create a pull request against the original repository.",
 		"Once accepted there, we are happy to receive an update request."
 	],
-<<<<<<< HEAD
-	"version": "https://github.com/dotnet/csharp-tmLanguage/commit/16612717ccd557383c0c821d7b6ae6662492ffde",
-=======
 	"version": "https://github.com/dotnet/csharp-tmLanguage/commit/53344c05ec5dd09e1dbc4a77a1aacd482403715a",
->>>>>>> bd249349
 	"name": "C#",
 	"scopeName": "source.cs",
 	"patterns": [
@@ -3174,11 +3170,7 @@
 			]
 		},
 		"conditional-operator": {
-<<<<<<< HEAD
-			"begin": "\\?(?!\\s*[?.\\[]|\\s*$)",
-=======
 			"begin": "(?<!\\?\\s*)\\?(?!\\?|\\.|\\[)",
->>>>>>> bd249349
 			"beginCaptures": {
 				"0": {
 					"name": "keyword.operator.conditional.question-mark.cs"
