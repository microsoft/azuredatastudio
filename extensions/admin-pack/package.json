{
	"name": "admin-pack",
	"displayName": "Admin Pack for SQL Server",
	"description": "",
<<<<<<< HEAD
	"version": "0.0.1",
	"publisher": "Microsoft",
	"engines": {
		"vscode": "*",
		"sqlops": "*"
=======
	"version": "0.0.2",
	"publisher": "Microsoft",
	"engines": {
		"vscode": "*",
		"azdata": "*"
>>>>>>> 86bac900
	},
	"extensionPack": [
		"Microsoft.agent",
		"Microsoft.profiler",
<<<<<<< HEAD
		"Microsoft.import"
=======
		"Microsoft.import",
		"Microsoft.dacpac"
>>>>>>> 86bac900
	],
	"repository": {
		"type": "git",
		"url": "https://github.com/Microsoft/azuredatastudio.git"
	},
	"bugs": {
		"url": "https://github.com/Microsoft/azuredatastudio/issues"
	},
	"__metadata": {
		"id": "32",
		"publisherDisplayName": "Microsoft",
		"publisherId": "Microsoft"
	}
}<|MERGE_RESOLUTION|>--- conflicted
+++ resolved
@@ -2,29 +2,17 @@
 	"name": "admin-pack",
 	"displayName": "Admin Pack for SQL Server",
 	"description": "",
-<<<<<<< HEAD
-	"version": "0.0.1",
-	"publisher": "Microsoft",
-	"engines": {
-		"vscode": "*",
-		"sqlops": "*"
-=======
 	"version": "0.0.2",
 	"publisher": "Microsoft",
 	"engines": {
 		"vscode": "*",
 		"azdata": "*"
->>>>>>> 86bac900
 	},
 	"extensionPack": [
 		"Microsoft.agent",
 		"Microsoft.profiler",
-<<<<<<< HEAD
-		"Microsoft.import"
-=======
 		"Microsoft.import",
 		"Microsoft.dacpac"
->>>>>>> 86bac900
 	],
 	"repository": {
 		"type": "git",
