--- conflicted
+++ resolved
@@ -1,18 +1,18 @@
 {
-<<<<<<< HEAD
 	"name": "admin-pack",
 	"displayName": "Admin Pack for SQL Server",
 	"description": "",
-	"version": "0.0.1",
+	"version": "0.0.2",
 	"publisher": "Microsoft",
 	"engines": {
 		"vscode": "*",
-		"sqlops": "*"
+		"azdata": "*"
 	},
 	"extensionPack": [
 		"Microsoft.agent",
 		"Microsoft.profiler",
-		"Microsoft.import"
+		"Microsoft.import",
+		"Microsoft.dacpac"
 	],
 	"repository": {
 		"type": "git",
@@ -26,28 +26,4 @@
 		"publisherDisplayName": "Microsoft",
 		"publisherId": "Microsoft"
 	}
-=======
-    "name": "admin-pack",
-    "displayName": "Admin Pack for SQL Server",
-    "description": "",
-    "version": "0.0.2",
-    "publisher": "Microsoft",
-    "engines": {
-        "vscode": "*",
-        "azdata": "*"
-    },
-    "extensionPack": [
-        "Microsoft.agent",
-        "Microsoft.profiler",
-        "Microsoft.import",
-        "Microsoft.dacpac"
-    ],
-    "repository": {
-        "type": "git",
-        "url": "https://github.com/Microsoft/azuredatastudio.git"
-    },
-    "bugs": {
-        "url": "https://github.com/Microsoft/azuredatastudio/issues"
-    }
->>>>>>> 7223b288
 }