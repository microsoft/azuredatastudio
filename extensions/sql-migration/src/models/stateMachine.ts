/*---------------------------------------------------------------------------------------------
 *  Copyright (c) Microsoft Corporation. All rights reserved.
 *  Licensed under the Source EULA. See License.txt in the project root for license information.
 *--------------------------------------------------------------------------------------------*/

import * as azdata from 'azdata';
import * as azurecore from 'azurecore';
import * as vscode from 'vscode';
import * as mssql from 'mssql';
import { getBlobContainers, getFileShares, SqlMigrationService, SqlManagedInstance, startDatabaseMigration, StartDatabaseMigrationRequest, StorageAccount, SqlVMServer, getLocationDisplayName, getSqlManagedInstanceDatabases, getBlobs } from '../api/azure';
import * as constants from '../constants/strings';
import * as nls from 'vscode-nls';
import { v4 as uuidv4 } from 'uuid';
import { sendSqlMigrationActionEvent, TelemetryAction, TelemetryViews, logError } from '../telemtery';
import { hashString, deepClone } from '../api/utils';
import { SKURecommendationPage } from '../wizard/skuRecommendationPage';
const localize = nls.loadMessageBundle();

export enum State {
	INIT,
	COLLECTING_SOURCE_INFO,
	COLLECTION_SOURCE_INFO_ERROR,
	TARGET_SELECTION,
	TARGET_SELECTION_ERROR,
	AZURE_SERVER_SELECTION,
	AZURE_SERVER_SELECTION_ERROR,
	AZURE_DB_BACKUP,
	AZURE_DB_BACKUP_ERROR,
	MIGRATION_AGENT_CREATION,
	MIGRATION_AGENT_SELECTION,
	MIGRATION_AGENT_ERROR,
	MIGRATION_START,
	NO_AZURE_SERVER,
	EXIT,
}

export enum MigrationTargetType {
	SQLVM = 'AzureSqlVirtualMachine',
	SQLMI = 'AzureSqlManagedInstance',
	SQLDB = 'AzureSqlDatabase'
}

export enum MigrationSourceAuthenticationType {
	Integrated = 'WindowsAuthentication',
	Sql = 'SqlAuthentication'
}

export enum MigrationMode {
	ONLINE,
	OFFLINE
}

export enum NetworkContainerType {
	FILE_SHARE,
	BLOB_CONTAINER,
	NETWORK_SHARE
}

export enum FileStorageType {
	FileShare = 'FileShare',
	AzureBlob = 'AzureBlob',
	None = 'None',
}

export enum Page {
	DatabaseSelector,
	SKURecommendation,
	TargetSelection,
	MigrationMode,
	DatabaseBackup,
	IntegrationRuntime,
	Summary
}

export enum WizardEntryPoint {
	Default = 'Default',
	SaveAndClose = 'SaveAndClose',
	RetryMigration = 'RetryMigration',
}

export enum PerformanceDataSourceOptions {
	CollectData = 'CollectData',
	OpenExisting = 'OpenExisting',
}

export interface DatabaseBackupModel {
	migrationMode: MigrationMode;
	networkContainerType: NetworkContainerType;
	networkShares: NetworkShare[];
	subscription: azurecore.azureResource.AzureResourceSubscription;
	blobs: Blob[];
}

export interface NetworkShare {
	networkShareLocation: string;
	windowsUser: string;
	password: string;
	resourceGroup: azurecore.azureResource.AzureResourceResourceGroup;
	storageAccount: StorageAccount;
	storageKey: string;
}

export interface Blob {
	resourceGroup: azurecore.azureResource.AzureResourceResourceGroup;
	storageAccount: StorageAccount;
	blobContainer: azurecore.azureResource.BlobContainer;
	storageKey: string;
	lastBackupFile?: string; // _todo: does it make sense to store the last backup file here?
}

export interface Model {
	readonly sourceConnectionId: string;
	readonly currentState: State;
	gatheringInformationError: string | undefined;
	_azureAccount: azdata.Account | undefined;
	_databaseBackup: DatabaseBackupModel | undefined;
}

export interface StateChangeEvent {
	oldState: State;
	newState: State;
}

export interface SavedInfo {
	closedPage: number;
	databaseAssessment: string[];
	databaseList: string[];
	migrationTargetType: MigrationTargetType | null;
	azureAccount: azdata.Account | null;
	azureTenant: azurecore.Tenant | null;
	subscription: azurecore.azureResource.AzureResourceSubscription | null;
	location: azurecore.azureResource.AzureLocation | null;
	resourceGroup: azurecore.azureResource.AzureResourceResourceGroup | null;
	targetServerInstance: azurecore.azureResource.AzureSqlManagedInstance | SqlVMServer | null;
	migrationMode: MigrationMode | null;
	networkContainerType: NetworkContainerType | null;
	networkShares: NetworkShare[];
	blobs: Blob[];
	targetDatabaseNames: string[];
	sqlMigrationService: SqlMigrationService | undefined;
	serverAssessment: ServerAssessment | null;
	skuRecommendation: SkuRecommendationSavedInfo | null;
}

export interface SkuRecommendationSavedInfo {
	skuRecommendationPerformanceDataSource: PerformanceDataSourceOptions;
	skuRecommendationPerformanceLocation: string;
	perfDataCollectionStartDate?: Date;
	perfDataCollectionStopDate?: Date;
	skuTargetPercentile: number;
	skuScalingFactor: number;
	skuEnablePreview: boolean;
}

export class MigrationStateModel implements Model, vscode.Disposable {
	public _azureAccounts!: azdata.Account[];
	public _azureAccount!: azdata.Account;
	public _accountTenants!: azurecore.Tenant[];
	public _azureTenant!: azurecore.Tenant;

	public _connecionProfile!: azdata.connection.ConnectionProfile;
	public _authenticationType!: MigrationSourceAuthenticationType;
	public _sqlServerUsername!: string;
	public _sqlServerPassword!: string;

	public _subscriptions!: azurecore.azureResource.AzureResourceSubscription[];
	public _targetSubscription!: azurecore.azureResource.AzureResourceSubscription;
	public _locations!: azurecore.azureResource.AzureLocation[];
	public _location!: azurecore.azureResource.AzureLocation;
	public _resourceGroups!: azurecore.azureResource.AzureResourceResourceGroup[];
	public _resourceGroup!: azurecore.azureResource.AzureResourceResourceGroup;
	public _targetManagedInstances!: SqlManagedInstance[];
	public _targetSqlVirtualMachines!: SqlVMServer[];
	public _targetServerInstance!: SqlManagedInstance | SqlVMServer;
	public _databaseBackup!: DatabaseBackupModel;
	public _storageAccounts!: StorageAccount[];
	public _fileShares!: azurecore.azureResource.FileShare[];
	public _blobContainers!: azurecore.azureResource.BlobContainer[];
	public _lastFileNames!: azurecore.azureResource.Blob[];
	public _sourceDatabaseNames!: string[];
	public _targetDatabaseNames!: string[];

	public _sqlMigrationServiceResourceGroup!: azureResource.AzureResourceResourceGroup;
	public _sqlMigrationService!: SqlMigrationService | undefined;
	public _sqlMigrationServices!: SqlMigrationService[];
	public _nodeNames!: string[];

	private _stateChangeEventEmitter = new vscode.EventEmitter<StateChangeEvent>();
	private _currentState: State;
	private _gatheringInformationError: string | undefined;

	public _databasesForAssessment!: string[];
	public _assessmentResults!: ServerAssessment;
	public _assessedDatabaseList!: string[];
	public _runAssessments: boolean = true;
	private _assessmentApiResponse!: mssql.AssessmentResult;
	public mementoString: string;

	public _databasesForMigration: string[] = [];
	public _didUpdateDatabasesForMigration: boolean = false;
	public _vmDbs: string[] = [];
	public _miDbs: string[] = [];
	public _targetType!: MigrationTargetType;

	public _skuRecommendationResults!: SkuRecommendation;
	public _skuRecommendationPerformanceDataSource!: PerformanceDataSourceOptions;
	private _skuRecommendationApiResponse!: mssql.SkuRecommendationResult;
	public _skuRecommendationPerformanceLocation!: string;
	private _skuRecommendationRecommendedDatabaseList!: string[];
	private _startPerfDataCollectionApiResponse!: mssql.StartPerfDataCollectionResult;
	private _stopPerfDataCollectionApiResponse!: mssql.StopPerfDataCollectionResult;
	private _refreshPerfDataCollectionApiResponse!: mssql.RefreshPerfDataCollectionResult;
	public _perfDataCollectionStartDate!: Date | undefined;
	public _perfDataCollectionStopDate!: Date | undefined;
	public _perfDataCollectionLastRefreshedDate!: Date;
	public _perfDataCollectionMessages!: string[];
	public _perfDataCollectionErrors!: string[];
	public _perfDataCollectionIsCollecting!: boolean;

	public readonly _performanceDataQueryIntervalInSeconds = 30;
	public readonly _staticDataQueryIntervalInSeconds = 60;
	public readonly _numberOfPerformanceDataQueryIterations = 19;
	public readonly _defaultDataPointStartTime = '1900-01-01 00:00:00';
	public readonly _defaultDataPointEndTime = '2200-01-01 00:00:00';
	public readonly _recommendationTargetPlatforms = [MigrationTargetType.SQLDB, MigrationTargetType.SQLMI, MigrationTargetType.SQLVM];

	public refreshPerfDataCollectionFrequency = this._performanceDataQueryIntervalInSeconds * 1000;
	private _autoRefreshPerfDataCollectionHandle!: NodeJS.Timeout;
	public refreshGetSkuRecommendationFrequency = constants.TIME_IN_MINUTES(10);
	private _autoRefreshGetSkuRecommendationHandle!: NodeJS.Timeout;

	public _skuScalingFactor!: number;
	public _skuTargetPercentile!: number;
	public _skuEnablePreview!: boolean;

	public refreshDatabaseBackupPage!: boolean;
	public retryMigration!: boolean;
	public resumeAssessment!: boolean;
	public savedInfo!: SavedInfo;
	public closedPage!: number;
	public _sessionId: string = uuidv4();

	public excludeDbs: string[] = [
		'master',
		'tempdb',
		'msdb',
		'model'
	];
	public serverName!: string;

	constructor(
		public extensionContext: vscode.ExtensionContext,
		private readonly _sourceConnectionId: string,
		public readonly migrationService: mssql.ISqlMigrationService
	) {
		this._currentState = State.INIT;
		this._databaseBackup = {} as DatabaseBackupModel;
		this._databaseBackup.networkShares = [];
		this._databaseBackup.blobs = [];
		this._targetDatabaseNames = [];
		this.mementoString = 'sqlMigration.assessmentResults';

		this._skuScalingFactor = 100;
		this._skuTargetPercentile = 95;
		this._skuEnablePreview = true;
	}

	public get sourceConnectionId(): string {
		return this._sourceConnectionId;
	}

	public get currentState(): State {
		return this._currentState;
	}

	public set currentState(newState: State) {
		const oldState = this.currentState;
		this._currentState = newState;
		this._stateChangeEventEmitter.fire({ oldState, newState: this.currentState });
	}
	public async getDatabases(): Promise<string[]> {
		let temp = await azdata.connection.listDatabases(this.sourceConnectionId);
		let finalResult = temp.filter((name) => !this.excludeDbs.includes(name));
		return finalResult;
	}
	public hasRecommendedDatabaseListChanged(): boolean {
		const oldDbList = this._skuRecommendationRecommendedDatabaseList;
		const newDbList = this._databasesForAssessment;

		if (!oldDbList || !newDbList) {
			return false;
		}
		return !((oldDbList.length === newDbList.length) && oldDbList.every(function (element, index) {
			return element === newDbList[index];
		}));
	}

	public async getDatabaseAssessments(targetType: MigrationTargetType): Promise<ServerAssessment> {
		const ownerUri = await azdata.connection.getUriForConnection(this.sourceConnectionId);
		try {
			const response = (await this.migrationService.getAssessments(ownerUri, this._databasesForAssessment))!;
			this._assessmentApiResponse = response;
			this._assessedDatabaseList = this._databasesForAssessment.slice();

			if (response?.assessmentResult) {
				response.assessmentResult.items = response.assessmentResult.items?.filter(
					issue => issue.appliesToMigrationTargetPlatform === targetType);

				response.assessmentResult.databases?.forEach(
					database => database.items = database.items?.filter(
						issue => issue.appliesToMigrationTargetPlatform === targetType));
				this._assessmentResults = {
					issues: this._assessmentApiResponse?.assessmentResult?.items || [],
					databaseAssessments: this._assessmentApiResponse?.assessmentResult?.databases?.map(d => {
						return {
							name: d.name,
							issues: d.items,
							errors: d.errors,
						};
					}) ?? [],
					errors: this._assessmentApiResponse?.errors ?? []
				};
			} else {
				this._assessmentResults = {
					issues: [],
					databaseAssessments: this._databasesForAssessment?.map(database => {
						return {
							name: database,
							issues: [],
							errors: []
						};
					}) ?? [],
					errors: response?.errors ?? [],
				};
			}

		} catch (error) {
			this._assessmentResults = {
				issues: [],
				databaseAssessments: this._databasesForAssessment?.map(database => {
					return {
						name: database,
						issues: [],
						errors: []
					};
				}) ?? [],
				errors: [],
				assessmentError: error
			};
		}

		// Generating all the telemetry asynchronously as we don't need to block the user for it.
		this.generateAssessmentTelemetry().catch(e => console.error(e));
		return this._assessmentResults;
	}

	public async getSkuRecommendations(): Promise<SkuRecommendation> {
		try {
			const serverInfo = await azdata.connection.getServerInfo(this.sourceConnectionId);
			const machineName = (<any>serverInfo)['machineName'];	// contains the correct machine name but not necessarily the correct instance name
			const instanceName = (await this.getSourceConnectionProfile()).serverName;	// contains the correct instance name but not necessarily the correct machine name

			let fullInstanceName: string;
			if (instanceName.includes('\\')) {
				fullInstanceName = machineName + '\\' + instanceName.substring(instanceName.indexOf('\\') + 1);
			} else {
				fullInstanceName = machineName;
			}

			const response = (await this.migrationService.getSkuRecommendations(
				this._skuRecommendationPerformanceLocation,
				this._performanceDataQueryIntervalInSeconds,
				this._recommendationTargetPlatforms.map(p => p.toString()),
				fullInstanceName,
				this._skuTargetPercentile,
				this._skuScalingFactor,
				this._defaultDataPointStartTime,
				this._defaultDataPointEndTime,
				this._skuEnablePreview,
				this._databasesForAssessment))!;
			this._skuRecommendationApiResponse = response;

			// clone list of databases currently being assessed and store them, so that if the user ever changes the list we can refresh new recommendations
			this._skuRecommendationRecommendedDatabaseList = this._databasesForAssessment.slice();

			if (response?.sqlDbRecommendationResults || response?.sqlMiRecommendationResults || response?.sqlVmRecommendationResults) {
				this._skuRecommendationResults = {
					recommendations: {
						sqlDbRecommendationResults: response?.sqlDbRecommendationResults ?? [],
						sqlMiRecommendationResults: response?.sqlMiRecommendationResults ?? [],
						sqlVmRecommendationResults: response?.sqlVmRecommendationResults ?? [],
						instanceRequirements: response?.instanceRequirements
					},
				};
			} else {
				this._skuRecommendationResults = {
					recommendations: {
						sqlDbRecommendationResults: [],
						sqlMiRecommendationResults: [],
						sqlVmRecommendationResults: [],
						instanceRequirements: response?.instanceRequirements
					},
				};
			}

		} catch (error) {
			logError(TelemetryViews.SkuRecommendationWizard, 'GetSkuRecommendationFailed', error);

			this._skuRecommendationResults = {
				recommendations: {
					sqlDbRecommendationResults: this._skuRecommendationApiResponse?.sqlDbRecommendationResults ?? [],
					sqlMiRecommendationResults: this._skuRecommendationApiResponse?.sqlMiRecommendationResults ?? [],
					sqlVmRecommendationResults: this._skuRecommendationApiResponse?.sqlVmRecommendationResults ?? [],
					instanceRequirements: this._skuRecommendationApiResponse?.instanceRequirements
				},
				recommendationError: error
			};
		}		// Generating all the telemetry asynchronously as we don't need to block the user for it.
		this.generateSkuRecommendationTelemetry().catch(e => console.error(e));

		return this._skuRecommendationResults;
	}

	private async generateSkuRecommendationTelemetry(): Promise<void> {
		try {

			this._skuRecommendationResults?.recommendations?.sqlMiRecommendationResults?.forEach(resultItem => {
				// Send telemetry for recommended MI SKU
				sendSqlMigrationActionEvent(
					TelemetryViews.SkuRecommendationWizard,
					TelemetryAction.GetMISkuRecommendation,
					{
						'sessionId': this._sessionId,
						'recommendedSku': JSON.stringify(resultItem?.targetSku)
					},
					{}
				);
			});

			this._skuRecommendationResults?.recommendations?.sqlVmRecommendationResults?.forEach(resultItem => {
				// Send telemetry for recommended VM SKU
				sendSqlMigrationActionEvent(
					TelemetryViews.SkuRecommendationWizard,
					TelemetryAction.GetVMSkuRecommendation,
					{
						'sessionId': this._sessionId,
						'recommendedSku': JSON.stringify(resultItem?.targetSku)
					},
					{}
				);
			});

			// Send Instance requirements used for calculating recommendations
			sendSqlMigrationActionEvent(
				TelemetryViews.SkuRecommendationWizard,
				TelemetryAction.GetInstanceRequirements,
				{
					'sessionId': this._sessionId,
					'performanceDataSource': this._skuRecommendationPerformanceDataSource,
					'databaseLevelRequirements': JSON.stringify(this._skuRecommendationResults?.recommendations?.instanceRequirements?.databaseLevelRequirements?.map(i => {
						return {
							cpuRequirementInCores: i.cpuRequirementInCores,
							dataIOPSRequirement: i.dataIOPSRequirement,
							logIOPSRequirement: i.logIOPSRequirement,
							ioLatencyRequirementInMs: i.ioLatencyRequirementInMs,
							ioThroughputRequirementInMBps: i.ioThroughputRequirementInMBps,
							dataStorageRequirementInMB: i.dataStorageRequirementInMB,
							logStorageRequirementInMB: i.logStorageRequirementInMB,
							databaseName: hashString(i.databaseName),
							memoryRequirementInMB: i.memoryRequirementInMB,
							cpuRequirementInPercentageOfTotalInstance: i.cpuRequirementInPercentageOfTotalInstance,
							numberOfDataPointsAnalyzed: i.numberOfDataPointsAnalyzed,
							fileLevelRequirements: i.fileLevelRequirements?.map(file => {
								return {
									fileType: file.fileType,
									sizeInMB: file.sizeInMB,
									readLatencyInMs: file.readLatencyInMs,
									writeLatencyInMs: file.writeLatencyInMs,
									iopsRequirement: file.iopsRequirement,
									ioThroughputRequirementInMBps: file.ioThroughputRequirementInMBps,
									numberOfDataPointsAnalyzed: file.numberOfDataPointsAnalyzed
								};
							})
						};
					}))
				},
				{
					'cpuRequirementInCores': this._skuRecommendationResults?.recommendations?.instanceRequirements?.cpuRequirementInCores,
					'dataStorageRequirementInMB': this._skuRecommendationResults?.recommendations?.instanceRequirements?.dataStorageRequirementInMB,
					'logStorageRequirementInMB': this._skuRecommendationResults?.recommendations?.instanceRequirements?.logStorageRequirementInMB,
					'memoryRequirementInMB': this._skuRecommendationResults?.recommendations?.instanceRequirements?.memoryRequirementInMB,
					'dataIOPSRequirement': this._skuRecommendationResults?.recommendations?.instanceRequirements?.dataIOPSRequirement,
					'logIOPSRequirement': this._skuRecommendationResults?.recommendations?.instanceRequirements?.logIOPSRequirement,
					'ioLatencyRequirementInMs': this._skuRecommendationResults?.recommendations?.instanceRequirements?.ioLatencyRequirementInMs,
					'ioThroughputRequirementInMBps': this._skuRecommendationResults?.recommendations?.instanceRequirements?.ioThroughputRequirementInMBps,
					'tempDBSizeInMB': this._skuRecommendationResults?.recommendations?.instanceRequirements?.tempDBSizeInMB,
					'aggregationTargetPercentile': this._skuRecommendationResults?.recommendations?.instanceRequirements?.aggregationTargetPercentile,
					'numberOfDataPointsAnalyzed': this._skuRecommendationResults?.recommendations?.instanceRequirements?.numberOfDataPointsAnalyzed,
				}
			);

		} catch (e) {
			logError(TelemetryViews.SkuRecommendationWizard, 'GetSkuRecommendationTelemetryFailed', e);
		}
	}

	public async startPerfDataCollection(
		dataFolder: string,
		perfQueryIntervalInSec: number,
		staticQueryIntervalInSec: number,
		numberOfIterations: number,
		page: SKURecommendationPage): Promise<boolean> {
		try {
			if (!this.performanceCollectionInProgress()) {
				const ownerUri = await azdata.connection.getUriForConnection(this.sourceConnectionId);
				const response = await this.migrationService.startPerfDataCollection(ownerUri, dataFolder, perfQueryIntervalInSec, staticQueryIntervalInSec, numberOfIterations);

				this._startPerfDataCollectionApiResponse = response!;
				this._perfDataCollectionStartDate = this._startPerfDataCollectionApiResponse.dateTimeStarted;
				this._perfDataCollectionStopDate = undefined;

				void vscode.window.showInformationMessage(constants.AZURE_RECOMMENDATION_START_POPUP);

				await this.startSkuTimers(page, this.refreshPerfDataCollectionFrequency);
			}
		}
		catch (error) {
			console.log(error);
		}

		// Generate telemetry for start data collection request
		this.generateStartDataCollectionTelemetry().catch(e => console.error(e));

		return true;
	}

	private async generateStartDataCollectionTelemetry(): Promise<void> {
		try {
			sendSqlMigrationActionEvent(
				TelemetryViews.DataCollectionWizard,
				TelemetryAction.StartDataCollection,
				{
					'sessionId': this._sessionId,
					'timeDataCollectionStarted': this._perfDataCollectionStartDate?.toString() || ''
				},
				{}
			);

		} catch (e) {
			logError(TelemetryViews.DataCollectionWizard, 'StartDataCollectionTelemetryFailed', e);
		}
	}

	public async startSkuTimers(page: SKURecommendationPage, refreshIntervalInMs: number): Promise<void> {
		const classVariable = this;

		if (!this._autoRefreshPerfDataCollectionHandle) {
			clearInterval(this._autoRefreshPerfDataCollectionHandle);
			if (this.refreshPerfDataCollectionFrequency !== -1) {
				this._autoRefreshPerfDataCollectionHandle = setInterval(async function () {
					await classVariable.refreshPerfDataCollection();

					if (await classVariable.isWaitingForFirstTimeRefresh()) {
						await page.refreshSkuRecommendationComponents();	// update timer
					}
				}, refreshIntervalInMs);
			}
		}

		if (!this._autoRefreshGetSkuRecommendationHandle) {
			// start one-time timer to get SKU recommendation
			clearTimeout(this._autoRefreshGetSkuRecommendationHandle);
			if (this.refreshGetSkuRecommendationFrequency !== -1) {
				this._autoRefreshGetSkuRecommendationHandle = setTimeout(async function () {
					await page.refreshAzureRecommendation();
				}, this.refreshGetSkuRecommendationFrequency);
			}
		}
	}

	public async stopPerfDataCollection(): Promise<boolean> {
		try {
			const response = await this.migrationService.stopPerfDataCollection();
			void vscode.window.showInformationMessage(constants.AZURE_RECOMMENDATION_STOP_POPUP);

			this._stopPerfDataCollectionApiResponse = response!;
			this._perfDataCollectionStopDate = this._stopPerfDataCollectionApiResponse.dateTimeStopped;

			// stop auto refresh
			clearInterval(this._autoRefreshPerfDataCollectionHandle);
			clearInterval(this._autoRefreshGetSkuRecommendationHandle);
		}
		catch (error) {
			logError(TelemetryViews.DataCollectionWizard, 'StopDataCollectionFailed', error);
		}

		// Generate telemetry for stop data collection request
		this.generateStopDataCollectionTelemetry().catch(e => console.error(e));
		return true;
	}

	private async generateStopDataCollectionTelemetry(): Promise<void> {
		try {
			sendSqlMigrationActionEvent(
				TelemetryViews.DataCollectionWizard,
				TelemetryAction.StopDataCollection,
				{
					'sessionId': this._sessionId,
					'timeDataCollectionStopped': this._perfDataCollectionStopDate?.toString() || ''
				},
				{}
			);

		} catch (e) {
			logError(TelemetryViews.DataCollectionWizard, 'StopDataCollectionTelemetryFailed', e);
		}
	}

	public async refreshPerfDataCollection(): Promise<boolean> {
		try {
			const response = await this.migrationService.refreshPerfDataCollection(this._perfDataCollectionLastRefreshedDate ?? new Date());
			this._refreshPerfDataCollectionApiResponse = response!;
			this._perfDataCollectionLastRefreshedDate = this._refreshPerfDataCollectionApiResponse.refreshTime;
			this._perfDataCollectionMessages = this._refreshPerfDataCollectionApiResponse.messages;
			this._perfDataCollectionErrors = this._refreshPerfDataCollectionApiResponse.errors;
			this._perfDataCollectionIsCollecting = this._refreshPerfDataCollectionApiResponse.isCollecting;

			if (this._perfDataCollectionErrors?.length > 0) {
				void vscode.window.showInformationMessage(constants.PERF_DATA_COLLECTION_ERROR(this._assessmentApiResponse?.assessmentResult?.name, this._perfDataCollectionErrors));
			}
		}
		catch (error) {
			logError(TelemetryViews.DataCollectionWizard, 'RefreshDataCollectionFailed', error);
		}

		return true;
	}

	public async isWaitingForFirstTimeRefresh(): Promise<boolean> {
		const elapsedTimeInMins = Math.abs(new Date().getTime() - new Date(this._perfDataCollectionStartDate!).getTime()) / constants.TIME_IN_MINUTES(1);
		const skuRecAutoRefreshTimeInMins = this.refreshGetSkuRecommendationFrequency / constants.TIME_IN_MINUTES(1);

		return elapsedTimeInMins < skuRecAutoRefreshTimeInMins;
	}

	public performanceCollectionNotStarted(): boolean {
		if (!this._perfDataCollectionStartDate
			&& !this._perfDataCollectionStopDate) {
			return true;
		}
		return false;
	}

	public performanceCollectionInProgress(): boolean {
		if (this._perfDataCollectionStartDate
			&& !this._perfDataCollectionStopDate) {
			return true;
		}
		return false;
	}

	public performanceCollectionStopped(): boolean {
		if (this._perfDataCollectionStartDate
			&& this._perfDataCollectionStopDate) {
			return true;
		}
		return false;
	}

	private async generateAssessmentTelemetry(): Promise<void> {
		try {

			let serverIssues = this._assessmentResults?.issues.map(i => {
				return {
					ruleId: i.ruleId,
					count: i.impactedObjects.length
				};
			});

			const serverAssessmentErrorsMap: Map<number, number> = new Map();
			this._assessmentApiResponse?.assessmentResult?.errors?.forEach(e => {
				serverAssessmentErrorsMap.set(e.errorId, serverAssessmentErrorsMap.get(e.errorId) ?? 0 + 1);
			});

			let serverErrors: { errorId: number, count: number }[] = [];
			serverAssessmentErrorsMap.forEach((v, k) => {
				serverErrors.push(
					{
						errorId: k,
						count: v
					}
				);
			});

			const startTime = new Date(this._assessmentApiResponse?.startTime);
			const endTime = new Date(this._assessmentApiResponse?.endedTime);

			sendSqlMigrationActionEvent(
				TelemetryViews.MigrationWizardTargetSelectionPage,
				TelemetryAction.ServerAssessment,
				{
					'sessionId': this._sessionId,
					'hashedServerName': hashString(this._assessmentApiResponse?.assessmentResult?.name),
					'startTime': startTime.toString(),
					'endTime': endTime.toString(),
					'serverVersion': this._assessmentApiResponse?.assessmentResult?.serverVersion,
					'serverEdition': this._assessmentApiResponse?.assessmentResult?.serverEdition,
					'platform': this._assessmentApiResponse?.assessmentResult?.serverHostPlatform,
					'engineEdition': this._assessmentApiResponse?.assessmentResult?.serverEngineEdition,
					'serverIssues': JSON.stringify(serverIssues),
					'serverErrors': JSON.stringify(serverErrors),
				},
				{
					'issuesCount': this._assessmentResults?.issues.length,
					'warningsCount': this._assessmentResults?.databaseAssessments.reduce((count, d) => count + d.issues.length, 0),
					'durationInMilliseconds': endTime.getTime() - startTime.getTime(),
					'databaseCount': this._assessmentResults?.databaseAssessments.length,
					'serverHostCpuCount': this._assessmentApiResponse?.assessmentResult?.cpuCoreCount,
					'serverHostPhysicalMemoryInBytes': this._assessmentApiResponse?.assessmentResult?.physicalServerMemory,
					'serverDatabases': this._assessmentApiResponse?.assessmentResult?.numberOfUserDatabases,
					'serverDatabasesReadyForMigration': this._assessmentApiResponse?.assessmentResult?.sqlManagedInstanceTargetReadiness?.numberOfDatabasesReadyForMigration,
					'offlineDatabases': this._assessmentApiResponse?.assessmentResult?.sqlManagedInstanceTargetReadiness?.numberOfNonOnlineDatabases,
				}
			);

			const databaseWarningsMap: Map<string, number> = new Map();
			const databaseErrorsMap: Map<number, number> = new Map();

			this._assessmentApiResponse?.assessmentResult?.databases.forEach(d => {

				sendSqlMigrationActionEvent(
					TelemetryViews.MigrationWizardTargetSelectionPage,
					TelemetryAction.DatabaseAssessment,
					{
						'sessionId': this._sessionId,
						'hashedDatabaseName': hashString(d.name),
						'compatibilityLevel': d.compatibilityLevel
					},
					{
						'warningsCount': d.items.length,
						'errorsCount': d.errors.length,
						'assessmentTimeMs': d.assessmentTimeInMilliseconds,
						'numberOfBlockerIssues': d.sqlManagedInstanceTargetReadiness.numOfBlockerIssues,
						'databaseSizeInMb': d.databaseSize
					}
				);

				d.items.forEach(i => {
					databaseWarningsMap.set(i.ruleId, databaseWarningsMap.get(i.ruleId) ?? 0 + i.impactedObjects.length);
				});

				d.errors.forEach(e => {
					databaseErrorsMap.set(e.errorId, databaseErrorsMap.get(e.errorId) ?? 0 + 1);
				});

			});

			let databaseWarnings: { warningId: string, count: number }[] = [];

			databaseWarningsMap.forEach((v, k) => {
				databaseWarnings.push({
					warningId: k,
					count: v
				});
			});

			sendSqlMigrationActionEvent(
				TelemetryViews.MigrationWizardTargetSelectionPage,
				TelemetryAction.DatabaseAssessmentWarning,
				{
					'sessionId': this._sessionId,
					'warnings': JSON.stringify(databaseWarnings)
				},
				{}
			);

			let databaseErrors: { errorId: number, count: number }[] = [];
			databaseErrorsMap.forEach((v, k) => {
				databaseErrors.push({
					errorId: k,
					count: v
				});
			});

			sendSqlMigrationActionEvent(
				TelemetryViews.MigrationWizardTargetSelectionPage,
				TelemetryAction.DatabaseAssessmentError,
				{
					'sessionId': this._sessionId,
					'errors': JSON.stringify(databaseErrors)
				},
				{}
			);

		} catch (e) {
			console.log('error during assessment telemetry:');
			console.log(e);
		}
	}

	public get gatheringInformationError(): string | undefined {
		return this._gatheringInformationError;
	}

	public set gatheringInformationError(error: string | undefined) {
		this._gatheringInformationError = error;
	}

	public get stateChangeEvent(): vscode.Event<StateChangeEvent> {
		return this._stateChangeEventEmitter.event;
	}

	dispose() {
		this._stateChangeEventEmitter.dispose();
	}

	public getExtensionPath(): string {
		return this.extensionContext.extensionPath;
	}

	public async getSourceConnectionProfile(): Promise<azdata.connection.ConnectionProfile> {
		const sqlConnections = await azdata.connection.getConnections();
		return sqlConnections.find((value) => {
			if (value.connectionId === this.sourceConnectionId) {
				return true;
			} else {
				return false;
			}
		})!;
	}

<<<<<<< HEAD
=======
	public async getSubscriptionsDropdownValues(): Promise<azdata.CategoryValue[]> {
		let subscriptionsValues: azdata.CategoryValue[] = [];
		try {
			if (this._azureAccount?.isStale === false) {
				this._subscriptions = await getSubscriptions(this._azureAccount);
			} else {
				this._subscriptions = [];
			}

			this._subscriptions.forEach((subscription) => {
				subscriptionsValues.push({
					name: subscription.id,
					displayName: `${subscription.name} - ${subscription.id}`
				});
			});

			if (subscriptionsValues.length === 0) {
				subscriptionsValues = [
					{
						displayName: constants.NO_SUBSCRIPTIONS_FOUND,
						name: ''
					}
				];
			}
		} catch (e) {
			console.log(e);
			subscriptionsValues = [
				{
					displayName: constants.NO_SUBSCRIPTIONS_FOUND,
					name: ''
				}
			];
		}

		return subscriptionsValues;
	}

	public getSubscription(index: number): azurecore.azureResource.AzureResourceSubscription {
		return this._subscriptions[index];
	}

	public async getAzureLocationDropdownValues(subscription: azurecore.azureResource.AzureResourceSubscription): Promise<azdata.CategoryValue[]> {
		let locationValues: azdata.CategoryValue[] = [];
		try {
			if (this._azureAccount && subscription) {
				this._locations = await getLocations(this._azureAccount, subscription);
			} else {
				this._locations = [];
			}

			this._locations.forEach((loc) => {
				locationValues.push({
					name: loc.name,
					displayName: loc.displayName
				});
			});

			if (locationValues.length === 0) {
				locationValues = [
					{
						displayName: constants.NO_LOCATION_FOUND,
						name: ''
					}
				];
			}
		} catch (e) {
			console.log(e);
			locationValues = [
				{
					displayName: constants.NO_LOCATION_FOUND,
					name: ''
				}
			];
		}

		return locationValues;
	}

	public getLocation(index: number): azurecore.azureResource.AzureLocation {
		return this._locations[index];
	}

>>>>>>> 07188763
	public getLocationDisplayName(location: string): Promise<string> {
		return getLocationDisplayName(location);
	}

<<<<<<< HEAD
=======
	public async getAzureResourceGroupDropdownValues(subscription: azurecore.azureResource.AzureResourceSubscription): Promise<azdata.CategoryValue[]> {
		let resourceGroupValues: azdata.CategoryValue[] = [];
		try {
			if (this._azureAccount && subscription) {
				this._resourceGroups = await getResourceGroups(this._azureAccount, subscription);
			} else {
				this._resourceGroups = [];
			}
			this._resourceGroups.forEach((rg) => {
				resourceGroupValues.push({
					name: rg.id,
					displayName: rg.name
				});
			});
			if (resourceGroupValues.length === 0) {
				resourceGroupValues = [
					{
						displayName: constants.RESOURCE_GROUP_NOT_FOUND,
						name: ''
					}
				];
			}
		} catch (e) {
			console.log(e);
			resourceGroupValues = [
				{
					displayName: constants.RESOURCE_GROUP_NOT_FOUND,
					name: ''
				}
			];
		}
		return resourceGroupValues;
	}

	public async getAzureResourceGroupForManagedInstancesDropdownValues(subscription: azurecore.azureResource.AzureResourceSubscription): Promise<azdata.CategoryValue[]> {
		let resourceGroupValues: azdata.CategoryValue[] = [];
		try {
			if (this._azureAccount && subscription) {
				let managedInstances = await getAvailableManagedInstanceProducts(this._azureAccount, subscription);
				this._resourceGroups = managedInstances.map((mi) => {
					return <azurecore.azureResource.AzureResourceResourceGroup>{
						id: getFullResourceGroupFromId(mi.id),
						name: getResourceGroupFromId(mi.id),
						subscription: {
							id: mi.subscriptionId
						},
						tenant: mi.tenantId,
					};
				});

				// remove duplicates
				this._resourceGroups = this._resourceGroups.filter((v, i, a) => a.findIndex(v2 => (v2.id === v.id)) === i);
				sortResourceArrayByName(this._resourceGroups);
			} else {
				this._resourceGroups = [];
			}

			this._resourceGroups.forEach((rg) => {
				resourceGroupValues.push({
					name: rg.id,
					displayName: rg.name
				});
			});

			if (resourceGroupValues.length === 0) {
				resourceGroupValues = [
					{
						displayName: constants.RESOURCE_GROUP_NOT_FOUND,
						name: ''
					}
				];
			}
		} catch (e) {
			console.log(e);
			resourceGroupValues = [
				{
					displayName: constants.RESOURCE_GROUP_NOT_FOUND,
					name: ''
				}
			];
		}
		return resourceGroupValues;
	}

	public async getAzureResourceGroupForVirtualMachinesDropdownValues(subscription: azurecore.azureResource.AzureResourceSubscription): Promise<azdata.CategoryValue[]> {
		let resourceGroupValues: azdata.CategoryValue[] = [];
		try {
			if (this._azureAccount && subscription) {
				let virtualMachines = await getAvailableSqlVMs(this._azureAccount, subscription);
				this._resourceGroups = virtualMachines.map((vm) => {
					return <azurecore.azureResource.AzureResourceResourceGroup>{
						id: getFullResourceGroupFromId(vm.id),
						name: getResourceGroupFromId(vm.id),
						subscription: {
							id: vm.subscriptionId
						},
						tenant: vm.tenantId,
					};
				});

				// remove duplicates
				this._resourceGroups = this._resourceGroups.filter((v, i, a) => a.findIndex(v2 => (v2.id === v.id)) === i);
				sortResourceArrayByName(this._resourceGroups);
			} else {
				this._resourceGroups = [];
			}

			this._resourceGroups.forEach((rg) => {
				resourceGroupValues.push({
					name: rg.id,
					displayName: rg.name
				});
			});

			if (resourceGroupValues.length === 0) {
				resourceGroupValues = [
					{
						displayName: constants.RESOURCE_GROUP_NOT_FOUND,
						name: ''
					}
				];
			}
		} catch (e) {
			console.log(e);
			resourceGroupValues = [
				{
					displayName: constants.RESOURCE_GROUP_NOT_FOUND,
					name: ''
				}
			];
		}
		return resourceGroupValues;
	}

	public async getAzureResourceGroupForStorageAccountsDropdownValues(subscription: azurecore.azureResource.AzureResourceSubscription): Promise<azdata.CategoryValue[]> {
		let resourceGroupValues: azdata.CategoryValue[] = [];
		try {
			if (this._azureAccount && subscription) {
				let storageAccounts = await getAvailableStorageAccounts(this._azureAccount, subscription);
				this._resourceGroups = storageAccounts.map((sa) => {
					return <azurecore.azureResource.AzureResourceResourceGroup>{
						id: getFullResourceGroupFromId(sa.id),
						name: getResourceGroupFromId(sa.id),
						subscription: {
							id: sa.subscriptionId
						},
						tenant: sa.tenantId,
					};
				});

				// remove duplicates
				this._resourceGroups = this._resourceGroups.filter((v, i, a) => a.findIndex(v2 => (v2.id === v.id)) === i);
				sortResourceArrayByName(this._resourceGroups);
			} else {
				this._resourceGroups = [];
			}

			this._resourceGroups.forEach((rg) => {
				resourceGroupValues.push({
					name: rg.id,
					displayName: rg.name
				});
			});

			if (resourceGroupValues.length === 0) {
				resourceGroupValues = [
					{
						displayName: constants.RESOURCE_GROUP_NOT_FOUND,
						name: ''
					}
				];
			}
		} catch (e) {
			console.log(e);
			resourceGroupValues = [
				{
					displayName: constants.RESOURCE_GROUP_NOT_FOUND,
					name: ''
				}
			];
		}
		return resourceGroupValues;
	}

	public async getAzureResourceGroupForSqlMigrationServicesDropdownValues(subscription: azurecore.azureResource.AzureResourceSubscription): Promise<azdata.CategoryValue[]> {
		let resourceGroupValues: azdata.CategoryValue[] = [];
		try {
			if (this._azureAccount && subscription) {
				let dmsInstances = await getSqlMigrationServices(this._azureAccount, subscription);
				this._resourceGroups = dmsInstances.map((dms) => {
					return <azurecore.azureResource.AzureResourceResourceGroup>{
						id: getFullResourceGroupFromId(dms.id),
						name: getResourceGroupFromId(dms.id),
						subscription: {
							id: dms.properties.subscriptionId
						}
					};
				});

				// remove duplicates
				this._resourceGroups = this._resourceGroups.filter((v, i, a) => a.findIndex(v2 => (v2.id === v.id)) === i);
				sortResourceArrayByName(this._resourceGroups);
			} else {
				this._resourceGroups = [];
			}

			this._resourceGroups.forEach((rg) => {
				resourceGroupValues.push({
					name: rg.id,
					displayName: rg.name
				});
			});

			if (resourceGroupValues.length === 0) {
				resourceGroupValues = [
					{
						displayName: constants.RESOURCE_GROUP_NOT_FOUND,
						name: ''
					}
				];
			}
		} catch (e) {
			console.log(e);
			resourceGroupValues = [
				{
					displayName: constants.RESOURCE_GROUP_NOT_FOUND,
					name: ''
				}
			];
		}
		return resourceGroupValues;
	}

	public getAzureResourceGroup(index: number): azurecore.azureResource.AzureResourceResourceGroup {
		return this._resourceGroups[index];
	}

	public async getManagedInstanceValues(subscription: azurecore.azureResource.AzureResourceSubscription, location: azurecore.azureResource.AzureLocation, resourceGroup: azurecore.azureResource.AzureResourceResourceGroup): Promise<azdata.CategoryValue[]> {
		let managedInstanceValues: azdata.CategoryValue[] = [];
		try {
			if (this._azureAccount && subscription && location && resourceGroup) {
				this._targetManagedInstances = (await getAvailableManagedInstanceProducts(this._azureAccount, subscription)).filter((mi) => {
					if (mi.location.toLowerCase() === location?.name.toLowerCase() && mi.resourceGroup?.toLowerCase() === resourceGroup?.name.toLowerCase()) {
						return true;
					}
					return false;
				});
			} else {
				this._targetManagedInstances = [];
			}

			this._targetManagedInstances.forEach((managedInstance) => {
				let managedInstanceValue: azdata.CategoryValue;

				if (managedInstance.properties.state === 'Ready') {
					managedInstanceValue = {
						name: managedInstance.id,
						displayName: `${managedInstance.name}`
					};
				} else {
					managedInstanceValue = {
						name: managedInstance.id,
						displayName: constants.UNAVAILABLE_MANAGED_INSTANCE_PREFIX(managedInstance.name)
					};
				}

				managedInstanceValues.push(managedInstanceValue);
			});

			if (managedInstanceValues.length === 0) {
				managedInstanceValues = [
					{
						displayName: constants.NO_MANAGED_INSTANCE_FOUND,
						name: ''
					}
				];
			}
		} catch (e) {
			console.log(e);
			managedInstanceValues = [
				{
					displayName: constants.NO_MANAGED_INSTANCE_FOUND,
					name: ''
				}
			];
		}
		return managedInstanceValues;
	}

	public getManagedInstance(index: number): SqlManagedInstance {
		return this._targetManagedInstances[index];
	}

>>>>>>> 07188763
	public async getManagedDatabases(): Promise<string[]> {
		return (await getSqlManagedInstanceDatabases(this._azureAccount,
			this._targetSubscription,
			<SqlManagedInstance>this._targetServerInstance)).map(t => t.name);
	}

<<<<<<< HEAD
	public async getFileShareValues(subscription: azureResource.AzureResourceSubscription, storageAccount: StorageAccount): Promise<azdata.CategoryValue[]> {
=======
	public async getSqlVirtualMachineValues(subscription: azurecore.azureResource.AzureResourceSubscription, location: azurecore.azureResource.AzureLocation, resourceGroup: azurecore.azureResource.AzureResourceResourceGroup): Promise<azdata.CategoryValue[]> {
		let virtualMachineValues: azdata.CategoryValue[] = [];
		try {
			if (this._azureAccount && subscription && location && resourceGroup) {
				this._targetSqlVirtualMachines = (await getAvailableSqlVMs(this._azureAccount, subscription)).filter((virtualMachine) => {
					if (virtualMachine?.location?.toLowerCase() === location?.name?.toLowerCase() && getResourceGroupFromId(virtualMachine.id).toLowerCase() === resourceGroup?.name.toLowerCase()) {
						if (virtualMachine.properties.sqlImageOffer) {
							return virtualMachine.properties.sqlImageOffer.toLowerCase().includes('-ws'); //filtering out all non windows sql vms.
						}
						return true; // Returning all VMs that don't have this property as we don't want to accidentally skip valid vms.
					}
					return false;
				});

				virtualMachineValues = this._targetSqlVirtualMachines.map((virtualMachine) => {
					return {
						name: virtualMachine.id,
						displayName: `${virtualMachine.name}`
					};
				});
			} else {
				this._targetSqlVirtualMachines = [];
			}

			if (virtualMachineValues.length === 0) {
				virtualMachineValues = [
					{
						displayName: constants.NO_VIRTUAL_MACHINE_FOUND,
						name: ''
					}
				];
			}
		} catch (e) {
			console.log(e);
			virtualMachineValues = [
				{
					displayName: constants.NO_VIRTUAL_MACHINE_FOUND,
					name: ''
				}
			];
		}
		return virtualMachineValues;
	}

	public getVirtualMachine(index: number): SqlVMServer {
		return this._targetSqlVirtualMachines[index];
	}

	public async getStorageAccountValues(subscription: azurecore.azureResource.AzureResourceSubscription, resourceGroup: azurecore.azureResource.AzureResourceResourceGroup): Promise<azdata.CategoryValue[]> {
		let storageAccountValues: azdata.CategoryValue[] = [];
		if (!resourceGroup) {
			return storageAccountValues;
		}
		try {
			if (this._azureAccount && subscription && resourceGroup) {
				const storageAccount = (await getAvailableStorageAccounts(this._azureAccount, subscription));
				this._storageAccounts = storageAccount.filter(sa => {
					return sa.location.toLowerCase() === this._targetServerInstance.location.toLowerCase() && sa.resourceGroup?.toLowerCase() === resourceGroup.name.toLowerCase();
				});
			} else {
				this._storageAccounts = [];
			}

			this._storageAccounts.forEach((storageAccount) => {
				storageAccountValues.push({
					name: storageAccount.id,
					displayName: `${storageAccount.name}`
				});
			});

			if (storageAccountValues.length === 0) {
				storageAccountValues = [
					{
						displayName: constants.NO_STORAGE_ACCOUNT_FOUND,
						name: ''
					}
				];
			}
		} catch (e) {
			console.log(e);
			storageAccountValues = [
				{
					displayName: constants.NO_STORAGE_ACCOUNT_FOUND,
					name: ''
				}
			];
		}
		return storageAccountValues;
	}

	public getStorageAccount(index: number): StorageAccount {
		return this._storageAccounts[index];
	}

	public async getFileShareValues(subscription: azurecore.azureResource.AzureResourceSubscription, storageAccount: StorageAccount): Promise<azdata.CategoryValue[]> {
>>>>>>> 07188763
		let fileShareValues: azdata.CategoryValue[] = [];
		try {
			if (this._azureAccount && subscription && storageAccount) {
				this._fileShares = await getFileShares(this._azureAccount, subscription, storageAccount);
			} else {
				this._fileShares = [];
			}

			this._fileShares.forEach((fileShare) => {
				fileShareValues.push({
					name: fileShare.id,
					displayName: `${fileShare.name}`
				});
			});

			if (fileShareValues.length === 0) {
				fileShareValues = [
					{
						displayName: constants.NO_FILESHARES_FOUND,
						name: ''
					}
				];
			}
		} catch (e) {
			console.log(e);
			fileShareValues = [
				{
					displayName: constants.NO_FILESHARES_FOUND,
					name: ''
				}
			];
		}
		return fileShareValues;
	}

	public getFileShare(index: number): azurecore.azureResource.FileShare {
		return this._fileShares[index];
	}

	public async getBlobContainerValues(subscription: azurecore.azureResource.AzureResourceSubscription, storageAccount: StorageAccount): Promise<azdata.CategoryValue[]> {
		let blobContainerValues: azdata.CategoryValue[] = [];
		try {
			if (this._azureAccount && subscription && storageAccount) {
				this._blobContainers = await getBlobContainers(this._azureAccount, subscription, storageAccount);
			} else {
				this._blobContainers = [];
			}

			this._blobContainers.forEach((blobContainer) => {
				blobContainerValues.push({
					name: blobContainer.id,
					displayName: `${blobContainer.name}`
				});
			});

			if (blobContainerValues.length === 0) {
				blobContainerValues = [
					{
						displayName: constants.NO_BLOBCONTAINERS_FOUND,
						name: ''
					}
				];
			}
		} catch (e) {
			console.log(e);
			blobContainerValues = [
				{
					displayName: constants.NO_BLOBCONTAINERS_FOUND,
					name: ''
				}
			];
		}
		return blobContainerValues;
	}

	public getBlobContainer(index: number): azurecore.azureResource.BlobContainer {
		return this._blobContainers[index];
	}

	public async getBlobLastBackupFileNameValues(subscription: azurecore.azureResource.AzureResourceSubscription, storageAccount: StorageAccount, blobContainer: azurecore.azureResource.BlobContainer): Promise<azdata.CategoryValue[]> {
		let blobLastBackupFileValues: azdata.CategoryValue[] = [];
		try {
			if (this._azureAccount && subscription && storageAccount && blobContainer) {
				this._lastFileNames = await getBlobs(this._azureAccount, subscription, storageAccount, blobContainer.name);
			} else {
				this._lastFileNames = [];
			}

			this._lastFileNames.forEach((blob) => {
				blobLastBackupFileValues.push({
					name: blob.name,
					displayName: `${blob.name}`,
				});
			});

			if (blobLastBackupFileValues.length === 0) {
				blobLastBackupFileValues = [
					{
						displayName: constants.NO_BLOBFILES_FOUND,
						name: ''
					}
				];
			}
		} catch (e) {
			console.log(e);
			blobLastBackupFileValues = [
				{
					displayName: constants.NO_BLOBFILES_FOUND,
					name: ''
				}
			];
		}
		return blobLastBackupFileValues;
	}

	public getBlobLastBackupFileName(index: number): string {
		return this._lastFileNames[index]?.name;
	}

<<<<<<< HEAD
=======
	public async getSqlMigrationServiceValues(subscription: azurecore.azureResource.AzureResourceSubscription, resourceGroupName: string): Promise<azdata.CategoryValue[]> {
		let sqlMigrationServiceValues: azdata.CategoryValue[] = [];
		try {
			if (this._azureAccount && subscription && resourceGroupName && this._targetServerInstance) {
				const services = await getSqlMigrationServicesByResourceGroup(
					this._azureAccount,
					subscription,
					resourceGroupName?.toLowerCase());
				const targetLoc = this._targetServerInstance.location.toLowerCase();
				this._sqlMigrationServices = services.filter(sms => sms.location.toLowerCase() === targetLoc);
			} else {
				this._sqlMigrationServices = [];
			}

			this._sqlMigrationServices.forEach((sqlMigrationService) => {
				sqlMigrationServiceValues.push({
					name: sqlMigrationService.id,
					displayName: `${sqlMigrationService.name}`
				});
			});

			if (sqlMigrationServiceValues.length === 0) {
				sqlMigrationServiceValues = [
					{
						displayName: constants.SQL_MIGRATION_SERVICE_NOT_FOUND_ERROR,
						name: ''
					}
				];
			}
		} catch (e) {
			console.log(e);
			sqlMigrationServiceValues = [
				{
					displayName: constants.SQL_MIGRATION_SERVICE_NOT_FOUND_ERROR,
					name: ''
				}
			];
		}
		return sqlMigrationServiceValues;
	}

	public getMigrationService(index: number): SqlMigrationService {
		return this._sqlMigrationServices[index];
	}

>>>>>>> 07188763
	public async startMigration() {
		const sqlConnections = await azdata.connection.getConnections();
		const currentConnection = sqlConnections.find((value) => {
			if (value.connectionId === this.sourceConnectionId) {
				return true;
			} else {
				return false;
			}
		});

		const isOfflineMigration = this._databaseBackup.migrationMode === MigrationMode.OFFLINE;

		const requestBody: StartDatabaseMigrationRequest = {
			location: this._sqlMigrationService?.location!,
			properties: {
				sourceDatabaseName: '',
				migrationService: this._sqlMigrationService?.id!,
				backupConfiguration: {},
				sourceSqlConnection: {
					dataSource: currentConnection?.serverName!,
					authentication: this._authenticationType,
					username: this._sqlServerUsername,
					password: this._sqlServerPassword
				},
				scope: this._targetServerInstance.id,
				offlineConfiguration: {
					offline: isOfflineMigration
				}
			}
		};

		for (let i = 0; i < this._databasesForMigration.length; i++) {
			try {
				switch (this._databaseBackup.networkContainerType) {
					case NetworkContainerType.BLOB_CONTAINER:
						requestBody.properties.backupConfiguration = {
							targetLocation: undefined!,
							sourceLocation: {
								fileStorageType: 'AzureBlob',
								azureBlob: {
									storageAccountResourceId: this._databaseBackup.blobs[i].storageAccount.id,
									accountKey: this._databaseBackup.blobs[i].storageKey,
									blobContainerName: this._databaseBackup.blobs[i].blobContainer.name
								}
							}
						};

						if (isOfflineMigration) {
							requestBody.properties.offlineConfiguration = {
								offline: isOfflineMigration,
								lastBackupName: this._databaseBackup.blobs[i]?.lastBackupFile
							};
						}
						break;
					case NetworkContainerType.NETWORK_SHARE:
						requestBody.properties.backupConfiguration = {
							targetLocation: {
								storageAccountResourceId: this._databaseBackup.networkShares[i].storageAccount.id,
								accountKey: this._databaseBackup.networkShares[i].storageKey,
							},
							sourceLocation: {
								fileStorageType: 'FileShare',
								fileShare: {
									path: this._databaseBackup.networkShares[i].networkShareLocation,
									username: this._databaseBackup.networkShares[i].windowsUser,
									password: this._databaseBackup.networkShares[i].password,
								}
							}
						};
						break;
				}
				requestBody.properties.sourceDatabaseName = this._databasesForMigration[i];
				const response = await startDatabaseMigration(
					this._azureAccount,
					this._targetSubscription,
					this._sqlMigrationService?.location!,
					this._targetServerInstance,
					this._targetDatabaseNames[i],
					requestBody,
					this._sessionId);

				response.databaseMigration.properties.sourceDatabaseName = this._databasesForMigration[i];
				response.databaseMigration.properties.backupConfiguration = requestBody.properties.backupConfiguration!;
				response.databaseMigration.properties.offlineConfiguration = requestBody.properties.offlineConfiguration!;

				let wizardEntryPoint = WizardEntryPoint.Default;
				if (this.resumeAssessment) {
					wizardEntryPoint = WizardEntryPoint.SaveAndClose;
				} else if (this.retryMigration) {
					wizardEntryPoint = WizardEntryPoint.RetryMigration;
				}
				if (response.status === 201 || response.status === 200) {
					sendSqlMigrationActionEvent(
						TelemetryViews.MigrationWizardSummaryPage,
						TelemetryAction.StartMigration,
						{
							'sessionId': this._sessionId,
							'tenantId': this._azureAccount.properties.tenants[0].id,
							'subscriptionId': this._targetSubscription?.id,
							'resourceGroup': this._resourceGroup?.name,
							'location': this._targetServerInstance.location,
							'targetType': this._targetType,
							'hashedServerName': hashString(this._assessmentApiResponse?.assessmentResult?.name),
							'hashedDatabaseName': hashString(this._databasesForMigration[i]),
							'migrationMode': isOfflineMigration ? 'offline' : 'online',
							'migrationStartTime': new Date().toString(),
							'targetDatabaseName': this._targetDatabaseNames[i],
							'serverName': this._targetServerInstance.name,
							'sqlMigrationServiceId': Buffer.from(this._sqlMigrationService?.id!).toString('base64'),
							'irRegistered': (this._nodeNames?.length > 0).toString(),
							'wizardEntryPoint': wizardEntryPoint,
						},
						{
						}
					);

					void vscode.window.showInformationMessage(
						localize(
							"sql.migration.starting.migration.message",
							'Starting migration for database {0} to {1} - {2}',
							this._databasesForMigration[i],
							this._targetServerInstance.name,
							this._targetDatabaseNames[i]));
				}
			} catch (e) {
				void vscode.window.showErrorMessage(
					localize('sql.migration.starting.migration.error', "An error occurred while starting the migration: '{0}'", e.message));
				logError(TelemetryViews.MigrationLocalStorage, 'StartMigrationFailed', e);
			}
			finally {
				// kill existing data collection if user start migration
				await this.refreshPerfDataCollection();
				if ((!this.resumeAssessment || this.retryMigration) && this._perfDataCollectionIsCollecting) {
					void this.stopPerfDataCollection();
					void vscode.window.showInformationMessage(constants.AZURE_RECOMMENDATION_STOP_POPUP);
				}
			}
		}
	}

	public async saveInfo(serverName: string, currentPage: Page): Promise<void> {
		let saveInfo: SavedInfo;
		saveInfo = {
			closedPage: currentPage,
			databaseAssessment: [],
			databaseList: [],
			migrationTargetType: null,
			azureAccount: null,
			azureTenant: null,
			subscription: null,
			location: null,
			resourceGroup: null,
			targetServerInstance: null,
			migrationMode: null,
			networkContainerType: null,
			networkShares: [],
			blobs: [],
			targetDatabaseNames: [],
			sqlMigrationService: undefined,
			serverAssessment: null,
			skuRecommendation: null,
		};
		switch (currentPage) {
			case Page.Summary:

			case Page.IntegrationRuntime:
				saveInfo.sqlMigrationService = this._sqlMigrationService;

			case Page.DatabaseBackup:
				saveInfo.networkContainerType = this._databaseBackup.networkContainerType;
				saveInfo.networkShares = this._databaseBackup.networkShares;
				saveInfo.blobs = this._databaseBackup.blobs;
				saveInfo.targetDatabaseNames = this._targetDatabaseNames;

			case Page.MigrationMode:
				saveInfo.migrationMode = this._databaseBackup.migrationMode;

			case Page.TargetSelection:
				saveInfo.azureAccount = deepClone(this._azureAccount);
				saveInfo.azureTenant = deepClone(this._azureTenant);
				saveInfo.subscription = this._targetSubscription;
				saveInfo.location = this._location;
				saveInfo.resourceGroup = this._resourceGroup;
				saveInfo.targetServerInstance = this._targetServerInstance;

			case Page.SKURecommendation:
				saveInfo.migrationTargetType = this._targetType;
				saveInfo.databaseList = this._databasesForMigration;
				saveInfo.serverAssessment = this._assessmentResults;

				if (this._skuRecommendationPerformanceDataSource) {
					let skuRecommendation: SkuRecommendationSavedInfo = {
						skuRecommendationPerformanceDataSource: this._skuRecommendationPerformanceDataSource,
						skuRecommendationPerformanceLocation: this._skuRecommendationPerformanceLocation,
						perfDataCollectionStartDate: this._perfDataCollectionStartDate,
						perfDataCollectionStopDate: this._perfDataCollectionStopDate,
						skuTargetPercentile: this._skuTargetPercentile,
						skuScalingFactor: this._skuScalingFactor,
						skuEnablePreview: this._skuEnablePreview,
					};
					saveInfo.skuRecommendation = skuRecommendation;
				}

			case Page.DatabaseSelector:
				saveInfo.databaseAssessment = this._databasesForAssessment;
				await this.extensionContext.globalState.update(`${this.mementoString}.${serverName}`, saveInfo);
		}
	}

	public async loadSavedInfo(): Promise<Boolean> {
		try {
			this._targetType = this.savedInfo.migrationTargetType || undefined!;

			this._databasesForAssessment = this.savedInfo.databaseAssessment;
			this._databasesForMigration = this.savedInfo.databaseList;
			this._didUpdateDatabasesForMigration = true;
			switch (this._targetType) {
				case MigrationTargetType.SQLMI:
					this._miDbs = this._databasesForMigration;
					break;
				case MigrationTargetType.SQLVM:
					this._vmDbs = this._databasesForMigration;
					break;
			}

			this._azureAccount = this.savedInfo.azureAccount || undefined!;
			this._azureTenant = this.savedInfo.azureTenant || undefined!;

			this._targetSubscription = this.savedInfo.subscription || undefined!;
			this._location = this.savedInfo.location || undefined!;
			this._resourceGroup = this.savedInfo.resourceGroup || undefined!;
			this._targetServerInstance = this.savedInfo.targetServerInstance || undefined!;

			this._databaseBackup.migrationMode = this.savedInfo.migrationMode || undefined!;

			this.refreshDatabaseBackupPage = true;
			this._sourceDatabaseNames = this._databasesForMigration;
			this._targetDatabaseNames = this.savedInfo.targetDatabaseNames;
			this._databaseBackup.networkContainerType = this.savedInfo.networkContainerType || undefined!;
			this._databaseBackup.networkShares = this.savedInfo.networkShares;
			this._databaseBackup.blobs = this.savedInfo.blobs;
			this._databaseBackup.subscription = this.savedInfo.subscription || undefined!;

			this._sqlMigrationService = this.savedInfo.sqlMigrationService;

			const savedAssessmentResults = this.savedInfo.serverAssessment;
			if (savedAssessmentResults) {
				this._assessmentResults = savedAssessmentResults;
				this._assessedDatabaseList = this.savedInfo.databaseAssessment;
			}

			const savedSkuRecommendation = this.savedInfo.skuRecommendation;
			if (savedSkuRecommendation) {
				this._skuRecommendationPerformanceDataSource = savedSkuRecommendation.skuRecommendationPerformanceDataSource;
				this._skuRecommendationPerformanceLocation = savedSkuRecommendation.skuRecommendationPerformanceLocation;
				this._perfDataCollectionStartDate = savedSkuRecommendation.perfDataCollectionStartDate;
				this._perfDataCollectionStopDate = savedSkuRecommendation.perfDataCollectionStopDate;
				this._skuTargetPercentile = savedSkuRecommendation.skuTargetPercentile;
				this._skuScalingFactor = savedSkuRecommendation.skuScalingFactor;
				this._skuEnablePreview = savedSkuRecommendation.skuEnablePreview;
			}
			return true;
		} catch {
			return false;
		}
	}
}

export interface ServerAssessment {
	issues: mssql.SqlMigrationAssessmentResultItem[];
	databaseAssessments: {
		name: string;
		issues: mssql.SqlMigrationAssessmentResultItem[];
		errors?: mssql.ErrorModel[];
	}[];
	errors?: mssql.ErrorModel[];
	assessmentError?: Error;
}

export interface SkuRecommendation {
	recommendations: mssql.SkuRecommendationResult;
	recommendationError?: Error;
}<|MERGE_RESOLUTION|>--- conflicted
+++ resolved
@@ -180,7 +180,7 @@
 	public _sourceDatabaseNames!: string[];
 	public _targetDatabaseNames!: string[];
 
-	public _sqlMigrationServiceResourceGroup!: azureResource.AzureResourceResourceGroup;
+	public _sqlMigrationServiceResourceGroup!: azurecore.azureResource.AzureResourceResourceGroup;
 	public _sqlMigrationService!: SqlMigrationService | undefined;
 	public _sqlMigrationServices!: SqlMigrationService[];
 	public _nodeNames!: string[];
@@ -829,496 +829,17 @@
 		})!;
 	}
 
-<<<<<<< HEAD
-=======
-	public async getSubscriptionsDropdownValues(): Promise<azdata.CategoryValue[]> {
-		let subscriptionsValues: azdata.CategoryValue[] = [];
-		try {
-			if (this._azureAccount?.isStale === false) {
-				this._subscriptions = await getSubscriptions(this._azureAccount);
-			} else {
-				this._subscriptions = [];
-			}
-
-			this._subscriptions.forEach((subscription) => {
-				subscriptionsValues.push({
-					name: subscription.id,
-					displayName: `${subscription.name} - ${subscription.id}`
-				});
-			});
-
-			if (subscriptionsValues.length === 0) {
-				subscriptionsValues = [
-					{
-						displayName: constants.NO_SUBSCRIPTIONS_FOUND,
-						name: ''
-					}
-				];
-			}
-		} catch (e) {
-			console.log(e);
-			subscriptionsValues = [
-				{
-					displayName: constants.NO_SUBSCRIPTIONS_FOUND,
-					name: ''
-				}
-			];
-		}
-
-		return subscriptionsValues;
-	}
-
-	public getSubscription(index: number): azurecore.azureResource.AzureResourceSubscription {
-		return this._subscriptions[index];
-	}
-
-	public async getAzureLocationDropdownValues(subscription: azurecore.azureResource.AzureResourceSubscription): Promise<azdata.CategoryValue[]> {
-		let locationValues: azdata.CategoryValue[] = [];
-		try {
-			if (this._azureAccount && subscription) {
-				this._locations = await getLocations(this._azureAccount, subscription);
-			} else {
-				this._locations = [];
-			}
-
-			this._locations.forEach((loc) => {
-				locationValues.push({
-					name: loc.name,
-					displayName: loc.displayName
-				});
-			});
-
-			if (locationValues.length === 0) {
-				locationValues = [
-					{
-						displayName: constants.NO_LOCATION_FOUND,
-						name: ''
-					}
-				];
-			}
-		} catch (e) {
-			console.log(e);
-			locationValues = [
-				{
-					displayName: constants.NO_LOCATION_FOUND,
-					name: ''
-				}
-			];
-		}
-
-		return locationValues;
-	}
-
-	public getLocation(index: number): azurecore.azureResource.AzureLocation {
-		return this._locations[index];
-	}
-
->>>>>>> 07188763
 	public getLocationDisplayName(location: string): Promise<string> {
 		return getLocationDisplayName(location);
 	}
 
-<<<<<<< HEAD
-=======
-	public async getAzureResourceGroupDropdownValues(subscription: azurecore.azureResource.AzureResourceSubscription): Promise<azdata.CategoryValue[]> {
-		let resourceGroupValues: azdata.CategoryValue[] = [];
-		try {
-			if (this._azureAccount && subscription) {
-				this._resourceGroups = await getResourceGroups(this._azureAccount, subscription);
-			} else {
-				this._resourceGroups = [];
-			}
-			this._resourceGroups.forEach((rg) => {
-				resourceGroupValues.push({
-					name: rg.id,
-					displayName: rg.name
-				});
-			});
-			if (resourceGroupValues.length === 0) {
-				resourceGroupValues = [
-					{
-						displayName: constants.RESOURCE_GROUP_NOT_FOUND,
-						name: ''
-					}
-				];
-			}
-		} catch (e) {
-			console.log(e);
-			resourceGroupValues = [
-				{
-					displayName: constants.RESOURCE_GROUP_NOT_FOUND,
-					name: ''
-				}
-			];
-		}
-		return resourceGroupValues;
-	}
-
-	public async getAzureResourceGroupForManagedInstancesDropdownValues(subscription: azurecore.azureResource.AzureResourceSubscription): Promise<azdata.CategoryValue[]> {
-		let resourceGroupValues: azdata.CategoryValue[] = [];
-		try {
-			if (this._azureAccount && subscription) {
-				let managedInstances = await getAvailableManagedInstanceProducts(this._azureAccount, subscription);
-				this._resourceGroups = managedInstances.map((mi) => {
-					return <azurecore.azureResource.AzureResourceResourceGroup>{
-						id: getFullResourceGroupFromId(mi.id),
-						name: getResourceGroupFromId(mi.id),
-						subscription: {
-							id: mi.subscriptionId
-						},
-						tenant: mi.tenantId,
-					};
-				});
-
-				// remove duplicates
-				this._resourceGroups = this._resourceGroups.filter((v, i, a) => a.findIndex(v2 => (v2.id === v.id)) === i);
-				sortResourceArrayByName(this._resourceGroups);
-			} else {
-				this._resourceGroups = [];
-			}
-
-			this._resourceGroups.forEach((rg) => {
-				resourceGroupValues.push({
-					name: rg.id,
-					displayName: rg.name
-				});
-			});
-
-			if (resourceGroupValues.length === 0) {
-				resourceGroupValues = [
-					{
-						displayName: constants.RESOURCE_GROUP_NOT_FOUND,
-						name: ''
-					}
-				];
-			}
-		} catch (e) {
-			console.log(e);
-			resourceGroupValues = [
-				{
-					displayName: constants.RESOURCE_GROUP_NOT_FOUND,
-					name: ''
-				}
-			];
-		}
-		return resourceGroupValues;
-	}
-
-	public async getAzureResourceGroupForVirtualMachinesDropdownValues(subscription: azurecore.azureResource.AzureResourceSubscription): Promise<azdata.CategoryValue[]> {
-		let resourceGroupValues: azdata.CategoryValue[] = [];
-		try {
-			if (this._azureAccount && subscription) {
-				let virtualMachines = await getAvailableSqlVMs(this._azureAccount, subscription);
-				this._resourceGroups = virtualMachines.map((vm) => {
-					return <azurecore.azureResource.AzureResourceResourceGroup>{
-						id: getFullResourceGroupFromId(vm.id),
-						name: getResourceGroupFromId(vm.id),
-						subscription: {
-							id: vm.subscriptionId
-						},
-						tenant: vm.tenantId,
-					};
-				});
-
-				// remove duplicates
-				this._resourceGroups = this._resourceGroups.filter((v, i, a) => a.findIndex(v2 => (v2.id === v.id)) === i);
-				sortResourceArrayByName(this._resourceGroups);
-			} else {
-				this._resourceGroups = [];
-			}
-
-			this._resourceGroups.forEach((rg) => {
-				resourceGroupValues.push({
-					name: rg.id,
-					displayName: rg.name
-				});
-			});
-
-			if (resourceGroupValues.length === 0) {
-				resourceGroupValues = [
-					{
-						displayName: constants.RESOURCE_GROUP_NOT_FOUND,
-						name: ''
-					}
-				];
-			}
-		} catch (e) {
-			console.log(e);
-			resourceGroupValues = [
-				{
-					displayName: constants.RESOURCE_GROUP_NOT_FOUND,
-					name: ''
-				}
-			];
-		}
-		return resourceGroupValues;
-	}
-
-	public async getAzureResourceGroupForStorageAccountsDropdownValues(subscription: azurecore.azureResource.AzureResourceSubscription): Promise<azdata.CategoryValue[]> {
-		let resourceGroupValues: azdata.CategoryValue[] = [];
-		try {
-			if (this._azureAccount && subscription) {
-				let storageAccounts = await getAvailableStorageAccounts(this._azureAccount, subscription);
-				this._resourceGroups = storageAccounts.map((sa) => {
-					return <azurecore.azureResource.AzureResourceResourceGroup>{
-						id: getFullResourceGroupFromId(sa.id),
-						name: getResourceGroupFromId(sa.id),
-						subscription: {
-							id: sa.subscriptionId
-						},
-						tenant: sa.tenantId,
-					};
-				});
-
-				// remove duplicates
-				this._resourceGroups = this._resourceGroups.filter((v, i, a) => a.findIndex(v2 => (v2.id === v.id)) === i);
-				sortResourceArrayByName(this._resourceGroups);
-			} else {
-				this._resourceGroups = [];
-			}
-
-			this._resourceGroups.forEach((rg) => {
-				resourceGroupValues.push({
-					name: rg.id,
-					displayName: rg.name
-				});
-			});
-
-			if (resourceGroupValues.length === 0) {
-				resourceGroupValues = [
-					{
-						displayName: constants.RESOURCE_GROUP_NOT_FOUND,
-						name: ''
-					}
-				];
-			}
-		} catch (e) {
-			console.log(e);
-			resourceGroupValues = [
-				{
-					displayName: constants.RESOURCE_GROUP_NOT_FOUND,
-					name: ''
-				}
-			];
-		}
-		return resourceGroupValues;
-	}
-
-	public async getAzureResourceGroupForSqlMigrationServicesDropdownValues(subscription: azurecore.azureResource.AzureResourceSubscription): Promise<azdata.CategoryValue[]> {
-		let resourceGroupValues: azdata.CategoryValue[] = [];
-		try {
-			if (this._azureAccount && subscription) {
-				let dmsInstances = await getSqlMigrationServices(this._azureAccount, subscription);
-				this._resourceGroups = dmsInstances.map((dms) => {
-					return <azurecore.azureResource.AzureResourceResourceGroup>{
-						id: getFullResourceGroupFromId(dms.id),
-						name: getResourceGroupFromId(dms.id),
-						subscription: {
-							id: dms.properties.subscriptionId
-						}
-					};
-				});
-
-				// remove duplicates
-				this._resourceGroups = this._resourceGroups.filter((v, i, a) => a.findIndex(v2 => (v2.id === v.id)) === i);
-				sortResourceArrayByName(this._resourceGroups);
-			} else {
-				this._resourceGroups = [];
-			}
-
-			this._resourceGroups.forEach((rg) => {
-				resourceGroupValues.push({
-					name: rg.id,
-					displayName: rg.name
-				});
-			});
-
-			if (resourceGroupValues.length === 0) {
-				resourceGroupValues = [
-					{
-						displayName: constants.RESOURCE_GROUP_NOT_FOUND,
-						name: ''
-					}
-				];
-			}
-		} catch (e) {
-			console.log(e);
-			resourceGroupValues = [
-				{
-					displayName: constants.RESOURCE_GROUP_NOT_FOUND,
-					name: ''
-				}
-			];
-		}
-		return resourceGroupValues;
-	}
-
-	public getAzureResourceGroup(index: number): azurecore.azureResource.AzureResourceResourceGroup {
-		return this._resourceGroups[index];
-	}
-
-	public async getManagedInstanceValues(subscription: azurecore.azureResource.AzureResourceSubscription, location: azurecore.azureResource.AzureLocation, resourceGroup: azurecore.azureResource.AzureResourceResourceGroup): Promise<azdata.CategoryValue[]> {
-		let managedInstanceValues: azdata.CategoryValue[] = [];
-		try {
-			if (this._azureAccount && subscription && location && resourceGroup) {
-				this._targetManagedInstances = (await getAvailableManagedInstanceProducts(this._azureAccount, subscription)).filter((mi) => {
-					if (mi.location.toLowerCase() === location?.name.toLowerCase() && mi.resourceGroup?.toLowerCase() === resourceGroup?.name.toLowerCase()) {
-						return true;
-					}
-					return false;
-				});
-			} else {
-				this._targetManagedInstances = [];
-			}
-
-			this._targetManagedInstances.forEach((managedInstance) => {
-				let managedInstanceValue: azdata.CategoryValue;
-
-				if (managedInstance.properties.state === 'Ready') {
-					managedInstanceValue = {
-						name: managedInstance.id,
-						displayName: `${managedInstance.name}`
-					};
-				} else {
-					managedInstanceValue = {
-						name: managedInstance.id,
-						displayName: constants.UNAVAILABLE_MANAGED_INSTANCE_PREFIX(managedInstance.name)
-					};
-				}
-
-				managedInstanceValues.push(managedInstanceValue);
-			});
-
-			if (managedInstanceValues.length === 0) {
-				managedInstanceValues = [
-					{
-						displayName: constants.NO_MANAGED_INSTANCE_FOUND,
-						name: ''
-					}
-				];
-			}
-		} catch (e) {
-			console.log(e);
-			managedInstanceValues = [
-				{
-					displayName: constants.NO_MANAGED_INSTANCE_FOUND,
-					name: ''
-				}
-			];
-		}
-		return managedInstanceValues;
-	}
-
-	public getManagedInstance(index: number): SqlManagedInstance {
-		return this._targetManagedInstances[index];
-	}
-
->>>>>>> 07188763
 	public async getManagedDatabases(): Promise<string[]> {
 		return (await getSqlManagedInstanceDatabases(this._azureAccount,
 			this._targetSubscription,
 			<SqlManagedInstance>this._targetServerInstance)).map(t => t.name);
 	}
 
-<<<<<<< HEAD
-	public async getFileShareValues(subscription: azureResource.AzureResourceSubscription, storageAccount: StorageAccount): Promise<azdata.CategoryValue[]> {
-=======
-	public async getSqlVirtualMachineValues(subscription: azurecore.azureResource.AzureResourceSubscription, location: azurecore.azureResource.AzureLocation, resourceGroup: azurecore.azureResource.AzureResourceResourceGroup): Promise<azdata.CategoryValue[]> {
-		let virtualMachineValues: azdata.CategoryValue[] = [];
-		try {
-			if (this._azureAccount && subscription && location && resourceGroup) {
-				this._targetSqlVirtualMachines = (await getAvailableSqlVMs(this._azureAccount, subscription)).filter((virtualMachine) => {
-					if (virtualMachine?.location?.toLowerCase() === location?.name?.toLowerCase() && getResourceGroupFromId(virtualMachine.id).toLowerCase() === resourceGroup?.name.toLowerCase()) {
-						if (virtualMachine.properties.sqlImageOffer) {
-							return virtualMachine.properties.sqlImageOffer.toLowerCase().includes('-ws'); //filtering out all non windows sql vms.
-						}
-						return true; // Returning all VMs that don't have this property as we don't want to accidentally skip valid vms.
-					}
-					return false;
-				});
-
-				virtualMachineValues = this._targetSqlVirtualMachines.map((virtualMachine) => {
-					return {
-						name: virtualMachine.id,
-						displayName: `${virtualMachine.name}`
-					};
-				});
-			} else {
-				this._targetSqlVirtualMachines = [];
-			}
-
-			if (virtualMachineValues.length === 0) {
-				virtualMachineValues = [
-					{
-						displayName: constants.NO_VIRTUAL_MACHINE_FOUND,
-						name: ''
-					}
-				];
-			}
-		} catch (e) {
-			console.log(e);
-			virtualMachineValues = [
-				{
-					displayName: constants.NO_VIRTUAL_MACHINE_FOUND,
-					name: ''
-				}
-			];
-		}
-		return virtualMachineValues;
-	}
-
-	public getVirtualMachine(index: number): SqlVMServer {
-		return this._targetSqlVirtualMachines[index];
-	}
-
-	public async getStorageAccountValues(subscription: azurecore.azureResource.AzureResourceSubscription, resourceGroup: azurecore.azureResource.AzureResourceResourceGroup): Promise<azdata.CategoryValue[]> {
-		let storageAccountValues: azdata.CategoryValue[] = [];
-		if (!resourceGroup) {
-			return storageAccountValues;
-		}
-		try {
-			if (this._azureAccount && subscription && resourceGroup) {
-				const storageAccount = (await getAvailableStorageAccounts(this._azureAccount, subscription));
-				this._storageAccounts = storageAccount.filter(sa => {
-					return sa.location.toLowerCase() === this._targetServerInstance.location.toLowerCase() && sa.resourceGroup?.toLowerCase() === resourceGroup.name.toLowerCase();
-				});
-			} else {
-				this._storageAccounts = [];
-			}
-
-			this._storageAccounts.forEach((storageAccount) => {
-				storageAccountValues.push({
-					name: storageAccount.id,
-					displayName: `${storageAccount.name}`
-				});
-			});
-
-			if (storageAccountValues.length === 0) {
-				storageAccountValues = [
-					{
-						displayName: constants.NO_STORAGE_ACCOUNT_FOUND,
-						name: ''
-					}
-				];
-			}
-		} catch (e) {
-			console.log(e);
-			storageAccountValues = [
-				{
-					displayName: constants.NO_STORAGE_ACCOUNT_FOUND,
-					name: ''
-				}
-			];
-		}
-		return storageAccountValues;
-	}
-
-	public getStorageAccount(index: number): StorageAccount {
-		return this._storageAccounts[index];
-	}
-
 	public async getFileShareValues(subscription: azurecore.azureResource.AzureResourceSubscription, storageAccount: StorageAccount): Promise<azdata.CategoryValue[]> {
->>>>>>> 07188763
 		let fileShareValues: azdata.CategoryValue[] = [];
 		try {
 			if (this._azureAccount && subscription && storageAccount) {
@@ -1438,54 +959,6 @@
 		return this._lastFileNames[index]?.name;
 	}
 
-<<<<<<< HEAD
-=======
-	public async getSqlMigrationServiceValues(subscription: azurecore.azureResource.AzureResourceSubscription, resourceGroupName: string): Promise<azdata.CategoryValue[]> {
-		let sqlMigrationServiceValues: azdata.CategoryValue[] = [];
-		try {
-			if (this._azureAccount && subscription && resourceGroupName && this._targetServerInstance) {
-				const services = await getSqlMigrationServicesByResourceGroup(
-					this._azureAccount,
-					subscription,
-					resourceGroupName?.toLowerCase());
-				const targetLoc = this._targetServerInstance.location.toLowerCase();
-				this._sqlMigrationServices = services.filter(sms => sms.location.toLowerCase() === targetLoc);
-			} else {
-				this._sqlMigrationServices = [];
-			}
-
-			this._sqlMigrationServices.forEach((sqlMigrationService) => {
-				sqlMigrationServiceValues.push({
-					name: sqlMigrationService.id,
-					displayName: `${sqlMigrationService.name}`
-				});
-			});
-
-			if (sqlMigrationServiceValues.length === 0) {
-				sqlMigrationServiceValues = [
-					{
-						displayName: constants.SQL_MIGRATION_SERVICE_NOT_FOUND_ERROR,
-						name: ''
-					}
-				];
-			}
-		} catch (e) {
-			console.log(e);
-			sqlMigrationServiceValues = [
-				{
-					displayName: constants.SQL_MIGRATION_SERVICE_NOT_FOUND_ERROR,
-					name: ''
-				}
-			];
-		}
-		return sqlMigrationServiceValues;
-	}
-
-	public getMigrationService(index: number): SqlMigrationService {
-		return this._sqlMigrationServices[index];
-	}
-
->>>>>>> 07188763
 	public async startMigration() {
 		const sqlConnections = await azdata.connection.getConnections();
 		const currentConnection = sqlConnections.find((value) => {
