--- conflicted
+++ resolved
@@ -175,39 +175,24 @@
 	}
 
 	public async getDatabaseAssessments(): Promise<ServerAssessement> {
+		const excludeDbs: string[] = [
+			'master',
+			'tempdb',
+			'msdb',
+			'model'
+		];
 		const ownerUri = await azdata.connection.getUriForConnection(this.sourceConnectionId);
 		// stress test backend & dialog component
 		const assessmentResults = await this.migrationService.getAssessments(
 			ownerUri,
 			this._databaseAssessment
 		);
-<<<<<<< HEAD
-		const serverLevelAssessments: mssql.SqlMigrationAssessmentResultItem[] = [];
-		const databaseLevelAssessments = this._databaseAssessment.map(db => {
-=======
-		this._serverDatabases = await (await azdata.connection.listDatabases(this.sourceConnectionId)).filter((name) => !excludeDbs.includes(name));
 		const dbAssessments = assessmentResults?.assessmentResult.databases.filter(d => !excludeDbs.includes(d.name)).map(d => {
->>>>>>> d1892b51
 			return {
 				name: d.name,
 				issues: d.items.filter(i => i.appliesToMigrationTargetPlatform === MigrationTargetType.SQLMI) ?? []
 			};
 		});
-
-<<<<<<< HEAD
-		assessmentResults?.items.forEach((item) => {
-			if (item.appliesToMigrationTargetPlatform === MigrationTargetType.SQLMI) {
-				const dbIndex = this._databaseAssessment.indexOf(item.databaseName);
-				if (dbIndex === -1) {
-					serverLevelAssessments.push(item);
-				} else {
-					databaseLevelAssessments[dbIndex].issues.push(item);
-				}
-			}
-		});
-
-=======
->>>>>>> d1892b51
 		this._assessmentResults = {
 			issues: assessmentResults?.assessmentResult.items?.filter(i => i.appliesToMigrationTargetPlatform === MigrationTargetType.SQLMI) ?? [],
 			databaseAssessments: dbAssessments! ?? []
