/*---------------------------------------------------------------------------------------------
 *  Copyright (c) Microsoft Corporation. All rights reserved.
 *  Licensed under the Source EULA. See License.txt in the project root for license information.
 *--------------------------------------------------------------------------------------------*/

import * as azdata from 'azdata';
import * as azurecore from 'azurecore';
import * as vscode from 'vscode';
import * as mssql from 'mssql';
import { SqlMigrationService, SqlManagedInstance, startDatabaseMigration, StartDatabaseMigrationRequest, StorageAccount, SqlVMServer, getLocationDisplayName, getSqlManagedInstanceDatabases, AzureSqlDatabaseServer } from '../api/azure';
import * as constants from '../constants/strings';
import * as nls from 'vscode-nls';
import { v4 as uuidv4 } from 'uuid';
import { sendSqlMigrationActionEvent, TelemetryAction, TelemetryViews, logError } from '../telemtery';
import { hashString, deepClone } from '../api/utils';
import { SKURecommendationPage } from '../wizard/skuRecommendationPage';
import { excludeDatabses, TargetDatabaseInfo } from '../api/sqlUtils';
const localize = nls.loadMessageBundle();

export enum State {
	INIT,
	COLLECTING_SOURCE_INFO,
	COLLECTION_SOURCE_INFO_ERROR,
	TARGET_SELECTION,
	TARGET_SELECTION_ERROR,
	AZURE_SERVER_SELECTION,
	AZURE_SERVER_SELECTION_ERROR,
	AZURE_DB_BACKUP,
	AZURE_DB_BACKUP_ERROR,
	MIGRATION_AGENT_CREATION,
	MIGRATION_AGENT_SELECTION,
	MIGRATION_AGENT_ERROR,
	MIGRATION_START,
	NO_AZURE_SERVER,
	EXIT,
}

export enum ServiceTier {
	GeneralPurpose = 'GeneralPurpose',
	BusinessCritical = 'BusinessCritical',
}

export enum MigrationTargetType {
	SQLVM = 'AzureSqlVirtualMachine',
	SQLMI = 'AzureSqlManagedInstance',
	SQLDB = 'AzureSqlDatabase'
}

export enum MigrationSourceAuthenticationType {
	Integrated = 'WindowsAuthentication',
	Sql = 'SqlAuthentication'
}

export enum MigrationMode {
	ONLINE,
	OFFLINE
}

export enum NetworkContainerType {
	FILE_SHARE,
	BLOB_CONTAINER,
	NETWORK_SHARE
}

export enum FileStorageType {
	FileShare = 'FileShare',
	AzureBlob = 'AzureBlob',
	None = 'None',
}

export enum Page {
	DatabaseSelector,
	SKURecommendation,
	TargetSelection,
	MigrationMode,
	DatabaseBackup,
	IntegrationRuntime,
	Summary
}

export enum WizardEntryPoint {
	Default = 'Default',
	SaveAndClose = 'SaveAndClose',
	RetryMigration = 'RetryMigration',
}

export enum PerformanceDataSourceOptions {
	CollectData = 'CollectData',
	OpenExisting = 'OpenExisting',
}

export interface DatabaseBackupModel {
	migrationMode: MigrationMode;
	networkContainerType: NetworkContainerType;
	networkShares: NetworkShare[];
	subscription: azurecore.azureResource.AzureResourceSubscription;
	blobs: Blob[];
}

export interface NetworkShare {
	networkShareLocation: string;
	windowsUser: string;
	password: string;
	resourceGroup: azurecore.azureResource.AzureResourceResourceGroup;
	storageAccount: StorageAccount;
	storageKey: string;
}

export interface Blob {
	resourceGroup: azurecore.azureResource.AzureResourceResourceGroup;
	storageAccount: StorageAccount;
	blobContainer: azurecore.azureResource.BlobContainer;
	storageKey: string;
	lastBackupFile?: string; // _todo: does it make sense to store the last backup file here?
}

export interface Model {
	readonly sourceConnectionId: string;
	readonly currentState: State;
	gatheringInformationError: string | undefined;
	_azureAccount: azdata.Account | undefined;
	_databaseBackup: DatabaseBackupModel | undefined;
}

export interface StateChangeEvent {
	oldState: State;
	newState: State;
}

export interface SavedInfo {
	closedPage: number;
	databaseAssessment: string[];
	databaseList: string[];
	migrationTargetType: MigrationTargetType | null;
	azureAccount: azdata.Account | null;
	azureTenant: azurecore.Tenant | null;
	subscription: azurecore.azureResource.AzureResourceSubscription | null;
	location: azurecore.azureResource.AzureLocation | null;
	resourceGroup: azurecore.azureResource.AzureResourceResourceGroup | null;
	targetServerInstance: azurecore.azureResource.AzureSqlManagedInstance | SqlVMServer | AzureSqlDatabaseServer | null;
	migrationMode: MigrationMode | null;
	networkContainerType: NetworkContainerType | null;
	networkShares: NetworkShare[];
	blobs: Blob[];
	targetDatabaseNames: string[];
	sqlMigrationService: SqlMigrationService | undefined;
	serverAssessment: ServerAssessment | null;
	skuRecommendation: SkuRecommendationSavedInfo | null;
}

export interface SkuRecommendationSavedInfo {
	skuRecommendationPerformanceDataSource: PerformanceDataSourceOptions;
	skuRecommendationPerformanceLocation: string;
	perfDataCollectionStartDate?: Date;
	perfDataCollectionStopDate?: Date;
	skuTargetPercentile: number;
	skuScalingFactor: number;
	skuEnablePreview: boolean;
}

export class MigrationStateModel implements Model, vscode.Disposable {
	public _azureAccounts!: azdata.Account[];
	public _azureAccount!: azdata.Account;
	public _accountTenants!: azurecore.Tenant[];
	public _azureTenant!: azurecore.Tenant;

	public _connecionProfile!: azdata.connection.ConnectionProfile;
	public _authenticationType!: MigrationSourceAuthenticationType;
	public _sqlServerUsername!: string;
	public _sqlServerPassword!: string;

	public _subscriptions!: azurecore.azureResource.AzureResourceSubscription[];
	public _targetSubscription!: azurecore.azureResource.AzureResourceSubscription;
	public _locations!: azurecore.azureResource.AzureLocation[];
	public _location!: azurecore.azureResource.AzureLocation;
	public _resourceGroups!: azurecore.azureResource.AzureResourceResourceGroup[];
	public _resourceGroup!: azurecore.azureResource.AzureResourceResourceGroup;
	public _targetManagedInstances!: SqlManagedInstance[];
	public _targetSqlVirtualMachines!: SqlVMServer[];
	public _targetSqlDatabaseServers!: AzureSqlDatabaseServer[];
	public _targetServerInstance!: SqlManagedInstance | SqlVMServer | AzureSqlDatabaseServer;
	public _databaseBackup!: DatabaseBackupModel;
	public _storageAccounts!: StorageAccount[];
	public _fileShares!: azurecore.azureResource.FileShare[];
	public _blobContainers!: azurecore.azureResource.BlobContainer[];
	public _lastFileNames!: azurecore.azureResource.Blob[];
	public _sourceDatabaseNames!: string[];
	public _targetDatabaseNames!: string[];

	public _targetUserName!: string;
	public _targetPassword!: string;
	public _sourceTargetMapping: Map<string, TargetDatabaseInfo | undefined> = new Map();

	public _sqlMigrationServiceResourceGroup!: azurecore.azureResource.AzureResourceResourceGroup;
	public _sqlMigrationService!: SqlMigrationService | undefined;
	public _sqlMigrationServices!: SqlMigrationService[];
	public _nodeNames!: string[];

	public _databasesForAssessment!: string[];
	public _assessmentResults!: ServerAssessment;
	public _assessedDatabaseList!: string[];
	public _runAssessments: boolean = true;
	private _assessmentApiResponse!: mssql.AssessmentResult;
	public _assessmentReportFilePath: string;
	public mementoString: string;

	public _databasesForMigration: string[] = [];
	public _didUpdateDatabasesForMigration: boolean = false;
	public _didDatabaseMappingChange: boolean = false;
	public _vmDbs: string[] = [];
	public _miDbs: string[] = [];
	public _sqldbDbs: string[] = [];
	public _targetType!: MigrationTargetType;

	public _skuRecommendationResults!: SkuRecommendation;
	public _skuRecommendationPerformanceDataSource!: PerformanceDataSourceOptions;
	private _skuRecommendationApiResponse!: mssql.SkuRecommendationResult;
	public _skuRecommendationReportFilePaths: string[];
	public _skuRecommendationPerformanceLocation!: string;

	public _perfDataCollectionStartDate!: Date | undefined;
	public _perfDataCollectionStopDate!: Date | undefined;
	public _perfDataCollectionLastRefreshedDate!: Date;
	public _perfDataCollectionMessages!: string[];
	public _perfDataCollectionErrors!: string[];
	public _perfDataCollectionIsCollecting!: boolean;

	public readonly _refreshGetSkuRecommendationIntervalInMinutes = 10;
	public readonly _performanceDataQueryIntervalInSeconds = 30;
	public readonly _staticDataQueryIntervalInSeconds = 60;
	public readonly _numberOfPerformanceDataQueryIterations = 19;
	public readonly _defaultDataPointStartTime = '1900-01-01 00:00:00';
	public readonly _defaultDataPointEndTime = '2200-01-01 00:00:00';
	public readonly _recommendationTargetPlatforms = [MigrationTargetType.SQLDB, MigrationTargetType.SQLMI, MigrationTargetType.SQLVM];

	public refreshPerfDataCollectionFrequency = this._performanceDataQueryIntervalInSeconds * 1000;
<<<<<<< HEAD
	private _autoRefreshPerfDataCollectionHandle!: NodeJS.Timeout;
	public refreshGetSkuRecommendationFrequency = constants.TIME_IN_MINUTES(this._refreshGetSkuRecommendationIntervalInMinutes);
	private _autoRefreshGetSkuRecommendationHandle!: NodeJS.Timeout;
=======
	public refreshGetSkuRecommendationFrequency = constants.TIME_IN_MINUTES(10);
>>>>>>> 26f7aa5f

	public _skuScalingFactor!: number;
	public _skuTargetPercentile!: number;
	public _skuEnablePreview!: boolean;
	public _skuEnableElastic!: boolean;

	public refreshDatabaseBackupPage!: boolean;
	public retryMigration!: boolean;
	public resumeAssessment!: boolean;
	public savedInfo!: SavedInfo;
	public closedPage!: number;
	public _sessionId: string = uuidv4();
	public serverName!: string;

	private _stateChangeEventEmitter = new vscode.EventEmitter<StateChangeEvent>();
	private _currentState: State;
	private _gatheringInformationError: string | undefined;
	private _skuRecommendationRecommendedDatabaseList!: string[];
	private _startPerfDataCollectionApiResponse!: mssql.StartPerfDataCollectionResult;
	private _stopPerfDataCollectionApiResponse!: mssql.StopPerfDataCollectionResult;
	private _refreshPerfDataCollectionApiResponse!: mssql.RefreshPerfDataCollectionResult;
	private _autoRefreshPerfDataCollectionHandle!: NodeJS.Timeout;
	private _autoRefreshGetSkuRecommendationHandle!: NodeJS.Timeout;

	constructor(
		public extensionContext: vscode.ExtensionContext,
		private readonly _sourceConnectionId: string,
		public readonly migrationService: mssql.ISqlMigrationService
	) {
		this._currentState = State.INIT;
		this._databaseBackup = {} as DatabaseBackupModel;
		this._databaseBackup.networkShares = [];
		this._databaseBackup.blobs = [];
		this._targetDatabaseNames = [];
		this._assessmentReportFilePath = '';
		this._skuRecommendationReportFilePaths = [];
		this.mementoString = 'sqlMigration.assessmentResults';

		this._skuScalingFactor = 100;
		this._skuTargetPercentile = 95;
		this._skuEnablePreview = false;
		this._skuEnableElastic = false;
	}

	public get sourceConnectionId(): string {
		return this._sourceConnectionId;
	}

	public get currentState(): State {
		return this._currentState;
	}

	public set currentState(newState: State) {
		const oldState = this.currentState;
		this._currentState = newState;
		this._stateChangeEventEmitter.fire({ oldState, newState: this.currentState });
	}
	public async getDatabases(): Promise<string[]> {
		const temp = await azdata.connection.listDatabases(this.sourceConnectionId);
		const finalResult = temp.filter((name) => !excludeDatabses.includes(name));
		return finalResult;
	}
	public hasRecommendedDatabaseListChanged(): boolean {
		const oldDbList = this._skuRecommendationRecommendedDatabaseList;
		const newDbList = this._databasesForAssessment;

		if (!oldDbList || !newDbList) {
			return false;
		}
		return !((oldDbList.length === newDbList.length) && oldDbList.every(function (element, index) {
			return element === newDbList[index];
		}));
	}

	public async getDatabaseAssessments(targetType: MigrationTargetType[]): Promise<ServerAssessment> {
		const ownerUri = await azdata.connection.getUriForConnection(this.sourceConnectionId);
		try {
			const response = (await this.migrationService.getAssessments(ownerUri, this._databasesForAssessment))!;
			this._assessmentApiResponse = response;
			this._assessedDatabaseList = this._databasesForAssessment.slice();

			if (response?.assessmentResult) {
				response.assessmentResult.items = response.assessmentResult.items?.filter(
					issue => targetType.includes(
						<MigrationTargetType>issue.appliesToMigrationTargetPlatform));

				response.assessmentResult.databases?.forEach(
					database => database.items = database.items?.filter(
						issue => targetType.includes(
							<MigrationTargetType>issue.appliesToMigrationTargetPlatform)));

				this._assessmentResults = {
					issues: this._assessmentApiResponse?.assessmentResult?.items || [],
					databaseAssessments: this._assessmentApiResponse?.assessmentResult?.databases?.map(d => {
						return {
							name: d.name,
							issues: d.items,
							errors: d.errors,
						};
					}) ?? [],
					errors: this._assessmentApiResponse?.errors ?? []
				};
				this._assessmentReportFilePath = response.assessmentReportPath;
			} else {
				this._assessmentResults = {
					issues: [],
					databaseAssessments: this._databasesForAssessment?.map(database => {
						return {
							name: database,
							issues: [],
							errors: []
						};
					}) ?? [],
					errors: response?.errors ?? [],
				};
			}

		} catch (error) {
			this._assessmentResults = {
				issues: [],
				databaseAssessments: this._databasesForAssessment?.map(database => {
					return {
						name: database,
						issues: [],
						errors: []
					};
				}) ?? [],
				errors: [],
				assessmentError: error
			};
		}

		// Generating all the telemetry asynchronously as we don't need to block the user for it.
		this.generateAssessmentTelemetry().catch(e => console.error(e));
		return this._assessmentResults;
	}

	public async getSkuRecommendations(): Promise<SkuRecommendation> {
		try {
			let fullInstanceName: string;

			// execute a query against the source to get the correct instance name
			const connectionProfile = await this.getSourceConnectionProfile();
			const connectionUri = await azdata.connection.getUriForConnection(this._sourceConnectionId);
			const queryProvider = azdata.dataprotocol.getProvider<azdata.QueryProvider>(connectionProfile.providerId, azdata.DataProviderType.QueryProvider);
			const queryString = 'select @@servername;';
			const queryResult = await queryProvider.runQueryAndReturn(connectionUri, queryString);

			if (queryResult.rowCount > 0) {
				fullInstanceName = queryResult.rows[0][0].displayValue;
			} else {
				// get the instance name from connection info in case querying for the instance name doesn't work for whatever reason
				const serverInfo = await azdata.connection.getServerInfo(this.sourceConnectionId);
				const machineName = (<any>serverInfo)['machineName'];						// contains the correct machine name but not necessarily the correct instance name
				const instanceName = (await this.getSourceConnectionProfile()).serverName;	// contains the correct instance name but not necessarily the correct machine name

				if (instanceName.includes('\\')) {
					fullInstanceName = machineName + '\\' + instanceName.substring(instanceName.indexOf('\\') + 1);
				} else {
					fullInstanceName = machineName;
				}
			}

			const response = (await this.migrationService.getSkuRecommendations(
				this._skuRecommendationPerformanceLocation,
				this._performanceDataQueryIntervalInSeconds,
				this._recommendationTargetPlatforms.map(p => p.toString()),
				fullInstanceName,
				this._skuTargetPercentile,
				this._skuScalingFactor,
				this._defaultDataPointStartTime,
				this._defaultDataPointEndTime,
				this._skuEnablePreview,
				this._databasesForAssessment))!;
			this._skuRecommendationApiResponse = response;

			// clone list of databases currently being assessed and store them, so that if the user ever changes the list we can refresh new recommendations
			this._skuRecommendationRecommendedDatabaseList = this._databasesForAssessment.slice();

			if (response) {
				this._skuRecommendationResults = {
					recommendations: response
				};
				this._skuRecommendationReportFilePaths = this._skuEnableElastic ? response.elasticSkuRecommendationReportPaths : response.skuRecommendationReportPaths;
			}

		} catch (error) {
			logError(TelemetryViews.SkuRecommendationWizard, 'GetSkuRecommendationFailed', error);

			this._skuRecommendationResults = {
				recommendations: this._skuRecommendationApiResponse,
				recommendationError: error
			};
		}		// Generating all the telemetry asynchronously as we don't need to block the user for it.
		this.generateSkuRecommendationTelemetry().catch(e => console.error(e));

		return this._skuRecommendationResults;
	}

	private async generateSkuRecommendationTelemetry(): Promise<void> {
		try {
			this._skuRecommendationResults?.recommendations?.sqlDbRecommendationResults
				.map((e, i) => [e, this._skuRecommendationResults?.recommendations?.elasticSqlDbRecommendationResults[i]])
				.forEach(resultPair => {
					// Send telemetry for recommended DB SKUs
					sendSqlMigrationActionEvent(
						TelemetryViews.SkuRecommendationWizard,
						TelemetryAction.GetDBSkuRecommendation,
						{
							'sessionId': this._sessionId,
							'recommendedSku': JSON.stringify(resultPair[0]?.targetSku),
							'elasticRecommendedSku': JSON.stringify(resultPair[1]?.targetSku),
							'recommendationDurationInMs': JSON.stringify(this._skuRecommendationResults?.recommendations?.sqlDbRecommendationDurationInMs),
							'elasticRecommendationDurationInMs': JSON.stringify(this._skuRecommendationResults?.recommendations?.elasticSqlDbRecommendationDurationInMs),
						},
						{}
					);
				});

<<<<<<< HEAD
			this._skuRecommendationResults?.recommendations?.sqlMiRecommendationResults
				.map((e, i) => [e, this._skuRecommendationResults?.recommendations?.elasticSqlMiRecommendationResults[i]])
				.forEach(resultPair => {
					// Send telemetry for recommended MI SKUs
					sendSqlMigrationActionEvent(
						TelemetryViews.SkuRecommendationWizard,
						TelemetryAction.GetMISkuRecommendation,
						{
							'sessionId': this._sessionId,
							'recommendedSku': JSON.stringify(resultPair[0]?.targetSku),
							'elasticRecommendedSku': JSON.stringify(resultPair[1]?.targetSku),
							'recommendationDurationInMs': JSON.stringify(this._skuRecommendationResults?.recommendations?.sqlMiRecommendationDurationInMs),
							'elasticRecommendationDurationInMs': JSON.stringify(this._skuRecommendationResults?.recommendations?.elasticSqlMiRecommendationDurationInMs),
						},
						{}
					);
				});

			this._skuRecommendationResults?.recommendations?.sqlVmRecommendationResults
				.map((e, i) => [e, this._skuRecommendationResults?.recommendations?.elasticSqlVmRecommendationResults[i]])
				.forEach(resultPair => {
					// Send telemetry for recommended VM SKUs
					sendSqlMigrationActionEvent(
						TelemetryViews.SkuRecommendationWizard,
						TelemetryAction.GetVMSkuRecommendation,
						{
							'sessionId': this._sessionId,
							'recommendedSku': JSON.stringify(resultPair[0]?.targetSku),
							'elasticRecommendedSku': JSON.stringify(resultPair[1]?.targetSku),
							'recommendationDurationInMs': JSON.stringify(this._skuRecommendationResults?.recommendations?.sqlVmRecommendationDurationInMs),
							'elasticRecommendationDurationInMs': JSON.stringify(this._skuRecommendationResults?.recommendations?.elasticSqlVmRecommendationDurationInMs),
						},
						{}
					);
				});
=======
			this._skuRecommendationResults?.recommendations?.sqlMiRecommendationResults?.forEach(resultItem => {
				// Send telemetry for recommended MI SKU
				sendSqlMigrationActionEvent(
					TelemetryViews.SkuRecommendationWizard,
					TelemetryAction.GetMISkuRecommendation,
					{
						'sessionId': this._sessionId,
						'recommendedSku': JSON.stringify(resultItem?.targetSku)
					},
					{});
			});

			this._skuRecommendationResults?.recommendations?.sqlVmRecommendationResults?.forEach(resultItem => {
				// Send telemetry for recommended VM SKU
				sendSqlMigrationActionEvent(
					TelemetryViews.SkuRecommendationWizard,
					TelemetryAction.GetVMSkuRecommendation,
					{
						'sessionId': this._sessionId,
						'recommendedSku': JSON.stringify(resultItem?.targetSku)
					},
					{});
			});

			this._skuRecommendationResults?.recommendations?.sqlDbRecommendationResults?.forEach(resultItem => {
				// Send telemetry for recommended SQLDB SKU
				sendSqlMigrationActionEvent(
					TelemetryViews.SkuRecommendationWizard,
					TelemetryAction.GetSqlDbSkuRecommendation,
					{
						'sessionId': this._sessionId,
						'recommendedSku': JSON.stringify(resultItem?.targetSku)
					},
					{});
			});
>>>>>>> 26f7aa5f

			// Send Instance requirements used for calculating recommendations
			sendSqlMigrationActionEvent(
				TelemetryViews.SkuRecommendationWizard,
				TelemetryAction.GetInstanceRequirements,
				{
					'sessionId': this._sessionId,
					'performanceDataSource': this._skuRecommendationPerformanceDataSource,
					'scalingFactor': this._skuScalingFactor?.toString(),
					'targetPercentile': this._skuTargetPercentile?.toString(),
					'enablePreviewSkus': this._skuEnablePreview?.toString(),
					'databaseLevelRequirements': JSON.stringify(this._skuRecommendationResults?.recommendations?.instanceRequirements?.databaseLevelRequirements?.map(i => {
						return {
							cpuRequirementInCores: i.cpuRequirementInCores,
							dataIOPSRequirement: i.dataIOPSRequirement,
							logIOPSRequirement: i.logIOPSRequirement,
							ioLatencyRequirementInMs: i.ioLatencyRequirementInMs,
							ioThroughputRequirementInMBps: i.ioThroughputRequirementInMBps,
							dataStorageRequirementInMB: i.dataStorageRequirementInMB,
							logStorageRequirementInMB: i.logStorageRequirementInMB,
							databaseName: hashString(i.databaseName),
							memoryRequirementInMB: i.memoryRequirementInMB,
							cpuRequirementInPercentageOfTotalInstance: i.cpuRequirementInPercentageOfTotalInstance,
							numberOfDataPointsAnalyzed: i.numberOfDataPointsAnalyzed,
							fileLevelRequirements: i.fileLevelRequirements?.map(file => {
								return {
									fileType: file.fileType,
									sizeInMB: file.sizeInMB,
									readLatencyInMs: file.readLatencyInMs,
									writeLatencyInMs: file.writeLatencyInMs,
									iopsRequirement: file.iopsRequirement,
									ioThroughputRequirementInMBps: file.ioThroughputRequirementInMBps,
									numberOfDataPointsAnalyzed: file.numberOfDataPointsAnalyzed
								};
							})
						};
					}))
				},
				{
<<<<<<< HEAD
					'cpuRequirementInCores': this._skuRecommendationResults?.recommendations?.instanceRequirements?.cpuRequirementInCores!,
					'dataStorageRequirementInMB': this._skuRecommendationResults?.recommendations?.instanceRequirements?.dataStorageRequirementInMB!,
					'logStorageRequirementInMB': this._skuRecommendationResults?.recommendations?.instanceRequirements?.logStorageRequirementInMB!,
					'memoryRequirementInMB': this._skuRecommendationResults?.recommendations?.instanceRequirements?.memoryRequirementInMB!,
					'dataIOPSRequirement': this._skuRecommendationResults?.recommendations?.instanceRequirements?.dataIOPSRequirement!,
					'logIOPSRequirement': this._skuRecommendationResults?.recommendations?.instanceRequirements?.logIOPSRequirement!,
					'ioLatencyRequirementInMs': this._skuRecommendationResults?.recommendations?.instanceRequirements?.ioLatencyRequirementInMs!,
					'ioThroughputRequirementInMBps': this._skuRecommendationResults?.recommendations?.instanceRequirements?.ioThroughputRequirementInMBps!,
					'tempDBSizeInMB': this._skuRecommendationResults?.recommendations?.instanceRequirements?.tempDBSizeInMB!,
					'aggregationTargetPercentile': this._skuRecommendationResults?.recommendations?.instanceRequirements?.aggregationTargetPercentile!,
					'numberOfDataPointsAnalyzed': this._skuRecommendationResults?.recommendations?.instanceRequirements?.numberOfDataPointsAnalyzed!,
				}
			);
=======
					'cpuRequirementInCores': this._skuRecommendationResults?.recommendations?.instanceRequirements?.cpuRequirementInCores,
					'dataStorageRequirementInMB': this._skuRecommendationResults?.recommendations?.instanceRequirements?.dataStorageRequirementInMB,
					'logStorageRequirementInMB': this._skuRecommendationResults?.recommendations?.instanceRequirements?.logStorageRequirementInMB,
					'memoryRequirementInMB': this._skuRecommendationResults?.recommendations?.instanceRequirements?.memoryRequirementInMB,
					'dataIOPSRequirement': this._skuRecommendationResults?.recommendations?.instanceRequirements?.dataIOPSRequirement,
					'logIOPSRequirement': this._skuRecommendationResults?.recommendations?.instanceRequirements?.logIOPSRequirement,
					'ioLatencyRequirementInMs': this._skuRecommendationResults?.recommendations?.instanceRequirements?.ioLatencyRequirementInMs,
					'ioThroughputRequirementInMBps': this._skuRecommendationResults?.recommendations?.instanceRequirements?.ioThroughputRequirementInMBps,
					'tempDBSizeInMB': this._skuRecommendationResults?.recommendations?.instanceRequirements?.tempDBSizeInMB,
					'aggregationTargetPercentile': this._skuRecommendationResults?.recommendations?.instanceRequirements?.aggregationTargetPercentile,
					'numberOfDataPointsAnalyzed': this._skuRecommendationResults?.recommendations?.instanceRequirements?.numberOfDataPointsAnalyzed,
				});
>>>>>>> 26f7aa5f

		} catch (e) {
			logError(TelemetryViews.SkuRecommendationWizard, 'GetSkuRecommendationTelemetryFailed', e);
		}
	}

	public async startPerfDataCollection(
		dataFolder: string,
		perfQueryIntervalInSec: number,
		staticQueryIntervalInSec: number,
		numberOfIterations: number,
		page: SKURecommendationPage): Promise<boolean> {
		try {
			if (!this.performanceCollectionInProgress()) {
				const ownerUri = await azdata.connection.getUriForConnection(this.sourceConnectionId);
				const response = await this.migrationService.startPerfDataCollection(
					ownerUri,
					dataFolder,
					perfQueryIntervalInSec,
					staticQueryIntervalInSec,
					numberOfIterations);

				this._startPerfDataCollectionApiResponse = response!;
				this._perfDataCollectionStartDate = this._startPerfDataCollectionApiResponse.dateTimeStarted;
				this._perfDataCollectionStopDate = undefined;

				void vscode.window.showInformationMessage(constants.AZURE_RECOMMENDATION_START_POPUP);

				await this.startSkuTimers(page, this.refreshPerfDataCollectionFrequency);
			}
		}
		catch (error) {
			console.log(error);
		}

		// Generate telemetry for start data collection request
		this.generateStartDataCollectionTelemetry().catch(e => console.error(e));

		return true;
	}

	private async generateStartDataCollectionTelemetry(): Promise<void> {
		try {
			sendSqlMigrationActionEvent(
				TelemetryViews.DataCollectionWizard,
				TelemetryAction.StartDataCollection,
				{
					'sessionId': this._sessionId,
					'timeDataCollectionStarted': this._perfDataCollectionStartDate?.toString() || ''
				},
				{});

		} catch (e) {
			logError(TelemetryViews.DataCollectionWizard, 'StartDataCollectionTelemetryFailed', e);
		}
	}

	public async startSkuTimers(page: SKURecommendationPage, refreshIntervalInMs: number): Promise<void> {
		const classVariable = this;

		if (!this._autoRefreshPerfDataCollectionHandle) {
			clearInterval(this._autoRefreshPerfDataCollectionHandle);
			if (this.refreshPerfDataCollectionFrequency !== -1) {
				this._autoRefreshPerfDataCollectionHandle = setInterval(
					async function () {
						await classVariable.refreshPerfDataCollection();
						if (await classVariable.isWaitingForFirstTimeRefresh()) {
							await page.refreshSkuRecommendationComponents();	// update timer
						}
					},
					refreshIntervalInMs);
			}
		}

		if (!this._autoRefreshGetSkuRecommendationHandle) {
			// start one-time timer to get SKU recommendation
			clearTimeout(this._autoRefreshGetSkuRecommendationHandle);
			if (this.refreshGetSkuRecommendationFrequency !== -1) {
				this._autoRefreshGetSkuRecommendationHandle = setTimeout(
					async function () {
						await page.refreshAzureRecommendation();
					},
					this.refreshGetSkuRecommendationFrequency);
			}
		}
	}

	public async stopPerfDataCollection(): Promise<boolean> {
		try {
			const response = await this.migrationService.stopPerfDataCollection();
			void vscode.window.showInformationMessage(constants.AZURE_RECOMMENDATION_STOP_POPUP);

			this._stopPerfDataCollectionApiResponse = response!;
			this._perfDataCollectionStopDate = this._stopPerfDataCollectionApiResponse.dateTimeStopped;

			// stop auto refresh
			clearInterval(this._autoRefreshPerfDataCollectionHandle);
			clearInterval(this._autoRefreshGetSkuRecommendationHandle);
		}
		catch (error) {
			logError(TelemetryViews.DataCollectionWizard, 'StopDataCollectionFailed', error);
		}

		// Generate telemetry for stop data collection request
		this.generateStopDataCollectionTelemetry()
			.catch(e => console.error(e));
		return true;
	}

	private async generateStopDataCollectionTelemetry(): Promise<void> {
		try {
			sendSqlMigrationActionEvent(
				TelemetryViews.DataCollectionWizard,
				TelemetryAction.StopDataCollection,
				{
					'sessionId': this._sessionId,
					'timeDataCollectionStopped': this._perfDataCollectionStopDate?.toString() || ''
				},
				{});

		} catch (e) {
			logError(TelemetryViews.DataCollectionWizard, 'StopDataCollectionTelemetryFailed', e);
		}
	}

	public async refreshPerfDataCollection(): Promise<boolean> {
		try {
			const response = await this.migrationService.refreshPerfDataCollection(this._perfDataCollectionLastRefreshedDate ?? new Date());
			this._refreshPerfDataCollectionApiResponse = response!;
			this._perfDataCollectionLastRefreshedDate = this._refreshPerfDataCollectionApiResponse.refreshTime;
			this._perfDataCollectionMessages = this._refreshPerfDataCollectionApiResponse.messages;
			this._perfDataCollectionErrors = this._refreshPerfDataCollectionApiResponse.errors;
			this._perfDataCollectionIsCollecting = this._refreshPerfDataCollectionApiResponse.isCollecting;

			if (this._perfDataCollectionErrors?.length > 0) {
				void vscode.window.showInformationMessage(
					constants.PERF_DATA_COLLECTION_ERROR(
						this._assessmentApiResponse?.assessmentResult?.name,
						this._perfDataCollectionErrors));
			}
		}
		catch (error) {
			logError(TelemetryViews.DataCollectionWizard, 'RefreshDataCollectionFailed', error);
		}

		return true;
	}

	public async isWaitingForFirstTimeRefresh(): Promise<boolean> {
		const elapsedTimeInMins = Math.abs(new Date().getTime() - new Date(this._perfDataCollectionStartDate!).getTime()) / constants.TIME_IN_MINUTES(1);
		const skuRecAutoRefreshTimeInMins = this.refreshGetSkuRecommendationFrequency / constants.TIME_IN_MINUTES(1);

		return elapsedTimeInMins < skuRecAutoRefreshTimeInMins;
	}

	public performanceCollectionNotStarted(): boolean {
		return !this._perfDataCollectionStartDate
			&& !this._perfDataCollectionStopDate;
	}

	public performanceCollectionInProgress(): boolean {
		return this._perfDataCollectionStartDate !== undefined
			&& this._perfDataCollectionStopDate === undefined;
	}

	public performanceCollectionStopped(): boolean {
		return this._perfDataCollectionStartDate !== undefined
			&& this._perfDataCollectionStopDate !== undefined;
	}

	private async generateAssessmentTelemetry(): Promise<void> {
		try {

			const serverIssues = this._assessmentResults?.issues.map(i => {
				return {
					ruleId: i.ruleId,
					count: i.impactedObjects.length
				};
			});

			const serverAssessmentErrorsMap: Map<number, number> = new Map();
			this._assessmentApiResponse?.assessmentResult?.errors?.forEach(e => {
				serverAssessmentErrorsMap.set(
					e.errorId,
					serverAssessmentErrorsMap.get(e.errorId) ?? 0 + 1);
			});

			const serverErrors: { errorId: number, count: number }[] = [];
			serverAssessmentErrorsMap.forEach(
				(v, k) => serverErrors.push(
					{ errorId: k, count: v }));

			const startTime = new Date(this._assessmentApiResponse?.startTime);
			const endTime = new Date(this._assessmentApiResponse?.endedTime);

			sendSqlMigrationActionEvent(
				TelemetryViews.MigrationWizardTargetSelectionPage,
				TelemetryAction.ServerAssessment,
				{
					'sessionId': this._sessionId,
					'hashedServerName': hashString(this._assessmentApiResponse?.assessmentResult?.name),
					'startTime': startTime.toString(),
					'endTime': endTime.toString(),
					'serverVersion': this._assessmentApiResponse?.assessmentResult?.serverVersion,
					'serverEdition': this._assessmentApiResponse?.assessmentResult?.serverEdition,
					'platform': this._assessmentApiResponse?.assessmentResult?.serverHostPlatform,
					'engineEdition': this._assessmentApiResponse?.assessmentResult?.serverEngineEdition,
					'serverIssues': JSON.stringify(serverIssues),
					'serverErrors': JSON.stringify(serverErrors),
				},
				{
					'issuesCount': this._assessmentResults?.issues.length,
					'warningsCount': this._assessmentResults?.databaseAssessments.reduce((count, d) => count + d.issues.length, 0),
					'durationInMilliseconds': endTime.getTime() - startTime.getTime(),
					'databaseCount': this._assessmentResults?.databaseAssessments.length,
					'serverHostCpuCount': this._assessmentApiResponse?.assessmentResult?.cpuCoreCount,
					'serverHostPhysicalMemoryInBytes': this._assessmentApiResponse?.assessmentResult?.physicalServerMemory,
					'serverDatabases': this._assessmentApiResponse?.assessmentResult?.numberOfUserDatabases,
					'serverDatabasesReadyForMigration': this._assessmentApiResponse?.assessmentResult?.sqlManagedInstanceTargetReadiness?.numberOfDatabasesReadyForMigration,
					'offlineDatabases': this._assessmentApiResponse?.assessmentResult?.sqlManagedInstanceTargetReadiness?.numberOfNonOnlineDatabases,
				}
			);

			const databaseWarningsMap: Map<string, number> = new Map();
			const databaseErrorsMap: Map<number, number> = new Map();

			this._assessmentApiResponse?.assessmentResult?.databases.forEach(d => {

				sendSqlMigrationActionEvent(
					TelemetryViews.MigrationWizardTargetSelectionPage,
					TelemetryAction.DatabaseAssessment,
					{
						'sessionId': this._sessionId,
						'hashedDatabaseName': hashString(d.name),
						'compatibilityLevel': d.compatibilityLevel
					},
					{
						'warningsCount': d.items.length,
						'errorsCount': d.errors.length,
						'assessmentTimeMs': d.assessmentTimeInMilliseconds,
						'numberOfBlockerIssues': d.sqlManagedInstanceTargetReadiness.numOfBlockerIssues,
						'databaseSizeInMb': d.databaseSize
					});

				d.items.forEach(i => {
					databaseWarningsMap.set(
						i.ruleId,
						databaseWarningsMap.get(i.ruleId) ?? 0 + i.impactedObjects.length);
				});

				d.errors.forEach(
					e => databaseErrorsMap.set(
						e.errorId,
						databaseErrorsMap.get(e.errorId) ?? 0 + 1));

			});

			const databaseWarnings: { warningId: string, count: number }[] = [];

			databaseWarningsMap.forEach(
				(v, k) => databaseWarnings.push(
					{ warningId: k, count: v }));

			sendSqlMigrationActionEvent(
				TelemetryViews.MigrationWizardTargetSelectionPage,
				TelemetryAction.DatabaseAssessmentWarning,
				{
					'sessionId': this._sessionId,
					'warnings': JSON.stringify(databaseWarnings)
				},
				{});

			const databaseErrors: { errorId: number, count: number }[] = [];
			databaseErrorsMap.forEach(
				(v, k) => databaseErrors.push(
					{ errorId: k, count: v }));

			sendSqlMigrationActionEvent(
				TelemetryViews.MigrationWizardTargetSelectionPage,
				TelemetryAction.DatabaseAssessmentError,
				{
					'sessionId': this._sessionId,
					'errors': JSON.stringify(databaseErrors)
				},
				{});

		} catch (e) {
			console.log('error during assessment telemetry:');
			console.log(e);
		}
	}

	public get gatheringInformationError(): string | undefined {
		return this._gatheringInformationError;
	}

	public set gatheringInformationError(error: string | undefined) {
		this._gatheringInformationError = error;
	}

	public get stateChangeEvent(): vscode.Event<StateChangeEvent> {
		return this._stateChangeEventEmitter.event;
	}

	dispose() {
		this._stateChangeEventEmitter.dispose();
	}

	public getExtensionPath(): string {
		return this.extensionContext.extensionPath;
	}

	public async getSourceConnectionProfile(): Promise<azdata.connection.ConnectionProfile> {
		const sqlConnections = await azdata.connection.getConnections();
		return sqlConnections.find(
			value => value.connectionId === this.sourceConnectionId)!;
	}

	public getLocationDisplayName(location: string): Promise<string> {
		return getLocationDisplayName(location);
	}

	public async getManagedDatabases(): Promise<string[]> {
		return (
			await getSqlManagedInstanceDatabases(this._azureAccount,
				this._targetSubscription,
				<SqlManagedInstance>this._targetServerInstance)
		).map(t => t.name);
	}

	public async startMigration() {
		const sqlConnections = await azdata.connection.getConnections();
		const currentConnection = sqlConnections.find(
			value => value.connectionId === this.sourceConnectionId);

		const isOfflineMigration = this._databaseBackup.migrationMode === MigrationMode.OFFLINE;
		const isSqlDbTarget = this._targetType === MigrationTargetType.SQLDB;

		const requestBody: StartDatabaseMigrationRequest = {
			location: this._sqlMigrationService?.location!,
			properties: {
				sourceDatabaseName: '',
				migrationService: this._sqlMigrationService?.id!,
				backupConfiguration: {},
				sourceSqlConnection: {
					dataSource: currentConnection?.serverName!,
					authentication: this._authenticationType,
					userName: this._sqlServerUsername,
					password: this._sqlServerPassword
				},
				scope: this._targetServerInstance.id,
				offlineConfiguration: {
					offline: isOfflineMigration
				}
			}
		};

		for (let i = 0; i < this._databasesForMigration.length; i++) {
			try {
				switch (this._databaseBackup.networkContainerType) {
					case NetworkContainerType.BLOB_CONTAINER:
						requestBody.properties.backupConfiguration = {
							targetLocation: undefined!,
							sourceLocation: {
								fileStorageType: 'AzureBlob',
								azureBlob: {
									storageAccountResourceId: this._databaseBackup.blobs[i].storageAccount.id,
									accountKey: this._databaseBackup.blobs[i].storageKey,
									blobContainerName: this._databaseBackup.blobs[i].blobContainer.name
								}
							}
						};

						if (isOfflineMigration) {
							requestBody.properties.offlineConfiguration = {
								offline: isOfflineMigration,
								lastBackupName: this._databaseBackup.blobs[i]?.lastBackupFile
							};
						}
						break;
					case NetworkContainerType.NETWORK_SHARE:
						requestBody.properties.backupConfiguration = {
							targetLocation: {
								storageAccountResourceId: this._databaseBackup.networkShares[i].storageAccount.id,
								accountKey: this._databaseBackup.networkShares[i].storageKey,
							},
							sourceLocation: {
								fileStorageType: 'FileShare',
								fileShare: {
									path: this._databaseBackup.networkShares[i].networkShareLocation,
									username: this._databaseBackup.networkShares[i].windowsUser,
									password: this._databaseBackup.networkShares[i].password,
								}
							}
						};
						break;
					default:
						if (isSqlDbTarget) {
							const sourceDatabaseName = this._databasesForMigration[i];
							const targetDatabaseInfo = this._sourceTargetMapping.get(sourceDatabaseName);
							const totalTables = targetDatabaseInfo?.sourceTables.size ?? 0;
							// skip databases that don't have tables
							if (totalTables === 0) {
								continue;
							}

							const sourceTables: string[] = [];
							let selectedTables = 0;
							targetDatabaseInfo?.sourceTables.forEach(sourceTableInfo => {
								if (sourceTableInfo.selectedForMigration) {
									selectedTables++;
									sourceTables.push(sourceTableInfo.tableName);
								}
							});

							// skip databases that don't have tables selected
							if (selectedTables === 0) {
								continue;
							}

							const sqlDbTarget = this._targetServerInstance as AzureSqlDatabaseServer;
							requestBody.properties.offlineConfiguration = undefined;
							requestBody.properties.sourceSqlConnection = {
								dataSource: currentConnection?.serverName!,
								authentication: this._authenticationType,
								userName: this._sqlServerUsername,
								password: this._sqlServerPassword,
								encryptConnection: true,
								trustServerCertificate: false,
							};
							requestBody.properties.targetSqlConnection = {
								dataSource: sqlDbTarget.properties.fullyQualifiedDomainName,
								authentication: MigrationSourceAuthenticationType.Sql,
								userName: this._targetUserName,
								password: this._targetPassword,
								encryptConnection: true,
								trustServerCertificate: false,
							};

							// send an empty array when 'all' tables are selected for migration
							requestBody.properties.tableList = selectedTables === totalTables
								? []
								: sourceTables;
						}
						break;
				}
				requestBody.properties.sourceDatabaseName = this._databasesForMigration[i];
				const response = await startDatabaseMigration(
					this._azureAccount,
					this._targetSubscription,
					this._sqlMigrationService?.location!,
					this._targetServerInstance,
					this._targetDatabaseNames[i],
					requestBody,
					this._sessionId);

				response.databaseMigration.properties.sourceDatabaseName = this._databasesForMigration[i];
				response.databaseMigration.properties.backupConfiguration = requestBody.properties.backupConfiguration!;
				response.databaseMigration.properties.offlineConfiguration = requestBody.properties.offlineConfiguration!;

				let wizardEntryPoint = WizardEntryPoint.Default;
				if (this.resumeAssessment) {
					wizardEntryPoint = WizardEntryPoint.SaveAndClose;
				} else if (this.retryMigration) {
					wizardEntryPoint = WizardEntryPoint.RetryMigration;
				}
				if (response.status === 201 || response.status === 200) {
					sendSqlMigrationActionEvent(
						TelemetryViews.MigrationWizardSummaryPage,
						TelemetryAction.StartMigration,
						{
							'sessionId': this._sessionId,
							'tenantId': this._azureAccount.properties.tenants[0].id,
							'subscriptionId': this._targetSubscription?.id,
							'resourceGroup': this._resourceGroup?.name,
							'location': this._targetServerInstance.location,
							'targetType': this._targetType,
							'hashedServerName': hashString(this._assessmentApiResponse?.assessmentResult?.name),
							'hashedDatabaseName': hashString(this._databasesForMigration[i]),
							'migrationMode': isOfflineMigration ? 'offline' : 'online',
							'migrationStartTime': new Date().toString(),
							'targetDatabaseName': this._targetDatabaseNames[i],
							'serverName': this._targetServerInstance.name,
							'sqlMigrationServiceId': Buffer.from(this._sqlMigrationService?.id!).toString('base64'),
							'irRegistered': (this._nodeNames?.length > 0).toString(),
							'wizardEntryPoint': wizardEntryPoint,
						},
						{
						});

					void vscode.window.showInformationMessage(
						localize(
							"sql.migration.starting.migration.message",
							'Starting migration for database {0} to {1} - {2}',
							this._databasesForMigration[i],
							this._targetServerInstance.name,
							this._targetDatabaseNames[i]));
				}
			} catch (e) {
				void vscode.window.showErrorMessage(
					localize(
						'sql.migration.starting.migration.error',
						"An error occurred while starting the migration: '{0}'",
						e.message));
				logError(TelemetryViews.MigrationLocalStorage, 'StartMigrationFailed', e);
			}
			finally {
				// kill existing data collection if user start migration
				await this.refreshPerfDataCollection();
				if ((!this.resumeAssessment || this.retryMigration) && this._perfDataCollectionIsCollecting) {
					void this.stopPerfDataCollection();
					void vscode.window.showInformationMessage(
						constants.AZURE_RECOMMENDATION_STOP_POPUP);
				}
			}
		}
	}

	public async saveInfo(serverName: string, currentPage: Page): Promise<void> {
		const saveInfo: SavedInfo = {
			closedPage: currentPage,
			databaseAssessment: [],
			databaseList: [],
			migrationTargetType: null,
			azureAccount: null,
			azureTenant: null,
			subscription: null,
			location: null,
			resourceGroup: null,
			targetServerInstance: null,
			migrationMode: null,
			networkContainerType: null,
			networkShares: [],
			blobs: [],
			targetDatabaseNames: [],
			sqlMigrationService: undefined,
			serverAssessment: null,
			skuRecommendation: null,
		};
		switch (currentPage) {
			case Page.Summary:

			case Page.IntegrationRuntime:
				saveInfo.sqlMigrationService = this._sqlMigrationService;

			case Page.DatabaseBackup:
				saveInfo.networkContainerType = this._databaseBackup.networkContainerType;
				saveInfo.networkShares = this._databaseBackup.networkShares;
				saveInfo.blobs = this._databaseBackup.blobs;
				saveInfo.targetDatabaseNames = this._targetDatabaseNames;

			case Page.MigrationMode:
				saveInfo.migrationMode = this._databaseBackup.migrationMode;

			case Page.TargetSelection:
				saveInfo.azureAccount = deepClone(this._azureAccount);
				saveInfo.azureTenant = deepClone(this._azureTenant);
				saveInfo.subscription = this._targetSubscription;
				saveInfo.location = this._location;
				saveInfo.resourceGroup = this._resourceGroup;
				saveInfo.targetServerInstance = this._targetServerInstance;

			case Page.SKURecommendation:
				saveInfo.migrationTargetType = this._targetType;
				saveInfo.databaseList = this._databasesForMigration;
				saveInfo.serverAssessment = this._assessmentResults;

				if (this._skuRecommendationPerformanceDataSource) {
					const skuRecommendation: SkuRecommendationSavedInfo = {
						skuRecommendationPerformanceDataSource: this._skuRecommendationPerformanceDataSource,
						skuRecommendationPerformanceLocation: this._skuRecommendationPerformanceLocation,
						perfDataCollectionStartDate: this._perfDataCollectionStartDate,
						perfDataCollectionStopDate: this._perfDataCollectionStopDate,
						skuTargetPercentile: this._skuTargetPercentile,
						skuScalingFactor: this._skuScalingFactor,
						skuEnablePreview: this._skuEnablePreview,
					};
					saveInfo.skuRecommendation = skuRecommendation;
				}

			case Page.DatabaseSelector:
				saveInfo.databaseAssessment = this._databasesForAssessment;
				await this.extensionContext.globalState.update(`${this.mementoString}.${serverName}`, saveInfo);
		}
	}

	public async loadSavedInfo(): Promise<Boolean> {
		try {
			this._targetType = this.savedInfo.migrationTargetType || undefined!;

			this._databasesForAssessment = this.savedInfo.databaseAssessment;
			this._databasesForMigration = this.savedInfo.databaseList;
			this._didUpdateDatabasesForMigration = true;
			this._didDatabaseMappingChange = true;
			this.refreshDatabaseBackupPage = true;

			switch (this._targetType) {
				case MigrationTargetType.SQLMI:
					this._miDbs = this._databasesForMigration;
					break;
				case MigrationTargetType.SQLVM:
					this._vmDbs = this._databasesForMigration;
					break;
				case MigrationTargetType.SQLDB:
					this._sqldbDbs = this._databasesForMigration;
					break;
			}

			this._azureAccount = this.savedInfo.azureAccount || undefined!;
			this._azureTenant = this.savedInfo.azureTenant || undefined!;

			this._targetSubscription = this.savedInfo.subscription || undefined!;
			this._location = this.savedInfo.location || undefined!;
			this._resourceGroup = this.savedInfo.resourceGroup || undefined!;
			this._targetServerInstance = this.savedInfo.targetServerInstance || undefined!;

			this._databaseBackup.migrationMode = this.savedInfo.migrationMode || undefined!;

			this._sourceDatabaseNames = this._databasesForMigration;
			this._targetDatabaseNames = this.savedInfo.targetDatabaseNames;
			this._databaseBackup.networkContainerType = this.savedInfo.networkContainerType || undefined!;
			this._databaseBackup.networkShares = this.savedInfo.networkShares;
			this._databaseBackup.blobs = this.savedInfo.blobs;
			this._databaseBackup.subscription = this.savedInfo.subscription || undefined!;

			this._sqlMigrationService = this.savedInfo.sqlMigrationService;

			const savedAssessmentResults = this.savedInfo.serverAssessment;
			if (savedAssessmentResults) {
				this._assessmentResults = savedAssessmentResults;
				this._assessedDatabaseList = this.savedInfo.databaseAssessment;
			}

			const savedSkuRecommendation = this.savedInfo.skuRecommendation;
			if (savedSkuRecommendation) {
				this._skuRecommendationPerformanceDataSource = savedSkuRecommendation.skuRecommendationPerformanceDataSource;
				this._skuRecommendationPerformanceLocation = savedSkuRecommendation.skuRecommendationPerformanceLocation;
				this._perfDataCollectionStartDate = savedSkuRecommendation.perfDataCollectionStartDate;
				this._perfDataCollectionStopDate = savedSkuRecommendation.perfDataCollectionStopDate;
				this._skuTargetPercentile = savedSkuRecommendation.skuTargetPercentile;
				this._skuScalingFactor = savedSkuRecommendation.skuScalingFactor;
				this._skuEnablePreview = savedSkuRecommendation.skuEnablePreview;
			}
			return true;
		} catch {
			return false;
		}
	}
}

export interface ServerAssessment {
	issues: mssql.SqlMigrationAssessmentResultItem[];
	databaseAssessments: {
		name: string;
		issues: mssql.SqlMigrationAssessmentResultItem[];
		errors?: mssql.ErrorModel[];
	}[];
	errors?: mssql.ErrorModel[];
	assessmentError?: Error;
}

export interface SkuRecommendation {
	recommendations?: mssql.SkuRecommendationResult;
	recommendationError?: Error;
}<|MERGE_RESOLUTION|>--- conflicted
+++ resolved
@@ -234,13 +234,7 @@
 	public readonly _recommendationTargetPlatforms = [MigrationTargetType.SQLDB, MigrationTargetType.SQLMI, MigrationTargetType.SQLVM];
 
 	public refreshPerfDataCollectionFrequency = this._performanceDataQueryIntervalInSeconds * 1000;
-<<<<<<< HEAD
-	private _autoRefreshPerfDataCollectionHandle!: NodeJS.Timeout;
 	public refreshGetSkuRecommendationFrequency = constants.TIME_IN_MINUTES(this._refreshGetSkuRecommendationIntervalInMinutes);
-	private _autoRefreshGetSkuRecommendationHandle!: NodeJS.Timeout;
-=======
-	public refreshGetSkuRecommendationFrequency = constants.TIME_IN_MINUTES(10);
->>>>>>> 26f7aa5f
 
 	public _skuScalingFactor!: number;
 	public _skuTargetPercentile!: number;
@@ -460,7 +454,6 @@
 					);
 				});
 
-<<<<<<< HEAD
 			this._skuRecommendationResults?.recommendations?.sqlMiRecommendationResults
 				.map((e, i) => [e, this._skuRecommendationResults?.recommendations?.elasticSqlMiRecommendationResults[i]])
 				.forEach(resultPair => {
@@ -496,43 +489,6 @@
 						{}
 					);
 				});
-=======
-			this._skuRecommendationResults?.recommendations?.sqlMiRecommendationResults?.forEach(resultItem => {
-				// Send telemetry for recommended MI SKU
-				sendSqlMigrationActionEvent(
-					TelemetryViews.SkuRecommendationWizard,
-					TelemetryAction.GetMISkuRecommendation,
-					{
-						'sessionId': this._sessionId,
-						'recommendedSku': JSON.stringify(resultItem?.targetSku)
-					},
-					{});
-			});
-
-			this._skuRecommendationResults?.recommendations?.sqlVmRecommendationResults?.forEach(resultItem => {
-				// Send telemetry for recommended VM SKU
-				sendSqlMigrationActionEvent(
-					TelemetryViews.SkuRecommendationWizard,
-					TelemetryAction.GetVMSkuRecommendation,
-					{
-						'sessionId': this._sessionId,
-						'recommendedSku': JSON.stringify(resultItem?.targetSku)
-					},
-					{});
-			});
-
-			this._skuRecommendationResults?.recommendations?.sqlDbRecommendationResults?.forEach(resultItem => {
-				// Send telemetry for recommended SQLDB SKU
-				sendSqlMigrationActionEvent(
-					TelemetryViews.SkuRecommendationWizard,
-					TelemetryAction.GetSqlDbSkuRecommendation,
-					{
-						'sessionId': this._sessionId,
-						'recommendedSku': JSON.stringify(resultItem?.targetSku)
-					},
-					{});
-			});
->>>>>>> 26f7aa5f
 
 			// Send Instance requirements used for calculating recommendations
 			sendSqlMigrationActionEvent(
@@ -572,7 +528,6 @@
 					}))
 				},
 				{
-<<<<<<< HEAD
 					'cpuRequirementInCores': this._skuRecommendationResults?.recommendations?.instanceRequirements?.cpuRequirementInCores!,
 					'dataStorageRequirementInMB': this._skuRecommendationResults?.recommendations?.instanceRequirements?.dataStorageRequirementInMB!,
 					'logStorageRequirementInMB': this._skuRecommendationResults?.recommendations?.instanceRequirements?.logStorageRequirementInMB!,
@@ -586,20 +541,6 @@
 					'numberOfDataPointsAnalyzed': this._skuRecommendationResults?.recommendations?.instanceRequirements?.numberOfDataPointsAnalyzed!,
 				}
 			);
-=======
-					'cpuRequirementInCores': this._skuRecommendationResults?.recommendations?.instanceRequirements?.cpuRequirementInCores,
-					'dataStorageRequirementInMB': this._skuRecommendationResults?.recommendations?.instanceRequirements?.dataStorageRequirementInMB,
-					'logStorageRequirementInMB': this._skuRecommendationResults?.recommendations?.instanceRequirements?.logStorageRequirementInMB,
-					'memoryRequirementInMB': this._skuRecommendationResults?.recommendations?.instanceRequirements?.memoryRequirementInMB,
-					'dataIOPSRequirement': this._skuRecommendationResults?.recommendations?.instanceRequirements?.dataIOPSRequirement,
-					'logIOPSRequirement': this._skuRecommendationResults?.recommendations?.instanceRequirements?.logIOPSRequirement,
-					'ioLatencyRequirementInMs': this._skuRecommendationResults?.recommendations?.instanceRequirements?.ioLatencyRequirementInMs,
-					'ioThroughputRequirementInMBps': this._skuRecommendationResults?.recommendations?.instanceRequirements?.ioThroughputRequirementInMBps,
-					'tempDBSizeInMB': this._skuRecommendationResults?.recommendations?.instanceRequirements?.tempDBSizeInMB,
-					'aggregationTargetPercentile': this._skuRecommendationResults?.recommendations?.instanceRequirements?.aggregationTargetPercentile,
-					'numberOfDataPointsAnalyzed': this._skuRecommendationResults?.recommendations?.instanceRequirements?.numberOfDataPointsAnalyzed,
-				});
->>>>>>> 26f7aa5f
 
 		} catch (e) {
 			logError(TelemetryViews.SkuRecommendationWizard, 'GetSkuRecommendationTelemetryFailed', e);
