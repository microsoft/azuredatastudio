/*---------------------------------------------------------------------------------------------
 *  Copyright (c) Microsoft Corporation. All rights reserved.
 *  Licensed under the Source EULA. See License.txt in the project root for license information.
 *--------------------------------------------------------------------------------------------*/

import * as azdata from 'azdata';
import { azureResource } from 'azureResource';
import * as vscode from 'vscode';
import * as mssql from '../../../mssql';
import { getAvailableManagedInstanceProducts, getAvailableStorageAccounts, getBlobContainers, getFileShares, getMigrationControllers, getSubscriptions, SqlMigrationController, SqlManagedInstance, startDatabaseMigration, StartDatabaseMigrationRequest, StorageAccount, getAvailableSqlVMs, SqlVMServer } from '../api/azure';
import { SKURecommendations } from './externalContract';
import * as constants from '../constants/strings';
import { MigrationLocalStorage } from './migrationLocalStorage';
import * as nls from 'vscode-nls';
const localize = nls.loadMessageBundle();

export enum State {
	INIT,
	COLLECTING_SOURCE_INFO,
	COLLECTION_SOURCE_INFO_ERROR,
	TARGET_SELECTION,
	TARGET_SELECTION_ERROR,
	AZURE_SERVER_SELECTION,
	AZURE_SERVER_SELECTION_ERROR,
	AZURE_DB_BACKUP,
	AZURE_DB_BACKUP_ERROR,
	MIGRATION_AGENT_CREATION,
	MIGRATION_AGENT_SELECTION,
	MIGRATION_AGENT_ERROR,
	MIGRATION_START,
	NO_AZURE_SERVER,
	EXIT,
}

export enum MigrationCutover {
	ONLINE,
	OFFLINE
}

export enum NetworkContainerType {
	FILE_SHARE,
	BLOB_CONTAINER,
	NETWORK_SHARE
}

export interface NetworkShare {
	networkShareLocation: string;
	windowsUser: string;
	password: string;
}

export interface DatabaseBackupModel {
	migrationCutover: MigrationCutover;
	networkContainerType: NetworkContainerType;
	networkShareLocation: string;
	windowsUser: string;
	password: string;
	subscription: azureResource.AzureResourceSubscription;
	storageAccount: StorageAccount;
	storageKey: string;
	azureSecurityToken: string;
	fileShare: azureResource.FileShare;
	blobContainer: azureResource.BlobContainer;
}
export interface Model {
	readonly sourceConnectionId: string;
	readonly currentState: State;
	gatheringInformationError: string | undefined;
	skuRecommendations: SKURecommendations | undefined;
	_azureAccount: azdata.Account | undefined;
	_databaseBackup: DatabaseBackupModel | undefined;
}

export interface StateChangeEvent {
	oldState: State;
	newState: State;
}

export class MigrationStateModel implements Model, vscode.Disposable {
	public _azureAccounts!: azdata.Account[];
	public _azureAccount!: azdata.Account;

	public _subscriptions!: azureResource.AzureResourceSubscription[];

	public _targetSubscription!: azureResource.AzureResourceSubscription;
	public _targetManagedInstances!: SqlManagedInstance[];
	public _targetSqlVirtualMachines!: SqlVMServer[];
	public _targetServerInstance!: SqlManagedInstance;
	public _databaseBackup!: DatabaseBackupModel;
	public _migrationDbs: string[] = [];
	public _storageAccounts!: StorageAccount[];
	public _fileShares!: azureResource.FileShare[];
	public _blobContainers!: azureResource.BlobContainer[];

	public _migrationController!: SqlMigrationController;
	public _migrationControllers!: SqlMigrationController[];
	public _nodeNames!: string[];

	private _stateChangeEventEmitter = new vscode.EventEmitter<StateChangeEvent>();
	private _currentState: State;
	private _gatheringInformationError: string | undefined;
	private _skuRecommendations: SKURecommendations | undefined;
	private _assessmentResults: mssql.SqlMigrationAssessmentResultItem[] | undefined;



	constructor(
		private readonly _extensionContext: vscode.ExtensionContext,
		private readonly _sourceConnectionId: string,
		public readonly migrationService: mssql.ISqlMigrationService
	) {
		this._currentState = State.INIT;
		this._databaseBackup = {} as DatabaseBackupModel;
	}

	public get sourceConnectionId(): string {
		return this._sourceConnectionId;
	}

	public get currentState(): State {
		return this._currentState;
	}

	public set currentState(newState: State) {
		const oldState = this.currentState;

		this._currentState = newState;

		this._stateChangeEventEmitter.fire({ oldState, newState: this.currentState });
	}

	public get assessmentResults(): mssql.SqlMigrationAssessmentResultItem[] | undefined {
		return this._assessmentResults;
	}

	public set assessmentResults(assessmentResults: mssql.SqlMigrationAssessmentResultItem[] | undefined) {
		this._assessmentResults = assessmentResults;
	}

	public get gatheringInformationError(): string | undefined {
		return this._gatheringInformationError;
	}

	public set gatheringInformationError(error: string | undefined) {
		this._gatheringInformationError = error;
	}

	public get skuRecommendations(): SKURecommendations | undefined {
		return this._skuRecommendations;
	}

	public set skuRecommendations(recommendations: SKURecommendations | undefined) {
		this._skuRecommendations = recommendations;
	}

	public get stateChangeEvent(): vscode.Event<StateChangeEvent> {
		return this._stateChangeEventEmitter.event;
	}

	dispose() {
		this._stateChangeEventEmitter.dispose();
	}

	public getExtensionPath(): string {
		return this._extensionContext.extensionPath;
	}

	public async getAccountValues(): Promise<azdata.CategoryValue[]> {
		let accountValues: azdata.CategoryValue[] = [];
		try {
			this._azureAccounts = await azdata.accounts.getAllAccounts();
			if (this._azureAccounts.length === 0) {
				accountValues = [{
					displayName: constants.ACCOUNT_SELECTION_PAGE_NO_LINKED_ACCOUNTS_ERROR,
					name: ''
				}];
			}
			accountValues = this._azureAccounts.map((account): azdata.CategoryValue => {
				return {
					displayName: account.displayInfo.displayName,
					name: account.displayInfo.userId
				};
			});
		} catch (e) {
			console.log(e);
			accountValues = [{
				displayName: constants.ACCOUNT_SELECTION_PAGE_NO_LINKED_ACCOUNTS_ERROR,
				name: ''
			}];
		}
		return accountValues;
	}

	public getAccount(index: number): azdata.Account {
		return this._azureAccounts[index];
	}

	public async getSubscriptionsDropdownValues(): Promise<azdata.CategoryValue[]> {
		let subscriptionsValues: azdata.CategoryValue[] = [];
		try {
			if (!this._subscriptions) {
				this._subscriptions = await getSubscriptions(this._azureAccount);
			}
			this._subscriptions.forEach((subscription) => {
				subscriptionsValues.push({
					name: subscription.id,
					displayName: `${subscription.name} - ${subscription.id}`
				});
			});

			if (subscriptionsValues.length === 0) {
				subscriptionsValues = [
					{
						displayName: constants.NO_SUBSCRIPTIONS_FOUND,
						name: ''
					}
				];
			}
		} catch (e) {
			console.log(e);
			subscriptionsValues = [
				{
					displayName: constants.NO_SUBSCRIPTIONS_FOUND,
					name: ''
				}
			];
		}

		return subscriptionsValues;
	}

	public getSubscription(index: number): azureResource.AzureResourceSubscription {
		return this._subscriptions[index];
	}

	public async getManagedInstanceValues(subscription: azureResource.AzureResourceSubscription): Promise<azdata.CategoryValue[]> {
		let managedInstanceValues: azdata.CategoryValue[] = [];
		try {
			this._targetManagedInstances = await getAvailableManagedInstanceProducts(this._azureAccount, subscription);
			this._targetManagedInstances.forEach((managedInstance) => {
				managedInstanceValues.push({
					name: managedInstance.id,
					displayName: `${managedInstance.name}`
				});
			});

			if (managedInstanceValues.length === 0) {
				managedInstanceValues = [
					{
						displayName: constants.NO_MANAGED_INSTANCE_FOUND,
						name: ''
					}
				];
			}
		} catch (e) {
			console.log(e);
			managedInstanceValues = [
				{
					displayName: constants.NO_MANAGED_INSTANCE_FOUND,
					name: ''
				}
			];
		}
		return managedInstanceValues;
	}

	public getManagedInstance(index: number): SqlManagedInstance {
		return this._targetManagedInstances[index];
	}

	public async getSqlVirtualMachineValues(subscription: azureResource.AzureResourceSubscription): Promise<azdata.CategoryValue[]> {
		let virtualMachineValues: azdata.CategoryValue[] = [];
		try {
			this._targetSqlVirtualMachines = await getAvailableSqlVMs(this._azureAccount, subscription);
			virtualMachineValues = this._targetSqlVirtualMachines.map((virtualMachine) => {
				return {
					name: virtualMachine.id,
					displayName: `${virtualMachine.name}`
				};
			});

			if (virtualMachineValues.length === 0) {
				virtualMachineValues = [
					{
						displayName: constants.NO_VIRTUAL_MACHINE_FOUND,
						name: ''
					}
				];
			}
		} catch (e) {
			console.log(e);
			virtualMachineValues = [
				{
					displayName: constants.NO_VIRTUAL_MACHINE_FOUND,
					name: ''
				}
			];
		}
		return virtualMachineValues;
	}

	public getVirtualMachine(index: number): SqlVMServer {
		return this._targetSqlVirtualMachines[index];
	}

	public async getStorageAccountValues(subscription: azureResource.AzureResourceSubscription): Promise<azdata.CategoryValue[]> {
		let storageAccountValues: azdata.CategoryValue[] = [];
		try {
			this._storageAccounts = await getAvailableStorageAccounts(this._azureAccount, subscription);
			this._storageAccounts.forEach((storageAccount) => {
				storageAccountValues.push({
					name: storageAccount.id,
					displayName: `${storageAccount.name}`
				});
			});

			if (storageAccountValues.length === 0) {
				storageAccountValues = [
					{
						displayName: constants.NO_STORAGE_ACCOUNT_FOUND,
						name: ''
					}
				];
			}
		} catch (e) {
			console.log(e);
			storageAccountValues = [
				{
					displayName: constants.NO_STORAGE_ACCOUNT_FOUND,
					name: ''
				}
			];
		}
		return storageAccountValues;
	}

	public getStorageAccount(index: number): StorageAccount {
		return this._storageAccounts[index];
	}

	public async getFileShareValues(subscription: azureResource.AzureResourceSubscription, storageAccount: StorageAccount): Promise<azdata.CategoryValue[]> {
		let fileShareValues: azdata.CategoryValue[] = [];
		try {
			this._fileShares = await getFileShares(this._azureAccount, subscription, storageAccount);
			this._fileShares.forEach((fileShare) => {
				fileShareValues.push({
					name: fileShare.id,
					displayName: `${fileShare.name}`
				});
			});

			if (fileShareValues.length === 0) {
				fileShareValues = [
					{
						displayName: constants.NO_FILESHARES_FOUND,
						name: ''
					}
				];
			}
		} catch (e) {
			console.log(e);
			fileShareValues = [
				{
					displayName: constants.NO_FILESHARES_FOUND,
					name: ''
				}
			];
		}
		return fileShareValues;
	}

	public getFileShare(index: number): azureResource.FileShare {
		return this._fileShares[index];
	}

	public async getBlobContainerValues(subscription: azureResource.AzureResourceSubscription, storageAccount: StorageAccount): Promise<azdata.CategoryValue[]> {
		let blobContainerValues: azdata.CategoryValue[] = [];
		try {
			this._blobContainers = await getBlobContainers(this._azureAccount, subscription, storageAccount);
			this._blobContainers.forEach((blobContainer) => {
				blobContainerValues.push({
					name: blobContainer.id,
					displayName: `${blobContainer.name}`
				});
			});

			if (blobContainerValues.length === 0) {
				blobContainerValues = [
					{
						displayName: constants.NO_BLOBCONTAINERS_FOUND,
						name: ''
					}
				];
			}
		} catch (e) {
			console.log(e);
			blobContainerValues = [
				{
					displayName: constants.NO_BLOBCONTAINERS_FOUND,
					name: ''
				}
			];
		}
		return blobContainerValues;
	}

	public getBlobContainer(index: number): azureResource.BlobContainer {
		return this._blobContainers[index];
	}


	public async getMigrationControllerValues(subscription: azureResource.AzureResourceSubscription, managedInstance: SqlManagedInstance): Promise<azdata.CategoryValue[]> {
		let migrationControllerValues: azdata.CategoryValue[] = [];
		try {
			this._migrationControllers = await getMigrationControllers(this._azureAccount, subscription, managedInstance.resourceGroup!, managedInstance.location);
			this._migrationControllers.forEach((migrationController) => {
				migrationControllerValues.push({
					name: migrationController.id,
					displayName: `${migrationController.name}`
				});
			});

			if (migrationControllerValues.length === 0) {
				migrationControllerValues = [
					{
						displayName: constants.MIGRATION_CONTROLLER_NOT_FOUND_ERROR,
						name: ''
					}
				];
			}
		} catch (e) {
			console.log(e);
			migrationControllerValues = [
				{
					displayName: constants.MIGRATION_CONTROLLER_NOT_FOUND_ERROR,
					name: ''
				}
			];
		}
		return migrationControllerValues;
	}

	public getMigrationController(index: number): SqlMigrationController {
		return this._migrationControllers[index];
	}

	public async startMigration() {
		const sqlConnections = await azdata.connection.getConnections();
		const currentConnection = sqlConnections.find((value) => {
			if (value.connectionId === this.sourceConnectionId) {
				return true;
			} else {
				return false;
			}
		});
		const connectionPassword = await azdata.connection.getCredentials(this.sourceConnectionId);

		const requestBody: StartDatabaseMigrationRequest = {
			location: this._migrationController?.properties.location!,
			properties: {
				SourceDatabaseName: '',
				MigrationController: this._migrationController?.id!,
				BackupConfiguration: {
					TargetLocation: {
						StorageAccountResourceId: this._databaseBackup.storageAccount.id,
						AccountKey: this._databaseBackup.storageKey,
					},
					SourceLocation: {
						FileShare: {
							Path: this._databaseBackup.networkShareLocation,
							Username: this._databaseBackup.windowsUser,
							Password: this._databaseBackup.password,
						}
					},
				},
				SourceSqlConnection: {
					DataSource: currentConnection?.serverName!,
					Username: currentConnection?.userName!,
					Password: connectionPassword.password
				},
				Scope: this._targetServerInstance.id
			}
		};

		this._migrationDbs.forEach(async (db) => {

			requestBody.properties.SourceDatabaseName = db;
			try {
				const response = await startDatabaseMigration(
					this._azureAccount,
					this._targetSubscription,
					this._migrationController?.properties.location!,
					this._targetServerInstance,
					db,
					requestBody
				);

				if (response.status === 201) {
					MigrationLocalStorage.saveMigration(
						currentConnection!,
						response.databaseMigration,
						this._targetServerInstance,
						this._azureAccount,
						this._targetSubscription,
						this._migrationController
					);
<<<<<<< HEAD
					vscode.window.showInformationMessage(localize("sql.migration.starting.migration.message", 'Starting migration for database {0} to {1}', db, this._targetManagedInstance.name));
=======
					vscode.window.showInformationMessage(localize("sql.migration.starting.migration.message", 'Starting migration for database {0} to {1}', db, this._targetServerInstance.name));
>>>>>>> cecc83c8
				}
			} catch (e) {
				vscode.window.showInformationMessage(e);
			}

		});

		vscode.window.showInformationMessage(constants.MIGRATION_STARTED);
	}
}<|MERGE_RESOLUTION|>--- conflicted
+++ resolved
@@ -504,11 +504,7 @@
 						this._targetSubscription,
 						this._migrationController
 					);
-<<<<<<< HEAD
-					vscode.window.showInformationMessage(localize("sql.migration.starting.migration.message", 'Starting migration for database {0} to {1}', db, this._targetManagedInstance.name));
-=======
 					vscode.window.showInformationMessage(localize("sql.migration.starting.migration.message", 'Starting migration for database {0} to {1}', db, this._targetServerInstance.name));
->>>>>>> cecc83c8
 				}
 			} catch (e) {
 				vscode.window.showInformationMessage(e);
