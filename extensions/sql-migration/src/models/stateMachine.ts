/*---------------------------------------------------------------------------------------------
 *  Copyright (c) Microsoft Corporation. All rights reserved.
 *  Licensed under the Source EULA. See License.txt in the project root for license information.
 *--------------------------------------------------------------------------------------------*/

import * as azdata from 'azdata';
import { azureResource } from 'azureResource';
import * as azurecore from 'azurecore';
import * as vscode from 'vscode';
import * as mssql from '../../../mssql';
import { getAvailableManagedInstanceProducts, getAvailableStorageAccounts, getBlobContainers, getFileShares, getSqlMigrationServices, getSubscriptions, SqlMigrationService, SqlManagedInstance, startDatabaseMigration, StartDatabaseMigrationRequest, StorageAccount, getAvailableSqlVMs, SqlVMServer, getLocations, getResourceGroups, getLocationDisplayName, getSqlManagedInstanceDatabases } from '../api/azure';
import { SKURecommendations } from './externalContract';
import * as constants from '../constants/strings';
import { MigrationLocalStorage } from './migrationLocalStorage';
import * as nls from 'vscode-nls';
import { v4 as uuidv4 } from 'uuid';
import { sendSqlMigrationActionEvent, TelemetryAction, TelemetryViews } from '../telemtery';
import { hashString } from '../api/utils';
const localize = nls.loadMessageBundle();

export enum State {
	INIT,
	COLLECTING_SOURCE_INFO,
	COLLECTION_SOURCE_INFO_ERROR,
	TARGET_SELECTION,
	TARGET_SELECTION_ERROR,
	AZURE_SERVER_SELECTION,
	AZURE_SERVER_SELECTION_ERROR,
	AZURE_DB_BACKUP,
	AZURE_DB_BACKUP_ERROR,
	MIGRATION_AGENT_CREATION,
	MIGRATION_AGENT_SELECTION,
	MIGRATION_AGENT_ERROR,
	MIGRATION_START,
	NO_AZURE_SERVER,
	EXIT,
}

export enum MigrationTargetType {
	SQLVM = 'AzureSqlVirtualMachine',
	SQLMI = 'AzureSqlManagedInstance',
	SQLDB = 'AzureSqlDatabase'
}

export enum MigrationSourceAuthenticationType {
	Integrated = 'WindowsAuthentication',
	Sql = 'SqlAuthentication'
}

export enum MigrationMode {
	ONLINE,
	OFFLINE
}

export enum NetworkContainerType {
	FILE_SHARE,
	BLOB_CONTAINER,
	NETWORK_SHARE
}

export interface DatabaseBackupModel {
	migrationMode: MigrationMode;
	networkContainerType: NetworkContainerType;
	networkShare: NetworkShare;
	subscription: azureResource.AzureResourceSubscription;
	blobs: Blob[];
}

export interface NetworkShare {
	networkShareLocation: string;
	windowsUser: string;
	password: string;
	resourceGroup: azureResource.AzureResourceResourceGroup;
	storageAccount: StorageAccount;
	storageKey: string;
}

export interface Blob {
	resourceGroup: azureResource.AzureResourceResourceGroup;
	storageAccount: StorageAccount;
	blobContainer: azureResource.BlobContainer;
	storageKey: string;
}

export interface Model {
	readonly sourceConnectionId: string;
	readonly currentState: State;
	gatheringInformationError: string | undefined;
	skuRecommendations: SKURecommendations | undefined;
	_azureAccount: azdata.Account | undefined;
	_databaseBackup: DatabaseBackupModel | undefined;
}

export interface StateChangeEvent {
	oldState: State;
	newState: State;
}

export class MigrationStateModel implements Model, vscode.Disposable {
	public _azureAccounts!: azdata.Account[];
	public _azureAccount!: azdata.Account;
	public _accountTenants!: azurecore.Tenant[];

	public _connecionProfile!: azdata.connection.ConnectionProfile;
	public _authenticationType!: MigrationSourceAuthenticationType;
	public _sqlServerUsername!: string;
	public _sqlServerPassword!: string;
	public _databaseAssessment!: string[];

	public _subscriptions!: azureResource.AzureResourceSubscription[];

	public _targetSubscription!: azureResource.AzureResourceSubscription;
	public _locations!: azureResource.AzureLocation[];
	public _location!: azureResource.AzureLocation;
	public _resourceGroups!: azureResource.AzureResourceResourceGroup[];
	public _resourceGroup!: azureResource.AzureResourceResourceGroup;
	public _targetManagedInstances!: SqlManagedInstance[];
	public _targetSqlVirtualMachines!: SqlVMServer[];
	public _targetServerInstance!: SqlManagedInstance | SqlVMServer;
	public _databaseBackup!: DatabaseBackupModel;
	public _migrationDbs: string[] = [];
	public _storageAccounts!: StorageAccount[];
	public _fileShares!: azureResource.FileShare[];
	public _blobContainers!: azureResource.BlobContainer[];
	public _refreshNetworkShareLocation!: azureResource.BlobContainer[];
	public _targetDatabaseNames!: string[];

	public _sqlMigrationServiceResourceGroup!: string;
	public _sqlMigrationService!: SqlMigrationService;
	public _sqlMigrationServices!: SqlMigrationService[];
	public _nodeNames!: string[];

	private _stateChangeEventEmitter = new vscode.EventEmitter<StateChangeEvent>();
	private _currentState: State;
	private _gatheringInformationError: string | undefined;

	private _skuRecommendations: SKURecommendations | undefined;
	public _assessmentResults!: ServerAssessement;
	private _assessmentApiResponse!: mssql.AssessmentResult;

	public _vmDbs: string[] = [];
	public _miDbs: string[] = [];
	public _targetType!: MigrationTargetType;
	public refreshDatabaseBackupPage!: boolean;

<<<<<<< HEAD
	public _sessionId: string = uuidv4();
=======
	public excludeDbs: string[] = [
		'master',
		'tempdb',
		'msdb',
		'model'
	];
>>>>>>> fd954ddc

	constructor(
		private readonly _extensionContext: vscode.ExtensionContext,
		private readonly _sourceConnectionId: string,
		public readonly migrationService: mssql.ISqlMigrationService
	) {
		this._currentState = State.INIT;
		this._databaseBackup = {} as DatabaseBackupModel;
		this._databaseBackup.networkShare = {} as NetworkShare;
		this._databaseBackup.blobs = [];
	}

	public get sourceConnectionId(): string {
		return this._sourceConnectionId;
	}

	public get currentState(): State {
		return this._currentState;
	}

	public set currentState(newState: State) {
		const oldState = this.currentState;
		this._currentState = newState;
		this._stateChangeEventEmitter.fire({ oldState, newState: this.currentState });
	}
	public async getDatabases(): Promise<string[]> {
		let temp = await azdata.connection.listDatabases(this.sourceConnectionId);
		let finalResult = temp.filter((name) => !this.excludeDbs.includes(name));
		return finalResult;
	}

	public async getDatabaseAssessments(): Promise<ServerAssessement> {
		const ownerUri = await azdata.connection.getUriForConnection(this.sourceConnectionId);
<<<<<<< HEAD
		this._assessmentApiResponse = (await this.migrationService.getAssessments(ownerUri))!;
		this._serverDatabases = await (await azdata.connection.listDatabases(this.sourceConnectionId)).filter((name) => !excludeDbs.includes(name));
		const dbAssessments = this._assessmentApiResponse?.assessmentResult.databases.filter(d => !excludeDbs.includes(d.name)).map(d => {
=======
		// stress test backend & dialog component
		const assessmentResults = await this.migrationService.getAssessments(
			ownerUri,
			this._databaseAssessment
		);
		const dbAssessments = assessmentResults?.assessmentResult.databases.filter(d => !this.excludeDbs.includes(d.name)).map(d => {
>>>>>>> fd954ddc
			return {
				name: d.name,
				issues: d.items.filter(i => i.appliesToMigrationTargetPlatform === MigrationTargetType.SQLMI) ?? []
			};
		});
		this._assessmentResults = {
			issues: this._assessmentApiResponse?.assessmentResult.items?.filter(i => i.appliesToMigrationTargetPlatform === MigrationTargetType.SQLMI) ?? [],
			databaseAssessments: dbAssessments! ?? []
		};
		this.generateAssessmentTelemetry();
		return this._assessmentResults;
	}

<<<<<<< HEAD
	private async generateAssessmentTelemetry(): Promise<void> {
		try {
			this._assessmentResults.issues.forEach(i => {
				sendSqlMigrationActionEvent(
					TelemetryViews.MigrationWizardTargetSelectionPage,
					TelemetryAction.ServerAssessmentIssues,
					{
						'sessionId': this._sessionId,
						'ruleId': i.ruleId
					},
					{
						'count': i.impactedObjects.length
					}
				);
			});

			const serverAssessmentErrorsMap: Map<number, number> = new Map();
			this._assessmentApiResponse.assessmentResult.errors.forEach(e => {
				if (serverAssessmentErrorsMap.has(e.errorId)) {
					serverAssessmentErrorsMap.set(e.errorId, serverAssessmentErrorsMap.get(e.errorId)! + 1);
				} else {
					serverAssessmentErrorsMap.set(e.errorId, 1);
				}
			});

			serverAssessmentErrorsMap.forEach((v, k) => {
				sendSqlMigrationActionEvent(
					TelemetryViews.MigrationWizardTargetSelectionPage,
					TelemetryAction.ServerAssessmentError,
					{
						'sessionId': this._sessionId
					},
					{
						'errorId': k,
						'count': v
					}
				);
			});

			const startTime = new Date(this._assessmentApiResponse.startedOn).getTime();
			const endTime = new Date(this._assessmentApiResponse.endedOn).getTime();

			sendSqlMigrationActionEvent(
				TelemetryViews.MigrationWizardTargetSelectionPage,
				TelemetryAction.ServerAssessment,
				{
					'sessionId': this._sessionId,
					'tenantId': this._azureAccount.properties.tenants[0].id,
					'hashedServerName': hashString(this._assessmentApiResponse.assessmentResult.name),
					'startTime': this._assessmentApiResponse.startedOn,
					'endTime': this._assessmentApiResponse.endedOn,
					'serverVersion': this._assessmentApiResponse.assessmentResult.serverVersion,
					'serverEdition': this._assessmentApiResponse.assessmentResult.serverEdition,
					'platform': this._assessmentApiResponse.assessmentResult.serverHostPlatform,
					'engineEdition': this._assessmentApiResponse.assessmentResult.serverEngineEdition
				},
				{
					'issuesCount': this._assessmentResults.issues.length,
					'warningsCount': this._assessmentResults.databaseAssessments.reduce((count, d) => count + d.issues.length, 0),
					'duration': endTime - startTime,
					'databaseCount': this._assessmentResults.databaseAssessments.length,
					'serverHostCpuCount': this._assessmentApiResponse.assessmentResult.cpuCoreCount,
					'serverHostPhysicalMemory': this._assessmentApiResponse.assessmentResult.physicalServerMemory,
					'serverDatabases': this._assessmentApiResponse.assessmentResult.numberOfUserDatabases,
					'serverDatabasesReadyForMigration': this._assessmentApiResponse.assessmentResult.sqlManagedInstanceTargetReadiness.numberOfDatabasesReadyForMigration,
					'offlineDatabases': this._assessmentApiResponse.assessmentResult.sqlManagedInstanceTargetReadiness.numberOfNonOnlineDatabases
				}
			);

			const databaseWarningsMap: Map<string, number> = new Map();
			const databaseErrorsMap: Map<number, number> = new Map();

			this._assessmentApiResponse.assessmentResult.databases.forEach(d => {

				sendSqlMigrationActionEvent(
					TelemetryViews.MigrationWizardTargetSelectionPage,
					TelemetryAction.DatabaseAssessment,
					{
						'sessionId': this._sessionId,
						'hashedDatabaseName': hashString(d.name),
						'compatibilityLevel': d.compatibilityLevel
					},
					{
						'warningsCount': d.items.length,
						'errorsCount': d.errors.length,
						'assessmentTime': d.assessmentTimeInMilliseconds,
						'numberOfBlockerIssues': d.sqlManagedInstanceTargetReadiness.numOfBlockerIssues,
						'databaseSize': d.databaseSize
					}
				);

				d.items.forEach(i => {
					if (databaseWarningsMap.has(i.ruleId)) {
						databaseWarningsMap.set(i.ruleId, databaseWarningsMap.get(i.ruleId)! + i.impactedObjects.length);
					} else {
						databaseWarningsMap.set(i.ruleId, i.impactedObjects.length);
					}
				});

				d.errors.forEach(e => {
					if (databaseErrorsMap.has(e.errorId)) {
						databaseErrorsMap.set(e.errorId, databaseErrorsMap.get(e.errorId)! + 1);
					} else {
						databaseErrorsMap.set(e.errorId, 1);
					}
				});

			});

			databaseWarningsMap.forEach((v, k) => {
				sendSqlMigrationActionEvent(
					TelemetryViews.MigrationWizardTargetSelectionPage,
					TelemetryAction.DatabaseAssessmentWarning,
					{
						'sessionId': this._sessionId,
						'ruleId': k
					},
					{
						'count': v
					}
				);
			});

			databaseErrorsMap.forEach((v, k) => {
				sendSqlMigrationActionEvent(
					TelemetryViews.MigrationWizardTargetSelectionPage,
					TelemetryAction.DatabaseAssessmentError,
					{
						'sessionId': this._sessionId
					},
					{
						'errorId': k,
						'count': v
					}
				);
			});

		} catch (e) {
			console.log(e);
		}
	}

	public getDatabaseAssessments(databaseName: string): mssql.SqlMigrationAssessmentResultItem[] | undefined {
=======
	public findDatabaseAssessments(databaseName: string): mssql.SqlMigrationAssessmentResultItem[] | undefined {
>>>>>>> fd954ddc
		return this._assessmentResults.databaseAssessments.find(databaseAsssessment => databaseAsssessment.name === databaseName)?.issues;
	}

	public get gatheringInformationError(): string | undefined {
		return this._gatheringInformationError;
	}

	public set gatheringInformationError(error: string | undefined) {
		this._gatheringInformationError = error;
	}

	public get skuRecommendations(): SKURecommendations | undefined {
		return this._skuRecommendations;
	}

	public set skuRecommendations(recommendations: SKURecommendations | undefined) {
		this._skuRecommendations = recommendations;
	}

	public get stateChangeEvent(): vscode.Event<StateChangeEvent> {
		return this._stateChangeEventEmitter.event;
	}

	dispose() {
		this._stateChangeEventEmitter.dispose();
	}

	public getExtensionPath(): string {
		return this._extensionContext.extensionPath;
	}

	public async getAccountValues(): Promise<azdata.CategoryValue[]> {
		let accountValues: azdata.CategoryValue[] = [];
		try {
			this._azureAccounts = await azdata.accounts.getAllAccounts();
			if (this._azureAccounts.length === 0) {
				accountValues = [{
					displayName: constants.ACCOUNT_SELECTION_PAGE_NO_LINKED_ACCOUNTS_ERROR,
					name: ''
				}];
			}
			accountValues = this._azureAccounts.map((account): azdata.CategoryValue => {
				return {
					displayName: account.displayInfo.displayName,
					name: account.displayInfo.userId
				};
			});
		} catch (e) {
			console.log(e);
			accountValues = [{
				displayName: constants.ACCOUNT_SELECTION_PAGE_NO_LINKED_ACCOUNTS_ERROR,
				name: ''
			}];
		}
		return accountValues;
	}

	public getAccount(index: number): azdata.Account {
		return this._azureAccounts[index];
	}

	public getTenantValues(): azdata.CategoryValue[] {
		return this._accountTenants.map(tenant => {
			return {
				displayName: tenant.displayName,
				name: tenant.id
			};
		});
	}

	public getTenant(index: number): azurecore.Tenant {
		return this._accountTenants[index];
	}

	public async getSourceConnectionProfile(): Promise<azdata.connection.ConnectionProfile> {
		const sqlConnections = await azdata.connection.getConnections();
		return sqlConnections.find((value) => {
			if (value.connectionId === this.sourceConnectionId) {
				return true;
			} else {
				return false;
			}
		})!;
	}

	public async getSubscriptionsDropdownValues(): Promise<azdata.CategoryValue[]> {
		let subscriptionsValues: azdata.CategoryValue[] = [];
		try {
			if (!this._subscriptions) {
				this._subscriptions = await getSubscriptions(this._azureAccount);
			}
			this._subscriptions.forEach((subscription) => {
				subscriptionsValues.push({
					name: subscription.id,
					displayName: `${subscription.name} - ${subscription.id}`
				});
			});

			if (subscriptionsValues.length === 0) {
				subscriptionsValues = [
					{
						displayName: constants.NO_SUBSCRIPTIONS_FOUND,
						name: ''
					}
				];
			}
		} catch (e) {
			console.log(e);
			subscriptionsValues = [
				{
					displayName: constants.NO_SUBSCRIPTIONS_FOUND,
					name: ''
				}
			];
		}

		return subscriptionsValues;
	}

	public getSubscription(index: number): azureResource.AzureResourceSubscription {
		return this._subscriptions[index];
	}

	public async getAzureLocationDropdownValues(subscription: azureResource.AzureResourceSubscription): Promise<azdata.CategoryValue[]> {
		let locationValues: azdata.CategoryValue[] = [];
		try {
			this._locations = await getLocations(this._azureAccount, subscription);
			this._locations.forEach((loc) => {
				locationValues.push({
					name: loc.name,
					displayName: loc.displayName
				});
			});

			if (locationValues.length === 0) {
				locationValues = [
					{
						displayName: constants.INVALID_LOCATION_ERROR,
						name: ''
					}
				];
			}
		} catch (e) {
			console.log(e);
			locationValues = [
				{
					displayName: constants.INVALID_LOCATION_ERROR,
					name: ''
				}
			];
		}

		return locationValues;
	}

	public getLocation(index: number): azureResource.AzureLocation {
		return this._locations[index];
	}

	public getLocationDisplayName(location: string): Promise<string> {
		return getLocationDisplayName(location);
	}

	public async getAzureResourceGroupDropdownValues(subscription: azureResource.AzureResourceSubscription): Promise<azdata.CategoryValue[]> {
		let resourceGroupValues: azdata.CategoryValue[] = [];
		try {
			this._resourceGroups = await getResourceGroups(this._azureAccount, subscription);
			this._resourceGroups.forEach((rg) => {
				resourceGroupValues.push({
					name: rg.id,
					displayName: rg.name
				});
			});

			if (resourceGroupValues.length === 0) {
				resourceGroupValues = [
					{
						displayName: constants.RESOURCE_GROUP_NOT_FOUND,
						name: ''
					}
				];
			}
		} catch (e) {
			console.log(e);
			resourceGroupValues = [
				{
					displayName: constants.RESOURCE_GROUP_NOT_FOUND,
					name: ''
				}
			];
		}
		return resourceGroupValues;
	}

	public getAzureResourceGroup(index: number): azureResource.AzureResourceResourceGroup {
		return this._resourceGroups[index];
	}


	public async getManagedInstanceValues(subscription: azureResource.AzureResourceSubscription, location: azureResource.AzureLocation, resourceGroup: azureResource.AzureResourceResourceGroup): Promise<azdata.CategoryValue[]> {
		let managedInstanceValues: azdata.CategoryValue[] = [];
		if (!this._azureAccount) {
			return managedInstanceValues;
		}
		try {
			this._targetManagedInstances = (await getAvailableManagedInstanceProducts(this._azureAccount, subscription)).filter((mi) => {
				if (mi.location.toLowerCase() === location.name.toLowerCase() && mi.resourceGroup?.toLowerCase() === resourceGroup.name.toLowerCase()) {
					return true;
				}
				return false;
			});
			this._targetManagedInstances.forEach((managedInstance) => {
				managedInstanceValues.push({
					name: managedInstance.id,
					displayName: `${managedInstance.name}`
				});
			});

			if (managedInstanceValues.length === 0) {
				managedInstanceValues = [
					{
						displayName: constants.NO_MANAGED_INSTANCE_FOUND,
						name: ''
					}
				];
			}
		} catch (e) {
			console.log(e);
			managedInstanceValues = [
				{
					displayName: constants.NO_MANAGED_INSTANCE_FOUND,
					name: ''
				}
			];
		}
		return managedInstanceValues;
	}

	public getManagedInstance(index: number): SqlManagedInstance {
		return this._targetManagedInstances[index];
	}

	public async getManagedDatabases(): Promise<string[]> {
		return (await getSqlManagedInstanceDatabases(this._azureAccount,
			this._targetSubscription,
			<SqlManagedInstance>this._targetServerInstance)).map(t => t.name);
	}

	public async getSqlVirtualMachineValues(subscription: azureResource.AzureResourceSubscription, location: azureResource.AzureLocation, resourceGroup: azureResource.AzureResourceResourceGroup): Promise<azdata.CategoryValue[]> {
		let virtualMachineValues: azdata.CategoryValue[] = [];
		try {
			this._targetSqlVirtualMachines = (await getAvailableSqlVMs(this._azureAccount, subscription, resourceGroup)).filter((virtualMachine) => {
				if (virtualMachine.location === location.name) {
					if (virtualMachine.properties.sqlImageOffer) {
						return virtualMachine.properties.sqlImageOffer.toLowerCase().includes('-ws'); //filtering out all non windows sql vms.
					}
					return true; // Returning all VMs that don't have this property as we don't want to accidentally skip valid vms.
				}
				return false;
			});
			virtualMachineValues = this._targetSqlVirtualMachines.map((virtualMachine) => {
				return {
					name: virtualMachine.id,
					displayName: `${virtualMachine.name}`
				};
			});

			if (virtualMachineValues.length === 0) {
				virtualMachineValues = [
					{
						displayName: constants.NO_VIRTUAL_MACHINE_FOUND,
						name: ''
					}
				];
			}
		} catch (e) {
			console.log(e);
			virtualMachineValues = [
				{
					displayName: constants.NO_VIRTUAL_MACHINE_FOUND,
					name: ''
				}
			];
		}
		return virtualMachineValues;
	}

	public getVirtualMachine(index: number): SqlVMServer {
		return this._targetSqlVirtualMachines[index];
	}

	public async getStorageAccountValues(subscription: azureResource.AzureResourceSubscription, resourceGroup: azureResource.AzureResourceResourceGroup): Promise<azdata.CategoryValue[]> {
		let storageAccountValues: azdata.CategoryValue[] = [];
		if (!resourceGroup) {
			return storageAccountValues;
		}
		try {
			const storageAccount = (await getAvailableStorageAccounts(this._azureAccount, subscription));
			this._storageAccounts = storageAccount.filter(sa => {
				return sa.location.toLowerCase() === this._targetServerInstance.location.toLowerCase() && sa.resourceGroup?.toLowerCase() === resourceGroup.name.toLowerCase();
			});
			this._storageAccounts.forEach((storageAccount) => {
				storageAccountValues.push({
					name: storageAccount.id,
					displayName: `${storageAccount.name}`
				});
			});

			if (storageAccountValues.length === 0) {
				storageAccountValues = [
					{
						displayName: constants.NO_STORAGE_ACCOUNT_FOUND,
						name: ''
					}
				];
			}
		} catch (e) {
			console.log(e);
			storageAccountValues = [
				{
					displayName: constants.NO_STORAGE_ACCOUNT_FOUND,
					name: ''
				}
			];
		}
		return storageAccountValues;
	}

	public getStorageAccount(index: number): StorageAccount {
		return this._storageAccounts[index];
	}

	public async getFileShareValues(subscription: azureResource.AzureResourceSubscription, storageAccount: StorageAccount): Promise<azdata.CategoryValue[]> {
		let fileShareValues: azdata.CategoryValue[] = [];
		try {
			this._fileShares = await getFileShares(this._azureAccount, subscription, storageAccount);
			this._fileShares.forEach((fileShare) => {
				fileShareValues.push({
					name: fileShare.id,
					displayName: `${fileShare.name}`
				});
			});

			if (fileShareValues.length === 0) {
				fileShareValues = [
					{
						displayName: constants.NO_FILESHARES_FOUND,
						name: ''
					}
				];
			}
		} catch (e) {
			console.log(e);
			fileShareValues = [
				{
					displayName: constants.NO_FILESHARES_FOUND,
					name: ''
				}
			];
		}
		return fileShareValues;
	}

	public getFileShare(index: number): azureResource.FileShare {
		return this._fileShares[index];
	}

	public async getBlobContainerValues(subscription: azureResource.AzureResourceSubscription, storageAccount: StorageAccount): Promise<azdata.CategoryValue[]> {
		let blobContainerValues: azdata.CategoryValue[] = [];
		if (!this._azureAccount || !subscription || !storageAccount) {
			blobContainerValues = [
				{
					displayName: constants.NO_BLOBCONTAINERS_FOUND,
					name: ''
				}
			];
			return blobContainerValues;
		}
		try {
			this._blobContainers = await getBlobContainers(this._azureAccount, subscription, storageAccount);
			this._blobContainers.forEach((blobContainer) => {
				blobContainerValues.push({
					name: blobContainer.id,
					displayName: `${blobContainer.name}`
				});
			});

			if (blobContainerValues.length === 0) {
				blobContainerValues = [
					{
						displayName: constants.NO_BLOBCONTAINERS_FOUND,
						name: ''
					}
				];
			}
		} catch (e) {
			console.log(e);
			blobContainerValues = [
				{
					displayName: constants.NO_BLOBCONTAINERS_FOUND,
					name: ''
				}
			];
		}
		return blobContainerValues;
	}

	public getBlobContainer(index: number): azureResource.BlobContainer {
		return this._blobContainers[index];
	}


	public async getSqlMigrationServiceValues(subscription: azureResource.AzureResourceSubscription, managedInstance: SqlManagedInstance, resourceGroupName: string): Promise<azdata.CategoryValue[]> {
		let sqlMigrationServiceValues: azdata.CategoryValue[] = [];
		try {
			this._sqlMigrationServices = (await getSqlMigrationServices(this._azureAccount, subscription, managedInstance.location)).filter(sms => sms.location.toLowerCase() === this._targetServerInstance.location.toLowerCase() && sms.properties.resourceGroup.toLowerCase() === resourceGroupName?.toLowerCase());
			this._sqlMigrationServices.forEach((sqlMigrationService) => {
				sqlMigrationServiceValues.push({
					name: sqlMigrationService.id,
					displayName: `${sqlMigrationService.name}`
				});
			});

			if (sqlMigrationServiceValues.length === 0) {
				sqlMigrationServiceValues = [
					{
						displayName: constants.SQL_MIGRATION_SERVICE_NOT_FOUND_ERROR,
						name: ''
					}
				];
			}
		} catch (e) {
			console.log(e);
			sqlMigrationServiceValues = [
				{
					displayName: constants.SQL_MIGRATION_SERVICE_NOT_FOUND_ERROR,
					name: ''
				}
			];
		}
		return sqlMigrationServiceValues;
	}

	public getMigrationService(index: number): SqlMigrationService {
		return this._sqlMigrationServices[index];
	}

	public async startMigration() {
		const sqlConnections = await azdata.connection.getConnections();
		const currentConnection = sqlConnections.find((value) => {
			if (value.connectionId === this.sourceConnectionId) {
				return true;
			} else {
				return false;
			}
		});

		const requestBody: StartDatabaseMigrationRequest = {
			location: this._sqlMigrationService?.location!,
			properties: {
				sourceDatabaseName: '',
				migrationService: this._sqlMigrationService?.id!,
				backupConfiguration: {},
				sourceSqlConnection: {
					dataSource: currentConnection?.serverName!,
					authentication: this._authenticationType,
					username: this._sqlServerUsername,
					password: this._sqlServerPassword
				},
				scope: this._targetServerInstance.id
			}
		};

		for (let i = 0; i < this._migrationDbs.length; i++) {
			try {
				switch (this._databaseBackup.networkContainerType) {
					case NetworkContainerType.BLOB_CONTAINER:
						requestBody.properties.backupConfiguration = {
							targetLocation: undefined!,
							sourceLocation: {
								azureBlob: {
									storageAccountResourceId: this._databaseBackup.blobs[i].storageAccount.id,
									accountKey: this._databaseBackup.blobs[i].storageKey,
									blobContainerName: this._databaseBackup.blobs[i].blobContainer.name
								}
							}
						};
						break;
					case NetworkContainerType.NETWORK_SHARE:
						requestBody.properties.backupConfiguration = {
							targetLocation: {
								storageAccountResourceId: this._databaseBackup.networkShare.storageAccount.id,
								accountKey: this._databaseBackup.networkShare.storageKey,
							},
							sourceLocation: {
								fileShare: {
									path: this._databaseBackup.networkShare.networkShareLocation,
									username: this._databaseBackup.networkShare.windowsUser,
									password: this._databaseBackup.networkShare.password,
								}
							}
						};
						break;
				}
				requestBody.properties.sourceDatabaseName = this._migrationDbs[i];
				const response = await startDatabaseMigration(
					this._azureAccount,
					this._targetSubscription,
					this._sqlMigrationService?.location!,
					this._targetServerInstance,
					this._targetDatabaseNames[i],
					requestBody
				);
				response.databaseMigration.properties.sourceDatabaseName = this._migrationDbs[i];
				response.databaseMigration.properties.backupConfiguration = requestBody.properties.backupConfiguration!;
				if (response.status === 201 || response.status === 200) {

					sendSqlMigrationActionEvent(
						TelemetryViews.MigrationWizardSummaryPage,
						TelemetryAction.StartMigration,
						{
							'hashedServerName': hashString(this._assessmentApiResponse.assessmentResult.name),
							'hashedDatabaseName': hashString(this._migrationDbs[i]),
							'migrationMode': requestBody.properties.autoCutoverConfiguration ? 'online' : 'offline',
							'sessionId': this._sessionId,
							'migrationStartTime': new Date().toString(),
							'targetDatabaseName': this._targetDatabaseNames[i],
							'serverName': this._targetServerInstance.name,
							'tenantId': this._azureAccount.properties.tenants[0].id,
							'location': this._targetServerInstance.location,
							'sqlMigrationService': this._sqlMigrationService.id,
						},
						{
							'irRegistered': this._nodeNames.length > 0 ? 1 : 0
						}
					);

					MigrationLocalStorage.saveMigration(
						currentConnection!,
						response.databaseMigration,
						this._targetServerInstance,
						this._azureAccount,
						this._targetSubscription,
						this._sqlMigrationService,
						response.asyncUrl,
						this._sessionId
					);
					vscode.window.showInformationMessage(localize("sql.migration.starting.migration.message", 'Starting migration for database {0} to {1} - {2}', this._migrationDbs[i], this._targetServerInstance.name, this._targetDatabaseNames[i]));
				}
			} catch (e) {
				vscode.window.showErrorMessage(
					localize('sql.migration.starting.migration.error', "An error occurred while starting the migration: '{0}'", e.message));
				console.log(e);
			}

			vscode.commands.executeCommand('sqlmigration.refreshMigrationTiles');
		}
	}
}

export interface ServerAssessement {
	issues: mssql.SqlMigrationAssessmentResultItem[];
	databaseAssessments: {
		name: string;
		issues: mssql.SqlMigrationAssessmentResultItem[];
	}[];
}<|MERGE_RESOLUTION|>--- conflicted
+++ resolved
@@ -143,16 +143,14 @@
 	public _targetType!: MigrationTargetType;
 	public refreshDatabaseBackupPage!: boolean;
 
-<<<<<<< HEAD
 	public _sessionId: string = uuidv4();
-=======
+
 	public excludeDbs: string[] = [
 		'master',
 		'tempdb',
 		'msdb',
 		'model'
 	];
->>>>>>> fd954ddc
 
 	constructor(
 		private readonly _extensionContext: vscode.ExtensionContext,
@@ -186,32 +184,20 @@
 
 	public async getDatabaseAssessments(): Promise<ServerAssessement> {
 		const ownerUri = await azdata.connection.getUriForConnection(this.sourceConnectionId);
-<<<<<<< HEAD
-		this._assessmentApiResponse = (await this.migrationService.getAssessments(ownerUri))!;
-		this._serverDatabases = await (await azdata.connection.listDatabases(this.sourceConnectionId)).filter((name) => !excludeDbs.includes(name));
-		const dbAssessments = this._assessmentApiResponse?.assessmentResult.databases.filter(d => !excludeDbs.includes(d.name)).map(d => {
-=======
-		// stress test backend & dialog component
-		const assessmentResults = await this.migrationService.getAssessments(
-			ownerUri,
-			this._databaseAssessment
-		);
-		const dbAssessments = assessmentResults?.assessmentResult.databases.filter(d => !this.excludeDbs.includes(d.name)).map(d => {
->>>>>>> fd954ddc
-			return {
-				name: d.name,
-				issues: d.items.filter(i => i.appliesToMigrationTargetPlatform === MigrationTargetType.SQLMI) ?? []
-			};
-		});
+		this._assessmentApiResponse = (await this.migrationService.getAssessments(ownerUri, this._databaseAssessment))!;
 		this._assessmentResults = {
-			issues: this._assessmentApiResponse?.assessmentResult.items?.filter(i => i.appliesToMigrationTargetPlatform === MigrationTargetType.SQLMI) ?? [],
-			databaseAssessments: dbAssessments! ?? []
+			issues: this._assessmentApiResponse.assessmentResult.items,
+			databaseAssessments: this._assessmentApiResponse.assessmentResult.databases.map(d => {
+				return {
+					name: d.name,
+					issues: d.items
+				};
+			})
 		};
 		this.generateAssessmentTelemetry();
 		return this._assessmentResults;
 	}
 
-<<<<<<< HEAD
 	private async generateAssessmentTelemetry(): Promise<void> {
 		try {
 			this._assessmentResults.issues.forEach(i => {
@@ -352,13 +338,6 @@
 		} catch (e) {
 			console.log(e);
 		}
-	}
-
-	public getDatabaseAssessments(databaseName: string): mssql.SqlMigrationAssessmentResultItem[] | undefined {
-=======
-	public findDatabaseAssessments(databaseName: string): mssql.SqlMigrationAssessmentResultItem[] | undefined {
->>>>>>> fd954ddc
-		return this._assessmentResults.databaseAssessments.find(databaseAsssessment => databaseAsssessment.name === databaseName)?.issues;
 	}
 
 	public get gatheringInformationError(): string | undefined {
