/*---------------------------------------------------------------------------------------------
 *  Copyright (c) Microsoft Corporation. All rights reserved.
 *  Licensed under the MIT License. See License.txt in the project root for license information.
 *--------------------------------------------------------------------------------------------*/

import * as azdata from 'azdata';
import * as azurecore from 'azurecore';
import * as vscode from 'vscode';
import * as contracts from '../service/contracts';
import * as features from '../service/features';
import { GetOrCreateMigrationArcSqlServerInstanceResponse, SqlMigrationService, SqlManagedInstance, startDatabaseMigration, StartDatabaseMigrationRequest, StorageAccount, SqlVMServer, getSqlManagedInstanceDatabases, AzureSqlDatabaseServer, VirtualMachineInstanceView, ArcSqlServer, ArcSqlServerInstanceRequest, createOrUpdateMigrationArcSqlServerInstance, getMigrationArcSqlServerInstance, registerArcResourceProvider } from '../api/azure';
import * as constants from '../constants/strings';
import * as nls from 'vscode-nls';
import { v4 as uuidv4 } from 'uuid';
import { sendSqlMigrationActionEvent, TelemetryAction, TelemetryViews, logError } from '../telemetry';
import { hashString, deepClone, getBlobContainerNameWithFolder, Blob, getLastBackupFileNameWithoutFolder, MigrationTargetType, SourceInfrastructureType, getSqlServerName, getSqlServerEdition } from '../api/utils';
import { SKURecommendationPage } from '../wizard/skuRecommendation/skuRecommendationPage';
import { excludeDatabases, getEncryptConnectionValue, getSourceConnectionId, getSourceConnectionProfile, getSourceConnectionServerInfo, getSourceConnectionString, getSourceConnectionUri, getTrustServerCertificateValue, SourceDatabaseInfo, TargetDatabaseInfo } from '../api/sqlUtils';
import { LoginMigrationModel } from './loginMigrationModel';
import { TdeMigrationDbResult, TdeMigrationModel, TdeValidationResult } from './tdeModels';
import { NetworkInterfaceModel } from '../api/dataModels/azure/networkInterfaceModel';
import { forbiddenStatusCode } from '../constants/helper';
const localize = nls.loadMessageBundle();

export enum ValidateIrState {
	Pending = 'Pending',
	Running = 'Running',
	Succeeded = 'Succeeded',
	Failed = 'Failed',
	Canceled = 'Canceled',
}

export enum ValidateLoginMigrationValidationState {
	Pending = 'Pending',
	Running = 'Running',
	Succeeded = 'Succeeded',
	Failed = 'Failed',
	Canceled = 'Canceled',
}

export interface ValidationResult {
	errors: string[];
	state: ValidateIrState;
}

export interface LoginMigrationValidationResult {
	errors: string[];
	state: ValidateLoginMigrationValidationState;
}

export enum State {
	INIT,
	COLLECTING_SOURCE_INFO,
	COLLECTION_SOURCE_INFO_ERROR,
	TARGET_SELECTION,
	TARGET_SELECTION_ERROR,
	AZURE_SERVER_SELECTION,
	AZURE_SERVER_SELECTION_ERROR,
	AZURE_DB_BACKUP,
	AZURE_DB_BACKUP_ERROR,
	MIGRATION_AGENT_CREATION,
	MIGRATION_AGENT_SELECTION,
	MIGRATION_AGENT_ERROR,
	MIGRATION_START,
	NO_AZURE_SERVER,
	EXIT,
}

export enum ServiceTier {
	GeneralPurpose = 'GeneralPurpose',
	BusinessCritical = 'BusinessCritical',
}

export enum MigrationSourceAuthenticationType {
	Integrated = 'WindowsAuthentication',
	Sql = 'SqlAuthentication'
}

export enum AssessmentRuleId {
	TdeEnabled = 'TdeEnabled'
}

export enum MigrationMode {
	ONLINE,
	OFFLINE
}

export enum NetworkContainerType {
	FILE_SHARE,
	BLOB_CONTAINER,
	NETWORK_SHARE
}

export enum FileStorageType {
	FileShare = 'FileShare',
	AzureBlob = 'AzureBlob',
	None = 'None',
}

export enum Page {
	ImportAssessment,
	DatabaseSelector,
	SKURecommendation,
	TargetSelection,
	IntegrationRuntime,
	DatabaseBackup,
	Summary
}

export enum WizardEntryPoint {
	Default = 'Default',
	SaveAndClose = 'SaveAndClose',
	RestartMigration = 'RestartMigration',
}

export enum PerformanceDataSourceOptions {
	CollectData = 'CollectData',
	OpenExisting = 'OpenExisting',
}

export interface DatabaseBackupModel {
	migrationMode: MigrationMode;
	networkContainerType: NetworkContainerType;
	networkShares: NetworkShare[];
	subscription: azurecore.azureResource.AzureResourceSubscription;
	blobs: Blob[];
}

export interface NetworkShare {
	networkShareLocation: string;
	windowsUser: string;
	password: string;
	resourceGroup: azurecore.azureResource.AzureResourceResourceGroup;
	storageAccount: StorageAccount;
	storageKey: string;
}

export interface Model {
	readonly currentState: State;
	gatheringInformationError: string | undefined;
	_azureAccount: azdata.Account | undefined;
	_databaseBackup: DatabaseBackupModel | undefined;
}

export interface StateChangeEvent {
	oldState: State;
	newState: State;
}

export interface SavedInfo {
	closedPage: number;
	databaseAssessment: string[];
	databaseList: string[];
	sourceInfrastructureType: SourceInfrastructureType | null;
	isSqlServerEnabledByArc: boolean | null;
	arcResourceAzureAccount: azdata.Account | null;
	arcResourceSubscription: azurecore.azureResource.AzureResourceSubscription | null;
	arcResourceLocation: azurecore.azureResource.AzureLocation | null;
	arcResourceResourceGroup: azurecore.azureResource.AzureResourceResourceGroup | null;
	arcSqlServer: ArcSqlServer | null;
	databaseInfoList: SourceDatabaseInfo[];
	migrationTargetType: MigrationTargetType | null;
	azureAccount: azdata.Account | null;
	azureTenant: azurecore.Tenant | null;
	subscription: azurecore.azureResource.AzureResourceSubscription | null;
	location: azurecore.azureResource.AzureLocation | null;
	resourceGroup: azurecore.azureResource.AzureResourceResourceGroup | null;
	targetServerInstance: azurecore.azureResource.AzureSqlManagedInstance | SqlVMServer | AzureSqlDatabaseServer | null;
	migrationMode: MigrationMode | null;
	networkContainerType: NetworkContainerType | null;
	networkShares: NetworkShare[];
	blobs: Blob[];
	targetDatabaseNames: string[];
	sqlMigrationService: SqlMigrationService | undefined;
	serviceSubscription: azurecore.azureResource.AzureResourceSubscription | null;
	serviceResourceGroup: azurecore.azureResource.AzureResourceResourceGroup | null;
	serverAssessment: ServerAssessment | null;
	xEventsFilesFolderPath: string | null;
	collectAdhocQueries: boolean | null;
	skuRecommendation: SkuRecommendationSavedInfo | null;
}

export interface SkuRecommendationSavedInfo {
	skuRecommendationPerformanceDataSource: PerformanceDataSourceOptions;
	skuRecommendationPerformanceLocation: string;
	perfDataCollectionStartDate?: Date;
	perfDataCollectionStopDate?: Date;
	skuTargetPercentile: number;
	skuScalingFactor: number;
	skuEnablePreview: boolean;
}

export class MigrationStateModel implements Model, vscode.Disposable {

	public _azureAccounts!: azdata.Account[];
	public _azureAccount!: azdata.Account;
	public _accountTenants!: azurecore.Tenant[];
	public _azureTenant!: azurecore.Tenant;

	public _connecionProfile!: azdata.connection.ConnectionProfile;
	public _authenticationType!: MigrationSourceAuthenticationType;
	public _sqlServerUsername!: string;
	public _sqlServerPassword!: string;

	public _sourceInfrastructureType!: SourceInfrastructureType;
	public _isSqlServerEnabledByArc: boolean = false;
	public _arcResourceAzureAccount!: azdata.Account;
	public _arcResourceSubscription!: azurecore.azureResource.AzureResourceSubscription;
	public _arcResourceLocation!: azurecore.azureResource.AzureLocation;
	public _arcResourceResourceGroup!: azurecore.azureResource.AzureResourceResourceGroup;
	public _sourceArcSqlServers!: ArcSqlServer[];
	public _arcSqlServer!: ArcSqlServer;
	public _arcRpRegistrationStatus!: number;

	public _subscriptions!: azurecore.azureResource.AzureResourceSubscription[];
	public _targetSubscription!: azurecore.azureResource.AzureResourceSubscription;
	public _locations!: azurecore.azureResource.AzureLocation[];
	public _location!: azurecore.azureResource.AzureLocation;
	public _resourceGroups!: azurecore.azureResource.AzureResourceResourceGroup[];
	public _resourceGroup!: azurecore.azureResource.AzureResourceResourceGroup;
	public _targetManagedInstances!: SqlManagedInstance[];
	public _targetSqlVirtualMachines!: SqlVMServer[];
	public _targetSqlDatabaseServers!: AzureSqlDatabaseServer[];
	public _targetServerInstance!: SqlManagedInstance | SqlVMServer | AzureSqlDatabaseServer;
	public _vmInstanceView!: VirtualMachineInstanceView;
	public _databaseBackup!: DatabaseBackupModel;
	public _storageAccounts!: StorageAccount[];
	public _storageAccount!: azurecore.azureResource.AzureGraphResource;
	public _fileShares!: azurecore.azureResource.FileShare[];
	public _blobContainers!: azurecore.azureResource.BlobContainer[];
	public _blobContainer!: azurecore.azureResource.BlobContainer;
	public _lastFileNames!: azurecore.azureResource.Blob[];
	public _blobContainerFolders!: string[];
	public _sourceDatabaseNames!: string[];
	public _targetDatabaseNames!: string[];

	public _targetServerName!: string;
	public _targetUserName!: string;
	public _targetPassword!: string;
	public _targetPort!: string;
	public _sourceTargetMapping: Map<string, TargetDatabaseInfo | undefined> = new Map();

	public _sqlMigrationServiceSubscription!: azurecore.azureResource.AzureResourceSubscription;
	public _sqlMigrationServiceResourceGroup!: azurecore.azureResource.AzureResourceResourceGroup;
	public _sqlMigrationService!: SqlMigrationService | undefined;
	public _sqlMigrationServices!: SqlMigrationService[];
	public _nodeNames!: string[];

	public _databasesForAssessment!: string[];
	public _xEventsFilesFolderPath: string = '';
	public _collectAdhocQueries: boolean = false;
	public _assessmentResults!: ServerAssessment;
	public _assessedDatabaseList!: string[];
	public _runAssessments: boolean = true;
	private _assessmentApiResponse!: contracts.AssessmentResult;
	public _assessmentReportFilePath: string;
	public mementoString: string;

	public _databasesForMigration: string[] = [];
	public _databaseInfosForMigrationMap: Map<string, SourceDatabaseInfo | undefined> = new Map();
	public _databaseInfosForMigration: SourceDatabaseInfo[] = [];
	public _didUpdateDatabasesForMigration: boolean = false;
	public _didDatabaseMappingChange: boolean = false;
	public _vmDbs: string[] = [];
	public _miDbs: string[] = [];
	public _sqldbDbs: string[] = [];
	public _targetType!: MigrationTargetType;

	public _validateIrSqlDb: ValidationResult[] = [];
	public _validateIrSqlMi: ValidationResult[] = [];
	public _validateIrSqlVm: ValidationResult[] = [];
	public _validateLoginMigration: LoginMigrationValidationResult[] = [];

	public _skuRecommendationResults!: SkuRecommendation;
	public _skuRecommendationPerformanceDataSource!: PerformanceDataSourceOptions;
	private _skuRecommendationApiResponse!: contracts.SkuRecommendationResult;
	public _skuRecommendationReportFilePaths: string[];
	public _skuRecommendationPerformanceLocation!: string;
	public _armTemplateResult!: ArmTemplate;

	public _perfDataCollectionStartDate!: Date | undefined;
	public _perfDataCollectionStopDate!: Date | undefined;
	public _perfDataCollectionLastRefreshedDate!: Date;
	public _perfDataCollectionMessages!: string[];
	public _perfDataCollectionErrors!: string[];
	public _perfDataCollectionIsCollecting!: boolean;

	public _aadDomainName: string = "";
	public _loginMigrationModel: LoginMigrationModel;

	public readonly _refreshGetSkuRecommendationIntervalInMinutes = 10;
	public readonly _performanceDataQueryIntervalInSeconds = 30;
	public readonly _staticDataQueryIntervalInSeconds = 60;
	public readonly _numberOfPerformanceDataQueryIterations = 19;
	public readonly _defaultDataPointStartTime = '1900-01-01 00:00:00';
	public readonly _defaultDataPointEndTime = '2200-01-01 00:00:00';
	public readonly _sqlMiEndpointSuffix = "database.windows.net";
	public readonly _recommendationTargetPlatforms = [MigrationTargetType.SQLDB, MigrationTargetType.SQLMI, MigrationTargetType.SQLVM];

	public refreshPerfDataCollectionFrequency = this._performanceDataQueryIntervalInSeconds * 1000;
	public refreshGetSkuRecommendationFrequency = constants.TIME_IN_MINUTES(this._refreshGetSkuRecommendationIntervalInMinutes);

	public _skuScalingFactor!: number;
	public _skuTargetPercentile!: number;
	public _skuEnablePreview!: boolean;
	public _skuEnableElastic!: boolean;

	public refreshDatabaseBackupPage!: boolean;
	public restartMigration!: boolean;
	public resumeAssessment!: boolean;
	public savedInfo!: SavedInfo;
	public closedPage!: number;
	public _sessionId: string = uuidv4();
	public serverName!: string;

	public tdeMigrationConfig: TdeMigrationModel = new TdeMigrationModel();

	public isSchemaMigrationSupported: boolean = true;

	private _stateChangeEventEmitter = new vscode.EventEmitter<StateChangeEvent>();
	private _currentState: State;
	private _gatheringInformationError: string | undefined;
	private _skuRecommendationRecommendedDatabaseList!: string[];
	private _startPerfDataCollectionApiResponse!: contracts.StartPerfDataCollectionResult;
	private _stopPerfDataCollectionApiResponse!: contracts.StopPerfDataCollectionResult;
	private _refreshPerfDataCollectionApiResponse!: contracts.RefreshPerfDataCollectionResult;
	private _autoRefreshPerfDataCollectionHandle!: NodeJS.Timeout;
	private _autoRefreshGetSkuRecommendationHandle!: NodeJS.Timeout;

	constructor(
		public extensionContext: vscode.ExtensionContext,
		public readonly migrationService: features.SqlMigrationService,
	) {
		this._currentState = State.INIT;
		this._databaseBackup = {} as DatabaseBackupModel;
		this._databaseBackup.networkShares = [];
		this._databaseBackup.blobs = [];
		this._databaseBackup.networkContainerType = NetworkContainerType.BLOB_CONTAINER;
		this._targetDatabaseNames = [];
		this._assessmentReportFilePath = '';
		this._skuRecommendationReportFilePaths = [];
		this.mementoString = 'sqlMigration.assessmentResults';
		this._targetManagedInstances = [];

		this._skuScalingFactor = 100;
		this._skuTargetPercentile = 95;
		this._skuEnablePreview = true;
		this._skuEnableElastic = false;
		this._loginMigrationModel = new LoginMigrationModel();
	}

	public get validationTargetResults(): ValidationResult[] {
		switch (this._targetType) {
			case MigrationTargetType.SQLDB:
				return this._validateIrSqlDb;
			case MigrationTargetType.SQLMI:
				return this._validateIrSqlMi;
			case MigrationTargetType.SQLVM:
				return this._validateIrSqlVm;
			default:
				return [];
		}
	}

	public resetIrValidationResults(): void {
		if (this.isIrMigration) {
			this._validateIrSqlDb = [];
			this._validateIrSqlMi = [];
			this._validateIrSqlVm = [];
		}
	}

	public get isSqlVmTarget(): boolean {
		return this._targetType === MigrationTargetType.SQLVM;
	}

	public get isSqlMiTarget(): boolean {
		return this._targetType === MigrationTargetType.SQLMI;
	}

	public get isSqlDbTarget(): boolean {
		return this._targetType === MigrationTargetType.SQLDB;
	}

	public get isIrTargetValidated(): boolean {
		const results = this.validationTargetResults ?? [];
		return results.length > 1
			&& results.every(r =>
				r.errors.length === 0 &&
				r.state === ValidateIrState.Succeeded)
	}

	public get isLoginMigrationTargetValidated(): boolean {
		const results = this._validateLoginMigration ?? [];
		// Validating if Sys admin and Entra Id validations have succeeded. User mapping validation is optional.
		return results.length > 1
			&& results.slice(0, 2).every(r =>
				r.errors.length === 0 &&
				r.state === ValidateLoginMigrationValidationState.Succeeded);
	}

	public get migrationTargetServerName(): string {
		switch (this._targetType) {
			case MigrationTargetType.SQLMI:
				return (this._targetServerInstance as azurecore.azureResource.AzureSqlManagedInstance)?.name;
			case MigrationTargetType.SQLVM:
				return (this._targetServerInstance as SqlVMServer)?.name;
			case MigrationTargetType.SQLDB:
				return (this._targetServerInstance as AzureSqlDatabaseServer)?.name;
			default:
				return '';
		}
	}

	public get isBackupContainerNetworkShare(): boolean {
		return this._databaseBackup?.networkContainerType === NetworkContainerType.NETWORK_SHARE;
	}

	public get isBackupContainerBlobContainer(): boolean {
		return this._databaseBackup?.networkContainerType === NetworkContainerType.BLOB_CONTAINER;
	}

	public get isIrMigration(): boolean {
		return this.isSqlDbTarget
			|| this.isBackupContainerNetworkShare;
	}

	public get currentState(): State {
		return this._currentState;
	}

	public set currentState(newState: State) {
		const oldState = this.currentState;
		this._currentState = newState;
		this._stateChangeEventEmitter.fire({ oldState, newState: this.currentState });
	}
	public async getDatabases(): Promise<string[]> {
		const temp = await azdata.connection.listDatabases(await getSourceConnectionId());
		const finalResult = temp.filter((name) => !excludeDatabases.includes(name));
		return finalResult;
	}
	public hasRecommendedDatabaseListChanged(): boolean {
		const oldDbList = this._skuRecommendationRecommendedDatabaseList;
		const newDbList = this._databasesForAssessment;

		if (!oldDbList || !newDbList) {
			return false;
		}
		return !((oldDbList.length === newDbList.length) && oldDbList.every(function (element, index) {
			return element === newDbList[index];
		}));
	}

	public async getDatabaseAssessments(targetType: MigrationTargetType[]): Promise<ServerAssessment> {
		const connectionString = await getSourceConnectionString();
		try {
			const response = (await this.migrationService.getAssessments(connectionString, this._databasesForAssessment, this._xEventsFilesFolderPath ?? '', this._collectAdhocQueries ?? false))!;
			this._assessmentApiResponse = response;
			this._assessedDatabaseList = this._databasesForAssessment.slice();

			if (response?.assessmentResult) {
				response.assessmentResult.items = response.assessmentResult.items?.filter(
					issue => targetType.includes(
						<MigrationTargetType>issue.appliesToMigrationTargetPlatform));

				response.assessmentResult.databases?.forEach(
					database => database.items = database.items?.filter(
						issue => targetType.includes(
							<MigrationTargetType>issue.appliesToMigrationTargetPlatform)));

				this._assessmentResults = {
					issues: this._assessmentApiResponse?.assessmentResult?.items || [],
					databaseAssessments: this._assessmentApiResponse?.assessmentResult?.databases?.map(d => {
						return {
							name: d.name,
							issues: d.items,
							errors: d.errors,
						};
					}) ?? [],
					errors: this._assessmentApiResponse?.errors ?? []
				};
				this._assessmentReportFilePath = response.assessmentReportPath;
			} else {
				this._assessmentResults = {
					issues: [],
					databaseAssessments: this._databasesForAssessment?.map(database => {
						return {
							name: database,
							issues: [],
							errors: []
						};
					}) ?? [],
					errors: response?.errors ?? [],
				};
			}

		} catch (error) {
			this._assessmentResults = {
				issues: [],
				databaseAssessments: this._databasesForAssessment?.map(database => {
					return {
						name: database,
						issues: [],
						errors: []
					};
				}) ?? [],
				errors: [],
				assessmentError: error
			};
		}

		// Generating all the telemetry asynchronously as we don't need to block the user for it.
		this.generateAssessmentTelemetry().catch(e => console.error(e));
		return this._assessmentResults;
	}

	public async getArmTemplate(targetType: string): Promise<ArmTemplate> {
		try {
			const response = (await this.migrationService.getArmTemplate(targetType))!
			if (response) {
				this._armTemplateResult = {
					templates: response
				};
			}
		}
		catch (error) {
			logError(TelemetryViews.ProvisioningScriptWizard, 'GenerateProvisioningScriptFailed', error);
			this._armTemplateResult = {
				generateTemplateError: error
			};
		}
		return this._armTemplateResult;
	}

<<<<<<< HEAD
	public async getFullInstanceName() {
		let fullInstanceName: string;

		// execute a query against the source to get the correct instance name
		const connectionProfile = await getSourceConnectionProfile();
		const connectionUri = await getSourceConnectionUri();
		const queryProvider = azdata.dataprotocol.getProvider<azdata.QueryProvider>(connectionProfile.providerId, azdata.DataProviderType.QueryProvider);
		const queryString = 'SELECT SERVERPROPERTY(\'ServerName\');';
		const queryResult = await queryProvider.runQueryAndReturn(connectionUri, queryString);

		if (queryResult.rowCount > 0) {
			fullInstanceName = queryResult.rows[0][0].displayValue;
		} else {
			// get the instance name from connection info in case querying for the instance name doesn't work for whatever reason
			const serverInfo = await getSourceConnectionServerInfo();
			const machineName = (<any>serverInfo)['machineName'];				// contains the correct machine name but not necessarily the correct instance name
			const instanceName = connectionProfile.serverName;					// contains the correct instance name but not necessarily the correct machine name

			if (instanceName.includes('\\')) {
				fullInstanceName = machineName + '\\' + instanceName.substring(instanceName.indexOf('\\') + 1);
			} else {
				fullInstanceName = machineName;
			}
		}
=======
	public async getFullArcInstanceName() {
		let fullInstanceName: string;
		const connectionProfile = await getSourceConnectionProfile();
		const serverInfo = await getSourceConnectionServerInfo();
		const machineName = (<any>serverInfo)['machineName'];				// contains the correct machine name but not necessarily the correct instance name
		const instanceName = connectionProfile.serverName;					// contains the correct instance name but not necessarily the correct machine name

		if (instanceName.includes('\\')) {
			fullInstanceName = `${machineName}_${instanceName.substring(instanceName.indexOf('\\') + 1)}`;
		} else {
			fullInstanceName = machineName;
		}

>>>>>>> 71a3e9a2
		return fullInstanceName;
	}

	public async getFullArcInstanceName() {
		let fullInstanceName: string;
		const connectionProfile = await getSourceConnectionProfile();
		const serverInfo = await getSourceConnectionServerInfo();
		const machineName = (<any>serverInfo)['machineName'];				// contains the correct machine name but not necessarily the correct instance name
		const instanceName = connectionProfile.serverName;					// contains the correct instance name but not necessarily the correct machine name

		if (instanceName.includes('\\')) {
			fullInstanceName = machineName + '_' + instanceName.substring(instanceName.indexOf('\\') + 1);
		} else {
			fullInstanceName = machineName;
		}

		return fullInstanceName;
	}


	public async getSkuRecommendations(): Promise<SkuRecommendation> {
		try {
			const fullInstanceName = await this.getFullInstanceName();

			const response = (await this.migrationService.getSkuRecommendations(
				this._skuRecommendationPerformanceLocation,
				this._performanceDataQueryIntervalInSeconds,
				this._recommendationTargetPlatforms.map(p => p.toString()),
				fullInstanceName,
				this._skuTargetPercentile,
				this._skuScalingFactor,
				this._defaultDataPointStartTime,
				this._defaultDataPointEndTime,
				this._skuEnablePreview,
				this._databasesForAssessment))!;
			this._skuRecommendationApiResponse = response;

			// clone list of databases currently being assessed and store them, so that if the user ever changes the list we can refresh new recommendations
			this._skuRecommendationRecommendedDatabaseList = this._databasesForAssessment.slice();

			if (response) {
				this._skuRecommendationResults = {
					recommendations: response
				};
				this._skuRecommendationReportFilePaths = this._skuEnableElastic ? response.elasticSkuRecommendationReportPaths : response.skuRecommendationReportPaths;
			}

		} catch (error) {
			logError(TelemetryViews.SkuRecommendationWizard, 'GetSkuRecommendationFailed', error);

			this._skuRecommendationResults = {
				recommendations: this._skuRecommendationApiResponse,
				recommendationError: error
			};
		}		// Generating all the telemetry asynchronously as we don't need to block the user for it.
		this.generateSkuRecommendationTelemetry().catch(e => console.error(e));

		return this._skuRecommendationResults;
	}


	private async generateSkuRecommendationTelemetry(): Promise<void> {
		try {
			this._skuRecommendationResults?.recommendations?.sqlDbRecommendationResults
				.map((e, i) => [e, this._skuRecommendationResults?.recommendations?.elasticSqlDbRecommendationResults[i]])
				.forEach(resultPair => {
					// Send telemetry for recommended DB SKUs
					sendSqlMigrationActionEvent(
						TelemetryViews.SkuRecommendationWizard,
						TelemetryAction.GetDBSkuRecommendation,
						{
							'sessionId': this._sessionId,
							'recommendedSku': JSON.stringify(resultPair[0]?.targetSku),
							'elasticRecommendedSku': JSON.stringify(resultPair[1]?.targetSku),
							'recommendationDurationInMs': JSON.stringify(this._skuRecommendationResults?.recommendations?.sqlDbRecommendationDurationInMs),
							'elasticRecommendationDurationInMs': JSON.stringify(this._skuRecommendationResults?.recommendations?.elasticSqlDbRecommendationDurationInMs),
						},
						{}
					);
				});

			this._skuRecommendationResults?.recommendations?.sqlMiRecommendationResults
				.map((e, i) => [e, this._skuRecommendationResults?.recommendations?.elasticSqlMiRecommendationResults[i]])
				.forEach(resultPair => {
					// Send telemetry for recommended MI SKUs
					sendSqlMigrationActionEvent(
						TelemetryViews.SkuRecommendationWizard,
						TelemetryAction.GetMISkuRecommendation,
						{
							'sessionId': this._sessionId,
							'recommendedSku': JSON.stringify(resultPair[0]?.targetSku),
							'elasticRecommendedSku': JSON.stringify(resultPair[1]?.targetSku),
							'recommendationDurationInMs': JSON.stringify(this._skuRecommendationResults?.recommendations?.sqlMiRecommendationDurationInMs),
							'elasticRecommendationDurationInMs': JSON.stringify(this._skuRecommendationResults?.recommendations?.elasticSqlMiRecommendationDurationInMs),
						},
						{}
					);
				});

			this._skuRecommendationResults?.recommendations?.sqlVmRecommendationResults
				.map((e, i) => [e, this._skuRecommendationResults?.recommendations?.elasticSqlVmRecommendationResults[i]])
				.forEach(resultPair => {
					// Send telemetry for recommended VM SKUs
					sendSqlMigrationActionEvent(
						TelemetryViews.SkuRecommendationWizard,
						TelemetryAction.GetVMSkuRecommendation,
						{
							'sessionId': this._sessionId,
							'recommendedSku': JSON.stringify(resultPair[0]?.targetSku),
							'elasticRecommendedSku': JSON.stringify(resultPair[1]?.targetSku),
							'recommendationDurationInMs': JSON.stringify(this._skuRecommendationResults?.recommendations?.sqlVmRecommendationDurationInMs),
							'elasticRecommendationDurationInMs': JSON.stringify(this._skuRecommendationResults?.recommendations?.elasticSqlVmRecommendationDurationInMs),
						},
						{}
					);
				});

			// Send Instance requirements used for calculating recommendations
			sendSqlMigrationActionEvent(
				TelemetryViews.SkuRecommendationWizard,
				TelemetryAction.GetInstanceRequirements,
				{
					'sessionId': this._sessionId,
					'performanceDataSource': this._skuRecommendationPerformanceDataSource,
					'scalingFactor': this._skuScalingFactor?.toString(),
					'targetPercentile': this._skuTargetPercentile?.toString(),
					'enablePreviewSkus': this._skuEnablePreview?.toString(),
					'databaseLevelRequirements': JSON.stringify(this._skuRecommendationResults?.recommendations?.instanceRequirements?.databaseLevelRequirements?.map(i => {
						return {
							cpuRequirementInCores: i.cpuRequirementInCores,
							dataIOPSRequirement: i.dataIOPSRequirement,
							logIOPSRequirement: i.logIOPSRequirement,
							ioLatencyRequirementInMs: i.ioLatencyRequirementInMs,
							ioThroughputRequirementInMBps: i.ioThroughputRequirementInMBps,
							dataStorageRequirementInMB: i.dataStorageRequirementInMB,
							logStorageRequirementInMB: i.logStorageRequirementInMB,
							databaseName: hashString(i.databaseName),
							memoryRequirementInMB: i.memoryRequirementInMB,
							cpuRequirementInPercentageOfTotalInstance: i.cpuRequirementInPercentageOfTotalInstance,
							numberOfDataPointsAnalyzed: i.numberOfDataPointsAnalyzed,
							fileLevelRequirements: i.fileLevelRequirements?.map(file => {
								return {
									fileType: file.fileType,
									sizeInMB: file.sizeInMB,
									readLatencyInMs: file.readLatencyInMs,
									writeLatencyInMs: file.writeLatencyInMs,
									iopsRequirement: file.iopsRequirement,
									ioThroughputRequirementInMBps: file.ioThroughputRequirementInMBps,
									numberOfDataPointsAnalyzed: file.numberOfDataPointsAnalyzed
								};
							})
						};
					}))
				},
				{
					'cpuRequirementInCores': this._skuRecommendationResults?.recommendations?.instanceRequirements?.cpuRequirementInCores!,
					'dataStorageRequirementInMB': this._skuRecommendationResults?.recommendations?.instanceRequirements?.dataStorageRequirementInMB!,
					'logStorageRequirementInMB': this._skuRecommendationResults?.recommendations?.instanceRequirements?.logStorageRequirementInMB!,
					'memoryRequirementInMB': this._skuRecommendationResults?.recommendations?.instanceRequirements?.memoryRequirementInMB!,
					'dataIOPSRequirement': this._skuRecommendationResults?.recommendations?.instanceRequirements?.dataIOPSRequirement!,
					'logIOPSRequirement': this._skuRecommendationResults?.recommendations?.instanceRequirements?.logIOPSRequirement!,
					'ioLatencyRequirementInMs': this._skuRecommendationResults?.recommendations?.instanceRequirements?.ioLatencyRequirementInMs!,
					'ioThroughputRequirementInMBps': this._skuRecommendationResults?.recommendations?.instanceRequirements?.ioThroughputRequirementInMBps!,
					'tempDBSizeInMB': this._skuRecommendationResults?.recommendations?.instanceRequirements?.tempDBSizeInMB!,
					'aggregationTargetPercentile': this._skuRecommendationResults?.recommendations?.instanceRequirements?.aggregationTargetPercentile!,
					'numberOfDataPointsAnalyzed': this._skuRecommendationResults?.recommendations?.instanceRequirements?.numberOfDataPointsAnalyzed!,
				}
			);

		} catch (e) {
			logError(TelemetryViews.SkuRecommendationWizard, 'GetSkuRecommendationTelemetryFailed', e);
		}
	}

	public async startPerfDataCollection(
		dataFolder: string,
		perfQueryIntervalInSec: number,
		staticQueryIntervalInSec: number,
		numberOfIterations: number,
		page: SKURecommendationPage): Promise<boolean> {
		try {
			if (!this.performanceCollectionInProgress()) {
				const connectionString = await getSourceConnectionString();
				const response = await this.migrationService.startPerfDataCollection(
					connectionString,
					dataFolder,
					perfQueryIntervalInSec,
					staticQueryIntervalInSec,
					numberOfIterations);

				this._startPerfDataCollectionApiResponse = response!;
				this._perfDataCollectionStartDate = this._startPerfDataCollectionApiResponse.dateTimeStarted;
				this._perfDataCollectionStopDate = undefined;

				void vscode.window.showInformationMessage(constants.AZURE_RECOMMENDATION_START_POPUP);

				await this.startSkuTimers(page);
			}
		}
		catch (error) {
			console.log(error);
		}

		// Generate telemetry for start data collection request
		this.generateStartDataCollectionTelemetry().catch(e => console.error(e));

		return true;
	}

	private async generateStartDataCollectionTelemetry(): Promise<void> {
		try {
			sendSqlMigrationActionEvent(
				TelemetryViews.DataCollectionWizard,
				TelemetryAction.StartDataCollection,
				{
					'sessionId': this._sessionId,
					'timeDataCollectionStarted': this._perfDataCollectionStartDate?.toString() || ''
				},
				{});

		} catch (e) {
			logError(TelemetryViews.DataCollectionWizard, 'StartDataCollectionTelemetryFailed', e);
		}
	}

	public async startSkuTimers(page: SKURecommendationPage): Promise<void> {
		const classVariable = this;

		if (!this._autoRefreshPerfDataCollectionHandle) {
			clearInterval(this._autoRefreshPerfDataCollectionHandle);
			if (this.refreshPerfDataCollectionFrequency !== -1) {
				this._autoRefreshPerfDataCollectionHandle = setInterval(
					async function () {
						await classVariable.refreshPerfDataCollection();
						if (await classVariable.isWaitingForFirstTimeRefresh()) {
							await page.refreshSkuRecommendationComponents();	// update timer
						}
					},
					this.refreshPerfDataCollectionFrequency);
			}
		}

		if (!this._autoRefreshGetSkuRecommendationHandle) {
			// start one-time timer to get SKU recommendation
			clearTimeout(this._autoRefreshGetSkuRecommendationHandle);
			if (this.refreshGetSkuRecommendationFrequency !== -1) {
				this._autoRefreshGetSkuRecommendationHandle = setTimeout(
					async function () {
						await page.refreshAzureRecommendation();
					},
					this.refreshGetSkuRecommendationFrequency);
			}
		}
	}

	public async stopPerfDataCollection(): Promise<boolean> {
		try {
			const response = await this.migrationService.stopPerfDataCollection();
			void vscode.window.showInformationMessage(constants.AZURE_RECOMMENDATION_STOP_POPUP);

			this._stopPerfDataCollectionApiResponse = response!;
			this._perfDataCollectionStopDate = this._stopPerfDataCollectionApiResponse.dateTimeStopped;

			// stop auto refresh
			clearInterval(this._autoRefreshPerfDataCollectionHandle);
			clearInterval(this._autoRefreshGetSkuRecommendationHandle);
		}
		catch (error) {
			logError(TelemetryViews.DataCollectionWizard, 'StopDataCollectionFailed', error);
		}

		// Generate telemetry for stop data collection request
		this.generateStopDataCollectionTelemetry()
			.catch(e => console.error(e));
		return true;
	}

	private async generateStopDataCollectionTelemetry(): Promise<void> {
		try {
			sendSqlMigrationActionEvent(
				TelemetryViews.DataCollectionWizard,
				TelemetryAction.StopDataCollection,
				{
					'sessionId': this._sessionId,
					'timeDataCollectionStopped': this._perfDataCollectionStopDate?.toString() || ''
				},
				{});

		} catch (e) {
			logError(TelemetryViews.DataCollectionWizard, 'StopDataCollectionTelemetryFailed', e);
		}
	}

	public async refreshPerfDataCollection(): Promise<boolean> {
		try {
			const response = await this.migrationService.refreshPerfDataCollection(this._perfDataCollectionLastRefreshedDate ?? new Date());
			this._refreshPerfDataCollectionApiResponse = response!;
			this._perfDataCollectionLastRefreshedDate = this._refreshPerfDataCollectionApiResponse.refreshTime;
			this._perfDataCollectionMessages = this._refreshPerfDataCollectionApiResponse.messages;
			this._perfDataCollectionErrors = this._refreshPerfDataCollectionApiResponse.errors;
			this._perfDataCollectionIsCollecting = this._refreshPerfDataCollectionApiResponse.isCollecting;

			if (this._perfDataCollectionErrors?.length > 0) {
				void vscode.window.showInformationMessage(
					constants.PERF_DATA_COLLECTION_ERROR(
						this._assessmentApiResponse?.assessmentResult?.name,
						this._perfDataCollectionErrors));
			}
		}
		catch (error) {
			console.log(error);		// use console.log() instead of logError() to avoid spamming telemetry with this error, which can be frequent
		}

		return true;
	}

	public async isWaitingForFirstTimeRefresh(): Promise<boolean> {
		const elapsedTimeInMins = Math.abs(new Date().getTime() - new Date(this._perfDataCollectionStartDate!).getTime()) / constants.TIME_IN_MINUTES(1);
		const skuRecAutoRefreshTimeInMins = this.refreshGetSkuRecommendationFrequency / constants.TIME_IN_MINUTES(1);

		return elapsedTimeInMins < skuRecAutoRefreshTimeInMins;
	}

	public performanceCollectionNotStarted(): boolean {
		return !this._perfDataCollectionStartDate
			&& !this._perfDataCollectionStopDate;
	}

	public performanceCollectionInProgress(): boolean {
		return this._perfDataCollectionStartDate !== undefined
			&& this._perfDataCollectionStopDate === undefined;
	}

	public performanceCollectionStopped(): boolean {
		return this._perfDataCollectionStartDate !== undefined
			&& this._perfDataCollectionStopDate !== undefined;
	}

	private async generateAssessmentTelemetry(): Promise<void> {
		try {

			const serverIssues = this._assessmentResults?.issues.map(i => {
				return {
					ruleId: i.ruleId,
					count: i.impactedObjects.length
				};
			});

			const serverAssessmentErrorsMap: Map<number, number> = new Map();
			this._assessmentApiResponse?.assessmentResult?.errors?.forEach(e => {
				serverAssessmentErrorsMap.set(
					e.errorId,
					serverAssessmentErrorsMap.get(e.errorId) ?? 0 + 1);
			});

			const serverErrors: { errorId: number, count: number }[] = [];
			serverAssessmentErrorsMap.forEach(
				(v, k) => serverErrors.push(
					{ errorId: k, count: v }));

			const startTime = new Date(this._assessmentApiResponse?.startTime);
			const endTime = new Date(this._assessmentApiResponse?.endedTime);

			sendSqlMigrationActionEvent(
				TelemetryViews.MigrationWizardTargetSelectionPage,
				TelemetryAction.ServerAssessment,
				{
					'sessionId': this._sessionId,
					'hashedServerName': hashString(this._assessmentApiResponse?.assessmentResult?.name),
					'startTime': startTime.toString(),
					'endTime': endTime.toString(),
					'serverVersion': this._assessmentApiResponse?.assessmentResult?.serverVersion,
					'serverEdition': this._assessmentApiResponse?.assessmentResult?.serverEdition,
					'platform': this._assessmentApiResponse?.assessmentResult?.serverHostPlatform,
					'engineEdition': this._assessmentApiResponse?.assessmentResult?.serverEngineEdition,
					'serverIssues': JSON.stringify(serverIssues),
					'serverErrors': JSON.stringify(serverErrors),
				},
				{
					'issuesCount': this._assessmentResults?.issues.length,
					'warningsCount': this._assessmentResults?.databaseAssessments.reduce((count, d) => count + d.issues.length, 0),
					'durationInMilliseconds': endTime.getTime() - startTime.getTime(),
					'databaseCount': this._assessmentResults?.databaseAssessments.length,
					'serverHostCpuCount': this._assessmentApiResponse?.assessmentResult?.cpuCoreCount,
					'serverHostPhysicalMemoryInBytes': this._assessmentApiResponse?.assessmentResult?.physicalServerMemory,
					'serverDatabases': this._assessmentApiResponse?.assessmentResult?.numberOfUserDatabases,
					'serverDatabasesReadyForMigration': this._assessmentApiResponse?.assessmentResult?.sqlManagedInstanceTargetReadiness?.numberOfDatabasesReadyForMigration,
					'offlineDatabases': this._assessmentApiResponse?.assessmentResult?.sqlManagedInstanceTargetReadiness?.numberOfNonOnlineDatabases,
				}
			);

			const databaseWarningsMap: Map<string, number> = new Map();
			const databaseErrorsMap: Map<number, number> = new Map();

			this._assessmentApiResponse?.assessmentResult?.databases.forEach(d => {

				sendSqlMigrationActionEvent(
					TelemetryViews.MigrationWizardTargetSelectionPage,
					TelemetryAction.DatabaseAssessment,
					{
						'sessionId': this._sessionId,
						'hashedDatabaseName': hashString(d.name),
						'compatibilityLevel': d.compatibilityLevel
					},
					{
						'warningsCount': d.items.length,
						'errorsCount': d.errors.length,
						'assessmentTimeMs': d.assessmentTimeInMilliseconds,
						'numberOfBlockerIssues': d.sqlManagedInstanceTargetReadiness.numOfBlockerIssues,
						'databaseSizeInMb': d.databaseSize
					});

				d.items.forEach(i => {
					databaseWarningsMap.set(
						i.ruleId,
						databaseWarningsMap.get(i.ruleId) ?? 0 + i.impactedObjects.length);
				});

				d.errors.forEach(
					e => databaseErrorsMap.set(
						e.errorId,
						databaseErrorsMap.get(e.errorId) ?? 0 + 1));

			});

			const databaseWarnings: { warningId: string, count: number }[] = [];

			databaseWarningsMap.forEach(
				(v, k) => databaseWarnings.push(
					{ warningId: k, count: v }));

			sendSqlMigrationActionEvent(
				TelemetryViews.MigrationWizardTargetSelectionPage,
				TelemetryAction.DatabaseAssessmentWarning,
				{
					'sessionId': this._sessionId,
					'warnings': JSON.stringify(databaseWarnings)
				},
				{});

			const databaseErrors: { errorId: number, count: number }[] = [];
			databaseErrorsMap.forEach(
				(v, k) => databaseErrors.push(
					{ errorId: k, count: v }));

			sendSqlMigrationActionEvent(
				TelemetryViews.MigrationWizardTargetSelectionPage,
				TelemetryAction.DatabaseAssessmentError,
				{
					'sessionId': this._sessionId,
					'errors': JSON.stringify(databaseErrors)
				},
				{});

		} catch (e) {
			console.log('error during assessment telemetry:');
			console.log(e);
		}
	}

	public get gatheringInformationError(): string | undefined {
		return this._gatheringInformationError;
	}

	public set gatheringInformationError(error: string | undefined) {
		this._gatheringInformationError = error;
	}

	public get stateChangeEvent(): vscode.Event<StateChangeEvent> {
		return this._stateChangeEventEmitter.event;
	}

	dispose() {
		this._stateChangeEventEmitter.dispose();
	}

	public getExtensionPath(): string {
		return this.extensionContext.extensionPath;
	}

	public async getManagedDatabases(): Promise<string[]> {
		return (
			await getSqlManagedInstanceDatabases(this._azureAccount,
				this._targetSubscription,
				<SqlManagedInstance>this._targetServerInstance)
		).map(t => t.name);
	}

	public async startTdeMigration(
		accessToken: string,
		reportUpdate: (dbName: string, succeeded: boolean, message: string, statusCode: string) => Promise<void>): Promise<OperationResult<TdeMigrationDbResult[]>> {

		const tdeEnabledDatabases = this.tdeMigrationConfig.getTdeEnabledDatabases();
		const connectionString = await getSourceConnectionString();

		const opResult: OperationResult<TdeMigrationDbResult[]> = {
			success: false,
			result: [],
			errors: []
		};

		try {

			const migrationResult = await this.migrationService.migrateCertificate(
				tdeEnabledDatabases,
				connectionString,
				this._targetSubscription?.id,
				this._resourceGroup?.name,
				this._targetServerInstance.name,
				this.tdeMigrationConfig.getAppliedNetworkPath(),
				accessToken,
				reportUpdate);

			opResult.errors = migrationResult!.migrationStatuses
				.filter(entry => !entry.success)
				.map(entry => constants.TDE_MIGRATION_ERROR_DB(entry.dbName, entry.message));

			opResult.result = migrationResult!.migrationStatuses.map(m => ({
				name: m.dbName,
				success: m.success,
				message: m.message
			}));

		} catch (e) {
			opResult.errors = [constants.TDE_MIGRATION_ERROR(e.message)];

			opResult.result = tdeEnabledDatabases.map(m => ({
				name: m,
				success: false,
				message: e.message
			}));
		}

		opResult.success = opResult.errors.length === 0; //Set success when there are no errors.
		return opResult;
	}

	public async getTdeValidationTitles(): Promise<OperationResult<string[]>> {
		const opResult: OperationResult<string[]> = {
			success: false,
			result: [],
			errors: []
		};

		try {
			opResult.result = await this.migrationService.getTdeValidationTitles() ?? [];
		} catch (e) {
			console.error(e);
		}

		return opResult;
	}

	public async runTdeValidation(networkSharePath: string): Promise<OperationResult<TdeValidationResult[]>> {
		const opResult: OperationResult<TdeValidationResult[]> = {
			success: false,
			result: [],
			errors: []
		};

		const connectionString = await getSourceConnectionString();

		try {
			let tdeValidationResult = await this.migrationService.runTdeValidation(
				connectionString,
				networkSharePath);

			if (tdeValidationResult !== undefined) {
				opResult.result = tdeValidationResult?.map((e) => {
					return {
						validationTitle: e.validationTitle,
						validationDescription: e.validationDescription,
						validationTroubleshootingTips: e.validationTroubleshootingTips,
						validationErrorMessage: e.validationErrorMessage,
						validationStatus: e.validationStatus,
						validationStatusString: e.validationStatusString
					};
				});
			}
		} catch (e) {
			console.error(e);
		}

		return opResult;
	}

	public async registerArcResourceProvider() {
		try {
<<<<<<< HEAD
			const responseStatus = await registerArcResourceProvider(
				this._arcResourceAzureAccount,
				this._arcResourceSubscription,
			);
			this._arcRpRegistrationStatus = responseStatus;
		} catch (error) {
			if (error.message && error.message.includes("403")) {
				this._arcRpRegistrationStatus = forbiddenStatusCode;
			}
			logError(TelemetryViews.DatabaseBackupPage, 'ErrorRegisteringArcResourceProvider', error);
		}
=======
			return await registerArcResourceProvider(
				this._arcResourceAzureAccount,
				this._arcResourceSubscription,
			);
		} catch (error) {
			logError(TelemetryViews.DatabaseBackupPage, 'ErrorRegisteringArcResourceProvider', error);
		}
		return;
>>>>>>> 71a3e9a2
	}

	public async createOrUpdateArcSqlServerInstance(fullInstanceName: string) {
		try {
			const serverInfo = await getSourceConnectionServerInfo();

			const requestBody: ArcSqlServerInstanceRequest = {
				location: this._arcResourceLocation.name,
				properties: {
					hostType: constants.SourceInfrastructureTypeLookup[this._sourceInfrastructureType],
					version: getSqlServerName(serverInfo.serverMajorVersion ?? 0),
					edition: getSqlServerEdition(serverInfo.serverEdition),
				}
			}

			const response = await createOrUpdateMigrationArcSqlServerInstance(
				this._arcResourceAzureAccount,
				this._arcResourceSubscription,
				this._arcResourceResourceGroup,
				fullInstanceName,
				requestBody
			);
			this._arcSqlServer = response.arcSqlServer;
		} catch (error) {
			logError(TelemetryViews.DatabaseBackupPage, 'ErrorCreatingOrUpdatingArcSqlServerInstance', error);
		}
	}

	public async getArcSqlServerInstance(fullInstanceName: string): Promise<GetOrCreateMigrationArcSqlServerInstanceResponse | void> {
		try {
			return await getMigrationArcSqlServerInstance(
				this._arcResourceAzureAccount,
				this._arcResourceSubscription,
				this._arcResourceResourceGroup,
				fullInstanceName,
			);
		} catch (error) {
			logError(TelemetryViews.DatabaseBackupPage, 'ErrorGettingArcSqlServerInstance', error);
		}
	}

	public async startMigration() {
		const currentConnection = await getSourceConnectionProfile();
		const isOfflineMigration = this._databaseBackup.migrationMode === MigrationMode.OFFLINE;
		const isSqlDbTarget = this.isSqlDbTarget;

		const requestBody: StartDatabaseMigrationRequest = {
			location: this._sqlMigrationService?.location!,
			properties: {
				sourceDatabaseName: '',
				migrationService: this._sqlMigrationService?.id!,
				backupConfiguration: {},
				sourceSqlConnection: {
					dataSource: currentConnection?.serverName!,
					authentication: this._authenticationType,
					userName: this._sqlServerUsername,
					password: this._sqlServerPassword,
					encryptConnection: getEncryptConnectionValue(currentConnection),
					trustServerCertificate: getTrustServerCertificateValue(currentConnection)
				},
				scope: this._targetServerInstance.id,
				offlineConfiguration: {
					offline: isOfflineMigration
				}
			}
		};

		for (let i = 0; i < this._databasesForMigration.length; i++) {
			try {
				if (isSqlDbTarget) {
					const sourceDatabaseName = this._databasesForMigration[i];
					const targetDatabaseInfo = this._sourceTargetMapping.get(sourceDatabaseName);
					const totalTables = targetDatabaseInfo?.sourceTables.size ?? 0;
					// skip databases that don't have tables
					if (totalTables === 0) {
						continue;
					}

					const sourceTables: string[] = [];
					let selectedTables = 0;
					targetDatabaseInfo?.sourceTables.forEach(sourceTableInfo => {
						if (sourceTableInfo.selectedForMigration) {
							selectedTables++;
							sourceTables.push(sourceTableInfo.tableName);
						}
					});

					// skip databases that don't have tables selected
					if (selectedTables === 0 && !targetDatabaseInfo?.enableSchemaMigration) {
						continue;
					}

					const sqlDbTarget = this._targetServerInstance as AzureSqlDatabaseServer;
					requestBody.properties.offlineConfiguration = undefined;
					requestBody.properties.sourceSqlConnection = {
						dataSource: currentConnection?.serverName!,
						authentication: this._authenticationType,
						userName: this._sqlServerUsername,
						password: this._sqlServerPassword,
						encryptConnection: getEncryptConnectionValue(currentConnection),
						trustServerCertificate: getTrustServerCertificateValue(currentConnection)
					};
					requestBody.properties.targetSqlConnection = {
						dataSource: sqlDbTarget.properties.fullyQualifiedDomainName,
						authentication: MigrationSourceAuthenticationType.Sql,
						userName: this._targetUserName,
						password: this._targetPassword,
						// when connecting to a target Azure SQL DB, use true/false
						encryptConnection: true,
						trustServerCertificate: false,
					};

					// Schema + data configuration
					requestBody.properties.sqlSchemaMigrationConfiguration = {
						enableSchemaMigration: targetDatabaseInfo?.enableSchemaMigration ?? false
					};

					requestBody.properties.sqlDataMigrationConfiguration = {
						enableDataMigration: selectedTables > 0
					};

					// send an empty array when 'all' tables are selected for migration
					requestBody.properties.tableList = selectedTables === totalTables
						? []
						: sourceTables;
				} else {
					switch (this._databaseBackup.networkContainerType) {
						case NetworkContainerType.BLOB_CONTAINER:
							requestBody.properties.backupConfiguration = {
								targetLocation: undefined!,
								sourceLocation: {
									fileStorageType: FileStorageType.AzureBlob,
									azureBlob: {
										storageAccountResourceId: this._databaseBackup.blobs[i].storageAccount.id,
										accountKey: this._databaseBackup.blobs[i].storageKey,
										blobContainerName: getBlobContainerNameWithFolder(this._databaseBackup.blobs[i], isOfflineMigration)
									}
								}
							};

							if (isOfflineMigration) {
								requestBody.properties.offlineConfiguration = {
									offline: isOfflineMigration,
									lastBackupName: getLastBackupFileNameWithoutFolder(this._databaseBackup.blobs[i])
								};
							}
							break;
						case NetworkContainerType.NETWORK_SHARE:
							requestBody.properties.backupConfiguration = {
								targetLocation: {
									storageAccountResourceId: this._databaseBackup.networkShares[i].storageAccount.id,
									accountKey: this._databaseBackup.networkShares[i].storageKey,
								},
								sourceLocation: {
									fileStorageType: FileStorageType.FileShare,
									fileShare: {
										path: this._databaseBackup.networkShares[i].networkShareLocation,
										username: this._databaseBackup.networkShares[i].windowsUser,
										password: this._databaseBackup.networkShares[i].password,
									}
								}
							};
							break;
					}
				}

				requestBody.properties.sourceDatabaseName = this._databasesForMigration[i];
				const response = await startDatabaseMigration(
					this._azureAccount,
					this._sqlMigrationServiceSubscription,
					this._sqlMigrationService?.location!,
					this._targetServerInstance,
					this._targetDatabaseNames[i],
					requestBody,
					this._sessionId);

				response.databaseMigration.properties.sourceDatabaseName = this._databasesForMigration[i];
				response.databaseMigration.properties.backupConfiguration = requestBody.properties.backupConfiguration!;
				response.databaseMigration.properties.offlineConfiguration = requestBody.properties.offlineConfiguration!;
				response.databaseMigration.properties.sqlSchemaMigrationConfiguration = requestBody.properties.sqlSchemaMigrationConfiguration!;
				response.databaseMigration.properties.sqlDataMigrationConfiguration = requestBody.properties.sqlDataMigrationConfiguration!;

				let wizardEntryPoint = WizardEntryPoint.Default;
				if (this.resumeAssessment) {
					wizardEntryPoint = WizardEntryPoint.SaveAndClose;
				} else if (this.restartMigration) {
					wizardEntryPoint = WizardEntryPoint.RestartMigration;
				}
				if (response.status === 201 || response.status === 200) {
					sendSqlMigrationActionEvent(
						TelemetryViews.MigrationWizardSummaryPage,
						TelemetryAction.StartMigration,
						{
							'sessionId': this._sessionId,
							'tenantId': this._azureTenant?.id,
							'subscriptionId': this._sqlMigrationServiceSubscription?.id,
							'resourceGroup': this._sqlMigrationServiceResourceGroup?.name,
							'location': this._location.name,
							'targetType': this._targetType,
							'hashedServerName': hashString(this._assessmentApiResponse?.assessmentResult?.name),
							'hashedDatabaseName': hashString(this._databasesForMigration[i]),
							'migrationMode': isOfflineMigration ? 'offline' : 'online',
							'migrationStartTime': new Date().toString(),
							'targetDatabaseName': this._targetDatabaseNames[i],
							'serverName': this._targetServerInstance.name,
							'sqlMigrationServiceId': Buffer.from(this._sqlMigrationService?.id!).toString('base64'),
							'irRegistered': (this._nodeNames?.length > 0).toString(),
							'wizardEntryPoint': wizardEntryPoint,
						},
						{
						});

					void vscode.window.showInformationMessage(
						localize(
							"sql.migration.starting.migration.message",
							'Starting migration for database {0} to {1} - {2}',
							this._databasesForMigration[i],
							this._targetServerInstance.name,
							this._targetDatabaseNames[i]));
				}
			} catch (e) {
				void vscode.window.showErrorMessage(
					localize(
						'sql.migration.starting.migration.error',
						"An error occurred while starting the migration: '{0}'",
						e.message));
				logError(TelemetryViews.MigrationLocalStorage, 'StartMigrationFailed', e);
			}
			finally {
				// kill existing data collection if user start migration
				await this.refreshPerfDataCollection();
				if ((!this.resumeAssessment || this.restartMigration) && this._perfDataCollectionIsCollecting) {
					void this.stopPerfDataCollection();
					void vscode.window.showInformationMessage(
						constants.AZURE_RECOMMENDATION_STOP_POPUP);
				}
			}
		}
	}

	public async saveInfo(serverName: string, currentPage: Page): Promise<void> {
		const saveInfo: SavedInfo = {
			closedPage: currentPage,
			databaseAssessment: [],
			sourceInfrastructureType: null,
			isSqlServerEnabledByArc: null,
			arcResourceAzureAccount: null,
			arcResourceSubscription: null,
			arcResourceLocation: null,
			arcResourceResourceGroup: null,
			arcSqlServer: null,
			databaseList: [],
			databaseInfoList: [],
			migrationTargetType: null,
			azureAccount: null,
			azureTenant: null,
			subscription: null,
			location: null,
			resourceGroup: null,
			targetServerInstance: null,
			migrationMode: null,
			networkContainerType: null,
			networkShares: [],
			blobs: [],
			targetDatabaseNames: [],
			sqlMigrationService: undefined,
			serverAssessment: null,
			xEventsFilesFolderPath: null,
			collectAdhocQueries: null,
			skuRecommendation: null,
			serviceResourceGroup: null,
			serviceSubscription: null,
		};
		switch (currentPage) {
			case Page.Summary:

			case Page.IntegrationRuntime:
				saveInfo.sqlMigrationService = this._sqlMigrationService;
				saveInfo.serviceSubscription = this._sqlMigrationServiceSubscription;
				saveInfo.serviceResourceGroup = this._sqlMigrationServiceResourceGroup;
				saveInfo.migrationMode = this._databaseBackup.migrationMode;
				saveInfo.networkContainerType = this._databaseBackup.networkContainerType;

			case Page.DatabaseBackup:
				saveInfo.networkShares = this._databaseBackup.networkShares;
				saveInfo.blobs = this._databaseBackup.blobs;
				saveInfo.targetDatabaseNames = this._targetDatabaseNames;

			case Page.TargetSelection:
				saveInfo.azureAccount = deepClone(this._azureAccount);
				saveInfo.azureTenant = deepClone(this._azureTenant);
				saveInfo.subscription = this._targetSubscription;
				saveInfo.location = this._location;
				saveInfo.resourceGroup = this._resourceGroup;
				saveInfo.targetServerInstance = this._targetServerInstance;

			case Page.SKURecommendation:
				saveInfo.migrationTargetType = this._targetType;
				saveInfo.databaseList = this._databasesForMigration;
				saveInfo.serverAssessment = this._assessmentResults;
				saveInfo.xEventsFilesFolderPath = this._xEventsFilesFolderPath;

				if (this._skuRecommendationPerformanceDataSource) {
					const skuRecommendation: SkuRecommendationSavedInfo = {
						skuRecommendationPerformanceDataSource: this._skuRecommendationPerformanceDataSource,
						skuRecommendationPerformanceLocation: this._skuRecommendationPerformanceLocation,
						perfDataCollectionStartDate: this._perfDataCollectionStartDate,
						perfDataCollectionStopDate: this._perfDataCollectionStopDate,
						skuTargetPercentile: this._skuTargetPercentile,
						skuScalingFactor: this._skuScalingFactor,
						skuEnablePreview: this._skuEnablePreview,
					};
					saveInfo.skuRecommendation = skuRecommendation;
				}

			case Page.DatabaseSelector:
				saveInfo.sourceInfrastructureType = this._sourceInfrastructureType;
				saveInfo.isSqlServerEnabledByArc = this._isSqlServerEnabledByArc;
				saveInfo.arcResourceAzureAccount = deepClone(this._arcResourceAzureAccount);
				saveInfo.arcResourceSubscription = this._arcResourceSubscription;
				saveInfo.arcResourceLocation = this._arcResourceLocation;
				saveInfo.arcResourceResourceGroup = this._arcResourceResourceGroup;
				saveInfo.arcSqlServer = this._arcSqlServer;
				saveInfo.databaseAssessment = this._databasesForAssessment;
				saveInfo.xEventsFilesFolderPath = this._xEventsFilesFolderPath;
				await this.extensionContext.globalState.update(`${this.mementoString}.${serverName}`, saveInfo);
		}
	}
	public async loadSavedInfo(): Promise<Boolean> {
		try {
			this._targetType = this.savedInfo.migrationTargetType || undefined!;

			this._sourceInfrastructureType = this.savedInfo.sourceInfrastructureType || undefined!;
			this._isSqlServerEnabledByArc = this.savedInfo.isSqlServerEnabledByArc ?? false;
			this._arcResourceAzureAccount = this.savedInfo.arcResourceAzureAccount || undefined!;
			this._arcResourceSubscription = this.savedInfo.arcResourceSubscription || undefined!;
			this._arcResourceLocation = this.savedInfo.arcResourceLocation || undefined!;
			this._arcResourceResourceGroup = this.savedInfo.arcResourceResourceGroup || undefined!;
			this._arcSqlServer = this.savedInfo.arcSqlServer || undefined!;
			this._databasesForAssessment = this.savedInfo.databaseAssessment;
			this._databasesForMigration = this.savedInfo.databaseList;
			this._didUpdateDatabasesForMigration = true;
			this._didDatabaseMappingChange = true;
			this.refreshDatabaseBackupPage = true;

			switch (this._targetType) {
				case MigrationTargetType.SQLMI:
					this._miDbs = this._databasesForMigration;
					break;
				case MigrationTargetType.SQLVM:
					this._vmDbs = this._databasesForMigration;
					break;
				case MigrationTargetType.SQLDB:
					this._sqldbDbs = this._databasesForMigration;
					break;
			}

			this._azureAccount = this.savedInfo.azureAccount || undefined!;
			this._azureTenant = this.savedInfo.azureTenant || undefined!;

			this._targetSubscription = this.savedInfo.subscription || undefined!;
			this._location = this.savedInfo.location || undefined!;
			this._resourceGroup = this.savedInfo.resourceGroup || undefined!;
			this._targetServerInstance = this.savedInfo.targetServerInstance || undefined!;

			this._databaseBackup.migrationMode = this.savedInfo.migrationMode || undefined!;

			this._sourceDatabaseNames = this._databasesForMigration;
			this._targetDatabaseNames = this.savedInfo.targetDatabaseNames;
			this._databaseBackup.networkContainerType = this.savedInfo.networkContainerType ?? NetworkContainerType.BLOB_CONTAINER;
			this._databaseBackup.networkShares = this.savedInfo.networkShares;
			this._databaseBackup.blobs = this.savedInfo.blobs;
			this._databaseBackup.subscription = this.savedInfo.subscription || undefined!;

			this._sqlMigrationService = this.savedInfo.sqlMigrationService;
			this._sqlMigrationServiceSubscription = this.savedInfo.serviceSubscription || undefined!;
			this._sqlMigrationServiceResourceGroup = this.savedInfo.serviceResourceGroup || undefined!;

			this._assessedDatabaseList = this.savedInfo.databaseAssessment ?? [];
			this._databasesForAssessment = this.savedInfo.databaseAssessment ?? [];
			this._xEventsFilesFolderPath = this.savedInfo.xEventsFilesFolderPath ?? '';
			this._collectAdhocQueries = this.savedInfo.collectAdhocQueries ?? false;
			const savedAssessmentResults = this.savedInfo.serverAssessment;
			if (savedAssessmentResults) {
				this._assessmentResults = savedAssessmentResults;
				this._assessedDatabaseList = this.savedInfo.databaseAssessment;
			}

			const savedSkuRecommendation = this.savedInfo.skuRecommendation;
			if (savedSkuRecommendation) {
				this._skuRecommendationPerformanceDataSource = savedSkuRecommendation.skuRecommendationPerformanceDataSource;
				this._skuRecommendationPerformanceLocation = savedSkuRecommendation.skuRecommendationPerformanceLocation;
				this._perfDataCollectionStartDate = savedSkuRecommendation.perfDataCollectionStartDate;
				this._perfDataCollectionStopDate = savedSkuRecommendation.perfDataCollectionStopDate;
				this._skuTargetPercentile = savedSkuRecommendation.skuTargetPercentile;
				this._skuScalingFactor = savedSkuRecommendation.skuScalingFactor;
				this._skuEnablePreview = savedSkuRecommendation.skuEnablePreview;
			}
			return true;
		} catch {
			return false;
		}


	}

	public GetTargetType(): string {
		switch (this._targetType) {
			case MigrationTargetType.SQLMI:
				return constants.LOGIN_MIGRATIONS_MI_TEXT;
			case MigrationTargetType.SQLVM:
				return constants.LOGIN_MIGRATIONS_VM_TEXT;
			case MigrationTargetType.SQLDB:
				return constants.LOGIN_MIGRATIONS_DB_TEXT;
		}
		return "";
	}

	public get isWindowsAuthMigrationSupported(): boolean {
		return this._targetType === MigrationTargetType.SQLMI;
	}

	/**
	 * The function sets the MI target server name
	 */
	private setMiTargetServerName(): void {
		// Public endpoint format : <mi_name>.public.<dns_zone>.database.windows.net
		// Private endpoint format : <mi_name>.<dns-zone>.database.windows.net
		const sqlMi = this._targetServerInstance as SqlManagedInstance;
		const sqlMiName = sqlMi.name;
		const sqlMiPublicEndpointIdentifier = sqlMi.properties.publicDataEndpointEnabled ? ".public" : "";
		const sqlMiDnsZone = sqlMi.properties.dnsZone;
		this._targetServerName = sqlMiName + sqlMiPublicEndpointIdentifier + "." +
			sqlMiDnsZone + "." + this._sqlMiEndpointSuffix;
	}

	public setTargetServerName(): void {
		switch (this._targetType) {
			case MigrationTargetType.SQLMI:
				this.setMiTargetServerName();
				break;
			case MigrationTargetType.SQLDB:
				const sqlDb = this._targetServerInstance as AzureSqlDatabaseServer;
				this._targetServerName = sqlDb.properties.fullyQualifiedDomainName;
				break;
			case MigrationTargetType.SQLVM:
				// For sqlvm, we need to use ip address from the network interface to connect to the server
				const sqlVm = this._targetServerInstance as SqlVMServer;
				const networkInterfaces = Array.from(sqlVm.networkInterfaces.values());
				this._targetServerName = NetworkInterfaceModel.getIpAddress(networkInterfaces);
				break;
		}
	}

	public get targetServerName(): string {
		// If the target server name is not already set, return it
		if (!this._targetServerName) {
			this.setTargetServerName();
		}

		return this._targetServerName;
	}
}

export interface ServerAssessment {
	issues: contracts.SqlMigrationAssessmentResultItem[];
	databaseAssessments: {
		name: string;
		issues: contracts.SqlMigrationAssessmentResultItem[];
		errors?: contracts.ErrorModel[];
	}[];
	errors?: contracts.ErrorModel[];
	assessmentError?: Error;
}

export interface SkuRecommendation {
	recommendations?: contracts.SkuRecommendationResult;
	recommendationError?: Error;
}

export interface ArmTemplate {
	templates?: string[];
	generateTemplateError?: Error;
}

export interface OperationResult<T> {
	success: boolean;
	result: T;
	errors: string[];
}<|MERGE_RESOLUTION|>--- conflicted
+++ resolved
@@ -532,32 +532,6 @@
 		return this._armTemplateResult;
 	}
 
-<<<<<<< HEAD
-	public async getFullInstanceName() {
-		let fullInstanceName: string;
-
-		// execute a query against the source to get the correct instance name
-		const connectionProfile = await getSourceConnectionProfile();
-		const connectionUri = await getSourceConnectionUri();
-		const queryProvider = azdata.dataprotocol.getProvider<azdata.QueryProvider>(connectionProfile.providerId, azdata.DataProviderType.QueryProvider);
-		const queryString = 'SELECT SERVERPROPERTY(\'ServerName\');';
-		const queryResult = await queryProvider.runQueryAndReturn(connectionUri, queryString);
-
-		if (queryResult.rowCount > 0) {
-			fullInstanceName = queryResult.rows[0][0].displayValue;
-		} else {
-			// get the instance name from connection info in case querying for the instance name doesn't work for whatever reason
-			const serverInfo = await getSourceConnectionServerInfo();
-			const machineName = (<any>serverInfo)['machineName'];				// contains the correct machine name but not necessarily the correct instance name
-			const instanceName = connectionProfile.serverName;					// contains the correct instance name but not necessarily the correct machine name
-
-			if (instanceName.includes('\\')) {
-				fullInstanceName = machineName + '\\' + instanceName.substring(instanceName.indexOf('\\') + 1);
-			} else {
-				fullInstanceName = machineName;
-			}
-		}
-=======
 	public async getFullArcInstanceName() {
 		let fullInstanceName: string;
 		const connectionProfile = await getSourceConnectionProfile();
@@ -571,30 +545,35 @@
 			fullInstanceName = machineName;
 		}
 
->>>>>>> 71a3e9a2
-		return fullInstanceName;
-	}
-
-	public async getFullArcInstanceName() {
-		let fullInstanceName: string;
-		const connectionProfile = await getSourceConnectionProfile();
-		const serverInfo = await getSourceConnectionServerInfo();
-		const machineName = (<any>serverInfo)['machineName'];				// contains the correct machine name but not necessarily the correct instance name
-		const instanceName = connectionProfile.serverName;					// contains the correct instance name but not necessarily the correct machine name
-
-		if (instanceName.includes('\\')) {
-			fullInstanceName = machineName + '_' + instanceName.substring(instanceName.indexOf('\\') + 1);
-		} else {
-			fullInstanceName = machineName;
-		}
-
 		return fullInstanceName;
 	}
 
 
 	public async getSkuRecommendations(): Promise<SkuRecommendation> {
 		try {
-			const fullInstanceName = await this.getFullInstanceName();
+			let fullInstanceName: string;
+
+			// execute a query against the source to get the correct instance name
+			const connectionProfile = await getSourceConnectionProfile();
+			const connectionUri = await getSourceConnectionUri();
+			const queryProvider = azdata.dataprotocol.getProvider<azdata.QueryProvider>(connectionProfile.providerId, azdata.DataProviderType.QueryProvider);
+			const queryString = 'SELECT SERVERPROPERTY(\'ServerName\');';
+			const queryResult = await queryProvider.runQueryAndReturn(connectionUri, queryString);
+
+			if (queryResult.rowCount > 0) {
+				fullInstanceName = queryResult.rows[0][0].displayValue;
+			} else {
+				// get the instance name from connection info in case querying for the instance name doesn't work for whatever reason
+				const serverInfo = await getSourceConnectionServerInfo();
+				const machineName = (<any>serverInfo)['machineName'];				// contains the correct machine name but not necessarily the correct instance name
+				const instanceName = connectionProfile.serverName;					// contains the correct instance name but not necessarily the correct machine name
+
+				if (instanceName.includes('\\')) {
+					fullInstanceName = machineName + '\\' + instanceName.substring(instanceName.indexOf('\\') + 1);
+				} else {
+					fullInstanceName = machineName;
+				}
+			}
 
 			const response = (await this.migrationService.getSkuRecommendations(
 				this._skuRecommendationPerformanceLocation,
@@ -1158,71 +1137,6 @@
 		return opResult;
 	}
 
-	public async registerArcResourceProvider() {
-		try {
-<<<<<<< HEAD
-			const responseStatus = await registerArcResourceProvider(
-				this._arcResourceAzureAccount,
-				this._arcResourceSubscription,
-			);
-			this._arcRpRegistrationStatus = responseStatus;
-		} catch (error) {
-			if (error.message && error.message.includes("403")) {
-				this._arcRpRegistrationStatus = forbiddenStatusCode;
-			}
-			logError(TelemetryViews.DatabaseBackupPage, 'ErrorRegisteringArcResourceProvider', error);
-		}
-=======
-			return await registerArcResourceProvider(
-				this._arcResourceAzureAccount,
-				this._arcResourceSubscription,
-			);
-		} catch (error) {
-			logError(TelemetryViews.DatabaseBackupPage, 'ErrorRegisteringArcResourceProvider', error);
-		}
-		return;
->>>>>>> 71a3e9a2
-	}
-
-	public async createOrUpdateArcSqlServerInstance(fullInstanceName: string) {
-		try {
-			const serverInfo = await getSourceConnectionServerInfo();
-
-			const requestBody: ArcSqlServerInstanceRequest = {
-				location: this._arcResourceLocation.name,
-				properties: {
-					hostType: constants.SourceInfrastructureTypeLookup[this._sourceInfrastructureType],
-					version: getSqlServerName(serverInfo.serverMajorVersion ?? 0),
-					edition: getSqlServerEdition(serverInfo.serverEdition),
-				}
-			}
-
-			const response = await createOrUpdateMigrationArcSqlServerInstance(
-				this._arcResourceAzureAccount,
-				this._arcResourceSubscription,
-				this._arcResourceResourceGroup,
-				fullInstanceName,
-				requestBody
-			);
-			this._arcSqlServer = response.arcSqlServer;
-		} catch (error) {
-			logError(TelemetryViews.DatabaseBackupPage, 'ErrorCreatingOrUpdatingArcSqlServerInstance', error);
-		}
-	}
-
-	public async getArcSqlServerInstance(fullInstanceName: string): Promise<GetOrCreateMigrationArcSqlServerInstanceResponse | void> {
-		try {
-			return await getMigrationArcSqlServerInstance(
-				this._arcResourceAzureAccount,
-				this._arcResourceSubscription,
-				this._arcResourceResourceGroup,
-				fullInstanceName,
-			);
-		} catch (error) {
-			logError(TelemetryViews.DatabaseBackupPage, 'ErrorGettingArcSqlServerInstance', error);
-		}
-	}
-
 	public async startMigration() {
 		const currentConnection = await getSourceConnectionProfile();
 		const isOfflineMigration = this._databaseBackup.migrationMode === MigrationMode.OFFLINE;
