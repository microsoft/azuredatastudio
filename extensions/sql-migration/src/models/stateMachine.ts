/*---------------------------------------------------------------------------------------------
 *  Copyright (c) Microsoft Corporation. All rights reserved.
 *  Licensed under the Source EULA. See License.txt in the project root for license information.
 *--------------------------------------------------------------------------------------------*/

import * as azdata from 'azdata';
import { azureResource } from 'azureResource';
import * as azurecore from 'azurecore';
import * as vscode from 'vscode';
import * as mssql from '../../../mssql';
import { getAvailableManagedInstanceProducts, getAvailableStorageAccounts, getBlobContainers, getFileShares, getSqlMigrationServices, getSubscriptions, SqlMigrationService, SqlManagedInstance, startDatabaseMigration, StartDatabaseMigrationRequest, StorageAccount, getAvailableSqlVMs, SqlVMServer, getLocations, getResourceGroups, getLocationDisplayName, getSqlManagedInstanceDatabases, getBlobs } from '../api/azure';
import { SKURecommendations } from './externalContract';
import * as constants from '../constants/strings';
import { MigrationLocalStorage } from './migrationLocalStorage';
import * as nls from 'vscode-nls';
import { v4 as uuidv4 } from 'uuid';
import { sendSqlMigrationActionEvent, TelemetryAction, TelemetryViews } from '../telemtery';
import { hashString, deepClone, SupportedAutoRefreshIntervals } from '../api/utils';
import { SKURecommendationPage } from '../wizard/skuRecommendationPage';
const localize = nls.loadMessageBundle();

export enum State {
	INIT,
	COLLECTING_SOURCE_INFO,
	COLLECTION_SOURCE_INFO_ERROR,
	TARGET_SELECTION,
	TARGET_SELECTION_ERROR,
	AZURE_SERVER_SELECTION,
	AZURE_SERVER_SELECTION_ERROR,
	AZURE_DB_BACKUP,
	AZURE_DB_BACKUP_ERROR,
	MIGRATION_AGENT_CREATION,
	MIGRATION_AGENT_SELECTION,
	MIGRATION_AGENT_ERROR,
	MIGRATION_START,
	NO_AZURE_SERVER,
	EXIT,
}

export enum MigrationTargetType {
	SQLVM = 'AzureSqlVirtualMachine',
	SQLMI = 'AzureSqlManagedInstance',
	SQLDB = 'AzureSqlDatabase'
}

export enum MigrationSourceAuthenticationType {
	Integrated = 'WindowsAuthentication',
	Sql = 'SqlAuthentication'
}

export enum MigrationMode {
	ONLINE,
	OFFLINE
}

export enum NetworkContainerType {
	FILE_SHARE,
	BLOB_CONTAINER,
	NETWORK_SHARE
}

export enum Page {
	DatabaseSelector,
	SKURecommendation,
	TargetSelection,
	MigrationMode,
	DatabaseBackup,
	IntegrationRuntime,
	Summary
}

export enum WizardEntryPoint {
	Default = 'Default',
	SaveAndClose = 'SaveAndClose',
	RetryMigration = 'RetryMigration',
}

export enum PerformanceDataSourceOptions {
	CollectData = 'CollectData',
	OpenExisting = 'OpenExisting',
}
export interface DatabaseBackupModel {
	migrationMode: MigrationMode;
	networkContainerType: NetworkContainerType;
	networkShares: NetworkShare[];
	subscription: azureResource.AzureResourceSubscription;
	blobs: Blob[];
}

export interface NetworkShare {
	networkShareLocation: string;
	windowsUser: string;
	password: string;
	resourceGroup: azureResource.AzureResourceResourceGroup;
	storageAccount: StorageAccount;
	storageKey: string;
}

export interface Blob {
	resourceGroup: azureResource.AzureResourceResourceGroup;
	storageAccount: StorageAccount;
	blobContainer: azureResource.BlobContainer;
	storageKey: string;
	lastBackupFile?: string; // _todo: does it make sense to store the last backup file here?
}

export interface Model {
	readonly sourceConnectionId: string;
	readonly currentState: State;
	gatheringInformationError: string | undefined;
	skuRecommendations: SKURecommendations | undefined;
	_azureAccount: azdata.Account | undefined;
	_databaseBackup: DatabaseBackupModel | undefined;
}

export interface StateChangeEvent {
	oldState: State;
	newState: State;
}

export interface SavedInfo {
	closedPage: number;
	serverAssessment: ServerAssessment | null;
	azureAccount: azdata.Account | null;
	azureTenant: azurecore.Tenant | null;
	selectedDatabases: azdata.DeclarativeTableCellValue[][];
	migrationTargetType: MigrationTargetType | null;
	migrationDatabases: azdata.DeclarativeTableCellValue[][];
	databaseList: string[];
	subscription: azureResource.AzureResourceSubscription | null;
	location: azureResource.AzureLocation | null;
	resourceGroup: azureResource.AzureResourceResourceGroup | null;
	targetServerInstance: azureResource.AzureSqlManagedInstance | SqlVMServer | null;
	migrationMode: MigrationMode | null;
	databaseAssessment: string[] | null;
	networkContainerType: NetworkContainerType | null;
	networkShares: NetworkShare[];
	targetSubscription: azureResource.AzureResourceSubscription | null;
	blobs: Blob[];
	targetDatabaseNames: string[];
	migrationServiceId: string | null;
	skuRecommendationPerformanceDataSource: PerformanceDataSourceOptions | null;
	skuRecommendationPerformanceLocation: string | null;
	perfDataCollectionStartDate: Date | undefined;
	perfDataCollectionStopDate: Date | undefined;
}


export class MigrationStateModel implements Model, vscode.Disposable {
	public _azureAccounts!: azdata.Account[];
	public _azureAccount!: azdata.Account;
	public _accountTenants!: azurecore.Tenant[];
	public _azureTenant!: azurecore.Tenant;

	public _connecionProfile!: azdata.connection.ConnectionProfile;
	public _authenticationType!: MigrationSourceAuthenticationType;
	public _sqlServerUsername!: string;
	public _sqlServerPassword!: string;
	public _databaseAssessment!: string[];

	public _subscriptions!: azureResource.AzureResourceSubscription[];

	public _targetSubscription!: azureResource.AzureResourceSubscription;
	public _locations!: azureResource.AzureLocation[];
	public _location!: azureResource.AzureLocation;
	public _resourceGroups!: azureResource.AzureResourceResourceGroup[];
	public _resourceGroup!: azureResource.AzureResourceResourceGroup;
	public _targetManagedInstances!: SqlManagedInstance[];
	public _targetSqlVirtualMachines!: SqlVMServer[];
	public _targetServerInstance!: SqlManagedInstance | SqlVMServer;
	public _databaseBackup!: DatabaseBackupModel;
	public _migrationDbs: string[] = [];
	public _storageAccounts!: StorageAccount[];
	public _fileShares!: azureResource.FileShare[];
	public _blobContainers!: azureResource.BlobContainer[];
	public _lastFileNames!: azureResource.Blob[];
	public _targetDatabaseNames!: string[];

	public _sqlMigrationServiceResourceGroup!: string;
	public _sqlMigrationService!: SqlMigrationService | undefined;
	public _sqlMigrationServices!: SqlMigrationService[];
	public _nodeNames!: string[];

	private _stateChangeEventEmitter = new vscode.EventEmitter<StateChangeEvent>();
	private _currentState: State;
	private _gatheringInformationError: string | undefined;

	private _skuRecommendations: SKURecommendations | undefined;		// TO-DO: old, can this be removed?
	public _assessmentResults!: ServerAssessment;
	public _runAssessments: boolean = true;
	private _assessmentApiResponse!: mssql.AssessmentResult;
	public mementoString: string;

	public _skuRecommendationResults!: SkuRecommendation;
	public _skuRecommendationPerformanceDataSource!: PerformanceDataSourceOptions;
	private _skuRecommendationApiResponse!: mssql.SkuRecommendationResult;
	public _skuRecommendationPerformanceLocation!: string;
	private _startPerfDataCollectionApiResponse!: mssql.StartPerfDataCollectionResult;
	private _stopPerfDataCollectionApiResponse!: mssql.StopPerfDataCollectionResult;
	private _refreshPerfDataCollectionApiResponse!: mssql.RefreshPerfDataCollectionResult;
	public _perfDataCollectionStartDate!: Date | undefined;
	public _perfDataCollectionStopDate!: Date | undefined;
	public _perfDataCollectionLastRefreshedDate!: Date;
	public _perfDataCollectionMessages!: string[];
	public _perfDataCollectionErrors!: string[];

	public refreshPerfDataCollectionFrequency: SupportedAutoRefreshIntervals = 30000;		// TO-DO: update value
	private _autoRefreshPerfDataCollectionHandle!: NodeJS.Timeout;
	public refreshGetSkuRecommendationFrequency: SupportedAutoRefreshIntervals = 60000;	// TO-DO: update value
	private _autoRefreshGetSkuRecommendationHandle!: NodeJS.Timeout;

	public _skuScalingFactor!: number;
	public _skuTargetPercentile!: number;
	public _skuEnablePreview!: boolean;

	public _vmDbs: string[] = [];
	public _miDbs: string[] = [];
	public _targetType!: MigrationTargetType;
	public refreshDatabaseBackupPage!: boolean;

	public _databaseSelection!: azdata.DeclarativeTableCellValue[][];
	public retryMigration!: boolean;
	public resumeAssessment!: boolean;
	public savedInfo!: SavedInfo;
	public closedPage!: number;
	public _sessionId: string = uuidv4();

	public excludeDbs: string[] = [
		'master',
		'tempdb',
		'msdb',
		'model'
	];
	public serverName!: string;
	public databaseSelectorTableValues!: azdata.DeclarativeTableCellValue[][];

	constructor(
		public extensionContext: vscode.ExtensionContext,
		private readonly _sourceConnectionId: string,
		public readonly migrationService: mssql.ISqlMigrationService
	) {
		this._currentState = State.INIT;
		this._databaseBackup = {} as DatabaseBackupModel;
		this._databaseBackup.networkShares = [];
		this._databaseBackup.blobs = [];
		this.mementoString = 'sqlMigration.assessmentResults';

		this._skuScalingFactor = 100;
		this._skuTargetPercentile = 95;
		this._skuEnablePreview = true;
	}

	public get sourceConnectionId(): string {
		return this._sourceConnectionId;
	}

	public get currentState(): State {
		return this._currentState;
	}

	public set currentState(newState: State) {
		const oldState = this.currentState;
		this._currentState = newState;
		this._stateChangeEventEmitter.fire({ oldState, newState: this.currentState });
	}
	public async getDatabases(): Promise<string[]> {
		let temp = await azdata.connection.listDatabases(this.sourceConnectionId);
		let finalResult = temp.filter((name) => !this.excludeDbs.includes(name));
		return finalResult;
	}

	public async getDatabaseAssessments(targetType: MigrationTargetType): Promise<ServerAssessment> {
		const ownerUri = await azdata.connection.getUriForConnection(this.sourceConnectionId);
		try {
			const response = (await this.migrationService.getAssessments(ownerUri, this._databaseAssessment))!;
			this._assessmentApiResponse = response;
			if (response?.assessmentResult) {
				response.assessmentResult.items = response.assessmentResult.items?.filter(
					issue => issue.appliesToMigrationTargetPlatform === targetType);

				response.assessmentResult.databases?.forEach(
					database => database.items = database.items?.filter(
						issue => issue.appliesToMigrationTargetPlatform === targetType));
				this._assessmentResults = {
					issues: this._assessmentApiResponse?.assessmentResult?.items || [],
					databaseAssessments: this._assessmentApiResponse?.assessmentResult?.databases?.map(d => {
						return {
							name: d.name,
							issues: d.items,
							errors: d.errors,
						};
					}) ?? [],
					errors: this._assessmentApiResponse?.errors ?? []
				};
			} else {
				this._assessmentResults = {
					issues: [],
					databaseAssessments: this._databaseAssessment?.map(database => {
						return {
							name: database,
							issues: [],
							errors: []
						};
					}) ?? [],
					errors: response?.errors ?? [],
				};
			}

		} catch (error) {
			this._assessmentResults = {
				issues: [],
				databaseAssessments: this._databaseAssessment?.map(database => {
					return {
						name: database,
						issues: [],
						errors: []
					};
				}) ?? [],
				errors: [],
				assessmentError: error
			};
		}

		// Generating all the telemetry asynchronously as we don't need to block the user for it.
		this.generateAssessmentTelemetry().catch(e => console.error(e));
		return this._assessmentResults;
	}

	public async getSkuRecommendations(
		dataFolder: string,
		perfQueryIntervalInSec: number,
		targetPlatforms: MigrationTargetType[],
		targetPercentile: number,
		scalingFactor: number,
		startTime: string,
		endTime: string,
		includePreviewSkus: boolean,
		databaseAllowList: string[]): Promise<SkuRecommendation> {
		try {
			const serverInfo = await azdata.connection.getServerInfo(this.sourceConnectionId);
			const machineName = (<any>serverInfo)['machineName'];		// get actual machine name instead of whatever the user entered as the server name (e.g. DESKTOP-xxx instead of localhost)

			const response = (await this.migrationService.getSkuRecommendations(
				dataFolder,
				perfQueryIntervalInSec,
				targetPlatforms.map(p => p.toString()),
				machineName,
				targetPercentile,
				scalingFactor,
				startTime,
				endTime,
				includePreviewSkus,
				databaseAllowList))!;
			this._skuRecommendationApiResponse = response;

			console.log('sqlinstancerequirements: ');
			console.log(this._skuRecommendationApiResponse.instanceRequirements);

			if (response?.sqlDbRecommendationResults || response?.sqlMiRecommendationResults || response?.sqlVmRecommendationResults) {
				this._skuRecommendationResults = {
					recommendations: {
						sqlDbRecommendationResults: response?.sqlDbRecommendationResults ?? [],
						sqlMiRecommendationResults: response?.sqlMiRecommendationResults ?? [],
						sqlVmRecommendationResults: response?.sqlVmRecommendationResults ?? [],
						instanceRequirements: response?.instanceRequirements
					},
					// recommendationError:
				};
			} else {
				this._skuRecommendationResults = {
					recommendations: {
						sqlDbRecommendationResults: [],
						sqlMiRecommendationResults: [],
						sqlVmRecommendationResults: [],
						instanceRequirements: response?.instanceRequirements
					},
					// recommendationError:
				};
			}

		} catch (error) {
			console.log('error:');
			console.log(error);

			this._skuRecommendationResults = {
				recommendations: {
					sqlDbRecommendationResults: this._skuRecommendationApiResponse?.sqlDbRecommendationResults ?? [],
					sqlMiRecommendationResults: this._skuRecommendationApiResponse?.sqlMiRecommendationResults ?? [],
					sqlVmRecommendationResults: this._skuRecommendationApiResponse?.sqlVmRecommendationResults ?? [],
					instanceRequirements: this._skuRecommendationApiResponse?.instanceRequirements
				},
				recommendationError: error
			};
		}

		// this.generateAssessmentTelemetry().catch(e => console.error(e));
		return this._skuRecommendationResults;
	}

	public async startPerfDataCollection(
		dataFolder: string,
		perfQueryIntervalInSec: number,
		staticQueryIntervalInSec: number,
		numberOfIterations: number,
		page: SKURecommendationPage): Promise<boolean> {
		try {
			console.log('stateMachine.startPerfDataCollection starting');

			const ownerUri = await azdata.connection.getUriForConnection(this.sourceConnectionId);
			const response = await this.migrationService.startPerfDataCollection(ownerUri, dataFolder, perfQueryIntervalInSec, staticQueryIntervalInSec, numberOfIterations);
			console.log('date: ' + response?.dateTimeStarted.toString());

			this._startPerfDataCollectionApiResponse = response!;
			this._perfDataCollectionStartDate = this._startPerfDataCollectionApiResponse.dateTimeStarted;
			this._perfDataCollectionStopDate = undefined;

			void vscode.window.showInformationMessage(constants.AZURE_RECOMMENDATION_START_POPUP);

			const classVariable = this;
			console.log('starting auto refresh for perf collection status update with interval ' + this.refreshPerfDataCollectionFrequency);
			clearInterval(this._autoRefreshPerfDataCollectionHandle);
			if (this.refreshPerfDataCollectionFrequency !== -1) {
				this._autoRefreshPerfDataCollectionHandle = setInterval(async function () {
					await classVariable.refreshPerfDataCollection();
<<<<<<< HEAD

					if (await classVariable.isWaitingForFirstTimeRefresh()) {
						await page.refreshSkuRecommendationComponents();	// update timer
					}
=======
					// await page.refreshDataCollectionTimerStatus();				// update timer
>>>>>>> 854e90b7
				}, this.refreshPerfDataCollectionFrequency);
			}

			console.log('starting one-time timer for get SKU recommendation with interval ' + this.refreshGetSkuRecommendationFrequency);
			clearTimeout(this._autoRefreshGetSkuRecommendationHandle);
			if (this.refreshGetSkuRecommendationFrequency !== -1) {
				this._autoRefreshGetSkuRecommendationHandle = setTimeout(async function () {
					const perfQueryIntervalInSec = 30;
					const targetPlatforms = [MigrationTargetType.SQLDB, MigrationTargetType.SQLMI, MigrationTargetType.SQLVM];
					const startTime = '1900-01-01 00:00:00';
					const endTime = '2200-01-01 00:00:00';

					// to-do: change text to "Loading..."
					await page.startCardLoading();
					await classVariable.getSkuRecommendations(
						classVariable._skuRecommendationPerformanceLocation,
						perfQueryIntervalInSec,
						targetPlatforms,
						classVariable._skuTargetPercentile,
						classVariable._skuScalingFactor,
						startTime,
						endTime,
						classVariable._skuEnablePreview,
						classVariable._databaseAssessment);
					await page.refreshSkuRecommendationComponents();
				}, this.refreshGetSkuRecommendationFrequency);
			}
		}
		catch (error) {
			console.log('error:');
			console.log(error);
		}

		return true;
	}

	public async stopPerfDataCollection(): Promise<boolean> {
		try {
			const response = await this.migrationService.stopPerfDataCollection();
			void vscode.window.showInformationMessage(constants.AZURE_RECOMMENDATION_STOP_POPUP);

			console.log('date: ' + response?.dateTimeStopped.toString());

			this._stopPerfDataCollectionApiResponse = response!;
			this._perfDataCollectionStopDate = this._stopPerfDataCollectionApiResponse.dateTimeStopped;

			console.log('stopping auto refreshs');
			clearInterval(this._autoRefreshPerfDataCollectionHandle);
			clearInterval(this._autoRefreshGetSkuRecommendationHandle);
		}
		catch (error) {
			console.log('error:');
			console.log(error);
		}

		return true;
	}

	public async refreshPerfDataCollection(): Promise<boolean> {
		try {
			const response = await this.migrationService.refreshPerfDataCollection(this._perfDataCollectionLastRefreshedDate);
			console.log('date: ' + response?.refreshTime.toString());
			console.log('messages: ');
			console.log(response?.messages);
			console.log('errors: ');
			console.log(response?.errors);

			this._refreshPerfDataCollectionApiResponse = response!;
			this._perfDataCollectionLastRefreshedDate = this._refreshPerfDataCollectionApiResponse.refreshTime;
			this._perfDataCollectionMessages = this._refreshPerfDataCollectionApiResponse.messages;
			this._perfDataCollectionErrors = this._refreshPerfDataCollectionApiResponse.errors;

			if (this._perfDataCollectionErrors?.length > 0) {
				void vscode.window.showInformationMessage(constants.PERF_DATA_COLLECTION_ERROR(this._assessmentApiResponse?.assessmentResult?.name, this._perfDataCollectionErrors));
			}
		}
		catch (error) {
			console.log('error:');
			console.log(error);
		}

		return true;
	}

<<<<<<< HEAD
	public async isWaitingForFirstTimeRefresh(): Promise<boolean> {
		const elapsedTimeInMins = Math.abs(new Date().getTime() - new Date(this._perfDataCollectionStartDate).getTime()) / 60000;
		const skuRecAutoRefreshTimeInMins = this.refreshGetSkuRecommendationFrequency / 60000;

		return elapsedTimeInMins < skuRecAutoRefreshTimeInMins;
=======
	public performanceCollectionNotStarted(): boolean {
		if (!this._perfDataCollectionStartDate
			&& !this._perfDataCollectionStopDate) {
			return true;
		}
		return false;
	}

	public performanceCollectionInProgress(): boolean {
		if (this._perfDataCollectionStartDate
			&& !this._perfDataCollectionStopDate) {
			return true;
		}
		return false;
	}

	public performanceCollectionStopped(): boolean {
		if (this._perfDataCollectionStartDate
			&& this._perfDataCollectionStopDate) {
			return true;
		}
		return false;
>>>>>>> 854e90b7
	}

	private async generateAssessmentTelemetry(): Promise<void> {
		try {

			let serverIssues = this._assessmentResults?.issues.map(i => {
				return {
					ruleId: i.ruleId,
					count: i.impactedObjects.length
				};
			});

			const serverAssessmentErrorsMap: Map<number, number> = new Map();
			this._assessmentApiResponse?.assessmentResult?.errors?.forEach(e => {
				serverAssessmentErrorsMap.set(e.errorId, serverAssessmentErrorsMap.get(e.errorId) ?? 0 + 1);
			});

			let serverErrors: { errorId: number, count: number }[] = [];
			serverAssessmentErrorsMap.forEach((v, k) => {
				serverErrors.push(
					{
						errorId: k,
						count: v
					}
				);
			});

			const startTime = new Date(this._assessmentApiResponse?.startTime);
			const endTime = new Date(this._assessmentApiResponse?.endedTime);

			sendSqlMigrationActionEvent(
				TelemetryViews.MigrationWizardTargetSelectionPage,
				TelemetryAction.ServerAssessment,
				{
					'sessionId': this._sessionId,
					'tenantId': this._azureAccount.properties.tenants[0].id,
					'subscriptionId': this._targetSubscription?.id,
					'resourceGroup': this._resourceGroup?.name,
					'hashedServerName': hashString(this._assessmentApiResponse?.assessmentResult?.name),
					'startTime': startTime.toString(),
					'endTime': endTime.toString(),
					'serverVersion': this._assessmentApiResponse?.assessmentResult?.serverVersion,
					'serverEdition': this._assessmentApiResponse?.assessmentResult?.serverEdition,
					'platform': this._assessmentApiResponse?.assessmentResult?.serverHostPlatform,
					'engineEdition': this._assessmentApiResponse?.assessmentResult?.serverEngineEdition,
					'serverIssues': JSON.stringify(serverIssues),
					'serverErrors': JSON.stringify(serverErrors),
				},
				{
					'issuesCount': this._assessmentResults?.issues.length,
					'warningsCount': this._assessmentResults?.databaseAssessments.reduce((count, d) => count + d.issues.length, 0),
					'durationInMilliseconds': endTime.getTime() - startTime.getTime(),
					'databaseCount': this._assessmentResults?.databaseAssessments.length,
					'serverHostCpuCount': this._assessmentApiResponse?.assessmentResult?.cpuCoreCount,
					'serverHostPhysicalMemoryInBytes': this._assessmentApiResponse?.assessmentResult?.physicalServerMemory,
					'serverDatabases': this._assessmentApiResponse?.assessmentResult?.numberOfUserDatabases,
					'serverDatabasesReadyForMigration': this._assessmentApiResponse?.assessmentResult?.sqlManagedInstanceTargetReadiness?.numberOfDatabasesReadyForMigration,
					'offlineDatabases': this._assessmentApiResponse?.assessmentResult?.sqlManagedInstanceTargetReadiness?.numberOfNonOnlineDatabases,
				}
			);

			const databaseWarningsMap: Map<string, number> = new Map();
			const databaseErrorsMap: Map<number, number> = new Map();

			this._assessmentApiResponse?.assessmentResult?.databases.forEach(d => {

				sendSqlMigrationActionEvent(
					TelemetryViews.MigrationWizardTargetSelectionPage,
					TelemetryAction.DatabaseAssessment,
					{
						'sessionId': this._sessionId,
						'subscriptionId': this._targetSubscription?.id,
						'resourceGroup': this._resourceGroup?.name,
						'hashedDatabaseName': hashString(d.name),
						'compatibilityLevel': d.compatibilityLevel
					},
					{
						'warningsCount': d.items.length,
						'errorsCount': d.errors.length,
						'assessmentTimeMs': d.assessmentTimeInMilliseconds,
						'numberOfBlockerIssues': d.sqlManagedInstanceTargetReadiness.numOfBlockerIssues,
						'databaseSizeInMb': d.databaseSize
					}
				);

				d.items.forEach(i => {
					databaseWarningsMap.set(i.ruleId, databaseWarningsMap.get(i.ruleId) ?? 0 + i.impactedObjects.length);
				});

				d.errors.forEach(e => {
					databaseErrorsMap.set(e.errorId, databaseErrorsMap.get(e.errorId) ?? 0 + 1);
				});

			});

			let databaseWarnings: { warningId: string, count: number }[] = [];

			databaseWarningsMap.forEach((v, k) => {
				databaseWarnings.push({
					warningId: k,
					count: v
				});
			});

			sendSqlMigrationActionEvent(
				TelemetryViews.MigrationWizardTargetSelectionPage,
				TelemetryAction.DatabaseAssessmentWarning,
				{
					'sessionId': this._sessionId,
					'subscriptionId': this._targetSubscription?.id,
					'resourceGroup': this._resourceGroup?.name,
					'warnings': JSON.stringify(databaseWarnings)
				},
				{}
			);

			let databaseErrors: { errorId: number, count: number }[] = [];
			databaseErrorsMap.forEach((v, k) => {
				databaseErrors.push({
					errorId: k,
					count: v
				});
			});

			sendSqlMigrationActionEvent(
				TelemetryViews.MigrationWizardTargetSelectionPage,
				TelemetryAction.DatabaseAssessmentError,
				{
					'sessionId': this._sessionId,
					'subscriptionId': this._targetSubscription?.id,
					'resourceGroup': this._resourceGroup?.name,
					'errors': JSON.stringify(databaseErrors)
				},
				{}
			);

		} catch (e) {
			console.log(e);
		}
	}

	public get gatheringInformationError(): string | undefined {
		return this._gatheringInformationError;
	}

	public set gatheringInformationError(error: string | undefined) {
		this._gatheringInformationError = error;
	}

	public get skuRecommendations(): SKURecommendations | undefined {
		return this._skuRecommendations;
	}

	public set skuRecommendations(recommendations: SKURecommendations | undefined) {
		this._skuRecommendations = recommendations;
	}

	public get stateChangeEvent(): vscode.Event<StateChangeEvent> {
		return this._stateChangeEventEmitter.event;
	}

	dispose() {
		this._stateChangeEventEmitter.dispose();
	}

	public getExtensionPath(): string {
		return this.extensionContext.extensionPath;
	}

	public async getAccountValues(): Promise<azdata.CategoryValue[]> {
		let accountValues: azdata.CategoryValue[] = [];
		try {
			this._azureAccounts = await azdata.accounts.getAllAccounts();
			if (this._azureAccounts.length === 0) {
				accountValues = [{
					displayName: constants.ACCOUNT_SELECTION_PAGE_NO_LINKED_ACCOUNTS_ERROR,
					name: ''
				}];
			}
			accountValues = this._azureAccounts.map((account): azdata.CategoryValue => {
				return {
					displayName: account.displayInfo.displayName,
					name: account.displayInfo.userId
				};
			});
		} catch (e) {
			console.log(e);
			accountValues = [{
				displayName: constants.ACCOUNT_SELECTION_PAGE_NO_LINKED_ACCOUNTS_ERROR,
				name: ''
			}];
		}
		return accountValues;
	}

	public getAccount(index: number): azdata.Account {
		return this._azureAccounts[index];
	}

	public getTenantValues(): azdata.CategoryValue[] {
		return this._accountTenants.map(tenant => {
			return {
				displayName: tenant.displayName,
				name: tenant.id
			};
		});
	}

	public getTenant(index: number): azurecore.Tenant {
		return this._accountTenants[index];
	}

	public async getSourceConnectionProfile(): Promise<azdata.connection.ConnectionProfile> {
		const sqlConnections = await azdata.connection.getConnections();
		return sqlConnections.find((value) => {
			if (value.connectionId === this.sourceConnectionId) {
				return true;
			} else {
				return false;
			}
		})!;
	}

	public async getSubscriptionsDropdownValues(): Promise<azdata.CategoryValue[]> {
		let subscriptionsValues: azdata.CategoryValue[] = [];
		try {
			if (!this._subscriptions) {
				this._subscriptions = await getSubscriptions(this._azureAccount);
			}
			this._subscriptions.forEach((subscription) => {
				subscriptionsValues.push({
					name: subscription.id,
					displayName: `${subscription.name} - ${subscription.id}`
				});
			});

			if (subscriptionsValues.length === 0) {
				subscriptionsValues = [
					{
						displayName: constants.NO_SUBSCRIPTIONS_FOUND,
						name: ''
					}
				];
			}
		} catch (e) {
			console.log(e);
			subscriptionsValues = [
				{
					displayName: constants.NO_SUBSCRIPTIONS_FOUND,
					name: ''
				}
			];
		}

		return subscriptionsValues;
	}

	public getSubscription(index: number): azureResource.AzureResourceSubscription {
		return this._subscriptions[index];
	}

	public async getAzureLocationDropdownValues(subscription: azureResource.AzureResourceSubscription): Promise<azdata.CategoryValue[]> {
		let locationValues: azdata.CategoryValue[] = [];
		try {
			this._locations = await getLocations(this._azureAccount, subscription);
			this._locations.forEach((loc) => {
				locationValues.push({
					name: loc.name,
					displayName: loc.displayName
				});
			});

			if (locationValues.length === 0) {
				locationValues = [
					{
						displayName: constants.INVALID_LOCATION_ERROR,
						name: ''
					}
				];
			}
		} catch (e) {
			console.log(e);
			locationValues = [
				{
					displayName: constants.INVALID_LOCATION_ERROR,
					name: ''
				}
			];
		}

		return locationValues;
	}

	public getLocation(index: number): azureResource.AzureLocation {
		return this._locations[index];
	}

	public getLocationDisplayName(location: string): Promise<string> {
		return getLocationDisplayName(location);
	}

	public async getAzureResourceGroupDropdownValues(subscription: azureResource.AzureResourceSubscription): Promise<azdata.CategoryValue[]> {
		let resourceGroupValues: azdata.CategoryValue[] = [];
		try {
			this._resourceGroups = await getResourceGroups(this._azureAccount, subscription);
			this._resourceGroups.forEach((rg) => {
				resourceGroupValues.push({
					name: rg.id,
					displayName: rg.name
				});
			});

			if (resourceGroupValues.length === 0) {
				resourceGroupValues = [
					{
						displayName: constants.RESOURCE_GROUP_NOT_FOUND,
						name: ''
					}
				];
			}
		} catch (e) {
			console.log(e);
			resourceGroupValues = [
				{
					displayName: constants.RESOURCE_GROUP_NOT_FOUND,
					name: ''
				}
			];
		}
		return resourceGroupValues;
	}

	public getAzureResourceGroup(index: number): azureResource.AzureResourceResourceGroup {
		return this._resourceGroups[index];
	}

	public async getManagedInstanceValues(subscription: azureResource.AzureResourceSubscription, location: azureResource.AzureLocation, resourceGroup: azureResource.AzureResourceResourceGroup): Promise<azdata.CategoryValue[]> {
		let managedInstanceValues: azdata.CategoryValue[] = [];
		if (!this._azureAccount || !subscription) {
			return managedInstanceValues;
		}
		try {
			this._targetManagedInstances = (await getAvailableManagedInstanceProducts(this._azureAccount, subscription)).filter((mi) => {
				if (mi.location.toLowerCase() === location?.name.toLowerCase() && mi.resourceGroup?.toLowerCase() === resourceGroup?.name.toLowerCase()) {
					return true;
				}
				return false;
			});
			this._targetManagedInstances.forEach((managedInstance) => {
				managedInstanceValues.push({
					name: managedInstance.id,
					displayName: `${managedInstance.name}`
				});
			});

			if (managedInstanceValues.length === 0) {
				managedInstanceValues = [
					{
						displayName: constants.NO_MANAGED_INSTANCE_FOUND,
						name: ''
					}
				];
			}
		} catch (e) {
			console.log(e);
			managedInstanceValues = [
				{
					displayName: constants.NO_MANAGED_INSTANCE_FOUND,
					name: ''
				}
			];
		}
		return managedInstanceValues;
	}

	public getManagedInstance(index: number): SqlManagedInstance {
		return this._targetManagedInstances[index];
	}

	public async getManagedDatabases(): Promise<string[]> {
		return (await getSqlManagedInstanceDatabases(this._azureAccount,
			this._targetSubscription,
			<SqlManagedInstance>this._targetServerInstance)).map(t => t.name);
	}

	public async getSqlVirtualMachineValues(subscription: azureResource.AzureResourceSubscription, location: azureResource.AzureLocation, resourceGroup: azureResource.AzureResourceResourceGroup): Promise<azdata.CategoryValue[]> {
		let virtualMachineValues: azdata.CategoryValue[] = [];
		try {
			if (this._azureAccount && subscription && resourceGroup) {
				this._targetSqlVirtualMachines = (await getAvailableSqlVMs(this._azureAccount, subscription, resourceGroup)).filter((virtualMachine) => {
					if (virtualMachine?.location?.toLowerCase() === location?.name?.toLowerCase()) {
						if (virtualMachine.properties.sqlImageOffer) {
							return virtualMachine.properties.sqlImageOffer.toLowerCase().includes('-ws'); //filtering out all non windows sql vms.
						}
						return true; // Returning all VMs that don't have this property as we don't want to accidentally skip valid vms.
					}
					return false;
				});
				virtualMachineValues = this._targetSqlVirtualMachines.map((virtualMachine) => {
					return {
						name: virtualMachine.id,
						displayName: `${virtualMachine.name}`
					};
				});
			} else {
				this._targetSqlVirtualMachines = [];
			}

			if (virtualMachineValues.length === 0) {
				virtualMachineValues = [
					{
						displayName: constants.NO_VIRTUAL_MACHINE_FOUND,
						name: ''
					}
				];
			}
		} catch (e) {
			console.log(e);
			virtualMachineValues = [
				{
					displayName: constants.NO_VIRTUAL_MACHINE_FOUND,
					name: ''
				}
			];
		}
		return virtualMachineValues;
	}

	public getVirtualMachine(index: number): SqlVMServer {
		return this._targetSqlVirtualMachines[index];
	}

	public async getStorageAccountValues(subscription: azureResource.AzureResourceSubscription, resourceGroup: azureResource.AzureResourceResourceGroup): Promise<azdata.CategoryValue[]> {
		let storageAccountValues: azdata.CategoryValue[] = [];
		if (!resourceGroup) {
			return storageAccountValues;
		}
		try {
			const storageAccount = (await getAvailableStorageAccounts(this._azureAccount, subscription));
			this._storageAccounts = storageAccount.filter(sa => {
				return sa.location.toLowerCase() === this._targetServerInstance.location.toLowerCase() && sa.resourceGroup?.toLowerCase() === resourceGroup.name.toLowerCase();
			});
			this._storageAccounts.forEach((storageAccount) => {
				storageAccountValues.push({
					name: storageAccount.id,
					displayName: `${storageAccount.name}`
				});
			});

			if (storageAccountValues.length === 0) {
				storageAccountValues = [
					{
						displayName: constants.NO_STORAGE_ACCOUNT_FOUND,
						name: ''
					}
				];
			}
		} catch (e) {
			console.log(e);
			storageAccountValues = [
				{
					displayName: constants.NO_STORAGE_ACCOUNT_FOUND,
					name: ''
				}
			];
		}
		return storageAccountValues;
	}

	public getStorageAccount(index: number): StorageAccount {
		return this._storageAccounts[index];
	}

	public async getFileShareValues(subscription: azureResource.AzureResourceSubscription, storageAccount: StorageAccount): Promise<azdata.CategoryValue[]> {
		let fileShareValues: azdata.CategoryValue[] = [];
		try {
			this._fileShares = await getFileShares(this._azureAccount, subscription, storageAccount);
			this._fileShares.forEach((fileShare) => {
				fileShareValues.push({
					name: fileShare.id,
					displayName: `${fileShare.name}`
				});
			});

			if (fileShareValues.length === 0) {
				fileShareValues = [
					{
						displayName: constants.NO_FILESHARES_FOUND,
						name: ''
					}
				];
			}
		} catch (e) {
			console.log(e);
			fileShareValues = [
				{
					displayName: constants.NO_FILESHARES_FOUND,
					name: ''
				}
			];
		}
		return fileShareValues;
	}

	public getFileShare(index: number): azureResource.FileShare {
		return this._fileShares[index];
	}

	public async getBlobContainerValues(subscription: azureResource.AzureResourceSubscription, storageAccount: StorageAccount): Promise<azdata.CategoryValue[]> {
		let blobContainerValues: azdata.CategoryValue[] = [];
		if (!this._azureAccount || !subscription || !storageAccount) {
			blobContainerValues = [
				{
					displayName: constants.NO_BLOBCONTAINERS_FOUND,
					name: ''
				}
			];
			return blobContainerValues;
		}
		try {
			this._blobContainers = await getBlobContainers(this._azureAccount, subscription, storageAccount);
			this._blobContainers.forEach((blobContainer) => {
				blobContainerValues.push({
					name: blobContainer.id,
					displayName: `${blobContainer.name}`
				});
			});

			if (blobContainerValues.length === 0) {
				blobContainerValues = [
					{
						displayName: constants.NO_BLOBCONTAINERS_FOUND,
						name: ''
					}
				];
			}
		} catch (e) {
			console.log(e);
			blobContainerValues = [
				{
					displayName: constants.NO_BLOBCONTAINERS_FOUND,
					name: ''
				}
			];
		}
		return blobContainerValues;
	}

	public getBlobContainer(index: number): azureResource.BlobContainer {
		return this._blobContainers[index];
	}

	public async getBlobLastBackupFileNameValues(subscription: azureResource.AzureResourceSubscription, storageAccount: StorageAccount, blobContainer: azureResource.BlobContainer): Promise<azdata.CategoryValue[]> {
		let blobLastBackupFileValues: azdata.CategoryValue[] = [];
		try {
			this._lastFileNames = await getBlobs(this._azureAccount, subscription, storageAccount, blobContainer.name);
			if (this._lastFileNames.length === 0) {
				blobLastBackupFileValues = [
					{
						displayName: constants.NO_BLOBFILES_FOUND,
						name: ''
					}
				];
			} else {
				this._lastFileNames.forEach((blob) => {
					blobLastBackupFileValues.push({
						name: blob.name,
						displayName: `${blob.name}`,
					});
				});
			}
		} catch (e) {
			console.log(e);
			blobLastBackupFileValues = [
				{
					displayName: constants.NO_BLOBFILES_FOUND,
					name: ''
				}
			];
		}
		return blobLastBackupFileValues;
	}

	public getBlobLastBackupFileName(index: number): string {
		return this._lastFileNames[index].name;
	}

	public async getSqlMigrationServiceValues(subscription: azureResource.AzureResourceSubscription, managedInstance: SqlManagedInstance, resourceGroupName: string): Promise<azdata.CategoryValue[]> {
		let sqlMigrationServiceValues: azdata.CategoryValue[] = [];
		try {
			this._sqlMigrationServices = (await getSqlMigrationServices(this._azureAccount, subscription, resourceGroupName?.toLowerCase(), this._sessionId)).filter(sms => sms.location.toLowerCase() === this._targetServerInstance.location.toLowerCase());
			this._sqlMigrationServices.forEach((sqlMigrationService) => {
				sqlMigrationServiceValues.push({
					name: sqlMigrationService.id,
					displayName: `${sqlMigrationService.name}`
				});
			});

			if (sqlMigrationServiceValues.length === 0) {
				sqlMigrationServiceValues = [
					{
						displayName: constants.SQL_MIGRATION_SERVICE_NOT_FOUND_ERROR,
						name: ''
					}
				];
			}
		} catch (e) {
			console.log(e);
			sqlMigrationServiceValues = [
				{
					displayName: constants.SQL_MIGRATION_SERVICE_NOT_FOUND_ERROR,
					name: ''
				}
			];
		}
		return sqlMigrationServiceValues;
	}

	public getMigrationService(index: number): SqlMigrationService {
		return this._sqlMigrationServices[index];
	}

	public async startMigration() {
		const sqlConnections = await azdata.connection.getConnections();
		const currentConnection = sqlConnections.find((value) => {
			if (value.connectionId === this.sourceConnectionId) {
				return true;
			} else {
				return false;
			}
		});

		const isOfflineMigration = this._databaseBackup.migrationMode === MigrationMode.OFFLINE;

		const requestBody: StartDatabaseMigrationRequest = {
			location: this._sqlMigrationService?.location!,
			properties: {
				sourceDatabaseName: '',
				migrationService: this._sqlMigrationService?.id!,
				backupConfiguration: {},
				sourceSqlConnection: {
					dataSource: currentConnection?.serverName!,
					authentication: this._authenticationType,
					username: this._sqlServerUsername,
					password: this._sqlServerPassword
				},
				scope: this._targetServerInstance.id,
				offlineConfiguration: {
					offline: isOfflineMigration
				}
			}
		};

		for (let i = 0; i < this._migrationDbs.length; i++) {
			try {
				switch (this._databaseBackup.networkContainerType) {
					case NetworkContainerType.BLOB_CONTAINER:
						requestBody.properties.backupConfiguration = {
							targetLocation: undefined!,
							sourceLocation: {
								azureBlob: {
									storageAccountResourceId: this._databaseBackup.blobs[i].storageAccount.id,
									accountKey: this._databaseBackup.blobs[i].storageKey,
									blobContainerName: this._databaseBackup.blobs[i].blobContainer.name
								}
							}
						};

						if (isOfflineMigration) {
							requestBody.properties.offlineConfiguration = {
								offline: isOfflineMigration,
								lastBackupName: this._databaseBackup.blobs[i]?.lastBackupFile
							};
						}
						break;
					case NetworkContainerType.NETWORK_SHARE:
						requestBody.properties.backupConfiguration = {
							targetLocation: {
								storageAccountResourceId: this._databaseBackup.networkShares[i].storageAccount.id,
								accountKey: this._databaseBackup.networkShares[i].storageKey,
							},
							sourceLocation: {
								fileShare: {
									path: this._databaseBackup.networkShares[i].networkShareLocation,
									username: this._databaseBackup.networkShares[i].windowsUser,
									password: this._databaseBackup.networkShares[i].password,
								}
							}
						};
						break;
				}
				requestBody.properties.sourceDatabaseName = this._migrationDbs[i];
				const response = await startDatabaseMigration(
					this._azureAccount,
					this._targetSubscription,
					this._sqlMigrationService?.location!,
					this._targetServerInstance,
					this._targetDatabaseNames[i],
					requestBody,
					this._sessionId
				);
				response.databaseMigration.properties.sourceDatabaseName = this._migrationDbs[i];
				response.databaseMigration.properties.backupConfiguration = requestBody.properties.backupConfiguration!;
				response.databaseMigration.properties.offlineConfiguration = requestBody.properties.offlineConfiguration!;

				let wizardEntryPoint = WizardEntryPoint.Default;
				if (this.resumeAssessment) {
					wizardEntryPoint = WizardEntryPoint.SaveAndClose;
				} else if (this.retryMigration) {
					wizardEntryPoint = WizardEntryPoint.RetryMigration;
				}
				if (response.status === 201 || response.status === 200) {
					sendSqlMigrationActionEvent(
						TelemetryViews.MigrationWizardSummaryPage,
						TelemetryAction.StartMigration,
						{
							'sessionId': this._sessionId,
							'tenantId': this._azureAccount.properties.tenants[0].id,
							'subscriptionId': this._targetSubscription?.id,
							'resourceGroup': this._resourceGroup?.name,
							'location': this._targetServerInstance.location,
							'targetType': this._targetType,
							'hashedServerName': hashString(this._assessmentApiResponse?.assessmentResult?.name),
							'hashedDatabaseName': hashString(this._migrationDbs[i]),
							'migrationMode': isOfflineMigration ? 'offline' : 'online',
							'migrationStartTime': new Date().toString(),
							'targetDatabaseName': this._targetDatabaseNames[i],
							'serverName': this._targetServerInstance.name,
							'sqlMigrationServiceId': Buffer.from(this._sqlMigrationService?.id!).toString('base64'),
							'irRegistered': (this._nodeNames.length > 0).toString(),
							'wizardEntryPoint': wizardEntryPoint,
						},
						{
						}
					);

					await MigrationLocalStorage.saveMigration(
						currentConnection!,
						response.databaseMigration,
						this._targetServerInstance,
						this._azureAccount,
						this._targetSubscription,
						this._sqlMigrationService!,
						response.asyncUrl,
						this._sessionId
					);
					void vscode.window.showInformationMessage(localize("sql.migration.starting.migration.message", 'Starting migration for database {0} to {1} - {2}', this._migrationDbs[i], this._targetServerInstance.name, this._targetDatabaseNames[i]));
				}
			} catch (e) {
				void vscode.window.showErrorMessage(
					localize('sql.migration.starting.migration.error', "An error occurred while starting the migration: '{0}'", e.message));
				console.log(e);
			}
		}
	}

	public async saveInfo(serverName: string, currentPage: Page): Promise<void> {
		let saveInfo: SavedInfo;
		saveInfo = {
			closedPage: currentPage,
			serverAssessment: null,
			azureAccount: null,
			azureTenant: null,
			selectedDatabases: [],
			migrationTargetType: null,
			migrationDatabases: [],
			databaseList: [],
			subscription: null,
			location: null,
			resourceGroup: null,
			targetServerInstance: null,
			migrationMode: null,
			databaseAssessment: null,
			networkContainerType: null,
			networkShares: [],
			targetSubscription: null,
			blobs: [],
			targetDatabaseNames: [],
			migrationServiceId: null,
			skuRecommendationPerformanceDataSource: null,
			skuRecommendationPerformanceLocation: null,
			perfDataCollectionStartDate: undefined,
			perfDataCollectionStopDate: undefined,
		};
		switch (currentPage) {
			case Page.Summary:

			case Page.IntegrationRuntime:
				saveInfo.migrationServiceId = this._sqlMigrationService?.id!;

			case Page.DatabaseBackup:
				saveInfo.networkContainerType = this._databaseBackup.networkContainerType;
				saveInfo.networkShares = this._databaseBackup.networkShares;
				saveInfo.targetSubscription = this._databaseBackup.subscription;
				saveInfo.blobs = this._databaseBackup.blobs;
				saveInfo.targetDatabaseNames = this._targetDatabaseNames;

			case Page.MigrationMode:
				saveInfo.migrationMode = this._databaseBackup.migrationMode;

			case Page.TargetSelection:
				saveInfo.azureAccount = deepClone(this._azureAccount);
				saveInfo.azureTenant = deepClone(this._azureTenant);
				saveInfo.subscription = this._targetSubscription;
				saveInfo.location = this._location;
				saveInfo.resourceGroup = this._resourceGroup;
				saveInfo.targetServerInstance = this._targetServerInstance;

			case Page.SKURecommendation:
				saveInfo.migrationTargetType = this._targetType;
				saveInfo.databaseAssessment = this._databaseAssessment;
				saveInfo.serverAssessment = this._assessmentResults;
				saveInfo.migrationDatabases = this._databaseSelection;
				saveInfo.databaseList = this._migrationDbs;

				saveInfo.skuRecommendationPerformanceDataSource = this._skuRecommendationPerformanceDataSource;
				saveInfo.skuRecommendationPerformanceLocation = this._skuRecommendationPerformanceLocation;
				saveInfo.perfDataCollectionStartDate = this._perfDataCollectionStartDate;
				saveInfo.perfDataCollectionStopDate = this._perfDataCollectionStopDate;

			case Page.DatabaseSelector:
				saveInfo.selectedDatabases = this.databaseSelectorTableValues;
				await this.extensionContext.globalState.update(`${this.mementoString}.${serverName}`, saveInfo);
		}
	}
}

export interface ServerAssessment {
	issues: mssql.SqlMigrationAssessmentResultItem[];
	databaseAssessments: {
		name: string;
		issues: mssql.SqlMigrationAssessmentResultItem[];
		errors?: mssql.ErrorModel[];
	}[];
	errors?: mssql.ErrorModel[];
	assessmentError?: Error;
}

export interface SkuRecommendation {
	recommendations: mssql.SkuRecommendationResult;
	recommendationError?: Error;
}<|MERGE_RESOLUTION|>--- conflicted
+++ resolved
@@ -422,14 +422,10 @@
 			if (this.refreshPerfDataCollectionFrequency !== -1) {
 				this._autoRefreshPerfDataCollectionHandle = setInterval(async function () {
 					await classVariable.refreshPerfDataCollection();
-<<<<<<< HEAD
 
 					if (await classVariable.isWaitingForFirstTimeRefresh()) {
 						await page.refreshSkuRecommendationComponents();	// update timer
 					}
-=======
-					// await page.refreshDataCollectionTimerStatus();				// update timer
->>>>>>> 854e90b7
 				}, this.refreshPerfDataCollectionFrequency);
 			}
 
@@ -514,13 +510,13 @@
 		return true;
 	}
 
-<<<<<<< HEAD
 	public async isWaitingForFirstTimeRefresh(): Promise<boolean> {
-		const elapsedTimeInMins = Math.abs(new Date().getTime() - new Date(this._perfDataCollectionStartDate).getTime()) / 60000;
+		const elapsedTimeInMins = Math.abs(new Date().getTime() - new Date(this._perfDataCollectionStartDate!).getTime()) / 60000;
 		const skuRecAutoRefreshTimeInMins = this.refreshGetSkuRecommendationFrequency / 60000;
 
 		return elapsedTimeInMins < skuRecAutoRefreshTimeInMins;
-=======
+	}
+
 	public performanceCollectionNotStarted(): boolean {
 		if (!this._perfDataCollectionStartDate
 			&& !this._perfDataCollectionStopDate) {
@@ -543,7 +539,6 @@
 			return true;
 		}
 		return false;
->>>>>>> 854e90b7
 	}
 
 	private async generateAssessmentTelemetry(): Promise<void> {
