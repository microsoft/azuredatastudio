--- conflicted
+++ resolved
@@ -20,12 +20,8 @@
 		const undefinedSessionId = '{undefined}';
 		const result: MigrationContext[] = [];
 		const validMigrations: MigrationContext[] = [];
-<<<<<<< HEAD
 		const startTime = new Date().toString();
-=======
-
 		// fetch saved migrations
->>>>>>> 36364e10
 		const migrationMementos: MigrationContext[] = this.context.globalState.get(this.mementoToken) || [];
 		for (let i = 0; i < migrationMementos.length; i++) {
 			const migration = migrationMementos[i];
@@ -66,7 +62,7 @@
 			}
 			validMigrations.push(migration);
 		}
-<<<<<<< HEAD
+    
 		await this.context.globalState.update(this.mementoToken, validMigrations);
 		sendSqlMigrationActionEvent(
 			TelemetryViews.MigrationLocalStorage,
@@ -79,7 +75,6 @@
 				'migrationCount': migrationMementos.length
 			}
 		);
-=======
 
 		// only save updated migration context
 		if (refreshStatus) {
@@ -98,8 +93,6 @@
 				await this.context.globalState.update(this.mementoToken, migrations);
 			}
 		}
-
->>>>>>> 36364e10
 		return result;
 	}
 
