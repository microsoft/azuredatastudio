/*---------------------------------------------------------------------------------------------
 *  Copyright (c) Microsoft Corporation. All rights reserved.
 *  Licensed under the Source EULA. See License.txt in the project root for license information.
 *--------------------------------------------------------------------------------------------*/

import * as vscode from 'vscode';

export interface IconPath {
	dark: string;
	light: string;
}

export class IconPathHelper {
	public static copy: IconPath;
	public static discard: IconPath;
	public static refresh: IconPath;
	public static cutover: IconPath;
	public static sqlMigrationLogo: IconPath;
	public static sqlMiVideoThumbnail: IconPath;
	public static sqlVmVideoThumbnail: IconPath;
	public static migrationDashboardHeaderBackground: IconPath;
	public static inProgressMigration: IconPath;
	public static completedMigration: IconPath;
	public static notStartedMigration: IconPath;
	public static sqlVmLogo: IconPath;
	public static sqlMiLogo: IconPath;
	public static sqlServerLogo: IconPath;
	public static sqlDatabaseLogo: IconPath;
	public static sqlDatabaseWarningLogo: IconPath;
	public static sqlDatabaseNotReadyLogo: IconPath;
	public static sqlDatabaseReadyLogo: IconPath;
	public static cancel: IconPath;
	public static warning: IconPath;
	public static info: IconPath;
	public static error: IconPath;
	public static completingCutover: IconPath;
	public static migrationService: IconPath;
	public static sendFeedback: IconPath;
	public static expandButtonClosed: IconPath;
	public static expandButtonOpen: IconPath;
	public static newSupportRequest: IconPath;
	public static emptyTable: IconPath;
	public static addAzureAccount: IconPath;
	public static retry: IconPath;
	public static edit: IconPath;
	public static restartDataCollection: IconPath;
	public static stop: IconPath;
	public static view: IconPath;
	public static sqlMigrationService: IconPath;
	public static addNew: IconPath;
	public static breadCrumb: IconPath;
	public static allTables: IconPath;
	public static notFound: IconPath;
	public static startDataCollection: IconPath;
	public static stopDataCollection: IconPath;
	public static import: IconPath;
	public static settings: IconPath;
<<<<<<< HEAD
	public static encryption: IconPath;
=======
	public static openFolder: IconPath;
>>>>>>> d46e8afc

	public static setExtensionContext(context: vscode.ExtensionContext) {
		IconPathHelper.copy = {
			light: context.asAbsolutePath('images/copy.svg'),
			dark: context.asAbsolutePath('images/copy.svg')
		};
		IconPathHelper.discard = {
			light: context.asAbsolutePath('images/discard.svg'),
			dark: context.asAbsolutePath('images/discard.svg')
		};
		IconPathHelper.refresh = {
			light: context.asAbsolutePath('images/refresh.svg'),
			dark: context.asAbsolutePath('images/refresh.svg')
		};
		IconPathHelper.sqlMiVideoThumbnail = {
			light: context.asAbsolutePath('images/sqlMiVideoThumbnail.svg'),
			dark: context.asAbsolutePath('images/sqlMiVideoThumbnail.svg')
		};
		IconPathHelper.sqlVmVideoThumbnail = {
			light: context.asAbsolutePath('images/sqlVmVideoThumbnail.svg'),
			dark: context.asAbsolutePath('images/sqlVmVideoThumbnail.svg')
		};
		IconPathHelper.migrationDashboardHeaderBackground = {
			light: context.asAbsolutePath('images/dashboardWatermark.svg'),
			dark: context.asAbsolutePath('images/dashboardWatermark.svg')
		};
		IconPathHelper.sqlMigrationLogo = {
			light: context.asAbsolutePath('images/migration.svg'),
			dark: context.asAbsolutePath('images/migration.svg')
		};
		IconPathHelper.inProgressMigration = {
			light: context.asAbsolutePath('images/inProgress.svg'),
			dark: context.asAbsolutePath('images/inProgress.svg')
		};
		IconPathHelper.completedMigration = {
			light: context.asAbsolutePath('images/succeeded.svg'),
			dark: context.asAbsolutePath('images/succeeded.svg')
		};
		IconPathHelper.notStartedMigration = {
			light: context.asAbsolutePath('images/notStarted.svg'),
			dark: context.asAbsolutePath('images/notStarted.svg')
		};
		IconPathHelper.cutover = {
			light: context.asAbsolutePath('images/cutover.svg'),
			dark: context.asAbsolutePath('images/cutover.svg')
		};
		IconPathHelper.sqlMiLogo = {
			light: context.asAbsolutePath('images/sqlMI.svg'),
			dark: context.asAbsolutePath('images/sqlMI.svg')
		};
		IconPathHelper.sqlVmLogo = {
			light: context.asAbsolutePath('images/sqlVM.svg'),
			dark: context.asAbsolutePath('images/sqlVM.svg')
		};
		IconPathHelper.sqlServerLogo = {
			light: context.asAbsolutePath('images/sqlServer.svg'),
			dark: context.asAbsolutePath('images/sqlServer.svg')
		};
		IconPathHelper.sqlDatabaseLogo = {
			light: context.asAbsolutePath('images/sqlDatabase.svg'),
			dark: context.asAbsolutePath('images/sqlDatabase.svg')
		};
		IconPathHelper.sqlDatabaseWarningLogo = {
			light: context.asAbsolutePath('images/sqlDatabaseWarning.svg'),
			dark: context.asAbsolutePath('images/sqlDatabaseWarning.svg')
		};
		IconPathHelper.sqlDatabaseNotReadyLogo = {
			light: context.asAbsolutePath('images/sqlDatabaseNotReady.svg'),
			dark: context.asAbsolutePath('images/sqlDatabaseNotReady.svg')
		};
		IconPathHelper.sqlDatabaseReadyLogo = {
			light: context.asAbsolutePath('images/sqlDatabaseReady.svg'),
			dark: context.asAbsolutePath('images/sqlDatabaseReady.svg')
		};
		IconPathHelper.cancel = {
			light: context.asAbsolutePath('images/cancel.svg'),
			dark: context.asAbsolutePath('images/cancel.svg')
		};
		IconPathHelper.warning = {
			light: context.asAbsolutePath('images/warning.svg'),
			dark: context.asAbsolutePath('images/warning.svg')
		};
		IconPathHelper.info = {
			light: context.asAbsolutePath('images/info.svg'),
			dark: context.asAbsolutePath('images/info.svg')
		};
		IconPathHelper.error = {
			light: context.asAbsolutePath('images/error.svg'),
			dark: context.asAbsolutePath('images/error.svg')
		};
		IconPathHelper.completingCutover = {
			light: context.asAbsolutePath('images/completingCutover.svg'),
			dark: context.asAbsolutePath('images/completingCutover.svg')
		};
		IconPathHelper.migrationService = {
			light: context.asAbsolutePath('images/migrationService.svg'),
			dark: context.asAbsolutePath('images/migrationService.svg')
		};
		IconPathHelper.sendFeedback = {
			light: context.asAbsolutePath('images/sendFeedback.svg'),
			dark: context.asAbsolutePath('images/sendFeedback.svg')
		};
		IconPathHelper.expandButtonClosed = {
			light: context.asAbsolutePath('images/expandButtonClosedLight.svg'),
			dark: context.asAbsolutePath('images/expandButtonClosedDark.svg')
		};
		IconPathHelper.expandButtonOpen = {
			light: context.asAbsolutePath('images/expandButtonOpenLight.svg'),
			dark: context.asAbsolutePath('images/expandButtonOpenDark.svg')
		};
		IconPathHelper.newSupportRequest = {
			light: context.asAbsolutePath('images/newSupportRequest.svg'),
			dark: context.asAbsolutePath('images/newSupportRequest.svg')
		};
		IconPathHelper.emptyTable = {
			light: context.asAbsolutePath('images/emptyTable.svg'),
			dark: context.asAbsolutePath('images/emptyTable.svg')
		};
		IconPathHelper.addAzureAccount = {
			light: context.asAbsolutePath('images/noAzureAccount.svg'),
			dark: context.asAbsolutePath('images/noAzureAccount.svg')
		};
		IconPathHelper.retry = {
			light: context.asAbsolutePath('images/retry.svg'),
			dark: context.asAbsolutePath('images/retry.svg')
		};
		IconPathHelper.edit = {
			light: context.asAbsolutePath('images/edit.svg'),
			dark: context.asAbsolutePath('images/edit.svg')
		};
		IconPathHelper.restartDataCollection = {
			light: context.asAbsolutePath('images/restartDataCollection.svg'),
			dark: context.asAbsolutePath('images/restartDataCollection.svg')
		};
		IconPathHelper.stop = {
			light: context.asAbsolutePath('images/stop.svg'),
			dark: context.asAbsolutePath('images/stop.svg')
		};
		IconPathHelper.view = {
			light: context.asAbsolutePath('images/view.svg'),
			dark: context.asAbsolutePath('images/view.svg')
		};
		IconPathHelper.sqlMigrationService = {
			light: context.asAbsolutePath('images/sqlMigrationService.svg'),
			dark: context.asAbsolutePath('images/sqlMigrationService.svg'),
		};
		IconPathHelper.addNew = {
			light: context.asAbsolutePath('images/addNew.svg'),
			dark: context.asAbsolutePath('images/addNew.svg'),
		};
		IconPathHelper.breadCrumb = {
			light: context.asAbsolutePath('images/breadCrumb.svg'),
			dark: context.asAbsolutePath('images/breadCrumb.svg'),
		};
		IconPathHelper.allTables = {
			light: context.asAbsolutePath('images/allTables.svg'),
			dark: context.asAbsolutePath('images/allTables.svg'),
		};
		IconPathHelper.notFound = {
			light: context.asAbsolutePath('images/notFound.svg'),
			dark: context.asAbsolutePath('images/notFound.svg'),
		};
		IconPathHelper.startDataCollection = {
			light: context.asAbsolutePath('images/startDataCollection.svg'),
			dark: context.asAbsolutePath('images/startDataCollection.svg')
		};
		IconPathHelper.stopDataCollection = {
			light: context.asAbsolutePath('images/stopDataCollection.svg'),
			dark: context.asAbsolutePath('images/stopDataCollection.svg')
		};
		IconPathHelper.import = {
			light: context.asAbsolutePath('images/import.svg'),
			dark: context.asAbsolutePath('images/import.svg')
		};
		IconPathHelper.settings = {
			light: context.asAbsolutePath('images/settings.svg'),
			dark: context.asAbsolutePath('images/settings.svg')
		};
<<<<<<< HEAD
		IconPathHelper.encryption = {
			light: context.asAbsolutePath('images/encryption.svg'),
			dark: context.asAbsolutePath('images/encryption.svg')
=======
		IconPathHelper.openFolder = {
			light: context.asAbsolutePath('images/openFolder.svg'),
			dark: context.asAbsolutePath('images/openFolder.svg')
>>>>>>> d46e8afc
		};
	}
}<|MERGE_RESOLUTION|>--- conflicted
+++ resolved
@@ -55,11 +55,8 @@
 	public static stopDataCollection: IconPath;
 	public static import: IconPath;
 	public static settings: IconPath;
-<<<<<<< HEAD
 	public static encryption: IconPath;
-=======
 	public static openFolder: IconPath;
->>>>>>> d46e8afc
 
 	public static setExtensionContext(context: vscode.ExtensionContext) {
 		IconPathHelper.copy = {
@@ -238,15 +235,12 @@
 			light: context.asAbsolutePath('images/settings.svg'),
 			dark: context.asAbsolutePath('images/settings.svg')
 		};
-<<<<<<< HEAD
 		IconPathHelper.encryption = {
 			light: context.asAbsolutePath('images/encryption.svg'),
 			dark: context.asAbsolutePath('images/encryption.svg')
-=======
 		IconPathHelper.openFolder = {
 			light: context.asAbsolutePath('images/openFolder.svg'),
 			dark: context.asAbsolutePath('images/openFolder.svg')
->>>>>>> d46e8afc
 		};
 	}
 }