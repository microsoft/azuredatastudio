/*---------------------------------------------------------------------------------------------
 *  Copyright (c) Microsoft Corporation. All rights reserved.
 *  Licensed under the Source EULA. See License.txt in the project root for license information.
 *--------------------------------------------------------------------------------------------*/

import * as vscode from 'vscode';

export interface IconPath {
	dark: string;
	light: string;
}

export class IconPathHelper {
	public static copy: IconPath;
	public static discard: IconPath;
	public static refresh: IconPath;
	public static cutover: IconPath;
	public static sqlMigrationLogo: IconPath;
	public static sqlMiVideoThumbnail: IconPath;
	public static sqlVmVideoThumbnail: IconPath;
	public static migrationDashboardHeaderBackground: IconPath;
	public static inProgressMigration: IconPath;
	public static completedMigration: IconPath;
	public static notStartedMigration: IconPath;
	public static sqlVmLogo: IconPath;
	public static sqlMiLogo: IconPath;
	public static sqlServerLogo: IconPath;
	public static sqlDatabaseLogo: IconPath;
	public static sqlDatabaseWarningLogo: IconPath;
	public static cancel: IconPath;
	public static warning: IconPath;
	public static info: IconPath;
	public static error: IconPath;
	public static completingCutover: IconPath;
	public static migrationService: IconPath;
	public static sendFeedback: IconPath;
<<<<<<< HEAD
	public static expandButtonClosed: IconPath;
	public static expandButtonOpen: IconPath;
=======
	public static newSupportRequest: IconPath;
>>>>>>> 7cdb21cc

	public static setExtensionContext(context: vscode.ExtensionContext) {
		IconPathHelper.copy = {
			light: context.asAbsolutePath('images/copy.svg'),
			dark: context.asAbsolutePath('images/copy.svg')
		};
		IconPathHelper.discard = {
			light: context.asAbsolutePath('images/discard.svg'),
			dark: context.asAbsolutePath('images/discard.svg')
		};
		IconPathHelper.refresh = {
			light: context.asAbsolutePath('images/refresh.svg'),
			dark: context.asAbsolutePath('images/refresh.svg')
		};
		IconPathHelper.sqlMiVideoThumbnail = {
			light: context.asAbsolutePath('images/sqlMiVideoThumbnail.svg'),
			dark: context.asAbsolutePath('images/sqlMiVideoThumbnail.svg')
		};
		IconPathHelper.sqlVmVideoThumbnail = {
			light: context.asAbsolutePath('images/sqlVmVideoThumbnail.svg'),
			dark: context.asAbsolutePath('images/sqlVmVideoThumbnail.svg')
		};
		IconPathHelper.migrationDashboardHeaderBackground = {
			light: context.asAbsolutePath('images/background.svg'),
			dark: context.asAbsolutePath('images/background.svg')
		};
		IconPathHelper.sqlMigrationLogo = {
			light: context.asAbsolutePath('images/migration.svg'),
			dark: context.asAbsolutePath('images/migration.svg')
		};
		IconPathHelper.inProgressMigration = {
			light: context.asAbsolutePath('images/inProgress.svg'),
			dark: context.asAbsolutePath('images/inProgress.svg')
		};
		IconPathHelper.completedMigration = {
			light: context.asAbsolutePath('images/succeeded.svg'),
			dark: context.asAbsolutePath('images/succeeded.svg')
		};
		IconPathHelper.notStartedMigration = {
			light: context.asAbsolutePath('images/notStarted.svg'),
			dark: context.asAbsolutePath('images/notStarted.svg')
		};
		IconPathHelper.cutover = {
			light: context.asAbsolutePath('images/cutover.svg'),
			dark: context.asAbsolutePath('images/cutover.svg')
		};
		IconPathHelper.sqlMiLogo = {
			light: context.asAbsolutePath('images/sqlMI.svg'),
			dark: context.asAbsolutePath('images/sqlMI.svg')
		};
		IconPathHelper.sqlVmLogo = {
			light: context.asAbsolutePath('images/sqlVM.svg'),
			dark: context.asAbsolutePath('images/sqlVM.svg')
		};
		IconPathHelper.sqlServerLogo = {
			light: context.asAbsolutePath('images/sqlServer.svg'),
			dark: context.asAbsolutePath('images/sqlServer.svg')
		};
		IconPathHelper.sqlDatabaseLogo = {
			light: context.asAbsolutePath('images/sqlDatabase.svg'),
			dark: context.asAbsolutePath('images/sqlDatabase.svg')
		};
		IconPathHelper.sqlDatabaseWarningLogo = {
			light: context.asAbsolutePath('images/sqlDatabaseWarning.svg'),
			dark: context.asAbsolutePath('images/sqlDatabaseWarning.svg')
		};
		IconPathHelper.cancel = {
			light: context.asAbsolutePath('images/cancel.svg'),
			dark: context.asAbsolutePath('images/cancel.svg')
		};
		IconPathHelper.warning = {
			light: context.asAbsolutePath('images/warning.svg'),
			dark: context.asAbsolutePath('images/warning.svg')
		};
		IconPathHelper.info = {
			light: context.asAbsolutePath('images/info.svg'),
			dark: context.asAbsolutePath('images/infoBox.svg')
		};
		IconPathHelper.error = {
			light: context.asAbsolutePath('images/error.svg'),
			dark: context.asAbsolutePath('images/error.svg')
		};
		IconPathHelper.completingCutover = {
			light: context.asAbsolutePath('images/completingCutover.svg'),
			dark: context.asAbsolutePath('images/completingCutover.svg')
		};
		IconPathHelper.migrationService = {
			light: context.asAbsolutePath('images/migrationService.svg'),
			dark: context.asAbsolutePath('images/migrationService.svg')
		};
		IconPathHelper.sendFeedback = {
			light: context.asAbsolutePath('images/sendFeedback.svg'),
			dark: context.asAbsolutePath('images/sendFeedback.svg')
		};
<<<<<<< HEAD
		IconPathHelper.expandButtonClosed = {
			light: context.asAbsolutePath('images/expandButtonClosedLight.svg'),
			dark: context.asAbsolutePath('images/expandButtonClosedDark.svg')
		};
		IconPathHelper.expandButtonOpen = {
			light: context.asAbsolutePath('images/expandButtonOpenLight.svg'),
			dark: context.asAbsolutePath('images/expandButtonOpenDark.svg')
=======
		IconPathHelper.newSupportRequest = {
			light: context.asAbsolutePath('images/newSupportRequest.svg'),
			dark: context.asAbsolutePath('images/newSupportRequest.svg')
>>>>>>> 7cdb21cc
		};
	}
}<|MERGE_RESOLUTION|>--- conflicted
+++ resolved
@@ -34,12 +34,9 @@
 	public static completingCutover: IconPath;
 	public static migrationService: IconPath;
 	public static sendFeedback: IconPath;
-<<<<<<< HEAD
 	public static expandButtonClosed: IconPath;
 	public static expandButtonOpen: IconPath;
-=======
 	public static newSupportRequest: IconPath;
->>>>>>> 7cdb21cc
 
 	public static setExtensionContext(context: vscode.ExtensionContext) {
 		IconPathHelper.copy = {
@@ -134,7 +131,6 @@
 			light: context.asAbsolutePath('images/sendFeedback.svg'),
 			dark: context.asAbsolutePath('images/sendFeedback.svg')
 		};
-<<<<<<< HEAD
 		IconPathHelper.expandButtonClosed = {
 			light: context.asAbsolutePath('images/expandButtonClosedLight.svg'),
 			dark: context.asAbsolutePath('images/expandButtonClosedDark.svg')
@@ -142,11 +138,10 @@
 		IconPathHelper.expandButtonOpen = {
 			light: context.asAbsolutePath('images/expandButtonOpenLight.svg'),
 			dark: context.asAbsolutePath('images/expandButtonOpenDark.svg')
-=======
+		};
 		IconPathHelper.newSupportRequest = {
 			light: context.asAbsolutePath('images/newSupportRequest.svg'),
 			dark: context.asAbsolutePath('images/newSupportRequest.svg')
->>>>>>> 7cdb21cc
 		};
 	}
 }